<<<<<<< HEAD
import React, {
  Fragment,
  useCallback,
  useEffect,
  useMemo,
  useState,
} from 'react';
=======
import React, { Component, Fragment, useEffect } from 'react';
>>>>>>> e9210220
import { fake } from 'faker';

import {
  EuiButton,
  EuiDataGrid,
  EuiButtonIcon,
  EuiLink,
  EuiPopover,
} from '../../../../src/components/';
import { iconTypes } from '../../../../src-docs/src/views/icon/icons';
import { EuiRadioGroup } from '../../../../src/components/form/radio';

const columns = [
  {
    id: 'name',
  },
  {
    id: 'email',
  },
  {
    id: 'location',
  },
  {
    id: 'account',
  },
  {
    id: 'date',
  },
  {
    id: 'amount',
  },
  {
    id: 'phone',
  },
  {
    id: 'version',
  },
  {
    id: 'actions',
  },
];

const raw_data = [];

for (let i = 1; i < 1000; i++) {
  raw_data.push({
    name: fake('{{name.lastName}}, {{name.firstName}} {{name.suffix}}'),
    email: <EuiLink href="">{fake('{{internet.email}}')}</EuiLink>,
    location: (
      <Fragment>
        {`${fake('{{address.city}}')}, `}
        <EuiLink href="https://google.com">
          {fake('{{address.country}}')}
        </EuiLink>
      </Fragment>
    ),
    date: fake('{{date.past}}'),
    account: fake('{{finance.account}}'),
    amount: fake('{{finance.currencySymbol}}{{finance.amount}}'),
    phone: fake('{{phone.phoneNumber}}'),
    version: fake('{{system.semver}}'),
    actions: (
      <Fragment>
        <EuiButtonIcon
          aria-label="dummy icon"
          iconType={iconTypes[Math.floor(Math.random() * iconTypes.length)]}
        />
        <EuiButtonIcon
          aria-label="dummy icon"
          iconType={iconTypes[Math.floor(Math.random() * iconTypes.length)]}
        />
      </Fragment>
    ),
  });
}

export default () => {
  const [isPopoverOpen, setIsPopoverOpen] = useState(false);

  // ** Pagination config
  const [pagination, setPagination] = useState({ pageIndex: 0, pageSize: 25 });
  const onChangeItemsPerPage = useCallback(
    pageSize => setPagination(pagination => ({ ...pagination, pageSize })),
    [setPagination]
  );
  const onChangePage = useCallback(
    pageIndex => setPagination(pagination => ({ ...pagination, pageIndex })),
    [setPagination]
  );

  // ** Sorting config
  const [sortingColumns, setSortingColumns] = useState([]);
  const onSort = useCallback(
    sortingColumns => {
      setSortingColumns(sortingColumns);
    },
    [setSortingColumns]
  );

  const [inMemoryLevel, setInMemoryLevel] = useState('false');

  // Sort data
  let data = useMemo(() => {
    // the grid itself is responsible for sorting if inMemory is `sorting`
    if (inMemoryLevel === 'sorting') {
      return raw_data;
    }

    return [...raw_data].sort((a, b) => {
      for (let i = 0; i < sortingColumns.length; i++) {
        const column = sortingColumns[i];
        const aValue = a[column.id];
        const bValue = b[column.id];

        if (aValue < bValue) return column.direction === 'asc' ? -1 : 1;
        if (aValue > bValue) return column.direction === 'asc' ? 1 : -1;
      }

      return 0;
    });
  }, [raw_data, sortingColumns, inMemoryLevel]);

  // Pagination
  data = useMemo(() => {
    // the grid itself is responsible for sorting if inMemory is sorting or pagination
    if (inMemoryLevel === 'sorting' || inMemoryLevel === 'pagination') {
      return data;
    }

    const rowStart = pagination.pageIndex * pagination.pageSize;
    const rowEnd = Math.min(rowStart + pagination.pageSize, data.length);
    return data.slice(rowStart, rowEnd);
  }, [data, pagination, inMemoryLevel]);

  const renderCellValue = useMemo(() => {
    return ({ rowIndex, columnId, setCellProps }) => {
      let adjustedRowIndex = rowIndex;

      // If we are doing the pagination (instead of leaving that to the grid)
      // then the row index must be adjusted as `data` has already been pruned to the page size
      if (inMemoryLevel !== 'sorting' && inMemoryLevel !== 'pagination') {
        adjustedRowIndex =
          rowIndex - pagination.pageIndex * pagination.pageSize;
      }

      useEffect(() => {
        if (columnId === 'amount') {
          if (data.hasOwnProperty(adjustedRowIndex)) {
            const numeric = parseFloat(
              data[adjustedRowIndex][columnId].match(/\d+\.\d+/)[0],
              10
            );
            setCellProps({
              style: {
                backgroundColor: `rgba(0, ${(numeric / 1000) * 255}, 0, 0.2)`,
              },
            });
          }
        }
      }, [adjustedRowIndex, columnId, setCellProps]);

      return data.hasOwnProperty(adjustedRowIndex)
        ? data[adjustedRowIndex][columnId]
        : null;
    };
  }, [data, inMemoryLevel]);

  return (
    <div>
      <EuiPopover
        isOpen={isPopoverOpen}
        button={
          <EuiButton onClick={() => setIsPopoverOpen(state => !state)}>
            inMemory options
          </EuiButton>
        }
        closePopover={() => setIsPopoverOpen(false)}>
        <EuiRadioGroup
          compressed={true}
          options={[
            {
              id: 'false',
              label: 'off',
              value: 'false',
            },
            {
              id: 'true',
              label: 'only enhancements',
              value: 'true',
            },
            {
              id: 'pagination',
              label: 'only pagination',
              value: 'pagination',
            },
            {
              id: 'sorting',
              label: 'sorting and pagination',
              value: 'sorting',
            },
          ]}
          idSelected={inMemoryLevel}
          onChange={(id, value) => {
            setInMemoryLevel(value);
            setIsPopoverOpen(false);
          }}
        />
      </EuiPopover>

      <EuiDataGrid
        aria-label="Data grid demo"
        columns={columns}
<<<<<<< HEAD
        rowCount={raw_data.length}
        renderCellValue={renderCellValue}
        inMemory={
          inMemoryLevel === 'true' || inMemoryLevel === 'false'
            ? inMemoryLevel === 'true'
            : inMemoryLevel
        }
        sorting={{ columns: sortingColumns, onSort }}
=======
        rowCount={data.length}
        renderCellValue={({ rowIndex, columnId, setCellProps }) => {
          useEffect(() => {
            if (columnId === 'amount') {
              const numeric = parseFloat(
                data[rowIndex][columnId].match(/\d+\.\d+/)[0],
                10
              );
              setCellProps({
                style: {
                  backgroundColor: `rgba(0, ${(numeric / 1000) * 255}, 0, 0.2)`,
                },
              });
            }
          }, [rowIndex, columnId, setCellProps]);
          return data[rowIndex][columnId];
        }}
        sorting={{ columns: sortingColumns, onSort: this.setSorting }}
>>>>>>> e9210220
        pagination={{
          ...pagination,
          pageSizeOptions: [10, 25, 50, 100],
          onChangeItemsPerPage: onChangeItemsPerPage,
          onChangePage: onChangePage,
        }}
      />
    </div>
  );
};<|MERGE_RESOLUTION|>--- conflicted
+++ resolved
@@ -1,4 +1,3 @@
-<<<<<<< HEAD
 import React, {
   Fragment,
   useCallback,
@@ -6,9 +5,6 @@
   useMemo,
   useState,
 } from 'react';
-=======
-import React, { Component, Fragment, useEffect } from 'react';
->>>>>>> e9210220
 import { fake } from 'faker';
 
 import {
@@ -142,7 +138,7 @@
     const rowEnd = Math.min(rowStart + pagination.pageSize, data.length);
     return data.slice(rowStart, rowEnd);
   }, [data, pagination, inMemoryLevel]);
-
+  
   const renderCellValue = useMemo(() => {
     return ({ rowIndex, columnId, setCellProps }) => {
       let adjustedRowIndex = rowIndex;
@@ -221,7 +217,6 @@
       <EuiDataGrid
         aria-label="Data grid demo"
         columns={columns}
-<<<<<<< HEAD
         rowCount={raw_data.length}
         renderCellValue={renderCellValue}
         inMemory={
@@ -230,26 +225,6 @@
             : inMemoryLevel
         }
         sorting={{ columns: sortingColumns, onSort }}
-=======
-        rowCount={data.length}
-        renderCellValue={({ rowIndex, columnId, setCellProps }) => {
-          useEffect(() => {
-            if (columnId === 'amount') {
-              const numeric = parseFloat(
-                data[rowIndex][columnId].match(/\d+\.\d+/)[0],
-                10
-              );
-              setCellProps({
-                style: {
-                  backgroundColor: `rgba(0, ${(numeric / 1000) * 255}, 0, 0.2)`,
-                },
-              });
-            }
-          }, [rowIndex, columnId, setCellProps]);
-          return data[rowIndex][columnId];
-        }}
-        sorting={{ columns: sortingColumns, onSort: this.setSorting }}
->>>>>>> e9210220
         pagination={{
           ...pagination,
           pageSizeOptions: [10, 25, 50, 100],
