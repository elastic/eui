/*
 * Licensed to Elasticsearch B.V. under one or more contributor
 * license agreements. See the NOTICE file distributed with
 * this work for additional information regarding copyright
 * ownership. Elasticsearch B.V. licenses this file to you under
 * the Apache License, Version 2.0 (the "License"); you may
 * not use this file except in compliance with the License.
 * You may obtain a copy of the License at
 *
 *    http://www.apache.org/licenses/LICENSE-2.0
 *
 * Unless required by applicable law or agreed to in writing,
 * software distributed under the License is distributed on an
 * "AS IS" BASIS, WITHOUT WARRANTIES OR CONDITIONS OF ANY
 * KIND, either express or implied.  See the License for the
 * specific language governing permissions and limitations
 * under the License.
 */

import React, {
  FunctionComponent,
  CSSProperties,
  Fragment,
  HTMLAttributes,
  useEffect,
} from 'react';
import classnames from 'classnames';

import { keys, EuiWindowEvent } from '../../services';

import { CommonProps } from '../common';
import { EuiFocusTrap } from '../focus_trap';
import { EuiOverlayMask } from '../overlay_mask';
import { EuiButtonIcon } from '../button';
import { EuiI18n } from '../i18n';

export type EuiFlyoutSize = 's' | 'm' | 'l';

const sizeToClassNameMap: { [size in EuiFlyoutSize]: string } = {
  s: 'euiFlyout--small',
  m: 'euiFlyout--medium',
  l: 'euiFlyout--large',
};

export interface EuiFlyoutProps
  extends CommonProps,
    HTMLAttributes<HTMLDivElement> {
  onClose: () => void;
  /**
   * Defines the width of the panel
   */
  size?: EuiFlyoutSize;
  /**
   * Hides the default close button. You must provide another close button somewhere within the flyout.
   */
  hideCloseButton?: boolean;
  /**
   * Locks the mouse / keyboard focus to within the flyout
   */
  ownFocus?: boolean;
  /**
   * Specify an aria-label for the close button of the flyout.
   * Default is `'Close this dialog'`.
   */
  closeButtonAriaLabel?: string;
  /**
   * Sets the max-width of the panel,
   * set to `true` to use the default size,
   * set to `false` to not restrict the width,
   * set to a number for a custom width in px,
   * set to a string for a custom width in custom measurement.
   */
  maxWidth?: boolean | number | string;

  style?: CSSProperties;
}

export const EuiFlyout: FunctionComponent<EuiFlyoutProps> = ({
  className,
  children,
  hideCloseButton = false,
  onClose,
  ownFocus = false,
  size = 'm',
  closeButtonAriaLabel,
  maxWidth = false,
  style,
  ...rest
}) => {
  const onKeyDown = (event: KeyboardEvent) => {
    if (event.key === keys.ESCAPE) {
      event.preventDefault();
      onClose();
    }
  };

  useEffect(() => {
    document.body.classList.add('euiBody--hasFlyout');

    return () => {
      document.body.classList.remove('euiBody--hasFlyout');
    };
  });

<<<<<<< HEAD
    let closeButton;
    if (onClose && !hideCloseButton) {
      closeButton = (
        // @ts-ignore Help?
        <EuiButtonIcon
          className="euiFlyout__closeButton"
          iconType="cross"
          color="text"
          aria-label={closeButtonAriaLabel}
          onClick={onClose}
          data-test-subj="euiFlyoutCloseButton"
        />
      );
    }
=======
  let newStyle;
  let widthClassName;
  if (maxWidth === true) {
    widthClassName = 'euiFlyout--maxWidth-default';
  } else if (maxWidth !== false) {
    const value = typeof maxWidth === 'number' ? `${maxWidth}px` : maxWidth;
    newStyle = { ...style, maxWidth: value };
  }
>>>>>>> 1b09d322

  const classes = classnames(
    'euiFlyout',
    sizeToClassNameMap[size!],
    widthClassName,
    className
  );

  let closeButton;
  if (onClose && !hideCloseButton) {
    closeButton = (
      <EuiI18n token="euiFlyout.closeAriaLabel" default="Close this dialog">
        {(closeAriaLabel: string) => (
          <EuiButtonIcon
            className="euiFlyout__closeButton"
            iconType="cross"
            color="text"
            aria-label={closeButtonAriaLabel || closeAriaLabel}
            onClick={onClose}
            data-test-subj="euiFlyoutCloseButton"
          />
        )}
      </EuiI18n>
    );
  }

  const flyoutContent = (
    <div
      role="dialog"
      className={classes}
      tabIndex={0}
      style={newStyle || style}
      {...rest}>
      {closeButton}
      {children}
    </div>
  );

  // If ownFocus is set, show an overlay behind the flyout and allow the user
  // to click it to close it.
  let optionalOverlay;
  if (ownFocus) {
    optionalOverlay = <EuiOverlayMask onClick={onClose} />;
  }

  return (
    <Fragment>
      <EuiWindowEvent event="keydown" handler={onKeyDown} />
      {optionalOverlay}
      {/* Trap focus even when ownFocus={false}, otherwise closing the flyout won't return focus
        to the originating button */}
      <EuiFocusTrap clickOutsideDisables={true}>{flyoutContent}</EuiFocusTrap>
    </Fragment>
  );
};<|MERGE_RESOLUTION|>--- conflicted
+++ resolved
@@ -102,22 +102,6 @@
     };
   });
 
-<<<<<<< HEAD
-    let closeButton;
-    if (onClose && !hideCloseButton) {
-      closeButton = (
-        // @ts-ignore Help?
-        <EuiButtonIcon
-          className="euiFlyout__closeButton"
-          iconType="cross"
-          color="text"
-          aria-label={closeButtonAriaLabel}
-          onClick={onClose}
-          data-test-subj="euiFlyoutCloseButton"
-        />
-      );
-    }
-=======
   let newStyle;
   let widthClassName;
   if (maxWidth === true) {
@@ -126,7 +110,6 @@
     const value = typeof maxWidth === 'number' ? `${maxWidth}px` : maxWidth;
     newStyle = { ...style, maxWidth: value };
   }
->>>>>>> 1b09d322
 
   const classes = classnames(
     'euiFlyout',
