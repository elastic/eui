--- conflicted
+++ resolved
@@ -1,14 +1,11 @@
 # [`master`](https://github.com/elastic/eui/tree/master)
 
-<<<<<<< HEAD
+- EuiButton, EuiButtonEmpty and EuiButtonIcon can now take an `href` [(#316)](https://github.com/elastic/eui/pull/316)
 - In `EuiSideNav`, allow a callback to be passed that renders the individual items in the navigation. This makes interoperability with e.g. `react-router` easier. [#310](https://github.com/elastic/eui/pull/310)
-=======
-- EuiButton, EuiButtonEmpty and EuiButtonIcon can now take an `href` [(#316)](https://github.com/elastic/eui/pull/316)
 
 **Bug fixes**
 
 - Set `EuiFlexGroup` to `flex-grow: 1` to be more friendly with IE11 [(#315)](https://github.com/elastic/eui/pull/315)
->>>>>>> 687cfab2
 
 # [`0.0.13`](https://github.com/elastic/eui/tree/v0.0.13)
 
