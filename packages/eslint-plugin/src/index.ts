--- conflicted
+++ resolved
@@ -40,11 +40,8 @@
     'sr-output-disabled-tooltip': ScreenReaderOutputDisabledTooltip,
     'prefer-eui-icon-tip': PreferEuiIconTip,
     'no-unnamed-radio-group' : NoUnnamedRadioGroup,
-<<<<<<< HEAD
     'callout-announce-on-mount': CallOutAnnounceOnMount
-=======
     'no-unnamed-interactive-element': NoUnnamedInteractiveElement, 
->>>>>>> 04c45b55
   },
   configs: {
     recommended: {
@@ -58,11 +55,8 @@
         '@elastic/eui/sr-output-disabled-tooltip': 'warn',
         '@elastic/eui/prefer-eui-icon-tip': 'warn',
         '@elastic/eui/no-unnamed-radio-group': 'warn',
-<<<<<<< HEAD
         '@elastic/eui/callout-announce-on-mount': 'warn',
-=======
         '@elastic/eui/no-unnamed-interactive-element': 'warn',      
->>>>>>> 04c45b55
       },
     },
   },
