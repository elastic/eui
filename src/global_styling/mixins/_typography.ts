/*
 * Copyright Elasticsearch B.V. and/or licensed to Elasticsearch B.V. under one
 * or more contributor license agreements. Licensed under the Elastic License
 * 2.0 and the Server Side Public License, v 1; you may not use this file except
 * in compliance with, at your election, the Elastic License 2.0 or the Server
 * Side Public License, v 1.
 */

import { CSSProperties } from 'react';
import {
  euiLineHeightFromBaseline,
  euiFontSizeFromScale,
  _FontScaleOptions,
} from '../functions/typography';
import { useEuiTheme, UseEuiTheme } from '../../services/theme/hooks';
import { _EuiThemeFontScale } from '../variables/typography';

export type EuiThemeFontSize = {
  fontSize: CSSProperties['fontSize'];
  lineHeight: CSSProperties['lineHeight'];
};

/**
 * Returns font-size and line-height
 */
export const euiFontSize = (
  { euiTheme }: UseEuiTheme,
  scale: _EuiThemeFontScale,
<<<<<<< HEAD
  measurement: _EuiThemeFontSizeMeasurement = 'rem'
=======
  euiTheme: UseEuiTheme['euiTheme'],
  options?: _FontScaleOptions
>>>>>>> ca7d71f8
): EuiThemeFontSize => {
  return {
    fontSize: euiFontSizeFromScale(scale, euiTheme, options),
    lineHeight: euiLineHeightFromBaseline(scale, euiTheme, options),
  };
};
export const useEuiFontSize = (
  scale: _EuiThemeFontScale,
  options?: _FontScaleOptions
): EuiThemeFontSize => {
<<<<<<< HEAD
  const euiTheme = useEuiTheme();
  return euiFontSize(euiTheme, scale, measurement);
=======
  const { euiTheme } = useEuiTheme();
  return euiFontSize(scale, euiTheme, options);
>>>>>>> ca7d71f8
};

/**
 * Force text to wrap on natural word breaks (e.g. spaces & hyphens)
 * https://css-tricks.com/snippets/css/prevent-long-urls-from-breaking-out-of-container/
 */
export const euiTextBreakWord = () => `
  overflow-wrap: break-word !important; // makes sure the long string will wrap and not bust out of the container
  word-wrap: break-word !important; // spec says, they are literally just alternate names for each other but some browsers support one and not the other
  word-break: break-word; // IE doesn't understand but that's ok
`;

/**
 * Prevent text from wrapping onto multiple lines, and truncate with an ellipsis.
 */
export const euiTextTruncate = (
  maxWidth: CSSProperties['maxWidth'] = '100%'
) => `
  max-width: ${maxWidth}; // Ensure that the node has a maximum width after which truncation can occur
  overflow: hidden !important;
  text-overflow: ellipsis !important;
  white-space: nowrap !important;
`;

/**
 * Fixed-width numbers for tabular data
 */
export const euiNumberFormat = ({ euiTheme }: UseEuiTheme) => `
  font-feature-settings: ${euiTheme.font.featureSettings}, 'tnum' 1;
`;
export const useEuiNumberFormat = (): string => {
  const euiTheme = useEuiTheme();
  return euiNumberFormat(euiTheme);
};<|MERGE_RESOLUTION|>--- conflicted
+++ resolved
@@ -26,12 +26,7 @@
 export const euiFontSize = (
   { euiTheme }: UseEuiTheme,
   scale: _EuiThemeFontScale,
-<<<<<<< HEAD
-  measurement: _EuiThemeFontSizeMeasurement = 'rem'
-=======
-  euiTheme: UseEuiTheme['euiTheme'],
   options?: _FontScaleOptions
->>>>>>> ca7d71f8
 ): EuiThemeFontSize => {
   return {
     fontSize: euiFontSizeFromScale(scale, euiTheme, options),
@@ -42,13 +37,8 @@
   scale: _EuiThemeFontScale,
   options?: _FontScaleOptions
 ): EuiThemeFontSize => {
-<<<<<<< HEAD
   const euiTheme = useEuiTheme();
-  return euiFontSize(euiTheme, scale, measurement);
-=======
-  const { euiTheme } = useEuiTheme();
-  return euiFontSize(scale, euiTheme, options);
->>>>>>> ca7d71f8
+  return euiFontSize(euiTheme, scale, options);
 };
 
 /**
