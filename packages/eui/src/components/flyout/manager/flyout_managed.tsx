/*
 * Copyright Elasticsearch B.V. and/or licensed to Elasticsearch B.V. under one
 * or more contributor license agreements. Licensed under the Elastic License
 * 2.0 and the Server Side Public License, v 1; you may not use this file except
 * in compliance with, at your election, the Elastic License 2.0 or the Server
 * Side Public License, v 1.
 */
import React, { useEffect, useRef } from 'react';
import { useEuiMemoizedStyles } from '../../../services';
import { useResizeObserver } from '../../observer/resize_observer';
import {
  EuiFlyoutComponent,
  EuiFlyoutComponentProps,
} from '../flyout.component';
import { EuiFlyoutMenuProps } from '../flyout_menu';
import { EuiFlyoutMenuContext } from '../flyout_menu_context';
import { useFlyoutActivityStage } from './activity_stage';
import {
  LEVEL_CHILD,
  PROPERTY_FLYOUT,
  PROPERTY_LAYOUT_MODE,
  PROPERTY_LEVEL,
} from './const';
import { EuiFlyoutIsManagedProvider } from './context';
import { euiManagedFlyoutStyles } from './flyout_managed.styles';
import {
  useFlyoutManager as _useFlyoutManager,
  useFlyoutId,
  useFlyoutLayoutMode,
  useIsFlyoutActive,
  useParentFlyoutSize,
} from './hooks';
import { EuiFlyoutLevel } from './types';
import {
  createValidationErrorMessage,
  isNamedSize,
  validateFlyoutTitle,
  validateManagedFlyoutSize,
  validateSizeCombination,
} from './validation';

/**
 * Props for `EuiManagedFlyout`, the internal persistent flyout used by
 * the manager. Extends base flyout props and requires a `level` to
 * distinguish `main` vs `child` behavior.
 */
export interface EuiManagedFlyoutProps extends EuiFlyoutComponentProps {
  level: EuiFlyoutLevel;
  flyoutMenuProps?: EuiFlyoutMenuProps;
}

const useFlyoutManager = () => {
  const context = _useFlyoutManager();
  if (!context) {
    throw new Error('EuiManagedFlyout must be used within an EuiFlyoutManager');
  }
  return context;
};

/**
 * Persistent managed flyout rendered inside the provider. Handles:
 * - registration/unregistration with the manager
 * - size validation and parent/child size compatibility
 * - width tracking for responsive layouts
 * - lifecycle stage transitions and data attributes for styling
 */
export const EuiManagedFlyout = ({
  id,
  onClose: onCloseProp,
  level,
  size,
  css: customCss,
  flyoutMenuProps: _flyoutMenuProps,
  ...props
}: EuiManagedFlyoutProps) => {
  const flyoutId = useFlyoutId(id);
  const flyoutRef = useRef<HTMLDivElement>(null);

  const { addFlyout, closeFlyout, setFlyoutWidth } = useFlyoutManager();

  const isActive = useIsFlyoutActive(flyoutId);
  const parentSize = useParentFlyoutSize(flyoutId);

  // Get layout mode for responsive behavior
  const layoutMode = useFlyoutLayoutMode();

  const styles = useEuiMemoizedStyles(euiManagedFlyoutStyles);

  // Validate size
  const sizeTypeError = validateManagedFlyoutSize(size, flyoutId, level);
  if (sizeTypeError) {
    throw new Error(createValidationErrorMessage(sizeTypeError));
  }

  // For child flyouts, validate parent-child combinations
  if (
    level === LEVEL_CHILD &&
    parentSize &&
    isNamedSize(size) &&
    isNamedSize(parentSize)
  ) {
    const combinationError = validateSizeCombination(parentSize, size);
    if (combinationError) {
      combinationError.flyoutId = flyoutId;
      combinationError.level = level;
      throw new Error(createValidationErrorMessage(combinationError));
    }
  }

  // Validate title
  const title = _flyoutMenuProps?.title || props['aria-label'];
  const titleError = validateFlyoutTitle(title, flyoutId, level);
  if (titleError) {
    throw new Error(createValidationErrorMessage(titleError));
  }

  // Register/unregister with flyout manager context
  useEffect(() => {
    addFlyout(flyoutId, title!, level, size as string);

<<<<<<< HEAD
=======
    addFlyout(flyoutId, level, size as string);

>>>>>>> 2c31f4f8
    return () => {
      closeFlyout(flyoutId);
    };
  }, [size, flyoutId, title, level, addFlyout, closeFlyout]);

  // Track width changes for flyouts
  const { width } = useResizeObserver(
    isActive ? flyoutRef.current : null,
    'width'
  );

  const onClose = (event?: MouseEvent | TouchEvent | KeyboardEvent) => {
    onCloseProp(event);
    closeFlyout(flyoutId);
  };

  // Update width in manager state when it changes
  useEffect(() => {
    if (isActive && width) {
      setFlyoutWidth(flyoutId, width);
    }
  }, [flyoutId, level, isActive, width, setFlyoutWidth]);

  const { activityStage, onAnimationEnd } = useFlyoutActivityStage({
    flyoutId,
    level,
  });

  const flyoutMenuProps = {
    ..._flyoutMenuProps,
    title,
  };

  return (
    <EuiFlyoutIsManagedProvider isManaged={true}>
      <EuiFlyoutMenuContext.Provider value={{ onClose }}>
        <EuiFlyoutComponent
          id={flyoutId}
          ref={flyoutRef}
          css={[
            styles.managedFlyout,
            customCss,
            styles.stage(activityStage, props.side),
          ]}
          {...{
            ...props,
            onClose,
            size,
            flyoutMenuProps,
            onAnimationEnd,
            [PROPERTY_FLYOUT]: true,
            [PROPERTY_LAYOUT_MODE]: layoutMode,
            [PROPERTY_LEVEL]: level,
          }}
        />
      </EuiFlyoutMenuContext.Provider>
    </EuiFlyoutIsManagedProvider>
  );
};<|MERGE_RESOLUTION|>--- conflicted
+++ resolved
@@ -118,11 +118,6 @@
   useEffect(() => {
     addFlyout(flyoutId, title!, level, size as string);
 
-<<<<<<< HEAD
-=======
-    addFlyout(flyoutId, level, size as string);
-
->>>>>>> 2c31f4f8
     return () => {
       closeFlyout(flyoutId);
     };
