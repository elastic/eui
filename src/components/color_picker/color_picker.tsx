--- conflicted
+++ resolved
@@ -16,15 +16,11 @@
 import { EuiColorPickerSwatch } from './color_picker_swatch';
 import { EuiFocusTrap } from '../focus_trap';
 import { EuiFlexGroup, EuiFlexItem } from '../flex';
-<<<<<<< HEAD
-import { EuiFieldText } from '../form/field_text';
-import { EuiRange } from '../form/range';
-=======
->>>>>>> aea12fa9
 import {
   EuiFieldText,
   EuiFormControlLayout,
   EuiFormControlLayoutProps,
+  EuiRange,
 } from '../form';
 import { EuiI18n } from '../i18n';
 import { EuiPopover } from '../popover';
