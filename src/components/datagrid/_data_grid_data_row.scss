.euiDataGridRow {
  // needed for footer cells to correctly position
  display: flex;
  background-color: $euiColorEmptyShade;
}

@include euiDataGridRowCell {
  @include euiFontSizeS;

  padding: $euiDataGridCellPaddingM;
  border-right: $euiDataGridVerticalBorder;
  border-bottom: $euiBorderThin;
<<<<<<< HEAD
  background: $euiColorEmptyShade;
=======
  flex: 0 0 auto;
  position: relative;
  align-items: center;
  display: flex;
>>>>>>> c1f5de4f
  overflow: hidden;

  > * {
    height: 100%; // Hack to allow for focus trap to still stretch to full row height on defined heights
    overflow: hidden; // Maintain cutting off content past the cell padding when popover is open
  }

  &.euiDataGridRowCell--firstColumn {
    border-left: $euiBorderThin;
  }

  &.euiDataGridRowCell--lastColumn {
    border-right-color: $euiBorderColor;
  }

  &:focus {
    @include euiDataGridCellFocus;
  }

  // Only add the transition effect on hover, so that it is instantaneous on focus
  // Long delays on hover to mitigate the accordion effect
  &:hover {
    .euiDataGridRowCell__actionButtonIcon {
      animation-duration: $euiAnimSpeedExtraFast;
      animation-name: euiDataGridCellActionsSlideIn;
      animation-iteration-count: 1;
      animation-delay: $euiAnimSpeedNormal;
      animation-fill-mode: forwards;
    }
  }

  // On focus, directly show action buttons (without animation)
  &:focus,
  // Prevent the animation from flickering after cell popover close when focus is restored the expansion button
  &:focus-within,
  // Always make the cell actions visible when the cell popover is open
  &.euiDataGridRowCell--open {
    .euiDataGridRowCell__actionButtonIcon {
      animation: none;
      margin-left: $euiDataGridCellPaddingM;
      width: $euiSizeM;
    }
  }

  // if a cell is not hovered nor focused nor open via popover, don't show buttons in general
  &:not(:hover):not(:focus):not(.euiDataGridRowCell--open) {
    .euiDataGridRowCell__actionButtonIcon {
      display: none;
    }
  }

  &.euiDataGridRowCell--numeric {
    text-align: right;
  }

  &.euiDataGridRowCell--currency {
    text-align: right;
  }

  &.euiDataGridRowCell--uppercase {
    text-transform: uppercase;
  }

  &.euiDataGridRowCell--lowercase {
    text-transform: lowercase;
  }

  &.euiDataGridRowCell--capitalize {
    text-transform: capitalize;
  }

  .euiDataGridRowCell__definedHeight {
    @include euiTextBreakWord;
    flex-grow: 1;
  }

  // We only truncate if the cell is not a control column.
  &:not(.euiDataGridRowCell--controlColumn) {
    .euiDataGridRowCell__content,
    .euiDataGridRowCell__truncate,
    &.euiDataGridRowCell__truncate,
    .euiDataGridRowCell__expandContent {
      @include euiTextTruncate;
      overflow: hidden;
      white-space: nowrap;
    }
  }
}

.euiDataGridRowCell__popover {
  @include euiScrollBar;
  overflow: auto;
  // sass-lint:disable-block no-important
  max-width: 400px !important;
  max-height: 400px !important;
  z-index: $euiZDataGridCellPopover !important;
}

.euiDataGridRowCell__expandFlex {
  position: relative; // for positioning expand button
  display: flex;
  align-items: baseline;
  height: 100%;

  .euiDataGridRowCell--controlColumn & {
    align-items: center;
  }
}

.euiDataGridRowCell__expandContent {
  flex-grow: 1;
}

.euiDataGridRowCell__contentByHeight {
  flex-grow: 1;
  height: 100%;
}

// Cell actions
.euiDataGridRowCell__expandActions {
  display: flex;
}
@include euiDataGridRowCellActions($definedHeight: false) {
  flex-grow: 0;
}
@include euiDataGridRowCellActions($definedHeight: true) {
  background-color: $euiColorEmptyShade;
  position: absolute;
  right: 0;
  top: 0;
  padding: $euiDataGridCellPaddingM 0;
}

.euiDataGridRowCell__actionButtonIcon {
  height: $euiSizeM;
  border-radius: $euiBorderRadius / 2;
  width: 0;
  overflow: hidden;
  // Have to take out the generic transition so it is instaneous on focus
  transition: none;
  // Disable filled button box-shadows on legacy theme - they're unnecessary when this small in a datagrid
  box-shadow: none !important; // sass-lint:disable-line no-important
  // Remove filled button borders on legacy theme - this way we don't need to animate the border
  border: none;
}

// Row stripes
@include euiDataGridStyles(stripes) {
  .euiDataGridRow--striped {
    @include euiDataGridRowCellActions($definedHeight: true) {
      background-color: $euiColorLightestShade;
    }
    background-color: $euiColorLightestShade;
  }
}

// Row highlights
@include euiDataGridStyles(rowHoverHighlight) {
  .euiDataGridRow:hover {
    @include euiDataGridRowCellActions($definedHeight: true) {
      background-color: $euiColorHighlight;
    }
    background-color: $euiColorHighlight;
  }
}

// Border alternates
@include euiDataGridStyles(bordersNone) {
  @include euiDataGridRowCell {
    // sass-lint:disable-block no-important
    border-color: transparent !important;
  }
}

@include euiDataGridStyles(bordersHorizontal) {
  @include euiDataGridRowCell {
    border-right-color: transparent;
    border-left-color: transparent;
  }
}

// Font alternates
@include euiDataGridStyles(fontSizeSmall) {
  @include euiDataGridRowCell {
    @include euiFontSizeXS;
  }
}

@include euiDataGridStyles(fontSizeLarge) {
  @include euiDataGridRowCell {
    @include euiFontSize;
  }
}

// Padding alternates
@include euiDataGridStyles(paddingSmall) {
  @include euiDataGridRowCell {
    padding: $euiDataGridCellPaddingS;
  }
}

@include euiDataGridStyles(paddingLarge) {
  @include euiDataGridRowCell {
    padding: $euiDataGridCellPaddingL;
  }
}

// Compressed density grids - height tweaks
@include euiDataGridStyles(fontSizeSmall, paddingSmall) {
  @include euiDataGridRowCellActions($definedHeight: true) {
    padding: ($euiDataGridCellPaddingS / 2) 0;
  }
  @include euiDataGridRowCellActions($definedHeight: false) {
    transform: translateY(1px);
  }
}

@keyframes euiDataGridCellActionsSlideIn {
  from {
    margin-left: 0;
    width: 0;
  }

  to {
    margin-left: $euiDataGridCellPaddingM;
    width: $euiSizeM;
  }
}<|MERGE_RESOLUTION|>--- conflicted
+++ resolved
@@ -1,6 +1,5 @@
 .euiDataGridRow {
-  // needed for footer cells to correctly position
-  display: flex;
+  display: flex; // Needed for footer cells to correctly position
   background-color: $euiColorEmptyShade;
 }
 
@@ -10,14 +9,6 @@
   padding: $euiDataGridCellPaddingM;
   border-right: $euiDataGridVerticalBorder;
   border-bottom: $euiBorderThin;
-<<<<<<< HEAD
-  background: $euiColorEmptyShade;
-=======
-  flex: 0 0 auto;
-  position: relative;
-  align-items: center;
-  display: flex;
->>>>>>> c1f5de4f
   overflow: hidden;
 
   > * {
