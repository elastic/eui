--- conflicted
+++ resolved
@@ -13,12 +13,8 @@
 
 **Bug Fixes**
 
-<<<<<<< HEAD
-- Fixed `EuiInMemoryTable` data reset when filter is set and item is selected ([#3419](https://github.com/elastic/eui/pull/3419))
-=======
 - Fixed `EuiBasicTable` item selection when `id` is `0` ([#3417](https://github.com/elastic/eui/pull/3417))
 - Fixed `EuiNavDrawer` not closing on outside click after being unlocked ([#3415](https://github.com/elastic/eui/pull/3415))
->>>>>>> 7341bf8b
 - Fixed `EuiBadge` `iconOnClick` props makes badge text clickable ([#3392](https://github.com/elastic/eui/pull/3392))
 - Added `id` requirement if `label` is used in `EuiRadio` ([#3382](https://github.com/elastic/eui/pull/3382))
 - Fixed z-index issue in `EuiDatePicker` where it's popover would sit beneath other DOM siblings that had z-index applied ([#3376](https://github.com/elastic/eui/pull/3376))
@@ -28,6 +24,7 @@
 - Fixed `EuiCollapsibleNavGroup` `titleSize` prop type to properly exclude `l` and `m` sizes ([#3365](https://github.com/elastic/eui/pull/3365))
 - Fixed `EuiDatePickerRange` start date popover to sit left under the icon ([#3383](https://github.com/elastic/eui/pull/3383))
 - Fixed `EuiHeader` `z-index` issues with popovers and added body classes for the presence of `EuiFlyout` and `EuiCollapsibleNav.isOpen` ([#3398](https://github.com/elastic/eui/pull/3398))
+- Fixed `EuiInMemoryTable` data reset when filter is set and item is selected ([#3419](https://github.com/elastic/eui/pull/3419))
 
 ## [`23.1.0`](https://github.com/elastic/eui/tree/v23.1.0)
 
