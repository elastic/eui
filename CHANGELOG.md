--- conflicted
+++ resolved
@@ -10,18 +10,16 @@
 
 - Fixed `EuiSuperDatePicker` got stuck in update mode if the value is not changed ([#4025](https://github.com/elastic/eui/pull/4025))
 - Fixed ref not being handled properly in `EuiValidatableControl` when used with [react-hook-form](https://react-hook-form.com/) ([#4001](https://github.com/elastic/eui/pull/4001))
-<<<<<<< HEAD
-- Fixed `EuiImage` unable to deactivate the full screen mode using the close icon ([#4033](https://github.com/elastic/eui/pull/4033))
-=======
 - Fixed `EuiNotificationBadge` `color` prop type ([#4008](https://github.com/elastic/eui/pull/4008))
 - Fixed z-index of `EuiBottomBar` to stay under header ([#4008](https://github.com/elastic/eui/pull/4008))
 - Fixed regression of `EuiSelectable` not abiding by the `showIcons` prop ([#4008](https://github.com/elastic/eui/pull/4008))
 - Fixed contrast of search input of `EuiSelectableTemplateSitewide` in dark header ([#4008](https://github.com/elastic/eui/pull/4008))
+- Fixed `EuiImage` unable to deactivate the full screen mode using the close icon ([#4033](https://github.com/elastic/eui/pull/4033))
 
 **Breaking changes**
 
 - Changed `EuiHideFor` and `EuiShowFor` from using media queries to hide content to not rendering the content. Children are now required and `display` has been removed ([#4008](https://github.com/elastic/eui/pull/4008))
->>>>>>> abd27b26
+
 
 ## [`28.4.0`](https://github.com/elastic/eui/tree/v28.4.0)
 
