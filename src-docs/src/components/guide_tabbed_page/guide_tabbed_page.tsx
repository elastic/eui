import React, { FunctionComponent, ReactNode, useContext } from 'react';
import { Switch, Route, withRouter, Redirect } from 'react-router-dom';
import { slugify } from '../../../../src/services/string/slugify';
import {
  EuiPageHeader,
  EuiPageContentBody,
  EuiSpacer,
  EuiBetaBadge,
  EuiPageSection,
} from '../../../../src/components';

import { LanguageSelector, ThemeContext } from '../with_theme';

export type GuideTabbedPageProps = {
  title: string;
  location: any;
  match: any;
  history: any;
  pages: any;
  isBeta?: boolean;
  notice?: ReactNode;
  showThemeLanguageToggle?: boolean;
  description?: ReactNode;
  rightSideItems?: ReactNode[];
};

const GuideTabbedPageComponent: FunctionComponent<GuideTabbedPageProps> = ({
  title,
  location,
  match,
  history,
  pages,
  isBeta,
  showThemeLanguageToggle,
  notice,
  description,
  rightSideItems: _rightSideItems,
}) => {
  const themeContext = useContext(ThemeContext);
  const currentLanguage = themeContext.themeLanguage;
  const showSass = currentLanguage.includes('sass');

  const betaBadge = isBeta && (
    <EuiBetaBadge
      label="Beta"
      tooltipContent="This component is still under development and may contain breaking changes in the nearby future."
    />
  );

  const tabs: any[] = pages.map((page: any) => {
    const id = slugify(page.title);
    return {
      id: id,
      name: page.title,
      handleClick: () => {
        history.push(`${match.path}/${id}`);
      },
    };
  });

  const renderTabs = () => {
    if (tabs.length < 2) {
      return undefined;
    }

    return tabs.map(({ id, handleClick, name }, index) => {
      const pathname = location.pathname;

      const isSelected = pathname.includes(`${match.path}/${id}`);

      return {
        onClick: () => {
          if (handleClick) handleClick();
        },
        isSelected,
        key: index,
        label: name,
      };
    });
  };

  const renderNotice = () => {
    if (!showSass && notice) {
      return (
        <>
          <EuiPageContentBody role="region" aria-label="Notice" restrictWidth>
            {notice}
          </EuiPageContentBody>
          <EuiSpacer size="l" />
        </>
      );
    }
  };

  const rightSideItems = _rightSideItems || [];
  if (showThemeLanguageToggle) {
    rightSideItems.push(<LanguageSelector />);
  }

  const pagesRoutes: any[] = pages.map((page: any) => {
    const pathname = location.pathname;
    const id = slugify(page.title);
    const firstTabId = slugify(pages[0].title);

    // first nav level redirects to first tab
    if (match.path === pathname) {
      return (
        <Redirect
          key={pathname}
          from={`${match.path}`}
          to={`${match.path}/${firstTabId}`}
        />
      );
    } else {
      const PageComponent = page.page;

      return (
        <Route key={pathname} path={`${match.path}/${id}`}>
          <PageComponent showSass={showSass} />
        </Route>
      );
    }
  });

  return (
    <>
      {renderNotice()}
      <EuiPageSection restrictWidth bottomBorder>
        <EuiPageHeader
          pageTitle={
            <>
              {title} {betaBadge}
            </>
          }
          tabs={renderTabs()}
          description={description}
          rightSideItems={rightSideItems}
<<<<<<< HEAD
=======
          role="none"
>>>>>>> 229fc993
        />
      </EuiPageSection>

      <EuiPageSection restrictWidth>
        <Switch>{pagesRoutes}</Switch>
      </EuiPageSection>
    </>
  );
};

export const GuideTabbedPage = withRouter(GuideTabbedPageComponent);<|MERGE_RESOLUTION|>--- conflicted
+++ resolved
@@ -135,10 +135,7 @@
           tabs={renderTabs()}
           description={description}
           rightSideItems={rightSideItems}
-<<<<<<< HEAD
-=======
           role="none"
->>>>>>> 229fc993
         />
       </EuiPageSection>
 
