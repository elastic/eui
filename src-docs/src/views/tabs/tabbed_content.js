import React, { Fragment } from 'react';

import {
  EuiIcon,
  EuiTabbedContent,
  EuiTitle,
  EuiText,
  EuiSpacer,
} from '../../../../src/components';

export default () => {
  const tabs = [
    {
      id: 'cobalt--id',
      name: 'Cobalt',
      content: (
        <Fragment>
          <EuiSpacer />
          <EuiTitle>
            <h3>Cobalt</h3>
          </EuiTitle>
          <EuiText>
            Cobalt is a chemical element with symbol Co and atomic number 27.
            Like nickel, cobalt is found in the Earth&rsquo;s crust only in
            chemically combined form, save for small deposits found in alloys of
            natural meteoric iron. The free element, produced by reductive
            smelting, is a hard, lustrous, silver-gray metal.
          </EuiText>
        </Fragment>
      ),
    },
    {
      id: 'dextrose--id',
      name: 'Dextrose',
      content: (
        <Fragment>
          <EuiSpacer />
          <EuiTitle>
            <h3>Dextrose</h3>
          </EuiTitle>
          <EuiText>
            Intravenous sugar solution, also known as dextrose solution, is a
            mixture of dextrose (glucose) and water. It is used to treat low
            blood sugar or water loss without electrolyte loss.
          </EuiText>
        </Fragment>
      ),
    },
    {
      id: 'hydrogen--id',
      name: (
        <span>
          <EuiIcon type="heatmap" />
          &nbsp;Hydrogen
        </span>
      ),
      content: (
        <Fragment>
          <EuiSpacer />
          <EuiTitle>
            <h3>Hydrogen</h3>
          </EuiTitle>
          <EuiText>
            Hydrogen is a chemical element with symbol H and atomic number 1.
            With a standard atomic weight of 1.008, hydrogen is the lightest
            element on the periodic table
          </EuiText>
        </Fragment>
      ),
    },
    {
      id: 'monosodium_glutammate--id',
      name: 'Monosodium Glutamate',
      content: (
        <Fragment>
          <EuiSpacer />
          <EuiTitle>
            <h3>Monosodium Glutamate</h3>
          </EuiTitle>
          <EuiText>
            Monosodium glutamate (MSG, also known as sodium glutamate) is the
            sodium salt of glutamic acid, one of the most abundant naturally
            occurring non-essential amino acids. Monosodium glutamate is found
            naturally in tomatoes, cheese and other foods.
          </EuiText>
        </Fragment>
      ),
    },
  ];

  return (
    <EuiTabbedContent
      tabs={tabs}
      initialSelectedTab={tabs[1]}
      autoFocus="selected"
<<<<<<< HEAD
      onTabClick={tab => {}}
=======
      onTabClick={(tab) => {
        console.log('clicked tab', tab);
      }}
>>>>>>> 01c6986a
    />
  );
};<|MERGE_RESOLUTION|>--- conflicted
+++ resolved
@@ -93,13 +93,7 @@
       tabs={tabs}
       initialSelectedTab={tabs[1]}
       autoFocus="selected"
-<<<<<<< HEAD
-      onTabClick={tab => {}}
-=======
-      onTabClick={(tab) => {
-        console.log('clicked tab', tab);
-      }}
->>>>>>> 01c6986a
+      onTabClick={(tab) => {}}
     />
   );
 };