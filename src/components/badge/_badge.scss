--- conflicted
+++ resolved
@@ -13,16 +13,11 @@
   background-color: transparent;
   white-space: nowrap;
   vertical-align: middle;
-<<<<<<< HEAD
-  text-align: center;
-  overflow: hidden;
   cursor: default;
-=======
   max-width: 100%;
   // The badge will only ever be as wide as it's content
   // So, make the text left aligned to ensure all badges line up the same
   text-align: left;
->>>>>>> 336666ae
 
   &:focus-within {
     @include euiFocusRing('small');
