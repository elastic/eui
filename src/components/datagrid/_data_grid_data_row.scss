.euiDataGridRow {
  display: inline-flex;
  min-width: 100%; // Needed to prevent wraps. Inline flex is tricky
}

@include euiDataGridRowCell {
  @include euiFontSizeS;
  @include euiTextTruncate;

  padding: $euiDataGridCellPaddingM;
  border-right: $euiBorderThin;
  border-bottom: $euiBorderThin;
  overflow: hidden;
  white-space: nowrap;
  flex: 0 0 auto;

  &:first-of-type {
    border-left: $euiBorderThin;
  }
<<<<<<< HEAD
}

// Row highlights
@include euiDataGridStyles(rowHoverHighlight) {
  .euiDataGridRow:hover {
    @include euiDataGridRowCell {
      // sass-lint:disable-block no-important
      // Needed to overtake striping
      background-color: $euiColorHighlight !important;
    }
  }
}

// Stripes
@include euiDataGridStyles(stripes) {
  .euiDataGridRow:nth-child(odd) {
    @include euiDataGridRowCell {
      background: $euiColorLightestShade;
    }
  }
}

// Border alternates
@include euiDataGridStyles(bordersNone) {
  @include euiDataGridRowCell {
    border: none;
  }
}

@include euiDataGridStyles(bordersHorizontal) {
  @include euiDataGridRowCell {
    border-right: none;
    border-left: none;
  }
}

// Font alternates
@include euiDataGridStyles(fontSizeSmall) {
  @include euiDataGridRowCell {
    @include euiFontSizeXS;
  }
}

@include euiDataGridStyles(fontSizeLarge) {
  @include euiDataGridRowCell {
    @include euiFontSize;
  }
}

// Padding alternates
@include euiDataGridStyles(paddingSmall) {
  @include euiDataGridRowCell {
    padding: $euiDataGridCellPaddingS;
  }
}

@include euiDataGridStyles(paddingLarge) {
  @include euiDataGridRowCell {
    padding: $euiDataGridCellPaddingL;
=======

  &:focus {
    @include euiFocusRing;
>>>>>>> 7aff1d52
  }
}<|MERGE_RESOLUTION|>--- conflicted
+++ resolved
@@ -17,7 +17,10 @@
   &:first-of-type {
     border-left: $euiBorderThin;
   }
-<<<<<<< HEAD
+
+  &:focus {
+    @include euiFocusRing;
+  }
 }
 
 // Row highlights
@@ -77,10 +80,5 @@
 @include euiDataGridStyles(paddingLarge) {
   @include euiDataGridRowCell {
     padding: $euiDataGridCellPaddingL;
-=======
-
-  &:focus {
-    @include euiFocusRing;
->>>>>>> 7aff1d52
   }
 }