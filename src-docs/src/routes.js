import React, { createElement, Fragment } from 'react';

import { EuiErrorBoundary } from '../../src/components';

import { slugify } from '../../src/services';

import { createHashHistory } from 'history';

import { GuidePage, GuideSection, GuideMarkdownFormat } from './components';

<<<<<<< HEAD
=======
import { GuideTabbedPage } from './components/guide_tabbed_page';

import { EuiErrorBoundary } from '../../src/components';

>>>>>>> 99f3cb31
import { playgroundCreator } from './services/playground';

// Guidelines
const GettingStarted = require('!!raw-loader!./views/guidelines/getting_started.md');

import AccessibilityGuidelines from './views/guidelines/accessibility';

<<<<<<< HEAD
import WritingGuidelines from './views/guidelines/writing';
=======
import ColorGuidelines from './views/guidelines/colors';

import { SassGuidelines } from './views/guidelines/sass';

import {
  WritingGuidelines,
  writingGuidelinesSections,
} from './views/guidelines/writing_guidelines';
import {
  WritingExamples,
  writingExamplesSections,
} from './views/guidelines/writing_examples';
>>>>>>> 99f3cb31

// Services

import { ColorPaletteExample } from './views/color_palette/color_palette_example';

import { ColorExample } from './views/color/color_example';

import { PrettyDurationExample } from './views/pretty_duration/pretty_duration_example';

import { UtilityClassesExample } from './views/utility_classes/utility_classes_example';

// Component examples

import { AccessibilityExample } from './views/accessibility/accessibility_example';

import { AccordionExample } from './views/accordion/accordion_example';

import { AspectRatioExample } from './views/aspect_ratio/aspect_ratio_example';

import { AutoSizerExample } from './views/auto_sizer/auto_sizer_example';

import { AvatarExample } from './views/avatar/avatar_example';

import { BadgeExample } from './views/badge/badge_example';

import { BeaconExample } from './views/beacon/beacon_example';

import { BottomBarExample } from './views/bottom_bar/bottom_bar_example';

import { BreadcrumbsExample } from './views/breadcrumbs/breadcrumbs_example';

import { ButtonExample } from './views/button/button_example';

import { CardExample } from './views/card/card_example';

import { CallOutExample } from './views/call_out/call_out_example';

import { CodeExample } from './views/code/code_example';

import { CollapsibleNavExample } from './views/collapsible_nav/collapsible_nav_example';

import { ColorPickerExample } from './views/color_picker/color_picker_example';

import { ComboBoxExample } from './views/combo_box/combo_box_example';

import { CommentListExample } from './views/comment/comment_example';

import { ContextMenuExample } from './views/context_menu/context_menu_example';

import { ControlBarExample } from './views/control_bar/control_bar_example';

import { CopyExample } from './views/copy/copy_example';

import { DataGridExample } from './views/datagrid/datagrid_example';
import { DataGridMemoryExample } from './views/datagrid/datagrid_memory_example';
import { DataGridSchemaExample } from './views/datagrid/datagrid_schema_example';
import { DataGridFocusExample } from './views/datagrid/datagrid_focus_example';
import { DataGridStylingExample } from './views/datagrid/datagrid_styling_example';
import { DataGridControlColumnsExample } from './views/datagrid/datagrid_controlcolumns_example';
import { DataGridFooterRowExample } from './views/datagrid/datagrid_footer_row_example';
import { DataGridVirtualizationExample } from './views/datagrid/datagrid_virtualization_example';
import { DataGridRowHeightOptionsExample } from './views/datagrid/datagrid_height_options_example';

import { DatePickerExample } from './views/date_picker/date_picker_example';

import { DelayRenderExample } from './views/delay_render/delay_render_example';

import { DescriptionListExample } from './views/description_list/description_list_example';

import { DragAndDropExample } from './views/drag_and_drop/drag_and_drop_example';

import { EmptyPromptExample } from './views/empty_prompt/empty_prompt_example';

import { ErrorBoundaryExample } from './views/error_boundary/error_boundary_example';

import { ExpressionExample } from './views/expression/expression_example';

import { FacetExample } from './views/facet/facet_example';

import { FilterGroupExample } from './views/filter_group/filter_group_example';

import { FlexExample } from './views/flex/flex_example';

import { FlyoutExample } from './views/flyout/flyout_example';

import { FocusTrapExample } from './views/focus_trap/focus_trap_example';

import { FormControlsExample } from './views/form_controls/form_controls_example';

import { FormLayoutsExample } from './views/form_layouts/form_layouts_example';

import { FormCompressedExample } from './views/form_compressed/form_compressed_example';

import { FormValidationExample } from './views/form_validation/form_validation_example';

import { HeaderExample } from './views/header/header_example';

import { HealthExample } from './views/health/health_example';

import { HighlightAndMarkExample } from './views/highlight_and_mark/highlight_and_mark_example';

import { HorizontalRuleExample } from './views/horizontal_rule/horizontal_rule_example';

import { HtmlIdGeneratorExample } from './views/html_id_generator/html_id_generator_example';

import { I18nExample } from './views/i18n/i18n_example';

import { IconExample } from './views/icon/icon_example';

import { ImageExample } from './views/image/image_example';

import { InnerTextExample } from './views/inner_text/inner_text_example';

import { KeyPadMenuExample } from './views/key_pad_menu/key_pad_menu_example';

import { LinkExample } from './views/link/link_example';

import { ListGroupExample } from './views/list_group/list_group_example';

import { LoadingExample } from './views/loading/loading_example';

import { MarkdownEditorExample } from './views/markdown_editor/mardown_editor_example';

import { MarkdownFormatExample } from './views/markdown_editor/mardown_format_example';

import { MarkdownPluginExample } from './views/markdown_editor/markdown_plugin_example';

import { ModalExample } from './views/modal/modal_example';

import { MutationObserverExample } from './views/mutation_observer/mutation_observer_example';

import { NotificationEventExample } from './views/notification_event/notification_event_example';

import { OutsideClickDetectorExample } from './views/outside_click_detector/outside_click_detector_example';

import { OverlayMaskExample } from './views/overlay_mask/overlay_mask_example';

import { PageExample } from './views/page/page_example';

import { PageHeaderExample } from './views/page_header/page_header_example';

import { PaginationExample } from './views/pagination/pagination_example';

import { PanelExample } from './views/panel/panel_example';

import { PopoverExample } from './views/popover/popover_example';

import { PortalExample } from './views/portal/portal_example';

import { ProgressExample } from './views/progress/progress_example';

import { RangeControlExample } from './views/range/range_example';

import { TreeViewExample } from './views/tree_view/tree_view_example';

import { ResizeObserverExample } from './views/resize_observer/resize_observer_example';

import { ResizableContainerExample } from './views/resizable_container/resizable_container_example';

import { ResponsiveExample } from './views/responsive/responsive_example';

import { SearchBarExample } from './views/search_bar/search_bar_example';

import { SelectableExample } from './views/selectable/selectable_example';

import { SideNavExample } from './views/side_nav/side_nav_example';

import { SpacerExample } from './views/spacer/spacer_example';

import { StatExample } from './views/stat/stat_example';

import { StepsExample } from './views/steps/steps_example';

import { SuggestExample } from './views/suggest/suggest_example';

import { SuperDatePickerExample } from './views/super_date_picker/super_date_picker_example';

import { TableExample } from './views/tables/tables_example';

import { TableInMemoryExample } from './views/tables/tables_in_memory_example';

import { TabsExample } from './views/tabs/tabs_example';

import { TextDiffExample } from './views/text_diff/text_diff_example';

import { TextExample } from './views/text/text_example';

import { TitleExample } from './views/title/title_example';

import { ToastExample } from './views/toast/toast_example';

import { ToolTipExample } from './views/tool_tip/tool_tip_example';

import { TourExample } from './views/tour/tour_example';

import { WindowEventExample } from './views/window_event/window_event_example';

import { Changelog } from './views/package/changelog';

import { I18nTokens } from './views/package/i18n_tokens';

import { SuperSelectExample } from './views/super_select/super_select_example';

import { ThemeExample } from './views/theme/theme_example';
import { ColorModeExample } from './views/theme/color_mode/color_mode_example';
import Breakpoints from './views/theme/breakpoints/breakpoints';
import Borders, { bordersSections } from './views/theme/borders/borders';
import Color, { colorsSections } from './views/theme/color/colors';
import Sizing, { sizingSections } from './views/theme/sizing/sizing';
import Typography, {
  typographySections,
} from './views/theme/typography/typography';
import Other, { otherSections } from './views/theme/other/other';
import ThemeValues from './views/theme/customizing/values';

/** Elastic Charts */

import { ElasticChartsThemingExample } from './views/elastic_charts/theming_example';

import { ElasticChartsTimeExample } from './views/elastic_charts/time_example';

import { ElasticChartsCategoryExample } from './views/elastic_charts/category_example';

import { ElasticChartsSparklinesExample } from './views/elastic_charts/sparklines_example';

import { ElasticChartsPieExample } from './views/elastic_charts/pie_example';

import { ElasticChartsAccessibilityExample } from './views/elastic_charts/accessibility_example';

const createExample = (example, customTitle) => {
  if (!example) {
    throw new Error(
      'One of your example pages is undefined. This usually happens when you export or import it with the wrong name.'
    );
  }

  const {
    title,
    sections,
    beta,
    isNew,
    playground,
    guidelines,
    ...rest
  } = example;
  const filteredSections = sections.filter((section) => section !== undefined);

  filteredSections.forEach((section) => {
    section.id = section.title ? slugify(section.title) : undefined;
  });

  const renderedSections = filteredSections.map((section, index) =>
    createElement(GuideSection, {
      // Using index as the key because not all require a `title`
      key: index,
      ...section,
    })
  );

  let playgroundComponent;
  if (playground) {
    if (Array.isArray(playground)) {
      playgroundComponent = playground.map((elm, idx) => {
        return <Fragment key={idx}>{playgroundCreator(elm())}</Fragment>;
      });
    } else playgroundComponent = playgroundCreator(playground());
  }

  const component = () => (
    <EuiErrorBoundary>
      <GuidePage
        title={title}
        isBeta={beta}
        playground={playgroundComponent}
        guidelines={guidelines}
        {...rest}
      >
        {renderedSections}
      </GuidePage>
    </EuiErrorBoundary>
  );

  return {
    name: customTitle || title,
    component,
    sections: filteredSections,
    isNew,
    hasGuidelines: typeof guidelines !== 'undefined',
  };
};

const createTabbedPage = ({
  title,
  pages,
  isNew,
  description,
  showThemeLanguageToggle,
  notice,
  isBeta,
}) => {
  const component = () => (
    <GuideTabbedPage
      title={title}
      pages={pages}
      description={description}
      showThemeLanguageToggle={showThemeLanguageToggle}
      notice={notice}
      isBeta={isBeta}
    />
  );

  const pagesSections = pages.map((page, index) => {
    return {
      id: slugify(page.title),
      title: page.title,
      sections: pages[index].sections,
    };
  });

  return {
    name: title,
    component,
    sections: pagesSections,
    isNew,
  };
};

const createMarkdownExample = (example, title) => {
  const headings = example.default.match(/^(##) (.*)/gm);

  const sections = headings.map((heading) => {
    const title = heading.replace('## ', '');

    return { id: slugify(title), title: title };
  });

  return {
    name: title,
    component: () => (
      <GuidePage title={title}>
        <GuideMarkdownFormat grow={false}>
          {example.default}
        </GuideMarkdownFormat>
      </GuidePage>
    ),
    sections: sections,
  };
};

const navigation = [
  {
    name: 'Guidelines',
    items: [
      createMarkdownExample(GettingStarted, 'Getting started'),
      createExample(AccessibilityGuidelines, 'Accessibility'),
<<<<<<< HEAD
      createExample(WritingGuidelines, 'Writing'),
=======
      {
        name: 'Colors',
        component: ColorGuidelines,
      },
      createExample(SassGuidelines, 'Sass'),
      createTabbedPage({
        title: 'Writing',
        pages: [
          {
            title: 'Guidelines',
            page: WritingGuidelines,
            sections: writingGuidelinesSections,
          },
          {
            title: 'Examples',
            page: WritingExamples,
            sections: writingExamplesSections,
          },
        ],
      }),
>>>>>>> 99f3cb31
    ],
  },
  {
    name: 'Theming',
    items: [
      createExample(ThemeExample, 'Theme provider'),
      createExample(ColorModeExample),
      {
        name: 'Breakpoints',
        component: Breakpoints,
      },
      {
        name: 'Borders',
        component: Borders,
        sections: bordersSections,
      },
      {
        name: 'Colors',
        component: Color,
        sections: colorsSections,
      },
      {
        name: 'Sizing',
        component: Sizing,
        sections: sizingSections,
      },
      {
        name: 'Typography',
        component: Typography,
        sections: typographySections,
      },
      {
        name: 'More tokens',
        component: Other,
        sections: otherSections,
      },
      {
        name: 'Customizing themes',
        component: ThemeValues,
        isNew: true,
      },
    ],
  },
  {
    name: 'Layout',
    items: [
      AccordionExample,
      BottomBarExample,
      FlexExample,
      FlyoutExample,
      HeaderExample,
      HorizontalRuleExample,
      ModalExample,
      PageExample,
      PageHeaderExample,
      PanelExample,
      PopoverExample,
      ResizableContainerExample,
      SpacerExample,
    ].map((example) => createExample(example)),
  },
  {
    name: 'Navigation',
    items: [
      BreadcrumbsExample,
      ButtonExample,
      CollapsibleNavExample,
      ContextMenuExample,
      ControlBarExample,
      FacetExample,
      KeyPadMenuExample,
      LinkExample,
      PaginationExample,
      SideNavExample,
      StepsExample,
      TabsExample,
      TreeViewExample,
    ].map((example) => createExample(example)),
  },
  {
    name: 'Tabular content',
    items: [
      DataGridExample,
      DataGridMemoryExample,
      DataGridSchemaExample,
      DataGridFocusExample,
      DataGridStylingExample,
      DataGridControlColumnsExample,
      DataGridFooterRowExample,
      DataGridVirtualizationExample,
      DataGridRowHeightOptionsExample,
      TableExample,
      TableInMemoryExample,
    ].map((example) => createExample(example)),
  },
  {
    name: 'Display',
    items: [
      AspectRatioExample,
      AvatarExample,
      BadgeExample,
      CallOutExample,
      CardExample,
      CommentListExample,
      DescriptionListExample,
      DragAndDropExample,
      EmptyPromptExample,
      HealthExample,
      IconExample,
      ImageExample,
      ListGroupExample,
      LoadingExample,
      NotificationEventExample,
      ProgressExample,
      StatExample,
      TextExample,
      TitleExample,
      ToastExample,
      ToolTipExample,
      TourExample,
    ].map((example) => createExample(example)),
  },
  {
    name: 'Forms',
    items: [
      FormControlsExample,
      FormLayoutsExample,
      FormCompressedExample,
      FormValidationExample,
      SuperSelectExample,
      ComboBoxExample,
      ColorPickerExample,
      DatePickerExample,
      ExpressionExample,
      FilterGroupExample,
      RangeControlExample,
      SearchBarExample,
      SelectableExample,
      SuggestExample,
      SuperDatePickerExample,
    ].map((example) => createExample(example)),
  },
  {
    name: 'Editors & syntax',
    items: [
      MarkdownFormatExample,
      MarkdownEditorExample,
      MarkdownPluginExample,
      CodeExample,
    ].map((example) => createExample(example)),
  },
  {
    name: 'Elastic Charts',
    items: [
      ElasticChartsThemingExample,
      ElasticChartsSparklinesExample,
      ElasticChartsTimeExample,
      ElasticChartsCategoryExample,
      ElasticChartsPieExample,
      ElasticChartsAccessibilityExample,
    ].map((example) => createExample(example)),
  },
  {
    name: 'Utilities',
    items: [
      AccessibilityExample,
      AutoSizerExample,
      BeaconExample,
      ColorExample,
      ColorPaletteExample,
      CopyExample,
      UtilityClassesExample,
      DelayRenderExample,
      ErrorBoundaryExample,
      FocusTrapExample,
      HighlightAndMarkExample,
      HtmlIdGeneratorExample,
      InnerTextExample,
      I18nExample,
      MutationObserverExample,
      OutsideClickDetectorExample,
      OverlayMaskExample,
      PortalExample,
      PrettyDurationExample,
      ResizeObserverExample,
      ResponsiveExample,
      TextDiffExample,
      WindowEventExample,
    ].map((example) => createExample(example)),
  },
  {
    name: 'Package',
    items: [Changelog, I18nTokens],
  },
].map(({ name, items, ...rest }) => ({
  name,
  type: slugify(name),
  items: items.map(
    ({ name: itemName, hasGuidelines, isTabbedPage, sections, ...rest }) => {
      const item = {
        name: itemName,
        path: `${slugify(name)}/${slugify(itemName)}`,
        sections,
        ...rest,
      };

      if (hasGuidelines) {
        item.from = `guidelines/${slugify(itemName)}`;
        item.to = `${slugify(name)}/${slugify(itemName)}/guidelines`;
      }

      return item;
    }
  ),
  ...rest,
}));

const allRoutes = navigation.reduce((accummulatedRoutes, section) => {
  accummulatedRoutes.push(...section.items);
  return accummulatedRoutes;
}, []);

export default {
  history: createHashHistory(),
  navigation,

  getAppRoutes: function getAppRoutes() {
    return allRoutes;
  },

  getPreviousRoute: function getPreviousRoute(routeName) {
    const index = allRoutes.findIndex((item) => {
      return item.name === routeName;
    });

    return index >= 0 ? allRoutes[index - 1] : undefined;
  },

  getNextRoute: function getNextRoute(routeName) {
    const index = allRoutes.findIndex((item) => {
      return item.name === routeName;
    });

    return index < allRoutes.length - 1 ? allRoutes[index + 1] : undefined;
  },
};<|MERGE_RESOLUTION|>--- conflicted
+++ resolved
@@ -1,33 +1,21 @@
 import React, { createElement, Fragment } from 'react';
 
+import { slugify } from '../../src/services';
+
+import { createHashHistory } from 'history';
+
+import { GuidePage, GuideSection, GuideMarkdownFormat } from './components';
+
+import { GuideTabbedPage } from './components/guide_tabbed_page';
+
 import { EuiErrorBoundary } from '../../src/components';
 
-import { slugify } from '../../src/services';
-
-import { createHashHistory } from 'history';
-
-import { GuidePage, GuideSection, GuideMarkdownFormat } from './components';
-
-<<<<<<< HEAD
-=======
-import { GuideTabbedPage } from './components/guide_tabbed_page';
-
-import { EuiErrorBoundary } from '../../src/components';
-
->>>>>>> 99f3cb31
 import { playgroundCreator } from './services/playground';
 
 // Guidelines
 const GettingStarted = require('!!raw-loader!./views/guidelines/getting_started.md');
 
 import AccessibilityGuidelines from './views/guidelines/accessibility';
-
-<<<<<<< HEAD
-import WritingGuidelines from './views/guidelines/writing';
-=======
-import ColorGuidelines from './views/guidelines/colors';
-
-import { SassGuidelines } from './views/guidelines/sass';
 
 import {
   WritingGuidelines,
@@ -37,7 +25,6 @@
   WritingExamples,
   writingExamplesSections,
 } from './views/guidelines/writing_examples';
->>>>>>> 99f3cb31
 
 // Services
 
@@ -393,14 +380,7 @@
     items: [
       createMarkdownExample(GettingStarted, 'Getting started'),
       createExample(AccessibilityGuidelines, 'Accessibility'),
-<<<<<<< HEAD
       createExample(WritingGuidelines, 'Writing'),
-=======
-      {
-        name: 'Colors',
-        component: ColorGuidelines,
-      },
-      createExample(SassGuidelines, 'Sass'),
       createTabbedPage({
         title: 'Writing',
         pages: [
@@ -416,7 +396,6 @@
           },
         ],
       }),
->>>>>>> 99f3cb31
     ],
   },
   {
