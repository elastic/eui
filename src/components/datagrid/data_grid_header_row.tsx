/*
 * Licensed to Elasticsearch B.V. under one or more contributor
 * license agreements. See the NOTICE file distributed with
 * this work for additional information regarding copyright
 * ownership. Elasticsearch B.V. licenses this file to you under
 * the Apache License, Version 2.0 (the "License"); you may
 * not use this file except in compliance with the License.
 * You may obtain a copy of the License at
 *
 *    http://www.apache.org/licenses/LICENSE-2.0
 *
 * Unless required by applicable law or agreed to in writing,
 * software distributed under the License is distributed on an
 * "AS IS" BASIS, WITHOUT WARRANTIES OR CONDITIONS OF ANY
 * KIND, either express or implied.  See the License for the
 * specific language governing permissions and limitations
 * under the License.
 */

import React, { HTMLAttributes, forwardRef } from 'react';
import classnames from 'classnames';
import {
  EuiDataGridColumnWidths,
  EuiDataGridColumn,
  EuiDataGridSorting,
  EuiDataGridControlColumn,
} from './data_grid_types';
import { CommonProps } from '../common';
<<<<<<< HEAD
import { EuiDataGridSchema } from './data_grid_schema';
=======
import {
  EuiDataGridSchema,
  EuiDataGridSchemaDetector,
} from './data_grid_schema';
import { EuiDataGridDataRowProps } from './data_grid_data_row';
>>>>>>> c067b3c8
import { EuiDataGridHeaderCell } from './data_grid_header_cell';
import { EuiDataGridControlHeaderCell } from './data_grid_control_header_cell';

export interface EuiDataGridHeaderRowPropsSpecificProps {
  leadingControlColumns?: EuiDataGridControlColumn[];
  trailingControlColumns?: EuiDataGridControlColumn[];
  columns: EuiDataGridColumn[];
  columnWidths: EuiDataGridColumnWidths;
  schema: EuiDataGridSchema;
  schemaDetectors: EuiDataGridSchemaDetector[];
  defaultColumnWidth?: number | null;
  setColumnWidth: (columnId: string, width: number) => void;
  setVisibleColumns: (columnId: string[]) => void;
  switchColumnPos: (colFromId: string, colToId: string) => void;
  headerIsInteractive: boolean;
}

export type EuiDataGridHeaderRowProps = CommonProps &
  HTMLAttributes<HTMLDivElement> &
  EuiDataGridHeaderRowPropsSpecificProps;

const EuiDataGridHeaderRow = forwardRef<
  HTMLDivElement,
  EuiDataGridHeaderRowProps
>((props, ref) => {
  const {
    leadingControlColumns = [],
    trailingControlColumns = [],
    columns,
    schema,
    schemaDetectors,
    columnWidths,
    defaultColumnWidth,
    className,
    setColumnWidth,
    setVisibleColumns,
    switchColumnPos,
    headerIsInteractive,
    'data-test-subj': _dataTestSubj,
    ...rest
  } = props;

  const classes = classnames('euiDataGridHeader', className);
  const dataTestSubj = classnames('dataGridHeader', _dataTestSubj);

  return (
    <div
      role="row"
      ref={ref}
      className={classes}
      data-test-subj={dataTestSubj}
      {...rest}>
      {leadingControlColumns.map((controlColumn, index) => (
        <EuiDataGridControlHeaderCell
          key={controlColumn.id}
          index={index}
          controlColumn={controlColumn}
          headerIsInteractive={headerIsInteractive}
          className="euiDataGridHeaderCell--controlColumn"
        />
      ))}
      {columns.map((column, index) => (
        <EuiDataGridHeaderCell
          key={column.id}
          column={column}
          columns={columns}
          index={index + leadingControlColumns.length}
          columnWidths={columnWidths}
          schema={schema}
          schemaDetectors={schemaDetectors}
          setColumnWidth={setColumnWidth}
          setVisibleColumns={setVisibleColumns}
          switchColumnPos={switchColumnPos}
          defaultColumnWidth={defaultColumnWidth}
          headerIsInteractive={headerIsInteractive}
        />
      ))}
      {trailingControlColumns.map((controlColumn, index) => (
        <EuiDataGridControlHeaderCell
          key={controlColumn.id}
          index={index + leadingControlColumns.length + columns.length}
          controlColumn={controlColumn}
          headerIsInteractive={headerIsInteractive}
          className="euiDataGridHeaderCell--controlColumn"
        />
      ))}
    </div>
  );
});

EuiDataGridHeaderRow.displayName = 'EuiDataGridHeaderRow';

export { EuiDataGridHeaderRow };<|MERGE_RESOLUTION|>--- conflicted
+++ resolved
@@ -22,19 +22,13 @@
 import {
   EuiDataGridColumnWidths,
   EuiDataGridColumn,
-  EuiDataGridSorting,
   EuiDataGridControlColumn,
 } from './data_grid_types';
 import { CommonProps } from '../common';
-<<<<<<< HEAD
-import { EuiDataGridSchema } from './data_grid_schema';
-=======
 import {
   EuiDataGridSchema,
   EuiDataGridSchemaDetector,
 } from './data_grid_schema';
-import { EuiDataGridDataRowProps } from './data_grid_data_row';
->>>>>>> c067b3c8
 import { EuiDataGridHeaderCell } from './data_grid_header_cell';
 import { EuiDataGridControlHeaderCell } from './data_grid_control_header_cell';
 
