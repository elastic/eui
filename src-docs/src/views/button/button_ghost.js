import React, { useState } from 'react';

import {
  EuiButton,
  EuiButtonEmpty,
  EuiButtonIcon,
  EuiFlexGroup,
  EuiFlexItem,
} from '../../../../src/components';

export default () => {
  const [toggle0On, setToggle0On] = useState(false);

  const onToggle0Change = e => {
    setToggle0On(e.target.checked);
  };

  return (
    <EuiFlexGroup
      wrap
      gutterSize="s"
      alignItems="center"
      className="guideDemo__ghostBackground">
      <EuiFlexItem grow={false}>
        <EuiButton color="ghost" onClick={() => window.alert('Button clicked')}>
          Ghost
        </EuiButton>
      </EuiFlexItem>

      <EuiFlexItem grow={false}>
        <EuiButton
          fill
          color="ghost"
          size="s"
          iconType="check"
          onClick={() => window.alert('Button clicked')}>
          Filled
        </EuiButton>
      </EuiFlexItem>

      <EuiFlexItem grow={false}>
        <EuiButtonEmpty
          size="s"
          color="ghost"
          onClick={() => window.alert('Button clicked')}>
          small
        </EuiButtonEmpty>
      </EuiFlexItem>

      <EuiFlexItem grow={false}>
        <EuiButtonIcon
          size="s"
          color="ghost"
          iconType="user"
          onClick={() => window.alert('Button clicked')}
          aria-label="Your account"
        />
      </EuiFlexItem>

      <EuiFlexItem grow={false}>
        <EuiButton color="ghost" isLoading fill size="s">
          Loading&hellip;
        </EuiButton>
      </EuiFlexItem>

<<<<<<< HEAD
        <EuiFlexItem grow={false}>
          <EuiButton color="ghost" isLoading>
            Loading&hellip;
          </EuiButton>
        </EuiFlexItem>
      </EuiFlexGroup>
    );
  }
}
=======
      <EuiFlexItem grow={false}>
        <EuiButton color="ghost" isLoading>
          Loading&hellip;
        </EuiButton>
      </EuiFlexItem>

      <EuiFlexItem grow={false}>
        <EuiButtonToggle
          color="ghost"
          label="Toggle Me"
          fill={toggle0On}
          onChange={onToggle0Change}
        />
      </EuiFlexItem>
    </EuiFlexGroup>
  );
};
>>>>>>> afe4fea5
<|MERGE_RESOLUTION|>--- conflicted
+++ resolved
@@ -6,6 +6,7 @@
   EuiButtonIcon,
   EuiFlexGroup,
   EuiFlexItem,
+  EuiButtonToggle,
 } from '../../../../src/components';
 
 export default () => {
@@ -63,17 +64,6 @@
         </EuiButton>
       </EuiFlexItem>
 
-<<<<<<< HEAD
-        <EuiFlexItem grow={false}>
-          <EuiButton color="ghost" isLoading>
-            Loading&hellip;
-          </EuiButton>
-        </EuiFlexItem>
-      </EuiFlexGroup>
-    );
-  }
-}
-=======
       <EuiFlexItem grow={false}>
         <EuiButton color="ghost" isLoading>
           Loading&hellip;
@@ -90,5 +80,4 @@
       </EuiFlexItem>
     </EuiFlexGroup>
   );
-};
->>>>>>> afe4fea5
+};