--- conflicted
+++ resolved
@@ -2,17 +2,15 @@
 
 import { renderToHtml } from '../../services';
 
-import { GuideSectionTypes } from '../../components';
+import {
+  GuideSectionTypes,
+} from '../../components';
 
-<<<<<<< HEAD
-import { EuiCode, EuiOutsideClickDetector } from '../../../../src/components';
-=======
 import {
   EuiCallOut,
   EuiCode,
   EuiOutsideClickDetector,
 } from '../../../../src/components';
->>>>>>> eae54174
 
 import OutsideClickDetector from './outside_click_detector';
 const outsideClickDetectorSource = require('!!raw-loader!./outside_click_detector');
@@ -20,30 +18,6 @@
 
 export const OutsideClickDetectorExample = {
   title: 'Outside Click Detector',
-<<<<<<< HEAD
-  sections: [
-    {
-      source: [
-        {
-          type: GuideSectionTypes.JS,
-          code: outsideClickDetectorSource,
-        },
-        {
-          type: GuideSectionTypes.HTML,
-          code: outsideClickDetectorHtml,
-        },
-      ],
-      text: (
-        <p>
-          Use <EuiCode>EuiOutsideClickDetector</EuiCode> to trigger a handler
-          when the user clicks outside of the child element.
-        </p>
-      ),
-      props: { EuiOutsideClickDetector },
-      demo: <OutsideClickDetector />,
-    },
-  ],
-=======
   sections: [{
     source: [{
       type: GuideSectionTypes.JS,
@@ -72,5 +46,4 @@
     props: { EuiOutsideClickDetector },
     demo: <OutsideClickDetector />,
   }],
->>>>>>> eae54174
 };