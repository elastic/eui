/*
 * Copyright Elasticsearch B.V. and/or licensed to Elasticsearch B.V. under one
 * or more contributor license agreements. Licensed under the Elastic License
 * 2.0 and the Server Side Public License, v 1; you may not use this file except
 * in compliance with, at your election, the Elastic License 2.0 or the Server
 * Side Public License, v 1.
 */

import {
  ComponentType,
  JSXElementConstructor,
  ReactNode,
  HTMLAttributes,
  CSSProperties,
  ReactElement,
  AriaAttributes,
  MutableRefObject,
  Ref,
  Component,
  PropsWithChildren,
  ComponentClass,
} from 'react';
import {
  VariableSizeGridProps,
  VariableSizeGrid as Grid,
  GridOnItemsRenderedProps,
} from 'react-window';
import { EuiListGroupItemProps } from '../list_group';
import { EuiButtonEmpty, EuiButtonIcon } from '../button';
import { ExclusiveUnion, CommonProps, OneOf } from '../common';
import { RowHeightUtilsType } from './utils/row_heights';
import { IconType } from '../icon';
import { EuiTokenProps } from '../token';
import { EuiPopoverProps } from '../popover';

// since react-window doesn't export a type with the imperative api only we can
// use this to omit the react-specific class component methods
export type ImperativeGridApi = Omit<Grid, keyof Component>;

export interface EuiDataGridToolbarProps {
  gridWidth: number;
  minSizeForControls?: number;
  toolbarVisibility: boolean | EuiDataGridToolBarVisibilityOptions;
  isFullScreen: boolean;
  fullScreenSelector: ReactNode;
  keyboardShortcuts: ReactNode;
  displaySelector: ReactNode;
  columnSelector: ReactNode;
  columnSorting: ReactNode;
  renderCustomToolbar?: (props: EuiDataGridCustomToolbarProps) => ReactElement;
}

/**
 * Props which are available for a custom toolbar rendering
 */
export interface EuiDataGridCustomToolbarProps {
  hasRoomForGridControls: boolean;
  fullScreenControl: ReactNode;
  keyboardShortcutsControl: ReactNode;
  displayControl: ReactNode;
  columnControl: ReactNode;
  columnSortingControl: ReactNode;
}

export interface EuiDataGridPaginationRendererProps
  extends EuiDataGridPaginationProps {
  rowCount: number;
  controls: string;
  'aria-label'?: AriaAttributes['aria-label'];
}

export interface EuiDataGridInMemoryRendererProps {
  inMemory: EuiDataGridInMemory;
  columns: EuiDataGridColumn[];
  rowCount: number;
  renderCellValue: EuiDataGridCellProps['renderCellValue'];
  onCellRender: (rowIndex: number, columnId: string, value: string) => void;
}

export interface DataGridWrapperRowsContentsShape {
  headerRowHeight: number;
  headerRow: ReactElement;
  footerRow: ReactElement | null;
}
export interface EuiDataGridSchema {
  [columnId: string]: { columnType: string | null };
}

export interface SchemaTypeScore {
  type: string;
  score: number;
}
export interface EuiDataGridSchemaDetector {
  /**
   * The name of this data type, matches #EuiDataGridColumn / `schema`
   */
  type: string;
  /**
   * The function given the text value of a cell and returns a score of [0...1] of how well the value matches this data type
   */
  detector: (value: string) => number;
  /**
   * A custom comparator function when performing in-memory sorting on this data type, takes `(a: string, b: string, direction: 'asc' | 'desc', indexes: {aIndex: number, bIndex: number}) => -1 | 0 | 1`
   */
<<<<<<< HEAD
  comparator?: (a: string, b: string, direction: 'asc' | 'desc', indexes: {aIndex: number, bIndex: number}) => -1 | 0 | 1;
=======
  comparator?: (
    a: string,
    b: string,
    direction: 'asc' | 'desc',
    indexes: { aIndex: number; bIndex: number }
  ) => -1 | 0 | 1;
>>>>>>> 72231f5f
  /**
   * The icon used to visually represent this data type. Accepts any `EuiIcon IconType`.
   */
  icon: IconType;
  /**
   * The color associated with this data type; it's used to color the icon token
   */
  color?: EuiTokenProps['color'] | string;
  /**
   * Text for how to represent an ascending sort of this data type, e.g. 'A -> Z'
   */
  sortTextAsc: ReactNode;
  /**
   * Text for how to represent a descending sort of this data type, e.g. 'Z -> A'
   */
  sortTextDesc: ReactNode;
  /**
   * Whether columns with this schema are sortable (defaults to true). Can be overridden at the individual #EuiDataGridColumn level
   */
  isSortable?: boolean;
  /**
   * This property controls the capitalization of text
   */
  textTransform?: 'uppercase' | 'lowercase' | 'capitalize';
  /**
   * Default sort direction of columns with this schema. Can be overridden at the individual #EuiDataGridColumn level
   */
  defaultSortDirection?: 'asc' | 'desc';
}

export interface EuiDataGridHeaderRowPropsSpecificProps {
  leadingControlColumns?: EuiDataGridControlColumn[];
  trailingControlColumns?: EuiDataGridControlColumn[];
  columns: EuiDataGridColumn[];
  columnWidths: EuiDataGridColumnWidths;
  schema: EuiDataGridSchema;
  schemaDetectors: EuiDataGridSchemaDetector[];
  defaultColumnWidth?: number | null;
  setColumnWidth: (columnId: string, width: number) => void;
  setVisibleColumns: (columnId: string[]) => void;
  switchColumnPos: (colFromId: string, colToId: string) => void;
  headerIsInteractive: boolean;
}

export type EuiDataGridHeaderRowProps = CommonProps &
  HTMLAttributes<HTMLDivElement> &
  EuiDataGridHeaderRowPropsSpecificProps;

export interface EuiDataGridHeaderCellProps
  extends Omit<
    EuiDataGridHeaderRowPropsSpecificProps,
    'leadingControlColumns'
  > {
  column: EuiDataGridColumn;
  index: number;
}

export interface EuiDataGridControlHeaderCellProps {
  index: number;
  controlColumn: EuiDataGridControlColumn;
  headerIsInteractive: boolean;
}

export interface EuiDataGridHeaderCellWrapperProps extends PropsWithChildren {
  id: string;
  index: number;
  headerIsInteractive: boolean;
  width?: number | null;
  className?: string;
}

export type EuiDataGridFooterRowProps = CommonProps &
  HTMLAttributes<HTMLDivElement> & {
    rowIndex: number;
    leadingControlColumns: EuiDataGridControlColumn[];
    trailingControlColumns: EuiDataGridControlColumn[];
    columns: EuiDataGridColumn[];
    schema: EuiDataGridSchema;
    columnWidths: EuiDataGridColumnWidths;
    defaultColumnWidth?: number | null;
    renderCellValue: EuiDataGridCellProps['renderCellValue'];
    renderCellPopover?: EuiDataGridCellProps['renderCellPopover'];
    interactiveCellId: EuiDataGridCellProps['interactiveCellId'];
    visibleRowIndex?: number;
  };

export interface EuiDataGridVisibleRows {
  startRow: number;
  endRow: number;
  visibleRowCount: number;
}

export interface DataGridSortingContextShape {
  sorting?: EuiDataGridSorting;
  sortedRowMap: number[];
  getCorrectRowIndex: (visibleRowIndex: number) => number;
}

// An array of [x,y] coordinates. Note that the `y` value expected internally is a `visibleRowIndex`
export type EuiDataGridFocusedCell = [number, number];

export interface DataGridFocusContextShape {
  focusedCell?: EuiDataGridFocusedCell;
  setFocusedCell: (cell: EuiDataGridFocusedCell) => void;
  setIsFocusedCellInView: (isFocusedCellInView: boolean) => void;
  onFocusUpdate: (
    cell: EuiDataGridFocusedCell,
    updateFocus: Function
  ) => () => void;
  focusFirstVisibleInteractiveCell: () => void;
}

export interface DataGridCellPopoverContextShape {
  popoverIsOpen: boolean;
  // Note that the rowIndex used to locate cells internally is a `visibleRowIndex`
  cellLocation: { rowIndex: number; colIndex: number };
  openCellPopover(args: { rowIndex: number; colIndex: number }): void;
  closeCellPopover(): void;
  setPopoverAnchor(anchor: HTMLElement): void;
  setPopoverAnchorPosition(position: 'downLeft' | 'downRight'): void;
  setPopoverContent(content: ReactNode): void;
  setCellPopoverProps: EuiDataGridCellPopoverElementProps['setCellPopoverProps'];
}

export type CommonGridProps = CommonProps &
  HTMLAttributes<HTMLDivElement> & {
    /**
     * An array of #EuiDataGridColumn objects. Lists the columns available and the schema and settings tied to it.
     */
    columns: EuiDataGridColumn[];
    /**
     * An array of #EuiDataGridControlColumn objects. Used to define ancillary columns on the left side of the data grid.
     * Useful for adding items like checkboxes and buttons.
     */
    leadingControlColumns?: EuiDataGridControlColumn[];
    /**
     * An array of #EuiDataGridControlColumn objects. Used to define ancillary columns on the right side of the data grid.
     * Useful for adding items like checkboxes and buttons.
     */
    trailingControlColumns?: EuiDataGridControlColumn[];
    /**
     * An array of #EuiDataGridColumnVisibility objects.
     * Defines which columns are **intitially** visible in the grid and the order they are displayed.
     * Users can still turn their visibility on/off when `toolbarVisibility.showColumnSelector = true` (which is the default).
     */
    columnVisibility: EuiDataGridColumnVisibility;
    /**
     * An array of custom #EuiDataGridSchemaDetector objects. You can inject custom schemas to the grid to define the classnames applied.
     */
    schemaDetectors?: EuiDataGridSchemaDetector[];
    /**
     * The total number of rows in the dataset (used by e.g. pagination to know how many pages to list).
     */
    rowCount: number;
    /**
     * A function called to render a cell's value. Behind the scenes it is treated as a React component
     * allowing hooks, context, and other React concepts to be used. The function receives #EuiDataGridCellValueElementProps
     * as its only argument.
     */
    renderCellValue: EuiDataGridCellProps['renderCellValue'];
    /**
     * An optional function that can be used to completely customize the rendering of cell popovers.
     *
     * If not specified, defaults to an `<EuiText>` wrapper around the rendered cell value and an
     * `<EuiPopoverFooter>` around the cell actions.
     *
     * Behind the scenes it is treated as a React component allowing hooks, context, and other React concepts to be used.
     * The function receives #EuiDataGridCellPopoverElementProps as its only argument.
     *
     */
    renderCellPopover?: EuiDataGridCellProps['renderCellPopover'];
    /**
     * An optional function called to render a footer cell. If not specified, no footer row is rendered.
     *
     * Behind the scenes it is treated as a React component
     * allowing hooks, context, and other React concepts to be used. The function receives #EuiDataGridCellValueElementProps
     * as its only argument.
     */
    renderFooterCellValue?: EuiDataGridCellProps['renderCellValue'];
    /**
     * An optional function called to completely customize and control the rendering of
     * EuiDataGrid's body and cell placement.  This can be used to, e.g. remove EuiDataGrid's
     * virtualization library, or roll your own.
     *
     * This component is **only** meant as an escape hatch for extremely custom use cases.
     *
     * Behind the scenes, this function is treated as a React component,
     * allowing hooks, context, and other React concepts to be used.
     * It receives #EuiDataGridCustomBodyProps as its only argument.
     */
    renderCustomGridBody?: (args: EuiDataGridCustomBodyProps) => ReactNode;
    /**
     * An optional function called to customize placement of controls in EuiDataGrid's toolbar.
     * This can be used to add custom buttons or reorder existing ones.
     *
     * Behind the scenes, this function is treated as a React component,
     * allowing hooks, context, and other React concepts to be used.
     * It receives #EuiDataGridCustomToolbarProps as its only argument.
     */
    renderCustomToolbar?: EuiDataGridToolbarProps['renderCustomToolbar'];
    /**
     * Defines the initial style of the grid. Accepts a partial #EuiDataGridStyle object.
     * Settings provided may be overwritten or merged with user defined preferences if `toolbarVisibility.showDisplaySelector.allowDensity = true` (which is the default).
     */
    gridStyle?: EuiDataGridStyle;
    /**
     * Allows you to configure what features the toolbar shows.
     *
     * Accepts either a boolean or #EuiDataGridToolBarVisibilityOptions object.
     * When used as a boolean, defines the display of the entire toolbar.
     * When passed an object allows you to turn off individual controls within the toolbar as well as add additional buttons.
     */
    toolbarVisibility?: boolean | EuiDataGridToolBarVisibilityOptions;
    /**
     * A #EuiDataGridInMemory object to define the level of high order schema-detection and sorting logic to use on your data.
     * **Try to set when possible**.
     * If omitted, disables all enhancements and assumes content is flat strings.
     */
    inMemory?: EuiDataGridInMemory;
    /**
     * A #EuiDataGridPaginationProps object. Omit to disable pagination completely.
     */
    pagination?: EuiDataGridPaginationProps;
    /**
     * A #EuiDataGridSorting object that provides the sorted columns along with their direction. Provides a callback for when it changes.
     * Optional, but required when inMemory is set.
     * Omit to disable, but you'll likely want to also turn off the user sorting controls through the `toolbarVisibility` prop.
     */
    sorting?: EuiDataGridSorting;
    /**
     * A callback for when a column's size changes. Callback receives `{ columnId: string, width: number }`.
     */
    onColumnResize?: EuiDataGridOnColumnResizeHandler;
    /**
     * Defines a minimum width for the grid to show all controls in its toolbar.
     */
    minSizeForControls?: number;
    /**
     * Sets the grid's height, forcing it to overflow in a scrollable container with cell virtualization.
     */
    height?: CSSProperties['height'];
    /**
     * Sets the grid's width, forcing it to overflow in a scrollable container with cell virtualization.
     */
    width?: CSSProperties['width'];
    /**
     * Allows customizing the underlying [react-window grid](https://react-window.vercel.app/#/api/VariableSizeGrid) props.
     */
    virtualizationOptions?: Partial<
      Omit<
        VariableSizeGridProps,
        | 'children'
        | 'itemData'
        | 'height'
        | 'width'
        | 'rowCount'
        | 'rowHeight'
        | 'columnCount'
        | 'columnWidth'
        | 'ref'
        | 'innerRef'
        | 'outerRef'
        | 'innerElementType'
        | 'useIsScrolling'
      >
    >;
    /**
     * A #EuiDataGridRowHeightsOptions object that provides row heights options.
     * Allows configuring both default and specific heights of grid rows.
     * Settings provided may be overwritten or merged with user defined preferences if `toolbarVisibility.showDisplaySelector.allowRowHeight = true` (which is the default).
     */
    rowHeightsOptions?: EuiDataGridRowHeightsOptions;
  };

// Force either aria-label or aria-labelledby to be defined
export type EuiDataGridProps = OneOf<
  CommonGridProps,
  'aria-label' | 'aria-labelledby'
>;

export interface EuiDataGridRefProps {
  /**
   * Allows manually controlling the fullscreen state of the grid.
   */
  setIsFullScreen: (isFullScreen: boolean) => void;
  /**
   * Allows manually focusing the specified cell in the grid.
   *
   * Using this method is an accessibility requirement if your EuiDataGrid
   * toggles a modal or flyout - focus must be restored to the grid on close
   * to prevent keyboard or screen reader users from being stranded.
   */
  setFocusedCell: (cell: { rowIndex: number; colIndex: number }) => void;
  /**
   * Allows manually opening the popover of the specified cell in the grid.
   */
  openCellPopover: (cell: { rowIndex: number; colIndex: number }) => void;
  /**
   * Closes any currently open popovers in the data grid.
   */
  closeCellPopover: () => void;
  /**
   * Scrolls to a specified top and left offset.
   */
  scrollTo?: ImperativeGridApi['scrollTo'];
  /**
   * Scrolls to a specified rowIndex.
   */
  scrollToItem?: ImperativeGridApi['scrollToItem'];
}

export interface EuiDataGridColumnResizerProps {
  columnId: string;
  columnWidth: number;
  setColumnWidth: (columnId: string, width: number) => void;
}

export interface EuiDataGridColumnResizerState {
  initialX: number;
  offset: number;
}

export interface EuiDataGridColumnSortingDraggableProps {
  id: string;
  direction: string;
  index: number;
  sorting: EuiDataGridSorting;
  schema: EuiDataGridSchema;
  schemaDetectors: EuiDataGridSchemaDetector[];
  /**
   * Value to be shown in column sorting popover.
   */
  display: string;
}

export interface EuiDataGridBodyProps {
  leadingControlColumns: EuiDataGridControlColumn[];
  trailingControlColumns: EuiDataGridControlColumn[];
  columns: EuiDataGridColumn[];
  visibleColCount: number;
  schema: EuiDataGridSchema;
  schemaDetectors: EuiDataGridSchemaDetector[];
  rowCount: number;
  visibleRows: EuiDataGridVisibleRows;
  renderCellValue: EuiDataGridCellProps['renderCellValue'];
  renderCellPopover?: EuiDataGridCellProps['renderCellPopover'];
  renderFooterCellValue?: EuiDataGridCellProps['renderCellValue'];
  renderCustomGridBody?: EuiDataGridProps['renderCustomGridBody'];
  interactiveCellId: EuiDataGridCellProps['interactiveCellId'];
  pagination?: Required<EuiDataGridPaginationProps>;
  headerIsInteractive: boolean;
  handleHeaderMutation: MutationCallback;
  setVisibleColumns: EuiDataGridHeaderRowProps['setVisibleColumns'];
  switchColumnPos: EuiDataGridHeaderRowProps['switchColumnPos'];
  onColumnResize?: EuiDataGridOnColumnResizeHandler;
  virtualizationOptions?: EuiDataGridProps['virtualizationOptions'];
  rowHeightsOptions?: EuiDataGridRowHeightsOptions;
  isFullScreen: boolean;
  gridStyles: EuiDataGridStyle;
  gridWidth: number;
  gridRef: MutableRefObject<Grid | null>;
  gridItemsRendered: MutableRefObject<GridOnItemsRenderedProps | null>;
  wrapperRef: MutableRefObject<HTMLDivElement | null>;
}

export interface EuiDataGridCustomBodyProps {
  /**
   * When taking control of data grid rendering, the underlying `EuiDataGridCell`
   * is passed as a prop for usage. You **must** pass in a valid `colIndex`
   * and `visibleRowIndex` to this cell component.
   *
   * You may also pass in any other optional cell prop overrides
   * that `EuiDataGridCell` accepts, such as `isExpandable` or `renderCellValue`.
   */
  Cell: JSXElementConstructor<
    {
      colIndex: number;
      visibleRowIndex: number;
    } & Partial<EuiDataGridCellProps>
  >;
  /**
   * The currently visible columns are passed to your data grid renderer so that your
   * custom grid can automatically adjust to column hiding & reordering.
   */
  visibleColumns: EuiDataGridColumn[];
  /**
   * The currently visible rows are passed to your data grid renderer so that your
   * custom grid can automatically adjust to sorting and pagination.
   *
   * You will need  to manually slice your data with `startRow` and `endRow` in order to simulate pagination.
   */
  visibleRowData: {
    startRow: number;
    endRow: number;
    visibleRowCount: number;
  };
  /**
   * Callback function to set custom props & attributes on the custom grid body's wrapping `div` element.
   * It's best to wrap calls to `setCustomGridBodyProps` in a `useEffect` hook
   */
  setCustomGridBodyProps: (props: EuiDataGridSetCustomGridBodyProps) => void;
}

export type EuiDataGridSetCustomGridBodyProps = CommonProps &
  HTMLAttributes<HTMLDivElement> & {
    ref?: MutableRefObject<HTMLDivElement> | Ref<HTMLDivElement>;
  };

/**
 * Props shared between renderCellValue and renderCellPopover
 */
interface SharedRenderCellElementProps {
  /**
   * Index of the row being rendered, 0 represents the first row. This index always includes
   * pagination offset, meaning the first rowIndex in a grid is `pagination.pageIndex * pagination.pageSize`
   * so take care if you need to adjust the rowIndex to fit your data
   */
  rowIndex: number;
  /**
   * Index of the column being rendered, 0 represents the first column. This index accounts
   * for columns that have been hidden or reordered by the user, so take care if you need
   * to adjust the colIndex to fit your data
   */
  colIndex: number;
  /**
   * ID of the column being rendered, the value comes from the #EuiDataGridColumn `id`
   */
  columnId: string;
  /**
   * The schema type of the column being rendered
   */
  schema?: string | null;
}

export type EuiDataGridSetCellProps = CommonProps &
  HTMLAttributes<HTMLDivElement> & {
    isExpandable?: boolean;
  };

export interface EuiDataGridCellValueElementProps
  extends SharedRenderCellElementProps {
  /**
   * Callback function to set custom props & attributes on the cell's wrapping `div` element;
   * it's best to wrap calls to `setCellProps` in a `useEffect` hook
   */
  setCellProps: (props: EuiDataGridSetCellProps) => void;
  /**
   * Whether or not the cell is expandable, comes from the #EuiDataGridColumn `isExpandable` which defaults to `true`
   */
  isExpandable: boolean;
  /**
   * Whether or not the cell is expanded
   */
  isExpanded: boolean;
  /**
   * When rendering the cell, `isDetails` is false; when the cell is expanded, `renderCellValue` is called again to render into the details popover and `isDetails` is true
   */
  isDetails: boolean;
}

export interface EuiDataGridCellPopoverElementProps
  extends SharedRenderCellElementProps {
  /**
   * The default `children` passed to the cell popover comes from the passed `renderCellValue` prop as a ReactElement.
   *
   * Allows wrapping the rendered content: `({ children }) => <div>{children}</div>` - or leave it out to render completely custom content.
   */
  children: ReactNode;
  /**
   * References the div element the cell contents have been rendered into. Primarily useful for processing the rendered text
   */
  cellContentsElement: HTMLDivElement;
  /**
   * An `EuiPopoverFooter` containing all column `cellActions` (as `EuiEmptyButton`s).
   * Use `{cellActions}` to render the default cell action buttons, or leave it out to hide cell actions/render your own.
   */
  cellActions: ReactNode;
  /**
   * For certain columns or schemas, you may want to fall back to the standard EuiDataGrid popover display.
   * If so, that component is provided here as a passed React function component for your usage.
   */
  DefaultCellPopover: JSXElementConstructor<EuiDataGridCellPopoverElementProps>;
  /**
   * Allows passing props to the wrapping cell expansion popover and panel.
   * Accepts any props that `EuiPopover` accepts, except for `button` and `closePopover`.
   */
  setCellPopoverProps: (
    props: Omit<EuiPopoverProps, 'button' | 'closePopover'>
  ) => void;
}

export interface EuiDataGridCellProps {
  rowIndex: number;
  visibleRowIndex: number;
  colIndex: number;
  column?: EuiDataGridColumn;
  columnId: string;
  columnType?: string | null;
  width?: number;
  interactiveCellId: string;
  isExpandable: boolean;
  className?: string;
  popoverContext: DataGridCellPopoverContextShape;
  renderCellValue:
    | ((props: EuiDataGridCellValueElementProps) => ReactNode)
    | ComponentClass<EuiDataGridCellValueElementProps>;
  renderCellPopover?:
    | JSXElementConstructor<EuiDataGridCellPopoverElementProps>
    | ((props: EuiDataGridCellPopoverElementProps) => ReactNode);
  setRowHeight?: (height: number) => void;
  getRowHeight?: (rowIndex: number) => number;
  style?: React.CSSProperties;
  rowHeightsOptions?: EuiDataGridRowHeightsOptions;
  rowHeightUtils?: RowHeightUtilsType;
  rowManager?: EuiDataGridRowManager;
  pagination?: Required<EuiDataGridPaginationProps>;
}

export interface EuiDataGridCellState {
  cellProps: EuiDataGridSetCellProps;
  isFocused: boolean; // tracks if this cell has focus or not, used to enable tabIndex on the cell
  isEntered: boolean; // enables focus trap for non-expandable cells with multiple interactive elements
  enableInteractions: boolean; // cell got hovered at least once, so cell button and popover interactions are rendered
  disableCellTabIndex: boolean; // disables tabIndex on the wrapping cell, used for focus management of a single interactive child
  cellTextAlign: 'Left' | 'Right'; // determines the cell actions and cell popover expansion position
}

export type EuiDataGridCellValueProps = Omit<
  EuiDataGridCellProps,
  'width' | 'interactiveCellId' | 'popoverContext' | 'rowManager'
>;

export interface EuiDataGridControlColumn {
  /**
   * Used as the React `key` when rendering content
   */
  id: string;
  /**
   * Width of the column, users are unable to change this
   */
  width: number;
  /**
   * Component to render in the column header
   */
  headerCellRender: ComponentType;
  /**
   * Optional props to pass to the column header cell
   */
  headerCellProps?: HTMLAttributes<HTMLDivElement>;
  /**
   * Component to render for each row in the column
   */
  rowCellRender: EuiDataGridCellProps['renderCellValue'];
  /**
   * Component to render in the optional column footer
   */
  footerCellRender?: EuiDataGridCellProps['renderCellValue'];
  /**
   * Optional props to pass to the column footer cell
   */
  footerCellProps?: HTMLAttributes<HTMLDivElement>;
}
// The empty control column array fallbacks need to be cached, or
// they'll cause rerendering/remount issues in memoized dependencies
export const emptyControlColumns: EuiDataGridControlColumn[] = [];

export interface EuiDataGridColumn {
  /**
   * The unique identifier for this column
   */
  id: string;
  /**
   * A `ReactNode` used when rendering the column header. When providing complicated content, please make sure to utilize CSS to respect truncation as space allows. Check the docs example.
   */
  display?: ReactNode;
  /**
   * Display name as text for the column.
   * This can be used to display a readable column name in column hiding/sorting, where `display` won't be used.
   * This will also be used as a `title` attribute that will display on mouseover (useful if the display text is being truncated by the column width).
   * If not passed, `id` will be shown as the column name.
   */
  displayAsText?: string;
  /**
   * Optional props to pass to the column header cell
   */
  displayHeaderCellProps?: HTMLAttributes<HTMLDivElement>;
  /**
   * Initial width (in pixels) of the column
   */
  initialWidth?: number;
  /**
   * Defaults to true, always true if cellActions are defined. Defines whether or not the column's cells can be expanded with a popup onClick / keydown.
   */
  isExpandable?: boolean;
  /**
   * Whether this column's width can be changed by the user, defaults to true
   */
  isResizable?: boolean;
  /**
   * Whether this column is sortable
   */
  isSortable?: boolean;
  /**
   * Default sort direction of the column
   */
  defaultSortDirection?: 'asc' | 'desc';
  /**
   * A Schema to use for the column.
   * Built-in values are [`boolean`, `currency`, `datetime`, `numeric`, `json`] but can be expanded by defining your own #EuiDataGrid `schemaDetectors` (for in-memory detection).
   * In general, it is advised to pass in a value here when you are sure of the schema ahead of time, so that you don't need to rely on the automatic detection.
   */
  schema?: string;
  /**
   * Configuration of column actions. Set to false to disable or use #EuiDataGridColumnActions to configure the actions displayed in the header cell of the column.
   */
  actions?: false | EuiDataGridColumnActions;
  /**
   * Additional actions displayed as icon on hover / focus, and in the expanded view of the cell containing the value
   */
  cellActions?: EuiDataGridColumnCellAction[];
  /**
   * Configures the amount of cell action buttons immediately visible on a cell.
   * Any cell actions above this number will only display in the cell expansion popover.
   * Defaults to 2.
   */
  visibleCellActions?: number;
}

export type EuiDataGridColumnCellAction =
  ComponentType<EuiDataGridColumnCellActionProps>;

export interface EuiDataGridColumnActions {
  /**
   * Show/hide/configure the action to hide a column, provided EuiListGroupItemProps are merged
   */
  showHide?: boolean | EuiListGroupItemProps;
  /**
   * Show/hide/configure the action that switches the actual column with the column to the left side, provided EuiListGroupItemProps are merged
   */
  showMoveLeft?: boolean | EuiListGroupItemProps;
  /**
   * Show/hide/configure the action that switches the actual column with the column to the right side, provided EuiListGroupItemProps are merged
   */
  showMoveRight?: boolean | EuiListGroupItemProps;
  /**
   * Show/hide/configure the action to sort ascending by the actual column, provided EuiListGroupItemProps are merged
   */
  showSortAsc?: boolean | EuiListGroupItemProps;
  /**
   * Show/hide/configure the action to sort descending by the actual column, provided EuiListGroupItemProps are merged
   */
  showSortDesc?: boolean | EuiListGroupItemProps;
  /**
   * Append additional actions
   */
  additional?: EuiListGroupItemProps[];
}

export interface EuiDataGridColumnCellActionProps {
  /**
   * The index of the row that contains cell's data
   */
  rowIndex: number;
  /**
   * The index of the column that contains cell's data
   */
  colIndex: number;
  /**
   * The id of the column that contains the cell's data
   */
  columnId: string;
  /**
   * React component representing the action displayed in the cell.
   *
   * On cell hover/focus, an EuiButtonIcon will be displayed that cannot
   * have its size or color customized, only its icon.
   *
   * On cell expand, an EuiButtonEmpty will be displayed in the cell popover
   * that can have any sizing, color, or text.
   */
  Component: typeof EuiButtonEmpty | typeof EuiButtonIcon;
  /**
   * Determines whether the cell's action is displayed expanded (in the Popover)
   */
  isExpanded: boolean;
}

export interface EuiDataGridColumnVisibility {
  /**
   * An array of #EuiDataGridColumn `id`s dictating the order and visibility of columns.
   */
  visibleColumns: string[];
  /**
   * A callback for when a column's visibility or order is modified by the user.
   */
  setVisibleColumns: (visibleColumns: string[]) => void;
}

export interface EuiDataGridColumnWidths {
  [key: string]: number;
}
// Types for styling options, passed down through the `gridStyle` prop
export type EuiDataGridStyleFontSizes = 's' | 'm' | 'l';
export type EuiDataGridStyleBorders = 'all' | 'horizontal' | 'none';
export type EuiDataGridStyleHeader = 'shade' | 'underline';
export type EuiDataGridStyleFooter = 'shade' | 'overline' | 'striped';
export type EuiDataGridStyleRowHover = 'highlight' | 'none';
export type EuiDataGridStyleCellPaddings = 's' | 'm' | 'l';

export interface EuiDataGridStyle {
  /**
   * Size of fonts used within the row and column cells
   */
  fontSize?: EuiDataGridStyleFontSizes;
  /**
   * Defines the padding with the row and column cells
   */
  cellPadding?: EuiDataGridStyleCellPaddings;
  /**
   * Border uses for the row and column cells
   */
  border?: EuiDataGridStyleBorders;
  /**
   * If set to true, rows will alternate zebra striping for clarity
   */
  stripes?: boolean;
  /**
   * Visual style for the column headers. Recommendation is to use the `underline` style in times when #EuiDataGrid `toolbarVisibility` is set to `false`.
   */
  header?: EuiDataGridStyleHeader;
  /**
   * Visual style for the column footers.
   */
  footer?: EuiDataGridStyleFooter;
  /**
   * If set to true, the footer row will be sticky
   */
  stickyFooter?: boolean;
  /**
   * Will define what visual style to show on row hover
   */
  rowHover?: EuiDataGridStyleRowHover;
  /**
   * Optionally pass custom classes to highlight or customize certain rows
   */
  rowClasses?: { [rowIndex: number]: string };
  /**
   * Optional callback returning the current `gridStyle` config when changes occur from user input (e.g. toolbar display controls).
   * Can be used for, e.g. storing user `gridStyle` in a local storage object.
   */
  onChange?: (gridStyle: EuiDataGridStyle) => void;
}

export interface EuiDataGridToolBarVisibilityColumnSelectorOptions {
  /**
   * When `false`, removes the ability to show & hide columns through the UI
   */
  allowHide?: boolean;
  /**
   * When `false`, removes the ability to re-order columns through the UI
   */
  allowReorder?: boolean;
}

export interface EuiDataGridToolBarVisibilityDisplaySelectorOptions {
  /**
   * When `false`, removes the ability to change density display through the UI
   */
  allowDensity?: boolean;
  /**
   * When `false`, removes the ability to change row height display through the UI
   */
  allowRowHeight?: boolean;
  /**
   * When `false`, removes the ability to reset styles to default through the UI
   */
  allowResetButton?: boolean;
  /**
   * Allows appending additional content to the bottom of the display settings popover
   */
  additionalDisplaySettings?: ReactNode;
}

export interface EuiDataGridToolBarVisibilityOptions {
  /**
   * Allows the ability for the user to hide fields and sort columns, boolean or a #EuiDataGridToolBarVisibilityColumnSelectorOptions
   */
  showColumnSelector?:
    | boolean
    | EuiDataGridToolBarVisibilityColumnSelectorOptions;
  /**
   * Allows the ability for the user to customize display settings such as grid density and row heights.
   * User changes will override what is provided in #EuiDataGridStyle and #EuiDataGridRowHeightsOptions
   */
  showDisplaySelector?:
    | boolean
    | EuiDataGridToolBarVisibilityDisplaySelectorOptions;
  /**
   * Allows the ability for the user to sort rows based upon column values
   */
  showSortSelector?: boolean;
  /**
   * Displays a popover listing all keyboard controls and shortcuts for the data grid.
   * If set to `false`, the toggle will be visually hidden, but still focusable by keyboard and screen reader users.
   */
  showKeyboardShortcuts?: boolean;
  /**
   * Allows user to be able to fullscreen the data grid. If set to `false` make sure your grid fits within a large enough panel to still show the other controls.
   */
  showFullScreenSelector?: boolean;
  /**
   * If passed a `ReactNode`, appends the passed custom control into the left side of the toolbar, after the column & sort controls.
   * Or use #EuiDataGridToolBarAdditionalControlsOptions to customize the location of your control.
   */
  additionalControls?: ReactNode | EuiDataGridToolBarAdditionalControlsOptions;
}

export interface EuiDataGridToolBarAdditionalControlsOptions {
  /**
   * If passed a `ReactNode`, appends the passed node into the left side of the toolbar, **after** the column & sort controls.
   * Or use #EuiDataGridToolBarAdditionalControlsLeftOptions to customize the location of your control.
   * We recommend using `<EuiButtonEmpty size="xs" />` to match the existing controls on the left.
   */
  left?: ReactNode | EuiDataGridToolBarAdditionalControlsLeftOptions;
  /**
   * Will prepend the passed node into the right side of the toolbar, **before** the density & fullscreen controls.
   * We recommend using `<EuiButtonIcon size="xs" />` to match the existing controls on the right.
   */
  right?: ReactNode;
}

export interface EuiDataGridToolBarAdditionalControlsLeftOptions {
  /**
   * Will prepend the passed node into the left side of the toolbar, **before** the column & sort controls.
   */
  prepend?: ReactNode;
  /**
   * Will append the passed node into the left side of the toolbar, **after** the column & sort controls.
   */
  append?: ReactNode;
}

// ideally this would use a generic to enforce `pageSize` exists in `pageSizeOptions`,
// but TypeScript's default understanding of an array is number[] unless `as const` is used
// which defeats the generic's purpose & functionality as it would check for `number` in `number[]`
export interface EuiDataGridPaginationProps {
  /**
   * The index of the current page, starts at 0 for the first page
   */
  pageIndex: number;
  /**
   * How many rows should initially be shown per page.
   * Pass `0` to display the selected "Show all" option and hide the pagination.
   *
   * @default 10
   */
  pageSize?: number;
  /**
   * An array of page sizes the user can select from.
   * Pass `0` as one of the options to create a "Show all" option.
   * Pass an empty array to hide "Rows per page" select button.
   *
   * @default [10, 25, 50]
   */
  pageSizeOptions?: number[];
  /**
   * A callback for when the user changes the page size selection
   */
  onChangeItemsPerPage: (itemsPerPage: number) => void;
  /**
   * A callback for when the current page index changes
   */
  onChangePage: (pageIndex: number) => void;
}

export interface EuiDataGridColumnSortingConfig {
  id: string;
  direction: 'asc' | 'desc';
}

export interface EuiDataGridSorting {
  /**
   * A function that receives updated column sort details in response to user interactions in the toolbar controls
   */
  onSort: (columns: EuiDataGridColumnSortingConfig[]) => void;
  /**
   * An array of the column ids currently being sorted and their sort direction. The array order determines the sort order. `{ id: 'A'; direction: 'asc' }`
   */
  columns: EuiDataGridColumnSortingConfig[];
}

export interface EuiDataGridInMemory {
  /**
    Given the data flow Sorting->Pagination:
    Each step can be performed by service calls or in-memory by the grid.
    However, we cannot allow any service calls after an in-memory operation.
    E.g. if Pagination requires a service call the grid cannot perform
    in-memory Sorting. This means a single value representing the
    service / in-memory boundary can be used. Thus there are four states for in-memory's level:
    * "enhancements" - no in-memory operations, but use the available data to enhance the grid
    * "pagination" - only pagination is performed in-memory
    * "sorting" - sorting & pagination is performed in-memory
 */
  level: 'enhancements' | 'pagination' | 'sorting';
  /**
   * An array of column ids for the in-memory processing to skip
   */
  skipColumns?: string[];
}

export interface EuiDataGridInMemoryValues {
  [rowIndex: string]: { [columnId: string]: string };
}

export interface EuiDataGridOnColumnResizeData {
  columnId: string;
  width: number;
}

export type EuiDataGridOnColumnResizeHandler = (
  data: EuiDataGridOnColumnResizeData
) => void;

export type EuiDataGridScrollAnchorRow = 'start' | 'center' | undefined;

export type EuiDataGridRowHeightOption =
  | number
  | 'auto'
  | ExclusiveUnion<{ lineCount: number }, { height: number }>;

export interface EuiDataGridRowHeightsOptions {
  /**
   * Defines the default size for all rows. It can be line count or just height.
   */
  defaultHeight?: EuiDataGridRowHeightOption;
  /**
   * Defines the height for a specific row. It can be line count or just height.
   *
   * When using row height overrides, we strongly setting the `showDisplaySelector: allowRowHeight`
   * toolbar control to `false` in #EuiDataGridToolBarVisibilityOptions
   */
  rowHeights?: Record<number, EuiDataGridRowHeightOption>;
  /**
   * Defines a global lineHeight style to apply to all cells
   */
  lineHeight?: string;
  /**
   * Optional callback returning the current `rowHeightsOptions` when changes occur from user input (e.g. toolbar display controls).
   * Can be used for, e.g. storing user `rowHeightsOptions` in a local storage object.
   */
  onChange?: (rowHeightsOptions: EuiDataGridRowHeightsOptions) => void;
  /**
   * Optional indicator of the row that should be used as an anchor for vertical layout shift compensation.
   * When set to 'start' or 'center', the topmost or middle visible row will try
   * to compensate for changes in their top offsets by adjusting the grid's scroll
   * position.
   */
  scrollAnchorRow?: EuiDataGridScrollAnchorRow;
}

export interface EuiDataGridRowManager {
  getRow(args: {
    rowIndex: number;
    visibleRowIndex: number;
    top: string;
    height: number;
  }): HTMLDivElement;
}<|MERGE_RESOLUTION|>--- conflicted
+++ resolved
@@ -102,16 +102,12 @@
   /**
    * A custom comparator function when performing in-memory sorting on this data type, takes `(a: string, b: string, direction: 'asc' | 'desc', indexes: {aIndex: number, bIndex: number}) => -1 | 0 | 1`
    */
-<<<<<<< HEAD
-  comparator?: (a: string, b: string, direction: 'asc' | 'desc', indexes: {aIndex: number, bIndex: number}) => -1 | 0 | 1;
-=======
   comparator?: (
     a: string,
     b: string,
     direction: 'asc' | 'desc',
     indexes: { aIndex: number; bIndex: number }
   ) => -1 | 0 | 1;
->>>>>>> 72231f5f
   /**
    * The icon used to visually represent this data type. Accepts any `EuiIcon IconType`.
    */
