--- conflicted
+++ resolved
@@ -27,127 +27,10 @@
 import { useDataGridFooter } from './footer';
 import { CellWrapper } from './cell';
 
-<<<<<<< HEAD
-export const EuiDataGridBodyCustomRender: FunctionComponent<
-  EuiDataGridBodyProps
-> = ({
-  renderCustomGridBody,
-  renderCellValue,
-  cellContext,
-  renderCellPopover,
-  renderFooterCellValue,
-  interactiveCellId,
-  visibleRows,
-  visibleColCount,
-  leadingControlColumns,
-  trailingControlColumns,
-  columns,
-  setVisibleColumns,
-  switchColumnPos,
-  onColumnResize,
-  schema,
-  schemaDetectors,
-  sorting,
-  pagination,
-  rowHeightsOptions,
-  gridWidth,
-  gridStyles,
-  className,
-  canDragAndDropColumns,
-}) => {
-  /**
-   * Columns & widths
-   */
-  const visibleColumns = useMemo(() => {
-    return [...leadingControlColumns, ...columns, ...trailingControlColumns];
-  }, [columns, leadingControlColumns, trailingControlColumns]);
-
-  // compute the default column width from the container's width and count of visible columns
-  const defaultColumnWidth = useDefaultColumnWidth(
-    gridWidth,
-    leadingControlColumns,
-    trailingControlColumns,
-    columns
-  );
-
-  const { columnWidths, setColumnWidth } = useColumnWidths({
-    columns,
-    leadingControlColumns,
-    trailingControlColumns,
-    defaultColumnWidth,
-    onColumnResize,
-  });
-
-  /**
-   * Row heights
-   */
-  const rowHeightUtils = useRowHeightUtils({
-    rowHeightsOptions,
-    gridStyles,
-    columns,
-  });
-
-  const { setRowHeight, getRowHeight } = useDefaultRowHeight({
-    rowHeightsOptions,
-    rowHeightUtils,
-  });
-
-  /**
-   * Header & footer
-   */
-  const { headerRow } = useDataGridHeader({
-    leadingControlColumns,
-    trailingControlColumns,
-    columns,
-    columnWidths,
-    defaultColumnWidth,
-    setColumnWidth,
-    visibleColCount,
-    setVisibleColumns,
-    switchColumnPos,
-    sorting,
-    schema,
-    schemaDetectors,
-    gridStyles,
-    canDragAndDropColumns,
-  });
-
-  const { footerRow } = useDataGridFooter({
-    renderFooterCellValue,
-    renderCellPopover,
-    rowIndex: visibleRows.visibleRowCount,
-    visibleRowIndex: visibleRows.visibleRowCount,
-    visibleColCount,
-    interactiveCellId,
-    leadingControlColumns,
-    trailingControlColumns,
-    columns,
-    columnWidths,
-    defaultColumnWidth,
-    schema,
-    gridStyles,
-  });
-
-  /**
-   * Cell render fn
-   */
-  const cellProps = useMemo(() => {
-    return {
-      schema,
-      schemaDetectors,
-      pagination,
-      columns,
-      leadingControlColumns,
-      trailingControlColumns,
-      visibleColCount,
-      columnWidths,
-      defaultColumnWidth,
-=======
 export const EuiDataGridBodyCustomRender: FunctionComponent<EuiDataGridBodyProps> =
   memo(
     ({
       renderCustomGridBody,
->>>>>>> 3735b637
       renderCellValue,
       cellContext,
       renderCellPopover,
@@ -160,6 +43,7 @@
       columns,
       setVisibleColumns,
       switchColumnPos,
+      canDragAndDropColumns,
       onColumnResize,
       schema,
       schemaDetectors,
@@ -222,6 +106,7 @@
           setVisibleColumns,
           visibleColCount,
           switchColumnPos,
+          canDragAndDropColumns,
           sorting,
           schema,
           schemaDetectors,
@@ -237,6 +122,7 @@
         visibleColCount,
         setVisibleColumns,
         switchColumnPos,
+        canDragAndDropColumns,
         sorting,
         schema,
         schemaDetectors,
