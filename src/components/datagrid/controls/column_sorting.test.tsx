--- conflicted
+++ resolved
@@ -77,12 +77,9 @@
       const component = mount(<MockComponent />);
       openPopover(component);
       expect(component.render()).toMatchSnapshot();
-<<<<<<< HEAD
-=======
       expect(
         component.find('[data-popover-panel]').first().render()
       ).toMatchSnapshot();
->>>>>>> 8de2483b
       closePopover(component);
       expect(component.text()).toEqual('1 field sorted');
     });
