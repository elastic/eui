--- conflicted
+++ resolved
@@ -308,12 +308,9 @@
       panelClassName,
       panelPaddingSize,
       popoverRef,
-<<<<<<< HEAD
       hasArrow,
-=======
       repositionOnScroll, // eslint-disable-line no-unused-vars
       zIndex, // eslint-disable-line no-unused-vars
->>>>>>> 06d6ab58
       ...rest
     } = this.props;
 
