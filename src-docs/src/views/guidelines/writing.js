--- conflicted
+++ resolved
@@ -317,46 +317,6 @@
             description="Although punctuation can help clarify meaning, it can also
       clutter the UI. Don't add a colon after a label, an ellipsis (...)
       at the end of an action, an (s) at the end of a noun, or add parentheses
-<<<<<<< HEAD
-      (()).">
-      <GuideRuleExample type="do" text='Do. Use an "s" or "es" to show plural.'>
-        <EuiFieldText
-          label="Airports"
-          helpText="Separate multiple names with a comma"
-        />
-      </GuideRuleExample>
-
-      <GuideRuleExample
-        type="dont"
-        text="Don't. Use (s), a colon after labels, or parenthetical statements.">
-        <EuiFieldText
-          label="Airport(s):"
-          helpText="Separate multiple names with a comma (other characters are unsupported)."
-        />
-      </GuideRuleExample>
-    </GuideRule>
-
-    <GuideRule heading="" description="">
-      <GuideRuleExample
-        type="do"
-        text="Do. Remove the ellipsis from Search fields.">
-        <EuiFieldSearch defaultValue="Search" aria-label="Search example" />
-      </GuideRuleExample>
-
-      <GuideRuleExample
-        type="do"
-        text="Do. Use an ellipsis for truncated text or situations that require waiting.">
-        <EuiFieldSearch
-          defaultValue="Loading..."
-          aria-label="Search loading example"
-        />
-      </GuideRuleExample>
-    </GuideRule>
-
-    <GuideRule
-      heading="Know when to use the ending period"
-      description="Use periods at the end of help text and complete sentences
-=======
       ().">
             <GuideRuleExample
               panelDisplay="block"
@@ -406,7 +366,6 @@
           <GuideRule
             heading="Know when to use the ending period"
             description="Use periods at the end of help text and complete sentences
->>>>>>> 2be38928
       in body text. These are typically supplemental explanations and
       instructions. Avoid periods in titles and headings.">
             <GuideRuleExample
@@ -662,157 +621,6 @@
           contain either a combination of upper and lowercase letters or a
           combination of letters with one digit. Strong passwords contain either
           a combination of letters and more than one digit or special characters.">
-<<<<<<< HEAD
-          <EuiFieldPassword />
-        </EuiFormRow>
-      </GuideRuleExample>
-    </GuideRule>
-
-    <GuideRule
-      heading="Avoid the urge to explain everything"
-      description="Not every task requires an explanation nor does every field require placeholder text.">
-      <GuideRuleExample
-        type="do"
-        text="Do.  Explain new or difficult concepts.">
-        <EuiFieldText
-          label="Index template"
-          helpText="A template defines the settings, mappings, and aliases to apply when you create an index."
-        />
-      </GuideRuleExample>
-
-      <GuideRuleExample
-        type="dont"
-        text="Don't. Provide explanations for common actions.">
-        <EuiFieldText
-          label="Email"
-          helpText="Please enter your email address."
-        />
-      </GuideRuleExample>
-    </GuideRule>
-
-    <GuideRuleTitle>Labels</GuideRuleTitle>
-
-    <GuideRule
-      heading="Convey the purpose of the component"
-      description="Avoid long labels, but don't sacrifice clarity. If needed,
-      put additional information in help text and tooltips.">
-      <GuideRuleExample
-        type="do"
-        text="Do. Use labels that say what the component does.">
-        <EuiFormRow>
-          <EuiCheckbox
-            onChange={() => {}}
-            id={htmlIdGenerator()()}
-            label="Combine values in other bucket"
-          />
-        </EuiFormRow>
-
-        <EuiFieldText label="Bucket label" />
-      </GuideRuleExample>
-      <GuideRuleExample type="dont" text="Don't. Use generic labels.">
-        <EuiFormRow>
-          <EuiCheckbox
-            onChange={() => {}}
-            id={htmlIdGenerator()()}
-            label="Combine other"
-          />
-        </EuiFormRow>
-
-        <EuiFieldText label="Bucket label" />
-      </GuideRuleExample>
-    </GuideRule>
-
-    <GuideRule
-      heading="Label buttons with their action"
-      description="Don't use Yes or OK when you can use a verb phrase instead.">
-      <GuideRuleExample
-        type="do"
-        text="Do. Use a verb + noun for a button label."
-        panel={false}>
-        <EuiPanel>
-          <EuiTitle size="m">
-            <span>Remove this index pattern?</span>
-          </EuiTitle>
-          <EuiSpacer />
-          <EuiFlexGroup justifyContent="flexEnd" gutterSize="none">
-            <EuiButtonEmpty color="text" size="s">
-              Cancel
-            </EuiButtonEmpty>
-            <EuiButton color="danger" size="s">
-              Remove pattern
-            </EuiButton>
-          </EuiFlexGroup>
-        </EuiPanel>
-      </GuideRuleExample>
-      <GuideRuleExample
-        type="dont"
-        text="Don't. Use vague labels, such as Yes and OK."
-        panel={false}>
-        <EuiPanel>
-          <EuiTitle size="m">
-            <span>Remove this index pattern?</span>
-          </EuiTitle>
-          <EuiSpacer />
-          <EuiFlexGroup justifyContent="flexEnd" gutterSize="none">
-            <EuiButtonEmpty color="text" size="s">
-              Cancel
-            </EuiButtonEmpty>
-            <EuiButton color="danger" size="s">
-              Ok
-            </EuiButton>
-          </EuiFlexGroup>
-        </EuiPanel>
-      </GuideRuleExample>
-    </GuideRule>
-
-    <GuideRuleTitle>Be careful with humor</GuideRuleTitle>
-    <EuiText grow={false} className="guideSection__text">
-      <p>
-        Your text can be fun as long as it fits the experience&mdash;and
-        doesn&apos;t get in the user&apos;s way. Clever text can become annoying
-        when used for frequently performed tasks. Situations where the user
-        might lose data or otherwise be frustrated are also not appropriate for
-        humor.
-      </p>
-    </EuiText>
-    <GuideRule heading="" description="">
-      <GuideRuleExample
-        type="do"
-        text="Do. Make it fun only if it fits the experience.">
-        <GuideRuleWriting>
-          Odd, exciting, and scary trends and anomalies in your Elasticsearch
-          data
-        </GuideRuleWriting>
-      </GuideRuleExample>
-      <GuideRuleExample
-        type="dont"
-        text="Don't. Be clever with a serious message.">
-        <EuiTitle size="xs">
-          <span>
-            <EuiIcon type="faceSad" /> No results found
-          </span>
-        </EuiTitle>
-        <EuiSpacer />
-        <EuiText>
-          <p>
-            Unfortunately, I could not find any results matching your search. I
-            tried really hard. I looked all over the place and frankly, I just
-            couldn&apos;t find anything good. Help me, help you.
-          </p>
-        </EuiText>
-      </GuideRuleExample>
-    </GuideRule>
-
-    <GuideRuleTitle>Verifying your text</GuideRuleTitle>
-
-    <EuiSpacer size="xxl" />
-
-    <EuiFlexGrid columns={3}>
-      <EuiFlexItem>
-        <EuiPanel paddingSize="l">
-          <EuiText className="guideSection__text">
-            <h3>Work with a writer</h3>
-=======
                 <EuiFieldPassword />
               </EuiFormRow>
             </GuideRuleExample>
@@ -938,7 +746,6 @@
       text: (
         <>
           <EuiText grow={false}>
->>>>>>> 2be38928
             <p>
               Your text can be fun as long as it fits the experience&mdash;and
               doesn&apos;t get in the user&apos;s way. Clever text can become
