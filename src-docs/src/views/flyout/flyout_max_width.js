--- conflicted
+++ resolved
@@ -68,13 +68,8 @@
 
           <EuiSpacer />
 
-<<<<<<< HEAD
-          <EuiForm>
+          <EuiForm component="form">
             <EuiFieldText
-=======
-          <EuiForm component="form">
-            <EuiFormRow
->>>>>>> aa71e7ad
               label="Text field"
               helpText="I am some friendly help text."
               name="first"
