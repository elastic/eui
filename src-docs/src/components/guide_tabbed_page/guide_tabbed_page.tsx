import React, { FunctionComponent, ReactNode, useContext } from 'react';
import { Switch, Route, withRouter, Redirect } from 'react-router-dom';
import { slugify } from '../../../../src/services/string/slugify';
import {
  EuiPageHeader,
<<<<<<< HEAD
  EuiPageContent_Deprecated as EuiPageContent,
  EuiPageContentBody_Deprecated as EuiPageContentBody,
=======
>>>>>>> 1cad3be9
  EuiBetaBadge,
  CommonProps,
} from '../../../../src/components';

import { LanguageSelector, ThemeContext } from '../with_theme';
import { GuideSection } from '../guide_section/guide_section';

export type GuideTabbedPageProps = CommonProps & {
  description?: ReactNode;
  guidelines?: ReactNode;
  history: any;
  intro?: ReactNode;
  isBeta?: boolean;
  location: any;
  match: any;
  notice?: ReactNode;
  pages?: any;
  rightSideItems?: ReactNode[];
  showThemeLanguageToggle?: boolean;
  tabs?: any;
  title: string;
};

const GuideTabbedPageComponent: FunctionComponent<GuideTabbedPageProps> = ({
  description,
  guidelines,
  history,
  intro,
  isBeta,
  location,
  match,
  notice,
  pages,
  rightSideItems: _rightSideItems,
  showThemeLanguageToggle,
  tabs: _tabs,
  title,
  children,
}) => {
  const themeContext = useContext(ThemeContext);
  const currentLanguage = themeContext.themeLanguage;
  const showSass = currentLanguage.includes('sass');

  const betaBadge = isBeta && (
    <EuiBetaBadge
      label="Beta"
      tooltipContent="This component is still under development and may contain breaking changes in the nearby future."
    />
  );

  let tabs:
    | Array<{
        id: string;
        handleClick: () => void;
        name: string;
      }>
    | undefined = undefined;

  if (pages) {
    tabs = pages.map((page: any) => {
      const id = slugify(page.title);
      return {
        id: id,
        name: page.title,
        handleClick: () => {
          history.push(`${match.path}/${id}`);
        },
      };
    });
  } else if (guidelines) {
    tabs = [
      {
        id: 'examples',
        name: 'Examples',
        handleClick: () => {
          history.push(`${match.path}`);
        },
      },
      {
        id: 'guidelines',
        name: 'Guidelines',
        handleClick: () => {
          history.push(`${match.path}/guidelines`);
        },
      },
    ];
  }

  let pagesRoutes: any[];

  if (pages) {
    pagesRoutes = pages.map((page: any) => {
      const pathname = location.pathname;
      const id = slugify(page.title);
      const firstTabId = slugify(pages[0].title);

      // first nav level redirects to first tab
      if (match.path === pathname) {
        return (
          <Redirect
            key={pathname}
            from={`${match.path}`}
            to={`${match.path}/${firstTabId}`}
          />
        );
      } else {
        const PageComponent = page.page;

        return (
          <Route key={pathname} path={`${match.path}/${id}`}>
            <PageComponent showSass={showSass} />
          </Route>
        );
      }
    });
  } else {
    pagesRoutes = [
      guidelines ? (
        <Route key={'guidelines'} path={`${match.path}/guidelines`}>
          <GuideSection>{guidelines}</GuideSection>
        </Route>
      ) : undefined,
      <Route key="default" path="">
        {children}
      </Route>,
    ];
  }

  const renderTabs = () => {
    if (_tabs) {
      return _tabs;
    } else if (!tabs) {
      return undefined;
    }

    return tabs.map(({ id, handleClick, name }, index) => {
      const pathname = location.pathname;

      let isSelected = false;
      if (id === 'guidelines')
        isSelected = pathname.includes(`${match.path}/guidelines`);
      else if (id === 'examples')
        isSelected =
          !pathname.includes(`${match.path}/`) || pathname.includes('examples');
      else isSelected = pathname.includes(`${match.path}/${id}`);

      return {
        onClick: () => {
          if (handleClick) handleClick();
        },
        isSelected,
        key: index,
        label: name,
      };
    });
  };

  const renderNotice = () => {
    if (!showSass && notice) {
      return (
        <GuideSection>
          <div role="region" aria-label="Notice">
            {notice}
          </div>
        </GuideSection>
      );
    }
  };

  const rightSideItems = _rightSideItems || [];
  if (showThemeLanguageToggle) {
    rightSideItems.push(<LanguageSelector />);
  }

  return (
    <>
      {renderNotice()}
      <EuiPageHeader
        restrictWidth
        paddingSize="l"
        pageTitle={
          <>
            {title} {betaBadge}
          </>
        }
        tabs={renderTabs()}
        description={description}
        rightSideItems={rightSideItems}
        bottomBorder="extended"
      >
        {intro}
      </EuiPageHeader>

      <Switch>{pagesRoutes}</Switch>
    </>
  );
};

export const GuideTabbedPage = withRouter(GuideTabbedPageComponent);<|MERGE_RESOLUTION|>--- conflicted
+++ resolved
@@ -3,11 +3,6 @@
 import { slugify } from '../../../../src/services/string/slugify';
 import {
   EuiPageHeader,
-<<<<<<< HEAD
-  EuiPageContent_Deprecated as EuiPageContent,
-  EuiPageContentBody_Deprecated as EuiPageContentBody,
-=======
->>>>>>> 1cad3be9
   EuiBetaBadge,
   CommonProps,
 } from '../../../../src/components';
