import React, { useContext, useMemo } from 'react';
import { Link } from 'react-router-dom';
import { EuiSpacer, EuiText } from '../../../../../src';

import { GuideTabbedPage } from '../../../components/guide_tabbed_page';
import { GuideSection } from '../../../components/guide_section/guide_section';
import { ThemeContext } from '../../../components/with_theme';

import { ThemeNotice } from '../_components/_theme_notice';

import JSContent, { BreakpointValuesJS } from './_breakpoints_js';
import SassContent, { BreakpointValuesSass } from './_breakpoints_sass';

export default () => {
  const themeContext = useContext(ThemeContext);
  const currentLanguage = themeContext.themeLanguage;
  const showSass = currentLanguage.includes('sass');

  const baseContent = useMemo(() => {
    if (showSass) return <SassContent />;
    return <JSContent />;
  }, [showSass]);

  const valuesContent = useMemo(() => {
    if (showSass) return <BreakpointValuesSass />;
    return <BreakpointValuesJS />;
  }, [showSass]);

  return (
    <GuideTabbedPage
      isBeta={!showSass}
      title="Breakpoints"
      notice={<ThemeNotice />}
      showThemeLanguageToggle
      description={
        <>
          For most of your usages we recommend using the{' '}
          <Link to="/utilities/responsive">responsive utilities</Link>{' '}
          <strong>instead</strong> of consuming these theme tokens directly.
        </>
      }
    >
      <GuideSection color="subdued">
        <EuiText grow={false}>
          <h2>Default values</h2>
          <p>
            If you want to align your custom responsive styles with EUI&apos;s
            breakpoints, or when using components that accept our named
            breakpoints, you&apos;ll want to utilize the following default
            values and provided {showSass ? 'mixins' : 'hooks'}.
          </p>
        </EuiText>
        <EuiSpacer size="xl" />

        {baseContent}
      </GuideSection>

      <GuideSection color="transparent">{valuesContent}</GuideSection>
<<<<<<< HEAD
    </GuidePage>
=======
    </GuideTabbedPage>
>>>>>>> 5a75a755
  );
};<|MERGE_RESOLUTION|>--- conflicted
+++ resolved
@@ -56,10 +56,6 @@
       </GuideSection>
 
       <GuideSection color="transparent">{valuesContent}</GuideSection>
-<<<<<<< HEAD
-    </GuidePage>
-=======
     </GuideTabbedPage>
->>>>>>> 5a75a755
   );
 };