--- conflicted
+++ resolved
@@ -29,13 +29,9 @@
           type="button"
         >
           <span
-<<<<<<< HEAD
-            aria-hidden="true"
-            class="euiButtonIcon__icon"
-=======
-            class="euiButtonContent__icon"
-            color="inherit"
->>>>>>> aa71e7ad
+            aria-hidden="true"
+            class="euiButtonIcon__icon"
+            color="inherit"
             data-euiicon-type="cross"
           />
         </button>
@@ -83,13 +79,9 @@
           type="button"
         >
           <span
-<<<<<<< HEAD
-            aria-hidden="true"
-            class="euiButtonIcon__icon"
-=======
-            class="euiButtonContent__icon"
-            color="inherit"
->>>>>>> aa71e7ad
+            aria-hidden="true"
+            class="euiButtonIcon__icon"
+            color="inherit"
             data-euiicon-type="cross"
           />
         </button>
@@ -132,26 +124,11 @@
         type="button"
       >
         <span
-<<<<<<< HEAD
           aria-hidden="true"
           class="euiButtonIcon__icon"
+          color="inherit"
           data-euiicon-type="cross"
         />
-=======
-          class="euiButtonContent euiButtonEmpty__content"
-        >
-          <span
-            class="euiButtonContent__icon"
-            color="inherit"
-            data-euiicon-type="cross"
-          />
-          <span
-            class="euiButtonEmpty__text euiCollapsibleNav__closeButtonText"
-          >
-            close
-          </span>
-        </span>
->>>>>>> aa71e7ad
       </button>
     </nav>
   </div>,
@@ -197,13 +174,9 @@
           type="button"
         >
           <span
-<<<<<<< HEAD
-            aria-hidden="true"
-            class="euiButtonIcon__icon"
-=======
-            class="euiButtonContent__icon"
-            color="inherit"
->>>>>>> aa71e7ad
+            aria-hidden="true"
+            class="euiButtonIcon__icon"
+            color="inherit"
             data-euiicon-type="cross"
           />
         </button>
@@ -247,13 +220,9 @@
           type="button"
         >
           <span
-<<<<<<< HEAD
-            aria-hidden="true"
-            class="euiButtonIcon__icon"
-=======
-            class="euiButtonContent__icon"
-            color="inherit"
->>>>>>> aa71e7ad
+            aria-hidden="true"
+            class="euiButtonIcon__icon"
+            color="inherit"
             data-euiicon-type="cross"
           />
         </button>
@@ -286,33 +255,9 @@
     <nav
       class="euiFlyout euiFlyout--push euiFlyout--left euiFlyout--paddingNone euiCollapsibleNav"
       id="id"
-<<<<<<< HEAD
       style="width:320px"
       tabindex="-1"
     />
-=======
-    >
-      <button
-        class="euiButtonEmpty euiButtonEmpty--primary euiButtonEmpty--xSmall euiScreenReaderOnly--showOnFocus euiCollapsibleNav__closeButton"
-        type="button"
-      >
-        <span
-          class="euiButtonContent euiButtonEmpty__content"
-        >
-          <span
-            class="euiButtonContent__icon"
-            color="inherit"
-            data-euiicon-type="cross"
-          />
-          <span
-            class="euiButtonEmpty__text euiCollapsibleNav__closeButtonText"
-          >
-            close
-          </span>
-        </span>
-      </button>
-    </nav>
->>>>>>> aa71e7ad
   </div>,
   <div
     data-focus-guard="true"
@@ -351,13 +296,9 @@
           type="button"
         >
           <span
-<<<<<<< HEAD
-            aria-hidden="true"
-            class="euiButtonIcon__icon"
-=======
-            class="euiButtonContent__icon"
-            color="inherit"
->>>>>>> aa71e7ad
+            aria-hidden="true"
+            class="euiButtonIcon__icon"
+            color="inherit"
             data-euiicon-type="cross"
           />
         </button>
@@ -436,13 +377,9 @@
           type="button"
         >
           <span
-<<<<<<< HEAD
-            aria-hidden="true"
-            class="euiButtonIcon__icon"
-=======
-            class="euiButtonContent__icon"
-            color="inherit"
->>>>>>> aa71e7ad
+            aria-hidden="true"
+            class="euiButtonIcon__icon"
+            color="inherit"
             data-euiicon-type="cross"
           />
         </button>
