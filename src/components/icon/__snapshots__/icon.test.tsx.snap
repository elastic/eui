--- conflicted
+++ resolved
@@ -755,8 +755,6 @@
   <path
     clip-rule="evenodd"
     d="M1.957 4.982a.75.75 0 011.06-.025l4.81 4.591a.25.25 0 00.346 0l4.81-4.59a.75.75 0 011.035 1.085l-4.81 4.59a1.75 1.75 0 01-2.416 0l-4.81-4.59a.75.75 0 01-.025-1.06z"
-<<<<<<< HEAD
-=======
   />
 </svg>
 `;
@@ -780,7 +778,6 @@
   />
   <path
     d="M10.5 2.75a.75.75 0 011.5 0v10.5a.75.75 0 01-1.5 0V2.75z"
->>>>>>> 49605924
   />
 </svg>
 `;
@@ -811,8 +808,6 @@
   class="euiIcon euiIcon--medium euiIcon-isLoaded"
   data-icon-type="arrowRight"
   fill="none"
-<<<<<<< HEAD
-=======
   focusable="false"
   height="16"
   role="img"
@@ -832,26 +827,20 @@
   aria-hidden="true"
   class="euiIcon euiIcon--medium euiIcon-isLoaded"
   data-icon-type="arrowStart"
->>>>>>> 49605924
-  focusable="false"
-  height="16"
-  role="img"
-  viewBox="0 0 16 16"
-  width="16"
-  xmlns="http://www.w3.org/2000/svg"
->
-  <path
-<<<<<<< HEAD
-    clip-rule="evenodd"
-    d="M4.982 14.043a.75.75 0 01-.025-1.06l4.591-4.81a.25.25 0 000-.346l-4.59-4.81a.75.75 0 011.085-1.035l4.59 4.81a1.75 1.75 0 010 2.416l-4.59 4.81a.75.75 0 01-1.06.024z"
-=======
+  focusable="false"
+  height="16"
+  role="img"
+  viewBox="0 0 16 16"
+  width="16"
+  xmlns="http://www.w3.org/2000/svg"
+>
+  <path
     d="M4 2.75a.75.75 0 011.5 0v10.5a.75.75 0 01-1.5 0V2.75z"
   />
   <path
     clip-rule="evenodd"
     d="M13.135 14.043a.75.75 0 00.025-1.06l-4.59-4.81a.25.25 0 010-.346l4.59-4.81a.75.75 0 00-1.085-1.035l-4.59 4.81a1.75 1.75 0 000 2.416l4.59 4.81c.286.3.76.31 1.06.024z"
     fill-rule="evenodd"
->>>>>>> 49605924
   />
 </svg>
 `;
