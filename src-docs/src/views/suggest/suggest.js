--- conflicted
+++ resolved
@@ -43,9 +43,6 @@
 
 const idPrefix = htmlIdGenerator()();
 
-<<<<<<< HEAD
-    const idPrefix = htmlIdGenerator()();
-=======
 export default () => {
   const radios = [
     { id: `${idPrefix}0`, value: 'unchanged', label: 'No new changes' },
@@ -55,7 +52,6 @@
   ];
   const [status, setStatus] = useState('unchanged');
   const [radioIdSelected, setSelectedId] = useState(`${idPrefix}0`);
->>>>>>> a96f9cf4
 
   const onChange = optionId => {
     setSelectedId(optionId);
