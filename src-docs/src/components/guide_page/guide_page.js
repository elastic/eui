import PropTypes from 'prop-types';
import React from 'react';
import { Switch, Route, withRouter } from 'react-router-dom';
import {
  EuiBetaBadge,
  EuiPageHeader,
<<<<<<< HEAD
=======
  EuiPageContent,
>>>>>>> 0b6e9c0f
  EuiPageContentBody,
} from '../../../../src/components';

const GuidePageComponent = ({
  children,
  title,
  intro,
  isBeta,
  playground,
  guidelines,
  location,
  match,
  history,
}) => {
  const betaBadge = isBeta ? (
    <EuiBetaBadge
      label="Beta"
      tooltipContent="This component is still under development and may contain breaking changes in the nearby future."
    />
  ) : undefined;

  const tabs = [
    {
      id: 'examples',
      name: 'Examples',
      handleClick: () => {
        history.push(`${match.path}`);
      },
    },
  ];

  if (guidelines)
    tabs.push({
      id: 'guidelines',
      name: 'Guidelines',
      handleClick: () => {
        history.push(`${match.path}/guidelines`);
      },
    });
  if (playground)
    tabs.push({
      id: 'playground',
      name: 'Playground',
      handleClick: () => {
        history.push(`${match.path}/playground`);
      },
    });

  const isGuideLineView = location.pathname.includes('guidelines');
  const isPlaygroundView = location.pathname.includes('playground');

  const renderTabs = () => {
    if (tabs.length < 2) {
      return undefined;
    }

    return tabs.map(({ id, handleClick, name }, index) => {
      let isSelected = false;
      if (id === 'playground') isSelected = isPlaygroundView;
      else if (id === 'guidelines') isSelected = isGuideLineView;
      else isSelected = !isGuideLineView && !isPlaygroundView;

      return {
        onClick: () => {
          if (handleClick) handleClick();
        },
        isSelected,
        key: index,
        label: name,
      };
    });
  };

  return (
    <>
      <EuiPageHeader
<<<<<<< HEAD
=======
        restrictWidth
>>>>>>> 0b6e9c0f
        pageTitle={
          <>
            {title} {betaBadge}
          </>
        }
        tabs={renderTabs()}>
        {intro}
      </EuiPageHeader>

<<<<<<< HEAD
      <EuiPageContentBody>
        <Switch>
          {playground && (
            <Route path={`${match.path}/playground`}>{playground}</Route>
          )}
          {guidelines && (
            <Route path={`${match.path}/guidelines`}>{guidelines}</Route>
          )}
          <Route path="">{children}</Route>
        </Switch>
      </EuiPageContentBody>
=======
      <EuiPageContent
        hasShadow={false}
        paddingSize="none"
        color="transparent"
        hasBorder={false}
        borderRadius="none">
        <EuiPageContentBody restrictWidth>
          <main>
            <Switch>
              {playground && (
                <Route path={`${match.path}/playground`}>{playground}</Route>
              )}
              {guidelines && (
                <Route path={`${match.path}/guidelines`}>{guidelines}</Route>
              )}
              <Route path="">{children}</Route>
            </Switch>
          </main>
        </EuiPageContentBody>
      </EuiPageContent>
>>>>>>> 0b6e9c0f
    </>
  );
};

GuidePageComponent.propTypes = {
  children: PropTypes.node,
  title: PropTypes.string,
  intro: PropTypes.node,
  componentLinkTo: PropTypes.string,
  isBeta: PropTypes.bool,
  playground: PropTypes.node,
  guidelines: PropTypes.node,
  location: PropTypes.object,
  match: PropTypes.object,
  history: PropTypes.object,
};

export const GuidePage = withRouter(GuidePageComponent);<|MERGE_RESOLUTION|>--- conflicted
+++ resolved
@@ -4,10 +4,7 @@
 import {
   EuiBetaBadge,
   EuiPageHeader,
-<<<<<<< HEAD
-=======
   EuiPageContent,
->>>>>>> 0b6e9c0f
   EuiPageContentBody,
 } from '../../../../src/components';
 
@@ -84,10 +81,7 @@
   return (
     <>
       <EuiPageHeader
-<<<<<<< HEAD
-=======
         restrictWidth
->>>>>>> 0b6e9c0f
         pageTitle={
           <>
             {title} {betaBadge}
@@ -97,19 +91,6 @@
         {intro}
       </EuiPageHeader>
 
-<<<<<<< HEAD
-      <EuiPageContentBody>
-        <Switch>
-          {playground && (
-            <Route path={`${match.path}/playground`}>{playground}</Route>
-          )}
-          {guidelines && (
-            <Route path={`${match.path}/guidelines`}>{guidelines}</Route>
-          )}
-          <Route path="">{children}</Route>
-        </Switch>
-      </EuiPageContentBody>
-=======
       <EuiPageContent
         hasShadow={false}
         paddingSize="none"
@@ -130,7 +111,6 @@
           </main>
         </EuiPageContentBody>
       </EuiPageContent>
->>>>>>> 0b6e9c0f
     </>
   );
 };
