## [`master`](https://github.com/elastic/eui/tree/master)

- Added `.browserslistrc` for global browser support reference ([#4022](https://github.com/elastic/eui/pull/4022))
- Added ability to specify `color` of `EuiHeaderLink` ([#4008](https://github.com/elastic/eui/pull/4008))
- Added `boolean` type to the `notification` prop of `EuiHeaderSectionItemButton` to show a simple dot ([#4008](https://github.com/elastic/eui/pull/4008))
- Added `popoverButton` and `popoverButtonBreakpoints` props to `EuiSelectableTemplateSitewide` for responsive capabilities ([#4008](https://github.com/elastic/eui/pull/4008))
- Added `isWithinMaxBreakpoint` service ([#4008](https://github.com/elastic/eui/pull/4008))

**Bug fixes**

- Fixed `EuiSuperDatePicker` got stuck in update mode if the value is not changed ([#4025](https://github.com/elastic/eui/pull/4025))
- Fixed ref not being handled properly in `EuiValidatableControl` when used with [react-hook-form](https://react-hook-form.com/) ([#4001](https://github.com/elastic/eui/pull/4001))
- Fixed `EuiNotificationBadge` `color` prop type ([#4008](https://github.com/elastic/eui/pull/4008))
- Fixed z-index of `EuiBottomBar` to stay under header ([#4008](https://github.com/elastic/eui/pull/4008))
- Fixed regression of `EuiSelectable` not abiding by the `showIcons` prop ([#4008](https://github.com/elastic/eui/pull/4008))
- Fixed contrast of search input of `EuiSelectableTemplateSitewide` in dark header ([#4008](https://github.com/elastic/eui/pull/4008))
<<<<<<< HEAD
- Allowed `onClick` prop when `href` prop is provided in `EuiBadge` ([#4035](https://github.com/elastic/eui/pull/4035))
=======
- Fixed `EuiImage` unable to deactivate the full screen mode using the close icon ([#4033](https://github.com/elastic/eui/pull/4033))
>>>>>>> 46813d97

**Breaking changes**

- Changed `EuiHideFor` and `EuiShowFor` from using media queries to hide content to not rendering the content. Children are now required and `display` has been removed ([#4008](https://github.com/elastic/eui/pull/4008))


## [`28.4.0`](https://github.com/elastic/eui/tree/v28.4.0)

- Added `loading` icon to `EuiComboBox` input when `isLoading` is `true` ([#4015](https://github.com/elastic/eui/pull/4015))
- Changed `value` prop in `EuiExpression` to not required ([#4014](https://github.com/elastic/eui/pull/4014))
- Added `fold` and `unfold` glyphs to `EuiIcon` ([#3994](https://github.com/elastic/eui/pull/3994))

**Bug fixes**

- Fix incorrect `euiCodeBlockNameColor` variable usage for `.hljs-name` in SCSS ([#3991](https://github.com/elastic/eui/pull/3991))
- Fixed bug in `EuiAccordion` where the `arrowDisplay="right"` is ignored when `extraAction` is configured ([#3971](https://github.com/elastic/eui/pull/3971))

**Theme: Amsterdam**

- Updated form control styles to use a uniform border-radius ([#3741](https://github.com/elastic/eui/pull/3741))

## [`28.3.1`](https://github.com/elastic/eui/tree/v28.3.1)

**Bug fixes**

- Fixed bug in `EuiComboBox` where the input was dropping to the next line when a `EuiBadge` had a very long text ([#3968](https://github.com/elastic/eui/pull/3968))
- Fixed type mismatch between `EuiSelectable` options extended via `EuiSelectableOption` and internal option types ([#3983](https://github.com/elastic/eui/pull/3983))
- Fixed `EuiButton` CSS for RTL languages by using `margin-inline-[pos]` instead of `margin-[pos]` ([#3974](https://github.com/elastic/eui/pull/3974))
- Fixed server-side rendering of `EuiBreadcrumbs` and `EuiCollapsibleNav` ([#3970](https://github.com/elastic/eui/pull/3970))

## [`28.3.0`](https://github.com/elastic/eui/tree/v28.3.0)

- Adjusted coloring of `EuiSideNav` to be more consistent across open states ([#3926](https://github.com/elastic/eui/pull/3926))
- Added build-specific babel configurations for docs and tests ([#3911](https://github.com/elastic/eui/pull/3911))
- Updated browserslist configuration to remove IE accommodations ([#3911](https://github.com/elastic/eui/pull/3911))
- Removed docgenInfo from non-docs production builds ([#3911](https://github.com/elastic/eui/pull/3911))
- Added `regressionJob`, `outlierDetectionJob` and `classificationJob` icons to Machine Learning icon set, updated others. ([#3931](https://github.com/elastic/eui/pull/3931))
- Added `operator` field to `EuiSearchBar`'s `field_value_selection` filter configuration ([#3922](https://github.com/elastic/eui/pull/3922))

**Bug fixes**

- Fixed bug in `EuiBasicTable` not fully expanding tall rows (height > 1000px) ([#3855](https://github.com/elastic/eui/pull/3855))
- Fixed bug in `EuiDataGrid` which sometimes prevented header cells from being focusabled ([#3943](https://github.com/elastic/eui/pull/3943))
- Fixed bug in `EuiFieldSearch` where a default value would not include the clear button ([#3958](https://github.com/elastic/eui/pull/3958))
- Fixed focus fighting bug when `EuiDataGrid` cell content manages its own popover ([#3951](https://github.com/elastic/eui/pull/3951))
- Fixed `valueText` getting cut off in `EuiProgress` ([#3948](https://github.com/elastic/eui/pull/3948))

## [`28.2.0`](https://github.com/elastic/eui/tree/v28.2.0)

- Added `EuiSelectableTemplateSitewide` as wrapper of `EuiSelectable` for Elastic's global search component ([#3800](https://github.com/elastic/eui/pull/3800))
- Updated styles of `EuiMark` to override browser default ([#3800](https://github.com/elastic/eui/pull/3800))
- Updated `EuiHighlight` to use `EuiMark` as matching element wrapper ([#3800](https://github.com/elastic/eui/pull/3800))
- Enhanced `EuiSelectable`'s `option` type to allow for a separate `searchableLabel` and any generic keys ([#3800](https://github.com/elastic/eui/pull/3800))
- Added `listProps.onFocusBadge`, `loadingMessage`, `noMatchesMessage`, and `emptyMessage` props to `EuiSelectable` ([#3800](https://github.com/elastic/eui/pull/3800))
- Added `bordered` prop to `EuiSelectableMessage` ([#3800](https://github.com/elastic/eui/pull/3800))

**Bug fixes**

- Fixed display of `EuiBadge` if only the `iconType` is passed ([#3800](https://github.com/elastic/eui/pull/3800))
- Fixed accessibility error in `EuiSelectable` when the `list` isn't on the page ([#3800](https://github.com/elastic/eui/pull/3800))
- Fixed accessibility error in `EuiPopover` when `ownFocus = false` ([#3800](https://github.com/elastic/eui/pull/3800))

## [`28.1.0`](https://github.com/elastic/eui/tree/v28.1.0)

- Added `isLoading` and `isLoadingMessage` props to `EuiAccordion` ([#3879](https://github.com/elastic/eui/pull/3879))
- Added `testenv` mock for `EuiFocusTrap` ([#3930](https://github.com/elastic/eui/pull/3930))

**Bug fixes**

- Fixed `EuiFieldSearch`'s clear button covering the `value` of the input ([#3936](https://github.com/elastic/eui/pull/3936))
- Fixed bug in `EuiCodeBlock` content overlapping with control buttons when `whiteSpace` was set to `"pre"` ([#3853](https://github.com/elastic/eui/pull/3853))
- Fixed `EuiFocusTrap` not applying provided `style` prop ([#3916](https://github.com/elastic/eui/pull/3916))
- Fixed bug in `EuiDataGrid` when a new pagination object would cause every cell to render ([#3919](https://github.com/elastic/eui/pull/3919))

## [`28.0.0`](https://github.com/elastic/eui/tree/v28.0.0)

- Update `createTheme` to apply latest changes to elastic charts `Theme`. ([#3792](https://github.com/elastic/eui/pull/3792))
- Added icons for `appSearchApp` and `workplaceSearchApp` to `EuiIcon` ([#3859](https://github.com/elastic/eui/pull/3859))
- Added `unlink` glyph to `EuiIcon` ([#3869](https://github.com/elastic/eui/pull/3869))
- Added `EuiMarkdownEditor` and `EuiMarkdownFormat` components ([#3522](https://github.com/elastic/eui/pull/3522))

**Bug fixes**

- Fixed `EuiFacetGroup` container expansion due to negative margin value ([#3871](https://github.com/elastic/eui/pull/3871))
- Fixed `EuiComboBox` delimeter-separated option creation and empty state prompt text ([#3841](https://github.com/elastic/eui/pull/3841))
- Fixed `EuiDataGrid` not properly resizing within a fixed height container ([#3894](https://github.com/elastic/eui/pull/3894))
- Fixed bug in `EuiFieldPassword` where an edge case mutated its `append` prop  ([#3884](https://github.com/elastic/eui/pull/3884))

**Breaking changes**

- Requires `@elastic/charts` version `20.0.0` and above for chart theming utils.

## [`27.4.1`](https://github.com/elastic/eui/tree/v27.4.1)

**Note: this release is a backport containing changes originally made in `28.1.0`**

- Added `testenv` mock for `EuiFocusTrap` ([#3930](https://github.com/elastic/eui/pull/3930))

## [`27.4.0`](https://github.com/elastic/eui/tree/v27.4.0)

- Added `customOptionText` prop to `EuiComboBox` ([#3811](https://github.com/elastic/eui/pull/3811))

**Bug fixes**

- Improve `EuiDataGrid` Chrome rendering performance in full screen ([#3726](https://github.com/elastic/eui/issues/3726))
- Removed `@elastic/eui/src-docs` entries from published _eui.d.ts_ ([#3856](https://github.com/elastic/eui/pull/3856))

## [`27.3.1`](https://github.com/elastic/eui/tree/v27.3.1)

**Bug fixes**

- Fixed bug in all input fields placeholders in Safari that weren't vertically centered ([#3809](https://github.com/elastic/eui/pull/3809))
- Removed `pointer-events: none` in both `EuiButton` & `EuiButtonEmpty` to not override the `pointer-events: auto` in the button mixin `euiButtonContentDisabled` ([#3824](https://github.com/elastic/eui/pull/3824))
- Fixed bug in `EuiPagination` showing wrong page count when `compressed` prop is true. ([#3827](https://github.com/elastic/eui/pull/3827))
- Fixed bug in EUI's input field components where their `inputRef` couldn't be a `RefObject` ([#3822](https://github.com/elastic/eui/pull/3822))
- Moved `react-view` and `html-format` to be `devDependencies` ([#3828](https://github.com/elastic/eui/pull/3828))
- Fixed `EuiComboBox` keyboard selection when `sortMatchesBy=startsWith` ([#3823](https://github.com/elastic/eui/pull/3823))
- Fixed `EuiCodeEditor` not exiting edit mode with `esc` when `enableLiveAutocompletion=true` ([#3833](https://github.com/elastic/eui/pull/3833))
- Fixed issue where `EuiDataGrid`'s cell expansion popover would sometimes render as a scrollable element ([#3832](https://github.com/elastic/eui/pull/3832))

## [`27.3.0`](https://github.com/elastic/eui/tree/v27.3.0)

- Added possibility to hide "Rows per page" select in `EuiDataGrid` ([#3700](https://github.com/elastic/eui/pull/3700))
- Updated lodash to `v4.17.19` ([#3764](https://github.com/elastic/eui/pull/3764))
- Added `returnKey` glyph to `EuiIcon` ([#3783](https://github.com/elastic/eui/pull/3783))
- Added `type` prop to `EuiFieldPassword` to support toggling of obfuscation ([#3751](https://github.com/elastic/eui/pull/3751))

**Bug fixes**

- Fixed bug in `EuiDataGrid` not calculating the width correctly ([#3789](https://github.com/elastic/eui/pull/3789))
- Fixed `EuiComboBox` marking some very long inputs as invalid ([#3797](https://github.com/elastic/eui/pull/3797))

## [`27.2.0`](https://github.com/elastic/eui/tree/v27.2.0)

- Added `analyzeEvent` glyph in `EuiIcon` ([#3729](https://github.com/elastic/eui/pull/3729))
- Updated `EuiComboBox` to allow the options list to open for single selection custom options ([#3706](https://github.com/elastic/eui/pull/3706))
- Added `useEuiI18n` hook for localization ([#3749](https://github.com/elastic/eui/pull/3749))
- Added a hit enter badge to `EuiComboBox` when focusing an option and for empty states that allow pressing enter ([#3782](https://github.com/elastic/eui/pull/3782))

**Bug fixes**

- Fixed `EuiComboBox` always showing a scrollbar ([#3744](https://github.com/elastic/eui/pull/3744))
- Replaced `react-focus-lock` with `react-focus-on` ([#3631](https://github.com/elastic/eui/pull/3631))
- Fixed errors in `EuiSuperDatePicker` related to invalid and `null` date formatting ([#3750](https://github.com/elastic/eui/pull/3750))
- Fixed type definitions for `findTestSubject` and `takeMountedSnapshot` ([#3763](https://github.com/elastic/eui/pull/3763))
- Fixed `EuiComboBox` not allowing clicks on previously virtualized items when inside of `EuiFormRow` ([#3784](https://github.com/elastic/eui/pull/3784))
- Removed `[Space]` as a way to select options in `EuiSelectable` ([#3784](https://github.com/elastic/eui/pull/3784))
- Fixed type definition for `windowProps` in `EuiSelectable` ([#3787](https://github.com/elastic/eui/pull/3787))

## [`27.1.0`](https://github.com/elastic/eui/tree/v27.1.0)

- Added `titleElement` and `descriptionElement` props to `EuiStat` ([#3693](https://github.com/elastic/eui/pull/3693))
- Updated `securityAnalyticsApp` app icon ([#3720](https://github.com/elastic/eui/pull/3720))
- Removed `src/test` and `@types/enzyme` references from `eui.d.ts` ([#3715](https://github.com/elastic/eui/pull/3715))
- Added `index.d.ts` file to `lib/test`  and `es/test` ([#3715](https://github.com/elastic/eui/pull/3715))
- Added `descriptionFlexItemProps` and `fieldFlexItemProps` props to `EuiDescribedFormGroup` ([#3717](https://github.com/elastic/eui/pull/3717))
- Expanded `EuiBasicTable`'s default action's name configuration to accept a function that returns a React node ([#3739](https://github.com/elastic/eui/pull/3739))
- Added internal use only button building blocks for reusability in other button components ([#3730](https://github.com/elastic/eui/pull/3730))

## [`27.0.0`](https://github.com/elastic/eui/tree/v27.0.0)
- Added `paddingSize` prop to `EuiCard` ([#3638](https://github.com/elastic/eui/pull/3638))
- Added `isClearable` and `placeholder` options to `EuiColorPicker` ([#3689](https://github.com/elastic/eui/pull/3689))
- Added SASS helper files for EUI theme globals ([#3691](https://github.com/elastic/eui/pull/3691))
- Add `label`, `labelProps` and `valueText` props to `EuiProgress` ([#3661](https://github.com/elastic/eui/pull/3661))

**Bug fixes**

- Fixed a bug in `EuiResizableContainer` preventing nested containers ([#3699](https://github.com/elastic/eui/pull/3699))
- Fixed a bug in `EuiResizableContainer` preventing resizing by arrow keys in some cases ([#3699](https://github.com/elastic/eui/pull/3699))
- Fixed `EuiHorizontalSteps` rendering over `EuiHeader` ([#3707](https://github.com/elastic/eui/pull/3707))
- Fixed bug where `EuiSuperSelect` lost focus after a value selection ([#3734](https://github.com/elastic/eui/pull/3734))

**Breaking changes**

- Significant accessibility refactor of `EuiSelectable` ([#3169](https://github.com/elastic/eui/pull/3169))
  - `react-virtualized` replaced with `react-window`
  - `virtualizedProps` on `EuiSelectableOptionsList` renamed to `windowProps`
  - Removed `rootId` and added `makeOptionId`, `listId`, and `setActiveOptionIndex` to `EuiSelectableList`
  - Added `listId` to `EuiSelectableSearch`
  - `options` passed into `EuiSelectable` cannot have an `id`
  - Requires an `onChange` to be passed into `EuiSelectableSearch`

## [`26.3.3`](https://github.com/elastic/eui/tree/v26.3.3)

**Note: this release is a backport containing changes originally made in `27.3.1`**

**Bug fixes**

- Fixed bug in `EuiPagination` showing wrong page count when `compressed` prop is true. ([#3827](https://github.com/elastic/eui/pull/3827))

## [`26.3.2`](https://github.com/elastic/eui/tree/v26.3.2)

**Note: this release is a backport containing changes originally made in `27.1.0`**

- Updated `securityAnalyticsApp` app icon ([#3720](https://github.com/elastic/eui/pull/3720))

## [`26.3.1`](https://github.com/elastic/eui/tree/v26.3.1)

**Note: this release is a backport containing changes originally made in `27.0.0`**

- Added `isClearable` and `placeholder` options to `EuiColorPicker` ([#3689](https://github.com/elastic/eui/pull/3689))

## [`26.3.0`](https://github.com/elastic/eui/tree/v26.3.0)

- Expanded `EuiBasicTable`'s default action's name configuration to accept any React node ([#3688](https://github.com/elastic/eui/pull/3688))

## [`26.2.0`](https://github.com/elastic/eui/tree/v26.2.0)

- Added `background.color` to `EUI_CHARTS_THEME_LIGHT/DARK.theme` ([#3669](https://github.com/elastic/eui/pull/3669))
- Added `gutterSize` prop to `EuiFacetGroup` ([#3639](https://github.com/elastic/eui/pull/3639))
- Updated props of `EuiCode` and `EuiCodeBlock` to reflect only functional props ([#3647](https://github.com/elastic/eui/pull/3647))
- Updated `EuiResizableContainer` `onPanelWidthChange` callback method to include all panel widths ([#3630](https://github.com/elastic/eui/pull/3630))
- Extended `Query` / `EuiSearchBar` to allow any character inside double-quoted phrases ([#3432](https://github.com/elastic/eui/pull/3432))
- Added `headerZindexLocation` prop to `EuiOverlayMask` ([#3655](https://github.com/elastic/eui/pull/3655))
- Added `maskProps` prop to `EuiFlyout` and `EuiCollapsibleNav` ([#3655](https://github.com/elastic/eui/pull/3655))

**Bug fixes**

- Fixed `EuiContextMenu` panel `onAnimationEnd` transition bug in Chrome ([#3656](https://github.com/elastic/eui/pull/3656))
- Fixed `EuiSkipLink` interactive props and Safari click issue ([#3665](https://github.com/elastic/eui/pull/3665))
- Fixed `z-index` issues with `EuiHeader`, `EuiFlyout`, and other portal content ([#3655](https://github.com/elastic/eui/pull/3655))
- Fixed `color` prop error in `EuiBadge` to be more flexible with what format it accepts ([#3655](https://github.com/elastic/eui/pull/3655))
- Fixed `EuiSuperSelect` popover from moving 16px horizontally when it's close to a window edge ([#3685](https://github.com/elastic/eui/pull/3685))

**Theme: Amsterdam**

- Fixed `EuiHeaderBreadcrumb` height, `onClick`, border-radius, and single item display ([#3655](https://github.com/elastic/eui/pull/3655))

## [`26.1.0`](https://github.com/elastic/eui/tree/v26.1.0)

- Optimized in-memory datagrid mount performance ([#3628](https://github.com/elastic/eui/pull/3628))
- Exported `EuiCardProps` and `EuiCheckableCardProps` types ([#3640](https://github.com/elastic/eui/pull/3640))

## [`26.0.1`](https://github.com/elastic/eui/tree/v26.0.1)

**Bug fixes**

- Fixed fullscreen render issue in `EuiCode` ([#3633](https://github.com/elastic/eui/pull/3633))

## [`26.0.0`](https://github.com/elastic/eui/tree/v26.0.0)

- Added `useEuiTextDiff` react hook utility ([#3288](https://github.com/elastic/eui/pull/3288))
- Converted `EuiOverlayMask` to be a React functional component ([#3555](https://github.com/elastic/eui/pull/3555))
- Changed `responsive` and `max` behavior of `EuiBreadcrumbs` to always display collapsed items in popover [#3578](https://github.com/elastic/eui/pull/3578))
- Added `BREAKPOINTS` and `getBreakpoint` utilities [#3578](https://github.com/elastic/eui/pull/3578))
- Added `'any'` option to the `step` prop of the `EuiFieldNumber` ([#3562](https://github.com/elastic/eui/pull/3562))
- Moved all `EuiHeader` SASS variables to `global_styles` ([#3592](https://github.com/elastic/eui/pull/3592))
- Added `side` prop to `EuiGlobalToastList` for choosing which window side to display toasts ([#3600](https://github.com/elastic/eui/pull/3600))
- Default `titleSize` get's implicitly set to 'm' for `EuiEmptyPrompt` ([#3598](https://github.com/elastic/eui/pull/3598))
- Updated `logoElastic` to meet brand guidelines ([#3613](https://github.com/elastic/eui/pull/3613))
- Allowed user to enter hexcode for colors in `EuiStat` ([#3617](https://github.com/elastic/eui/pull/3617))
- Extended `CommonProps` in `EuiColorPalettePickerPaletteTextProps`, `EuiColorPalettePickerPaletteFixedProps` and `EuiColorPalettePickerPaletteGradientProps` types ([#3616](https://github.com/elastic/eui/pull/3616))
- Updated `onToggle` callback in `EuiAccordion` to  allow for external state control ([#3614](https://github.com/elastic/eui/pull/3614))

**Bug fixes**

- Added `display` prop to `EuiDataGridColumnSortingDraggable` to pass` displayAsText` prop correctly to the column sorting popover.([#3574](https://github.com/elastic/eui/pull/3574))
- Fixed `EuiCodeBlockImpl` testenv mock pass-through of `data-test-subj` attribute ([#3560](https://github.com/elastic/eui/pull/3560))
- Fixed DOM element creation issues in `EuiOverlayMask` by using lifecycle methods ([#3555](https://github.com/elastic/eui/pull/3555))
- Fixed `EuiComboBox`'s options list `zIndex` positioning when nested in other `zIndex` contexts ([#3551](https://github.com/elastic/eui/pull/3551))
- Fixed `euiHeaderAffordForFixed` mixin's use of header SASS variable ([#3592](https://github.com/elastic/eui/pull/3592))
- Included `onClick` as a valid prop for `EuiControlBar` **icon** controls ([#3581](https://github.com/elastic/eui/pull/3581))
- Fixed poor performance of `EuiToolTip` during frequent mouesover/mouseout events ([#3596](https://github.com/elastic/eui/pull/3596))
- Fixed `EuiBasicTable` custom actions popover from remaining open after click ([#3619](https://github.com/elastic/eui/pull/3619))

**Breaking changes**

- Changed `breadcrumb` TS type exported name from `Breadcrumb` to `EuiBreadcrumb` ([#3578](https://github.com/elastic/eui/pull/3578))
- Removed `$euiZComboBox` SCSS variable (value was 8001) ([#3551](https://github.com/elastic/eui/pull/3551))

**Theme: Amsterdam**

- Updated `EuiCallout` by removing left border, adding border radius and increasing font weight on titles ([#3557](https://github.com/elastic/eui/pull/3557/))
- Updated `EuiHeaderBreadcrumbs` style to be more prominent ([#3578](https://github.com/elastic/eui/pull/3578/))
- Fixed `EuiFilterGroup` `border-radius` ([#3591](https://github.com/elastic/eui/pull/3591/))
- Updated `EuiCodeBlock` inline code style to use border radius ([#3599](https://github.com/elastic/eui/pull/3599))

## [`25.0.0`](https://github.com/elastic/eui/tree/v25.0.0)

- Added conditional rendering of the title element in `EuiCallOut` to avoid usage of additional space caused by the rendered `<div>` element ([#3549](https://github.com/elastic/eui/pull/3549))
- Added `invalidCallout` prop to `EuiForm` to allow conditional rendering of error callout([#3585](https://github.com/elastic/eui/pull/3585))

**Bug fixes**

- Fixed `EuiCard` image corners to be contained within border radius ([#3556](https://github.com/elastic/eui/pull/3556))
- Fixed `EuiKeyPadMenu` and `EuiKeyPadMenuItem` aria roles ([#3502](https://github.com/elastic/eui/pull/3502))
- Fixed `EuiFieldSearch` input clear button doesn't show when external input is passed([#3497](https://github.com/elastic/eui/pull/3497))
- Fixed `EuiBasicTable` footers to always use a unique `key` ([#3559](https://github.com/elastic/eui/pull/3559))
- Fixed `EuiInMemoryTable` by changing the `getDerivedStateFromProps` to not block the updates as soon as it hits a true if condition ([#3579](https://github.com/elastic/eui/pull/3579))

**Breaking changes**

- A fixed `EuiHeader` no longer automatically padding directly to the `<body>` element ([#3538](https://github.com/elastic/eui/pull/3538))
- Improved `EuiPagination`, `EuiDataGrid`, `EuiBasicTable` and `EuiInMemoryTable` accessibility, causing `EuiPaginationButton` to require a new prop `pageIndex` ([#3294](https://github.com/elastic/eui/pull/3294))
- Replaced all usages of [`KeyboardEvent.keyCode`](https://developer.mozilla.org/en-US/docs/Web/API/KeyboardEvent/keyCode) (deprecated) with [`KeyboardEvent.key`](https://developer.mozilla.org/en-US/docs/Web/API/KeyboardEvent/key). From `@elastic/eui/lib/services`, `keyCodes` has been replaced with `keys`, as has `cascadingMenuKeyCodes`->`cascadingMenuKeys`, and `comboBoxKeyCodes`->`comboBoxKeys`.  The implementation of all of those exports (as well as `accessibleClickKeys`) all now use `KeyboardEvent.key` values. ([#3517](https://github.com/elastic/eui/pull/3517))

## [`24.1.0`](https://github.com/elastic/eui/tree/v24.1.0)

- Added `displayAsText` prop to `EuiDataGridColumn` ([#3520](https://github.com/elastic/eui/pull/3520))
- Added `minSizeForControls` prop to `EuiDataGrid` to control the minimum width for showing grid controls ([#3527](https://github.com/elastic/eui/pull/3527))
- Passed `getSelectedOptionForSearchValue` to `EuiComboBoxOptionsList` as prop ([#3501](https://github.com/elastic/eui/pull/3501))
- Added `appendIconComponentCache` function to allow manual pre-emptive loading of source elements into the `EuiIcon` cache ([#3481](https://github.com/elastic/eui/pull/3481))
- Added `initialSelected` to `EuiTableSelectionType` properties to set initial selected checkboxes for `EuiBasicTable` ([#3418](https://github.com/elastic/eui/pull/3418))
- Added exports for `EuiSteps` and related components types ([#3471](https://github.com/elastic/eui/pull/3471))
- Added `displayName` to components using `React.forwardRef` ([#3451](https://github.com/elastic/eui/pull/3451))
- Added event target checker for `EuiOverlayMask`'s `onClick` prop ([#3462](https://github.com/elastic/eui/pull/3462))
- Added `EuiColorPalettePicker` component ([#3192](https://github.com/elastic/eui/pull/3192))
- Added `left-start` popover placement to `EuiDatePicker` ([#3511](https://github.com/elastic/eui/pull/3511))
- Added `theme` prop to `EuiHeader` ([#3524](https://github.com/elastic/eui/pull/3524))
- Added `.euiHeaderLink-isActive` class to `EuiHeaderLink` when `isActive` ([#3524](https://github.com/elastic/eui/pull/3524))
- Added `display`, `descriptionWidth`, `textWrap` and `isInvalid` props to `EuiExpression` ([#3467](https://github.com/elastic/eui/pull/3467))
- Added more exports for `EuiColorPalettePicker` types ([#3542](https://github.com/elastic/eui/pull/3542))

**Bug Fixes**

- Fixed issue where multiple `EuiToolTip` components could be visible when element was focused ([#3335](https://github.com/elastic/eui/pull/3335))
- Fixed `EuiSuperSelect` not rendering full width when `isOpen` is `true` ([#3495](https://github.com/elastic/eui/pull/3495))
- Fixed `EuiBasicTable` shows no items if all items of last page is deleted  ([#3422](https://github.com/elastic/eui/pull/3422))
- Fixed TypeScript module name in generated `eui_charts_theme.d.ts` file  ([#3492](https://github.com/elastic/eui/pull/3492))
- Fixed code highlight color contrast in `EuiCodeBlock` ([#3309](https://github.com/elastic/eui/pull/3309))
- Fixed regression in `EuiComboBox` not triggering its `inputRef` callback ([#3532](https://github.com/elastic/eui/pull/3532))

**Deprecations**

- Added a deprecation notice for `EuiNavDrawer` family of components. Advise usage of `EuiCollapsibleNav` instead ([#3487](https://github.com/elastic/eui/pull/3487))

**Notes**

- Removed `src-framer` files from the repository ([#3487](https://github.com/elastic/eui/pull/3487))

**Theme: Amsterdam**

- Removed borders `EuiModal` ([#3515](https://github.com/elastic/eui/pull/3515))
- Improve `EuiOverlayMask` colors ([#3515](https://github.com/elastic/eui/pull/3515))
- Updated shadow styles to improve smoothness, use black as the base color, and deprecated `opacity` value of shadow mixins ([#3428](https://github.com/elastic/eui/pull/3428))
- Removed borders from `EuiFlyout` and `EuiPopover` ([#3477](https://github.com/elastic/eui/pull/3477))
- Updated `EuiHeader` and components ([#3524](https://github.com/elastic/eui/pull/3524))

## [`24.0.0`](https://github.com/elastic/eui/tree/v24.0.0)

- Added `null` as acceptable `icon` prop for `EuiCard` ([#3470](https://github.com/elastic/eui/pull/3470))
- Added `sortBy` and `sortShift` props to `euiPaletteColorBlind()` for sorting along the color wheel ([#3387](https://github.com/elastic/eui/pull/3387))
- Added `utcOffset` prop to `EuiSuperDatePicker` ([#3436](https://github.com/elastic/eui/pull/3436))
- Added `partition` key to `EuiChartThemeType` for Partition chart support ([#3387](https://github.com/elastic/eui/pull/3387))
- Updated `EuiImage`'s `caption` prop type from `string` to `ReactNode` ([#3387](https://github.com/elastic/eui/pull/3387))
- Improved contrast for `EuiCollapsibleNav` close button ([#3465](https://github.com/elastic/eui/pull/3465))

**Bug Fixes**

- Fixed `EuiSuperDatePicker` quick selection menu overriding specified time range with default values ([#3446](https://github.com/elastic/eui/pull/3446))
- Fixed `EuiCodeEditor` console error when using the editor without import the default theme ([#3454](https://github.com/elastic/eui/pull/3454))
- Fixed `EuiDatePopoverContent` `onChange` event to only accept `string` date input  ([#3460](https://github.com/elastic/eui/pull/3460))

**Breaking changes**

- Changed parameters for `euiPaletteColorBlind()` to an object ([#3387](https://github.com/elastic/eui/pull/3387))
- Changed the default palette of `EUI_CHARTS_THEME_LIGHT/DARK` themes to the naturally sorted `euiPaletteColorBlind()` ([#3387](https://github.com/elastic/eui/pull/3387))

## [`23.3.1`](https://github.com/elastic/eui/tree/v23.3.1)

**Note: this release is a backport containing changes originally made in `24.0.0`**

**Bug Fixes**

- Fixed `EuiSuperDatePicker` quick selection menu overriding specified time range with default values ([#3446](https://github.com/elastic/eui/pull/3446))
- Fixed `EuiDatePopoverContent` `onChange` event to only accept `string` date input  ([#3460](https://github.com/elastic/eui/pull/3460))

## [`23.3.0`](https://github.com/elastic/eui/tree/v23.3.0)

- Added `aria-hidden = true` to `EuiRangeSlider` and `EuiRangeTrack` if `showInput = true` ([#3423](https://github.com/elastic/eui/pull/3423))
- Added `testenv` mock for `EuiCode` and `EuiCodeBlock` ([#3405](https://github.com/elastic/eui/pull/3405))
- Added `displayName` to components using `React.forwardRef` ([#3440](https://github.com/elastic/eui/pull/3440))

**Bug Fixes**

- Fixed `EuiCode` and `EuiCodeBlock` from erroring in environments without a DOM implementation ([#3405](https://github.com/elastic/eui/pull/3405))
- Fixed `ApplyClassComponentDefaults` typescript utility to correctly determine defaulted properties' types ([#3430](https://github.com/elastic/eui/pull/3430))
- Fixed `prettyDuration` return type to be `string`, use fallback value  ([#3438](https://github.com/elastic/eui/pull/3438))

## [`23.2.0`](https://github.com/elastic/eui/tree/v23.2.0)

- Added `iconType` prop to `EuiDatePicker` ([#3383](https://github.com/elastic/eui/pull/3383))
- Applied `max-width: 100%` to `EuiPageBody` so inner flex-based items don't overflow their containers  ([#3375](https://github.com/elastic/eui/pull/3375))
- Added `titleSize` prop to `EuiStep` and `EuiSteps` ([#3340](https://github.com/elastic/eui/pull/3340))
- Handled `ref` passed to `EuiHeaderSectionItemButton` ([#3378](https://github.com/elastic/eui/pull/3378))
- Added `iconProps` prop to `EuiCollapsibleNavGroup` to extend the props passed to the rendered `EuiIcon` ([#3365](https://github.com/elastic/eui/pull/3365))
- Added `closeButtonProps` to `EuiCollapsibleNav` ([#3398](https://github.com/elastic/eui/pull/3398))
- Added `buffer` prop to `EuiPopover` for altering minimum distance to container edges ([#3398](https://github.com/elastic/eui/pull/3398))
- Allowed `search` prop changes to update `EuiInMemoryTable` internal query state ([#3371](https://github.com/elastic/eui/pull/3371))
- Added `EuiResizableContainer` component ([#2701](https://github.com/elastic/eui/pull/2701))
- Added caching layer on `EuiIcon` to prevent delays and flickering when rendering an already fetched icon ([#3404](https://github.com/elastic/eui/pull/3404))

**Bug Fixes**

- Fixed `EuiFieldSearch` to trigger `onSearch` single time instead of two times ([#3425](https://github.com/elastic/eui/pull/3425))
- Fixed `EuiBasicTable` item selection when `id` is `0` ([#3417](https://github.com/elastic/eui/pull/3417))
- Fixed `EuiNavDrawer` not closing on outside click after being unlocked ([#3415](https://github.com/elastic/eui/pull/3415))
- Fixed `EuiBadge` `iconOnClick` props makes badge text clickable ([#3392](https://github.com/elastic/eui/pull/3392))
- Added `id` requirement if `label` is used in `EuiRadio` ([#3382](https://github.com/elastic/eui/pull/3382))
- Fixed z-index issue in `EuiDatePicker` where it's popover would sit beneath other DOM siblings that had z-index applied ([#3376](https://github.com/elastic/eui/pull/3376))
- Added `download` glyph to `EuiIcon` ([#3364](https://github.com/elastic/eui/pull/3364))
- Applies `max-width: 100%` to `EuiPageBody` so inner flex-based items don't overflow their containers  ([#3375](https://github.com/elastic/eui/pull/3375))
- Added `ReactElement` to `EuiCard` `image` prop type to allow custom component ([#3370](https://github.com/elastic/eui/pull/3370))
- Fixed `EuiCollapsibleNavGroup` `titleSize` prop type to properly exclude `l` and `m` sizes ([#3365](https://github.com/elastic/eui/pull/3365))
- Fixed `EuiDatePickerRange` start date popover to sit left under the icon ([#3383](https://github.com/elastic/eui/pull/3383))
- Fixed `euiFormControlIsLoading` SASS mixin to prevent the loading icon from overlapping with the text when the form control is `compressed` and adjusted the amount of padding ([#3401](https://github.com/elastic/eui/pull/3401)
- Fixed `EuiHeader` `z-index` issues with popovers and added body classes for the presence of `EuiFlyout` and `EuiCollapsibleNav.isOpen` ([#3398](https://github.com/elastic/eui/pull/3398))
- Fixed `EuiInMemoryTable` data reset when filter is set and item is selected ([#3419](https://github.com/elastic/eui/pull/3419))
- Fixed `popoverPlacement` default value for `EuiDatePicker` ([#3427](https://github.com/elastic/eui/pull/3427))

## [`23.1.0`](https://github.com/elastic/eui/tree/v23.1.0)

- Removed additional padding applied to `$euiHeaderHeightCompensation` when `EuiHeader` is fixed ([#3369](https://github.com/elastic/eui/pull/3369))

**Bug Fixes**

- Fixed `EuiDescribedFormGroup` issue that prevented it from shrinking down properly in smaller viewports ([#3369](https://github.com/elastic/eui/pull/3369))

## [`23.0.0`](https://github.com/elastic/eui/tree/v23.0.0)

- Added `showCloseButton` and `dockedBreakpoint` flexibility to `EuiCollapsibleNav` ([#3330](https://github.com/elastic/eui/pull/3330))
- Added `panelStyle` prop to `EuiPopover` to distinguish style object configuration ([#3329](https://github.com/elastic/eui/pull/3329))
- Added `popoverPlacement` prop in `EuiDatePicker` ([#3359](https://github.com/elastic/eui/pull/3359))
- Extended `EuiDatePicker`'s `startDate` and `endDate` types to accept `null` values for better interoperability ([#3343](https://github.com/elastic/eui/pull/3343))
- Added `EuiCommentList` component ([#3344](https://github.com/elastic/eui/pull/3344))
- Added secondary color value input element to `EuiColorPicker` ([#3336](https://github.com/elastic/eui/pull/3336))

**Bug Fixes**

- Fixed `EuiInMemoryTable` `isClearable` property to initiate reset ([#3328](https://github.com/elastic/eui/pull/3328))
- Removed `schema` attribute form `<input/>` in `EuiInMemoryTable` ([#3337](https://github.com/elastic/eui/pull/3337))
- Fixed `EuiCollapsibleNav` docked states on mobile ([#3330](https://github.com/elastic/eui/pull/3330))
- Fixed `EuiPopover` positioning from being overridden by `style` prop ([#3329](https://github.com/elastic/eui/pull/3329))
- Fixed `EuiCodeBlock` not copying updated content ([#3351](https://github.com/elastic/eui/pull/3351))
- Fixed alignment of popover of end date of `EuiDatePickerRange` ([#3359](https://github.com/elastic/eui/pull/3359))

**Breaking changes**

- Upgraded `TypeScript` to 3.7.2 ([#3295](https://github.com/elastic/eui/pull/3295))
- Changed `EuiCollapsibleNav` prop name from `hideButtonIfDocked` to `showButtonIfDocked` and flipped default ([#3330](https://github.com/elastic/eui/pull/3330))

## [`22.6.0`](https://github.com/elastic/eui/tree/v22.6.0)

- Converted `NavDrawer`, `NavDrawerGroup`, and `NavDrawerFlyout` to TypeScript ([#3268](https://github.com/elastic/eui/pull/3268))
- Converted `EuiDatePicker`, `EuiDatePickerRange`, `EuiSuperDatePicker`, and `EuiSuperUpdateButton` to TypeScript ([#2891](https://github.com/elastic/eui/pull/2891))
- Improved condensed `EuiTabs` focus states ([#3299](https://github.com/elastic/eui/pull/3299))
- Added `EuiTour`, `EuiTourStep`, and `useEuiTour` components ([#2766](https://github.com/elastic/eui/pull/2766))
- Added `EuiBeacon` component ([#2766](https://github.com/elastic/eui/pull/2766))
- Added `offset` and `arrowChildren` props to `EuiPopover` for anchor element customization ([#2766](https://github.com/elastic/eui/pull/2766))

**Bug Fixes**

- Fixed `EuiProgress` `max` property to allow `undefined` ([#3198](https://github.com/elastic/eui/pull/3198))


## [`22.5.0`](https://github.com/elastic/eui/tree/v22.5.0)

- Added `forceState` prop to control `EuiAccordion` state from outside ([#3240](https://github.com/elastic/eui/pull/3240))

**Bug Fixes**

- Fixed EuiI8n hasPropName utility errors on null values ([#3303](https://github.com/elastic/eui/pull/3303))
- Fixed the inline styles being overwritten by consumer-passed inline styles in EuiBadge ([#3284](https://github.com/elastic/eui/pull/3284))

## [`22.4.0`](https://github.com/elastic/eui/tree/v22.4.0)

- Added support for `href`, `onClick`, and related props in `EuiBasicTable` default actions ([#3115](https://github.com/elastic/eui/pull/3115))
- Added support for `EuiCodeEditor` to set `readonly` and `id` on `<textarea />` ([#3212](https://github.com/elastic/eui/pull/3212))
- Added `EuiComment` component ([#3179](https://github.com/elastic/eui/pull/3179))

**Deprecation**

- Updated makeId to DEPRECATED, shifted all the calls to htmlIdGenerator ([#3129](https://github.com/elastic/eui/pull/3129))

**Bug Fixes**

- Fixed `EuiTabbedContent` focus discrepancy between selected and initialFocus tabs ([#3285](https://github.com/elastic/eui/pull/3285))
- Fixed the `initialSelectedTab` prop of `EuiTabbedContent` to not steal focus from content. Which fixed the bug in `EuiSuperDatePicker` that required two clicks to focus input in relative tab  ([#3154](https://github.com/elastic/eui/pull/3154))
- Fixed the `img` element in `EuiIcon` using custom SVGs to have an `alt` attribute with an empty string, rather than no `alt` attribute at all ([#3245](https://github.com/elastic/eui/pull/3245))
- Added overflows to EuiDataGrid toolbar dropdowns when there are many columns ([#3238](https://github.com/elastic/eui/pull/3238))
- Fixed `EuiIcon`'s icon `type` definition to allow custom React components ([#3252](https://github.com/elastic/eui/pull/3252))
- Fixed `initialSelectedTab` properties used in `EuiDatePopoverContent` ([#3254](https://github.com/elastic/eui/pull/3254))
- Fixed `EuiSideNavItem` overriding custom `className` of item and icon ([#3283](https://github.com/elastic/eui/pull/3283))
- Fixed `EuiFieldSearch` clear button inconsistencies ([#3270](https://github.com/elastic/eui/pull/3270))
- Fixed components with `href` usage of `rel` ([#3258](https://github.com/elastic/eui/pull/3258))

## [`22.3.1`](https://github.com/elastic/eui/tree/v22.3.1)

**Note: this release is a backport containing changes originally made in `23.0.0`, `23.1.0`, and `23.2.0`**

- Removed additional padding applied to `$euiHeaderHeightCompensation` when `EuiHeader` is fixed ([#3369](https://github.com/elastic/eui/pull/3369))
- Handled `ref` passed to `EuiHeaderSectionItemButton` ([#3378](https://github.com/elastic/eui/pull/3378))
- Added `showCloseButton` and `dockedBreakpoint` flexibility to `EuiCollapsibleNav` ([#3330](https://github.com/elastic/eui/pull/3330))
- Added `closeButtonProps` to `EuiCollapsibleNav` ([#3398](https://github.com/elastic/eui/pull/3398))
- Added `buffer` prop to `EuiPopover` for altering minimum distance to container edges ([#3398](https://github.com/elastic/eui/pull/3398))

**Bug Fixes**

- Fixed `EuiDescribedFormGroup` issue that prevented it from shrinking down properly in smaller viewports ([#3369](https://github.com/elastic/eui/pull/3369))
- Fixed `EuiCollapsibleNav` docked states on mobile ([#3330](https://github.com/elastic/eui/pull/3330))
- Fixed `EuiHeader` `z-index` issues with popovers and added body classes for the presence of `EuiFlyout` and `EuiCollapsibleNav.isOpen` ([#3398](https://github.com/elastic/eui/pull/3398))

**Breaking changes**

- Changed `EuiCollapsibleNav` prop name from `hideButtonIfDocked` to `showButtonIfDocked` and flipped default ([#3330](https://github.com/elastic/eui/pull/3330))

## [`22.3.0`](https://github.com/elastic/eui/tree/v22.3.0)

- Removed dependency on option list for custom option of `EuiComboBox` ([#3183](https://github.com/elastic/eui/pull/3183))
- Fixed `EuiPopover` arrow position in Android and Linux ([#3188](https://github.com/elastic/eui/pull/3188))
- Improved `htmlIdGenerator` when supplying both `prefix` and `suffix` ([#3076](https://github.com/elastic/eui/pull/3076))
- Updated pagination prop descriptions for `EuiInMemoryTable` ([#3142](https://github.com/elastic/eui/pull/3142))
- Added `title` and `aria` attributes to `EuiToken`'s icon element ([#3195](https://github.com/elastic/eui/pull/3195))
- Added new Elasticsearch token types ([#2758](https://github.com/elastic/eui/pull/2758))

**Bug Fixes**

- Fixed bug in `EuiAccordion` to adjust to the correct height when content height changes ([#3160](https://github.com/elastic/eui/pull/3160))
- Fixed bug in `EuiBasicTable` to handle dynamic icon value properly in collapsed actions ([#3145](https://github.com/elastic/eui/pull/3145))
- Fixed `availability` check for actions in `EuiBasicTable` ([3030](https://github.com/elastic/kibana/issues/3030))

## [`22.2.0`](https://github.com/elastic/eui/tree/v22.2.0)

- Improved `EuiModal` close button position to prevent from overlapping with the title ([#3176](https://github.com/elastic/eui/pull/3176))

**Bug Fixes**

- Removed outline of `EuiSelect` in Firefox ([#3197] (https://github.com/elastic/eui/pull/3197))
- Fixed EuiBasicTable proptypes of itemId ([#3133](https://github.com/elastic/eui/pull/3133))
- Updated `EuiSuperDatePicker` to inherit the selected value in quick select ([#3105](https://github.com/elastic/eui/pull/3105))

### Feature: EuiCollapsibleNav ([#3019](https://github.com/elastic/eui/pull/3019))

- Added `EuiCollapsibleNav` and `EuiCollapsibleNavGroup` components
- Added `EuiPinnableListGroup`, an extension of `EuiListGroup`
- Added `ghost` colored `EuiListGroupItem`, increased overall large size, and fixed focus states
- Added `color` and `size` props to `EuiListGroup`
- Added `home` and `menu` glyphs to `EuiIcon`
- Added simple `euiXScroll` and `euiYScroll` SASS mixins and CSS utility equivalents

**Bug Fixes**

- Fixed `EuiAccordion` icon margins, focus state, and flex issue in IE
- Fixed `1.1px` height of  `EuiHorizontalRule`

## [`22.1.1`](https://github.com/elastic/eui/tree/v22.1.1)

**Bug Fixes**

- Fixed infinite call stack in `EuiResizeObserver`'s fallback polyfill ([#3180](https://github.com/elastic/eui/pull/3180))
- Correct `defaultProps` definition in `EuiComboBox` ([#3180](https://github.com/elastic/eui/pull/3180))

## [`22.1.0`](https://github.com/elastic/eui/tree/v22.1.0)

- Added `delimiter` prop to `EuiComboBox` ([#3104](https://github.com/elastic/eui/pull/3104))
- Added `useColorPickerState` and `useColorStopsState` utilities ([#3067](https://github.com/elastic/eui/pull/3067))
- Fixed `EuiSearchBar` related types ([#3147](https://github.com/elastic/eui/pull/3147))
- Added `prepend` and `append` ability to `EuiSuperSelect` ([#3167](https://github.com/elastic/eui/pull/3167))

**Bug Fixes**

- Fixed `EuiNavDrawer` scrolling issue on mobile ([#3174](https://github.com/elastic/eui/pull/3174))

## [`22.0.0`](https://github.com/elastic/eui/tree/v22.0.0)

- Replaced various `lodash` functions with native functions ([#3053](https://github.com/elastic/eui/pull/3053))
- Added `whiteSpace ` prop to `EuiCodeBlock` ([#3103](https://github.com/elastic/eui/pull/3103))
- Added `sortMatchesBy` prop for `EuiComboBox` ([#3089](https://github.com/elastic/eui/pull/3089))
- Added `prepend` and `append` ability to `EuiFieldPassword` ([#3122](https://github.com/elastic/eui/pull/3122))
- Added `Enter` key press functionality to `EuiSuperDatePicker` ([#3048](https://github.com/elastic/eui/pull/3048))
- Added `title` to headers of `EuiTable` in case of truncation ([#3094](https://github.com/elastic/eui/pull/3094))
- Added i18n to `EuiTableHeaderCell` ([#3094](https://github.com/elastic/eui/pull/3094))
- Added `number` and `string` to `size` type of `EuiImage` for setting custom sizes ([#3012](https://github.com/elastic/eui/pull/3012))
- Improved `EuiButtonEmpty` focus state when the `color` type is `text` ([#3135](https://github.com/elastic/eui/pull/3135))
- Added `EuiLoadingElastic` component ([#3017](https://github.com/elastic/eui/pull/3017))
- Upgraded `react-beautiful-dnd` to v13 ([#3064](https://github.com/elastic/eui/pull/3064))
- Fixed `EuiPagination` vertical alignment of the text when used as `compressed` ([#3152](https://github.com/elastic/eui/pull/3152))
- Added `showTooltip` prop for `EuiSuperUpdateButton` to show tooltip and showing only once popovers are closed ([#3127](https://github.com/elastic/eui/pull/3127))

**Bug Fixes**

- Fixed bug in `EuiSuperDatePicker` not showing correct values in relative tab of end date ([#3132](https://github.com/elastic/eui/pull/3132))
- Fixed bug in `EuiSuperDatePicker` to show correct values of commonly used values in relative tab ([#3106](https://github.com/elastic/eui/pull/3106))
- Fixed race condition in `EuiIcon` when switching from dynamically fetched components ([#3118](https://github.com/elastic/eui/pull/3118))
- Fixed the issue that `EuiResizeObserver` fallback did not properly listen to pure window resizing ([#3088](https://github.com/elastic/eui/pull/3088))

**Breaking changes**

- Removed `EuiKeyPadMenuItemButton` in favor of just `EuiKeyPadMenuItem` that can also accept an `onClick` ([#3062](https://github.com/elastic/eui/pull/3062))

## [`21.1.0`](https://github.com/elastic/eui/tree/v21.1.0)

- Updated `EuiFilterSelect` to retain the order of its filters ([#3063](https://github.com/elastic/eui/pull/3063))
- Added `href` prop to `EuiBadge` ([#3009](https://github.com/elastic/eui/pull/3009))
- Added props descriptions for `EuiComboBox` ([#3007](https://github.com/elastic/eui/pull/3007))
- Exported `dateFormatAliases` as a part of the public API ([#3043](https://github.com/elastic/eui/pull/3043))
- Exported `EuiTextProps` type definition ([#3039](https://github.com/elastic/eui/pull/3039))
- Added a `component` prop to `EuiForm` to render a `<form>`([#3010](https://github.com/elastic/eui/pull/3010))
- Removed `role` attribute from `EuiImage`([#3036](https://github.com/elastic/eui/pull/3036))
- Added `prepend` and `append` ability to `EuiComboBox` single selection only ([#3003](https://github.com/elastic/eui/pull/3003))
- Added `onColumnResize` prop to `EuiDataGrid` of type `EuiDataGridOnColumnResizeHandler` that gets called when column changes it's size ([#2963](https://github.com/elastic/eui/pull/2963))
- Added `logoEnterpriseSearch` to `EuiIcon` ([#3066](https://github.com/elastic/eui/pull/3066))
- Added RGB format support to `EuiColorPicker` and `EuiColorStops` ([#2850](https://github.com/elastic/eui/pull/2850))
- Added alpha channel (opacity) support to `EuiColorPicker` and `EuiColorStops` ([#2850](https://github.com/elastic/eui/pull/2850))
- Added `useResizeObserver` hook ([#2991](https://github.com/elastic/eui/pull/2991))
- Added `showColumnSelector.allowHide` and `showColumnSelector.allowReorder` props to `EuiDataGrid` UI configuration ([#2993](https://github.com/elastic/eui/pull/2993))
- Added `EuiMark` component ([#3060](https://github.com/elastic/eui/pull/3060))
- Changed `tabs.name` prop shape in `EuiTabbedContent` to accept a `node`, which aligns it with `EuiTab` ([#3100](https://github.com/elastic/eui/pull/3100))

**Bug Fixes**

- Fixed `EuiFieldNumber` so values of type `number` are now allowed ([#3020](https://github.com/elastic/eui/pull/3020))
- Fixed SASS `contrastRatio()` function in dark mode by fixing the `pow()` math function ([#3013], (https://github.com/elastic/eui/pull/3013))
- Fixed bug preventing `EuiDataGrid` from re-evaluating the default column width on resize ([#2991](https://github.com/elastic/eui/pull/2991))
- Fixed padding in `EuiCallOut` when used as a `banner` for `EuiFlyout` ([#3098](https://github.com/elastic/eui/pull/3098))

## [`21.0.1`](https://github.com/elastic/eui/tree/v21.0.1)

**Bug Fixes**

- Made `EuiDataGrid`'s `schema.isSortable` value optional ([#2991](https://github.com/elastic/eui/pull/2991))

## [`21.0.0`](https://github.com/elastic/eui/tree/v21.0.0)

- Added `EuiDataGrid`'s default sort order property ([#2987](https://github.com/elastic/eui/pull/2987))
- Fixed `EuiDataGrid`'s pagination visibility when changing rows per page ([#2978](https://github.com/elastic/eui/pull/2978))
- Added `highlightAll` prop to `EuiHighlight` to highlight all matches ([#2957](https://github.com/elastic/eui/pull/2957))
- Added `showOnFocus` prop to `EuiScreenReaderOnly` to force display on keyboard focus ([#2976](https://github.com/elastic/eui/pull/2976))
- Added `EuiSkipLink` component ([#2976](https://github.com/elastic/eui/pull/2976))
- Created `EuiBadgeGroup` component ([#2921](https://github.com/elastic/eui/pull/2921))
- Added `sections` and `position` props to `EuiHeader` ([#2928](https://github.com/elastic/eui/pull/2928))
- Added `gutterSize` prop to `EuiListGroup` ([#2980](https://github.com/elastic/eui/pull/2980))
- Added `color` prop to `EuiListGroupItem` and updated size style ([#2980](https://github.com/elastic/eui/pull/2980))
- Added `enableAllColumns` to `EuiBasicTable` component ([#2906](https://github.com/elastic/eui/pull/2906))

**Bug Fixes**

- Fixed `EuiDataGrid`'s sort popover to behave properly on mobile screens ([#2979](https://github.com/elastic/eui/pull/2979))
- Fixed `EuiButton` and other textual components' disabled contrast ([#2874](https://github.com/elastic/eui/pull/2874))
- Fixed z-index conflict with cell popovers in `EuiDataGrid` while in full screen mode ([#2959](https://github.com/elastic/eui/pull/2959))
- Adjusted the header on `EuiDataGrid` to fix to the top within constrained containers and full screen mode  ([#2959](https://github.com/elastic/eui/pull/2959))
- Refactored `EuiDescribedFormGroup` to allow the content inside the `EuiTitle` to be accessible to screen reader users ([#2989](https://github.com/elastic/eui/pull/2989))

**Breaking changes**

- Updated `@types/react` and `@types/react-dom` to utilize React.RefCallback type instead of custom implementation ([#2929](https://github.com/elastic/eui/pull/2929))

**Theme: Amsterdam**

- Buttons have a new visual style ([#2874](https://github.com/elastic/eui/pull/2874))

## [`20.1.0`](https://github.com/elastic/eui/tree/v20.1.0)

- Added `theme` prop to `EuiCodeEditor` in support of `AceEditor` themes ([#2970](https://github.com/elastic/eui/pull/2970))
- `EuiButton` now has a single return statement ([#2954](https://github.com/elastic/eui/pull/2954))
- Added `isSortable` props to `EuiDataGridColumn` and `EuiDataGridSchemaDetector` to mark them as un-sortable ([#2952](https://github.com/elastic/eui/pull/2952))
- Converted `EuiForm` to TypeScript, added many missing `/form` Prop types ([#2896](https://github.com/elastic/eui/pull/2896))
- Empty table th elements replaced with td in `EuiTable`. ([#2934](https://github.com/elastic/eui/pull/2934))
- Added default prompt text to `aria-describedby` for `EuiFilePicker` ([#2919](https://github.com/elastic/eui/pull/2919))
- Added SASS variables for text variants of the primary palette `$euiColorPrimaryText`, `$euiColorSecondaryText`, etc... Updated components to use these new variables. ([#2873](https://github.com/elastic/eui/pull/2873))
- Updated SASS mixin `makeHighContrastColor()` to default `$background: $euiPageBackgroundColor` and `$ratio: 4.5`. Created `makeGraphicContrastColor()` for graphic specific contrast levels of 3.0. ([#2873](https://github.com/elastic/eui/pull/2873))
- Added `arrowDisplay` prop to `EuiAccordion` for changing side or hiding completely ([#2914](https://github.com/elastic/eui/pull/2914))
- Added `prepend` and `append` ability to `EuiFieldSearch` ([#2914](https://github.com/elastic/eui/pull/2914))
- Added `notification` and `notificationColor` props to `EuiHeaderSectionItemButton` ([#2914](https://github.com/elastic/eui/pull/2914))
- Added `folderCheck`, `folderExclamation`, `push`, `quote`, `reporter` and `users` icons ([#2935](https://github.com/elastic/eui/pull/2935))
- Updated `folderClosed` and `folderOpen` to match new additions and sit better on the pixel grid ([#2935](https://github.com/elastic/eui/pull/2935))
- Converted `EuiSearchBar` to Typescript ([#2909](https://github.com/elastic/eui/pull/2909))

**Bug fixes**

- Fixed `EuiDataGrid` breaking if invalid schema passed ([#2955](https://github.com/elastic/eui/pull/2955))
- Fixed `EuiTitle` not rendering child classes ([#2925](https://github.com/elastic/eui/pull/2925))
- Extended `div` element in `EuiFlyout` type ([#2914](https://github.com/elastic/eui/pull/2914))
- Fixed popover positioning service to be more lenient when positioning 0-width or 0-height content ([#2948](https://github.com/elastic/eui/pull/2948))

**Theme: Amsterdam**

- Text sizes are now based on a 14px base font size. Headings are now bold. ([#2936](https://github.com/elastic/eui/pull/2936))
- Altered `secondary`, `accent` colors to be more saturated ([#2873](https://github.com/elastic/eui/pull/2873))

## [`20.0.2`](https://github.com/elastic/eui/tree/v20.0.2)

**Bug fixes**

- Fixed type definitions for `EuiComboBox` ([#2971](https://github.com/elastic/eui/pull/2971))

## [`20.0.1`](https://github.com/elastic/eui/tree/v20.0.1)

**Bug fixes**

- Added TypeScript definition for `EuiCodeEditor`'s accepting `react-ace` props ([#2926](https://github.com/elastic/eui/pull/2926))
- Added `@types/react-input-autosize` to project's `dependencies` ([#2930](https://github.com/elastic/eui/pull/2930))

## [`20.0.0`](https://github.com/elastic/eui/tree/v20.0.0)

- Converted `EuiComboBox`, `EuiComboBoxInput`, `EuiComboBoxPill`, `EuiComboBoxOptionsList`, `EuiComboBoxOption`, and `EuiComboBoxTitle` to TypeScript ([#2838](https://github.com/elastic/eui/pull/2838))
- Converted `EuiCodeEditor` to TypeScript ([#2836](https://github.com/elastic/eui/pull/2836))
- Converted `EuiCode` and `EuiCodeBlock` and to TypeScript ([#2835](https://github.com/elastic/eui/pull/2835))
- Converted `EuiFilePicker` to TypeScript ([#2832](https://github.com/elastic/eui/issues/2832))
- Exported `EuiSelectOptionProps` type ([#2830](https://github.com/elastic/eui/pull/2830))
- Added `paperClip` glyph to `EuiIcon` ([#2845](https://github.com/elastic/eui/pull/2845))
- Added `banner` prop to `EuiFlyoutBody` and updated `euiOverflowShadow` mixin ([#2837](https://github.com/elastic/eui/pull/2837))
- Updated `editorLink` icon ([#2866](https://github.com/elastic/eui/pull/2866))
- Added control columns to `EuiDataGrid` to support non-data columns like row selection and actions ([#2846](https://github.com/elastic/eui/pull/2846))
- Added `image` glyph to `EuiIcon` ([#2870](https://github.com/elastic/eui/pull/2870))
- Exported TS props from top level `EuiListGroupProps`, `EuiListGroupItemProps`, `EuiSelectableProps`,  `EuiSelectableOption`, `EuiSelectableOptionsListProps` ([#2869](https://github.com/elastic/eui/pull/2869))
- Extending `EuiSelectable[options]` type with correct HTML element ([#2869](https://github.com/elastic/eui/pull/2869))
- Added check mark to single selection `EuiComboBox` ([#2890](https://github.com/elastic/eui/pull/2890))
- Added `logoGoogleG` third-party logo to `EuiIcon` ([#2853](https://github.com/elastic/eui/pull/2853))
- Added Jest `modulesNameMapper` alias for `EuiIcon` using test environment mock ([#2878](https://github.com/elastic/eui/pull/2878))
- Removed `sinon` and `@types/sinon` as dependencies, and converted usages to `jest.fn` ([#2885](https://github.com/elastic/eui/pull/2885))

**Bug fixes**

- Fixed building dev & docs on Windows ([#2847](https://github.com/elastic/eui/pull/2847))
- Fixed screen reader discovery issues with `EuiBottomBar` and `EuiControlBar` ([#2861](https://github.com/elastic/eui/pull/2861))
- Fixed a bug in `EuiDataGrid` causing the first cell to autofocus if interactive ([#2872](https://github.com/elastic/eui/pull/2872))

**Breaking changes**

- Removed `visControls` and `visHeatmap` duplicate icons from docs ([#2908](https://github.com/elastic/eui/pull/2908))

## [`19.0.0`](https://github.com/elastic/eui/tree/v19.0.0)

- Added `cheer` glyph to `EuiIcon` ([#2814](https://github.com/elastic/eui/pull/2814))
- Added `tableCaption` prop to `EuiBasicTable` and improved the default one ([#2782](https://github.com/elastic/eui/pull/2782))
- Converted `EuiDescribedFormGroup` to TypeScript ([#2810](https://github.com/elastic/eui/pull/2810))
- Changed SASS comments to non-compiled comments in invisibles files ([#2807](https://github.com/elastic/eui/pull/2807))
- Optimized the third party logos Ceph, DropWizard, Golang, and Haproxy ([#2812](https://github.com/elastic/eui/pull/2812))
- Added `rowHeader` prop to `EuiBasicTable` to allow consumers to set the identifying cell in a row ([#2802](https://github.com/elastic/eui/pull/2802))
- Added prepend and append to `EuiColorPicker` ([#2819](https://github.com/elastic/eui/pull/2819))
- Improved `EuiDescribedFormGroup` accessibility by avoiding duplicated output in screen readers ([#2783](https://github.com/elastic/eui/pull/2783))
- Added optional `key` attribute to `EuiContextMenu` items and relaxed `name` attribute to allow any React node ([#2817](https://github.com/elastic/eui/pull/2817))
- Converted `EuiColorPicker` color conversion functions to `chroma-js` methods ([#2805](https://github.com/elastic/eui/pull/2805))
- Added `direction` parameter to `euiPaletteColorBlind()` for specifying lighter or darker (or both) alternates ([#2822](https://github.com/elastic/eui/pull/2822))
- Converted `EuiSideNav` to TypeScript ([#2818](https://github.com/elastic/eui/issues/2818))
- Added babel-transformed and partially mocked commonjs build (`test-env/`) to target Kibana's Jest environment ([#2698](https://github.com/elastic/eui/pull/2698))
- Altered styles of `EuiToken` and add added more token types to match ES field types of `tokenAlias`, `tokenDate`, `tokenGeo`, `tokenIP`, `tokenNested`, `tokenRange`, `tokenShape` ([#2758](https://github.com/elastic/eui/pull/2758))

**Bug fixes**

- Exported missing `EuiSelectProps` type ([#2815](https://github.com/elastic/eui/pull/2815))
- Fixed `EuiCode`'s & `EuiCodeBlock`'s ability to accept non-string children ([#2792](https://github.com/elastic/eui/pull/2792)) ([#2820](https://github.com/elastic/eui/pull/2820))
- Fixed `EuiSearchBar`, `Query`, and `AST`'s ability to accept literal parenthesis characters ([#2791](https://github.com/elastic/eui/pull/2791))
- Fixed coloring of input fields when autofill is on in Chrome ([#2798](https://github.com/elastic/eui/pull/2798))
- Moved `@types/enzyme` and `@types/react-virtualized` to `dependencies` status ([#2828](https://github.com/elastic/eui/pull/2828))
- Removed `@elastic/charts` from inclusion in `eui.d.ts` output ([#2828](https://github.com/elastic/eui/pull/2828))

**Breaking changes**

- Removed `idAria` prop from `EuiDescribedFormGroup` ([#2783](https://github.com/elastic/eui/pull/2783))
- Removed `EuiToken`'s `hideBorder` and `displayOptions` prop for applying `color`, `shape`, and `fill` props directly. Changed `fill` prop type from `boolean` to `light | dark | none`. ([#2758](https://github.com/elastic/eui/pull/2758))

## [`18.3.0`](https://github.com/elastic/eui/tree/v18.3.0)

- Converted `EuiModal` and `EuiConfirmModal` to TypeScript ([#2742](https://github.com/elastic/eui/pull/2742))
- Converted `EuiTabs` to TypeScript ([#2717](https://github.com/elastic/eui/pull/2717))
- Converted `EuiFormRow` to TypeScript ([#2712](https://github.com/elastic/eui/pull/2712))
- Updated `logoAPM`, `logoSecurity` and `logoEnterpriseSearch`. Added `logoWorkplaceSearch` and `logoObservability` ([#2769](https://github.com/elastic/eui/pull/2769))
- Converted `EuiFilterButton` to TypeScript ([#2761](https://github.com/elastic/eui/pull/2761))
- Converted `EuiFilterSelectItem` to TypeScript ([#2761](https://github.com/elastic/eui/pull/2761))
- Converted `EuiFieldSearch` to TypeScript ([#2775](https://github.com/elastic/eui/pull/2775))
- Added `data-test-subj` to the `EuiContextMenuItem` in `EuiTablePagination` ([#2778](https://github.com/elastic/eui/pull/2778))
- Improved `EuiIcon` a11y by using a `title` and `aria-labelledby` ([#2786](https://github.com/elastic/eui/pull/2786))
- Improved compressed `EuiPagination` by including active and last page numbers ([#2779](https://github.com/elastic/eui/pull/2779))
- Converted `EuiSuperSelect` to TypeScript ([#2776](https://github.com/elastic/eui/pull/2776))

**Bug fixes**

- Increased column width on `EuiTableHeaderCellCheckbox` to prevent `EuiCheckbox`'s focus ring from getting clipped in `EuiBasicTable` ([#2770](https://github.com/elastic/eui/pull/2770))
- Fixed the display of `EuiButton` within `EuiControlBar` when `fill={true}` to be more consistent with other buttons ([#2781](https://github.com/elastic/eui/pull/2781))
- Fixed `EuiFormControlLayout` from overwriting className for `prepend` nodes.  ([#2796](https://github.com/elastic/eui/pull/2796))
- Fixed `useRenderToText` and `EuiButtonToggle` from attempting state updates on unmounted components ([#2797](https://github.com/elastic/eui/pull/2797))
- Refactored function and hook instantiation to fix drag action sluggishness in `EuiColorStops` ([#2557](https://github.com/elastic/eui/pull/2557))

**Deprecations**

- `EuiIcon`'s `logoEnterpriseSearch` type deprecated in favor of `logoWorkplaceSearch`
- `EuiIcon`'s `logoAPM` type deprecated in favor of `logoObservability`

## [`18.2.2`](https://github.com/elastic/eui/tree/v18.2.2)

**Note: this release is a backport containing changes originally made in `18.3.0`**

- Updated `logoAPM`, `logoSecurity` and `logoEnterpriseSearch`. Added `logoWorkplaceSearch` and `logoObservability` ([#2769](https://github.com/elastic/eui/pull/2769))

**Bug fixes**

- Fixed `useRenderToText` and `EuiButtonToggle` from attempting state updates on unmounted components ([#2797](https://github.com/elastic/eui/pull/2797))

**Deprecations**

- `EuiIcon`'s `logoEnterpriseSearch` type deprecated in favor of `logoWorkplaceSearch`
- `EuiIcon`'s `logoAPM` type deprecated in favor of `logoObservability`

## [`18.2.1`](https://github.com/elastic/eui/tree/v18.2.1)

**Bug fixes**

- Fixed `EuiFieldSearch`'s trigger of `onChange` when clearing the field value ([#2764](https://github.com/elastic/eui/pull/2764))

## [`18.2.0`](https://github.com/elastic/eui/tree/v18.2.0)

- Added `recentlyViewedApp` app icon to `EuiIcon` ([#2755](https://github.com/elastic/eui/pull/2755))

**Bug fixes**

- Fixed `EuiBasicTable` & `EuiInMemoryTable` to not un- and re-mount rows when toggling `loading` prop ([#2754](https://github.com/elastic/eui/pull/2754))

## [`18.1.0`](https://github.com/elastic/eui/tree/v18.1.0)

- Lightened `EuiBadge` hollow border color in dark mode ([#2746](https://github.com/elastic/eui/pull/2746))
- Added `minInputProps` and `maxInputProps` to supply more props to the inputs of `EuiDualRange` ([#2738](https://github.com/elastic/eui/pull/2738))
- Changed `EuiBadge` to use EUI palette colors ([#2455](https://github.com/elastic/eui/pull/2455))
- Darkened a few `euiPaletteColorBlind` colors ([#2455](https://github.com/elastic/eui/pull/2455))
- Fixed bug in `EuiCard` where button text was not properly aligned ([#2741](https://github.com/elastic/eui/pull/2741))
- Converted `EuiRange` to TypeScript ([#2732](https://github.com/elastic/eui/pull/2732))
- Converted `EuiDualRange` to TypeScript ([#2732](https://github.com/elastic/eui/pull/2732))
- Converted `EuiRangeInput` to TypeScript ([#2732](https://github.com/elastic/eui/pull/2732))
- Added `bellSlash` glyph to `EuiIcon` ([#2714](https://github.com/elastic/eui/pull/2714))
- Added `legend` prop to `EuiCheckboxGroup` and `EuiRadioGroup` to add `EuiFieldset` wrappers for title the groups ([#2739](https://github.com/elastic/eui/pull/2739))
- Changed `EuiNavDrawerFlyout` to close after child nav items are clicked ([#2749](https://github.com/elastic/eui/pull/2749))
- Changed `EuiNavDrawerFlyout` to trap focus while navigating via keyboard ([#2749](https://github.com/elastic/eui/pull/2749))
- Created a `euiPaletteColorBlindBehindText` variant of the color blind palette ([#2750](https://github.com/elastic/eui/pull/2750))
- Improved focus state of `EuiSwitch`, `EuiCheckbox`, `EuiRadio` and `EuiRange` ([#2745](https://github.com/elastic/eui/pull/2745))

**Bug fixes**

- Changed `EuiRadio` and `EuiCheckbox` labels to be `inline-block` ([#2739](https://github.com/elastic/eui/pull/2739))
- Fixed `EuiCheckboxGroup`'s `options` type to fully extend the `EuiCheckbox` type ([#2739](https://github.com/elastic/eui/pull/2739))

## [`18.0.0`](https://github.com/elastic/eui/tree/v18.0.0)

- Converted `EuiFieldText` to Typescript ([#2688](https://github.com/elastic/eui/pull/2688))
- Added `nested` glyph to `EuiIcon` ([#2707](https://github.com/elastic/eui/pull/2707))
- Added `tableLayout` prop to `EuiTable`, `EuiBasicTable` and `EuiInMemoryTable` to provide the option of auto layout ([#2697](https://github.com/elastic/eui/pull/2697))
- Converted `EuiSuggest` to Typescript ([#2692](https://github.com/elastic/eui/pull/2692))
- Converted `EuiErrorBoundary` to Typescript  ([#2690](https://github.com/elastic/eui/pull/2690))
- Updated `EuiNavDrawer` to accept React fragments ([#2710](https://github.com/elastic/eui/pull/2710))
- Added `EuiFormFieldset` and `EuiFormLegend` components ([#2706](https://github.com/elastic/eui/pull/2706))
- Adjusted colors of color blind viz palette ([#2686](https://github.com/elastic/eui/pull/2686))
- Converted `EuiSelect` to Typescript ([#2694](https://github.com/elastic/eui/pull/2694))
- Added `aggregate`, `pageSelect`, `pagesSelect`, `securitySignal`, `securitySignalDetected`, `securitySignalResolved` and `timeline` icons ([#2704](https://github.com/elastic/eui/pull/2704))
- Added `useDependentState` custom hook ([#2725](https://github.com/elastic/eui/pull/#2725))
- Added `isClearable` prop to `EuiFieldSearch` ([#2723](https://github.com/elastic/eui/pull/2723))

**Bug fixes**

- Fixed `isExpanded` property of nodes from `EuiTreeView` ([#2700](https://github.com/elastic/eui/pull/#2700))
- Added text selection to `EuiLink` button ([#2722](https://github.com/elastic/eui/pull/#2722))
- Fixed bug in `EuiDataGrid` where resizing columns changed the active DOM element ([#2724](https://github.com/elastic/eui/pull/#2724))
- Fixed position of scrollbar in `EuiCodeBlock` ([#2727](https://github.com/elastic/eui/pull/#2727))
- Fixed bug in `EuiDataGrid` that prevented the "Hide fields" popover from showing an updated column list ([#2725](https://github.com/elastic/eui/pull/#2725))

**Breaking changes**

- Changed accepted properties of the `color_palette` method to accept an array of colors ([#2686](https://github.com/elastic/eui/pull/#2686))
- Removed the `palette` export to export each palette function directly ([#2686](https://github.com/elastic/eui/pull/#2686))
- Changed the palette functions to be methods that accept a number of steps and removed `.colors` key ([#2686](https://github.com/elastic/eui/pull/#2686))

## [`17.3.1`](https://github.com/elastic/eui/tree/v17.3.1)

**Bug fixes**

- Fixed TS types and exports for `EuiTextArea` and `EuiFieldNumber` ([#2703](https://github.com/elastic/eui/pull/2703))

## [`17.3.0`](https://github.com/elastic/eui/tree/v17.3.0)

- Converted `EuiFieldNumber` to Typescript ([#2685](https://github.com/elastic/eui/pull/2685))
- Converted `EuiFieldPassword` to Typescript ([#2683](https://github.com/elastic/eui/pull/2683))
- Converted `EuiHighlight` to Typescript ([#2681](https://github.com/elastic/eui/pull/2681))
- Added `data-test-subj` property to the `EuiCodeEditor` component ([#2689](https://github.com/elastic/eui/pull/2689))
- Converted `EuiTextArea` to Typescript ([#2695](https://github.com/elastic/eui/pull/2695))
- Converted `EuiPage` and related child components to  TypeScript ([#2669](https://github.com/elastic/eui/pull/2669))
- Added `annotation` glyph ([#2691](https://github.com/elastic/eui/pull/2691))
- Added `initialWidth` and `isResizable` configurations to `EuiDataGrid`'s columns ([#2696](https://github.com/elastic/eui/pull/2696))

**Bug fixes**

- Reverted removal of `toggleOpen` method from `EuiNavDrawer` ([#2682](https://github.com/elastic/eui/pull/2682))
- Improved `EuiDataGrid` update performance ([#2676](https://github.com/elastic/eui/pull/2676))
- Fixed `EuiDatagrid` header top border when configured to have no toolbar ([#2619](https://github.com/elastic/eui/pull/#2619))

## [`17.2.1`](https://github.com/elastic/eui/tree/v17.2.1)

**Bug fixes**

- Changed package.json version to match sure our build scripts release the correct sequential number ([#2674](https://github.com/elastic/eui/pull/2674))

## [`17.1.3`](https://github.com/elastic/eui/tree/v17.1.3)

**NOTE: This release came out of order due to a release script error. It actually came after 17.2.0 and can be ignored in favor of 17.2.1**

- Reverted docs changes in `17.2.0` that caused the build script to die ([#2672](https://github.com/elastic/eui/pull/2672))

**Bug fixes**

- Removed TypeScript definitions in `*.test.tsx?` files from _eui.d.ts_ ([#2673](https://github.com/elastic/eui/pull/2673))

## [`17.2.0`](https://github.com/elastic/eui/tree/v17.2.0)

**NOTE: This release had an error in our documentation layer. Use 17.2.1 instead**

- Improved a11y of `EuiNavDrawer` lock button state via `aria-pressed` ([#2643](https://github.com/elastic/eui/pull/2643))
- Added new stylesheets for the EUI Amsterdam theme ([#2633](https://github.com/elastic/eui/pull/2633))
- Added exports for available types related to `EuiDataGrid` ([#2640](https://github.com/elastic/eui/pull/2640))

**Bug fixes**

- Improved `EuiDataGrid` update performance ([#2638](https://github.com/elastic/eui/pull/2638))
- Fixed `EuiDroppable` not accepting multiple children when using TypeScript ([#2634](https://github.com/elastic/eui/pull/2634))
- Fixed `EuiComboBox` from submitting parent `form` element when selecting options via `Enter` key ([#2642](https://github.com/elastic/eui/pull/2642))
- Fixed `EuiNavDrawer` expand button from losing focus after click ([#2643](https://github.com/elastic/eui/pull/2643))
- Fixed instances of potentially duplicate `EuiPopover` `id` attributes ([#2667](https://github.com/elastic/eui/pull/2667))

## [`17.1.2`](https://github.com/elastic/eui/tree/v17.1.2)

**Bug fixes**

- Fixed `EuiCodeEditor` custom mode file error by initializing with existing mode ([#2616](https://github.com/elastic/eui/pull/2616))
- Removed `EuiIcon` default titles ([#2632](https://github.com/elastic/eui/pull/2632))

## [`17.1.1`](https://github.com/elastic/eui/tree/v17.1.1)

**Bug fixes**

- Fixed screenreader text in `EuiTreeView` and added truncation ([#2627](https://github.com/elastic/eui/pull/2627))

## [`17.1.0`](https://github.com/elastic/eui/tree/v17.1.0)

- Added an optional `key` property inside the `options` prop in `EuiSelectableList` component ([#2608](https://github.com/elastic/eui/pull/2608))
- Added `toolbarAdditionalControls` prop to `EuiDataGrid` to allow for custom buttons in the toolbar ([#2594](https://github.com/elastic/eui/pull/2594))
- Added TypeScript definitions for `EuiBasicTable`, `EuiInMemoryTable`, and related components ([#2428](https://github.com/elastic/eui/pull/2428))
- Updated `logoSecurity` and `appSecurityAnalytics` icons ([#2613](https://github.com/elastic/eui/pull/2613))
- Added support for `.gif` base64 images in the webpack.config

**Bug fixes**

- Fixed UX/focus bug in `EuiDataGrid` when using keyboard shortcuts to paginate ([#2602](https://github.com/elastic/eui/pull/2602))
- Fixed `EuiIcon` accessibility by adding a `title` prop and a default `aria-label` ([#2554](https://github.com/elastic/eui/pull/2554))
- Fixed `EuiDataGrid`'s in-memory sorting of numeric columns when the cell data contains multiple digit groups ([#2603](https://github.com/elastic/eui/pull/2603))
- Improved pagination in `EuiBasicTable`. `paginationBar` is hidden when there is no data and `EuiPagination` is displayed even when there is only one page ([#2598](https://github.com/elastic/eui/pull/#2598))
- Fixed react-dom warning when `EuiPopover` was unmounted before calls to setState ([#2614](https://github.com/elastic/eui/pull/2614))

## [`17.0.0`](https://github.com/elastic/eui/tree/v17.0.0)

**Breaking changes**

- Moved any shared component-level Sass variables and mixins into the `global_styling` directory ([#2551](https://github.com/elastic/eui/pull/2551))
- Reworked `euiPanel()` mixin to require the entirety of a selector (i.e. require the '.' in addition to the string) ([#2551](https://github.com/elastic/eui/pull/2551))
- Updated React peerDependencies to version 16.12 ([#2571](https://github.com/elastic/eui/pull/2571))
- Changed to generated `id` value for `EuiFormRow` to ensure uniqueness  ([#2588](https://github.com/elastic/eui/pull/2588))

## [`16.2.1`](https://github.com/elastic/eui/tree/v16.2.1)

**Bug fixes**

- Fixed label wrapping of `EuiSwitch` ([#2585](https://github.com/elastic/eui/pull/2585))
- Replaced `<p>` tag surrounding the label with a `<span>` tag in `EuiSwitch` to fix any inherited margin ([#2585](https://github.com/elastic/eui/pull/2585))
- Added the same padding from `EuiSelectableListItem` to the heading to fix alignment ([#2585](https://github.com/elastic/eui/pull/2585))
- Added exports for `EuiCheckboxType`, `EuiCheckboxGroupOption`, and `EuiCheckboxGroupIdToSelectedMap` types ([#2593](https://github.com/elastic/eui/pull/2593))
- Fixed `.euiHeaderLinks__mobileList` in `EuiHeaderLinks` to only display it on mobile ([#2590](https://github.com/elastic/eui/pull/#2590))
- Fixed `EuiAccordion` icon rotation when it is a child of another accordion so it doesn't inherit the rotation state of the parent ([#2595](https://github.com/elastic/eui/pull/#2595))

## [`16.2.0`](https://github.com/elastic/eui/tree/v16.2.0)

- Added `EuiCheckableCard` component, for radio buttons or checkboxes with complex child content ([#2555](https://github.com/elastic/eui/pull/2555))
- Updated `EuiCheckbox` and `EuiCheckboxGroup` to TypeScript ([#2555](https://github.com/elastic/eui/pull/2555))

**Bug fixes**

- Fixed `EuiSwitch` clicking on disabled label ([#2575](https://github.com/elastic/eui/pull/2575))
- Fixed `EuiComboBox` options list closing when clicking outside the component after scrolling ([#2589](https://github.com/elastic/eui/pull/2589))

## [`16.1.0`](https://github.com/elastic/eui/tree/v16.1.0)

- Updated compressed styles for `EuiButtonGroup` to include a background color ([#2568](https://github.com/elastic/eui/pull/2568))
- Added `heading` prop to `EuiCallOut` to allow for variance in the title tag ([#2357](https://github.com/elastic/eui/pull/2357))
- Added `badge` prop and new styles `EuiHeaderAlert` ([#2506](https://github.com/elastic/eui/pull/2506))
- Added new keyboard shortcuts for the data grid component: `Home` (same row, first column), `End` (same row, last column), `Ctrl+Home` (first row, first column), `Ctrl+End` (last row, last column), `Page Up` (next page) and `Page Down` (previous page) ([#2519](https://github.com/elastic/eui/pull/2519))
- Added `disabled` prop to the `EuiCheckboxGroup` definition ([#2545](https://github.com/elastic/eui/pull/2545))
- Added `disabled` option to the `option` attribute of the `options` object that is passed to the `EuiCheckboxGroup` so that checkboxes in a group can be individually disabled ([#2548](https://github.com/elastic/eui/pull/2548))
- Added `EuiAspectRatio` component that allows for responsively resizing embeds ([#2535](https://github.com/elastic/eui/pull/2535))
- Added `display` and `titleSize` props to `EuiCard` ([#2566](https://github.com/elastic/eui/pull/2566))
- Added `accessibility` glyph to `EuiIcon` ([#2566](https://github.com/elastic/eui/pull/2566))

**Bug fixes**

- Fixed `EuiDataGrid` schema detection on already defined column schemas ([#2550](https://github.com/elastic/eui/pull/2550))
- Added `euiTextBreakWord()` to `EuiToast` header ([#2549](https://github.com/elastic/eui/pull/2549))
- Fixed `.eui-textBreakAll` on Firefox ([#2549](https://github.com/elastic/eui/pull/2549))
- Fixed `EuiBetaBadge` accessibility with `tab-index=0` ([#2559](https://github.com/elastic/eui/pull/2559))
- Improved `EuiIcon` loading performance ([#2565](https://github.com/elastic/eui/pull/2565))

## [`16.0.1`](https://github.com/elastic/eui/tree/v16.0.1)

**Bug fixes**

- `EuiSwitch` now passes `name` attribute into underlying `button` ([#2533](https://github.com/elastic/eui/pull/2533))

## [`16.0.0`](https://github.com/elastic/eui/tree/v16.0.0)

- Made `EuiCard` more accessible ([#2521](https://github.com/elastic/eui/pull/2521))
- Added ability to pass `children` to `EuiCard` ([#2521](https://github.com/elastic/eui/pull/2521))
- Replaced root element in `EuiFlyout`, switching from `span` to `Fragment` ([#2527](https://github.com/elastic/eui/pull/2527))
- Upgraded `react-virtualized` to `9.21.2` ([#2531](https://github.com/elastic/eui/pull/2531))

**Bug fixes**

- Added support for `timeFormat` formatting in `EuiSuperDatePicker` and fixed some formatting inconsistencies ([#2518](https://github.com/elastic/eui/pull/2518))
- Added support for `locale` in `EuiSuperDatePicker` and `EuiDatePicker` both as a prop and from `EuiContext` ([#2518](https://github.com/elastic/eui/pull/2518))

**Breaking changes**

- Removed `EuiCardGraphic` ([#2521](https://github.com/elastic/eui/pull/2521))

## [`15.0.0`](https://github.com/elastic/eui/tree/v15.0.0)

- Converted `EuiShowFor` and `EuiHideFor` to TS ([#2503](https://github.com/elastic/eui/pull/2503))
- Upgraded `react-ace` to `7.0.5` ([#2526](https://github.com/elastic/eui/pull/2526))

**Bug fixes**
- Fixed `EuiButton` disabled text color ([#2534](lhttps://github.com/elastic/eui/pull/2534))
- Created `.euiTableCaption` with `position: relative` to avoid double border under header row ([#2484](https://github.com/elastic/eui/pull/2484))
- Fixed `EuiSwitch` to use `aria-labelledby` ([#2522](https://github.com/elastic/eui/pull/2522))
- Fixed `EuiPanelProps` type definition ([#2516](https://github.com/elastic/eui/pull/2516))

**Breaking changes**

- Added `display` modifier to `EuiShowFor` ([#2503](https://github.com/elastic/eui/pull/2503))
- Updated minimum TypeScript version to 3.5.3 ([#2510](https://github.com/elastic/eui/pull/2510))
- Removed `Omit` type in favor of TypeScript's built-in ([#2510](https://github.com/elastic/eui/pull/2510))

## [`14.10.0`](https://github.com/elastic/eui/tree/v14.10.0)

- Added new `euiControlBar` component for bottom-of-screen navigational elements. ([#2204](https://github.com/elastic/eui/pull/2204))
- Converted `EuiFlyout` to TypeScript ([#2500](https://github.com/elastic/eui/pull/2500))
- Added an animation to the arrow on `EuiAccordion` as it opens / closes ([#2507](https://github.com/elastic/eui/pull/2507))
- Upgraded `react-input-autosize` to `2.2.2` ([#2514](https://github.com/elastic/eui/pull/2514))

**Bug fixes**

- Simplified `EuiColorStops` popover toggling ([#2505](https://github.com/elastic/eui/pull/2505))

## [`14.9.0`](https://github.com/elastic/eui/tree/v14.9.0)

- Added new `euiTreeView` component for rendering recursive objects such as folder structures. ([#2409](https://github.com/elastic/eui/pull/2409))
- Added `euiXScrollWithShadows()` mixin and `.eui-xScrollWithShadows` utility class ([#2458](https://github.com/elastic/eui/pull/2458))
- Fixed `EuiColorStops` where empty string values would cause range min or max to be NaN ([#2496](https://github.com/elastic/eui/pull/2496))
- Improved `EuiSwitch` a11y by aligning to aria roles ([#2491](https://github.com/elastic/eui/pull/2491))
- Converted `EuiSwitch` to TypeScript ([#2491](https://github.com/elastic/eui/pull/2491))
- Added an accessible label-less `EuiSwitch` variation ([#2491](https://github.com/elastic/eui/pull/2491))

**Bug fixes**

- Normalized button `moz-focus-inner` ([#2445](https://github.com/elastic/eui/pull/2445))
- Fixed typo to correct `aria-modal` attribute in`EuiPopover` ([#2488](https://github.com/elastic/eui/pull/2488))
- Fixed position of `EuiCodeBlock` controls and added more tests ([#2459](https://github.com/elastic/eui/pull/2459))
- Changed `EuiCodeBlock` so that `overflowHeight` now applies a `maxHeight` instead of a `height` on the block ([#2487](https://github.com/elastic/eui/pull/2487))
- Fixed potentially inconsistent state update ([#2481](https://github.com/elastic/eui/pull/2481))
- Fixed `EuiSwitch` form behavior by adding a default button `type` of 'button' ([#2491](https://github.com/elastic/eui/pull/2491))

## [`14.8.0`](https://github.com/elastic/eui/tree/v14.8.0)

* `EuiButtonGroup` and `EuiButtonToggle` now accept `ReactNode` for their label prop instead of string ([#2392](https://github.com/elastic/eui/pull/2392))
* Added `useRenderToText` to `inner_text` service suite to render `ReactNode`s into label text ([#2392](https://github.com/elastic/eui/pull/2392))
* Added icons `tableDensityExpanded`, `tableDensityCompact`, `tableDensityNormal` to `EuiIcon` ([#2230](https://github.com/elastic/eui/pull/2230))
* Added `!important` to the animation of `EuiFocusRing` animation to make sure it is always used ([#2230](https://github.com/elastic/eui/pull/2230))
* Added `expandMini` icon to `EuiIcon` ([#2207](https://github.com/elastic/eui/pull/2366))
* Changed `EuiPopover` to use `role="dialog"` for better screen-reader announcements ([#2207](https://github.com/elastic/eui/pull/2366))
* Added function callback `onTrapDeactivation` to `EuiPopover` for when a focus trap is deactivated ([#2366](https://github.com/elastic/eui/pull/2366))
* Added logic for rendering of focus around `EuiPopover` to counteract a race condition ([#2366](https://github.com/elastic/eui/pull/2366))
* Added `EuiDataGrid` ([#2165](https://github.com/elastic/eui/pull/2165))

**Bug fixes**

* Corrected `lockProps` passdown in `EuiFocusTrap`, specifically to allows `style` to be passed down. ([#2230](https://github.com/elastic/eui/pull/2230))
* Changed `children` property on `I18nTokensShape` type from a single `ReactChild` to now accept an `array` ([#2230](https://github.com/elastic/eui/pull/2230))
* Adjusted the color of `$euiColorHighlight` in dark mode ([#2176](https://github.com/elastic/eui/pull/2176))
* Changed `EuiPopoverFooter` padding to uniformly adjust with the size of the popover ([#2207](https://github.com/elastic/eui/pull/2207))
* Fixed `isDragDisabled` prop usage in `EuiDraggable` ([#2207](https://github.com/elastic/eui/pull/2366))
* Fixed `EuiMutationObserver`'s handling of`onMutation` when that prop's value changes ([#2421](https://github.com/elastic/eui/pull/2421))

## [`14.7.0`](https://github.com/elastic/eui/tree/v14.7.0)

- Converted `EuiRadio` and `EuiRadioGroup` to TypeScript ([#2438](https://github.com/elastic/eui/pull/2438))
- Improved a11y in `EuiImage` ([#2447](https://github.com/elastic/eui/pull/2447))
- Made EuiIcon a PureComponent, to speed up React re-render performance ([#2448](https://github.com/elastic/eui/pull/2448))
- Added ability for `EuiColorStops` to accept user-defined range bounds ([#2396](https://github.com/elastic/eui/pull/2396))
- Added `external` prop to `EuiLink` ([#2442](https://github.com/elastic/eui/pull/2442))
- Added disabled state to `EuiBadge` ([#2440](https://github.com/elastic/eui/pull/2440))
- Changed `EuiLink` to appear non interactive when passed the `disabled` prop and an `onClick` handler ([#2423](https://github.com/elastic/eui/pull/2423))
- Added `minimize` glyph to `EuiIcon` ([#2457](https://github.com/elastic/eui/pull/2457))

**Bug fixes**

- Re-enabled `width` property for `EuiTable` cell components ([#2452](https://github.com/elastic/eui/pull/2452))
- Fixed `EuiNavDrawer` collapse/expand button height issue
 ([#2463](https://github.com/elastic/eui/pull/2463))

## [`14.6.0`](https://github.com/elastic/eui/tree/v14.6.0)

- Added new updated `infraApp` and `logsApp` icons. ([#2430](https://github.com/elastic/eui/pull/2430))

**Bug fixes**

- Fixed missing misc. button and link type definition exports ([#2434](https://github.com/elastic/eui/pull/2434))
- Strip custom semantics from `EuiSideNav` ([#2429](https://github.com/elastic/eui/pull/2429))

## [`14.5.1`](https://github.com/elastic/eui/tree/v14.5.1)

**Note: this release is a backport containing changes originally made in `14.6.0` and `14.7.0`**

- Added new updated `infraApp` and `logsApp` icons. ([#2430](https://github.com/elastic/eui/pull/2430))
- Made EuiIcon a PureComponent, to speed up React re-render performance ([#2448](https://github.com/elastic/eui/pull/2448))

**Bug fixes**

- Fixed `EuiNavDrawer` collapse/expand button height issue ([#2463](https://github.com/elastic/eui/pull/2463))

## [`14.5.0`](https://github.com/elastic/eui/tree/v14.5.0)

- Update Elastic-Charts to version 13.0.0 and updated the theme object accordingly ([#2381](https://github.com/elastic/eui/pull/2381))
- Added new `EuiColorStops` component ([#2360](https://github.com/elastic/eui/pull/2360))
- Added `currency` glyph to 'EuiIcon' ([#2398](https://github.com/elastic/eui/pull/2398))
- Migrate `EuiBreadcrumbs`, `EuiHeader` etc, and `EuiLink` to TypeScript ([#2391](https://github.com/elastic/eui/pull/2391))
- Added `hasChildLabel` prop to `EuiFormRow` to avoid duplicate labels ([#2411](https://github.com/elastic/eui/pull/2411))
- Added `component` prop to `EuiPageBody`, switching the default from `div` to `main` ([#2410](https://github.com/elastic/eui/pull/2410))
- Added focus state to `EuiListGroupItem` ([#2406](https://github.com/elastic/eui/pull/2406))
- Added `keyboardShortcut` glyph to 'EuiIcon ([#2413](https://github.com/elastic/eui/pull/2413))
- Improved a11y in `EuiNavDrawer` ([#2417](https://github.com/elastic/eui/pull/2417))
- Improved a11y in `EuiSuperDatePicker` ([#2426](https://github.com/elastic/eui/pull/2426))

**Bug fixes**

- Fixed `EuiSelectable` to accept programmatic updates to its `options` prop ([#2390](https://github.com/elastic/eui/pull/2390))
- Fixed poor labeling in `EuiSuperDatePicker` ([#2411](https://github.com/elastic/eui/pull/2411))
- Fixed `EuiCodeEditor`'s ID to be dynamic between renders ([#2411](https://github.com/elastic/eui/pull/2411))
- Fixed `EuiCodeEditor` to not render multiple labels for some inputs ([#2411](https://github.com/elastic/eui/pull/2411))
- Fixed `EuiBreadcrumbs` improper use of `useInnerText` hook ([#2425](https://github.com/elastic/eui/pull/2425))

## [`14.4.0`](https://github.com/elastic/eui/tree/v14.4.0)

- Migrate `EuiEmptyPrompt`and `EuiCard` to TS ([#2387](https://github.com/elastic/eui/pull/2387))
- Added Lens app `lensApp` icon ([#2389](https://github.com/elastic/eui/pull/2389))
- Made `EuiKeyPadMenuItem` beta badge smaller ([#2388](https://github.com/elastic/eui/pull/2388))

## [`14.3.0`](https://github.com/elastic/eui/tree/v14.3.0)

- Added `package` icon to glyph set ([#2378](https://github.com/elastic/eui/pull/2378))
- Modified `EuiFacetButton` to use `$euiFocusBackgroundColor` for `:focus` state ([2365](https://github.com/elastic/eui/pull/2365))
- Added a `showMaxPopover` option for `EuiBreadcrumbs` to display all items when a `max` is set. ([#2342](https://github.com/elastic/eui/pull/2342))
- Added `data-test-subj` support for basic and in-memory tables' actions ([#2353](https://github.com/elastic/eui/pull/2353))
- Added `ip` icon to glyph set ([#2371](https://github.com/elastic/eui/pull/2371))
- Set `textOnly={true}` for expanded rows in `EuiBasicTable` ([#2376](https://github.com/elastic/eui/pull/2376))
- Added `visAreaStacked`, `visBarVerticalStacked`, and `visBarHorizontalStacked` icons to glyph set ([#2379](https://github.com/elastic/eui/pull/2379))
- Adjusted style of beta badge on `EuiKeyPadMenuItem` ([#2375](https://github.com/elastic/eui/pull/2375))
- Migrate `EuiFacetGroup`, `EuiKeyPadMenu` and `EuiCallOut` to TS ([#2382](https://github.com/elastic/eui/pull/2382))

**Bug fixes**

- Fixed spacing of `EuiFormErrorText` to match `EuiFormHelpText` ([#2354](https://github.com/elastic/eui/pull/2354))
- Fixed bug in `EuiPopover` where Array.prototype.slice() may have been called on 'undefined' ([#2369](https://github.com/elastic/eui/pull/2369))
- Properly exported `copy`, `move`, and `reorder` drag-and-drop service methods ([#2377](https://github.com/elastic/eui/pull/2377))

## [`14.2.0`](https://github.com/elastic/eui/tree/v14.2.0)

- Added `compressed` option to `buttonSize` prop of EuiButtonGroup ([#2343](https://github.com/elastic/eui/pull/2343))
- Added disabled states to `EuiCard`, `EuiKeyPadMenuItem` and `EuiKeyPadMenuItemButton`
 ([#2333](https://github.com/elastic/eui/pull/2340))
- Added missing `compressed` TS definitions to `EuiComboBox`, `EuiCheckboxGroup`, `EuiCheckbox`, `EuiFieldSearch`, `EuiRadioGroup`, `EuiSwitch` ([#2338](https://github.com/elastic/eui/pull/2338))
- Added auto-margin between `EuiFormRow` and `EuiButton` ([#2338](https://github.com/elastic/eui/pull/2338))
- Added border to `[readOnly]` inputs ([#2338](https://github.com/elastic/eui/pull/2338))

**Bug fixes**

- Fixed `onChange` TS defs for EuiRange ([#2349](https://github.com/elastic/eui/pull/2349))
- Fixed default z-index of `EuiPopover` ([#2341](https://github.com/elastic/eui/pull/2341))
- Fixed styling for `prepend` and `append` nodes that may be popovers or tooltips ([#2338](https://github.com/elastic/eui/pull/2338))

## [`14.1.1`](https://github.com/elastic/eui/tree/v14.1.1)

**Bug fixes**

- Fixed accidental removal of Elastic Charts from dependencies ([#2348](https://github.com/elastic/eui/pull/2348))

## [`14.1.0`](https://github.com/elastic/eui/tree/v14.1.0)

- Created `EuiSuggest` component ([#2270](https://github.com/elastic/eui/pull/2270))
- Added missing `compressed` styling to `EuiSwitch` ([#2327](https://github.com/elastic/eui/pull/2327))
- Migrate `EuiBottomBar`, `EuiHealth` and `EuiImage` to TS ([#2328](https://github.com/elastic/eui/pull/2328))
- Added hover and focus states when `allowFullScreen` is true in `EuiImage`([#2287](https://github.com/elastic/eui/pull/2287))
- Converted `EuiColorPicker` to TypeScript ([#2340](https://github.com/elastic/eui/pull/2340))
- Added inline rendering option to `EuiColorPicker` ([#2340](https://github.com/elastic/eui/pull/2340))

## [`14.0.0`](https://github.com/elastic/eui/tree/v14.0.0)

### Feature: Compressed Form Controls ([#2167](https://github.com/elastic/eui/pull/2167))

- Altered the look of `compressed` form controls to look more subtle
- Created `EuiFormControlLayoutDelimited` for dual inputs indicating a range
- Added compressed and column style layouts to `EuiFormRow` via `display` prop
- Reduced overall height of `compressed` `EuiRange` and `EuiDualRange`
- Added `showInput = 'inputWithPopover'` option for `compressed` `EuiRange` and `EuiDualRange` to display the slider in a popover

- Made all inputs in the `EuiSuperDatePicker` popover `compressed`
- Added `controlOnly` prop to `EuiFieldText` and `EuiFieldNumber`
- Allow `style` prop to be passed down in `EuiColorPickerSwatch`
- `EuiFilePicker` now has `default` and `large` display sizes that both have `compressed` alternatives
- Allow strings to be passed as `append`/`prepend` props and added a11y support
- Added a max height with overflow to `EuiSuperSelect`

**Bug fixes**

- Fixed `EuiColorPicker` padding on right to accommodate down caret
- Fixed sizings of `EuiComboBox` and pills
- Fixed truncation on `EuiContextMenuItem`
- Fixed style of more `append`/`prepend` options of `EuiFormControlLayout`

**Deprecations**

- `EuiFormRow`'s `compressed` prop deprecated in favor of `display: rowCompressed`
- `EuiFormRow`'s `displayOnly` prop deprecated in favor of `display: center`

**Breaking changes**

- SASS mixin `euiTextOverflowWrap()` has been removed in favor of `euiTextBreakWord()`
- `EuiFormLabel` no longer has a bottom margin
- `EuiFormRow` no longer has bottom padding, nor does it add margin to any `+ *` siblings only sibling `EuiFormRow`s

## [`13.8.2`](https://github.com/elastic/eui/tree/v13.8.2)

**Bug fixes**

- Corrected `EuiCodeBlock`'s proptype for `children` to be string or array of strings. ([#2324](https://github.com/elastic/eui/pull/2324))
- Fixed `onClick` TypeScript definition for `EuiPanel` ([#2330](https://github.com/elastic/eui/pull/2330))
- Fixed `EuiComboBox` list reopening after closing on option selection in IE11 ([#2326](https://github.com/elastic/eui/pull/2326))

## [`13.8.1`](https://github.com/elastic/eui/tree/v13.8.1)

**Bug fixes**

- Updated TS def for `EuiFilterSelect` ([#2291](https://github.com/elastic/eui/pull/2291))
- Fixed alignment of icons and label in `EuiSideNavItem` ([#2297](https://github.com/elastic/eui/pull/2297))
- Fixed logic in `EuiContextMenu` to account for index of `0` ([#2304](https://github.com/elastic/eui/pull/2304))

## [`13.8.0`](https://github.com/elastic/eui/tree/v13.8.0)

- Added href prop to `EuiTab` and converted to TypeScript ([#2275](https://github.com/elastic/eui/pull/2275))
- Created `EuiInputPopover` component (formally) ([#2269](https://github.com/elastic/eui/pull/2269))
- Added docs for using [Elastic Charts](https://elastic.github.io/elastic-charts) with EUI ([#2209](https://github.com/elastic/eui/pull/2209))
- Improved fix for `EuiSuperDatePicker` to update `asyncInterval.isStopped` on a `isPaused` prop change. ([#2298](https://github.com/elastic/eui/pull/2298))

**Bug fixes**

- Removed extra right side margin in `EuiSuperDatePicker` ([#2236](https://github.com/elastic/eui/pull/2236))
- Fixed incorrect `onClick` type for `EuiButtonEmpty` ([#2282](https://github.com/elastic/eui/pull/2282))
- Fixed compilation script to remove all TypeScript definition exports from built JS assets ([#2279](https://github.com/elastic/eui/pull/2279))
- Fixed output extension for `dist` charts theme module ([#2294](https://github.com/elastic/eui/pull/2294))

## [`13.7.0`](https://github.com/elastic/eui/tree/v13.7.0)

- Allow `EuiFlexGroup` to accept a `ref` ([#2223](https://github.com/elastic/eui/pull/2223))

**Bug fixes**

- Fixed `EuiSuperDatePicker` to update `asyncInterval.isStopped` on a `isPaused` prop change. ([#2250](https://github.com/elastic/eui/pull/2250))
- Converted table, popover, buttons, pagination, outside click detector, focus trap, context menu, and panel to TypeScript ([#2212](https://github.com/elastic/eui/pull/2212))
- Fixed `EuiStat` invalid DOM nesting due to a `<p>` tag nested within another `<p>` tag ([#2229](https://github.com/elastic/eui/pull/2229))
- Fixed title text of dock/undock icon in `EuiNavDrawer` ([#2261](https://github.com/elastic/eui/pull/2261))

**Reverts**

- Revert conversion of `EuiSwitch` to `button[role=switch]` and TypeScript ([#2255](https://github.com/elastic/eui/pull/2255))

## [`13.6.1`](https://github.com/elastic/eui/tree/v13.6.1)

**Note: this release is a backport containing changes originally made in `13.7.0`**

**Bug fixes**

- Fixed title text of dock/undock icon in `EuiNavDrawer` ([#2261](https://github.com/elastic/eui/pull/2261))

## [`13.6.0`](https://github.com/elastic/eui/tree/v13.6.0)

**Note: this contains a reversion backported for targeted release**

- Revert conversion of `EuiSwitch` to `button[role=switch]` and TypeScript ([#2255](https://github.com/elastic/eui/pull/2255))

## [`13.5.0`](https://github.com/elastic/eui/tree/v13.5.0)

**Note: this contains component code that was reverted in the next release. Use `13.6.0` instead**

- Fixed `logoCloudEnterprise`, `logoLogging`, and `logoSecurity` SVGs in `EuiIcon` to be center aligned ([#2246](https://github.com/elastic/eui/pull/2246))
- Added locking behavior of `EuiNavDrawer` expanded state including the following props `isLocked`, `onIsLockedUpdate` ([#2247](https://github.com/elastic/eui/pull/2247))

## [`13.4.1`](https://github.com/elastic/eui/tree/v13.4.1)

**Note: this contains component code that was later reverted. Use `13.6.0` instead**

- Converted `EuiSwitch` to TypeScript ([#2243](https://github.com/elastic/eui/pull/2243))

**Bug fixes**

- Added missing `viewBox` attribute to Docker, Kubernetes, and Redis logos ([#2240](https://github.com/elastic/eui/pull/2240))

## [`13.4.0`](https://github.com/elastic/eui/tree/v13.4.0)

**Note: this contains component code that was later reverted. Use `13.6.0` instead**

- Converted `EuiFacetButton` to TypeScript ([#2226](https://github.com/elastic/eui/pull/2226))
- Added an optional `onClear` prop to the the `EuiDatePicker` component ([#2235](https://github.com/elastic/eui/pull/2235))
- Added support for `onClick` and `href` props on `EuiListGroupItem` and converted to TypeScript ([#1933](https://github.com/elastic/eui/pull/1933))

**Bug fixes**

- Fixed `EuiSwitch` semantics to align with aria roles ([#2193](https://github.com/elastic/eui/pull/2193))
- Removed Firefox's focus ring to match other browsers ([#2193](https://github.com/elastic/eui/pull/2193))
- Added missing `onChange` TS defs for EuiRange ([#2211](https://github.com/elastic/eui/pull/2211))
- Fixed `EuiBadge` text cursor to default pointer ([#2234](https://github.com/elastic/eui/pull/2234))
- Fixed `EuiPageContent` className prop to allow the passed-in className to take cascade precedence over classes generated by the component ([#2237](https://github.com/elastic/eui/pull/2237))

## [`13.3.0`](https://github.com/elastic/eui/tree/v13.3.0)

- Added i18n tokens to `EuiSuperDatePicker` and `EuiSuperUpdateButton`

## [`13.2.0`](https://github.com/elastic/eui/tree/v13.2.0)

- Converted `EuiStep`, `EuiSteps`, `EuiStepHorizontal`, `EuiStepsHorizontal`, and `EuiSubSteps` to Typescript ([#2186](https://github.com/elastic/eui/pull/2186))

**Bug fixes**

- Fixed `EuiBadge` truncation and auto-applied `title` attribute with `innerText` ([#2190](https://github.com/elastic/eui/pull/2190))
- Remove exported TypeScript type and interface exports from built artifacts when they originate from `node_modules` ([#2191](https://github.com/elastic/eui/pull/2191))
- Fixed `EuiBadge` truncation in IE and for the global filters pattern ([#2194](https://github.com/elastic/eui/pull/2194))
- Fixed alignment of long titles in `EuiStep` ([#2186](https://github.com/elastic/eui/pull/2186))
- Fixed the TS defs for EuiFilterSelectItem ([#2192](https://github.com/elastic/eui/pull/2192))
- Added missing TS defs for EuiTextArea ([#2201](https://github.com/elastic/eui/pull/2201))

## [`13.1.1`](https://github.com/elastic/eui/tree/v13.1.1)

**Bug fixes**

- Fixed `EuiMutationObserver` errors in IE11 by conditionally setting the `attributes` observer option according to the new spec ([#2180](https://github.com/elastic/eui/pull/2180))
- Fixed error message when an I18n mapping is a formatting function with no values provided. ([#2182](https://github.com/elastic/eui/pull/2182))

## [`13.1.0`](https://github.com/elastic/eui/tree/v13.1.0)

- Added `partial` glyph to `EuiIcon` ([#2152](https://github.com/elastic/eui/pull/2152))
- Added `tall`, `fullWidth`, and `isInvalid` props to `EuiFilePicker` ([#2145](https://github.com/elastic/eui/pull/2145))
- Added exports for `react-beautiful-dnd` interfaces used by EUI components ([#2173](https://github.com/elastic/eui/pull/2173))
- Added `isDisabled` prop & styles to `EuiSuperDatePicker` ([#2139](https://github.com/elastic/eui/pull/2139))
- Added `responsiveColumn` option to `type` prop of `EuiDescriptionList` ([#2166](https://github.com/elastic/eui/pull/2166))
- Removed `<use>` and `<def>` from svg icons ([#2162](https://github.com/elastic/eui/pull/2162))

**Bug fixes**

- Fixed invalid `aria-describedby` values set by `EuiToolTip` ([#2156](https://github.com/elastic/eui/pull/2156))
- Added `"center"` as an acceptable value to `EuiBasicTable`'s `align` proptype ([#2158](https://github.com/elastic/eui/pull/2158))
- Fixed `.eui-textBreakWord` utility class to be cross-browser compatible ([#2157](https://github.com/elastic/eui/pull/2157))
- Fixed truncation and z-index of `EuiFilePicker` ([#2145](https://github.com/elastic/eui/pull/2145))
- Fixed `EuiNavDrawer`'s support for flyout groups in production/minified builds ([#2178](https://github.com/elastic/eui/pull/2178))
- Fixed width overflow of `EuiModal` ([#2164](https://github.com/elastic/eui/pull/2164))

## [`13.0.0`](https://github.com/elastic/eui/tree/v13.0.0)

- Added `EuiSuggestItem` component ([#2090](https://github.com/elastic/eui/pull/2090))
- Added support for negated or clauses to `EuiSearchBar` ([#2140](https://github.com/elastic/eui/pull/2140))
- Added `transition` utility services to help create timeouts that account for CSS transition durations and delays ([#2136](https://github.com/elastic/eui/pull/2136))
- Removed `EuiFlexGroup` dependency from `EuiAccordion` ([#2143](https://github.com/elastic/eui/pull/2143))
- Exported `prettyDuration` and `commonDurationRanges` for pretty printing date ranges outside `EuiSuperDatePicker` ([#2132](https://github.com/elastic/eui/pull/2132))

**Bug fixes**

- Fixed `EuiComboBox`'s padding on the right ([#2135](https://github.com/elastic/eui/pull/2135))
- Fixed `EuiAccordion` to correctly account for changing computed height of child elements ([#2136](https://github.com/elastic/eui/pull/2136))
- Fixed some `EuiFlyout` sizing ([#2125](https://github.com/elastic/eui/pull/2125))

**Breaking changes**

- Removed `EuiSeriesChart` and related components. Please look to [Elastic Charts](https://github.com/elastic/elastic-charts) for a replacement. ([#2135](https://github.com/elastic/eui/pull/2108))
- Removed `eui_k6_theme` related Sass and JSON files ([#2135](https://github.com/elastic/eui/pull/2108))
- Removed no longer used Sass mixins and variables in `EuiForm`, `EuiCallOut`, and `EuiRange` components ([#2135](https://github.com/elastic/eui/pull/2108))

## [`12.4.0`](https://github.com/elastic/eui/tree/v12.4.0)

- Centered the square of the `popout` glyph in the artboard ([#2120](https://github.com/elastic/eui/pull/2120))
- Added `useInnerText` and `EuiInnerText` component utilities for retrieving text content of elements ([#2100](https://github.com/elastic/eui/pull/2100))
- Converted `EuiRangeHighlight`, `EuiRangeLabel`, `EuiRangeLevels`, `EuiRangeSlider`, `EuiRangeThumb`, `EuiRangeTicks`, `EuiRangeTrack`, and `EuiRangeWrapper` to TypeScript ([#2124](https://github.com/elastic/eui/pull/2124))
- Converted `EuiAccordion` to TypeScript ([#2128](https://github.com/elastic/eui/pull/2128))

**Bug fixes**

- Fixed `EuiComboBox`'s options list from staying open when scrolled in a container by auto-closing the list on scroll ([#2106](https://github.com/elastic/eui/pull/2106))
- Fixed content provided to `EuiListGroupItem` and `EuiFilterButton` `title` attribute to prevent unreadable popover ([#2100](https://github.com/elastic/eui/pull/2100))
- Fixed a nearly infinite `requestAnimationFrame` loop caused by `focus` state changes in nested `EuiPopover` components ([#2110](https://github.com/elastic/eui/pull/2110))
- Fixed incorrect ES Query DSL generated by `EuiSearchBar` when an OR clause is present ([#2133](https://github.com/elastic/eui/pull/2133))

## [`12.3.1`](https://github.com/elastic/eui/tree/v12.3.1)

**Bug fixes**

- Restored missing scss and react-datepicker files to the npm-published packaged ([#2119](https://github.com/elastic/eui/pull/2119))

## [`12.3.0`](https://github.com/elastic/eui/tree/v12.3.0)

**Note: this release contained a change which prevented necessary files from being published to npm, this was fixed in 12.3.1**

- Added `logoSecurity`, `logoCode`, `logoMaps`, `logoUptime` and `logoLogging` to `EuiIcon` types ([#2111](https://github.com/elastic/eui/pull/2111))
- Added a `column` direction option to `EuiFlexGrid` ([#2073](https://github.com/elastic/eui/pull/2073))
- Updated `EuiSuperDatePicker`'s  commonly used date/times to display as columns. ([#2073](https://github.com/elastic/eui/pull/2073))
- Added TypeScript definition for `EuiFormControlLayout` ([#2086](https://github.com/elastic/eui/pull/2086))
- Changed SASS mixin `euiOverflowShadow()` to use `mask-image` instead of `box-shadow` ([#2088](https://github.com/elastic/eui/pull/2088))
- Added SASS mixin and CSS utility `euiYScrollWithShadows` ([#2088](https://github.com/elastic/eui/pull/2088))
- Added `cloudDrizzle`, `cloudStormy`, `cloudSunny`, `documents`, `documentEdit`, `training` and `videoPlayer` glyphs to `EuiIcon` ([#2102](https://github.com/elastic/eui/pull/2102))
- Added `display` prop to `EuiPopover` ([#2112](https://github.com/elastic/eui/pull/2112))

**Bug fixes**

- Widened `EuiComboBox`'s `options[].value` / `EuiComboBoxOptionProps.value` TypeScript definition ([#2080](https://github.com/elastic/eui/pull/2080))
- Added TS defs for `EuiComboBox`'s props spreading onto a `div` ([#2080](https://github.com/elastic/eui/pull/2080))
- Fixed responsive display of inline `EuiDatePicker` ([#1820](https://github.com/elastic/eui/pull/1820))
- Removed time from default `dateFormat` of `EuiDatePicker` ([#1820](https://github.com/elastic/eui/pull/1820))
- Fixed `EuiPopover` from catching and preventing propagation of keydown events when closed ([#2089](https://github.com/elastic/eui/pull/2089))
- Fixed padding sizes between `EuiModal` header, body, and footer ([#2088](https://github.com/elastic/eui/pull/2088))
- Fixed placeholder text color for more browsers ([#2113](https://github.com/elastic/eui/pull/2113))

**Deprecations**

- Removed `logoXpack`from `EuiIcon` types ([#2111](https://github.com/elastic/eui/pull/2111))

## [`12.2.1`](https://github.com/elastic/eui/tree/v12.2.1)

**Note: this release is a backport containing changes originally made in `12.4.0`**

**Bug fixes**

- Fixed a nearly infinite `requestAnimationFrame` loop caused by `focus` state changes in nested `EuiPopover` components ([#2110](https://github.com/elastic/eui/pull/2110))

## [`12.2.0`](https://github.com/elastic/eui/tree/v12.2.0)

- Made `aria-label` attribute equal to `title` of the the selection checkbox in table items (for each row) in `EuiBasicTable` ([#2043](https://github.com/elastic/eui/pull/2043))
- Updated `appApm` and `logoAPM` with new updated icons ([#2084](https://github.com/elastic/eui/pull/2084))

**Bug fixes**

- Added requirement that `EuiFormRow` has exactly one child element [#2054](https://github.com/elastic/eui/pull/2054)

## [`12.1.0`](https://github.com/elastic/eui/tree/v12.1.0)

- Changed `EuiNavDrawerFlyout` title from `h5` to `div` ([#2040](https://github.com/elastic/eui/pull/2040))
- Converted `EuiGlobalToastList` into ARIA live region by adding `role="region"` attribute to add NVDA/JAWS support ([#2055](https://github.com/elastic/eui/pull/2055))
- Added `magnifyWithMinus` and `magnifyWithPlus` glyphs to `EuiIcon` ([2056](https://github.com/elastic/eui/pull/2056))
- Added a fully black (no matter the theme) color SASS variable `$euiColorInk` ([2060](https://github.com/elastic/eui/pull/2060))
- Added `autoFocus` prop to `EuiTabbedContent` ([2062](https://github.com/elastic/eui/pull/2062))
- Changed `popout` glyph in `EuiIcon` to look more like external link ([2064](https://github.com/elastic/eui/pull/2064))
- Tweaked `SuperDatePicker` to make the start/end date selection more obvious ([#2049](https://github.com/elastic/eui/pull/2049))
- Added `toSentenceCase` string service ([#2049](https://github.com/elastic/eui/pull/2049))
- Pass `EuiSuperSelect`'s `popoverClassName` to the popover's panel ([#2068](https://github.com/elastic/eui/pull/2068))
- Added `editorItemAlignLeft`, `editorItemAlignCenter`, `editorItemRight`, `editorItemAlignTop`, `editorItemAlignMiddle`, `editorItemAlignBottom`, `editorDistributeHorizontal`, `editorDistributeVertical`, `editorPositionTopLeft`, `editorPositionTopRight`, `editorPositionBottomRight`, and `editorPositionBottomLeft` glyphs to `EuiIcon` ([2070](https://github.com/elastic/eui/pull/2070))
- Added missing TS definitions for `EuiRange` ([#2072](https://github.com/elastic/eui/pull/2072))

**Bug fixes**

- Fixed proptype for `EuiCopy`'s `children` ([#2048](https://github.com/elastic/eui/pull/2048))
- Fixed `EuiInMemoryTable` to allow sorting on computed columns ([#2044](https://github.com/elastic/eui/pull/2044))
- Fixed TypeScript `Toast` member export ([#2052](https://github.com/elastic/eui/pull/2052))
- Fixed style of readOnly input groups via `EuiFormControlLayout` and `prepend`/`append` ([#2057](https://github.com/elastic/eui/pull/2057))
- Removed TS types from ES exports when the exported name differs from the imported one ([#2069](https://github.com/elastic/eui/pull/2069))
- Fixed TypeScript definitions and type exports for `EuiBadge` and `EuiCopy` ([#2052](https://github.com/elastic/eui/pull/2052))

## [`12.0.0`](https://github.com/elastic/eui/tree/v12.0.0)

- Attached `noreferrer` also to links without `target="_blank"` ([#2008](https://github.com/elastic/eui/pull/2008))
- Converted observer utility components to TypeScript ([#2009](https://github.com/elastic/eui/pull/2009))
- Converted tool tip components to TypeScript ([#2013](https://github.com/elastic/eui/pull/2013))
- Converted `EuiCopy` to TypeScript ([#2016](https://github.com/elastic/eui/pull/2016))
- Converted badge and token components to TypeScript ([#2026](https://github.com/elastic/eui/pull/2026))
- Added `magnet` glyph to `EuiIcon` ([2010](https://github.com/elastic/eui/pull/2010))
- Changed `logoAWS` SVG in `EuiIcon` to work better in dark mode ([#2036](https://github.com/elastic/eui/pull/2036))
- Converted toast components to TypeScript ([#2032](https://github.com/elastic/eui/pull/2032))

**Bug fixes**

- Fixed `EuiFlyout` scrolling in Safari ([#2033](https://github.com/elastic/eui/pull/2033))
- Fixed `EuiCallOut` header icon alignment ([#2006](https://github.com/elastic/eui/pull/2006))
- Fixed `EuiInMemoryTable` sort value persistence through lifecycle updates ([#2035](https://github.com/elastic/eui/pull/2035))
- Fixed `EuiColorPicker` positioning and keyboard navigation in certain portal contexts ([#2038](https://github.com/elastic/eui/pull/2038))

**Breaking changes**

- Removed explicit dependency on `core-js`, but a global polyfill like `core-js@3` is still required ([#1982](https://github.com/elastic/eui/pull/1982))

## [`11.3.2`](https://github.com/elastic/eui/tree/v11.3.2)

**Note: this release is a backport containing changes originally made in `12.0.0`**

**Bug fixes**

- Fixed `EuiInMemoryTable` sort value persistence through lifecycle updates ([#2035](https://github.com/elastic/eui/pull/2035))
- Fixed `EuiColorPicker` positioning and keyboard navigation in certain portal contexts ([#2038](https://github.com/elastic/eui/pull/2038))

## [`11.3.1`](https://github.com/elastic/eui/tree/v11.3.1)

**Bug fixes**

- Fixed `EuiBadge` conflicts with providing both `iconOnClick` and `onClick` ([#1994](https://github.com/elastic/eui/pull/1994))
- Fixed optional TS definitions for `EuiColorPicker` `onBlur` and `onFocus` callbacks ([#1993](https://github.com/elastic/eui/pull/1993))
- Fixed `EuiIcon` again so that webpack can build dynamic require contexts ([#1998](https://github.com/elastic/eui/pull/1998))
- Fixed double borders on prepend/append items in `EuiFormControlLayout` ([#1996](https://github.com/elastic/eui/pull/1996))
- Fixed `EuiSuperSelect` TS definitions ([#1995](https://github.com/elastic/eui/pull/1995))

## [`11.3.0`](https://github.com/elastic/eui/tree/v11.3.0)

- Converted `EuiTableRowHeaderCheckbox` to TS ([#1973](https://github.com/elastic/eui/pull/1973))
- Added missing TypeScript definition for `EuiFieldText`'s `compressed` prop ([#1977](https://github.com/elastic/eui/pull/1977))
- Converted `EuiTableRowCellCheckbox` to TS ([#1964](https://github.com/elastic/eui/pull/1964))
- Updated `caniuse-lite` version resolution ([#1970](https://github.com/elastic/eui/pull/1970))
- Added a webpack directive for naming icon chunks ([#1944](https://github.com/elastic/eui/pull/1944))
- Added ability to update `EuiInMemoryTable` `sorting` prop and remove columns after sorting is applied ([#1972](https://github.com/elastic/eui/pull/1972))
- Added `onToggle` callback to `EuiAccordion` ([#1974](https://github.com/elastic/eui/pull/1974))
- Removed `options` `defaultProps` value from `EuiSuperSelect` ([#1975](https://github.com/elastic/eui/pull/1975))
- Removed TSlint and will perform all linting through ESLint ([#1950](https://github.com/elastic/eui/pull/1950))
- Added new component `EuiDelayRender` ([#1876](https://github.com/elastic/eui/pull/1876))
- Replaced `EuiColorPicker` with custom, customizable component ([#1914](https://github.com/elastic/eui/pull/1914))
- Added `jsx-a11y` `eslint` plugin and rules to match Kibana ([#1952](https://github.com/elastic/eui/pull/1952))
- Changed `EuiCopy` `beforeMessage` prop to accept `node` instead of just `string` ([#1952](https://github.com/elastic/eui/pull/1952))

**Bug fixes**

- Fixed environment setup for running `test-unit` script on Windows ([#1971](https://github.com/elastic/eui/pull/1971))
- Fixed focus on single selection of EuiComboBox ([#1965](https://github.com/elastic/eui/pull/1965))
- Fixed type mismatch between PropType and TypeScript def for `EuiGlobalToastList` toast `title` ([#1978](https://github.com/elastic/eui/pull/1978))
- Fixed missing Typescript definition for `EuiButton`'s `color="text"` option ([#1980](https://github.com/elastic/eui/pull/1980))
- Fixed Prettier formatting lint error in `EuiTable` TS def file ([#1986](https://github.com/elastic/eui/pull/1986))
- Fixed not clickable button with svg in Safari ([#1985](https://github.com/elastic/eui/pull/1985))
- Fixed `EuiToggle` pointer events for those using icons only ([#1991](https://github.com/elastic/eui/pull/1991))

## [`11.2.1`](https://github.com/elastic/eui/tree/v11.2.1)

**Bug fixes**

- Fixed type mismatch between PropType and TypeScript def for `EuiToast` `title` ([#1962](https://github.com/elastic/eui/pull/1962))

## [`11.2.0`](https://github.com/elastic/eui/tree/v11.2.0)

- Converted `EuiFormControlLayoutCustomIcon` to TS ([#1956](https://github.com/elastic/eui/pull/1956))
- Converted `EuiStepNumber` to TS ([#1893](https://github.com/elastic/eui/pull/1893))
- Converted `EuiFormControlLayoutClearButton` to TS ([#1922](https://github.com/elastic/eui/pull/1922))
- Added `data-test-subj` property to `EuiDraggable` and `EuiDroppable` ([#1943](https://github.com/elastic/eui/pull/1943))
- Added type definitions to `EuiSuperSelect` ([#1907](https://github.com/elastic/eui/pull/1907))
- Updated `EuiIcon` to use Slack's updated branding ([#1954](https://github.com/elastic/eui/pull/1954))
- Updated `compile-icons` script to format icon components with Prettier ([#1955](https://github.com/elastic/eui/pull/1955))

**Bug fixes**

- Addressed a chrome issue where negative letter-spacing can reverse RTL text in SVGs ([#1960](https://github.com/elastic/eui/pull/1960))

## [`11.1.0`](https://github.com/elastic/eui/tree/v11.1.0)

- Converted `pretty_interval` to TS ([#1920](https://github.com/elastic/eui/pull/1920))
- Converted `relative_options` to TS ([#1921](https://github.com/elastic/eui/pull/1921))
- Added width to `EuiFlexItem` when gutter in `EuiFlexGrid` is set to none. ([#1941](https://github.com/elastic/eui/pull/1941))
- Format all JavaScript files with Prettier through ESLint ([#1906](https://github.com/elastic/eui/pull/1906))
- Replaced `appSecurityAnalytics` in `EuiIcon` with an updated SVG ([#1948](https://github.com/elastic/eui/pull/1948))

**Bug fixes**

- Removed unused prop enum of `l` in `EuiButton` ([#1936](https://github.com/elastic/eui/pull/1936))
- Fixed `EuiSelect` browser event inconsistencies by normalizing `mouseup` propagation ([#1926](https://github.com/elastic/eui/pull/1926))
- Removed `children` as a required prop for `EuiOverlayMask` ([#1937](https://github.com/elastic/eui/pull/1937))

## [`11.0.1`](https://github.com/elastic/eui/tree/v11.0.1)

**Bug fixes**

- Fixed `EuiIconTip`'s typescript definition ([#1934](https://github.com/elastic/eui/pull/1934))
- Reinstated `EuiIcon` component ability to handle `type` prop updates ([#1935](https://github.com/elastic/eui/pull/1935))

## [`11.0.0`](https://github.com/elastic/eui/tree/v11.0.0)

- Added support for custom React SVG elements and external SVG URLs to `EuiIcon` ([#1924](https://github.com/elastic/eui/pull/1924))

**Bug fixes**

- Fixed Firefox flash of unstyled select dropdown ([#1927](https://github.com/elastic/eui/pull/1927))

**Breaking changes**

- Split `EuiIcon` icon loading into dynamic imports ([#1924](https://github.com/elastic/eui/pull/1924))

## [`10.4.2`](https://github.com/elastic/eui/tree/v10.4.2)

**Note: this release is a backport containing changes originally made in `11.2.0`**

**Bug fixes**

- Addressed a chrome issue where negative letter-spacing can reverse RTL text in SVGs ([#1960](https://github.com/elastic/eui/pull/1960))

## [`10.4.1`](https://github.com/elastic/eui/tree/v10.4.1)

**Note: this release is a backport containing changes originally made in `11.1.0`**

- Replaced `appSecurityAnalytics` in `EuiIcon` with an updated SVG ([#1948](https://github.com/elastic/eui/pull/1948))

## [`10.4.0`](https://github.com/elastic/eui/tree/v10.4.0)

- Added `display` prop to `EuiTabs` and `EuiTabbedContent` components for ability to use an alternative `condensed` style ([#1904](https://github.com/elastic/eui/pull/1904))

## [`10.3.1`](https://github.com/elastic/eui/tree/v10.3.1)

**Bug fixes**

- Fixed a regression where `EuiStat` reported accepting `string` for `title`, `description`, even though `ReactNode` is acceptable ([#1910](https://github.com/elastic/eui/pull/1910))

## [`10.3.0`](https://github.com/elastic/eui/tree/v10.3.0)

- Added support for `href` on the last item in `EuiBreadcrumbs` ([#1905](https://github.com/elastic/eui/pull/1905))
- Added `selectable` prop to `EuiCard` ([#1895](https://github.com/elastic/eui/pull/1895))
- Converted `EuiValidatableControl` to TS ([#1879](https://github.com/elastic/eui/pull/1879))

**Bug fixes**

- Fixed prompt text rendering in `EuiFilePicker` when a React element is passed ([#1903](https://github.com/elastic/eui/pull/1903))
- Fixed overflow scrolling of `EuiModal` and `EuiConfirmModal` for Chrome and Safari ([#1902](https://github.com/elastic/eui/pull/1902))
- Fixed `EuiOverlayMask` `children` element mismatch TS error ([#1900](https://github.com/elastic/eui/pull/1900))

## [`10.2.1`](https://github.com/elastic/eui/tree/v10.2.1)

**Bug fixes**

- Fixed responsiveness of `EuiFilterGroup` ([#1849](https://github.com/elastic/eui/pull/1849))

**Deprecations**

- Replaced `EuiFilterButton`'s `noDivider` prop with `withNext` ([#1849](https://github.com/elastic/eui/pull/1849))

## [`10.2.0`](https://github.com/elastic/eui/tree/v10.2.0)

- Converted `EuiGlobalToastListItem` to TS ([#1880](https://github.com/elastic/eui/pull/1880))
- Converted `token_map` to TS ([#1870](https://github.com/elastic/eui/pull/1870))
- Converted `EuiOverlayMask` to TS ([#1858](https://github.com/elastic/eui/pull/1858))
- Converted `EuiStat` to TS ([#1848](https://github.com/elastic/eui/pull/1848))
- Added `isLoading` prop to `EuiStat` ([#1848](https://github.com/elastic/eui/pull/1848))
- Added `roundUp` prop to relative tab of `EuiSuperDatePicker` ([#1827](https://github.com/elastic/eui/pull/1827))
- Changed position of `EuiSwitch` for date rounding used at relative tab of `EuiSuperDatePicker` ([#1827](https://github.com/elastic/eui/pull/1827))
- Added `bug`, `flag`, and `heart` glyphs to `EuiIcon` ([#1887](https://github.com/elastic/eui/pull/1887))
- Updated `alert` glyph in `EuiIcon` ([#1887](https://github.com/elastic/eui/pull/1887))

**Bug fixes**

- Fixed `EuiComboBox` to not pass its `inputRef` prop down to the DOM ([#1867](https://github.com/elastic/eui/pull/1867))
- Fixed `euiBreakpoint()` warning to give accurate feedback ([#1874](https://github.com/elastic/eui/pull/1874))
- Fixed type definitions around `EuiI18n`'s `default` prop to better support use cases ([#1861](https://github.com/elastic/eui/pull/1861))
- Localized `EuiTablePagination`'s row count selection ([#1883](https://github.com/elastic/eui/pull/1883))
- Fixed EuiComboBox's internal tracking of its focus state ([#1796](https://github.com/elastic/eui/pull/1796))
- Fixed `EuiComboBox` with `singleSelection` and `onAddCustomOption` reopening the options list after adding a custom option ([#1882](https://github.com/elastic/eui/pull/1882))
- Fixed `EuiComboBox` reopening the options list in Firefox when closing via the dropdown arrow button ([#1885](https://github.com/elastic/eui/pull/1885))
- Fixed running the dev server and building on Windows ([#1891](https://github.com/elastic/eui/pull/1891))

## [`10.1.0`](https://github.com/elastic/eui/tree/v10.1.0)

- Added `tokenModule` and `tokenNamespace` icons to `EuiToken` ([#1839](https://github.com/elastic/eui/pull/1839))
- Used `cache-loader` to speed up development docs site build ([#1841](https://github.com/elastic/eui/pull/1841)
- Converted `matching_options` to TS ([#1828](https://github.com/elastic/eui/pull/1828))
- Converted `EuiFormHelpText` to TS ([#1852](https://github.com/elastic/eui/pull/1852))
- Added `onSearch` to `EuiFieldSearchProps`'s type definition ([#1627](https://github.com/elastic/eui/pull/1627))
- Added `moon` glyph to `EuiIcon` ([#1859](https://github.com/elastic/eui/pull/1859))
- Added `logoAzure` and `logoAzureMono` logos to `EuiIcon` ([#1859](https://github.com/elastic/eui/pull/1859))
- Added exact-text matching operator to `EuiSearchBar` / `Query` and allow empty phrases, e.g. `""` ([#1843](https://github.com/elastic/eui/pull/1843))
- Allow forward-slash character in `EuiSearchBar` / `Query` search values ([#1843](https://github.com/elastic/eui/pull/1843))
- Changed `EuiLoadingKibana`, `EuiLoadingSpinner`, `EuiLoadingChart` and `EuiLoadingContent` components to use spans instead of divs  ([#1845](https://github.com/elastic/eui/pull/1845))

**Bug fixes**

- Added `toastLifeTimeMs` typescript definition for individual toasts in `EuiGlobalToastList` ([#1846](https://github.com/elastic/eui/pull/1846))
- Added logic to prevent refocusing `EuiComboBox` input after container blur event ([#1863](https://github.com/elastic/eui/pull/1863))
- Changed `EuiLoadingKibana` so it could better nest within `EuiFlexItem`  ([#1845](https://github.com/elastic/eui/pull/1845))

## [`10.0.1`](https://github.com/elastic/eui/tree/v10.0.1)

- Converted `EuiText`, `EuiTextColor` and `EuiTextAlign` to TS ([#1791](https://github.com/elastic/eui/pull/1791))
- Updated `IconColor` type to better distinguish between accepted types ([#1842](https://github.com/elastic/eui/pull/1842))

## [`10.0.0`](https://github.com/elastic/eui/tree/v10.0.0)

- Converted `EuiTitle` to TS ([#1810](https://github.com/elastic/eui/pull/1810))
- Added `adjustDateOnChange` prop to date pickers, enabling month and year changes to trigger `onChange` ([#1817](https://github.com/elastic/eui/pull/1817))
- Updated the overflow shadows for `EuiModal` and `EuiFlyout` ([#1829](https://github.com/elastic/eui/pull/1829))
- Added `confirmButtonDisabled` prop to `EuiConfirmModal` ([#1829](https://github.com/elastic/eui/pull/1829))
- Fixed `EuiNavDrawer` overflow scroll behavior on Firefox ([#1837](https://github.com/elastic/eui/pull/1837))

**Bug fixes**

- Fixed mobile layout for `EuiConfirmModal` ([#1829](https://github.com/elastic/eui/pull/1829))

**Deprecations**

- Replaced the following SASS mixins `euiOverflowShadowTop`, `euiOverflowShadowBottom` with `euiOverflowShadow`. ([#1829](https://github.com/elastic/eui/pull/1829))


**Breaking changes**

- Removed transitional `keyOfStringsOnly` option from TypeScript configuration ([#1814](https://github.com/elastic/eui/pull/1814))

## [`9.9.1`](https://github.com/elastic/eui/tree/v9.9.1)

- Re-enabled installation of `@elastic/eui` via npm ([#1811](https://github.com/elastic/eui/pull/1811))

**Bug fixes**

- Added `isLoading` prop typedef to `EuiSuperDatePickerProps` ([#1812](https://github.com/elastic/eui/pull/1812))
- Fixed `EuiSearchBox` query input resetting on prop updates ([#1823](https://github.com/elastic/eui/pull/1823))
- Fixed `EuiSearchBar` filter button highlighting ([#1824](https://github.com/elastic/eui/pull/1824))

## [`9.9.0`](https://github.com/elastic/eui/tree/v9.9.0)

- Added `initialPageIndex` pagination prop to `EuiInMemoryTable` ([#1798](https://github.com/elastic/eui/pull/1798))
- Converted `EuiToolTipPopover` to TS ([#1800](https://github.com/elastic/eui/pull/1800))
- Converted `EuiTableHeaderMobile` to TS ([#1786](https://github.com/elastic/eui/pull/1786))
- Added `menuLeft` and `menuRight` icons ([#1797](https://github.com/elastic/eui/pull/1797))
- Updated EuiNavDrawer’s collapse/expand button to use `menuLeft` and `menuRight` icons ([#1797](https://github.com/elastic/eui/pull/1797))
- Added `isInvalid` prop to `EuiSuperSelect` ([#1804](https://github.com/elastic/eui/pull/1804))
- Added `cut` glyph to `EuiIcon` ([#1802](https://github.com/elastic/eui/pull/1802))
- Added `glasses` glyph to `EuiIcon` ([#1813](https://github.com/elastic/eui/pull/1813))

**Bug fixes**

- Fixed issue where toasts would dismiss when they have focus ([#1803](https://github.com/elastic/eui/pull/1803))
- Fixed issue where `EuiComboBox` placeholder was not read by screen readers ([#1803](https://github.com/elastic/eui/pull/1803))

## [`9.8.0`](https://github.com/elastic/eui/tree/v9.8.0)

- **[Beta]** Added new `EuiSelectable` component  ([#1699](https://github.com/elastic/eui/pull/1699))
- **[Beta]** Added new drag and drop components: `EuiDragDropContext`, `EuiDraggable`, and `EuiDroppable` ([#1733](https://github.com/elastic/eui/pull/1733))

## [`9.7.2`](https://github.com/elastic/eui/tree/v9.7.2)

- Converted `EuiFormErrorText` to TS ([#1772](https://github.com/elastic/eui/pull/1772))
- Added `data-test-subj`s to `EuiSuperDatePicker`'s `EuiRelativeTab` inputs  ([#1782](https://github.com/elastic/eui/pull/1782))

**Bug fixes**

- Update ButtonIconColor type to provide all available options ([#1783](https://github.com/elastic/eui/pull/1783))
- Prevent calculation on `null` ref during `EuiResizeObserver` observation ([#1784](https://github.com/elastic/eui/pull/1784))

## [`9.7.1`](https://github.com/elastic/eui/tree/v9.7.1)

**Bug fixes**

- Fixed heading and paragraph tag font style inherits ([#1776](https://github.com/elastic/eui/pull/1776))

## [`9.7.0`](https://github.com/elastic/eui/tree/v9.7.0)

- Changed `EuiNavDrawer` to close on any link click ([#1773](https://github.com/elastic/eui/pull/1773))

## [`9.6.0`](https://github.com/elastic/eui/tree/v9.6.0)

- Converted `makeId` to TS ([#1759](https://github.com/elastic/eui/pull/1759))
- Converted `EuiCardGraphic` to TS ([#1751](https://github.com/elastic/eui/pull/1751))
- Enhanced the build process to emit TypeScript types for the variables extracted from the themes ([#1750](https://github.com/elastic/eui/pull/1750))

**Bug fixes**

**Note: this release creates a minor regression to text scales where paragraph and heading tags were no longer inheriting from their container. This is fixed in `9.7.1`.**

- Set `h1 through h6, p` tags font reset based on family, size, and weight ([#1760](https://github.com/elastic/eui/pull/1760))
- Fixed `EuiButton` font size inheritance ([#1760](https://github.com/elastic/eui/pull/1760))
- Updated button elements in `EuiFilePicker`, `EuiFormControlLayoutClearButton`, `EuiFormControlLayoutCustomIcon`, `EuiListGroupItem`, and `EuiSideNavItem` to type=button ([#1764](https://github.com/elastic/eui/pull/1764))
- Fixed outside click detection inconsistencies by comparing `mouseup` and `mousedown` event targets rather than using `click` event target ([#1761](https://github.com/elastic/eui/pull/1761))

## [`9.5.0`](https://github.com/elastic/eui/tree/v9.5.0)

- Changed `EuiSuperDatePicker` to call `onRefresh` instead of `onTimeChanged` when user clicks "Refresh" button ([#1745](https://github.com/elastic/eui/pull/1745))
- Added a new `EuiLoadingContent` component that displays blocks as placeholders for text. ([#1730](https://github.com/elastic/eui/pull/1730))
- Added documentation entry in `EuiPagination` for `activePage` prop. ([#1740](https://github.com/elastic/eui/pull/1740))
- Changed `EuiButton` to use "m" as it's default `size` prop ([#1742](https://github.com/elastic/eui/pull/1742))
- Adds type definitions for `EuiListGroup` and `EuiListGroupItem` ([#1737](https://github.com/elastic/eui/pull/1737))

**Bug fixes**

- Fixed `EuiToolTip` potentially having incorrect position calculations near the window edge  ([#1744](https://github.com/elastic/eui/pull/1744))

## [`9.4.2`](https://github.com/elastic/eui/tree/v9.4.2)

**Bug fixes**

- Fixed `hexToRgb` from erroring on an incorrect string input ([#1741](https://github.com/elastic/eui/pull/1741))
- Fixed `EuiBadge` custom `color` prop type ([#1741](https://github.com/elastic/eui/pull/1741))
- Fixed inaccurately required `onRefresh` prop (should be optional) that was introduced in types in version 9.4.1 ([#1743](https://github.com/elastic/eui/pull/1743))

## [`9.4.1`](https://github.com/elastic/eui/tree/v9.4.1)

**Bug fixes**

- Adds missing type and fixes closure-scope problem for `SuperDatePicker`'s `onRefresh` callback ([#1732](https://github.com/elastic/eui/pull/1732))
- Changed `EuiBottomBar` to refer to the end of document ([#1727](https://github.com/elastic/eui/pull/1727))
- Fixed `EuiComboBox`'s calls to its `onBlur` prop ([#1739](https://github.com/elastic/eui/pull/1739))

## [`9.4.0`](https://github.com/elastic/eui/tree/v9.4.0)

- Allow toasts in `EuiGlobalToastList` to override `toastLifeTimeMs` ([#1720](https://github.com/elastic/eui/pull/1720))
- Allow `EuiListGroupItem` to pass a custom element as the `icon` ([#1726](https://github.com/elastic/eui/pull/1726))
- Added default icon for `EuiListGroupItem` if one is not passed ([#1729](https://github.com/elastic/eui/pull/1729))
- Added `toInitials` string service ([#1729](https://github.com/elastic/eui/pull/1729))

**Bug fixes**

- Removed all `lodash` imports in `eui.d.ts` to avoid namespace pollution ([#1723](https://github.com/elastic/eui/pull/1723))
- Prevent `EuiComboBox` from creating a custom option value when user clicks on a value in the dropdown ([#1728](https://github.com/elastic/eui/pull/1728))

## [`9.3.0`](https://github.com/elastic/eui/tree/v9.3.0)

- Added `footerLink` and `showToolTips` to `EuiNavDrawer` and added `EuiNavDrawerGroup` ([#1701](https://github.com/elastic/eui/pull/1701))

**Bug fixes**

- Fixed `EuiSuperDatePicker` time selection jumping on focus ([#1704](https://github.com/elastic/eui/pull/1704))

## [`9.2.1`](https://github.com/elastic/eui/tree/v9.2.1)

**Bug fixes**

- Make `EuiPopover`'s repositionOnScroll prop optional in TS ([#1705](https://github.com/elastic/eui/pull/1705))

## [`9.2.0`](https://github.com/elastic/eui/tree/v9.2.0)

- Adjusted the dark theme palette a bit more and adjusted a few components ([#1700](https://github.com/elastic/eui/pull/1700))

## [`9.1.0`](https://github.com/elastic/eui/tree/v9.1.0)

- Adjusted the dark theme palette to have a slight blue tint ([#1691](https://github.com/elastic/eui/pull/1691))
- Added `repositionOnScroll` property to the `EuiPopoverProps` type definition ([#1628](https://github.com/elastic/eui/pull/1628))
- Added support to `findTestSubject` for an optional `matcher` argument, which defaults to `~=`, enabling it to identify an element based on one of multiple space-separated values within its `data-test-subj` attribute ([#1587](https://github.com/elastic/eui/pull/1587))
- Converted `EuiFlexGrid`, `EuiFlexGroup`, `EuiFlexItem`, `EuiDescriptionList`, `EuiDescriptionListTitle`, and `EuiDescriptionListDescription` to TypeScript ([#1365](https://github.com/elastic/eui/pull/1365))
- Converted `EuiAvatar` to Typescript ([#1654](https://github.com/elastic/eui/pull/1654))
- Added missing `anchorClassName` prop to `EuiToolTip` definition ([#1657](https://github.com/elastic/eui/pull/1657))
- Added `fullWidth` prop to `EuiButton` ([#1665](https://github.com/elastic/eui/pull/1665))
- Added `.eui-fullWidth` utility class ([#1665](https://github.com/elastic/eui/pull/1665))
- Added `EuiPopoverFooter` and converted `EuiPopoverTitle` to TS ([#1666](https://github.com/elastic/eui/pull/1666))
- Converted `EuiLoadingSpinner`, `EuiLoadingKibana`, and `EuiLoadingChart` to TS ([#1683](https://github.com/elastic/eui/pull/1683))

**Bug fixes**

- Added button to `EuiSuperDatePicker`'s “Now” tab to trigger the "now" time selection ([#1620](https://github.com/elastic/eui/pull/1620))
- Fixed floating point arithmetic bug in `EuiRangeTrack`'s value validation ([#1687](https://github.com/elastic/eui/pull/1687))
- Fixed `EuiComboBox` `activeOptionIndex` error with empty search results ([#1695](https://github.com/elastic/eui/pull/1695))
- Fixed IE11 rendering issue in `EuiLoadingKibana` ([#1683](https://github.com/elastic/eui/pull/1683))

## [`9.0.2`](https://github.com/elastic/eui/tree/v9.0.2)

**Note: this release is a backport containing changes originally made in `9.1.0`**

**Bug fixes**

- Fixed floating point arithmetic bug in `EuiRangeTrack`'s value validation ([#1687](https://github.com/elastic/eui/pull/1687))

## [`9.0.1`](https://github.com/elastic/eui/tree/v9.0.1)

**Bug fixes**

- Fixed definition exports for converted Typescript components ([#1633](https://github.com/elastic/eui/pull/1633))

## [`9.0.0`](https://github.com/elastic/eui/tree/v9.0.0)

- Added `allowNeutralSort` prop to `EuiInMemoryTable` to support unsorting table columns ([#1591](https://github.com/elastic/eui/pull/1591))
- Added `mobileOptions` object prop for handling of all the mobile specific options of `EuiBasicTable` ([#1462](https://github.com/elastic/eui/pull/1462))
- Table headers now accept `React.node` types ([#1462](https://github.com/elastic/eui/pull/1462))
- Added `displayOnly` prop to `EuiFormRow` ([#1582](https://github.com/elastic/eui/pull/1582))
- Added `numActiveFilters` prop to `EuiFilterButton` ([#1589](https://github.com/elastic/eui/pull/1589))
- Updated style of `EuiFilterButton` to match `EuiFacetButton` ([#1589](https://github.com/elastic/eui/pull/1589))
- Added `size` and `color` props to `EuiNotificationBadge` ([#1589](https://github.com/elastic/eui/pull/1589))
- Allow `EuiDescribedFormGroup` to exist as a description-only row ([#1522](https://github.com/elastic/eui/pull/1522))
- Added `type` prop for `EuiFormLabel` for the option to make it a `legend` ([#1613](https://github.com/elastic/eui/pull/1613))
- Added `labelAppend` and `labelType` props to `EuiFormRow` ([#1613](https://github.com/elastic/eui/pull/1613))
- Aligned text styles of table headers and form labels ([#1613](https://github.com/elastic/eui/pull/1613))
- Converted `EuiModalBody`, `EuiModalFooter`, `EuiModalHeader`, `EuiModalHeaderTitle`, `EuiFlyoutBody`, `EuiFlyoutFooter`, `EuiFlyoutHeader`, `EuiPortal`, and `EuiProgress` to Typescript ([#1621](https://github.com/elastic/eui/pull/1621))

**Bug fixes**

- Fixed keyboard navigation and UI of `EuiComboBox` items in single selection mode ([#1619](https://github.com/elastic/eui/pull/1619))
- `EuiBasicTable` select all shows up on mobile ([#1462](https://github.com/elastic/eui/pull/1462))
- Adds missing `hasActiveFilters` prop for `EuiFilterButton` type and fixes `onChange` signature for `EuiButtonGroup` ([#1603](https://github.com/elastic/eui/pull/1603))
- Included `react-datepicker` TS types in EUI itself to avoid outside dependency ([#1618](https://github.com/elastic/eui/pull/1618))
- Prevent `EuiGlobalToastList` from attempting calculations on `null` DOM elements ([#1606](https://github.com/elastic/eui/pull/1606))
- Fixed `EuiFormRow` errors from the possibility of having duplicate `key` values ([#1522](https://github.com/elastic/eui/pull/1522))

**Breaking changes**

- `EuiBasicTable`'s select all checkbox appends a `makeId` string to the id ([#1462](https://github.com/elastic/eui/pull/1462))
- Remove camel casing from exported JSON variables and preserve hex values instead of converting to rgb ([#1590](https://github.com/elastic/eui/pull/1590))
- Added `@types/react-dom` to `peerDependencies` ([#1621](https://github.com/elastic/eui/pull/1621))

## [`8.0.0`](https://github.com/elastic/eui/tree/v8.0.0)

**Breaking changes**

- Upgraded TypeScript to 3.3 ([#1583](https://github.com/elastic/eui/pull/1583))
- Upgraded React to 16.8 ([#1583](https://github.com/elastic/eui/pull/1583))
- Upgraded Jest to 24.1 ([#1583](https://github.com/elastic/eui/pull/1583))
- Upgraded Enzyme to 3.9 ([#1583](https://github.com/elastic/eui/pull/1583))

## [`7.3.0`](https://github.com/elastic/eui/tree/v7.3.0)

- Added `onRefresh` option for `EuiSuperDatePicker` ([#1577](https://github.com/elastic/eui/pull/1577))
- Converted `EuiToggle` to TypeScript ([#1570](https://github.com/elastic/eui/pull/1570))
- Added type definitions for `EuiButtonGroup`,`EuiButtonToggle`, `EuiFilterButton`, `EuiFilterGroup`, and `EuiFilterSelectItem` ([#1570](https://github.com/elastic/eui/pull/1570))
- Added `displayOnly` prop to EuiFormRow ([#1582](https://github.com/elastic/eui/pull/1582))
- Added an index.d.ts file for the date picker components, including `EuiDatePicker`, `EuiDatePickerRange`, and `EuiSuperDatePicker` ([#1574](https://github.com/elastic/eui/pull/1574))

**Bug fixes**

- Fixed several bugs with `EuiRange` and `EuiDualRange` including sizing of inputs, tick placement, and the handling of invalid values ([#1580](https://github.com/elastic/eui/pull/1580))

## [`7.2.0`](https://github.com/elastic/eui/tree/v7.2.0)

- Added `text` as a color option for `EuiLink` ([#1571](https://github.com/elastic/eui/pull/1571))
- Added `EuiResizeObserver` to expose ResizeObserver API to React components; falls back to MutationObserver API in unsupported browsers ([#1559](https://github.com/elastic/eui/pull/1559))
- Added `EuiFocusTrap` as a wrapper around `react-focus-lock` to enable trapping focus in more cases, including React portals ([#1550](https://github.com/elastic/eui/pull/1550))

**Bug fixes**

- Fixed content cut off in `EuiContextMenuPanel` when height changes dynamically ([#1559](https://github.com/elastic/eui/pull/1559))
- Fixed `EuiComboBox` to allow keyboard tab to exit single selection box ([#1576](https://github.com/elastic/eui/pull/1576))
- Various fixes related to focus order and focus trapping as they relate to content in React portals ([#1550](https://github.com/elastic/eui/pull/1550))

## [`7.1.0`](https://github.com/elastic/eui/tree/v7.1.0)

- Added `append` prop to `EuiFieldText` ([#1567](https://github.com/elastic/eui/pull/1567))
- Adjusted set of Elastic Logos in `EuiIcon` to look better in dark mode. ([#1462](https://github.com/elastic/eui/pull/1562))
- Added `isCopyable` prop to `EuiCodeBlock` ([#1556](https://github.com/elastic/eui/pull/1556))
- Added optional `Snippet` tab to docs and renamed demo tabs ([#1556](https://github.com/elastic/eui/pull/1556))
- Expanded `getSecureRelForTarget` to handle elastic.co domains as a referrer whitelist ([#1565](https://github.com/elastic/eui/pull/1565))
- New `url` utility for verifying if a URL is a referrer whitelist ([#1565](https://github.com/elastic/eui/pull/1565))
- Add iconSize to ButtonIcon type definition ([#1568](https://github.com/elastic/eui/pull/1568))

## [`7.0.0`](https://github.com/elastic/eui/tree/v7.0.0)

- Created `EuiDualRange` using components from modularized, refactored `EuiRange`. New util service `isWithinRange` is the first in the number category. ([#1485](https://github.com/elastic/eui/pull/1485))
- Upgraded `lodash` to v4, taking advantage of modular imports. ([#1534](https://github.com/elastic/eui/pull/1534))
- Added pseudo-localization mode to docs ([#1541](https://github.com/elastic/eui/pull/1541))
- New docs page listing localization tokens ([#1541](https://github.com/elastic/eui/pull/1541))
- Added support for OR group clauses in `EuiQuery` and `EuiSearchBar` ([#1204](https://github.com/elastic/eui/pull/1204))
- Added `customQuickSelectPanels` prop to `EuiSuperDatePicker` ([#1549](https://github.com/elastic/eui/pull/1549))

**Bug fixes**

- Fixed `EuiSearchBar.Query` match_all query string must be `*` ([#1521](https://github.com/elastic/eui/pull/1521))
- Fixed `EuiSuperDatePicker` crashing with negative relative value ([#1537](https://github.com/elastic/eui/pull/1537))
- Fixed `EuiSuperDatePicker` crashing with invalid start and end prop values ([#1544](https://github.com/elastic/eui/pull/1544))
- Make TSLint issues be warnings, not errors, when running `src-docs` ([#1537](https://github.com/elastic/eui/pull/1537))

**Breaking changes**

- Made `or` a reserved keyword in `EuiQuery`'s syntax ([#1204](https://github.com/elastic/eui/pull/1204))

## [`6.10.9`](https://github.com/elastic/eui/tree/v6.10.9)

**Bug fixes**

- Bumped `lodash` version to `elastic/lodash@3.10.1-kibana3` ([#2280](https://github.com/elastic/eui/issues/2280))

## [`6.10.8`](https://github.com/elastic/eui/tree/v6.10.8)

**Note: this release is a backport containing changes originally made in `11.2.0`**

**Bug fixes**

- Addressed a chrome issue where negative letter-spacing can reverse RTL text in SVGs ([#1960](https://github.com/elastic/eui/pull/1960))

## [`6.10.7`](https://github.com/elastic/eui/tree/v6.10.7)

**Note: this release is a backport containing changes originally made in `9.7.0`**

- Changed `EuiNavDrawer` to close on any link click ([#1773](https://github.com/elastic/eui/pull/1773))

## [`6.10.6`](https://github.com/elastic/eui/tree/v6.10.6)

**Note: this release is a backport containing changes originally made in `9.6.0`**

**Bug fixes**

- Fixed outside click detection inconsistencies by comparing `mouseup` and `mousedown` event targets rather than using `click` event target ([#1761](https://github.com/elastic/eui/pull/1761))

## [`6.10.5`](https://github.com/elastic/eui/tree/v6.10.5)

**Note: this release is a backport containing changes originally made in `9.0.0`, `9.1.0`, `9.3.0`, and `9.4.0`**

- Adjusted the dark theme palette to have a slight blue tint ([#1691](https://github.com/elastic/eui/pull/1691))
- Added button to `EuiSuperDatePicker`'s “Now” tab to trigger the "now" time selection ([#1620](https://github.com/elastic/eui/pull/1620))
- Added `footerLink` and `showToolTips` to `EuiNavDrawer` and added `EuiNavDrawerGroup` ([#1701](https://github.com/elastic/eui/pull/1701))
- Allow `EuiListGroupItem` to pass a custom element as the `icon` ([#1726](https://github.com/elastic/eui/pull/1726))
- Added `toInitials` string service ([#1729](https://github.com/elastic/eui/pull/1729))
- Added `fullWidth` prop to `EuiButton` ([#1665](https://github.com/elastic/eui/pull/1665))
- Added `.eui-fullWidth` utility class ([#1665](https://github.com/elastic/eui/pull/1665))

**Bug fixes**

- Fixed keyboard navigation and UI of `EuiComboBox` items in single selection mode ([#1619](https://github.com/elastic/eui/pull/1619))
- Fixed `EuiComboBox` `activeOptionIndex` error with empty search results ([#1695](https://github.com/elastic/eui/pull/1695))
- Prevent `EuiComboBox` from creating a custom option value when user clicks on a value in the dropdown ([#1728](https://github.com/elastic/eui/pull/1728))
- Fixed `EuiSuperDatePicker` time selection jumping on focus ([#1704](https://github.com/elastic/eui/pull/1704))

## [`6.10.4`](https://github.com/elastic/eui/tree/v6.10.4)

**Note: this release is a backport containing changes originally made in `7.3.0`**

- Added an index.d.ts file for the date picker components, including `EuiDatePicker`, `EuiDatePickerRange`, and `EuiSuperDatePicker` ([#1574](https://github.com/elastic/eui/pull/1574))

## [`6.10.3`](https://github.com/elastic/eui/tree/v6.10.3)

**Note: this release is a backport containing changes originally made in `7.1.0`**

- Added `append` prop to `EuiFieldText` ([#1567](https://github.com/elastic/eui/pull/1567))

## [`6.10.2`](https://github.com/elastic/eui/tree/v6.10.2)

**Note: this release is a backport containing changes originally made in `7.1.0`**

- Adjusted set of Elastic Logos in `EuiIcon` to look better in dark mode. ([#1562](https://github.com/elastic/eui/pull/1562))
- Expanded `getSecureRelForTarget` to handle elastic.co domains as a referrer whitelist ([#1565](https://github.com/elastic/eui/pull/1565))
- New `url` utility for verifying if a URL is a referrer whitelist ([#1565](https://github.com/elastic/eui/pull/1565))

## [`6.10.1`](https://github.com/elastic/eui/tree/v6.10.1)

**Note: this release is a backport containing changes originally made in `7.0.0`**

**Bug fixes**

- Fixed `EuiSuperDatePicker` crashing with negative relative value ([#1537](https://github.com/elastic/eui/pull/1537))
- Fixed `EuiSuperDatePicker` crashing with invalid start and end prop values ([#1544](https://github.com/elastic/eui/pull/1544))

## [`6.10.0`](https://github.com/elastic/eui/tree/v6.10.0)

- Adjust dark mode background color ([#1530](https://github.com/elastic/eui/pull/1530))
- TypeScript are now formatted with Prettier ([#1529](https://github.com/elastic/eui/pull/1529))
- Updated `EuiPopover` and `EuiColorPicker` to pause `EuiOutsideClickDetector` in when not open ([#1527](https://github.com/elastic/eui/pull/1527))

## [`6.9.0`](https://github.com/elastic/eui/tree/v6.9.0)

- Changed animation settings for `EuiNavDrawer` ([#1524](https://github.com/elastic/eui/pull/1524))
- Converted a number of components to support text localization ([#1504](https://github.com/elastic/eui/pull/1504))
- Updated `app_ems.svg` ([#1517](https://github.com/elastic/eui/pull/1517))

**Bug fixes**

- Updated `EuiPage` background color to match body background color ([#1513](https://github.com/elastic/eui/pull/1513))
- Fixed React key usage in `EuiPagination` ([#1514](https://github.com/elastic/eui/pull/1514))
- Fixed bug which prevented `EuiSwitch` with generated ID from having its label announced by VoiceOver ([#1519](https://github.com/elastic/eui/pull/1519))
- Fixed `EuiFilterButton` handling `numFilters` when `0` was specified ([#1510](https://github.com/elastic/eui/pull/1510))

## [`6.8.0`](https://github.com/elastic/eui/tree/v6.8.0)

- Changed `flex-basis` value on `EuiPageBody` for better cross-browser support ([#1497](https://github.com/elastic/eui/pull/1497))
- Converted a number of components to support text localization ([#1450](https://github.com/elastic/eui/pull/1450))
- Added a seconds option to the refresh interval selection in `EuiSuperDatePicker`  ([#1503](https://github.com/elastic/eui/pull/1503))
- Changed to conditionally render `EuiModalBody` if `EuiConfirmModal` has no `children` ([#1500](https://github.com/elastic/eui/pull/1500))


**Bug fixes**

- Remove `font-features` setting on `@euiFont` mixin to prevent breaks in ACE editor ([#1505](https://github.com/elastic/eui/pull/1505))

## [`6.7.4`](https://github.com/elastic/eui/tree/v6.7.4)

- Added `textAlign` property to TypeScript definition for `EuiText` ([#1487](https://github.com/elastic/eui/pull/1487))
- Added missing `'m'` option for text `size` for `EuiText`'s TypeScript definition ([#1487](https://github.com/elastic/eui/pull/1487))
- Added missing TypeScript definition for `EuiTextAlign` ([#1487](https://github.com/elastic/eui/pull/1487))

**Bug fixes**

- Fixed popover & tooltip positioning to properly account for arrow buffer ([#1490](https://github.com/elastic/eui/pull/1490))
- Fixed `EuiSuperDatePicker` unexpectedly closing start and end date popovers ([#1494](https://github.com/elastic/eui/pull/1494))

## [`6.7.3`](https://github.com/elastic/eui/tree/v6.7.3)

- `EuiHeader` no longer reduces height at mobile sizes ([#1480](https://github.com/elastic/eui/pull/1480))

**Bug fixes**

- Fixed `EuiSuperDatePicker` not updating derived `isInvalid` state on prop update ([#1483](https://github.com/elastic/eui/pull/1483))
- Fixed `logoAPM` ([#1489](https://github.com/elastic/eui/pull/1489))
- Remove Typescript type and interface definitions from ES and CJS exports ([#1486](https://github.com/elastic/eui/pull/1486))

## [`6.7.2`](https://github.com/elastic/eui/tree/v6.7.2)

- Default light theme now comes with an empty light variables file to make theme switching easier ([#1479](https://github.com/elastic/eui/pull/1479))

**Bug fixes**

- `EuiSuperDatePicker` always trigger `onTimeChange` when time changes and prop `showUpdateButton` is false ([#1477](https://github.com/elastic/eui/pull/1477))
- Fixed font rendering in italics only in Safari ([#1481](https://github.com/elastic/eui/pull/1481))

## [`6.7.1`](https://github.com/elastic/eui/tree/v6.7.1)

**Bug fixes**

- Fixed an issue with font family inheritance by changing the CSS reset ([#1474](https://github.com/elastic/eui/pull/1474))

## [`6.7.0`](https://github.com/elastic/eui/tree/v6.7.0)

- Added `z-index` to `EuiProgress` and example usage with `EuiHeader` ([#1471](https://github.com/elastic/eui/pull/1471))
- Added a new app icon for Code ([#1467](https://github.com/elastic/eui/pull/1467))
- Re-added EuiI18n, EuiI18nNumber, and EuiContext for localization ([#1466](https://github.com/elastic/eui/pull/1466))
- Expose `EuiSuperUpdateButton` component from `EuiSuperDatePicker` ([#1470](https://github.com/elastic/eui/pull/1470))
- Set `type="button"` on accordion buttons ([#1468](https://github.com/elastic/eui/pull/1468))

**Bug fixes**

- Fixed `EuiSuperDatePicker` not updating derived `showPrettyDuration` state on prop update ([#1464](https://github.com/elastic/eui/pull/1464))
- Fixed `EuiSuperDatePicker` not passing `refreshInterval` to callback when refresh interval start/stop toggle button clicked ([#1464](https://github.com/elastic/eui/pull/1464))
- Fixed `EuiSuperDatePicker` `refreshInterval` input not allowing decimals ([#1464](https://github.com/elastic/eui/pull/1464))

## [`6.6.0`](https://github.com/elastic/eui/tree/v6.6.0)

- Added `uptimeApp` icon ([#1445](https://github.com/elastic/eui/pull/1463))
- Added `wrapText` prop that enables `EuiListGroupItem` text to wrap ([#1459](https://github.com/elastic/eui/pull/1459))
- Added `inputRef` prop to `EuiFieldNumber` and updated `EuiFieldText`'s to a Ref type ([#1434](https://github.com/elastic/eui/pull/1434))
- Added `snowflake` icon ([#1445](https://github.com/elastic/eui/pull/1445))
- Added `bell` icon ([#1447](https://github.com/elastic/eui/pull/1447))
- Improved screen reader behavior for table header cell content, especially in sortable columns ([#1426](https://github.com/elastic/eui/pull/1426))

**Bug fixes**

- Fixed `textProps` and `contentProps` of `EuiButton` and `EuiButtonEmpty` so they don’t override classes ([#1455](https://github.com/elastic/eui/pull/1455))
- Fixed `closeButtonProps` of `EuiBadge` so it doesn't override classes ([#1455](https://github.com/elastic/eui/pull/1455))
- Fixed font weight shift of `EuiFilterButton` when notification is present ([#1455](https://github.com/elastic/eui/pull/1455))
- Fixed `$euiCodeFontFamily` monospace font stack and subsequent JSON asset build ([#1465](https://github.com/elastic/eui/pull/1465))

## [`6.5.1`](https://github.com/elastic/eui/tree/v6.5.1)

**Reverts**

- Reverts EuiI18n commit from previous release ([#1453](https://github.com/elastic/eui/pull/1453))

## [`6.5.0`](https://github.com/elastic/eui/tree/v6.5.0)

**Note: this contains some i18n work that we reverted in the next release. Use the patch release above instead**

- Added Inter UI to the font family stack ([#1402](https://github.com/elastic/eui/pull/1402))
- Changed padding on `EuiHeaderLogo` and updated `EuiNavDrawer` example ([#1448](https://github.com/elastic/eui/pull/1448))
- Updated `EuiNavDrawer` docs example and adjusted `EuiHeaderLogo` padding ([#1449](https://github.com/elastic/eui/pull/1449))
- Added EuiI18n, EuiI18nNumber, and EuiContext for localization ([#1404](https://github.com/elastic/eui/pull/1404))

**Bug fixes**

- Added `legend` for accessibility of `EuiButtonGroup` and fixed opacity of disabled input ([#1444](https://github.com/elastic/eui/pull/1444))

## [`6.4.0`](https://github.com/elastic/eui/tree/v6.4.0)

- Added `EuiNavDrawer` side nav component ([#1427](https://github.com/elastic/eui/pull/1427))
- Added `inputRef` prop to `EuiComboBox` ([#1433](https://github.com/elastic/eui/pull/1433))
- Added custom date string formatting for series charts crosshair overlay ([#1429](https://github.com/elastic/eui/pull/1429))
- Added new icons for `symlink` and `submodule` ([#1439](https://github.com/elastic/eui/pull/1439))

**Bug fixes**

- Fix mouse interaction with `EuiComboBox` in IE11 ([#1437](https://github.com/elastic/eui/pull/1437))

## [`6.3.1`](https://github.com/elastic/eui/tree/v6.3.1)

**Bug fixes**

- Downgraded `@types/react` and `@types/prop-types` versions to align with Kibana ([#1435](https://github.com/elastic/eui/pull/1435))

## [`6.3.0`](https://github.com/elastic/eui/tree/v6.3.0)

- Added `onBlur` prop to `EuiComboBox` ([#1400](https://github.com/elastic/eui/pull/1400))
- Added `initialFocus` prop typedefs to `EuiModal` and `EuiPopover` ([#1410](https://github.com/elastic/eui/pull/1410))
- Updated `gisApp` icon ([#1413](https://github.com/elastic/eui/pull/1413))
- Added `isAutoRefreshOnly` prop to `EuiSuperDatePicker` ([#1412](https://github.com/elastic/eui/pull/1412))
- Migrate remaining files in `accessibility/` to TS ([#1408](https://github.com/elastic/eui/pull/1408))
- Added `titleProps` and `descriptionProps` to `EuiDescriptionList` ([#1419](https://github.com/elastic/eui/pull/1419))
- Propagate `className` on `EuiCodeBlock` in fullscreen mode ([#1422](https://github.com/elastic/eui/pull/1422))
- Added `iconProps` prop to `EuiIconTip` ([#1420](https://github.com/elastic/eui/pull/1420))
- Added ability to pass `isDisabled` to individual `EuiButtonGroup` items ([#1424](https://github.com/elastic/eui/pull/1424))
- Changed `EuiRange` PropType for `value` to allow `number` (in addition to `string`) ([#1421](hhttps://github.com/elastic/eui/pull/1421))

**Bug fixes**

- Support extended characters (e.g. non-latin, unicode) in `EuiSearchBar` and `EuiQuery` ([#1415](https://github.com/elastic/eui/pull/1415))
- Fixed line-heights of the differently sized `EuiDescriptionList` alternates ([#1419](https://github.com/elastic/eui/pull/1419))
- Updated `EuiIconTip` TS definitions to inherit those from `EuiToolTip` as well ([#1420](https://github.com/elastic/eui/pull/1420))

## [`6.2.0`](https://github.com/elastic/eui/tree/v6.2.0)

- Added `logoCodesandbox` and updated `apmApp` icons ([#1407](https://github.com/elastic/eui/pull/1407))
- Changed `EuiListGroup` PropType for `extraAction` to remove console warning ([#1405](hhttps://github.com/elastic/eui/pull/1405))

**Bug fixes**

- Account for `min` attribute when determining `EuiRange` input width ([#1406](https://github.com/elastic/eui/pull/1406))

## [`6.1.0`](https://github.com/elastic/eui/tree/v6.1.0)

- Added `EuiListGroup` and `EuiListGroupItem` components ([#1377](https://github.com/elastic/eui/pull/1377))
- Convert the other of the services to TypeScript ([#1392](https://github.com/elastic/eui/pull/1392))
- Changed single selection to select existing option in the list ([#1391](https://github.com/elastic/eui/pull/1391))
- Added `showUpdateButton` prop to `EuiSuperDatePicker` ([#1399](https://github.com/elastic/eui/pull/1399))

## [`6.0.1`](https://github.com/elastic/eui/tree/v6.0.1)

**Bug fixes**

- `EuiColorPicker` align color picker popup with color selector when page is scrolled ([#1397](https://github.com/elastic/eui/pull/1397))

## [`6.0.0`](https://github.com/elastic/eui/tree/v6.0.0)

- Added `onFocus` prop to `EuiComboBox` ([#1375](https://github.com/elastic/eui/pull/1375))
- Added `DisambiguateSet` and `ExclusiveUnion` utility types ([#1368](https://github.com/elastic/eui/pull/1368))
- Added `EuiSuperDatePicker` component ([#1351](https://github.com/elastic/eui/pull/1351))
- Fixed up styles for `EuiSuperDatePicker` ([#1389](https://github.com/elastic/eui/pull/1389))
- Altered a few icons and added more: `crossInACircleFilled`, `editorRedo`, `editorUndo`, `grabHorizontal`, `minusInCircleFilled`, `plusInCircleFilled`, `sortable`, `starEmptySpace`, `starFilledSpace`, `starFilled`, `starMinusEmpty`, `starMinusFilled`, `starPlusEmpty`, `pinFilled` ([#1374](https://github.com/elastic/eui/pull/1374))
- Exclude `custom_typings` from `eui.d.ts` ([#1395](https://github.com/elastic/eui/pull/1395))


**Bug fixes**

- Only style anchor tags in `EuiText` that have no class attribute ([#1373](https://github.com/elastic/eui/pull/1373))
- Fixed some EUI services' TS definitions ([#1380](https://github.com/elastic/eui/pull/1380))

**Breaking changes**

- Moved `EuiExpressionButton` contents to `EuiExpression` and deleted `EuiExpressionButton`. Also added support for `color` and `uppercase` props as well as made `onClick` optional to support read only expressions. ([#1368](https://github.com/elastic/eui/pull/1368))

## [`5.8.2`](https://github.com/elastic/eui/tree/v5.8.2)

**Note: this release is a backport containing fixes made in `6.4.0`**

**Bug fixes**

- Fix mouse interaction with `EuiComboBox` in IE11 ([#1437](https://github.com/elastic/eui/pull/1437))

## [`5.8.1`](https://github.com/elastic/eui/tree/v5.8.1)

**Note: this release is a backport containing fixes made in `6.0.0`**

**Bug fixes**

- Fixed some EUI services' TS definitions ([#1380](https://github.com/elastic/eui/pull/1380))

## [`5.8.0`](https://github.com/elastic/eui/tree/v5.8.0)

**Note: this release broke some of the exported TypeScript definitions.**

- Reinstate ([#1353](https://github.com/elastic/eui/pull/1353)) `onBlur` action on `EuiComboBox` ([#1364](https://github.com/elastic/eui/pull/1364))
- Convert roughly half of the services to TypeScript ([#1360](https://github.com/elastic/eui/pull/1360))

**Bug fixes**

- Fixed `onCreateOption` callback of `EuiComboBox` so it isn't called when the input is empty ([#1364](https://github.com/elastic/eui/pull/1364))
- Added `anchorClassName` prop to `EuiPopover` ([#1367](https://github.com/elastic/eui/pull/1367))
- Added support for `fullWidth` on `EuiSuperSelect` ([#1367](https://github.com/elastic/eui/pull/1367))
- Applied new scrollbar customization for Firefox ([#1367](https://github.com/elastic/eui/pull/1367))
- Fixed `EuiSuperSelect` from accessing ref when unmounted ([1369](https://github.com/elastic/eui/pull/1369))
- Allow any color value to be passed to `EuiIcon` ([#1370](https://github.com/elastic/eui/pull/1370))

## [`5.7.0`](https://github.com/elastic/eui/tree/v5.7.0)

- Adjust EUI coloring to better match brand guidelines from Creative Services ([#1356](https://github.com/elastic/eui/pull/1356))

## [`5.6.2`](https://github.com/elastic/eui/tree/v5.6.2)

**Note: this release is a backport**

- Reinstate ([#1353](https://github.com/elastic/eui/pull/1353)) `onBlur` action on `EuiComboBox` ([#1364](https://github.com/elastic/eui/pull/1364))

**Bug fixes**

- Fixed `onCreateOption` callback of `EuiComboBox` so it isn't called when the input is empty ([#1364](https://github.com/elastic/eui/pull/1364))

## [`5.6.1`](https://github.com/elastic/eui/tree/v5.6.1)

**Note: this release is a backport containing changes originally made in `5.8.0`**

**Bug fixes**

- Allow any color value to be passed to `EuiIcon` ([#1370](https://github.com/elastic/eui/pull/1370))

## [`5.6.0`](https://github.com/elastic/eui/tree/v5.6.0)

- Convert `EuiIcon` to TypeScript ([#1355](https://github.com/elastic/eui/pull/1355))
- Add support for `aria-label`, `aria-labelledby` and `aria-describedby` to `EuiCodeEditor` ([#1354](https://github.com/elastic/eui/pull/1354))

**Bug fixes**

- `react-datepicker` set milliseconds to zero when selecting time ([#1361](https://github.com/elastic/eui/pull/1361))
- Revert ([#1353](https://github.com/elastic/eui/pull/1353)) `onBlur` action on `EuiComboBox`. It caused regressions on Kibana. ([#1363](https://github.com/elastic/eui/pull/1363))

## [`5.5.1`](https://github.com/elastic/eui/tree/v5.5.1)

**Bug fixes**

- Fixed TypeScript definitions in `eui.d.ts` ([#1359](https://github.com/elastic/eui/pull/1359))

## [`5.5.0`](https://github.com/elastic/eui/tree/v5.5.0)

**Note: this release broke the exported TypeScript definitions and `EuiComboBox` in certain situations. These are both fixed in `5.6.0`.**

- Altered functionality of `truncate` on `EuiBreadcrumbs` and added `truncate` ability on breadcrumb item ([#1346](https://github.com/elastic/eui/pull/1346))
- Altered `EuiHeader`'s location of `EuiHeaderBreadcrumbs` based on the new `truncate` ability ([#1346](https://github.com/elastic/eui/pull/1346))
- Added support for `href` and `target` props in `EuiBasicTable` actions ([#1347](https://github.com/elastic/eui/pull/1347))
- Added `.eui-textBreakWord` CSS utility class  ([#1349](https://github.com/elastic/eui/pull/1349))
- Added support for `EuiComboBox` converting entered text into a custom option when the user removes focus, e.g. by tabbing to another element. This prevents the `EuiComboBox` from being mistaken for an `EuiInputText`. ([#1353](https://github.com/elastic/eui/pull/1353))

**Bug fixes**

- Fixed word-breaks in table cells for Firefox ([#1349](https://github.com/elastic/eui/pull/1349))
- Fixed EUI when used in an environment lacking ES Modules support, e.g. Jest ([#1358](https://github.com/elastic/eui/pull/1358))

## [`5.4.0`](https://github.com/elastic/eui/tree/v5.4.0)

**Note: this release broke usage of EUI in non-ES Module compatible environments. This is fixed in `5.5.0`.**

- Added 3 new icons — `folderOpen`, `folderClosed`, and `crosshairs` ([#1350](https://github.com/elastic/eui/pull/1350))
- Added `bottomGraphic` prop to `EuiCard` for Kibana home page ([#1338](https://github.com/elastic/eui/pull/1338))
- Added keyboard and screenreader support to `EuiDatePicker` ([#1337](https://github.com/elastic/eui/pull/1337))

**Bug fixes**

- Fixed bug in exporting `CommonProps` in TypeScript definitions ([#1341](https://github.com/elastic/eui/pull/1341))

## [`5.3.0`](https://github.com/elastic/eui/tree/v5.3.0)

- Introduced TypeScript support, converted `EuiSpacer` and `EuiHorizontalRule` ([#1317](https://github.com/elastic/eui/pull/1317))

## [`5.2.0`](https://github.com/elastic/eui/tree/v5.2.0)

- Added `email` icon to `EuiIcon` ([#1331](https://github.com/elastic/eui/pull/1331))
- Added IBM logo in colour and mono
([#1321](https://github.com/elastic/eui/pull/1321))
- Added support for nodes as "Action" column headers in `EuiBasicTable`, which was overlooked in the original change in `4.5.0` ([#1312](https://github.com/elastic/eui/pull/1312))
- Updated `GlobalDatePicker` example to include all Kibana features ([#1219](https://github.com/elastic/eui/pull/1219))
- Adjusted `EuiDatePickerRange` to allow for deeper customization ([#1219](https://github.com/elastic/eui/pull/1219))
- Added `contentProps` and `textProps` to `EuiButton` and `EuiButtonEmpty` ([#1219](https://github.com/elastic/eui/pull/1219))
- TypeScript types are now published to a `eui.d.ts` top-level file ([#1304](https://github.com/elastic/eui/pull/1304))
- Added `filterWith` option for `EuiSearchBar` filters of type `field_value_selection` ([#1328](https://github.com/elastic/eui/pull/1328))

**Bug fixes**

- `EuiBasicTable` now converts the `EuiTableRowCell` `header` into `undefined` if it's been provided as a non-string node, hiding the header and preventing the node from being rendered as `[object Object]` on narrow screens ([#1312](https://github.com/elastic/eui/pull/1312))
- Fixed `fullWidth` size of `EuiComboBox`, a regression introduced in `4.7.0` ([#1314](https://github.com/elastic/eui/pull/1314))
- Fixed error when passing empty string as `value` prop for `EuiSuperSelect` ([#1319](https://github.com/elastic/eui/pull/1319))
- `EuiExpressionButton` now shows focus state when user tabs to it ([#1326](https://github.com/elastic/eui/pull/1326))
- Added `baseline` as a possible value to `EuiFlexGroup`'s `FlexGroupAlignItems` type ([#1329](https://github.com/elastic/eui/pull/1329))

## [`5.1.0`](https://github.com/elastic/eui/tree/v5.1.0)

- `EuiToken` now exports enumerated constants for `SHAPES` and `COLORS` ([#1301](https://github.com/elastic/eui/pull/1301))
- Added mixins for `EuiCallOut` coloring and `EuiTooltip` styles ([#1305](https://github.com/elastic/eui/pull/1305))
- Improve TypeScript definitions for `EuiTableRowCellProps` ([#1310](https://github.com/elastic/eui/pull/1310))

## [`5.0.1`](https://github.com/elastic/eui/tree/v5.0.1)

**Bug fixes**

- Fixed size of `EuiSuperSelect`'s dropdown menu when there is no initial selection ([#1295](https://github.com/elastic/eui/pull/1295))
- Added TypeScript definitions for `EuiPopoverTitle` and the beta and notification badges. Ensure tab TS definitions are included in the main definition index. Fix typo in icon types ([#1299](https://github.com/elastic/eui/pull/1299))

## [`5.0.0`](https://github.com/elastic/eui/tree/v5.0.0)

- Added `EuiToken` component ([#1270](https://github.com/elastic/eui/pull/1270))
- Added `beaker` icon to `EuiIcon` and updated the `EuiBetaBadge` styling ([#1291](https://github.com/elastic/eui/pull/1291/))
- Removed calls to deprecated `findDOMNode` ([#1285](https://github.com/elastic/eui/pull/1285))

**Breaking changes**

- Changed `EuiMutationObserver` to a render prop component ([#1285](https://github.com/elastic/eui/pull/1285))
- `EuiPortal` no longer accepts a React node for `insert.sibling` value ([#1285](https://github.com/elastic/eui/pull/1285))
- `popover_positioning` service's methods no longer accept React node values ([#1285](https://github.com/elastic/eui/pull/1285))

**Bug fixes**

- Added TypeScript definitions for tab components ([#1288](https://github.com/elastic/eui/pull/1288))

## [`4.8.0`](https://github.com/elastic/eui/tree/v4.8.0)

- Added `branch` icon to `EuiIcon` ([#1249](https://github.com/elastic/eui/pull/1249/))
- Added and updated new product logos to `EuiIcon` ([#1279](https://github.com/elastic/eui/pull/1279))

**Bug fixes**

- Added TypeScript definitions for `EuiToolTip`'s `delay` prop. ([#1284](https://github.com/elastic/eui/pull/1284))
- Added TypeScript definitions for step components, and some checkbox definition fixes ([#1263](https://github.com/elastic/eui/pull/1263))

**Framer X**

- Added Framer component for `EuiDescriptionList` ([#1276](https://github.com/elastic/eui/pull/1276))

## [`4.7.0`](https://github.com/elastic/eui/tree/v4.7.0)

- Added `apmTrace` icon to `EuiIcon` set ([#1263](https://github.com/elastic/eui/pull/1263))
- Added [Framer X](http://www.framer.com) component source files under the `src-framer` directory ([#1263](https://github.com/elastic/eui/pull/1263))
- Added `compressed` prop to `EuiComboBox` ([#1258](https://github.com/elastic/eui/pull/1258))
- Added guidelines for Sass usage. ([#1257](https://github.com/elastic/eui/pull/1257))

**Bug fixes**

- `EuiComboBox` no longer throws a _Maximum update depth exceeded_ error when used in popovers/modals ([#1258](https://github.com/elastic/eui/pull/1258))
- `Escape` key now closes `EuiComboBox` options list ([#1258](https://github.com/elastic/eui/pull/1258))
- Fixed margin issue around `EuiFlexGrid` in mobile displays ([#1257](https://github.com/elastic/eui/pull/1257))
- Fixed positioning and padding display issue in `EuiRange` ([#1257](https://github.com/elastic/eui/pull/1257))
- Fixed `highContrastTextColor` SASS function to account for background lightness and exit possible infinite loops ([#1275](https://github.com/elastic/eui/pull/1275))

## [`4.6.1`](https://github.com/elastic/eui/tree/v4.6.1)

**Bug fixes**

- Added TypeScript definitions for `EuiFieldPassword`. ([#1255](https://github.com/elastic/eui/pull/1255))
- Added TypeScript definitions for `EuiConfirmModal`, remove `AnyProps`, and several definition fixes ([#1260](https://github.com/elastic/eui/pull/1260))

## [`4.6.0`](https://github.com/elastic/eui/tree/v4.6.0)

- Increased default font size of tabs in K6 theme ([#1244](https://github.com/elastic/eui/pull/1244))

**Bug fixes**

- Fixed select warning on falsy value in EuiSelect ([#1254](https://github.com/elastic/eui/pull/1254))

**Bug fixes**

- Add TypeScript definitions for `EuiRange` and `EuiRadio`, and correct the definitions for `EuiRadioGroup` ([#1253](https://github.com/elastic/eui/pull/1253))

## [`4.5.2`](https://github.com/elastic/eui/tree/v4.5.2)

**Bug fixes**

- TypeScript definition changes for `EuiAccordion`, `EuiDescriptionList`, `EuiForm`, `EuiFormHelpText` and the accessibility services, plus a number of other TS fixes ([#1247](https://github.com/elastic/eui/pull/1247))

## [`4.5.1`](https://github.com/elastic/eui/tree/v4.5.1)

**Bug fixes**

- Changed names of `*beatApp` types in `EuiIcon` to follow a consistent naming pattern ([#1243](https://github.com/elastic/eui/pull/1238))

## [`4.5.0`](https://github.com/elastic/eui/tree/v4.5.0)

- Added export for `TYPES` to `EuiAvatar` ([#1238](https://github.com/elastic/eui/pull/1238))
- Updated node-sass dependency to support OSX Mojave ([#1238](https://github.com/elastic/eui/pull/1238))
- Added TypeScript definitions for `EuiFieldNumber`, `EuiFormLabel` and `EuiSelect`, and fix the `EuiTextColor` definition. ([#1240](https://github.com/elastic/eui/pull/1240))
- Added support for nodes as column headers in `EuiBasicTable` for supporting things like tooltips and localized text. ([#1234](https://github.com/elastic/eui/pull/1234))

## [`4.4.1`](https://github.com/elastic/eui/tree/v4.4.1)

**Bug fixes**

- Fixes TypeScript definitions for `EuiKeyPadMenuItem` and `EuiKeyPadMenuItemButton` ([#1232](https://github.com/elastic/eui/pull/1232))

## [`4.4.0`](https://github.com/elastic/eui/tree/v4.4.0)

- Added TypeScript typings for `EuiKeyPadMenu` ([#1229](https://github.com/elastic/eui/pull/1229))
- Forced `EuiPopover` contents to stick to its initial position when the content changes ([#1199](https://github.com/elastic/eui/pull/1199))
- Updated `EuiIcon` app icon set and allow them to adjust colorschemes ([#1225](https://github.com/elastic/eui/pull/1225))

**Bug fixes**

- Fixed EuiToolTip to show tooltips on disabled elements ([#1222](https://github.com/elastic/eui/pull/1222))
- Fixed EuiAvatar when name is composed entirely of whitespace ([#1231](https://github.com/elastic/eui/pull/1231))

## [`4.3.0`](https://github.com/elastic/eui/tree/v4.3.0)

- Added a new `colorPalette` service for retrieving and generating color arrays for use in charts ([#1209](https://github.com/elastic/eui/pull/1209))
- Added `1` as a valid value for the `columns` prop in `EuiFlexGrid` ([#1210](https://github.com/elastic/eui/pull/1210))
- Make `htmlIdGenerator` only return valid HTML4 ids ([#637](https://github.com/elastic/eui/pull/637))
- Use `cursor: pointer` to indicate clickable `EuiTable` rows ([#1213](https://github.com/elastic/eui/pull/1213))
- Add `lockOpen` icon ([#1215](https://github.com/elastic/eui/pull/1215))

## [`4.2.0`](https://github.com/elastic/eui/tree/v4.2.0)

- Added some opacity options to `EuiLineSeries` and `EuiAreaSeries` ([#1198](https://github.com/elastic/eui/pull/1198))
- Added `initialFocus` prop for focus trapping to `EuiPopover` and `EuiModal` ([#1099](https://github.com/elastic/eui/pull/1099))
- Added table footer support with `EuiTableFooter` and `EuiTableFooterCell` ([#1202](https://github.com/elastic/eui/pull/1202))

## [`4.1.0`](https://github.com/elastic/eui/tree/v4.1.0)

- Added `direction` to `EuiFlexGroup` prop types interface ([#1196](https://github.com/elastic/eui/pull/1196))
- Made `description` prop optional for `EuiDescribedFormGroup` ([#1191](https://github.com/elastic/eui/pull/1191))
- Fixed issue with unselected tabs and aria-controls attribute in EuiTabbedContent
- Added `tag` icon ([#1188](https://github.com/elastic/eui/pull/1188))
- Replaced `logging` app icon ([#1194](https://github.com/elastic/eui/pull/1194))
- Made `EuiBasicTable` rows keyboard-accessible when they are clickable ([#1206](https://github.com/elastic/eui/pull/1206))

**Bug fixes**

- Fixed cross-axis alignment bug when positioning EuiPopover ([#1197](https://github.com/elastic/eui/pull/1197))
- Added background to `readOnly` inputs ([#1188](https://github.com/elastic/eui/pull/1188))
- Fixed some modal default and responsive sizing ([#1188](https://github.com/elastic/eui/pull/1188))
- Fixed z-index issue of `EuiComboBoxOptionsList` especially inside modals ([#1192](https://github.com/elastic/eui/pull/1192))

## [`4.0.1`](https://github.com/elastic/eui/tree/v4.0.1)

**Bug fixes**

- Fixed an issue in `EuiTooltip` because IE1 didn't support `document.contains()` ([#1190](https://github.com/elastic/eui/pull/1190))
- Fixed some issues around parsing string values in `EuiSearchBar` and `EuiQuery` ([#1189](https://github.com/elastic/eui/pull/1189))

## [`4.0.0`](https://github.com/elastic/eui/tree/v4.0.0)

- Added `delay` prop to `EuiToolTip` ([#1103](https://github.com/elastic/eui/pull/1103))

**Breaking changes**

- `EuiBasicTable` now shows up to 2 actions before condensing to all popover, but still displaying the top/primary 2 actions as well ([#1103](https://github.com/elastic/eui/pull/1103))
- `EuiBasicTable` will automatically add `hasActions` and `isSelectable` to allow proper responsive style handling, but are still overridable ([#1103](https://github.com/elastic/eui/pull/1103))

## [`3.11.0`](https://github.com/elastic/eui/tree/v3.11.0)

- Decorated `pagination` _next_ and _previous_ buttons with `data-test-subj`. ([#1182](https://github.com/elastic/eui/pull/1182))
- Added `euiFacetButton` and `euiFacetGroup` ([#1167](https://github.com/elastic/eui/pull/1167))
- Added `width` prop to `EuiContextMenu` panels ([#1173](https://github.com/elastic/eui/pull/1173))
- Added patterns for global query and filters ([#1137](https://github.com/elastic/eui/pull/1137))

**Bug fixes**

- Fixed `onClickAriaLabel` console error stemming from `EuiComboBoxPill`  ([#1183](https://github.com/elastic/eui/pull/1183))

## [`3.10.0`](https://github.com/elastic/eui/tree/v3.10.0)

- Added `maxWidth` prop to `EuiModal` ([#1165](https://github.com/elastic/eui/pull/1165))
- Support field names with `_` characters in search queries ([#1180](https://github.com/elastic/eui/pull/1180))
- Added ability to include multiple fields in a value selection filter for `EuiSearchBar` ([#1179](https://github.com/elastic/eui/pull/1179))

**Bug fixes**

- Fixed an IE11 `EuiModal` width issue by changing the `min-width` to a pixel value ([#1174](https://github.com/elastic/eui/pull/1174))

## [`3.9.0`](https://github.com/elastic/eui/tree/v3.9.0)

- Added `infraApp` icon ([#1161](https://github.com/elastic/eui/pull/1161))
- Added sizes to `EuiButtonIcon` ([#1145](https://github.com/elastic/eui/pull/1145))
- Added `singleSelection.asPlainText` prop to `EuiComboBox` ([#1139](https://github.com/elastic/eui/pull/1139))
- Added proper aria labeling to `EuiSearchBar` and `EuiBasicTable` so searching is properly announced ([#1181](https://github.com/elastic/eui/pull/1181))

**Bug fixes**

- Fixed `makeHighContrastColor` sass mixin to properly output an accessible color contrast ([#1158](https://github.com/elastic/eui/pull/1158))
- Fixed `EuiTooltip` to interact correctly when the anchor is a disabled form element ([#1158](https://github.com/elastic/eui/pull/1158))
- Fixed `EuiButton` (with icon) and `EuiButtonEmpty` truncation ([#1145](https://github.com/elastic/eui/pull/1145))
- Fixed alignment and coloring of form control clear button ([#1145](https://github.com/elastic/eui/pull/1145))
- Fixed `EuiToolTip` from setting state after component unmounts ([#1163](https://github.com/elastic/eui/pull/1163))

## [`3.8.0`](https://github.com/elastic/eui/tree/v3.8.0)

- Added a new `EuiStat` component for displaying prominent stats ([#1146](https://github.com/elastic/eui/pull/1146))
- Added color and monotone icons for AWS and GCP. ([#1135](https://github.com/elastic/eui/pull/1135))
- Added TypeScript definition for `EuiComboBox` ([#1115](https://github.com/elastic/eui/pull/1115))

**Bug fixes**

- Fixed `EuiSearchBar` when used as a controlled component in React 16.4 ([#1153](https://github.com/elastic/eui/pull/1153))
- Fixed `onChange` typedef on `EuiSwitch` ([#1144](https://github.com/elastic/eui/pull/1144)
- Fixed `EuiToolTip`'s inability to update its position when tooltip content changes ([#1116](https://github.com/elastic/eui/pull/1116))
- Fixed `EuiSearchBar`'s syntax parsing to allow multiple escaped characters in a single field value

## [`3.7.0`](https://github.com/elastic/eui/tree/v3.7.0)

- Added `zIndexAdjustment` to `EuiPopover` which allows tweaking the popover content's `z-index` ([#1097](https://github.com/elastic/eui/pull/1097))
- Added new `EuiSuperSelect` component and `hasArrow` prop to `EuiPopover` ([#921](https://github.com/elastic/eui/pull/921))
- Added a new `EuiWindowEvent` component for declarative, safe management of `window` event listeners ([#1127](https://github.com/elastic/eui/pull/1127))
- Changed `Flyout` component to close on ESC keypress even if the flyout does not have focus, using new Window Event component ([#1127](https://github.com/elastic/eui/pull/1127))
- Added TypeScript definitions for `EuiAvatar` component and the `color` services ([#1120](https://github.com/elastic/eui/pull/1120))

**Bug fixes**

- `EuiFlyout` responsive mode now gracefully overrides a custom `maxWidth` ([#1124](https://github.com/elastic/eui/pull/1124)

## [`3.6.1`](https://github.com/elastic/eui/tree/v3.6.1)

- Added TypeScript definition for `findTestSubject` test util ([#1106](https://github.com/elastic/eui/pull/1106))

**Bug fixes**

- Fixed bug where `EuiToolTip` content wasn't removed if its anchor is removed from the document ([#1119](https://github.com/elastic/eui/pull/1119))

## [`3.6.0`](https://github.com/elastic/eui/tree/v3.6.0)

- Added `EuiCopy` ([#1112](https://github.com/elastic/eui/pull/1112))
- Added `disabled` to `EuiRadioGroup.options` ([#1111](https://github.com/elastic/eui/pull/1111))

**Bug fixes**

- `EuiWrappingPopover` only re-attach anchor element on unmount if anchor element is still attached to DOM
([#1114](https://github.com/elastic/eui/pull/1114))

- Fixed `EuiSeriesChart` overrides `react-vis` classes.([#1123](https://github.com/elastic/eui/pull/1123))

## [`3.5.1`](https://github.com/elastic/eui/tree/v3.5.1)

- Fixed a bug around `indeterminate` checkboxes ([#1110](https://github.com/elastic/eui/pull/1110))

## [`3.5.0`](https://github.com/elastic/eui/tree/v3.5.0)

- Added support for `indeterminate` to `EuiCheckbox` ([#1108](https://github.com/elastic/eui/pull/1108))

## [`3.4.0`](https://github.com/elastic/eui/tree/v3.4.0)

- Added typings for `EuiToolTip` and `EuiIconTip` ([#1087](https://github.com/elastic/eui/pull/1087))
- Added `spacesApp` logo to `EuiIcon` set ([#1065](https://github.com/elastic/eui/pull/1065))
- Added `!default` to border SASS props ([#1079](https://github.com/elastic/eui/pull/1079))
- Added `repositionOnScroll` prop to `EuiPopover` which enables repositioning the popover when the window is scrolled. ([#1064](https://github.com/elastic/eui/pull/1064))
- Allow `_` and `*` characters to be used in `EuiSearchBar` query terms ([#1058](https://github.com/elastic/eui/pull/1058))
- Added more `status` options for `EuiSteps` ([#1088](https://github.com/elastic/eui/pull/1088))
- Added `maxWidth` prop `EuiFlyout` ([#1090](https://github.com/elastic/eui/pull/1090))
- Added `string` to allowed `restrictWidth` prop type of `EuiPage` and `EuiPageBody` ([#1090](https://github.com/elastic/eui/pull/1090))
- Added `.eui-textBreakNormal` and `@mixin euiTextTruncate` as CSS/SASS utilities ([#1092](https://github.com/elastic/eui/pull/1092))
- Added `fullWidth` support to `EuiComboBox` ([#1095](https://github.com/elastic/eui/pull/1095))

**Bug fixes**

- `EuiMutationObserver`'s `children` prop is no longer marked as required ([#1076](https://github.com/elastic/eui/pull/1076))
- Fixed large drop shadows so they work on darker backgrounds ([#1079](https://github.com/elastic/eui/pull/1079))
- Added `resize-observer-polyfill` as a dependency (was previously a devDependency) ([#1085](https://github.com/elastic/eui/pull/1085))
- Fixed `EuiBasicTable` to inform its parent about a selection change triggered by a different set of `items` ([#1086](https://github.com/elastic/eui/pull/1086))
- Fixed width of `EuiFilterGroup`'s popover ([#1078](https://github.com/elastic/eui/pull/1078))
- Fixed `EuiStepsHorizontal`'s title wrapping in IE ([#1088](https://github.com/elastic/eui/pull/1088))
- Fixed wrong class name being added to `EuiPageBody` when `restrictWidth !== false` ([#1090](https://github.com/elastic/eui/pull/1090))

## [`3.3.0`](https://github.com/elastic/eui/tree/v3.3.0)

- Added `onTableChange` callback to `EuiInMemoryTable` which notifies on sorting and pagination changes. ([#1060](https://github.com/elastic/eui/pull/1060))
- `EuiComboBox` now applies the provided `data-test-subj` to its options list element with the suffix `-optionsList` so you can find a specific combo box instance's options list. This wasn't previously possible because the options list is attached to the body element, not the combo box element. This is in addition to the existing `data-test-subj="comboBoxOptionsList"`. ([#1054](https://github.com/elastic/eui/pull/1054))
- EUI now provides minified versions of the themes' CSS files. ([#1070](https://github.com/elastic/eui/pull/1070))

**Bug fixes**

- Fixed `EuiSeriesChart` (previously `EuiXYChart`) responsive resize in a flexbox layout ([#1041](https://github.com/elastic/eui/pull/1041))
- `EuiInMemoryTable` no longer mutates the `items` prop array when sorting, adding deterministic sorting ([#1057](https://github.com/elastic/eui/pull/1057))
- `EuiBasicTable` actions now close their context menu when clicked ([#1069](https://github.com/elastic/eui/pull/1069))

**Experimental breaking change**

 - Renamed `EuiXYChart` to `EuiSeriesChart`, `EuiXYChartUtils` to `EuiSeriesChartUtils`, `EuiXYChartAxisUtils` to `EuiSeriesChartAxisUtils`, and  `EuiXYChartTextUtils` to `EuiSeriesChartTextUtils` ([#1066](https://github.com/elastic/eui/pull/1066))

## [`3.2.1`](https://github.com/elastic/eui/tree/v3.2.1)

- Added `closeButtonAriaLabel` property to `EuiFlyout` ([#1031](https://github.com/elastic/eui/pull/1031))
- Added types for `EuiToast`, `EuiGlobalToastList`, and `EuiGlobalToastListItem` ([#1045](https://github.com/elastic/eui/pull/1045))
- Added a handful of third-party logos to `EuiIcon` ([#1033](https://github.com/elastic/eui/pull/1033))

**Bug fixes**

- Removed IE flex column fix in favor of forcing the consumer to add a `grow` prop. ([#1044](https://github.com/elastic/eui/pull/1044))
- Removed max-width to children of `EuiPopover`. ([#1044](https://github.com/elastic/eui/pull/1044))

## [`3.2.0`](https://github.com/elastic/eui/tree/v3.2.0)

**Note: this release creates a minor regression to the display of `EuiFlexItem`s inside a `column` `EuiFlexGroup`. This is fixed in `3.2.1`.**
**Note: this release creates a minor regression to the display of `EuiPopoverTitle`. This is fixed in `3.2.1`.**

- Added typings for 'EuiBadge' ([#1034](https://github.com/elastic/eui/pull/1034))
- Added a visual pattern for Kibana's Global Date Picker ([#1026](https://github.com/elastic/eui/pull/1026))
- Added `responsive` prop to `EuiFlexGrid` ([#1026](https://github.com/elastic/eui/pull/1026))
- Added `expand` prop to `EuiTabs` and `EuiTabbedContent` ([#1026](https://github.com/elastic/eui/pull/1026))
- Allow `titleElement` to be passed to `EuiCard` ([#1032](https://github.com/elastic/eui/pull/1032))

**Bug fixes**

- Fixed `EuiContextMenuPanel` calling `ref` after being unmounted ([#1038](https://github.com/elastic/eui/pull/1038))
- `EuiOutsideClickDetector` supports nested detectors in the DOM tree ([#1039](https://github.com/elastic/eui/pull/1039))
- To make it more accessible, added a random id to `EuiSwitch`'s id prop if none is passed.  ([#779](https://github.com/elastic/eui/pull/779))
- `BetaBadge` now shows outside of `EuiPanel` bounds in IE ([#1032](https://github.com/elastic/eui/pull/1032))

## [`3.1.0`](https://github.com/elastic/eui/tree/v3.1.0)

- Added `EuiMutationObserver` to expose Mutation Observer API to React components ([#966](https://github.com/elastic/eui/pull/966))
- Added `EuiWrappingPopover` which allows existing non-React elements to be popover anchors ([#966](https://github.com/elastic/eui/pull/966))
- `EuiPopover` accepts a `container` prop to further restrict popover placement ([#966](https://github.com/elastic/eui/pull/966))
- `EuiPortal` can inject content at arbitrary DOM locations, added `portalRef` prop ([#966](https://github.com/elastic/eui/pull/966))

**Bug fixes**

- `EuiPopover` re-positions with dynamic content (including CSS height/width transitions) ([#966](https://github.com/elastic/eui/pull/966))

## [`3.0.5`](https://github.com/elastic/eui/tree/v3.0.5)

**Note: this release is a backport containing changes originally made in `3.6.1`**

**Bug fixes**

- Fixed bug where `EuiToolTip` content wasn't removed if its anchor is removed from the document ([#1119](https://github.com/elastic/eui/pull/1119))

## [`3.0.4`](https://github.com/elastic/eui/tree/v3.0.4)

**Note: this release is a backport containing changes originally made in `3.4.0`**

- Allow `_` and `*` characters to be used in `EuiSearchBar` query terms ([#1058](https://github.com/elastic/eui/pull/1058))

## [`3.0.3`](https://github.com/elastic/eui/tree/v3.0.3)

**Note: this release is a backport bugfix release containing changes originally made in `3.2.0`**

**Bug fixes**

- Fixed `EuiContextMenuPanel` calling `ref` after being unmounted ([#1038](https://github.com/elastic/eui/pull/1038))

## [`3.0.2`](https://github.com/elastic/eui/tree/v3.0.2)

- Added `restrictWidth` option to `EuiPageBody` ([#1024](https://github.com/elastic/eui/pull/1024))

**Bug fixes**

- Fixed `EuiPageContent` centered layouts ([#1024](https://github.com/elastic/eui/pull/1024))

## [`3.0.1`](https://github.com/elastic/eui/tree/v3.0.1)

- Added typings for `EuiEmptyPrompt`, `EuiCode`, `EuiCodeBlock`, and `EuiCallOut` ([#1010](https://github.com/elastic/eui/pull/1010))
- Make utility type `Omit` compatible with new `keyof` behavior introduced in TypeScript 2.9 ([#1017](https://github.com/elastic/eui/pull/1017))
- Added visualization chart type icons ([#1020](https://github.com/elastic/eui/pull/1020))

**Bug fixes**

- Fixed `EuiContextMenu` causing scroll-jumps because of premature browser focus. ([#1018](https://github.com/elastic/eui/pull/1018))

## [`3.0.0`](https://github.com/elastic/eui/tree/v3.0.0)

- Fixed `EuiHeader` responsive styles ([#1009](https://github.com/elastic/eui/pull/1009))
- Added `prepend` and `append` props to `EuiFormControlLayout` ([#961](https://github.com/elastic/eui/pull/961))
- Updated style implementation of `EuiFilterGroup` and `EuiFilterGroupButton` ([#961](https://github.com/elastic/eui/pull/961))
- Added `EuiDatePickerRange` as a way to layout two `EuiDatePicker`s. ([#961](https://github.com/elastic/eui/pull/961))
- Temporarily removed `EuiPage` responsive styles ([#1014](https://github.com/elastic/eui/pull/1014))

**Breaking changes**

- Moved `EuiHeaderNotification` to a generic `EuiNotificationBadge` component ([#1009](https://github.com/elastic/eui/pull/1009))

**Bug fixes**

- `EuiInMemoryTable` no longer resets to the first page on prop update when `items` remains the same ([#1008](https://github.com/elastic/eui/pull/1008))
- Fixed css selector for hiding responsive `EuiBreadcrumb`'s ([#1009](https://github.com/elastic/eui/pull/1009))
- Fixed responsive utility classes for IE ([#1009](https://github.com/elastic/eui/pull/1009))
- Fixed syntax errors in `keyCodes`'s and `EuiContextMenu`'s typescript definition ([#1012](https://github.com/elastic/eui/pull/1012))

## [`2.0.0`](https://github.com/elastic/eui/tree/v2.0.0)

- Added more typings to `EuiContextMenuItemProps` ([#1006](https://github.com/elastic/eui/pull/1006))
- Made some properties of `EuiFlyout` optional ([#1003](https://github.com/elastic/eui/pull/1003))
- Added typings for `EuiFlyout`, `EuiFlyoutBody`, `EuiFlyoutHeader`, and `EuiFlyoutFooter` ([#1001](https://github.com/elastic/eui/pull/1001))
- Gave `EuiFlyout` close button a data-test-subj ([#1000](https://github.com/elastic/eui/pull/1000))
- Updated `react-vis` version to `1.10.2` ([#999](https://github.com/elastic/eui/pull/999))
- Added `component` prop to `EuiTextColor` ([#1011](https://github.com/elastic/eui/pull/1011))

**Breaking changes**

- Altered `EuiPage` and sub-component layout ([#998](https://github.com/elastic/eui/pull/998))
  - `EuiPageHeader` must now be contained within `EuiPageBody`
  - `EuiPageSideBar` must now be **outside** of `EuiPageBody`

**Bug fixes**

- `EuiDescribedFormGroup` now renders its `description` inside of a `div` instead of a `span` ([#1011](https://github.com/elastic/eui/pull/1011))

## [`1.2.1`](https://github.com/elastic/eui/tree/v1.2.1)

**Bug fixes**

- Removed global manipulation of `EuiTitle` sizing in XYCharts ([#997](https://github.com/elastic/eui/pull/997))

## [`1.2.0`](https://github.com/elastic/eui/tree/v1.2.0)

**Note: this release creates a minor regression to the sizing of `EuiTitle`s. This is fixed in `1.2.1`.**

- Added typings for keyCodes ([#988](https://github.com/elastic/eui/pull/988))
- Changed `EuiXYChart` components exports to `/experimental` subfolder ([#975](https://github.com/elastic/eui/pull/975))
- Added beta version of `EuiXYChart` and associated components ([#309](https://github.com/elastic/eui/pull/309))
- Added `size` prop to `EuiIconTip` ([987](https://github.com/elastic/eui/pull/987))
- Added `database`, `filter`, `globe`, and `save` icons ([990](https://github.com/elastic/eui/pull/990))
- Updated typings for `EuiButton`, `EuiButtonEmpty`, and `EuiButtonIcon` to include `<a>` tag attributes like `href` ([#992](https://github.com/elastic/eui/pull/992))

**Bug fixes**

- Fixed some IE11 flex box bugs and documented others (modal overflowing, image shrinking, and flex group wrapping) ([#973](https://github.com/elastic/eui/pull/973))
- Fixed white square that show in double scrollbar via `euiScrollBar()` ([989](https://github.com/elastic/eui/pull/989))
- Fixed issue with Accordion would attempt to use properties and accessors on null ([#982](https://github.com/elastic/eui/pull/982))

## [`1.1.0`](https://github.com/elastic/eui/tree/v1.1.0)

- Added more (mainly style) options to `EuiRange` ([#932](https://github.com/elastic/eui/pull/932))
- Cleaned up some `EuiPopover` styles ([#969](https://github.com/elastic/eui/pull/969))
- Added `inputRef` prop to `EuiFieldPassword` ([#970](https://github.com/elastic/eui/pull/970))

**Bug fixes**

- Fixed disabled states of icon buttons ([#963](https://github.com/elastic/eui/pull/963))
- Added word-break fallback for FF & IE in table cell ([#962](https://github.com/elastic/eui/pull/962))
- Fixed `EuiPopover` to show content over modals, flyouts, etc ([#967](https://github.com/elastic/eui/pull/967))
- Fixed background transition on inputs ([#969](https://github.com/elastic/eui/pull/969))

## [`1.0.1`](https://github.com/elastic/eui/tree/v1.0.1)

- `EuiAccordion` use MutationObserver to re-calculate height when children DOM changes ([#947](https://github.com/elastic/eui/pull/947))
- Add `inspect` type option to icon typedef file. ([#952](https://github.com/elastic/eui/pull/952))
- Simplified form control styles. ([#954](https://github.com/elastic/eui/pull/954))

**Bug fixes**

- `EuiPopover` now positions popover content over all other elements, instead of sometimes clipping ([#948](https://github.com/elastic/eui/pull/948))
- `EuiOnClickOutside` works with child components rendered via React portals ([#948](https://github.com/elastic/eui/pull/948))

**Deprecations**

- Replaced the following SASS variables have been replaced `$euiFormControlHeight--compressed`, `$euiFormControlPadding--compressed`, `euiFormBorderColor--disabled`. ([#954](https://github.com/elastic/eui/pull/954))

## [`1.0.0`](https://github.com/elastic/eui/tree/v1.0.0)

- Reduced font sizes of `EuiAvatar` ([#945](https://github.com/elastic/eui/pull/945))
- Changed release process to be fully automated by script ([#944](https://github.com/elastic/eui/pull/944))

**Bug fixes**

- `EuiTooltip` re-positions content correctly after the window is resized ([#936](https://github.com/elastic/eui/pull/936))
- `EuiComboBox` list is positioned correctly in IE ([#946](https://github.com/elastic/eui/pull/946))

## [`0.0.55`](https://github.com/elastic/eui/tree/v0.0.55)

- Added `getPopoverScreenCoordinates` service function for positioning popover/tooltip content, updated `EuiToolTip` to use it ([#924](https://github.com/elastic/eui/pull/924))
- Allow `mode` prop in `EuiCodeEditor` to take custom mode object ([#935](https://github.com/elastic/eui/pull/935))
- `EuiCodeEditor` is now decorated with a `data-test-subj` selector (`codeEditorContainer`) ([#939](https://github.com/elastic/eui/pull/939))
- `EuiCodeEditor` no longer automatically scrolls cursor into view on selection change ([#940](https://github.com/elastic/eui/pull/940))

## [`0.0.54`](https://github.com/elastic/eui/tree/v0.0.54)

**Bug fixes**

- `EuiTabbedContent` now updates dynamic tab content when used as an uncontrolled component ([#931](https://github.com/elastic/eui/pull/931))

## [`0.0.53`](https://github.com/elastic/eui/tree/v0.0.53)

- `EuiComboBox` is now decorated with `data-test-subj` selectors for the search input (`comboBoxSearchInput`), toggle button (`comboBoxToggleListButton`), and clear button (`comboBoxClearButton`) ([#918](https://github.com/elastic/eui/pull/918))
- `EuiComboBox` now gives focus to the search input when the user clicks the clear button, to prevent focus from defaulting to the body ([#918](https://github.com/elastic/eui/pull/918))
- Fixed visual size of inputs by setting the box-shadow border to `inset` ([#928](https://github.com/elastic/eui/pull/928))
- Per-column custom sort values added to `EuiInMemoryTable` ([#929](https://github.com/elastic/eui/pull/929))

**Non-breaking major changes**

- Added close (`cross`) button as default way to close to `EuiFlyout` when `onClose` is provided ([#925](https://github.com/elastic/eui/pull/925))
- Fleshed out `EuiFlyoutHeader` for consistency (see docs) ([#925](https://github.com/elastic/eui/pull/925))

**Bug fixes**

- Added `role="dialog"` to `EuiFlyout` to improve screen reader accessibility ([#916](https://github.com/elastic/eui/pull/916))
- Default sort comparator (used by `EuiInMemoryTable`) now handles `null` and `undefined` values ([#922](https://github.com/elastic/eui/pull/922))

## [`0.0.52`](https://github.com/elastic/eui/tree/v0.0.52)

- Added updated logos for Cloud and Cloud ECE ([#906](https://github.com/elastic/eui/pull/906))
- Added the ability for `EuiBetaBadge` to appear on `EuiPanel` similar to `EuiCard` ([#885](https://github.com/elastic/eui/pull/888))
- Added `restrictWidth` to `EuiPage` ([#896](https://github.com/elastic/eui/pull/896))
- Added `resize` prop to `EuiTextArea` that defaults to ‘vertical’ (only height) ([#894](https://github.com/elastic/eui/pull/894))
- Added multiple style-only adjustments to `EuiFormControlLayout` buttons/icons ([#894](https://github.com/elastic/eui/pull/894))
- Shifted `readOnly` inputs to not have left padding unless it has an icon ([#894](https://github.com/elastic/eui/pull/894))
- Added more customization options to `EuiAvatar` ([#903](https://github.com/elastic/eui/pull/903))
- Added more color options to `EuiButtonIcon` ([#907](https://github.com/elastic/eui/pull/907))
- Added icon for EMS (Elastic Map Service) (`emsApp`) ([#914](https://github.com/elastic/eui/pull/914))
- Added support for `href`, `target`, and `rel` properties for `EuiContextMenu` items ([#911](https://github.com/elastic/eui/pull/911))
- Added responsive helpers in the form of `EuiShowFor` and `EuiHideFor` components and corresponding CSS classes. ([#909](https://github.com/elastic/eui/pull/909))

**Deprecations**

- Replaced `$breakpoints` in favor of better named `$euiBreakpoints` ([#909](https://github.com/elastic/eui/pull/909))
- Replaced the following mixin `screenXSmall()`, `screenSmall()`, `screenMedium()`, `screenLarge()`, `screenSmallMediumLarge()` in favor of a single `euiBreakpoint()`. ([#909](https://github.com/elastic/eui/pull/909))

**Bug fixes**

- Removed `.nvmrc` file from published npm package ([#892](https://github.com/elastic/eui/pull/892))
- `EuiComboBox` no longer shows the _clear_ icon when it's a no-op ([#890](https://github.com/elastic/eui/pull/890))
- `EuiIcon` no longer takes focus in Edge and IE unless `tabIndex` is defined as a value other than `"-1"` ([#900](https://github.com/elastic/eui/pull/900))
- Fixed regression introduced in `0.0.50` in which the form control icons blocked users from clicking the control ([#898](https://github.com/elastic/eui/pull/898))
- Fixed `EuiSwitch` background in case it’s been placed on a gray background ([#894](https://github.com/elastic/eui/pull/894))
- Fixed `EuiComboBox` hidden input focus styles ([#894](https://github.com/elastic/eui/pull/894))
- Fixed responsive widths of `EuiDescribedFormGroup` ([#894](https://github.com/elastic/eui/pull/894))
- Fixed descenders being cut off in `EuiSelect` ([#894](https://github.com/elastic/eui/pull/894))
- Fixed extra spacing applied by Safari to `EuiFieldSearch` ([#894](https://github.com/elastic/eui/pull/894))
- Fixed contrast issues in dark theming ([#907](https://github.com/elastic/eui/pull/907))

## [`0.0.51`](https://github.com/elastic/eui/tree/v0.0.51)

- Added `textStyle="reverse"` prop to `EuiDescriptionList` as well as a class (`.eui-definitionListReverse`) for `dl`'s within `EuiText` ([#882](https://github.com/elastic/eui/pull/882))
- Added `inspect` icon ([#886](https://github.com/elastic/eui/pull/886))
- Added `layout` prop to `EuiCard` ([#885](https://github.com/elastic/eui/pull/885))

**Bug fixes**

- Moved `EuiFieldSearch`'s and `EuiValidateControl`'s ref out of render into `setRef` methods ([#883](https://github.com/elastic/eui/pull/883))

## [`0.0.50`](https://github.com/elastic/eui/tree/v0.0.50)

**Note: this release creates a minor regression to form controls containing icons, in which the icon blocks the user from clicking the control. This is fixed in `0.0.52`.**

- Created `EuiToggle`, `EuiButtonToggle`, and `EuiButtonGroup` ([#872](https://github.com/elastic/eui/pull/872))
- `EuiBasicTable` and `EuiInMemoryTable` now accept `rowProps` and `cellProps` callbacks, which let you apply custom props to rows and props ([#869](https://github.com/elastic/eui/pull/869))
- Added `offline` and `online` icons ([#881](https://github.com/elastic/eui/pull/881))

**Bug fixes**

- `EuiContextMenuPanel` now updates appropriately if its items are modified ([#887](https://github.com/elastic/eui/pull/887))
- `EuiComboBox` is no longer a focus trap, the clear button is now keyboard-accessible, and the virtualized list no longer interferes with the tab order ([#866](https://github.com/elastic/eui/pull/866))
- `EuiButton`, `EuiButtonEmpty`, and `EuiButtonIcon` now look and behave disabled when `isDisabled={true}` ([#862](https://github.com/elastic/eui/pull/862))
- `EuiGlobalToastList` no longer triggers `Uncaught TypeError: _this.callback is not a function`  ([#865](https://github.com/elastic/eui/pull/865))
- `EuiGlobalToastList` checks to see if it has dismissed a toast before re-dismissing it ([#868](https://github.com/elastic/eui/pull/868))
- Added FF/IE fallback for `.eui-textBreakWord` ([#864](https://github.com/elastic/eui/pull/864))
- Fixed `EuiCard` description text color when used in/as an anchor tag ([#864](https://github.com/elastic/eui/pull/864))
- Fixed `EuiCard` IE bugs ([#864](https://github.com/elastic/eui/pull/864))
- Fixed button labeling for `EuiFormControlLayout` and `EuiComboBox` accessibility ([#876](https://github.com/elastic/eui/pull/876))
- Fixed `EuiBreadcrumb` slash alignment when truncating ([#878](https://github.com/elastic/eui/pull/878))

**Breaking changes**

- `EuiSearchBar` no longer has an `onParse` callback, and now passes an object to `onChange` with the shape `{ query, queryText, error }` ([#863](https://github.com/elastic/eui/pull/863))
- `EuiInMemoryTable`'s `search.onChange` callback now passes an object with `{ query, queryText, error }` instead of only the query ([#863](https://github.com/elastic/eui/pull/863))
- `EuiFormControlLayout` no longer has `onClear`, `iconSide`, or `onIconClick` props. Instead of `onClear` it now accepts a `clear` object of the shape `{ onClick }`. Instead of the icon props, it now accepts a single `icon` prop which be either a string or an object of the shape `{ type, side, onClick }`. ([#866](https://github.com/elastic/eui/pull/866))
- `EuiBasicTable` and `EuiInMemoryTable` pass-through cell props (defined by the `columns` prop and the `cellProps` prop) used to be applied to the `div` inside of the `td` element. They're now applied directly to the `td` element. ([#869](https://github.com/elastic/eui/pull/869))

## [`0.0.49`](https://github.com/elastic/eui/tree/v0.0.49)

**Bug fixes**

- `EuiInMemoryTable` now applies its search filter ([#851](https://github.com/elastic/eui/pull/851))
- `EuiInMemoryTable` and `EuiBasicTable` now pass unknown props through to their child ([#836](https://github.com/elastic/eui/pull/836))
- Added `EuiHeaderLinks` which allow you to construct navigation in the header in place of the app menu. ([#844](https://github.com/elastic/eui/pull/844))
- `EuiPopover` will use an alert to warn the user it traps focus ([#844](https://github.com/elastic/eui/pull/844))

**Breaking changes**

- EUI requires React `16.3` or higher ([#849](https://github.com/elastic/eui/pull/849))
- `EuiHeaderBreadcrumbs` refactored to use `EuiBreadcrumbs`. This removed all child components of `EuiHeaderBreadcrumbs`. ([#844](https://github.com/elastic/eui/pull/844))

## [`0.0.48`](https://github.com/elastic/eui/tree/v0.0.48)

**Bug fixes**

- `EuiComboBox` does not pass `isDisabled` prop to `EuiComboBoxOptionsList` to avoid "React does not recognize the 'isDisabled' prop on a DOM element" console warning ([#838](https://github.com/elastic/eui/pull/838))
- `EuiComboBox` does not display clear icon when `isClearable` prop is set to false and `selectedOptions` prop is provided ([#838](https://github.com/elastic/eui/pull/838))

**Breaking changes**

- Move `EuiBasicTable`'s `itemId` prop from `selection` to a top-level property ([#830](https://github.com/elastic/eui/pull/830))
- Renamed/refactored `requiresAriaLabel` prop validator to a more general `withRequiredProp` ([#830](https://github.com/elastic/eui/pull/830))

## [`0.0.47`](https://github.com/elastic/eui/tree/v0.0.47)

- Added utility CSS classes for text and alignment concerns ([#774](https://github.com/elastic/eui/pull/774))
- Added `compressed` versions of `EuiFormRow` and all form controls ([#800](https://github.com/elastic/eui/pull/800))
- Removed pointer cursor on `EuiFormLabel` when a `for` property is not set ([#825](https://github.com/elastic/eui/pull/825))
- Added the ability to add tooltips to `EuiContextMenuItem`s ([#817](https://github.com/elastic/eui/pull/817))
- Added `EuiBreadcrumbs` ([#815](https://github.com/elastic/eui/pull/815))

**Bug fixes**

- Fixes height calculation error on `EuiAccordion` when it starts loads in an open state. ([#816](https://github.com/elastic/eui/pull/816))
- Added aria-invalid labeling on `EuiFormRow` ([#777](https://github.com/elastic/eui/pull/799))
- Added aria-live labeling for `EuiToasts` ([#777](https://github.com/elastic/eui/pull/777))
- Added aria labeling requirements for `EuiBadge` , as well as a generic prop_type function `requiresAriaLabel` in `utils` to check for it. ([#777](https://github.com/elastic/eui/pull/777)) ([#802](https://github.com/elastic/eui/pull/802))
- Ensure switches’ inputs are still hidden when `[disabled]` ([#778](https://github.com/elastic/eui/pull/778))
- Made boolean matching in `EuiSearchBar` more exact so it doesn't match words starting with booleans, like "truest" or "offer" ([#776](https://github.com/elastic/eui/pull/776))
- `EuiComboBox` do not setState or call refs once component is unmounted ([807](https://github.com/elastic/eui/pull/807) and [#813](https://github.com/elastic/eui/pull/813))
- Added better accessibility labeling to `EuiPagination`, `EuiSideNav`, `EuiPopover`, `EuiBottomBar` and `EuiBasicTable`.  ([#821](https://github.com/elastic/eui/pull/821))
- Added `isDisabled` to `EuiComboBox`  ([#829](https://github.com/elastic/eui/pull/829))

## [`0.0.46`](https://github.com/elastic/eui/tree/v0.0.46)

- Added `EuiDescribedFormGroup` component, a wrapper around `EuiFormRow`(s) ([#707](https://github.com/elastic/eui/pull/707))
- Added `describedByIds` prop to `EuiFormRow` to help with accessibility ([#707](https://github.com/elastic/eui/pull/707))
- Added `isLoading` prop to `EuiButtonEmpty` ([#768](https://github.com/elastic/eui/pull/768))
- Removed individual badge cross icon when `EuiComboBox` has `singleSelection` prop enabled. ([#769](https://github.com/elastic/eui/pull/769))

**Bug fixes**

- Removed specificity on `EuiText` that was causing cascade conflicts around text coloring. ([#770](https://github.com/elastic/eui/pull/770))

## [`0.0.45`](https://github.com/elastic/eui/tree/v0.0.45)

***NOTE v0.0.45 has a bug causing it to fail during installation, please use v0.0.46***

- Added `EuiBetaBadge` for non-GA labelling including options to add it to `EuiCard` and `EuiKeyPadMenuItem` ([#705](https://github.com/elastic/eui/pull/705))
- Added `direction` prop to EuiFlexGroup ([#711](https://github.com/elastic/eui/pull/711))
- Added `EuiEmptyPrompt` which can be used as a placeholder over empty tables and lists ([#711](https://github.com/elastic/eui/pull/711))
- Added `EuiTabbedContent` ([#737](https://github.com/elastic/eui/pull/737))
- `EuiComboBox` added buttons for clearing and opening/closing the combo box ([#698](https://github.com/elastic/eui/pull/698))

**Bug fixes**

- Fixed `EuiTableRowCell` from overwriting its child element's `className` [#709](https://github.com/elastic/eui/pull/709)
- Allow `EuiContextMenuPanel`s to update when their `children` changes ([#710](https://github.com/elastic/eui/pull/710))
- `EuiInMemoryTable` now passes `itemIdToExpandedRowMap` prop to `EuiBasicTable` ([#759](https://github.com/elastic/eui/pull/759))
- Expanded table rows in paginated data no longer leak to other pages ([#761](https://github.com/elastic/eui/pull/761))

**Breaking changes**

- Rename `logoElasticSearch` to `logoElasticsearch` [#755](https://github.com/elastic/eui/pull/755)

## [`0.0.44`](https://github.com/elastic/eui/tree/v0.0.44)

- Reduced `EuiToast` title size ([#703](https://github.com/elastic/eui/pull/703))

**Bug fixes**

- Fixed inherited `line-height` of inputs and buttons ([#702](https://github.com/elastic/eui/pull/702))
- Fixed card title sizing in K6 theme. ([#704](https://github.com/elastic/eui/pull/704))

## [`0.0.43`](https://github.com/elastic/eui/tree/v0.0.43)

- Added `status` prop to `EuiStep` for additional styling ([#673](https://github.com/elastic/eui/pull/673))
- `EuiForm` and `EuiFormRow` now accept nodes for `errors` prop ([#685](https://github.com/elastic/eui/pull/685))
- Removed the default `max-width` from `EuiText`. This can still be applied by setting `grow={false}` ([#683](https://github.com/elastic/eui/pull/683))
- Added support for text alignment with `EuiTextAlign` ([#683](https://github.com/elastic/eui/pull/683))
- `EuiBasicTable` added the `compressed` prop to allow for tables with smaller fonts and padding ([#687](https://github.com/elastic/eui/pull/687))

**Bug fixes**

- Added a `paddingSize` prop to `EuiAccordion` to better mitigate situations where a nested `EuiFlexGroup` causes scrollbars ([#701](https://github.com/elastic/eui/pull/701))
- Fixed `EuiCard` `icon` prop to include user provided className ([#684](https://github.com/elastic/eui/pull/684))
- `EuiInMemoryTable` pagination state is now reset automatically when a search is executed ([#686](https://github.com/elastic/eui/pull/686))
- Fixed slow performance of `EuiComboBox` when there are hundreds or thousands of options by virtualizing `EuiComboBoxOptionsList` ([#670](https://github.com/elastic/eui/pull/670))
- Fixed some text styles ([#683](https://github.com/elastic/eui/pull/683))
    - Fixed font-family of input, textarea, select, and buttons
    - Fixed style of code, pre, and dl’s inside `EuiText`
    - Fixed ghost text color which was being set to a dark gray

**Breaking changes**

- Added responsive support for tables. This isn't technically a breaking change, but you will need to apply some new props (`hasActions`, `isSelectable`) for certain tables to make them look their best in mobile. **Responsive table views are on by default.** ([#584](https://github.com/elastic/eui/pull/584))

## [`0.0.42`](https://github.com/elastic/eui/tree/v0.0.42)

- Added `EuiDatePicker` component for date/time input ([#644](https://github.com/elastic/eui/pull/644))
- Added editor icon set to `EuiIcon` ([#671](https://github.com/elastic/eui/pull/671))

## [`0.0.41`](https://github.com/elastic/eui/tree/v0.0.41)

- Added `grow` prop to `EuiText` ([#662](https://github.com/elastic/eui/pull/662))
- Added `disabled` prop to `EuiComboBoxOption` ([#650](https://github.com/elastic/eui/pull/650))
- Added support for `<pre>` and `<code>` tags to `<EuiText>` ([#654](https://github.com/elastic/eui/pull/654))
- Added export of SASS theme variables in JSON format during compilation ([#642](https://github.com/elastic/eui/pull/642))
- Close `EuiComboBox` `singleSelection` options list when option is chosen ([#645](https://github.com/elastic/eui/pull/645))
- Wrap `EuiStepHorizontal` text instead of truncating it ([#653](https://github.com/elastic/eui/pull/653))
- Fixed a bug where `EuiSideNavItem` wouldn't pass an `onClick` handler down to `<a>` tags if they also had an `href`. ([#664](https://github.com/elastic/eui/pull/664))
- Updated existing and added additional TypeScript definitions ([#666](https://github.com/elastic/eui/pull/666))

**Bug fixes**

- Fixed `EuiBasicTable` re-rendering on hover of table rows ([#665](https://github.com/elastic/eui/pull/665))

**Breaking changes**

- `EuiStepsHorizontal` now requires an `onClick` prop be provided for each step configuration object ([#653](https://github.com/elastic/eui/pull/653))

## [`0.0.40`](https://github.com/elastic/eui/tree/v0.0.40)

- Tweaked sizing, weights, color, line-heights, and added more levels to `EuiTitle` and `EuiText` ([#627](https://github.com/elastic/eui/pull/627))
- Added TypeScript type definitions for `EuiPortal`, `EuiText` and `EuiTitle` as well as the `calculatePopoverPosition` service ([#638](https://github.com/elastic/eui/pull/638))
- Grayed out labels for `disabled` controls ([#648](https://github.com/elastic/eui/pull/648))

**Bug fixes**

- Fix visual shadow glitch on hover of `EuiToast` ([#632](https://github.com/elastic/eui/pull/632))

**Breaking changes**

- **Note: This breaking change is reversed in 0.0.43.** Added a default `max-width` to `EuiText`. ([#627](https://github.com/elastic/eui/pull/627))

## [`0.0.39`](https://github.com/elastic/eui/tree/v0.0.39)

**Bug fixes**

- Allow accordions to dynamically change height, and support values on radio inputs ([#613](https://github.com/elastic/eui/pull/613))
- Accordion toggle layout is no longer flagged responsive, in order to prevent unwanted stacking on mobile ([#613](https://github.com/elastic/eui/pull/613))

**Breaking changes**

- Support values on radio inputs. This is breaking because now the second argument to the radio `onChange` callback is the value, which bumps the change event to the third argument ([#613](https://github.com/elastic/eui/pull/613))

## [`0.0.38`](https://github.com/elastic/eui/tree/v0.0.38)

- Modified drop shadow intensities and color. ([#607](https://github.com/elastic/eui/pull/607))
- Added SASS color functions. Made `$euiColorWarning` color usage more accessible while still being "yellow". ([#628](https://github.com/elastic/eui/pull/628))
- Removed extraneous `global_styling/mixins/_forms.scss` file and importing the correct files in the `filter_group.scss` and `combo_box.scss` files. ([#609](https://github.com/elastic/eui/pull/609))
- Added `isInvalid` prop to `EuiComboBox` ([#631](https://github.com/elastic/eui/pull/631))
- Added support for rejecting user input by returning `false` from the `onCreateOption` prop of `EuiComboBox` ([#631](https://github.com/elastic/eui/pull/631))

**Bug fixes**

- Visual fix for the focus state of disabled `EuiButton` ([#603](https://github.com/elastic/eui/pull/603))
- `EuiSelect` can pass any node as a value rather than just a string ([#603](https://github.com/elastic/eui/pull/603))
- Fixed a typo in the flex TypeScript definition ([#629](https://github.com/elastic/eui/pull/629))
- Fixed `EuiComboBox` bug in which the options list wouldn't always match the width of the input ([#611](https://github.com/elastic/eui/pull/611))
- Fixed `EuiComboBox` bug in which opening the combo box when there's no scrollbar on the window would result in the list being positioned incorrectly ([#631](https://github.com/elastic/eui/pull/631))
- Fixed `EuiComboBox` bug in which clicking a pill's close button would close the list ([#631](https://github.com/elastic/eui/pull/631))
- Fixed `EuiComboBox` bug in which moving focus from one combo box to another would remove the `euiBody-hasPortalContent` class from the body. ([#631](https://github.com/elastic/eui/pull/631))

## [`0.0.37`](https://github.com/elastic/eui/tree/v0.0.37)

- Added `EuiComboBox` for selecting many options from a list of options ([#567](https://github.com/elastic/eui/pull/567))
- Added `EuiHighlight` for highlighting a substring within text ([#567](https://github.com/elastic/eui/pull/567))
- `calculatePopoverPosition` service now accepts a `positions` argument so you can specify which positions are acceptable ([#567](https://github.com/elastic/eui/pull/567))
- Added `closeButtonProps` prop to `EuiBadge`, `hollow` badge type, and support for arbitrary hex color ([#567](https://github.com/elastic/eui/pull/567))
- Added support for arbitrary hex color to `EuiIcon` ([#567](https://github.com/elastic/eui/pull/567))

**Breaking changes**

- Renamed `euiBody-hasToolTip` class to `euiBody-hasPortalContent` ([#567](https://github.com/elastic/eui/pull/567))

## [`0.0.36`](https://github.com/elastic/eui/tree/v0.0.36)

- Added support for range queries in `EuiSearchBar` (works for numeric and date values) ([#485](https://github.com/elastic/eui/pull/485))
- Added support for emitting a `EuiSearchBar` query to an Elasticsearch query string ([#598](https://github.com/elastic/eui/pull/598))
- Added support for expandable rows to `EuiBasicTable` ([#585](https://github.com/elastic/eui/pull/585))

**Bug fixes**

- Relaxed query syntax of `EuiSearchBar` to allow usage of hyphens without escaping ([#581](https://github.com/elastic/eui/pull/581))
- Fixed font-weight issue in K6 theme ([#596](https://github.com/elastic/eui/pull/596))

## [`0.0.35`](https://github.com/elastic/eui/tree/v0.0.35)

- Modified `EuiLink` and all buttons to support both href and onClick ([#554](https://github.com/elastic/eui/pull/554))
- Added `color` prop to `EuiIconTip` ([#580](https://github.com/elastic/eui/pull/580))

## [`0.0.34`](https://github.com/elastic/eui/tree/v0.0.34)

- Adjust `EuiCallOut` and dark theme warning coloring ([#563](https://github.com/elastic/eui/pull/563))
- Added a `buttonColor` prop to `EuiConfirmModal` ([#546](https://github.com/elastic/eui/pull/546))
- Added 'baseline' as option to `EuiFlexGroup`'s `alignItems` prop ([#546](https://github.com/elastic/eui/pull/546))

**Bug fixes**

- Fixed `EuiToolTip` bug which caused the tooltip to hide when moving the mouse around inside of the trigger element ([#557](https://github.com/elastic/eui/pull/557), [#564](https://github.com/elastic/eui/pull/564))
- Fixed a bug where `EuiButtonEmpty` would offer a white background on hover when it was disabled, even when there was no such background transition on hover when the buttons are not disabled ([#561](https://github.com/elastic/eui/pull/561))
- Fixed table cell bugs ([#565](https://github.com/elastic/eui/pull/565))
  - `EuiBasicTable` now supports explicitly setting `truncateText` and `textOnly` on column definitions, and supports passing through unrecognized props to the cell (e.g. `data-test-subj`).
  - Updated table cell CSS so that long single-word cell content will break and wrap mid-word.

## [`0.0.33`](https://github.com/elastic/eui/tree/v0.0.33)

- Added initial sorting option to `EuiInMemoryTable` ([#547](https://github.com/elastic/eui/pull/547))
- Horizontally scrolling `EuiTabs` ([#546](https://github.com/elastic/eui/pull/546))
- Remove padding from both sides of `EuiEmptyButton` ([#546](https://github.com/elastic/eui/pull/546))
- Added `disabled` prop to placeholder (ellipses) button in pagination ([#546](https://github.com/elastic/eui/pull/546))
- Converted `.euiHeader__notification` into `EuiHeaderNotification` ([#546](https://github.com/elastic/eui/pull/546))

**Bug fixes**

- `EuiConfirmModal` will now check for the presence of confirm and cancel buttons before trying to focus them ([#555](https://github.com/elastic/eui/pull/555))

## [`0.0.32`](https://github.com/elastic/eui/tree/v0.0.32)

- Updated `EuiDescriptionList` to accept nodes for the titles and descriptions ([#552](https://github.com/elastic/eui/pull/552))
- Added `stop` and `stopFilled` icons ([#543](https://github.com/elastic/eui/pull/543))

**Bug fixes**

- Fixed `EuiToolTip` smart positioning to prevent tooltip from being clipped by the window where possible ([#550](https://github.com/elastic/eui/pull/550))

## [`0.0.31`](https://github.com/elastic/eui/tree/v0.0.31)

- Made `<EuiProgress>` TypeScript types more specific ([#518](https://github.com/elastic/eui/pull/518))
- Removed `font-smoothing` from our reset css for better text legibility ([#539](https://github.com/elastic/eui/pull/539))

**Bug fixes**

- Made `EuiIconTip` screen reader accessible ([#534](https://github.com/elastic/eui/pull/534))
- Fixed a sorting issue in `EuiInMemoryTable` ([#453](https://github.com/elastic/eui/pull/453))
- Fixed checkbox click for `EuiCheckbox` and `EuiRadio` without a label ([#541](https://github.com/elastic/eui/pull/541))

## [`0.0.30`](https://github.com/elastic/eui/tree/v0.0.30)

- Add ability to force `EuiSideNav` items open by setting `item.forceOpen`. ([#515](https://github.com/elastic/eui/pull/515))

## [`0.0.29`](https://github.com/elastic/eui/tree/v0.0.29)

- Added `EuiIconTip` to make it easier to display icons with tooltips ([#528](https://github.com/elastic/eui/pull/528))
- Added `buttonRef` prop to `EuiButton`, `EuiButtonEmpty`, and `EuiButtonIcon` ([#529](https://github.com/elastic/eui/pull/529))

**Bug fixes**

- `EuiHealth` no longer stacks flex items on small screens ([#530](https://github.com/elastic/eui/pull/530))
- Fixed `EuiPageContent` centering within `EuiPage` issue ([#527](https://github.com/elastic/eui/pull/527))
- `EuiConfirmModal` will now correctly auto-focus on its confirm and cancel buttons ([#529](https://github.com/elastic/eui/pull/529))

## [`0.0.28`](https://github.com/elastic/eui/tree/v0.0.28)

- `EuiInMemoryTable` pass items to BasicTable when message is provided ([#517](https://github.com/elastic/eui/pull/517)).
- `EuiSearchBox` now passes unused props through to `EuiFieldSearch` ([#514](https://github.com/elastic/eui/pull/514))
- Change `EuiBasicTable` `noItemsMessage` and `EuiInMemoryTable` `message` propType to node
instead of just string ([#516](https://github.com/elastic/eui/pull/516))

## [`0.0.27`](https://github.com/elastic/eui/tree/v0.0.27)

- Don't propagate a null `onClick` on EuiPanels ([#473](https://github.com/elastic/eui/pull/473))
- Use 1.1px for the `EuiHorizontalRule` height, in order to work around strange Chrome height calculations ([#473](https://github.com/elastic/eui/pull/473))
- New icons for `logoGithub` and `logoSketch` ([#494](https://github.com/elastic/eui/pull/494))
- `EuiCard` now has an `href` and `isClickable` prop for better handling hover animations. ([#494](https://github.com/elastic/eui/pull/494))
- Added `calculateContrast` and `rgbToHex` to services ([#494](https://github.com/elastic/eui/pull/494))

**Bug fixes**

- `EuiModal` is now responsive on mobile screens ([#512](https://github.com/elastic/eui/pull/512))
- `EuiFlexGrid` now collapses down in mobile layouts properly. ([#515](https://github.com/elastic/eui/pull/515))
- Made `EuiCard` proptypes more permission by changing strings to nodes. ([#515](https://github.com/elastic/eui/pull/515))
- Fixed `responsive={false}` prop not working when flex groups were nested. ([#494](https://github.com/elastic/eui/pull/494))
- `EuiBadge` wrapping element changed from a `div` to `span` so it can be nested in text blocks ([#494](https://github.com/elastic/eui/pull/494))

## [`0.0.26`](https://github.com/elastic/eui/tree/v0.0.26)

**Bug fixes**

- `EuiSelect` do not set `defaultValue` property when `value` property is provided ([#504](https://github.com/elastic/eui/pull/504)).
- `EuiBottomBar` now uses `EuiPortal` to avoid z-index conflicts ([#487](https://github.com/elastic/eui/pull/487))
- Upped dark theme contrast on disabled buttons ([#487](https://github.com/elastic/eui/pull/487))

**Breaking changes**

- Removed `EuiTableOfRecords` ([#490](https://github.com/elastic/eui/pull/490))

## [`0.0.25`](https://github.com/elastic/eui/tree/v0.0.25)

- `EuiSearchBar` accepts `toolsLeft` and `toolsRight` props ([#458](https://github.com/elastic/eui/pull/458))
- Added `search.onChange` callback to `EuiInMemoryTable` ([#469](https://github.com/elastic/eui/pull/469))
- Added `initialPageSize` option to `EuiInMemoryTable` ([#477](https://github.com/elastic/eui/pull/477))
- Added design guidelines for button and toast usage ([#371](https://github.com/elastic/eui/pull/371))

**Breaking changes**

- Complete refactor of `EuiToolTip`. They now work. Only a breaking change if you were using them. ([#484](https://github.com/elastic/eui/pull/484))

## [`0.0.24`](https://github.com/elastic/eui/tree/v0.0.24)

- Removed hover and focus states from non-selectable `EuiSideNavItem`s ([#434](https://github.com/elastic/eui/pull/434))
- Added `Ast` and `Query` services ([#454](https://github.com/elastic/eui/pull/454))
- Added icons for Kibana query language ([#455](https://github.com/elastic/eui/pull/455))

**Bug fixes**

- Fix error stemming from `selected` prop on `EuiSelect` ([#436](https://github.com/elastic/eui/pull/436))

**Breaking changes**

- The `Random` service's `oneOf` method now only accepts an array ([#454](https://github.com/elastic/eui/pull/454))

## [`0.0.23`](https://github.com/elastic/eui/tree/v0.0.23)

- Added `EuiInMemoryTable`, which encapsulates sorting, searching, selection, and pagination state and logic ([#390](https://github.com/elastic/eui/pull/390))
- Added stack trace information to `EuiErrorBoundary` ([#428](https://github.com/elastic/eui/pull/428))
- Make full screen code block use the same font-size on the original code block. ([#447](https://github.com/elastic/eui/pull/447))

**Bug fixes**

- Fixed `EuiContextMenu` bug when using the keyboard to navigate up, which was caused by unnecessarily re-rendering the items, thus losing references to them ([#431](https://github.com/elastic/eui/pull/431))

## [`0.0.22`](https://github.com/elastic/eui/tree/v0.0.22)

- Added `EuiDelayHide` component. ([#412](https://github.com/elastic/eui/pull/412))
- Decreased overall size of checkbox, radio, and switches as well as better styles for the different states. ([#407](https://github.com/elastic/eui/pull/407))
- Added `EuiFilePicker` component for `input type="file"` needs. ([#402](https://github.com/elastic/eui/pedull/402))
- Added `isLoading` prop to `EuiButton` ([#427](https://github.com/elastic/eui/pull/427))
- Added icons: `eye`, `eyeClosed`, `grab`, `heatmap`, `vector` ([#427](https://github.com/elastic/eui/pull/427))
- Added `hasNoInitialSelection` option to `EuiSelect`. ([#422](https://github.com/elastic/eui/pull/422))

**Bug fixes**

- Fixed appearance of checked checkboxes and radios in IE ([#407](https://github.com/elastic/eui/pull/407))
- Fixed disabled vs enabled appearance of checked checkboxes and radios ([#407](https://github.com/elastic/eui/pull/407))
- Fixed disabled & checked state of switches ([#407](https://github.com/elastic/eui/pull/407))
- Fixed `EuiCard` content alignment when content is short. ([#415](https://github.com/elastic/eui/pull/415))
- Only apply the `$euiCodeBlockSelectedBackgroundColor` variable if it is a color ([#427](https://github.com/elastic/eui/pull/427))
- No margins for `<hr>` ([#427](https://github.com/elastic/eui/pull/427))
- Fixed `EuiButton` truncation ([#427](https://github.com/elastic/eui/pull/427))

**Breaking changes**

- Changed `EuiAccordion`’s method of `onToggleOpen` to `onToggle` ([#427](https://github.com/elastic/eui/pull/427))

## [`0.0.21`](https://github.com/elastic/eui/tree/v0.0.21)

- Logstash icon set. [#399](https://github.com/elastic/eui/pull/399)
- Added support for `disabled` options in `EuiSelect`. [#324](https://github.com/elastic/eui/pull/324)
- Badges can now accept onClicks and custom colors. They were changed stylistically to be bolder and smaller by default. ([#381](https://github.com/elastic/eui/pull/381))
- Added component to wrap blocks of substeps `EuiSubSteps` in a shaded container. ([#375](https://github.com/elastic/eui/pull/375))
- Added horizontal steps component ([#375](https://github.com/elastic/eui/pull/375))
- Changed look and feel of pagination. Added `compressed` prop for smaller footprint pagination. ([#380](https://github.com/elastic/eui/pull/380))
- Added `EuiBasicTable` as an opinionated, high level component for constructing tables. Its addition deprecates `EuiTableOfRecords` which is still available, but now marked for removal. ([#377](https://github.com/elastic/eui/pull/377))
- Added styles for `readOnly` states of form controls. ([#391](https://github.com/elastic/eui/pull/391))
- Added importAction and exportAction icons ([#394](https://github.com/elastic/eui/pull/394))
- Added `EuiCard` for UI patterns that need an icon/image, title and description with some sort of action. ([#380](https://github.com/elastic/eui/pull/380))
- Added TypeScript definitions for the `EuiHealth` component. ([#403](https://github.com/elastic/eui/pull/403))
- Added `SearchBar` component - introduces a simple yet rich query language to search for objects + search box and filter controls to construct/manipulate it. ([#379](https://github.com/elastic/eui/pull/379))

**Bug fixes**

- Tables now default to `table-layout: fixed` to avoid some collapsing cell problems. [#398](https://github.com/elastic/eui/pull/398)
- Wrap long lines of text within the body of `EuiToast` instead of letting text overflow ([#392](https://github.com/elastic/eui/pull/392))
- Fixed dark theme coloring of SubSteps ([#396](https://github.com/elastic/eui/pull/396))
- Reorder selectors to fix fixed progress bar in Firefox ([#404](https://github.com/elastic/eui/pull/404))

## [`0.0.20`](https://github.com/elastic/eui/tree/v0.0.20)

- Renamed class from `euiFlexGroup--alignItemsStart` to `euiFlexGroup--alignItemsFlexStart` ([#378](https://github.com/elastic/eui/pull/378))

## [`0.0.19`](https://github.com/elastic/eui/tree/v0.0.19)

- `EuiGlobalToastList` now prevents toasts from disappearing while the user's mouse is over the list. Added `timer/Timer` service. ([#370](https://github.com/elastic/eui/pull/370))

**Bug fixes**

- **Note: This is deprecated in 0.0.21 and removed in 0.0.26.** `EuiTableOfRecords` selection bugs ([#365](https://github.com/elastic/eui/pull/365))
  - Deleting selected items now resets the select all checkbox to an unchecked state
  - The select all checkbox only becomes checked when all selectable rows are checked, not just some of them

**Breaking changes**

- Changed `EuiGlobalToastList` to be responsible for instantiating toasts, tracking their lifetimes, and dismissing them. It now accepts `toasts`, `dismissToast`, and `toastLifeTimeMs` props. It no longer accepts `children`. ([#370](https://github.com/elastic/eui/pull/370))

## [`0.0.18`](https://github.com/elastic/eui/tree/v0.0.18)

**Bug fixes**

- Fixed `EuiCodeEditor` bug in which hitting ESCAPE to close the autocompletion suggestions menu would also exit editing mode. ([#363](https://github.com/elastic/eui/pull/363))

## [`0.0.17`](https://github.com/elastic/eui/tree/v0.0.17)

**Bug fixes**

- Downgraded `lodash` version to `3.10.0` to align it with Kibana. ([#359](https://github.com/elastic/eui/pull/359))

## [`0.0.16`](https://github.com/elastic/eui/tree/v0.0.16)

- `EuiRadio` now supports the `input` tag's `name` attribute. `EuiRadioGroup` accepts a `name` prop that will propagate to its `EuiRadio`s. ([#348](https://github.com/elastic/eui/pull/348))
- Added Machine Learning create jobs icon set. ([#338](https://github.com/elastic/eui/pull/338))
- **Note: This is deprecated in 0.0.21 and removed in 0.0.26.** Added `EuiTableOfRecords`, a higher level table component to take away all your table listings frustrations. ([#250](https://github.com/elastic/eui/pull/250))

**Bug fixes**

- Added `react-color` as a dependency (was previously a devDependency) ([#354](https://github.com/elastic/eui/pull/354))
- Stop propagation and prevent default when closing components. Otherwise the same Escape keypress could close the parent component(s) as well as the one you intend to close. ([#344](https://github.com/elastic/eui/pull/344))

## [`0.0.15`](https://github.com/elastic/eui/tree/v0.0.15)

- Added `EuiColorPicker`. ([#328](https://github.com/elastic/eui/pull/328))
- `EuiCodeBlock` now only shows fullscreen icons if `overflowHeight` prop is set. Also forces large fonts and padding while expanded. ([#325](https://github.com/elastic/eui/pull/325))
- Exported `VISUALIZATION_COLORS` from services ([#329](https://github.com/elastic/eui/pull/329))
- Added typescript definitions for `EuiFormRow`, `EuiRadioGroup`, `EuiSwitch`, `EuiLoadingSpinner`, `EuiLoadingChart` and `EuiProgress`. ([#326](https://github.com/elastic/eui/pull/326))
- Added `checkHrefAndOnClick` and `getSecureRelForTarget` to services.

**Breaking changes**

- `EuiCodeBlock` now only shows fullscreen icons if `overflowHeight` prop is set. Also forces large fonts and padding while expanded. ([#325](https://github.com/elastic/eui/pull/325))
- React ^16.2 is now a peer dependency ([#264](https://github.com/elastic/eui/pull/264))
- `EuiProgress` no longer accepts the `indeterminate` property, which never had any effect. ([#326](https://github.com/elastic/eui/pull/326))

**Bug fixes**

- Fix TypeScript definitions such that optional and readonly properties survive being passed through `Omit` ([#322](https://github.com/elastic/eui/pull/322))

## [`0.0.14`](https://github.com/elastic/eui/tree/v0.0.14)

- Added `isColorDark` color util ([#311](https://github.com/elastic/eui/pull/311))
- EuiButton, EuiButtonEmpty and EuiButtonIcon can now take an `href` ([#316](https://github.com/elastic/eui/pull/316))
- In `EuiSideNav`, allow a callback to be passed that renders the individual items in the navigation. This makes interoperability with e.g. `react-router` easier. ([#310](https://github.com/elastic/eui/pull/310))
- Add new icon types to `EuiIcon` TypeScript definitions ([#323](https://github.com/elastic/eui/pull/323)).

**Bug fixes**

- Set `EuiFlexGroup` to `flex-grow: 1` to be more friendly with IE11 ([#315](https://github.com/elastic/eui/pull/315))

## [`0.0.13`](https://github.com/elastic/eui/tree/v0.0.13)

- Added index management icons. ([#307](https://github.com/elastic/eui/pull/307))

**Breaking changes**

- Reverted test helper for async functions that throw exceptions. See PR for details on how this can be handled in Jest 22. ([#306](https://github.com/elastic/eui/pull/306))

**Bug fixes**

- Adjust toast z-index to show over modals ([#296](https://github.com/elastic/eui/pull/296))
- Fix nested `EuiFlexItem` collapse issue in IE ([#308](https://github.com/elastic/eui/pull/308))

## [`0.0.12`](https://github.com/elastic/eui/tree/v0.0.12)

- Minor style-only changes to `EuiPagination`, button reset, `EuiTableHeaderCell`, and `EuiCodeBlock`. ([#298](https://github.com/elastic/eui/pull/298))
- All NPM dependencies now use ^ to install the latest minor version.
- Added Apache, Nginx, MySQL logos ([#270](https://github.com/elastic/eui/pull/270))
- Added small version of `EuiCallOut` ([#269](https://github.com/elastic/eui/pull/269))
- Added first batch of TypeScript type definitions for components and services ([#252](https://github.com/elastic/eui/pull/252))
- Added button for expanding `EuiCodeBlock` instances to be full-screen. ([#259](https://github.com/elastic/eui/pull/259))
- Add test helper for async functions that throw exceptions ([#301](https://github.com/elastic/eui/pull/301))

**Bug fixes**

- Removed padding on `EuiPage` mobile breakpoint. ([#282](https://github.com/elastic/eui/pull/282))
- Fixed some `EuiIcon` `type`s not setting their `viewBox` attribute, which caused them to not honor the `size` properly. ([#277](https://github.com/elastic/eui/pull/277))
- Fixed `EuiContextMenu` to pass the `event` argument to a `EuiContextMenuItem`'s `onClick` handler even when a panel is defined. ([#265](https://github.com/elastic/eui/pull/265))

**Breaking changes**

- Removed `color` prop from `EuiCodeBlock`. This component's highlighting now matches whichever theme is currently active. See PR for details on SCSS breaking changes. ([#259](https://github.com/elastic/eui/pull/259))

## [`0.0.11`](https://github.com/elastic/eui/tree/v0.0.11)

- Added `EuiImage` component to allow for image sizing and zooms. ([#262](https://github.com/elastic/eui/pull/262))
- Updated `EuiOverlayMask` to append `<div>` to body. ([#254](https://github.com/elastic/eui/pull/254))

**Bug fixes**

- Disabled tab styling. ([#258](https://github.com/elastic/eui/pull/258))
- Proper className for flexGroup alignItems prop. ([#257](https://github.com/elastic/eui/pull/257))
- Clicking the downArrow icon in `EuiSelect` now triggers selection. ([#255](https://github.com/elastic/eui/pull/255))
- Fixed `euiFormRow` id's from being the same as the containing input and label. ([#251](https://github.com/elastic/eui/pull/251))

**Breaking changes**

- `{rest}` prop attachment moved from wrapping div to the input on checkboxes and switches. ([#246](https://github.com/elastic/eui/pull/246))

## [`0.0.10`](https://github.com/elastic/eui/tree/v0.0.10)

- Updated `euiPopover` to propagate `panelPaddingSize` padding values to content only (title does inherit horizontal values) via CSS. ([#229](https://github.com/elastic/eui/pull/229))
- Updated `EuiErrorBoundary` to preserve newlines in error. ([#238](https://github.com/elastic/eui/pull/238))
- Added more icons and fixed a few for dark mode ([#228](https://github.com/elastic/eui/pull/228))
- Added `EuiFlyout` component. ([#227](https://github.com/elastic/eui/pull/227))

**Breaking changes**

- Renamed `EuiModalOverlay` to `EuiOverlayMask`. ([#227](https://github.com/elastic/eui/pull/227))

**Bug fixes**

- Fixed bug in `Pager` service which occurred when there were no items. ([#237](https://github.com/elastic/eui/pull/237))
- Added `isPageable` method to `Pager` service and set first and last page index to -1 when there are no pages. ([#242](https://github.com/elastic/eui/pull/242))

## [`0.0.9`](https://github.com/elastic/eui/tree/v0.0.9)

**Breaking changes**

- Renamed `euiFlexGroup--alignItemsEnd` class to `euiFlexGroup--alignItemsFlexEnd`.
- Remove support for `primary` color from `EuiTextColor` because it looked too much like a link.

**Bug fixes**

- Give `EuiFormErrorText` and `EuiFormHelpText` proper line-height. ([#234](https://github.com/elastic/eui/pull/234))

## [`0.0.8`](https://github.com/elastic/eui/tree/v0.0.8)

**Bug fixes**

- Fix button vertical alignment. ([#232](https://github.com/elastic/eui/pull/232))

## [`0.0.7`](https://github.com/elastic/eui/tree/v0.0.7)

- Added `EuiSteps` component ([#202](https://github.com/elastic/eui/pull/202), [#208](https://github.com/elastic/eui/pull/208))

**Breaking changes**

- Test helpers now published at `@elastic/eui/lib/test`

**Bug fixes**

- Case sensitive file name fix for Kibana dark theme. ([#216](https://github.com/elastic/eui/pull/216))

## [`0.0.6`](https://github.com/elastic/eui/tree/v0.0.6)

- `justify` prop of `EuiFlexGroup` now accepts `spaceEvenly` ([#205](https://github.com/elastic/eui/pull/205))
- Increased size of `<EuiTitle size="s">` so that it's distinguishable as a title ([#204](https://github.com/elastic/eui/pull/204))

## [`0.0.5`](https://github.com/elastic/eui/tree/v0.0.5)

**Bug fixes**

- Fixed import paths for `EuiTable`, `EuiHealth`, and `EuiPopover` which prevented dependents of EUI from being able to compile when importing components from the `lib` directory ([#203](https://github.com/elastic/eui/pull/203))

## [`0.0.4`](https://github.com/elastic/eui/tree/v0.0.4)

- Added `EuiHealth` components for status checks ([#158](https://github.com/elastic/eui/pull/158))
- Cleaned up styling for checkboxes, switches, and radios ([#158](https://github.com/elastic/eui/pull/158))
- Form `disabled` states are now more consistent ([#158](https://github.com/elastic/eui/pull/158))
- Page and title padding adjusted to be more compact ([#158](https://github.com/elastic/eui/pull/158))
- Table spacing is now smaller ([#158](https://github.com/elastic/eui/pull/158))
- Dark theme forms now have better contrast with their borders ([#158](https://github.com/elastic/eui/pull/158))
- Added icons to match Kibana's app directory ([#162](https://github.com/elastic/eui/pull/162))
- Converted icons from SVG to React component during the build and stop using sprites ([#160](https://github.com/elastic/eui/pull/160))
- Added `isReadOnly`, `setOptions`, and `cursorStart` props to `EuiCodeEditor` ([#169](https://github.com/elastic/eui/pull/169))
- Added `wrap` prop to `EuiFlexGroup` ([#170](https://github.com/elastic/eui/pull/170))
- Added `scope` prop to `EuiTableHeaderCell` and `EuiTableHeaderCellCheckbox` ([#171](https://github.com/elastic/eui/pull/171))
- Added `disabled` prop to `EuiContextMenuItem` ([#172](https://github.com/elastic/eui/pull/172))
- Added `EuiTablePagination` component and `Pager` service ([#178](https://github.com/elastic/eui/pull/178))
- **Note: This is broken until 0.0.25.** Added `EuiTooltip` component ([#174](https://github.com/elastic/eui/pull/174), [#193](https://github.com/elastic/eui/pull/193))
- Added a bold weight of 700 and apply it to `<strong>` elements by default ([#193](https://github.com/elastic/eui/pull/193))
- Icon size prop now accepts `s`. Adjusted coloring of sidenav arrows ([#178](https://github.com/elastic/eui/pull/197))
- Added `EuiErrorBoundary` ([#198](https://github.com/elastic/eui/pull/198))
- Exported `test` module, which includes `findTestSubject`, `startThrowingReactWarnings`, `stopThrowingReactWarnings`, `requiredProps`, and `takeMountedSnapshot` helpers ([#198](https://github.com/elastic/eui/pull/198))
- Added a more systematic way to add themes; includes a new K6 theme for Kibana. ([#191](https://github.com/elastic/eui/pull/191))

**Bug fixes**

- Fixed bug where screen-reader styles weren't being imported ([#103](https://github.com/elastic/eui/pull/103))
- Fixed a bug where `<progress>` wasn't being rendered under `block` display ([#166](https://github.com/elastic/eui/pull/166))
- Fixed a bug that caused `EuiPageSideBar` width to change when the width of its content changed ([#181](https://github.com/elastic/eui/pull/181))

**Breaking changes**

- Fixed a bug where table cell classes were being applied twice ([#167](https://github.com/elastic/eui/pull/167))
- React ^16.0 is now a peer dependency ([#198](https://github.com/elastic/eui/pull/198))

## [`0.0.3`](https://github.com/elastic/eui/tree/v0.0.3)

- `EuiFlexItem` now accepts integers between 1 and 10 for the `grow` prop. ([#144](https://github.com/elastic/eui/pull/144))
- `EuiFlexItem` and `EuiFlexGrow` now accept a `component` prop which you can set to `span` or `div` (default). ([#141](https://github.com/elastic/eui/pull/141))
- Added `isLoading` prop to form inputs to allow for a loading state ([#150](https://github.com/elastic/eui/pull/150))

**Breaking changes**

- `EuiSideNav` now accepts a tree data structure via the `items` prop ([#141](https://github.com/elastic/eui/pull/141))
- `EuiSideNavGroup`, `EuiSideNavItem`, and `EuiSideNavTitle` have been removed from the public API ([#141](https://github.com/elastic/eui/pull/141))

## [`0.0.2`](https://github.com/elastic/eui/tree/v0.0.2)

- Changed the hover states of `EuiButtonEmpty` to look more like links ([#135](https://github.com/elastic/eui/pull/135))
- `EuiCode` now wraps `EuiCodeBlock`, so it can do everything `EuiCodeBlock` could, but inline ([#138](https://github.com/elastic/eui/pull/138))
- Added `transparentBackground` prop to `EuiCodeBlock` ([#138](https://github.com/elastic/eui/pull/138))
- `EuiCodeBlock` now uses the `light` theme by default ([#138](https://github.com/elastic/eui/pull/138))
- `EuiFormRow` generates its own unique `id` prop if none is provided ([#130](https://github.com/elastic/eui/pull/130))
- `EuiFormRow` associates help text and errors with the field element via ARIA attributes ([#130](https://github.com/elastic/eui/pull/130))

## [`0.0.1`](https://github.com/elastic/eui/tree/v0.0.1) Initial Release

- Initial public release<|MERGE_RESOLUTION|>--- conflicted
+++ resolved
@@ -14,16 +14,12 @@
 - Fixed z-index of `EuiBottomBar` to stay under header ([#4008](https://github.com/elastic/eui/pull/4008))
 - Fixed regression of `EuiSelectable` not abiding by the `showIcons` prop ([#4008](https://github.com/elastic/eui/pull/4008))
 - Fixed contrast of search input of `EuiSelectableTemplateSitewide` in dark header ([#4008](https://github.com/elastic/eui/pull/4008))
-<<<<<<< HEAD
+- Fixed `EuiImage` unable to deactivate the full screen mode using the close icon ([#4033](https://github.com/elastic/eui/pull/4033))
 - Allowed `onClick` prop when `href` prop is provided in `EuiBadge` ([#4035](https://github.com/elastic/eui/pull/4035))
-=======
-- Fixed `EuiImage` unable to deactivate the full screen mode using the close icon ([#4033](https://github.com/elastic/eui/pull/4033))
->>>>>>> 46813d97
 
 **Breaking changes**
 
 - Changed `EuiHideFor` and `EuiShowFor` from using media queries to hide content to not rendering the content. Children are now required and `display` has been removed ([#4008](https://github.com/elastic/eui/pull/4008))
-
 
 ## [`28.4.0`](https://github.com/elastic/eui/tree/v28.4.0)
 
