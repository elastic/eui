import React, { FunctionComponent, ReactNode, useState } from 'react';
import { useRouteMatch } from 'react-router';

import {
  EuiSpacer,
  EuiErrorBoundary,
  EuiButton,
  EuiButtonEmpty,
  EuiFlyout,
  EuiPanelProps,
<<<<<<< HEAD
  EuiPageSection,
=======
  CommonProps,
  useIsWithinBreakpoints,
>>>>>>> 0b0b1273
} from '../../../../src';

import { slugify } from '../../../../src/services/string/slugify';

// @ts-ignore Not TS yet
import playgroundService from '../../services/playground/playground';

import { GuideSectionExample } from './guide_section_parts/guide_section_example';
import { GuideSectionExampleText } from './guide_section_parts/guide_section_text';
import {
  GuideSectionExampleTabs,
  GuideSectionExampleTabsProps,
} from './guide_section_parts/guide_section_tabs';
import classNames from 'classnames';

export interface GuideSectionProps
  extends Pick<
    GuideSectionExample,
    'exampleToggles' | 'demoPanelProps' | 'ghostBackground'
  > {
  id?: string;
  title?: string;
  text?: ReactNode;
  source?: any[];
  demo?: ReactNode;
  fullScreen?: {
    slug: string;
    demo: ReactNode;
    showButton?: boolean;
  };
  props?: object;
  playground?: any;
  wrapText?: boolean;
  snippet?: string | string[];
  color?: EuiPanelProps['color'];
  children?: ReactNode;
  nested?: boolean;
}

export const GuideSectionCodeTypesMap = {
  JS: {
    name: 'demoJS',
    displayName: 'Demo JS',
  },
  TSX: {
    name: 'demoTSX',
    displayName: 'Demo TS',
  },
  STRING_JS: {
    name: 'demoJS',
    displayName: 'Demo JS',
  },
  SNIPPET: {
    name: 'snippet',
    displayName: 'Snippet',
  },
  SASS: {
    name: 'sass',
    displayName: 'Sass',
  },
  PROPS: {
    name: 'props',
    displayName: 'Props',
  },
};

export const GuideSection: FunctionComponent<GuideSectionProps> = ({
  id,
  title,
  text,
  demo,
  fullScreen,
  source = [],
  props = {},
  playground,
  ghostBackground,
  wrapText = true,
  demoPanelProps,
  exampleToggles,
  snippet,
  color,
  children,
<<<<<<< HEAD
  nested,
=======
  className,
>>>>>>> 0b0b1273
}) => {
  const { path } = useRouteMatch();
  const isLargeBreakpoint = useIsWithinBreakpoints(['m', 'l', 'xl']);
  const [renderingPlayground, setRenderingPlayground] = useState(false);

  const renderTabs = () => {
    const hasSnippet = !!snippet;

    // Don't duplicate in case this function is run multiple times
    if (hasSnippet && !source.find((tab) => tab.name === 'snippet')) {
      source.push({
        ...GuideSectionCodeTypesMap.SNIPPET,
        snippets: snippet,
        displayName: `${GuideSectionCodeTypesMap.SNIPPET.displayName}${
          Array.isArray(snippet) ? 's' : ''
        }`,
      });
    }

    const hasPropsTabAlready = source.find((tab) => tab.name === 'props');

    if (
      Object.keys(props).length &&
      !hasPropsTabAlready // Don't duplicate in case this function is run multiple times
    ) {
      source.push({
        ...GuideSectionCodeTypesMap.PROPS,
        props: props,
      });
    }

    const tabs: GuideSectionExampleTabsProps['tabs'] = [];

    if (source) {
      source.map((source) => {
        tabs.push({
          // @ts-ignore Complicated
          ...GuideSectionCodeTypesMap[source.type],
          // Make sure the `name` is unique in case there are multiple source languages
          name: source.displayName
            ? slugify(source.displayName)
            : // @ts-ignore Complicated
              GuideSectionCodeTypesMap[source.type].name,
          ...source,
        });
      });
    }

    return tabs.length ? (
      <GuideSectionExampleTabs
        tabs={tabs}
        rightSideControl={renderPlaygroundToggle()}
      />
    ) : undefined;
  };

  const renderPlaygroundToggle = () => {
    const isPlaygroundUnsupported =
      typeof window !== 'undefined' &&
      typeof document !== 'undefined' &&
      !!(window as any).MSInputMethodContext &&
      // @ts-ignore doesn't exist?
      !!document.documentMode;

    if (!isPlaygroundUnsupported && !!playground) {
      return (
        <EuiButtonEmpty
          size="xs"
          iconType="controlsHorizontal"
          onClick={() => {
            setRenderingPlayground((rendering) => !rendering);
          }}
        >
          Playground
        </EuiButtonEmpty>
      );
    }
  };

  const renderPlayground = () => {
    const {
      config,
      setGhostBackground,
      playgroundClassName,
      playgroundPanelProps,
    } = playground();

    return playgroundService({
      config,
      setGhostBackground,
      playgroundClassName,
      playgroundPanelProps,
      playgroundToggle: renderPlaygroundToggle(),
      tabs: renderTabs(),
    });
  };

  return (
<<<<<<< HEAD
    <EuiPageSection
      color={color || 'transparent'}
      className="guideSection"
      paddingSize={nested ? 'none' : 'l'}
      restrictWidth
      id={id}
    >
      {color && (children || text || title) && <EuiSpacer size="xxl" />}
      <GuideSectionExampleText title={title} wrapText={wrapText}>
        {text}
      </GuideSectionExampleText>

      {renderingPlayground && (
        <EuiFlyout
          onClose={() => setRenderingPlayground(false)}
          size="l"
          paddingSize="none"
          closeButtonPosition="outside"
        >
          {renderPlayground()}
        </EuiFlyout>
      )}
      {(demo || (fullScreen && fullScreen.showButton !== false)) && (
        <>
          {(nested || text) && <EuiSpacer />}
          <GuideSectionExample
            example={
              <EuiErrorBoundary>
                {/* eslint-disable-next-line no-nested-ternary */}
                {fullScreen == null ? (
                  <div>{demo}</div>
                ) : demo == null ? (
                  <EuiButton
                    fill
                    iconType="fullScreen"
                    href={`#${path}/${fullScreen.slug}`}
                  >
                    Fullscreen demo
                  </EuiButton>
                ) : (
                  demo
                )}
              </EuiErrorBoundary>
            }
            tabs={renderTabs()}
            ghostBackground={ghostBackground}
            demoPanelProps={demoPanelProps}
            exampleToggles={exampleToggles}
          />
        </>
      )}

      {children}
    </EuiPageSection>
=======
    <EuiPanel
      id={id}
      className={classNames('guideSection', className)}
      color={!isLargeBreakpoint ? 'transparent' : color || 'transparent'}
      borderRadius="none"
      paddingSize="l"
      grow={false}
    >
      <EuiSpacer size={(color || title) && isLargeBreakpoint ? 'xxl' : 'xs'} />
      <EuiPageContentBody restrictWidth>
        <GuideSectionExampleText title={title} wrapText={wrapText}>
          {text}
        </GuideSectionExampleText>

        {renderingPlayground && (
          <EuiFlyout
            onClose={() => setRenderingPlayground(false)}
            size="l"
            paddingSize="none"
            closeButtonPosition="outside"
          >
            {renderPlayground()}
          </EuiFlyout>
        )}
        {(demo || fullScreen) && (
          <>
            {text && <EuiSpacer />}
            <GuideSectionExample
              example={
                <EuiErrorBoundary>
                  {/* eslint-disable-next-line no-nested-ternary */}
                  {fullScreen == null ? (
                    <div>{demo}</div>
                  ) : demo == null ? (
                    <EuiButton
                      fill
                      iconType="fullScreen"
                      href={`#${path}/${fullScreen.slug}`}
                    >
                      Fullscreen demo
                    </EuiButton>
                  ) : (
                    demo
                  )}
                </EuiErrorBoundary>
              }
              tabs={renderTabs()}
              ghostBackground={ghostBackground}
              demoPanelProps={demoPanelProps}
              exampleToggles={exampleToggles}
            />
          </>
        )}

        {children}
        <EuiSpacer size={color && isLargeBreakpoint ? 'xxl' : 'xs'} />
      </EuiPageContentBody>
    </EuiPanel>
>>>>>>> 0b0b1273
  );
};<|MERGE_RESOLUTION|>--- conflicted
+++ resolved
@@ -8,12 +8,9 @@
   EuiButtonEmpty,
   EuiFlyout,
   EuiPanelProps,
-<<<<<<< HEAD
   EuiPageSection,
-=======
   CommonProps,
   useIsWithinBreakpoints,
->>>>>>> 0b0b1273
 } from '../../../../src';
 
 import { slugify } from '../../../../src/services/string/slugify';
@@ -96,11 +93,8 @@
   snippet,
   color,
   children,
-<<<<<<< HEAD
   nested,
-=======
   className,
->>>>>>> 0b0b1273
 }) => {
   const { path } = useRouteMatch();
   const isLargeBreakpoint = useIsWithinBreakpoints(['m', 'l', 'xl']);
@@ -199,15 +193,14 @@
   };
 
   return (
-<<<<<<< HEAD
     <EuiPageSection
-      color={color || 'transparent'}
-      className="guideSection"
+      id={id}
+      className={classNames('guideSection', className)}
+      color={!isLargeBreakpoint ? 'transparent' : color || 'transparent'}
       paddingSize={nested ? 'none' : 'l'}
       restrictWidth
-      id={id}
     >
-      {color && (children || text || title) && <EuiSpacer size="xxl" />}
+      <EuiSpacer size={(color || title) && isLargeBreakpoint ? 'xxl' : 'xs'} />
       <GuideSectionExampleText title={title} wrapText={wrapText}>
         {text}
       </GuideSectionExampleText>
@@ -253,66 +246,7 @@
       )}
 
       {children}
+      <EuiSpacer size={color && isLargeBreakpoint ? 'xxl' : 'xs'} />
     </EuiPageSection>
-=======
-    <EuiPanel
-      id={id}
-      className={classNames('guideSection', className)}
-      color={!isLargeBreakpoint ? 'transparent' : color || 'transparent'}
-      borderRadius="none"
-      paddingSize="l"
-      grow={false}
-    >
-      <EuiSpacer size={(color || title) && isLargeBreakpoint ? 'xxl' : 'xs'} />
-      <EuiPageContentBody restrictWidth>
-        <GuideSectionExampleText title={title} wrapText={wrapText}>
-          {text}
-        </GuideSectionExampleText>
-
-        {renderingPlayground && (
-          <EuiFlyout
-            onClose={() => setRenderingPlayground(false)}
-            size="l"
-            paddingSize="none"
-            closeButtonPosition="outside"
-          >
-            {renderPlayground()}
-          </EuiFlyout>
-        )}
-        {(demo || fullScreen) && (
-          <>
-            {text && <EuiSpacer />}
-            <GuideSectionExample
-              example={
-                <EuiErrorBoundary>
-                  {/* eslint-disable-next-line no-nested-ternary */}
-                  {fullScreen == null ? (
-                    <div>{demo}</div>
-                  ) : demo == null ? (
-                    <EuiButton
-                      fill
-                      iconType="fullScreen"
-                      href={`#${path}/${fullScreen.slug}`}
-                    >
-                      Fullscreen demo
-                    </EuiButton>
-                  ) : (
-                    demo
-                  )}
-                </EuiErrorBoundary>
-              }
-              tabs={renderTabs()}
-              ghostBackground={ghostBackground}
-              demoPanelProps={demoPanelProps}
-              exampleToggles={exampleToggles}
-            />
-          </>
-        )}
-
-        {children}
-        <EuiSpacer size={color && isLargeBreakpoint ? 'xxl' : 'xs'} />
-      </EuiPageContentBody>
-    </EuiPanel>
->>>>>>> 0b0b1273
   );
 };