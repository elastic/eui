--- conflicted
+++ resolved
@@ -236,13 +236,11 @@
 
 import { ElasticChartsPieExample } from './views/elastic_charts/pie_example';
 
-<<<<<<< HEAD
+import { ElasticChartsAccessibilityExample } from './views/elastic_charts/accessibility_example';
+
 /** ! Temporary ! */
 
 import Canopy from './views/emotion/canopy';
-=======
-import { ElasticChartsAccessibilityExample } from './views/elastic_charts/accessibility_example';
->>>>>>> 25cd2987
 
 const createExample = (example, customTitle) => {
   if (!example) {
