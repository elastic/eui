--- conflicted
+++ resolved
@@ -407,8 +407,13 @@
         checked={flyoutType === 'push'}
         onChange={handleFlyoutTypeToggle}
       />
-<<<<<<< HEAD
       <EuiSpacer />
+      <EuiSwitch
+        label="Child flyout background shaded"
+        checked={hasChildBackground}
+        onChange={() => setChildBackgroundShaded((prev) => !prev)}
+      />
+      <EuiSpacer size="m" />
       <EuiDescriptionList
         type="column"
         columnGutterSize="m"
@@ -417,51 +422,6 @@
       <EuiSpacer size="xl" />
       <DisplayContext title="Flyout manager context" />
     </>
-=======
-      <EuiPageTemplate.Section grow={false} bottomBorder={bottomBorder}>
-        <EuiTitle size="s">
-          <h3 id="settingsHeading">Options</h3>
-        </EuiTitle>
-        <EuiSpacer />
-        <EuiSwitch
-          label="Flyouts push page content"
-          checked={flyoutType === 'push'}
-          onChange={handleFlyoutTypeToggle}
-        />
-        <EuiSpacer size="m" />
-        <EuiSwitch
-          label="Child flyout background shaded"
-          checked={hasChildBackground}
-          onChange={() => setChildBackgroundShaded((prev) => !prev)}
-        />
-      </EuiPageTemplate.Section>
-      <EuiPageTemplate.Section grow={false} bottomBorder={bottomBorder}>
-        <EuiDescriptionList
-          type="column"
-          columnGutterSize="m"
-          listItems={listItems}
-        />
-      </EuiPageTemplate.Section>
-      <EuiPageTemplate.Section>
-        <EuiTitle size="s">
-          <h3 id="contextHeading">Contexts</h3>
-        </EuiTitle>
-        <EuiSpacer />
-        <EuiCodeBlock language="json">
-          {JSON.stringify(
-            {
-              flyoutManager: flyoutManager
-                ? { state: flyoutManager.state }
-                : null,
-              currentSession: currentSession ? currentSession : null,
-            },
-            null,
-            2
-          )}
-        </EuiCodeBlock>
-      </EuiPageTemplate.Section>
-    </EuiPageTemplate>
->>>>>>> 801ecc6a
   );
 };
 
