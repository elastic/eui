--- conflicted
+++ resolved
@@ -9,11 +9,7 @@
 
 import Colors from './_colors';
 import Size from './_size';
-<<<<<<< HEAD
-import Typography from './_typography';
-=======
 import Typography from './customizing/_typography';
->>>>>>> 932671cd
 import Border from './customizing/_border';
 import Animation from './_animation';
 import Breakpoints from './customizing/_breakpoints';
