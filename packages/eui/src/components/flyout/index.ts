/*
 * Copyright Elasticsearch B.V. and/or licensed to Elasticsearch B.V. under one
 * or more contributor license agreements. Licensed under the Elastic License
 * 2.0 and the Server Side Public License, v 1; you may not use this file except
 * in compliance with, at your election, the Elastic License 2.0 or the Server
 * Side Public License, v 1.
 */

export type { EuiFlyoutProps, EuiFlyoutSize } from './flyout';
export { EuiFlyout } from './flyout';

export type { EuiFlyoutBodyProps } from './flyout_body';
export { EuiFlyoutBody } from './flyout_body';

export type { EuiFlyoutFooterProps } from './flyout_footer';
export { EuiFlyoutFooter } from './flyout_footer';

export type { EuiFlyoutHeaderProps } from './flyout_header';
export { EuiFlyoutHeader } from './flyout_header';

export { euiFlyoutSlideInRight, euiFlyoutSlideInLeft } from './flyout.styles';

export type { EuiFlyoutResizableProps } from './flyout_resizable';
export { EuiFlyoutResizable } from './flyout_resizable';

<<<<<<< HEAD
export type { EuiFlyoutMenuProps } from './flyout_menu';
export { EuiFlyoutMenu } from './flyout_menu';
=======
export { EuiFlyoutChild } from './flyout_child';
export type { EuiFlyoutChildProps } from './flyout_child';

export type { EuiFlyoutMenuProps } from './flyout_menu';
export { EuiFlyoutMenu } from './flyout_menu';

export type {
  EuiFlyoutSessionApi,
  EuiFlyoutSessionConfig,
  EuiFlyoutSessionOpenChildOptions,
  EuiFlyoutSessionOpenGroupOptions,
  EuiFlyoutSessionOpenMainOptions,
  EuiFlyoutSessionOpenManagedOptions,
  EuiFlyoutSessionProviderComponentProps,
  EuiFlyoutSessionRenderContext,
} from './sessions';
export { EuiFlyoutSessionProvider, useEuiFlyoutSession } from './sessions';
>>>>>>> 10b6549e
<|MERGE_RESOLUTION|>--- conflicted
+++ resolved
@@ -23,25 +23,16 @@
 export type { EuiFlyoutResizableProps } from './flyout_resizable';
 export { EuiFlyoutResizable } from './flyout_resizable';
 
-<<<<<<< HEAD
-export type { EuiFlyoutMenuProps } from './flyout_menu';
-export { EuiFlyoutMenu } from './flyout_menu';
-=======
-export { EuiFlyoutChild } from './flyout_child';
-export type { EuiFlyoutChildProps } from './flyout_child';
-
 export type { EuiFlyoutMenuProps } from './flyout_menu';
 export { EuiFlyoutMenu } from './flyout_menu';
 
+// Manager-based flyout system exports
 export type {
-  EuiFlyoutSessionApi,
-  EuiFlyoutSessionConfig,
-  EuiFlyoutSessionOpenChildOptions,
-  EuiFlyoutSessionOpenGroupOptions,
-  EuiFlyoutSessionOpenMainOptions,
-  EuiFlyoutSessionOpenManagedOptions,
-  EuiFlyoutSessionProviderComponentProps,
-  EuiFlyoutSessionRenderContext,
-} from './sessions';
-export { EuiFlyoutSessionProvider, useEuiFlyoutSession } from './sessions';
->>>>>>> 10b6549e
+  EuiFlyoutChildProps,
+  EuiFlyoutMainProps,
+  EuiFlyoutChild,
+  EuiFlyoutMain,
+  EuiFlyoutManager,
+  useIsInManagedFlyout,
+  useHasActiveSession,
+} from './manager';