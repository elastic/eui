--- conflicted
+++ resolved
@@ -32,15 +32,9 @@
   gridWidth: number;
   minSizeForControls?: number;
   toolbarVisibility: boolean | EuiDataGridToolBarVisibilityOptions;
-<<<<<<< HEAD
-  displaySelector: ReactNode;
-  isFullScreen: boolean;
-  controlBtnClasses: string;
-=======
   isFullScreen: boolean;
   fullScreenSelector: ReactNode;
   displaySelector: ReactNode;
->>>>>>> dadd420e
   columnSelector: ReactNode;
   columnSorting: ReactNode;
 }
@@ -235,33 +229,16 @@
      */
     schemaDetectors?: EuiDataGridSchemaDetector[];
     /**
-<<<<<<< HEAD
-     * An object mapping #EuiDataGridColumn `schema`s to a custom popover formatting component which receives #EuiDataGridPopoverContentProps.
-     * This dictates the content of the popovers when you click into each cell.
-     */
-    popoverContents?: EuiDataGridPopoverContents;
-    /**
      * The total number of rows in the dataset (used by e.g. pagination to know how many pages to list).
-=======
-     * The total number of rows in the dataset (used by e.g. pagination to know how many pages to list)
->>>>>>> dadd420e
      */
     rowCount: number;
     /**
      * A function called to render a cell's value. Behind the scenes it is treated as a React component
-<<<<<<< HEAD
-     * allowing hooks, context, and other React concepts to be used. The function receives a #EuiDataGridCellValueElementProps
-=======
      * allowing hooks, context, and other React concepts to be used. The function receives #EuiDataGridCellValueElementProps
->>>>>>> dadd420e
      * as its only argument.
      */
     renderCellValue: EuiDataGridCellProps['renderCellValue'];
     /**
-<<<<<<< HEAD
-     * A function called to render a cell's value. Behind the scenes it is treated as a React component
-     * allowing hooks, context, and other React concepts to be used. The function receives a #EuiDataGridCellValueElementProps
-=======
      * An optional function that can be used to completely customize the rendering of cell popovers.
      *
      * If not specified, defaults to an `<EuiText>` wrapper around the rendered cell value and an
@@ -277,7 +254,6 @@
      *
      * Behind the scenes it is treated as a React component
      * allowing hooks, context, and other React concepts to be used. The function receives #EuiDataGridCellValueElementProps
->>>>>>> dadd420e
      * as its only argument.
      */
     renderFooterCellValue?: EuiDataGridCellProps['renderCellValue'];
@@ -287,13 +263,9 @@
      */
     gridStyle?: EuiDataGridStyle;
     /**
-<<<<<<< HEAD
      * Accepts either a boolean or #EuiDataGridToolBarVisibilityOptions object.
      * When used as a boolean, defines the display of the entire toolbar.
      * When passed an object allows you to turn off individual controls within the toolbar as well as add additional buttons.
-=======
-     * Accepts either a boolean or #EuiDataGridToolBarVisibilityOptions object. When used as a boolean, defines the display of the toolbar entire. WHen passed an object allows you to turn off individual controls within the toolbar as well as add additional buttons.
->>>>>>> dadd420e
      */
     toolbarVisibility?: boolean | EuiDataGridToolBarVisibilityOptions;
     /**
@@ -756,11 +728,7 @@
     | boolean
     | EuiDataGridToolBarVisibilityColumnSelectorOptions;
   /**
-<<<<<<< HEAD
-   * Allows the ability for the user to customize display settings such as grid density and row heights, boolean or a #EuiDataGridToolBarVisibilityDisplaySelectorOptions.
-=======
    * Allows the ability for the user to customize display settings such as grid density and row heights.
->>>>>>> dadd420e
    * User changes will override what is provided in #EuiDataGridStyle and #EuiDataGridRowHeightsOptions
    */
   showDisplaySelector?:
@@ -783,17 +751,6 @@
 
 export interface EuiDataGridToolBarAdditionalControlsOptions {
   /**
-<<<<<<< HEAD
-   * Will append the passed node into the left side of the toolbar, **after** the column & sort controls.
-   * We recommend using `<EuiButtonEmpty size="xs" />` to match the existing controls on the left.
-   */
-  left?: ReactNode;
-  /**
-   * Will prepend the passed node into the right side of the toolbar, **before** the density & full screen controls.
-   * We recommend using `<EuiButtonIcon size="xs" />` to match the existing controls on the right.
-   */
-  right?: ReactNode;
-=======
    * If passed a `ReactNode`, appends the passed node into the left side of the toolbar, **after** the column & sort controls.
    * Or use #EuiDataGridToolBarAdditionalControlsLeftOptions to customize the location of your control.
    * We recommend using `<EuiButtonEmpty size="xs" />` to match the existing controls on the left.
@@ -815,7 +772,6 @@
    * Will append the passed node into the left side of the toolbar, **after** the column & sort controls.
    */
   append?: ReactNode;
->>>>>>> dadd420e
 }
 
 // ideally this would use a generic to enforce `pageSize` exists in `pageSizeOptions`,
