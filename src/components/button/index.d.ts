--- conflicted
+++ resolved
@@ -2,11 +2,7 @@
 import { IconType, IconSize } from '../icon'
 import { ToggleType } from '../toggle'
 
-<<<<<<< HEAD
-import { FunctionComponent, ButtonHTMLAttributes, AnchorHTMLAttributes, MouseEventHandler, HTMLAttributes } from 'react';
-=======
-import { SFC, ButtonHTMLAttributes, AnchorHTMLAttributes, ChangeEventHandler, MouseEventHandler, HTMLAttributes } from 'react';
->>>>>>> 010b164d
+import { FunctionComponent, ButtonHTMLAttributes, AnchorHTMLAttributes, ChangeEventHandler, MouseEventHandler, HTMLAttributes } from 'react';
 
 declare module '@elastic/eui' {
   type EuiButtonPropsForButtonOrLink<Props> = (
@@ -116,7 +112,7 @@
       type?: ToggleType;
     }
 
-  export const EuiButtonToggle: SFC<
+  export const EuiButtonToggle: FunctionComponent<
     EuiButtonPropsForButtonOrLink<CommonProps & EuiButtonToggleProps>
   >;
 
@@ -149,12 +145,7 @@
       name?: string;
     }
 
-<<<<<<< HEAD
-  export const EuiButtonEmpty: FunctionComponent<
-    EuiButtonPropsForButtonOrLink<CommonProps & EuiButtonEmptyProps>
-=======
   export const EuiButtonGroup: SFC<
     HTMLAttributes<HTMLDivElement> & EuiButtonGroupProps
->>>>>>> 010b164d
   >;
 }