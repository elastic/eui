--- conflicted
+++ resolved
@@ -19,14 +19,10 @@
 
   console.log(chalk.green('✔ Finished compiling src/'));
 
-<<<<<<< HEAD
   // Use `tsc` to emit typescript declaration files for .ts files
   console.log('Generating typescript definitions file');
   execSync(`node ${path.resolve(__dirname, 'dtsgenerator.js')}`);
   console.log(chalk.green('✔ Finished generating definitions'));
-=======
-  execSync(`node ${path.resolve(__dirname, 'dtsgenerator.js')}`);
->>>>>>> 1c837b7d
 
   // Also copy over SVGs. Babel has a --copy-files option but that brings over
   // all kinds of things we don't want into the lib folder.
