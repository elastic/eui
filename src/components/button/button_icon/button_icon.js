--- conflicted
+++ resolved
@@ -4,11 +4,7 @@
 
 import { getSecureRelForTarget } from '../../../services';
 
-<<<<<<< HEAD
-import { ICON_SIZES, ICON_TYPES, EuiIcon } from '../../icon';
-=======
 import { ICON_SIZES, IconPropType, EuiIcon } from '../../icon';
->>>>>>> 75fee430
 
 const accessibleButtonIcon = (props, propName, componentName) => {
   if (props['aria-label']) {
