--- conflicted
+++ resolved
@@ -39,20 +39,7 @@
     setVisibleColumns: jest.fn(),
     switchColumnPos: jest.fn(),
     schemaDetectors,
-<<<<<<< HEAD
-    rowHeightUtils: ({
-      isDefinedHeight: () => false,
-      isAutoHeight: () => false,
-      setRowHeight: () => {},
-      getRowHeight: () => 34,
-      setGrid: () => {},
-      compareHeights: (currentRowHeight: number, cachedRowHeight: number) =>
-        currentRowHeight === cachedRowHeight,
-      getCalculatedHeight: () => 34,
-    } as any) as RowHeightUtils,
-=======
     rowHeightUtils: mockRowHeightUtils,
->>>>>>> 8bc5aac7
   };
 
   beforeAll(() => {
