# [`master`](https://github.com/elastic/eui/tree/master)

<<<<<<< HEAD
- `EuiRadio` now supports the `input` tag's `name` attribute. `EuiRadioGroup` accepts a `name` prop that will propagate to its `EuiRadio`s. [(#348)](https://github.com/elastic/eui/pull/348)
=======
- Machine learning create jobs icon set. ([#338](https://github.com/elastic/eui/pull/338))
- Initial commit of `EuiTableOfRecords` - a higher level table component to take away all your table listings frustrations. ([#250](https://github.com/elastic/eui/pull/250))
>>>>>>> 5a7c352a

# [`0.0.15`](https://github.com/elastic/eui/tree/v0.0.15)

- Added `EuiColorPicker`. ([#328](https://github.com/elastic/eui/pull/328))
- `EuiCodeBlock` now only shows fullscreen icons if `overflowHeight` prop is set. Also forces large fonts and padding while expanded. ([#325](https://github.com/elastic/eui/pull/325))
- Exported `VISUALIZATION_COLORS` from services ([#329](https://github.com/elastic/eui/pull/329))
- Added typescript definitions for `<EuiFormRow>`, `<EuiRadioGroup>`, `<EuiSwitch>`, `<EuiLoadingSpinner>`, `<EuiLoadingChart>` and `<EuiProgress>`. ([#326](https://github.com/elastic/eui/pull/326))
- Added `checkHrefAndOnClick` and `getSecureRelForTarget` to services.

**Breaking changes**

- `EuiCodeBlock` now only shows fullscreen icons if `overflowHeight` prop is set. Also forces large fonts and padding while expanded. [(#325)](https://github.com/elastic/eui/pull/325)
- React ^16.2 is now a peer dependency ([#264](https://github.com/elastic/eui/pull/264))
- `<EuiProgress>` no longer accepts the `indeterminate` property, which never had any effect. ([#326](https://github.com/elastic/eui/pull/326))

**Bug fixes**

- Fix TypeScript definitions such that optional and readonly properties survive being passed through `Omit` ([#322](https://github.com/elastic/eui/pull/322))

# [`0.0.14`](https://github.com/elastic/eui/tree/v0.0.14)

- Added `isColorDark` color util ([#311](https://github.com/elastic/eui/pull/311))
- EuiButton, EuiButtonEmpty and EuiButtonIcon can now take an `href` ([#316](https://github.com/elastic/eui/pull/316))
- In `EuiSideNav`, allow a callback to be passed that renders the individual items in the navigation. This makes interoperability with e.g. `react-router` easier. ([#310](https://github.com/elastic/eui/pull/310))
- Add new icon types to `<EuiIcon>` TypeScript definitions ([#323](https://github.com/elastic/eui/pull/323)).

**Bug fixes**

- Set `EuiFlexGroup` to `flex-grow: 1` to be more friendly with IE11 ([#315](https://github.com/elastic/eui/pull/315))

# [`0.0.13`](https://github.com/elastic/eui/tree/v0.0.13)

- Added index management icons. ([#307](https://github.com/elastic/eui/pull/307))

**Breaking changes**

- Revert test helper for async functions that throw exceptions. See PR for details on how this can be handled in Jest 22. ([#306](https://github.com/elastic/eui/pull/306))

**Bug fixes**

- Adjust toast z-index to show over modals ([#296](https://github.com/elastic/eui/pull/296))
- Fix nested `<EuiFlexItem>` collapse issue in IE ([#308](https://github.com/elastic/eui/pull/308))

# [`0.0.12`](https://github.com/elastic/eui/tree/v0.0.12)

- Minor style-only changes to `EuiPagination`, button reset, `EuiTableHeaderCell`, and `EuiCodeBlock`. ([#298](https://github.com/elastic/eui/pull/298))
- All NPM dependencies now use ^ to install the latest minor version.
- Added Apache, Nginx, MySQL logos ([#270](https://github.com/elastic/eui/pull/270))
- Added small version of `EuiCallOut` ([#269](https://github.com/elastic/eui/pull/269))
- Added first batch of TypeScript type definitions for components and services ([#252](https://github.com/elastic/eui/pull/252))
- Added button for expanding `<EuiCodeBlock>` instances to be full-screen. ([#259](https://github.com/elastic/eui/pull/259))
- Add test helper for async functions that throw exceptions ([#301](https://github.com/elastic/eui/pull/301))

**Bug fixes**

- Removed padding on `<EuiPage>` mobile breakpoint. ([#282](https://github.com/elastic/eui/pull/282))
- Fixed some `<EuiIcon>` `type`s not setting their `viewBox` attribute, which caused them to not honor the `size` properly. ([#277](https://github.com/elastic/eui/pull/277))
- Fixed `<EuiContextMenu>` to pass the `event` argument to a `<EuiContextMenuItem>`'s `onClick` handler even when a panel is defined. ([#265](https://github.com/elastic/eui/pull/265))

**Breaking changes**

- Removed `color` prop from `<EuiCodeBlock>`. This component's highlighting now matches whichever theme is currently active. See PR for details on SCSS breaking changes. ([#259](https://github.com/elastic/eui/pull/259))

# [`0.0.11`](https://github.com/elastic/eui/tree/v0.0.11)

- Added `<EuiImage>` component to allow for image sizing and zooms. [(#262)](https://github.com/elastic/eui/pull/262)
- Updated `<EuiOverlayMask>` to append `<div>` to body. [(#254)](https://github.com/elastic/eui/pull/254)

**Bug fixes**

- Disabled tab styling. [(#258)[https://github.com/elastic/eui/pull/258]]
- Proper classname for flexGroup alignItems prop. [(#257)[https://github.com/elastic/eui/pull/257]]
- Clicking the downArrow icon in `EuiSelect` now triggers selection. [(#255)[https://github.com/elastic/eui/pull/255]]
- Fixed `euiFormRow` id's from being the same as the containing input and label. [(#251)[https://github.com/elastic/eui/pull/251]]

**Breaking changes**

- `{rest}` prop attacmhment moved from wrapping div to the input on checkboxes and switches. [(#246)](https://github.com/elastic/eui/pull/246)

# [`0.0.10`](https://github.com/elastic/eui/tree/v0.0.10)

- Updated `euiPopover` to propagate `panelPaddingSize` padding values to content only (title does inherit horizontal values) via CSS. [(#229)](https://github.com/elastic/eui/pull/229)
- Updated `<EuiErrorBoundary>` to preserve newlines in error. [(#238)[https://github.com/elastic/eui/pull/238]]
- Added more icons and fixed a few for dark mode [(#228)](https://github.com/elastic/eui/pull/228)
- Added `EuiFlyout` component. [(#227)](https://github.com/elastic/eui/pull/227)

**Breaking changes**

- Renamed `EuiModalOverlay` to `EuiOverlayMask`. [(#227)](https://github.com/elastic/eui/pull/227)

**Bug fixes**

- Fix bug in `Pager` service which occurred when there were no items. [(#237)[https://github.com/elastic/eui/pull/237]]
- Add `isPageable` method to `Pager` service and set first and last page index to -1 when there are no pages. [(#242)[https://github.com/elastic/eui/pull/242]]

# [`0.0.9`](https://github.com/elastic/eui/tree/v0.0.9)

**Breaking changes**

- Renamed `euiFlexGroup--alignItemsEnd` class to `euiFlexGroup--alignItemsFlexEnd`.
- Remove support for `primary` color from `<EuiTextColor>` because it looked too much like a link.

**Bug fixes**

- Give `<EuiFormErrorText>` and `<EuiFormHelpText>` proper line-height. [(#234)](https://github.com/elastic/eui/pull/234)

# [`0.0.8`](https://github.com/elastic/eui/tree/v0.0.8)

**Bug fixes**

- Fix button vertical alignment. [(#232)](https://github.com/elastic/eui/pull/232)

# [`0.0.7`](https://github.com/elastic/eui/tree/v0.0.7)

- Added `EuiSteps` component ([(#202)](https://github.com/elastic/eui/pull/202), [(#208)](https://github.com/elastic/eui/pull/208))

**Breaking changes**

- Test helpers now published at `@elastic/eui/lib/test`

**Bug fixes**

- Case sensitive file name fix for Kibana dark theme. [(#216)](https://github.com/elastic/eui/pull/216)

# [`0.0.6`](https://github.com/elastic/eui/tree/v0.0.6)

- `justify` prop of `<EuiFlexGroup>` now accepts `spaceEvenly` [(#205)](https://github.com/elastic/eui/pull/205)
- Increase size of  `<EuiTitle size="s">` so that it's distinguishable as a title [(#204)](https://github.com/elastic/eui/pull/204)

# [`0.0.5`](https://github.com/elastic/eui/tree/v0.0.5)

**Bug fixes**

- Fixed import paths for `EuiTable`, `EuiHealth`, and `EuiPopover` which prevented dependents of EUI from being able to compile when importing components from the `lib` directory  [(#203)](https://github.com/elastic/eui/pull/203)

# [`0.0.4`](https://github.com/elastic/eui/tree/v0.0.4)

- Added `EuiHealth` components for status checks [(#158)](https://github.com/elastic/eui/pull/158)
- Cleaned up styling for checkboxes, switches, and radios [(#158)](https://github.com/elastic/eui/pull/158)
- Form `disabled` states are now more consistant [(#158)](https://github.com/elastic/eui/pull/158)
- Page and title padding adjusted to be more compact [(#158)](https://github.com/elastic/eui/pull/158)
- Table spacing is now smaller [(#158)](https://github.com/elastic/eui/pull/158)
- Dark theme forms now have better contrast with their borders [(#158)](https://github.com/elastic/eui/pull/158)
- Added icons to match Kibana's app directory [(#162)](https://github.com/elastic/eui/pull/162)
- Convert icons from SVG to React component during the build and stop using
  sprites [(#160)](https://github.com/elastic/eui/pull/160)
- Add `isReadOnly`, `setOptions`, and `cursorStart` props to  `<EuiCodeEditor>` ([#169](https://github.com/elastic/eui/pull/169))
- Add `wrap` prop to `<EuiFlexGroup>` ([#170](https://github.com/elastic/eui/pull/170))
- Add `scope` prop to `<EuiTableHeaderCell>` and `<EuiTableHeaderCellCheckbox>` ([#171](https://github.com/elastic/eui/pull/171))
- Add `disabled` prop to `<EuiContextMenuItem>` ([#172](https://github.com/elastic/eui/pull/172))
- Add `<EuiTablePagination>` component and `Pager` service ([#178](https://github.com/elastic/eui/pull/178))
- Add `<Tooltip>` component ([#174](https://github.com/elastic/eui/pull/174), [#193](https://github.com/elastic/eui/pull/193))
- Add a bold weight of 700 and apply it to `<strong>` elements by default ([#193](https://github.com/elastic/eui/pull/193))
- Icon size prop now accepts `s`. Adjusted coloring of sidenav arrows ([#178](https://github.com/elastic/eui/pull/197))
- Add `<EuiErrorBoundary>` ([#198](https://github.com/elastic/eui/pull/198))
- Export `test` module, which includes `findTestSubject`, `startThrowingReactWarnings`, `stopThrowingReactWarnings`, `requiredProps`, and `takeMountedSnapshot` helpers ([#198](https://github.com/elastic/eui/pull/198))
- Added a more systematic way to add themes; includes a new K6 theme for Kibana. [(#191)](https://github.com/elastic/eui/pull/191)

**Bug fixes**

- Fixed bug where screen-reader styles weren't being imported [(#103)](https://github.com/elastic/eui/pull/103)
- Fixed a bug where `<progress>` wasn't being rendered under `block` display [(#166)](https://github.com/elastic/eui/pull/166)
- Fixed a bug that caused `<EuiPageSideBar>` width to change when the width of its content changed [(#181)](https://github.com/elastic/eui/pull/181)

**Breaking changes**

- Fixed a bug where table cell classes were being applied twice [(#167)](https://github.com/elastic/eui/pull/167)
- React ^16.0 is now a peer dependency ([#198](https://github.com/elastic/eui/pull/198))

# [`0.0.3`](https://github.com/elastic/eui/tree/v0.0.3)

- `<EuiFlexItem>` now accepts integers between 1 and 10 for the `grow` prop. [(#144)](https://github.com/elastic/eui/pull/144)
- `<EuiFlexItem>` and `<EuiFlexGrow>` now accept a `component` prop which you can set to `span` or `div` (default). [(#141)](https://github.com/elastic/eui/pull/141)
- Add `isLoading` prop to form inputs to allow for a loading state [(#150)](https://github.com/elastic/eui/pull/150)

**Breaking changes**

- `<EuiSideNav>` now accepts a tree data structure via the `items` prop [(#141)](https://github.com/elastic/eui/pull/141)
- `<EuiSideNavGroup>`, `<EuiSideNavItem>`, and `<EuiSideNavTitle>` have been removed from the public API [(#141)](https://github.com/elastic/eui/pull/141)

# [`0.0.2`](https://github.com/elastic/eui/tree/v0.0.2)

- Changed the hover states of `<EuiButtonEmpty>` to look more like links [(#135)](https://github.com/elastic/eui/pull/135)
- `<EuiCode>` now wraps `<EuiCodeBlock>`, so it can do everything `<EuiCodeBlock>` could, but inline [(#138)](https://github.com/elastic/eui/pull/138)
- Added `transparentBackground` prop to `<EuiCodeBlock>` [(#138)](https://github.com/elastic/eui/pull/138)
- `<EuiCodeBlock>` now uses the `light` theme by default [(#138)](https://github.com/elastic/eui/pull/138)
- `<EuiFormRow>` generates its own unique `id` prop if none is provided [(#130)](https://github.com/elastic/eui/pull/130)
- `<EuiFormRow>` associates help text and errors with the field element via ARIA attributes [(#130)](https://github.com/elastic/eui/pull/130)

# [`0.0.1`](https://github.com/elastic/eui/tree/v0.0.1) Initial Release

- Initial public release<|MERGE_RESOLUTION|>--- conflicted
+++ resolved
@@ -1,11 +1,8 @@
 # [`master`](https://github.com/elastic/eui/tree/master)
 
-<<<<<<< HEAD
-- `EuiRadio` now supports the `input` tag's `name` attribute. `EuiRadioGroup` accepts a `name` prop that will propagate to its `EuiRadio`s. [(#348)](https://github.com/elastic/eui/pull/348)
-=======
+- `EuiRadio` now supports the `input` tag's `name` attribute. `EuiRadioGroup` accepts a `name` prop that will propagate to its `EuiRadio`s. ([#348](https://github.com/elastic/eui/pull/348))
 - Machine learning create jobs icon set. ([#338](https://github.com/elastic/eui/pull/338))
 - Initial commit of `EuiTableOfRecords` - a higher level table component to take away all your table listings frustrations. ([#250](https://github.com/elastic/eui/pull/250))
->>>>>>> 5a7c352a
 
 # [`0.0.15`](https://github.com/elastic/eui/tree/v0.0.15)
 
