@import 'button';
@import 'button_empty';
@import 'button_group';
<<<<<<< HEAD
@import 'popover';
=======
@import 'image';
@import 'modal';
@import 'overlay_mask';
>>>>>>> 29174cb5
@import 'text';<|MERGE_RESOLUTION|>--- conflicted
+++ resolved
@@ -1,11 +1,8 @@
 @import 'button';
 @import 'button_empty';
 @import 'button_group';
-<<<<<<< HEAD
-@import 'popover';
-=======
 @import 'image';
 @import 'modal';
 @import 'overlay_mask';
->>>>>>> 29174cb5
+@import 'popover';
 @import 'text';