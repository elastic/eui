// Jest Snapshot v1, https://goo.gl/fbAQLP

exports[`EuiDataGrid keyboard controls allows user to enter and exit grid navigation 1`] = `
<div
  class="euiDataGrid__controls"
>
  <div
    class="euiPopover euiPopover--anchorDownLeft"
    data-test-subj="dataGridColumnSelectorPopover"
  >
    <div
      class="euiPopover__anchor"
    >
      <button
        class="euiButtonEmpty euiButtonEmpty--primary euiButtonEmpty--small"
        type="button"
      >
        <span
          class="euiButtonEmpty__content"
        >
          <svg
            aria-hidden="true"
            class="euiIcon euiIcon--medium euiIcon-isLoading euiButtonEmpty__icon"
            focusable="false"
            height="16"
            viewBox="0 0 16 16"
            width="16"
            xmlns="http://www.w3.org/2000/svg"
          />
          <span
            class="euiButtonEmpty__text"
          >
            Columns
          </span>
        </span>
      </button>
    </div>
  </div>
</div>
`;

exports[`EuiDataGrid keyboard controls allows user to enter and exit grid navigation 2`] = `
<div
  class="euiDataGrid__controls"
>
  <div
    class="euiPopover euiPopover--anchorDownLeft"
    data-test-subj="dataGridColumnSelectorPopover"
  >
    <div
      class="euiPopover__anchor"
    >
      <button
        class="euiButtonEmpty euiButtonEmpty--primary euiButtonEmpty--small"
        type="button"
      >
        <span
          class="euiButtonEmpty__content"
        >
          <svg
            aria-hidden="true"
            class="euiIcon euiIcon--medium euiIcon-isLoading euiButtonEmpty__icon"
            focusable="false"
            height="16"
            viewBox="0 0 16 16"
            width="16"
            xmlns="http://www.w3.org/2000/svg"
          />
          <span
            class="euiButtonEmpty__text"
          >
            Columns
          </span>
        </span>
      </button>
    </div>
  </div>
</div>
`;

exports[`EuiDataGrid keyboard controls allows user to enter and exit grid navigation 3`] = `
<div
  class="euiDataGrid__controls"
>
  <div
    class="euiPopover euiPopover--anchorDownLeft"
    data-test-subj="dataGridColumnSelectorPopover"
  >
    <div
      class="euiPopover__anchor"
    >
      <button
        class="euiButtonEmpty euiButtonEmpty--primary euiButtonEmpty--small"
        type="button"
      >
        <span
          class="euiButtonEmpty__content"
        >
          <svg
            aria-hidden="true"
            class="euiIcon euiIcon--medium euiIcon-isLoading euiButtonEmpty__icon"
            focusable="false"
            height="16"
            viewBox="0 0 16 16"
            width="16"
            xmlns="http://www.w3.org/2000/svg"
          />
          <span
            class="euiButtonEmpty__text"
          >
            Columns
          </span>
        </span>
      </button>
    </div>
  </div>
</div>
`;

exports[`EuiDataGrid keyboard controls allows user to enter and exit grid navigation 4`] = `
<div
  class="euiDataGrid__controls"
>
  <div
    class="euiPopover euiPopover--anchorDownLeft"
    data-test-subj="dataGridColumnSelectorPopover"
  >
    <div
      class="euiPopover__anchor"
    >
      <button
        class="euiButtonEmpty euiButtonEmpty--primary euiButtonEmpty--small"
        type="button"
      >
        <span
          class="euiButtonEmpty__content"
        >
          <svg
            aria-hidden="true"
            class="euiIcon euiIcon--medium euiIcon-isLoading euiButtonEmpty__icon"
            focusable="false"
            height="16"
            viewBox="0 0 16 16"
            width="16"
            xmlns="http://www.w3.org/2000/svg"
          />
          <span
            class="euiButtonEmpty__text"
          >
            Columns
          </span>
        </span>
      </button>
    </div>
  </div>
</div>
`;

exports[`EuiDataGrid keyboard controls allows user to enter and exit grid navigation 5`] = `
<div
  class="euiDataGrid__controls"
>
  <div
    class="euiPopover euiPopover--anchorDownLeft"
    data-test-subj="dataGridColumnSelectorPopover"
  >
    <div
      class="euiPopover__anchor"
    >
      <button
        class="euiButtonEmpty euiButtonEmpty--primary euiButtonEmpty--small"
        type="button"
      >
        <span
          class="euiButtonEmpty__content"
        >
          <svg
            aria-hidden="true"
            class="euiIcon euiIcon--medium euiIcon-isLoading euiButtonEmpty__icon"
            focusable="false"
            height="16"
            viewBox="0 0 16 16"
            width="16"
            xmlns="http://www.w3.org/2000/svg"
          />
          <span
            class="euiButtonEmpty__text"
          >
            Columns
          </span>
        </span>
      </button>
    </div>
  </div>
</div>
`;

exports[`EuiDataGrid pagination renders 1`] = `
<div
  class="euiFlexGroup euiFlexGroup--gutterLarge euiFlexGroup--alignItemsCenter euiFlexGroup--justifyContentSpaceBetween euiFlexGroup--directionRow"
>
  <div
    class="euiFlexItem euiFlexItem--flexGrowZero"
  >
    <div
      class="euiPopover euiPopover--anchorUpRight euiPopover--withTitle"
      id="customizablePagination"
    >
      <div
        class="euiPopover__anchor"
      >
        <button
          class="euiButtonEmpty euiButtonEmpty--text euiButtonEmpty--xSmall euiButtonEmpty--iconRight"
          data-test-subj="tablePaginationPopoverButton"
          type="button"
        >
          <span
            class="euiButtonEmpty__content"
          >
            <svg
              aria-hidden="true"
              class="euiIcon euiIcon--medium euiIcon-isLoading euiButtonEmpty__icon"
              focusable="false"
              height="16"
              viewBox="0 0 16 16"
              width="16"
              xmlns="http://www.w3.org/2000/svg"
            />
            <span
              class="euiButtonEmpty__text"
            >
              Rows per page: 6
            </span>
          </span>
        </button>
      </div>
    </div>
  </div>
  <div
    class="euiFlexItem euiFlexItem--flexGrowZero"
  >
    <div
      class="euiPagination"
      role="group"
    >
      <button
        aria-label="Previous page"
        class="euiButtonIcon euiButtonIcon--text"
        data-test-subj="pagination-button-previous"
        type="button"
      >
        <svg
          aria-hidden="true"
          class="euiIcon euiIcon--medium euiIcon-isLoading euiButtonIcon__icon"
          focusable="false"
          height="16"
          viewBox="0 0 16 16"
          width="16"
          xmlns="http://www.w3.org/2000/svg"
        />
      </button>
      <button
        aria-label="Page 1 of 2"
        class="euiButtonEmpty euiButtonEmpty--text euiButtonEmpty--xSmall euiPaginationButton euiPaginationButton--hideOnMobile"
        data-test-subj="pagination-button-0"
        type="button"
      >
        <span
          class="euiButtonEmpty__content"
        >
          <span
            class="euiButtonEmpty__text"
          >
            1
          </span>
        </span>
      </button>
      <button
        aria-label="Page 2 of 2"
        class="euiButtonEmpty euiButtonEmpty--text euiButtonEmpty--xSmall euiPaginationButton euiPaginationButton-isActive euiPaginationButton--hideOnMobile"
        data-test-subj="pagination-button-1"
        type="button"
      >
        <span
          class="euiButtonEmpty__content"
        >
          <span
            class="euiButtonEmpty__text"
          >
            2
          </span>
        </span>
      </button>
      <button
        aria-label="Next page"
        class="euiButtonIcon euiButtonIcon--text"
        data-test-subj="pagination-button-next"
        disabled=""
        type="button"
      >
        <svg
          aria-hidden="true"
          class="euiIcon euiIcon--medium euiIcon-isLoading euiButtonIcon__icon"
          focusable="false"
          height="16"
          viewBox="0 0 16 16"
          width="16"
          xmlns="http://www.w3.org/2000/svg"
        />
      </button>
    </div>
  </div>
</div>
`;

exports[`EuiDataGrid rendering renders with common and div attributes 1`] = `
Array [
  <div
    data-focus-guard="true"
    style="width:1px;height:0px;padding:0;overflow:hidden;position:fixed;top:1px;left:1px"
    tabindex="-1"
  />,
  <div
    data-focus-guard="true"
    style="width:1px;height:0px;padding:0;overflow:hidden;position:fixed;top:1px;left:1px"
    tabindex="-1"
  />,
  <div
    data-focus-lock-disabled="disabled"
  >
    <div
      class="euiDataGrid euiDataGrid--bordersAll euiDataGrid--headerShade euiDataGrid--rowHoverHighlight testClass1 testClass2"
    >
      <div
        class="euiDataGrid__controls"
      >
        <div
          class="euiPopover euiPopover--anchorDownLeft"
          data-test-subj="dataGridColumnSelectorPopover"
        >
          <div
            class="euiPopover__anchor"
          >
            <button
              class="euiButtonEmpty euiButtonEmpty--text euiButtonEmpty--xSmall"
              type="button"
            >
              <span
                class="euiButtonEmpty__content"
              >
                <svg
                  aria-hidden="true"
                  class="euiIcon euiIcon--medium euiIcon-isLoading euiButtonEmpty__icon"
                  focusable="false"
                  height="16"
                  viewBox="0 0 16 16"
                  width="16"
                  xmlns="http://www.w3.org/2000/svg"
                />
                <span
                  class="euiButtonEmpty__text"
                >
                  Hide fields
                </span>
              </span>
            </button>
          </div>
        </div>
        <div
          class="euiPopover euiPopover--anchorDownCenter"
          data-test-subj="dataGridColumnSelectorPopover"
        >
          <div
            class="euiPopover__anchor"
          >
            <button
              class="euiButtonEmpty euiButtonEmpty--text euiButtonEmpty--xSmall"
              type="button"
            >
              <span
                class="euiButtonEmpty__content"
              >
                <svg
                  aria-hidden="true"
                  class="euiIcon euiIcon--medium euiIcon-isLoading euiButtonEmpty__icon"
                  focusable="false"
                  height="16"
                  viewBox="0 0 16 16"
                  width="16"
                  xmlns="http://www.w3.org/2000/svg"
                />
                <span
                  class="euiButtonEmpty__text"
                >
                  Density
                </span>
              </span>
            </button>
          </div>
        </div>
        <button
          class="euiButtonEmpty euiButtonEmpty--text euiButtonEmpty--xSmall"
          type="button"
        >
          <span
            class="euiButtonEmpty__content"
          >
            <svg
              aria-hidden="true"
              class="euiIcon euiIcon--medium euiIcon-isLoading euiButtonEmpty__icon"
              focusable="false"
              height="16"
              viewBox="0 0 16 16"
              width="16"
              xmlns="http://www.w3.org/2000/svg"
            />
            <span
              class="euiButtonEmpty__text"
            >
              Full screen
            </span>
          </span>
        </button>
      </div>
<<<<<<< HEAD
      <div
        aria-label="aria-label"
        data-test-subj="test subject string"
        role="grid"
      >
        <div
          class="euiDataGrid__content"
        >
          <div
            class="euiDataGridHeader"
            data-test-subj="dataGridHeader"
          >
            <div
              class="euiDataGridHeaderCell"
              data-test-subj="dataGridHeaderCell-A"
              role="columnheader"
              style="width:undefinedpx"
            >
              <div
                class="euiDataGridHeaderCell__content"
              >
                A
              </div>
            </div>
            <div
              class="euiDataGridHeaderCell"
              data-test-subj="dataGridHeaderCell-B"
              role="columnheader"
              style="width:undefinedpx"
            >
              <div
                class="euiDataGridHeaderCell__content"
              >
                B
              </div>
            </div>
          </div>
          <div
            class="euiDataGridRow"
            data-test-subj="dataGridRow"
            role="row"
          >
            <div
              class="euiDataGridRowCell"
              data-test-subj="dataGridRowCell"
              role="gridcell"
              style="width:undefinedpx"
              tabindex="0"
            >
              0, A
            </div>
            <div
              class="euiDataGridRowCell"
              data-test-subj="dataGridRowCell"
              role="gridcell"
              style="width:undefinedpx"
              tabindex="-1"
            >
              0, B
            </div>
          </div>
          <div
            class="euiDataGridRow"
            data-test-subj="dataGridRow"
            role="row"
          >
            <div
              class="euiDataGridRowCell"
              data-test-subj="dataGridRowCell"
              role="gridcell"
              style="width:undefinedpx"
              tabindex="-1"
            >
              1, A
            </div>
            <div
              class="euiDataGridRowCell"
              data-test-subj="dataGridRowCell"
              role="gridcell"
              style="width:undefinedpx"
              tabindex="-1"
            >
              1, B
            </div>
          </div>
          <div
            class="euiDataGridRow"
            data-test-subj="dataGridRow"
            role="row"
          >
            <div
              class="euiDataGridRowCell"
              data-test-subj="dataGridRowCell"
              role="gridcell"
              style="width:undefinedpx"
              tabindex="-1"
            >
              2, A
            </div>
            <div
              class="euiDataGridRowCell"
              data-test-subj="dataGridRowCell"
              role="gridcell"
              style="width:undefinedpx"
              tabindex="-1"
            >
              2, B
            </div>
          </div>
        </div>
        <div
          class="euiSpacer euiSpacer--s"
=======
    </div>
  </div>,
  <div
    aria-label="aria-label"
    class="euiDataGrid euiDataGrid--bordersAll euiDataGrid--headerShade euiDataGrid--rowHoverHighlight testClass1 testClass2"
    data-test-subj="test subject string"
    role="grid"
  >
    <div
      class="euiDataGridHeader"
      data-test-subj="dataGridHeader"
      role="row"
    >
      <div
        class="euiDataGridHeaderCell"
        data-test-subj="dataGridHeaderCell-A"
        role="columnheader"
        style="width:undefinedpx"
      >
        <div
          class="euiDataGridHeaderCell__content"
        >
          A
        </div>
      </div>
      <div
        class="euiDataGridHeaderCell"
        data-test-subj="dataGridHeaderCell-B"
        role="columnheader"
        style="width:undefinedpx"
      >
        <div
          class="euiDataGridHeaderCell__content"
        >
          B
        </div>
      </div>
    </div>
    <div
      class="euiDataGridRow"
      data-test-subj="dataGridRow"
      role="row"
    >
      <div
        class="euiDataGridRowCell"
        data-test-subj="dataGridRowCell"
        role="gridcell"
        style="width:undefinedpx"
        tabindex="0"
      >
        <div
          data-focus-guard="true"
          style="width:1px;height:0px;padding:0;overflow:hidden;position:fixed;top:1px;left:1px"
          tabindex="-1"
        />
        <div
          data-focus-guard="true"
          style="width:1px;height:0px;padding:0;overflow:hidden;position:fixed;top:1px;left:1px"
          tabindex="-1"
        />
        <div
          data-focus-lock-disabled="disabled"
        >
          <div
            data-js-cell-contents-container="false"
          >
            0, A
          </div>
        </div>
        <div
          data-focus-guard="true"
          style="width:1px;height:0px;padding:0;overflow:hidden;position:fixed;top:1px;left:1px"
          tabindex="-1"
        />
      </div>
      <div
        class="euiDataGridRowCell"
        data-test-subj="dataGridRowCell"
        role="gridcell"
        style="width:undefinedpx"
        tabindex="-1"
      >
        <div
          data-focus-guard="true"
          style="width:1px;height:0px;padding:0;overflow:hidden;position:fixed;top:1px;left:1px"
          tabindex="-1"
        />
        <div
          data-focus-guard="true"
          style="width:1px;height:0px;padding:0;overflow:hidden;position:fixed;top:1px;left:1px"
          tabindex="-1"
        />
        <div
          data-focus-lock-disabled="disabled"
        >
          <div
            data-js-cell-contents-container="false"
          >
            0, B
          </div>
        </div>
        <div
          data-focus-guard="true"
          style="width:1px;height:0px;padding:0;overflow:hidden;position:fixed;top:1px;left:1px"
          tabindex="-1"
        />
      </div>
    </div>
    <div
      class="euiDataGridRow"
      data-test-subj="dataGridRow"
      role="row"
    >
      <div
        class="euiDataGridRowCell"
        data-test-subj="dataGridRowCell"
        role="gridcell"
        style="width:undefinedpx"
        tabindex="-1"
      >
        <div
          data-focus-guard="true"
          style="width:1px;height:0px;padding:0;overflow:hidden;position:fixed;top:1px;left:1px"
          tabindex="-1"
        />
        <div
          data-focus-guard="true"
          style="width:1px;height:0px;padding:0;overflow:hidden;position:fixed;top:1px;left:1px"
          tabindex="-1"
        />
        <div
          data-focus-lock-disabled="disabled"
        >
          <div
            data-js-cell-contents-container="false"
          >
            1, A
          </div>
        </div>
        <div
          data-focus-guard="true"
          style="width:1px;height:0px;padding:0;overflow:hidden;position:fixed;top:1px;left:1px"
          tabindex="-1"
        />
      </div>
      <div
        class="euiDataGridRowCell"
        data-test-subj="dataGridRowCell"
        role="gridcell"
        style="width:undefinedpx"
        tabindex="-1"
      >
        <div
          data-focus-guard="true"
          style="width:1px;height:0px;padding:0;overflow:hidden;position:fixed;top:1px;left:1px"
          tabindex="-1"
        />
        <div
          data-focus-guard="true"
          style="width:1px;height:0px;padding:0;overflow:hidden;position:fixed;top:1px;left:1px"
          tabindex="-1"
        />
        <div
          data-focus-lock-disabled="disabled"
        >
          <div
            data-js-cell-contents-container="false"
          >
            1, B
          </div>
        </div>
        <div
          data-focus-guard="true"
          style="width:1px;height:0px;padding:0;overflow:hidden;position:fixed;top:1px;left:1px"
          tabindex="-1"
        />
      </div>
    </div>
    <div
      class="euiDataGridRow"
      data-test-subj="dataGridRow"
      role="row"
    >
      <div
        class="euiDataGridRowCell"
        data-test-subj="dataGridRowCell"
        role="gridcell"
        style="width:undefinedpx"
        tabindex="-1"
      >
        <div
          data-focus-guard="true"
          style="width:1px;height:0px;padding:0;overflow:hidden;position:fixed;top:1px;left:1px"
          tabindex="-1"
        />
        <div
          data-focus-guard="true"
          style="width:1px;height:0px;padding:0;overflow:hidden;position:fixed;top:1px;left:1px"
          tabindex="-1"
        />
        <div
          data-focus-lock-disabled="disabled"
        >
          <div
            data-js-cell-contents-container="false"
          >
            2, A
          </div>
        </div>
        <div
          data-focus-guard="true"
          style="width:1px;height:0px;padding:0;overflow:hidden;position:fixed;top:1px;left:1px"
          tabindex="-1"
        />
      </div>
      <div
        class="euiDataGridRowCell"
        data-test-subj="dataGridRowCell"
        role="gridcell"
        style="width:undefinedpx"
        tabindex="-1"
      >
        <div
          data-focus-guard="true"
          style="width:1px;height:0px;padding:0;overflow:hidden;position:fixed;top:1px;left:1px"
          tabindex="-1"
        />
        <div
          data-focus-guard="true"
          style="width:1px;height:0px;padding:0;overflow:hidden;position:fixed;top:1px;left:1px"
          tabindex="-1"
        />
        <div
          data-focus-lock-disabled="disabled"
        >
          <div
            data-js-cell-contents-container="false"
          >
            2, B
          </div>
        </div>
        <div
          data-focus-guard="true"
          style="width:1px;height:0px;padding:0;overflow:hidden;position:fixed;top:1px;left:1px"
          tabindex="-1"
>>>>>>> 1bd21d86
        />
      </div>
    </div>
  </div>,
  <div
<<<<<<< HEAD
    data-focus-guard="true"
    style="width:1px;height:0px;padding:0;overflow:hidden;position:fixed;top:1px;left:1px"
    tabindex="-1"
  />,
=======
    class="euiSpacer euiSpacer--s"
  />,
  <p
    hidden=""
    id="htmlId"
  >
    Cell contains interactive content.
  </p>,
>>>>>>> 1bd21d86
]
`;<|MERGE_RESOLUTION|>--- conflicted
+++ resolved
@@ -2,197 +2,42 @@
 
 exports[`EuiDataGrid keyboard controls allows user to enter and exit grid navigation 1`] = `
 <div
-  class="euiDataGrid__controls"
->
-  <div
-    class="euiPopover euiPopover--anchorDownLeft"
-    data-test-subj="dataGridColumnSelectorPopover"
-  >
-    <div
-      class="euiPopover__anchor"
-    >
-      <button
-        class="euiButtonEmpty euiButtonEmpty--primary euiButtonEmpty--small"
-        type="button"
-      >
-        <span
-          class="euiButtonEmpty__content"
-        >
-          <svg
-            aria-hidden="true"
-            class="euiIcon euiIcon--medium euiIcon-isLoading euiButtonEmpty__icon"
-            focusable="false"
-            height="16"
-            viewBox="0 0 16 16"
-            width="16"
-            xmlns="http://www.w3.org/2000/svg"
-          />
-          <span
-            class="euiButtonEmpty__text"
-          >
-            Columns
-          </span>
-        </span>
-      </button>
-    </div>
-  </div>
-</div>
+  data-focus-guard="true"
+  style="width: 1px; height: 0px; padding: 0px; overflow: hidden; position: fixed; top: 1px; left: 1px;"
+  tabindex="-1"
+/>
 `;
 
 exports[`EuiDataGrid keyboard controls allows user to enter and exit grid navigation 2`] = `
 <div
-  class="euiDataGrid__controls"
->
-  <div
-    class="euiPopover euiPopover--anchorDownLeft"
-    data-test-subj="dataGridColumnSelectorPopover"
-  >
-    <div
-      class="euiPopover__anchor"
-    >
-      <button
-        class="euiButtonEmpty euiButtonEmpty--primary euiButtonEmpty--small"
-        type="button"
-      >
-        <span
-          class="euiButtonEmpty__content"
-        >
-          <svg
-            aria-hidden="true"
-            class="euiIcon euiIcon--medium euiIcon-isLoading euiButtonEmpty__icon"
-            focusable="false"
-            height="16"
-            viewBox="0 0 16 16"
-            width="16"
-            xmlns="http://www.w3.org/2000/svg"
-          />
-          <span
-            class="euiButtonEmpty__text"
-          >
-            Columns
-          </span>
-        </span>
-      </button>
-    </div>
-  </div>
-</div>
+  data-focus-guard="true"
+  style="width: 1px; height: 0px; padding: 0px; overflow: hidden; position: fixed; top: 1px; left: 1px;"
+  tabindex="-1"
+/>
 `;
 
 exports[`EuiDataGrid keyboard controls allows user to enter and exit grid navigation 3`] = `
 <div
-  class="euiDataGrid__controls"
->
-  <div
-    class="euiPopover euiPopover--anchorDownLeft"
-    data-test-subj="dataGridColumnSelectorPopover"
-  >
-    <div
-      class="euiPopover__anchor"
-    >
-      <button
-        class="euiButtonEmpty euiButtonEmpty--primary euiButtonEmpty--small"
-        type="button"
-      >
-        <span
-          class="euiButtonEmpty__content"
-        >
-          <svg
-            aria-hidden="true"
-            class="euiIcon euiIcon--medium euiIcon-isLoading euiButtonEmpty__icon"
-            focusable="false"
-            height="16"
-            viewBox="0 0 16 16"
-            width="16"
-            xmlns="http://www.w3.org/2000/svg"
-          />
-          <span
-            class="euiButtonEmpty__text"
-          >
-            Columns
-          </span>
-        </span>
-      </button>
-    </div>
-  </div>
-</div>
+  data-focus-guard="true"
+  style="width: 1px; height: 0px; padding: 0px; overflow: hidden; position: fixed; top: 1px; left: 1px;"
+  tabindex="-1"
+/>
 `;
 
 exports[`EuiDataGrid keyboard controls allows user to enter and exit grid navigation 4`] = `
 <div
-  class="euiDataGrid__controls"
->
-  <div
-    class="euiPopover euiPopover--anchorDownLeft"
-    data-test-subj="dataGridColumnSelectorPopover"
-  >
-    <div
-      class="euiPopover__anchor"
-    >
-      <button
-        class="euiButtonEmpty euiButtonEmpty--primary euiButtonEmpty--small"
-        type="button"
-      >
-        <span
-          class="euiButtonEmpty__content"
-        >
-          <svg
-            aria-hidden="true"
-            class="euiIcon euiIcon--medium euiIcon-isLoading euiButtonEmpty__icon"
-            focusable="false"
-            height="16"
-            viewBox="0 0 16 16"
-            width="16"
-            xmlns="http://www.w3.org/2000/svg"
-          />
-          <span
-            class="euiButtonEmpty__text"
-          >
-            Columns
-          </span>
-        </span>
-      </button>
-    </div>
-  </div>
-</div>
+  data-focus-guard="true"
+  style="width: 1px; height: 0px; padding: 0px; overflow: hidden; position: fixed; top: 1px; left: 1px;"
+  tabindex="-1"
+/>
 `;
 
 exports[`EuiDataGrid keyboard controls allows user to enter and exit grid navigation 5`] = `
 <div
-  class="euiDataGrid__controls"
->
-  <div
-    class="euiPopover euiPopover--anchorDownLeft"
-    data-test-subj="dataGridColumnSelectorPopover"
-  >
-    <div
-      class="euiPopover__anchor"
-    >
-      <button
-        class="euiButtonEmpty euiButtonEmpty--primary euiButtonEmpty--small"
-        type="button"
-      >
-        <span
-          class="euiButtonEmpty__content"
-        >
-          <svg
-            aria-hidden="true"
-            class="euiIcon euiIcon--medium euiIcon-isLoading euiButtonEmpty__icon"
-            focusable="false"
-            height="16"
-            viewBox="0 0 16 16"
-            width="16"
-            xmlns="http://www.w3.org/2000/svg"
-          />
-          <span
-            class="euiButtonEmpty__text"
-          >
-            Columns
-          </span>
-        </span>
-      </button>
-    </div>
-  </div>
-</div>
+  data-focus-guard="true"
+  style="width: 1px; height: 0px; padding: 0px; overflow: hidden; position: fixed; top: 1px; left: 1px;"
+  tabindex="-1"
+/>
 `;
 
 exports[`EuiDataGrid pagination renders 1`] = `
@@ -422,385 +267,279 @@
           </span>
         </button>
       </div>
-<<<<<<< HEAD
       <div
         aria-label="aria-label"
+        class="euiDataGrid__verticalScroll"
         data-test-subj="test subject string"
         role="grid"
       >
         <div
-          class="euiDataGrid__content"
+          class="euiDataGrid__overflow"
         >
           <div
-            class="euiDataGridHeader"
-            data-test-subj="dataGridHeader"
+            class="euiDataGrid__content"
           >
             <div
-              class="euiDataGridHeaderCell"
-              data-test-subj="dataGridHeaderCell-A"
-              role="columnheader"
-              style="width:undefinedpx"
-            >
-              <div
-                class="euiDataGridHeaderCell__content"
-              >
-                A
+              class="euiDataGridHeader"
+              data-test-subj="dataGridHeader"
+              role="row"
+            >
+              <div
+                class="euiDataGridHeaderCell"
+                data-test-subj="dataGridHeaderCell-A"
+                role="columnheader"
+                style="width:undefinedpx"
+              >
+                <div
+                  class="euiDataGridHeaderCell__content"
+                >
+                  A
+                </div>
+              </div>
+              <div
+                class="euiDataGridHeaderCell"
+                data-test-subj="dataGridHeaderCell-B"
+                role="columnheader"
+                style="width:undefinedpx"
+              >
+                <div
+                  class="euiDataGridHeaderCell__content"
+                >
+                  B
+                </div>
               </div>
             </div>
             <div
-              class="euiDataGridHeaderCell"
-              data-test-subj="dataGridHeaderCell-B"
-              role="columnheader"
-              style="width:undefinedpx"
-            >
-              <div
-                class="euiDataGridHeaderCell__content"
-              >
-                B
-              </div>
-            </div>
-          </div>
-          <div
-            class="euiDataGridRow"
-            data-test-subj="dataGridRow"
-            role="row"
-          >
-            <div
-              class="euiDataGridRowCell"
-              data-test-subj="dataGridRowCell"
-              role="gridcell"
-              style="width:undefinedpx"
-              tabindex="0"
-            >
-              0, A
+              class="euiDataGridRow"
+              data-test-subj="dataGridRow"
+              role="row"
+            >
+              <div
+                class="euiDataGridRowCell"
+                data-test-subj="dataGridRowCell"
+                role="gridcell"
+                style="width:undefinedpx"
+                tabindex="0"
+              >
+                <div
+                  data-focus-guard="true"
+                  style="width:1px;height:0px;padding:0;overflow:hidden;position:fixed;top:1px;left:1px"
+                  tabindex="-1"
+                />
+                <div
+                  data-focus-guard="true"
+                  style="width:1px;height:0px;padding:0;overflow:hidden;position:fixed;top:1px;left:1px"
+                  tabindex="-1"
+                />
+                <div
+                  data-focus-lock-disabled="disabled"
+                >
+                  <div
+                    class="euiDataGridRowCell__content"
+                    data-js-cell-contents-container="false"
+                  >
+                    0, A
+                  </div>
+                </div>
+                <div
+                  data-focus-guard="true"
+                  style="width:1px;height:0px;padding:0;overflow:hidden;position:fixed;top:1px;left:1px"
+                  tabindex="-1"
+                />
+              </div>
+              <div
+                class="euiDataGridRowCell"
+                data-test-subj="dataGridRowCell"
+                role="gridcell"
+                style="width:undefinedpx"
+                tabindex="-1"
+              >
+                <div
+                  data-focus-guard="true"
+                  style="width:1px;height:0px;padding:0;overflow:hidden;position:fixed;top:1px;left:1px"
+                  tabindex="-1"
+                />
+                <div
+                  data-focus-guard="true"
+                  style="width:1px;height:0px;padding:0;overflow:hidden;position:fixed;top:1px;left:1px"
+                  tabindex="-1"
+                />
+                <div
+                  data-focus-lock-disabled="disabled"
+                >
+                  <div
+                    class="euiDataGridRowCell__content"
+                    data-js-cell-contents-container="false"
+                  >
+                    0, B
+                  </div>
+                </div>
+                <div
+                  data-focus-guard="true"
+                  style="width:1px;height:0px;padding:0;overflow:hidden;position:fixed;top:1px;left:1px"
+                  tabindex="-1"
+                />
+              </div>
             </div>
             <div
-              class="euiDataGridRowCell"
-              data-test-subj="dataGridRowCell"
-              role="gridcell"
-              style="width:undefinedpx"
-              tabindex="-1"
-            >
-              0, B
-            </div>
-          </div>
-          <div
-            class="euiDataGridRow"
-            data-test-subj="dataGridRow"
-            role="row"
-          >
-            <div
-              class="euiDataGridRowCell"
-              data-test-subj="dataGridRowCell"
-              role="gridcell"
-              style="width:undefinedpx"
-              tabindex="-1"
-            >
-              1, A
+              class="euiDataGridRow"
+              data-test-subj="dataGridRow"
+              role="row"
+            >
+              <div
+                class="euiDataGridRowCell"
+                data-test-subj="dataGridRowCell"
+                role="gridcell"
+                style="width:undefinedpx"
+                tabindex="-1"
+              >
+                <div
+                  data-focus-guard="true"
+                  style="width:1px;height:0px;padding:0;overflow:hidden;position:fixed;top:1px;left:1px"
+                  tabindex="-1"
+                />
+                <div
+                  data-focus-guard="true"
+                  style="width:1px;height:0px;padding:0;overflow:hidden;position:fixed;top:1px;left:1px"
+                  tabindex="-1"
+                />
+                <div
+                  data-focus-lock-disabled="disabled"
+                >
+                  <div
+                    class="euiDataGridRowCell__content"
+                    data-js-cell-contents-container="false"
+                  >
+                    1, A
+                  </div>
+                </div>
+                <div
+                  data-focus-guard="true"
+                  style="width:1px;height:0px;padding:0;overflow:hidden;position:fixed;top:1px;left:1px"
+                  tabindex="-1"
+                />
+              </div>
+              <div
+                class="euiDataGridRowCell"
+                data-test-subj="dataGridRowCell"
+                role="gridcell"
+                style="width:undefinedpx"
+                tabindex="-1"
+              >
+                <div
+                  data-focus-guard="true"
+                  style="width:1px;height:0px;padding:0;overflow:hidden;position:fixed;top:1px;left:1px"
+                  tabindex="-1"
+                />
+                <div
+                  data-focus-guard="true"
+                  style="width:1px;height:0px;padding:0;overflow:hidden;position:fixed;top:1px;left:1px"
+                  tabindex="-1"
+                />
+                <div
+                  data-focus-lock-disabled="disabled"
+                >
+                  <div
+                    class="euiDataGridRowCell__content"
+                    data-js-cell-contents-container="false"
+                  >
+                    1, B
+                  </div>
+                </div>
+                <div
+                  data-focus-guard="true"
+                  style="width:1px;height:0px;padding:0;overflow:hidden;position:fixed;top:1px;left:1px"
+                  tabindex="-1"
+                />
+              </div>
             </div>
             <div
-              class="euiDataGridRowCell"
-              data-test-subj="dataGridRowCell"
-              role="gridcell"
-              style="width:undefinedpx"
-              tabindex="-1"
-            >
-              1, B
-            </div>
-          </div>
-          <div
-            class="euiDataGridRow"
-            data-test-subj="dataGridRow"
-            role="row"
-          >
-            <div
-              class="euiDataGridRowCell"
-              data-test-subj="dataGridRowCell"
-              role="gridcell"
-              style="width:undefinedpx"
-              tabindex="-1"
-            >
-              2, A
-            </div>
-            <div
-              class="euiDataGridRowCell"
-              data-test-subj="dataGridRowCell"
-              role="gridcell"
-              style="width:undefinedpx"
-              tabindex="-1"
-            >
-              2, B
+              class="euiDataGridRow"
+              data-test-subj="dataGridRow"
+              role="row"
+            >
+              <div
+                class="euiDataGridRowCell"
+                data-test-subj="dataGridRowCell"
+                role="gridcell"
+                style="width:undefinedpx"
+                tabindex="-1"
+              >
+                <div
+                  data-focus-guard="true"
+                  style="width:1px;height:0px;padding:0;overflow:hidden;position:fixed;top:1px;left:1px"
+                  tabindex="-1"
+                />
+                <div
+                  data-focus-guard="true"
+                  style="width:1px;height:0px;padding:0;overflow:hidden;position:fixed;top:1px;left:1px"
+                  tabindex="-1"
+                />
+                <div
+                  data-focus-lock-disabled="disabled"
+                >
+                  <div
+                    class="euiDataGridRowCell__content"
+                    data-js-cell-contents-container="false"
+                  >
+                    2, A
+                  </div>
+                </div>
+                <div
+                  data-focus-guard="true"
+                  style="width:1px;height:0px;padding:0;overflow:hidden;position:fixed;top:1px;left:1px"
+                  tabindex="-1"
+                />
+              </div>
+              <div
+                class="euiDataGridRowCell"
+                data-test-subj="dataGridRowCell"
+                role="gridcell"
+                style="width:undefinedpx"
+                tabindex="-1"
+              >
+                <div
+                  data-focus-guard="true"
+                  style="width:1px;height:0px;padding:0;overflow:hidden;position:fixed;top:1px;left:1px"
+                  tabindex="-1"
+                />
+                <div
+                  data-focus-guard="true"
+                  style="width:1px;height:0px;padding:0;overflow:hidden;position:fixed;top:1px;left:1px"
+                  tabindex="-1"
+                />
+                <div
+                  data-focus-lock-disabled="disabled"
+                >
+                  <div
+                    class="euiDataGridRowCell__content"
+                    data-js-cell-contents-container="false"
+                  >
+                    2, B
+                  </div>
+                </div>
+                <div
+                  data-focus-guard="true"
+                  style="width:1px;height:0px;padding:0;overflow:hidden;position:fixed;top:1px;left:1px"
+                  tabindex="-1"
+                />
+              </div>
             </div>
           </div>
         </div>
-        <div
-          class="euiSpacer euiSpacer--s"
-=======
+      </div>
+      <p
+        hidden=""
+        id="htmlId"
+      >
+        Cell contains interactive content.
+      </p>
     </div>
   </div>,
   <div
-    aria-label="aria-label"
-    class="euiDataGrid euiDataGrid--bordersAll euiDataGrid--headerShade euiDataGrid--rowHoverHighlight testClass1 testClass2"
-    data-test-subj="test subject string"
-    role="grid"
-  >
-    <div
-      class="euiDataGridHeader"
-      data-test-subj="dataGridHeader"
-      role="row"
-    >
-      <div
-        class="euiDataGridHeaderCell"
-        data-test-subj="dataGridHeaderCell-A"
-        role="columnheader"
-        style="width:undefinedpx"
-      >
-        <div
-          class="euiDataGridHeaderCell__content"
-        >
-          A
-        </div>
-      </div>
-      <div
-        class="euiDataGridHeaderCell"
-        data-test-subj="dataGridHeaderCell-B"
-        role="columnheader"
-        style="width:undefinedpx"
-      >
-        <div
-          class="euiDataGridHeaderCell__content"
-        >
-          B
-        </div>
-      </div>
-    </div>
-    <div
-      class="euiDataGridRow"
-      data-test-subj="dataGridRow"
-      role="row"
-    >
-      <div
-        class="euiDataGridRowCell"
-        data-test-subj="dataGridRowCell"
-        role="gridcell"
-        style="width:undefinedpx"
-        tabindex="0"
-      >
-        <div
-          data-focus-guard="true"
-          style="width:1px;height:0px;padding:0;overflow:hidden;position:fixed;top:1px;left:1px"
-          tabindex="-1"
-        />
-        <div
-          data-focus-guard="true"
-          style="width:1px;height:0px;padding:0;overflow:hidden;position:fixed;top:1px;left:1px"
-          tabindex="-1"
-        />
-        <div
-          data-focus-lock-disabled="disabled"
-        >
-          <div
-            data-js-cell-contents-container="false"
-          >
-            0, A
-          </div>
-        </div>
-        <div
-          data-focus-guard="true"
-          style="width:1px;height:0px;padding:0;overflow:hidden;position:fixed;top:1px;left:1px"
-          tabindex="-1"
-        />
-      </div>
-      <div
-        class="euiDataGridRowCell"
-        data-test-subj="dataGridRowCell"
-        role="gridcell"
-        style="width:undefinedpx"
-        tabindex="-1"
-      >
-        <div
-          data-focus-guard="true"
-          style="width:1px;height:0px;padding:0;overflow:hidden;position:fixed;top:1px;left:1px"
-          tabindex="-1"
-        />
-        <div
-          data-focus-guard="true"
-          style="width:1px;height:0px;padding:0;overflow:hidden;position:fixed;top:1px;left:1px"
-          tabindex="-1"
-        />
-        <div
-          data-focus-lock-disabled="disabled"
-        >
-          <div
-            data-js-cell-contents-container="false"
-          >
-            0, B
-          </div>
-        </div>
-        <div
-          data-focus-guard="true"
-          style="width:1px;height:0px;padding:0;overflow:hidden;position:fixed;top:1px;left:1px"
-          tabindex="-1"
-        />
-      </div>
-    </div>
-    <div
-      class="euiDataGridRow"
-      data-test-subj="dataGridRow"
-      role="row"
-    >
-      <div
-        class="euiDataGridRowCell"
-        data-test-subj="dataGridRowCell"
-        role="gridcell"
-        style="width:undefinedpx"
-        tabindex="-1"
-      >
-        <div
-          data-focus-guard="true"
-          style="width:1px;height:0px;padding:0;overflow:hidden;position:fixed;top:1px;left:1px"
-          tabindex="-1"
-        />
-        <div
-          data-focus-guard="true"
-          style="width:1px;height:0px;padding:0;overflow:hidden;position:fixed;top:1px;left:1px"
-          tabindex="-1"
-        />
-        <div
-          data-focus-lock-disabled="disabled"
-        >
-          <div
-            data-js-cell-contents-container="false"
-          >
-            1, A
-          </div>
-        </div>
-        <div
-          data-focus-guard="true"
-          style="width:1px;height:0px;padding:0;overflow:hidden;position:fixed;top:1px;left:1px"
-          tabindex="-1"
-        />
-      </div>
-      <div
-        class="euiDataGridRowCell"
-        data-test-subj="dataGridRowCell"
-        role="gridcell"
-        style="width:undefinedpx"
-        tabindex="-1"
-      >
-        <div
-          data-focus-guard="true"
-          style="width:1px;height:0px;padding:0;overflow:hidden;position:fixed;top:1px;left:1px"
-          tabindex="-1"
-        />
-        <div
-          data-focus-guard="true"
-          style="width:1px;height:0px;padding:0;overflow:hidden;position:fixed;top:1px;left:1px"
-          tabindex="-1"
-        />
-        <div
-          data-focus-lock-disabled="disabled"
-        >
-          <div
-            data-js-cell-contents-container="false"
-          >
-            1, B
-          </div>
-        </div>
-        <div
-          data-focus-guard="true"
-          style="width:1px;height:0px;padding:0;overflow:hidden;position:fixed;top:1px;left:1px"
-          tabindex="-1"
-        />
-      </div>
-    </div>
-    <div
-      class="euiDataGridRow"
-      data-test-subj="dataGridRow"
-      role="row"
-    >
-      <div
-        class="euiDataGridRowCell"
-        data-test-subj="dataGridRowCell"
-        role="gridcell"
-        style="width:undefinedpx"
-        tabindex="-1"
-      >
-        <div
-          data-focus-guard="true"
-          style="width:1px;height:0px;padding:0;overflow:hidden;position:fixed;top:1px;left:1px"
-          tabindex="-1"
-        />
-        <div
-          data-focus-guard="true"
-          style="width:1px;height:0px;padding:0;overflow:hidden;position:fixed;top:1px;left:1px"
-          tabindex="-1"
-        />
-        <div
-          data-focus-lock-disabled="disabled"
-        >
-          <div
-            data-js-cell-contents-container="false"
-          >
-            2, A
-          </div>
-        </div>
-        <div
-          data-focus-guard="true"
-          style="width:1px;height:0px;padding:0;overflow:hidden;position:fixed;top:1px;left:1px"
-          tabindex="-1"
-        />
-      </div>
-      <div
-        class="euiDataGridRowCell"
-        data-test-subj="dataGridRowCell"
-        role="gridcell"
-        style="width:undefinedpx"
-        tabindex="-1"
-      >
-        <div
-          data-focus-guard="true"
-          style="width:1px;height:0px;padding:0;overflow:hidden;position:fixed;top:1px;left:1px"
-          tabindex="-1"
-        />
-        <div
-          data-focus-guard="true"
-          style="width:1px;height:0px;padding:0;overflow:hidden;position:fixed;top:1px;left:1px"
-          tabindex="-1"
-        />
-        <div
-          data-focus-lock-disabled="disabled"
-        >
-          <div
-            data-js-cell-contents-container="false"
-          >
-            2, B
-          </div>
-        </div>
-        <div
-          data-focus-guard="true"
-          style="width:1px;height:0px;padding:0;overflow:hidden;position:fixed;top:1px;left:1px"
-          tabindex="-1"
->>>>>>> 1bd21d86
-        />
-      </div>
-    </div>
-  </div>,
-  <div
-<<<<<<< HEAD
     data-focus-guard="true"
     style="width:1px;height:0px;padding:0;overflow:hidden;position:fixed;top:1px;left:1px"
     tabindex="-1"
   />,
-=======
-    class="euiSpacer euiSpacer--s"
-  />,
-  <p
-    hidden=""
-    id="htmlId"
-  >
-    Cell contains interactive content.
-  </p>,
->>>>>>> 1bd21d86
 ]
 `;