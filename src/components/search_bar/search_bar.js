import React, { Component } from 'react';
import { isString } from '../../services/predicate';
import { EuiFlexGroup } from '../flex/flex_group';
import { EuiSearchBox, SearchBoxConfigPropTypes } from './search_box';
import { EuiSearchFilters, SearchFiltersFiltersType } from './search_filters';
import PropTypes from 'prop-types';
import { Query } from './query';
import { EuiFlexItem } from '../flex/flex_item';

export { Query, AST as Ast } from './query';

export const QueryType = PropTypes.oneOfType([
  PropTypes.instanceOf(Query),
  PropTypes.string,
]);

export const SearchBarPropTypes = {
  /**
   (query?: Query, queryText: string, error?: string) => void
   */
  onChange: PropTypes.func.isRequired,

  /**
   The initial query the bar will hold when first mounted
   */
  defaultQuery: QueryType,

  /**
   If you wish to use the search bar as a controlled component, continuously pass the query
   via this prop
   */
  query: QueryType,

  /**
   Configures the search box. Set `placeholder` to change the placeholder text in the box and
   `incremental` to support incremental (as you type) search.
   */
  box: PropTypes.shape(SearchBoxConfigPropTypes),

  /**
   An array of search filters.
   */
  filters: SearchFiltersFiltersType,

  /**
   * Tools which go to the left of the search bar.
   */
  toolsLeft: PropTypes.node,

  /**
   * Tools which go to the right of the search bar.
   */
  toolsRight: PropTypes.node,

  /**
   * Date formatter to use when parsing date values
   */
  dateFormat: PropTypes.object,
};

const parseQuery = (query, props) => {
  const schema = props.box ? props.box.schema : undefined;
  const dateFormat = props.dateFormat;
  const parseOptions = { schema, dateFormat };
  if (!query) {
    return Query.parse('', parseOptions);
  }
  return isString(query) ? Query.parse(query, parseOptions) : query;
};

export class EuiSearchBar extends Component {
  static propTypes = SearchBarPropTypes;

  static Query = Query;

  constructor(props) {
    super(props);
    const query = parseQuery(props.defaultQuery || props.query, props);
    this.state = {
      query,
      queryText: query.text,
      error: null,
    };
  }

  static getDerivedStateFromProps(nextProps, prevState) {
    if (
      nextProps.query &&
      (!prevState.query || nextProps.query.text !== prevState.query.text)
    ) {
      const query = parseQuery(nextProps.query, nextProps);
      return {
        query,
        queryText: query.text,
        error: null,
      };
    }
    return null;
  }

  notifyControllingParent(newState) {
    const oldState = this.state;
    const { query, queryText, error } = newState;

    const isQueryDifferent = oldState.queryText !== queryText;

    const oldError = oldState.error ? oldState.error.message : null;
    const newError = error ? error.message : null;
    const isErrorDifferent = oldError !== newError;

    if (isQueryDifferent || isErrorDifferent) {
      this.props.onChange({ query, queryText, error });
    }
  }

  onSearch = queryText => {
    try {
      const query = parseQuery(queryText, this.props);
      this.notifyControllingParent({ query, queryText, error: null });
      this.setState({ query, queryText, error: null });
    } catch (e) {
      const error = { message: e.message };
      this.notifyControllingParent({ query: null, queryText, error });
      this.setState({ queryText, error });
    }
  };

  onFiltersChange = query => {
    this.notifyControllingParent({ query, queryText: query.text, error: null });
    this.setState({
      query,
      queryText: query.text,
      error: null,
    });
  };

  renderTools(tools) {
    if (!tools) {
      return undefined;
    }

    if (Array.isArray(tools)) {
      return tools.map(tool => (
        <EuiFlexItem grow={false} key={tool.key}>
          {tool}
        </EuiFlexItem>
      ));
    }

    return <EuiFlexItem grow={false}>{tools}</EuiFlexItem>;
  }

  render() {
    const { query, queryText, error } = this.state;
    const { box, filters, toolsLeft, toolsRight } = this.props;

    const toolsLeftEl = this.renderTools(toolsLeft);

    const filtersBar = !filters ? (
      undefined
    ) : (
<<<<<<< HEAD
      <EuiFlexItem grow={false}>
=======
      <EuiFlexItem className="euiSearchBar__filtersHolder" grow={false}>
>>>>>>> 75fee430
        <EuiSearchFilters
          filters={filters}
          query={query}
          onChange={this.onFiltersChange}
        />
      </EuiFlexItem>
    );

    const toolsRightEl = this.renderTools(toolsRight);

    return (
      <EuiFlexGroup gutterSize="m" alignItems="center" wrap>
        {toolsLeftEl}
        <EuiFlexItem className="euiSearchBar__searchHolder" grow={true}>
          <EuiSearchBox
            {...box}
            query={queryText}
            onSearch={this.onSearch}
            isInvalid={!!error}
            title={error ? error.message : undefined}
          />
        </EuiFlexItem>
        {filtersBar}
        {toolsRightEl}
      </EuiFlexGroup>
    );
  }
}<|MERGE_RESOLUTION|>--- conflicted
+++ resolved
@@ -159,11 +159,7 @@
     const filtersBar = !filters ? (
       undefined
     ) : (
-<<<<<<< HEAD
-      <EuiFlexItem grow={false}>
-=======
       <EuiFlexItem className="euiSearchBar__filtersHolder" grow={false}>
->>>>>>> 75fee430
         <EuiSearchFilters
           filters={filters}
           query={query}
