--- conflicted
+++ resolved
@@ -454,15 +454,11 @@
   }
 
   loadIconComponent = (iconType: EuiIconType) => {
-<<<<<<< HEAD
-    import(`./assets/${typeToPathMap[iconType]}.js`).then(({ icon }) => {
-=======
     import(
-      /* webpackChunkName: "icon.[request]" */ './assets/' +
-        typeToPathMap[iconType] +
-        '.js'
+      /* webpackChunkName: "icon.[request]" */ `./assets/${
+        typeToPathMap[iconType]
+      }.js`
     ).then(({ icon }) => {
->>>>>>> 59cb02af
       if (this.isMounted) {
         this.setState({
           icon,
