--- conflicted
+++ resolved
@@ -177,17 +177,14 @@
         data-test-subj="dataGridRowCell"
         onFocus={() => onCellFocus([colIndex, rowIndex])}
         style={{ width: `${width}px` }}>
-<<<<<<< HEAD
-        <div className="euiDataGridRowCell__content">
-          <EuiDataGridCellContent {...rest} />
-        </div>
-=======
         <EuiFocusTrap disabled={!(isFocusable && !isGridNavigationEnabled)}>
-          <div {...isInteractiveCell} ref={this.cellContentsRef}>
+          <div
+            {...isInteractiveCell}
+            ref={this.cellContentsRef}
+            className="euiDataGridRowCell__content">
             <EuiDataGridCellContent {...rest} />
           </div>
         </EuiFocusTrap>
->>>>>>> 1bd21d86
       </div>
     );
   }
