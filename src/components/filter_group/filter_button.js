--- conflicted
+++ resolved
@@ -4,15 +4,15 @@
 
 import { EuiI18n } from '../i18n';
 import { EuiNotificationBadge } from '../badge/notification_badge';
-import { COLORS, ICON_SIDES, EuiButtonEmpty } from '../button/button_empty';
+import {
+  COLORS,
+  ICON_SIDES,
+  EuiButtonEmpty,
+} from '../button/button_empty';
 
-<<<<<<< HEAD
-import { ICON_TYPES } from '../icon';
-=======
 import {
   IconPropType,
 } from '../icon';
->>>>>>> eae54174
 
 export const EuiFilterButton = ({
   children,
@@ -45,13 +45,13 @@
       'euiFilterButton--noGrow': !grow,
       'euiFilterButton--withNext': noDivider || withNext,
     },
-    className
+    className,
   );
 
   const buttonTextClassNames = classNames(
     // 'euiFilterButton__textShift',
-    { 'euiFilterButton__text-hasNotification': numFiltersDefined },
-    textProps && textProps.className
+    { 'euiFilterButton__text-hasNotification': numFiltersDefined, },
+    textProps && textProps.className,
   );
 
   let dataText;
@@ -61,31 +61,30 @@
 
   const buttonContents = (
     <Fragment>
-      <span
-        className="euiFilterButton__textShift"
-        data-text={dataText}
-        title={dataText}>
+      <span className="euiFilterButton__textShift" data-text={dataText} title={dataText}>
         {children}
       </span>
 
-      {numFiltersDefined && (
+      {numFiltersDefined &&
         <EuiI18n
           token="euiFilterButton.filterBadge"
           values={{ count: numActiveFilters || numFilters, hasActiveFilters }}
-          default={({ count, hasActiveFilters }) =>
-            `${count} ${hasActiveFilters ? 'active' : 'available'} filters`
-          }>
-          {filterBadge => (
-            <EuiNotificationBadge
-              className="euiFilterButton__notification"
-              size="m"
-              aria-label={filterBadge}
-              color={isDisabled || !hasActiveFilters ? 'subdued' : 'accent'}>
-              {numActiveFilters || numFilters}
-            </EuiNotificationBadge>
-          )}
+          default={({ count, hasActiveFilters }) => `${count} ${hasActiveFilters ? 'active' : 'available'} filters`}
+        >
+          {
+            filterBadge => (
+              <EuiNotificationBadge
+                className="euiFilterButton__notification"
+                size="m"
+                aria-label={filterBadge}
+                color={isDisabled || !hasActiveFilters ? 'subdued' : 'accent'}
+              >
+                {numActiveFilters || numFilters}
+              </EuiNotificationBadge>
+            )
+          }
         </EuiI18n>
-      )}
+      }
     </Fragment>
   );
 
@@ -98,7 +97,8 @@
       iconType={iconType}
       type={type}
       textProps={{ ...textProps, className: buttonTextClassNames }}
-      {...rest}>
+      {...rest}
+    >
       {buttonContents}
     </EuiButtonEmpty>
   );
