/*
 * Copyright Elasticsearch B.V. and/or licensed to Elasticsearch B.V. under one
 * or more contributor license agreements. Licensed under the Elastic License
 * 2.0 and the Server Side Public License, v 1; you may not use this file except
 * in compliance with, at your election, the Elastic License 2.0 or the Server
 * Side Public License, v 1.
 */

export {
<<<<<<< HEAD
  EuiScreenReaderOnly,
  EuiScreenReaderOnlyProps,
} from './screen_reader_only';
export {
  EuiScreenReaderStatus,
  EuiScreenReaderStatusProps,
} from './screen_reader_status';
=======
  EuiScreenReaderLive,
  EuiScreenReaderLiveProps,
} from './screen_reader_live';
export {
  EuiScreenReaderOnly,
  EuiScreenReaderOnlyProps,
} from './screen_reader_only';
>>>>>>> 7412e4f7
export { EuiSkipLink, EuiSkipLinkProps } from './skip_link';<|MERGE_RESOLUTION|>--- conflicted
+++ resolved
@@ -7,15 +7,6 @@
  */
 
 export {
-<<<<<<< HEAD
-  EuiScreenReaderOnly,
-  EuiScreenReaderOnlyProps,
-} from './screen_reader_only';
-export {
-  EuiScreenReaderStatus,
-  EuiScreenReaderStatusProps,
-} from './screen_reader_status';
-=======
   EuiScreenReaderLive,
   EuiScreenReaderLiveProps,
 } from './screen_reader_live';
@@ -23,5 +14,4 @@
   EuiScreenReaderOnly,
   EuiScreenReaderOnlyProps,
 } from './screen_reader_only';
->>>>>>> 7412e4f7
 export { EuiSkipLink, EuiSkipLinkProps } from './skip_link';