--- conflicted
+++ resolved
@@ -24,7 +24,7 @@
 
 exports[`EuiScreenReaderLive with a static configuration accepts \`isFocusable\` 1`] = `
 <div
-  class="euiScreenReaderOnly"
+  class="emotion-euiScreenReaderOnly"
   tabindex="-1"
 >
   <div
@@ -119,6 +119,7 @@
   >
     <div
       aria-atomic="true"
+      aria-hidden="true"
       aria-live="polite"
       role="status"
     />
@@ -127,39 +128,10 @@
       aria-live="polite"
       role="status"
     >
-<<<<<<< HEAD
-      Increment
-    </button>
-    <EuiScreenReaderLive>
-      <EuiScreenReaderOnly>
-        <div
-          className="euiScreenReaderOnly"
-        >
-          <div
-            aria-atomic="true"
-            aria-hidden="true"
-            aria-live="polite"
-            role="status"
-          />
-          <div
-            aria-atomic="true"
-            aria-live="polite"
-            role="status"
-          >
-            <p>
-              Number of active options: 
-              1
-            </p>
-          </div>
-        </div>
-      </EuiScreenReaderOnly>
-    </EuiScreenReaderLive>
-=======
       <p>
         Number of active options: 1
       </p>
     </div>
->>>>>>> 3501341b
   </div>
 </div>
 `;
@@ -176,6 +148,7 @@
   >
     <div
       aria-atomic="true"
+      aria-hidden="true"
       aria-live="polite"
       role="status"
     />
@@ -184,39 +157,10 @@
       aria-live="polite"
       role="status"
     >
-<<<<<<< HEAD
-      Increment
-    </button>
-    <EuiScreenReaderLive>
-      <EuiScreenReaderOnly>
-        <div
-          className="euiScreenReaderOnly"
-        >
-          <div
-            aria-atomic="true"
-            aria-live="polite"
-            role="status"
-          >
-            <p>
-              Number of active options: 
-              0
-            </p>
-          </div>
-          <div
-            aria-atomic="true"
-            aria-hidden="true"
-            aria-live="polite"
-            role="status"
-          />
-        </div>
-      </EuiScreenReaderOnly>
-    </EuiScreenReaderLive>
-=======
       <p>
         Number of active options: 0
       </p>
     </div>
->>>>>>> 3501341b
   </div>
 </div>
 `;