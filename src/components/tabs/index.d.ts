import {
  MouseEventHandler,
  ReactNode,
  FunctionComponent,
  HTMLAttributes,
} from 'react';
import { CommonProps } from '../common';

declare module '@elastic/eui' {
  type TAB_SIZES = 's' | 'm';

<<<<<<< HEAD
  interface EuiTabProps {
=======
  type TAB_DISPLAYS = 'default' | 'condensed';

  type EuiTabProps = {
>>>>>>> 75fee430
    onClick: MouseEventHandler<HTMLButtonElement>;
    isSelected?: boolean;
    disabled?: boolean;
  }

  interface EuiTabsProps {
    size?: TAB_SIZES;
    display?: TAB_DISPLAYS;
    expand?: boolean;
  }

  export interface EuiTabbedContentTab {
    id: string;
    name: string;
    content: ReactNode;
  }

  interface EuiTabbedContentProps {
    tabs: EuiTabbedContentTab[];
    onTabClick?: (tab: EuiTabbedContentTab) => void;
    selectedTab?: EuiTabbedContentTab;
    initialSelectedTab?: EuiTabbedContentTab;
    size?: TAB_SIZES;
    display?: TAB_DISPLAYS;
    expand?: boolean;
  };

  export const EuiTab: FunctionComponent<
    EuiTabProps & CommonProps & HTMLAttributes<HTMLDivElement>
  >;
  export const EuiTabs: FunctionComponent<
    EuiTabsProps & CommonProps & HTMLAttributes<HTMLDivElement>
  >;
  export const EuiTabbedContent: FunctionComponent<
    EuiTabbedContentProps & CommonProps & HTMLAttributes<HTMLDivElement>
  >;
}<|MERGE_RESOLUTION|>--- conflicted
+++ resolved
@@ -9,13 +9,9 @@
 declare module '@elastic/eui' {
   type TAB_SIZES = 's' | 'm';
 
-<<<<<<< HEAD
-  interface EuiTabProps {
-=======
   type TAB_DISPLAYS = 'default' | 'condensed';
 
   type EuiTabProps = {
->>>>>>> 75fee430
     onClick: MouseEventHandler<HTMLButtonElement>;
     isSelected?: boolean;
     disabled?: boolean;
