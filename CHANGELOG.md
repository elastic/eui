--- conflicted
+++ resolved
@@ -1,6 +1,9 @@
 ## [`master`](https://github.com/elastic/eui/tree/master)
 
-<<<<<<< HEAD
+**Bug fixes**
+
+- Fixed an `EuiDataGrid` race condition where grid rows had incorrect heights if loaded in before CSS ([#5284](https://github.com/elastic/eui/pull/5284))
+
 ### Feature: CSS-in-JS ([#5121](https://github.com/elastic/eui/pull/5121))
 
 - Added reset and global styles via CSS-in-JS with `@emotion/react/Global`
@@ -11,11 +14,6 @@
 
 - Added `@emotion/react` to `peerDependencies`
 - Deprecated and renamed as "legacy" the pre-Amsterdam default theme
-=======
-**Bug fixes**
-
-- Fixed an `EuiDataGrid` race condition where grid rows had incorrect heights if loaded in before CSS ([#5284](https://github.com/elastic/eui/pull/5284))
->>>>>>> 95e15fa0
 
 ## [`41.0.0`](https://github.com/elastic/eui/tree/v41.0.0)
 
