--- conflicted
+++ resolved
@@ -1040,22 +1040,14 @@
     <div
       data-focus-lock-disabled="false"
     >
-<<<<<<< HEAD
-      <button
-        aria-label="Close this dialog"
-        class="euiButtonIcon euiButtonIcon--xSmall euiFlyout__closeButton euiFlyout__closeButton--inside css-dsw53p-empty-text-hoverStyles-EuiButtonIcon"
-        data-test-subj="euiFlyoutCloseButton"
-        type="button"
-=======
       <div
         class="euiFlyout euiFlyout--push euiFlyout--medium euiFlyout--paddingLarge"
         role="dialog"
         tabindex="-1"
->>>>>>> 6d91a098
-      >
-        <button
-          aria-label="Close this dialog"
-          class="euiButtonIcon euiButtonIcon--text euiButtonIcon--empty euiButtonIcon--xSmall euiFlyout__closeButton euiFlyout__closeButton--inside"
+      >
+        <button
+          aria-label="Close this dialog"
+          class="euiButtonIcon euiButtonIcon--xSmall euiFlyout__closeButton euiFlyout__closeButton--inside css-dsw53p-empty-text-hoverStyles-EuiButtonIcon"
           data-test-subj="euiFlyoutCloseButton"
           type="button"
         >
