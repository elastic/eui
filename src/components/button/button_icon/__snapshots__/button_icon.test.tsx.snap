--- conflicted
+++ resolved
@@ -43,23 +43,6 @@
 </button>
 `;
 
-<<<<<<< HEAD
-=======
-exports[`EuiButtonIcon props color disabled is rendered 1`] = `
-<button
-  aria-label="button"
-  class="euiButtonIcon euiButtonIcon--disabled"
-  type="button"
->
-  <span
-    aria-hidden="true"
-    class="euiButtonIcon__icon"
-    data-euiicon-type="user"
-  />
-</button>
-`;
-
->>>>>>> 9e556379
 exports[`EuiButtonIcon props color ghost is rendered 1`] = `
 <button
   aria-label="button"
