/*
 * Copyright Elasticsearch B.V. and/or licensed to Elasticsearch B.V. under one
 * or more contributor license agreements. Licensed under the Elastic License
 * 2.0 and the Server Side Public License, v 1; you may not use this file except
 * in compliance with, at your election, the Elastic License 2.0 or the Server
 * Side Public License, v 1.
 */

import React from 'react';
import { render } from 'enzyme';
import { renderWithStyles } from '../../test/internal';
import { requiredProps } from '../../test/required_props';

import { EuiMark } from './mark';

describe('EuiMark', () => {
<<<<<<< HEAD
  test('is rendered', () => {
    const component = render(<EuiMark>Marked</EuiMark>);
    expect(component).toMatchSnapshot();
  });

  test('is rendered without CSS :before and :after text', () => {
    const component = render(
      <EuiMark hasScreenReaderHelpText={false}>Market</EuiMark>
    );
    expect(component).toMatchSnapshot();
=======
  renderWithStyles(<EuiMark>Marked</EuiMark>);

  test('is rendered', () => {
    expect(
      render(<EuiMark {...requiredProps}>Marked</EuiMark>)
    ).toMatchSnapshot();
>>>>>>> fdd5323b
  });
});<|MERGE_RESOLUTION|>--- conflicted
+++ resolved
@@ -14,10 +14,12 @@
 import { EuiMark } from './mark';
 
 describe('EuiMark', () => {
-<<<<<<< HEAD
+  renderWithStyles(<EuiMark>Marked</EuiMark>);
+
   test('is rendered', () => {
-    const component = render(<EuiMark>Marked</EuiMark>);
-    expect(component).toMatchSnapshot();
+    expect(
+      render(<EuiMark {...requiredProps}>Marked</EuiMark>)
+    ).toMatchSnapshot();
   });
 
   test('is rendered without CSS :before and :after text', () => {
@@ -25,13 +27,5 @@
       <EuiMark hasScreenReaderHelpText={false}>Market</EuiMark>
     );
     expect(component).toMatchSnapshot();
-=======
-  renderWithStyles(<EuiMark>Marked</EuiMark>);
-
-  test('is rendered', () => {
-    expect(
-      render(<EuiMark {...requiredProps}>Marked</EuiMark>)
-    ).toMatchSnapshot();
->>>>>>> fdd5323b
   });
 });