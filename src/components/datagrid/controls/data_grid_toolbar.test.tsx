/*
 * Copyright Elasticsearch B.V. and/or licensed to Elasticsearch B.V. under one
 * or more contributor license agreements. Licensed under the Elastic License
 * 2.0 and the Server Side Public License, v 1; you may not use this file except
 * in compliance with, at your election, the Elastic License 2.0 or the Server
 * Side Public License, v 1.
 */

import React from 'react';
import { shallow } from 'enzyme';

import {
  EuiDataGridToolbar,
  checkOrDefaultToolBarDisplayOptions,
  renderAdditionalControls,
  getNestedObjectOptions,
} from './data_grid_toolbar';

describe('EuiDataGridToolbar', () => {
  const requiredProps = {
    gridWidth: 500,
    toolbarVisibility: true,
    isFullScreen: false,
    displaySelector: <div>mock style selector</div>,
    controlBtnClasses: '',
    columnSelector: <div>mock column selector</div>,
    columnSorting: <div>mock column sorting</div>,
    setRef: jest.fn(),
    setIsFullScreen: jest.fn(),
  };

  it('renders', () => {
    const component = shallow(<EuiDataGridToolbar {...requiredProps} />);

    expect(component).toMatchInlineSnapshot(`
      <div
        className="euiDataGrid__controls"
        data-test-sub="dataGridControls"
      >
        <div
          className="euiDataGrid__leftControls"
        >
          <div>
            mock column selector
          </div>
          <div>
            mock column sorting
          </div>
        </div>
<<<<<<< HEAD
        <div
          className="euiDataGrid__rightControls"
=======
        <EuiButtonEmpty
          color="text"
          data-test-subj="dataGridFullScreenButton"
          iconType="fullScreen"
          onClick={[Function]}
          size="xs"
>>>>>>> de403520
        >
          <div>
            mock style selector
          </div>
          <EuiToolTip
            content="Full screen"
            delay="long"
            display="inlineBlock"
            position="top"
          >
            <EuiButtonIcon
              aria-label="Full screen"
              className=""
              color="text"
              data-test-subj="dataGridFullScreenButton"
              iconType="fullScreen"
              onClick={[Function]}
              size="xs"
            />
          </EuiToolTip>
        </div>
      </div>
    `);
  });

  it('does not render children when toolbar visibility is false', () => {
    const component = shallow(
      <EuiDataGridToolbar {...requiredProps} toolbarVisibility={false} />
    );

    expect(component).toMatchInlineSnapshot(`
      <div
        className="euiDataGrid__controls"
        data-test-sub="dataGridControls"
      >
        <div
          className="euiDataGrid__leftControls"
        />
        <div
          className="euiDataGrid__rightControls"
        />
      </div>
    `);
  });

  it('renders when individual toolbar visibility properties are passed', () => {
    const component = shallow(
      <EuiDataGridToolbar
        {...requiredProps}
        toolbarVisibility={{
          showColumnSelector: false,
          showDisplaySelector: false,
          showSortSelector: false,
          showFullScreenSelector: false,
          additionalControls: {
            left: <div>hello</div>,
            right: <div>world</div>,
          },
        }}
      />
    );

    expect(component).toMatchInlineSnapshot(`
      <div
        className="euiDataGrid__controls"
        data-test-sub="dataGridControls"
      >
        <div
          className="euiDataGrid__leftControls"
        >
          <div>
            hello
          </div>
        </div>
        <div
          className="euiDataGrid__rightControls"
        >
          <div>
            world
          </div>
        </div>
      </div>
    `);
  });

  it('handles full screen toggling', () => {
    const component = shallow(<EuiDataGridToolbar {...requiredProps} />);
    component.setProps({
      setIsFullScreen: () => component.setProps({ isFullScreen: true }),
    });

    component
      .find('[data-test-subj="dataGridFullScreenButton"]')
      .simulate('click');

    expect(component.find('[data-test-subj="dataGridFullScreenButton"]'))
      .toMatchInlineSnapshot(`
<<<<<<< HEAD
      <EuiButtonIcon
        aria-label="Exit full screen"
        className=""
=======
      <EuiButtonEmpty
>>>>>>> de403520
        color="text"
        data-test-subj="dataGridFullScreenButton"
        iconType="fullScreenExit"
        onClick={[Function]}
        size="xs"
      />
    `);
  });
});

describe('checkOrDefaultToolBarDisplayOptions', () => {
  const key = 'showDisplaySelector';

  it('returns boolean `toolbarVisibility`s as-is', () => {
    expect(checkOrDefaultToolBarDisplayOptions(true, key)).toEqual(true);
    expect(checkOrDefaultToolBarDisplayOptions(false, key)).toEqual(false);
  });

  it('returns the values of keys within `toolbarVisibility` objects', () => {
    expect(checkOrDefaultToolBarDisplayOptions({ [key]: true }, key)).toEqual(
      true
    );
    expect(checkOrDefaultToolBarDisplayOptions({ [key]: false }, key)).toEqual(
      false
    );
  });

  it('defaults to true if the `toolbarVisibility` object does not specify the passed key', () => {
    expect(checkOrDefaultToolBarDisplayOptions({}, key)).toEqual(true);
  });

  it('defaults to true if `toolbarVisibility` is somehow undefined', () => {
    expect(checkOrDefaultToolBarDisplayOptions(undefined, key)).toEqual(true);
  });
});

describe('renderAdditionalControls', () => {
  const mockControl = <div data-test-subj="test" />;

  it('does not render if a boolean was passed into toolbarVisibility', () => {
    expect(renderAdditionalControls(false, 'right')).toEqual(null);
    expect(renderAdditionalControls(true, 'right')).toEqual(null);
  });

  it('does not render if toolbarVisibility is undefined or additionalControls is undefined', () => {
    expect(renderAdditionalControls(undefined, 'right')).toEqual(null);
    expect(
      renderAdditionalControls({ additionalControls: undefined }, 'right')
    ).toEqual(null);
  });

  describe('left.append', () => {
    it('renders a react node appended into the left side toolbar', () => {
      expect(
        renderAdditionalControls(
          { additionalControls: { left: { append: mockControl } } },
          'left.append'
        )
      ).toEqual(mockControl);
    });

    it('does not render other positions', () => {
      expect(
        renderAdditionalControls(
          { additionalControls: { left: { prepend: mockControl } } },
          'left.append'
        )
      ).toEqual(null);
      expect(
        renderAdditionalControls(
          { additionalControls: { right: mockControl } },
          'left.append'
        )
      ).toEqual(null);
    });

    describe('additionalControls.left fallback', () => {
      it('renders `additionalControls.left` nodes into `left.append` by default', () => {
        expect(
          renderAdditionalControls(
            { additionalControls: { left: mockControl } },
            'left.append'
          )
        ).toEqual(mockControl);
      });

      it('does not render other positions', () => {
        expect(
          renderAdditionalControls(
            { additionalControls: { left: mockControl } },
            'left.prepend'
          )
        ).toEqual(null);
        expect(
          renderAdditionalControls(
            { additionalControls: { left: mockControl } },
            'right'
          )
        ).toEqual(null);
      });
    });

    describe('additionalControls fallback', () => {
      it('renders `additionalControls` nodes into `left.append` by default', () => {
        expect(
          renderAdditionalControls(
            { additionalControls: mockControl },
            'left.append'
          )
        ).toEqual(mockControl);
      });

      it('does not render other positions', () => {
        expect(
          renderAdditionalControls(
            { additionalControls: mockControl },
            'left.prepend'
          )
        ).toEqual(null);
        expect(
          renderAdditionalControls({ additionalControls: mockControl }, 'right')
        ).toEqual(null);
      });
    });
  });

  describe('left.prepend', () => {
    it('renders a react node prepended into the left side toolbar', () => {
      expect(
        renderAdditionalControls(
          { additionalControls: { left: { prepend: mockControl } } },
          'left.prepend'
        )
      ).toEqual(mockControl);
    });

    it('does not render other positions', () => {
      expect(
        renderAdditionalControls(
          { additionalControls: { left: { append: mockControl } } },
          'left.prepend'
        )
      ).toEqual(null);
      expect(
        renderAdditionalControls(
          { additionalControls: { right: mockControl } },
          'left.prepend'
        )
      ).toEqual(null);
    });
  });

  describe('right', () => {
    it('renders a react node passed into the right side toolbar', () => {
      expect(
        renderAdditionalControls(
          { additionalControls: { right: mockControl } },
          'right'
        )
      ).toEqual(mockControl);
    });

    it('does not render left side positions', () => {
      expect(
        renderAdditionalControls(
          { additionalControls: { left: { prepend: mockControl } } },
          'right'
        )
      ).toEqual(null);
      expect(
        renderAdditionalControls(
          { additionalControls: { left: { append: mockControl } } },
          'right'
        )
      ).toEqual(null);
    });
  });
});

describe('getNestedObjectOptions', () => {
  interface MockOptions {
    someKey?: boolean;
  }

  describe('non-object configuration', () => {
    it('returns passed booleans', () => {
      expect(getNestedObjectOptions<MockOptions>(true, 'someKey')).toEqual(
        true
      );
      expect(getNestedObjectOptions<MockOptions>(false, 'someKey')).toEqual(
        false
      );
    });

    it('returns true if the option is undefined', () => {
      expect(getNestedObjectOptions<MockOptions>(undefined, 'someKey')).toEqual(
        true
      );
    });
  });

  describe('object configuration', () => {
    it('returns nested object booleans', () => {
      expect(
        getNestedObjectOptions<MockOptions>({ someKey: true }, 'someKey')
      ).toEqual(true);
      expect(
        getNestedObjectOptions<MockOptions>({ someKey: false }, 'someKey')
      ).toEqual(false);
    });

    it('returns true if the nested object key is undefined', () => {
      expect(getNestedObjectOptions<MockOptions>({}, 'someKey')).toEqual(true);
    });
  });
});<|MERGE_RESOLUTION|>--- conflicted
+++ resolved
@@ -47,17 +47,8 @@
             mock column sorting
           </div>
         </div>
-<<<<<<< HEAD
         <div
           className="euiDataGrid__rightControls"
-=======
-        <EuiButtonEmpty
-          color="text"
-          data-test-subj="dataGridFullScreenButton"
-          iconType="fullScreen"
-          onClick={[Function]}
-          size="xs"
->>>>>>> de403520
         >
           <div>
             mock style selector
@@ -70,7 +61,6 @@
           >
             <EuiButtonIcon
               aria-label="Full screen"
-              className=""
               color="text"
               data-test-subj="dataGridFullScreenButton"
               iconType="fullScreen"
@@ -155,13 +145,8 @@
 
     expect(component.find('[data-test-subj="dataGridFullScreenButton"]'))
       .toMatchInlineSnapshot(`
-<<<<<<< HEAD
       <EuiButtonIcon
         aria-label="Exit full screen"
-        className=""
-=======
-      <EuiButtonEmpty
->>>>>>> de403520
         color="text"
         data-test-subj="dataGridFullScreenButton"
         iconType="fullScreenExit"
