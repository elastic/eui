--- conflicted
+++ resolved
@@ -208,12 +208,6 @@
 };
 
 /**
-<<<<<<< HEAD
- * A constant storing the support for the `:has()` selector through a
- * media query that will only apply the content it is supported.
- */
-export const euiSupportsHas = '@supports(selector(:has(p)))';
-=======
  * For quickly applying a full-height element whether using flex or not
  */
 export const euiFullHeight = () => `
@@ -221,4 +215,9 @@
   flex: 1 1 auto;
   overflow: hidden;
 `;
->>>>>>> 1505e2fc
+
+/**
+ * A constant storing the support for the `:has()` selector through a
+ * media query that will only apply the content it is supported.
+ */
+export const euiSupportsHas = '@supports(selector(:has(p)))';