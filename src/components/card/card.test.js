--- conflicted
+++ resolved
@@ -5,38 +5,16 @@
 import { EuiCard } from './card';
 
 import { EuiIcon } from '../icon';
-<<<<<<< HEAD
-=======
 
 jest.mock(`./../form/form_row/make_id`, () => () => `generated-id`);
->>>>>>> 75fee430
 
 describe('EuiCard', () => {
   test('is rendered', () => {
     const component = render(
-<<<<<<< HEAD
       <EuiCard
         title="Card title"
         description="Card description"
         {...requiredProps}
-      />
-    );
-
-    expect(component).toMatchSnapshot();
-  });
-
-  test('icon', () => {
-    const component = render(
-      <EuiCard
-        title="Card title"
-        description="Card description"
-        icon={<EuiIcon className="myIconClass" type="apmApp" />}
-=======
-      <EuiCard
-        title="Card title"
-        description="Card description"
-        {...requiredProps}
->>>>>>> 75fee430
       />
     );
 
@@ -53,16 +31,6 @@
         />
       );
 
-<<<<<<< HEAD
-    expect(component).toMatchSnapshot();
-  });
-
-  describe('onClick', () => {
-    it('supports onClick as a link', () => {
-      const handler = jest.fn();
-      const component = mount(
-        <EuiCard title="Hoi" description="There" href="#" onClick={handler} />
-=======
       expect(component).toMatchSnapshot();
     });
 
@@ -129,18 +97,11 @@
           description="Card description"
           textAlign="right"
         />
->>>>>>> 75fee430
       );
 
       expect(component).toMatchSnapshot();
     });
 
-<<<<<<< HEAD
-    it('supports onClick as a button', () => {
-      const handler = jest.fn();
-      const component = mount(
-        <EuiCard title="Hoi" description="There" onClick={handler} />
-=======
     test('selectable', () => {
       const component = render(
         <EuiCard
@@ -150,7 +111,6 @@
             onClick: () => {},
           }}
         />
->>>>>>> 75fee430
       );
 
       expect(component).toMatchSnapshot();
