--- conflicted
+++ resolved
@@ -6,11 +6,8 @@
 **Bug fixes**
 
 - Fixed `onChange` typedef on `EuiSwitch` ([#1144](https://github.com/elastic/eui/pull/1144)
-<<<<<<< HEAD
+- Fixed `EuiToolTip`'s inability to update its position when tooltip content changes ([#1116](https://github.com/elastic/eui/pull/1116))
 - Fixed `EuiSearchBar`'s syntax parsing to allow multiple escaped characters in a single field value
-=======
-- Fixed `EuiToolTip`'s inability to update its position when tooltip content changes ([#1116](https://github.com/elastic/eui/pull/1116))
->>>>>>> 39c94c10
 
 ## [`3.7.0`](https://github.com/elastic/eui/tree/v3.7.0)
 
