--- conflicted
+++ resolved
@@ -14,11 +14,7 @@
 
 exports[`EuiSplitPanel inner children are rendered 1`] = `
 <div
-<<<<<<< HEAD
-  class="euiPanel euiPanel--plain euiSplitPanel css-39yfoa-euiPanel-m-plain-hasShadow"
-=======
   class="euiPanel euiPanel--plain euiSplitPanel emotion-euiPanel-m-plain-hasShadow"
->>>>>>> a49464e5
 >
   <div
     class="euiPanel euiPanel--transparent euiPanel--paddingMedium euiSplitPanel__inner emotion-euiPanel-grow-none-m-transparent"
@@ -29,51 +25,31 @@
 exports[`EuiSplitPanel is rendered 1`] = `
 <div
   aria-label="aria-label"
-<<<<<<< HEAD
-  class="euiPanel euiPanel--plain euiSplitPanel testClass1 testClass2 css-39yfoa-euiPanel-m-plain-hasShadow"
-=======
   class="euiPanel euiPanel--plain euiSplitPanel testClass1 testClass2 emotion-euiPanel-m-plain-hasShadow"
->>>>>>> a49464e5
   data-test-subj="test subject string"
 />
 `;
 
 exports[`EuiSplitPanel renders as row 1`] = `
 <div
-<<<<<<< HEAD
-  class="euiPanel euiPanel--plain euiSplitPanel euiSplitPanel--row css-39yfoa-euiPanel-m-plain-hasShadow"
-=======
   class="euiPanel euiPanel--plain euiSplitPanel euiSplitPanel--row emotion-euiPanel-m-plain-hasShadow"
->>>>>>> a49464e5
 />
 `;
 
 exports[`EuiSplitPanel responsive can be changed to different breakpoints 1`] = `
 <div
-<<<<<<< HEAD
-  class="euiPanel euiPanel--plain euiSplitPanel css-39yfoa-euiPanel-m-plain-hasShadow"
-=======
   class="euiPanel euiPanel--plain euiSplitPanel emotion-euiPanel-m-plain-hasShadow"
->>>>>>> a49464e5
 />
 `;
 
 exports[`EuiSplitPanel responsive can be false 1`] = `
 <div
-<<<<<<< HEAD
-  class="euiPanel euiPanel--plain euiSplitPanel css-39yfoa-euiPanel-m-plain-hasShadow"
-=======
   class="euiPanel euiPanel--plain euiSplitPanel emotion-euiPanel-m-plain-hasShadow"
->>>>>>> a49464e5
 />
 `;
 
 exports[`EuiSplitPanel responsive is rendered at small screens 1`] = `
 <div
-<<<<<<< HEAD
-  class="euiPanel euiPanel--plain euiSplitPanel css-39yfoa-euiPanel-m-plain-hasShadow"
-=======
   class="euiPanel euiPanel--plain euiSplitPanel emotion-euiPanel-m-plain-hasShadow"
->>>>>>> a49464e5
 />
 `;