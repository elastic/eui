import React, { FunctionComponent, HTMLAttributes, ReactNode } from 'react';
import classNames from 'classnames';

<<<<<<< HEAD
import { CommonProps, Omit } from '../../common';
=======
import { EuiButtonIcon } from '../../button';
import { CommonProps } from '../../common';
>>>>>>> 751aff11

import { EuiFlexGroup, EuiFlexItem } from '../../flex';

export type EuiHeaderAlertProps = CommonProps &
  Omit<HTMLAttributes<HTMLDivElement>, 'title'> & {
    /**
     * Adds a link to the alert.
     */
    action?: ReactNode;
    date: ReactNode;
    text?: ReactNode;
    title: ReactNode;
    /**
     * Accepts an `EuiBadge` that displays on the alert
     */
    badge?: ReactNode;
  };

export const EuiHeaderAlert: FunctionComponent<EuiHeaderAlertProps> = ({
  action,
  className,
  date,
  text,
  title,
  badge,
  ...rest
}) => {
  const classes = classNames('euiHeaderAlert', className);

  return (
    <div className={classes} {...rest}>
      <EuiFlexGroup justifyContent="spaceBetween">
        <EuiFlexItem>
          <div className="euiHeaderAlert__date">{date}</div>
        </EuiFlexItem>
        {badge ? <EuiFlexItem grow={false}>{badge}</EuiFlexItem> : undefined}
      </EuiFlexGroup>

      <div className="euiHeaderAlert__title">{title}</div>
      <div className="euiHeaderAlert__text">{text}</div>
      {action ? (
        <div className="euiHeaderAlert__action euiLink">{action}</div>
      ) : (
        undefined
      )}
    </div>
  );
};<|MERGE_RESOLUTION|>--- conflicted
+++ resolved
@@ -1,12 +1,7 @@
 import React, { FunctionComponent, HTMLAttributes, ReactNode } from 'react';
 import classNames from 'classnames';
 
-<<<<<<< HEAD
-import { CommonProps, Omit } from '../../common';
-=======
-import { EuiButtonIcon } from '../../button';
 import { CommonProps } from '../../common';
->>>>>>> 751aff11
 
 import { EuiFlexGroup, EuiFlexItem } from '../../flex';
 
