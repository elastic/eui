--- conflicted
+++ resolved
@@ -319,71 +319,48 @@
                 role="gridcell"
                 tabindex="0"
               >
-<<<<<<< HEAD
-                <div
-                  data-focus-guard="true"
-                  style="width:1px;height:0px;padding:0;overflow:hidden;position:fixed;top:1px;left:1px"
-                  tabindex="-1"
-                />
-                <div
-                  data-focus-guard="true"
-                  style="width:1px;height:0px;padding:0;overflow:hidden;position:fixed;top:1px;left:1px"
-                  tabindex="-1"
-                />
-                <div
-                  data-focus-lock-disabled="disabled"
-                >
-                  <div>
-                    <div
-                      class="euiDataGridRowCell__content"
-                      data-js-cell-contents-container="false"
-                    >
-                      <div
-                        class="euiDataGridRowCell__expand"
-                      >
-                        <div
-                          class="euiDataGridRowCell__expandCode"
-                        >
-                          0, A
-                        </div>
-                        <div
-                          class="euiDataGridRowCell__expandButton"
-                        >
-                          <div
-                            class="euiPopover euiPopover--anchorDownCenter"
-                          >
-                            <div
-                              class="euiPopover__anchor"
-                            >
-                              <button
-                                aria-label="Expand cell content"
-                                class="euiButtonIcon euiButtonIcon--text euiDataGridRowCell__expandButtonIcon"
-                                title="Expand cell content"
-                                type="button"
-                              >
-                                <svg
-                                  aria-hidden="true"
-                                  class="euiIcon euiIcon--small euiIcon-isLoading euiButtonIcon__icon"
-                                  focusable="false"
-                                  height="16"
-                                  viewBox="0 0 16 16"
-                                  width="16"
-                                  xmlns="http://www.w3.org/2000/svg"
-                                />
-                              </button>
-                            </div>
-                          </div>
-                        </div>
-                      </div>
-                    </div>
-=======
                 <div>
                   <div
                     class="euiDataGridRowCell__content"
                     data-js-cell-contents-container="false"
                   >
-                    0, A
->>>>>>> 250b1214
+                    <div
+                      class="euiDataGridRowCell__expand"
+                    >
+                      <div
+                        class="euiDataGridRowCell__expandCode"
+                      >
+                        0, A
+                      </div>
+                      <div
+                        class="euiDataGridRowCell__expandButton"
+                      >
+                        <div
+                          class="euiPopover euiPopover--anchorDownCenter"
+                        >
+                          <div
+                            class="euiPopover__anchor"
+                          >
+                            <button
+                              aria-label="Expand cell content"
+                              class="euiButtonIcon euiButtonIcon--text euiDataGridRowCell__expandButtonIcon"
+                              title="Expand cell content"
+                              type="button"
+                            >
+                              <svg
+                                aria-hidden="true"
+                                class="euiIcon euiIcon--small euiIcon-isLoading euiButtonIcon__icon"
+                                focusable="false"
+                                height="16"
+                                viewBox="0 0 16 16"
+                                width="16"
+                                xmlns="http://www.w3.org/2000/svg"
+                              />
+                            </button>
+                          </div>
+                        </div>
+                      </div>
+                    </div>
                   </div>
                 </div>
               </div>
@@ -393,71 +370,48 @@
                 role="gridcell"
                 tabindex="-1"
               >
-<<<<<<< HEAD
-                <div
-                  data-focus-guard="true"
-                  style="width:1px;height:0px;padding:0;overflow:hidden;position:fixed;top:1px;left:1px"
-                  tabindex="-1"
-                />
-                <div
-                  data-focus-guard="true"
-                  style="width:1px;height:0px;padding:0;overflow:hidden;position:fixed;top:1px;left:1px"
-                  tabindex="-1"
-                />
-                <div
-                  data-focus-lock-disabled="disabled"
-                >
-                  <div>
-                    <div
-                      class="euiDataGridRowCell__content"
-                      data-js-cell-contents-container="false"
-                    >
-                      <div
-                        class="euiDataGridRowCell__expand"
-                      >
-                        <div
-                          class="euiDataGridRowCell__expandCode"
-                        >
-                          0, B
-                        </div>
-                        <div
-                          class="euiDataGridRowCell__expandButton"
-                        >
-                          <div
-                            class="euiPopover euiPopover--anchorDownCenter"
-                          >
-                            <div
-                              class="euiPopover__anchor"
-                            >
-                              <button
-                                aria-label="Expand cell content"
-                                class="euiButtonIcon euiButtonIcon--text euiDataGridRowCell__expandButtonIcon"
-                                title="Expand cell content"
-                                type="button"
-                              >
-                                <svg
-                                  aria-hidden="true"
-                                  class="euiIcon euiIcon--small euiIcon-isLoading euiButtonIcon__icon"
-                                  focusable="false"
-                                  height="16"
-                                  viewBox="0 0 16 16"
-                                  width="16"
-                                  xmlns="http://www.w3.org/2000/svg"
-                                />
-                              </button>
-                            </div>
-                          </div>
-                        </div>
-                      </div>
-                    </div>
-=======
                 <div>
                   <div
                     class="euiDataGridRowCell__content"
                     data-js-cell-contents-container="false"
                   >
-                    0, B
->>>>>>> 250b1214
+                    <div
+                      class="euiDataGridRowCell__expand"
+                    >
+                      <div
+                        class="euiDataGridRowCell__expandCode"
+                      >
+                        0, B
+                      </div>
+                      <div
+                        class="euiDataGridRowCell__expandButton"
+                      >
+                        <div
+                          class="euiPopover euiPopover--anchorDownCenter"
+                        >
+                          <div
+                            class="euiPopover__anchor"
+                          >
+                            <button
+                              aria-label="Expand cell content"
+                              class="euiButtonIcon euiButtonIcon--text euiDataGridRowCell__expandButtonIcon"
+                              title="Expand cell content"
+                              type="button"
+                            >
+                              <svg
+                                aria-hidden="true"
+                                class="euiIcon euiIcon--small euiIcon-isLoading euiButtonIcon__icon"
+                                focusable="false"
+                                height="16"
+                                viewBox="0 0 16 16"
+                                width="16"
+                                xmlns="http://www.w3.org/2000/svg"
+                              />
+                            </button>
+                          </div>
+                        </div>
+                      </div>
+                    </div>
                   </div>
                 </div>
               </div>
@@ -473,71 +427,48 @@
                 role="gridcell"
                 tabindex="-1"
               >
-<<<<<<< HEAD
-                <div
-                  data-focus-guard="true"
-                  style="width:1px;height:0px;padding:0;overflow:hidden;position:fixed;top:1px;left:1px"
-                  tabindex="-1"
-                />
-                <div
-                  data-focus-guard="true"
-                  style="width:1px;height:0px;padding:0;overflow:hidden;position:fixed;top:1px;left:1px"
-                  tabindex="-1"
-                />
-                <div
-                  data-focus-lock-disabled="disabled"
-                >
-                  <div>
-                    <div
-                      class="euiDataGridRowCell__content"
-                      data-js-cell-contents-container="false"
-                    >
-                      <div
-                        class="euiDataGridRowCell__expand"
-                      >
-                        <div
-                          class="euiDataGridRowCell__expandCode"
-                        >
-                          1, A
-                        </div>
-                        <div
-                          class="euiDataGridRowCell__expandButton"
-                        >
-                          <div
-                            class="euiPopover euiPopover--anchorDownCenter"
-                          >
-                            <div
-                              class="euiPopover__anchor"
-                            >
-                              <button
-                                aria-label="Expand cell content"
-                                class="euiButtonIcon euiButtonIcon--text euiDataGridRowCell__expandButtonIcon"
-                                title="Expand cell content"
-                                type="button"
-                              >
-                                <svg
-                                  aria-hidden="true"
-                                  class="euiIcon euiIcon--small euiIcon-isLoading euiButtonIcon__icon"
-                                  focusable="false"
-                                  height="16"
-                                  viewBox="0 0 16 16"
-                                  width="16"
-                                  xmlns="http://www.w3.org/2000/svg"
-                                />
-                              </button>
-                            </div>
-                          </div>
-                        </div>
-                      </div>
-                    </div>
-=======
                 <div>
                   <div
                     class="euiDataGridRowCell__content"
                     data-js-cell-contents-container="false"
                   >
-                    1, A
->>>>>>> 250b1214
+                    <div
+                      class="euiDataGridRowCell__expand"
+                    >
+                      <div
+                        class="euiDataGridRowCell__expandCode"
+                      >
+                        1, A
+                      </div>
+                      <div
+                        class="euiDataGridRowCell__expandButton"
+                      >
+                        <div
+                          class="euiPopover euiPopover--anchorDownCenter"
+                        >
+                          <div
+                            class="euiPopover__anchor"
+                          >
+                            <button
+                              aria-label="Expand cell content"
+                              class="euiButtonIcon euiButtonIcon--text euiDataGridRowCell__expandButtonIcon"
+                              title="Expand cell content"
+                              type="button"
+                            >
+                              <svg
+                                aria-hidden="true"
+                                class="euiIcon euiIcon--small euiIcon-isLoading euiButtonIcon__icon"
+                                focusable="false"
+                                height="16"
+                                viewBox="0 0 16 16"
+                                width="16"
+                                xmlns="http://www.w3.org/2000/svg"
+                              />
+                            </button>
+                          </div>
+                        </div>
+                      </div>
+                    </div>
                   </div>
                 </div>
               </div>
@@ -547,71 +478,48 @@
                 role="gridcell"
                 tabindex="-1"
               >
-<<<<<<< HEAD
-                <div
-                  data-focus-guard="true"
-                  style="width:1px;height:0px;padding:0;overflow:hidden;position:fixed;top:1px;left:1px"
-                  tabindex="-1"
-                />
-                <div
-                  data-focus-guard="true"
-                  style="width:1px;height:0px;padding:0;overflow:hidden;position:fixed;top:1px;left:1px"
-                  tabindex="-1"
-                />
-                <div
-                  data-focus-lock-disabled="disabled"
-                >
-                  <div>
-                    <div
-                      class="euiDataGridRowCell__content"
-                      data-js-cell-contents-container="false"
-                    >
-                      <div
-                        class="euiDataGridRowCell__expand"
-                      >
-                        <div
-                          class="euiDataGridRowCell__expandCode"
-                        >
-                          1, B
-                        </div>
-                        <div
-                          class="euiDataGridRowCell__expandButton"
-                        >
-                          <div
-                            class="euiPopover euiPopover--anchorDownCenter"
-                          >
-                            <div
-                              class="euiPopover__anchor"
-                            >
-                              <button
-                                aria-label="Expand cell content"
-                                class="euiButtonIcon euiButtonIcon--text euiDataGridRowCell__expandButtonIcon"
-                                title="Expand cell content"
-                                type="button"
-                              >
-                                <svg
-                                  aria-hidden="true"
-                                  class="euiIcon euiIcon--small euiIcon-isLoading euiButtonIcon__icon"
-                                  focusable="false"
-                                  height="16"
-                                  viewBox="0 0 16 16"
-                                  width="16"
-                                  xmlns="http://www.w3.org/2000/svg"
-                                />
-                              </button>
-                            </div>
-                          </div>
-                        </div>
-                      </div>
-                    </div>
-=======
                 <div>
                   <div
                     class="euiDataGridRowCell__content"
                     data-js-cell-contents-container="false"
                   >
-                    1, B
->>>>>>> 250b1214
+                    <div
+                      class="euiDataGridRowCell__expand"
+                    >
+                      <div
+                        class="euiDataGridRowCell__expandCode"
+                      >
+                        1, B
+                      </div>
+                      <div
+                        class="euiDataGridRowCell__expandButton"
+                      >
+                        <div
+                          class="euiPopover euiPopover--anchorDownCenter"
+                        >
+                          <div
+                            class="euiPopover__anchor"
+                          >
+                            <button
+                              aria-label="Expand cell content"
+                              class="euiButtonIcon euiButtonIcon--text euiDataGridRowCell__expandButtonIcon"
+                              title="Expand cell content"
+                              type="button"
+                            >
+                              <svg
+                                aria-hidden="true"
+                                class="euiIcon euiIcon--small euiIcon-isLoading euiButtonIcon__icon"
+                                focusable="false"
+                                height="16"
+                                viewBox="0 0 16 16"
+                                width="16"
+                                xmlns="http://www.w3.org/2000/svg"
+                              />
+                            </button>
+                          </div>
+                        </div>
+                      </div>
+                    </div>
                   </div>
                 </div>
               </div>
@@ -627,71 +535,48 @@
                 role="gridcell"
                 tabindex="-1"
               >
-<<<<<<< HEAD
-                <div
-                  data-focus-guard="true"
-                  style="width:1px;height:0px;padding:0;overflow:hidden;position:fixed;top:1px;left:1px"
-                  tabindex="-1"
-                />
-                <div
-                  data-focus-guard="true"
-                  style="width:1px;height:0px;padding:0;overflow:hidden;position:fixed;top:1px;left:1px"
-                  tabindex="-1"
-                />
-                <div
-                  data-focus-lock-disabled="disabled"
-                >
-                  <div>
-                    <div
-                      class="euiDataGridRowCell__content"
-                      data-js-cell-contents-container="false"
-                    >
-                      <div
-                        class="euiDataGridRowCell__expand"
-                      >
-                        <div
-                          class="euiDataGridRowCell__expandCode"
-                        >
-                          2, A
-                        </div>
-                        <div
-                          class="euiDataGridRowCell__expandButton"
-                        >
-                          <div
-                            class="euiPopover euiPopover--anchorDownCenter"
-                          >
-                            <div
-                              class="euiPopover__anchor"
-                            >
-                              <button
-                                aria-label="Expand cell content"
-                                class="euiButtonIcon euiButtonIcon--text euiDataGridRowCell__expandButtonIcon"
-                                title="Expand cell content"
-                                type="button"
-                              >
-                                <svg
-                                  aria-hidden="true"
-                                  class="euiIcon euiIcon--small euiIcon-isLoading euiButtonIcon__icon"
-                                  focusable="false"
-                                  height="16"
-                                  viewBox="0 0 16 16"
-                                  width="16"
-                                  xmlns="http://www.w3.org/2000/svg"
-                                />
-                              </button>
-                            </div>
-                          </div>
-                        </div>
-                      </div>
-                    </div>
-=======
                 <div>
                   <div
                     class="euiDataGridRowCell__content"
                     data-js-cell-contents-container="false"
                   >
-                    2, A
->>>>>>> 250b1214
+                    <div
+                      class="euiDataGridRowCell__expand"
+                    >
+                      <div
+                        class="euiDataGridRowCell__expandCode"
+                      >
+                        2, A
+                      </div>
+                      <div
+                        class="euiDataGridRowCell__expandButton"
+                      >
+                        <div
+                          class="euiPopover euiPopover--anchorDownCenter"
+                        >
+                          <div
+                            class="euiPopover__anchor"
+                          >
+                            <button
+                              aria-label="Expand cell content"
+                              class="euiButtonIcon euiButtonIcon--text euiDataGridRowCell__expandButtonIcon"
+                              title="Expand cell content"
+                              type="button"
+                            >
+                              <svg
+                                aria-hidden="true"
+                                class="euiIcon euiIcon--small euiIcon-isLoading euiButtonIcon__icon"
+                                focusable="false"
+                                height="16"
+                                viewBox="0 0 16 16"
+                                width="16"
+                                xmlns="http://www.w3.org/2000/svg"
+                              />
+                            </button>
+                          </div>
+                        </div>
+                      </div>
+                    </div>
                   </div>
                 </div>
               </div>
@@ -701,71 +586,48 @@
                 role="gridcell"
                 tabindex="-1"
               >
-<<<<<<< HEAD
-                <div
-                  data-focus-guard="true"
-                  style="width:1px;height:0px;padding:0;overflow:hidden;position:fixed;top:1px;left:1px"
-                  tabindex="-1"
-                />
-                <div
-                  data-focus-guard="true"
-                  style="width:1px;height:0px;padding:0;overflow:hidden;position:fixed;top:1px;left:1px"
-                  tabindex="-1"
-                />
-                <div
-                  data-focus-lock-disabled="disabled"
-                >
-                  <div>
-                    <div
-                      class="euiDataGridRowCell__content"
-                      data-js-cell-contents-container="false"
-                    >
-                      <div
-                        class="euiDataGridRowCell__expand"
-                      >
-                        <div
-                          class="euiDataGridRowCell__expandCode"
-                        >
-                          2, B
-                        </div>
-                        <div
-                          class="euiDataGridRowCell__expandButton"
-                        >
-                          <div
-                            class="euiPopover euiPopover--anchorDownCenter"
-                          >
-                            <div
-                              class="euiPopover__anchor"
-                            >
-                              <button
-                                aria-label="Expand cell content"
-                                class="euiButtonIcon euiButtonIcon--text euiDataGridRowCell__expandButtonIcon"
-                                title="Expand cell content"
-                                type="button"
-                              >
-                                <svg
-                                  aria-hidden="true"
-                                  class="euiIcon euiIcon--small euiIcon-isLoading euiButtonIcon__icon"
-                                  focusable="false"
-                                  height="16"
-                                  viewBox="0 0 16 16"
-                                  width="16"
-                                  xmlns="http://www.w3.org/2000/svg"
-                                />
-                              </button>
-                            </div>
-                          </div>
-                        </div>
-                      </div>
-                    </div>
-=======
                 <div>
                   <div
                     class="euiDataGridRowCell__content"
                     data-js-cell-contents-container="false"
                   >
-                    2, B
->>>>>>> 250b1214
+                    <div
+                      class="euiDataGridRowCell__expand"
+                    >
+                      <div
+                        class="euiDataGridRowCell__expandCode"
+                      >
+                        2, B
+                      </div>
+                      <div
+                        class="euiDataGridRowCell__expandButton"
+                      >
+                        <div
+                          class="euiPopover euiPopover--anchorDownCenter"
+                        >
+                          <div
+                            class="euiPopover__anchor"
+                          >
+                            <button
+                              aria-label="Expand cell content"
+                              class="euiButtonIcon euiButtonIcon--text euiDataGridRowCell__expandButtonIcon"
+                              title="Expand cell content"
+                              type="button"
+                            >
+                              <svg
+                                aria-hidden="true"
+                                class="euiIcon euiIcon--small euiIcon-isLoading euiButtonIcon__icon"
+                                focusable="false"
+                                height="16"
+                                viewBox="0 0 16 16"
+                                width="16"
+                                xmlns="http://www.w3.org/2000/svg"
+                              />
+                            </button>
+                          </div>
+                        </div>
+                      </div>
+                    </div>
                   </div>
                 </div>
               </div>
