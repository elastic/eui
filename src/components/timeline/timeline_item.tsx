--- conflicted
+++ resolved
@@ -29,16 +29,6 @@
 
 export type EuiTimelineItemVerticalAlign = keyof typeof verticalAlignToClassNameMap;
 
-<<<<<<< HEAD
-export type EuiTimelineItemProps = EuiTimelineItemIconProps &
-  EuiTimelineItemEventProps & {
-    /**
-     * Vertical alignment of the event with the icon
-     */
-    verticalAlign?: EuiTimelineItemVerticalAlign;
-  } & CommonProps &
-  HTMLAttributes<HTMLDivElement>;
-=======
 export interface EuiTimelineItemProps
   extends Omit<HTMLAttributes<HTMLDivElement>, 'children'>,
     CommonProps,
@@ -49,7 +39,6 @@
    */
   verticalAlign?: EuiTimelineItemVerticalAlign;
 }
->>>>>>> d04d03d8
 
 export const EuiTimelineItem: FunctionComponent<EuiTimelineItemProps> = ({
   children,
@@ -70,11 +59,7 @@
   const cssStyles = [styles.euiTimelineItem, styles[verticalAlign]];
 
   return (
-<<<<<<< HEAD
     <div className={classes} css={cssStyles} {...rest}>
-=======
-    <div className={classes} {...rest}>
->>>>>>> d04d03d8
       <EuiTimelineItemIcon icon={icon} />
 
       <EuiTimelineItemEvent>{children}</EuiTimelineItemEvent>
