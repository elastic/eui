// Jest Snapshot v1, https://goo.gl/fbAQLP

exports[`EuiCollapsibleNav close button can be hidden 1`] = `
Array [
  <div>
    <div
      data-focus-guard="true"
      style="width: 1px; height: 0px; padding: 0px; overflow: hidden; position: fixed; top: 1px; left: 1px;"
      tabindex="0"
    />
    <div
      data-focus-guard="true"
      style="width: 1px; height: 0px; padding: 0px; overflow: hidden; position: fixed; top: 1px; left: 1px;"
      tabindex="1"
    />
    <div
      data-focus-lock-disabled="false"
    >
      <nav
        class="euiFlyout euiFlyout--overlay euiFlyout--left euiFlyout--padding-none euiCollapsibleNav emotion-euiFlyout-overlay-left"
        id="id"
        style="width: 320px;"
        tabindex="-1"
      >
        <button
          aria-label="Close this dialog"
<<<<<<< HEAD
          class="euiButtonIcon euiButtonIcon--text euiButtonIcon--fill euiButtonIcon--xSmall euiFlyout__closeButton euiFlyout__closeButton--outside css-1tm5y3x-closeButton-closeButton--outside-closeButton--outside-left"
=======
          class="euiButtonIcon euiButtonIcon--xSmall euiFlyout__closeButton euiFlyout__closeButton--outside css-iod722-fill-text-hoverStyles-EuiButtonIcon"
>>>>>>> ae4d489b
          data-test-subj="euiFlyoutCloseButton"
          type="button"
        >
          <span
            aria-hidden="true"
            class="euiButtonIcon__icon"
            color="inherit"
            data-euiicon-type="cross"
          />
        </button>
      </nav>
    </div>
    <div
      data-focus-guard="true"
      style="width: 1px; height: 0px; padding: 0px; overflow: hidden; position: fixed; top: 1px; left: 1px;"
      tabindex="0"
    />
  </div>,
]
`;

exports[`EuiCollapsibleNav does not render if isOpen is false 1`] = `null`;

exports[`EuiCollapsibleNav is rendered 1`] = `
Array [
  <div>
    <div
      data-focus-guard="true"
      style="width: 1px; height: 0px; padding: 0px; overflow: hidden; position: fixed; top: 1px; left: 1px;"
      tabindex="0"
    />
    <div
      data-focus-guard="true"
      style="width: 1px; height: 0px; padding: 0px; overflow: hidden; position: fixed; top: 1px; left: 1px;"
      tabindex="1"
    />
    <div
      data-focus-lock-disabled="false"
    >
      <nav
        aria-label="aria-label"
        class="euiFlyout euiFlyout--overlay euiFlyout--left euiFlyout--padding-none euiCollapsibleNav testClass1 testClass2 emotion-euiFlyout-overlay-left"
        data-test-subj="test subject string"
        id="id"
        style="width: 320px;"
        tabindex="-1"
      >
        <button
          aria-label="Close this dialog"
<<<<<<< HEAD
          class="euiButtonIcon euiButtonIcon--text euiButtonIcon--fill euiButtonIcon--xSmall euiFlyout__closeButton euiFlyout__closeButton--outside css-1tm5y3x-closeButton-closeButton--outside-closeButton--outside-left"
=======
          class="euiButtonIcon euiButtonIcon--xSmall euiFlyout__closeButton euiFlyout__closeButton--outside css-iod722-fill-text-hoverStyles-EuiButtonIcon"
>>>>>>> ae4d489b
          data-test-subj="euiFlyoutCloseButton"
          type="button"
        >
          <span
            aria-hidden="true"
            class="euiButtonIcon__icon"
            color="inherit"
            data-euiicon-type="cross"
          />
        </button>
      </nav>
    </div>
    <div
      data-focus-guard="true"
      style="width: 1px; height: 0px; padding: 0px; overflow: hidden; position: fixed; top: 1px; left: 1px;"
      tabindex="0"
    />
  </div>,
]
`;

exports[`EuiCollapsibleNav props accepts EuiFlyout props 1`] = `
Array [
  <div
    data-focus-guard="true"
    style="width: 1px; height: 0px; padding: 0px; overflow: hidden; position: fixed; top: 1px; left: 1px;"
    tabindex="0"
  />,
  <div
    data-focus-guard="true"
    style="width: 1px; height: 0px; padding: 0px; overflow: hidden; position: fixed; top: 1px; left: 1px;"
    tabindex="1"
  />,
  <div
    data-focus-lock-disabled="false"
  >
    <nav
      class="euiFlyout euiFlyout--overlay euiFlyout--left euiFlyout--padding-none euiCollapsibleNav emotion-euiFlyout-overlay-left"
      id="id"
      style="width: 240px;"
      tabindex="-1"
    >
      <button
        aria-label="Close this dialog"
<<<<<<< HEAD
        class="euiButtonIcon euiButtonIcon--text euiButtonIcon--fill euiButtonIcon--xSmall euiFlyout__closeButton euiFlyout__closeButton--outside css-1tm5y3x-closeButton-closeButton--outside-closeButton--outside-left"
=======
        class="euiButtonIcon euiButtonIcon--xSmall euiFlyout__closeButton euiFlyout__closeButton--outside css-iod722-fill-text-hoverStyles-EuiButtonIcon"
>>>>>>> ae4d489b
        data-test-subj="euiFlyoutCloseButton"
        type="button"
      >
        <span
          aria-hidden="true"
          class="euiButtonIcon__icon"
          color="inherit"
          data-euiicon-type="cross"
        />
      </button>
    </nav>
  </div>,
  <div
    data-focus-guard="true"
    style="width: 1px; height: 0px; padding: 0px; overflow: hidden; position: fixed; top: 1px; left: 1px;"
    tabindex="0"
  />,
]
`;

exports[`EuiCollapsibleNav props button 1`] = `
Array [
  <button
    aria-controls="id"
    aria-expanded="true"
    aria-pressed="true"
  />,
  <div>
    <div
      data-focus-guard="true"
      style="width: 1px; height: 0px; padding: 0px; overflow: hidden; position: fixed; top: 1px; left: 1px;"
      tabindex="0"
    />
    <div
      data-focus-guard="true"
      style="width: 1px; height: 0px; padding: 0px; overflow: hidden; position: fixed; top: 1px; left: 1px;"
      tabindex="1"
    />
    <div
      data-focus-lock-disabled="false"
    >
      <nav
        class="euiFlyout euiFlyout--overlay euiFlyout--left euiFlyout--padding-none euiCollapsibleNav emotion-euiFlyout-overlay-left"
        id="id"
        style="width: 320px;"
        tabindex="-1"
      >
        <button
          aria-label="Close this dialog"
<<<<<<< HEAD
          class="euiButtonIcon euiButtonIcon--text euiButtonIcon--fill euiButtonIcon--xSmall euiFlyout__closeButton euiFlyout__closeButton--outside css-1tm5y3x-closeButton-closeButton--outside-closeButton--outside-left"
=======
          class="euiButtonIcon euiButtonIcon--xSmall euiFlyout__closeButton euiFlyout__closeButton--outside css-iod722-fill-text-hoverStyles-EuiButtonIcon"
>>>>>>> ae4d489b
          data-test-subj="euiFlyoutCloseButton"
          type="button"
        >
          <span
            aria-hidden="true"
            class="euiButtonIcon__icon"
            color="inherit"
            data-euiicon-type="cross"
          />
        </button>
      </nav>
    </div>
    <div
      data-focus-guard="true"
      style="width: 1px; height: 0px; padding: 0px; overflow: hidden; position: fixed; top: 1px; left: 1px;"
      tabindex="0"
    />
  </div>,
]
`;

exports[`EuiCollapsibleNav props dockedBreakpoint 1`] = `
Array [
  <div>
    <div
      data-focus-guard="true"
      style="width: 1px; height: 0px; padding: 0px; overflow: hidden; position: fixed; top: 1px; left: 1px;"
      tabindex="0"
    />
    <div
      data-focus-guard="true"
      style="width: 1px; height: 0px; padding: 0px; overflow: hidden; position: fixed; top: 1px; left: 1px;"
      tabindex="1"
    />
    <div
      data-focus-lock-disabled="false"
    >
      <nav
        class="euiFlyout euiFlyout--overlay euiFlyout--left euiFlyout--padding-none euiCollapsibleNav emotion-euiFlyout-overlay-left"
        id="id"
        style="width: 320px;"
        tabindex="-1"
      >
        <button
          aria-label="Close this dialog"
<<<<<<< HEAD
          class="euiButtonIcon euiButtonIcon--text euiButtonIcon--fill euiButtonIcon--xSmall euiFlyout__closeButton euiFlyout__closeButton--outside css-1tm5y3x-closeButton-closeButton--outside-closeButton--outside-left"
=======
          class="euiButtonIcon euiButtonIcon--xSmall euiFlyout__closeButton euiFlyout__closeButton--outside css-iod722-fill-text-hoverStyles-EuiButtonIcon"
>>>>>>> ae4d489b
          data-test-subj="euiFlyoutCloseButton"
          type="button"
        >
          <span
            aria-hidden="true"
            class="euiButtonIcon__icon"
            color="inherit"
            data-euiicon-type="cross"
          />
        </button>
      </nav>
    </div>
    <div
      data-focus-guard="true"
      style="width: 1px; height: 0px; padding: 0px; overflow: hidden; position: fixed; top: 1px; left: 1px;"
      tabindex="0"
    />
  </div>,
]
`;

exports[`EuiCollapsibleNav props isDocked 1`] = `
<div>
  <div
    data-focus-guard="true"
    style="width:1px;height:0px;padding:0;overflow:hidden;position:fixed;top:1px;left:1px"
    tabindex="-1"
  />
  <div
    data-focus-guard="true"
    style="width:1px;height:0px;padding:0;overflow:hidden;position:fixed;top:1px;left:1px"
    tabindex="-1"
  />
  <div
    data-focus-lock-disabled="disabled"
  >
    <nav
<<<<<<< HEAD
      class="euiFlyout euiFlyout--push euiFlyout--left euiFlyout--padding-none euiCollapsibleNav emotion-euiFlyout-push--left-push-left"
=======
      class="euiFlyout euiFlyout--left euiFlyout--paddingNone euiCollapsibleNav"
>>>>>>> ae4d489b
      id="id"
      style="width:320px"
      tabindex="-1"
    >
      <button
        aria-label="Close this dialog"
        class="euiButtonIcon euiButtonIcon--xSmall euiFlyout__closeButton euiFlyout__closeButton--outside css-iod722-fill-text-hoverStyles-EuiButtonIcon"
        data-test-subj="euiFlyoutCloseButton"
        type="button"
      >
        <span
          aria-hidden="true"
          class="euiButtonIcon__icon"
          color="inherit"
          data-euiicon-type="cross"
        />
      </button>
    </nav>
  </div>
  <div
    data-focus-guard="true"
    style="width:1px;height:0px;padding:0;overflow:hidden;position:fixed;top:1px;left:1px"
    tabindex="-1"
  />
</div>
`;

exports[`EuiCollapsibleNav props onClose 1`] = `
Array [
  <div>
    <div
      data-focus-guard="true"
      style="width: 1px; height: 0px; padding: 0px; overflow: hidden; position: fixed; top: 1px; left: 1px;"
      tabindex="0"
    />
    <div
      data-focus-guard="true"
      style="width: 1px; height: 0px; padding: 0px; overflow: hidden; position: fixed; top: 1px; left: 1px;"
      tabindex="1"
    />
    <div
      data-focus-lock-disabled="false"
    >
      <nav
        class="euiFlyout euiFlyout--overlay euiFlyout--left euiFlyout--padding-none euiCollapsibleNav emotion-euiFlyout-overlay-left"
        id="id"
        style="width: 320px;"
        tabindex="-1"
      >
        <button
          aria-label="Close this dialog"
<<<<<<< HEAD
          class="euiButtonIcon euiButtonIcon--text euiButtonIcon--fill euiButtonIcon--xSmall euiFlyout__closeButton euiFlyout__closeButton--outside css-1tm5y3x-closeButton-closeButton--outside-closeButton--outside-left"
=======
          class="euiButtonIcon euiButtonIcon--xSmall euiFlyout__closeButton euiFlyout__closeButton--outside css-iod722-fill-text-hoverStyles-EuiButtonIcon"
>>>>>>> ae4d489b
          data-test-subj="euiFlyoutCloseButton"
          type="button"
        >
          <span
            aria-hidden="true"
            class="euiButtonIcon__icon"
            color="inherit"
            data-euiicon-type="cross"
          />
        </button>
      </nav>
    </div>
    <div
      data-focus-guard="true"
      style="width: 1px; height: 0px; padding: 0px; overflow: hidden; position: fixed; top: 1px; left: 1px;"
      tabindex="0"
    />
  </div>,
]
`;

exports[`EuiCollapsibleNav props showButtonIfDocked 1`] = `
Array [
  <button
    aria-controls="id"
    aria-expanded="true"
    aria-pressed="true"
  />,
<<<<<<< HEAD
  <div
    data-focus-guard="true"
    style="width: 1px; height: 0px; padding: 0px; overflow: hidden; position: fixed; top: 1px; left: 1px;"
    tabindex="-1"
  />,
  <div
    data-focus-guard="true"
    style="width: 1px; height: 0px; padding: 0px; overflow: hidden; position: fixed; top: 1px; left: 1px;"
    tabindex="-1"
  />,
  <div
    data-focus-lock-disabled="disabled"
  >
    <nav
      class="euiFlyout euiFlyout--push euiFlyout--left euiFlyout--padding-none euiCollapsibleNav emotion-euiFlyout-push--left-push-left"
      id="id"
      style="width: 320px;"
      tabindex="-1"
=======
  <div>
    <div
      data-focus-guard="true"
      style="width: 1px; height: 0px; padding: 0px; overflow: hidden; position: fixed; top: 1px; left: 1px;"
      tabindex="0"
    />
    <div
      data-focus-guard="true"
      style="width: 1px; height: 0px; padding: 0px; overflow: hidden; position: fixed; top: 1px; left: 1px;"
      tabindex="1"
    />
    <div
      data-focus-lock-disabled="false"
    >
      <nav
        class="euiFlyout euiFlyout--left euiFlyout--paddingNone euiCollapsibleNav"
        id="id"
        style="width: 320px;"
        tabindex="-1"
      >
        <button
          aria-label="Close this dialog"
          class="euiButtonIcon euiButtonIcon--xSmall euiFlyout__closeButton euiFlyout__closeButton--outside css-iod722-fill-text-hoverStyles-EuiButtonIcon"
          data-test-subj="euiFlyoutCloseButton"
          type="button"
        >
          <span
            aria-hidden="true"
            class="euiButtonIcon__icon"
            color="inherit"
            data-euiicon-type="cross"
          />
        </button>
      </nav>
    </div>
    <div
      data-focus-guard="true"
      style="width: 1px; height: 0px; padding: 0px; overflow: hidden; position: fixed; top: 1px; left: 1px;"
      tabindex="0"
>>>>>>> ae4d489b
    />
  </div>,
]
`;

exports[`EuiCollapsibleNav props size 1`] = `
Array [
  <div>
    <div
      data-focus-guard="true"
      style="width: 1px; height: 0px; padding: 0px; overflow: hidden; position: fixed; top: 1px; left: 1px;"
      tabindex="0"
    />
    <div
      data-focus-guard="true"
      style="width: 1px; height: 0px; padding: 0px; overflow: hidden; position: fixed; top: 1px; left: 1px;"
      tabindex="1"
    />
    <div
      data-focus-lock-disabled="false"
    >
      <nav
        class="euiFlyout euiFlyout--overlay euiFlyout--left euiFlyout--padding-none euiCollapsibleNav emotion-euiFlyout-overlay-left"
        id="id"
        style="width: 240px;"
        tabindex="-1"
      >
        <button
          aria-label="Close this dialog"
<<<<<<< HEAD
          class="euiButtonIcon euiButtonIcon--text euiButtonIcon--fill euiButtonIcon--xSmall euiFlyout__closeButton euiFlyout__closeButton--outside css-1tm5y3x-closeButton-closeButton--outside-closeButton--outside-left"
=======
          class="euiButtonIcon euiButtonIcon--xSmall euiFlyout__closeButton euiFlyout__closeButton--outside css-iod722-fill-text-hoverStyles-EuiButtonIcon"
>>>>>>> ae4d489b
          data-test-subj="euiFlyoutCloseButton"
          type="button"
        >
          <span
            aria-hidden="true"
            class="euiButtonIcon__icon"
            color="inherit"
            data-euiicon-type="cross"
          />
        </button>
      </nav>
    </div>
    <div
      data-focus-guard="true"
      style="width: 1px; height: 0px; padding: 0px; overflow: hidden; position: fixed; top: 1px; left: 1px;"
      tabindex="0"
    />
  </div>,
]
`;<|MERGE_RESOLUTION|>--- conflicted
+++ resolved
@@ -24,11 +24,7 @@
       >
         <button
           aria-label="Close this dialog"
-<<<<<<< HEAD
-          class="euiButtonIcon euiButtonIcon--text euiButtonIcon--fill euiButtonIcon--xSmall euiFlyout__closeButton euiFlyout__closeButton--outside css-1tm5y3x-closeButton-closeButton--outside-closeButton--outside-left"
-=======
-          class="euiButtonIcon euiButtonIcon--xSmall euiFlyout__closeButton euiFlyout__closeButton--outside css-iod722-fill-text-hoverStyles-EuiButtonIcon"
->>>>>>> ae4d489b
+          class="euiButtonIcon euiButtonIcon--xSmall euiFlyout__closeButton euiFlyout__closeButton--outside css-d8weo9-fill-text-hoverStyles-EuiButtonIcon-closeButton-closeButton--outside-closeButton--outside-left"
           data-test-subj="euiFlyoutCloseButton"
           type="button"
         >
@@ -78,11 +74,7 @@
       >
         <button
           aria-label="Close this dialog"
-<<<<<<< HEAD
-          class="euiButtonIcon euiButtonIcon--text euiButtonIcon--fill euiButtonIcon--xSmall euiFlyout__closeButton euiFlyout__closeButton--outside css-1tm5y3x-closeButton-closeButton--outside-closeButton--outside-left"
-=======
-          class="euiButtonIcon euiButtonIcon--xSmall euiFlyout__closeButton euiFlyout__closeButton--outside css-iod722-fill-text-hoverStyles-EuiButtonIcon"
->>>>>>> ae4d489b
+          class="euiButtonIcon euiButtonIcon--xSmall euiFlyout__closeButton euiFlyout__closeButton--outside css-d8weo9-fill-text-hoverStyles-EuiButtonIcon-closeButton-closeButton--outside-closeButton--outside-left"
           data-test-subj="euiFlyoutCloseButton"
           type="button"
         >
@@ -127,11 +119,7 @@
     >
       <button
         aria-label="Close this dialog"
-<<<<<<< HEAD
-        class="euiButtonIcon euiButtonIcon--text euiButtonIcon--fill euiButtonIcon--xSmall euiFlyout__closeButton euiFlyout__closeButton--outside css-1tm5y3x-closeButton-closeButton--outside-closeButton--outside-left"
-=======
-        class="euiButtonIcon euiButtonIcon--xSmall euiFlyout__closeButton euiFlyout__closeButton--outside css-iod722-fill-text-hoverStyles-EuiButtonIcon"
->>>>>>> ae4d489b
+        class="euiButtonIcon euiButtonIcon--xSmall euiFlyout__closeButton euiFlyout__closeButton--outside css-d8weo9-fill-text-hoverStyles-EuiButtonIcon-closeButton-closeButton--outside-closeButton--outside-left"
         data-test-subj="euiFlyoutCloseButton"
         type="button"
       >
@@ -181,11 +169,7 @@
       >
         <button
           aria-label="Close this dialog"
-<<<<<<< HEAD
-          class="euiButtonIcon euiButtonIcon--text euiButtonIcon--fill euiButtonIcon--xSmall euiFlyout__closeButton euiFlyout__closeButton--outside css-1tm5y3x-closeButton-closeButton--outside-closeButton--outside-left"
-=======
-          class="euiButtonIcon euiButtonIcon--xSmall euiFlyout__closeButton euiFlyout__closeButton--outside css-iod722-fill-text-hoverStyles-EuiButtonIcon"
->>>>>>> ae4d489b
+          class="euiButtonIcon euiButtonIcon--xSmall euiFlyout__closeButton euiFlyout__closeButton--outside css-d8weo9-fill-text-hoverStyles-EuiButtonIcon-closeButton-closeButton--outside-closeButton--outside-left"
           data-test-subj="euiFlyoutCloseButton"
           type="button"
         >
@@ -231,11 +215,7 @@
       >
         <button
           aria-label="Close this dialog"
-<<<<<<< HEAD
-          class="euiButtonIcon euiButtonIcon--text euiButtonIcon--fill euiButtonIcon--xSmall euiFlyout__closeButton euiFlyout__closeButton--outside css-1tm5y3x-closeButton-closeButton--outside-closeButton--outside-left"
-=======
-          class="euiButtonIcon euiButtonIcon--xSmall euiFlyout__closeButton euiFlyout__closeButton--outside css-iod722-fill-text-hoverStyles-EuiButtonIcon"
->>>>>>> ae4d489b
+          class="euiButtonIcon euiButtonIcon--xSmall euiFlyout__closeButton euiFlyout__closeButton--outside css-d8weo9-fill-text-hoverStyles-EuiButtonIcon-closeButton-closeButton--outside-closeButton--outside-left"
           data-test-subj="euiFlyoutCloseButton"
           type="button"
         >
@@ -273,18 +253,14 @@
     data-focus-lock-disabled="disabled"
   >
     <nav
-<<<<<<< HEAD
-      class="euiFlyout euiFlyout--push euiFlyout--left euiFlyout--padding-none euiCollapsibleNav emotion-euiFlyout-push--left-push-left"
-=======
-      class="euiFlyout euiFlyout--left euiFlyout--paddingNone euiCollapsibleNav"
->>>>>>> ae4d489b
+      class="euiFlyout euiFlyout--overlay euiFlyout--left euiFlyout--padding-none euiCollapsibleNav emotion-euiFlyout-overlay-left"
       id="id"
       style="width:320px"
       tabindex="-1"
     >
       <button
         aria-label="Close this dialog"
-        class="euiButtonIcon euiButtonIcon--xSmall euiFlyout__closeButton euiFlyout__closeButton--outside css-iod722-fill-text-hoverStyles-EuiButtonIcon"
+        class="euiButtonIcon euiButtonIcon--xSmall euiFlyout__closeButton euiFlyout__closeButton--outside css-d8weo9-fill-text-hoverStyles-EuiButtonIcon-closeButton-closeButton--outside-closeButton--outside-left"
         data-test-subj="euiFlyoutCloseButton"
         type="button"
       >
@@ -329,11 +305,7 @@
       >
         <button
           aria-label="Close this dialog"
-<<<<<<< HEAD
-          class="euiButtonIcon euiButtonIcon--text euiButtonIcon--fill euiButtonIcon--xSmall euiFlyout__closeButton euiFlyout__closeButton--outside css-1tm5y3x-closeButton-closeButton--outside-closeButton--outside-left"
-=======
-          class="euiButtonIcon euiButtonIcon--xSmall euiFlyout__closeButton euiFlyout__closeButton--outside css-iod722-fill-text-hoverStyles-EuiButtonIcon"
->>>>>>> ae4d489b
+          class="euiButtonIcon euiButtonIcon--xSmall euiFlyout__closeButton euiFlyout__closeButton--outside css-d8weo9-fill-text-hoverStyles-EuiButtonIcon-closeButton-closeButton--outside-closeButton--outside-left"
           data-test-subj="euiFlyoutCloseButton"
           type="button"
         >
@@ -362,66 +334,45 @@
     aria-expanded="true"
     aria-pressed="true"
   />,
-<<<<<<< HEAD
-  <div
-    data-focus-guard="true"
-    style="width: 1px; height: 0px; padding: 0px; overflow: hidden; position: fixed; top: 1px; left: 1px;"
-    tabindex="-1"
-  />,
-  <div
-    data-focus-guard="true"
-    style="width: 1px; height: 0px; padding: 0px; overflow: hidden; position: fixed; top: 1px; left: 1px;"
-    tabindex="-1"
-  />,
-  <div
-    data-focus-lock-disabled="disabled"
-  >
-    <nav
-      class="euiFlyout euiFlyout--push euiFlyout--left euiFlyout--padding-none euiCollapsibleNav emotion-euiFlyout-push--left-push-left"
-      id="id"
-      style="width: 320px;"
-      tabindex="-1"
-=======
-  <div>
-    <div
-      data-focus-guard="true"
-      style="width: 1px; height: 0px; padding: 0px; overflow: hidden; position: fixed; top: 1px; left: 1px;"
-      tabindex="0"
-    />
-    <div
-      data-focus-guard="true"
-      style="width: 1px; height: 0px; padding: 0px; overflow: hidden; position: fixed; top: 1px; left: 1px;"
-      tabindex="1"
-    />
-    <div
-      data-focus-lock-disabled="false"
-    >
-      <nav
-        class="euiFlyout euiFlyout--left euiFlyout--paddingNone euiCollapsibleNav"
-        id="id"
-        style="width: 320px;"
-        tabindex="-1"
-      >
-        <button
-          aria-label="Close this dialog"
-          class="euiButtonIcon euiButtonIcon--xSmall euiFlyout__closeButton euiFlyout__closeButton--outside css-iod722-fill-text-hoverStyles-EuiButtonIcon"
-          data-test-subj="euiFlyoutCloseButton"
-          type="button"
-        >
-          <span
-            aria-hidden="true"
-            class="euiButtonIcon__icon"
-            color="inherit"
-            data-euiicon-type="cross"
-          />
-        </button>
-      </nav>
-    </div>
-    <div
-      data-focus-guard="true"
-      style="width: 1px; height: 0px; padding: 0px; overflow: hidden; position: fixed; top: 1px; left: 1px;"
-      tabindex="0"
->>>>>>> ae4d489b
+  <div>
+    <div
+      data-focus-guard="true"
+      style="width: 1px; height: 0px; padding: 0px; overflow: hidden; position: fixed; top: 1px; left: 1px;"
+      tabindex="0"
+    />
+    <div
+      data-focus-guard="true"
+      style="width: 1px; height: 0px; padding: 0px; overflow: hidden; position: fixed; top: 1px; left: 1px;"
+      tabindex="1"
+    />
+    <div
+      data-focus-lock-disabled="false"
+    >
+      <nav
+        class="euiFlyout euiFlyout--overlay euiFlyout--left euiFlyout--padding-none euiCollapsibleNav emotion-euiFlyout-overlay-left"
+        id="id"
+        style="width: 320px;"
+        tabindex="-1"
+      >
+        <button
+          aria-label="Close this dialog"
+          class="euiButtonIcon euiButtonIcon--xSmall euiFlyout__closeButton euiFlyout__closeButton--outside css-d8weo9-fill-text-hoverStyles-EuiButtonIcon-closeButton-closeButton--outside-closeButton--outside-left"
+          data-test-subj="euiFlyoutCloseButton"
+          type="button"
+        >
+          <span
+            aria-hidden="true"
+            class="euiButtonIcon__icon"
+            color="inherit"
+            data-euiicon-type="cross"
+          />
+        </button>
+      </nav>
+    </div>
+    <div
+      data-focus-guard="true"
+      style="width: 1px; height: 0px; padding: 0px; overflow: hidden; position: fixed; top: 1px; left: 1px;"
+      tabindex="0"
     />
   </div>,
 ]
@@ -451,11 +402,7 @@
       >
         <button
           aria-label="Close this dialog"
-<<<<<<< HEAD
-          class="euiButtonIcon euiButtonIcon--text euiButtonIcon--fill euiButtonIcon--xSmall euiFlyout__closeButton euiFlyout__closeButton--outside css-1tm5y3x-closeButton-closeButton--outside-closeButton--outside-left"
-=======
-          class="euiButtonIcon euiButtonIcon--xSmall euiFlyout__closeButton euiFlyout__closeButton--outside css-iod722-fill-text-hoverStyles-EuiButtonIcon"
->>>>>>> ae4d489b
+          class="euiButtonIcon euiButtonIcon--xSmall euiFlyout__closeButton euiFlyout__closeButton--outside css-d8weo9-fill-text-hoverStyles-EuiButtonIcon-closeButton-closeButton--outside-closeButton--outside-left"
           data-test-subj="euiFlyoutCloseButton"
           type="button"
         >
