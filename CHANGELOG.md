## [`master`](https://github.com/elastic/eui/tree/master)

<<<<<<< HEAD
- Improved keyboard and screen reader experience for `EuiColorPicker` ([#4886](https://github.com/elastic/eui/pull/4886))

**Bug fixes**

- Fixed focus bug in `EuiColorPicker` which allowed user to break out of focus lock ([#4886](https://github.com/elastic/eui/pull/4886))
=======
No public interface changes since `35.0.0`.

## [`35.0.0`](https://github.com/elastic/eui/tree/v35.0.0)

**Breaking changes**

- Changed EUI license from Apache v2 to dual-licensed Elastic v2 and Server Side Public License, v 1 ([#4930](https://github.com/elastic/eui/pull/4930))
>>>>>>> b5ffa348

## [`34.6.0`](https://github.com/elastic/eui/tree/v34.6.0)

- Updated `EuiContextMenuPanelDescriptor`'s `title` prop type from `string` to `ReactNode` ([#4933](https://github.com/elastic/eui/pull/4933))
- Added `EuiTokensObject` type definition to allow enforcing i18n token coverage in consuming applications ([#4927](https://github.com/elastic/eui/issues/4927))
- Added `rowHeightsOptions` to `EuiDataGrid` to allow configuring row heights ([#4853](https://github.com/elastic/eui/pull/4853))

## [`34.5.2`](https://github.com/elastic/eui/tree/v34.5.2)

**Bug fixes**

- Fixed incorrect active filter count badge when `EuiSearchBar` is initialized with a query value ([#4928](https://github.com/elastic/eui/issues/4928))
- Fixed a render-blocking error in `EuiCodeBlock` when certain HTML tags are childless ([#4929](https://github.com/elastic/eui/issues/4929))

## [`34.5.1`](https://github.com/elastic/eui/tree/v34.5.1)

**Bug fixes**

- Fixed bug in `EuiColorStops` where the outline was flashing when clicking or adding stops in Safari ([#4900](https://github.com/elastic/eui/issues/4900))
- Fixed `showIcons` prop in `EuiSelectableListItem` ([#4920](https://github.com/elastic/eui/pull/4920))
- Changed `mobileBreakpoints` prop to optional `EuiSideNav` ([#4921](https://github.com/elastic/eui/pull/4921))

## [`34.5.0`](https://github.com/elastic/eui/tree/v34.5.0)

- Added `success` as `color` option to `EuiBadge`, `EuiTextColor`, `EuiText`, `EuiStat`, and `EuiExpression` ([#4888](https://github.com/elastic/eui/pull/4888))
- Changed default `color` props from `secondary` to `success` where necessary ([#4888](https://github.com/elastic/eui/pull/4888))
- Added display of number of selected options in `EuiSearchBar` filters when `numActiveFilters` exists ([#4748](https://github.com/elastic/eui/pull/4748))
- Reverted `z-index: 1` on `EuiPageBody` ([#4892](https://github.com/elastic/eui/pull/4892))
- Added `updateButtonProps` to `EuiSuperDatePicker` to provide more control over the update/refresh button ([#4895](https://github.com/elastic/eui/pull/4895))
- Updated `EuiNotificationEvent` to render an icon instead of a button if `onRead` is undefined ([#4881](https://github.com/elastic/eui/pull/4881))
- Added `DraggableProvidedDragHandleProps` interface from 'react-beautiful-dnd' ([#4903](https://github.com/elastic/eui/pull/4903))
- Added `success` and `accent` `color` options to `EuiButton` ([#4874](https://github.com/elastic/eui/pull/4874))
- Added `success` `color` option to `EuiLink` ([#4874](https://github.com/elastic/eui/pull/4874))

**Bug fixes**

- Fixed `EuiRange` container expansion due to negative margin value ([#4815](https://github.com/elastic/eui/pull/4815))
- Fixed `EuiRange` ticks position to better align with thumbs ([#4815](https://github.com/elastic/eui/pull/4815))
- Fixed `EuiComboBox` disabled pills and text contrast ([#4901](https://github.com/elastic/eui/issues/4901))
- Fixed `EuiDataGrid` footer and header rows jumps in Firefox ([#4869](https://github.com/elastic/eui/issues/4869))
- Fixed shaded colors of `EuiButtonIcon` ([#4874](https://github.com/elastic/eui/pull/4874))
- Fixed `pageHeader` display in `EuiPageTemplate` when template is `empty` or `default` ([#4905](https://github.com/elastic/eui/pull/4905))
- Fixed `EuiPageHeader` bottom padding when `borderBottom = true` ([#4905](https://github.com/elastic/eui/pull/4905))
- Fixed incomplete `height` and `width` information in `EuiResizeObserver` ([#4909](https://github.com/elastic/eui/pull/4909))

**Theme: Amsterdam**

- Updated styles for `EuiRange` ([#4815](https://github.com/elastic/eui/pull/4815)
- Fixed more unique focus states using `outline` ([#4876](https://github.com/elastic/eui/pull/4876))
- Fixed `border-radius` value of `EuiPanel` ([#4876](https://github.com/elastic/eui/pull/4876))
- Fixed `disabled` background color of `EuiCard` for better visibility on subdued backgrounds ([#4876](https://github.com/elastic/eui/pull/4876))

## [`34.4.0`](https://github.com/elastic/eui/tree/v34.4.0)

- Added draggable highlight area to `EuiDualRange` ([#4776](https://github.com/elastic/eui/pull/4776))

**Bug fixes**

- Fixed auto scrolling on update in `EuiComboBox` ([#4879](https://github.com/elastic/eui/pull/4879))

## [`34.3.0`](https://github.com/elastic/eui/tree/v34.3.0)

- Added `testenv` mock for `EuiFlyout` ([#4858](https://github.com/elastic/eui/pull/4858))
- Added `mobile` glyph to `EuiIcon` ([#4827](https://github.com/elastic/eui/pull/4827))
- Reduced display of arrow icon in `EuiSideNav` to only if the item is **not** linked but has children ([#4827](https://github.com/elastic/eui/pull/4827))
- Increased size and prominence of mobile toggle in `EuiSideNav` ([#4827](https://github.com/elastic/eui/pull/4827))
- Added `heading`, `headingProps`, and `mobileBreakpoints` props for better accessibility to `EuiSideNav` ([#4827](https://github.com/elastic/eui/pull/4827))

**Bug fixes**

- Fixed mobile menus styles on `EuiDataGrid` ([#4844](https://github.com/elastic/eui/pull/4844))

**Theme: Amsterdam**

- Decreased spacing and root element size of `EuiSideNav` ([#4827](https://github.com/elastic/eui/pull/4827))

## [`34.2.0`](https://github.com/elastic/eui/tree/v34.2.0)

- Removed `text-transform: capitalize` from the `EuiTourSteps` title to better fit with Elastic title guidelines ([#4839](https://github.com/elastic/eui/pull/4839))
- Added `color` and `size` props and added support for click event to `EuiBetaBadge` ([#4798](https://github.com/elastic/eui/pull/4798))
- Added `documentation` and `layers` glyphs to `EuiIcon` ([#4833](https://github.com/elastic/eui/pull/4833))
- Updated `EuiTourStep`'s `title` and `subtitle` prop type from `string` to `ReactNode` ([#4841](https://github.com/elastic/eui/pull/4841))
- Added `euiCantAnimate` Sass mixin ([#4835](https://github.com/elastic/eui/pull/4835))
- Added new `EuiLoadingLogo` component ([#4835](https://github.com/elastic/eui/pull/4835))
- Added `icon` props to `EuiEmptyPrompt` for custom icons ([#4835](https://github.com/elastic/eui/pull/4835))
- Deprecated `EuiLoadingKibana` ([#4835](https://github.com/elastic/eui/pull/4135))
- Paused animations when `prefers-reduced-motion` is on for loader components ([#4835](https://github.com/elastic/eui/pull/4135))

**Bug fixes**

- Fixed `onBlur` and `data-test-subj` prop propagation in `EuiColorPicker` ([#4822](https://github.com/elastic/eui/pull/4822))

## [`34.1.0`](https://github.com/elastic/eui/tree/v34.1.0)

- Updated `max` and  `min` label positioning for `EuiRange` and `EuiDualRange` ([#4781](https://github.com/elastic/eui/pull/4781))
- Added `timeslider`, `playFilled`, `frameNext` and `framePrevious` glyphs to `EuiIcon` ([#4810](https://github.com/elastic/eui/pull/4810))
- Added default generic value for `EuiSideNavProps` ([#4802](https://github.com/elastic/eui/pull/4802))
- Added `fullHeight` and `minHeight` props to `EuiPageTemplate` ([#4793](https://github.com/elastic/eui/pull/4793))
- Added `.eui-fullHeight` and `euiFullHeight()` utilities ([#4793](https://github.com/elastic/eui/pull/4793))
- Added `paddingSize` prop to `EuiPageSideBar` ([#4793](https://github.com/elastic/eui/pull/4793))

**Bug fixes**

- Fixed `EuiText` color of `EuiCallout` to `default` ([#4816](https://github.com/elastic/eui/pull/4816))
- Fixed inconsistent width of `EuiRange` and `EuiDualRange` with custom tick values ([#4781](https://github.com/elastic/eui/pull/4781))
- Fixes browser freezing when `EuiDataGrid` is used together with `EuiFlyout` and the user clicks a cell ([4813](https://github.com/elastic/eui/pull/4813))
- Added `flex-shrink: 0` to `EuiTabs`, `EuiSpacer`, and `EuiImage` to fix possible shrunken heights ([#4793](https://github.com/elastic/eui/pull/4793))
- Fixed duplicate `main` aria roles in `EuiPageTemplate` and most common `EuiPage` patterns ([#4793](https://github.com/elastic/eui/pull/4793))
- Fixed text color of `EuiBottomBar` ([#4793](https://github.com/elastic/eui/pull/4793))

## [`34.0.0`](https://github.com/elastic/eui/tree/v34.0.0)

- Added `textTransform` property to `schemaDetectors` prop of `EuiDataGrid`([#4752](https://github.com/elastic/eui/pull/4752))
- Added `color`, `continuityAbove`, `continuityAboveBelow`, `continuityBelow`, `continuityWithin`, `eraser`, `fullScreenExit`, `function`, `percent`, `wordWrap`, and `wordWrapDisabled` glyphs to `EuiIcon` ([#4779](https://github.com/elastic/eui/pull/4779))
- Added `as`, `role`, `closeButtonProps`, `closeButtonPosition`, `outsideClickCloses`, `side`, `type`, and `pushMinBreakpoint` props to `EuiFlyout` ([#4713](https://github.com/elastic/eui/pull/4713))
- Extended `EuiFlyout` `size` prop to accept any CSS `width` value ([#4713](https://github.com/elastic/eui/pull/4713))
- Extended `EuiFlyout` and most of its props in `EuiCollapsibleNav` ([#4713](https://github.com/elastic/eui/pull/4713))
- Changed `helpText` prop in `EuiFormRow` to accept an array of messages([#4782](https://github.com/elastic/eui/pull/4782))

**Breaking changes**

- Changed the default of `EuiFlyout` `ownFocus` to `true` ([#4713](https://github.com/elastic/eui/pull/4713))
- Wrapped `EuiFlyout` within the `EuiOverlayMask` when `ownFocus=true` ([#4713](https://github.com/elastic/eui/pull/4713))
- Changed `EuiCollapsibleNav` width sizing from a Sass variable to a `size` prop ([#4713](https://github.com/elastic/eui/pull/4713))
- Changed `EuiOverlayMask` z-indexing when positioned `below` header to using `top` offset ([#4713](https://github.com/elastic/eui/pull/4713))

**Bug fixes**

- Fixed `EuiTourStepIndicator` to use `EuiI18n` following the standard way ([#4785](https://github.com/elastic/eui/pull/4785))
- Fixed `euiTourStep.closeTour` default token value in `EuiTourStep` to be more specific ([#4790](https://github.com/elastic/eui/pull/4790))

## [`33.0.0`](https://github.com/elastic/eui/tree/v33.0.0)

- Added `autoFocus` prop and functionality to `EuiComboBox` ([#4772](https://github.com/elastic/eui/pull/4772))
- Added `inherit` color option to `EuiIcon` to force two-tone (app) icons to inherit their parent's color ([#4760](https://github.com/elastic/eui/pull/4760))
- Updated `EuiBetaBadge, EuiBadge, EuiButtonIcon, EuiButtonContent, EuiCallOut, EuiContextMenuItem, EuiListGroupItem` icon usage to inherit their parent's color ([#4760](https://github.com/elastic/eui/pull/4760))
- Added `iconProps` prop to `EuiListGroupItem` ([#4760](https://github.com/elastic/eui/pull/4760))
- Added `i18ntokens.json` to published package ([#4771](https://github.com/elastic/eui/pull/4771))
- Replaced `highlight.js` with `prism.js`/`refractor` for code syntax highlighting in `EuiCodeBlock` ([#4638](https://github.com/elastic/eui/pull/4638))

**Bug fixes**

- Fixed `initialFocus` prop functionality in `EuiPopover` ([#4768](https://github.com/elastic/eui/pull/4768))
- Fixed `description` prop in `EuiTable`([#4754](https://github.com/elastic/eui/pull/4754))

**Breaking changes**

- Changed some language syntax references in `EuiCodeBlock`, such as `jsx` ([#4638](https://github.com/elastic/eui/pull/4638))
- Removed ability to parse non-string content in `EuiCodeBlock` ([#4638](https://github.com/elastic/eui/pull/4638))

## [`32.3.0`](https://github.com/elastic/eui/tree/v32.3.0)

- Reduced icon size in `EuiButtonEmpty` of `size` xs. ([#4759](https://github.com/elastic/eui/pull/4759))

**Bug fixes**

- Fixed missing i18n tokens for `EuiFilePicker` ([#4750](https://github.com/elastic/eui/pull/4750))
- Fixed `EuiComboBox` to use correct placeholder text color ([#4744](https://github.com/elastic/eui/pull/4744))

## [`32.2.0`](https://github.com/elastic/eui/tree/v32.2.0)

- Removed `MutationObserver` fallback from `EuiResizeObserver` ([#4709](https://github.com/elastic/eui/pull/4709))

**Bug fixes**

- Fixed `EuiInMemoryTable` `pagination` prop to update visible items when changed ([#4714](https://github.com/elastic/eui/pull/4714))
- Fixed a bug in `EuiFilePicker` where the HTML input was being shown when `disabled` ([#4738](https://github.com/elastic/eui/pull/4738))
- Fixed inverted asc and desc labels for `EuiDataGrid` `datetime` schema ([#4733](https://github.com/elastic/eui/pull/4733))

## [`32.1.1`](https://github.com/elastic/eui/tree/v32.1.1)

**Note: this release is a backport containing changes originally made in `33.0.0`**

**Bug fixes**

- Fixed `initialFocus` prop functionality in `EuiPopover` ([#4768](https://github.com/elastic/eui/pull/4768))

## [`32.1.0`](https://github.com/elastic/eui/tree/v32.1.0)

- Added `readOnly` as a `sorting` option of `EuiBasicTable` and its columns ([#4626](https://github.com/elastic/eui/pull/4626))

**Bug fixes**

- Fixed a bug where on hovering an expandable row cell in `EuiDataGrid` a vertical line would show ([#4689](https://github.com/elastic/eui/pull/4689))
- Fixed a bug in `EuiDataGrid` where key presses in portalled content were being handled by the grid ([#4706](https://github.com/elastic/eui/pull/4706))
- Fixed `EuiDataGrid`'s header content arrangement prevented closing a header cell's popover ([#4706](https://github.com/elastic/eui/pull/4706))
- Fixed a performance issue in `EuiDataGrid` when its `rowCount` changes  ([#4706](https://github.com/elastic/eui/pull/4706))

## [`32.0.4`](https://github.com/elastic/eui/tree/v32.0.4)

**Bug fixes**

- Removed the restriction on `selectable` `EuiCard` with `layout="horizontal"` ([#4692](https://github.com/elastic/eui/pull/4692))

## [`32.0.3`](https://github.com/elastic/eui/tree/v32.0.3)

**Bug fixes**

- Exported `EuiAvatarProps` ([#4690](https://github.com/elastic/eui/pull/4690))
- Fixed type overrides in `EuiCard` ([#4690](https://github.com/elastic/eui/pull/4690))

## [`32.0.2`](https://github.com/elastic/eui/tree/v32.0.2)

**Bug fixes**

- Fixed `htmlIdGenerator` import path in `button_group_button.tsx` ([#4682](https://github.com/elastic/eui/pull/4682))
- Fixed `EuiColorStops` popover failing to close ([#4687](https://github.com/elastic/eui/pull/4687))

## [`32.0.1`](https://github.com/elastic/eui/tree/v32.0.1)

**Bug fixes**

- Fixed block style of `EuiPanel` when rendered as a `<button>` ([#4681](https://github.com/elastic/eui/pull/4681))

## [`32.0.0`](https://github.com/elastic/eui/tree/v32.0.0)

- Added `stepNumber` prop and `stepped` as `stopType` option to `EuiColorStops` ([#4613](https://github.com/elastic/eui/pull/4613))
- Expanded `display` prop of `EuiCard` to inherit `color` values from `EuiPanel` ([#4649](https://github.com/elastic/eui/pull/4649))
- Added `element` prop to `EuiPanel` for forcing to `div` or `button` ([#4649](https://github.com/elastic/eui/pull/4649))
- Increased padding on `EuiCheckableCard` with refactor to use `EuiSplitPanel` ([#4649](https://github.com/elastic/eui/pull/4649))
- Added `valueInputProps` prop to `EuiColorStops` ([#4669](https://github.com/elastic/eui/pull/4669))
- Added `position`, `usePortal`, `top`, `right`, `bottom`, and `left` props to `EuiBottomBar` ([#4662](https://github.com/elastic/eui/pull/4662))
- Added `bottomBar` and `bottomBarProps` to `EuiPageTemplate` when `template = 'default'` ([#4662](https://github.com/elastic/eui/pull/4662))
- Added `role="main"` to `EuiPageContent` by default ([#4662](https://github.com/elastic/eui/pull/4662))
- Added `bottomBorder` prop to `EuiPageHeader` ([#4662](https://github.com/elastic/eui/pull/4662))

**Bug fixes**

- Fixed `id` attribute to be unique across `EuiButtonGroupButton` elements ([#4657](https://github.com/elastic/eui/pull/4657))
- Fixed responsive sizing of `EuiModal` ([#4670](https://github.com/elastic/eui/pull/4670))
- Fixed `disabled` interactions of `EuiHeaderSectionItemButton` ([#4670](https://github.com/elastic/eui/pull/4670))
- Hid `of` text on small screens for compressed `EuiPagination`([#4661](https://github.com/elastic/eui/pull/4661))

**Breaking changes**

- Removed `betaBadgeLabel`, `betaBadgeTooltipContent`, and `betaBadgeTitle` props from `EuiPanel` ([#4649](https://github.com/elastic/eui/pull/4649))
- Changed `EuiBottomBar` positioning styles from being applied at the CSS layer to the `style` property  ([#4662](https://github.com/elastic/eui/pull/4662))

## [`31.12.0`](https://github.com/elastic/eui/tree/v31.12.0)

- Added `indexRuntime` glyph in `EuiIcon` ([#4650](https://github.com/elastic/eui/pull/4650))
- Added `iconType`, `iconColor`, and `iconSize` props to `EuiAvatar` ([#4620](https://github.com/elastic/eui/pull/4620))
- Added `'plain'` and `null` as `color` options of `EuiAvatar` ([#4620](https://github.com/elastic/eui/pull/4620))

## [`31.11.0`](https://github.com/elastic/eui/tree/v31.11.0)

- Added `EuiNotificationEvent` component ([#4513](https://github.com/elastic/eui/pull/4513))
- Added `euiAnimation()` method on the `EuiHeaderSectionItemButton` ref ([#4513](https://github.com/elastic/eui/pull/4513))
- Made `description` prop of `EuiCard` optional ([#4546](https://github.com/elastic/eui/pull/4582))

## [`31.10.0`](https://github.com/elastic/eui/tree/v31.10.0)

- Added `panelProps` to `EuiPopover` ([#4573](https://github.com/elastic/eui/pull/4573))
- Updated the default of the `EuiPopover`s `ownFocus` prop from `false` to `true` ([#4551](https://github.com/elastic/eui/pull/4551))
- Added `src` prop to `EuiImage` as an alternative to `url` ([#4611](https://github.com/elastic/eui/pull/4611))
- Added `EuiSplitPanel` component ([#4539](https://github.com/elastic/eui/pull/4539))

**Bug fixes**

- Fixed hover effect of nested clickable rows in `EuiBasicTable` ([#4566](https://github.com/elastic/eui/pull/4566))
- Fixed visual bug in drag&drop sections when nested in an popover ([#4590](https://github.com/elastic/eui/pull/4590))
- Fixed an errant export of `EuiSideNavProps` type from JS code ([#4604](https://github.com/elastic/eui/pull/4604))
- Fixed misaligned `EuiComboBox` options list ([#4607](https://github.com/elastic/eui/pull/4607))
- Fixed missing `forwardRef` on `EuiHeaderSectionItemButton` ([#4631](https://github.com/elastic/eui/pull/4631))

## [`31.9.1`](https://github.com/elastic/eui/tree/v31.9.1)

**Bug fixes**

- Fixed an errant export of two non-existant values ([#4597](https://github.com/elastic/eui/pull/4597))

## [`31.9.0`](https://github.com/elastic/eui/tree/v31.9.0)

- Added `EuiComboBoxOptionOption` prop to `EuiComboBox` props table ([#4563](https://github.com/elastic/eui/pull/4563))
- Allowed dynamically changing the `direction` prop on `EuiResizableContainer` ([#4557](https://github.com/elastic/eui/pull/4557))
- Exported `useIsWithinBreakpoints` hook ([#4557](https://github.com/elastic/eui/pull/4557))
- Added focus to `EuiForm` error `EuiCallout` ([#4497](https://github.com/elastic/eui/pull/4497))
- Added a `display` and `size` props to `EuiButtonIcon` ([#4466](https://github.com/elastic/eui/pull/4466))

**Bug fixes**

- Fixed the return type of `getDefaultEuiMarkdownUiPlugins` ([#4567](https://github.com/elastic/eui/pull/4567))
- Fixed inverse handling of boolean sorting in `EuiDataGrid` ([#4561](https://github.com/elastic/eui/pull/4561))

### Feature: EuiPageTemplate ([#4517](https://github.com/elastic/eui/pull/4517))

- Added new `EuiPageTemplate` component as a shortcut for creating the different types of page layout patterns
- Added props `grow` and `direction` to `EuiPage`
- Added props `panelled`, `panelProps`, and `paddingSize` to `EuiPageBody`
- Added props `restrictWidth` and `paddingSize` to `EuiPageBody`
- Added prop `paddingSize` to `EuiPageHeader`
- Updated `tabs` prop of `EuiPageHeaderContent` to render `large` size
- Added prop `sticky` to `EuiPageSideBar`
- Added Sass variable `$euiPageSidebarMinWidth` for changing default `min-width` of `EuiPageSideBar`
- Added `href` and other anchor props to `EuiHeaderSectionItemButton`

**Bug fixes**

- Fixed horizontal overflow of `EuiPageContent`
- Fixed horizontal overflow of `EuiBreadcrumbs`

## [`31.8.0`](https://github.com/elastic/eui/tree/v31.8.0)

- Reverted part of [#4509](https://github.com/elastic/eui/pull/4509) and returned `EuiDataGrid`'s background content area to an empty shade ([#4542](https://github.com/elastic/eui/pull/4542))
- Added exports for all EUI component props matching `EuiComponentProps` name pattern ([#4517](https://github.com/elastic/eui/pull/4517))
- Added `truncate`, `disabled`, and `emphasize` props to `EuiSideNavItem` ([#4488](https://github.com/elastic/eui/pull/4488))
- Added `truncate` prop to `EuiSideNav` ([#4488](https://github.com/elastic/eui/pull/4488))
- Added support for all `color`s of `EuiPanel` ([#4504](https://github.com/elastic/eui/pull/4504))
- Added `hasBorder` prop to `EuiPanel` ([#4504](https://github.com/elastic/eui/pull/4504))
- Added `labelProps` prop to `EuiRadio`, `EuiSwitch` and `EuiCheckbox` ([#4516](https://github.com/elastic/eui/pull/4516))
- Added `isDisabled` prop to `EuiAvatar` ([#4549](https://github.com/elastic/eui/pull/4549))
- Added `scrollToItem` method on `EuiSelectable` ([#4556](https://github.com/elastic/eui/pull/4562))

**Bug fixes**

- Removed home and end key configured behavior from `EuiSelectable` ([#4560](https://github.com/elastic/eui/pull/4560))
- Fixed nested indicator of last `EuiSideNav` item ([#4488](https://github.com/elastic/eui/pull/4488))
- Fixed override possibility of text `color` in `EuiSideNavItem` ([#4488](https://github.com/elastic/eui/pull/4488))
- Fixed blurry animation of popovers in Chrome ([#4527](https://github.com/elastic/eui/pull/4527))
- Fixed styles of `disabled` times in `EuiDatePicker` ([#4524](https://github.com/elastic/eui/pull/4524))
- Fixed `disabled` text color form fields in Safari ([#4538](https://github.com/elastic/eui/pull/4538))
- Removed static `id` from `EuiQuickSelectPopover` ([#4543](https://github.com/elastic/eui/pull/4543))
- Fixed support sever side rendering for `EuiDataGrid` ([#4540](https://github.com/elastic/eui/pull/4540))

**Theme: Amsterdam**

- Removed letter-spacing from `euiFont` Sass mixin ([#4488](https://github.com/elastic/eui/pull/4488))

## [`31.7.0`](https://github.com/elastic/eui/tree/v31.7.0)

- Added `whiteSpace` prop to `EuiCodeBlock` ([#4475](https://github.com/elastic/eui/pull/4475))
- Added a light background to `EuiDataGrid` and removed unnecessary height on its container ([#4509](https://github.com/elastic/eui/pull/4509))

**Bug fixes**

- Fixed bug in `EuiDataGrid` where the grid lost height when showing less rows on the last page ([#4509](https://github.com/elastic/eui/pull/4509))
- Updated `euiPaletteForStatus` color sequence to use higher contrast postive and negative colors ([#4508](https://github.com/elastic/eui/pull/4508))

## [`31.6.0`](https://github.com/elastic/eui/tree/v31.6.0)

- Migrated dependency `axe-puppeteer v1.1.1` to `@axe-core/puppeteer v4.1.1` ([#4482](https://github.com/elastic/eui/pull/4482))
- Added `EuiOverlayMask` directly to `EuiModal` ([#4480](https://github.com/elastic/eui/pull/4480))
- Added `paddingSize` prop to `EuiFlyout` ([#4448](https://github.com/elastic/eui/pull/4448))
- Added `size='l'` prop to `EuiTabs` ([#4501](https://github.com/elastic/eui/pull/4501))
- Added content-specific props (`pageTitle`, `description`, `tabs`, `rightSideItems`) to `EuiPageHeader` by creating a new `EuiPageHeaderContent` component ([#4451](https://github.com/elastic/eui/pull/4451))
- Added `isActive` parameter to the `useIsWithinBreakpoints` hook ([#4451](https://github.com/elastic/eui/pull/4451))
- Added `buttonProps` prop to `EuiAccordion` ([#4510](https://github.com/elastic/eui/pull/4510))

**Bug fixes**

- Fixed `onClose` invoking with unexpected parameter in `EuiFlyout` ([#4505](https://github.com/elastic/eui/pull/4505))
- Fixed invalid color entry passed to `EuiBadge` color prop ([#4481](https://github.com/elastic/eui/pull/4481))
- Fixed `EuiCodeBlock` focus-state if content overflows [#4463](https://github.com/elastic/eui/pull/4463)
- Fixed issues in `EuiDataGrid` around unnecessary scroll bars and container heights not updating ([#4468](https://github.com/elastic/eui/pull/4468))

**Theme: Amsterdam**

- Increased `EuiPage`'s default `restrictWidth` size to `1200px` (extra large breakpoint) ([#4451](https://github.com/elastic/eui/pull/4451))
- Reduced size of `euiBottomShadowSmall` by one layer ([#4451](https://github.com/elastic/eui/pull/4451))

## [`31.5.0`](https://github.com/elastic/eui/tree/v31.5.0)

- Added `isLoading` prop and added `EuiOverlayMask` directly to `EuiConfirmModal` ([#4421](https://github.com/elastic/eui/pull/4421))
- Added `wrapWithTableRow` to remove `<tr>` in `EuiTableHeader`([#4465](https://github.com/elastic/eui/pull/4465))

**Bug fixes**

- Fixed `id` usage throughout `EuiTreeView` to respect custom ids and stop conflicts in generated ids ([#4435](https://github.com/elastic/eui/pull/4435))
- Fixed `EuiTabs` `role` if no tabs are passed in ([#4435](https://github.com/elastic/eui/pull/4435))
- Fixed issue in `EuiDataGrid` where the horizontal scrollbar was hidden behind pagination ([#4477](https://github.com/elastic/eui/pull/4477))
- Fixed `EuiPopover` with initial `isOpen` working with `EuiOutsideClickDetector` ([#4461](https://github.com/elastic/eui/pull/4461))
- Fixed `EuiDataGridCellPopover` needing 2 state updates to close ([#4461](https://github.com/elastic/eui/pull/4461))
- Fixed `EuiBadge` with `iconOnClick` from catching form submit events ([#4479](https://github.com/elastic/eui/pull/4479))

## [`31.4.0`](https://github.com/elastic/eui/tree/v31.4.0)

- Added `getDefaultEuiMarkdownProcessingPlugins` method for better control over `EuiMarkdownEditor`'s toolbar UI ([#4383](https://github.com/elastic/eui/pull/4383))
- Changed `EuiOutsideClickDetector` events to be standard event types ([#4434](https://github.com/elastic/eui/pull/4434))
- Added `EuiFieldTextProps` in type definitions for `EuiSuggestInput` ([#4452](https://github.com/elastic/eui/pull/4452))
- Added virtualized cell rendering to `EuiDataGrid` ([#4170](https://github.com/elastic/eui/pull/4170))

**Bug fixes**

- Fixed heights of `append` and `prepend` in `EuiComboBox` ([#4410](https://github.com/elastic/eui/pull/4410))
- Fixed `EuiResizableContainer` initialization timing based on DOM readiness ([#4447](https://github.com/elastic/eui/pull/4447))

## [`31.3.0`](https://github.com/elastic/eui/tree/v31.3.0)

- Added a `size` prop to `EuiContextMenu` and added a smaller size ([#4409](https://github.com/elastic/eui/pull/4409))
- Added a `textSize` prop to `EuiHealth` ([#4420](https://github.com/elastic/eui/pull/4420))
- Removed selected item of `EuiSelect` when `hasNoInitialSelection=true` and value reset to `undefined` ([#4428](https://github.com/elastic/eui/pull/4428))

## [`31.2.0`](https://github.com/elastic/eui/tree/v31.2.0)

- Added support for adjusting `buffer` for individual window sides of `EuiPopover` ([#4417](https://github.com/elastic/eui/pull/4417))
- Added `'full'` option to the `height` prop of `EuiMarkdownEditor`. Added `autoExpandPreview` and `maxHeight` props to `EuiMarkdownEditor` ([#4245](https://github.com/elastic/eui/pull/4245))

## [`31.1.0`](https://github.com/elastic/eui/tree/v31.1.0)

- Reduced the size of the icons and clear button for compressed `EuiFormControlLayout` ([#4374](https://github.com/elastic/eui/pull/4374))
- Added ability for text input updates in `EuiDatePicker` ([#4243](https://github.com/elastic/eui/pull/4243))
- **[REVERTED in 31.3.0]** Fixed heights of `append` and `prepend` in `EuiFormControlLayout` ([#4410](https://github.com/elastic/eui/pull/4410))

**Bug fixes**

- Fixed `EuiSuperDatePicker` extra margin when `showUpdateButton` and `isAutoRefreshOnly` are active ([#4406](https://github.com/elastic/eui/pull/4406))

## [`31.0.0`](https://github.com/elastic/eui/tree/v31.0.0)

- Added collapsble behavior to `EuiResizableContainer` panels ([#3978](https://github.com/elastic/eui/pull/3978))
- Updated `EuiResizablePanel` to use `EuiPanel` ([#3978](https://github.com/elastic/eui/pull/3978))
- Changed `showTimeSelect` prop to true when `showTimeSelectOnly` prop is set to true ([#4372](https://github.com/elastic/eui/pull/4372))
- Updated `EuiSuperSelect` recently used list to render as `<ol>` and `<li>` elements ([#4370](https://github.com/elastic/eui/pull/4370))

**Bug fixes**

- Fixed `EuiSuggest` popover opening when an empty array is passed into the `suggestions` prop ([#4349](https://github.com/elastic/eui/pull/4349))

**Breaking changes**

- Removed `size` prop from `EuiResizableButton` ([#3978](https://github.com/elastic/eui/pull/3978))
- Upgraded to TypeScript v4.0 ([#4296](https://github.com/elastic/eui/pull/4296))

## [`30.6.1`](https://github.com/elastic/eui/tree/v30.6.1)

**Note: this release is a backport containing changes originally made in `31.5.0`**

**Bug fixes**

- Fixed `EuiBadge` with `iconOnClick` from catching form submit events ([#4479](https://github.com/elastic/eui/pull/4479))

## [`30.6.0`](https://github.com/elastic/eui/tree/v30.6.0)

- Adjusted the shadow in `EuiComment` ([#4321](https://github.com/elastic/eui/pull/4321))
- Added `success` and `warning` colors to `EuiButtonEmpty` ([#4325](https://github.com/elastic/eui/pull/4325))
- Added a sorting indicator on the `EuiDataGridColumn` ([#4343](https://github.com/elastic/eui/pull/4343))
- Added `disabled` and `loading` `status` to `EuiStep` ([#4338](https://github.com/elastic/eui/pull/4338))
- Added `closePopover` prop to `EuiDataGridColumnCellActionProps` ([#4346](https://github.com/elastic/eui/pull/4346))

**Bug fixes**

- Fixed `EuiErrorBoundary` error message not showing in non-Chromium browsers ([#4324](https://github.com/elastic/eui/pull/4324))
- Fixed `EuiToolTip` closing during initial positioning period ([#4327](https://github.com/elastic/eui/pull/4327))
- Added `!default` to SASS variables of `EuiCollapsibleNav` ([#4335](https://github.com/elastic/eui/pull/4335))
- Fixed `EuiDataGrid` column property `displayAsText` ([#4351](https://github.com/elastic/eui/pull/4351))
- Fixed propagation of `esc` key presses closing parent popovers ([#4336](https://github.com/elastic/eui/pull/4336))
- Fixed overwritten `isDisabled` prop on `EuiListGroupItem` `extraAction` config ([#4359](https://github.com/elastic/eui/pull/4359))
- Fixed `inputRef` for `EuiCheckbox` ([#4298](https://github.com/elastic/eui/pull/4298))
- Limited the links allowed in `EuiMarkdownEditor` to http, https, or starting with a forward slash ([#4362](https://github.com/elastic/eui/pull/4362))
- Aligned components with an `href` prop to React's practice of disallowing `javascript:` protocols ([#4362](https://github.com/elastic/eui/pull/4362))
- Fixed form submit bug in `EuiButtonGroup` by adding an optional `type` prop for `EuiButtonGroupOption` ([#4368](https://github.com/elastic/eui/pull/4368))
- Changed `label` type from `string` to `ReactNode` in `EuiTreeViewNode` ([#4352](https://github.com/elastic/eui/pull/4352))

**Theme: Amsterdam**

- Removed the shadow in `EuiComment` ([#4321](https://github.com/elastic/eui/pull/4321))
- Reduced font size for `xs` size in `EuiButtonEmpty` ([#4325](https://github.com/elastic/eui/pull/4325))
- Increased font size for `m` size of `EuiListGroupItem` ([#4340](https://github.com/elastic/eui/pull/4340))
- Reduced padding in `EuiToolTip` ([#4353](https://github.com/elastic/eui/pull/4353))
- Reduced border-radius in `EuiRange`'s tooltip ([#4353](https://github.com/elastic/eui/pull/4353))
- Consolidated `EuiStepNumber` indicators for `EuiSteps` and `EuiHorizontalSteps` ([#4338](https://github.com/elastic/eui/pull/4338))

## [`30.5.1`](https://github.com/elastic/eui/tree/v30.5.1)

- Upgraded `highlight.js` to 9.18.5 ([#4313](https://github.com/elastic/eui/pull/4313))

## [`30.5.0`](https://github.com/elastic/eui/tree/v30.5.0)

- Export `euiSelectableTemplateSitewideRenderOptions` ([#4305](https://github.com/elastic/eui/pull/4305))

**Bug fixes**

- Expose `isPreFiltered` in `EuiSelectable` props fixing consumer-side searching ([#4305](https://github.com/elastic/eui/pull/4305))
- Fixed stale state argument passed to `searchProps.onChange` in an `EuiSelectable`([#4292](https://github.com/elastic/eui/pull/4292))
- Fixed initial focus of an `EuiButtonGroup` when first item in a popover ([#4288](https://github.com/elastic/eui/pull/4288))
- Fixed visible scrollbar in `EuiComboBox` list ([#4301](https://github.com/elastic/eui/pull/4301))
- Removed hiding of time select on small screens for `EuiDatePicker` ([#4301](https://github.com/elastic/eui/pull/4301))
- Fixed wrong columns assigned to `EuiDataGrid` leadingControlColumns ([#4269](https://github.com/elastic/eui/pull/4269))

**Theme: Amsterdam**

- Fixed styles for `EuiMarkdownEditor` ([#4289](https://github.com/elastic/eui/pull/4289))
- Rounded all corners of dropdown type of inputs ([#4301](https://github.com/elastic/eui/pull/4301))

## [`30.4.2`](https://github.com/elastic/eui/tree/v30.4.2)

**Bug fixes**

- Reverted changing of `EuiPopover`s `ownFocus` default from `false` to `true` ([#4228](https://github.com/elastic/eui/pull/4228))

## [`30.4.1`](https://github.com/elastic/eui/tree/v30.4.1)

- Exported `useDataGridColumnSelector`, `useDataGridColumnSorting`, and `useDataGridStyleSelector` hooks ([#4271](https://github.com/elastic/eui/pull/4271))

**Theme: Amsterdam**

- Unify colors with the Elastic brand ([#4284](https://github.com/elastic/eui/pull/4284))
- Created one consistent look for disabled `EuiButton` ([#4284](https://github.com/elastic/eui/pull/4284))

## [`30.4.0`](https://github.com/elastic/eui/tree/v30.4.0)

- Added `eql` glyph in `EuiIcon` ([#4110](https://github.com/elastic/eui/pull/4110))
- Added `testenv` mock for `htmlIdGenerator` ([#4212](https://github.com/elastic/eui/pull/4212))
- Added several Sass mixins for handling of unified focus/hover states ([#4242](https://github.com/elastic/eui/pull/4242))

**Bug fixes**

- Fixed cell resizer overlapping of `EuiDataGrid` rightmost header cell ([#4071](https://github.com/elastic/eui/pull/4268))


**Theme: Amsterdam**

- Unify focus states by leaning into `outline` and restricting to keyboard navigation ([#4242](https://github.com/elastic/eui/pull/4242))
- Removed faux border from `EuiAvatar` ([#4255](https://github.com/elastic/eui/pull/4255))
- Changed the color and font-weight of inline code block ([#4272](https://github.com/elastic/eui/pull/4272))

## [`30.3.0`](https://github.com/elastic/eui/tree/v30.3.0)

- Added `EuiColorPaletteDisplay` component ([#3865](https://github.com/elastic/eui/pull/3865))
- Added `initialFocusedItemIndex` support to `EuiContextMenuPanelDescriptor` ([#4223](https://github.com/elastic/eui/pull/4223))
- Updated the default of the `EuiPopover`s `ownFocus` prop from `false` to `true` ([#4228](https://github.com/elastic/eui/pull/4228))
- Added `role="alert"` and `aria-live="assertive"` to `EuiForm`'s `EuiCallOut` for the errors ([#4238](https://github.com/elastic/eui/pull/4238))
- Added `menuDown` and `menuUp` glyphs to `EuiIcon` ([#4244](https://github.com/elastic/eui/pull/4244))
- Removed spacer after `childrenBetween` in `EuiInMemoryTable` ([#4248](https://github.com/elastic/eui/pull/4248))
- Changed `clickOutsideDisables` to `true` when `ownFocus={false}` in `EuiFlyout` ([#4236](https://github.com/elastic/eui/pull/4236))

**Bug fixes**

- Fixed focus trap + `EuiPopover` bug which prevented the anchor from receiving focus when the popover closes ([#4071](https://github.com/elastic/eui/pull/4071))
- Fixed focus trap error & performance impact when one focus trap is deactivated and another becomes enabled ([#4071](https://github.com/elastic/eui/pull/4071))
- Fixed a condition in `EuiInMemoryTable` to avoid mistaken assignment of `sortName` ([#4138](https://github.com/elastic/eui/pull/4138))
- Fixed bug in small `EuiImage`'s not respecting the optional sizes when `allowFullScreen` is set to true ([#4207](https://github.com/elastic/eui/pull/4207))
- Fixed incorrect initial rendering of `EuiDualRange` thumbs when element width is 0 ([#4230](https://github.com/elastic/eui/pull/4230))
- Fixed bug in `EuiSelectable` to call `searchProps.onChange` and `searchProps.onSearch` calls in `EuiSelectable` ([#4153](https://github.com/elastic/eui/pull/4153))
- Fixed truncation of the `EuiComboBox` `placeholder` text ([#4210](https://github.com/elastic/eui/pull/4210))

**Theme: Amsterdam**

- Fixed base `line-heights` for within `euiFontSize[size]()` SASS mixins ([#4229](https://github.com/elastic/eui/pull/4229))

## [`30.2.0`](https://github.com/elastic/eui/tree/v30.2.0)

- Added `labelWidth` and `descriptionDisplay` props to `EuiSuggestItem` ([#4180](https://github.com/elastic/eui/pull/4180))
- Added screen reader notification if `EuiLink` opens in a new window ([#4172](https://github.com/elastic/eui/pull/4172))
- Set `external` prop to true if `EuiLink` opens in a new window ([#4172](https://github.com/elastic/eui/pull/4172))
- Added `float` and `margin` props to `EuiImage` ([#4209](https://github.com/elastic/eui/pull/4209))
- Added `color` and `borderRadius` props to `EuiPanel` ([#4194](https://github.com/elastic/eui/pull/4194))
- Updated the use case for the `EuiPanel` prop `hasShadow` ([#4194](https://github.com/elastic/eui/pull/4194))
- Deprecated the `onClick`, `betaBadgeLabel`, `betaBadgeTooltipContent`, and `betaBadgeTitle` props of `EuiPanel` ([#4194](https://github.com/elastic/eui/pull/4194))

**Bug fixes**

- Fixed issue with `labelDisplay` not being passed to `EuiSuggestItem` ([#4180](https://github.com/elastic/eui/pull/4180))
- Fixed copy in `EuiDataGrid`'s header menu's sort actions ([#4199](https://github.com/elastic/eui/pull/4199))

**Theme: Amsterdam**

- Fixed `border-radius` in `EuiFormControlLayout` ([#4196](https://github.com/elastic/eui/pull/4196))

## [`30.1.1`](https://github.com/elastic/eui/tree/v30.1.1)

- Added more exports for `EuiInMemoryTable` types ([#4179](https://github.com/elastic/eui/pull/4179))

**Bug fixes**

- Removed unnecessary shadow on hover of `EuiButtonGroup` ([#4186](https://github.com/elastic/eui/pull/4186))
- Fixed position of `EuiScreenReaderOnly` elements within `EuiButtonGroup` ([#4189](https://github.com/elastic/eui/pull/4189))

## [`30.1.0`](https://github.com/elastic/eui/tree/v30.1.0)

- Improved `EuiButtonGroup` focus, hover, selected and disabled states ([#4142](https://github.com/elastic/eui/pull/4142))
- Added `display` prop to `EuiToolTip` for common display block needs ([#4148](https://github.com/elastic/eui/pull/4148))
- Added support for more colors in `EuiProgress` such as `vis0` through `vis9`, `warning`, `success`  and custom colors ([#4130](https://github.com/elastic/eui/pull/4130))
- Added `affordForDisplacement` prop to `EuiBottomBar` ([#4156](https://github.com/elastic/eui/pull/4156))
- Added `width` property to `mobileOptions` prop of `EuiTableRowCell` ([#4169](https://github.com/elastic/eui/issues/4169))

**Bug fixes**

- Fixed issue with duplicate checkmarks in `EuiComboBox` ([#4162](https://github.com/elastic/eui/pull/4162))
- Reinstated base element type extensions for `EuiStepHorizontal` and `EuiStepsHorizontal` ([4166](https://github.com/elastic/eui/pull/4166))

## [`30.0.0`](https://github.com/elastic/eui/tree/v30.0.0)

- Deprecated `EuiKeyboardAccessible` ([#4135](https://github.com/elastic/eui/pull/4135))
- Refactored `EuiStep`, `EuiHorizontalSteps`, and `EuiCodeEditor` for better accessibility ([#4135](https://github.com/elastic/eui/pull/4135))
- Added `minWidth` prop to `EuiButton` ([#4056](https://github.com/elastic/eui/pull/4056))
- Added `isSelected` prop to easily turn `EuiButton`, `EuiButtonEmpty`, and `EuiButtonIcon` into toggle buttons ([#4056](https://github.com/elastic/eui/pull/4056))
- Updated `EuiButtonGroup` props and render for better accessibility ([#4056](https://github.com/elastic/eui/pull/4056))
- Added `paddingSize` prop to `EuiPopoverTitle` and `EuiPopoverFooter` ([#4133](https://github.com/elastic/eui/pull/4133))
- Added more exports for `EuiBasicTable` types ([#4125](https://github.com/elastic/eui/pull/4125))
- Updated types associated with `EuiMarkdownEditor` plugin dependencies ([#4124](https://github.com/elastic/eui/pull/4124))
- Upgraded dependencies related to `EuiMarkdownEditor`: `react-dropzone`, `rehype-*`, `remark-*`, and `unified` ([#4124](https://github.com/elastic/eui/pull/4124))
- Added `cellActions` to `EuiDataGrid` ([#3668](https://github.com/elastic/eui/pull/3668))

**Bug fixes**

- Fixed focus management bug in `EuiSelectable` ([#4152](https://github.com/elastic/eui/pull/4152))

**Breaking changes**

- Removed `EuiToggle` and `EuiButtonToggle` in favor of `aria-pressed` ([#4056](https://github.com/elastic/eui/pull/4056))
- Updated `legend` and `idSelected` props of `EuiButtonGroup` to be required ([#4056](https://github.com/elastic/eui/pull/4056))
- Removed `logoAPM` in favor of `logoObservability` ([#4065](https://github.com/elastic/eui/pull/4065))
- Removed `.euiHeaderNotification` CSS class ([#4065](https://github.com/elastic/eui/pull/4065))
- Removed `EuiNavDrawer` in favor of `EuiCollapsibleNav` ([#4065](https://github.com/elastic/eui/pull/4065))
- Removed `compressed` and `displayOnly` props from `EuiFormRow` in favor of the `display` prop ([#4065](https://github.com/elastic/eui/pull/4065))
- Removed `EuiPopover`'s `withTitle` prop ([#4065](https://github.com/elastic/eui/pull/4065))

**Theme: Amsterdam**

- Tightened `line-height` for some `EuiTitle` sizes ([#4133](https://github.com/elastic/eui/pull/4133))
- Removed uppercase from `EuiPopoverTitle` and fixed inherited padding from `EuiPopover` ([#4146](https://github.com/elastic/eui/pull/4146))
- Fixed `EuiFilterGroup` and `EuiFilterButton` styles ([#4151](https://github.com/elastic/eui/pull/4151))

## [`29.5.0`](https://github.com/elastic/eui/tree/v29.5.0)

- Added `plus` and `minus` glyphs to `EuiIcon` ([#4111](https://github.com/elastic/eui/pull/4111))

**Bug fixes**

- Fixed custom color render of `EuiIcon` app (two-tone) icons ([#4104](https://github.com/elastic/eui/pull/4104))
- Changed `iconType` prop to be `required` in `EuiButtonIcon` ([#4106](https://github.com/elastic/eui/pull/4106))

## [`29.4.0`](https://github.com/elastic/eui/tree/v29.4.0)

- Added `childrenBetween` prop to `EuiInMemoryTable` to add content between search bar and table ([#4103](https://github.com/elastic/eui/pull/4103))
- Added `max-width: 100%` to `EuiKeyPadMenu` to allow it to shrink when its container is smaller than its fixed width ([ #4092](https://github.com/elastic/eui/pull/4092))
- Added `key` to `EuiComboBoxOptionOption` to allow duplicate labels ([#4048](https://github.com/elastic/eui/pull/4048))
- Changed `EuiIcon` test mock to render as `span` instead of `div` ([#4099](https://github.com/elastic/eui/pull/4099))
- Added `scripts/docker-puppeteer` as the new home for test-related Docker images ([#4062](https://github.com/elastic/eui/pull/4062))

**Bug fixes**

- Fixed `EuiFieldSearch` padding when `isClearable` but has no `value` ([#4089](https://github.com/elastic/eui/pull/4089))

## [`29.3.2`](https://github.com/elastic/eui/tree/v29.3.2)

**Note: this release is a backport containing changes originally made in `30.6.0`**

**Bug fixes**

- Upgraded `highlight.js` to 9.18.5 ([#4313](https://github.com/elastic/eui/pull/4313))
- Limited the links allowed in `EuiMarkdownEditor` to http, https, or starting with a forward slash ([#4362](https://github.com/elastic/eui/pull/4362))
- Aligned components with an `href` prop to React's practice of disallowing `javascript:` protocols ([#4362](https://github.com/elastic/eui/pull/4362))

## [`29.3.1`](https://github.com/elastic/eui/tree/v29.3.1)

**Note: this release is a backport containing changes originally made in `30.0.0`**

**Bug fixes**

- Fixed focus management bug in `EuiSelectable` ([#4152](https://github.com/elastic/eui/pull/4152))

## [`29.3.0`](https://github.com/elastic/eui/tree/v29.3.0)

- Added `both` option to `flush` prop of `EuiButtonEmpty` ([#4084](https://github.com/elastic/eui/pull/4084))

## [`29.3.0`](https://github.com/elastic/eui/tree/v29.3.0)

- Added `both` option to `flush` prop of `EuiButtonEmpty` ([#4084](https://github.com/elastic/eui/pull/4084))

**Bug fixes**

- Fixed `EuiRange` and `EuiDualRange` display of internal spacer ([#4084](https://github.com/elastic/eui/pull/4084))
- Fixed `EuiFieldSearch` padding for the different states ([#4084](https://github.com/elastic/eui/pull/4084))
- Fixed `EuiCheckableCard` disabled but checked styles ([#4084](https://github.com/elastic/eui/pull/4084))

**Theme: Amsterdam**

- Fixed `line-height` on `EuiTitle` ([#4079](https://github.com/elastic/eui/pull/4079))

## [`29.2.0`](https://github.com/elastic/eui/tree/v29.2.0)

- Improved contrast for `EuiIcon` and `EuiButtonIcon` named colors. This affects `EuiHealth` which uses the `EuiIcon` colors ([#4049](https://github.com/elastic/eui/pull/4049))
- Added color `accent` to `EuiButtonIcon` ([#4049](https://github.com/elastic/eui/pull/4049))

**Bug fixes**

- Fixed `EuiComboBox` `rowHeight` prop causing the height of the option list to be miscalculated ([#4072](https://github.com/elastic/eui/pull/4072))
- Fixed `EuiComboBox` not focusing on the selected option if `selectedOptions` was set without reference to `options` ([#4072](https://github.com/elastic/eui/pull/4072))

**Theme: Amsterdam**

- Removed `border-radius` from `EuiCallout` ([#4066](https://github.com/elastic/eui/pull/4066))
- Updated styles for `EuiToast` ([#4076](https://github.com/elastic/eui/pull/4076))

## [`29.1.0`](https://github.com/elastic/eui/tree/v29.1.0)

- Added footer row to `EuiDataGrid` via the `renderFooterCellValue` prop ([#3770](https://github.com/elastic/eui/pull/3770))
- Added column header menu to `EuiDataGrid` ([#3087](https://github.com/elastic/eui/pull/3087))
- Added horizontal line separator to `EuiContextMenu` ([#4018](https://github.com/elastic/eui/pull/4018))
- Added controlled pagination props to `EuiInMemoryTablee` ([#4038](https://github.com/elastic/eui/pull/4038))
- Added `gutterSize`, `popoverBreakpoints`, `popoverButtonProps`, and `popoverProps` props to `EuiHeaderLinks` ([#4046](https://github.com/elastic/eui/pull/4046))
- Added `'all'` and `'none'` options to the `sizes` prop of `EuiHideFor` and `EuiShowFor` ([#4046](https://github.com/elastic/eui/pull/4046))

**Bug fixes**

- Fixed `EuiTextColor` playground error due to `color` prop not getting captured by the documentation generator ([#4058](https://github.com/elastic/eui/pull/4058))

## [`29.0.0`](https://github.com/elastic/eui/tree/v29.0.0)

- Added `.browserslistrc` for global browser support reference ([#4022](https://github.com/elastic/eui/pull/4022))
- Added ability to specify `color` of `EuiHeaderLink` ([#4008](https://github.com/elastic/eui/pull/4008))
- Added `boolean` type to the `notification` prop of `EuiHeaderSectionItemButton` to show a simple dot ([#4008](https://github.com/elastic/eui/pull/4008))
- Added `popoverButton` and `popoverButtonBreakpoints` props to `EuiSelectableTemplateSitewide` for responsive capabilities ([#4008](https://github.com/elastic/eui/pull/4008))
- Added `isWithinMaxBreakpoint` service ([#4008](https://github.com/elastic/eui/pull/4008))

**Bug fixes**

- Fixed `EuiSuperDatePicker` got stuck in update mode if the value is not changed ([#4025](https://github.com/elastic/eui/pull/4025))
- Fixed ref not being handled properly in `EuiValidatableControl` when used with [react-hook-form](https://react-hook-form.com/) ([#4001](https://github.com/elastic/eui/pull/4001))
- Fixed `EuiNotificationBadge` `color` prop type ([#4008](https://github.com/elastic/eui/pull/4008))
- Fixed z-index of `EuiBottomBar` to stay under header ([#4008](https://github.com/elastic/eui/pull/4008))
- Fixed regression of `EuiSelectable` not abiding by the `showIcons` prop ([#4008](https://github.com/elastic/eui/pull/4008))
- Fixed contrast of search input of `EuiSelectableTemplateSitewide` in dark header ([#4008](https://github.com/elastic/eui/pull/4008))
- Fixed `EuiImage` unable to deactivate the full screen mode using the close icon ([#4033](https://github.com/elastic/eui/pull/4033))
- Allowed `onClick` prop when `href` prop is provided in `EuiBadge` ([#4035](https://github.com/elastic/eui/pull/4035))

**Breaking changes**

- Changed `EuiHideFor` and `EuiShowFor` from using media queries to hide content to not rendering the content. Children are now required and `display` has been removed ([#4008](https://github.com/elastic/eui/pull/4008))

## [`28.4.0`](https://github.com/elastic/eui/tree/v28.4.0)

- Added `loading` icon to `EuiComboBox` input when `isLoading` is `true` ([#4015](https://github.com/elastic/eui/pull/4015))
- Changed `value` prop in `EuiExpression` to not required ([#4014](https://github.com/elastic/eui/pull/4014))
- Added `fold` and `unfold` glyphs to `EuiIcon` ([#3994](https://github.com/elastic/eui/pull/3994))

**Bug fixes**

- Fix incorrect `euiCodeBlockNameColor` variable usage for `.hljs-name` in SCSS ([#3991](https://github.com/elastic/eui/pull/3991))
- Fixed bug in `EuiAccordion` where the `arrowDisplay="right"` is ignored when `extraAction` is configured ([#3971](https://github.com/elastic/eui/pull/3971))

**Theme: Amsterdam**

- Updated form control styles to use a uniform border-radius ([#3741](https://github.com/elastic/eui/pull/3741))

## [`28.3.1`](https://github.com/elastic/eui/tree/v28.3.1)

**Bug fixes**

- Fixed `EuiFieldSearch`'s clear button covering the `value` of the input ([#3936](https://github.com/elastic/eui/pull/3936))
- Fixed bug in `EuiComboBox` where the input was dropping to the next line when a `EuiBadge` had a very long text ([#3968](https://github.com/elastic/eui/pull/3968))
- Fixed type mismatch between `EuiSelectable` options extended via `EuiSelectableOption` and internal option types ([#3983](https://github.com/elastic/eui/pull/3983))
- Fixed `EuiButton` CSS for RTL languages by using `margin-inline-[pos]` instead of `margin-[pos]` ([#3974](https://github.com/elastic/eui/pull/3974))
- Fixed server-side rendering of `EuiBreadcrumbs` and `EuiCollapsibleNav` ([#3970](https://github.com/elastic/eui/pull/3970))

## [`28.3.0`](https://github.com/elastic/eui/tree/v28.3.0)

- Adjusted coloring of `EuiSideNav` to be more consistent across open states ([#3926](https://github.com/elastic/eui/pull/3926))
- Added build-specific babel configurations for docs and tests ([#3911](https://github.com/elastic/eui/pull/3911))
- Updated browserslist configuration to remove IE accommodations ([#3911](https://github.com/elastic/eui/pull/3911))
- Removed docgenInfo from non-docs production builds ([#3911](https://github.com/elastic/eui/pull/3911))
- Added `regressionJob`, `outlierDetectionJob` and `classificationJob` icons to Machine Learning icon set, updated others ([#3931](https://github.com/elastic/eui/pull/3931))
- Added `operator` field to `EuiSearchBar`'s `field_value_selection` filter configuration ([#3922](https://github.com/elastic/eui/pull/3922))

**Bug fixes**

- Fixed bug in `EuiBasicTable` not fully expanding tall rows (height > 1000px) ([#3855](https://github.com/elastic/eui/pull/3855))
- Fixed bug in `EuiDataGrid` which sometimes prevented header cells from being focusabled ([#3943](https://github.com/elastic/eui/pull/3943))
- Fixed bug in `EuiFieldSearch` where a default value would not include the clear button ([#3958](https://github.com/elastic/eui/pull/3958))
- Fixed focus fighting bug when `EuiDataGrid` cell content manages its own popover ([#3951](https://github.com/elastic/eui/pull/3951))
- Fixed `valueText` getting cut off in `EuiProgress` ([#3948](https://github.com/elastic/eui/pull/3948))

## [`28.2.0`](https://github.com/elastic/eui/tree/v28.2.0)

- Added `EuiSelectableTemplateSitewide` as wrapper of `EuiSelectable` for Elastic's global search component ([#3800](https://github.com/elastic/eui/pull/3800))
- Updated styles of `EuiMark` to override browser default ([#3800](https://github.com/elastic/eui/pull/3800))
- Updated `EuiHighlight` to use `EuiMark` as matching element wrapper ([#3800](https://github.com/elastic/eui/pull/3800))
- Enhanced `EuiSelectable`'s `option` type to allow for a separate `searchableLabel` and any generic keys ([#3800](https://github.com/elastic/eui/pull/3800))
- Added `listProps.onFocusBadge`, `loadingMessage`, `noMatchesMessage`, and `emptyMessage` props to `EuiSelectable` ([#3800](https://github.com/elastic/eui/pull/3800))
- Added `bordered` prop to `EuiSelectableMessage` ([#3800](https://github.com/elastic/eui/pull/3800))

**Bug fixes**

- Fixed display of `EuiBadge` if only the `iconType` is passed ([#3800](https://github.com/elastic/eui/pull/3800))
- Fixed accessibility error in `EuiSelectable` when the `list` isn't on the page ([#3800](https://github.com/elastic/eui/pull/3800))
- Fixed accessibility error in `EuiPopover` when `ownFocus = false` ([#3800](https://github.com/elastic/eui/pull/3800))

## [`28.1.0`](https://github.com/elastic/eui/tree/v28.1.0)

- Added `isLoading` and `isLoadingMessage` props to `EuiAccordion` ([#3879](https://github.com/elastic/eui/pull/3879))
- Added `testenv` mock for `EuiFocusTrap` ([#3930](https://github.com/elastic/eui/pull/3930))

**Bug fixes**

- Fixed bug in `EuiCodeBlock` content overlapping with control buttons when `whiteSpace` was set to `"pre"` ([#3853](https://github.com/elastic/eui/pull/3853))
- Fixed `EuiFocusTrap` not applying provided `style` prop ([#3916](https://github.com/elastic/eui/pull/3916))
- Fixed bug in `EuiDataGrid` when a new pagination object would cause every cell to render ([#3919](https://github.com/elastic/eui/pull/3919))

## [`28.0.0`](https://github.com/elastic/eui/tree/v28.0.0)

- Update `createTheme` to apply latest changes to elastic charts `Theme` ([#3792](https://github.com/elastic/eui/pull/3792))
- Added icons for `appSearchApp` and `workplaceSearchApp` to `EuiIcon` ([#3859](https://github.com/elastic/eui/pull/3859))
- Added `unlink` glyph to `EuiIcon` ([#3869](https://github.com/elastic/eui/pull/3869))
- Added `EuiMarkdownEditor` and `EuiMarkdownFormat` components ([#3522](https://github.com/elastic/eui/pull/3522))

**Bug fixes**

- Fixed `EuiFacetGroup` container expansion due to negative margin value ([#3871](https://github.com/elastic/eui/pull/3871))
- Fixed `EuiComboBox` delimeter-separated option creation and empty state prompt text ([#3841](https://github.com/elastic/eui/pull/3841))
- Fixed `EuiDataGrid` not properly resizing within a fixed height container ([#3894](https://github.com/elastic/eui/pull/3894))
- Fixed bug in `EuiFieldPassword` where an edge case mutated its `append` prop  ([#3884](https://github.com/elastic/eui/pull/3884))

**Breaking changes**

- Requires `@elastic/charts` version `20.0.0` and above for chart theming utils.

## [`27.4.1`](https://github.com/elastic/eui/tree/v27.4.1)

**Note: this release is a backport containing changes originally made in `28.1.0`**

- Added `testenv` mock for `EuiFocusTrap` ([#3930](https://github.com/elastic/eui/pull/3930))

## [`27.4.0`](https://github.com/elastic/eui/tree/v27.4.0)

- Added `customOptionText` prop to `EuiComboBox` ([#3811](https://github.com/elastic/eui/pull/3811))

**Bug fixes**

- Improve `EuiDataGrid` Chrome rendering performance in full screen ([#3726](https://github.com/elastic/eui/issues/3726))
- Removed `@elastic/eui/src-docs` entries from published _eui.d.ts_ ([#3856](https://github.com/elastic/eui/pull/3856))

## [`27.3.1`](https://github.com/elastic/eui/tree/v27.3.1)

**Bug fixes**

- Fixed bug in all input fields placeholders in Safari that weren't vertically centered ([#3809](https://github.com/elastic/eui/pull/3809))
- Removed `pointer-events: none` in both `EuiButton` & `EuiButtonEmpty` to not override the `pointer-events: auto` in the button mixin `euiButtonContentDisabled` ([#3824](https://github.com/elastic/eui/pull/3824))
- Fixed bug in `EuiPagination` showing wrong page count when `compressed` prop is true ([#3827](https://github.com/elastic/eui/pull/3827))
- Fixed bug in EUI's input field components where their `inputRef` couldn't be a `RefObject` ([#3822](https://github.com/elastic/eui/pull/3822))
- Moved `react-view` and `html-format` to be `devDependencies` ([#3828](https://github.com/elastic/eui/pull/3828))
- Fixed `EuiComboBox` keyboard selection when `sortMatchesBy=startsWith` ([#3823](https://github.com/elastic/eui/pull/3823))
- Fixed `EuiCodeEditor` not exiting edit mode with `esc` when `enableLiveAutocompletion=true` ([#3833](https://github.com/elastic/eui/pull/3833))
- Fixed issue where `EuiDataGrid`'s cell expansion popover would sometimes render as a scrollable element ([#3832](https://github.com/elastic/eui/pull/3832))

## [`27.3.0`](https://github.com/elastic/eui/tree/v27.3.0)

- Added possibility to hide "Rows per page" select in `EuiDataGrid` ([#3700](https://github.com/elastic/eui/pull/3700))
- Updated lodash to `v4.17.19` ([#3764](https://github.com/elastic/eui/pull/3764))
- Added `returnKey` glyph to `EuiIcon` ([#3783](https://github.com/elastic/eui/pull/3783))
- Added `type` prop to `EuiFieldPassword` to support toggling of obfuscation ([#3751](https://github.com/elastic/eui/pull/3751))

**Bug fixes**

- Fixed bug in `EuiDataGrid` not calculating the width correctly ([#3789](https://github.com/elastic/eui/pull/3789))
- Fixed `EuiComboBox` marking some very long inputs as invalid ([#3797](https://github.com/elastic/eui/pull/3797))

## [`27.2.0`](https://github.com/elastic/eui/tree/v27.2.0)

- Added `analyzeEvent` glyph in `EuiIcon` ([#3729](https://github.com/elastic/eui/pull/3729))
- Updated `EuiComboBox` to allow the options list to open for single selection custom options ([#3706](https://github.com/elastic/eui/pull/3706))
- Added `useEuiI18n` hook for localization ([#3749](https://github.com/elastic/eui/pull/3749))
- Added a hit enter badge to `EuiComboBox` when focusing an option and for empty states that allow pressing enter ([#3782](https://github.com/elastic/eui/pull/3782))

**Bug fixes**

- Fixed `EuiComboBox` always showing a scrollbar ([#3744](https://github.com/elastic/eui/pull/3744))
- Replaced `react-focus-lock` with `react-focus-on` ([#3631](https://github.com/elastic/eui/pull/3631))
- Fixed errors in `EuiSuperDatePicker` related to invalid and `null` date formatting ([#3750](https://github.com/elastic/eui/pull/3750))
- Fixed type definitions for `findTestSubject` and `takeMountedSnapshot` ([#3763](https://github.com/elastic/eui/pull/3763))
- Fixed `EuiComboBox` not allowing clicks on previously virtualized items when inside of `EuiFormRow` ([#3784](https://github.com/elastic/eui/pull/3784))
- Removed `[Space]` as a way to select options in `EuiSelectable` ([#3784](https://github.com/elastic/eui/pull/3784))
- Fixed type definition for `windowProps` in `EuiSelectable` ([#3787](https://github.com/elastic/eui/pull/3787))

## [`27.1.0`](https://github.com/elastic/eui/tree/v27.1.0)

- Added `titleElement` and `descriptionElement` props to `EuiStat` ([#3693](https://github.com/elastic/eui/pull/3693))
- Updated `securityAnalyticsApp` app icon ([#3720](https://github.com/elastic/eui/pull/3720))
- Removed `src/test` and `@types/enzyme` references from `eui.d.ts` ([#3715](https://github.com/elastic/eui/pull/3715))
- Added `index.d.ts` file to `lib/test`  and `es/test` ([#3715](https://github.com/elastic/eui/pull/3715))
- Added `descriptionFlexItemProps` and `fieldFlexItemProps` props to `EuiDescribedFormGroup` ([#3717](https://github.com/elastic/eui/pull/3717))
- Expanded `EuiBasicTable`'s default action's name configuration to accept a function that returns a React node ([#3739](https://github.com/elastic/eui/pull/3739))
- Added internal use only button building blocks for reusability in other button components ([#3730](https://github.com/elastic/eui/pull/3730))

## [`27.0.0`](https://github.com/elastic/eui/tree/v27.0.0)
- Added `paddingSize` prop to `EuiCard` ([#3638](https://github.com/elastic/eui/pull/3638))
- Added `isClearable` and `placeholder` options to `EuiColorPicker` ([#3689](https://github.com/elastic/eui/pull/3689))
- Added SASS helper files for EUI theme globals ([#3691](https://github.com/elastic/eui/pull/3691))
- Add `label`, `labelProps` and `valueText` props to `EuiProgress` ([#3661](https://github.com/elastic/eui/pull/3661))

**Bug fixes**

- Fixed a bug in `EuiResizableContainer` preventing nested containers ([#3699](https://github.com/elastic/eui/pull/3699))
- Fixed a bug in `EuiResizableContainer` preventing resizing by arrow keys in some cases ([#3699](https://github.com/elastic/eui/pull/3699))
- Fixed `EuiHorizontalSteps` rendering over `EuiHeader` ([#3707](https://github.com/elastic/eui/pull/3707))
- Fixed bug where `EuiSuperSelect` lost focus after a value selection ([#3734](https://github.com/elastic/eui/pull/3734))

**Breaking changes**

- Significant accessibility refactor of `EuiSelectable` ([#3169](https://github.com/elastic/eui/pull/3169))
  - `react-virtualized` replaced with `react-window`
  - `virtualizedProps` on `EuiSelectableOptionsList` renamed to `windowProps`
  - Removed `rootId` and added `makeOptionId`, `listId`, and `setActiveOptionIndex` to `EuiSelectableList`
  - Added `listId` to `EuiSelectableSearch`
  - `options` passed into `EuiSelectable` cannot have an `id`
  - Requires an `onChange` to be passed into `EuiSelectableSearch`

## [`26.3.4`](https://github.com/elastic/eui/tree/v26.3.4)

**Note: this release is a backport containing changes originally made in `27.2.0`**

**Bug fixes**

- Fixed errors in `EuiSuperDatePicker` related to invalid and `null` date formatting ([#3750](https://github.com/elastic/eui/pull/3750))

## [`26.3.3`](https://github.com/elastic/eui/tree/v26.3.3)

**Note: this release is a backport containing changes originally made in `27.3.1`**

**Bug fixes**

- Fixed bug in `EuiPagination` showing wrong page count when `compressed` prop is true ([#3827](https://github.com/elastic/eui/pull/3827))

## [`26.3.2`](https://github.com/elastic/eui/tree/v26.3.2)

**Note: this release is a backport containing changes originally made in `27.1.0`**

- Updated `securityAnalyticsApp` app icon ([#3720](https://github.com/elastic/eui/pull/3720))

## [`26.3.1`](https://github.com/elastic/eui/tree/v26.3.1)

**Note: this release is a backport containing changes originally made in `27.0.0`**

- Added `isClearable` and `placeholder` options to `EuiColorPicker` ([#3689](https://github.com/elastic/eui/pull/3689))

## [`26.3.0`](https://github.com/elastic/eui/tree/v26.3.0)

- Expanded `EuiBasicTable`'s default action's name configuration to accept any React node ([#3688](https://github.com/elastic/eui/pull/3688))

## [`26.2.0`](https://github.com/elastic/eui/tree/v26.2.0)

- Added `background.color` to `EUI_CHARTS_THEME_LIGHT/DARK.theme` ([#3669](https://github.com/elastic/eui/pull/3669))
- Added `gutterSize` prop to `EuiFacetGroup` ([#3639](https://github.com/elastic/eui/pull/3639))
- Updated props of `EuiCode` and `EuiCodeBlock` to reflect only functional props ([#3647](https://github.com/elastic/eui/pull/3647))
- Updated `EuiResizableContainer` `onPanelWidthChange` callback method to include all panel widths ([#3630](https://github.com/elastic/eui/pull/3630))
- Extended `Query` / `EuiSearchBar` to allow any character inside double-quoted phrases ([#3432](https://github.com/elastic/eui/pull/3432))
- Added `headerZindexLocation` prop to `EuiOverlayMask` ([#3655](https://github.com/elastic/eui/pull/3655))
- Added `maskProps` prop to `EuiFlyout` and `EuiCollapsibleNav` ([#3655](https://github.com/elastic/eui/pull/3655))

**Bug fixes**

- Fixed `EuiContextMenu` panel `onAnimationEnd` transition bug in Chrome ([#3656](https://github.com/elastic/eui/pull/3656))
- Fixed `EuiSkipLink` interactive props and Safari click issue ([#3665](https://github.com/elastic/eui/pull/3665))
- Fixed `z-index` issues with `EuiHeader`, `EuiFlyout`, and other portal content ([#3655](https://github.com/elastic/eui/pull/3655))
- Fixed `color` prop error in `EuiBadge` to be more flexible with what format it accepts ([#3655](https://github.com/elastic/eui/pull/3655))
- Fixed `EuiSuperSelect` popover from moving 16px horizontally when it's close to a window edge ([#3685](https://github.com/elastic/eui/pull/3685))

**Theme: Amsterdam**

- Fixed `EuiHeaderBreadcrumb` height, `onClick`, border-radius, and single item display ([#3655](https://github.com/elastic/eui/pull/3655))

## [`26.1.0`](https://github.com/elastic/eui/tree/v26.1.0)

- Optimized in-memory datagrid mount performance ([#3628](https://github.com/elastic/eui/pull/3628))
- Exported `EuiCardProps` and `EuiCheckableCardProps` types ([#3640](https://github.com/elastic/eui/pull/3640))

## [`26.0.1`](https://github.com/elastic/eui/tree/v26.0.1)

**Bug fixes**

- Fixed fullscreen render issue in `EuiCode` ([#3633](https://github.com/elastic/eui/pull/3633))

## [`26.0.0`](https://github.com/elastic/eui/tree/v26.0.0)

- Added `useEuiTextDiff` react hook utility ([#3288](https://github.com/elastic/eui/pull/3288))
- Converted `EuiOverlayMask` to be a React functional component ([#3555](https://github.com/elastic/eui/pull/3555))
- Changed `responsive` and `max` behavior of `EuiBreadcrumbs` to always display collapsed items in popover [#3578](https://github.com/elastic/eui/pull/3578))
- Added `BREAKPOINTS` and `getBreakpoint` utilities [#3578](https://github.com/elastic/eui/pull/3578))
- Added `'any'` option to the `step` prop of the `EuiFieldNumber` ([#3562](https://github.com/elastic/eui/pull/3562))
- Moved all `EuiHeader` SASS variables to `global_styles` ([#3592](https://github.com/elastic/eui/pull/3592))
- Added `side` prop to `EuiGlobalToastList` for choosing which window side to display toasts ([#3600](https://github.com/elastic/eui/pull/3600))
- Default `titleSize` get's implicitly set to 'm' for `EuiEmptyPrompt` ([#3598](https://github.com/elastic/eui/pull/3598))
- Updated `logoElastic` to meet brand guidelines ([#3613](https://github.com/elastic/eui/pull/3613))
- Allowed user to enter hexcode for colors in `EuiStat` ([#3617](https://github.com/elastic/eui/pull/3617))
- Extended `CommonProps` in `EuiColorPalettePickerPaletteTextProps`, `EuiColorPalettePickerPaletteFixedProps` and `EuiColorPalettePickerPaletteGradientProps` types ([#3616](https://github.com/elastic/eui/pull/3616))
- Updated `onToggle` callback in `EuiAccordion` to  allow for external state control ([#3614](https://github.com/elastic/eui/pull/3614))

**Bug fixes**

- Added `display` prop to `EuiDataGridColumnSortingDraggable` to pass` displayAsText` prop correctly to the column sorting popover ([#3574](https://github.com/elastic/eui/pull/3574))
- Fixed `EuiCodeBlockImpl` testenv mock pass-through of `data-test-subj` attribute ([#3560](https://github.com/elastic/eui/pull/3560))
- Fixed DOM element creation issues in `EuiOverlayMask` by using lifecycle methods ([#3555](https://github.com/elastic/eui/pull/3555))
- Fixed `EuiComboBox`'s options list `zIndex` positioning when nested in other `zIndex` contexts ([#3551](https://github.com/elastic/eui/pull/3551))
- Fixed `euiHeaderAffordForFixed` mixin's use of header SASS variable ([#3592](https://github.com/elastic/eui/pull/3592))
- Included `onClick` as a valid prop for `EuiControlBar` **icon** controls ([#3581](https://github.com/elastic/eui/pull/3581))
- Fixed poor performance of `EuiToolTip` during frequent mouesover/mouseout events ([#3596](https://github.com/elastic/eui/pull/3596))
- Fixed `EuiBasicTable` custom actions popover from remaining open after click ([#3619](https://github.com/elastic/eui/pull/3619))

**Breaking changes**

- Changed `breadcrumb` TS type exported name from `Breadcrumb` to `EuiBreadcrumb` ([#3578](https://github.com/elastic/eui/pull/3578))
- Removed `$euiZComboBox` SCSS variable (value was 8001) ([#3551](https://github.com/elastic/eui/pull/3551))

**Theme: Amsterdam**

- Updated `EuiCallout` by removing left border, adding border radius and increasing font weight on titles ([#3557](https://github.com/elastic/eui/pull/3557/))
- Updated `EuiHeaderBreadcrumbs` style to be more prominent ([#3578](https://github.com/elastic/eui/pull/3578/))
- Fixed `EuiFilterGroup` `border-radius` ([#3591](https://github.com/elastic/eui/pull/3591/))
- Updated `EuiCodeBlock` inline code style to use border radius ([#3599](https://github.com/elastic/eui/pull/3599))

## [`25.0.0`](https://github.com/elastic/eui/tree/v25.0.0)

- Added conditional rendering of the title element in `EuiCallOut` to avoid usage of additional space caused by the rendered `<div>` element ([#3549](https://github.com/elastic/eui/pull/3549))
- Added `invalidCallout` prop to `EuiForm` to allow conditional rendering of error callout([#3585](https://github.com/elastic/eui/pull/3585))

**Bug fixes**

- Fixed `EuiCard` image corners to be contained within border radius ([#3556](https://github.com/elastic/eui/pull/3556))
- Fixed `EuiKeyPadMenu` and `EuiKeyPadMenuItem` aria roles ([#3502](https://github.com/elastic/eui/pull/3502))
- Fixed `EuiFieldSearch` input clear button doesn't show when external input is passed([#3497](https://github.com/elastic/eui/pull/3497))
- Fixed `EuiBasicTable` footers to always use a unique `key` ([#3559](https://github.com/elastic/eui/pull/3559))
- Fixed `EuiInMemoryTable` by changing the `getDerivedStateFromProps` to not block the updates as soon as it hits a true if condition ([#3579](https://github.com/elastic/eui/pull/3579))

**Breaking changes**

- A fixed `EuiHeader` no longer automatically padding directly to the `<body>` element ([#3538](https://github.com/elastic/eui/pull/3538))
- Improved `EuiPagination`, `EuiDataGrid`, `EuiBasicTable` and `EuiInMemoryTable` accessibility, causing `EuiPaginationButton` to require a new prop `pageIndex` ([#3294](https://github.com/elastic/eui/pull/3294))
- Replaced all usages of [`KeyboardEvent.keyCode`](https://developer.mozilla.org/en-US/docs/Web/API/KeyboardEvent/keyCode) (deprecated) with [`KeyboardEvent.key`](https://developer.mozilla.org/en-US/docs/Web/API/KeyboardEvent/key). From `@elastic/eui/lib/services`, `keyCodes` has been replaced with `keys`, as has `cascadingMenuKeyCodes`->`cascadingMenuKeys`, and `comboBoxKeyCodes`->`comboBoxKeys`.  The implementation of all of those exports (as well as `accessibleClickKeys`) all now use `KeyboardEvent.key` values ([#3517](https://github.com/elastic/eui/pull/3517))

## [`24.1.0`](https://github.com/elastic/eui/tree/v24.1.0)

- Added `displayAsText` prop to `EuiDataGridColumn` ([#3520](https://github.com/elastic/eui/pull/3520))
- Added `minSizeForControls` prop to `EuiDataGrid` to control the minimum width for showing grid controls ([#3527](https://github.com/elastic/eui/pull/3527))
- Passed `getSelectedOptionForSearchValue` to `EuiComboBoxOptionsList` as prop ([#3501](https://github.com/elastic/eui/pull/3501))
- Added `appendIconComponentCache` function to allow manual pre-emptive loading of source elements into the `EuiIcon` cache ([#3481](https://github.com/elastic/eui/pull/3481))
- Added `initialSelected` to `EuiTableSelectionType` properties to set initial selected checkboxes for `EuiBasicTable` ([#3418](https://github.com/elastic/eui/pull/3418))
- Added exports for `EuiSteps` and related components types ([#3471](https://github.com/elastic/eui/pull/3471))
- Added `displayName` to components using `React.forwardRef` ([#3451](https://github.com/elastic/eui/pull/3451))
- Added event target checker for `EuiOverlayMask`'s `onClick` prop ([#3462](https://github.com/elastic/eui/pull/3462))
- Added `EuiColorPalettePicker` component ([#3192](https://github.com/elastic/eui/pull/3192))
- Added `left-start` popover placement to `EuiDatePicker` ([#3511](https://github.com/elastic/eui/pull/3511))
- Added `theme` prop to `EuiHeader` ([#3524](https://github.com/elastic/eui/pull/3524))
- Added `.euiHeaderLink-isActive` class to `EuiHeaderLink` when `isActive` ([#3524](https://github.com/elastic/eui/pull/3524))
- Added `display`, `descriptionWidth`, `textWrap` and `isInvalid` props to `EuiExpression` ([#3467](https://github.com/elastic/eui/pull/3467))
- Added more exports for `EuiColorPalettePicker` types ([#3542](https://github.com/elastic/eui/pull/3542))

**Bug Fixes**

- Fixed issue where multiple `EuiToolTip` components could be visible when element was focused ([#3335](https://github.com/elastic/eui/pull/3335))
- Fixed `EuiSuperSelect` not rendering full width when `isOpen` is `true` ([#3495](https://github.com/elastic/eui/pull/3495))
- Fixed `EuiBasicTable` shows no items if all items of last page is deleted  ([#3422](https://github.com/elastic/eui/pull/3422))
- Fixed TypeScript module name in generated `eui_charts_theme.d.ts` file  ([#3492](https://github.com/elastic/eui/pull/3492))
- Fixed code highlight color contrast in `EuiCodeBlock` ([#3309](https://github.com/elastic/eui/pull/3309))
- Fixed regression in `EuiComboBox` not triggering its `inputRef` callback ([#3532](https://github.com/elastic/eui/pull/3532))

**Deprecations**

- Added a deprecation notice for `EuiNavDrawer` family of components. Advise usage of `EuiCollapsibleNav` instead ([#3487](https://github.com/elastic/eui/pull/3487))

**Notes**

- Removed `src-framer` files from the repository ([#3487](https://github.com/elastic/eui/pull/3487))

**Theme: Amsterdam**

- Removed borders `EuiModal` ([#3515](https://github.com/elastic/eui/pull/3515))
- Improve `EuiOverlayMask` colors ([#3515](https://github.com/elastic/eui/pull/3515))
- Updated shadow styles to improve smoothness, use black as the base color, and deprecated `opacity` value of shadow mixins ([#3428](https://github.com/elastic/eui/pull/3428))
- Removed borders from `EuiFlyout` and `EuiPopover` ([#3477](https://github.com/elastic/eui/pull/3477))
- Updated `EuiHeader` and components ([#3524](https://github.com/elastic/eui/pull/3524))

## [`24.0.0`](https://github.com/elastic/eui/tree/v24.0.0)

- Added `null` as acceptable `icon` prop for `EuiCard` ([#3470](https://github.com/elastic/eui/pull/3470))
- Added `sortBy` and `sortShift` props to `euiPaletteColorBlind()` for sorting along the color wheel ([#3387](https://github.com/elastic/eui/pull/3387))
- Added `utcOffset` prop to `EuiSuperDatePicker` ([#3436](https://github.com/elastic/eui/pull/3436))
- Added `partition` key to `EuiChartThemeType` for Partition chart support ([#3387](https://github.com/elastic/eui/pull/3387))
- Updated `EuiImage`'s `caption` prop type from `string` to `ReactNode` ([#3387](https://github.com/elastic/eui/pull/3387))
- Improved contrast for `EuiCollapsibleNav` close button ([#3465](https://github.com/elastic/eui/pull/3465))

**Bug Fixes**

- Fixed `EuiSuperDatePicker` quick selection menu overriding specified time range with default values ([#3446](https://github.com/elastic/eui/pull/3446))
- Fixed `EuiCodeEditor` console error when using the editor without import the default theme ([#3454](https://github.com/elastic/eui/pull/3454))
- Fixed `EuiDatePopoverContent` `onChange` event to only accept `string` date input  ([#3460](https://github.com/elastic/eui/pull/3460))

**Breaking changes**

- Changed parameters for `euiPaletteColorBlind()` to an object ([#3387](https://github.com/elastic/eui/pull/3387))
- Changed the default palette of `EUI_CHARTS_THEME_LIGHT/DARK` themes to the naturally sorted `euiPaletteColorBlind()` ([#3387](https://github.com/elastic/eui/pull/3387))

## [`23.3.1`](https://github.com/elastic/eui/tree/v23.3.1)

**Note: this release is a backport containing changes originally made in `24.0.0`**

**Bug Fixes**

- Fixed `EuiSuperDatePicker` quick selection menu overriding specified time range with default values ([#3446](https://github.com/elastic/eui/pull/3446))
- Fixed `EuiDatePopoverContent` `onChange` event to only accept `string` date input  ([#3460](https://github.com/elastic/eui/pull/3460))

## [`23.3.0`](https://github.com/elastic/eui/tree/v23.3.0)

- Added `aria-hidden = true` to `EuiRangeSlider` and `EuiRangeTrack` if `showInput = true` ([#3423](https://github.com/elastic/eui/pull/3423))
- Added `testenv` mock for `EuiCode` and `EuiCodeBlock` ([#3405](https://github.com/elastic/eui/pull/3405))
- Added `displayName` to components using `React.forwardRef` ([#3440](https://github.com/elastic/eui/pull/3440))

**Bug Fixes**

- Fixed `EuiCode` and `EuiCodeBlock` from erroring in environments without a DOM implementation ([#3405](https://github.com/elastic/eui/pull/3405))
- Fixed `ApplyClassComponentDefaults` typescript utility to correctly determine defaulted properties' types ([#3430](https://github.com/elastic/eui/pull/3430))
- Fixed `prettyDuration` return type to be `string`, use fallback value  ([#3438](https://github.com/elastic/eui/pull/3438))

## [`23.2.0`](https://github.com/elastic/eui/tree/v23.2.0)

- Added `iconType` prop to `EuiDatePicker` ([#3383](https://github.com/elastic/eui/pull/3383))
- Applied `max-width: 100%` to `EuiPageBody` so inner flex-based items don't overflow their containers  ([#3375](https://github.com/elastic/eui/pull/3375))
- Added `titleSize` prop to `EuiStep` and `EuiSteps` ([#3340](https://github.com/elastic/eui/pull/3340))
- Handled `ref` passed to `EuiHeaderSectionItemButton` ([#3378](https://github.com/elastic/eui/pull/3378))
- Added `iconProps` prop to `EuiCollapsibleNavGroup` to extend the props passed to the rendered `EuiIcon` ([#3365](https://github.com/elastic/eui/pull/3365))
- Added `closeButtonProps` to `EuiCollapsibleNav` ([#3398](https://github.com/elastic/eui/pull/3398))
- Added `buffer` prop to `EuiPopover` for altering minimum distance to container edges ([#3398](https://github.com/elastic/eui/pull/3398))
- Allowed `search` prop changes to update `EuiInMemoryTable` internal query state ([#3371](https://github.com/elastic/eui/pull/3371))
- Added `EuiResizableContainer` component ([#2701](https://github.com/elastic/eui/pull/2701))
- Added caching layer on `EuiIcon` to prevent delays and flickering when rendering an already fetched icon ([#3404](https://github.com/elastic/eui/pull/3404))

**Bug Fixes**

- Fixed `EuiFieldSearch` to trigger `onSearch` single time instead of two times ([#3425](https://github.com/elastic/eui/pull/3425))
- Fixed `EuiBasicTable` item selection when `id` is `0` ([#3417](https://github.com/elastic/eui/pull/3417))
- Fixed `EuiNavDrawer` not closing on outside click after being unlocked ([#3415](https://github.com/elastic/eui/pull/3415))
- Fixed `EuiBadge` `iconOnClick` props makes badge text clickable ([#3392](https://github.com/elastic/eui/pull/3392))
- Added `id` requirement if `label` is used in `EuiRadio` ([#3382](https://github.com/elastic/eui/pull/3382))
- Fixed z-index issue in `EuiDatePicker` where it's popover would sit beneath other DOM siblings that had z-index applied ([#3376](https://github.com/elastic/eui/pull/3376))
- Added `download` glyph to `EuiIcon` ([#3364](https://github.com/elastic/eui/pull/3364))
- Applies `max-width: 100%` to `EuiPageBody` so inner flex-based items don't overflow their containers  ([#3375](https://github.com/elastic/eui/pull/3375))
- Added `ReactElement` to `EuiCard` `image` prop type to allow custom component ([#3370](https://github.com/elastic/eui/pull/3370))
- Fixed `EuiCollapsibleNavGroup` `titleSize` prop type to properly exclude `l` and `m` sizes ([#3365](https://github.com/elastic/eui/pull/3365))
- Fixed `EuiDatePickerRange` start date popover to sit left under the icon ([#3383](https://github.com/elastic/eui/pull/3383))
- Fixed `euiFormControlIsLoading` SASS mixin to prevent the loading icon from overlapping with the text when the form control is `compressed` and adjusted the amount of padding ([#3401](https://github.com/elastic/eui/pull/3401)
- Fixed `EuiHeader` `z-index` issues with popovers and added body classes for the presence of `EuiFlyout` and `EuiCollapsibleNav.isOpen` ([#3398](https://github.com/elastic/eui/pull/3398))
- Fixed `EuiInMemoryTable` data reset when filter is set and item is selected ([#3419](https://github.com/elastic/eui/pull/3419))
- Fixed `popoverPlacement` default value for `EuiDatePicker` ([#3427](https://github.com/elastic/eui/pull/3427))

## [`23.1.0`](https://github.com/elastic/eui/tree/v23.1.0)

- Removed additional padding applied to `$euiHeaderHeightCompensation` when `EuiHeader` is fixed ([#3369](https://github.com/elastic/eui/pull/3369))

**Bug Fixes**

- Fixed `EuiDescribedFormGroup` issue that prevented it from shrinking down properly in smaller viewports ([#3369](https://github.com/elastic/eui/pull/3369))

## [`23.0.0`](https://github.com/elastic/eui/tree/v23.0.0)

- Added `showCloseButton` and `dockedBreakpoint` flexibility to `EuiCollapsibleNav` ([#3330](https://github.com/elastic/eui/pull/3330))
- Added `panelStyle` prop to `EuiPopover` to distinguish style object configuration ([#3329](https://github.com/elastic/eui/pull/3329))
- Added `popoverPlacement` prop in `EuiDatePicker` ([#3359](https://github.com/elastic/eui/pull/3359))
- Extended `EuiDatePicker`'s `startDate` and `endDate` types to accept `null` values for better interoperability ([#3343](https://github.com/elastic/eui/pull/3343))
- Added `EuiCommentList` component ([#3344](https://github.com/elastic/eui/pull/3344))
- Added secondary color value input element to `EuiColorPicker` ([#3336](https://github.com/elastic/eui/pull/3336))

**Bug Fixes**

- Fixed `EuiInMemoryTable` `isClearable` property to initiate reset ([#3328](https://github.com/elastic/eui/pull/3328))
- Removed `schema` attribute form `<input/>` in `EuiInMemoryTable` ([#3337](https://github.com/elastic/eui/pull/3337))
- Fixed `EuiCollapsibleNav` docked states on mobile ([#3330](https://github.com/elastic/eui/pull/3330))
- Fixed `EuiPopover` positioning from being overridden by `style` prop ([#3329](https://github.com/elastic/eui/pull/3329))
- Fixed `EuiCodeBlock` not copying updated content ([#3351](https://github.com/elastic/eui/pull/3351))
- Fixed alignment of popover of end date of `EuiDatePickerRange` ([#3359](https://github.com/elastic/eui/pull/3359))

**Breaking changes**

- Upgraded `TypeScript` to 3.7.2 ([#3295](https://github.com/elastic/eui/pull/3295))
- Changed `EuiCollapsibleNav` prop name from `hideButtonIfDocked` to `showButtonIfDocked` and flipped default ([#3330](https://github.com/elastic/eui/pull/3330))

## [`22.6.0`](https://github.com/elastic/eui/tree/v22.6.0)

- Converted `NavDrawer`, `NavDrawerGroup`, and `NavDrawerFlyout` to TypeScript ([#3268](https://github.com/elastic/eui/pull/3268))
- Converted `EuiDatePicker`, `EuiDatePickerRange`, `EuiSuperDatePicker`, and `EuiSuperUpdateButton` to TypeScript ([#2891](https://github.com/elastic/eui/pull/2891))
- Improved condensed `EuiTabs` focus states ([#3299](https://github.com/elastic/eui/pull/3299))
- Added `EuiTour`, `EuiTourStep`, and `useEuiTour` components ([#2766](https://github.com/elastic/eui/pull/2766))
- Added `EuiBeacon` component ([#2766](https://github.com/elastic/eui/pull/2766))
- Added `offset` and `arrowChildren` props to `EuiPopover` for anchor element customization ([#2766](https://github.com/elastic/eui/pull/2766))

**Bug Fixes**

- Fixed `EuiProgress` `max` property to allow `undefined` ([#3198](https://github.com/elastic/eui/pull/3198))


## [`22.5.0`](https://github.com/elastic/eui/tree/v22.5.0)

- Added `forceState` prop to control `EuiAccordion` state from outside ([#3240](https://github.com/elastic/eui/pull/3240))

**Bug Fixes**

- Fixed EuiI8n hasPropName utility errors on null values ([#3303](https://github.com/elastic/eui/pull/3303))
- Fixed the inline styles being overwritten by consumer-passed inline styles in EuiBadge ([#3284](https://github.com/elastic/eui/pull/3284))

## [`22.4.0`](https://github.com/elastic/eui/tree/v22.4.0)

- Added support for `href`, `onClick`, and related props in `EuiBasicTable` default actions ([#3115](https://github.com/elastic/eui/pull/3115))
- Added support for `EuiCodeEditor` to set `readonly` and `id` on `<textarea />` ([#3212](https://github.com/elastic/eui/pull/3212))
- Added `EuiComment` component ([#3179](https://github.com/elastic/eui/pull/3179))

**Deprecation**

- Updated makeId to DEPRECATED, shifted all the calls to htmlIdGenerator ([#3129](https://github.com/elastic/eui/pull/3129))

**Bug Fixes**

- Fixed `EuiTabbedContent` focus discrepancy between selected and initialFocus tabs ([#3285](https://github.com/elastic/eui/pull/3285))
- Fixed the `initialSelectedTab` prop of `EuiTabbedContent` to not steal focus from content. Which fixed the bug in `EuiSuperDatePicker` that required two clicks to focus input in relative tab  ([#3154](https://github.com/elastic/eui/pull/3154))
- Fixed the `img` element in `EuiIcon` using custom SVGs to have an `alt` attribute with an empty string, rather than no `alt` attribute at all ([#3245](https://github.com/elastic/eui/pull/3245))
- Added overflows to EuiDataGrid toolbar dropdowns when there are many columns ([#3238](https://github.com/elastic/eui/pull/3238))
- Fixed `EuiIcon`'s icon `type` definition to allow custom React components ([#3252](https://github.com/elastic/eui/pull/3252))
- Fixed `initialSelectedTab` properties used in `EuiDatePopoverContent` ([#3254](https://github.com/elastic/eui/pull/3254))
- Fixed `EuiSideNavItem` overriding custom `className` of item and icon ([#3283](https://github.com/elastic/eui/pull/3283))
- Fixed `EuiFieldSearch` clear button inconsistencies ([#3270](https://github.com/elastic/eui/pull/3270))
- Fixed components with `href` usage of `rel` ([#3258](https://github.com/elastic/eui/pull/3258))

## [`22.3.1`](https://github.com/elastic/eui/tree/v22.3.1)

**Note: this release is a backport containing changes originally made in `23.0.0`, `23.1.0`, and `23.2.0`**

- Removed additional padding applied to `$euiHeaderHeightCompensation` when `EuiHeader` is fixed ([#3369](https://github.com/elastic/eui/pull/3369))
- Handled `ref` passed to `EuiHeaderSectionItemButton` ([#3378](https://github.com/elastic/eui/pull/3378))
- Added `showCloseButton` and `dockedBreakpoint` flexibility to `EuiCollapsibleNav` ([#3330](https://github.com/elastic/eui/pull/3330))
- Added `closeButtonProps` to `EuiCollapsibleNav` ([#3398](https://github.com/elastic/eui/pull/3398))
- Added `buffer` prop to `EuiPopover` for altering minimum distance to container edges ([#3398](https://github.com/elastic/eui/pull/3398))

**Bug Fixes**

- Fixed `EuiDescribedFormGroup` issue that prevented it from shrinking down properly in smaller viewports ([#3369](https://github.com/elastic/eui/pull/3369))
- Fixed `EuiCollapsibleNav` docked states on mobile ([#3330](https://github.com/elastic/eui/pull/3330))
- Fixed `EuiHeader` `z-index` issues with popovers and added body classes for the presence of `EuiFlyout` and `EuiCollapsibleNav.isOpen` ([#3398](https://github.com/elastic/eui/pull/3398))

**Breaking changes**

- Changed `EuiCollapsibleNav` prop name from `hideButtonIfDocked` to `showButtonIfDocked` and flipped default ([#3330](https://github.com/elastic/eui/pull/3330))

## [`22.3.0`](https://github.com/elastic/eui/tree/v22.3.0)

- Removed dependency on option list for custom option of `EuiComboBox` ([#3183](https://github.com/elastic/eui/pull/3183))
- Fixed `EuiPopover` arrow position in Android and Linux ([#3188](https://github.com/elastic/eui/pull/3188))
- Improved `htmlIdGenerator` when supplying both `prefix` and `suffix` ([#3076](https://github.com/elastic/eui/pull/3076))
- Updated pagination prop descriptions for `EuiInMemoryTable` ([#3142](https://github.com/elastic/eui/pull/3142))
- Added `title` and `aria` attributes to `EuiToken`'s icon element ([#3195](https://github.com/elastic/eui/pull/3195))
- Added new Elasticsearch token types ([#2758](https://github.com/elastic/eui/pull/2758))

**Bug Fixes**

- Fixed bug in `EuiAccordion` to adjust to the correct height when content height changes ([#3160](https://github.com/elastic/eui/pull/3160))
- Fixed bug in `EuiBasicTable` to handle dynamic icon value properly in collapsed actions ([#3145](https://github.com/elastic/eui/pull/3145))
- Fixed `availability` check for actions in `EuiBasicTable` ([3030](https://github.com/elastic/kibana/issues/3030))

## [`22.2.0`](https://github.com/elastic/eui/tree/v22.2.0)

- Improved `EuiModal` close button position to prevent from overlapping with the title ([#3176](https://github.com/elastic/eui/pull/3176))

**Bug Fixes**

- Removed outline of `EuiSelect` in Firefox ([#3197] (https://github.com/elastic/eui/pull/3197))
- Fixed EuiBasicTable proptypes of itemId ([#3133](https://github.com/elastic/eui/pull/3133))
- Updated `EuiSuperDatePicker` to inherit the selected value in quick select ([#3105](https://github.com/elastic/eui/pull/3105))

### Feature: EuiCollapsibleNav ([#3019](https://github.com/elastic/eui/pull/3019))

- Added `EuiCollapsibleNav` and `EuiCollapsibleNavGroup` components
- Added `EuiPinnableListGroup`, an extension of `EuiListGroup`
- Added `ghost` colored `EuiListGroupItem`, increased overall large size, and fixed focus states
- Added `color` and `size` props to `EuiListGroup`
- Added `home` and `menu` glyphs to `EuiIcon`
- Added simple `euiXScroll` and `euiYScroll` SASS mixins and CSS utility equivalents

**Bug Fixes**

- Fixed `EuiAccordion` icon margins, focus state, and flex issue in IE
- Fixed `1.1px` height of  `EuiHorizontalRule`

## [`22.1.1`](https://github.com/elastic/eui/tree/v22.1.1)

**Bug Fixes**

- Fixed infinite call stack in `EuiResizeObserver`'s fallback polyfill ([#3180](https://github.com/elastic/eui/pull/3180))
- Correct `defaultProps` definition in `EuiComboBox` ([#3180](https://github.com/elastic/eui/pull/3180))

## [`22.1.0`](https://github.com/elastic/eui/tree/v22.1.0)

- Added `delimiter` prop to `EuiComboBox` ([#3104](https://github.com/elastic/eui/pull/3104))
- Added `useColorPickerState` and `useColorStopsState` utilities ([#3067](https://github.com/elastic/eui/pull/3067))
- Fixed `EuiSearchBar` related types ([#3147](https://github.com/elastic/eui/pull/3147))
- Added `prepend` and `append` ability to `EuiSuperSelect` ([#3167](https://github.com/elastic/eui/pull/3167))

**Bug Fixes**

- Fixed `EuiNavDrawer` scrolling issue on mobile ([#3174](https://github.com/elastic/eui/pull/3174))

## [`22.0.0`](https://github.com/elastic/eui/tree/v22.0.0)

- Replaced various `lodash` functions with native functions ([#3053](https://github.com/elastic/eui/pull/3053))
- Added `whiteSpace ` prop to `EuiCodeBlock` ([#3103](https://github.com/elastic/eui/pull/3103))
- Added `sortMatchesBy` prop for `EuiComboBox` ([#3089](https://github.com/elastic/eui/pull/3089))
- Added `prepend` and `append` ability to `EuiFieldPassword` ([#3122](https://github.com/elastic/eui/pull/3122))
- Added `Enter` key press functionality to `EuiSuperDatePicker` ([#3048](https://github.com/elastic/eui/pull/3048))
- Added `title` to headers of `EuiTable` in case of truncation ([#3094](https://github.com/elastic/eui/pull/3094))
- Added i18n to `EuiTableHeaderCell` ([#3094](https://github.com/elastic/eui/pull/3094))
- Added `number` and `string` to `size` type of `EuiImage` for setting custom sizes ([#3012](https://github.com/elastic/eui/pull/3012))
- Improved `EuiButtonEmpty` focus state when the `color` type is `text` ([#3135](https://github.com/elastic/eui/pull/3135))
- Added `EuiLoadingElastic` component ([#3017](https://github.com/elastic/eui/pull/3017))
- Upgraded `react-beautiful-dnd` to v13 ([#3064](https://github.com/elastic/eui/pull/3064))
- Fixed `EuiPagination` vertical alignment of the text when used as `compressed` ([#3152](https://github.com/elastic/eui/pull/3152))
- Added `showTooltip` prop for `EuiSuperUpdateButton` to show tooltip and showing only once popovers are closed ([#3127](https://github.com/elastic/eui/pull/3127))

**Bug Fixes**

- Fixed bug in `EuiSuperDatePicker` not showing correct values in relative tab of end date ([#3132](https://github.com/elastic/eui/pull/3132))
- Fixed bug in `EuiSuperDatePicker` to show correct values of commonly used values in relative tab ([#3106](https://github.com/elastic/eui/pull/3106))
- Fixed race condition in `EuiIcon` when switching from dynamically fetched components ([#3118](https://github.com/elastic/eui/pull/3118))
- Fixed the issue that `EuiResizeObserver` fallback did not properly listen to pure window resizing ([#3088](https://github.com/elastic/eui/pull/3088))

**Breaking changes**

- Removed `EuiKeyPadMenuItemButton` in favor of just `EuiKeyPadMenuItem` that can also accept an `onClick` ([#3062](https://github.com/elastic/eui/pull/3062))

## [`21.1.0`](https://github.com/elastic/eui/tree/v21.1.0)

- Updated `EuiFilterSelect` to retain the order of its filters ([#3063](https://github.com/elastic/eui/pull/3063))
- Added `href` prop to `EuiBadge` ([#3009](https://github.com/elastic/eui/pull/3009))
- Added props descriptions for `EuiComboBox` ([#3007](https://github.com/elastic/eui/pull/3007))
- Exported `dateFormatAliases` as a part of the public API ([#3043](https://github.com/elastic/eui/pull/3043))
- Exported `EuiTextProps` type definition ([#3039](https://github.com/elastic/eui/pull/3039))
- Added a `component` prop to `EuiForm` to render a `<form>`([#3010](https://github.com/elastic/eui/pull/3010))
- Removed `role` attribute from `EuiImage`([#3036](https://github.com/elastic/eui/pull/3036))
- Added `prepend` and `append` ability to `EuiComboBox` single selection only ([#3003](https://github.com/elastic/eui/pull/3003))
- Added `onColumnResize` prop to `EuiDataGrid` of type `EuiDataGridOnColumnResizeHandler` that gets called when column changes it's size ([#2963](https://github.com/elastic/eui/pull/2963))
- Added `logoEnterpriseSearch` to `EuiIcon` ([#3066](https://github.com/elastic/eui/pull/3066))
- Added RGB format support to `EuiColorPicker` and `EuiColorStops` ([#2850](https://github.com/elastic/eui/pull/2850))
- Added alpha channel (opacity) support to `EuiColorPicker` and `EuiColorStops` ([#2850](https://github.com/elastic/eui/pull/2850))
- Added `useResizeObserver` hook ([#2991](https://github.com/elastic/eui/pull/2991))
- Added `showColumnSelector.allowHide` and `showColumnSelector.allowReorder` props to `EuiDataGrid` UI configuration ([#2993](https://github.com/elastic/eui/pull/2993))
- Added `EuiMark` component ([#3060](https://github.com/elastic/eui/pull/3060))
- Changed `tabs.name` prop shape in `EuiTabbedContent` to accept a `node`, which aligns it with `EuiTab` ([#3100](https://github.com/elastic/eui/pull/3100))

**Bug Fixes**

- Fixed `EuiFieldNumber` so values of type `number` are now allowed ([#3020](https://github.com/elastic/eui/pull/3020))
- Fixed SASS `contrastRatio()` function in dark mode by fixing the `pow()` math function ([#3013], (https://github.com/elastic/eui/pull/3013))
- Fixed bug preventing `EuiDataGrid` from re-evaluating the default column width on resize ([#2991](https://github.com/elastic/eui/pull/2991))
- Fixed padding in `EuiCallOut` when used as a `banner` for `EuiFlyout` ([#3098](https://github.com/elastic/eui/pull/3098))

## [`21.0.1`](https://github.com/elastic/eui/tree/v21.0.1)

**Bug Fixes**

- Made `EuiDataGrid`'s `schema.isSortable` value optional ([#2991](https://github.com/elastic/eui/pull/2991))

## [`21.0.0`](https://github.com/elastic/eui/tree/v21.0.0)

- Added `EuiDataGrid`'s default sort order property ([#2987](https://github.com/elastic/eui/pull/2987))
- Fixed `EuiDataGrid`'s pagination visibility when changing rows per page ([#2978](https://github.com/elastic/eui/pull/2978))
- Added `highlightAll` prop to `EuiHighlight` to highlight all matches ([#2957](https://github.com/elastic/eui/pull/2957))
- Added `showOnFocus` prop to `EuiScreenReaderOnly` to force display on keyboard focus ([#2976](https://github.com/elastic/eui/pull/2976))
- Added `EuiSkipLink` component ([#2976](https://github.com/elastic/eui/pull/2976))
- Created `EuiBadgeGroup` component ([#2921](https://github.com/elastic/eui/pull/2921))
- Added `sections` and `position` props to `EuiHeader` ([#2928](https://github.com/elastic/eui/pull/2928))
- Added `gutterSize` prop to `EuiListGroup` ([#2980](https://github.com/elastic/eui/pull/2980))
- Added `color` prop to `EuiListGroupItem` and updated size style ([#2980](https://github.com/elastic/eui/pull/2980))
- Added `enableAllColumns` to `EuiBasicTable` component ([#2906](https://github.com/elastic/eui/pull/2906))

**Bug Fixes**

- Fixed `EuiDataGrid`'s sort popover to behave properly on mobile screens ([#2979](https://github.com/elastic/eui/pull/2979))
- Fixed `EuiButton` and other textual components' disabled contrast ([#2874](https://github.com/elastic/eui/pull/2874))
- Fixed z-index conflict with cell popovers in `EuiDataGrid` while in full screen mode ([#2959](https://github.com/elastic/eui/pull/2959))
- Adjusted the header on `EuiDataGrid` to fix to the top within constrained containers and full screen mode  ([#2959](https://github.com/elastic/eui/pull/2959))
- Refactored `EuiDescribedFormGroup` to allow the content inside the `EuiTitle` to be accessible to screen reader users ([#2989](https://github.com/elastic/eui/pull/2989))

**Breaking changes**

- Updated `@types/react` and `@types/react-dom` to utilize React.RefCallback type instead of custom implementation ([#2929](https://github.com/elastic/eui/pull/2929))

**Theme: Amsterdam**

- Buttons have a new visual style ([#2874](https://github.com/elastic/eui/pull/2874))

## [`20.1.0`](https://github.com/elastic/eui/tree/v20.1.0)

- Added `theme` prop to `EuiCodeEditor` in support of `AceEditor` themes ([#2970](https://github.com/elastic/eui/pull/2970))
- `EuiButton` now has a single return statement ([#2954](https://github.com/elastic/eui/pull/2954))
- Added `isSortable` props to `EuiDataGridColumn` and `EuiDataGridSchemaDetector` to mark them as un-sortable ([#2952](https://github.com/elastic/eui/pull/2952))
- Converted `EuiForm` to TypeScript, added many missing `/form` Prop types ([#2896](https://github.com/elastic/eui/pull/2896))
- Empty table th elements replaced with td in `EuiTable` ([#2934](https://github.com/elastic/eui/pull/2934))
- Added default prompt text to `aria-describedby` for `EuiFilePicker` ([#2919](https://github.com/elastic/eui/pull/2919))
- Added SASS variables for text variants of the primary palette `$euiColorPrimaryText`, `$euiColorSecondaryText`, etc... Updated components to use these new variables ([#2873](https://github.com/elastic/eui/pull/2873))
- Updated SASS mixin `makeHighContrastColor()` to default `$background: $euiPageBackgroundColor` and `$ratio: 4.5`. Created `makeGraphicContrastColor()` for graphic specific contrast levels of 3.0 ([#2873](https://github.com/elastic/eui/pull/2873))
- Added `arrowDisplay` prop to `EuiAccordion` for changing side or hiding completely ([#2914](https://github.com/elastic/eui/pull/2914))
- Added `prepend` and `append` ability to `EuiFieldSearch` ([#2914](https://github.com/elastic/eui/pull/2914))
- Added `notification` and `notificationColor` props to `EuiHeaderSectionItemButton` ([#2914](https://github.com/elastic/eui/pull/2914))
- Added `folderCheck`, `folderExclamation`, `push`, `quote`, `reporter` and `users` icons ([#2935](https://github.com/elastic/eui/pull/2935))
- Updated `folderClosed` and `folderOpen` to match new additions and sit better on the pixel grid ([#2935](https://github.com/elastic/eui/pull/2935))
- Converted `EuiSearchBar` to Typescript ([#2909](https://github.com/elastic/eui/pull/2909))

**Bug fixes**

- Fixed `EuiDataGrid` breaking if invalid schema passed ([#2955](https://github.com/elastic/eui/pull/2955))
- Fixed `EuiTitle` not rendering child classes ([#2925](https://github.com/elastic/eui/pull/2925))
- Extended `div` element in `EuiFlyout` type ([#2914](https://github.com/elastic/eui/pull/2914))
- Fixed popover positioning service to be more lenient when positioning 0-width or 0-height content ([#2948](https://github.com/elastic/eui/pull/2948))

**Theme: Amsterdam**

- Text sizes are now based on a 14px base font size. Headings are now bold ([#2936](https://github.com/elastic/eui/pull/2936))
- Altered `secondary`, `accent` colors to be more saturated ([#2873](https://github.com/elastic/eui/pull/2873))

## [`20.0.2`](https://github.com/elastic/eui/tree/v20.0.2)

**Bug fixes**

- Fixed type definitions for `EuiComboBox` ([#2971](https://github.com/elastic/eui/pull/2971))

## [`20.0.1`](https://github.com/elastic/eui/tree/v20.0.1)

**Bug fixes**

- Added TypeScript definition for `EuiCodeEditor`'s accepting `react-ace` props ([#2926](https://github.com/elastic/eui/pull/2926))
- Added `@types/react-input-autosize` to project's `dependencies` ([#2930](https://github.com/elastic/eui/pull/2930))

## [`20.0.0`](https://github.com/elastic/eui/tree/v20.0.0)

- Converted `EuiComboBox`, `EuiComboBoxInput`, `EuiComboBoxPill`, `EuiComboBoxOptionsList`, `EuiComboBoxOption`, and `EuiComboBoxTitle` to TypeScript ([#2838](https://github.com/elastic/eui/pull/2838))
- Converted `EuiCodeEditor` to TypeScript ([#2836](https://github.com/elastic/eui/pull/2836))
- Converted `EuiCode` and `EuiCodeBlock` and to TypeScript ([#2835](https://github.com/elastic/eui/pull/2835))
- Converted `EuiFilePicker` to TypeScript ([#2832](https://github.com/elastic/eui/issues/2832))
- Exported `EuiSelectOptionProps` type ([#2830](https://github.com/elastic/eui/pull/2830))
- Added `paperClip` glyph to `EuiIcon` ([#2845](https://github.com/elastic/eui/pull/2845))
- Added `banner` prop to `EuiFlyoutBody` and updated `euiOverflowShadow` mixin ([#2837](https://github.com/elastic/eui/pull/2837))
- Updated `editorLink` icon ([#2866](https://github.com/elastic/eui/pull/2866))
- Added control columns to `EuiDataGrid` to support non-data columns like row selection and actions ([#2846](https://github.com/elastic/eui/pull/2846))
- Added `image` glyph to `EuiIcon` ([#2870](https://github.com/elastic/eui/pull/2870))
- Exported TS props from top level `EuiListGroupProps`, `EuiListGroupItemProps`, `EuiSelectableProps`,  `EuiSelectableOption`, `EuiSelectableOptionsListProps` ([#2869](https://github.com/elastic/eui/pull/2869))
- Extending `EuiSelectable[options]` type with correct HTML element ([#2869](https://github.com/elastic/eui/pull/2869))
- Added check mark to single selection `EuiComboBox` ([#2890](https://github.com/elastic/eui/pull/2890))
- Added `logoGoogleG` third-party logo to `EuiIcon` ([#2853](https://github.com/elastic/eui/pull/2853))
- Added Jest `modulesNameMapper` alias for `EuiIcon` using test environment mock ([#2878](https://github.com/elastic/eui/pull/2878))
- Removed `sinon` and `@types/sinon` as dependencies, and converted usages to `jest.fn` ([#2885](https://github.com/elastic/eui/pull/2885))

**Bug fixes**

- Fixed building dev & docs on Windows ([#2847](https://github.com/elastic/eui/pull/2847))
- Fixed screen reader discovery issues with `EuiBottomBar` and `EuiControlBar` ([#2861](https://github.com/elastic/eui/pull/2861))
- Fixed a bug in `EuiDataGrid` causing the first cell to autofocus if interactive ([#2872](https://github.com/elastic/eui/pull/2872))

**Breaking changes**

- Removed `visControls` and `visHeatmap` duplicate icons from docs ([#2908](https://github.com/elastic/eui/pull/2908))

## [`19.0.0`](https://github.com/elastic/eui/tree/v19.0.0)

- Added `cheer` glyph to `EuiIcon` ([#2814](https://github.com/elastic/eui/pull/2814))
- Added `tableCaption` prop to `EuiBasicTable` and improved the default one ([#2782](https://github.com/elastic/eui/pull/2782))
- Converted `EuiDescribedFormGroup` to TypeScript ([#2810](https://github.com/elastic/eui/pull/2810))
- Changed SASS comments to non-compiled comments in invisibles files ([#2807](https://github.com/elastic/eui/pull/2807))
- Optimized the third party logos Ceph, DropWizard, Golang, and Haproxy ([#2812](https://github.com/elastic/eui/pull/2812))
- Added `rowHeader` prop to `EuiBasicTable` to allow consumers to set the identifying cell in a row ([#2802](https://github.com/elastic/eui/pull/2802))
- Added prepend and append to `EuiColorPicker` ([#2819](https://github.com/elastic/eui/pull/2819))
- Improved `EuiDescribedFormGroup` accessibility by avoiding duplicated output in screen readers ([#2783](https://github.com/elastic/eui/pull/2783))
- Added optional `key` attribute to `EuiContextMenu` items and relaxed `name` attribute to allow any React node ([#2817](https://github.com/elastic/eui/pull/2817))
- Converted `EuiColorPicker` color conversion functions to `chroma-js` methods ([#2805](https://github.com/elastic/eui/pull/2805))
- Added `direction` parameter to `euiPaletteColorBlind()` for specifying lighter or darker (or both) alternates ([#2822](https://github.com/elastic/eui/pull/2822))
- Converted `EuiSideNav` to TypeScript ([#2818](https://github.com/elastic/eui/issues/2818))
- Added babel-transformed and partially mocked commonjs build (`test-env/`) to target Kibana's Jest environment ([#2698](https://github.com/elastic/eui/pull/2698))
- Altered styles of `EuiToken` and add added more token types to match ES field types of `tokenAlias`, `tokenDate`, `tokenGeo`, `tokenIP`, `tokenNested`, `tokenRange`, `tokenShape` ([#2758](https://github.com/elastic/eui/pull/2758))

**Bug fixes**

- Exported missing `EuiSelectProps` type ([#2815](https://github.com/elastic/eui/pull/2815))
- Fixed `EuiCode`'s & `EuiCodeBlock`'s ability to accept non-string children ([#2792](https://github.com/elastic/eui/pull/2792)) ([#2820](https://github.com/elastic/eui/pull/2820))
- Fixed `EuiSearchBar`, `Query`, and `AST`'s ability to accept literal parenthesis characters ([#2791](https://github.com/elastic/eui/pull/2791))
- Fixed coloring of input fields when autofill is on in Chrome ([#2798](https://github.com/elastic/eui/pull/2798))
- Moved `@types/enzyme` and `@types/react-virtualized` to `dependencies` status ([#2828](https://github.com/elastic/eui/pull/2828))
- Removed `@elastic/charts` from inclusion in `eui.d.ts` output ([#2828](https://github.com/elastic/eui/pull/2828))

**Breaking changes**

- Removed `idAria` prop from `EuiDescribedFormGroup` ([#2783](https://github.com/elastic/eui/pull/2783))
- Removed `EuiToken`'s `hideBorder` and `displayOptions` prop for applying `color`, `shape`, and `fill` props directly. Changed `fill` prop type from `boolean` to `light | dark | none` ([#2758](https://github.com/elastic/eui/pull/2758))

## [`18.3.0`](https://github.com/elastic/eui/tree/v18.3.0)

- Converted `EuiModal` and `EuiConfirmModal` to TypeScript ([#2742](https://github.com/elastic/eui/pull/2742))
- Converted `EuiTabs` to TypeScript ([#2717](https://github.com/elastic/eui/pull/2717))
- Converted `EuiFormRow` to TypeScript ([#2712](https://github.com/elastic/eui/pull/2712))
- Updated `logoAPM`, `logoSecurity` and `logoEnterpriseSearch`. Added `logoWorkplaceSearch` and `logoObservability` ([#2769](https://github.com/elastic/eui/pull/2769))
- Converted `EuiFilterButton` to TypeScript ([#2761](https://github.com/elastic/eui/pull/2761))
- Converted `EuiFilterSelectItem` to TypeScript ([#2761](https://github.com/elastic/eui/pull/2761))
- Converted `EuiFieldSearch` to TypeScript ([#2775](https://github.com/elastic/eui/pull/2775))
- Added `data-test-subj` to the `EuiContextMenuItem` in `EuiTablePagination` ([#2778](https://github.com/elastic/eui/pull/2778))
- Improved `EuiIcon` a11y by using a `title` and `aria-labelledby` ([#2786](https://github.com/elastic/eui/pull/2786))
- Improved compressed `EuiPagination` by including active and last page numbers ([#2779](https://github.com/elastic/eui/pull/2779))
- Converted `EuiSuperSelect` to TypeScript ([#2776](https://github.com/elastic/eui/pull/2776))

**Bug fixes**

- Increased column width on `EuiTableHeaderCellCheckbox` to prevent `EuiCheckbox`'s focus ring from getting clipped in `EuiBasicTable` ([#2770](https://github.com/elastic/eui/pull/2770))
- Fixed the display of `EuiButton` within `EuiControlBar` when `fill={true}` to be more consistent with other buttons ([#2781](https://github.com/elastic/eui/pull/2781))
- Fixed `EuiFormControlLayout` from overwriting className for `prepend` nodes.  ([#2796](https://github.com/elastic/eui/pull/2796))
- Fixed `useRenderToText` and `EuiButtonToggle` from attempting state updates on unmounted components ([#2797](https://github.com/elastic/eui/pull/2797))
- Refactored function and hook instantiation to fix drag action sluggishness in `EuiColorStops` ([#2557](https://github.com/elastic/eui/pull/2557))

**Deprecations**

- `EuiIcon`'s `logoEnterpriseSearch` type deprecated in favor of `logoWorkplaceSearch`
- `EuiIcon`'s `logoAPM` type deprecated in favor of `logoObservability`

## [`18.2.2`](https://github.com/elastic/eui/tree/v18.2.2)

**Note: this release is a backport containing changes originally made in `18.3.0`**

- Updated `logoAPM`, `logoSecurity` and `logoEnterpriseSearch`. Added `logoWorkplaceSearch` and `logoObservability` ([#2769](https://github.com/elastic/eui/pull/2769))

**Bug fixes**

- Fixed `useRenderToText` and `EuiButtonToggle` from attempting state updates on unmounted components ([#2797](https://github.com/elastic/eui/pull/2797))

**Deprecations**

- `EuiIcon`'s `logoEnterpriseSearch` type deprecated in favor of `logoWorkplaceSearch`
- `EuiIcon`'s `logoAPM` type deprecated in favor of `logoObservability`

## [`18.2.1`](https://github.com/elastic/eui/tree/v18.2.1)

**Bug fixes**

- Fixed `EuiFieldSearch`'s trigger of `onChange` when clearing the field value ([#2764](https://github.com/elastic/eui/pull/2764))

## [`18.2.0`](https://github.com/elastic/eui/tree/v18.2.0)

- Added `recentlyViewedApp` app icon to `EuiIcon` ([#2755](https://github.com/elastic/eui/pull/2755))

**Bug fixes**

- Fixed `EuiBasicTable` & `EuiInMemoryTable` to not un- and re-mount rows when toggling `loading` prop ([#2754](https://github.com/elastic/eui/pull/2754))

## [`18.1.0`](https://github.com/elastic/eui/tree/v18.1.0)

- Lightened `EuiBadge` hollow border color in dark mode ([#2746](https://github.com/elastic/eui/pull/2746))
- Added `minInputProps` and `maxInputProps` to supply more props to the inputs of `EuiDualRange` ([#2738](https://github.com/elastic/eui/pull/2738))
- Changed `EuiBadge` to use EUI palette colors ([#2455](https://github.com/elastic/eui/pull/2455))
- Darkened a few `euiPaletteColorBlind` colors ([#2455](https://github.com/elastic/eui/pull/2455))
- Fixed bug in `EuiCard` where button text was not properly aligned ([#2741](https://github.com/elastic/eui/pull/2741))
- Converted `EuiRange` to TypeScript ([#2732](https://github.com/elastic/eui/pull/2732))
- Converted `EuiDualRange` to TypeScript ([#2732](https://github.com/elastic/eui/pull/2732))
- Converted `EuiRangeInput` to TypeScript ([#2732](https://github.com/elastic/eui/pull/2732))
- Added `bellSlash` glyph to `EuiIcon` ([#2714](https://github.com/elastic/eui/pull/2714))
- Added `legend` prop to `EuiCheckboxGroup` and `EuiRadioGroup` to add `EuiFieldset` wrappers for title the groups ([#2739](https://github.com/elastic/eui/pull/2739))
- Changed `EuiNavDrawerFlyout` to close after child nav items are clicked ([#2749](https://github.com/elastic/eui/pull/2749))
- Changed `EuiNavDrawerFlyout` to trap focus while navigating via keyboard ([#2749](https://github.com/elastic/eui/pull/2749))
- Created a `euiPaletteColorBlindBehindText` variant of the color blind palette ([#2750](https://github.com/elastic/eui/pull/2750))
- Improved focus state of `EuiSwitch`, `EuiCheckbox`, `EuiRadio` and `EuiRange` ([#2745](https://github.com/elastic/eui/pull/2745))

**Bug fixes**

- Changed `EuiRadio` and `EuiCheckbox` labels to be `inline-block` ([#2739](https://github.com/elastic/eui/pull/2739))
- Fixed `EuiCheckboxGroup`'s `options` type to fully extend the `EuiCheckbox` type ([#2739](https://github.com/elastic/eui/pull/2739))

## [`18.0.0`](https://github.com/elastic/eui/tree/v18.0.0)

- Converted `EuiFieldText` to Typescript ([#2688](https://github.com/elastic/eui/pull/2688))
- Added `nested` glyph to `EuiIcon` ([#2707](https://github.com/elastic/eui/pull/2707))
- Added `tableLayout` prop to `EuiTable`, `EuiBasicTable` and `EuiInMemoryTable` to provide the option of auto layout ([#2697](https://github.com/elastic/eui/pull/2697))
- Converted `EuiSuggest` to Typescript ([#2692](https://github.com/elastic/eui/pull/2692))
- Converted `EuiErrorBoundary` to Typescript  ([#2690](https://github.com/elastic/eui/pull/2690))
- Updated `EuiNavDrawer` to accept React fragments ([#2710](https://github.com/elastic/eui/pull/2710))
- Added `EuiFormFieldset` and `EuiFormLegend` components ([#2706](https://github.com/elastic/eui/pull/2706))
- Adjusted colors of color blind viz palette ([#2686](https://github.com/elastic/eui/pull/2686))
- Converted `EuiSelect` to Typescript ([#2694](https://github.com/elastic/eui/pull/2694))
- Added `aggregate`, `pageSelect`, `pagesSelect`, `securitySignal`, `securitySignalDetected`, `securitySignalResolved` and `timeline` icons ([#2704](https://github.com/elastic/eui/pull/2704))
- Added `useDependentState` custom hook ([#2725](https://github.com/elastic/eui/pull/#2725))
- Added `isClearable` prop to `EuiFieldSearch` ([#2723](https://github.com/elastic/eui/pull/2723))

**Bug fixes**

- Fixed `isExpanded` property of nodes from `EuiTreeView` ([#2700](https://github.com/elastic/eui/pull/#2700))
- Added text selection to `EuiLink` button ([#2722](https://github.com/elastic/eui/pull/#2722))
- Fixed bug in `EuiDataGrid` where resizing columns changed the active DOM element ([#2724](https://github.com/elastic/eui/pull/#2724))
- Fixed position of scrollbar in `EuiCodeBlock` ([#2727](https://github.com/elastic/eui/pull/#2727))
- Fixed bug in `EuiDataGrid` that prevented the "Hide fields" popover from showing an updated column list ([#2725](https://github.com/elastic/eui/pull/#2725))

**Breaking changes**

- Changed accepted properties of the `color_palette` method to accept an array of colors ([#2686](https://github.com/elastic/eui/pull/#2686))
- Removed the `palette` export to export each palette function directly ([#2686](https://github.com/elastic/eui/pull/#2686))
- Changed the palette functions to be methods that accept a number of steps and removed `.colors` key ([#2686](https://github.com/elastic/eui/pull/#2686))

## [`17.3.1`](https://github.com/elastic/eui/tree/v17.3.1)

**Bug fixes**

- Fixed TS types and exports for `EuiTextArea` and `EuiFieldNumber` ([#2703](https://github.com/elastic/eui/pull/2703))

## [`17.3.0`](https://github.com/elastic/eui/tree/v17.3.0)

- Converted `EuiFieldNumber` to Typescript ([#2685](https://github.com/elastic/eui/pull/2685))
- Converted `EuiFieldPassword` to Typescript ([#2683](https://github.com/elastic/eui/pull/2683))
- Converted `EuiHighlight` to Typescript ([#2681](https://github.com/elastic/eui/pull/2681))
- Added `data-test-subj` property to the `EuiCodeEditor` component ([#2689](https://github.com/elastic/eui/pull/2689))
- Converted `EuiTextArea` to Typescript ([#2695](https://github.com/elastic/eui/pull/2695))
- Converted `EuiPage` and related child components to  TypeScript ([#2669](https://github.com/elastic/eui/pull/2669))
- Added `annotation` glyph ([#2691](https://github.com/elastic/eui/pull/2691))
- Added `initialWidth` and `isResizable` configurations to `EuiDataGrid`'s columns ([#2696](https://github.com/elastic/eui/pull/2696))

**Bug fixes**

- Reverted removal of `toggleOpen` method from `EuiNavDrawer` ([#2682](https://github.com/elastic/eui/pull/2682))
- Improved `EuiDataGrid` update performance ([#2676](https://github.com/elastic/eui/pull/2676))
- Fixed `EuiDatagrid` header top border when configured to have no toolbar ([#2619](https://github.com/elastic/eui/pull/#2619))

## [`17.2.1`](https://github.com/elastic/eui/tree/v17.2.1)

**Bug fixes**

- Changed package.json version to match sure our build scripts release the correct sequential number ([#2674](https://github.com/elastic/eui/pull/2674))

## [`17.1.3`](https://github.com/elastic/eui/tree/v17.1.3)

**NOTE: This release came out of order due to a release script error. It actually came after 17.2.0 and can be ignored in favor of 17.2.1**

- Reverted docs changes in `17.2.0` that caused the build script to die ([#2672](https://github.com/elastic/eui/pull/2672))

**Bug fixes**

- Removed TypeScript definitions in `*.test.tsx?` files from _eui.d.ts_ ([#2673](https://github.com/elastic/eui/pull/2673))

## [`17.2.0`](https://github.com/elastic/eui/tree/v17.2.0)

**NOTE: This release had an error in our documentation layer. Use 17.2.1 instead**

- Improved a11y of `EuiNavDrawer` lock button state via `aria-pressed` ([#2643](https://github.com/elastic/eui/pull/2643))
- Added new stylesheets for the EUI Amsterdam theme ([#2633](https://github.com/elastic/eui/pull/2633))
- Added exports for available types related to `EuiDataGrid` ([#2640](https://github.com/elastic/eui/pull/2640))

**Bug fixes**

- Improved `EuiDataGrid` update performance ([#2638](https://github.com/elastic/eui/pull/2638))
- Fixed `EuiDroppable` not accepting multiple children when using TypeScript ([#2634](https://github.com/elastic/eui/pull/2634))
- Fixed `EuiComboBox` from submitting parent `form` element when selecting options via `Enter` key ([#2642](https://github.com/elastic/eui/pull/2642))
- Fixed `EuiNavDrawer` expand button from losing focus after click ([#2643](https://github.com/elastic/eui/pull/2643))
- Fixed instances of potentially duplicate `EuiPopover` `id` attributes ([#2667](https://github.com/elastic/eui/pull/2667))

## [`17.1.2`](https://github.com/elastic/eui/tree/v17.1.2)

**Bug fixes**

- Fixed `EuiCodeEditor` custom mode file error by initializing with existing mode ([#2616](https://github.com/elastic/eui/pull/2616))
- Removed `EuiIcon` default titles ([#2632](https://github.com/elastic/eui/pull/2632))

## [`17.1.1`](https://github.com/elastic/eui/tree/v17.1.1)

**Bug fixes**

- Fixed screenreader text in `EuiTreeView` and added truncation ([#2627](https://github.com/elastic/eui/pull/2627))

## [`17.1.0`](https://github.com/elastic/eui/tree/v17.1.0)

- Added an optional `key` property inside the `options` prop in `EuiSelectableList` component ([#2608](https://github.com/elastic/eui/pull/2608))
- Added `toolbarAdditionalControls` prop to `EuiDataGrid` to allow for custom buttons in the toolbar ([#2594](https://github.com/elastic/eui/pull/2594))
- Added TypeScript definitions for `EuiBasicTable`, `EuiInMemoryTable`, and related components ([#2428](https://github.com/elastic/eui/pull/2428))
- Updated `logoSecurity` and `appSecurityAnalytics` icons ([#2613](https://github.com/elastic/eui/pull/2613))
- Added support for `.gif` base64 images in the webpack.config

**Bug fixes**

- Fixed UX/focus bug in `EuiDataGrid` when using keyboard shortcuts to paginate ([#2602](https://github.com/elastic/eui/pull/2602))
- Fixed `EuiIcon` accessibility by adding a `title` prop and a default `aria-label` ([#2554](https://github.com/elastic/eui/pull/2554))
- Fixed `EuiDataGrid`'s in-memory sorting of numeric columns when the cell data contains multiple digit groups ([#2603](https://github.com/elastic/eui/pull/2603))
- Improved pagination in `EuiBasicTable`. `paginationBar` is hidden when there is no data and `EuiPagination` is displayed even when there is only one page ([#2598](https://github.com/elastic/eui/pull/#2598))
- Fixed react-dom warning when `EuiPopover` was unmounted before calls to setState ([#2614](https://github.com/elastic/eui/pull/2614))

## [`17.0.0`](https://github.com/elastic/eui/tree/v17.0.0)

**Breaking changes**

- Moved any shared component-level Sass variables and mixins into the `global_styling` directory ([#2551](https://github.com/elastic/eui/pull/2551))
- Reworked `euiPanel()` mixin to require the entirety of a selector (i.e. require the '.' in addition to the string) ([#2551](https://github.com/elastic/eui/pull/2551))
- Updated React peerDependencies to version 16.12 ([#2571](https://github.com/elastic/eui/pull/2571))
- Changed to generated `id` value for `EuiFormRow` to ensure uniqueness  ([#2588](https://github.com/elastic/eui/pull/2588))

## [`16.2.1`](https://github.com/elastic/eui/tree/v16.2.1)

**Bug fixes**

- Fixed label wrapping of `EuiSwitch` ([#2585](https://github.com/elastic/eui/pull/2585))
- Replaced `<p>` tag surrounding the label with a `<span>` tag in `EuiSwitch` to fix any inherited margin ([#2585](https://github.com/elastic/eui/pull/2585))
- Added the same padding from `EuiSelectableListItem` to the heading to fix alignment ([#2585](https://github.com/elastic/eui/pull/2585))
- Added exports for `EuiCheckboxType`, `EuiCheckboxGroupOption`, and `EuiCheckboxGroupIdToSelectedMap` types ([#2593](https://github.com/elastic/eui/pull/2593))
- Fixed `.euiHeaderLinks__mobileList` in `EuiHeaderLinks` to only display it on mobile ([#2590](https://github.com/elastic/eui/pull/#2590))
- Fixed `EuiAccordion` icon rotation when it is a child of another accordion so it doesn't inherit the rotation state of the parent ([#2595](https://github.com/elastic/eui/pull/#2595))

## [`16.2.0`](https://github.com/elastic/eui/tree/v16.2.0)

- Added `EuiCheckableCard` component, for radio buttons or checkboxes with complex child content ([#2555](https://github.com/elastic/eui/pull/2555))
- Updated `EuiCheckbox` and `EuiCheckboxGroup` to TypeScript ([#2555](https://github.com/elastic/eui/pull/2555))

**Bug fixes**

- Fixed `EuiSwitch` clicking on disabled label ([#2575](https://github.com/elastic/eui/pull/2575))
- Fixed `EuiComboBox` options list closing when clicking outside the component after scrolling ([#2589](https://github.com/elastic/eui/pull/2589))

## [`16.1.0`](https://github.com/elastic/eui/tree/v16.1.0)

- Updated compressed styles for `EuiButtonGroup` to include a background color ([#2568](https://github.com/elastic/eui/pull/2568))
- Added `heading` prop to `EuiCallOut` to allow for variance in the title tag ([#2357](https://github.com/elastic/eui/pull/2357))
- Added `badge` prop and new styles `EuiHeaderAlert` ([#2506](https://github.com/elastic/eui/pull/2506))
- Added new keyboard shortcuts for the data grid component: `Home` (same row, first column), `End` (same row, last column), `Ctrl+Home` (first row, first column), `Ctrl+End` (last row, last column), `Page Up` (next page) and `Page Down` (previous page) ([#2519](https://github.com/elastic/eui/pull/2519))
- Added `disabled` prop to the `EuiCheckboxGroup` definition ([#2545](https://github.com/elastic/eui/pull/2545))
- Added `disabled` option to the `option` attribute of the `options` object that is passed to the `EuiCheckboxGroup` so that checkboxes in a group can be individually disabled ([#2548](https://github.com/elastic/eui/pull/2548))
- Added `EuiAspectRatio` component that allows for responsively resizing embeds ([#2535](https://github.com/elastic/eui/pull/2535))
- Added `display` and `titleSize` props to `EuiCard` ([#2566](https://github.com/elastic/eui/pull/2566))
- Added `accessibility` glyph to `EuiIcon` ([#2566](https://github.com/elastic/eui/pull/2566))

**Bug fixes**

- Fixed `EuiDataGrid` schema detection on already defined column schemas ([#2550](https://github.com/elastic/eui/pull/2550))
- Added `euiTextBreakWord()` to `EuiToast` header ([#2549](https://github.com/elastic/eui/pull/2549))
- Fixed `.eui-textBreakAll` on Firefox ([#2549](https://github.com/elastic/eui/pull/2549))
- Fixed `EuiBetaBadge` accessibility with `tab-index=0` ([#2559](https://github.com/elastic/eui/pull/2559))
- Improved `EuiIcon` loading performance ([#2565](https://github.com/elastic/eui/pull/2565))

## [`16.0.1`](https://github.com/elastic/eui/tree/v16.0.1)

**Bug fixes**

- `EuiSwitch` now passes `name` attribute into underlying `button` ([#2533](https://github.com/elastic/eui/pull/2533))

## [`16.0.0`](https://github.com/elastic/eui/tree/v16.0.0)

- Made `EuiCard` more accessible ([#2521](https://github.com/elastic/eui/pull/2521))
- Added ability to pass `children` to `EuiCard` ([#2521](https://github.com/elastic/eui/pull/2521))
- Replaced root element in `EuiFlyout`, switching from `span` to `Fragment` ([#2527](https://github.com/elastic/eui/pull/2527))
- Upgraded `react-virtualized` to `9.21.2` ([#2531](https://github.com/elastic/eui/pull/2531))

**Bug fixes**

- Added support for `timeFormat` formatting in `EuiSuperDatePicker` and fixed some formatting inconsistencies ([#2518](https://github.com/elastic/eui/pull/2518))
- Added support for `locale` in `EuiSuperDatePicker` and `EuiDatePicker` both as a prop and from `EuiContext` ([#2518](https://github.com/elastic/eui/pull/2518))

**Breaking changes**

- Removed `EuiCardGraphic` ([#2521](https://github.com/elastic/eui/pull/2521))

## [`15.0.0`](https://github.com/elastic/eui/tree/v15.0.0)

- Converted `EuiShowFor` and `EuiHideFor` to TS ([#2503](https://github.com/elastic/eui/pull/2503))
- Upgraded `react-ace` to `7.0.5` ([#2526](https://github.com/elastic/eui/pull/2526))

**Bug fixes**
- Fixed `EuiButton` disabled text color ([#2534](lhttps://github.com/elastic/eui/pull/2534))
- Created `.euiTableCaption` with `position: relative` to avoid double border under header row ([#2484](https://github.com/elastic/eui/pull/2484))
- Fixed `EuiSwitch` to use `aria-labelledby` ([#2522](https://github.com/elastic/eui/pull/2522))
- Fixed `EuiPanelProps` type definition ([#2516](https://github.com/elastic/eui/pull/2516))

**Breaking changes**

- Added `display` modifier to `EuiShowFor` ([#2503](https://github.com/elastic/eui/pull/2503))
- Updated minimum TypeScript version to 3.5.3 ([#2510](https://github.com/elastic/eui/pull/2510))
- Removed `Omit` type in favor of TypeScript's built-in ([#2510](https://github.com/elastic/eui/pull/2510))

## [`14.10.0`](https://github.com/elastic/eui/tree/v14.10.0)

- Added new `euiControlBar` component for bottom-of-screen navigational elements ([#2204](https://github.com/elastic/eui/pull/2204))
- Converted `EuiFlyout` to TypeScript ([#2500](https://github.com/elastic/eui/pull/2500))
- Added an animation to the arrow on `EuiAccordion` as it opens / closes ([#2507](https://github.com/elastic/eui/pull/2507))
- Upgraded `react-input-autosize` to `2.2.2` ([#2514](https://github.com/elastic/eui/pull/2514))

**Bug fixes**

- Simplified `EuiColorStops` popover toggling ([#2505](https://github.com/elastic/eui/pull/2505))

## [`14.9.0`](https://github.com/elastic/eui/tree/v14.9.0)

- Added new `euiTreeView` component for rendering recursive objects such as folder structures ([#2409](https://github.com/elastic/eui/pull/2409))
- Added `euiXScrollWithShadows()` mixin and `.eui-xScrollWithShadows` utility class ([#2458](https://github.com/elastic/eui/pull/2458))
- Fixed `EuiColorStops` where empty string values would cause range min or max to be NaN ([#2496](https://github.com/elastic/eui/pull/2496))
- Improved `EuiSwitch` a11y by aligning to aria roles ([#2491](https://github.com/elastic/eui/pull/2491))
- Converted `EuiSwitch` to TypeScript ([#2491](https://github.com/elastic/eui/pull/2491))
- Added an accessible label-less `EuiSwitch` variation ([#2491](https://github.com/elastic/eui/pull/2491))

**Bug fixes**

- Normalized button `moz-focus-inner` ([#2445](https://github.com/elastic/eui/pull/2445))
- Fixed typo to correct `aria-modal` attribute in`EuiPopover` ([#2488](https://github.com/elastic/eui/pull/2488))
- Fixed position of `EuiCodeBlock` controls and added more tests ([#2459](https://github.com/elastic/eui/pull/2459))
- Changed `EuiCodeBlock` so that `overflowHeight` now applies a `maxHeight` instead of a `height` on the block ([#2487](https://github.com/elastic/eui/pull/2487))
- Fixed potentially inconsistent state update ([#2481](https://github.com/elastic/eui/pull/2481))
- Fixed `EuiSwitch` form behavior by adding a default button `type` of 'button' ([#2491](https://github.com/elastic/eui/pull/2491))

## [`14.8.0`](https://github.com/elastic/eui/tree/v14.8.0)

* `EuiButtonGroup` and `EuiButtonToggle` now accept `ReactNode` for their label prop instead of string ([#2392](https://github.com/elastic/eui/pull/2392))
* Added `useRenderToText` to `inner_text` service suite to render `ReactNode`s into label text ([#2392](https://github.com/elastic/eui/pull/2392))
* Added icons `tableDensityExpanded`, `tableDensityCompact`, `tableDensityNormal` to `EuiIcon` ([#2230](https://github.com/elastic/eui/pull/2230))
* Added `!important` to the animation of `EuiFocusRing` animation to make sure it is always used ([#2230](https://github.com/elastic/eui/pull/2230))
* Added `expandMini` icon to `EuiIcon` ([#2207](https://github.com/elastic/eui/pull/2366))
* Changed `EuiPopover` to use `role="dialog"` for better screen-reader announcements ([#2207](https://github.com/elastic/eui/pull/2366))
* Added function callback `onTrapDeactivation` to `EuiPopover` for when a focus trap is deactivated ([#2366](https://github.com/elastic/eui/pull/2366))
* Added logic for rendering of focus around `EuiPopover` to counteract a race condition ([#2366](https://github.com/elastic/eui/pull/2366))
* Added `EuiDataGrid` ([#2165](https://github.com/elastic/eui/pull/2165))

**Bug fixes**

* Corrected `lockProps` passdown in `EuiFocusTrap`, specifically to allows `style` to be passed down ([#2230](https://github.com/elastic/eui/pull/2230))
* Changed `children` property on `I18nTokensShape` type from a single `ReactChild` to now accept an `array` ([#2230](https://github.com/elastic/eui/pull/2230))
* Adjusted the color of `$euiColorHighlight` in dark mode ([#2176](https://github.com/elastic/eui/pull/2176))
* Changed `EuiPopoverFooter` padding to uniformly adjust with the size of the popover ([#2207](https://github.com/elastic/eui/pull/2207))
* Fixed `isDragDisabled` prop usage in `EuiDraggable` ([#2207](https://github.com/elastic/eui/pull/2366))
* Fixed `EuiMutationObserver`'s handling of`onMutation` when that prop's value changes ([#2421](https://github.com/elastic/eui/pull/2421))

## [`14.7.0`](https://github.com/elastic/eui/tree/v14.7.0)

- Converted `EuiRadio` and `EuiRadioGroup` to TypeScript ([#2438](https://github.com/elastic/eui/pull/2438))
- Improved a11y in `EuiImage` ([#2447](https://github.com/elastic/eui/pull/2447))
- Made EuiIcon a PureComponent, to speed up React re-render performance ([#2448](https://github.com/elastic/eui/pull/2448))
- Added ability for `EuiColorStops` to accept user-defined range bounds ([#2396](https://github.com/elastic/eui/pull/2396))
- Added `external` prop to `EuiLink` ([#2442](https://github.com/elastic/eui/pull/2442))
- Added disabled state to `EuiBadge` ([#2440](https://github.com/elastic/eui/pull/2440))
- Changed `EuiLink` to appear non interactive when passed the `disabled` prop and an `onClick` handler ([#2423](https://github.com/elastic/eui/pull/2423))
- Added `minimize` glyph to `EuiIcon` ([#2457](https://github.com/elastic/eui/pull/2457))

**Bug fixes**

- Re-enabled `width` property for `EuiTable` cell components ([#2452](https://github.com/elastic/eui/pull/2452))
- Fixed `EuiNavDrawer` collapse/expand button height issue
 ([#2463](https://github.com/elastic/eui/pull/2463))

## [`14.6.0`](https://github.com/elastic/eui/tree/v14.6.0)

- Added new updated `infraApp` and `logsApp` icons ([#2430](https://github.com/elastic/eui/pull/2430))

**Bug fixes**

- Fixed missing misc. button and link type definition exports ([#2434](https://github.com/elastic/eui/pull/2434))
- Strip custom semantics from `EuiSideNav` ([#2429](https://github.com/elastic/eui/pull/2429))

## [`14.5.1`](https://github.com/elastic/eui/tree/v14.5.1)

**Note: this release is a backport containing changes originally made in `14.6.0` and `14.7.0`**

- Added new updated `infraApp` and `logsApp` icons ([#2430](https://github.com/elastic/eui/pull/2430))
- Made EuiIcon a PureComponent, to speed up React re-render performance ([#2448](https://github.com/elastic/eui/pull/2448))

**Bug fixes**

- Fixed `EuiNavDrawer` collapse/expand button height issue ([#2463](https://github.com/elastic/eui/pull/2463))

## [`14.5.0`](https://github.com/elastic/eui/tree/v14.5.0)

- Update Elastic-Charts to version 13.0.0 and updated the theme object accordingly ([#2381](https://github.com/elastic/eui/pull/2381))
- Added new `EuiColorStops` component ([#2360](https://github.com/elastic/eui/pull/2360))
- Added `currency` glyph to 'EuiIcon' ([#2398](https://github.com/elastic/eui/pull/2398))
- Migrate `EuiBreadcrumbs`, `EuiHeader` etc, and `EuiLink` to TypeScript ([#2391](https://github.com/elastic/eui/pull/2391))
- Added `hasChildLabel` prop to `EuiFormRow` to avoid duplicate labels ([#2411](https://github.com/elastic/eui/pull/2411))
- Added `component` prop to `EuiPageBody`, switching the default from `div` to `main` ([#2410](https://github.com/elastic/eui/pull/2410))
- Added focus state to `EuiListGroupItem` ([#2406](https://github.com/elastic/eui/pull/2406))
- Added `keyboardShortcut` glyph to 'EuiIcon ([#2413](https://github.com/elastic/eui/pull/2413))
- Improved a11y in `EuiNavDrawer` ([#2417](https://github.com/elastic/eui/pull/2417))
- Improved a11y in `EuiSuperDatePicker` ([#2426](https://github.com/elastic/eui/pull/2426))

**Bug fixes**

- Fixed `EuiSelectable` to accept programmatic updates to its `options` prop ([#2390](https://github.com/elastic/eui/pull/2390))
- Fixed poor labeling in `EuiSuperDatePicker` ([#2411](https://github.com/elastic/eui/pull/2411))
- Fixed `EuiCodeEditor`'s ID to be dynamic between renders ([#2411](https://github.com/elastic/eui/pull/2411))
- Fixed `EuiCodeEditor` to not render multiple labels for some inputs ([#2411](https://github.com/elastic/eui/pull/2411))
- Fixed `EuiBreadcrumbs` improper use of `useInnerText` hook ([#2425](https://github.com/elastic/eui/pull/2425))

## [`14.4.0`](https://github.com/elastic/eui/tree/v14.4.0)

- Migrate `EuiEmptyPrompt`and `EuiCard` to TS ([#2387](https://github.com/elastic/eui/pull/2387))
- Added Lens app `lensApp` icon ([#2389](https://github.com/elastic/eui/pull/2389))
- Made `EuiKeyPadMenuItem` beta badge smaller ([#2388](https://github.com/elastic/eui/pull/2388))

## [`14.3.0`](https://github.com/elastic/eui/tree/v14.3.0)

- Added `package` icon to glyph set ([#2378](https://github.com/elastic/eui/pull/2378))
- Modified `EuiFacetButton` to use `$euiFocusBackgroundColor` for `:focus` state ([2365](https://github.com/elastic/eui/pull/2365))
- Added a `showMaxPopover` option for `EuiBreadcrumbs` to display all items when a `max` is set ([#2342](https://github.com/elastic/eui/pull/2342))
- Added `data-test-subj` support for basic and in-memory tables' actions ([#2353](https://github.com/elastic/eui/pull/2353))
- Added `ip` icon to glyph set ([#2371](https://github.com/elastic/eui/pull/2371))
- Set `textOnly={true}` for expanded rows in `EuiBasicTable` ([#2376](https://github.com/elastic/eui/pull/2376))
- Added `visAreaStacked`, `visBarVerticalStacked`, and `visBarHorizontalStacked` icons to glyph set ([#2379](https://github.com/elastic/eui/pull/2379))
- Adjusted style of beta badge on `EuiKeyPadMenuItem` ([#2375](https://github.com/elastic/eui/pull/2375))
- Migrate `EuiFacetGroup`, `EuiKeyPadMenu` and `EuiCallOut` to TS ([#2382](https://github.com/elastic/eui/pull/2382))

**Bug fixes**

- Fixed spacing of `EuiFormErrorText` to match `EuiFormHelpText` ([#2354](https://github.com/elastic/eui/pull/2354))
- Fixed bug in `EuiPopover` where Array.prototype.slice() may have been called on 'undefined' ([#2369](https://github.com/elastic/eui/pull/2369))
- Properly exported `copy`, `move`, and `reorder` drag-and-drop service methods ([#2377](https://github.com/elastic/eui/pull/2377))

## [`14.2.0`](https://github.com/elastic/eui/tree/v14.2.0)

- Added `compressed` option to `buttonSize` prop of EuiButtonGroup ([#2343](https://github.com/elastic/eui/pull/2343))
- Added disabled states to `EuiCard`, `EuiKeyPadMenuItem` and `EuiKeyPadMenuItemButton`
 ([#2333](https://github.com/elastic/eui/pull/2340))
- Added missing `compressed` TS definitions to `EuiComboBox`, `EuiCheckboxGroup`, `EuiCheckbox`, `EuiFieldSearch`, `EuiRadioGroup`, `EuiSwitch` ([#2338](https://github.com/elastic/eui/pull/2338))
- Added auto-margin between `EuiFormRow` and `EuiButton` ([#2338](https://github.com/elastic/eui/pull/2338))
- Added border to `[readOnly]` inputs ([#2338](https://github.com/elastic/eui/pull/2338))

**Bug fixes**

- Fixed `onChange` TS defs for EuiRange ([#2349](https://github.com/elastic/eui/pull/2349))
- Fixed default z-index of `EuiPopover` ([#2341](https://github.com/elastic/eui/pull/2341))
- Fixed styling for `prepend` and `append` nodes that may be popovers or tooltips ([#2338](https://github.com/elastic/eui/pull/2338))

## [`14.1.1`](https://github.com/elastic/eui/tree/v14.1.1)

**Bug fixes**

- Fixed accidental removal of Elastic Charts from dependencies ([#2348](https://github.com/elastic/eui/pull/2348))

## [`14.1.0`](https://github.com/elastic/eui/tree/v14.1.0)

- Created `EuiSuggest` component ([#2270](https://github.com/elastic/eui/pull/2270))
- Added missing `compressed` styling to `EuiSwitch` ([#2327](https://github.com/elastic/eui/pull/2327))
- Migrate `EuiBottomBar`, `EuiHealth` and `EuiImage` to TS ([#2328](https://github.com/elastic/eui/pull/2328))
- Added hover and focus states when `allowFullScreen` is true in `EuiImage`([#2287](https://github.com/elastic/eui/pull/2287))
- Converted `EuiColorPicker` to TypeScript ([#2340](https://github.com/elastic/eui/pull/2340))
- Added inline rendering option to `EuiColorPicker` ([#2340](https://github.com/elastic/eui/pull/2340))

## [`14.0.0`](https://github.com/elastic/eui/tree/v14.0.0)

### Feature: Compressed Form Controls ([#2167](https://github.com/elastic/eui/pull/2167))

- Altered the look of `compressed` form controls to look more subtle
- Created `EuiFormControlLayoutDelimited` for dual inputs indicating a range
- Added compressed and column style layouts to `EuiFormRow` via `display` prop
- Reduced overall height of `compressed` `EuiRange` and `EuiDualRange`
- Added `showInput = 'inputWithPopover'` option for `compressed` `EuiRange` and `EuiDualRange` to display the slider in a popover

- Made all inputs in the `EuiSuperDatePicker` popover `compressed`
- Added `controlOnly` prop to `EuiFieldText` and `EuiFieldNumber`
- Allow `style` prop to be passed down in `EuiColorPickerSwatch`
- `EuiFilePicker` now has `default` and `large` display sizes that both have `compressed` alternatives
- Allow strings to be passed as `append`/`prepend` props and added a11y support
- Added a max height with overflow to `EuiSuperSelect`

**Bug fixes**

- Fixed `EuiColorPicker` padding on right to accommodate down caret
- Fixed sizings of `EuiComboBox` and pills
- Fixed truncation on `EuiContextMenuItem`
- Fixed style of more `append`/`prepend` options of `EuiFormControlLayout`

**Deprecations**

- `EuiFormRow`'s `compressed` prop deprecated in favor of `display: rowCompressed`
- `EuiFormRow`'s `displayOnly` prop deprecated in favor of `display: center`

**Breaking changes**

- SASS mixin `euiTextOverflowWrap()` has been removed in favor of `euiTextBreakWord()`
- `EuiFormLabel` no longer has a bottom margin
- `EuiFormRow` no longer has bottom padding, nor does it add margin to any `+ *` siblings only sibling `EuiFormRow`s

## [`13.8.2`](https://github.com/elastic/eui/tree/v13.8.2)

**Bug fixes**

- Corrected `EuiCodeBlock`'s proptype for `children` to be string or array of strings ([#2324](https://github.com/elastic/eui/pull/2324))
- Fixed `onClick` TypeScript definition for `EuiPanel` ([#2330](https://github.com/elastic/eui/pull/2330))
- Fixed `EuiComboBox` list reopening after closing on option selection in IE11 ([#2326](https://github.com/elastic/eui/pull/2326))

## [`13.8.1`](https://github.com/elastic/eui/tree/v13.8.1)

**Bug fixes**

- Updated TS def for `EuiFilterSelect` ([#2291](https://github.com/elastic/eui/pull/2291))
- Fixed alignment of icons and label in `EuiSideNavItem` ([#2297](https://github.com/elastic/eui/pull/2297))
- Fixed logic in `EuiContextMenu` to account for index of `0` ([#2304](https://github.com/elastic/eui/pull/2304))

## [`13.8.0`](https://github.com/elastic/eui/tree/v13.8.0)

- Added href prop to `EuiTab` and converted to TypeScript ([#2275](https://github.com/elastic/eui/pull/2275))
- Created `EuiInputPopover` component (formally) ([#2269](https://github.com/elastic/eui/pull/2269))
- Added docs for using [Elastic Charts](https://elastic.github.io/elastic-charts) with EUI ([#2209](https://github.com/elastic/eui/pull/2209))
- Improved fix for `EuiSuperDatePicker` to update `asyncInterval.isStopped` on a `isPaused` prop change ([#2298](https://github.com/elastic/eui/pull/2298))

**Bug fixes**

- Removed extra right side margin in `EuiSuperDatePicker` ([#2236](https://github.com/elastic/eui/pull/2236))
- Fixed incorrect `onClick` type for `EuiButtonEmpty` ([#2282](https://github.com/elastic/eui/pull/2282))
- Fixed compilation script to remove all TypeScript definition exports from built JS assets ([#2279](https://github.com/elastic/eui/pull/2279))
- Fixed output extension for `dist` charts theme module ([#2294](https://github.com/elastic/eui/pull/2294))

## [`13.7.0`](https://github.com/elastic/eui/tree/v13.7.0)

- Allow `EuiFlexGroup` to accept a `ref` ([#2223](https://github.com/elastic/eui/pull/2223))

**Bug fixes**

- Fixed `EuiSuperDatePicker` to update `asyncInterval.isStopped` on a `isPaused` prop change ([#2250](https://github.com/elastic/eui/pull/2250))
- Converted table, popover, buttons, pagination, outside click detector, focus trap, context menu, and panel to TypeScript ([#2212](https://github.com/elastic/eui/pull/2212))
- Fixed `EuiStat` invalid DOM nesting due to a `<p>` tag nested within another `<p>` tag ([#2229](https://github.com/elastic/eui/pull/2229))
- Fixed title text of dock/undock icon in `EuiNavDrawer` ([#2261](https://github.com/elastic/eui/pull/2261))

**Reverts**

- Revert conversion of `EuiSwitch` to `button[role=switch]` and TypeScript ([#2255](https://github.com/elastic/eui/pull/2255))

## [`13.6.1`](https://github.com/elastic/eui/tree/v13.6.1)

**Note: this release is a backport containing changes originally made in `13.7.0`**

**Bug fixes**

- Fixed title text of dock/undock icon in `EuiNavDrawer` ([#2261](https://github.com/elastic/eui/pull/2261))

## [`13.6.0`](https://github.com/elastic/eui/tree/v13.6.0)

**Note: this contains a reversion backported for targeted release**

- Revert conversion of `EuiSwitch` to `button[role=switch]` and TypeScript ([#2255](https://github.com/elastic/eui/pull/2255))

## [`13.5.0`](https://github.com/elastic/eui/tree/v13.5.0)

**Note: this contains component code that was reverted in the next release. Use `13.6.0` instead**

- Fixed `logoCloudEnterprise`, `logoLogging`, and `logoSecurity` SVGs in `EuiIcon` to be center aligned ([#2246](https://github.com/elastic/eui/pull/2246))
- Added locking behavior of `EuiNavDrawer` expanded state including the following props `isLocked`, `onIsLockedUpdate` ([#2247](https://github.com/elastic/eui/pull/2247))

## [`13.4.1`](https://github.com/elastic/eui/tree/v13.4.1)

**Note: this contains component code that was later reverted. Use `13.6.0` instead**

- Converted `EuiSwitch` to TypeScript ([#2243](https://github.com/elastic/eui/pull/2243))

**Bug fixes**

- Added missing `viewBox` attribute to Docker, Kubernetes, and Redis logos ([#2240](https://github.com/elastic/eui/pull/2240))

## [`13.4.0`](https://github.com/elastic/eui/tree/v13.4.0)

**Note: this contains component code that was later reverted. Use `13.6.0` instead**

- Converted `EuiFacetButton` to TypeScript ([#2226](https://github.com/elastic/eui/pull/2226))
- Added an optional `onClear` prop to the the `EuiDatePicker` component ([#2235](https://github.com/elastic/eui/pull/2235))
- Added support for `onClick` and `href` props on `EuiListGroupItem` and converted to TypeScript ([#1933](https://github.com/elastic/eui/pull/1933))

**Bug fixes**

- Fixed `EuiSwitch` semantics to align with aria roles ([#2193](https://github.com/elastic/eui/pull/2193))
- Removed Firefox's focus ring to match other browsers ([#2193](https://github.com/elastic/eui/pull/2193))
- Added missing `onChange` TS defs for EuiRange ([#2211](https://github.com/elastic/eui/pull/2211))
- Fixed `EuiBadge` text cursor to default pointer ([#2234](https://github.com/elastic/eui/pull/2234))
- Fixed `EuiPageContent` className prop to allow the passed-in className to take cascade precedence over classes generated by the component ([#2237](https://github.com/elastic/eui/pull/2237))

## [`13.3.0`](https://github.com/elastic/eui/tree/v13.3.0)

- Added i18n tokens to `EuiSuperDatePicker` and `EuiSuperUpdateButton`

## [`13.2.0`](https://github.com/elastic/eui/tree/v13.2.0)

- Converted `EuiStep`, `EuiSteps`, `EuiStepHorizontal`, `EuiStepsHorizontal`, and `EuiSubSteps` to Typescript ([#2186](https://github.com/elastic/eui/pull/2186))

**Bug fixes**

- Fixed `EuiBadge` truncation and auto-applied `title` attribute with `innerText` ([#2190](https://github.com/elastic/eui/pull/2190))
- Remove exported TypeScript type and interface exports from built artifacts when they originate from `node_modules` ([#2191](https://github.com/elastic/eui/pull/2191))
- Fixed `EuiBadge` truncation in IE and for the global filters pattern ([#2194](https://github.com/elastic/eui/pull/2194))
- Fixed alignment of long titles in `EuiStep` ([#2186](https://github.com/elastic/eui/pull/2186))
- Fixed the TS defs for EuiFilterSelectItem ([#2192](https://github.com/elastic/eui/pull/2192))
- Added missing TS defs for EuiTextArea ([#2201](https://github.com/elastic/eui/pull/2201))

## [`13.1.1`](https://github.com/elastic/eui/tree/v13.1.1)

**Bug fixes**

- Fixed `EuiMutationObserver` errors in IE11 by conditionally setting the `attributes` observer option according to the new spec ([#2180](https://github.com/elastic/eui/pull/2180))
- Fixed error message when an I18n mapping is a formatting function with no values provided ([#2182](https://github.com/elastic/eui/pull/2182))

## [`13.1.0`](https://github.com/elastic/eui/tree/v13.1.0)

- Added `partial` glyph to `EuiIcon` ([#2152](https://github.com/elastic/eui/pull/2152))
- Added `tall`, `fullWidth`, and `isInvalid` props to `EuiFilePicker` ([#2145](https://github.com/elastic/eui/pull/2145))
- Added exports for `react-beautiful-dnd` interfaces used by EUI components ([#2173](https://github.com/elastic/eui/pull/2173))
- Added `isDisabled` prop & styles to `EuiSuperDatePicker` ([#2139](https://github.com/elastic/eui/pull/2139))
- Added `responsiveColumn` option to `type` prop of `EuiDescriptionList` ([#2166](https://github.com/elastic/eui/pull/2166))
- Removed `<use>` and `<def>` from svg icons ([#2162](https://github.com/elastic/eui/pull/2162))

**Bug fixes**

- Fixed invalid `aria-describedby` values set by `EuiToolTip` ([#2156](https://github.com/elastic/eui/pull/2156))
- Added `"center"` as an acceptable value to `EuiBasicTable`'s `align` proptype ([#2158](https://github.com/elastic/eui/pull/2158))
- Fixed `.eui-textBreakWord` utility class to be cross-browser compatible ([#2157](https://github.com/elastic/eui/pull/2157))
- Fixed truncation and z-index of `EuiFilePicker` ([#2145](https://github.com/elastic/eui/pull/2145))
- Fixed `EuiNavDrawer`'s support for flyout groups in production/minified builds ([#2178](https://github.com/elastic/eui/pull/2178))
- Fixed width overflow of `EuiModal` ([#2164](https://github.com/elastic/eui/pull/2164))

## [`13.0.0`](https://github.com/elastic/eui/tree/v13.0.0)

- Added `EuiSuggestItem` component ([#2090](https://github.com/elastic/eui/pull/2090))
- Added support for negated or clauses to `EuiSearchBar` ([#2140](https://github.com/elastic/eui/pull/2140))
- Added `transition` utility services to help create timeouts that account for CSS transition durations and delays ([#2136](https://github.com/elastic/eui/pull/2136))
- Removed `EuiFlexGroup` dependency from `EuiAccordion` ([#2143](https://github.com/elastic/eui/pull/2143))
- Exported `prettyDuration` and `commonDurationRanges` for pretty printing date ranges outside `EuiSuperDatePicker` ([#2132](https://github.com/elastic/eui/pull/2132))

**Bug fixes**

- Fixed `EuiComboBox`'s padding on the right ([#2135](https://github.com/elastic/eui/pull/2135))
- Fixed `EuiAccordion` to correctly account for changing computed height of child elements ([#2136](https://github.com/elastic/eui/pull/2136))
- Fixed some `EuiFlyout` sizing ([#2125](https://github.com/elastic/eui/pull/2125))

**Breaking changes**

- Removed `EuiSeriesChart` and related components. Please look to [Elastic Charts](https://github.com/elastic/elastic-charts) for a replacement ([#2135](https://github.com/elastic/eui/pull/2108))
- Removed `eui_k6_theme` related Sass and JSON files ([#2135](https://github.com/elastic/eui/pull/2108))
- Removed no longer used Sass mixins and variables in `EuiForm`, `EuiCallOut`, and `EuiRange` components ([#2135](https://github.com/elastic/eui/pull/2108))

## [`12.4.0`](https://github.com/elastic/eui/tree/v12.4.0)

- Centered the square of the `popout` glyph in the artboard ([#2120](https://github.com/elastic/eui/pull/2120))
- Added `useInnerText` and `EuiInnerText` component utilities for retrieving text content of elements ([#2100](https://github.com/elastic/eui/pull/2100))
- Converted `EuiRangeHighlight`, `EuiRangeLabel`, `EuiRangeLevels`, `EuiRangeSlider`, `EuiRangeThumb`, `EuiRangeTicks`, `EuiRangeTrack`, and `EuiRangeWrapper` to TypeScript ([#2124](https://github.com/elastic/eui/pull/2124))
- Converted `EuiAccordion` to TypeScript ([#2128](https://github.com/elastic/eui/pull/2128))

**Bug fixes**

- Fixed `EuiComboBox`'s options list from staying open when scrolled in a container by auto-closing the list on scroll ([#2106](https://github.com/elastic/eui/pull/2106))
- Fixed content provided to `EuiListGroupItem` and `EuiFilterButton` `title` attribute to prevent unreadable popover ([#2100](https://github.com/elastic/eui/pull/2100))
- Fixed a nearly infinite `requestAnimationFrame` loop caused by `focus` state changes in nested `EuiPopover` components ([#2110](https://github.com/elastic/eui/pull/2110))
- Fixed incorrect ES Query DSL generated by `EuiSearchBar` when an OR clause is present ([#2133](https://github.com/elastic/eui/pull/2133))

## [`12.3.1`](https://github.com/elastic/eui/tree/v12.3.1)

**Bug fixes**

- Restored missing scss and react-datepicker files to the npm-published packaged ([#2119](https://github.com/elastic/eui/pull/2119))

## [`12.3.0`](https://github.com/elastic/eui/tree/v12.3.0)

**Note: this release contained a change which prevented necessary files from being published to npm, this was fixed in 12.3.1**

- Added `logoSecurity`, `logoCode`, `logoMaps`, `logoUptime` and `logoLogging` to `EuiIcon` types ([#2111](https://github.com/elastic/eui/pull/2111))
- Added a `column` direction option to `EuiFlexGrid` ([#2073](https://github.com/elastic/eui/pull/2073))
- Updated `EuiSuperDatePicker`'s  commonly used date/times to display as columns ([#2073](https://github.com/elastic/eui/pull/2073))
- Added TypeScript definition for `EuiFormControlLayout` ([#2086](https://github.com/elastic/eui/pull/2086))
- Changed SASS mixin `euiOverflowShadow()` to use `mask-image` instead of `box-shadow` ([#2088](https://github.com/elastic/eui/pull/2088))
- Added SASS mixin and CSS utility `euiYScrollWithShadows` ([#2088](https://github.com/elastic/eui/pull/2088))
- Added `cloudDrizzle`, `cloudStormy`, `cloudSunny`, `documents`, `documentEdit`, `training` and `videoPlayer` glyphs to `EuiIcon` ([#2102](https://github.com/elastic/eui/pull/2102))
- Added `display` prop to `EuiPopover` ([#2112](https://github.com/elastic/eui/pull/2112))

**Bug fixes**

- Widened `EuiComboBox`'s `options[].value` / `EuiComboBoxOptionProps.value` TypeScript definition ([#2080](https://github.com/elastic/eui/pull/2080))
- Added TS defs for `EuiComboBox`'s props spreading onto a `div` ([#2080](https://github.com/elastic/eui/pull/2080))
- Fixed responsive display of inline `EuiDatePicker` ([#1820](https://github.com/elastic/eui/pull/1820))
- Removed time from default `dateFormat` of `EuiDatePicker` ([#1820](https://github.com/elastic/eui/pull/1820))
- Fixed `EuiPopover` from catching and preventing propagation of keydown events when closed ([#2089](https://github.com/elastic/eui/pull/2089))
- Fixed padding sizes between `EuiModal` header, body, and footer ([#2088](https://github.com/elastic/eui/pull/2088))
- Fixed placeholder text color for more browsers ([#2113](https://github.com/elastic/eui/pull/2113))

**Deprecations**

- Removed `logoXpack`from `EuiIcon` types ([#2111](https://github.com/elastic/eui/pull/2111))

## [`12.2.1`](https://github.com/elastic/eui/tree/v12.2.1)

**Note: this release is a backport containing changes originally made in `12.4.0`**

**Bug fixes**

- Fixed a nearly infinite `requestAnimationFrame` loop caused by `focus` state changes in nested `EuiPopover` components ([#2110](https://github.com/elastic/eui/pull/2110))

## [`12.2.0`](https://github.com/elastic/eui/tree/v12.2.0)

- Made `aria-label` attribute equal to `title` of the the selection checkbox in table items (for each row) in `EuiBasicTable` ([#2043](https://github.com/elastic/eui/pull/2043))
- Updated `appApm` and `logoAPM` with new updated icons ([#2084](https://github.com/elastic/eui/pull/2084))

**Bug fixes**

- Added requirement that `EuiFormRow` has exactly one child element [#2054](https://github.com/elastic/eui/pull/2054)

## [`12.1.0`](https://github.com/elastic/eui/tree/v12.1.0)

- Changed `EuiNavDrawerFlyout` title from `h5` to `div` ([#2040](https://github.com/elastic/eui/pull/2040))
- Converted `EuiGlobalToastList` into ARIA live region by adding `role="region"` attribute to add NVDA/JAWS support ([#2055](https://github.com/elastic/eui/pull/2055))
- Added `magnifyWithMinus` and `magnifyWithPlus` glyphs to `EuiIcon` ([2056](https://github.com/elastic/eui/pull/2056))
- Added a fully black (no matter the theme) color SASS variable `$euiColorInk` ([2060](https://github.com/elastic/eui/pull/2060))
- Added `autoFocus` prop to `EuiTabbedContent` ([2062](https://github.com/elastic/eui/pull/2062))
- Changed `popout` glyph in `EuiIcon` to look more like external link ([2064](https://github.com/elastic/eui/pull/2064))
- Tweaked `SuperDatePicker` to make the start/end date selection more obvious ([#2049](https://github.com/elastic/eui/pull/2049))
- Added `toSentenceCase` string service ([#2049](https://github.com/elastic/eui/pull/2049))
- Pass `EuiSuperSelect`'s `popoverClassName` to the popover's panel ([#2068](https://github.com/elastic/eui/pull/2068))
- Added `editorItemAlignLeft`, `editorItemAlignCenter`, `editorItemRight`, `editorItemAlignTop`, `editorItemAlignMiddle`, `editorItemAlignBottom`, `editorDistributeHorizontal`, `editorDistributeVertical`, `editorPositionTopLeft`, `editorPositionTopRight`, `editorPositionBottomRight`, and `editorPositionBottomLeft` glyphs to `EuiIcon` ([2070](https://github.com/elastic/eui/pull/2070))
- Added missing TS definitions for `EuiRange` ([#2072](https://github.com/elastic/eui/pull/2072))

**Bug fixes**

- Fixed proptype for `EuiCopy`'s `children` ([#2048](https://github.com/elastic/eui/pull/2048))
- Fixed `EuiInMemoryTable` to allow sorting on computed columns ([#2044](https://github.com/elastic/eui/pull/2044))
- Fixed TypeScript `Toast` member export ([#2052](https://github.com/elastic/eui/pull/2052))
- Fixed style of readOnly input groups via `EuiFormControlLayout` and `prepend`/`append` ([#2057](https://github.com/elastic/eui/pull/2057))
- Removed TS types from ES exports when the exported name differs from the imported one ([#2069](https://github.com/elastic/eui/pull/2069))
- Fixed TypeScript definitions and type exports for `EuiBadge` and `EuiCopy` ([#2052](https://github.com/elastic/eui/pull/2052))

## [`12.0.0`](https://github.com/elastic/eui/tree/v12.0.0)

- Attached `noreferrer` also to links without `target="_blank"` ([#2008](https://github.com/elastic/eui/pull/2008))
- Converted observer utility components to TypeScript ([#2009](https://github.com/elastic/eui/pull/2009))
- Converted tool tip components to TypeScript ([#2013](https://github.com/elastic/eui/pull/2013))
- Converted `EuiCopy` to TypeScript ([#2016](https://github.com/elastic/eui/pull/2016))
- Converted badge and token components to TypeScript ([#2026](https://github.com/elastic/eui/pull/2026))
- Added `magnet` glyph to `EuiIcon` ([2010](https://github.com/elastic/eui/pull/2010))
- Changed `logoAWS` SVG in `EuiIcon` to work better in dark mode ([#2036](https://github.com/elastic/eui/pull/2036))
- Converted toast components to TypeScript ([#2032](https://github.com/elastic/eui/pull/2032))

**Bug fixes**

- Fixed `EuiFlyout` scrolling in Safari ([#2033](https://github.com/elastic/eui/pull/2033))
- Fixed `EuiCallOut` header icon alignment ([#2006](https://github.com/elastic/eui/pull/2006))
- Fixed `EuiInMemoryTable` sort value persistence through lifecycle updates ([#2035](https://github.com/elastic/eui/pull/2035))
- Fixed `EuiColorPicker` positioning and keyboard navigation in certain portal contexts ([#2038](https://github.com/elastic/eui/pull/2038))

**Breaking changes**

- Removed explicit dependency on `core-js`, but a global polyfill like `core-js@3` is still required ([#1982](https://github.com/elastic/eui/pull/1982))

## [`11.3.2`](https://github.com/elastic/eui/tree/v11.3.2)

**Note: this release is a backport containing changes originally made in `12.0.0`**

**Bug fixes**

- Fixed `EuiInMemoryTable` sort value persistence through lifecycle updates ([#2035](https://github.com/elastic/eui/pull/2035))
- Fixed `EuiColorPicker` positioning and keyboard navigation in certain portal contexts ([#2038](https://github.com/elastic/eui/pull/2038))

## [`11.3.1`](https://github.com/elastic/eui/tree/v11.3.1)

**Bug fixes**

- Fixed `EuiBadge` conflicts with providing both `iconOnClick` and `onClick` ([#1994](https://github.com/elastic/eui/pull/1994))
- Fixed optional TS definitions for `EuiColorPicker` `onBlur` and `onFocus` callbacks ([#1993](https://github.com/elastic/eui/pull/1993))
- Fixed `EuiIcon` again so that webpack can build dynamic require contexts ([#1998](https://github.com/elastic/eui/pull/1998))
- Fixed double borders on prepend/append items in `EuiFormControlLayout` ([#1996](https://github.com/elastic/eui/pull/1996))
- Fixed `EuiSuperSelect` TS definitions ([#1995](https://github.com/elastic/eui/pull/1995))

## [`11.3.0`](https://github.com/elastic/eui/tree/v11.3.0)

- Converted `EuiTableRowHeaderCheckbox` to TS ([#1973](https://github.com/elastic/eui/pull/1973))
- Added missing TypeScript definition for `EuiFieldText`'s `compressed` prop ([#1977](https://github.com/elastic/eui/pull/1977))
- Converted `EuiTableRowCellCheckbox` to TS ([#1964](https://github.com/elastic/eui/pull/1964))
- Updated `caniuse-lite` version resolution ([#1970](https://github.com/elastic/eui/pull/1970))
- Added a webpack directive for naming icon chunks ([#1944](https://github.com/elastic/eui/pull/1944))
- Added ability to update `EuiInMemoryTable` `sorting` prop and remove columns after sorting is applied ([#1972](https://github.com/elastic/eui/pull/1972))
- Added `onToggle` callback to `EuiAccordion` ([#1974](https://github.com/elastic/eui/pull/1974))
- Removed `options` `defaultProps` value from `EuiSuperSelect` ([#1975](https://github.com/elastic/eui/pull/1975))
- Removed TSlint and will perform all linting through ESLint ([#1950](https://github.com/elastic/eui/pull/1950))
- Added new component `EuiDelayRender` ([#1876](https://github.com/elastic/eui/pull/1876))
- Replaced `EuiColorPicker` with custom, customizable component ([#1914](https://github.com/elastic/eui/pull/1914))
- Added `jsx-a11y` `eslint` plugin and rules to match Kibana ([#1952](https://github.com/elastic/eui/pull/1952))
- Changed `EuiCopy` `beforeMessage` prop to accept `node` instead of just `string` ([#1952](https://github.com/elastic/eui/pull/1952))

**Bug fixes**

- Fixed environment setup for running `test-unit` script on Windows ([#1971](https://github.com/elastic/eui/pull/1971))
- Fixed focus on single selection of EuiComboBox ([#1965](https://github.com/elastic/eui/pull/1965))
- Fixed type mismatch between PropType and TypeScript def for `EuiGlobalToastList` toast `title` ([#1978](https://github.com/elastic/eui/pull/1978))
- Fixed missing Typescript definition for `EuiButton`'s `color="text"` option ([#1980](https://github.com/elastic/eui/pull/1980))
- Fixed Prettier formatting lint error in `EuiTable` TS def file ([#1986](https://github.com/elastic/eui/pull/1986))
- Fixed not clickable button with svg in Safari ([#1985](https://github.com/elastic/eui/pull/1985))
- Fixed `EuiToggle` pointer events for those using icons only ([#1991](https://github.com/elastic/eui/pull/1991))

## [`11.2.1`](https://github.com/elastic/eui/tree/v11.2.1)

**Bug fixes**

- Fixed type mismatch between PropType and TypeScript def for `EuiToast` `title` ([#1962](https://github.com/elastic/eui/pull/1962))

## [`11.2.0`](https://github.com/elastic/eui/tree/v11.2.0)

- Converted `EuiFormControlLayoutCustomIcon` to TS ([#1956](https://github.com/elastic/eui/pull/1956))
- Converted `EuiStepNumber` to TS ([#1893](https://github.com/elastic/eui/pull/1893))
- Converted `EuiFormControlLayoutClearButton` to TS ([#1922](https://github.com/elastic/eui/pull/1922))
- Added `data-test-subj` property to `EuiDraggable` and `EuiDroppable` ([#1943](https://github.com/elastic/eui/pull/1943))
- Added type definitions to `EuiSuperSelect` ([#1907](https://github.com/elastic/eui/pull/1907))
- Updated `EuiIcon` to use Slack's updated branding ([#1954](https://github.com/elastic/eui/pull/1954))
- Updated `compile-icons` script to format icon components with Prettier ([#1955](https://github.com/elastic/eui/pull/1955))

**Bug fixes**

- Addressed a chrome issue where negative letter-spacing can reverse RTL text in SVGs ([#1960](https://github.com/elastic/eui/pull/1960))

## [`11.1.0`](https://github.com/elastic/eui/tree/v11.1.0)

- Converted `pretty_interval` to TS ([#1920](https://github.com/elastic/eui/pull/1920))
- Converted `relative_options` to TS ([#1921](https://github.com/elastic/eui/pull/1921))
- Added width to `EuiFlexItem` when gutter in `EuiFlexGrid` is set to none ([#1941](https://github.com/elastic/eui/pull/1941))
- Format all JavaScript files with Prettier through ESLint ([#1906](https://github.com/elastic/eui/pull/1906))
- Replaced `appSecurityAnalytics` in `EuiIcon` with an updated SVG ([#1948](https://github.com/elastic/eui/pull/1948))

**Bug fixes**

- Removed unused prop enum of `l` in `EuiButton` ([#1936](https://github.com/elastic/eui/pull/1936))
- Fixed `EuiSelect` browser event inconsistencies by normalizing `mouseup` propagation ([#1926](https://github.com/elastic/eui/pull/1926))
- Removed `children` as a required prop for `EuiOverlayMask` ([#1937](https://github.com/elastic/eui/pull/1937))

## [`11.0.1`](https://github.com/elastic/eui/tree/v11.0.1)

**Bug fixes**

- Fixed `EuiIconTip`'s typescript definition ([#1934](https://github.com/elastic/eui/pull/1934))
- Reinstated `EuiIcon` component ability to handle `type` prop updates ([#1935](https://github.com/elastic/eui/pull/1935))

## [`11.0.0`](https://github.com/elastic/eui/tree/v11.0.0)

- Added support for custom React SVG elements and external SVG URLs to `EuiIcon` ([#1924](https://github.com/elastic/eui/pull/1924))

**Bug fixes**

- Fixed Firefox flash of unstyled select dropdown ([#1927](https://github.com/elastic/eui/pull/1927))

**Breaking changes**

- Split `EuiIcon` icon loading into dynamic imports ([#1924](https://github.com/elastic/eui/pull/1924))

## [`10.4.2`](https://github.com/elastic/eui/tree/v10.4.2)

**Note: this release is a backport containing changes originally made in `11.2.0`**

**Bug fixes**

- Addressed a chrome issue where negative letter-spacing can reverse RTL text in SVGs ([#1960](https://github.com/elastic/eui/pull/1960))

## [`10.4.1`](https://github.com/elastic/eui/tree/v10.4.1)

**Note: this release is a backport containing changes originally made in `11.1.0`**

- Replaced `appSecurityAnalytics` in `EuiIcon` with an updated SVG ([#1948](https://github.com/elastic/eui/pull/1948))

## [`10.4.0`](https://github.com/elastic/eui/tree/v10.4.0)

- Added `display` prop to `EuiTabs` and `EuiTabbedContent` components for ability to use an alternative `condensed` style ([#1904](https://github.com/elastic/eui/pull/1904))

## [`10.3.1`](https://github.com/elastic/eui/tree/v10.3.1)

**Bug fixes**

- Fixed a regression where `EuiStat` reported accepting `string` for `title`, `description`, even though `ReactNode` is acceptable ([#1910](https://github.com/elastic/eui/pull/1910))

## [`10.3.0`](https://github.com/elastic/eui/tree/v10.3.0)

- Added support for `href` on the last item in `EuiBreadcrumbs` ([#1905](https://github.com/elastic/eui/pull/1905))
- Added `selectable` prop to `EuiCard` ([#1895](https://github.com/elastic/eui/pull/1895))
- Converted `EuiValidatableControl` to TS ([#1879](https://github.com/elastic/eui/pull/1879))

**Bug fixes**

- Fixed prompt text rendering in `EuiFilePicker` when a React element is passed ([#1903](https://github.com/elastic/eui/pull/1903))
- Fixed overflow scrolling of `EuiModal` and `EuiConfirmModal` for Chrome and Safari ([#1902](https://github.com/elastic/eui/pull/1902))
- Fixed `EuiOverlayMask` `children` element mismatch TS error ([#1900](https://github.com/elastic/eui/pull/1900))

## [`10.2.1`](https://github.com/elastic/eui/tree/v10.2.1)

**Bug fixes**

- Fixed responsiveness of `EuiFilterGroup` ([#1849](https://github.com/elastic/eui/pull/1849))

**Deprecations**

- Replaced `EuiFilterButton`'s `noDivider` prop with `withNext` ([#1849](https://github.com/elastic/eui/pull/1849))

## [`10.2.0`](https://github.com/elastic/eui/tree/v10.2.0)

- Converted `EuiGlobalToastListItem` to TS ([#1880](https://github.com/elastic/eui/pull/1880))
- Converted `token_map` to TS ([#1870](https://github.com/elastic/eui/pull/1870))
- Converted `EuiOverlayMask` to TS ([#1858](https://github.com/elastic/eui/pull/1858))
- Converted `EuiStat` to TS ([#1848](https://github.com/elastic/eui/pull/1848))
- Added `isLoading` prop to `EuiStat` ([#1848](https://github.com/elastic/eui/pull/1848))
- Added `roundUp` prop to relative tab of `EuiSuperDatePicker` ([#1827](https://github.com/elastic/eui/pull/1827))
- Changed position of `EuiSwitch` for date rounding used at relative tab of `EuiSuperDatePicker` ([#1827](https://github.com/elastic/eui/pull/1827))
- Added `bug`, `flag`, and `heart` glyphs to `EuiIcon` ([#1887](https://github.com/elastic/eui/pull/1887))
- Updated `alert` glyph in `EuiIcon` ([#1887](https://github.com/elastic/eui/pull/1887))

**Bug fixes**

- Fixed `EuiComboBox` to not pass its `inputRef` prop down to the DOM ([#1867](https://github.com/elastic/eui/pull/1867))
- Fixed `euiBreakpoint()` warning to give accurate feedback ([#1874](https://github.com/elastic/eui/pull/1874))
- Fixed type definitions around `EuiI18n`'s `default` prop to better support use cases ([#1861](https://github.com/elastic/eui/pull/1861))
- Localized `EuiTablePagination`'s row count selection ([#1883](https://github.com/elastic/eui/pull/1883))
- Fixed EuiComboBox's internal tracking of its focus state ([#1796](https://github.com/elastic/eui/pull/1796))
- Fixed `EuiComboBox` with `singleSelection` and `onAddCustomOption` reopening the options list after adding a custom option ([#1882](https://github.com/elastic/eui/pull/1882))
- Fixed `EuiComboBox` reopening the options list in Firefox when closing via the dropdown arrow button ([#1885](https://github.com/elastic/eui/pull/1885))
- Fixed running the dev server and building on Windows ([#1891](https://github.com/elastic/eui/pull/1891))

## [`10.1.0`](https://github.com/elastic/eui/tree/v10.1.0)

- Added `tokenModule` and `tokenNamespace` icons to `EuiToken` ([#1839](https://github.com/elastic/eui/pull/1839))
- Used `cache-loader` to speed up development docs site build ([#1841](https://github.com/elastic/eui/pull/1841)
- Converted `matching_options` to TS ([#1828](https://github.com/elastic/eui/pull/1828))
- Converted `EuiFormHelpText` to TS ([#1852](https://github.com/elastic/eui/pull/1852))
- Added `onSearch` to `EuiFieldSearchProps`'s type definition ([#1627](https://github.com/elastic/eui/pull/1627))
- Added `moon` glyph to `EuiIcon` ([#1859](https://github.com/elastic/eui/pull/1859))
- Added `logoAzure` and `logoAzureMono` logos to `EuiIcon` ([#1859](https://github.com/elastic/eui/pull/1859))
- Added exact-text matching operator to `EuiSearchBar` / `Query` and allow empty phrases, e.g. `""` ([#1843](https://github.com/elastic/eui/pull/1843))
- Allow forward-slash character in `EuiSearchBar` / `Query` search values ([#1843](https://github.com/elastic/eui/pull/1843))
- Changed `EuiLoadingKibana`, `EuiLoadingSpinner`, `EuiLoadingChart` and `EuiLoadingContent` components to use spans instead of divs  ([#1845](https://github.com/elastic/eui/pull/1845))

**Bug fixes**

- Added `toastLifeTimeMs` typescript definition for individual toasts in `EuiGlobalToastList` ([#1846](https://github.com/elastic/eui/pull/1846))
- Added logic to prevent refocusing `EuiComboBox` input after container blur event ([#1863](https://github.com/elastic/eui/pull/1863))
- Changed `EuiLoadingKibana` so it could better nest within `EuiFlexItem`  ([#1845](https://github.com/elastic/eui/pull/1845))

## [`10.0.1`](https://github.com/elastic/eui/tree/v10.0.1)

- Converted `EuiText`, `EuiTextColor` and `EuiTextAlign` to TS ([#1791](https://github.com/elastic/eui/pull/1791))
- Updated `IconColor` type to better distinguish between accepted types ([#1842](https://github.com/elastic/eui/pull/1842))

## [`10.0.0`](https://github.com/elastic/eui/tree/v10.0.0)

- Converted `EuiTitle` to TS ([#1810](https://github.com/elastic/eui/pull/1810))
- Added `adjustDateOnChange` prop to date pickers, enabling month and year changes to trigger `onChange` ([#1817](https://github.com/elastic/eui/pull/1817))
- Updated the overflow shadows for `EuiModal` and `EuiFlyout` ([#1829](https://github.com/elastic/eui/pull/1829))
- Added `confirmButtonDisabled` prop to `EuiConfirmModal` ([#1829](https://github.com/elastic/eui/pull/1829))
- Fixed `EuiNavDrawer` overflow scroll behavior on Firefox ([#1837](https://github.com/elastic/eui/pull/1837))

**Bug fixes**

- Fixed mobile layout for `EuiConfirmModal` ([#1829](https://github.com/elastic/eui/pull/1829))

**Deprecations**

- Replaced the following SASS mixins `euiOverflowShadowTop`, `euiOverflowShadowBottom` with `euiOverflowShadow` ([#1829](https://github.com/elastic/eui/pull/1829))


**Breaking changes**

- Removed transitional `keyOfStringsOnly` option from TypeScript configuration ([#1814](https://github.com/elastic/eui/pull/1814))

## [`9.9.1`](https://github.com/elastic/eui/tree/v9.9.1)

- Re-enabled installation of `@elastic/eui` via npm ([#1811](https://github.com/elastic/eui/pull/1811))

**Bug fixes**

- Added `isLoading` prop typedef to `EuiSuperDatePickerProps` ([#1812](https://github.com/elastic/eui/pull/1812))
- Fixed `EuiSearchBox` query input resetting on prop updates ([#1823](https://github.com/elastic/eui/pull/1823))
- Fixed `EuiSearchBar` filter button highlighting ([#1824](https://github.com/elastic/eui/pull/1824))

## [`9.9.0`](https://github.com/elastic/eui/tree/v9.9.0)

- Added `initialPageIndex` pagination prop to `EuiInMemoryTable` ([#1798](https://github.com/elastic/eui/pull/1798))
- Converted `EuiToolTipPopover` to TS ([#1800](https://github.com/elastic/eui/pull/1800))
- Converted `EuiTableHeaderMobile` to TS ([#1786](https://github.com/elastic/eui/pull/1786))
- Added `menuLeft` and `menuRight` icons ([#1797](https://github.com/elastic/eui/pull/1797))
- Updated EuiNavDrawer’s collapse/expand button to use `menuLeft` and `menuRight` icons ([#1797](https://github.com/elastic/eui/pull/1797))
- Added `isInvalid` prop to `EuiSuperSelect` ([#1804](https://github.com/elastic/eui/pull/1804))
- Added `cut` glyph to `EuiIcon` ([#1802](https://github.com/elastic/eui/pull/1802))
- Added `glasses` glyph to `EuiIcon` ([#1813](https://github.com/elastic/eui/pull/1813))

**Bug fixes**

- Fixed issue where toasts would dismiss when they have focus ([#1803](https://github.com/elastic/eui/pull/1803))
- Fixed issue where `EuiComboBox` placeholder was not read by screen readers ([#1803](https://github.com/elastic/eui/pull/1803))

## [`9.8.0`](https://github.com/elastic/eui/tree/v9.8.0)

- **[Beta]** Added new `EuiSelectable` component  ([#1699](https://github.com/elastic/eui/pull/1699))
- **[Beta]** Added new drag and drop components: `EuiDragDropContext`, `EuiDraggable`, and `EuiDroppable` ([#1733](https://github.com/elastic/eui/pull/1733))

## [`9.7.2`](https://github.com/elastic/eui/tree/v9.7.2)

- Converted `EuiFormErrorText` to TS ([#1772](https://github.com/elastic/eui/pull/1772))
- Added `data-test-subj`s to `EuiSuperDatePicker`'s `EuiRelativeTab` inputs  ([#1782](https://github.com/elastic/eui/pull/1782))

**Bug fixes**

- Update ButtonIconColor type to provide all available options ([#1783](https://github.com/elastic/eui/pull/1783))
- Prevent calculation on `null` ref during `EuiResizeObserver` observation ([#1784](https://github.com/elastic/eui/pull/1784))

## [`9.7.1`](https://github.com/elastic/eui/tree/v9.7.1)

**Bug fixes**

- Fixed heading and paragraph tag font style inherits ([#1776](https://github.com/elastic/eui/pull/1776))

## [`9.7.0`](https://github.com/elastic/eui/tree/v9.7.0)

- Changed `EuiNavDrawer` to close on any link click ([#1773](https://github.com/elastic/eui/pull/1773))

## [`9.6.0`](https://github.com/elastic/eui/tree/v9.6.0)

- Converted `makeId` to TS ([#1759](https://github.com/elastic/eui/pull/1759))
- Converted `EuiCardGraphic` to TS ([#1751](https://github.com/elastic/eui/pull/1751))
- Enhanced the build process to emit TypeScript types for the variables extracted from the themes ([#1750](https://github.com/elastic/eui/pull/1750))

**Bug fixes**

**Note: this release creates a minor regression to text scales where paragraph and heading tags were no longer inheriting from their container. This is fixed in `9.7.1`.**

- Set `h1 through h6, p` tags font reset based on family, size, and weight ([#1760](https://github.com/elastic/eui/pull/1760))
- Fixed `EuiButton` font size inheritance ([#1760](https://github.com/elastic/eui/pull/1760))
- Updated button elements in `EuiFilePicker`, `EuiFormControlLayoutClearButton`, `EuiFormControlLayoutCustomIcon`, `EuiListGroupItem`, and `EuiSideNavItem` to type=button ([#1764](https://github.com/elastic/eui/pull/1764))
- Fixed outside click detection inconsistencies by comparing `mouseup` and `mousedown` event targets rather than using `click` event target ([#1761](https://github.com/elastic/eui/pull/1761))

## [`9.5.0`](https://github.com/elastic/eui/tree/v9.5.0)

- Changed `EuiSuperDatePicker` to call `onRefresh` instead of `onTimeChanged` when user clicks "Refresh" button ([#1745](https://github.com/elastic/eui/pull/1745))
- Added a new `EuiLoadingContent` component that displays blocks as placeholders for text ([#1730](https://github.com/elastic/eui/pull/1730))
- Added documentation entry in `EuiPagination` for `activePage` prop ([#1740](https://github.com/elastic/eui/pull/1740))
- Changed `EuiButton` to use "m" as it's default `size` prop ([#1742](https://github.com/elastic/eui/pull/1742))
- Adds type definitions for `EuiListGroup` and `EuiListGroupItem` ([#1737](https://github.com/elastic/eui/pull/1737))

**Bug fixes**

- Fixed `EuiToolTip` potentially having incorrect position calculations near the window edge  ([#1744](https://github.com/elastic/eui/pull/1744))

## [`9.4.2`](https://github.com/elastic/eui/tree/v9.4.2)

**Bug fixes**

- Fixed `hexToRgb` from erroring on an incorrect string input ([#1741](https://github.com/elastic/eui/pull/1741))
- Fixed `EuiBadge` custom `color` prop type ([#1741](https://github.com/elastic/eui/pull/1741))
- Fixed inaccurately required `onRefresh` prop (should be optional) that was introduced in types in version 9.4.1 ([#1743](https://github.com/elastic/eui/pull/1743))

## [`9.4.1`](https://github.com/elastic/eui/tree/v9.4.1)

**Bug fixes**

- Adds missing type and fixes closure-scope problem for `SuperDatePicker`'s `onRefresh` callback ([#1732](https://github.com/elastic/eui/pull/1732))
- Changed `EuiBottomBar` to refer to the end of document ([#1727](https://github.com/elastic/eui/pull/1727))
- Fixed `EuiComboBox`'s calls to its `onBlur` prop ([#1739](https://github.com/elastic/eui/pull/1739))

## [`9.4.0`](https://github.com/elastic/eui/tree/v9.4.0)

- Allow toasts in `EuiGlobalToastList` to override `toastLifeTimeMs` ([#1720](https://github.com/elastic/eui/pull/1720))
- Allow `EuiListGroupItem` to pass a custom element as the `icon` ([#1726](https://github.com/elastic/eui/pull/1726))
- Added default icon for `EuiListGroupItem` if one is not passed ([#1729](https://github.com/elastic/eui/pull/1729))
- Added `toInitials` string service ([#1729](https://github.com/elastic/eui/pull/1729))

**Bug fixes**

- Removed all `lodash` imports in `eui.d.ts` to avoid namespace pollution ([#1723](https://github.com/elastic/eui/pull/1723))
- Prevent `EuiComboBox` from creating a custom option value when user clicks on a value in the dropdown ([#1728](https://github.com/elastic/eui/pull/1728))

## [`9.3.0`](https://github.com/elastic/eui/tree/v9.3.0)

- Added `footerLink` and `showToolTips` to `EuiNavDrawer` and added `EuiNavDrawerGroup` ([#1701](https://github.com/elastic/eui/pull/1701))

**Bug fixes**

- Fixed `EuiSuperDatePicker` time selection jumping on focus ([#1704](https://github.com/elastic/eui/pull/1704))

## [`9.2.1`](https://github.com/elastic/eui/tree/v9.2.1)

**Bug fixes**

- Make `EuiPopover`'s repositionOnScroll prop optional in TS ([#1705](https://github.com/elastic/eui/pull/1705))

## [`9.2.0`](https://github.com/elastic/eui/tree/v9.2.0)

- Adjusted the dark theme palette a bit more and adjusted a few components ([#1700](https://github.com/elastic/eui/pull/1700))

## [`9.1.0`](https://github.com/elastic/eui/tree/v9.1.0)

- Adjusted the dark theme palette to have a slight blue tint ([#1691](https://github.com/elastic/eui/pull/1691))
- Added `repositionOnScroll` property to the `EuiPopoverProps` type definition ([#1628](https://github.com/elastic/eui/pull/1628))
- Added support to `findTestSubject` for an optional `matcher` argument, which defaults to `~=`, enabling it to identify an element based on one of multiple space-separated values within its `data-test-subj` attribute ([#1587](https://github.com/elastic/eui/pull/1587))
- Converted `EuiFlexGrid`, `EuiFlexGroup`, `EuiFlexItem`, `EuiDescriptionList`, `EuiDescriptionListTitle`, and `EuiDescriptionListDescription` to TypeScript ([#1365](https://github.com/elastic/eui/pull/1365))
- Converted `EuiAvatar` to Typescript ([#1654](https://github.com/elastic/eui/pull/1654))
- Added missing `anchorClassName` prop to `EuiToolTip` definition ([#1657](https://github.com/elastic/eui/pull/1657))
- Added `fullWidth` prop to `EuiButton` ([#1665](https://github.com/elastic/eui/pull/1665))
- Added `.eui-fullWidth` utility class ([#1665](https://github.com/elastic/eui/pull/1665))
- Added `EuiPopoverFooter` and converted `EuiPopoverTitle` to TS ([#1666](https://github.com/elastic/eui/pull/1666))
- Converted `EuiLoadingSpinner`, `EuiLoadingKibana`, and `EuiLoadingChart` to TS ([#1683](https://github.com/elastic/eui/pull/1683))

**Bug fixes**

- Added button to `EuiSuperDatePicker`'s “Now” tab to trigger the "now" time selection ([#1620](https://github.com/elastic/eui/pull/1620))
- Fixed floating point arithmetic bug in `EuiRangeTrack`'s value validation ([#1687](https://github.com/elastic/eui/pull/1687))
- Fixed `EuiComboBox` `activeOptionIndex` error with empty search results ([#1695](https://github.com/elastic/eui/pull/1695))
- Fixed IE11 rendering issue in `EuiLoadingKibana` ([#1683](https://github.com/elastic/eui/pull/1683))

## [`9.0.2`](https://github.com/elastic/eui/tree/v9.0.2)

**Note: this release is a backport containing changes originally made in `9.1.0`**

**Bug fixes**

- Fixed floating point arithmetic bug in `EuiRangeTrack`'s value validation ([#1687](https://github.com/elastic/eui/pull/1687))

## [`9.0.1`](https://github.com/elastic/eui/tree/v9.0.1)

**Bug fixes**

- Fixed definition exports for converted Typescript components ([#1633](https://github.com/elastic/eui/pull/1633))

## [`9.0.0`](https://github.com/elastic/eui/tree/v9.0.0)

- Added `allowNeutralSort` prop to `EuiInMemoryTable` to support unsorting table columns ([#1591](https://github.com/elastic/eui/pull/1591))
- Added `mobileOptions` object prop for handling of all the mobile specific options of `EuiBasicTable` ([#1462](https://github.com/elastic/eui/pull/1462))
- Table headers now accept `React.node` types ([#1462](https://github.com/elastic/eui/pull/1462))
- Added `displayOnly` prop to `EuiFormRow` ([#1582](https://github.com/elastic/eui/pull/1582))
- Added `numActiveFilters` prop to `EuiFilterButton` ([#1589](https://github.com/elastic/eui/pull/1589))
- Updated style of `EuiFilterButton` to match `EuiFacetButton` ([#1589](https://github.com/elastic/eui/pull/1589))
- Added `size` and `color` props to `EuiNotificationBadge` ([#1589](https://github.com/elastic/eui/pull/1589))
- Allow `EuiDescribedFormGroup` to exist as a description-only row ([#1522](https://github.com/elastic/eui/pull/1522))
- Added `type` prop for `EuiFormLabel` for the option to make it a `legend` ([#1613](https://github.com/elastic/eui/pull/1613))
- Added `labelAppend` and `labelType` props to `EuiFormRow` ([#1613](https://github.com/elastic/eui/pull/1613))
- Aligned text styles of table headers and form labels ([#1613](https://github.com/elastic/eui/pull/1613))
- Converted `EuiModalBody`, `EuiModalFooter`, `EuiModalHeader`, `EuiModalHeaderTitle`, `EuiFlyoutBody`, `EuiFlyoutFooter`, `EuiFlyoutHeader`, `EuiPortal`, and `EuiProgress` to Typescript ([#1621](https://github.com/elastic/eui/pull/1621))

**Bug fixes**

- Fixed keyboard navigation and UI of `EuiComboBox` items in single selection mode ([#1619](https://github.com/elastic/eui/pull/1619))
- `EuiBasicTable` select all shows up on mobile ([#1462](https://github.com/elastic/eui/pull/1462))
- Adds missing `hasActiveFilters` prop for `EuiFilterButton` type and fixes `onChange` signature for `EuiButtonGroup` ([#1603](https://github.com/elastic/eui/pull/1603))
- Included `react-datepicker` TS types in EUI itself to avoid outside dependency ([#1618](https://github.com/elastic/eui/pull/1618))
- Prevent `EuiGlobalToastList` from attempting calculations on `null` DOM elements ([#1606](https://github.com/elastic/eui/pull/1606))
- Fixed `EuiFormRow` errors from the possibility of having duplicate `key` values ([#1522](https://github.com/elastic/eui/pull/1522))

**Breaking changes**

- `EuiBasicTable`'s select all checkbox appends a `makeId` string to the id ([#1462](https://github.com/elastic/eui/pull/1462))
- Remove camel casing from exported JSON variables and preserve hex values instead of converting to rgb ([#1590](https://github.com/elastic/eui/pull/1590))
- Added `@types/react-dom` to `peerDependencies` ([#1621](https://github.com/elastic/eui/pull/1621))

## [`8.0.0`](https://github.com/elastic/eui/tree/v8.0.0)

**Breaking changes**

- Upgraded TypeScript to 3.3 ([#1583](https://github.com/elastic/eui/pull/1583))
- Upgraded React to 16.8 ([#1583](https://github.com/elastic/eui/pull/1583))
- Upgraded Jest to 24.1 ([#1583](https://github.com/elastic/eui/pull/1583))
- Upgraded Enzyme to 3.9 ([#1583](https://github.com/elastic/eui/pull/1583))

## [`7.3.0`](https://github.com/elastic/eui/tree/v7.3.0)

- Added `onRefresh` option for `EuiSuperDatePicker` ([#1577](https://github.com/elastic/eui/pull/1577))
- Converted `EuiToggle` to TypeScript ([#1570](https://github.com/elastic/eui/pull/1570))
- Added type definitions for `EuiButtonGroup`,`EuiButtonToggle`, `EuiFilterButton`, `EuiFilterGroup`, and `EuiFilterSelectItem` ([#1570](https://github.com/elastic/eui/pull/1570))
- Added `displayOnly` prop to EuiFormRow ([#1582](https://github.com/elastic/eui/pull/1582))
- Added an index.d.ts file for the date picker components, including `EuiDatePicker`, `EuiDatePickerRange`, and `EuiSuperDatePicker` ([#1574](https://github.com/elastic/eui/pull/1574))

**Bug fixes**

- Fixed several bugs with `EuiRange` and `EuiDualRange` including sizing of inputs, tick placement, and the handling of invalid values ([#1580](https://github.com/elastic/eui/pull/1580))

## [`7.2.0`](https://github.com/elastic/eui/tree/v7.2.0)

- Added `text` as a color option for `EuiLink` ([#1571](https://github.com/elastic/eui/pull/1571))
- Added `EuiResizeObserver` to expose ResizeObserver API to React components; falls back to MutationObserver API in unsupported browsers ([#1559](https://github.com/elastic/eui/pull/1559))
- Added `EuiFocusTrap` as a wrapper around `react-focus-lock` to enable trapping focus in more cases, including React portals ([#1550](https://github.com/elastic/eui/pull/1550))

**Bug fixes**

- Fixed content cut off in `EuiContextMenuPanel` when height changes dynamically ([#1559](https://github.com/elastic/eui/pull/1559))
- Fixed `EuiComboBox` to allow keyboard tab to exit single selection box ([#1576](https://github.com/elastic/eui/pull/1576))
- Various fixes related to focus order and focus trapping as they relate to content in React portals ([#1550](https://github.com/elastic/eui/pull/1550))

## [`7.1.0`](https://github.com/elastic/eui/tree/v7.1.0)

- Added `append` prop to `EuiFieldText` ([#1567](https://github.com/elastic/eui/pull/1567))
- Adjusted set of Elastic Logos in `EuiIcon` to look better in dark mode ([#1462](https://github.com/elastic/eui/pull/1562))
- Added `isCopyable` prop to `EuiCodeBlock` ([#1556](https://github.com/elastic/eui/pull/1556))
- Added optional `Snippet` tab to docs and renamed demo tabs ([#1556](https://github.com/elastic/eui/pull/1556))
- Expanded `getSecureRelForTarget` to handle elastic.co domains as a referrer whitelist ([#1565](https://github.com/elastic/eui/pull/1565))
- New `url` utility for verifying if a URL is a referrer whitelist ([#1565](https://github.com/elastic/eui/pull/1565))
- Add iconSize to ButtonIcon type definition ([#1568](https://github.com/elastic/eui/pull/1568))

## [`7.0.0`](https://github.com/elastic/eui/tree/v7.0.0)

- Created `EuiDualRange` using components from modularized, refactored `EuiRange`. New util service `isWithinRange` is the first in the number category ([#1485](https://github.com/elastic/eui/pull/1485))
- Upgraded `lodash` to v4, taking advantage of modular imports ([#1534](https://github.com/elastic/eui/pull/1534))
- Added pseudo-localization mode to docs ([#1541](https://github.com/elastic/eui/pull/1541))
- New docs page listing localization tokens ([#1541](https://github.com/elastic/eui/pull/1541))
- Added support for OR group clauses in `EuiQuery` and `EuiSearchBar` ([#1204](https://github.com/elastic/eui/pull/1204))
- Added `customQuickSelectPanels` prop to `EuiSuperDatePicker` ([#1549](https://github.com/elastic/eui/pull/1549))

**Bug fixes**

- Fixed `EuiSearchBar.Query` match_all query string must be `*` ([#1521](https://github.com/elastic/eui/pull/1521))
- Fixed `EuiSuperDatePicker` crashing with negative relative value ([#1537](https://github.com/elastic/eui/pull/1537))
- Fixed `EuiSuperDatePicker` crashing with invalid start and end prop values ([#1544](https://github.com/elastic/eui/pull/1544))
- Make TSLint issues be warnings, not errors, when running `src-docs` ([#1537](https://github.com/elastic/eui/pull/1537))

**Breaking changes**

- Made `or` a reserved keyword in `EuiQuery`'s syntax ([#1204](https://github.com/elastic/eui/pull/1204))

## [`6.10.9`](https://github.com/elastic/eui/tree/v6.10.9)

**Bug fixes**

- Bumped `lodash` version to `elastic/lodash@3.10.1-kibana3` ([#2280](https://github.com/elastic/eui/issues/2280))

## [`6.10.8`](https://github.com/elastic/eui/tree/v6.10.8)

**Note: this release is a backport containing changes originally made in `11.2.0`**

**Bug fixes**

- Addressed a chrome issue where negative letter-spacing can reverse RTL text in SVGs ([#1960](https://github.com/elastic/eui/pull/1960))

## [`6.10.7`](https://github.com/elastic/eui/tree/v6.10.7)

**Note: this release is a backport containing changes originally made in `9.7.0`**

- Changed `EuiNavDrawer` to close on any link click ([#1773](https://github.com/elastic/eui/pull/1773))

## [`6.10.6`](https://github.com/elastic/eui/tree/v6.10.6)

**Note: this release is a backport containing changes originally made in `9.6.0`**

**Bug fixes**

- Fixed outside click detection inconsistencies by comparing `mouseup` and `mousedown` event targets rather than using `click` event target ([#1761](https://github.com/elastic/eui/pull/1761))

## [`6.10.5`](https://github.com/elastic/eui/tree/v6.10.5)

**Note: this release is a backport containing changes originally made in `9.0.0`, `9.1.0`, `9.3.0`, and `9.4.0`**

- Adjusted the dark theme palette to have a slight blue tint ([#1691](https://github.com/elastic/eui/pull/1691))
- Added button to `EuiSuperDatePicker`'s “Now” tab to trigger the "now" time selection ([#1620](https://github.com/elastic/eui/pull/1620))
- Added `footerLink` and `showToolTips` to `EuiNavDrawer` and added `EuiNavDrawerGroup` ([#1701](https://github.com/elastic/eui/pull/1701))
- Allow `EuiListGroupItem` to pass a custom element as the `icon` ([#1726](https://github.com/elastic/eui/pull/1726))
- Added `toInitials` string service ([#1729](https://github.com/elastic/eui/pull/1729))
- Added `fullWidth` prop to `EuiButton` ([#1665](https://github.com/elastic/eui/pull/1665))
- Added `.eui-fullWidth` utility class ([#1665](https://github.com/elastic/eui/pull/1665))

**Bug fixes**

- Fixed keyboard navigation and UI of `EuiComboBox` items in single selection mode ([#1619](https://github.com/elastic/eui/pull/1619))
- Fixed `EuiComboBox` `activeOptionIndex` error with empty search results ([#1695](https://github.com/elastic/eui/pull/1695))
- Prevent `EuiComboBox` from creating a custom option value when user clicks on a value in the dropdown ([#1728](https://github.com/elastic/eui/pull/1728))
- Fixed `EuiSuperDatePicker` time selection jumping on focus ([#1704](https://github.com/elastic/eui/pull/1704))

## [`6.10.4`](https://github.com/elastic/eui/tree/v6.10.4)

**Note: this release is a backport containing changes originally made in `7.3.0`**

- Added an index.d.ts file for the date picker components, including `EuiDatePicker`, `EuiDatePickerRange`, and `EuiSuperDatePicker` ([#1574](https://github.com/elastic/eui/pull/1574))

## [`6.10.3`](https://github.com/elastic/eui/tree/v6.10.3)

**Note: this release is a backport containing changes originally made in `7.1.0`**

- Added `append` prop to `EuiFieldText` ([#1567](https://github.com/elastic/eui/pull/1567))

## [`6.10.2`](https://github.com/elastic/eui/tree/v6.10.2)

**Note: this release is a backport containing changes originally made in `7.1.0`**

- Adjusted set of Elastic Logos in `EuiIcon` to look better in dark mode ([#1562](https://github.com/elastic/eui/pull/1562))
- Expanded `getSecureRelForTarget` to handle elastic.co domains as a referrer whitelist ([#1565](https://github.com/elastic/eui/pull/1565))
- New `url` utility for verifying if a URL is a referrer whitelist ([#1565](https://github.com/elastic/eui/pull/1565))

## [`6.10.1`](https://github.com/elastic/eui/tree/v6.10.1)

**Note: this release is a backport containing changes originally made in `7.0.0`**

**Bug fixes**

- Fixed `EuiSuperDatePicker` crashing with negative relative value ([#1537](https://github.com/elastic/eui/pull/1537))
- Fixed `EuiSuperDatePicker` crashing with invalid start and end prop values ([#1544](https://github.com/elastic/eui/pull/1544))

## [`6.10.0`](https://github.com/elastic/eui/tree/v6.10.0)

- Adjust dark mode background color ([#1530](https://github.com/elastic/eui/pull/1530))
- TypeScript are now formatted with Prettier ([#1529](https://github.com/elastic/eui/pull/1529))
- Updated `EuiPopover` and `EuiColorPicker` to pause `EuiOutsideClickDetector` in when not open ([#1527](https://github.com/elastic/eui/pull/1527))

## [`6.9.0`](https://github.com/elastic/eui/tree/v6.9.0)

- Changed animation settings for `EuiNavDrawer` ([#1524](https://github.com/elastic/eui/pull/1524))
- Converted a number of components to support text localization ([#1504](https://github.com/elastic/eui/pull/1504))
- Updated `app_ems.svg` ([#1517](https://github.com/elastic/eui/pull/1517))

**Bug fixes**

- Updated `EuiPage` background color to match body background color ([#1513](https://github.com/elastic/eui/pull/1513))
- Fixed React key usage in `EuiPagination` ([#1514](https://github.com/elastic/eui/pull/1514))
- Fixed bug which prevented `EuiSwitch` with generated ID from having its label announced by VoiceOver ([#1519](https://github.com/elastic/eui/pull/1519))
- Fixed `EuiFilterButton` handling `numFilters` when `0` was specified ([#1510](https://github.com/elastic/eui/pull/1510))

## [`6.8.0`](https://github.com/elastic/eui/tree/v6.8.0)

- Changed `flex-basis` value on `EuiPageBody` for better cross-browser support ([#1497](https://github.com/elastic/eui/pull/1497))
- Converted a number of components to support text localization ([#1450](https://github.com/elastic/eui/pull/1450))
- Added a seconds option to the refresh interval selection in `EuiSuperDatePicker`  ([#1503](https://github.com/elastic/eui/pull/1503))
- Changed to conditionally render `EuiModalBody` if `EuiConfirmModal` has no `children` ([#1500](https://github.com/elastic/eui/pull/1500))


**Bug fixes**

- Remove `font-features` setting on `@euiFont` mixin to prevent breaks in ACE editor ([#1505](https://github.com/elastic/eui/pull/1505))

## [`6.7.4`](https://github.com/elastic/eui/tree/v6.7.4)

- Added `textAlign` property to TypeScript definition for `EuiText` ([#1487](https://github.com/elastic/eui/pull/1487))
- Added missing `'m'` option for text `size` for `EuiText`'s TypeScript definition ([#1487](https://github.com/elastic/eui/pull/1487))
- Added missing TypeScript definition for `EuiTextAlign` ([#1487](https://github.com/elastic/eui/pull/1487))

**Bug fixes**

- Fixed popover & tooltip positioning to properly account for arrow buffer ([#1490](https://github.com/elastic/eui/pull/1490))
- Fixed `EuiSuperDatePicker` unexpectedly closing start and end date popovers ([#1494](https://github.com/elastic/eui/pull/1494))

## [`6.7.3`](https://github.com/elastic/eui/tree/v6.7.3)

- `EuiHeader` no longer reduces height at mobile sizes ([#1480](https://github.com/elastic/eui/pull/1480))

**Bug fixes**

- Fixed `EuiSuperDatePicker` not updating derived `isInvalid` state on prop update ([#1483](https://github.com/elastic/eui/pull/1483))
- Fixed `logoAPM` ([#1489](https://github.com/elastic/eui/pull/1489))
- Remove Typescript type and interface definitions from ES and CJS exports ([#1486](https://github.com/elastic/eui/pull/1486))

## [`6.7.2`](https://github.com/elastic/eui/tree/v6.7.2)

- Default light theme now comes with an empty light variables file to make theme switching easier ([#1479](https://github.com/elastic/eui/pull/1479))

**Bug fixes**

- `EuiSuperDatePicker` always trigger `onTimeChange` when time changes and prop `showUpdateButton` is false ([#1477](https://github.com/elastic/eui/pull/1477))
- Fixed font rendering in italics only in Safari ([#1481](https://github.com/elastic/eui/pull/1481))

## [`6.7.1`](https://github.com/elastic/eui/tree/v6.7.1)

**Bug fixes**

- Fixed an issue with font family inheritance by changing the CSS reset ([#1474](https://github.com/elastic/eui/pull/1474))

## [`6.7.0`](https://github.com/elastic/eui/tree/v6.7.0)

- Added `z-index` to `EuiProgress` and example usage with `EuiHeader` ([#1471](https://github.com/elastic/eui/pull/1471))
- Added a new app icon for Code ([#1467](https://github.com/elastic/eui/pull/1467))
- Re-added EuiI18n, EuiI18nNumber, and EuiContext for localization ([#1466](https://github.com/elastic/eui/pull/1466))
- Expose `EuiSuperUpdateButton` component from `EuiSuperDatePicker` ([#1470](https://github.com/elastic/eui/pull/1470))
- Set `type="button"` on accordion buttons ([#1468](https://github.com/elastic/eui/pull/1468))

**Bug fixes**

- Fixed `EuiSuperDatePicker` not updating derived `showPrettyDuration` state on prop update ([#1464](https://github.com/elastic/eui/pull/1464))
- Fixed `EuiSuperDatePicker` not passing `refreshInterval` to callback when refresh interval start/stop toggle button clicked ([#1464](https://github.com/elastic/eui/pull/1464))
- Fixed `EuiSuperDatePicker` `refreshInterval` input not allowing decimals ([#1464](https://github.com/elastic/eui/pull/1464))

## [`6.6.0`](https://github.com/elastic/eui/tree/v6.6.0)

- Added `uptimeApp` icon ([#1445](https://github.com/elastic/eui/pull/1463))
- Added `wrapText` prop that enables `EuiListGroupItem` text to wrap ([#1459](https://github.com/elastic/eui/pull/1459))
- Added `inputRef` prop to `EuiFieldNumber` and updated `EuiFieldText`'s to a Ref type ([#1434](https://github.com/elastic/eui/pull/1434))
- Added `snowflake` icon ([#1445](https://github.com/elastic/eui/pull/1445))
- Added `bell` icon ([#1447](https://github.com/elastic/eui/pull/1447))
- Improved screen reader behavior for table header cell content, especially in sortable columns ([#1426](https://github.com/elastic/eui/pull/1426))

**Bug fixes**

- Fixed `textProps` and `contentProps` of `EuiButton` and `EuiButtonEmpty` so they don’t override classes ([#1455](https://github.com/elastic/eui/pull/1455))
- Fixed `closeButtonProps` of `EuiBadge` so it doesn't override classes ([#1455](https://github.com/elastic/eui/pull/1455))
- Fixed font weight shift of `EuiFilterButton` when notification is present ([#1455](https://github.com/elastic/eui/pull/1455))
- Fixed `$euiCodeFontFamily` monospace font stack and subsequent JSON asset build ([#1465](https://github.com/elastic/eui/pull/1465))

## [`6.5.1`](https://github.com/elastic/eui/tree/v6.5.1)

**Reverts**

- Reverts EuiI18n commit from previous release ([#1453](https://github.com/elastic/eui/pull/1453))

## [`6.5.0`](https://github.com/elastic/eui/tree/v6.5.0)

**Note: this contains some i18n work that we reverted in the next release. Use the patch release above instead**

- Added Inter UI to the font family stack ([#1402](https://github.com/elastic/eui/pull/1402))
- Changed padding on `EuiHeaderLogo` and updated `EuiNavDrawer` example ([#1448](https://github.com/elastic/eui/pull/1448))
- Updated `EuiNavDrawer` docs example and adjusted `EuiHeaderLogo` padding ([#1449](https://github.com/elastic/eui/pull/1449))
- Added EuiI18n, EuiI18nNumber, and EuiContext for localization ([#1404](https://github.com/elastic/eui/pull/1404))

**Bug fixes**

- Added `legend` for accessibility of `EuiButtonGroup` and fixed opacity of disabled input ([#1444](https://github.com/elastic/eui/pull/1444))

## [`6.4.0`](https://github.com/elastic/eui/tree/v6.4.0)

- Added `EuiNavDrawer` side nav component ([#1427](https://github.com/elastic/eui/pull/1427))
- Added `inputRef` prop to `EuiComboBox` ([#1433](https://github.com/elastic/eui/pull/1433))
- Added custom date string formatting for series charts crosshair overlay ([#1429](https://github.com/elastic/eui/pull/1429))
- Added new icons for `symlink` and `submodule` ([#1439](https://github.com/elastic/eui/pull/1439))

**Bug fixes**

- Fix mouse interaction with `EuiComboBox` in IE11 ([#1437](https://github.com/elastic/eui/pull/1437))

## [`6.3.1`](https://github.com/elastic/eui/tree/v6.3.1)

**Bug fixes**

- Downgraded `@types/react` and `@types/prop-types` versions to align with Kibana ([#1435](https://github.com/elastic/eui/pull/1435))

## [`6.3.0`](https://github.com/elastic/eui/tree/v6.3.0)

- Added `onBlur` prop to `EuiComboBox` ([#1400](https://github.com/elastic/eui/pull/1400))
- Added `initialFocus` prop typedefs to `EuiModal` and `EuiPopover` ([#1410](https://github.com/elastic/eui/pull/1410))
- Updated `gisApp` icon ([#1413](https://github.com/elastic/eui/pull/1413))
- Added `isAutoRefreshOnly` prop to `EuiSuperDatePicker` ([#1412](https://github.com/elastic/eui/pull/1412))
- Migrate remaining files in `accessibility/` to TS ([#1408](https://github.com/elastic/eui/pull/1408))
- Added `titleProps` and `descriptionProps` to `EuiDescriptionList` ([#1419](https://github.com/elastic/eui/pull/1419))
- Propagate `className` on `EuiCodeBlock` in fullscreen mode ([#1422](https://github.com/elastic/eui/pull/1422))
- Added `iconProps` prop to `EuiIconTip` ([#1420](https://github.com/elastic/eui/pull/1420))
- Added ability to pass `isDisabled` to individual `EuiButtonGroup` items ([#1424](https://github.com/elastic/eui/pull/1424))
- Changed `EuiRange` PropType for `value` to allow `number` (in addition to `string`) ([#1421](hhttps://github.com/elastic/eui/pull/1421))

**Bug fixes**

- Support extended characters (e.g. non-latin, unicode) in `EuiSearchBar` and `EuiQuery` ([#1415](https://github.com/elastic/eui/pull/1415))
- Fixed line-heights of the differently sized `EuiDescriptionList` alternates ([#1419](https://github.com/elastic/eui/pull/1419))
- Updated `EuiIconTip` TS definitions to inherit those from `EuiToolTip` as well ([#1420](https://github.com/elastic/eui/pull/1420))

## [`6.2.0`](https://github.com/elastic/eui/tree/v6.2.0)

- Added `logoCodesandbox` and updated `apmApp` icons ([#1407](https://github.com/elastic/eui/pull/1407))
- Changed `EuiListGroup` PropType for `extraAction` to remove console warning ([#1405](hhttps://github.com/elastic/eui/pull/1405))

**Bug fixes**

- Account for `min` attribute when determining `EuiRange` input width ([#1406](https://github.com/elastic/eui/pull/1406))

## [`6.1.0`](https://github.com/elastic/eui/tree/v6.1.0)

- Added `EuiListGroup` and `EuiListGroupItem` components ([#1377](https://github.com/elastic/eui/pull/1377))
- Convert the other of the services to TypeScript ([#1392](https://github.com/elastic/eui/pull/1392))
- Changed single selection to select existing option in the list ([#1391](https://github.com/elastic/eui/pull/1391))
- Added `showUpdateButton` prop to `EuiSuperDatePicker` ([#1399](https://github.com/elastic/eui/pull/1399))

## [`6.0.1`](https://github.com/elastic/eui/tree/v6.0.1)

**Bug fixes**

- `EuiColorPicker` align color picker popup with color selector when page is scrolled ([#1397](https://github.com/elastic/eui/pull/1397))

## [`6.0.0`](https://github.com/elastic/eui/tree/v6.0.0)

- Added `onFocus` prop to `EuiComboBox` ([#1375](https://github.com/elastic/eui/pull/1375))
- Added `DisambiguateSet` and `ExclusiveUnion` utility types ([#1368](https://github.com/elastic/eui/pull/1368))
- Added `EuiSuperDatePicker` component ([#1351](https://github.com/elastic/eui/pull/1351))
- Fixed up styles for `EuiSuperDatePicker` ([#1389](https://github.com/elastic/eui/pull/1389))
- Altered a few icons and added more: `crossInACircleFilled`, `editorRedo`, `editorUndo`, `grabHorizontal`, `minusInCircleFilled`, `plusInCircleFilled`, `sortable`, `starEmptySpace`, `starFilledSpace`, `starFilled`, `starMinusEmpty`, `starMinusFilled`, `starPlusEmpty`, `pinFilled` ([#1374](https://github.com/elastic/eui/pull/1374))
- Exclude `custom_typings` from `eui.d.ts` ([#1395](https://github.com/elastic/eui/pull/1395))


**Bug fixes**

- Only style anchor tags in `EuiText` that have no class attribute ([#1373](https://github.com/elastic/eui/pull/1373))
- Fixed some EUI services' TS definitions ([#1380](https://github.com/elastic/eui/pull/1380))

**Breaking changes**

- Moved `EuiExpressionButton` contents to `EuiExpression` and deleted `EuiExpressionButton`. Also added support for `color` and `uppercase` props as well as made `onClick` optional to support read only expressions ([#1368](https://github.com/elastic/eui/pull/1368))

## [`5.8.2`](https://github.com/elastic/eui/tree/v5.8.2)

**Note: this release is a backport containing fixes made in `6.4.0`**

**Bug fixes**

- Fix mouse interaction with `EuiComboBox` in IE11 ([#1437](https://github.com/elastic/eui/pull/1437))

## [`5.8.1`](https://github.com/elastic/eui/tree/v5.8.1)

**Note: this release is a backport containing fixes made in `6.0.0`**

**Bug fixes**

- Fixed some EUI services' TS definitions ([#1380](https://github.com/elastic/eui/pull/1380))

## [`5.8.0`](https://github.com/elastic/eui/tree/v5.8.0)

**Note: this release broke some of the exported TypeScript definitions.**

- Reinstate ([#1353](https://github.com/elastic/eui/pull/1353)) `onBlur` action on `EuiComboBox` ([#1364](https://github.com/elastic/eui/pull/1364))
- Convert roughly half of the services to TypeScript ([#1360](https://github.com/elastic/eui/pull/1360))

**Bug fixes**

- Fixed `onCreateOption` callback of `EuiComboBox` so it isn't called when the input is empty ([#1364](https://github.com/elastic/eui/pull/1364))
- Added `anchorClassName` prop to `EuiPopover` ([#1367](https://github.com/elastic/eui/pull/1367))
- Added support for `fullWidth` on `EuiSuperSelect` ([#1367](https://github.com/elastic/eui/pull/1367))
- Applied new scrollbar customization for Firefox ([#1367](https://github.com/elastic/eui/pull/1367))
- Fixed `EuiSuperSelect` from accessing ref when unmounted ([1369](https://github.com/elastic/eui/pull/1369))
- Allow any color value to be passed to `EuiIcon` ([#1370](https://github.com/elastic/eui/pull/1370))

## [`5.7.0`](https://github.com/elastic/eui/tree/v5.7.0)

- Adjust EUI coloring to better match brand guidelines from Creative Services ([#1356](https://github.com/elastic/eui/pull/1356))

## [`5.6.2`](https://github.com/elastic/eui/tree/v5.6.2)

**Note: this release is a backport**

- Reinstate ([#1353](https://github.com/elastic/eui/pull/1353)) `onBlur` action on `EuiComboBox` ([#1364](https://github.com/elastic/eui/pull/1364))

**Bug fixes**

- Fixed `onCreateOption` callback of `EuiComboBox` so it isn't called when the input is empty ([#1364](https://github.com/elastic/eui/pull/1364))

## [`5.6.1`](https://github.com/elastic/eui/tree/v5.6.1)

**Note: this release is a backport containing changes originally made in `5.8.0`**

**Bug fixes**

- Allow any color value to be passed to `EuiIcon` ([#1370](https://github.com/elastic/eui/pull/1370))

## [`5.6.0`](https://github.com/elastic/eui/tree/v5.6.0)

- Convert `EuiIcon` to TypeScript ([#1355](https://github.com/elastic/eui/pull/1355))
- Add support for `aria-label`, `aria-labelledby` and `aria-describedby` to `EuiCodeEditor` ([#1354](https://github.com/elastic/eui/pull/1354))

**Bug fixes**

- `react-datepicker` set milliseconds to zero when selecting time ([#1361](https://github.com/elastic/eui/pull/1361))
- Revert ([#1353](https://github.com/elastic/eui/pull/1353)) `onBlur` action on `EuiComboBox`. It caused regressions on Kibana ([#1363](https://github.com/elastic/eui/pull/1363))

## [`5.5.1`](https://github.com/elastic/eui/tree/v5.5.1)

**Bug fixes**

- Fixed TypeScript definitions in `eui.d.ts` ([#1359](https://github.com/elastic/eui/pull/1359))

## [`5.5.0`](https://github.com/elastic/eui/tree/v5.5.0)

**Note: this release broke the exported TypeScript definitions and `EuiComboBox` in certain situations. These are both fixed in `5.6.0`.**

- Altered functionality of `truncate` on `EuiBreadcrumbs` and added `truncate` ability on breadcrumb item ([#1346](https://github.com/elastic/eui/pull/1346))
- Altered `EuiHeader`'s location of `EuiHeaderBreadcrumbs` based on the new `truncate` ability ([#1346](https://github.com/elastic/eui/pull/1346))
- Added support for `href` and `target` props in `EuiBasicTable` actions ([#1347](https://github.com/elastic/eui/pull/1347))
- Added `.eui-textBreakWord` CSS utility class  ([#1349](https://github.com/elastic/eui/pull/1349))
- Added support for `EuiComboBox` converting entered text into a custom option when the user removes focus, e.g. by tabbing to another element. This prevents the `EuiComboBox` from being mistaken for an `EuiInputText` ([#1353](https://github.com/elastic/eui/pull/1353))

**Bug fixes**

- Fixed word-breaks in table cells for Firefox ([#1349](https://github.com/elastic/eui/pull/1349))
- Fixed EUI when used in an environment lacking ES Modules support, e.g. Jest ([#1358](https://github.com/elastic/eui/pull/1358))

## [`5.4.0`](https://github.com/elastic/eui/tree/v5.4.0)

**Note: this release broke usage of EUI in non-ES Module compatible environments. This is fixed in `5.5.0`.**

- Added 3 new icons — `folderOpen`, `folderClosed`, and `crosshairs` ([#1350](https://github.com/elastic/eui/pull/1350))
- Added `bottomGraphic` prop to `EuiCard` for Kibana home page ([#1338](https://github.com/elastic/eui/pull/1338))
- Added keyboard and screenreader support to `EuiDatePicker` ([#1337](https://github.com/elastic/eui/pull/1337))

**Bug fixes**

- Fixed bug in exporting `CommonProps` in TypeScript definitions ([#1341](https://github.com/elastic/eui/pull/1341))

## [`5.3.0`](https://github.com/elastic/eui/tree/v5.3.0)

- Introduced TypeScript support, converted `EuiSpacer` and `EuiHorizontalRule` ([#1317](https://github.com/elastic/eui/pull/1317))

## [`5.2.0`](https://github.com/elastic/eui/tree/v5.2.0)

- Added `email` icon to `EuiIcon` ([#1331](https://github.com/elastic/eui/pull/1331))
- Added IBM logo in colour and mono
([#1321](https://github.com/elastic/eui/pull/1321))
- Added support for nodes as "Action" column headers in `EuiBasicTable`, which was overlooked in the original change in `4.5.0` ([#1312](https://github.com/elastic/eui/pull/1312))
- Updated `GlobalDatePicker` example to include all Kibana features ([#1219](https://github.com/elastic/eui/pull/1219))
- Adjusted `EuiDatePickerRange` to allow for deeper customization ([#1219](https://github.com/elastic/eui/pull/1219))
- Added `contentProps` and `textProps` to `EuiButton` and `EuiButtonEmpty` ([#1219](https://github.com/elastic/eui/pull/1219))
- TypeScript types are now published to a `eui.d.ts` top-level file ([#1304](https://github.com/elastic/eui/pull/1304))
- Added `filterWith` option for `EuiSearchBar` filters of type `field_value_selection` ([#1328](https://github.com/elastic/eui/pull/1328))

**Bug fixes**

- `EuiBasicTable` now converts the `EuiTableRowCell` `header` into `undefined` if it's been provided as a non-string node, hiding the header and preventing the node from being rendered as `[object Object]` on narrow screens ([#1312](https://github.com/elastic/eui/pull/1312))
- Fixed `fullWidth` size of `EuiComboBox`, a regression introduced in `4.7.0` ([#1314](https://github.com/elastic/eui/pull/1314))
- Fixed error when passing empty string as `value` prop for `EuiSuperSelect` ([#1319](https://github.com/elastic/eui/pull/1319))
- `EuiExpressionButton` now shows focus state when user tabs to it ([#1326](https://github.com/elastic/eui/pull/1326))
- Added `baseline` as a possible value to `EuiFlexGroup`'s `FlexGroupAlignItems` type ([#1329](https://github.com/elastic/eui/pull/1329))

## [`5.1.0`](https://github.com/elastic/eui/tree/v5.1.0)

- `EuiToken` now exports enumerated constants for `SHAPES` and `COLORS` ([#1301](https://github.com/elastic/eui/pull/1301))
- Added mixins for `EuiCallOut` coloring and `EuiTooltip` styles ([#1305](https://github.com/elastic/eui/pull/1305))
- Improve TypeScript definitions for `EuiTableRowCellProps` ([#1310](https://github.com/elastic/eui/pull/1310))

## [`5.0.1`](https://github.com/elastic/eui/tree/v5.0.1)

**Bug fixes**

- Fixed size of `EuiSuperSelect`'s dropdown menu when there is no initial selection ([#1295](https://github.com/elastic/eui/pull/1295))
- Added TypeScript definitions for `EuiPopoverTitle` and the beta and notification badges. Ensure tab TS definitions are included in the main definition index. Fix typo in icon types ([#1299](https://github.com/elastic/eui/pull/1299))

## [`5.0.0`](https://github.com/elastic/eui/tree/v5.0.0)

- Added `EuiToken` component ([#1270](https://github.com/elastic/eui/pull/1270))
- Added `beaker` icon to `EuiIcon` and updated the `EuiBetaBadge` styling ([#1291](https://github.com/elastic/eui/pull/1291/))
- Removed calls to deprecated `findDOMNode` ([#1285](https://github.com/elastic/eui/pull/1285))

**Breaking changes**

- Changed `EuiMutationObserver` to a render prop component ([#1285](https://github.com/elastic/eui/pull/1285))
- `EuiPortal` no longer accepts a React node for `insert.sibling` value ([#1285](https://github.com/elastic/eui/pull/1285))
- `popover_positioning` service's methods no longer accept React node values ([#1285](https://github.com/elastic/eui/pull/1285))

**Bug fixes**

- Added TypeScript definitions for tab components ([#1288](https://github.com/elastic/eui/pull/1288))

## [`4.8.0`](https://github.com/elastic/eui/tree/v4.8.0)

- Added `branch` icon to `EuiIcon` ([#1249](https://github.com/elastic/eui/pull/1249/))
- Added and updated new product logos to `EuiIcon` ([#1279](https://github.com/elastic/eui/pull/1279))

**Bug fixes**

- Added TypeScript definitions for `EuiToolTip`'s `delay` prop ([#1284](https://github.com/elastic/eui/pull/1284))
- Added TypeScript definitions for step components, and some checkbox definition fixes ([#1263](https://github.com/elastic/eui/pull/1263))

**Framer X**

- Added Framer component for `EuiDescriptionList` ([#1276](https://github.com/elastic/eui/pull/1276))

## [`4.7.0`](https://github.com/elastic/eui/tree/v4.7.0)

- Added `apmTrace` icon to `EuiIcon` set ([#1263](https://github.com/elastic/eui/pull/1263))
- Added [Framer X](http://www.framer.com) component source files under the `src-framer` directory ([#1263](https://github.com/elastic/eui/pull/1263))
- Added `compressed` prop to `EuiComboBox` ([#1258](https://github.com/elastic/eui/pull/1258))
- Added guidelines for Sass usage ([#1257](https://github.com/elastic/eui/pull/1257))

**Bug fixes**

- `EuiComboBox` no longer throws a _Maximum update depth exceeded_ error when used in popovers/modals ([#1258](https://github.com/elastic/eui/pull/1258))
- `Escape` key now closes `EuiComboBox` options list ([#1258](https://github.com/elastic/eui/pull/1258))
- Fixed margin issue around `EuiFlexGrid` in mobile displays ([#1257](https://github.com/elastic/eui/pull/1257))
- Fixed positioning and padding display issue in `EuiRange` ([#1257](https://github.com/elastic/eui/pull/1257))
- Fixed `highContrastTextColor` SASS function to account for background lightness and exit possible infinite loops ([#1275](https://github.com/elastic/eui/pull/1275))

## [`4.6.1`](https://github.com/elastic/eui/tree/v4.6.1)

**Bug fixes**

- Added TypeScript definitions for `EuiFieldPassword` ([#1255](https://github.com/elastic/eui/pull/1255))
- Added TypeScript definitions for `EuiConfirmModal`, remove `AnyProps`, and several definition fixes ([#1260](https://github.com/elastic/eui/pull/1260))

## [`4.6.0`](https://github.com/elastic/eui/tree/v4.6.0)

- Increased default font size of tabs in K6 theme ([#1244](https://github.com/elastic/eui/pull/1244))

**Bug fixes**

- Fixed select warning on falsy value in EuiSelect ([#1254](https://github.com/elastic/eui/pull/1254))

**Bug fixes**

- Add TypeScript definitions for `EuiRange` and `EuiRadio`, and correct the definitions for `EuiRadioGroup` ([#1253](https://github.com/elastic/eui/pull/1253))

## [`4.5.2`](https://github.com/elastic/eui/tree/v4.5.2)

**Bug fixes**

- TypeScript definition changes for `EuiAccordion`, `EuiDescriptionList`, `EuiForm`, `EuiFormHelpText` and the accessibility services, plus a number of other TS fixes ([#1247](https://github.com/elastic/eui/pull/1247))

## [`4.5.1`](https://github.com/elastic/eui/tree/v4.5.1)

**Bug fixes**

- Changed names of `*beatApp` types in `EuiIcon` to follow a consistent naming pattern ([#1243](https://github.com/elastic/eui/pull/1238))

## [`4.5.0`](https://github.com/elastic/eui/tree/v4.5.0)

- Added export for `TYPES` to `EuiAvatar` ([#1238](https://github.com/elastic/eui/pull/1238))
- Updated node-sass dependency to support OSX Mojave ([#1238](https://github.com/elastic/eui/pull/1238))
- Added TypeScript definitions for `EuiFieldNumber`, `EuiFormLabel` and `EuiSelect`, and fix the `EuiTextColor` definition ([#1240](https://github.com/elastic/eui/pull/1240))
- Added support for nodes as column headers in `EuiBasicTable` for supporting things like tooltips and localized text ([#1234](https://github.com/elastic/eui/pull/1234))

## [`4.4.1`](https://github.com/elastic/eui/tree/v4.4.1)

**Bug fixes**

- Fixes TypeScript definitions for `EuiKeyPadMenuItem` and `EuiKeyPadMenuItemButton` ([#1232](https://github.com/elastic/eui/pull/1232))

## [`4.4.0`](https://github.com/elastic/eui/tree/v4.4.0)

- Added TypeScript typings for `EuiKeyPadMenu` ([#1229](https://github.com/elastic/eui/pull/1229))
- Forced `EuiPopover` contents to stick to its initial position when the content changes ([#1199](https://github.com/elastic/eui/pull/1199))
- Updated `EuiIcon` app icon set and allow them to adjust colorschemes ([#1225](https://github.com/elastic/eui/pull/1225))

**Bug fixes**

- Fixed EuiToolTip to show tooltips on disabled elements ([#1222](https://github.com/elastic/eui/pull/1222))
- Fixed EuiAvatar when name is composed entirely of whitespace ([#1231](https://github.com/elastic/eui/pull/1231))

## [`4.3.0`](https://github.com/elastic/eui/tree/v4.3.0)

- Added a new `colorPalette` service for retrieving and generating color arrays for use in charts ([#1209](https://github.com/elastic/eui/pull/1209))
- Added `1` as a valid value for the `columns` prop in `EuiFlexGrid` ([#1210](https://github.com/elastic/eui/pull/1210))
- Make `htmlIdGenerator` only return valid HTML4 ids ([#637](https://github.com/elastic/eui/pull/637))
- Use `cursor: pointer` to indicate clickable `EuiTable` rows ([#1213](https://github.com/elastic/eui/pull/1213))
- Add `lockOpen` icon ([#1215](https://github.com/elastic/eui/pull/1215))

## [`4.2.0`](https://github.com/elastic/eui/tree/v4.2.0)

- Added some opacity options to `EuiLineSeries` and `EuiAreaSeries` ([#1198](https://github.com/elastic/eui/pull/1198))
- Added `initialFocus` prop for focus trapping to `EuiPopover` and `EuiModal` ([#1099](https://github.com/elastic/eui/pull/1099))
- Added table footer support with `EuiTableFooter` and `EuiTableFooterCell` ([#1202](https://github.com/elastic/eui/pull/1202))

## [`4.1.0`](https://github.com/elastic/eui/tree/v4.1.0)

- Added `direction` to `EuiFlexGroup` prop types interface ([#1196](https://github.com/elastic/eui/pull/1196))
- Made `description` prop optional for `EuiDescribedFormGroup` ([#1191](https://github.com/elastic/eui/pull/1191))
- Fixed issue with unselected tabs and aria-controls attribute in EuiTabbedContent
- Added `tag` icon ([#1188](https://github.com/elastic/eui/pull/1188))
- Replaced `logging` app icon ([#1194](https://github.com/elastic/eui/pull/1194))
- Made `EuiBasicTable` rows keyboard-accessible when they are clickable ([#1206](https://github.com/elastic/eui/pull/1206))

**Bug fixes**

- Fixed cross-axis alignment bug when positioning EuiPopover ([#1197](https://github.com/elastic/eui/pull/1197))
- Added background to `readOnly` inputs ([#1188](https://github.com/elastic/eui/pull/1188))
- Fixed some modal default and responsive sizing ([#1188](https://github.com/elastic/eui/pull/1188))
- Fixed z-index issue of `EuiComboBoxOptionsList` especially inside modals ([#1192](https://github.com/elastic/eui/pull/1192))

## [`4.0.1`](https://github.com/elastic/eui/tree/v4.0.1)

**Bug fixes**

- Fixed an issue in `EuiTooltip` because IE1 didn't support `document.contains()` ([#1190](https://github.com/elastic/eui/pull/1190))
- Fixed some issues around parsing string values in `EuiSearchBar` and `EuiQuery` ([#1189](https://github.com/elastic/eui/pull/1189))

## [`4.0.0`](https://github.com/elastic/eui/tree/v4.0.0)

- Added `delay` prop to `EuiToolTip` ([#1103](https://github.com/elastic/eui/pull/1103))

**Breaking changes**

- `EuiBasicTable` now shows up to 2 actions before condensing to all popover, but still displaying the top/primary 2 actions as well ([#1103](https://github.com/elastic/eui/pull/1103))
- `EuiBasicTable` will automatically add `hasActions` and `isSelectable` to allow proper responsive style handling, but are still overridable ([#1103](https://github.com/elastic/eui/pull/1103))

## [`3.11.0`](https://github.com/elastic/eui/tree/v3.11.0)

- Decorated `pagination` _next_ and _previous_ buttons with `data-test-subj` ([#1182](https://github.com/elastic/eui/pull/1182))
- Added `euiFacetButton` and `euiFacetGroup` ([#1167](https://github.com/elastic/eui/pull/1167))
- Added `width` prop to `EuiContextMenu` panels ([#1173](https://github.com/elastic/eui/pull/1173))
- Added patterns for global query and filters ([#1137](https://github.com/elastic/eui/pull/1137))

**Bug fixes**

- Fixed `onClickAriaLabel` console error stemming from `EuiComboBoxPill`  ([#1183](https://github.com/elastic/eui/pull/1183))

## [`3.10.0`](https://github.com/elastic/eui/tree/v3.10.0)

- Added `maxWidth` prop to `EuiModal` ([#1165](https://github.com/elastic/eui/pull/1165))
- Support field names with `_` characters in search queries ([#1180](https://github.com/elastic/eui/pull/1180))
- Added ability to include multiple fields in a value selection filter for `EuiSearchBar` ([#1179](https://github.com/elastic/eui/pull/1179))

**Bug fixes**

- Fixed an IE11 `EuiModal` width issue by changing the `min-width` to a pixel value ([#1174](https://github.com/elastic/eui/pull/1174))

## [`3.9.0`](https://github.com/elastic/eui/tree/v3.9.0)

- Added `infraApp` icon ([#1161](https://github.com/elastic/eui/pull/1161))
- Added sizes to `EuiButtonIcon` ([#1145](https://github.com/elastic/eui/pull/1145))
- Added `singleSelection.asPlainText` prop to `EuiComboBox` ([#1139](https://github.com/elastic/eui/pull/1139))
- Added proper aria labeling to `EuiSearchBar` and `EuiBasicTable` so searching is properly announced ([#1181](https://github.com/elastic/eui/pull/1181))

**Bug fixes**

- Fixed `makeHighContrastColor` sass mixin to properly output an accessible color contrast ([#1158](https://github.com/elastic/eui/pull/1158))
- Fixed `EuiTooltip` to interact correctly when the anchor is a disabled form element ([#1158](https://github.com/elastic/eui/pull/1158))
- Fixed `EuiButton` (with icon) and `EuiButtonEmpty` truncation ([#1145](https://github.com/elastic/eui/pull/1145))
- Fixed alignment and coloring of form control clear button ([#1145](https://github.com/elastic/eui/pull/1145))
- Fixed `EuiToolTip` from setting state after component unmounts ([#1163](https://github.com/elastic/eui/pull/1163))

## [`3.8.0`](https://github.com/elastic/eui/tree/v3.8.0)

- Added a new `EuiStat` component for displaying prominent stats ([#1146](https://github.com/elastic/eui/pull/1146))
- Added color and monotone icons for AWS and GCP ([#1135](https://github.com/elastic/eui/pull/1135))
- Added TypeScript definition for `EuiComboBox` ([#1115](https://github.com/elastic/eui/pull/1115))

**Bug fixes**

- Fixed `EuiSearchBar` when used as a controlled component in React 16.4 ([#1153](https://github.com/elastic/eui/pull/1153))
- Fixed `onChange` typedef on `EuiSwitch` ([#1144](https://github.com/elastic/eui/pull/1144)
- Fixed `EuiToolTip`'s inability to update its position when tooltip content changes ([#1116](https://github.com/elastic/eui/pull/1116))
- Fixed `EuiSearchBar`'s syntax parsing to allow multiple escaped characters in a single field value

## [`3.7.0`](https://github.com/elastic/eui/tree/v3.7.0)

- Added `zIndexAdjustment` to `EuiPopover` which allows tweaking the popover content's `z-index` ([#1097](https://github.com/elastic/eui/pull/1097))
- Added new `EuiSuperSelect` component and `hasArrow` prop to `EuiPopover` ([#921](https://github.com/elastic/eui/pull/921))
- Added a new `EuiWindowEvent` component for declarative, safe management of `window` event listeners ([#1127](https://github.com/elastic/eui/pull/1127))
- Changed `Flyout` component to close on ESC keypress even if the flyout does not have focus, using new Window Event component ([#1127](https://github.com/elastic/eui/pull/1127))
- Added TypeScript definitions for `EuiAvatar` component and the `color` services ([#1120](https://github.com/elastic/eui/pull/1120))

**Bug fixes**

- `EuiFlyout` responsive mode now gracefully overrides a custom `maxWidth` ([#1124](https://github.com/elastic/eui/pull/1124)

## [`3.6.1`](https://github.com/elastic/eui/tree/v3.6.1)

- Added TypeScript definition for `findTestSubject` test util ([#1106](https://github.com/elastic/eui/pull/1106))

**Bug fixes**

- Fixed bug where `EuiToolTip` content wasn't removed if its anchor is removed from the document ([#1119](https://github.com/elastic/eui/pull/1119))

## [`3.6.0`](https://github.com/elastic/eui/tree/v3.6.0)

- Added `EuiCopy` ([#1112](https://github.com/elastic/eui/pull/1112))
- Added `disabled` to `EuiRadioGroup.options` ([#1111](https://github.com/elastic/eui/pull/1111))

**Bug fixes**

- `EuiWrappingPopover` only re-attach anchor element on unmount if anchor element is still attached to DOM
([#1114](https://github.com/elastic/eui/pull/1114))

- Fixed `EuiSeriesChart` overrides `react-vis` classes ([#1123](https://github.com/elastic/eui/pull/1123))

## [`3.5.1`](https://github.com/elastic/eui/tree/v3.5.1)

- Fixed a bug around `indeterminate` checkboxes ([#1110](https://github.com/elastic/eui/pull/1110))

## [`3.5.0`](https://github.com/elastic/eui/tree/v3.5.0)

- Added support for `indeterminate` to `EuiCheckbox` ([#1108](https://github.com/elastic/eui/pull/1108))

## [`3.4.0`](https://github.com/elastic/eui/tree/v3.4.0)

- Added typings for `EuiToolTip` and `EuiIconTip` ([#1087](https://github.com/elastic/eui/pull/1087))
- Added `spacesApp` logo to `EuiIcon` set ([#1065](https://github.com/elastic/eui/pull/1065))
- Added `!default` to border SASS props ([#1079](https://github.com/elastic/eui/pull/1079))
- Added `repositionOnScroll` prop to `EuiPopover` which enables repositioning the popover when the window is scrolled ([#1064](https://github.com/elastic/eui/pull/1064))
- Allow `_` and `*` characters to be used in `EuiSearchBar` query terms ([#1058](https://github.com/elastic/eui/pull/1058))
- Added more `status` options for `EuiSteps` ([#1088](https://github.com/elastic/eui/pull/1088))
- Added `maxWidth` prop `EuiFlyout` ([#1090](https://github.com/elastic/eui/pull/1090))
- Added `string` to allowed `restrictWidth` prop type of `EuiPage` and `EuiPageBody` ([#1090](https://github.com/elastic/eui/pull/1090))
- Added `.eui-textBreakNormal` and `@mixin euiTextTruncate` as CSS/SASS utilities ([#1092](https://github.com/elastic/eui/pull/1092))
- Added `fullWidth` support to `EuiComboBox` ([#1095](https://github.com/elastic/eui/pull/1095))

**Bug fixes**

- `EuiMutationObserver`'s `children` prop is no longer marked as required ([#1076](https://github.com/elastic/eui/pull/1076))
- Fixed large drop shadows so they work on darker backgrounds ([#1079](https://github.com/elastic/eui/pull/1079))
- Added `resize-observer-polyfill` as a dependency (was previously a devDependency) ([#1085](https://github.com/elastic/eui/pull/1085))
- Fixed `EuiBasicTable` to inform its parent about a selection change triggered by a different set of `items` ([#1086](https://github.com/elastic/eui/pull/1086))
- Fixed width of `EuiFilterGroup`'s popover ([#1078](https://github.com/elastic/eui/pull/1078))
- Fixed `EuiStepsHorizontal`'s title wrapping in IE ([#1088](https://github.com/elastic/eui/pull/1088))
- Fixed wrong class name being added to `EuiPageBody` when `restrictWidth !== false` ([#1090](https://github.com/elastic/eui/pull/1090))

## [`3.3.0`](https://github.com/elastic/eui/tree/v3.3.0)

- Added `onTableChange` callback to `EuiInMemoryTable` which notifies on sorting and pagination changes ([#1060](https://github.com/elastic/eui/pull/1060))
- `EuiComboBox` now applies the provided `data-test-subj` to its options list element with the suffix `-optionsList` so you can find a specific combo box instance's options list. This wasn't previously possible because the options list is attached to the body element, not the combo box element. This is in addition to the existing `data-test-subj="comboBoxOptionsList"` ([#1054](https://github.com/elastic/eui/pull/1054))
- EUI now provides minified versions of the themes' CSS files ([#1070](https://github.com/elastic/eui/pull/1070))

**Bug fixes**

- Fixed `EuiSeriesChart` (previously `EuiXYChart`) responsive resize in a flexbox layout ([#1041](https://github.com/elastic/eui/pull/1041))
- `EuiInMemoryTable` no longer mutates the `items` prop array when sorting, adding deterministic sorting ([#1057](https://github.com/elastic/eui/pull/1057))
- `EuiBasicTable` actions now close their context menu when clicked ([#1069](https://github.com/elastic/eui/pull/1069))

**Experimental breaking change**

 - Renamed `EuiXYChart` to `EuiSeriesChart`, `EuiXYChartUtils` to `EuiSeriesChartUtils`, `EuiXYChartAxisUtils` to `EuiSeriesChartAxisUtils`, and  `EuiXYChartTextUtils` to `EuiSeriesChartTextUtils` ([#1066](https://github.com/elastic/eui/pull/1066))

## [`3.2.1`](https://github.com/elastic/eui/tree/v3.2.1)

- Added `closeButtonAriaLabel` property to `EuiFlyout` ([#1031](https://github.com/elastic/eui/pull/1031))
- Added types for `EuiToast`, `EuiGlobalToastList`, and `EuiGlobalToastListItem` ([#1045](https://github.com/elastic/eui/pull/1045))
- Added a handful of third-party logos to `EuiIcon` ([#1033](https://github.com/elastic/eui/pull/1033))

**Bug fixes**

- Removed IE flex column fix in favor of forcing the consumer to add a `grow` prop ([#1044](https://github.com/elastic/eui/pull/1044))
- Removed max-width to children of `EuiPopover` ([#1044](https://github.com/elastic/eui/pull/1044))

## [`3.2.0`](https://github.com/elastic/eui/tree/v3.2.0)

**Note: this release creates a minor regression to the display of `EuiFlexItem`s inside a `column` `EuiFlexGroup`. This is fixed in `3.2.1`.**
**Note: this release creates a minor regression to the display of `EuiPopoverTitle`. This is fixed in `3.2.1`.**

- Added typings for 'EuiBadge' ([#1034](https://github.com/elastic/eui/pull/1034))
- Added a visual pattern for Kibana's Global Date Picker ([#1026](https://github.com/elastic/eui/pull/1026))
- Added `responsive` prop to `EuiFlexGrid` ([#1026](https://github.com/elastic/eui/pull/1026))
- Added `expand` prop to `EuiTabs` and `EuiTabbedContent` ([#1026](https://github.com/elastic/eui/pull/1026))
- Allow `titleElement` to be passed to `EuiCard` ([#1032](https://github.com/elastic/eui/pull/1032))

**Bug fixes**

- Fixed `EuiContextMenuPanel` calling `ref` after being unmounted ([#1038](https://github.com/elastic/eui/pull/1038))
- `EuiOutsideClickDetector` supports nested detectors in the DOM tree ([#1039](https://github.com/elastic/eui/pull/1039))
- To make it more accessible, added a random id to `EuiSwitch`'s id prop if none is passed.  ([#779](https://github.com/elastic/eui/pull/779))
- `BetaBadge` now shows outside of `EuiPanel` bounds in IE ([#1032](https://github.com/elastic/eui/pull/1032))

## [`3.1.0`](https://github.com/elastic/eui/tree/v3.1.0)

- Added `EuiMutationObserver` to expose Mutation Observer API to React components ([#966](https://github.com/elastic/eui/pull/966))
- Added `EuiWrappingPopover` which allows existing non-React elements to be popover anchors ([#966](https://github.com/elastic/eui/pull/966))
- `EuiPopover` accepts a `container` prop to further restrict popover placement ([#966](https://github.com/elastic/eui/pull/966))
- `EuiPortal` can inject content at arbitrary DOM locations, added `portalRef` prop ([#966](https://github.com/elastic/eui/pull/966))

**Bug fixes**

- `EuiPopover` re-positions with dynamic content (including CSS height/width transitions) ([#966](https://github.com/elastic/eui/pull/966))

## [`3.0.5`](https://github.com/elastic/eui/tree/v3.0.5)

**Note: this release is a backport containing changes originally made in `3.6.1`**

**Bug fixes**

- Fixed bug where `EuiToolTip` content wasn't removed if its anchor is removed from the document ([#1119](https://github.com/elastic/eui/pull/1119))

## [`3.0.4`](https://github.com/elastic/eui/tree/v3.0.4)

**Note: this release is a backport containing changes originally made in `3.4.0`**

- Allow `_` and `*` characters to be used in `EuiSearchBar` query terms ([#1058](https://github.com/elastic/eui/pull/1058))

## [`3.0.3`](https://github.com/elastic/eui/tree/v3.0.3)

**Note: this release is a backport bugfix release containing changes originally made in `3.2.0`**

**Bug fixes**

- Fixed `EuiContextMenuPanel` calling `ref` after being unmounted ([#1038](https://github.com/elastic/eui/pull/1038))

## [`3.0.2`](https://github.com/elastic/eui/tree/v3.0.2)

- Added `restrictWidth` option to `EuiPageBody` ([#1024](https://github.com/elastic/eui/pull/1024))

**Bug fixes**

- Fixed `EuiPageContent` centered layouts ([#1024](https://github.com/elastic/eui/pull/1024))

## [`3.0.1`](https://github.com/elastic/eui/tree/v3.0.1)

- Added typings for `EuiEmptyPrompt`, `EuiCode`, `EuiCodeBlock`, and `EuiCallOut` ([#1010](https://github.com/elastic/eui/pull/1010))
- Make utility type `Omit` compatible with new `keyof` behavior introduced in TypeScript 2.9 ([#1017](https://github.com/elastic/eui/pull/1017))
- Added visualization chart type icons ([#1020](https://github.com/elastic/eui/pull/1020))

**Bug fixes**

- Fixed `EuiContextMenu` causing scroll-jumps because of premature browser focus ([#1018](https://github.com/elastic/eui/pull/1018))

## [`3.0.0`](https://github.com/elastic/eui/tree/v3.0.0)

- Fixed `EuiHeader` responsive styles ([#1009](https://github.com/elastic/eui/pull/1009))
- Added `prepend` and `append` props to `EuiFormControlLayout` ([#961](https://github.com/elastic/eui/pull/961))
- Updated style implementation of `EuiFilterGroup` and `EuiFilterGroupButton` ([#961](https://github.com/elastic/eui/pull/961))
- Added `EuiDatePickerRange` as a way to layout two `EuiDatePicker`s ([#961](https://github.com/elastic/eui/pull/961))
- Temporarily removed `EuiPage` responsive styles ([#1014](https://github.com/elastic/eui/pull/1014))

**Breaking changes**

- Moved `EuiHeaderNotification` to a generic `EuiNotificationBadge` component ([#1009](https://github.com/elastic/eui/pull/1009))

**Bug fixes**

- `EuiInMemoryTable` no longer resets to the first page on prop update when `items` remains the same ([#1008](https://github.com/elastic/eui/pull/1008))
- Fixed css selector for hiding responsive `EuiBreadcrumb`'s ([#1009](https://github.com/elastic/eui/pull/1009))
- Fixed responsive utility classes for IE ([#1009](https://github.com/elastic/eui/pull/1009))
- Fixed syntax errors in `keyCodes`'s and `EuiContextMenu`'s typescript definition ([#1012](https://github.com/elastic/eui/pull/1012))

## [`2.0.0`](https://github.com/elastic/eui/tree/v2.0.0)

- Added more typings to `EuiContextMenuItemProps` ([#1006](https://github.com/elastic/eui/pull/1006))
- Made some properties of `EuiFlyout` optional ([#1003](https://github.com/elastic/eui/pull/1003))
- Added typings for `EuiFlyout`, `EuiFlyoutBody`, `EuiFlyoutHeader`, and `EuiFlyoutFooter` ([#1001](https://github.com/elastic/eui/pull/1001))
- Gave `EuiFlyout` close button a data-test-subj ([#1000](https://github.com/elastic/eui/pull/1000))
- Updated `react-vis` version to `1.10.2` ([#999](https://github.com/elastic/eui/pull/999))
- Added `component` prop to `EuiTextColor` ([#1011](https://github.com/elastic/eui/pull/1011))

**Breaking changes**

- Altered `EuiPage` and sub-component layout ([#998](https://github.com/elastic/eui/pull/998))
  - `EuiPageHeader` must now be contained within `EuiPageBody`
  - `EuiPageSideBar` must now be **outside** of `EuiPageBody`

**Bug fixes**

- `EuiDescribedFormGroup` now renders its `description` inside of a `div` instead of a `span` ([#1011](https://github.com/elastic/eui/pull/1011))

## [`1.2.1`](https://github.com/elastic/eui/tree/v1.2.1)

**Bug fixes**

- Removed global manipulation of `EuiTitle` sizing in XYCharts ([#997](https://github.com/elastic/eui/pull/997))

## [`1.2.0`](https://github.com/elastic/eui/tree/v1.2.0)

**Note: this release creates a minor regression to the sizing of `EuiTitle`s. This is fixed in `1.2.1`.**

- Added typings for keyCodes ([#988](https://github.com/elastic/eui/pull/988))
- Changed `EuiXYChart` components exports to `/experimental` subfolder ([#975](https://github.com/elastic/eui/pull/975))
- Added beta version of `EuiXYChart` and associated components ([#309](https://github.com/elastic/eui/pull/309))
- Added `size` prop to `EuiIconTip` ([987](https://github.com/elastic/eui/pull/987))
- Added `database`, `filter`, `globe`, and `save` icons ([990](https://github.com/elastic/eui/pull/990))
- Updated typings for `EuiButton`, `EuiButtonEmpty`, and `EuiButtonIcon` to include `<a>` tag attributes like `href` ([#992](https://github.com/elastic/eui/pull/992))

**Bug fixes**

- Fixed some IE11 flex box bugs and documented others (modal overflowing, image shrinking, and flex group wrapping) ([#973](https://github.com/elastic/eui/pull/973))
- Fixed white square that show in double scrollbar via `euiScrollBar()` ([989](https://github.com/elastic/eui/pull/989))
- Fixed issue with Accordion would attempt to use properties and accessors on null ([#982](https://github.com/elastic/eui/pull/982))

## [`1.1.0`](https://github.com/elastic/eui/tree/v1.1.0)

- Added more (mainly style) options to `EuiRange` ([#932](https://github.com/elastic/eui/pull/932))
- Cleaned up some `EuiPopover` styles ([#969](https://github.com/elastic/eui/pull/969))
- Added `inputRef` prop to `EuiFieldPassword` ([#970](https://github.com/elastic/eui/pull/970))

**Bug fixes**

- Fixed disabled states of icon buttons ([#963](https://github.com/elastic/eui/pull/963))
- Added word-break fallback for FF & IE in table cell ([#962](https://github.com/elastic/eui/pull/962))
- Fixed `EuiPopover` to show content over modals, flyouts, etc ([#967](https://github.com/elastic/eui/pull/967))
- Fixed background transition on inputs ([#969](https://github.com/elastic/eui/pull/969))

## [`1.0.1`](https://github.com/elastic/eui/tree/v1.0.1)

- `EuiAccordion` use MutationObserver to re-calculate height when children DOM changes ([#947](https://github.com/elastic/eui/pull/947))
- Add `inspect` type option to icon typedef file ([#952](https://github.com/elastic/eui/pull/952))
- Simplified form control styles ([#954](https://github.com/elastic/eui/pull/954))

**Bug fixes**

- `EuiPopover` now positions popover content over all other elements, instead of sometimes clipping ([#948](https://github.com/elastic/eui/pull/948))
- `EuiOnClickOutside` works with child components rendered via React portals ([#948](https://github.com/elastic/eui/pull/948))

**Deprecations**

- Replaced the following SASS variables have been replaced `$euiFormControlHeight--compressed`, `$euiFormControlPadding--compressed`, `euiFormBorderColor--disabled` ([#954](https://github.com/elastic/eui/pull/954))

## [`1.0.0`](https://github.com/elastic/eui/tree/v1.0.0)

- Reduced font sizes of `EuiAvatar` ([#945](https://github.com/elastic/eui/pull/945))
- Changed release process to be fully automated by script ([#944](https://github.com/elastic/eui/pull/944))

**Bug fixes**

- `EuiTooltip` re-positions content correctly after the window is resized ([#936](https://github.com/elastic/eui/pull/936))
- `EuiComboBox` list is positioned correctly in IE ([#946](https://github.com/elastic/eui/pull/946))

## [`0.0.55`](https://github.com/elastic/eui/tree/v0.0.55)

- Added `getPopoverScreenCoordinates` service function for positioning popover/tooltip content, updated `EuiToolTip` to use it ([#924](https://github.com/elastic/eui/pull/924))
- Allow `mode` prop in `EuiCodeEditor` to take custom mode object ([#935](https://github.com/elastic/eui/pull/935))
- `EuiCodeEditor` is now decorated with a `data-test-subj` selector (`codeEditorContainer`) ([#939](https://github.com/elastic/eui/pull/939))
- `EuiCodeEditor` no longer automatically scrolls cursor into view on selection change ([#940](https://github.com/elastic/eui/pull/940))

## [`0.0.54`](https://github.com/elastic/eui/tree/v0.0.54)

**Bug fixes**

- `EuiTabbedContent` now updates dynamic tab content when used as an uncontrolled component ([#931](https://github.com/elastic/eui/pull/931))

## [`0.0.53`](https://github.com/elastic/eui/tree/v0.0.53)

- `EuiComboBox` is now decorated with `data-test-subj` selectors for the search input (`comboBoxSearchInput`), toggle button (`comboBoxToggleListButton`), and clear button (`comboBoxClearButton`) ([#918](https://github.com/elastic/eui/pull/918))
- `EuiComboBox` now gives focus to the search input when the user clicks the clear button, to prevent focus from defaulting to the body ([#918](https://github.com/elastic/eui/pull/918))
- Fixed visual size of inputs by setting the box-shadow border to `inset` ([#928](https://github.com/elastic/eui/pull/928))
- Per-column custom sort values added to `EuiInMemoryTable` ([#929](https://github.com/elastic/eui/pull/929))

**Non-breaking major changes**

- Added close (`cross`) button as default way to close to `EuiFlyout` when `onClose` is provided ([#925](https://github.com/elastic/eui/pull/925))
- Fleshed out `EuiFlyoutHeader` for consistency (see docs) ([#925](https://github.com/elastic/eui/pull/925))

**Bug fixes**

- Added `role="dialog"` to `EuiFlyout` to improve screen reader accessibility ([#916](https://github.com/elastic/eui/pull/916))
- Default sort comparator (used by `EuiInMemoryTable`) now handles `null` and `undefined` values ([#922](https://github.com/elastic/eui/pull/922))

## [`0.0.52`](https://github.com/elastic/eui/tree/v0.0.52)

- Added updated logos for Cloud and Cloud ECE ([#906](https://github.com/elastic/eui/pull/906))
- Added the ability for `EuiBetaBadge` to appear on `EuiPanel` similar to `EuiCard` ([#885](https://github.com/elastic/eui/pull/888))
- Added `restrictWidth` to `EuiPage` ([#896](https://github.com/elastic/eui/pull/896))
- Added `resize` prop to `EuiTextArea` that defaults to ‘vertical’ (only height) ([#894](https://github.com/elastic/eui/pull/894))
- Added multiple style-only adjustments to `EuiFormControlLayout` buttons/icons ([#894](https://github.com/elastic/eui/pull/894))
- Shifted `readOnly` inputs to not have left padding unless it has an icon ([#894](https://github.com/elastic/eui/pull/894))
- Added more customization options to `EuiAvatar` ([#903](https://github.com/elastic/eui/pull/903))
- Added more color options to `EuiButtonIcon` ([#907](https://github.com/elastic/eui/pull/907))
- Added icon for EMS (Elastic Map Service) (`emsApp`) ([#914](https://github.com/elastic/eui/pull/914))
- Added support for `href`, `target`, and `rel` properties for `EuiContextMenu` items ([#911](https://github.com/elastic/eui/pull/911))
- Added responsive helpers in the form of `EuiShowFor` and `EuiHideFor` components and corresponding CSS classes ([#909](https://github.com/elastic/eui/pull/909))

**Deprecations**

- Replaced `$breakpoints` in favor of better named `$euiBreakpoints` ([#909](https://github.com/elastic/eui/pull/909))
- Replaced the following mixin `screenXSmall()`, `screenSmall()`, `screenMedium()`, `screenLarge()`, `screenSmallMediumLarge()` in favor of a single `euiBreakpoint()` ([#909](https://github.com/elastic/eui/pull/909))

**Bug fixes**

- Removed `.nvmrc` file from published npm package ([#892](https://github.com/elastic/eui/pull/892))
- `EuiComboBox` no longer shows the _clear_ icon when it's a no-op ([#890](https://github.com/elastic/eui/pull/890))
- `EuiIcon` no longer takes focus in Edge and IE unless `tabIndex` is defined as a value other than `"-1"` ([#900](https://github.com/elastic/eui/pull/900))
- Fixed regression introduced in `0.0.50` in which the form control icons blocked users from clicking the control ([#898](https://github.com/elastic/eui/pull/898))
- Fixed `EuiSwitch` background in case it’s been placed on a gray background ([#894](https://github.com/elastic/eui/pull/894))
- Fixed `EuiComboBox` hidden input focus styles ([#894](https://github.com/elastic/eui/pull/894))
- Fixed responsive widths of `EuiDescribedFormGroup` ([#894](https://github.com/elastic/eui/pull/894))
- Fixed descenders being cut off in `EuiSelect` ([#894](https://github.com/elastic/eui/pull/894))
- Fixed extra spacing applied by Safari to `EuiFieldSearch` ([#894](https://github.com/elastic/eui/pull/894))
- Fixed contrast issues in dark theming ([#907](https://github.com/elastic/eui/pull/907))

## [`0.0.51`](https://github.com/elastic/eui/tree/v0.0.51)

- Added `textStyle="reverse"` prop to `EuiDescriptionList` as well as a class (`.eui-definitionListReverse`) for `dl`'s within `EuiText` ([#882](https://github.com/elastic/eui/pull/882))
- Added `inspect` icon ([#886](https://github.com/elastic/eui/pull/886))
- Added `layout` prop to `EuiCard` ([#885](https://github.com/elastic/eui/pull/885))

**Bug fixes**

- Moved `EuiFieldSearch`'s and `EuiValidateControl`'s ref out of render into `setRef` methods ([#883](https://github.com/elastic/eui/pull/883))

## [`0.0.50`](https://github.com/elastic/eui/tree/v0.0.50)

**Note: this release creates a minor regression to form controls containing icons, in which the icon blocks the user from clicking the control. This is fixed in `0.0.52`.**

- Created `EuiToggle`, `EuiButtonToggle`, and `EuiButtonGroup` ([#872](https://github.com/elastic/eui/pull/872))
- `EuiBasicTable` and `EuiInMemoryTable` now accept `rowProps` and `cellProps` callbacks, which let you apply custom props to rows and props ([#869](https://github.com/elastic/eui/pull/869))
- Added `offline` and `online` icons ([#881](https://github.com/elastic/eui/pull/881))

**Bug fixes**

- `EuiContextMenuPanel` now updates appropriately if its items are modified ([#887](https://github.com/elastic/eui/pull/887))
- `EuiComboBox` is no longer a focus trap, the clear button is now keyboard-accessible, and the virtualized list no longer interferes with the tab order ([#866](https://github.com/elastic/eui/pull/866))
- `EuiButton`, `EuiButtonEmpty`, and `EuiButtonIcon` now look and behave disabled when `isDisabled={true}` ([#862](https://github.com/elastic/eui/pull/862))
- `EuiGlobalToastList` no longer triggers `Uncaught TypeError: _this.callback is not a function`  ([#865](https://github.com/elastic/eui/pull/865))
- `EuiGlobalToastList` checks to see if it has dismissed a toast before re-dismissing it ([#868](https://github.com/elastic/eui/pull/868))
- Added FF/IE fallback for `.eui-textBreakWord` ([#864](https://github.com/elastic/eui/pull/864))
- Fixed `EuiCard` description text color when used in/as an anchor tag ([#864](https://github.com/elastic/eui/pull/864))
- Fixed `EuiCard` IE bugs ([#864](https://github.com/elastic/eui/pull/864))
- Fixed button labeling for `EuiFormControlLayout` and `EuiComboBox` accessibility ([#876](https://github.com/elastic/eui/pull/876))
- Fixed `EuiBreadcrumb` slash alignment when truncating ([#878](https://github.com/elastic/eui/pull/878))

**Breaking changes**

- `EuiSearchBar` no longer has an `onParse` callback, and now passes an object to `onChange` with the shape `{ query, queryText, error }` ([#863](https://github.com/elastic/eui/pull/863))
- `EuiInMemoryTable`'s `search.onChange` callback now passes an object with `{ query, queryText, error }` instead of only the query ([#863](https://github.com/elastic/eui/pull/863))
- `EuiFormControlLayout` no longer has `onClear`, `iconSide`, or `onIconClick` props. Instead of `onClear` it now accepts a `clear` object of the shape `{ onClick }`. Instead of the icon props, it now accepts a single `icon` prop which be either a string or an object of the shape `{ type, side, onClick }` ([#866](https://github.com/elastic/eui/pull/866))
- `EuiBasicTable` and `EuiInMemoryTable` pass-through cell props (defined by the `columns` prop and the `cellProps` prop) used to be applied to the `div` inside of the `td` element. They're now applied directly to the `td` element ([#869](https://github.com/elastic/eui/pull/869))

## [`0.0.49`](https://github.com/elastic/eui/tree/v0.0.49)

**Bug fixes**

- `EuiInMemoryTable` now applies its search filter ([#851](https://github.com/elastic/eui/pull/851))
- `EuiInMemoryTable` and `EuiBasicTable` now pass unknown props through to their child ([#836](https://github.com/elastic/eui/pull/836))
- Added `EuiHeaderLinks` which allow you to construct navigation in the header in place of the app menu ([#844](https://github.com/elastic/eui/pull/844))
- `EuiPopover` will use an alert to warn the user it traps focus ([#844](https://github.com/elastic/eui/pull/844))

**Breaking changes**

- EUI requires React `16.3` or higher ([#849](https://github.com/elastic/eui/pull/849))
- `EuiHeaderBreadcrumbs` refactored to use `EuiBreadcrumbs`. This removed all child components of `EuiHeaderBreadcrumbs` ([#844](https://github.com/elastic/eui/pull/844))

## [`0.0.48`](https://github.com/elastic/eui/tree/v0.0.48)

**Bug fixes**

- `EuiComboBox` does not pass `isDisabled` prop to `EuiComboBoxOptionsList` to avoid "React does not recognize the 'isDisabled' prop on a DOM element" console warning ([#838](https://github.com/elastic/eui/pull/838))
- `EuiComboBox` does not display clear icon when `isClearable` prop is set to false and `selectedOptions` prop is provided ([#838](https://github.com/elastic/eui/pull/838))

**Breaking changes**

- Move `EuiBasicTable`'s `itemId` prop from `selection` to a top-level property ([#830](https://github.com/elastic/eui/pull/830))
- Renamed/refactored `requiresAriaLabel` prop validator to a more general `withRequiredProp` ([#830](https://github.com/elastic/eui/pull/830))

## [`0.0.47`](https://github.com/elastic/eui/tree/v0.0.47)

- Added utility CSS classes for text and alignment concerns ([#774](https://github.com/elastic/eui/pull/774))
- Added `compressed` versions of `EuiFormRow` and all form controls ([#800](https://github.com/elastic/eui/pull/800))
- Removed pointer cursor on `EuiFormLabel` when a `for` property is not set ([#825](https://github.com/elastic/eui/pull/825))
- Added the ability to add tooltips to `EuiContextMenuItem`s ([#817](https://github.com/elastic/eui/pull/817))
- Added `EuiBreadcrumbs` ([#815](https://github.com/elastic/eui/pull/815))

**Bug fixes**

- Fixes height calculation error on `EuiAccordion` when it starts loads in an open state ([#816](https://github.com/elastic/eui/pull/816))
- Added aria-invalid labeling on `EuiFormRow` ([#777](https://github.com/elastic/eui/pull/799))
- Added aria-live labeling for `EuiToasts` ([#777](https://github.com/elastic/eui/pull/777))
- Added aria labeling requirements for `EuiBadge` , as well as a generic prop_type function `requiresAriaLabel` in `utils` to check for it ([#777](https://github.com/elastic/eui/pull/777)) ([#802](https://github.com/elastic/eui/pull/802))
- Ensure switches’ inputs are still hidden when `[disabled]` ([#778](https://github.com/elastic/eui/pull/778))
- Made boolean matching in `EuiSearchBar` more exact so it doesn't match words starting with booleans, like "truest" or "offer" ([#776](https://github.com/elastic/eui/pull/776))
- `EuiComboBox` do not setState or call refs once component is unmounted ([807](https://github.com/elastic/eui/pull/807) and [#813](https://github.com/elastic/eui/pull/813))
- Added better accessibility labeling to `EuiPagination`, `EuiSideNav`, `EuiPopover`, `EuiBottomBar` and `EuiBasicTable`.  ([#821](https://github.com/elastic/eui/pull/821))
- Added `isDisabled` to `EuiComboBox`  ([#829](https://github.com/elastic/eui/pull/829))

## [`0.0.46`](https://github.com/elastic/eui/tree/v0.0.46)

- Added `EuiDescribedFormGroup` component, a wrapper around `EuiFormRow`(s) ([#707](https://github.com/elastic/eui/pull/707))
- Added `describedByIds` prop to `EuiFormRow` to help with accessibility ([#707](https://github.com/elastic/eui/pull/707))
- Added `isLoading` prop to `EuiButtonEmpty` ([#768](https://github.com/elastic/eui/pull/768))
- Removed individual badge cross icon when `EuiComboBox` has `singleSelection` prop enabled ([#769](https://github.com/elastic/eui/pull/769))

**Bug fixes**

- Removed specificity on `EuiText` that was causing cascade conflicts around text coloring ([#770](https://github.com/elastic/eui/pull/770))

## [`0.0.45`](https://github.com/elastic/eui/tree/v0.0.45)

***NOTE v0.0.45 has a bug causing it to fail during installation, please use v0.0.46***

- Added `EuiBetaBadge` for non-GA labelling including options to add it to `EuiCard` and `EuiKeyPadMenuItem` ([#705](https://github.com/elastic/eui/pull/705))
- Added `direction` prop to EuiFlexGroup ([#711](https://github.com/elastic/eui/pull/711))
- Added `EuiEmptyPrompt` which can be used as a placeholder over empty tables and lists ([#711](https://github.com/elastic/eui/pull/711))
- Added `EuiTabbedContent` ([#737](https://github.com/elastic/eui/pull/737))
- `EuiComboBox` added buttons for clearing and opening/closing the combo box ([#698](https://github.com/elastic/eui/pull/698))

**Bug fixes**

- Fixed `EuiTableRowCell` from overwriting its child element's `className` [#709](https://github.com/elastic/eui/pull/709)
- Allow `EuiContextMenuPanel`s to update when their `children` changes ([#710](https://github.com/elastic/eui/pull/710))
- `EuiInMemoryTable` now passes `itemIdToExpandedRowMap` prop to `EuiBasicTable` ([#759](https://github.com/elastic/eui/pull/759))
- Expanded table rows in paginated data no longer leak to other pages ([#761](https://github.com/elastic/eui/pull/761))

**Breaking changes**

- Rename `logoElasticSearch` to `logoElasticsearch` [#755](https://github.com/elastic/eui/pull/755)

## [`0.0.44`](https://github.com/elastic/eui/tree/v0.0.44)

- Reduced `EuiToast` title size ([#703](https://github.com/elastic/eui/pull/703))

**Bug fixes**

- Fixed inherited `line-height` of inputs and buttons ([#702](https://github.com/elastic/eui/pull/702))
- Fixed card title sizing in K6 theme ([#704](https://github.com/elastic/eui/pull/704))

## [`0.0.43`](https://github.com/elastic/eui/tree/v0.0.43)

- Added `status` prop to `EuiStep` for additional styling ([#673](https://github.com/elastic/eui/pull/673))
- `EuiForm` and `EuiFormRow` now accept nodes for `errors` prop ([#685](https://github.com/elastic/eui/pull/685))
- Removed the default `max-width` from `EuiText`. This can still be applied by setting `grow={false}` ([#683](https://github.com/elastic/eui/pull/683))
- Added support for text alignment with `EuiTextAlign` ([#683](https://github.com/elastic/eui/pull/683))
- `EuiBasicTable` added the `compressed` prop to allow for tables with smaller fonts and padding ([#687](https://github.com/elastic/eui/pull/687))

**Bug fixes**

- Added a `paddingSize` prop to `EuiAccordion` to better mitigate situations where a nested `EuiFlexGroup` causes scrollbars ([#701](https://github.com/elastic/eui/pull/701))
- Fixed `EuiCard` `icon` prop to include user provided className ([#684](https://github.com/elastic/eui/pull/684))
- `EuiInMemoryTable` pagination state is now reset automatically when a search is executed ([#686](https://github.com/elastic/eui/pull/686))
- Fixed slow performance of `EuiComboBox` when there are hundreds or thousands of options by virtualizing `EuiComboBoxOptionsList` ([#670](https://github.com/elastic/eui/pull/670))
- Fixed some text styles ([#683](https://github.com/elastic/eui/pull/683))
    - Fixed font-family of input, textarea, select, and buttons
    - Fixed style of code, pre, and dl’s inside `EuiText`
    - Fixed ghost text color which was being set to a dark gray

**Breaking changes**

- Added responsive support for tables. This isn't technically a breaking change, but you will need to apply some new props (`hasActions`, `isSelectable`) for certain tables to make them look their best in mobile. **Responsive table views are on by default.** ([#584](https://github.com/elastic/eui/pull/584))

## [`0.0.42`](https://github.com/elastic/eui/tree/v0.0.42)

- Added `EuiDatePicker` component for date/time input ([#644](https://github.com/elastic/eui/pull/644))
- Added editor icon set to `EuiIcon` ([#671](https://github.com/elastic/eui/pull/671))

## [`0.0.41`](https://github.com/elastic/eui/tree/v0.0.41)

- Added `grow` prop to `EuiText` ([#662](https://github.com/elastic/eui/pull/662))
- Added `disabled` prop to `EuiComboBoxOption` ([#650](https://github.com/elastic/eui/pull/650))
- Added support for `<pre>` and `<code>` tags to `<EuiText>` ([#654](https://github.com/elastic/eui/pull/654))
- Added export of SASS theme variables in JSON format during compilation ([#642](https://github.com/elastic/eui/pull/642))
- Close `EuiComboBox` `singleSelection` options list when option is chosen ([#645](https://github.com/elastic/eui/pull/645))
- Wrap `EuiStepHorizontal` text instead of truncating it ([#653](https://github.com/elastic/eui/pull/653))
- Fixed a bug where `EuiSideNavItem` wouldn't pass an `onClick` handler down to `<a>` tags if they also had an `href` ([#664](https://github.com/elastic/eui/pull/664))
- Updated existing and added additional TypeScript definitions ([#666](https://github.com/elastic/eui/pull/666))

**Bug fixes**

- Fixed `EuiBasicTable` re-rendering on hover of table rows ([#665](https://github.com/elastic/eui/pull/665))

**Breaking changes**

- `EuiStepsHorizontal` now requires an `onClick` prop be provided for each step configuration object ([#653](https://github.com/elastic/eui/pull/653))

## [`0.0.40`](https://github.com/elastic/eui/tree/v0.0.40)

- Tweaked sizing, weights, color, line-heights, and added more levels to `EuiTitle` and `EuiText` ([#627](https://github.com/elastic/eui/pull/627))
- Added TypeScript type definitions for `EuiPortal`, `EuiText` and `EuiTitle` as well as the `calculatePopoverPosition` service ([#638](https://github.com/elastic/eui/pull/638))
- Grayed out labels for `disabled` controls ([#648](https://github.com/elastic/eui/pull/648))

**Bug fixes**

- Fix visual shadow glitch on hover of `EuiToast` ([#632](https://github.com/elastic/eui/pull/632))

**Breaking changes**

- **Note: This breaking change is reversed in 0.0.43.** Added a default `max-width` to `EuiText` ([#627](https://github.com/elastic/eui/pull/627))

## [`0.0.39`](https://github.com/elastic/eui/tree/v0.0.39)

**Bug fixes**

- Allow accordions to dynamically change height, and support values on radio inputs ([#613](https://github.com/elastic/eui/pull/613))
- Accordion toggle layout is no longer flagged responsive, in order to prevent unwanted stacking on mobile ([#613](https://github.com/elastic/eui/pull/613))

**Breaking changes**

- Support values on radio inputs. This is breaking because now the second argument to the radio `onChange` callback is the value, which bumps the change event to the third argument ([#613](https://github.com/elastic/eui/pull/613))

## [`0.0.38`](https://github.com/elastic/eui/tree/v0.0.38)

- Modified drop shadow intensities and color ([#607](https://github.com/elastic/eui/pull/607))
- Added SASS color functions. Made `$euiColorWarning` color usage more accessible while still being "yellow" ([#628](https://github.com/elastic/eui/pull/628))
- Removed extraneous `global_styling/mixins/_forms.scss` file and importing the correct files in the `filter_group.scss` and `combo_box.scss` files ([#609](https://github.com/elastic/eui/pull/609))
- Added `isInvalid` prop to `EuiComboBox` ([#631](https://github.com/elastic/eui/pull/631))
- Added support for rejecting user input by returning `false` from the `onCreateOption` prop of `EuiComboBox` ([#631](https://github.com/elastic/eui/pull/631))

**Bug fixes**

- Visual fix for the focus state of disabled `EuiButton` ([#603](https://github.com/elastic/eui/pull/603))
- `EuiSelect` can pass any node as a value rather than just a string ([#603](https://github.com/elastic/eui/pull/603))
- Fixed a typo in the flex TypeScript definition ([#629](https://github.com/elastic/eui/pull/629))
- Fixed `EuiComboBox` bug in which the options list wouldn't always match the width of the input ([#611](https://github.com/elastic/eui/pull/611))
- Fixed `EuiComboBox` bug in which opening the combo box when there's no scrollbar on the window would result in the list being positioned incorrectly ([#631](https://github.com/elastic/eui/pull/631))
- Fixed `EuiComboBox` bug in which clicking a pill's close button would close the list ([#631](https://github.com/elastic/eui/pull/631))
- Fixed `EuiComboBox` bug in which moving focus from one combo box to another would remove the `euiBody-hasPortalContent` class from the body ([#631](https://github.com/elastic/eui/pull/631))

## [`0.0.37`](https://github.com/elastic/eui/tree/v0.0.37)

- Added `EuiComboBox` for selecting many options from a list of options ([#567](https://github.com/elastic/eui/pull/567))
- Added `EuiHighlight` for highlighting a substring within text ([#567](https://github.com/elastic/eui/pull/567))
- `calculatePopoverPosition` service now accepts a `positions` argument so you can specify which positions are acceptable ([#567](https://github.com/elastic/eui/pull/567))
- Added `closeButtonProps` prop to `EuiBadge`, `hollow` badge type, and support for arbitrary hex color ([#567](https://github.com/elastic/eui/pull/567))
- Added support for arbitrary hex color to `EuiIcon` ([#567](https://github.com/elastic/eui/pull/567))

**Breaking changes**

- Renamed `euiBody-hasToolTip` class to `euiBody-hasPortalContent` ([#567](https://github.com/elastic/eui/pull/567))

## [`0.0.36`](https://github.com/elastic/eui/tree/v0.0.36)

- Added support for range queries in `EuiSearchBar` (works for numeric and date values) ([#485](https://github.com/elastic/eui/pull/485))
- Added support for emitting a `EuiSearchBar` query to an Elasticsearch query string ([#598](https://github.com/elastic/eui/pull/598))
- Added support for expandable rows to `EuiBasicTable` ([#585](https://github.com/elastic/eui/pull/585))

**Bug fixes**

- Relaxed query syntax of `EuiSearchBar` to allow usage of hyphens without escaping ([#581](https://github.com/elastic/eui/pull/581))
- Fixed font-weight issue in K6 theme ([#596](https://github.com/elastic/eui/pull/596))

## [`0.0.35`](https://github.com/elastic/eui/tree/v0.0.35)

- Modified `EuiLink` and all buttons to support both href and onClick ([#554](https://github.com/elastic/eui/pull/554))
- Added `color` prop to `EuiIconTip` ([#580](https://github.com/elastic/eui/pull/580))

## [`0.0.34`](https://github.com/elastic/eui/tree/v0.0.34)

- Adjust `EuiCallOut` and dark theme warning coloring ([#563](https://github.com/elastic/eui/pull/563))
- Added a `buttonColor` prop to `EuiConfirmModal` ([#546](https://github.com/elastic/eui/pull/546))
- Added 'baseline' as option to `EuiFlexGroup`'s `alignItems` prop ([#546](https://github.com/elastic/eui/pull/546))

**Bug fixes**

- Fixed `EuiToolTip` bug which caused the tooltip to hide when moving the mouse around inside of the trigger element ([#557](https://github.com/elastic/eui/pull/557), [#564](https://github.com/elastic/eui/pull/564))
- Fixed a bug where `EuiButtonEmpty` would offer a white background on hover when it was disabled, even when there was no such background transition on hover when the buttons are not disabled ([#561](https://github.com/elastic/eui/pull/561))
- Fixed table cell bugs ([#565](https://github.com/elastic/eui/pull/565))
  - `EuiBasicTable` now supports explicitly setting `truncateText` and `textOnly` on column definitions, and supports passing through unrecognized props to the cell (e.g. `data-test-subj`).
  - Updated table cell CSS so that long single-word cell content will break and wrap mid-word.

## [`0.0.33`](https://github.com/elastic/eui/tree/v0.0.33)

- Added initial sorting option to `EuiInMemoryTable` ([#547](https://github.com/elastic/eui/pull/547))
- Horizontally scrolling `EuiTabs` ([#546](https://github.com/elastic/eui/pull/546))
- Remove padding from both sides of `EuiEmptyButton` ([#546](https://github.com/elastic/eui/pull/546))
- Added `disabled` prop to placeholder (ellipses) button in pagination ([#546](https://github.com/elastic/eui/pull/546))
- Converted `.euiHeader__notification` into `EuiHeaderNotification` ([#546](https://github.com/elastic/eui/pull/546))

**Bug fixes**

- `EuiConfirmModal` will now check for the presence of confirm and cancel buttons before trying to focus them ([#555](https://github.com/elastic/eui/pull/555))

## [`0.0.32`](https://github.com/elastic/eui/tree/v0.0.32)

- Updated `EuiDescriptionList` to accept nodes for the titles and descriptions ([#552](https://github.com/elastic/eui/pull/552))
- Added `stop` and `stopFilled` icons ([#543](https://github.com/elastic/eui/pull/543))

**Bug fixes**

- Fixed `EuiToolTip` smart positioning to prevent tooltip from being clipped by the window where possible ([#550](https://github.com/elastic/eui/pull/550))

## [`0.0.31`](https://github.com/elastic/eui/tree/v0.0.31)

- Made `<EuiProgress>` TypeScript types more specific ([#518](https://github.com/elastic/eui/pull/518))
- Removed `font-smoothing` from our reset css for better text legibility ([#539](https://github.com/elastic/eui/pull/539))

**Bug fixes**

- Made `EuiIconTip` screen reader accessible ([#534](https://github.com/elastic/eui/pull/534))
- Fixed a sorting issue in `EuiInMemoryTable` ([#453](https://github.com/elastic/eui/pull/453))
- Fixed checkbox click for `EuiCheckbox` and `EuiRadio` without a label ([#541](https://github.com/elastic/eui/pull/541))

## [`0.0.30`](https://github.com/elastic/eui/tree/v0.0.30)

- Add ability to force `EuiSideNav` items open by setting `item.forceOpen` ([#515](https://github.com/elastic/eui/pull/515))

## [`0.0.29`](https://github.com/elastic/eui/tree/v0.0.29)

- Added `EuiIconTip` to make it easier to display icons with tooltips ([#528](https://github.com/elastic/eui/pull/528))
- Added `buttonRef` prop to `EuiButton`, `EuiButtonEmpty`, and `EuiButtonIcon` ([#529](https://github.com/elastic/eui/pull/529))

**Bug fixes**

- `EuiHealth` no longer stacks flex items on small screens ([#530](https://github.com/elastic/eui/pull/530))
- Fixed `EuiPageContent` centering within `EuiPage` issue ([#527](https://github.com/elastic/eui/pull/527))
- `EuiConfirmModal` will now correctly auto-focus on its confirm and cancel buttons ([#529](https://github.com/elastic/eui/pull/529))

## [`0.0.28`](https://github.com/elastic/eui/tree/v0.0.28)

- `EuiInMemoryTable` pass items to BasicTable when message is provided ([#517](https://github.com/elastic/eui/pull/517)).
- `EuiSearchBox` now passes unused props through to `EuiFieldSearch` ([#514](https://github.com/elastic/eui/pull/514))
- Change `EuiBasicTable` `noItemsMessage` and `EuiInMemoryTable` `message` propType to node
instead of just string ([#516](https://github.com/elastic/eui/pull/516))

## [`0.0.27`](https://github.com/elastic/eui/tree/v0.0.27)

- Don't propagate a null `onClick` on EuiPanels ([#473](https://github.com/elastic/eui/pull/473))
- Use 1.1px for the `EuiHorizontalRule` height, in order to work around strange Chrome height calculations ([#473](https://github.com/elastic/eui/pull/473))
- New icons for `logoGithub` and `logoSketch` ([#494](https://github.com/elastic/eui/pull/494))
- `EuiCard` now has an `href` and `isClickable` prop for better handling hover animations ([#494](https://github.com/elastic/eui/pull/494))
- Added `calculateContrast` and `rgbToHex` to services ([#494](https://github.com/elastic/eui/pull/494))

**Bug fixes**

- `EuiModal` is now responsive on mobile screens ([#512](https://github.com/elastic/eui/pull/512))
- `EuiFlexGrid` now collapses down in mobile layouts properly ([#515](https://github.com/elastic/eui/pull/515))
- Made `EuiCard` proptypes more permission by changing strings to nodes ([#515](https://github.com/elastic/eui/pull/515))
- Fixed `responsive={false}` prop not working when flex groups were nested ([#494](https://github.com/elastic/eui/pull/494))
- `EuiBadge` wrapping element changed from a `div` to `span` so it can be nested in text blocks ([#494](https://github.com/elastic/eui/pull/494))

## [`0.0.26`](https://github.com/elastic/eui/tree/v0.0.26)

**Bug fixes**

- `EuiSelect` do not set `defaultValue` property when `value` property is provided ([#504](https://github.com/elastic/eui/pull/504)).
- `EuiBottomBar` now uses `EuiPortal` to avoid z-index conflicts ([#487](https://github.com/elastic/eui/pull/487))
- Upped dark theme contrast on disabled buttons ([#487](https://github.com/elastic/eui/pull/487))

**Breaking changes**

- Removed `EuiTableOfRecords` ([#490](https://github.com/elastic/eui/pull/490))

## [`0.0.25`](https://github.com/elastic/eui/tree/v0.0.25)

- `EuiSearchBar` accepts `toolsLeft` and `toolsRight` props ([#458](https://github.com/elastic/eui/pull/458))
- Added `search.onChange` callback to `EuiInMemoryTable` ([#469](https://github.com/elastic/eui/pull/469))
- Added `initialPageSize` option to `EuiInMemoryTable` ([#477](https://github.com/elastic/eui/pull/477))
- Added design guidelines for button and toast usage ([#371](https://github.com/elastic/eui/pull/371))

**Breaking changes**

- Complete refactor of `EuiToolTip`. They now work. Only a breaking change if you were using them ([#484](https://github.com/elastic/eui/pull/484))

## [`0.0.24`](https://github.com/elastic/eui/tree/v0.0.24)

- Removed hover and focus states from non-selectable `EuiSideNavItem`s ([#434](https://github.com/elastic/eui/pull/434))
- Added `Ast` and `Query` services ([#454](https://github.com/elastic/eui/pull/454))
- Added icons for Kibana query language ([#455](https://github.com/elastic/eui/pull/455))

**Bug fixes**

- Fix error stemming from `selected` prop on `EuiSelect` ([#436](https://github.com/elastic/eui/pull/436))

**Breaking changes**

- The `Random` service's `oneOf` method now only accepts an array ([#454](https://github.com/elastic/eui/pull/454))

## [`0.0.23`](https://github.com/elastic/eui/tree/v0.0.23)

- Added `EuiInMemoryTable`, which encapsulates sorting, searching, selection, and pagination state and logic ([#390](https://github.com/elastic/eui/pull/390))
- Added stack trace information to `EuiErrorBoundary` ([#428](https://github.com/elastic/eui/pull/428))
- Make full screen code block use the same font-size on the original code block ([#447](https://github.com/elastic/eui/pull/447))

**Bug fixes**

- Fixed `EuiContextMenu` bug when using the keyboard to navigate up, which was caused by unnecessarily re-rendering the items, thus losing references to them ([#431](https://github.com/elastic/eui/pull/431))

## [`0.0.22`](https://github.com/elastic/eui/tree/v0.0.22)

- Added `EuiDelayHide` component ([#412](https://github.com/elastic/eui/pull/412))
- Decreased overall size of checkbox, radio, and switches as well as better styles for the different states ([#407](https://github.com/elastic/eui/pull/407))
- Added `EuiFilePicker` component for `input type="file"` needs ([#402](https://github.com/elastic/eui/pedull/402))
- Added `isLoading` prop to `EuiButton` ([#427](https://github.com/elastic/eui/pull/427))
- Added icons: `eye`, `eyeClosed`, `grab`, `heatmap`, `vector` ([#427](https://github.com/elastic/eui/pull/427))
- Added `hasNoInitialSelection` option to `EuiSelect` ([#422](https://github.com/elastic/eui/pull/422))

**Bug fixes**

- Fixed appearance of checked checkboxes and radios in IE ([#407](https://github.com/elastic/eui/pull/407))
- Fixed disabled vs enabled appearance of checked checkboxes and radios ([#407](https://github.com/elastic/eui/pull/407))
- Fixed disabled & checked state of switches ([#407](https://github.com/elastic/eui/pull/407))
- Fixed `EuiCard` content alignment when content is short ([#415](https://github.com/elastic/eui/pull/415))
- Only apply the `$euiCodeBlockSelectedBackgroundColor` variable if it is a color ([#427](https://github.com/elastic/eui/pull/427))
- No margins for `<hr>` ([#427](https://github.com/elastic/eui/pull/427))
- Fixed `EuiButton` truncation ([#427](https://github.com/elastic/eui/pull/427))

**Breaking changes**

- Changed `EuiAccordion`’s method of `onToggleOpen` to `onToggle` ([#427](https://github.com/elastic/eui/pull/427))

## [`0.0.21`](https://github.com/elastic/eui/tree/v0.0.21)

- Logstash icon set. [#399](https://github.com/elastic/eui/pull/399)
- Added support for `disabled` options in `EuiSelect`. [#324](https://github.com/elastic/eui/pull/324)
- Badges can now accept onClicks and custom colors. They were changed stylistically to be bolder and smaller by default ([#381](https://github.com/elastic/eui/pull/381))
- Added component to wrap blocks of substeps `EuiSubSteps` in a shaded container ([#375](https://github.com/elastic/eui/pull/375))
- Added horizontal steps component ([#375](https://github.com/elastic/eui/pull/375))
- Changed look and feel of pagination. Added `compressed` prop for smaller footprint pagination ([#380](https://github.com/elastic/eui/pull/380))
- Added `EuiBasicTable` as an opinionated, high level component for constructing tables. Its addition deprecates `EuiTableOfRecords` which is still available, but now marked for removal ([#377](https://github.com/elastic/eui/pull/377))
- Added styles for `readOnly` states of form controls ([#391](https://github.com/elastic/eui/pull/391))
- Added importAction and exportAction icons ([#394](https://github.com/elastic/eui/pull/394))
- Added `EuiCard` for UI patterns that need an icon/image, title and description with some sort of action ([#380](https://github.com/elastic/eui/pull/380))
- Added TypeScript definitions for the `EuiHealth` component ([#403](https://github.com/elastic/eui/pull/403))
- Added `SearchBar` component - introduces a simple yet rich query language to search for objects + search box and filter controls to construct/manipulate it ([#379](https://github.com/elastic/eui/pull/379))

**Bug fixes**

- Tables now default to `table-layout: fixed` to avoid some collapsing cell problems. [#398](https://github.com/elastic/eui/pull/398)
- Wrap long lines of text within the body of `EuiToast` instead of letting text overflow ([#392](https://github.com/elastic/eui/pull/392))
- Fixed dark theme coloring of SubSteps ([#396](https://github.com/elastic/eui/pull/396))
- Reorder selectors to fix fixed progress bar in Firefox ([#404](https://github.com/elastic/eui/pull/404))

## [`0.0.20`](https://github.com/elastic/eui/tree/v0.0.20)

- Renamed class from `euiFlexGroup--alignItemsStart` to `euiFlexGroup--alignItemsFlexStart` ([#378](https://github.com/elastic/eui/pull/378))

## [`0.0.19`](https://github.com/elastic/eui/tree/v0.0.19)

- `EuiGlobalToastList` now prevents toasts from disappearing while the user's mouse is over the list. Added `timer/Timer` service ([#370](https://github.com/elastic/eui/pull/370))

**Bug fixes**

- **Note: This is deprecated in 0.0.21 and removed in 0.0.26.** `EuiTableOfRecords` selection bugs ([#365](https://github.com/elastic/eui/pull/365))
  - Deleting selected items now resets the select all checkbox to an unchecked state
  - The select all checkbox only becomes checked when all selectable rows are checked, not just some of them

**Breaking changes**

- Changed `EuiGlobalToastList` to be responsible for instantiating toasts, tracking their lifetimes, and dismissing them. It now accepts `toasts`, `dismissToast`, and `toastLifeTimeMs` props. It no longer accepts `children` ([#370](https://github.com/elastic/eui/pull/370))

## [`0.0.18`](https://github.com/elastic/eui/tree/v0.0.18)

**Bug fixes**

- Fixed `EuiCodeEditor` bug in which hitting ESCAPE to close the autocompletion suggestions menu would also exit editing mode ([#363](https://github.com/elastic/eui/pull/363))

## [`0.0.17`](https://github.com/elastic/eui/tree/v0.0.17)

**Bug fixes**

- Downgraded `lodash` version to `3.10.0` to align it with Kibana ([#359](https://github.com/elastic/eui/pull/359))

## [`0.0.16`](https://github.com/elastic/eui/tree/v0.0.16)

- `EuiRadio` now supports the `input` tag's `name` attribute. `EuiRadioGroup` accepts a `name` prop that will propagate to its `EuiRadio`s ([#348](https://github.com/elastic/eui/pull/348))
- Added Machine Learning create jobs icon set ([#338](https://github.com/elastic/eui/pull/338))
- **Note: This is deprecated in 0.0.21 and removed in 0.0.26.** Added `EuiTableOfRecords`, a higher level table component to take away all your table listings frustrations ([#250](https://github.com/elastic/eui/pull/250))

**Bug fixes**

- Added `react-color` as a dependency (was previously a devDependency) ([#354](https://github.com/elastic/eui/pull/354))
- Stop propagation and prevent default when closing components. Otherwise the same Escape keypress could close the parent component(s) as well as the one you intend to close ([#344](https://github.com/elastic/eui/pull/344))

## [`0.0.15`](https://github.com/elastic/eui/tree/v0.0.15)

- Added `EuiColorPicker` ([#328](https://github.com/elastic/eui/pull/328))
- `EuiCodeBlock` now only shows fullscreen icons if `overflowHeight` prop is set. Also forces large fonts and padding while expanded ([#325](https://github.com/elastic/eui/pull/325))
- Exported `VISUALIZATION_COLORS` from services ([#329](https://github.com/elastic/eui/pull/329))
- Added typescript definitions for `EuiFormRow`, `EuiRadioGroup`, `EuiSwitch`, `EuiLoadingSpinner`, `EuiLoadingChart` and `EuiProgress` ([#326](https://github.com/elastic/eui/pull/326))
- Added `checkHrefAndOnClick` and `getSecureRelForTarget` to services.

**Breaking changes**

- `EuiCodeBlock` now only shows fullscreen icons if `overflowHeight` prop is set. Also forces large fonts and padding while expanded ([#325](https://github.com/elastic/eui/pull/325))
- React ^16.2 is now a peer dependency ([#264](https://github.com/elastic/eui/pull/264))
- `EuiProgress` no longer accepts the `indeterminate` property, which never had any effect ([#326](https://github.com/elastic/eui/pull/326))

**Bug fixes**

- Fix TypeScript definitions such that optional and readonly properties survive being passed through `Omit` ([#322](https://github.com/elastic/eui/pull/322))

## [`0.0.14`](https://github.com/elastic/eui/tree/v0.0.14)

- Added `isColorDark` color util ([#311](https://github.com/elastic/eui/pull/311))
- EuiButton, EuiButtonEmpty and EuiButtonIcon can now take an `href` ([#316](https://github.com/elastic/eui/pull/316))
- In `EuiSideNav`, allow a callback to be passed that renders the individual items in the navigation. This makes interoperability with e.g. `react-router` easier ([#310](https://github.com/elastic/eui/pull/310))
- Add new icon types to `EuiIcon` TypeScript definitions ([#323](https://github.com/elastic/eui/pull/323)).

**Bug fixes**

- Set `EuiFlexGroup` to `flex-grow: 1` to be more friendly with IE11 ([#315](https://github.com/elastic/eui/pull/315))

## [`0.0.13`](https://github.com/elastic/eui/tree/v0.0.13)

- Added index management icons ([#307](https://github.com/elastic/eui/pull/307))

**Breaking changes**

- Reverted test helper for async functions that throw exceptions. See PR for details on how this can be handled in Jest 22 ([#306](https://github.com/elastic/eui/pull/306))

**Bug fixes**

- Adjust toast z-index to show over modals ([#296](https://github.com/elastic/eui/pull/296))
- Fix nested `EuiFlexItem` collapse issue in IE ([#308](https://github.com/elastic/eui/pull/308))

## [`0.0.12`](https://github.com/elastic/eui/tree/v0.0.12)

- Minor style-only changes to `EuiPagination`, button reset, `EuiTableHeaderCell`, and `EuiCodeBlock` ([#298](https://github.com/elastic/eui/pull/298))
- All NPM dependencies now use ^ to install the latest minor version.
- Added Apache, Nginx, MySQL logos ([#270](https://github.com/elastic/eui/pull/270))
- Added small version of `EuiCallOut` ([#269](https://github.com/elastic/eui/pull/269))
- Added first batch of TypeScript type definitions for components and services ([#252](https://github.com/elastic/eui/pull/252))
- Added button for expanding `EuiCodeBlock` instances to be full-screen ([#259](https://github.com/elastic/eui/pull/259))
- Add test helper for async functions that throw exceptions ([#301](https://github.com/elastic/eui/pull/301))

**Bug fixes**

- Removed padding on `EuiPage` mobile breakpoint ([#282](https://github.com/elastic/eui/pull/282))
- Fixed some `EuiIcon` `type`s not setting their `viewBox` attribute, which caused them to not honor the `size` properly ([#277](https://github.com/elastic/eui/pull/277))
- Fixed `EuiContextMenu` to pass the `event` argument to a `EuiContextMenuItem`'s `onClick` handler even when a panel is defined ([#265](https://github.com/elastic/eui/pull/265))

**Breaking changes**

- Removed `color` prop from `EuiCodeBlock`. This component's highlighting now matches whichever theme is currently active. See PR for details on SCSS breaking changes ([#259](https://github.com/elastic/eui/pull/259))

## [`0.0.11`](https://github.com/elastic/eui/tree/v0.0.11)

- Added `EuiImage` component to allow for image sizing and zooms ([#262](https://github.com/elastic/eui/pull/262))
- Updated `EuiOverlayMask` to append `<div>` to body ([#254](https://github.com/elastic/eui/pull/254))

**Bug fixes**

- Disabled tab styling ([#258](https://github.com/elastic/eui/pull/258))
- Proper className for flexGroup alignItems prop ([#257](https://github.com/elastic/eui/pull/257))
- Clicking the downArrow icon in `EuiSelect` now triggers selection ([#255](https://github.com/elastic/eui/pull/255))
- Fixed `euiFormRow` id's from being the same as the containing input and label ([#251](https://github.com/elastic/eui/pull/251))

**Breaking changes**

- `{rest}` prop attachment moved from wrapping div to the input on checkboxes and switches ([#246](https://github.com/elastic/eui/pull/246))

## [`0.0.10`](https://github.com/elastic/eui/tree/v0.0.10)

- Updated `euiPopover` to propagate `panelPaddingSize` padding values to content only (title does inherit horizontal values) via CSS ([#229](https://github.com/elastic/eui/pull/229))
- Updated `EuiErrorBoundary` to preserve newlines in error ([#238](https://github.com/elastic/eui/pull/238))
- Added more icons and fixed a few for dark mode ([#228](https://github.com/elastic/eui/pull/228))
- Added `EuiFlyout` component ([#227](https://github.com/elastic/eui/pull/227))

**Breaking changes**

- Renamed `EuiModalOverlay` to `EuiOverlayMask` ([#227](https://github.com/elastic/eui/pull/227))

**Bug fixes**

- Fixed bug in `Pager` service which occurred when there were no items ([#237](https://github.com/elastic/eui/pull/237))
- Added `isPageable` method to `Pager` service and set first and last page index to -1 when there are no pages ([#242](https://github.com/elastic/eui/pull/242))

## [`0.0.9`](https://github.com/elastic/eui/tree/v0.0.9)

**Breaking changes**

- Renamed `euiFlexGroup--alignItemsEnd` class to `euiFlexGroup--alignItemsFlexEnd`.
- Remove support for `primary` color from `EuiTextColor` because it looked too much like a link.

**Bug fixes**

- Give `EuiFormErrorText` and `EuiFormHelpText` proper line-height ([#234](https://github.com/elastic/eui/pull/234))

## [`0.0.8`](https://github.com/elastic/eui/tree/v0.0.8)

**Bug fixes**

- Fix button vertical alignment ([#232](https://github.com/elastic/eui/pull/232))

## [`0.0.7`](https://github.com/elastic/eui/tree/v0.0.7)

- Added `EuiSteps` component ([#202](https://github.com/elastic/eui/pull/202), [#208](https://github.com/elastic/eui/pull/208))

**Breaking changes**

- Test helpers now published at `@elastic/eui/lib/test`

**Bug fixes**

- Case sensitive file name fix for Kibana dark theme ([#216](https://github.com/elastic/eui/pull/216))

## [`0.0.6`](https://github.com/elastic/eui/tree/v0.0.6)

- `justify` prop of `EuiFlexGroup` now accepts `spaceEvenly` ([#205](https://github.com/elastic/eui/pull/205))
- Increased size of `<EuiTitle size="s">` so that it's distinguishable as a title ([#204](https://github.com/elastic/eui/pull/204))

## [`0.0.5`](https://github.com/elastic/eui/tree/v0.0.5)

**Bug fixes**

- Fixed import paths for `EuiTable`, `EuiHealth`, and `EuiPopover` which prevented dependents of EUI from being able to compile when importing components from the `lib` directory ([#203](https://github.com/elastic/eui/pull/203))

## [`0.0.4`](https://github.com/elastic/eui/tree/v0.0.4)

- Added `EuiHealth` components for status checks ([#158](https://github.com/elastic/eui/pull/158))
- Cleaned up styling for checkboxes, switches, and radios ([#158](https://github.com/elastic/eui/pull/158))
- Form `disabled` states are now more consistent ([#158](https://github.com/elastic/eui/pull/158))
- Page and title padding adjusted to be more compact ([#158](https://github.com/elastic/eui/pull/158))
- Table spacing is now smaller ([#158](https://github.com/elastic/eui/pull/158))
- Dark theme forms now have better contrast with their borders ([#158](https://github.com/elastic/eui/pull/158))
- Added icons to match Kibana's app directory ([#162](https://github.com/elastic/eui/pull/162))
- Converted icons from SVG to React component during the build and stop using sprites ([#160](https://github.com/elastic/eui/pull/160))
- Added `isReadOnly`, `setOptions`, and `cursorStart` props to `EuiCodeEditor` ([#169](https://github.com/elastic/eui/pull/169))
- Added `wrap` prop to `EuiFlexGroup` ([#170](https://github.com/elastic/eui/pull/170))
- Added `scope` prop to `EuiTableHeaderCell` and `EuiTableHeaderCellCheckbox` ([#171](https://github.com/elastic/eui/pull/171))
- Added `disabled` prop to `EuiContextMenuItem` ([#172](https://github.com/elastic/eui/pull/172))
- Added `EuiTablePagination` component and `Pager` service ([#178](https://github.com/elastic/eui/pull/178))
- **Note: This is broken until 0.0.25.** Added `EuiTooltip` component ([#174](https://github.com/elastic/eui/pull/174), [#193](https://github.com/elastic/eui/pull/193))
- Added a bold weight of 700 and apply it to `<strong>` elements by default ([#193](https://github.com/elastic/eui/pull/193))
- Icon size prop now accepts `s`. Adjusted coloring of sidenav arrows ([#178](https://github.com/elastic/eui/pull/197))
- Added `EuiErrorBoundary` ([#198](https://github.com/elastic/eui/pull/198))
- Exported `test` module, which includes `findTestSubject`, `startThrowingReactWarnings`, `stopThrowingReactWarnings`, `requiredProps`, and `takeMountedSnapshot` helpers ([#198](https://github.com/elastic/eui/pull/198))
- Added a more systematic way to add themes; includes a new K6 theme for Kibana ([#191](https://github.com/elastic/eui/pull/191))

**Bug fixes**

- Fixed bug where screen-reader styles weren't being imported ([#103](https://github.com/elastic/eui/pull/103))
- Fixed a bug where `<progress>` wasn't being rendered under `block` display ([#166](https://github.com/elastic/eui/pull/166))
- Fixed a bug that caused `EuiPageSideBar` width to change when the width of its content changed ([#181](https://github.com/elastic/eui/pull/181))

**Breaking changes**

- Fixed a bug where table cell classes were being applied twice ([#167](https://github.com/elastic/eui/pull/167))
- React ^16.0 is now a peer dependency ([#198](https://github.com/elastic/eui/pull/198))

## [`0.0.3`](https://github.com/elastic/eui/tree/v0.0.3)

- `EuiFlexItem` now accepts integers between 1 and 10 for the `grow` prop ([#144](https://github.com/elastic/eui/pull/144))
- `EuiFlexItem` and `EuiFlexGrow` now accept a `component` prop which you can set to `span` or `div` (default) ([#141](https://github.com/elastic/eui/pull/141))
- Added `isLoading` prop to form inputs to allow for a loading state ([#150](https://github.com/elastic/eui/pull/150))

**Breaking changes**

- `EuiSideNav` now accepts a tree data structure via the `items` prop ([#141](https://github.com/elastic/eui/pull/141))
- `EuiSideNavGroup`, `EuiSideNavItem`, and `EuiSideNavTitle` have been removed from the public API ([#141](https://github.com/elastic/eui/pull/141))

## [`0.0.2`](https://github.com/elastic/eui/tree/v0.0.2)

- Changed the hover states of `EuiButtonEmpty` to look more like links ([#135](https://github.com/elastic/eui/pull/135))
- `EuiCode` now wraps `EuiCodeBlock`, so it can do everything `EuiCodeBlock` could, but inline ([#138](https://github.com/elastic/eui/pull/138))
- Added `transparentBackground` prop to `EuiCodeBlock` ([#138](https://github.com/elastic/eui/pull/138))
- `EuiCodeBlock` now uses the `light` theme by default ([#138](https://github.com/elastic/eui/pull/138))
- `EuiFormRow` generates its own unique `id` prop if none is provided ([#130](https://github.com/elastic/eui/pull/130))
- `EuiFormRow` associates help text and errors with the field element via ARIA attributes ([#130](https://github.com/elastic/eui/pull/130))

## [`0.0.1`](https://github.com/elastic/eui/tree/v0.0.1) Initial Release

- Initial public release<|MERGE_RESOLUTION|>--- conflicted
+++ resolved
@@ -1,20 +1,16 @@
 ## [`master`](https://github.com/elastic/eui/tree/master)
 
-<<<<<<< HEAD
 - Improved keyboard and screen reader experience for `EuiColorPicker` ([#4886](https://github.com/elastic/eui/pull/4886))
 
 **Bug fixes**
 
 - Fixed focus bug in `EuiColorPicker` which allowed user to break out of focus lock ([#4886](https://github.com/elastic/eui/pull/4886))
-=======
-No public interface changes since `35.0.0`.
 
 ## [`35.0.0`](https://github.com/elastic/eui/tree/v35.0.0)
 
 **Breaking changes**
 
 - Changed EUI license from Apache v2 to dual-licensed Elastic v2 and Server Side Public License, v 1 ([#4930](https://github.com/elastic/eui/pull/4930))
->>>>>>> b5ffa348
 
 ## [`34.6.0`](https://github.com/elastic/eui/tree/v34.6.0)
 
