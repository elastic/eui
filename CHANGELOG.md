## [`master`](https://github.com/elastic/eui/tree/master)

<<<<<<< HEAD
No public interface changes since `38.2.1`.

## [`38.2.1`](https://github.com/elastic/eui/tree/v38.2.1)

**Bug fixes**

- Fixed missing ID bug for `EuiCombobox` when the `prepend` or `append` prop is passed.
  - The ID is needed to associate the label with the input box. ([#5183](https://github.com/elastic/eui/issues/5183))
  - ID is generated automatically if users do not pass their own unique ID
=======
- Added `maxWidth` prop to `EuiTour`, made `subtitle` optional, and fixed heading levels and footer background ([#5225](https://github.com/elastic/eui/pull/5225))

**Breaking changes**

- Removed `boolean` from `EuiTour`'s `minWidth` type ([#5225](https://github.com/elastic/eui/pull/5225))
>>>>>>> e1a74cc3

## [`38.2.0`](https://github.com/elastic/eui/tree/v38.2.0)

- Updated `EuiRangeLevel` `color` property to accept CSS color values ([#5171](https://github.com/elastic/eui/pull/5171))
- Added optional visual line highlighting to `EuiCodeBlock` ([#5207](https://github.com/elastic/eui/pull/5207))
- Added `popoverProps` to `EuiSuperSelect` and deprecated `popoverClassName` & `repositionOnScroll` ([#5214](https://github.com/elastic/eui/pull/5214))
- Added `lineHeight` configuration to `rowHeightsOptions` in `EuiDataGrid` ([#5221](https://github.com/elastic/eui/pull/5221))

**Bug fixes**

- Fixed logo icons with static SVG IDs causing accessibility errors when multiples of the same logo were present ([#5204](https://github.com/elastic/eui/pull/5204))
- Fixed several `EuiDataGrid` console errors that occur on column drag/drop reorder ([#5209](https://github.com/elastic/eui/pull/5209))

**Reverts**

- Reverted `EuiScreenReaderOnly` left positioning change due to Selenium issues ([#5215](https://github.com/elastic/eui/pull/5215))

## [`38.1.0`](https://github.com/elastic/eui/tree/v38.1.0)

- Fixed the `title` prop `EuiButtonGroup` to automatically display the `label` provided ([#5199](https://github.com/elastic/eui/pull/5199))
- Updated `barSeriesStyle.displayValue` of the elastic-charts `Theme` for better default styles ([#4845](https://github.com/elastic/eui/pull/4845))
- Added a configuration parameter to the `EuiMarkdownEditor` plugin functions to exclude custom plugins ([#5147](https://github.com/elastic/eui/pull/5147))
- Added `auto` as value for `defaultHeight` in prop `rowHeightsOptions` in `EuiDataGrid` that allows to content auto-fit to row ([#4958](https://github.com/elastic/eui/pull/4958))
- Updated `titleProps` and `descriptionProps` on `EuiDescriptionList` to extend `CommonProps` ([#5166](https://github.com/elastic/eui/pull/5166))
- Added the ability to return `visibleOptions` from `EuiSelectable` by using `onSearch` ([#5178](https://github.com/elastic/eui/pull/5178))

**Bug fixes**

- Fixed `EuiDataGrid` focus ring to be contained in the cell ([#5194](https://github.com/elastic/eui/pull/5194))
- Fixed `EuiDataGrid` cells when focused getting a higher `z-index` which was causing long content to overlap surrounding cells ([#5194](https://github.com/elastic/eui/pull/5194))
- Replaced the `EuiMarkdownEditor` help syntax modal with a popover when no custom plugins are available ([#5147](https://github.com/elastic/eui/pull/5147))
- Fixed multiple components unnecessarily rerendering generated IDs on every update ([#5195](https://github.com/elastic/eui/pull/5195), [#5196](https://github.com/elastic/eui/pull/5196), [#5197](https://github.com/elastic/eui/pull/5197), [#5200](https://github.com/elastic/eui/pull/#5200), [#5201](https://github.com/elastic/eui/pull/#5201))

**Theme: Amsterdam**

- Fixed `border-radius` and increased `font-weight` for `EuiButtonGroup` ([#4993](https://github.com/elastic/eui/pull/4993))
- Increased contrast of text `color` for `text` colored `EuiButton` and `EuiButtonIcon` ([#5177](https://github.com/elastic/eui/pull/5177))

## [`38.0.1`](https://github.com/elastic/eui/tree/v38.0.1)

- Reverted `EuiScreenReaderOnly` left positioning change due to Selenium issues ([#5215](https://github.com/elastic/eui/pull/5215))

## [`38.0.0`](https://github.com/elastic/eui/tree/v38.0.0)

- Added optional line numbers to `EuiCodeBlock` ([#4993](https://github.com/elastic/eui/pull/4993))
- Removed `emoticon` support and removed rendered `<div>` from `EuiMarkdownFormat` ([#5176](https://github.com/elastic/eui/pull/5176))
- Moved `EuiCheckbox` and `EuiRadio` inputs to always float inline on top of the faux inputs ([#5152](https://github.com/elastic/eui/pull/5152))

**Bug fixes**

- Fixed `EuiDataGrid` stripes not alternating as expected on sort/pagination ([#5070](https://github.com/elastic/eui/pull/5070))

**Breaking changes**

- Upgraded TypeScript version to ~4.1.3 ([#5182](https://github.com/elastic/eui/pull/5182))
- Added `clip` property to `EuiScreenReaderOnly`, to fix positioning issues within scrolling containers ([#5152](https://github.com/elastic/eui/pull/5152))

## [`37.7.0`](https://github.com/elastic/eui/tree/v37.7.0)

- Added `placeholder` prop to `EuiMarkdownEditor` ([#5151](https://github.com/elastic/eui/pull/5151))
- Added `.eui-textNumber` utility class to apply `tnum` font-feature setting ([#5078](https://github.com/elastic/eui/pull/5078))
- Changed `EuiPageHeader`'s tab implementation to use size `xl` when only content ([#5135](https://github.com/elastic/eui/pull/5135))
- Added `pageTitleProps` prop to `EuiPageHeader` to pass through props to the `EuiTitle` ([#5135](https://github.com/elastic/eui/pull/5135))
- Added screen-reader only `<h1>` to `EuiPageHeader` when tabs exist without a `pageTitle` ([#5135](https://github.com/elastic/eui/pull/5135))
- Added `bottomBorder` prop and `xl` `size` to `EuiTabs` ([#5135](https://github.com/elastic/eui/pull/5135))
- Added `prepend` and `append` props to `EuiTab` ([#5135](https://github.com/elastic/eui/pull/5135))
- Refactored styles of `EuiTabs` ([#5135](https://github.com/elastic/eui/pull/5135))
- Removed Sass variables for `EuiTabs` font size (`$euiTabFontSize, $euiTabFontSizeS, $euiTabFontSizeL`) ([#5135](https://github.com/elastic/eui/pull/5135))
- Extended all `EuiTabProps` for each `EuiTabbedContentTab` ([#5135](https://github.com/elastic/eui/pull/5135))
- Changed `EuiPopover`'s `repositionOnScroll` function to prevent popover and input elements from separating on scroll when nested in `EuiFlyout` ([#5155](https://github.com/elastic/eui/pull/5155))
- Added the `repositionOnScroll` prop to `EuiSuperSelect` ([#5155](https://github.com/elastic/eui/pull/5155))
- Added `useGeneratedHtmlId` utility, which memoizes the randomly generated ID on mount and prevents regenerated IDs on component rerender ([#5133](https://github.com/elastic/eui/pull/5133))
- Fixed `z-index` styles that were causing parts of `EuiResizableContainer` to overlap `EuiHeader` ([#5164](https://github.com/elastic/eui/pull/5164))

**Bug fixes**

- Fixed [de]optimization bug in `EuiDataGrid` when cells are removed from the DOM via virtualization ([#5163](https://github.com/elastic/eui/pull/5163))

**Theme: Amsterdam**

- Deprecated `display` prop of `EuiTabs` in favor of unified styles and `bottomBorder` ([#5135](https://github.com/elastic/eui/pull/5135))

## [`37.6.2`](https://github.com/elastic/eui/tree/v37.6.2)

**Reverts**

- Reverted `EuiScreenReaderOnly` clip property ([#5150](https://github.com/elastic/eui/pull/5150))

## [`37.6.1`](https://github.com/elastic/eui/tree/v37.6.1)

**Bug fixes**

- **[REVERTED in 37.6.2]** Fixed `EuiScreenReaderOnly` positioning issues within scrolling containers ([#5130](https://github.com/elastic/eui/pull/5130))
- Fixed `EuiDataGrid` cell actions not unmounting from the DOM after mouse interaction ([#5120](https://github.com/elastic/eui/pull/5120))
- Optimized `EuiDataGrid` cell interactions' performance  ([#5136](https://github.com/elastic/eui/pull/5136))

## [`37.6.0`](https://github.com/elastic/eui/tree/v37.6.0)

- Updated `EuiSuperDatePicker` to pass a `data-test-subj` prop ([#5085](https://github.com/elastic/eui/pull/5085))
- Added `euiTextBreakWord()` mixin to the `euiTitle()` mixin to ensure all titles break long words ([#5107](https://github.com/elastic/eui/pull/5107))
- Added `euiTextBreakWord()` to `EuiFormLabels` ([#5107](https://github.com/elastic/eui/pull/5107))

**Bug fixes**

- Fixed `EuiSuperSelect`'s focus keyboard behavior when no initial value is passed, and focus label behavior ([#5097](https://github.com/elastic/eui/pull/5097))
- Fixed `EuiSelectable` sometimes requiring two clicks to change selection ([#5117](https://github.com/elastic/eui/pull/5117))

## [`37.5.0`](https://github.com/elastic/eui/tree/v37.5.0)

### Feature: Emotion ([#4511](https://github.com/elastic/eui/pull/4511))

- Added `EuiThemeProvider`, a React context provider for theme values and color mode selection
- Added `useEuiTheme` React hook, and `withEuiTheme` React HOC for consuming the EuiTheme
- Added global `EuiTheme` tokens for `colors`, `size`, `font`, `border`, `animation`, and `breakpoint`
- Added color services for `makeHighContrastColor`, `makeDisabledContrastColor`, `shade`, `tint`, `transparentize`, `saturate`, `desaturate`, `lightness`

## [`37.4.0`](https://github.com/elastic/eui/tree/v37.4.0)

- Updated `EuiToolTip` to remain showing tooltip while child element is in focus ([#5066](https://github.com/elastic/eui/pull/5066))
- Removed `children` from TypeScript definition in `EuiIconTip` ([#5066](https://github.com/elastic/eui/pull/5066))
- Removed `children` as a possible prop on `EuiTreeView` ([#5053](https://github.com/elastic/eui/pull/5053))
- Updated `elastic-charts` theme with better text colors, font stack and `goal` styles ([#5077](https://github.com/elastic/eui/pull/5077))

**Bug fixes**

- Fixed location of default value of `EuiToolTip`'s `display` prop ([#5066](https://github.com/elastic/eui/pull/5066))
- Fixed instance of  `EuiScreenReader` text being exposed in `EuiDataGrid` sorting menu ([#5084](https://github.com/elastic/eui/pull/5084))
- Fixed default value of `EuiPagination`'s `activePage` to target first page ([#5053](https://github.com/elastic/eui/pull/5053))
- Fixed screen reader text from displaying in some `EuiDataGrid` cell popovers ([#5087](https://github.com/elastic/eui/pull/5087))
- Fixed `EuiDatePicker` year dropdown when configured with `minDate` and/or `maxDate` ([#5069](https://github.com/elastic/eui/pull/5069))
- Fixed `EuiDatePicker`'s clear icon overlaying date text ([#5095](https://github.com/elastic/eui/pull/5095))

**Theme: Amsterdam**

- Reduced `EuiNotificationBadge` border-radius to `small` ([#5053](https://github.com/elastic/eui/pull/5053))
- Fixed hover and focus states of `EuiFacet` to match established pattern ([#5053](https://github.com/elastic/eui/pull/5053))

## [`37.3.1`](https://github.com/elastic/eui/tree/v37.3.1)

**Bug fixes**

- Fixed bug in `EuiDataGrid` where a custom `className` was also being passed to the full screen button ([#5050](https://github.com/elastic/eui/pull/5050))
- Fixed rerender state issues in `PaginationButton` inside `EuiPagination` ([#5048](https://github.com/elastic/eui/pull/5048))
- Fixed bug in `euiHeaderAffordForFixed` mixin that was not accounting for situations where `EuiDataGrid` was in full screen mode ([#5054](https://github.com/elastic/eui/pull/5054))
- Fixed `z-index` styles that were causing `EuiModal` and `EuiFlyout` components to appear behind `EuiDataGrid` when in full screen mode ([#5054](https://github.com/elastic/eui/pull/5054))
- Fixed untranslated i18n strings for `EuiFilterButton` - adds 2 new tokens and removes old `euiFilterButton.filterBadge` token ([#4750](https://github.com/elastic/eui/pull/5061))
- Fixed missing i18n token `EuiFilePicker`'s default prompt, and improved i18n string for `euiFilePicker.filesSelected` ([#5063](https://github.com/elastic/eui/pull/5063))
- Fixed `EuiDataGrid` sort button text pluralization ([#5043](https://github.com/elastic/eui/pull/5043))
- Fixed styles of `EuiButtonIcon` when passing `disabled` prop ([#5060](https://github.com/elastic/eui/pull/5060))
- Fixed `EuiDataGrid` not clearing cell styles when column position changes ([#5068](https://github.com/elastic/eui/issues/5068))

**Theme: Amsterdam**

- Updated styles for `EuiDatePicker` ([#5000](https://github.com/elastic/eui/pull/5000))
- Fixed styles for `EuiSuperDatePicker` ([#5060](https://github.com/elastic/eui/pull/5060))
- Fixed styles for `compressed` + `prepend/append` + `readOnly` input backgrounds ([#5073](https://github.com/elastic/eui/pull/5073))

## [`37.3.0`](https://github.com/elastic/eui/tree/v37.3.0)

- Updated `copyClipboard` glyph in `EuiIcon` to be centered ([#5023](https://github.com/elastic/eui/pull/5023))
- Updated `EuiFilePicker` `removeFiles` method to enable programmatic selection clearing  ([#5017](https://github.com/elastic/eui/pull/5017))
- Updated `EuiFlyout` testenv mock to pass-through `onKeyDown` prop ([#5029](https://github.com/elastic/eui/pull/5029))
- Enabled `EuiCodeBlock` copy button  in `EuiMarkdownFormat` ([#5032](https://github.com/elastic/eui/pull/5032))
- Changed `copy` icon to `copyClipboard` in `EuiCodeBlock` ([#5018](https://github.com/elastic/eui/pull/5018))
- Finished type conversion of source components to Typescript ([#5044](https://github.com/elastic/eui/pull/5044))

**Bug fixes**

- Fixed content in `EuiFilterButton` when `numFilters` is not passed ([#5012](https://github.com/elastic/eui/pull/5012))
- Fixed default value of `outsideClickCloses` prop of `EuiFlyout` ([#5027](https://github.com/elastic/eui/pull/5027))
- Fixed `EuiSelectable`'s double click bug ([#5021](https://github.com/elastic/eui/pull/5021))
- Fixed overflowing controls when `EuiCodeBlock` is short in height ([#5018](https://github.com/elastic/eui/pull/5018))
- Fixed `EuiButtonGroup` firing `onChange` twice ([#5033](https://github.com/elastic/eui/pull/5033))

## [`37.2.0`](https://github.com/elastic/eui/tree/v37.2.0)

- Added `isDisabled` prop to `EuiFormLabel` and passed it down from `EuiFormRow` ([#5009](https://github.com/elastic/eui/pull/#5009))

**Bug fixes**

- Fixed usage of `outsideClickCloses` prop of `EuiFlyout` ([#4986](https://github.com/elastic/eui/pull/4986))
- Fixed `EuiFormRow` ignoring `isDisabled` prop on the child element. ([#5022](https://github.com/elastic/eui/pull/5022))

## [`37.1.4`](https://github.com/elastic/eui/tree/v37.1.4)

**Note: this release is a backport containing changes originally made in `37.7.0`**

**Bug fixes**

- Fixed [de]optimization bug in `EuiDataGrid` when cells are removed from the DOM via virtualization ([#5163](https://github.com/elastic/eui/pull/5163))

## [`37.1.3`](https://github.com/elastic/eui/tree/v37.1.3)

**Note: this release is a backport containing changes originally made in `37.4.0` and `37.6.1`**

**Bug fixes**

- Fixed instance of  `EuiScreenReader` text being exposed in `EuiDataGrid` sorting menu ([#5084](https://github.com/elastic/eui/pull/5084))
- Fixed screen reader text from displaying in some `EuiDataGrid` cell popovers ([#5087](https://github.com/elastic/eui/pull/5087))
- Fixed `EuiDataGrid` cell actions not unmounting from the DOM after mouse interaction ([#5120](https://github.com/elastic/eui/pull/5120))
- Optimized `EuiDataGrid` cell interactions' performance  ([#5136](https://github.com/elastic/eui/pull/5136))

## [`37.1.2`](https://github.com/elastic/eui/tree/v37.1.2)

**Note: this release is a backport containing changes originally made in `37.3.0` and `37.3.1`**

**Bug fixes**

- Fixed `EuiSelectable`'s double click bug ([#5021](https://github.com/elastic/eui/pull/5021))
- Fixed bug in `euiHeaderAffordForFixed` mixin that was not accounting for situations where `EuiDataGrid` was in full screen mode ([#5054](https://github.com/elastic/eui/pull/5054))
- Fixed `z-index` styles that were causing `EuiModal` and `EuiFlyout` components to appear behind `EuiDataGrid` when in full screen mode ([#5054](https://github.com/elastic/eui/pull/5054))

## [`37.1.1`](https://github.com/elastic/eui/tree/v37.1.1)

**Note: this release is a backport containing changes originally made in `37.2.0`**

**Bug fixes**

- Fixed `EuiFormRow` ignoring `isDisabled` prop on the child element. ([#5022](https://github.com/elastic/eui/pull/5022))

## [`37.1.0`](https://github.com/elastic/eui/tree/v37.1.0)

- Added `isDisabled` prop to `EuiFormRow` that disables the child field element ([#4908](https://github.com/elastic/eui/pull/4908

## [`37.0.0`](https://github.com/elastic/eui/tree/v37.0.0)

- Added `fleetApp` and `agentApp` icons ([#4989](https://github.com/elastic/eui/pull/4989))
- Added i18n tokens for `EuiSuperDatePicker` button `title` ([#4998](https://github.com/elastic/eui/pull/4998))

**Bug fixes**

- Fixed incorrect date formatting on `EuiSuperDatePicker` button `title` ([#4998](https://github.com/elastic/eui/pull/4998))

**Breaking changes**

- Removed `EuiKeyboardAccessible` ([#4991](https://github.com/elastic/eui/pull/4991))

## [`36.1.0`](https://github.com/elastic/eui/tree/v36.1.0)

- Fixed color of `html` scrollbar in dark mode ([#4969](https://github.com/elastic/eui/pull/4969))
- Updated `EuiMarkdownFormat` to use `EuiHorizontalRule` and better render tables, code blocks and blockquotes ([#4663](https://github.com/elastic/eui/pull/4663))
- Updated the `EuiMarkdownFormat` to use  `EuiText` as a wrapper to handle all the CSS styling ([#4663](https://github.com/elastic/eui/pull/4663))
- Updated `EuiText`s `color` prop to accept `inherit` and custom colors. Updated the `size` prop to accept `relative` ([#4663](https://github.com/elastic/eui/pull/4663))
- Updated `EuiText`s `blockquote` font-size/line-height to match the base font-size/line-height which is the same as paragraphs ([#4663](https://github.com/elastic/eui/pull/4663))
- Added `markdownFormatProps` prop to `EuiMarkdownEditor` to extend the props passed to the rendered `EuiMarkdownFormat` ([#4663](https://github.com/elastic/eui/pull/4663))
- Added optional virtualized line rendering to `EuiCodeBlock` ([#4952](https://github.com/elastic/eui/pull/4952))
- Added `current` as a `status` of `EuiHorizontalStep` ([#4911](https://github.com/elastic/eui/pull/4911))
- Improved accessibility of `EuiBreadcrumbs` ([#4763](https://github.com/elastic/eui/pull/4763))
- Exported `onChange` type for `EuiSearchBar` ([#4968](https://github.com/elastic/eui/pull/4968))
- Added `warnOnce` service ([#4984](https://github.com/elastic/eui/pull/4984))
- Added a console warning for the deprecation of `EuiCodeEditor` ([#4984](https://github.com/elastic/eui/pull/4984))

**Bug fixes**

- Fixed filter count of 0 in `EuiSearchBar` ([#4977](https://github.com/elastic/eui/pull/4977))
- Fixed edge case where `EuiDataGrid` cells could create an infinite loop of focus changes ([#4983](https://github.com/elastic/eui/pull/4983))

**Theme: Amsterdam**

- Updated styles for `EuiLink` ([#4979](https://github.com/elastic/eui/pull/4979))

## [`36.0.0`](https://github.com/elastic/eui/tree/v36.0.0)

- Refactored `EuiFlyout` types ([#4940](https://github.com/elastic/eui/pull/4940))
- Updated `pause` icon ([#4947](https://github.com/elastic/eui/pull/4947))
- Changed multi-line `EuiDataGrid` cells to `break-word` instead of `break-all` ([#4955](https://github.com/elastic/eui/pull/4955))
- Refactored `MarkdownEditor` plugins into separate files ([#4970](https://github.com/elastic/eui/pull/4970))
- Added `checkable` options to `EuiKeyPadMenu` and `EuiKeyPadMenuItem` ([#4950](https://github.com/elastic/eui/pull/4950))

**Bug fixes**

- Fixed render-blocking error when `EuiCodeBlock` is configured with an unsupported language ([#4943](https://github.com/elastic/eui/pull/4943))
- Fixed initial alignment of `EuiDataGrid` cells and the expand button on multi-line cells ([#4955](https://github.com/elastic/eui/pull/4955))
- Fixed pass-through of `iconSize` prop on `EuiButtonEmpty` ([#4965](https://github.com/elastic/eui/pull/4965))
- Fixed (reduced) size of spinner on small `isLoading` buttons ([#4965](https://github.com/elastic/eui/pull/4965))
- Fixed click event subscription bug in `EuiOverlayMask` ([#4967](https://github.com/elastic/eui/pull/4967))
- Fixed background-color in `EuiCard.selectable`'s button ([#4954](https://github.com/elastic/eui/pull/4954))

**Theme: Amsterdam**

- Fixed border-radius in `EuiCard.selectable`'s button ([#4954](https://github.com/elastic/eui/pull/4954))
- Updated styles for `EuiKeyPadMenuItem` ([#4950](https://github.com/elastic/eui/pull/4950))

**Breaking changes**

- Changed `EuiButtonEmpty` `size` of `l` to `m` to match other buttons ([#4965](https://github.com/elastic/eui/pull/4965))

## [`35.1.0`](https://github.com/elastic/eui/tree/v35.1.0)

- Improved keyboard and screen reader experience for `EuiColorPicker` ([#4886](https://github.com/elastic/eui/pull/4886))
- Changed `EuiImage` to use `ImgHTMLAttributes` type ([#4865](https://github.com/elastic/eui/pull/4865))

**Bug fixes**

- Fixed focus bug in `EuiColorPicker` which allowed user to break out of focus lock ([#4886](https://github.com/elastic/eui/pull/4886))

## [`35.0.0`](https://github.com/elastic/eui/tree/v35.0.0)

**Breaking changes**

- Changed EUI license from Apache v2 to dual-licensed Elastic v2 and Server Side Public License, v 1 ([#4930](https://github.com/elastic/eui/pull/4930))

## [`34.6.0`](https://github.com/elastic/eui/tree/v34.6.0)

- Updated `EuiContextMenuPanelDescriptor`'s `title` prop type from `string` to `ReactNode` ([#4933](https://github.com/elastic/eui/pull/4933))
- Added `EuiTokensObject` type definition to allow enforcing i18n token coverage in consuming applications ([#4927](https://github.com/elastic/eui/issues/4927))
- Added `rowHeightsOptions` to `EuiDataGrid` to allow configuring row heights ([#4853](https://github.com/elastic/eui/pull/4853))


## [`34.5.3`](https://github.com/elastic/eui/tree/v34.5.3)

**Note: this release is a backport containing changes originally made in `37.3.0`**

**Bug fixes**

- Fixed `EuiSelectable`'s double click bug ([#5021](https://github.com/elastic/eui/pull/5021))

## [`34.5.2`](https://github.com/elastic/eui/tree/v34.5.2)

**Bug fixes**

- Fixed incorrect active filter count badge when `EuiSearchBar` is initialized with a query value ([#4928](https://github.com/elastic/eui/issues/4928))
- Fixed a render-blocking error in `EuiCodeBlock` when certain HTML tags are childless ([#4929](https://github.com/elastic/eui/issues/4929))

## [`34.5.1`](https://github.com/elastic/eui/tree/v34.5.1)

**Bug fixes**

- Fixed bug in `EuiColorStops` where the outline was flashing when clicking or adding stops in Safari ([#4900](https://github.com/elastic/eui/issues/4900))
- Fixed `showIcons` prop in `EuiSelectableListItem` ([#4920](https://github.com/elastic/eui/pull/4920))
- Changed `mobileBreakpoints` prop to optional `EuiSideNav` ([#4921](https://github.com/elastic/eui/pull/4921))

## [`34.5.0`](https://github.com/elastic/eui/tree/v34.5.0)

- Added `success` as `color` option to `EuiBadge`, `EuiTextColor`, `EuiText`, `EuiStat`, and `EuiExpression` ([#4888](https://github.com/elastic/eui/pull/4888))
- Changed default `color` props from `secondary` to `success` where necessary ([#4888](https://github.com/elastic/eui/pull/4888))
- Added display of number of selected options in `EuiSearchBar` filters when `numActiveFilters` exists ([#4748](https://github.com/elastic/eui/pull/4748))
- Reverted `z-index: 1` on `EuiPageBody` ([#4892](https://github.com/elastic/eui/pull/4892))
- Added `updateButtonProps` to `EuiSuperDatePicker` to provide more control over the update/refresh button ([#4895](https://github.com/elastic/eui/pull/4895))
- Updated `EuiNotificationEvent` to render an icon instead of a button if `onRead` is undefined ([#4881](https://github.com/elastic/eui/pull/4881))
- Added `DraggableProvidedDragHandleProps` interface from 'react-beautiful-dnd' ([#4903](https://github.com/elastic/eui/pull/4903))
- Added `success` and `accent` `color` options to `EuiButton` ([#4874](https://github.com/elastic/eui/pull/4874))
- Added `success` `color` option to `EuiLink` ([#4874](https://github.com/elastic/eui/pull/4874))

**Bug fixes**

- Fixed `EuiRange` container expansion due to negative margin value ([#4815](https://github.com/elastic/eui/pull/4815))
- Fixed `EuiRange` ticks position to better align with thumbs ([#4815](https://github.com/elastic/eui/pull/4815))
- Fixed `EuiComboBox` disabled pills and text contrast ([#4901](https://github.com/elastic/eui/issues/4901))
- Fixed `EuiDataGrid` footer and header rows jumps in Firefox ([#4869](https://github.com/elastic/eui/issues/4869))
- Fixed shaded colors of `EuiButtonIcon` ([#4874](https://github.com/elastic/eui/pull/4874))
- Fixed `pageHeader` display in `EuiPageTemplate` when template is `empty` or `default` ([#4905](https://github.com/elastic/eui/pull/4905))
- Fixed `EuiPageHeader` bottom padding when `borderBottom = true` ([#4905](https://github.com/elastic/eui/pull/4905))
- Fixed incomplete `height` and `width` information in `EuiResizeObserver` ([#4909](https://github.com/elastic/eui/pull/4909))

**Theme: Amsterdam**

- Updated styles for `EuiRange` ([#4815](https://github.com/elastic/eui/pull/4815)
- Fixed more unique focus states using `outline` ([#4876](https://github.com/elastic/eui/pull/4876))
- Fixed `border-radius` value of `EuiPanel` ([#4876](https://github.com/elastic/eui/pull/4876))
- Fixed `disabled` background color of `EuiCard` for better visibility on subdued backgrounds ([#4876](https://github.com/elastic/eui/pull/4876))

## [`34.4.0`](https://github.com/elastic/eui/tree/v34.4.0)

- Added draggable highlight area to `EuiDualRange` ([#4776](https://github.com/elastic/eui/pull/4776))

**Bug fixes**

- Fixed auto scrolling on update in `EuiComboBox` ([#4879](https://github.com/elastic/eui/pull/4879))

## [`34.3.0`](https://github.com/elastic/eui/tree/v34.3.0)

- Added `testenv` mock for `EuiFlyout` ([#4858](https://github.com/elastic/eui/pull/4858))
- Added `mobile` glyph to `EuiIcon` ([#4827](https://github.com/elastic/eui/pull/4827))
- Reduced display of arrow icon in `EuiSideNav` to only if the item is **not** linked but has children ([#4827](https://github.com/elastic/eui/pull/4827))
- Increased size and prominence of mobile toggle in `EuiSideNav` ([#4827](https://github.com/elastic/eui/pull/4827))
- Added `heading`, `headingProps`, and `mobileBreakpoints` props for better accessibility to `EuiSideNav` ([#4827](https://github.com/elastic/eui/pull/4827))

**Bug fixes**

- Fixed mobile menus styles on `EuiDataGrid` ([#4844](https://github.com/elastic/eui/pull/4844))

**Theme: Amsterdam**

- Decreased spacing and root element size of `EuiSideNav` ([#4827](https://github.com/elastic/eui/pull/4827))

## [`34.2.0`](https://github.com/elastic/eui/tree/v34.2.0)

- Removed `text-transform: capitalize` from the `EuiTourSteps` title to better fit with Elastic title guidelines ([#4839](https://github.com/elastic/eui/pull/4839))
- Added `color` and `size` props and added support for click event to `EuiBetaBadge` ([#4798](https://github.com/elastic/eui/pull/4798))
- Added `documentation` and `layers` glyphs to `EuiIcon` ([#4833](https://github.com/elastic/eui/pull/4833))
- Updated `EuiTourStep`'s `title` and `subtitle` prop type from `string` to `ReactNode` ([#4841](https://github.com/elastic/eui/pull/4841))
- Added `euiCantAnimate` Sass mixin ([#4835](https://github.com/elastic/eui/pull/4835))
- Added new `EuiLoadingLogo` component ([#4835](https://github.com/elastic/eui/pull/4835))
- Added `icon` props to `EuiEmptyPrompt` for custom icons ([#4835](https://github.com/elastic/eui/pull/4835))
- Deprecated `EuiLoadingKibana` ([#4835](https://github.com/elastic/eui/pull/4135))
- Paused animations when `prefers-reduced-motion` is on for loader components ([#4835](https://github.com/elastic/eui/pull/4135))

**Bug fixes**

- Fixed `onBlur` and `data-test-subj` prop propagation in `EuiColorPicker` ([#4822](https://github.com/elastic/eui/pull/4822))

## [`34.1.0`](https://github.com/elastic/eui/tree/v34.1.0)

- Updated `max` and  `min` label positioning for `EuiRange` and `EuiDualRange` ([#4781](https://github.com/elastic/eui/pull/4781))
- Added `timeslider`, `playFilled`, `frameNext` and `framePrevious` glyphs to `EuiIcon` ([#4810](https://github.com/elastic/eui/pull/4810))
- Added default generic value for `EuiSideNavProps` ([#4802](https://github.com/elastic/eui/pull/4802))
- Added `fullHeight` and `minHeight` props to `EuiPageTemplate` ([#4793](https://github.com/elastic/eui/pull/4793))
- Added `.eui-fullHeight` and `euiFullHeight()` utilities ([#4793](https://github.com/elastic/eui/pull/4793))
- Added `paddingSize` prop to `EuiPageSideBar` ([#4793](https://github.com/elastic/eui/pull/4793))

**Bug fixes**

- Fixed `EuiText` color of `EuiCallout` to `default` ([#4816](https://github.com/elastic/eui/pull/4816))
- Fixed inconsistent width of `EuiRange` and `EuiDualRange` with custom tick values ([#4781](https://github.com/elastic/eui/pull/4781))
- Fixes browser freezing when `EuiDataGrid` is used together with `EuiFlyout` and the user clicks a cell ([4813](https://github.com/elastic/eui/pull/4813))
- Added `flex-shrink: 0` to `EuiTabs`, `EuiSpacer`, and `EuiImage` to fix possible shrunken heights ([#4793](https://github.com/elastic/eui/pull/4793))
- Fixed duplicate `main` aria roles in `EuiPageTemplate` and most common `EuiPage` patterns ([#4793](https://github.com/elastic/eui/pull/4793))
- Fixed text color of `EuiBottomBar` ([#4793](https://github.com/elastic/eui/pull/4793))

## [`34.0.0`](https://github.com/elastic/eui/tree/v34.0.0)

- Added `textTransform` property to `schemaDetectors` prop of `EuiDataGrid`([#4752](https://github.com/elastic/eui/pull/4752))
- Added `color`, `continuityAbove`, `continuityAboveBelow`, `continuityBelow`, `continuityWithin`, `eraser`, `fullScreenExit`, `function`, `percent`, `wordWrap`, and `wordWrapDisabled` glyphs to `EuiIcon` ([#4779](https://github.com/elastic/eui/pull/4779))
- Added `as`, `role`, `closeButtonProps`, `closeButtonPosition`, `outsideClickCloses`, `side`, `type`, and `pushMinBreakpoint` props to `EuiFlyout` ([#4713](https://github.com/elastic/eui/pull/4713))
- Extended `EuiFlyout` `size` prop to accept any CSS `width` value ([#4713](https://github.com/elastic/eui/pull/4713))
- Extended `EuiFlyout` and most of its props in `EuiCollapsibleNav` ([#4713](https://github.com/elastic/eui/pull/4713))
- Changed `helpText` prop in `EuiFormRow` to accept an array of messages([#4782](https://github.com/elastic/eui/pull/4782))

**Breaking changes**

- Changed the default of `EuiFlyout` `ownFocus` to `true` ([#4713](https://github.com/elastic/eui/pull/4713))
- Wrapped `EuiFlyout` within the `EuiOverlayMask` when `ownFocus=true` ([#4713](https://github.com/elastic/eui/pull/4713))
- Changed `EuiCollapsibleNav` width sizing from a Sass variable to a `size` prop ([#4713](https://github.com/elastic/eui/pull/4713))
- Changed `EuiOverlayMask` z-indexing when positioned `below` header to using `top` offset ([#4713](https://github.com/elastic/eui/pull/4713))

**Bug fixes**

- Fixed `EuiTourStepIndicator` to use `EuiI18n` following the standard way ([#4785](https://github.com/elastic/eui/pull/4785))
- Fixed `euiTourStep.closeTour` default token value in `EuiTourStep` to be more specific ([#4790](https://github.com/elastic/eui/pull/4790))

## [`33.0.0`](https://github.com/elastic/eui/tree/v33.0.0)

- Added `autoFocus` prop and functionality to `EuiComboBox` ([#4772](https://github.com/elastic/eui/pull/4772))
- Added `inherit` color option to `EuiIcon` to force two-tone (app) icons to inherit their parent's color ([#4760](https://github.com/elastic/eui/pull/4760))
- Updated `EuiBetaBadge, EuiBadge, EuiButtonIcon, EuiButtonContent, EuiCallOut, EuiContextMenuItem, EuiListGroupItem` icon usage to inherit their parent's color ([#4760](https://github.com/elastic/eui/pull/4760))
- Added `iconProps` prop to `EuiListGroupItem` ([#4760](https://github.com/elastic/eui/pull/4760))
- Added `i18ntokens.json` to published package ([#4771](https://github.com/elastic/eui/pull/4771))
- Replaced `highlight.js` with `prism.js`/`refractor` for code syntax highlighting in `EuiCodeBlock` ([#4638](https://github.com/elastic/eui/pull/4638))

**Bug fixes**

- Fixed `initialFocus` prop functionality in `EuiPopover` ([#4768](https://github.com/elastic/eui/pull/4768))
- Fixed `description` prop in `EuiTable`([#4754](https://github.com/elastic/eui/pull/4754))

**Breaking changes**

- Changed some language syntax references in `EuiCodeBlock`, such as `jsx` ([#4638](https://github.com/elastic/eui/pull/4638))
- Removed ability to parse non-string content in `EuiCodeBlock` ([#4638](https://github.com/elastic/eui/pull/4638))

## [`32.3.0`](https://github.com/elastic/eui/tree/v32.3.0)

- Reduced icon size in `EuiButtonEmpty` of `size` xs. ([#4759](https://github.com/elastic/eui/pull/4759))

**Bug fixes**

- Fixed missing i18n tokens for `EuiFilePicker` ([#4750](https://github.com/elastic/eui/pull/4750))
- Fixed `EuiComboBox` to use correct placeholder text color ([#4744](https://github.com/elastic/eui/pull/4744))

## [`32.2.0`](https://github.com/elastic/eui/tree/v32.2.0)

- Removed `MutationObserver` fallback from `EuiResizeObserver` ([#4709](https://github.com/elastic/eui/pull/4709))

**Bug fixes**

- Fixed `EuiInMemoryTable` `pagination` prop to update visible items when changed ([#4714](https://github.com/elastic/eui/pull/4714))
- Fixed a bug in `EuiFilePicker` where the HTML input was being shown when `disabled` ([#4738](https://github.com/elastic/eui/pull/4738))
- Fixed inverted asc and desc labels for `EuiDataGrid` `datetime` schema ([#4733](https://github.com/elastic/eui/pull/4733))

## [`32.1.1`](https://github.com/elastic/eui/tree/v32.1.1)

**Note: this release is a backport containing changes originally made in `33.0.0`**

**Bug fixes**

- Fixed `initialFocus` prop functionality in `EuiPopover` ([#4768](https://github.com/elastic/eui/pull/4768))

## [`32.1.0`](https://github.com/elastic/eui/tree/v32.1.0)

- Added `readOnly` as a `sorting` option of `EuiBasicTable` and its columns ([#4626](https://github.com/elastic/eui/pull/4626))

**Bug fixes**

- Fixed a bug where on hovering an expandable row cell in `EuiDataGrid` a vertical line would show ([#4689](https://github.com/elastic/eui/pull/4689))
- Fixed a bug in `EuiDataGrid` where key presses in portalled content were being handled by the grid ([#4706](https://github.com/elastic/eui/pull/4706))
- Fixed `EuiDataGrid`'s header content arrangement prevented closing a header cell's popover ([#4706](https://github.com/elastic/eui/pull/4706))
- Fixed a performance issue in `EuiDataGrid` when its `rowCount` changes  ([#4706](https://github.com/elastic/eui/pull/4706))

## [`32.0.4`](https://github.com/elastic/eui/tree/v32.0.4)

**Bug fixes**

- Removed the restriction on `selectable` `EuiCard` with `layout="horizontal"` ([#4692](https://github.com/elastic/eui/pull/4692))

## [`32.0.3`](https://github.com/elastic/eui/tree/v32.0.3)

**Bug fixes**

- Exported `EuiAvatarProps` ([#4690](https://github.com/elastic/eui/pull/4690))
- Fixed type overrides in `EuiCard` ([#4690](https://github.com/elastic/eui/pull/4690))

## [`32.0.2`](https://github.com/elastic/eui/tree/v32.0.2)

**Bug fixes**

- Fixed `htmlIdGenerator` import path in `button_group_button.tsx` ([#4682](https://github.com/elastic/eui/pull/4682))
- Fixed `EuiColorStops` popover failing to close ([#4687](https://github.com/elastic/eui/pull/4687))

## [`32.0.1`](https://github.com/elastic/eui/tree/v32.0.1)

**Bug fixes**

- Fixed block style of `EuiPanel` when rendered as a `<button>` ([#4681](https://github.com/elastic/eui/pull/4681))

## [`32.0.0`](https://github.com/elastic/eui/tree/v32.0.0)

- Added `stepNumber` prop and `stepped` as `stopType` option to `EuiColorStops` ([#4613](https://github.com/elastic/eui/pull/4613))
- Expanded `display` prop of `EuiCard` to inherit `color` values from `EuiPanel` ([#4649](https://github.com/elastic/eui/pull/4649))
- Added `element` prop to `EuiPanel` for forcing to `div` or `button` ([#4649](https://github.com/elastic/eui/pull/4649))
- Increased padding on `EuiCheckableCard` with refactor to use `EuiSplitPanel` ([#4649](https://github.com/elastic/eui/pull/4649))
- Added `valueInputProps` prop to `EuiColorStops` ([#4669](https://github.com/elastic/eui/pull/4669))
- Added `position`, `usePortal`, `top`, `right`, `bottom`, and `left` props to `EuiBottomBar` ([#4662](https://github.com/elastic/eui/pull/4662))
- Added `bottomBar` and `bottomBarProps` to `EuiPageTemplate` when `template = 'default'` ([#4662](https://github.com/elastic/eui/pull/4662))
- Added `role="main"` to `EuiPageContent` by default ([#4662](https://github.com/elastic/eui/pull/4662))
- Added `bottomBorder` prop to `EuiPageHeader` ([#4662](https://github.com/elastic/eui/pull/4662))

**Bug fixes**

- Fixed `id` attribute to be unique across `EuiButtonGroupButton` elements ([#4657](https://github.com/elastic/eui/pull/4657))
- Fixed responsive sizing of `EuiModal` ([#4670](https://github.com/elastic/eui/pull/4670))
- Fixed `disabled` interactions of `EuiHeaderSectionItemButton` ([#4670](https://github.com/elastic/eui/pull/4670))
- Hid `of` text on small screens for compressed `EuiPagination`([#4661](https://github.com/elastic/eui/pull/4661))

**Breaking changes**

- Removed `betaBadgeLabel`, `betaBadgeTooltipContent`, and `betaBadgeTitle` props from `EuiPanel` ([#4649](https://github.com/elastic/eui/pull/4649))
- Changed `EuiBottomBar` positioning styles from being applied at the CSS layer to the `style` property  ([#4662](https://github.com/elastic/eui/pull/4662))

## [`31.12.0`](https://github.com/elastic/eui/tree/v31.12.0)

- Added `indexRuntime` glyph in `EuiIcon` ([#4650](https://github.com/elastic/eui/pull/4650))
- Added `iconType`, `iconColor`, and `iconSize` props to `EuiAvatar` ([#4620](https://github.com/elastic/eui/pull/4620))
- Added `'plain'` and `null` as `color` options of `EuiAvatar` ([#4620](https://github.com/elastic/eui/pull/4620))

## [`31.11.0`](https://github.com/elastic/eui/tree/v31.11.0)

- Added `EuiNotificationEvent` component ([#4513](https://github.com/elastic/eui/pull/4513))
- Added `euiAnimation()` method on the `EuiHeaderSectionItemButton` ref ([#4513](https://github.com/elastic/eui/pull/4513))
- Made `description` prop of `EuiCard` optional ([#4546](https://github.com/elastic/eui/pull/4582))

## [`31.10.0`](https://github.com/elastic/eui/tree/v31.10.0)

- Added `panelProps` to `EuiPopover` ([#4573](https://github.com/elastic/eui/pull/4573))
- Updated the default of the `EuiPopover`s `ownFocus` prop from `false` to `true` ([#4551](https://github.com/elastic/eui/pull/4551))
- Added `src` prop to `EuiImage` as an alternative to `url` ([#4611](https://github.com/elastic/eui/pull/4611))
- Added `EuiSplitPanel` component ([#4539](https://github.com/elastic/eui/pull/4539))

**Bug fixes**

- Fixed hover effect of nested clickable rows in `EuiBasicTable` ([#4566](https://github.com/elastic/eui/pull/4566))
- Fixed visual bug in drag&drop sections when nested in an popover ([#4590](https://github.com/elastic/eui/pull/4590))
- Fixed an errant export of `EuiSideNavProps` type from JS code ([#4604](https://github.com/elastic/eui/pull/4604))
- Fixed misaligned `EuiComboBox` options list ([#4607](https://github.com/elastic/eui/pull/4607))
- Fixed missing `forwardRef` on `EuiHeaderSectionItemButton` ([#4631](https://github.com/elastic/eui/pull/4631))

## [`31.9.1`](https://github.com/elastic/eui/tree/v31.9.1)

**Bug fixes**

- Fixed an errant export of two non-existant values ([#4597](https://github.com/elastic/eui/pull/4597))

## [`31.9.0`](https://github.com/elastic/eui/tree/v31.9.0)

- Added `EuiComboBoxOptionOption` prop to `EuiComboBox` props table ([#4563](https://github.com/elastic/eui/pull/4563))
- Allowed dynamically changing the `direction` prop on `EuiResizableContainer` ([#4557](https://github.com/elastic/eui/pull/4557))
- Exported `useIsWithinBreakpoints` hook ([#4557](https://github.com/elastic/eui/pull/4557))
- Added focus to `EuiForm` error `EuiCallout` ([#4497](https://github.com/elastic/eui/pull/4497))
- Added a `display` and `size` props to `EuiButtonIcon` ([#4466](https://github.com/elastic/eui/pull/4466))

**Bug fixes**

- Fixed the return type of `getDefaultEuiMarkdownUiPlugins` ([#4567](https://github.com/elastic/eui/pull/4567))
- Fixed inverse handling of boolean sorting in `EuiDataGrid` ([#4561](https://github.com/elastic/eui/pull/4561))

### Feature: EuiPageTemplate ([#4517](https://github.com/elastic/eui/pull/4517))

- Added new `EuiPageTemplate` component as a shortcut for creating the different types of page layout patterns
- Added props `grow` and `direction` to `EuiPage`
- Added props `panelled`, `panelProps`, and `paddingSize` to `EuiPageBody`
- Added props `restrictWidth` and `paddingSize` to `EuiPageBody`
- Added prop `paddingSize` to `EuiPageHeader`
- Updated `tabs` prop of `EuiPageHeaderContent` to render `large` size
- Added prop `sticky` to `EuiPageSideBar`
- Added Sass variable `$euiPageSidebarMinWidth` for changing default `min-width` of `EuiPageSideBar`
- Added `href` and other anchor props to `EuiHeaderSectionItemButton`

**Bug fixes**

- Fixed horizontal overflow of `EuiPageContent`
- Fixed horizontal overflow of `EuiBreadcrumbs`

## [`31.8.0`](https://github.com/elastic/eui/tree/v31.8.0)

- Reverted part of [#4509](https://github.com/elastic/eui/pull/4509) and returned `EuiDataGrid`'s background content area to an empty shade ([#4542](https://github.com/elastic/eui/pull/4542))
- Added exports for all EUI component props matching `EuiComponentProps` name pattern ([#4517](https://github.com/elastic/eui/pull/4517))
- Added `truncate`, `disabled`, and `emphasize` props to `EuiSideNavItem` ([#4488](https://github.com/elastic/eui/pull/4488))
- Added `truncate` prop to `EuiSideNav` ([#4488](https://github.com/elastic/eui/pull/4488))
- Added support for all `color`s of `EuiPanel` ([#4504](https://github.com/elastic/eui/pull/4504))
- Added `hasBorder` prop to `EuiPanel` ([#4504](https://github.com/elastic/eui/pull/4504))
- Added `labelProps` prop to `EuiRadio`, `EuiSwitch` and `EuiCheckbox` ([#4516](https://github.com/elastic/eui/pull/4516))
- Added `isDisabled` prop to `EuiAvatar` ([#4549](https://github.com/elastic/eui/pull/4549))
- Added `scrollToItem` method on `EuiSelectable` ([#4556](https://github.com/elastic/eui/pull/4562))

**Bug fixes**

- Removed home and end key configured behavior from `EuiSelectable` ([#4560](https://github.com/elastic/eui/pull/4560))
- Fixed nested indicator of last `EuiSideNav` item ([#4488](https://github.com/elastic/eui/pull/4488))
- Fixed override possibility of text `color` in `EuiSideNavItem` ([#4488](https://github.com/elastic/eui/pull/4488))
- Fixed blurry animation of popovers in Chrome ([#4527](https://github.com/elastic/eui/pull/4527))
- Fixed styles of `disabled` times in `EuiDatePicker` ([#4524](https://github.com/elastic/eui/pull/4524))
- Fixed `disabled` text color form fields in Safari ([#4538](https://github.com/elastic/eui/pull/4538))
- Removed static `id` from `EuiQuickSelectPopover` ([#4543](https://github.com/elastic/eui/pull/4543))
- Fixed support sever side rendering for `EuiDataGrid` ([#4540](https://github.com/elastic/eui/pull/4540))

**Theme: Amsterdam**

- Removed letter-spacing from `euiFont` Sass mixin ([#4488](https://github.com/elastic/eui/pull/4488))

## [`31.7.0`](https://github.com/elastic/eui/tree/v31.7.0)

- Added `whiteSpace` prop to `EuiCodeBlock` ([#4475](https://github.com/elastic/eui/pull/4475))
- Added a light background to `EuiDataGrid` and removed unnecessary height on its container ([#4509](https://github.com/elastic/eui/pull/4509))

**Bug fixes**

- Fixed bug in `EuiDataGrid` where the grid lost height when showing less rows on the last page ([#4509](https://github.com/elastic/eui/pull/4509))
- Updated `euiPaletteForStatus` color sequence to use higher contrast postive and negative colors ([#4508](https://github.com/elastic/eui/pull/4508))

## [`31.6.0`](https://github.com/elastic/eui/tree/v31.6.0)

- Migrated dependency `axe-puppeteer v1.1.1` to `@axe-core/puppeteer v4.1.1` ([#4482](https://github.com/elastic/eui/pull/4482))
- Added `EuiOverlayMask` directly to `EuiModal` ([#4480](https://github.com/elastic/eui/pull/4480))
- Added `paddingSize` prop to `EuiFlyout` ([#4448](https://github.com/elastic/eui/pull/4448))
- Added `size='l'` prop to `EuiTabs` ([#4501](https://github.com/elastic/eui/pull/4501))
- Added content-specific props (`pageTitle`, `description`, `tabs`, `rightSideItems`) to `EuiPageHeader` by creating a new `EuiPageHeaderContent` component ([#4451](https://github.com/elastic/eui/pull/4451))
- Added `isActive` parameter to the `useIsWithinBreakpoints` hook ([#4451](https://github.com/elastic/eui/pull/4451))
- Added `buttonProps` prop to `EuiAccordion` ([#4510](https://github.com/elastic/eui/pull/4510))

**Bug fixes**

- Fixed `onClose` invoking with unexpected parameter in `EuiFlyout` ([#4505](https://github.com/elastic/eui/pull/4505))
- Fixed invalid color entry passed to `EuiBadge` color prop ([#4481](https://github.com/elastic/eui/pull/4481))
- Fixed `EuiCodeBlock` focus-state if content overflows [#4463](https://github.com/elastic/eui/pull/4463)
- Fixed issues in `EuiDataGrid` around unnecessary scroll bars and container heights not updating ([#4468](https://github.com/elastic/eui/pull/4468))

**Theme: Amsterdam**

- Increased `EuiPage`'s default `restrictWidth` size to `1200px` (extra large breakpoint) ([#4451](https://github.com/elastic/eui/pull/4451))
- Reduced size of `euiBottomShadowSmall` by one layer ([#4451](https://github.com/elastic/eui/pull/4451))

## [`31.5.0`](https://github.com/elastic/eui/tree/v31.5.0)

- Added `isLoading` prop and added `EuiOverlayMask` directly to `EuiConfirmModal` ([#4421](https://github.com/elastic/eui/pull/4421))
- Added `wrapWithTableRow` to remove `<tr>` in `EuiTableHeader`([#4465](https://github.com/elastic/eui/pull/4465))

**Bug fixes**

- Fixed `id` usage throughout `EuiTreeView` to respect custom ids and stop conflicts in generated ids ([#4435](https://github.com/elastic/eui/pull/4435))
- Fixed `EuiTabs` `role` if no tabs are passed in ([#4435](https://github.com/elastic/eui/pull/4435))
- Fixed issue in `EuiDataGrid` where the horizontal scrollbar was hidden behind pagination ([#4477](https://github.com/elastic/eui/pull/4477))
- Fixed `EuiPopover` with initial `isOpen` working with `EuiOutsideClickDetector` ([#4461](https://github.com/elastic/eui/pull/4461))
- Fixed `EuiDataGridCellPopover` needing 2 state updates to close ([#4461](https://github.com/elastic/eui/pull/4461))
- Fixed `EuiBadge` with `iconOnClick` from catching form submit events ([#4479](https://github.com/elastic/eui/pull/4479))

## [`31.4.0`](https://github.com/elastic/eui/tree/v31.4.0)

- Added `getDefaultEuiMarkdownProcessingPlugins` method for better control over `EuiMarkdownEditor`'s toolbar UI ([#4383](https://github.com/elastic/eui/pull/4383))
- Changed `EuiOutsideClickDetector` events to be standard event types ([#4434](https://github.com/elastic/eui/pull/4434))
- Added `EuiFieldTextProps` in type definitions for `EuiSuggestInput` ([#4452](https://github.com/elastic/eui/pull/4452))
- Added virtualized cell rendering to `EuiDataGrid` ([#4170](https://github.com/elastic/eui/pull/4170))

**Bug fixes**

- Fixed heights of `append` and `prepend` in `EuiComboBox` ([#4410](https://github.com/elastic/eui/pull/4410))
- Fixed `EuiResizableContainer` initialization timing based on DOM readiness ([#4447](https://github.com/elastic/eui/pull/4447))

## [`31.3.0`](https://github.com/elastic/eui/tree/v31.3.0)

- Added a `size` prop to `EuiContextMenu` and added a smaller size ([#4409](https://github.com/elastic/eui/pull/4409))
- Added a `textSize` prop to `EuiHealth` ([#4420](https://github.com/elastic/eui/pull/4420))
- Removed selected item of `EuiSelect` when `hasNoInitialSelection=true` and value reset to `undefined` ([#4428](https://github.com/elastic/eui/pull/4428))

## [`31.2.0`](https://github.com/elastic/eui/tree/v31.2.0)

- Added support for adjusting `buffer` for individual window sides of `EuiPopover` ([#4417](https://github.com/elastic/eui/pull/4417))
- Added `'full'` option to the `height` prop of `EuiMarkdownEditor`. Added `autoExpandPreview` and `maxHeight` props to `EuiMarkdownEditor` ([#4245](https://github.com/elastic/eui/pull/4245))

## [`31.1.0`](https://github.com/elastic/eui/tree/v31.1.0)

- Reduced the size of the icons and clear button for compressed `EuiFormControlLayout` ([#4374](https://github.com/elastic/eui/pull/4374))
- Added ability for text input updates in `EuiDatePicker` ([#4243](https://github.com/elastic/eui/pull/4243))
- **[REVERTED in 31.3.0]** Fixed heights of `append` and `prepend` in `EuiFormControlLayout` ([#4410](https://github.com/elastic/eui/pull/4410))

**Bug fixes**

- Fixed `EuiSuperDatePicker` extra margin when `showUpdateButton` and `isAutoRefreshOnly` are active ([#4406](https://github.com/elastic/eui/pull/4406))

## [`31.0.0`](https://github.com/elastic/eui/tree/v31.0.0)

- Added collapsble behavior to `EuiResizableContainer` panels ([#3978](https://github.com/elastic/eui/pull/3978))
- Updated `EuiResizablePanel` to use `EuiPanel` ([#3978](https://github.com/elastic/eui/pull/3978))
- Changed `showTimeSelect` prop to true when `showTimeSelectOnly` prop is set to true ([#4372](https://github.com/elastic/eui/pull/4372))
- Updated `EuiSuperSelect` recently used list to render as `<ol>` and `<li>` elements ([#4370](https://github.com/elastic/eui/pull/4370))

**Bug fixes**

- Fixed `EuiSuggest` popover opening when an empty array is passed into the `suggestions` prop ([#4349](https://github.com/elastic/eui/pull/4349))

**Breaking changes**

- Removed `size` prop from `EuiResizableButton` ([#3978](https://github.com/elastic/eui/pull/3978))
- Upgraded to TypeScript v4.0 ([#4296](https://github.com/elastic/eui/pull/4296))

## [`30.6.1`](https://github.com/elastic/eui/tree/v30.6.1)

**Note: this release is a backport containing changes originally made in `31.5.0`**

**Bug fixes**

- Fixed `EuiBadge` with `iconOnClick` from catching form submit events ([#4479](https://github.com/elastic/eui/pull/4479))

## [`30.6.0`](https://github.com/elastic/eui/tree/v30.6.0)

- Adjusted the shadow in `EuiComment` ([#4321](https://github.com/elastic/eui/pull/4321))
- Added `success` and `warning` colors to `EuiButtonEmpty` ([#4325](https://github.com/elastic/eui/pull/4325))
- Added a sorting indicator on the `EuiDataGridColumn` ([#4343](https://github.com/elastic/eui/pull/4343))
- Added `disabled` and `loading` `status` to `EuiStep` ([#4338](https://github.com/elastic/eui/pull/4338))
- Added `closePopover` prop to `EuiDataGridColumnCellActionProps` ([#4346](https://github.com/elastic/eui/pull/4346))

**Bug fixes**

- Fixed `EuiErrorBoundary` error message not showing in non-Chromium browsers ([#4324](https://github.com/elastic/eui/pull/4324))
- Fixed `EuiToolTip` closing during initial positioning period ([#4327](https://github.com/elastic/eui/pull/4327))
- Added `!default` to SASS variables of `EuiCollapsibleNav` ([#4335](https://github.com/elastic/eui/pull/4335))
- Fixed `EuiDataGrid` column property `displayAsText` ([#4351](https://github.com/elastic/eui/pull/4351))
- Fixed propagation of `esc` key presses closing parent popovers ([#4336](https://github.com/elastic/eui/pull/4336))
- Fixed overwritten `isDisabled` prop on `EuiListGroupItem` `extraAction` config ([#4359](https://github.com/elastic/eui/pull/4359))
- Fixed `inputRef` for `EuiCheckbox` ([#4298](https://github.com/elastic/eui/pull/4298))
- Limited the links allowed in `EuiMarkdownEditor` to http, https, or starting with a forward slash ([#4362](https://github.com/elastic/eui/pull/4362))
- Aligned components with an `href` prop to React's practice of disallowing `javascript:` protocols ([#4362](https://github.com/elastic/eui/pull/4362))
- Fixed form submit bug in `EuiButtonGroup` by adding an optional `type` prop for `EuiButtonGroupOption` ([#4368](https://github.com/elastic/eui/pull/4368))
- Changed `label` type from `string` to `ReactNode` in `EuiTreeViewNode` ([#4352](https://github.com/elastic/eui/pull/4352))

**Theme: Amsterdam**

- Removed the shadow in `EuiComment` ([#4321](https://github.com/elastic/eui/pull/4321))
- Reduced font size for `xs` size in `EuiButtonEmpty` ([#4325](https://github.com/elastic/eui/pull/4325))
- Increased font size for `m` size of `EuiListGroupItem` ([#4340](https://github.com/elastic/eui/pull/4340))
- Reduced padding in `EuiToolTip` ([#4353](https://github.com/elastic/eui/pull/4353))
- Reduced border-radius in `EuiRange`'s tooltip ([#4353](https://github.com/elastic/eui/pull/4353))
- Consolidated `EuiStepNumber` indicators for `EuiSteps` and `EuiHorizontalSteps` ([#4338](https://github.com/elastic/eui/pull/4338))

## [`30.5.1`](https://github.com/elastic/eui/tree/v30.5.1)

- Upgraded `highlight.js` to 9.18.5 ([#4313](https://github.com/elastic/eui/pull/4313))

## [`30.5.0`](https://github.com/elastic/eui/tree/v30.5.0)

- Export `euiSelectableTemplateSitewideRenderOptions` ([#4305](https://github.com/elastic/eui/pull/4305))

**Bug fixes**

- Expose `isPreFiltered` in `EuiSelectable` props fixing consumer-side searching ([#4305](https://github.com/elastic/eui/pull/4305))
- Fixed stale state argument passed to `searchProps.onChange` in an `EuiSelectable`([#4292](https://github.com/elastic/eui/pull/4292))
- Fixed initial focus of an `EuiButtonGroup` when first item in a popover ([#4288](https://github.com/elastic/eui/pull/4288))
- Fixed visible scrollbar in `EuiComboBox` list ([#4301](https://github.com/elastic/eui/pull/4301))
- Removed hiding of time select on small screens for `EuiDatePicker` ([#4301](https://github.com/elastic/eui/pull/4301))
- Fixed wrong columns assigned to `EuiDataGrid` leadingControlColumns ([#4269](https://github.com/elastic/eui/pull/4269))

**Theme: Amsterdam**

- Fixed styles for `EuiMarkdownEditor` ([#4289](https://github.com/elastic/eui/pull/4289))
- Rounded all corners of dropdown type of inputs ([#4301](https://github.com/elastic/eui/pull/4301))

## [`30.4.2`](https://github.com/elastic/eui/tree/v30.4.2)

**Bug fixes**

- Reverted changing of `EuiPopover`s `ownFocus` default from `false` to `true` ([#4228](https://github.com/elastic/eui/pull/4228))

## [`30.4.1`](https://github.com/elastic/eui/tree/v30.4.1)

- Exported `useDataGridColumnSelector`, `useDataGridColumnSorting`, and `useDataGridStyleSelector` hooks ([#4271](https://github.com/elastic/eui/pull/4271))

**Theme: Amsterdam**

- Unify colors with the Elastic brand ([#4284](https://github.com/elastic/eui/pull/4284))
- Created one consistent look for disabled `EuiButton` ([#4284](https://github.com/elastic/eui/pull/4284))

## [`30.4.0`](https://github.com/elastic/eui/tree/v30.4.0)

- Added `eql` glyph in `EuiIcon` ([#4110](https://github.com/elastic/eui/pull/4110))
- Added `testenv` mock for `htmlIdGenerator` ([#4212](https://github.com/elastic/eui/pull/4212))
- Added several Sass mixins for handling of unified focus/hover states ([#4242](https://github.com/elastic/eui/pull/4242))

**Bug fixes**

- Fixed cell resizer overlapping of `EuiDataGrid` rightmost header cell ([#4071](https://github.com/elastic/eui/pull/4268))


**Theme: Amsterdam**

- Unify focus states by leaning into `outline` and restricting to keyboard navigation ([#4242](https://github.com/elastic/eui/pull/4242))
- Removed faux border from `EuiAvatar` ([#4255](https://github.com/elastic/eui/pull/4255))
- Changed the color and font-weight of inline code block ([#4272](https://github.com/elastic/eui/pull/4272))

## [`30.3.0`](https://github.com/elastic/eui/tree/v30.3.0)

- Added `EuiColorPaletteDisplay` component ([#3865](https://github.com/elastic/eui/pull/3865))
- Added `initialFocusedItemIndex` support to `EuiContextMenuPanelDescriptor` ([#4223](https://github.com/elastic/eui/pull/4223))
- Updated the default of the `EuiPopover`s `ownFocus` prop from `false` to `true` ([#4228](https://github.com/elastic/eui/pull/4228))
- Added `role="alert"` and `aria-live="assertive"` to `EuiForm`'s `EuiCallOut` for the errors ([#4238](https://github.com/elastic/eui/pull/4238))
- Added `menuDown` and `menuUp` glyphs to `EuiIcon` ([#4244](https://github.com/elastic/eui/pull/4244))
- Removed spacer after `childrenBetween` in `EuiInMemoryTable` ([#4248](https://github.com/elastic/eui/pull/4248))
- Changed `clickOutsideDisables` to `true` when `ownFocus={false}` in `EuiFlyout` ([#4236](https://github.com/elastic/eui/pull/4236))

**Bug fixes**

- Fixed focus trap + `EuiPopover` bug which prevented the anchor from receiving focus when the popover closes ([#4071](https://github.com/elastic/eui/pull/4071))
- Fixed focus trap error & performance impact when one focus trap is deactivated and another becomes enabled ([#4071](https://github.com/elastic/eui/pull/4071))
- Fixed a condition in `EuiInMemoryTable` to avoid mistaken assignment of `sortName` ([#4138](https://github.com/elastic/eui/pull/4138))
- Fixed bug in small `EuiImage`'s not respecting the optional sizes when `allowFullScreen` is set to true ([#4207](https://github.com/elastic/eui/pull/4207))
- Fixed incorrect initial rendering of `EuiDualRange` thumbs when element width is 0 ([#4230](https://github.com/elastic/eui/pull/4230))
- Fixed bug in `EuiSelectable` to call `searchProps.onChange` and `searchProps.onSearch` calls in `EuiSelectable` ([#4153](https://github.com/elastic/eui/pull/4153))
- Fixed truncation of the `EuiComboBox` `placeholder` text ([#4210](https://github.com/elastic/eui/pull/4210))

**Theme: Amsterdam**

- Fixed base `line-heights` for within `euiFontSize[size]()` SASS mixins ([#4229](https://github.com/elastic/eui/pull/4229))

## [`30.2.0`](https://github.com/elastic/eui/tree/v30.2.0)

- Added `labelWidth` and `descriptionDisplay` props to `EuiSuggestItem` ([#4180](https://github.com/elastic/eui/pull/4180))
- Added screen reader notification if `EuiLink` opens in a new window ([#4172](https://github.com/elastic/eui/pull/4172))
- Set `external` prop to true if `EuiLink` opens in a new window ([#4172](https://github.com/elastic/eui/pull/4172))
- Added `float` and `margin` props to `EuiImage` ([#4209](https://github.com/elastic/eui/pull/4209))
- Added `color` and `borderRadius` props to `EuiPanel` ([#4194](https://github.com/elastic/eui/pull/4194))
- Updated the use case for the `EuiPanel` prop `hasShadow` ([#4194](https://github.com/elastic/eui/pull/4194))
- Deprecated the `onClick`, `betaBadgeLabel`, `betaBadgeTooltipContent`, and `betaBadgeTitle` props of `EuiPanel` ([#4194](https://github.com/elastic/eui/pull/4194))

**Bug fixes**

- Fixed issue with `labelDisplay` not being passed to `EuiSuggestItem` ([#4180](https://github.com/elastic/eui/pull/4180))
- Fixed copy in `EuiDataGrid`'s header menu's sort actions ([#4199](https://github.com/elastic/eui/pull/4199))

**Theme: Amsterdam**

- Fixed `border-radius` in `EuiFormControlLayout` ([#4196](https://github.com/elastic/eui/pull/4196))

## [`30.1.1`](https://github.com/elastic/eui/tree/v30.1.1)

- Added more exports for `EuiInMemoryTable` types ([#4179](https://github.com/elastic/eui/pull/4179))

**Bug fixes**

- Removed unnecessary shadow on hover of `EuiButtonGroup` ([#4186](https://github.com/elastic/eui/pull/4186))
- Fixed position of `EuiScreenReaderOnly` elements within `EuiButtonGroup` ([#4189](https://github.com/elastic/eui/pull/4189))

## [`30.1.0`](https://github.com/elastic/eui/tree/v30.1.0)

- Improved `EuiButtonGroup` focus, hover, selected and disabled states ([#4142](https://github.com/elastic/eui/pull/4142))
- Added `display` prop to `EuiToolTip` for common display block needs ([#4148](https://github.com/elastic/eui/pull/4148))
- Added support for more colors in `EuiProgress` such as `vis0` through `vis9`, `warning`, `success`  and custom colors ([#4130](https://github.com/elastic/eui/pull/4130))
- Added `affordForDisplacement` prop to `EuiBottomBar` ([#4156](https://github.com/elastic/eui/pull/4156))
- Added `width` property to `mobileOptions` prop of `EuiTableRowCell` ([#4169](https://github.com/elastic/eui/issues/4169))

**Bug fixes**

- Fixed issue with duplicate checkmarks in `EuiComboBox` ([#4162](https://github.com/elastic/eui/pull/4162))
- Reinstated base element type extensions for `EuiStepHorizontal` and `EuiStepsHorizontal` ([4166](https://github.com/elastic/eui/pull/4166))

## [`30.0.0`](https://github.com/elastic/eui/tree/v30.0.0)

- Deprecated `EuiKeyboardAccessible` ([#4135](https://github.com/elastic/eui/pull/4135))
- Refactored `EuiStep`, `EuiHorizontalSteps`, and `EuiCodeEditor` for better accessibility ([#4135](https://github.com/elastic/eui/pull/4135))
- Added `minWidth` prop to `EuiButton` ([#4056](https://github.com/elastic/eui/pull/4056))
- Added `isSelected` prop to easily turn `EuiButton`, `EuiButtonEmpty`, and `EuiButtonIcon` into toggle buttons ([#4056](https://github.com/elastic/eui/pull/4056))
- Updated `EuiButtonGroup` props and render for better accessibility ([#4056](https://github.com/elastic/eui/pull/4056))
- Added `paddingSize` prop to `EuiPopoverTitle` and `EuiPopoverFooter` ([#4133](https://github.com/elastic/eui/pull/4133))
- Added more exports for `EuiBasicTable` types ([#4125](https://github.com/elastic/eui/pull/4125))
- Updated types associated with `EuiMarkdownEditor` plugin dependencies ([#4124](https://github.com/elastic/eui/pull/4124))
- Upgraded dependencies related to `EuiMarkdownEditor`: `react-dropzone`, `rehype-*`, `remark-*`, and `unified` ([#4124](https://github.com/elastic/eui/pull/4124))
- Added `cellActions` to `EuiDataGrid` ([#3668](https://github.com/elastic/eui/pull/3668))

**Bug fixes**

- Fixed focus management bug in `EuiSelectable` ([#4152](https://github.com/elastic/eui/pull/4152))

**Breaking changes**

- Removed `EuiToggle` and `EuiButtonToggle` in favor of `aria-pressed` ([#4056](https://github.com/elastic/eui/pull/4056))
- Updated `legend` and `idSelected` props of `EuiButtonGroup` to be required ([#4056](https://github.com/elastic/eui/pull/4056))
- Removed `logoAPM` in favor of `logoObservability` ([#4065](https://github.com/elastic/eui/pull/4065))
- Removed `.euiHeaderNotification` CSS class ([#4065](https://github.com/elastic/eui/pull/4065))
- Removed `EuiNavDrawer` in favor of `EuiCollapsibleNav` ([#4065](https://github.com/elastic/eui/pull/4065))
- Removed `compressed` and `displayOnly` props from `EuiFormRow` in favor of the `display` prop ([#4065](https://github.com/elastic/eui/pull/4065))
- Removed `EuiPopover`'s `withTitle` prop ([#4065](https://github.com/elastic/eui/pull/4065))

**Theme: Amsterdam**

- Tightened `line-height` for some `EuiTitle` sizes ([#4133](https://github.com/elastic/eui/pull/4133))
- Removed uppercase from `EuiPopoverTitle` and fixed inherited padding from `EuiPopover` ([#4146](https://github.com/elastic/eui/pull/4146))
- Fixed `EuiFilterGroup` and `EuiFilterButton` styles ([#4151](https://github.com/elastic/eui/pull/4151))

## [`29.5.0`](https://github.com/elastic/eui/tree/v29.5.0)

- Added `plus` and `minus` glyphs to `EuiIcon` ([#4111](https://github.com/elastic/eui/pull/4111))

**Bug fixes**

- Fixed custom color render of `EuiIcon` app (two-tone) icons ([#4104](https://github.com/elastic/eui/pull/4104))
- Changed `iconType` prop to be `required` in `EuiButtonIcon` ([#4106](https://github.com/elastic/eui/pull/4106))

## [`29.4.0`](https://github.com/elastic/eui/tree/v29.4.0)

- Added `childrenBetween` prop to `EuiInMemoryTable` to add content between search bar and table ([#4103](https://github.com/elastic/eui/pull/4103))
- Added `max-width: 100%` to `EuiKeyPadMenu` to allow it to shrink when its container is smaller than its fixed width ([ #4092](https://github.com/elastic/eui/pull/4092))
- Added `key` to `EuiComboBoxOptionOption` to allow duplicate labels ([#4048](https://github.com/elastic/eui/pull/4048))
- Changed `EuiIcon` test mock to render as `span` instead of `div` ([#4099](https://github.com/elastic/eui/pull/4099))
- Added `scripts/docker-puppeteer` as the new home for test-related Docker images ([#4062](https://github.com/elastic/eui/pull/4062))

**Bug fixes**

- Fixed `EuiFieldSearch` padding when `isClearable` but has no `value` ([#4089](https://github.com/elastic/eui/pull/4089))

## [`29.3.2`](https://github.com/elastic/eui/tree/v29.3.2)

**Note: this release is a backport containing changes originally made in `30.6.0`**

**Bug fixes**

- Upgraded `highlight.js` to 9.18.5 ([#4313](https://github.com/elastic/eui/pull/4313))
- Limited the links allowed in `EuiMarkdownEditor` to http, https, or starting with a forward slash ([#4362](https://github.com/elastic/eui/pull/4362))
- Aligned components with an `href` prop to React's practice of disallowing `javascript:` protocols ([#4362](https://github.com/elastic/eui/pull/4362))

## [`29.3.1`](https://github.com/elastic/eui/tree/v29.3.1)

**Note: this release is a backport containing changes originally made in `30.0.0`**

**Bug fixes**

- Fixed focus management bug in `EuiSelectable` ([#4152](https://github.com/elastic/eui/pull/4152))

## [`29.3.0`](https://github.com/elastic/eui/tree/v29.3.0)

- Added `both` option to `flush` prop of `EuiButtonEmpty` ([#4084](https://github.com/elastic/eui/pull/4084))

## [`29.3.0`](https://github.com/elastic/eui/tree/v29.3.0)

- Added `both` option to `flush` prop of `EuiButtonEmpty` ([#4084](https://github.com/elastic/eui/pull/4084))

**Bug fixes**

- Fixed `EuiRange` and `EuiDualRange` display of internal spacer ([#4084](https://github.com/elastic/eui/pull/4084))
- Fixed `EuiFieldSearch` padding for the different states ([#4084](https://github.com/elastic/eui/pull/4084))
- Fixed `EuiCheckableCard` disabled but checked styles ([#4084](https://github.com/elastic/eui/pull/4084))

**Theme: Amsterdam**

- Fixed `line-height` on `EuiTitle` ([#4079](https://github.com/elastic/eui/pull/4079))

## [`29.2.0`](https://github.com/elastic/eui/tree/v29.2.0)

- Improved contrast for `EuiIcon` and `EuiButtonIcon` named colors. This affects `EuiHealth` which uses the `EuiIcon` colors ([#4049](https://github.com/elastic/eui/pull/4049))
- Added color `accent` to `EuiButtonIcon` ([#4049](https://github.com/elastic/eui/pull/4049))

**Bug fixes**

- Fixed `EuiComboBox` `rowHeight` prop causing the height of the option list to be miscalculated ([#4072](https://github.com/elastic/eui/pull/4072))
- Fixed `EuiComboBox` not focusing on the selected option if `selectedOptions` was set without reference to `options` ([#4072](https://github.com/elastic/eui/pull/4072))

**Theme: Amsterdam**

- Removed `border-radius` from `EuiCallout` ([#4066](https://github.com/elastic/eui/pull/4066))
- Updated styles for `EuiToast` ([#4076](https://github.com/elastic/eui/pull/4076))

## [`29.1.0`](https://github.com/elastic/eui/tree/v29.1.0)

- Added footer row to `EuiDataGrid` via the `renderFooterCellValue` prop ([#3770](https://github.com/elastic/eui/pull/3770))
- Added column header menu to `EuiDataGrid` ([#3087](https://github.com/elastic/eui/pull/3087))
- Added horizontal line separator to `EuiContextMenu` ([#4018](https://github.com/elastic/eui/pull/4018))
- Added controlled pagination props to `EuiInMemoryTablee` ([#4038](https://github.com/elastic/eui/pull/4038))
- Added `gutterSize`, `popoverBreakpoints`, `popoverButtonProps`, and `popoverProps` props to `EuiHeaderLinks` ([#4046](https://github.com/elastic/eui/pull/4046))
- Added `'all'` and `'none'` options to the `sizes` prop of `EuiHideFor` and `EuiShowFor` ([#4046](https://github.com/elastic/eui/pull/4046))

**Bug fixes**

- Fixed `EuiTextColor` playground error due to `color` prop not getting captured by the documentation generator ([#4058](https://github.com/elastic/eui/pull/4058))

## [`29.0.0`](https://github.com/elastic/eui/tree/v29.0.0)

- Added `.browserslistrc` for global browser support reference ([#4022](https://github.com/elastic/eui/pull/4022))
- Added ability to specify `color` of `EuiHeaderLink` ([#4008](https://github.com/elastic/eui/pull/4008))
- Added `boolean` type to the `notification` prop of `EuiHeaderSectionItemButton` to show a simple dot ([#4008](https://github.com/elastic/eui/pull/4008))
- Added `popoverButton` and `popoverButtonBreakpoints` props to `EuiSelectableTemplateSitewide` for responsive capabilities ([#4008](https://github.com/elastic/eui/pull/4008))
- Added `isWithinMaxBreakpoint` service ([#4008](https://github.com/elastic/eui/pull/4008))

**Bug fixes**

- Fixed `EuiSuperDatePicker` got stuck in update mode if the value is not changed ([#4025](https://github.com/elastic/eui/pull/4025))
- Fixed ref not being handled properly in `EuiValidatableControl` when used with [react-hook-form](https://react-hook-form.com/) ([#4001](https://github.com/elastic/eui/pull/4001))
- Fixed `EuiNotificationBadge` `color` prop type ([#4008](https://github.com/elastic/eui/pull/4008))
- Fixed z-index of `EuiBottomBar` to stay under header ([#4008](https://github.com/elastic/eui/pull/4008))
- Fixed regression of `EuiSelectable` not abiding by the `showIcons` prop ([#4008](https://github.com/elastic/eui/pull/4008))
- Fixed contrast of search input of `EuiSelectableTemplateSitewide` in dark header ([#4008](https://github.com/elastic/eui/pull/4008))
- Fixed `EuiImage` unable to deactivate the full screen mode using the close icon ([#4033](https://github.com/elastic/eui/pull/4033))
- Allowed `onClick` prop when `href` prop is provided in `EuiBadge` ([#4035](https://github.com/elastic/eui/pull/4035))

**Breaking changes**

- Changed `EuiHideFor` and `EuiShowFor` from using media queries to hide content to not rendering the content. Children are now required and `display` has been removed ([#4008](https://github.com/elastic/eui/pull/4008))

## [`28.4.0`](https://github.com/elastic/eui/tree/v28.4.0)

- Added `loading` icon to `EuiComboBox` input when `isLoading` is `true` ([#4015](https://github.com/elastic/eui/pull/4015))
- Changed `value` prop in `EuiExpression` to not required ([#4014](https://github.com/elastic/eui/pull/4014))
- Added `fold` and `unfold` glyphs to `EuiIcon` ([#3994](https://github.com/elastic/eui/pull/3994))

**Bug fixes**

- Fix incorrect `euiCodeBlockNameColor` variable usage for `.hljs-name` in SCSS ([#3991](https://github.com/elastic/eui/pull/3991))
- Fixed bug in `EuiAccordion` where the `arrowDisplay="right"` is ignored when `extraAction` is configured ([#3971](https://github.com/elastic/eui/pull/3971))

**Theme: Amsterdam**

- Updated form control styles to use a uniform border-radius ([#3741](https://github.com/elastic/eui/pull/3741))

## [`28.3.1`](https://github.com/elastic/eui/tree/v28.3.1)

**Bug fixes**

- Fixed `EuiFieldSearch`'s clear button covering the `value` of the input ([#3936](https://github.com/elastic/eui/pull/3936))
- Fixed bug in `EuiComboBox` where the input was dropping to the next line when a `EuiBadge` had a very long text ([#3968](https://github.com/elastic/eui/pull/3968))
- Fixed type mismatch between `EuiSelectable` options extended via `EuiSelectableOption` and internal option types ([#3983](https://github.com/elastic/eui/pull/3983))
- Fixed `EuiButton` CSS for RTL languages by using `margin-inline-[pos]` instead of `margin-[pos]` ([#3974](https://github.com/elastic/eui/pull/3974))
- Fixed server-side rendering of `EuiBreadcrumbs` and `EuiCollapsibleNav` ([#3970](https://github.com/elastic/eui/pull/3970))

## [`28.3.0`](https://github.com/elastic/eui/tree/v28.3.0)

- Adjusted coloring of `EuiSideNav` to be more consistent across open states ([#3926](https://github.com/elastic/eui/pull/3926))
- Added build-specific babel configurations for docs and tests ([#3911](https://github.com/elastic/eui/pull/3911))
- Updated browserslist configuration to remove IE accommodations ([#3911](https://github.com/elastic/eui/pull/3911))
- Removed docgenInfo from non-docs production builds ([#3911](https://github.com/elastic/eui/pull/3911))
- Added `regressionJob`, `outlierDetectionJob` and `classificationJob` icons to Machine Learning icon set, updated others ([#3931](https://github.com/elastic/eui/pull/3931))
- Added `operator` field to `EuiSearchBar`'s `field_value_selection` filter configuration ([#3922](https://github.com/elastic/eui/pull/3922))

**Bug fixes**

- Fixed bug in `EuiBasicTable` not fully expanding tall rows (height > 1000px) ([#3855](https://github.com/elastic/eui/pull/3855))
- Fixed bug in `EuiDataGrid` which sometimes prevented header cells from being focusabled ([#3943](https://github.com/elastic/eui/pull/3943))
- Fixed bug in `EuiFieldSearch` where a default value would not include the clear button ([#3958](https://github.com/elastic/eui/pull/3958))
- Fixed focus fighting bug when `EuiDataGrid` cell content manages its own popover ([#3951](https://github.com/elastic/eui/pull/3951))
- Fixed `valueText` getting cut off in `EuiProgress` ([#3948](https://github.com/elastic/eui/pull/3948))

## [`28.2.0`](https://github.com/elastic/eui/tree/v28.2.0)

- Added `EuiSelectableTemplateSitewide` as wrapper of `EuiSelectable` for Elastic's global search component ([#3800](https://github.com/elastic/eui/pull/3800))
- Updated styles of `EuiMark` to override browser default ([#3800](https://github.com/elastic/eui/pull/3800))
- Updated `EuiHighlight` to use `EuiMark` as matching element wrapper ([#3800](https://github.com/elastic/eui/pull/3800))
- Enhanced `EuiSelectable`'s `option` type to allow for a separate `searchableLabel` and any generic keys ([#3800](https://github.com/elastic/eui/pull/3800))
- Added `listProps.onFocusBadge`, `loadingMessage`, `noMatchesMessage`, and `emptyMessage` props to `EuiSelectable` ([#3800](https://github.com/elastic/eui/pull/3800))
- Added `bordered` prop to `EuiSelectableMessage` ([#3800](https://github.com/elastic/eui/pull/3800))

**Bug fixes**

- Fixed display of `EuiBadge` if only the `iconType` is passed ([#3800](https://github.com/elastic/eui/pull/3800))
- Fixed accessibility error in `EuiSelectable` when the `list` isn't on the page ([#3800](https://github.com/elastic/eui/pull/3800))
- Fixed accessibility error in `EuiPopover` when `ownFocus = false` ([#3800](https://github.com/elastic/eui/pull/3800))

## [`28.1.0`](https://github.com/elastic/eui/tree/v28.1.0)

- Added `isLoading` and `isLoadingMessage` props to `EuiAccordion` ([#3879](https://github.com/elastic/eui/pull/3879))
- Added `testenv` mock for `EuiFocusTrap` ([#3930](https://github.com/elastic/eui/pull/3930))

**Bug fixes**

- Fixed bug in `EuiCodeBlock` content overlapping with control buttons when `whiteSpace` was set to `"pre"` ([#3853](https://github.com/elastic/eui/pull/3853))
- Fixed `EuiFocusTrap` not applying provided `style` prop ([#3916](https://github.com/elastic/eui/pull/3916))
- Fixed bug in `EuiDataGrid` when a new pagination object would cause every cell to render ([#3919](https://github.com/elastic/eui/pull/3919))

## [`28.0.0`](https://github.com/elastic/eui/tree/v28.0.0)

- Update `createTheme` to apply latest changes to elastic charts `Theme` ([#3792](https://github.com/elastic/eui/pull/3792))
- Added icons for `appSearchApp` and `workplaceSearchApp` to `EuiIcon` ([#3859](https://github.com/elastic/eui/pull/3859))
- Added `unlink` glyph to `EuiIcon` ([#3869](https://github.com/elastic/eui/pull/3869))
- Added `EuiMarkdownEditor` and `EuiMarkdownFormat` components ([#3522](https://github.com/elastic/eui/pull/3522))

**Bug fixes**

- Fixed `EuiFacetGroup` container expansion due to negative margin value ([#3871](https://github.com/elastic/eui/pull/3871))
- Fixed `EuiComboBox` delimeter-separated option creation and empty state prompt text ([#3841](https://github.com/elastic/eui/pull/3841))
- Fixed `EuiDataGrid` not properly resizing within a fixed height container ([#3894](https://github.com/elastic/eui/pull/3894))
- Fixed bug in `EuiFieldPassword` where an edge case mutated its `append` prop  ([#3884](https://github.com/elastic/eui/pull/3884))

**Breaking changes**

- Requires `@elastic/charts` version `20.0.0` and above for chart theming utils.

## [`27.4.1`](https://github.com/elastic/eui/tree/v27.4.1)

**Note: this release is a backport containing changes originally made in `28.1.0`**

- Added `testenv` mock for `EuiFocusTrap` ([#3930](https://github.com/elastic/eui/pull/3930))

## [`27.4.0`](https://github.com/elastic/eui/tree/v27.4.0)

- Added `customOptionText` prop to `EuiComboBox` ([#3811](https://github.com/elastic/eui/pull/3811))

**Bug fixes**

- Improve `EuiDataGrid` Chrome rendering performance in full screen ([#3726](https://github.com/elastic/eui/issues/3726))
- Removed `@elastic/eui/src-docs` entries from published _eui.d.ts_ ([#3856](https://github.com/elastic/eui/pull/3856))

## [`27.3.1`](https://github.com/elastic/eui/tree/v27.3.1)

**Bug fixes**

- Fixed bug in all input fields placeholders in Safari that weren't vertically centered ([#3809](https://github.com/elastic/eui/pull/3809))
- Removed `pointer-events: none` in both `EuiButton` & `EuiButtonEmpty` to not override the `pointer-events: auto` in the button mixin `euiButtonContentDisabled` ([#3824](https://github.com/elastic/eui/pull/3824))
- Fixed bug in `EuiPagination` showing wrong page count when `compressed` prop is true ([#3827](https://github.com/elastic/eui/pull/3827))
- Fixed bug in EUI's input field components where their `inputRef` couldn't be a `RefObject` ([#3822](https://github.com/elastic/eui/pull/3822))
- Moved `react-view` and `html-format` to be `devDependencies` ([#3828](https://github.com/elastic/eui/pull/3828))
- Fixed `EuiComboBox` keyboard selection when `sortMatchesBy=startsWith` ([#3823](https://github.com/elastic/eui/pull/3823))
- Fixed `EuiCodeEditor` not exiting edit mode with `esc` when `enableLiveAutocompletion=true` ([#3833](https://github.com/elastic/eui/pull/3833))
- Fixed issue where `EuiDataGrid`'s cell expansion popover would sometimes render as a scrollable element ([#3832](https://github.com/elastic/eui/pull/3832))

## [`27.3.0`](https://github.com/elastic/eui/tree/v27.3.0)

- Added possibility to hide "Rows per page" select in `EuiDataGrid` ([#3700](https://github.com/elastic/eui/pull/3700))
- Updated lodash to `v4.17.19` ([#3764](https://github.com/elastic/eui/pull/3764))
- Added `returnKey` glyph to `EuiIcon` ([#3783](https://github.com/elastic/eui/pull/3783))
- Added `type` prop to `EuiFieldPassword` to support toggling of obfuscation ([#3751](https://github.com/elastic/eui/pull/3751))

**Bug fixes**

- Fixed bug in `EuiDataGrid` not calculating the width correctly ([#3789](https://github.com/elastic/eui/pull/3789))
- Fixed `EuiComboBox` marking some very long inputs as invalid ([#3797](https://github.com/elastic/eui/pull/3797))

## [`27.2.0`](https://github.com/elastic/eui/tree/v27.2.0)

- Added `analyzeEvent` glyph in `EuiIcon` ([#3729](https://github.com/elastic/eui/pull/3729))
- Updated `EuiComboBox` to allow the options list to open for single selection custom options ([#3706](https://github.com/elastic/eui/pull/3706))
- Added `useEuiI18n` hook for localization ([#3749](https://github.com/elastic/eui/pull/3749))
- Added a hit enter badge to `EuiComboBox` when focusing an option and for empty states that allow pressing enter ([#3782](https://github.com/elastic/eui/pull/3782))

**Bug fixes**

- Fixed `EuiComboBox` always showing a scrollbar ([#3744](https://github.com/elastic/eui/pull/3744))
- Replaced `react-focus-lock` with `react-focus-on` ([#3631](https://github.com/elastic/eui/pull/3631))
- Fixed errors in `EuiSuperDatePicker` related to invalid and `null` date formatting ([#3750](https://github.com/elastic/eui/pull/3750))
- Fixed type definitions for `findTestSubject` and `takeMountedSnapshot` ([#3763](https://github.com/elastic/eui/pull/3763))
- Fixed `EuiComboBox` not allowing clicks on previously virtualized items when inside of `EuiFormRow` ([#3784](https://github.com/elastic/eui/pull/3784))
- Removed `[Space]` as a way to select options in `EuiSelectable` ([#3784](https://github.com/elastic/eui/pull/3784))
- Fixed type definition for `windowProps` in `EuiSelectable` ([#3787](https://github.com/elastic/eui/pull/3787))

## [`27.1.0`](https://github.com/elastic/eui/tree/v27.1.0)

- Added `titleElement` and `descriptionElement` props to `EuiStat` ([#3693](https://github.com/elastic/eui/pull/3693))
- Updated `securityAnalyticsApp` app icon ([#3720](https://github.com/elastic/eui/pull/3720))
- Removed `src/test` and `@types/enzyme` references from `eui.d.ts` ([#3715](https://github.com/elastic/eui/pull/3715))
- Added `index.d.ts` file to `lib/test`  and `es/test` ([#3715](https://github.com/elastic/eui/pull/3715))
- Added `descriptionFlexItemProps` and `fieldFlexItemProps` props to `EuiDescribedFormGroup` ([#3717](https://github.com/elastic/eui/pull/3717))
- Expanded `EuiBasicTable`'s default action's name configuration to accept a function that returns a React node ([#3739](https://github.com/elastic/eui/pull/3739))
- Added internal use only button building blocks for reusability in other button components ([#3730](https://github.com/elastic/eui/pull/3730))

## [`27.0.0`](https://github.com/elastic/eui/tree/v27.0.0)
- Added `paddingSize` prop to `EuiCard` ([#3638](https://github.com/elastic/eui/pull/3638))
- Added `isClearable` and `placeholder` options to `EuiColorPicker` ([#3689](https://github.com/elastic/eui/pull/3689))
- Added SASS helper files for EUI theme globals ([#3691](https://github.com/elastic/eui/pull/3691))
- Add `label`, `labelProps` and `valueText` props to `EuiProgress` ([#3661](https://github.com/elastic/eui/pull/3661))

**Bug fixes**

- Fixed a bug in `EuiResizableContainer` preventing nested containers ([#3699](https://github.com/elastic/eui/pull/3699))
- Fixed a bug in `EuiResizableContainer` preventing resizing by arrow keys in some cases ([#3699](https://github.com/elastic/eui/pull/3699))
- Fixed `EuiHorizontalSteps` rendering over `EuiHeader` ([#3707](https://github.com/elastic/eui/pull/3707))
- Fixed bug where `EuiSuperSelect` lost focus after a value selection ([#3734](https://github.com/elastic/eui/pull/3734))

**Breaking changes**

- Significant accessibility refactor of `EuiSelectable` ([#3169](https://github.com/elastic/eui/pull/3169))
  - `react-virtualized` replaced with `react-window`
  - `virtualizedProps` on `EuiSelectableOptionsList` renamed to `windowProps`
  - Removed `rootId` and added `makeOptionId`, `listId`, and `setActiveOptionIndex` to `EuiSelectableList`
  - Added `listId` to `EuiSelectableSearch`
  - `options` passed into `EuiSelectable` cannot have an `id`
  - Requires an `onChange` to be passed into `EuiSelectableSearch`

## [`26.3.4`](https://github.com/elastic/eui/tree/v26.3.4)

**Note: this release is a backport containing changes originally made in `27.2.0`**

**Bug fixes**

- Fixed errors in `EuiSuperDatePicker` related to invalid and `null` date formatting ([#3750](https://github.com/elastic/eui/pull/3750))

## [`26.3.3`](https://github.com/elastic/eui/tree/v26.3.3)

**Note: this release is a backport containing changes originally made in `27.3.1`**

**Bug fixes**

- Fixed bug in `EuiPagination` showing wrong page count when `compressed` prop is true ([#3827](https://github.com/elastic/eui/pull/3827))

## [`26.3.2`](https://github.com/elastic/eui/tree/v26.3.2)

**Note: this release is a backport containing changes originally made in `27.1.0`**

- Updated `securityAnalyticsApp` app icon ([#3720](https://github.com/elastic/eui/pull/3720))

## [`26.3.1`](https://github.com/elastic/eui/tree/v26.3.1)

**Note: this release is a backport containing changes originally made in `27.0.0`**

- Added `isClearable` and `placeholder` options to `EuiColorPicker` ([#3689](https://github.com/elastic/eui/pull/3689))

## [`26.3.0`](https://github.com/elastic/eui/tree/v26.3.0)

- Expanded `EuiBasicTable`'s default action's name configuration to accept any React node ([#3688](https://github.com/elastic/eui/pull/3688))

## [`26.2.0`](https://github.com/elastic/eui/tree/v26.2.0)

- Added `background.color` to `EUI_CHARTS_THEME_LIGHT/DARK.theme` ([#3669](https://github.com/elastic/eui/pull/3669))
- Added `gutterSize` prop to `EuiFacetGroup` ([#3639](https://github.com/elastic/eui/pull/3639))
- Updated props of `EuiCode` and `EuiCodeBlock` to reflect only functional props ([#3647](https://github.com/elastic/eui/pull/3647))
- Updated `EuiResizableContainer` `onPanelWidthChange` callback method to include all panel widths ([#3630](https://github.com/elastic/eui/pull/3630))
- Extended `Query` / `EuiSearchBar` to allow any character inside double-quoted phrases ([#3432](https://github.com/elastic/eui/pull/3432))
- Added `headerZindexLocation` prop to `EuiOverlayMask` ([#3655](https://github.com/elastic/eui/pull/3655))
- Added `maskProps` prop to `EuiFlyout` and `EuiCollapsibleNav` ([#3655](https://github.com/elastic/eui/pull/3655))

**Bug fixes**

- Fixed `EuiContextMenu` panel `onAnimationEnd` transition bug in Chrome ([#3656](https://github.com/elastic/eui/pull/3656))
- Fixed `EuiSkipLink` interactive props and Safari click issue ([#3665](https://github.com/elastic/eui/pull/3665))
- Fixed `z-index` issues with `EuiHeader`, `EuiFlyout`, and other portal content ([#3655](https://github.com/elastic/eui/pull/3655))
- Fixed `color` prop error in `EuiBadge` to be more flexible with what format it accepts ([#3655](https://github.com/elastic/eui/pull/3655))
- Fixed `EuiSuperSelect` popover from moving 16px horizontally when it's close to a window edge ([#3685](https://github.com/elastic/eui/pull/3685))

**Theme: Amsterdam**

- Fixed `EuiHeaderBreadcrumb` height, `onClick`, border-radius, and single item display ([#3655](https://github.com/elastic/eui/pull/3655))

## [`26.1.0`](https://github.com/elastic/eui/tree/v26.1.0)

- Optimized in-memory datagrid mount performance ([#3628](https://github.com/elastic/eui/pull/3628))
- Exported `EuiCardProps` and `EuiCheckableCardProps` types ([#3640](https://github.com/elastic/eui/pull/3640))

## [`26.0.1`](https://github.com/elastic/eui/tree/v26.0.1)

**Bug fixes**

- Fixed fullscreen render issue in `EuiCode` ([#3633](https://github.com/elastic/eui/pull/3633))

## [`26.0.0`](https://github.com/elastic/eui/tree/v26.0.0)

- Added `useEuiTextDiff` react hook utility ([#3288](https://github.com/elastic/eui/pull/3288))
- Converted `EuiOverlayMask` to be a React functional component ([#3555](https://github.com/elastic/eui/pull/3555))
- Changed `responsive` and `max` behavior of `EuiBreadcrumbs` to always display collapsed items in popover [#3578](https://github.com/elastic/eui/pull/3578))
- Added `BREAKPOINTS` and `getBreakpoint` utilities [#3578](https://github.com/elastic/eui/pull/3578))
- Added `'any'` option to the `step` prop of the `EuiFieldNumber` ([#3562](https://github.com/elastic/eui/pull/3562))
- Moved all `EuiHeader` SASS variables to `global_styles` ([#3592](https://github.com/elastic/eui/pull/3592))
- Added `side` prop to `EuiGlobalToastList` for choosing which window side to display toasts ([#3600](https://github.com/elastic/eui/pull/3600))
- Default `titleSize` get's implicitly set to 'm' for `EuiEmptyPrompt` ([#3598](https://github.com/elastic/eui/pull/3598))
- Updated `logoElastic` to meet brand guidelines ([#3613](https://github.com/elastic/eui/pull/3613))
- Allowed user to enter hexcode for colors in `EuiStat` ([#3617](https://github.com/elastic/eui/pull/3617))
- Extended `CommonProps` in `EuiColorPalettePickerPaletteTextProps`, `EuiColorPalettePickerPaletteFixedProps` and `EuiColorPalettePickerPaletteGradientProps` types ([#3616](https://github.com/elastic/eui/pull/3616))
- Updated `onToggle` callback in `EuiAccordion` to  allow for external state control ([#3614](https://github.com/elastic/eui/pull/3614))

**Bug fixes**

- Added `display` prop to `EuiDataGridColumnSortingDraggable` to pass` displayAsText` prop correctly to the column sorting popover ([#3574](https://github.com/elastic/eui/pull/3574))
- Fixed `EuiCodeBlockImpl` testenv mock pass-through of `data-test-subj` attribute ([#3560](https://github.com/elastic/eui/pull/3560))
- Fixed DOM element creation issues in `EuiOverlayMask` by using lifecycle methods ([#3555](https://github.com/elastic/eui/pull/3555))
- Fixed `EuiComboBox`'s options list `zIndex` positioning when nested in other `zIndex` contexts ([#3551](https://github.com/elastic/eui/pull/3551))
- Fixed `euiHeaderAffordForFixed` mixin's use of header SASS variable ([#3592](https://github.com/elastic/eui/pull/3592))
- Included `onClick` as a valid prop for `EuiControlBar` **icon** controls ([#3581](https://github.com/elastic/eui/pull/3581))
- Fixed poor performance of `EuiToolTip` during frequent mouesover/mouseout events ([#3596](https://github.com/elastic/eui/pull/3596))
- Fixed `EuiBasicTable` custom actions popover from remaining open after click ([#3619](https://github.com/elastic/eui/pull/3619))

**Breaking changes**

- Changed `breadcrumb` TS type exported name from `Breadcrumb` to `EuiBreadcrumb` ([#3578](https://github.com/elastic/eui/pull/3578))
- Removed `$euiZComboBox` SCSS variable (value was 8001) ([#3551](https://github.com/elastic/eui/pull/3551))

**Theme: Amsterdam**

- Updated `EuiCallout` by removing left border, adding border radius and increasing font weight on titles ([#3557](https://github.com/elastic/eui/pull/3557/))
- Updated `EuiHeaderBreadcrumbs` style to be more prominent ([#3578](https://github.com/elastic/eui/pull/3578/))
- Fixed `EuiFilterGroup` `border-radius` ([#3591](https://github.com/elastic/eui/pull/3591/))
- Updated `EuiCodeBlock` inline code style to use border radius ([#3599](https://github.com/elastic/eui/pull/3599))

## [`25.0.0`](https://github.com/elastic/eui/tree/v25.0.0)

- Added conditional rendering of the title element in `EuiCallOut` to avoid usage of additional space caused by the rendered `<div>` element ([#3549](https://github.com/elastic/eui/pull/3549))
- Added `invalidCallout` prop to `EuiForm` to allow conditional rendering of error callout([#3585](https://github.com/elastic/eui/pull/3585))

**Bug fixes**

- Fixed `EuiCard` image corners to be contained within border radius ([#3556](https://github.com/elastic/eui/pull/3556))
- Fixed `EuiKeyPadMenu` and `EuiKeyPadMenuItem` aria roles ([#3502](https://github.com/elastic/eui/pull/3502))
- Fixed `EuiFieldSearch` input clear button doesn't show when external input is passed([#3497](https://github.com/elastic/eui/pull/3497))
- Fixed `EuiBasicTable` footers to always use a unique `key` ([#3559](https://github.com/elastic/eui/pull/3559))
- Fixed `EuiInMemoryTable` by changing the `getDerivedStateFromProps` to not block the updates as soon as it hits a true if condition ([#3579](https://github.com/elastic/eui/pull/3579))

**Breaking changes**

- A fixed `EuiHeader` no longer automatically padding directly to the `<body>` element ([#3538](https://github.com/elastic/eui/pull/3538))
- Improved `EuiPagination`, `EuiDataGrid`, `EuiBasicTable` and `EuiInMemoryTable` accessibility, causing `EuiPaginationButton` to require a new prop `pageIndex` ([#3294](https://github.com/elastic/eui/pull/3294))
- Replaced all usages of [`KeyboardEvent.keyCode`](https://developer.mozilla.org/en-US/docs/Web/API/KeyboardEvent/keyCode) (deprecated) with [`KeyboardEvent.key`](https://developer.mozilla.org/en-US/docs/Web/API/KeyboardEvent/key). From `@elastic/eui/lib/services`, `keyCodes` has been replaced with `keys`, as has `cascadingMenuKeyCodes`->`cascadingMenuKeys`, and `comboBoxKeyCodes`->`comboBoxKeys`.  The implementation of all of those exports (as well as `accessibleClickKeys`) all now use `KeyboardEvent.key` values ([#3517](https://github.com/elastic/eui/pull/3517))

## [`24.1.0`](https://github.com/elastic/eui/tree/v24.1.0)

- Added `displayAsText` prop to `EuiDataGridColumn` ([#3520](https://github.com/elastic/eui/pull/3520))
- Added `minSizeForControls` prop to `EuiDataGrid` to control the minimum width for showing grid controls ([#3527](https://github.com/elastic/eui/pull/3527))
- Passed `getSelectedOptionForSearchValue` to `EuiComboBoxOptionsList` as prop ([#3501](https://github.com/elastic/eui/pull/3501))
- Added `appendIconComponentCache` function to allow manual pre-emptive loading of source elements into the `EuiIcon` cache ([#3481](https://github.com/elastic/eui/pull/3481))
- Added `initialSelected` to `EuiTableSelectionType` properties to set initial selected checkboxes for `EuiBasicTable` ([#3418](https://github.com/elastic/eui/pull/3418))
- Added exports for `EuiSteps` and related components types ([#3471](https://github.com/elastic/eui/pull/3471))
- Added `displayName` to components using `React.forwardRef` ([#3451](https://github.com/elastic/eui/pull/3451))
- Added event target checker for `EuiOverlayMask`'s `onClick` prop ([#3462](https://github.com/elastic/eui/pull/3462))
- Added `EuiColorPalettePicker` component ([#3192](https://github.com/elastic/eui/pull/3192))
- Added `left-start` popover placement to `EuiDatePicker` ([#3511](https://github.com/elastic/eui/pull/3511))
- Added `theme` prop to `EuiHeader` ([#3524](https://github.com/elastic/eui/pull/3524))
- Added `.euiHeaderLink-isActive` class to `EuiHeaderLink` when `isActive` ([#3524](https://github.com/elastic/eui/pull/3524))
- Added `display`, `descriptionWidth`, `textWrap` and `isInvalid` props to `EuiExpression` ([#3467](https://github.com/elastic/eui/pull/3467))
- Added more exports for `EuiColorPalettePicker` types ([#3542](https://github.com/elastic/eui/pull/3542))

**Bug Fixes**

- Fixed issue where multiple `EuiToolTip` components could be visible when element was focused ([#3335](https://github.com/elastic/eui/pull/3335))
- Fixed `EuiSuperSelect` not rendering full width when `isOpen` is `true` ([#3495](https://github.com/elastic/eui/pull/3495))
- Fixed `EuiBasicTable` shows no items if all items of last page is deleted  ([#3422](https://github.com/elastic/eui/pull/3422))
- Fixed TypeScript module name in generated `eui_charts_theme.d.ts` file  ([#3492](https://github.com/elastic/eui/pull/3492))
- Fixed code highlight color contrast in `EuiCodeBlock` ([#3309](https://github.com/elastic/eui/pull/3309))
- Fixed regression in `EuiComboBox` not triggering its `inputRef` callback ([#3532](https://github.com/elastic/eui/pull/3532))

**Deprecations**

- Added a deprecation notice for `EuiNavDrawer` family of components. Advise usage of `EuiCollapsibleNav` instead ([#3487](https://github.com/elastic/eui/pull/3487))

**Notes**

- Removed `src-framer` files from the repository ([#3487](https://github.com/elastic/eui/pull/3487))

**Theme: Amsterdam**

- Removed borders `EuiModal` ([#3515](https://github.com/elastic/eui/pull/3515))
- Improve `EuiOverlayMask` colors ([#3515](https://github.com/elastic/eui/pull/3515))
- Updated shadow styles to improve smoothness, use black as the base color, and deprecated `opacity` value of shadow mixins ([#3428](https://github.com/elastic/eui/pull/3428))
- Removed borders from `EuiFlyout` and `EuiPopover` ([#3477](https://github.com/elastic/eui/pull/3477))
- Updated `EuiHeader` and components ([#3524](https://github.com/elastic/eui/pull/3524))

## [`24.0.0`](https://github.com/elastic/eui/tree/v24.0.0)

- Added `null` as acceptable `icon` prop for `EuiCard` ([#3470](https://github.com/elastic/eui/pull/3470))
- Added `sortBy` and `sortShift` props to `euiPaletteColorBlind()` for sorting along the color wheel ([#3387](https://github.com/elastic/eui/pull/3387))
- Added `utcOffset` prop to `EuiSuperDatePicker` ([#3436](https://github.com/elastic/eui/pull/3436))
- Added `partition` key to `EuiChartThemeType` for Partition chart support ([#3387](https://github.com/elastic/eui/pull/3387))
- Updated `EuiImage`'s `caption` prop type from `string` to `ReactNode` ([#3387](https://github.com/elastic/eui/pull/3387))
- Improved contrast for `EuiCollapsibleNav` close button ([#3465](https://github.com/elastic/eui/pull/3465))

**Bug Fixes**

- Fixed `EuiSuperDatePicker` quick selection menu overriding specified time range with default values ([#3446](https://github.com/elastic/eui/pull/3446))
- Fixed `EuiCodeEditor` console error when using the editor without import the default theme ([#3454](https://github.com/elastic/eui/pull/3454))
- Fixed `EuiDatePopoverContent` `onChange` event to only accept `string` date input  ([#3460](https://github.com/elastic/eui/pull/3460))

**Breaking changes**

- Changed parameters for `euiPaletteColorBlind()` to an object ([#3387](https://github.com/elastic/eui/pull/3387))
- Changed the default palette of `EUI_CHARTS_THEME_LIGHT/DARK` themes to the naturally sorted `euiPaletteColorBlind()` ([#3387](https://github.com/elastic/eui/pull/3387))

## [`23.3.1`](https://github.com/elastic/eui/tree/v23.3.1)

**Note: this release is a backport containing changes originally made in `24.0.0`**

**Bug Fixes**

- Fixed `EuiSuperDatePicker` quick selection menu overriding specified time range with default values ([#3446](https://github.com/elastic/eui/pull/3446))
- Fixed `EuiDatePopoverContent` `onChange` event to only accept `string` date input  ([#3460](https://github.com/elastic/eui/pull/3460))

## [`23.3.0`](https://github.com/elastic/eui/tree/v23.3.0)

- Added `aria-hidden = true` to `EuiRangeSlider` and `EuiRangeTrack` if `showInput = true` ([#3423](https://github.com/elastic/eui/pull/3423))
- Added `testenv` mock for `EuiCode` and `EuiCodeBlock` ([#3405](https://github.com/elastic/eui/pull/3405))
- Added `displayName` to components using `React.forwardRef` ([#3440](https://github.com/elastic/eui/pull/3440))

**Bug Fixes**

- Fixed `EuiCode` and `EuiCodeBlock` from erroring in environments without a DOM implementation ([#3405](https://github.com/elastic/eui/pull/3405))
- Fixed `ApplyClassComponentDefaults` typescript utility to correctly determine defaulted properties' types ([#3430](https://github.com/elastic/eui/pull/3430))
- Fixed `prettyDuration` return type to be `string`, use fallback value  ([#3438](https://github.com/elastic/eui/pull/3438))

## [`23.2.0`](https://github.com/elastic/eui/tree/v23.2.0)

- Added `iconType` prop to `EuiDatePicker` ([#3383](https://github.com/elastic/eui/pull/3383))
- Applied `max-width: 100%` to `EuiPageBody` so inner flex-based items don't overflow their containers  ([#3375](https://github.com/elastic/eui/pull/3375))
- Added `titleSize` prop to `EuiStep` and `EuiSteps` ([#3340](https://github.com/elastic/eui/pull/3340))
- Handled `ref` passed to `EuiHeaderSectionItemButton` ([#3378](https://github.com/elastic/eui/pull/3378))
- Added `iconProps` prop to `EuiCollapsibleNavGroup` to extend the props passed to the rendered `EuiIcon` ([#3365](https://github.com/elastic/eui/pull/3365))
- Added `closeButtonProps` to `EuiCollapsibleNav` ([#3398](https://github.com/elastic/eui/pull/3398))
- Added `buffer` prop to `EuiPopover` for altering minimum distance to container edges ([#3398](https://github.com/elastic/eui/pull/3398))
- Allowed `search` prop changes to update `EuiInMemoryTable` internal query state ([#3371](https://github.com/elastic/eui/pull/3371))
- Added `EuiResizableContainer` component ([#2701](https://github.com/elastic/eui/pull/2701))
- Added caching layer on `EuiIcon` to prevent delays and flickering when rendering an already fetched icon ([#3404](https://github.com/elastic/eui/pull/3404))

**Bug Fixes**

- Fixed `EuiFieldSearch` to trigger `onSearch` single time instead of two times ([#3425](https://github.com/elastic/eui/pull/3425))
- Fixed `EuiBasicTable` item selection when `id` is `0` ([#3417](https://github.com/elastic/eui/pull/3417))
- Fixed `EuiNavDrawer` not closing on outside click after being unlocked ([#3415](https://github.com/elastic/eui/pull/3415))
- Fixed `EuiBadge` `iconOnClick` props makes badge text clickable ([#3392](https://github.com/elastic/eui/pull/3392))
- Added `id` requirement if `label` is used in `EuiRadio` ([#3382](https://github.com/elastic/eui/pull/3382))
- Fixed z-index issue in `EuiDatePicker` where it's popover would sit beneath other DOM siblings that had z-index applied ([#3376](https://github.com/elastic/eui/pull/3376))
- Added `download` glyph to `EuiIcon` ([#3364](https://github.com/elastic/eui/pull/3364))
- Applies `max-width: 100%` to `EuiPageBody` so inner flex-based items don't overflow their containers  ([#3375](https://github.com/elastic/eui/pull/3375))
- Added `ReactElement` to `EuiCard` `image` prop type to allow custom component ([#3370](https://github.com/elastic/eui/pull/3370))
- Fixed `EuiCollapsibleNavGroup` `titleSize` prop type to properly exclude `l` and `m` sizes ([#3365](https://github.com/elastic/eui/pull/3365))
- Fixed `EuiDatePickerRange` start date popover to sit left under the icon ([#3383](https://github.com/elastic/eui/pull/3383))
- Fixed `euiFormControlIsLoading` SASS mixin to prevent the loading icon from overlapping with the text when the form control is `compressed` and adjusted the amount of padding ([#3401](https://github.com/elastic/eui/pull/3401)
- Fixed `EuiHeader` `z-index` issues with popovers and added body classes for the presence of `EuiFlyout` and `EuiCollapsibleNav.isOpen` ([#3398](https://github.com/elastic/eui/pull/3398))
- Fixed `EuiInMemoryTable` data reset when filter is set and item is selected ([#3419](https://github.com/elastic/eui/pull/3419))
- Fixed `popoverPlacement` default value for `EuiDatePicker` ([#3427](https://github.com/elastic/eui/pull/3427))

## [`23.1.0`](https://github.com/elastic/eui/tree/v23.1.0)

- Removed additional padding applied to `$euiHeaderHeightCompensation` when `EuiHeader` is fixed ([#3369](https://github.com/elastic/eui/pull/3369))

**Bug Fixes**

- Fixed `EuiDescribedFormGroup` issue that prevented it from shrinking down properly in smaller viewports ([#3369](https://github.com/elastic/eui/pull/3369))

## [`23.0.0`](https://github.com/elastic/eui/tree/v23.0.0)

- Added `showCloseButton` and `dockedBreakpoint` flexibility to `EuiCollapsibleNav` ([#3330](https://github.com/elastic/eui/pull/3330))
- Added `panelStyle` prop to `EuiPopover` to distinguish style object configuration ([#3329](https://github.com/elastic/eui/pull/3329))
- Added `popoverPlacement` prop in `EuiDatePicker` ([#3359](https://github.com/elastic/eui/pull/3359))
- Extended `EuiDatePicker`'s `startDate` and `endDate` types to accept `null` values for better interoperability ([#3343](https://github.com/elastic/eui/pull/3343))
- Added `EuiCommentList` component ([#3344](https://github.com/elastic/eui/pull/3344))
- Added secondary color value input element to `EuiColorPicker` ([#3336](https://github.com/elastic/eui/pull/3336))

**Bug Fixes**

- Fixed `EuiInMemoryTable` `isClearable` property to initiate reset ([#3328](https://github.com/elastic/eui/pull/3328))
- Removed `schema` attribute form `<input/>` in `EuiInMemoryTable` ([#3337](https://github.com/elastic/eui/pull/3337))
- Fixed `EuiCollapsibleNav` docked states on mobile ([#3330](https://github.com/elastic/eui/pull/3330))
- Fixed `EuiPopover` positioning from being overridden by `style` prop ([#3329](https://github.com/elastic/eui/pull/3329))
- Fixed `EuiCodeBlock` not copying updated content ([#3351](https://github.com/elastic/eui/pull/3351))
- Fixed alignment of popover of end date of `EuiDatePickerRange` ([#3359](https://github.com/elastic/eui/pull/3359))

**Breaking changes**

- Upgraded `TypeScript` to 3.7.2 ([#3295](https://github.com/elastic/eui/pull/3295))
- Changed `EuiCollapsibleNav` prop name from `hideButtonIfDocked` to `showButtonIfDocked` and flipped default ([#3330](https://github.com/elastic/eui/pull/3330))

## [`22.6.0`](https://github.com/elastic/eui/tree/v22.6.0)

- Converted `NavDrawer`, `NavDrawerGroup`, and `NavDrawerFlyout` to TypeScript ([#3268](https://github.com/elastic/eui/pull/3268))
- Converted `EuiDatePicker`, `EuiDatePickerRange`, `EuiSuperDatePicker`, and `EuiSuperUpdateButton` to TypeScript ([#2891](https://github.com/elastic/eui/pull/2891))
- Improved condensed `EuiTabs` focus states ([#3299](https://github.com/elastic/eui/pull/3299))
- Added `EuiTour`, `EuiTourStep`, and `useEuiTour` components ([#2766](https://github.com/elastic/eui/pull/2766))
- Added `EuiBeacon` component ([#2766](https://github.com/elastic/eui/pull/2766))
- Added `offset` and `arrowChildren` props to `EuiPopover` for anchor element customization ([#2766](https://github.com/elastic/eui/pull/2766))

**Bug Fixes**

- Fixed `EuiProgress` `max` property to allow `undefined` ([#3198](https://github.com/elastic/eui/pull/3198))


## [`22.5.0`](https://github.com/elastic/eui/tree/v22.5.0)

- Added `forceState` prop to control `EuiAccordion` state from outside ([#3240](https://github.com/elastic/eui/pull/3240))

**Bug Fixes**

- Fixed EuiI8n hasPropName utility errors on null values ([#3303](https://github.com/elastic/eui/pull/3303))
- Fixed the inline styles being overwritten by consumer-passed inline styles in EuiBadge ([#3284](https://github.com/elastic/eui/pull/3284))

## [`22.4.0`](https://github.com/elastic/eui/tree/v22.4.0)

- Added support for `href`, `onClick`, and related props in `EuiBasicTable` default actions ([#3115](https://github.com/elastic/eui/pull/3115))
- Added support for `EuiCodeEditor` to set `readonly` and `id` on `<textarea />` ([#3212](https://github.com/elastic/eui/pull/3212))
- Added `EuiComment` component ([#3179](https://github.com/elastic/eui/pull/3179))

**Deprecation**

- Updated makeId to DEPRECATED, shifted all the calls to htmlIdGenerator ([#3129](https://github.com/elastic/eui/pull/3129))

**Bug Fixes**

- Fixed `EuiTabbedContent` focus discrepancy between selected and initialFocus tabs ([#3285](https://github.com/elastic/eui/pull/3285))
- Fixed the `initialSelectedTab` prop of `EuiTabbedContent` to not steal focus from content. Which fixed the bug in `EuiSuperDatePicker` that required two clicks to focus input in relative tab  ([#3154](https://github.com/elastic/eui/pull/3154))
- Fixed the `img` element in `EuiIcon` using custom SVGs to have an `alt` attribute with an empty string, rather than no `alt` attribute at all ([#3245](https://github.com/elastic/eui/pull/3245))
- Added overflows to EuiDataGrid toolbar dropdowns when there are many columns ([#3238](https://github.com/elastic/eui/pull/3238))
- Fixed `EuiIcon`'s icon `type` definition to allow custom React components ([#3252](https://github.com/elastic/eui/pull/3252))
- Fixed `initialSelectedTab` properties used in `EuiDatePopoverContent` ([#3254](https://github.com/elastic/eui/pull/3254))
- Fixed `EuiSideNavItem` overriding custom `className` of item and icon ([#3283](https://github.com/elastic/eui/pull/3283))
- Fixed `EuiFieldSearch` clear button inconsistencies ([#3270](https://github.com/elastic/eui/pull/3270))
- Fixed components with `href` usage of `rel` ([#3258](https://github.com/elastic/eui/pull/3258))

## [`22.3.1`](https://github.com/elastic/eui/tree/v22.3.1)

**Note: this release is a backport containing changes originally made in `23.0.0`, `23.1.0`, and `23.2.0`**

- Removed additional padding applied to `$euiHeaderHeightCompensation` when `EuiHeader` is fixed ([#3369](https://github.com/elastic/eui/pull/3369))
- Handled `ref` passed to `EuiHeaderSectionItemButton` ([#3378](https://github.com/elastic/eui/pull/3378))
- Added `showCloseButton` and `dockedBreakpoint` flexibility to `EuiCollapsibleNav` ([#3330](https://github.com/elastic/eui/pull/3330))
- Added `closeButtonProps` to `EuiCollapsibleNav` ([#3398](https://github.com/elastic/eui/pull/3398))
- Added `buffer` prop to `EuiPopover` for altering minimum distance to container edges ([#3398](https://github.com/elastic/eui/pull/3398))

**Bug Fixes**

- Fixed `EuiDescribedFormGroup` issue that prevented it from shrinking down properly in smaller viewports ([#3369](https://github.com/elastic/eui/pull/3369))
- Fixed `EuiCollapsibleNav` docked states on mobile ([#3330](https://github.com/elastic/eui/pull/3330))
- Fixed `EuiHeader` `z-index` issues with popovers and added body classes for the presence of `EuiFlyout` and `EuiCollapsibleNav.isOpen` ([#3398](https://github.com/elastic/eui/pull/3398))

**Breaking changes**

- Changed `EuiCollapsibleNav` prop name from `hideButtonIfDocked` to `showButtonIfDocked` and flipped default ([#3330](https://github.com/elastic/eui/pull/3330))

## [`22.3.0`](https://github.com/elastic/eui/tree/v22.3.0)

- Removed dependency on option list for custom option of `EuiComboBox` ([#3183](https://github.com/elastic/eui/pull/3183))
- Fixed `EuiPopover` arrow position in Android and Linux ([#3188](https://github.com/elastic/eui/pull/3188))
- Improved `htmlIdGenerator` when supplying both `prefix` and `suffix` ([#3076](https://github.com/elastic/eui/pull/3076))
- Updated pagination prop descriptions for `EuiInMemoryTable` ([#3142](https://github.com/elastic/eui/pull/3142))
- Added `title` and `aria` attributes to `EuiToken`'s icon element ([#3195](https://github.com/elastic/eui/pull/3195))
- Added new Elasticsearch token types ([#2758](https://github.com/elastic/eui/pull/2758))

**Bug Fixes**

- Fixed bug in `EuiAccordion` to adjust to the correct height when content height changes ([#3160](https://github.com/elastic/eui/pull/3160))
- Fixed bug in `EuiBasicTable` to handle dynamic icon value properly in collapsed actions ([#3145](https://github.com/elastic/eui/pull/3145))
- Fixed `availability` check for actions in `EuiBasicTable` ([3030](https://github.com/elastic/kibana/issues/3030))

## [`22.2.0`](https://github.com/elastic/eui/tree/v22.2.0)

- Improved `EuiModal` close button position to prevent from overlapping with the title ([#3176](https://github.com/elastic/eui/pull/3176))

**Bug Fixes**

- Removed outline of `EuiSelect` in Firefox ([#3197] (https://github.com/elastic/eui/pull/3197))
- Fixed EuiBasicTable proptypes of itemId ([#3133](https://github.com/elastic/eui/pull/3133))
- Updated `EuiSuperDatePicker` to inherit the selected value in quick select ([#3105](https://github.com/elastic/eui/pull/3105))

### Feature: EuiCollapsibleNav ([#3019](https://github.com/elastic/eui/pull/3019))

- Added `EuiCollapsibleNav` and `EuiCollapsibleNavGroup` components
- Added `EuiPinnableListGroup`, an extension of `EuiListGroup`
- Added `ghost` colored `EuiListGroupItem`, increased overall large size, and fixed focus states
- Added `color` and `size` props to `EuiListGroup`
- Added `home` and `menu` glyphs to `EuiIcon`
- Added simple `euiXScroll` and `euiYScroll` SASS mixins and CSS utility equivalents

**Bug Fixes**

- Fixed `EuiAccordion` icon margins, focus state, and flex issue in IE
- Fixed `1.1px` height of  `EuiHorizontalRule`

## [`22.1.1`](https://github.com/elastic/eui/tree/v22.1.1)

**Bug Fixes**

- Fixed infinite call stack in `EuiResizeObserver`'s fallback polyfill ([#3180](https://github.com/elastic/eui/pull/3180))
- Correct `defaultProps` definition in `EuiComboBox` ([#3180](https://github.com/elastic/eui/pull/3180))

## [`22.1.0`](https://github.com/elastic/eui/tree/v22.1.0)

- Added `delimiter` prop to `EuiComboBox` ([#3104](https://github.com/elastic/eui/pull/3104))
- Added `useColorPickerState` and `useColorStopsState` utilities ([#3067](https://github.com/elastic/eui/pull/3067))
- Fixed `EuiSearchBar` related types ([#3147](https://github.com/elastic/eui/pull/3147))
- Added `prepend` and `append` ability to `EuiSuperSelect` ([#3167](https://github.com/elastic/eui/pull/3167))

**Bug Fixes**

- Fixed `EuiNavDrawer` scrolling issue on mobile ([#3174](https://github.com/elastic/eui/pull/3174))

## [`22.0.0`](https://github.com/elastic/eui/tree/v22.0.0)

- Replaced various `lodash` functions with native functions ([#3053](https://github.com/elastic/eui/pull/3053))
- Added `whiteSpace ` prop to `EuiCodeBlock` ([#3103](https://github.com/elastic/eui/pull/3103))
- Added `sortMatchesBy` prop for `EuiComboBox` ([#3089](https://github.com/elastic/eui/pull/3089))
- Added `prepend` and `append` ability to `EuiFieldPassword` ([#3122](https://github.com/elastic/eui/pull/3122))
- Added `Enter` key press functionality to `EuiSuperDatePicker` ([#3048](https://github.com/elastic/eui/pull/3048))
- Added `title` to headers of `EuiTable` in case of truncation ([#3094](https://github.com/elastic/eui/pull/3094))
- Added i18n to `EuiTableHeaderCell` ([#3094](https://github.com/elastic/eui/pull/3094))
- Added `number` and `string` to `size` type of `EuiImage` for setting custom sizes ([#3012](https://github.com/elastic/eui/pull/3012))
- Improved `EuiButtonEmpty` focus state when the `color` type is `text` ([#3135](https://github.com/elastic/eui/pull/3135))
- Added `EuiLoadingElastic` component ([#3017](https://github.com/elastic/eui/pull/3017))
- Upgraded `react-beautiful-dnd` to v13 ([#3064](https://github.com/elastic/eui/pull/3064))
- Fixed `EuiPagination` vertical alignment of the text when used as `compressed` ([#3152](https://github.com/elastic/eui/pull/3152))
- Added `showTooltip` prop for `EuiSuperUpdateButton` to show tooltip and showing only once popovers are closed ([#3127](https://github.com/elastic/eui/pull/3127))

**Bug Fixes**

- Fixed bug in `EuiSuperDatePicker` not showing correct values in relative tab of end date ([#3132](https://github.com/elastic/eui/pull/3132))
- Fixed bug in `EuiSuperDatePicker` to show correct values of commonly used values in relative tab ([#3106](https://github.com/elastic/eui/pull/3106))
- Fixed race condition in `EuiIcon` when switching from dynamically fetched components ([#3118](https://github.com/elastic/eui/pull/3118))
- Fixed the issue that `EuiResizeObserver` fallback did not properly listen to pure window resizing ([#3088](https://github.com/elastic/eui/pull/3088))

**Breaking changes**

- Removed `EuiKeyPadMenuItemButton` in favor of just `EuiKeyPadMenuItem` that can also accept an `onClick` ([#3062](https://github.com/elastic/eui/pull/3062))

## [`21.1.0`](https://github.com/elastic/eui/tree/v21.1.0)

- Updated `EuiFilterSelect` to retain the order of its filters ([#3063](https://github.com/elastic/eui/pull/3063))
- Added `href` prop to `EuiBadge` ([#3009](https://github.com/elastic/eui/pull/3009))
- Added props descriptions for `EuiComboBox` ([#3007](https://github.com/elastic/eui/pull/3007))
- Exported `dateFormatAliases` as a part of the public API ([#3043](https://github.com/elastic/eui/pull/3043))
- Exported `EuiTextProps` type definition ([#3039](https://github.com/elastic/eui/pull/3039))
- Added a `component` prop to `EuiForm` to render a `<form>`([#3010](https://github.com/elastic/eui/pull/3010))
- Removed `role` attribute from `EuiImage`([#3036](https://github.com/elastic/eui/pull/3036))
- Added `prepend` and `append` ability to `EuiComboBox` single selection only ([#3003](https://github.com/elastic/eui/pull/3003))
- Added `onColumnResize` prop to `EuiDataGrid` of type `EuiDataGridOnColumnResizeHandler` that gets called when column changes it's size ([#2963](https://github.com/elastic/eui/pull/2963))
- Added `logoEnterpriseSearch` to `EuiIcon` ([#3066](https://github.com/elastic/eui/pull/3066))
- Added RGB format support to `EuiColorPicker` and `EuiColorStops` ([#2850](https://github.com/elastic/eui/pull/2850))
- Added alpha channel (opacity) support to `EuiColorPicker` and `EuiColorStops` ([#2850](https://github.com/elastic/eui/pull/2850))
- Added `useResizeObserver` hook ([#2991](https://github.com/elastic/eui/pull/2991))
- Added `showColumnSelector.allowHide` and `showColumnSelector.allowReorder` props to `EuiDataGrid` UI configuration ([#2993](https://github.com/elastic/eui/pull/2993))
- Added `EuiMark` component ([#3060](https://github.com/elastic/eui/pull/3060))
- Changed `tabs.name` prop shape in `EuiTabbedContent` to accept a `node`, which aligns it with `EuiTab` ([#3100](https://github.com/elastic/eui/pull/3100))

**Bug Fixes**

- Fixed `EuiFieldNumber` so values of type `number` are now allowed ([#3020](https://github.com/elastic/eui/pull/3020))
- Fixed SASS `contrastRatio()` function in dark mode by fixing the `pow()` math function ([#3013], (https://github.com/elastic/eui/pull/3013))
- Fixed bug preventing `EuiDataGrid` from re-evaluating the default column width on resize ([#2991](https://github.com/elastic/eui/pull/2991))
- Fixed padding in `EuiCallOut` when used as a `banner` for `EuiFlyout` ([#3098](https://github.com/elastic/eui/pull/3098))

## [`21.0.1`](https://github.com/elastic/eui/tree/v21.0.1)

**Bug Fixes**

- Made `EuiDataGrid`'s `schema.isSortable` value optional ([#2991](https://github.com/elastic/eui/pull/2991))

## [`21.0.0`](https://github.com/elastic/eui/tree/v21.0.0)

- Added `EuiDataGrid`'s default sort order property ([#2987](https://github.com/elastic/eui/pull/2987))
- Fixed `EuiDataGrid`'s pagination visibility when changing rows per page ([#2978](https://github.com/elastic/eui/pull/2978))
- Added `highlightAll` prop to `EuiHighlight` to highlight all matches ([#2957](https://github.com/elastic/eui/pull/2957))
- Added `showOnFocus` prop to `EuiScreenReaderOnly` to force display on keyboard focus ([#2976](https://github.com/elastic/eui/pull/2976))
- Added `EuiSkipLink` component ([#2976](https://github.com/elastic/eui/pull/2976))
- Created `EuiBadgeGroup` component ([#2921](https://github.com/elastic/eui/pull/2921))
- Added `sections` and `position` props to `EuiHeader` ([#2928](https://github.com/elastic/eui/pull/2928))
- Added `gutterSize` prop to `EuiListGroup` ([#2980](https://github.com/elastic/eui/pull/2980))
- Added `color` prop to `EuiListGroupItem` and updated size style ([#2980](https://github.com/elastic/eui/pull/2980))
- Added `enableAllColumns` to `EuiBasicTable` component ([#2906](https://github.com/elastic/eui/pull/2906))

**Bug Fixes**

- Fixed `EuiDataGrid`'s sort popover to behave properly on mobile screens ([#2979](https://github.com/elastic/eui/pull/2979))
- Fixed `EuiButton` and other textual components' disabled contrast ([#2874](https://github.com/elastic/eui/pull/2874))
- Fixed z-index conflict with cell popovers in `EuiDataGrid` while in full screen mode ([#2959](https://github.com/elastic/eui/pull/2959))
- Adjusted the header on `EuiDataGrid` to fix to the top within constrained containers and full screen mode  ([#2959](https://github.com/elastic/eui/pull/2959))
- Refactored `EuiDescribedFormGroup` to allow the content inside the `EuiTitle` to be accessible to screen reader users ([#2989](https://github.com/elastic/eui/pull/2989))

**Breaking changes**

- Updated `@types/react` and `@types/react-dom` to utilize React.RefCallback type instead of custom implementation ([#2929](https://github.com/elastic/eui/pull/2929))

**Theme: Amsterdam**

- Buttons have a new visual style ([#2874](https://github.com/elastic/eui/pull/2874))

## [`20.1.0`](https://github.com/elastic/eui/tree/v20.1.0)

- Added `theme` prop to `EuiCodeEditor` in support of `AceEditor` themes ([#2970](https://github.com/elastic/eui/pull/2970))
- `EuiButton` now has a single return statement ([#2954](https://github.com/elastic/eui/pull/2954))
- Added `isSortable` props to `EuiDataGridColumn` and `EuiDataGridSchemaDetector` to mark them as un-sortable ([#2952](https://github.com/elastic/eui/pull/2952))
- Converted `EuiForm` to TypeScript, added many missing `/form` Prop types ([#2896](https://github.com/elastic/eui/pull/2896))
- Empty table th elements replaced with td in `EuiTable` ([#2934](https://github.com/elastic/eui/pull/2934))
- Added default prompt text to `aria-describedby` for `EuiFilePicker` ([#2919](https://github.com/elastic/eui/pull/2919))
- Added SASS variables for text variants of the primary palette `$euiColorPrimaryText`, `$euiColorSecondaryText`, etc... Updated components to use these new variables ([#2873](https://github.com/elastic/eui/pull/2873))
- Updated SASS mixin `makeHighContrastColor()` to default `$background: $euiPageBackgroundColor` and `$ratio: 4.5`. Created `makeGraphicContrastColor()` for graphic specific contrast levels of 3.0 ([#2873](https://github.com/elastic/eui/pull/2873))
- Added `arrowDisplay` prop to `EuiAccordion` for changing side or hiding completely ([#2914](https://github.com/elastic/eui/pull/2914))
- Added `prepend` and `append` ability to `EuiFieldSearch` ([#2914](https://github.com/elastic/eui/pull/2914))
- Added `notification` and `notificationColor` props to `EuiHeaderSectionItemButton` ([#2914](https://github.com/elastic/eui/pull/2914))
- Added `folderCheck`, `folderExclamation`, `push`, `quote`, `reporter` and `users` icons ([#2935](https://github.com/elastic/eui/pull/2935))
- Updated `folderClosed` and `folderOpen` to match new additions and sit better on the pixel grid ([#2935](https://github.com/elastic/eui/pull/2935))
- Converted `EuiSearchBar` to Typescript ([#2909](https://github.com/elastic/eui/pull/2909))

**Bug fixes**

- Fixed `EuiDataGrid` breaking if invalid schema passed ([#2955](https://github.com/elastic/eui/pull/2955))
- Fixed `EuiTitle` not rendering child classes ([#2925](https://github.com/elastic/eui/pull/2925))
- Extended `div` element in `EuiFlyout` type ([#2914](https://github.com/elastic/eui/pull/2914))
- Fixed popover positioning service to be more lenient when positioning 0-width or 0-height content ([#2948](https://github.com/elastic/eui/pull/2948))

**Theme: Amsterdam**

- Text sizes are now based on a 14px base font size. Headings are now bold ([#2936](https://github.com/elastic/eui/pull/2936))
- Altered `secondary`, `accent` colors to be more saturated ([#2873](https://github.com/elastic/eui/pull/2873))

## [`20.0.2`](https://github.com/elastic/eui/tree/v20.0.2)

**Bug fixes**

- Fixed type definitions for `EuiComboBox` ([#2971](https://github.com/elastic/eui/pull/2971))

## [`20.0.1`](https://github.com/elastic/eui/tree/v20.0.1)

**Bug fixes**

- Added TypeScript definition for `EuiCodeEditor`'s accepting `react-ace` props ([#2926](https://github.com/elastic/eui/pull/2926))
- Added `@types/react-input-autosize` to project's `dependencies` ([#2930](https://github.com/elastic/eui/pull/2930))

## [`20.0.0`](https://github.com/elastic/eui/tree/v20.0.0)

- Converted `EuiComboBox`, `EuiComboBoxInput`, `EuiComboBoxPill`, `EuiComboBoxOptionsList`, `EuiComboBoxOption`, and `EuiComboBoxTitle` to TypeScript ([#2838](https://github.com/elastic/eui/pull/2838))
- Converted `EuiCodeEditor` to TypeScript ([#2836](https://github.com/elastic/eui/pull/2836))
- Converted `EuiCode` and `EuiCodeBlock` and to TypeScript ([#2835](https://github.com/elastic/eui/pull/2835))
- Converted `EuiFilePicker` to TypeScript ([#2832](https://github.com/elastic/eui/issues/2832))
- Exported `EuiSelectOptionProps` type ([#2830](https://github.com/elastic/eui/pull/2830))
- Added `paperClip` glyph to `EuiIcon` ([#2845](https://github.com/elastic/eui/pull/2845))
- Added `banner` prop to `EuiFlyoutBody` and updated `euiOverflowShadow` mixin ([#2837](https://github.com/elastic/eui/pull/2837))
- Updated `editorLink` icon ([#2866](https://github.com/elastic/eui/pull/2866))
- Added control columns to `EuiDataGrid` to support non-data columns like row selection and actions ([#2846](https://github.com/elastic/eui/pull/2846))
- Added `image` glyph to `EuiIcon` ([#2870](https://github.com/elastic/eui/pull/2870))
- Exported TS props from top level `EuiListGroupProps`, `EuiListGroupItemProps`, `EuiSelectableProps`,  `EuiSelectableOption`, `EuiSelectableOptionsListProps` ([#2869](https://github.com/elastic/eui/pull/2869))
- Extending `EuiSelectable[options]` type with correct HTML element ([#2869](https://github.com/elastic/eui/pull/2869))
- Added check mark to single selection `EuiComboBox` ([#2890](https://github.com/elastic/eui/pull/2890))
- Added `logoGoogleG` third-party logo to `EuiIcon` ([#2853](https://github.com/elastic/eui/pull/2853))
- Added Jest `modulesNameMapper` alias for `EuiIcon` using test environment mock ([#2878](https://github.com/elastic/eui/pull/2878))
- Removed `sinon` and `@types/sinon` as dependencies, and converted usages to `jest.fn` ([#2885](https://github.com/elastic/eui/pull/2885))

**Bug fixes**

- Fixed building dev & docs on Windows ([#2847](https://github.com/elastic/eui/pull/2847))
- Fixed screen reader discovery issues with `EuiBottomBar` and `EuiControlBar` ([#2861](https://github.com/elastic/eui/pull/2861))
- Fixed a bug in `EuiDataGrid` causing the first cell to autofocus if interactive ([#2872](https://github.com/elastic/eui/pull/2872))

**Breaking changes**

- Removed `visControls` and `visHeatmap` duplicate icons from docs ([#2908](https://github.com/elastic/eui/pull/2908))

## [`19.0.0`](https://github.com/elastic/eui/tree/v19.0.0)

- Added `cheer` glyph to `EuiIcon` ([#2814](https://github.com/elastic/eui/pull/2814))
- Added `tableCaption` prop to `EuiBasicTable` and improved the default one ([#2782](https://github.com/elastic/eui/pull/2782))
- Converted `EuiDescribedFormGroup` to TypeScript ([#2810](https://github.com/elastic/eui/pull/2810))
- Changed SASS comments to non-compiled comments in invisibles files ([#2807](https://github.com/elastic/eui/pull/2807))
- Optimized the third party logos Ceph, DropWizard, Golang, and Haproxy ([#2812](https://github.com/elastic/eui/pull/2812))
- Added `rowHeader` prop to `EuiBasicTable` to allow consumers to set the identifying cell in a row ([#2802](https://github.com/elastic/eui/pull/2802))
- Added prepend and append to `EuiColorPicker` ([#2819](https://github.com/elastic/eui/pull/2819))
- Improved `EuiDescribedFormGroup` accessibility by avoiding duplicated output in screen readers ([#2783](https://github.com/elastic/eui/pull/2783))
- Added optional `key` attribute to `EuiContextMenu` items and relaxed `name` attribute to allow any React node ([#2817](https://github.com/elastic/eui/pull/2817))
- Converted `EuiColorPicker` color conversion functions to `chroma-js` methods ([#2805](https://github.com/elastic/eui/pull/2805))
- Added `direction` parameter to `euiPaletteColorBlind()` for specifying lighter or darker (or both) alternates ([#2822](https://github.com/elastic/eui/pull/2822))
- Converted `EuiSideNav` to TypeScript ([#2818](https://github.com/elastic/eui/issues/2818))
- Added babel-transformed and partially mocked commonjs build (`test-env/`) to target Kibana's Jest environment ([#2698](https://github.com/elastic/eui/pull/2698))
- Altered styles of `EuiToken` and add added more token types to match ES field types of `tokenAlias`, `tokenDate`, `tokenGeo`, `tokenIP`, `tokenNested`, `tokenRange`, `tokenShape` ([#2758](https://github.com/elastic/eui/pull/2758))

**Bug fixes**

- Exported missing `EuiSelectProps` type ([#2815](https://github.com/elastic/eui/pull/2815))
- Fixed `EuiCode`'s & `EuiCodeBlock`'s ability to accept non-string children ([#2792](https://github.com/elastic/eui/pull/2792)) ([#2820](https://github.com/elastic/eui/pull/2820))
- Fixed `EuiSearchBar`, `Query`, and `AST`'s ability to accept literal parenthesis characters ([#2791](https://github.com/elastic/eui/pull/2791))
- Fixed coloring of input fields when autofill is on in Chrome ([#2798](https://github.com/elastic/eui/pull/2798))
- Moved `@types/enzyme` and `@types/react-virtualized` to `dependencies` status ([#2828](https://github.com/elastic/eui/pull/2828))
- Removed `@elastic/charts` from inclusion in `eui.d.ts` output ([#2828](https://github.com/elastic/eui/pull/2828))

**Breaking changes**

- Removed `idAria` prop from `EuiDescribedFormGroup` ([#2783](https://github.com/elastic/eui/pull/2783))
- Removed `EuiToken`'s `hideBorder` and `displayOptions` prop for applying `color`, `shape`, and `fill` props directly. Changed `fill` prop type from `boolean` to `light | dark | none` ([#2758](https://github.com/elastic/eui/pull/2758))

## [`18.3.0`](https://github.com/elastic/eui/tree/v18.3.0)

- Converted `EuiModal` and `EuiConfirmModal` to TypeScript ([#2742](https://github.com/elastic/eui/pull/2742))
- Converted `EuiTabs` to TypeScript ([#2717](https://github.com/elastic/eui/pull/2717))
- Converted `EuiFormRow` to TypeScript ([#2712](https://github.com/elastic/eui/pull/2712))
- Updated `logoAPM`, `logoSecurity` and `logoEnterpriseSearch`. Added `logoWorkplaceSearch` and `logoObservability` ([#2769](https://github.com/elastic/eui/pull/2769))
- Converted `EuiFilterButton` to TypeScript ([#2761](https://github.com/elastic/eui/pull/2761))
- Converted `EuiFilterSelectItem` to TypeScript ([#2761](https://github.com/elastic/eui/pull/2761))
- Converted `EuiFieldSearch` to TypeScript ([#2775](https://github.com/elastic/eui/pull/2775))
- Added `data-test-subj` to the `EuiContextMenuItem` in `EuiTablePagination` ([#2778](https://github.com/elastic/eui/pull/2778))
- Improved `EuiIcon` a11y by using a `title` and `aria-labelledby` ([#2786](https://github.com/elastic/eui/pull/2786))
- Improved compressed `EuiPagination` by including active and last page numbers ([#2779](https://github.com/elastic/eui/pull/2779))
- Converted `EuiSuperSelect` to TypeScript ([#2776](https://github.com/elastic/eui/pull/2776))

**Bug fixes**

- Increased column width on `EuiTableHeaderCellCheckbox` to prevent `EuiCheckbox`'s focus ring from getting clipped in `EuiBasicTable` ([#2770](https://github.com/elastic/eui/pull/2770))
- Fixed the display of `EuiButton` within `EuiControlBar` when `fill={true}` to be more consistent with other buttons ([#2781](https://github.com/elastic/eui/pull/2781))
- Fixed `EuiFormControlLayout` from overwriting className for `prepend` nodes.  ([#2796](https://github.com/elastic/eui/pull/2796))
- Fixed `useRenderToText` and `EuiButtonToggle` from attempting state updates on unmounted components ([#2797](https://github.com/elastic/eui/pull/2797))
- Refactored function and hook instantiation to fix drag action sluggishness in `EuiColorStops` ([#2557](https://github.com/elastic/eui/pull/2557))

**Deprecations**

- `EuiIcon`'s `logoEnterpriseSearch` type deprecated in favor of `logoWorkplaceSearch`
- `EuiIcon`'s `logoAPM` type deprecated in favor of `logoObservability`

## [`18.2.2`](https://github.com/elastic/eui/tree/v18.2.2)

**Note: this release is a backport containing changes originally made in `18.3.0`**

- Updated `logoAPM`, `logoSecurity` and `logoEnterpriseSearch`. Added `logoWorkplaceSearch` and `logoObservability` ([#2769](https://github.com/elastic/eui/pull/2769))

**Bug fixes**

- Fixed `useRenderToText` and `EuiButtonToggle` from attempting state updates on unmounted components ([#2797](https://github.com/elastic/eui/pull/2797))

**Deprecations**

- `EuiIcon`'s `logoEnterpriseSearch` type deprecated in favor of `logoWorkplaceSearch`
- `EuiIcon`'s `logoAPM` type deprecated in favor of `logoObservability`

## [`18.2.1`](https://github.com/elastic/eui/tree/v18.2.1)

**Bug fixes**

- Fixed `EuiFieldSearch`'s trigger of `onChange` when clearing the field value ([#2764](https://github.com/elastic/eui/pull/2764))

## [`18.2.0`](https://github.com/elastic/eui/tree/v18.2.0)

- Added `recentlyViewedApp` app icon to `EuiIcon` ([#2755](https://github.com/elastic/eui/pull/2755))

**Bug fixes**

- Fixed `EuiBasicTable` & `EuiInMemoryTable` to not un- and re-mount rows when toggling `loading` prop ([#2754](https://github.com/elastic/eui/pull/2754))

## [`18.1.0`](https://github.com/elastic/eui/tree/v18.1.0)

- Lightened `EuiBadge` hollow border color in dark mode ([#2746](https://github.com/elastic/eui/pull/2746))
- Added `minInputProps` and `maxInputProps` to supply more props to the inputs of `EuiDualRange` ([#2738](https://github.com/elastic/eui/pull/2738))
- Changed `EuiBadge` to use EUI palette colors ([#2455](https://github.com/elastic/eui/pull/2455))
- Darkened a few `euiPaletteColorBlind` colors ([#2455](https://github.com/elastic/eui/pull/2455))
- Fixed bug in `EuiCard` where button text was not properly aligned ([#2741](https://github.com/elastic/eui/pull/2741))
- Converted `EuiRange` to TypeScript ([#2732](https://github.com/elastic/eui/pull/2732))
- Converted `EuiDualRange` to TypeScript ([#2732](https://github.com/elastic/eui/pull/2732))
- Converted `EuiRangeInput` to TypeScript ([#2732](https://github.com/elastic/eui/pull/2732))
- Added `bellSlash` glyph to `EuiIcon` ([#2714](https://github.com/elastic/eui/pull/2714))
- Added `legend` prop to `EuiCheckboxGroup` and `EuiRadioGroup` to add `EuiFieldset` wrappers for title the groups ([#2739](https://github.com/elastic/eui/pull/2739))
- Changed `EuiNavDrawerFlyout` to close after child nav items are clicked ([#2749](https://github.com/elastic/eui/pull/2749))
- Changed `EuiNavDrawerFlyout` to trap focus while navigating via keyboard ([#2749](https://github.com/elastic/eui/pull/2749))
- Created a `euiPaletteColorBlindBehindText` variant of the color blind palette ([#2750](https://github.com/elastic/eui/pull/2750))
- Improved focus state of `EuiSwitch`, `EuiCheckbox`, `EuiRadio` and `EuiRange` ([#2745](https://github.com/elastic/eui/pull/2745))

**Bug fixes**

- Changed `EuiRadio` and `EuiCheckbox` labels to be `inline-block` ([#2739](https://github.com/elastic/eui/pull/2739))
- Fixed `EuiCheckboxGroup`'s `options` type to fully extend the `EuiCheckbox` type ([#2739](https://github.com/elastic/eui/pull/2739))

## [`18.0.0`](https://github.com/elastic/eui/tree/v18.0.0)

- Converted `EuiFieldText` to Typescript ([#2688](https://github.com/elastic/eui/pull/2688))
- Added `nested` glyph to `EuiIcon` ([#2707](https://github.com/elastic/eui/pull/2707))
- Added `tableLayout` prop to `EuiTable`, `EuiBasicTable` and `EuiInMemoryTable` to provide the option of auto layout ([#2697](https://github.com/elastic/eui/pull/2697))
- Converted `EuiSuggest` to Typescript ([#2692](https://github.com/elastic/eui/pull/2692))
- Converted `EuiErrorBoundary` to Typescript  ([#2690](https://github.com/elastic/eui/pull/2690))
- Updated `EuiNavDrawer` to accept React fragments ([#2710](https://github.com/elastic/eui/pull/2710))
- Added `EuiFormFieldset` and `EuiFormLegend` components ([#2706](https://github.com/elastic/eui/pull/2706))
- Adjusted colors of color blind viz palette ([#2686](https://github.com/elastic/eui/pull/2686))
- Converted `EuiSelect` to Typescript ([#2694](https://github.com/elastic/eui/pull/2694))
- Added `aggregate`, `pageSelect`, `pagesSelect`, `securitySignal`, `securitySignalDetected`, `securitySignalResolved` and `timeline` icons ([#2704](https://github.com/elastic/eui/pull/2704))
- Added `useDependentState` custom hook ([#2725](https://github.com/elastic/eui/pull/#2725))
- Added `isClearable` prop to `EuiFieldSearch` ([#2723](https://github.com/elastic/eui/pull/2723))

**Bug fixes**

- Fixed `isExpanded` property of nodes from `EuiTreeView` ([#2700](https://github.com/elastic/eui/pull/#2700))
- Added text selection to `EuiLink` button ([#2722](https://github.com/elastic/eui/pull/#2722))
- Fixed bug in `EuiDataGrid` where resizing columns changed the active DOM element ([#2724](https://github.com/elastic/eui/pull/#2724))
- Fixed position of scrollbar in `EuiCodeBlock` ([#2727](https://github.com/elastic/eui/pull/#2727))
- Fixed bug in `EuiDataGrid` that prevented the "Hide fields" popover from showing an updated column list ([#2725](https://github.com/elastic/eui/pull/#2725))

**Breaking changes**

- Changed accepted properties of the `color_palette` method to accept an array of colors ([#2686](https://github.com/elastic/eui/pull/#2686))
- Removed the `palette` export to export each palette function directly ([#2686](https://github.com/elastic/eui/pull/#2686))
- Changed the palette functions to be methods that accept a number of steps and removed `.colors` key ([#2686](https://github.com/elastic/eui/pull/#2686))

## [`17.3.1`](https://github.com/elastic/eui/tree/v17.3.1)

**Bug fixes**

- Fixed TS types and exports for `EuiTextArea` and `EuiFieldNumber` ([#2703](https://github.com/elastic/eui/pull/2703))

## [`17.3.0`](https://github.com/elastic/eui/tree/v17.3.0)

- Converted `EuiFieldNumber` to Typescript ([#2685](https://github.com/elastic/eui/pull/2685))
- Converted `EuiFieldPassword` to Typescript ([#2683](https://github.com/elastic/eui/pull/2683))
- Converted `EuiHighlight` to Typescript ([#2681](https://github.com/elastic/eui/pull/2681))
- Added `data-test-subj` property to the `EuiCodeEditor` component ([#2689](https://github.com/elastic/eui/pull/2689))
- Converted `EuiTextArea` to Typescript ([#2695](https://github.com/elastic/eui/pull/2695))
- Converted `EuiPage` and related child components to  TypeScript ([#2669](https://github.com/elastic/eui/pull/2669))
- Added `annotation` glyph ([#2691](https://github.com/elastic/eui/pull/2691))
- Added `initialWidth` and `isResizable` configurations to `EuiDataGrid`'s columns ([#2696](https://github.com/elastic/eui/pull/2696))

**Bug fixes**

- Reverted removal of `toggleOpen` method from `EuiNavDrawer` ([#2682](https://github.com/elastic/eui/pull/2682))
- Improved `EuiDataGrid` update performance ([#2676](https://github.com/elastic/eui/pull/2676))
- Fixed `EuiDatagrid` header top border when configured to have no toolbar ([#2619](https://github.com/elastic/eui/pull/#2619))

## [`17.2.1`](https://github.com/elastic/eui/tree/v17.2.1)

**Bug fixes**

- Changed package.json version to match sure our build scripts release the correct sequential number ([#2674](https://github.com/elastic/eui/pull/2674))

## [`17.1.3`](https://github.com/elastic/eui/tree/v17.1.3)

**NOTE: This release came out of order due to a release script error. It actually came after 17.2.0 and can be ignored in favor of 17.2.1**

- Reverted docs changes in `17.2.0` that caused the build script to die ([#2672](https://github.com/elastic/eui/pull/2672))

**Bug fixes**

- Removed TypeScript definitions in `*.test.tsx?` files from _eui.d.ts_ ([#2673](https://github.com/elastic/eui/pull/2673))

## [`17.2.0`](https://github.com/elastic/eui/tree/v17.2.0)

**NOTE: This release had an error in our documentation layer. Use 17.2.1 instead**

- Improved a11y of `EuiNavDrawer` lock button state via `aria-pressed` ([#2643](https://github.com/elastic/eui/pull/2643))
- Added new stylesheets for the EUI Amsterdam theme ([#2633](https://github.com/elastic/eui/pull/2633))
- Added exports for available types related to `EuiDataGrid` ([#2640](https://github.com/elastic/eui/pull/2640))

**Bug fixes**

- Improved `EuiDataGrid` update performance ([#2638](https://github.com/elastic/eui/pull/2638))
- Fixed `EuiDroppable` not accepting multiple children when using TypeScript ([#2634](https://github.com/elastic/eui/pull/2634))
- Fixed `EuiComboBox` from submitting parent `form` element when selecting options via `Enter` key ([#2642](https://github.com/elastic/eui/pull/2642))
- Fixed `EuiNavDrawer` expand button from losing focus after click ([#2643](https://github.com/elastic/eui/pull/2643))
- Fixed instances of potentially duplicate `EuiPopover` `id` attributes ([#2667](https://github.com/elastic/eui/pull/2667))

## [`17.1.2`](https://github.com/elastic/eui/tree/v17.1.2)

**Bug fixes**

- Fixed `EuiCodeEditor` custom mode file error by initializing with existing mode ([#2616](https://github.com/elastic/eui/pull/2616))
- Removed `EuiIcon` default titles ([#2632](https://github.com/elastic/eui/pull/2632))

## [`17.1.1`](https://github.com/elastic/eui/tree/v17.1.1)

**Bug fixes**

- Fixed screenreader text in `EuiTreeView` and added truncation ([#2627](https://github.com/elastic/eui/pull/2627))

## [`17.1.0`](https://github.com/elastic/eui/tree/v17.1.0)

- Added an optional `key` property inside the `options` prop in `EuiSelectableList` component ([#2608](https://github.com/elastic/eui/pull/2608))
- Added `toolbarAdditionalControls` prop to `EuiDataGrid` to allow for custom buttons in the toolbar ([#2594](https://github.com/elastic/eui/pull/2594))
- Added TypeScript definitions for `EuiBasicTable`, `EuiInMemoryTable`, and related components ([#2428](https://github.com/elastic/eui/pull/2428))
- Updated `logoSecurity` and `appSecurityAnalytics` icons ([#2613](https://github.com/elastic/eui/pull/2613))
- Added support for `.gif` base64 images in the webpack.config

**Bug fixes**

- Fixed UX/focus bug in `EuiDataGrid` when using keyboard shortcuts to paginate ([#2602](https://github.com/elastic/eui/pull/2602))
- Fixed `EuiIcon` accessibility by adding a `title` prop and a default `aria-label` ([#2554](https://github.com/elastic/eui/pull/2554))
- Fixed `EuiDataGrid`'s in-memory sorting of numeric columns when the cell data contains multiple digit groups ([#2603](https://github.com/elastic/eui/pull/2603))
- Improved pagination in `EuiBasicTable`. `paginationBar` is hidden when there is no data and `EuiPagination` is displayed even when there is only one page ([#2598](https://github.com/elastic/eui/pull/#2598))
- Fixed react-dom warning when `EuiPopover` was unmounted before calls to setState ([#2614](https://github.com/elastic/eui/pull/2614))

## [`17.0.0`](https://github.com/elastic/eui/tree/v17.0.0)

**Breaking changes**

- Moved any shared component-level Sass variables and mixins into the `global_styling` directory ([#2551](https://github.com/elastic/eui/pull/2551))
- Reworked `euiPanel()` mixin to require the entirety of a selector (i.e. require the '.' in addition to the string) ([#2551](https://github.com/elastic/eui/pull/2551))
- Updated React peerDependencies to version 16.12 ([#2571](https://github.com/elastic/eui/pull/2571))
- Changed to generated `id` value for `EuiFormRow` to ensure uniqueness  ([#2588](https://github.com/elastic/eui/pull/2588))

## [`16.2.1`](https://github.com/elastic/eui/tree/v16.2.1)

**Bug fixes**

- Fixed label wrapping of `EuiSwitch` ([#2585](https://github.com/elastic/eui/pull/2585))
- Replaced `<p>` tag surrounding the label with a `<span>` tag in `EuiSwitch` to fix any inherited margin ([#2585](https://github.com/elastic/eui/pull/2585))
- Added the same padding from `EuiSelectableListItem` to the heading to fix alignment ([#2585](https://github.com/elastic/eui/pull/2585))
- Added exports for `EuiCheckboxType`, `EuiCheckboxGroupOption`, and `EuiCheckboxGroupIdToSelectedMap` types ([#2593](https://github.com/elastic/eui/pull/2593))
- Fixed `.euiHeaderLinks__mobileList` in `EuiHeaderLinks` to only display it on mobile ([#2590](https://github.com/elastic/eui/pull/#2590))
- Fixed `EuiAccordion` icon rotation when it is a child of another accordion so it doesn't inherit the rotation state of the parent ([#2595](https://github.com/elastic/eui/pull/#2595))

## [`16.2.0`](https://github.com/elastic/eui/tree/v16.2.0)

- Added `EuiCheckableCard` component, for radio buttons or checkboxes with complex child content ([#2555](https://github.com/elastic/eui/pull/2555))
- Updated `EuiCheckbox` and `EuiCheckboxGroup` to TypeScript ([#2555](https://github.com/elastic/eui/pull/2555))

**Bug fixes**

- Fixed `EuiSwitch` clicking on disabled label ([#2575](https://github.com/elastic/eui/pull/2575))
- Fixed `EuiComboBox` options list closing when clicking outside the component after scrolling ([#2589](https://github.com/elastic/eui/pull/2589))

## [`16.1.0`](https://github.com/elastic/eui/tree/v16.1.0)

- Updated compressed styles for `EuiButtonGroup` to include a background color ([#2568](https://github.com/elastic/eui/pull/2568))
- Added `heading` prop to `EuiCallOut` to allow for variance in the title tag ([#2357](https://github.com/elastic/eui/pull/2357))
- Added `badge` prop and new styles `EuiHeaderAlert` ([#2506](https://github.com/elastic/eui/pull/2506))
- Added new keyboard shortcuts for the data grid component: `Home` (same row, first column), `End` (same row, last column), `Ctrl+Home` (first row, first column), `Ctrl+End` (last row, last column), `Page Up` (next page) and `Page Down` (previous page) ([#2519](https://github.com/elastic/eui/pull/2519))
- Added `disabled` prop to the `EuiCheckboxGroup` definition ([#2545](https://github.com/elastic/eui/pull/2545))
- Added `disabled` option to the `option` attribute of the `options` object that is passed to the `EuiCheckboxGroup` so that checkboxes in a group can be individually disabled ([#2548](https://github.com/elastic/eui/pull/2548))
- Added `EuiAspectRatio` component that allows for responsively resizing embeds ([#2535](https://github.com/elastic/eui/pull/2535))
- Added `display` and `titleSize` props to `EuiCard` ([#2566](https://github.com/elastic/eui/pull/2566))
- Added `accessibility` glyph to `EuiIcon` ([#2566](https://github.com/elastic/eui/pull/2566))

**Bug fixes**

- Fixed `EuiDataGrid` schema detection on already defined column schemas ([#2550](https://github.com/elastic/eui/pull/2550))
- Added `euiTextBreakWord()` to `EuiToast` header ([#2549](https://github.com/elastic/eui/pull/2549))
- Fixed `.eui-textBreakAll` on Firefox ([#2549](https://github.com/elastic/eui/pull/2549))
- Fixed `EuiBetaBadge` accessibility with `tab-index=0` ([#2559](https://github.com/elastic/eui/pull/2559))
- Improved `EuiIcon` loading performance ([#2565](https://github.com/elastic/eui/pull/2565))

## [`16.0.1`](https://github.com/elastic/eui/tree/v16.0.1)

**Bug fixes**

- `EuiSwitch` now passes `name` attribute into underlying `button` ([#2533](https://github.com/elastic/eui/pull/2533))

## [`16.0.0`](https://github.com/elastic/eui/tree/v16.0.0)

- Made `EuiCard` more accessible ([#2521](https://github.com/elastic/eui/pull/2521))
- Added ability to pass `children` to `EuiCard` ([#2521](https://github.com/elastic/eui/pull/2521))
- Replaced root element in `EuiFlyout`, switching from `span` to `Fragment` ([#2527](https://github.com/elastic/eui/pull/2527))
- Upgraded `react-virtualized` to `9.21.2` ([#2531](https://github.com/elastic/eui/pull/2531))

**Bug fixes**

- Added support for `timeFormat` formatting in `EuiSuperDatePicker` and fixed some formatting inconsistencies ([#2518](https://github.com/elastic/eui/pull/2518))
- Added support for `locale` in `EuiSuperDatePicker` and `EuiDatePicker` both as a prop and from `EuiContext` ([#2518](https://github.com/elastic/eui/pull/2518))

**Breaking changes**

- Removed `EuiCardGraphic` ([#2521](https://github.com/elastic/eui/pull/2521))

## [`15.0.0`](https://github.com/elastic/eui/tree/v15.0.0)

- Converted `EuiShowFor` and `EuiHideFor` to TS ([#2503](https://github.com/elastic/eui/pull/2503))
- Upgraded `react-ace` to `7.0.5` ([#2526](https://github.com/elastic/eui/pull/2526))

**Bug fixes**
- Fixed `EuiButton` disabled text color ([#2534](lhttps://github.com/elastic/eui/pull/2534))
- Created `.euiTableCaption` with `position: relative` to avoid double border under header row ([#2484](https://github.com/elastic/eui/pull/2484))
- Fixed `EuiSwitch` to use `aria-labelledby` ([#2522](https://github.com/elastic/eui/pull/2522))
- Fixed `EuiPanelProps` type definition ([#2516](https://github.com/elastic/eui/pull/2516))

**Breaking changes**

- Added `display` modifier to `EuiShowFor` ([#2503](https://github.com/elastic/eui/pull/2503))
- Updated minimum TypeScript version to 3.5.3 ([#2510](https://github.com/elastic/eui/pull/2510))
- Removed `Omit` type in favor of TypeScript's built-in ([#2510](https://github.com/elastic/eui/pull/2510))

## [`14.10.0`](https://github.com/elastic/eui/tree/v14.10.0)

- Added new `euiControlBar` component for bottom-of-screen navigational elements ([#2204](https://github.com/elastic/eui/pull/2204))
- Converted `EuiFlyout` to TypeScript ([#2500](https://github.com/elastic/eui/pull/2500))
- Added an animation to the arrow on `EuiAccordion` as it opens / closes ([#2507](https://github.com/elastic/eui/pull/2507))
- Upgraded `react-input-autosize` to `2.2.2` ([#2514](https://github.com/elastic/eui/pull/2514))

**Bug fixes**

- Simplified `EuiColorStops` popover toggling ([#2505](https://github.com/elastic/eui/pull/2505))

## [`14.9.0`](https://github.com/elastic/eui/tree/v14.9.0)

- Added new `euiTreeView` component for rendering recursive objects such as folder structures ([#2409](https://github.com/elastic/eui/pull/2409))
- Added `euiXScrollWithShadows()` mixin and `.eui-xScrollWithShadows` utility class ([#2458](https://github.com/elastic/eui/pull/2458))
- Fixed `EuiColorStops` where empty string values would cause range min or max to be NaN ([#2496](https://github.com/elastic/eui/pull/2496))
- Improved `EuiSwitch` a11y by aligning to aria roles ([#2491](https://github.com/elastic/eui/pull/2491))
- Converted `EuiSwitch` to TypeScript ([#2491](https://github.com/elastic/eui/pull/2491))
- Added an accessible label-less `EuiSwitch` variation ([#2491](https://github.com/elastic/eui/pull/2491))

**Bug fixes**

- Normalized button `moz-focus-inner` ([#2445](https://github.com/elastic/eui/pull/2445))
- Fixed typo to correct `aria-modal` attribute in`EuiPopover` ([#2488](https://github.com/elastic/eui/pull/2488))
- Fixed position of `EuiCodeBlock` controls and added more tests ([#2459](https://github.com/elastic/eui/pull/2459))
- Changed `EuiCodeBlock` so that `overflowHeight` now applies a `maxHeight` instead of a `height` on the block ([#2487](https://github.com/elastic/eui/pull/2487))
- Fixed potentially inconsistent state update ([#2481](https://github.com/elastic/eui/pull/2481))
- Fixed `EuiSwitch` form behavior by adding a default button `type` of 'button' ([#2491](https://github.com/elastic/eui/pull/2491))

## [`14.8.0`](https://github.com/elastic/eui/tree/v14.8.0)

* `EuiButtonGroup` and `EuiButtonToggle` now accept `ReactNode` for their label prop instead of string ([#2392](https://github.com/elastic/eui/pull/2392))
* Added `useRenderToText` to `inner_text` service suite to render `ReactNode`s into label text ([#2392](https://github.com/elastic/eui/pull/2392))
* Added icons `tableDensityExpanded`, `tableDensityCompact`, `tableDensityNormal` to `EuiIcon` ([#2230](https://github.com/elastic/eui/pull/2230))
* Added `!important` to the animation of `EuiFocusRing` animation to make sure it is always used ([#2230](https://github.com/elastic/eui/pull/2230))
* Added `expandMini` icon to `EuiIcon` ([#2207](https://github.com/elastic/eui/pull/2366))
* Changed `EuiPopover` to use `role="dialog"` for better screen-reader announcements ([#2207](https://github.com/elastic/eui/pull/2366))
* Added function callback `onTrapDeactivation` to `EuiPopover` for when a focus trap is deactivated ([#2366](https://github.com/elastic/eui/pull/2366))
* Added logic for rendering of focus around `EuiPopover` to counteract a race condition ([#2366](https://github.com/elastic/eui/pull/2366))
* Added `EuiDataGrid` ([#2165](https://github.com/elastic/eui/pull/2165))

**Bug fixes**

* Corrected `lockProps` passdown in `EuiFocusTrap`, specifically to allows `style` to be passed down ([#2230](https://github.com/elastic/eui/pull/2230))
* Changed `children` property on `I18nTokensShape` type from a single `ReactChild` to now accept an `array` ([#2230](https://github.com/elastic/eui/pull/2230))
* Adjusted the color of `$euiColorHighlight` in dark mode ([#2176](https://github.com/elastic/eui/pull/2176))
* Changed `EuiPopoverFooter` padding to uniformly adjust with the size of the popover ([#2207](https://github.com/elastic/eui/pull/2207))
* Fixed `isDragDisabled` prop usage in `EuiDraggable` ([#2207](https://github.com/elastic/eui/pull/2366))
* Fixed `EuiMutationObserver`'s handling of`onMutation` when that prop's value changes ([#2421](https://github.com/elastic/eui/pull/2421))

## [`14.7.0`](https://github.com/elastic/eui/tree/v14.7.0)

- Converted `EuiRadio` and `EuiRadioGroup` to TypeScript ([#2438](https://github.com/elastic/eui/pull/2438))
- Improved a11y in `EuiImage` ([#2447](https://github.com/elastic/eui/pull/2447))
- Made EuiIcon a PureComponent, to speed up React re-render performance ([#2448](https://github.com/elastic/eui/pull/2448))
- Added ability for `EuiColorStops` to accept user-defined range bounds ([#2396](https://github.com/elastic/eui/pull/2396))
- Added `external` prop to `EuiLink` ([#2442](https://github.com/elastic/eui/pull/2442))
- Added disabled state to `EuiBadge` ([#2440](https://github.com/elastic/eui/pull/2440))
- Changed `EuiLink` to appear non interactive when passed the `disabled` prop and an `onClick` handler ([#2423](https://github.com/elastic/eui/pull/2423))
- Added `minimize` glyph to `EuiIcon` ([#2457](https://github.com/elastic/eui/pull/2457))

**Bug fixes**

- Re-enabled `width` property for `EuiTable` cell components ([#2452](https://github.com/elastic/eui/pull/2452))
- Fixed `EuiNavDrawer` collapse/expand button height issue
 ([#2463](https://github.com/elastic/eui/pull/2463))

## [`14.6.0`](https://github.com/elastic/eui/tree/v14.6.0)

- Added new updated `infraApp` and `logsApp` icons ([#2430](https://github.com/elastic/eui/pull/2430))

**Bug fixes**

- Fixed missing misc. button and link type definition exports ([#2434](https://github.com/elastic/eui/pull/2434))
- Strip custom semantics from `EuiSideNav` ([#2429](https://github.com/elastic/eui/pull/2429))

## [`14.5.1`](https://github.com/elastic/eui/tree/v14.5.1)

**Note: this release is a backport containing changes originally made in `14.6.0` and `14.7.0`**

- Added new updated `infraApp` and `logsApp` icons ([#2430](https://github.com/elastic/eui/pull/2430))
- Made EuiIcon a PureComponent, to speed up React re-render performance ([#2448](https://github.com/elastic/eui/pull/2448))

**Bug fixes**

- Fixed `EuiNavDrawer` collapse/expand button height issue ([#2463](https://github.com/elastic/eui/pull/2463))

## [`14.5.0`](https://github.com/elastic/eui/tree/v14.5.0)

- Update Elastic-Charts to version 13.0.0 and updated the theme object accordingly ([#2381](https://github.com/elastic/eui/pull/2381))
- Added new `EuiColorStops` component ([#2360](https://github.com/elastic/eui/pull/2360))
- Added `currency` glyph to 'EuiIcon' ([#2398](https://github.com/elastic/eui/pull/2398))
- Migrate `EuiBreadcrumbs`, `EuiHeader` etc, and `EuiLink` to TypeScript ([#2391](https://github.com/elastic/eui/pull/2391))
- Added `hasChildLabel` prop to `EuiFormRow` to avoid duplicate labels ([#2411](https://github.com/elastic/eui/pull/2411))
- Added `component` prop to `EuiPageBody`, switching the default from `div` to `main` ([#2410](https://github.com/elastic/eui/pull/2410))
- Added focus state to `EuiListGroupItem` ([#2406](https://github.com/elastic/eui/pull/2406))
- Added `keyboardShortcut` glyph to 'EuiIcon ([#2413](https://github.com/elastic/eui/pull/2413))
- Improved a11y in `EuiNavDrawer` ([#2417](https://github.com/elastic/eui/pull/2417))
- Improved a11y in `EuiSuperDatePicker` ([#2426](https://github.com/elastic/eui/pull/2426))

**Bug fixes**

- Fixed `EuiSelectable` to accept programmatic updates to its `options` prop ([#2390](https://github.com/elastic/eui/pull/2390))
- Fixed poor labeling in `EuiSuperDatePicker` ([#2411](https://github.com/elastic/eui/pull/2411))
- Fixed `EuiCodeEditor`'s ID to be dynamic between renders ([#2411](https://github.com/elastic/eui/pull/2411))
- Fixed `EuiCodeEditor` to not render multiple labels for some inputs ([#2411](https://github.com/elastic/eui/pull/2411))
- Fixed `EuiBreadcrumbs` improper use of `useInnerText` hook ([#2425](https://github.com/elastic/eui/pull/2425))

## [`14.4.0`](https://github.com/elastic/eui/tree/v14.4.0)

- Migrate `EuiEmptyPrompt`and `EuiCard` to TS ([#2387](https://github.com/elastic/eui/pull/2387))
- Added Lens app `lensApp` icon ([#2389](https://github.com/elastic/eui/pull/2389))
- Made `EuiKeyPadMenuItem` beta badge smaller ([#2388](https://github.com/elastic/eui/pull/2388))

## [`14.3.0`](https://github.com/elastic/eui/tree/v14.3.0)

- Added `package` icon to glyph set ([#2378](https://github.com/elastic/eui/pull/2378))
- Modified `EuiFacetButton` to use `$euiFocusBackgroundColor` for `:focus` state ([2365](https://github.com/elastic/eui/pull/2365))
- Added a `showMaxPopover` option for `EuiBreadcrumbs` to display all items when a `max` is set ([#2342](https://github.com/elastic/eui/pull/2342))
- Added `data-test-subj` support for basic and in-memory tables' actions ([#2353](https://github.com/elastic/eui/pull/2353))
- Added `ip` icon to glyph set ([#2371](https://github.com/elastic/eui/pull/2371))
- Set `textOnly={true}` for expanded rows in `EuiBasicTable` ([#2376](https://github.com/elastic/eui/pull/2376))
- Added `visAreaStacked`, `visBarVerticalStacked`, and `visBarHorizontalStacked` icons to glyph set ([#2379](https://github.com/elastic/eui/pull/2379))
- Adjusted style of beta badge on `EuiKeyPadMenuItem` ([#2375](https://github.com/elastic/eui/pull/2375))
- Migrate `EuiFacetGroup`, `EuiKeyPadMenu` and `EuiCallOut` to TS ([#2382](https://github.com/elastic/eui/pull/2382))

**Bug fixes**

- Fixed spacing of `EuiFormErrorText` to match `EuiFormHelpText` ([#2354](https://github.com/elastic/eui/pull/2354))
- Fixed bug in `EuiPopover` where Array.prototype.slice() may have been called on 'undefined' ([#2369](https://github.com/elastic/eui/pull/2369))
- Properly exported `copy`, `move`, and `reorder` drag-and-drop service methods ([#2377](https://github.com/elastic/eui/pull/2377))

## [`14.2.0`](https://github.com/elastic/eui/tree/v14.2.0)

- Added `compressed` option to `buttonSize` prop of EuiButtonGroup ([#2343](https://github.com/elastic/eui/pull/2343))
- Added disabled states to `EuiCard`, `EuiKeyPadMenuItem` and `EuiKeyPadMenuItemButton`
 ([#2333](https://github.com/elastic/eui/pull/2340))
- Added missing `compressed` TS definitions to `EuiComboBox`, `EuiCheckboxGroup`, `EuiCheckbox`, `EuiFieldSearch`, `EuiRadioGroup`, `EuiSwitch` ([#2338](https://github.com/elastic/eui/pull/2338))
- Added auto-margin between `EuiFormRow` and `EuiButton` ([#2338](https://github.com/elastic/eui/pull/2338))
- Added border to `[readOnly]` inputs ([#2338](https://github.com/elastic/eui/pull/2338))

**Bug fixes**

- Fixed `onChange` TS defs for EuiRange ([#2349](https://github.com/elastic/eui/pull/2349))
- Fixed default z-index of `EuiPopover` ([#2341](https://github.com/elastic/eui/pull/2341))
- Fixed styling for `prepend` and `append` nodes that may be popovers or tooltips ([#2338](https://github.com/elastic/eui/pull/2338))

## [`14.1.1`](https://github.com/elastic/eui/tree/v14.1.1)

**Bug fixes**

- Fixed accidental removal of Elastic Charts from dependencies ([#2348](https://github.com/elastic/eui/pull/2348))

## [`14.1.0`](https://github.com/elastic/eui/tree/v14.1.0)

- Created `EuiSuggest` component ([#2270](https://github.com/elastic/eui/pull/2270))
- Added missing `compressed` styling to `EuiSwitch` ([#2327](https://github.com/elastic/eui/pull/2327))
- Migrate `EuiBottomBar`, `EuiHealth` and `EuiImage` to TS ([#2328](https://github.com/elastic/eui/pull/2328))
- Added hover and focus states when `allowFullScreen` is true in `EuiImage`([#2287](https://github.com/elastic/eui/pull/2287))
- Converted `EuiColorPicker` to TypeScript ([#2340](https://github.com/elastic/eui/pull/2340))
- Added inline rendering option to `EuiColorPicker` ([#2340](https://github.com/elastic/eui/pull/2340))

## [`14.0.0`](https://github.com/elastic/eui/tree/v14.0.0)

### Feature: Compressed Form Controls ([#2167](https://github.com/elastic/eui/pull/2167))

- Altered the look of `compressed` form controls to look more subtle
- Created `EuiFormControlLayoutDelimited` for dual inputs indicating a range
- Added compressed and column style layouts to `EuiFormRow` via `display` prop
- Reduced overall height of `compressed` `EuiRange` and `EuiDualRange`
- Added `showInput = 'inputWithPopover'` option for `compressed` `EuiRange` and `EuiDualRange` to display the slider in a popover

- Made all inputs in the `EuiSuperDatePicker` popover `compressed`
- Added `controlOnly` prop to `EuiFieldText` and `EuiFieldNumber`
- Allow `style` prop to be passed down in `EuiColorPickerSwatch`
- `EuiFilePicker` now has `default` and `large` display sizes that both have `compressed` alternatives
- Allow strings to be passed as `append`/`prepend` props and added a11y support
- Added a max height with overflow to `EuiSuperSelect`

**Bug fixes**

- Fixed `EuiColorPicker` padding on right to accommodate down caret
- Fixed sizings of `EuiComboBox` and pills
- Fixed truncation on `EuiContextMenuItem`
- Fixed style of more `append`/`prepend` options of `EuiFormControlLayout`

**Deprecations**

- `EuiFormRow`'s `compressed` prop deprecated in favor of `display: rowCompressed`
- `EuiFormRow`'s `displayOnly` prop deprecated in favor of `display: center`

**Breaking changes**

- SASS mixin `euiTextOverflowWrap()` has been removed in favor of `euiTextBreakWord()`
- `EuiFormLabel` no longer has a bottom margin
- `EuiFormRow` no longer has bottom padding, nor does it add margin to any `+ *` siblings only sibling `EuiFormRow`s

## [`13.8.2`](https://github.com/elastic/eui/tree/v13.8.2)

**Bug fixes**

- Corrected `EuiCodeBlock`'s proptype for `children` to be string or array of strings ([#2324](https://github.com/elastic/eui/pull/2324))
- Fixed `onClick` TypeScript definition for `EuiPanel` ([#2330](https://github.com/elastic/eui/pull/2330))
- Fixed `EuiComboBox` list reopening after closing on option selection in IE11 ([#2326](https://github.com/elastic/eui/pull/2326))

## [`13.8.1`](https://github.com/elastic/eui/tree/v13.8.1)

**Bug fixes**

- Updated TS def for `EuiFilterSelect` ([#2291](https://github.com/elastic/eui/pull/2291))
- Fixed alignment of icons and label in `EuiSideNavItem` ([#2297](https://github.com/elastic/eui/pull/2297))
- Fixed logic in `EuiContextMenu` to account for index of `0` ([#2304](https://github.com/elastic/eui/pull/2304))

## [`13.8.0`](https://github.com/elastic/eui/tree/v13.8.0)

- Added href prop to `EuiTab` and converted to TypeScript ([#2275](https://github.com/elastic/eui/pull/2275))
- Created `EuiInputPopover` component (formally) ([#2269](https://github.com/elastic/eui/pull/2269))
- Added docs for using [Elastic Charts](https://elastic.github.io/elastic-charts) with EUI ([#2209](https://github.com/elastic/eui/pull/2209))
- Improved fix for `EuiSuperDatePicker` to update `asyncInterval.isStopped` on a `isPaused` prop change ([#2298](https://github.com/elastic/eui/pull/2298))

**Bug fixes**

- Removed extra right side margin in `EuiSuperDatePicker` ([#2236](https://github.com/elastic/eui/pull/2236))
- Fixed incorrect `onClick` type for `EuiButtonEmpty` ([#2282](https://github.com/elastic/eui/pull/2282))
- Fixed compilation script to remove all TypeScript definition exports from built JS assets ([#2279](https://github.com/elastic/eui/pull/2279))
- Fixed output extension for `dist` charts theme module ([#2294](https://github.com/elastic/eui/pull/2294))

## [`13.7.0`](https://github.com/elastic/eui/tree/v13.7.0)

- Allow `EuiFlexGroup` to accept a `ref` ([#2223](https://github.com/elastic/eui/pull/2223))

**Bug fixes**

- Fixed `EuiSuperDatePicker` to update `asyncInterval.isStopped` on a `isPaused` prop change ([#2250](https://github.com/elastic/eui/pull/2250))
- Converted table, popover, buttons, pagination, outside click detector, focus trap, context menu, and panel to TypeScript ([#2212](https://github.com/elastic/eui/pull/2212))
- Fixed `EuiStat` invalid DOM nesting due to a `<p>` tag nested within another `<p>` tag ([#2229](https://github.com/elastic/eui/pull/2229))
- Fixed title text of dock/undock icon in `EuiNavDrawer` ([#2261](https://github.com/elastic/eui/pull/2261))

**Reverts**

- Revert conversion of `EuiSwitch` to `button[role=switch]` and TypeScript ([#2255](https://github.com/elastic/eui/pull/2255))

## [`13.6.1`](https://github.com/elastic/eui/tree/v13.6.1)

**Note: this release is a backport containing changes originally made in `13.7.0`**

**Bug fixes**

- Fixed title text of dock/undock icon in `EuiNavDrawer` ([#2261](https://github.com/elastic/eui/pull/2261))

## [`13.6.0`](https://github.com/elastic/eui/tree/v13.6.0)

**Note: this contains a reversion backported for targeted release**

- Revert conversion of `EuiSwitch` to `button[role=switch]` and TypeScript ([#2255](https://github.com/elastic/eui/pull/2255))

## [`13.5.0`](https://github.com/elastic/eui/tree/v13.5.0)

**Note: this contains component code that was reverted in the next release. Use `13.6.0` instead**

- Fixed `logoCloudEnterprise`, `logoLogging`, and `logoSecurity` SVGs in `EuiIcon` to be center aligned ([#2246](https://github.com/elastic/eui/pull/2246))
- Added locking behavior of `EuiNavDrawer` expanded state including the following props `isLocked`, `onIsLockedUpdate` ([#2247](https://github.com/elastic/eui/pull/2247))

## [`13.4.1`](https://github.com/elastic/eui/tree/v13.4.1)

**Note: this contains component code that was later reverted. Use `13.6.0` instead**

- Converted `EuiSwitch` to TypeScript ([#2243](https://github.com/elastic/eui/pull/2243))

**Bug fixes**

- Added missing `viewBox` attribute to Docker, Kubernetes, and Redis logos ([#2240](https://github.com/elastic/eui/pull/2240))

## [`13.4.0`](https://github.com/elastic/eui/tree/v13.4.0)

**Note: this contains component code that was later reverted. Use `13.6.0` instead**

- Converted `EuiFacetButton` to TypeScript ([#2226](https://github.com/elastic/eui/pull/2226))
- Added an optional `onClear` prop to the the `EuiDatePicker` component ([#2235](https://github.com/elastic/eui/pull/2235))
- Added support for `onClick` and `href` props on `EuiListGroupItem` and converted to TypeScript ([#1933](https://github.com/elastic/eui/pull/1933))

**Bug fixes**

- Fixed `EuiSwitch` semantics to align with aria roles ([#2193](https://github.com/elastic/eui/pull/2193))
- Removed Firefox's focus ring to match other browsers ([#2193](https://github.com/elastic/eui/pull/2193))
- Added missing `onChange` TS defs for EuiRange ([#2211](https://github.com/elastic/eui/pull/2211))
- Fixed `EuiBadge` text cursor to default pointer ([#2234](https://github.com/elastic/eui/pull/2234))
- Fixed `EuiPageContent` className prop to allow the passed-in className to take cascade precedence over classes generated by the component ([#2237](https://github.com/elastic/eui/pull/2237))

## [`13.3.0`](https://github.com/elastic/eui/tree/v13.3.0)

- Added i18n tokens to `EuiSuperDatePicker` and `EuiSuperUpdateButton`

## [`13.2.0`](https://github.com/elastic/eui/tree/v13.2.0)

- Converted `EuiStep`, `EuiSteps`, `EuiStepHorizontal`, `EuiStepsHorizontal`, and `EuiSubSteps` to Typescript ([#2186](https://github.com/elastic/eui/pull/2186))

**Bug fixes**

- Fixed `EuiBadge` truncation and auto-applied `title` attribute with `innerText` ([#2190](https://github.com/elastic/eui/pull/2190))
- Remove exported TypeScript type and interface exports from built artifacts when they originate from `node_modules` ([#2191](https://github.com/elastic/eui/pull/2191))
- Fixed `EuiBadge` truncation in IE and for the global filters pattern ([#2194](https://github.com/elastic/eui/pull/2194))
- Fixed alignment of long titles in `EuiStep` ([#2186](https://github.com/elastic/eui/pull/2186))
- Fixed the TS defs for EuiFilterSelectItem ([#2192](https://github.com/elastic/eui/pull/2192))
- Added missing TS defs for EuiTextArea ([#2201](https://github.com/elastic/eui/pull/2201))

## [`13.1.1`](https://github.com/elastic/eui/tree/v13.1.1)

**Bug fixes**

- Fixed `EuiMutationObserver` errors in IE11 by conditionally setting the `attributes` observer option according to the new spec ([#2180](https://github.com/elastic/eui/pull/2180))
- Fixed error message when an I18n mapping is a formatting function with no values provided ([#2182](https://github.com/elastic/eui/pull/2182))

## [`13.1.0`](https://github.com/elastic/eui/tree/v13.1.0)

- Added `partial` glyph to `EuiIcon` ([#2152](https://github.com/elastic/eui/pull/2152))
- Added `tall`, `fullWidth`, and `isInvalid` props to `EuiFilePicker` ([#2145](https://github.com/elastic/eui/pull/2145))
- Added exports for `react-beautiful-dnd` interfaces used by EUI components ([#2173](https://github.com/elastic/eui/pull/2173))
- Added `isDisabled` prop & styles to `EuiSuperDatePicker` ([#2139](https://github.com/elastic/eui/pull/2139))
- Added `responsiveColumn` option to `type` prop of `EuiDescriptionList` ([#2166](https://github.com/elastic/eui/pull/2166))
- Removed `<use>` and `<def>` from svg icons ([#2162](https://github.com/elastic/eui/pull/2162))

**Bug fixes**

- Fixed invalid `aria-describedby` values set by `EuiToolTip` ([#2156](https://github.com/elastic/eui/pull/2156))
- Added `"center"` as an acceptable value to `EuiBasicTable`'s `align` proptype ([#2158](https://github.com/elastic/eui/pull/2158))
- Fixed `.eui-textBreakWord` utility class to be cross-browser compatible ([#2157](https://github.com/elastic/eui/pull/2157))
- Fixed truncation and z-index of `EuiFilePicker` ([#2145](https://github.com/elastic/eui/pull/2145))
- Fixed `EuiNavDrawer`'s support for flyout groups in production/minified builds ([#2178](https://github.com/elastic/eui/pull/2178))
- Fixed width overflow of `EuiModal` ([#2164](https://github.com/elastic/eui/pull/2164))

## [`13.0.0`](https://github.com/elastic/eui/tree/v13.0.0)

- Added `EuiSuggestItem` component ([#2090](https://github.com/elastic/eui/pull/2090))
- Added support for negated or clauses to `EuiSearchBar` ([#2140](https://github.com/elastic/eui/pull/2140))
- Added `transition` utility services to help create timeouts that account for CSS transition durations and delays ([#2136](https://github.com/elastic/eui/pull/2136))
- Removed `EuiFlexGroup` dependency from `EuiAccordion` ([#2143](https://github.com/elastic/eui/pull/2143))
- Exported `prettyDuration` and `commonDurationRanges` for pretty printing date ranges outside `EuiSuperDatePicker` ([#2132](https://github.com/elastic/eui/pull/2132))

**Bug fixes**

- Fixed `EuiComboBox`'s padding on the right ([#2135](https://github.com/elastic/eui/pull/2135))
- Fixed `EuiAccordion` to correctly account for changing computed height of child elements ([#2136](https://github.com/elastic/eui/pull/2136))
- Fixed some `EuiFlyout` sizing ([#2125](https://github.com/elastic/eui/pull/2125))

**Breaking changes**

- Removed `EuiSeriesChart` and related components. Please look to [Elastic Charts](https://github.com/elastic/elastic-charts) for a replacement ([#2135](https://github.com/elastic/eui/pull/2108))
- Removed `eui_k6_theme` related Sass and JSON files ([#2135](https://github.com/elastic/eui/pull/2108))
- Removed no longer used Sass mixins and variables in `EuiForm`, `EuiCallOut`, and `EuiRange` components ([#2135](https://github.com/elastic/eui/pull/2108))

## [`12.4.0`](https://github.com/elastic/eui/tree/v12.4.0)

- Centered the square of the `popout` glyph in the artboard ([#2120](https://github.com/elastic/eui/pull/2120))
- Added `useInnerText` and `EuiInnerText` component utilities for retrieving text content of elements ([#2100](https://github.com/elastic/eui/pull/2100))
- Converted `EuiRangeHighlight`, `EuiRangeLabel`, `EuiRangeLevels`, `EuiRangeSlider`, `EuiRangeThumb`, `EuiRangeTicks`, `EuiRangeTrack`, and `EuiRangeWrapper` to TypeScript ([#2124](https://github.com/elastic/eui/pull/2124))
- Converted `EuiAccordion` to TypeScript ([#2128](https://github.com/elastic/eui/pull/2128))

**Bug fixes**

- Fixed `EuiComboBox`'s options list from staying open when scrolled in a container by auto-closing the list on scroll ([#2106](https://github.com/elastic/eui/pull/2106))
- Fixed content provided to `EuiListGroupItem` and `EuiFilterButton` `title` attribute to prevent unreadable popover ([#2100](https://github.com/elastic/eui/pull/2100))
- Fixed a nearly infinite `requestAnimationFrame` loop caused by `focus` state changes in nested `EuiPopover` components ([#2110](https://github.com/elastic/eui/pull/2110))
- Fixed incorrect ES Query DSL generated by `EuiSearchBar` when an OR clause is present ([#2133](https://github.com/elastic/eui/pull/2133))

## [`12.3.1`](https://github.com/elastic/eui/tree/v12.3.1)

**Bug fixes**

- Restored missing scss and react-datepicker files to the npm-published packaged ([#2119](https://github.com/elastic/eui/pull/2119))

## [`12.3.0`](https://github.com/elastic/eui/tree/v12.3.0)

**Note: this release contained a change which prevented necessary files from being published to npm, this was fixed in 12.3.1**

- Added `logoSecurity`, `logoCode`, `logoMaps`, `logoUptime` and `logoLogging` to `EuiIcon` types ([#2111](https://github.com/elastic/eui/pull/2111))
- Added a `column` direction option to `EuiFlexGrid` ([#2073](https://github.com/elastic/eui/pull/2073))
- Updated `EuiSuperDatePicker`'s  commonly used date/times to display as columns ([#2073](https://github.com/elastic/eui/pull/2073))
- Added TypeScript definition for `EuiFormControlLayout` ([#2086](https://github.com/elastic/eui/pull/2086))
- Changed SASS mixin `euiOverflowShadow()` to use `mask-image` instead of `box-shadow` ([#2088](https://github.com/elastic/eui/pull/2088))
- Added SASS mixin and CSS utility `euiYScrollWithShadows` ([#2088](https://github.com/elastic/eui/pull/2088))
- Added `cloudDrizzle`, `cloudStormy`, `cloudSunny`, `documents`, `documentEdit`, `training` and `videoPlayer` glyphs to `EuiIcon` ([#2102](https://github.com/elastic/eui/pull/2102))
- Added `display` prop to `EuiPopover` ([#2112](https://github.com/elastic/eui/pull/2112))

**Bug fixes**

- Widened `EuiComboBox`'s `options[].value` / `EuiComboBoxOptionProps.value` TypeScript definition ([#2080](https://github.com/elastic/eui/pull/2080))
- Added TS defs for `EuiComboBox`'s props spreading onto a `div` ([#2080](https://github.com/elastic/eui/pull/2080))
- Fixed responsive display of inline `EuiDatePicker` ([#1820](https://github.com/elastic/eui/pull/1820))
- Removed time from default `dateFormat` of `EuiDatePicker` ([#1820](https://github.com/elastic/eui/pull/1820))
- Fixed `EuiPopover` from catching and preventing propagation of keydown events when closed ([#2089](https://github.com/elastic/eui/pull/2089))
- Fixed padding sizes between `EuiModal` header, body, and footer ([#2088](https://github.com/elastic/eui/pull/2088))
- Fixed placeholder text color for more browsers ([#2113](https://github.com/elastic/eui/pull/2113))

**Deprecations**

- Removed `logoXpack`from `EuiIcon` types ([#2111](https://github.com/elastic/eui/pull/2111))

## [`12.2.1`](https://github.com/elastic/eui/tree/v12.2.1)

**Note: this release is a backport containing changes originally made in `12.4.0`**

**Bug fixes**

- Fixed a nearly infinite `requestAnimationFrame` loop caused by `focus` state changes in nested `EuiPopover` components ([#2110](https://github.com/elastic/eui/pull/2110))

## [`12.2.0`](https://github.com/elastic/eui/tree/v12.2.0)

- Made `aria-label` attribute equal to `title` of the the selection checkbox in table items (for each row) in `EuiBasicTable` ([#2043](https://github.com/elastic/eui/pull/2043))
- Updated `appApm` and `logoAPM` with new updated icons ([#2084](https://github.com/elastic/eui/pull/2084))

**Bug fixes**

- Added requirement that `EuiFormRow` has exactly one child element [#2054](https://github.com/elastic/eui/pull/2054)

## [`12.1.0`](https://github.com/elastic/eui/tree/v12.1.0)

- Changed `EuiNavDrawerFlyout` title from `h5` to `div` ([#2040](https://github.com/elastic/eui/pull/2040))
- Converted `EuiGlobalToastList` into ARIA live region by adding `role="region"` attribute to add NVDA/JAWS support ([#2055](https://github.com/elastic/eui/pull/2055))
- Added `magnifyWithMinus` and `magnifyWithPlus` glyphs to `EuiIcon` ([2056](https://github.com/elastic/eui/pull/2056))
- Added a fully black (no matter the theme) color SASS variable `$euiColorInk` ([2060](https://github.com/elastic/eui/pull/2060))
- Added `autoFocus` prop to `EuiTabbedContent` ([2062](https://github.com/elastic/eui/pull/2062))
- Changed `popout` glyph in `EuiIcon` to look more like external link ([2064](https://github.com/elastic/eui/pull/2064))
- Tweaked `SuperDatePicker` to make the start/end date selection more obvious ([#2049](https://github.com/elastic/eui/pull/2049))
- Added `toSentenceCase` string service ([#2049](https://github.com/elastic/eui/pull/2049))
- Pass `EuiSuperSelect`'s `popoverClassName` to the popover's panel ([#2068](https://github.com/elastic/eui/pull/2068))
- Added `editorItemAlignLeft`, `editorItemAlignCenter`, `editorItemRight`, `editorItemAlignTop`, `editorItemAlignMiddle`, `editorItemAlignBottom`, `editorDistributeHorizontal`, `editorDistributeVertical`, `editorPositionTopLeft`, `editorPositionTopRight`, `editorPositionBottomRight`, and `editorPositionBottomLeft` glyphs to `EuiIcon` ([2070](https://github.com/elastic/eui/pull/2070))
- Added missing TS definitions for `EuiRange` ([#2072](https://github.com/elastic/eui/pull/2072))

**Bug fixes**

- Fixed proptype for `EuiCopy`'s `children` ([#2048](https://github.com/elastic/eui/pull/2048))
- Fixed `EuiInMemoryTable` to allow sorting on computed columns ([#2044](https://github.com/elastic/eui/pull/2044))
- Fixed TypeScript `Toast` member export ([#2052](https://github.com/elastic/eui/pull/2052))
- Fixed style of readOnly input groups via `EuiFormControlLayout` and `prepend`/`append` ([#2057](https://github.com/elastic/eui/pull/2057))
- Removed TS types from ES exports when the exported name differs from the imported one ([#2069](https://github.com/elastic/eui/pull/2069))
- Fixed TypeScript definitions and type exports for `EuiBadge` and `EuiCopy` ([#2052](https://github.com/elastic/eui/pull/2052))

## [`12.0.0`](https://github.com/elastic/eui/tree/v12.0.0)

- Attached `noreferrer` also to links without `target="_blank"` ([#2008](https://github.com/elastic/eui/pull/2008))
- Converted observer utility components to TypeScript ([#2009](https://github.com/elastic/eui/pull/2009))
- Converted tool tip components to TypeScript ([#2013](https://github.com/elastic/eui/pull/2013))
- Converted `EuiCopy` to TypeScript ([#2016](https://github.com/elastic/eui/pull/2016))
- Converted badge and token components to TypeScript ([#2026](https://github.com/elastic/eui/pull/2026))
- Added `magnet` glyph to `EuiIcon` ([2010](https://github.com/elastic/eui/pull/2010))
- Changed `logoAWS` SVG in `EuiIcon` to work better in dark mode ([#2036](https://github.com/elastic/eui/pull/2036))
- Converted toast components to TypeScript ([#2032](https://github.com/elastic/eui/pull/2032))

**Bug fixes**

- Fixed `EuiFlyout` scrolling in Safari ([#2033](https://github.com/elastic/eui/pull/2033))
- Fixed `EuiCallOut` header icon alignment ([#2006](https://github.com/elastic/eui/pull/2006))
- Fixed `EuiInMemoryTable` sort value persistence through lifecycle updates ([#2035](https://github.com/elastic/eui/pull/2035))
- Fixed `EuiColorPicker` positioning and keyboard navigation in certain portal contexts ([#2038](https://github.com/elastic/eui/pull/2038))

**Breaking changes**

- Removed explicit dependency on `core-js`, but a global polyfill like `core-js@3` is still required ([#1982](https://github.com/elastic/eui/pull/1982))

## [`11.3.2`](https://github.com/elastic/eui/tree/v11.3.2)

**Note: this release is a backport containing changes originally made in `12.0.0`**

**Bug fixes**

- Fixed `EuiInMemoryTable` sort value persistence through lifecycle updates ([#2035](https://github.com/elastic/eui/pull/2035))
- Fixed `EuiColorPicker` positioning and keyboard navigation in certain portal contexts ([#2038](https://github.com/elastic/eui/pull/2038))

## [`11.3.1`](https://github.com/elastic/eui/tree/v11.3.1)

**Bug fixes**

- Fixed `EuiBadge` conflicts with providing both `iconOnClick` and `onClick` ([#1994](https://github.com/elastic/eui/pull/1994))
- Fixed optional TS definitions for `EuiColorPicker` `onBlur` and `onFocus` callbacks ([#1993](https://github.com/elastic/eui/pull/1993))
- Fixed `EuiIcon` again so that webpack can build dynamic require contexts ([#1998](https://github.com/elastic/eui/pull/1998))
- Fixed double borders on prepend/append items in `EuiFormControlLayout` ([#1996](https://github.com/elastic/eui/pull/1996))
- Fixed `EuiSuperSelect` TS definitions ([#1995](https://github.com/elastic/eui/pull/1995))

## [`11.3.0`](https://github.com/elastic/eui/tree/v11.3.0)

- Converted `EuiTableRowHeaderCheckbox` to TS ([#1973](https://github.com/elastic/eui/pull/1973))
- Added missing TypeScript definition for `EuiFieldText`'s `compressed` prop ([#1977](https://github.com/elastic/eui/pull/1977))
- Converted `EuiTableRowCellCheckbox` to TS ([#1964](https://github.com/elastic/eui/pull/1964))
- Updated `caniuse-lite` version resolution ([#1970](https://github.com/elastic/eui/pull/1970))
- Added a webpack directive for naming icon chunks ([#1944](https://github.com/elastic/eui/pull/1944))
- Added ability to update `EuiInMemoryTable` `sorting` prop and remove columns after sorting is applied ([#1972](https://github.com/elastic/eui/pull/1972))
- Added `onToggle` callback to `EuiAccordion` ([#1974](https://github.com/elastic/eui/pull/1974))
- Removed `options` `defaultProps` value from `EuiSuperSelect` ([#1975](https://github.com/elastic/eui/pull/1975))
- Removed TSlint and will perform all linting through ESLint ([#1950](https://github.com/elastic/eui/pull/1950))
- Added new component `EuiDelayRender` ([#1876](https://github.com/elastic/eui/pull/1876))
- Replaced `EuiColorPicker` with custom, customizable component ([#1914](https://github.com/elastic/eui/pull/1914))
- Added `jsx-a11y` `eslint` plugin and rules to match Kibana ([#1952](https://github.com/elastic/eui/pull/1952))
- Changed `EuiCopy` `beforeMessage` prop to accept `node` instead of just `string` ([#1952](https://github.com/elastic/eui/pull/1952))

**Bug fixes**

- Fixed environment setup for running `test-unit` script on Windows ([#1971](https://github.com/elastic/eui/pull/1971))
- Fixed focus on single selection of EuiComboBox ([#1965](https://github.com/elastic/eui/pull/1965))
- Fixed type mismatch between PropType and TypeScript def for `EuiGlobalToastList` toast `title` ([#1978](https://github.com/elastic/eui/pull/1978))
- Fixed missing Typescript definition for `EuiButton`'s `color="text"` option ([#1980](https://github.com/elastic/eui/pull/1980))
- Fixed Prettier formatting lint error in `EuiTable` TS def file ([#1986](https://github.com/elastic/eui/pull/1986))
- Fixed not clickable button with svg in Safari ([#1985](https://github.com/elastic/eui/pull/1985))
- Fixed `EuiToggle` pointer events for those using icons only ([#1991](https://github.com/elastic/eui/pull/1991))

## [`11.2.1`](https://github.com/elastic/eui/tree/v11.2.1)

**Bug fixes**

- Fixed type mismatch between PropType and TypeScript def for `EuiToast` `title` ([#1962](https://github.com/elastic/eui/pull/1962))

## [`11.2.0`](https://github.com/elastic/eui/tree/v11.2.0)

- Converted `EuiFormControlLayoutCustomIcon` to TS ([#1956](https://github.com/elastic/eui/pull/1956))
- Converted `EuiStepNumber` to TS ([#1893](https://github.com/elastic/eui/pull/1893))
- Converted `EuiFormControlLayoutClearButton` to TS ([#1922](https://github.com/elastic/eui/pull/1922))
- Added `data-test-subj` property to `EuiDraggable` and `EuiDroppable` ([#1943](https://github.com/elastic/eui/pull/1943))
- Added type definitions to `EuiSuperSelect` ([#1907](https://github.com/elastic/eui/pull/1907))
- Updated `EuiIcon` to use Slack's updated branding ([#1954](https://github.com/elastic/eui/pull/1954))
- Updated `compile-icons` script to format icon components with Prettier ([#1955](https://github.com/elastic/eui/pull/1955))

**Bug fixes**

- Addressed a chrome issue where negative letter-spacing can reverse RTL text in SVGs ([#1960](https://github.com/elastic/eui/pull/1960))

## [`11.1.0`](https://github.com/elastic/eui/tree/v11.1.0)

- Converted `pretty_interval` to TS ([#1920](https://github.com/elastic/eui/pull/1920))
- Converted `relative_options` to TS ([#1921](https://github.com/elastic/eui/pull/1921))
- Added width to `EuiFlexItem` when gutter in `EuiFlexGrid` is set to none ([#1941](https://github.com/elastic/eui/pull/1941))
- Format all JavaScript files with Prettier through ESLint ([#1906](https://github.com/elastic/eui/pull/1906))
- Replaced `appSecurityAnalytics` in `EuiIcon` with an updated SVG ([#1948](https://github.com/elastic/eui/pull/1948))

**Bug fixes**

- Removed unused prop enum of `l` in `EuiButton` ([#1936](https://github.com/elastic/eui/pull/1936))
- Fixed `EuiSelect` browser event inconsistencies by normalizing `mouseup` propagation ([#1926](https://github.com/elastic/eui/pull/1926))
- Removed `children` as a required prop for `EuiOverlayMask` ([#1937](https://github.com/elastic/eui/pull/1937))

## [`11.0.1`](https://github.com/elastic/eui/tree/v11.0.1)

**Bug fixes**

- Fixed `EuiIconTip`'s typescript definition ([#1934](https://github.com/elastic/eui/pull/1934))
- Reinstated `EuiIcon` component ability to handle `type` prop updates ([#1935](https://github.com/elastic/eui/pull/1935))

## [`11.0.0`](https://github.com/elastic/eui/tree/v11.0.0)

- Added support for custom React SVG elements and external SVG URLs to `EuiIcon` ([#1924](https://github.com/elastic/eui/pull/1924))

**Bug fixes**

- Fixed Firefox flash of unstyled select dropdown ([#1927](https://github.com/elastic/eui/pull/1927))

**Breaking changes**

- Split `EuiIcon` icon loading into dynamic imports ([#1924](https://github.com/elastic/eui/pull/1924))

## [`10.4.2`](https://github.com/elastic/eui/tree/v10.4.2)

**Note: this release is a backport containing changes originally made in `11.2.0`**

**Bug fixes**

- Addressed a chrome issue where negative letter-spacing can reverse RTL text in SVGs ([#1960](https://github.com/elastic/eui/pull/1960))

## [`10.4.1`](https://github.com/elastic/eui/tree/v10.4.1)

**Note: this release is a backport containing changes originally made in `11.1.0`**

- Replaced `appSecurityAnalytics` in `EuiIcon` with an updated SVG ([#1948](https://github.com/elastic/eui/pull/1948))

## [`10.4.0`](https://github.com/elastic/eui/tree/v10.4.0)

- Added `display` prop to `EuiTabs` and `EuiTabbedContent` components for ability to use an alternative `condensed` style ([#1904](https://github.com/elastic/eui/pull/1904))

## [`10.3.1`](https://github.com/elastic/eui/tree/v10.3.1)

**Bug fixes**

- Fixed a regression where `EuiStat` reported accepting `string` for `title`, `description`, even though `ReactNode` is acceptable ([#1910](https://github.com/elastic/eui/pull/1910))

## [`10.3.0`](https://github.com/elastic/eui/tree/v10.3.0)

- Added support for `href` on the last item in `EuiBreadcrumbs` ([#1905](https://github.com/elastic/eui/pull/1905))
- Added `selectable` prop to `EuiCard` ([#1895](https://github.com/elastic/eui/pull/1895))
- Converted `EuiValidatableControl` to TS ([#1879](https://github.com/elastic/eui/pull/1879))

**Bug fixes**

- Fixed prompt text rendering in `EuiFilePicker` when a React element is passed ([#1903](https://github.com/elastic/eui/pull/1903))
- Fixed overflow scrolling of `EuiModal` and `EuiConfirmModal` for Chrome and Safari ([#1902](https://github.com/elastic/eui/pull/1902))
- Fixed `EuiOverlayMask` `children` element mismatch TS error ([#1900](https://github.com/elastic/eui/pull/1900))

## [`10.2.1`](https://github.com/elastic/eui/tree/v10.2.1)

**Bug fixes**

- Fixed responsiveness of `EuiFilterGroup` ([#1849](https://github.com/elastic/eui/pull/1849))

**Deprecations**

- Replaced `EuiFilterButton`'s `noDivider` prop with `withNext` ([#1849](https://github.com/elastic/eui/pull/1849))

## [`10.2.0`](https://github.com/elastic/eui/tree/v10.2.0)

- Converted `EuiGlobalToastListItem` to TS ([#1880](https://github.com/elastic/eui/pull/1880))
- Converted `token_map` to TS ([#1870](https://github.com/elastic/eui/pull/1870))
- Converted `EuiOverlayMask` to TS ([#1858](https://github.com/elastic/eui/pull/1858))
- Converted `EuiStat` to TS ([#1848](https://github.com/elastic/eui/pull/1848))
- Added `isLoading` prop to `EuiStat` ([#1848](https://github.com/elastic/eui/pull/1848))
- Added `roundUp` prop to relative tab of `EuiSuperDatePicker` ([#1827](https://github.com/elastic/eui/pull/1827))
- Changed position of `EuiSwitch` for date rounding used at relative tab of `EuiSuperDatePicker` ([#1827](https://github.com/elastic/eui/pull/1827))
- Added `bug`, `flag`, and `heart` glyphs to `EuiIcon` ([#1887](https://github.com/elastic/eui/pull/1887))
- Updated `alert` glyph in `EuiIcon` ([#1887](https://github.com/elastic/eui/pull/1887))

**Bug fixes**

- Fixed `EuiComboBox` to not pass its `inputRef` prop down to the DOM ([#1867](https://github.com/elastic/eui/pull/1867))
- Fixed `euiBreakpoint()` warning to give accurate feedback ([#1874](https://github.com/elastic/eui/pull/1874))
- Fixed type definitions around `EuiI18n`'s `default` prop to better support use cases ([#1861](https://github.com/elastic/eui/pull/1861))
- Localized `EuiTablePagination`'s row count selection ([#1883](https://github.com/elastic/eui/pull/1883))
- Fixed EuiComboBox's internal tracking of its focus state ([#1796](https://github.com/elastic/eui/pull/1796))
- Fixed `EuiComboBox` with `singleSelection` and `onAddCustomOption` reopening the options list after adding a custom option ([#1882](https://github.com/elastic/eui/pull/1882))
- Fixed `EuiComboBox` reopening the options list in Firefox when closing via the dropdown arrow button ([#1885](https://github.com/elastic/eui/pull/1885))
- Fixed running the dev server and building on Windows ([#1891](https://github.com/elastic/eui/pull/1891))

## [`10.1.0`](https://github.com/elastic/eui/tree/v10.1.0)

- Added `tokenModule` and `tokenNamespace` icons to `EuiToken` ([#1839](https://github.com/elastic/eui/pull/1839))
- Used `cache-loader` to speed up development docs site build ([#1841](https://github.com/elastic/eui/pull/1841)
- Converted `matching_options` to TS ([#1828](https://github.com/elastic/eui/pull/1828))
- Converted `EuiFormHelpText` to TS ([#1852](https://github.com/elastic/eui/pull/1852))
- Added `onSearch` to `EuiFieldSearchProps`'s type definition ([#1627](https://github.com/elastic/eui/pull/1627))
- Added `moon` glyph to `EuiIcon` ([#1859](https://github.com/elastic/eui/pull/1859))
- Added `logoAzure` and `logoAzureMono` logos to `EuiIcon` ([#1859](https://github.com/elastic/eui/pull/1859))
- Added exact-text matching operator to `EuiSearchBar` / `Query` and allow empty phrases, e.g. `""` ([#1843](https://github.com/elastic/eui/pull/1843))
- Allow forward-slash character in `EuiSearchBar` / `Query` search values ([#1843](https://github.com/elastic/eui/pull/1843))
- Changed `EuiLoadingKibana`, `EuiLoadingSpinner`, `EuiLoadingChart` and `EuiLoadingContent` components to use spans instead of divs  ([#1845](https://github.com/elastic/eui/pull/1845))

**Bug fixes**

- Added `toastLifeTimeMs` typescript definition for individual toasts in `EuiGlobalToastList` ([#1846](https://github.com/elastic/eui/pull/1846))
- Added logic to prevent refocusing `EuiComboBox` input after container blur event ([#1863](https://github.com/elastic/eui/pull/1863))
- Changed `EuiLoadingKibana` so it could better nest within `EuiFlexItem`  ([#1845](https://github.com/elastic/eui/pull/1845))

## [`10.0.1`](https://github.com/elastic/eui/tree/v10.0.1)

- Converted `EuiText`, `EuiTextColor` and `EuiTextAlign` to TS ([#1791](https://github.com/elastic/eui/pull/1791))
- Updated `IconColor` type to better distinguish between accepted types ([#1842](https://github.com/elastic/eui/pull/1842))

## [`10.0.0`](https://github.com/elastic/eui/tree/v10.0.0)

- Converted `EuiTitle` to TS ([#1810](https://github.com/elastic/eui/pull/1810))
- Added `adjustDateOnChange` prop to date pickers, enabling month and year changes to trigger `onChange` ([#1817](https://github.com/elastic/eui/pull/1817))
- Updated the overflow shadows for `EuiModal` and `EuiFlyout` ([#1829](https://github.com/elastic/eui/pull/1829))
- Added `confirmButtonDisabled` prop to `EuiConfirmModal` ([#1829](https://github.com/elastic/eui/pull/1829))
- Fixed `EuiNavDrawer` overflow scroll behavior on Firefox ([#1837](https://github.com/elastic/eui/pull/1837))

**Bug fixes**

- Fixed mobile layout for `EuiConfirmModal` ([#1829](https://github.com/elastic/eui/pull/1829))

**Deprecations**

- Replaced the following SASS mixins `euiOverflowShadowTop`, `euiOverflowShadowBottom` with `euiOverflowShadow` ([#1829](https://github.com/elastic/eui/pull/1829))


**Breaking changes**

- Removed transitional `keyOfStringsOnly` option from TypeScript configuration ([#1814](https://github.com/elastic/eui/pull/1814))

## [`9.9.1`](https://github.com/elastic/eui/tree/v9.9.1)

- Re-enabled installation of `@elastic/eui` via npm ([#1811](https://github.com/elastic/eui/pull/1811))

**Bug fixes**

- Added `isLoading` prop typedef to `EuiSuperDatePickerProps` ([#1812](https://github.com/elastic/eui/pull/1812))
- Fixed `EuiSearchBox` query input resetting on prop updates ([#1823](https://github.com/elastic/eui/pull/1823))
- Fixed `EuiSearchBar` filter button highlighting ([#1824](https://github.com/elastic/eui/pull/1824))

## [`9.9.0`](https://github.com/elastic/eui/tree/v9.9.0)

- Added `initialPageIndex` pagination prop to `EuiInMemoryTable` ([#1798](https://github.com/elastic/eui/pull/1798))
- Converted `EuiToolTipPopover` to TS ([#1800](https://github.com/elastic/eui/pull/1800))
- Converted `EuiTableHeaderMobile` to TS ([#1786](https://github.com/elastic/eui/pull/1786))
- Added `menuLeft` and `menuRight` icons ([#1797](https://github.com/elastic/eui/pull/1797))
- Updated EuiNavDrawer’s collapse/expand button to use `menuLeft` and `menuRight` icons ([#1797](https://github.com/elastic/eui/pull/1797))
- Added `isInvalid` prop to `EuiSuperSelect` ([#1804](https://github.com/elastic/eui/pull/1804))
- Added `cut` glyph to `EuiIcon` ([#1802](https://github.com/elastic/eui/pull/1802))
- Added `glasses` glyph to `EuiIcon` ([#1813](https://github.com/elastic/eui/pull/1813))

**Bug fixes**

- Fixed issue where toasts would dismiss when they have focus ([#1803](https://github.com/elastic/eui/pull/1803))
- Fixed issue where `EuiComboBox` placeholder was not read by screen readers ([#1803](https://github.com/elastic/eui/pull/1803))

## [`9.8.0`](https://github.com/elastic/eui/tree/v9.8.0)

- **[Beta]** Added new `EuiSelectable` component  ([#1699](https://github.com/elastic/eui/pull/1699))
- **[Beta]** Added new drag and drop components: `EuiDragDropContext`, `EuiDraggable`, and `EuiDroppable` ([#1733](https://github.com/elastic/eui/pull/1733))

## [`9.7.2`](https://github.com/elastic/eui/tree/v9.7.2)

- Converted `EuiFormErrorText` to TS ([#1772](https://github.com/elastic/eui/pull/1772))
- Added `data-test-subj`s to `EuiSuperDatePicker`'s `EuiRelativeTab` inputs  ([#1782](https://github.com/elastic/eui/pull/1782))

**Bug fixes**

- Update ButtonIconColor type to provide all available options ([#1783](https://github.com/elastic/eui/pull/1783))
- Prevent calculation on `null` ref during `EuiResizeObserver` observation ([#1784](https://github.com/elastic/eui/pull/1784))

## [`9.7.1`](https://github.com/elastic/eui/tree/v9.7.1)

**Bug fixes**

- Fixed heading and paragraph tag font style inherits ([#1776](https://github.com/elastic/eui/pull/1776))

## [`9.7.0`](https://github.com/elastic/eui/tree/v9.7.0)

- Changed `EuiNavDrawer` to close on any link click ([#1773](https://github.com/elastic/eui/pull/1773))

## [`9.6.0`](https://github.com/elastic/eui/tree/v9.6.0)

- Converted `makeId` to TS ([#1759](https://github.com/elastic/eui/pull/1759))
- Converted `EuiCardGraphic` to TS ([#1751](https://github.com/elastic/eui/pull/1751))
- Enhanced the build process to emit TypeScript types for the variables extracted from the themes ([#1750](https://github.com/elastic/eui/pull/1750))

**Bug fixes**

**Note: this release creates a minor regression to text scales where paragraph and heading tags were no longer inheriting from their container. This is fixed in `9.7.1`.**

- Set `h1 through h6, p` tags font reset based on family, size, and weight ([#1760](https://github.com/elastic/eui/pull/1760))
- Fixed `EuiButton` font size inheritance ([#1760](https://github.com/elastic/eui/pull/1760))
- Updated button elements in `EuiFilePicker`, `EuiFormControlLayoutClearButton`, `EuiFormControlLayoutCustomIcon`, `EuiListGroupItem`, and `EuiSideNavItem` to type=button ([#1764](https://github.com/elastic/eui/pull/1764))
- Fixed outside click detection inconsistencies by comparing `mouseup` and `mousedown` event targets rather than using `click` event target ([#1761](https://github.com/elastic/eui/pull/1761))

## [`9.5.0`](https://github.com/elastic/eui/tree/v9.5.0)

- Changed `EuiSuperDatePicker` to call `onRefresh` instead of `onTimeChanged` when user clicks "Refresh" button ([#1745](https://github.com/elastic/eui/pull/1745))
- Added a new `EuiLoadingContent` component that displays blocks as placeholders for text ([#1730](https://github.com/elastic/eui/pull/1730))
- Added documentation entry in `EuiPagination` for `activePage` prop ([#1740](https://github.com/elastic/eui/pull/1740))
- Changed `EuiButton` to use "m" as it's default `size` prop ([#1742](https://github.com/elastic/eui/pull/1742))
- Adds type definitions for `EuiListGroup` and `EuiListGroupItem` ([#1737](https://github.com/elastic/eui/pull/1737))

**Bug fixes**

- Fixed `EuiToolTip` potentially having incorrect position calculations near the window edge  ([#1744](https://github.com/elastic/eui/pull/1744))

## [`9.4.2`](https://github.com/elastic/eui/tree/v9.4.2)

**Bug fixes**

- Fixed `hexToRgb` from erroring on an incorrect string input ([#1741](https://github.com/elastic/eui/pull/1741))
- Fixed `EuiBadge` custom `color` prop type ([#1741](https://github.com/elastic/eui/pull/1741))
- Fixed inaccurately required `onRefresh` prop (should be optional) that was introduced in types in version 9.4.1 ([#1743](https://github.com/elastic/eui/pull/1743))

## [`9.4.1`](https://github.com/elastic/eui/tree/v9.4.1)

**Bug fixes**

- Adds missing type and fixes closure-scope problem for `SuperDatePicker`'s `onRefresh` callback ([#1732](https://github.com/elastic/eui/pull/1732))
- Changed `EuiBottomBar` to refer to the end of document ([#1727](https://github.com/elastic/eui/pull/1727))
- Fixed `EuiComboBox`'s calls to its `onBlur` prop ([#1739](https://github.com/elastic/eui/pull/1739))

## [`9.4.0`](https://github.com/elastic/eui/tree/v9.4.0)

- Allow toasts in `EuiGlobalToastList` to override `toastLifeTimeMs` ([#1720](https://github.com/elastic/eui/pull/1720))
- Allow `EuiListGroupItem` to pass a custom element as the `icon` ([#1726](https://github.com/elastic/eui/pull/1726))
- Added default icon for `EuiListGroupItem` if one is not passed ([#1729](https://github.com/elastic/eui/pull/1729))
- Added `toInitials` string service ([#1729](https://github.com/elastic/eui/pull/1729))

**Bug fixes**

- Removed all `lodash` imports in `eui.d.ts` to avoid namespace pollution ([#1723](https://github.com/elastic/eui/pull/1723))
- Prevent `EuiComboBox` from creating a custom option value when user clicks on a value in the dropdown ([#1728](https://github.com/elastic/eui/pull/1728))

## [`9.3.0`](https://github.com/elastic/eui/tree/v9.3.0)

- Added `footerLink` and `showToolTips` to `EuiNavDrawer` and added `EuiNavDrawerGroup` ([#1701](https://github.com/elastic/eui/pull/1701))

**Bug fixes**

- Fixed `EuiSuperDatePicker` time selection jumping on focus ([#1704](https://github.com/elastic/eui/pull/1704))

## [`9.2.1`](https://github.com/elastic/eui/tree/v9.2.1)

**Bug fixes**

- Make `EuiPopover`'s repositionOnScroll prop optional in TS ([#1705](https://github.com/elastic/eui/pull/1705))

## [`9.2.0`](https://github.com/elastic/eui/tree/v9.2.0)

- Adjusted the dark theme palette a bit more and adjusted a few components ([#1700](https://github.com/elastic/eui/pull/1700))

## [`9.1.0`](https://github.com/elastic/eui/tree/v9.1.0)

- Adjusted the dark theme palette to have a slight blue tint ([#1691](https://github.com/elastic/eui/pull/1691))
- Added `repositionOnScroll` property to the `EuiPopoverProps` type definition ([#1628](https://github.com/elastic/eui/pull/1628))
- Added support to `findTestSubject` for an optional `matcher` argument, which defaults to `~=`, enabling it to identify an element based on one of multiple space-separated values within its `data-test-subj` attribute ([#1587](https://github.com/elastic/eui/pull/1587))
- Converted `EuiFlexGrid`, `EuiFlexGroup`, `EuiFlexItem`, `EuiDescriptionList`, `EuiDescriptionListTitle`, and `EuiDescriptionListDescription` to TypeScript ([#1365](https://github.com/elastic/eui/pull/1365))
- Converted `EuiAvatar` to Typescript ([#1654](https://github.com/elastic/eui/pull/1654))
- Added missing `anchorClassName` prop to `EuiToolTip` definition ([#1657](https://github.com/elastic/eui/pull/1657))
- Added `fullWidth` prop to `EuiButton` ([#1665](https://github.com/elastic/eui/pull/1665))
- Added `.eui-fullWidth` utility class ([#1665](https://github.com/elastic/eui/pull/1665))
- Added `EuiPopoverFooter` and converted `EuiPopoverTitle` to TS ([#1666](https://github.com/elastic/eui/pull/1666))
- Converted `EuiLoadingSpinner`, `EuiLoadingKibana`, and `EuiLoadingChart` to TS ([#1683](https://github.com/elastic/eui/pull/1683))

**Bug fixes**

- Added button to `EuiSuperDatePicker`'s “Now” tab to trigger the "now" time selection ([#1620](https://github.com/elastic/eui/pull/1620))
- Fixed floating point arithmetic bug in `EuiRangeTrack`'s value validation ([#1687](https://github.com/elastic/eui/pull/1687))
- Fixed `EuiComboBox` `activeOptionIndex` error with empty search results ([#1695](https://github.com/elastic/eui/pull/1695))
- Fixed IE11 rendering issue in `EuiLoadingKibana` ([#1683](https://github.com/elastic/eui/pull/1683))

## [`9.0.2`](https://github.com/elastic/eui/tree/v9.0.2)

**Note: this release is a backport containing changes originally made in `9.1.0`**

**Bug fixes**

- Fixed floating point arithmetic bug in `EuiRangeTrack`'s value validation ([#1687](https://github.com/elastic/eui/pull/1687))

## [`9.0.1`](https://github.com/elastic/eui/tree/v9.0.1)

**Bug fixes**

- Fixed definition exports for converted Typescript components ([#1633](https://github.com/elastic/eui/pull/1633))

## [`9.0.0`](https://github.com/elastic/eui/tree/v9.0.0)

- Added `allowNeutralSort` prop to `EuiInMemoryTable` to support unsorting table columns ([#1591](https://github.com/elastic/eui/pull/1591))
- Added `mobileOptions` object prop for handling of all the mobile specific options of `EuiBasicTable` ([#1462](https://github.com/elastic/eui/pull/1462))
- Table headers now accept `React.node` types ([#1462](https://github.com/elastic/eui/pull/1462))
- Added `displayOnly` prop to `EuiFormRow` ([#1582](https://github.com/elastic/eui/pull/1582))
- Added `numActiveFilters` prop to `EuiFilterButton` ([#1589](https://github.com/elastic/eui/pull/1589))
- Updated style of `EuiFilterButton` to match `EuiFacetButton` ([#1589](https://github.com/elastic/eui/pull/1589))
- Added `size` and `color` props to `EuiNotificationBadge` ([#1589](https://github.com/elastic/eui/pull/1589))
- Allow `EuiDescribedFormGroup` to exist as a description-only row ([#1522](https://github.com/elastic/eui/pull/1522))
- Added `type` prop for `EuiFormLabel` for the option to make it a `legend` ([#1613](https://github.com/elastic/eui/pull/1613))
- Added `labelAppend` and `labelType` props to `EuiFormRow` ([#1613](https://github.com/elastic/eui/pull/1613))
- Aligned text styles of table headers and form labels ([#1613](https://github.com/elastic/eui/pull/1613))
- Converted `EuiModalBody`, `EuiModalFooter`, `EuiModalHeader`, `EuiModalHeaderTitle`, `EuiFlyoutBody`, `EuiFlyoutFooter`, `EuiFlyoutHeader`, `EuiPortal`, and `EuiProgress` to Typescript ([#1621](https://github.com/elastic/eui/pull/1621))

**Bug fixes**

- Fixed keyboard navigation and UI of `EuiComboBox` items in single selection mode ([#1619](https://github.com/elastic/eui/pull/1619))
- `EuiBasicTable` select all shows up on mobile ([#1462](https://github.com/elastic/eui/pull/1462))
- Adds missing `hasActiveFilters` prop for `EuiFilterButton` type and fixes `onChange` signature for `EuiButtonGroup` ([#1603](https://github.com/elastic/eui/pull/1603))
- Included `react-datepicker` TS types in EUI itself to avoid outside dependency ([#1618](https://github.com/elastic/eui/pull/1618))
- Prevent `EuiGlobalToastList` from attempting calculations on `null` DOM elements ([#1606](https://github.com/elastic/eui/pull/1606))
- Fixed `EuiFormRow` errors from the possibility of having duplicate `key` values ([#1522](https://github.com/elastic/eui/pull/1522))

**Breaking changes**

- `EuiBasicTable`'s select all checkbox appends a `makeId` string to the id ([#1462](https://github.com/elastic/eui/pull/1462))
- Remove camel casing from exported JSON variables and preserve hex values instead of converting to rgb ([#1590](https://github.com/elastic/eui/pull/1590))
- Added `@types/react-dom` to `peerDependencies` ([#1621](https://github.com/elastic/eui/pull/1621))

## [`8.0.0`](https://github.com/elastic/eui/tree/v8.0.0)

**Breaking changes**

- Upgraded TypeScript to 3.3 ([#1583](https://github.com/elastic/eui/pull/1583))
- Upgraded React to 16.8 ([#1583](https://github.com/elastic/eui/pull/1583))
- Upgraded Jest to 24.1 ([#1583](https://github.com/elastic/eui/pull/1583))
- Upgraded Enzyme to 3.9 ([#1583](https://github.com/elastic/eui/pull/1583))

## [`7.3.0`](https://github.com/elastic/eui/tree/v7.3.0)

- Added `onRefresh` option for `EuiSuperDatePicker` ([#1577](https://github.com/elastic/eui/pull/1577))
- Converted `EuiToggle` to TypeScript ([#1570](https://github.com/elastic/eui/pull/1570))
- Added type definitions for `EuiButtonGroup`,`EuiButtonToggle`, `EuiFilterButton`, `EuiFilterGroup`, and `EuiFilterSelectItem` ([#1570](https://github.com/elastic/eui/pull/1570))
- Added `displayOnly` prop to EuiFormRow ([#1582](https://github.com/elastic/eui/pull/1582))
- Added an index.d.ts file for the date picker components, including `EuiDatePicker`, `EuiDatePickerRange`, and `EuiSuperDatePicker` ([#1574](https://github.com/elastic/eui/pull/1574))

**Bug fixes**

- Fixed several bugs with `EuiRange` and `EuiDualRange` including sizing of inputs, tick placement, and the handling of invalid values ([#1580](https://github.com/elastic/eui/pull/1580))

## [`7.2.0`](https://github.com/elastic/eui/tree/v7.2.0)

- Added `text` as a color option for `EuiLink` ([#1571](https://github.com/elastic/eui/pull/1571))
- Added `EuiResizeObserver` to expose ResizeObserver API to React components; falls back to MutationObserver API in unsupported browsers ([#1559](https://github.com/elastic/eui/pull/1559))
- Added `EuiFocusTrap` as a wrapper around `react-focus-lock` to enable trapping focus in more cases, including React portals ([#1550](https://github.com/elastic/eui/pull/1550))

**Bug fixes**

- Fixed content cut off in `EuiContextMenuPanel` when height changes dynamically ([#1559](https://github.com/elastic/eui/pull/1559))
- Fixed `EuiComboBox` to allow keyboard tab to exit single selection box ([#1576](https://github.com/elastic/eui/pull/1576))
- Various fixes related to focus order and focus trapping as they relate to content in React portals ([#1550](https://github.com/elastic/eui/pull/1550))

## [`7.1.0`](https://github.com/elastic/eui/tree/v7.1.0)

- Added `append` prop to `EuiFieldText` ([#1567](https://github.com/elastic/eui/pull/1567))
- Adjusted set of Elastic Logos in `EuiIcon` to look better in dark mode ([#1462](https://github.com/elastic/eui/pull/1562))
- Added `isCopyable` prop to `EuiCodeBlock` ([#1556](https://github.com/elastic/eui/pull/1556))
- Added optional `Snippet` tab to docs and renamed demo tabs ([#1556](https://github.com/elastic/eui/pull/1556))
- Expanded `getSecureRelForTarget` to handle elastic.co domains as a referrer whitelist ([#1565](https://github.com/elastic/eui/pull/1565))
- New `url` utility for verifying if a URL is a referrer whitelist ([#1565](https://github.com/elastic/eui/pull/1565))
- Add iconSize to ButtonIcon type definition ([#1568](https://github.com/elastic/eui/pull/1568))

## [`7.0.0`](https://github.com/elastic/eui/tree/v7.0.0)

- Created `EuiDualRange` using components from modularized, refactored `EuiRange`. New util service `isWithinRange` is the first in the number category ([#1485](https://github.com/elastic/eui/pull/1485))
- Upgraded `lodash` to v4, taking advantage of modular imports ([#1534](https://github.com/elastic/eui/pull/1534))
- Added pseudo-localization mode to docs ([#1541](https://github.com/elastic/eui/pull/1541))
- New docs page listing localization tokens ([#1541](https://github.com/elastic/eui/pull/1541))
- Added support for OR group clauses in `EuiQuery` and `EuiSearchBar` ([#1204](https://github.com/elastic/eui/pull/1204))
- Added `customQuickSelectPanels` prop to `EuiSuperDatePicker` ([#1549](https://github.com/elastic/eui/pull/1549))

**Bug fixes**

- Fixed `EuiSearchBar.Query` match_all query string must be `*` ([#1521](https://github.com/elastic/eui/pull/1521))
- Fixed `EuiSuperDatePicker` crashing with negative relative value ([#1537](https://github.com/elastic/eui/pull/1537))
- Fixed `EuiSuperDatePicker` crashing with invalid start and end prop values ([#1544](https://github.com/elastic/eui/pull/1544))
- Make TSLint issues be warnings, not errors, when running `src-docs` ([#1537](https://github.com/elastic/eui/pull/1537))

**Breaking changes**

- Made `or` a reserved keyword in `EuiQuery`'s syntax ([#1204](https://github.com/elastic/eui/pull/1204))

## [`6.10.9`](https://github.com/elastic/eui/tree/v6.10.9)

**Bug fixes**

- Bumped `lodash` version to `elastic/lodash@3.10.1-kibana3` ([#2280](https://github.com/elastic/eui/issues/2280))

## [`6.10.8`](https://github.com/elastic/eui/tree/v6.10.8)

**Note: this release is a backport containing changes originally made in `11.2.0`**

**Bug fixes**

- Addressed a chrome issue where negative letter-spacing can reverse RTL text in SVGs ([#1960](https://github.com/elastic/eui/pull/1960))

## [`6.10.7`](https://github.com/elastic/eui/tree/v6.10.7)

**Note: this release is a backport containing changes originally made in `9.7.0`**

- Changed `EuiNavDrawer` to close on any link click ([#1773](https://github.com/elastic/eui/pull/1773))

## [`6.10.6`](https://github.com/elastic/eui/tree/v6.10.6)

**Note: this release is a backport containing changes originally made in `9.6.0`**

**Bug fixes**

- Fixed outside click detection inconsistencies by comparing `mouseup` and `mousedown` event targets rather than using `click` event target ([#1761](https://github.com/elastic/eui/pull/1761))

## [`6.10.5`](https://github.com/elastic/eui/tree/v6.10.5)

**Note: this release is a backport containing changes originally made in `9.0.0`, `9.1.0`, `9.3.0`, and `9.4.0`**

- Adjusted the dark theme palette to have a slight blue tint ([#1691](https://github.com/elastic/eui/pull/1691))
- Added button to `EuiSuperDatePicker`'s “Now” tab to trigger the "now" time selection ([#1620](https://github.com/elastic/eui/pull/1620))
- Added `footerLink` and `showToolTips` to `EuiNavDrawer` and added `EuiNavDrawerGroup` ([#1701](https://github.com/elastic/eui/pull/1701))
- Allow `EuiListGroupItem` to pass a custom element as the `icon` ([#1726](https://github.com/elastic/eui/pull/1726))
- Added `toInitials` string service ([#1729](https://github.com/elastic/eui/pull/1729))
- Added `fullWidth` prop to `EuiButton` ([#1665](https://github.com/elastic/eui/pull/1665))
- Added `.eui-fullWidth` utility class ([#1665](https://github.com/elastic/eui/pull/1665))

**Bug fixes**

- Fixed keyboard navigation and UI of `EuiComboBox` items in single selection mode ([#1619](https://github.com/elastic/eui/pull/1619))
- Fixed `EuiComboBox` `activeOptionIndex` error with empty search results ([#1695](https://github.com/elastic/eui/pull/1695))
- Prevent `EuiComboBox` from creating a custom option value when user clicks on a value in the dropdown ([#1728](https://github.com/elastic/eui/pull/1728))
- Fixed `EuiSuperDatePicker` time selection jumping on focus ([#1704](https://github.com/elastic/eui/pull/1704))

## [`6.10.4`](https://github.com/elastic/eui/tree/v6.10.4)

**Note: this release is a backport containing changes originally made in `7.3.0`**

- Added an index.d.ts file for the date picker components, including `EuiDatePicker`, `EuiDatePickerRange`, and `EuiSuperDatePicker` ([#1574](https://github.com/elastic/eui/pull/1574))

## [`6.10.3`](https://github.com/elastic/eui/tree/v6.10.3)

**Note: this release is a backport containing changes originally made in `7.1.0`**

- Added `append` prop to `EuiFieldText` ([#1567](https://github.com/elastic/eui/pull/1567))

## [`6.10.2`](https://github.com/elastic/eui/tree/v6.10.2)

**Note: this release is a backport containing changes originally made in `7.1.0`**

- Adjusted set of Elastic Logos in `EuiIcon` to look better in dark mode ([#1562](https://github.com/elastic/eui/pull/1562))
- Expanded `getSecureRelForTarget` to handle elastic.co domains as a referrer whitelist ([#1565](https://github.com/elastic/eui/pull/1565))
- New `url` utility for verifying if a URL is a referrer whitelist ([#1565](https://github.com/elastic/eui/pull/1565))

## [`6.10.1`](https://github.com/elastic/eui/tree/v6.10.1)

**Note: this release is a backport containing changes originally made in `7.0.0`**

**Bug fixes**

- Fixed `EuiSuperDatePicker` crashing with negative relative value ([#1537](https://github.com/elastic/eui/pull/1537))
- Fixed `EuiSuperDatePicker` crashing with invalid start and end prop values ([#1544](https://github.com/elastic/eui/pull/1544))

## [`6.10.0`](https://github.com/elastic/eui/tree/v6.10.0)

- Adjust dark mode background color ([#1530](https://github.com/elastic/eui/pull/1530))
- TypeScript are now formatted with Prettier ([#1529](https://github.com/elastic/eui/pull/1529))
- Updated `EuiPopover` and `EuiColorPicker` to pause `EuiOutsideClickDetector` in when not open ([#1527](https://github.com/elastic/eui/pull/1527))

## [`6.9.0`](https://github.com/elastic/eui/tree/v6.9.0)

- Changed animation settings for `EuiNavDrawer` ([#1524](https://github.com/elastic/eui/pull/1524))
- Converted a number of components to support text localization ([#1504](https://github.com/elastic/eui/pull/1504))
- Updated `app_ems.svg` ([#1517](https://github.com/elastic/eui/pull/1517))

**Bug fixes**

- Updated `EuiPage` background color to match body background color ([#1513](https://github.com/elastic/eui/pull/1513))
- Fixed React key usage in `EuiPagination` ([#1514](https://github.com/elastic/eui/pull/1514))
- Fixed bug which prevented `EuiSwitch` with generated ID from having its label announced by VoiceOver ([#1519](https://github.com/elastic/eui/pull/1519))
- Fixed `EuiFilterButton` handling `numFilters` when `0` was specified ([#1510](https://github.com/elastic/eui/pull/1510))

## [`6.8.0`](https://github.com/elastic/eui/tree/v6.8.0)

- Changed `flex-basis` value on `EuiPageBody` for better cross-browser support ([#1497](https://github.com/elastic/eui/pull/1497))
- Converted a number of components to support text localization ([#1450](https://github.com/elastic/eui/pull/1450))
- Added a seconds option to the refresh interval selection in `EuiSuperDatePicker`  ([#1503](https://github.com/elastic/eui/pull/1503))
- Changed to conditionally render `EuiModalBody` if `EuiConfirmModal` has no `children` ([#1500](https://github.com/elastic/eui/pull/1500))


**Bug fixes**

- Remove `font-features` setting on `@euiFont` mixin to prevent breaks in ACE editor ([#1505](https://github.com/elastic/eui/pull/1505))

## [`6.7.4`](https://github.com/elastic/eui/tree/v6.7.4)

- Added `textAlign` property to TypeScript definition for `EuiText` ([#1487](https://github.com/elastic/eui/pull/1487))
- Added missing `'m'` option for text `size` for `EuiText`'s TypeScript definition ([#1487](https://github.com/elastic/eui/pull/1487))
- Added missing TypeScript definition for `EuiTextAlign` ([#1487](https://github.com/elastic/eui/pull/1487))

**Bug fixes**

- Fixed popover & tooltip positioning to properly account for arrow buffer ([#1490](https://github.com/elastic/eui/pull/1490))
- Fixed `EuiSuperDatePicker` unexpectedly closing start and end date popovers ([#1494](https://github.com/elastic/eui/pull/1494))

## [`6.7.3`](https://github.com/elastic/eui/tree/v6.7.3)

- `EuiHeader` no longer reduces height at mobile sizes ([#1480](https://github.com/elastic/eui/pull/1480))

**Bug fixes**

- Fixed `EuiSuperDatePicker` not updating derived `isInvalid` state on prop update ([#1483](https://github.com/elastic/eui/pull/1483))
- Fixed `logoAPM` ([#1489](https://github.com/elastic/eui/pull/1489))
- Remove Typescript type and interface definitions from ES and CJS exports ([#1486](https://github.com/elastic/eui/pull/1486))

## [`6.7.2`](https://github.com/elastic/eui/tree/v6.7.2)

- Default light theme now comes with an empty light variables file to make theme switching easier ([#1479](https://github.com/elastic/eui/pull/1479))

**Bug fixes**

- `EuiSuperDatePicker` always trigger `onTimeChange` when time changes and prop `showUpdateButton` is false ([#1477](https://github.com/elastic/eui/pull/1477))
- Fixed font rendering in italics only in Safari ([#1481](https://github.com/elastic/eui/pull/1481))

## [`6.7.1`](https://github.com/elastic/eui/tree/v6.7.1)

**Bug fixes**

- Fixed an issue with font family inheritance by changing the CSS reset ([#1474](https://github.com/elastic/eui/pull/1474))

## [`6.7.0`](https://github.com/elastic/eui/tree/v6.7.0)

- Added `z-index` to `EuiProgress` and example usage with `EuiHeader` ([#1471](https://github.com/elastic/eui/pull/1471))
- Added a new app icon for Code ([#1467](https://github.com/elastic/eui/pull/1467))
- Re-added EuiI18n, EuiI18nNumber, and EuiContext for localization ([#1466](https://github.com/elastic/eui/pull/1466))
- Expose `EuiSuperUpdateButton` component from `EuiSuperDatePicker` ([#1470](https://github.com/elastic/eui/pull/1470))
- Set `type="button"` on accordion buttons ([#1468](https://github.com/elastic/eui/pull/1468))

**Bug fixes**

- Fixed `EuiSuperDatePicker` not updating derived `showPrettyDuration` state on prop update ([#1464](https://github.com/elastic/eui/pull/1464))
- Fixed `EuiSuperDatePicker` not passing `refreshInterval` to callback when refresh interval start/stop toggle button clicked ([#1464](https://github.com/elastic/eui/pull/1464))
- Fixed `EuiSuperDatePicker` `refreshInterval` input not allowing decimals ([#1464](https://github.com/elastic/eui/pull/1464))

## [`6.6.0`](https://github.com/elastic/eui/tree/v6.6.0)

- Added `uptimeApp` icon ([#1445](https://github.com/elastic/eui/pull/1463))
- Added `wrapText` prop that enables `EuiListGroupItem` text to wrap ([#1459](https://github.com/elastic/eui/pull/1459))
- Added `inputRef` prop to `EuiFieldNumber` and updated `EuiFieldText`'s to a Ref type ([#1434](https://github.com/elastic/eui/pull/1434))
- Added `snowflake` icon ([#1445](https://github.com/elastic/eui/pull/1445))
- Added `bell` icon ([#1447](https://github.com/elastic/eui/pull/1447))
- Improved screen reader behavior for table header cell content, especially in sortable columns ([#1426](https://github.com/elastic/eui/pull/1426))

**Bug fixes**

- Fixed `textProps` and `contentProps` of `EuiButton` and `EuiButtonEmpty` so they don’t override classes ([#1455](https://github.com/elastic/eui/pull/1455))
- Fixed `closeButtonProps` of `EuiBadge` so it doesn't override classes ([#1455](https://github.com/elastic/eui/pull/1455))
- Fixed font weight shift of `EuiFilterButton` when notification is present ([#1455](https://github.com/elastic/eui/pull/1455))
- Fixed `$euiCodeFontFamily` monospace font stack and subsequent JSON asset build ([#1465](https://github.com/elastic/eui/pull/1465))

## [`6.5.1`](https://github.com/elastic/eui/tree/v6.5.1)

**Reverts**

- Reverts EuiI18n commit from previous release ([#1453](https://github.com/elastic/eui/pull/1453))

## [`6.5.0`](https://github.com/elastic/eui/tree/v6.5.0)

**Note: this contains some i18n work that we reverted in the next release. Use the patch release above instead**

- Added Inter UI to the font family stack ([#1402](https://github.com/elastic/eui/pull/1402))
- Changed padding on `EuiHeaderLogo` and updated `EuiNavDrawer` example ([#1448](https://github.com/elastic/eui/pull/1448))
- Updated `EuiNavDrawer` docs example and adjusted `EuiHeaderLogo` padding ([#1449](https://github.com/elastic/eui/pull/1449))
- Added EuiI18n, EuiI18nNumber, and EuiContext for localization ([#1404](https://github.com/elastic/eui/pull/1404))

**Bug fixes**

- Added `legend` for accessibility of `EuiButtonGroup` and fixed opacity of disabled input ([#1444](https://github.com/elastic/eui/pull/1444))

## [`6.4.0`](https://github.com/elastic/eui/tree/v6.4.0)

- Added `EuiNavDrawer` side nav component ([#1427](https://github.com/elastic/eui/pull/1427))
- Added `inputRef` prop to `EuiComboBox` ([#1433](https://github.com/elastic/eui/pull/1433))
- Added custom date string formatting for series charts crosshair overlay ([#1429](https://github.com/elastic/eui/pull/1429))
- Added new icons for `symlink` and `submodule` ([#1439](https://github.com/elastic/eui/pull/1439))

**Bug fixes**

- Fix mouse interaction with `EuiComboBox` in IE11 ([#1437](https://github.com/elastic/eui/pull/1437))

## [`6.3.1`](https://github.com/elastic/eui/tree/v6.3.1)

**Bug fixes**

- Downgraded `@types/react` and `@types/prop-types` versions to align with Kibana ([#1435](https://github.com/elastic/eui/pull/1435))

## [`6.3.0`](https://github.com/elastic/eui/tree/v6.3.0)

- Added `onBlur` prop to `EuiComboBox` ([#1400](https://github.com/elastic/eui/pull/1400))
- Added `initialFocus` prop typedefs to `EuiModal` and `EuiPopover` ([#1410](https://github.com/elastic/eui/pull/1410))
- Updated `gisApp` icon ([#1413](https://github.com/elastic/eui/pull/1413))
- Added `isAutoRefreshOnly` prop to `EuiSuperDatePicker` ([#1412](https://github.com/elastic/eui/pull/1412))
- Migrate remaining files in `accessibility/` to TS ([#1408](https://github.com/elastic/eui/pull/1408))
- Added `titleProps` and `descriptionProps` to `EuiDescriptionList` ([#1419](https://github.com/elastic/eui/pull/1419))
- Propagate `className` on `EuiCodeBlock` in fullscreen mode ([#1422](https://github.com/elastic/eui/pull/1422))
- Added `iconProps` prop to `EuiIconTip` ([#1420](https://github.com/elastic/eui/pull/1420))
- Added ability to pass `isDisabled` to individual `EuiButtonGroup` items ([#1424](https://github.com/elastic/eui/pull/1424))
- Changed `EuiRange` PropType for `value` to allow `number` (in addition to `string`) ([#1421](hhttps://github.com/elastic/eui/pull/1421))

**Bug fixes**

- Support extended characters (e.g. non-latin, unicode) in `EuiSearchBar` and `EuiQuery` ([#1415](https://github.com/elastic/eui/pull/1415))
- Fixed line-heights of the differently sized `EuiDescriptionList` alternates ([#1419](https://github.com/elastic/eui/pull/1419))
- Updated `EuiIconTip` TS definitions to inherit those from `EuiToolTip` as well ([#1420](https://github.com/elastic/eui/pull/1420))

## [`6.2.0`](https://github.com/elastic/eui/tree/v6.2.0)

- Added `logoCodesandbox` and updated `apmApp` icons ([#1407](https://github.com/elastic/eui/pull/1407))
- Changed `EuiListGroup` PropType for `extraAction` to remove console warning ([#1405](hhttps://github.com/elastic/eui/pull/1405))

**Bug fixes**

- Account for `min` attribute when determining `EuiRange` input width ([#1406](https://github.com/elastic/eui/pull/1406))

## [`6.1.0`](https://github.com/elastic/eui/tree/v6.1.0)

- Added `EuiListGroup` and `EuiListGroupItem` components ([#1377](https://github.com/elastic/eui/pull/1377))
- Convert the other of the services to TypeScript ([#1392](https://github.com/elastic/eui/pull/1392))
- Changed single selection to select existing option in the list ([#1391](https://github.com/elastic/eui/pull/1391))
- Added `showUpdateButton` prop to `EuiSuperDatePicker` ([#1399](https://github.com/elastic/eui/pull/1399))

## [`6.0.1`](https://github.com/elastic/eui/tree/v6.0.1)

**Bug fixes**

- `EuiColorPicker` align color picker popup with color selector when page is scrolled ([#1397](https://github.com/elastic/eui/pull/1397))

## [`6.0.0`](https://github.com/elastic/eui/tree/v6.0.0)

- Added `onFocus` prop to `EuiComboBox` ([#1375](https://github.com/elastic/eui/pull/1375))
- Added `DisambiguateSet` and `ExclusiveUnion` utility types ([#1368](https://github.com/elastic/eui/pull/1368))
- Added `EuiSuperDatePicker` component ([#1351](https://github.com/elastic/eui/pull/1351))
- Fixed up styles for `EuiSuperDatePicker` ([#1389](https://github.com/elastic/eui/pull/1389))
- Altered a few icons and added more: `crossInACircleFilled`, `editorRedo`, `editorUndo`, `grabHorizontal`, `minusInCircleFilled`, `plusInCircleFilled`, `sortable`, `starEmptySpace`, `starFilledSpace`, `starFilled`, `starMinusEmpty`, `starMinusFilled`, `starPlusEmpty`, `pinFilled` ([#1374](https://github.com/elastic/eui/pull/1374))
- Exclude `custom_typings` from `eui.d.ts` ([#1395](https://github.com/elastic/eui/pull/1395))


**Bug fixes**

- Only style anchor tags in `EuiText` that have no class attribute ([#1373](https://github.com/elastic/eui/pull/1373))
- Fixed some EUI services' TS definitions ([#1380](https://github.com/elastic/eui/pull/1380))

**Breaking changes**

- Moved `EuiExpressionButton` contents to `EuiExpression` and deleted `EuiExpressionButton`. Also added support for `color` and `uppercase` props as well as made `onClick` optional to support read only expressions ([#1368](https://github.com/elastic/eui/pull/1368))

## [`5.8.2`](https://github.com/elastic/eui/tree/v5.8.2)

**Note: this release is a backport containing fixes made in `6.4.0`**

**Bug fixes**

- Fix mouse interaction with `EuiComboBox` in IE11 ([#1437](https://github.com/elastic/eui/pull/1437))

## [`5.8.1`](https://github.com/elastic/eui/tree/v5.8.1)

**Note: this release is a backport containing fixes made in `6.0.0`**

**Bug fixes**

- Fixed some EUI services' TS definitions ([#1380](https://github.com/elastic/eui/pull/1380))

## [`5.8.0`](https://github.com/elastic/eui/tree/v5.8.0)

**Note: this release broke some of the exported TypeScript definitions.**

- Reinstate ([#1353](https://github.com/elastic/eui/pull/1353)) `onBlur` action on `EuiComboBox` ([#1364](https://github.com/elastic/eui/pull/1364))
- Convert roughly half of the services to TypeScript ([#1360](https://github.com/elastic/eui/pull/1360))

**Bug fixes**

- Fixed `onCreateOption` callback of `EuiComboBox` so it isn't called when the input is empty ([#1364](https://github.com/elastic/eui/pull/1364))
- Added `anchorClassName` prop to `EuiPopover` ([#1367](https://github.com/elastic/eui/pull/1367))
- Added support for `fullWidth` on `EuiSuperSelect` ([#1367](https://github.com/elastic/eui/pull/1367))
- Applied new scrollbar customization for Firefox ([#1367](https://github.com/elastic/eui/pull/1367))
- Fixed `EuiSuperSelect` from accessing ref when unmounted ([1369](https://github.com/elastic/eui/pull/1369))
- Allow any color value to be passed to `EuiIcon` ([#1370](https://github.com/elastic/eui/pull/1370))

## [`5.7.0`](https://github.com/elastic/eui/tree/v5.7.0)

- Adjust EUI coloring to better match brand guidelines from Creative Services ([#1356](https://github.com/elastic/eui/pull/1356))

## [`5.6.2`](https://github.com/elastic/eui/tree/v5.6.2)

**Note: this release is a backport**

- Reinstate ([#1353](https://github.com/elastic/eui/pull/1353)) `onBlur` action on `EuiComboBox` ([#1364](https://github.com/elastic/eui/pull/1364))

**Bug fixes**

- Fixed `onCreateOption` callback of `EuiComboBox` so it isn't called when the input is empty ([#1364](https://github.com/elastic/eui/pull/1364))

## [`5.6.1`](https://github.com/elastic/eui/tree/v5.6.1)

**Note: this release is a backport containing changes originally made in `5.8.0`**

**Bug fixes**

- Allow any color value to be passed to `EuiIcon` ([#1370](https://github.com/elastic/eui/pull/1370))

## [`5.6.0`](https://github.com/elastic/eui/tree/v5.6.0)

- Convert `EuiIcon` to TypeScript ([#1355](https://github.com/elastic/eui/pull/1355))
- Add support for `aria-label`, `aria-labelledby` and `aria-describedby` to `EuiCodeEditor` ([#1354](https://github.com/elastic/eui/pull/1354))

**Bug fixes**

- `react-datepicker` set milliseconds to zero when selecting time ([#1361](https://github.com/elastic/eui/pull/1361))
- Revert ([#1353](https://github.com/elastic/eui/pull/1353)) `onBlur` action on `EuiComboBox`. It caused regressions on Kibana ([#1363](https://github.com/elastic/eui/pull/1363))

## [`5.5.1`](https://github.com/elastic/eui/tree/v5.5.1)

**Bug fixes**

- Fixed TypeScript definitions in `eui.d.ts` ([#1359](https://github.com/elastic/eui/pull/1359))

## [`5.5.0`](https://github.com/elastic/eui/tree/v5.5.0)

**Note: this release broke the exported TypeScript definitions and `EuiComboBox` in certain situations. These are both fixed in `5.6.0`.**

- Altered functionality of `truncate` on `EuiBreadcrumbs` and added `truncate` ability on breadcrumb item ([#1346](https://github.com/elastic/eui/pull/1346))
- Altered `EuiHeader`'s location of `EuiHeaderBreadcrumbs` based on the new `truncate` ability ([#1346](https://github.com/elastic/eui/pull/1346))
- Added support for `href` and `target` props in `EuiBasicTable` actions ([#1347](https://github.com/elastic/eui/pull/1347))
- Added `.eui-textBreakWord` CSS utility class  ([#1349](https://github.com/elastic/eui/pull/1349))
- Added support for `EuiComboBox` converting entered text into a custom option when the user removes focus, e.g. by tabbing to another element. This prevents the `EuiComboBox` from being mistaken for an `EuiInputText` ([#1353](https://github.com/elastic/eui/pull/1353))

**Bug fixes**

- Fixed word-breaks in table cells for Firefox ([#1349](https://github.com/elastic/eui/pull/1349))
- Fixed EUI when used in an environment lacking ES Modules support, e.g. Jest ([#1358](https://github.com/elastic/eui/pull/1358))

## [`5.4.0`](https://github.com/elastic/eui/tree/v5.4.0)

**Note: this release broke usage of EUI in non-ES Module compatible environments. This is fixed in `5.5.0`.**

- Added 3 new icons — `folderOpen`, `folderClosed`, and `crosshairs` ([#1350](https://github.com/elastic/eui/pull/1350))
- Added `bottomGraphic` prop to `EuiCard` for Kibana home page ([#1338](https://github.com/elastic/eui/pull/1338))
- Added keyboard and screenreader support to `EuiDatePicker` ([#1337](https://github.com/elastic/eui/pull/1337))

**Bug fixes**

- Fixed bug in exporting `CommonProps` in TypeScript definitions ([#1341](https://github.com/elastic/eui/pull/1341))

## [`5.3.0`](https://github.com/elastic/eui/tree/v5.3.0)

- Introduced TypeScript support, converted `EuiSpacer` and `EuiHorizontalRule` ([#1317](https://github.com/elastic/eui/pull/1317))

## [`5.2.0`](https://github.com/elastic/eui/tree/v5.2.0)

- Added `email` icon to `EuiIcon` ([#1331](https://github.com/elastic/eui/pull/1331))
- Added IBM logo in colour and mono
([#1321](https://github.com/elastic/eui/pull/1321))
- Added support for nodes as "Action" column headers in `EuiBasicTable`, which was overlooked in the original change in `4.5.0` ([#1312](https://github.com/elastic/eui/pull/1312))
- Updated `GlobalDatePicker` example to include all Kibana features ([#1219](https://github.com/elastic/eui/pull/1219))
- Adjusted `EuiDatePickerRange` to allow for deeper customization ([#1219](https://github.com/elastic/eui/pull/1219))
- Added `contentProps` and `textProps` to `EuiButton` and `EuiButtonEmpty` ([#1219](https://github.com/elastic/eui/pull/1219))
- TypeScript types are now published to a `eui.d.ts` top-level file ([#1304](https://github.com/elastic/eui/pull/1304))
- Added `filterWith` option for `EuiSearchBar` filters of type `field_value_selection` ([#1328](https://github.com/elastic/eui/pull/1328))

**Bug fixes**

- `EuiBasicTable` now converts the `EuiTableRowCell` `header` into `undefined` if it's been provided as a non-string node, hiding the header and preventing the node from being rendered as `[object Object]` on narrow screens ([#1312](https://github.com/elastic/eui/pull/1312))
- Fixed `fullWidth` size of `EuiComboBox`, a regression introduced in `4.7.0` ([#1314](https://github.com/elastic/eui/pull/1314))
- Fixed error when passing empty string as `value` prop for `EuiSuperSelect` ([#1319](https://github.com/elastic/eui/pull/1319))
- `EuiExpressionButton` now shows focus state when user tabs to it ([#1326](https://github.com/elastic/eui/pull/1326))
- Added `baseline` as a possible value to `EuiFlexGroup`'s `FlexGroupAlignItems` type ([#1329](https://github.com/elastic/eui/pull/1329))

## [`5.1.0`](https://github.com/elastic/eui/tree/v5.1.0)

- `EuiToken` now exports enumerated constants for `SHAPES` and `COLORS` ([#1301](https://github.com/elastic/eui/pull/1301))
- Added mixins for `EuiCallOut` coloring and `EuiTooltip` styles ([#1305](https://github.com/elastic/eui/pull/1305))
- Improve TypeScript definitions for `EuiTableRowCellProps` ([#1310](https://github.com/elastic/eui/pull/1310))

## [`5.0.1`](https://github.com/elastic/eui/tree/v5.0.1)

**Bug fixes**

- Fixed size of `EuiSuperSelect`'s dropdown menu when there is no initial selection ([#1295](https://github.com/elastic/eui/pull/1295))
- Added TypeScript definitions for `EuiPopoverTitle` and the beta and notification badges. Ensure tab TS definitions are included in the main definition index. Fix typo in icon types ([#1299](https://github.com/elastic/eui/pull/1299))

## [`5.0.0`](https://github.com/elastic/eui/tree/v5.0.0)

- Added `EuiToken` component ([#1270](https://github.com/elastic/eui/pull/1270))
- Added `beaker` icon to `EuiIcon` and updated the `EuiBetaBadge` styling ([#1291](https://github.com/elastic/eui/pull/1291/))
- Removed calls to deprecated `findDOMNode` ([#1285](https://github.com/elastic/eui/pull/1285))

**Breaking changes**

- Changed `EuiMutationObserver` to a render prop component ([#1285](https://github.com/elastic/eui/pull/1285))
- `EuiPortal` no longer accepts a React node for `insert.sibling` value ([#1285](https://github.com/elastic/eui/pull/1285))
- `popover_positioning` service's methods no longer accept React node values ([#1285](https://github.com/elastic/eui/pull/1285))

**Bug fixes**

- Added TypeScript definitions for tab components ([#1288](https://github.com/elastic/eui/pull/1288))

## [`4.8.0`](https://github.com/elastic/eui/tree/v4.8.0)

- Added `branch` icon to `EuiIcon` ([#1249](https://github.com/elastic/eui/pull/1249/))
- Added and updated new product logos to `EuiIcon` ([#1279](https://github.com/elastic/eui/pull/1279))

**Bug fixes**

- Added TypeScript definitions for `EuiToolTip`'s `delay` prop ([#1284](https://github.com/elastic/eui/pull/1284))
- Added TypeScript definitions for step components, and some checkbox definition fixes ([#1263](https://github.com/elastic/eui/pull/1263))

**Framer X**

- Added Framer component for `EuiDescriptionList` ([#1276](https://github.com/elastic/eui/pull/1276))

## [`4.7.0`](https://github.com/elastic/eui/tree/v4.7.0)

- Added `apmTrace` icon to `EuiIcon` set ([#1263](https://github.com/elastic/eui/pull/1263))
- Added [Framer X](http://www.framer.com) component source files under the `src-framer` directory ([#1263](https://github.com/elastic/eui/pull/1263))
- Added `compressed` prop to `EuiComboBox` ([#1258](https://github.com/elastic/eui/pull/1258))
- Added guidelines for Sass usage ([#1257](https://github.com/elastic/eui/pull/1257))

**Bug fixes**

- `EuiComboBox` no longer throws a _Maximum update depth exceeded_ error when used in popovers/modals ([#1258](https://github.com/elastic/eui/pull/1258))
- `Escape` key now closes `EuiComboBox` options list ([#1258](https://github.com/elastic/eui/pull/1258))
- Fixed margin issue around `EuiFlexGrid` in mobile displays ([#1257](https://github.com/elastic/eui/pull/1257))
- Fixed positioning and padding display issue in `EuiRange` ([#1257](https://github.com/elastic/eui/pull/1257))
- Fixed `highContrastTextColor` SASS function to account for background lightness and exit possible infinite loops ([#1275](https://github.com/elastic/eui/pull/1275))

## [`4.6.1`](https://github.com/elastic/eui/tree/v4.6.1)

**Bug fixes**

- Added TypeScript definitions for `EuiFieldPassword` ([#1255](https://github.com/elastic/eui/pull/1255))
- Added TypeScript definitions for `EuiConfirmModal`, remove `AnyProps`, and several definition fixes ([#1260](https://github.com/elastic/eui/pull/1260))

## [`4.6.0`](https://github.com/elastic/eui/tree/v4.6.0)

- Increased default font size of tabs in K6 theme ([#1244](https://github.com/elastic/eui/pull/1244))

**Bug fixes**

- Fixed select warning on falsy value in EuiSelect ([#1254](https://github.com/elastic/eui/pull/1254))

**Bug fixes**

- Add TypeScript definitions for `EuiRange` and `EuiRadio`, and correct the definitions for `EuiRadioGroup` ([#1253](https://github.com/elastic/eui/pull/1253))

## [`4.5.2`](https://github.com/elastic/eui/tree/v4.5.2)

**Bug fixes**

- TypeScript definition changes for `EuiAccordion`, `EuiDescriptionList`, `EuiForm`, `EuiFormHelpText` and the accessibility services, plus a number of other TS fixes ([#1247](https://github.com/elastic/eui/pull/1247))

## [`4.5.1`](https://github.com/elastic/eui/tree/v4.5.1)

**Bug fixes**

- Changed names of `*beatApp` types in `EuiIcon` to follow a consistent naming pattern ([#1243](https://github.com/elastic/eui/pull/1238))

## [`4.5.0`](https://github.com/elastic/eui/tree/v4.5.0)

- Added export for `TYPES` to `EuiAvatar` ([#1238](https://github.com/elastic/eui/pull/1238))
- Updated node-sass dependency to support OSX Mojave ([#1238](https://github.com/elastic/eui/pull/1238))
- Added TypeScript definitions for `EuiFieldNumber`, `EuiFormLabel` and `EuiSelect`, and fix the `EuiTextColor` definition ([#1240](https://github.com/elastic/eui/pull/1240))
- Added support for nodes as column headers in `EuiBasicTable` for supporting things like tooltips and localized text ([#1234](https://github.com/elastic/eui/pull/1234))

## [`4.4.1`](https://github.com/elastic/eui/tree/v4.4.1)

**Bug fixes**

- Fixes TypeScript definitions for `EuiKeyPadMenuItem` and `EuiKeyPadMenuItemButton` ([#1232](https://github.com/elastic/eui/pull/1232))

## [`4.4.0`](https://github.com/elastic/eui/tree/v4.4.0)

- Added TypeScript typings for `EuiKeyPadMenu` ([#1229](https://github.com/elastic/eui/pull/1229))
- Forced `EuiPopover` contents to stick to its initial position when the content changes ([#1199](https://github.com/elastic/eui/pull/1199))
- Updated `EuiIcon` app icon set and allow them to adjust colorschemes ([#1225](https://github.com/elastic/eui/pull/1225))

**Bug fixes**

- Fixed EuiToolTip to show tooltips on disabled elements ([#1222](https://github.com/elastic/eui/pull/1222))
- Fixed EuiAvatar when name is composed entirely of whitespace ([#1231](https://github.com/elastic/eui/pull/1231))

## [`4.3.0`](https://github.com/elastic/eui/tree/v4.3.0)

- Added a new `colorPalette` service for retrieving and generating color arrays for use in charts ([#1209](https://github.com/elastic/eui/pull/1209))
- Added `1` as a valid value for the `columns` prop in `EuiFlexGrid` ([#1210](https://github.com/elastic/eui/pull/1210))
- Make `htmlIdGenerator` only return valid HTML4 ids ([#637](https://github.com/elastic/eui/pull/637))
- Use `cursor: pointer` to indicate clickable `EuiTable` rows ([#1213](https://github.com/elastic/eui/pull/1213))
- Add `lockOpen` icon ([#1215](https://github.com/elastic/eui/pull/1215))

## [`4.2.0`](https://github.com/elastic/eui/tree/v4.2.0)

- Added some opacity options to `EuiLineSeries` and `EuiAreaSeries` ([#1198](https://github.com/elastic/eui/pull/1198))
- Added `initialFocus` prop for focus trapping to `EuiPopover` and `EuiModal` ([#1099](https://github.com/elastic/eui/pull/1099))
- Added table footer support with `EuiTableFooter` and `EuiTableFooterCell` ([#1202](https://github.com/elastic/eui/pull/1202))

## [`4.1.0`](https://github.com/elastic/eui/tree/v4.1.0)

- Added `direction` to `EuiFlexGroup` prop types interface ([#1196](https://github.com/elastic/eui/pull/1196))
- Made `description` prop optional for `EuiDescribedFormGroup` ([#1191](https://github.com/elastic/eui/pull/1191))
- Fixed issue with unselected tabs and aria-controls attribute in EuiTabbedContent
- Added `tag` icon ([#1188](https://github.com/elastic/eui/pull/1188))
- Replaced `logging` app icon ([#1194](https://github.com/elastic/eui/pull/1194))
- Made `EuiBasicTable` rows keyboard-accessible when they are clickable ([#1206](https://github.com/elastic/eui/pull/1206))

**Bug fixes**

- Fixed cross-axis alignment bug when positioning EuiPopover ([#1197](https://github.com/elastic/eui/pull/1197))
- Added background to `readOnly` inputs ([#1188](https://github.com/elastic/eui/pull/1188))
- Fixed some modal default and responsive sizing ([#1188](https://github.com/elastic/eui/pull/1188))
- Fixed z-index issue of `EuiComboBoxOptionsList` especially inside modals ([#1192](https://github.com/elastic/eui/pull/1192))

## [`4.0.1`](https://github.com/elastic/eui/tree/v4.0.1)

**Bug fixes**

- Fixed an issue in `EuiTooltip` because IE1 didn't support `document.contains()` ([#1190](https://github.com/elastic/eui/pull/1190))
- Fixed some issues around parsing string values in `EuiSearchBar` and `EuiQuery` ([#1189](https://github.com/elastic/eui/pull/1189))

## [`4.0.0`](https://github.com/elastic/eui/tree/v4.0.0)

- Added `delay` prop to `EuiToolTip` ([#1103](https://github.com/elastic/eui/pull/1103))

**Breaking changes**

- `EuiBasicTable` now shows up to 2 actions before condensing to all popover, but still displaying the top/primary 2 actions as well ([#1103](https://github.com/elastic/eui/pull/1103))
- `EuiBasicTable` will automatically add `hasActions` and `isSelectable` to allow proper responsive style handling, but are still overridable ([#1103](https://github.com/elastic/eui/pull/1103))

## [`3.11.0`](https://github.com/elastic/eui/tree/v3.11.0)

- Decorated `pagination` _next_ and _previous_ buttons with `data-test-subj` ([#1182](https://github.com/elastic/eui/pull/1182))
- Added `euiFacetButton` and `euiFacetGroup` ([#1167](https://github.com/elastic/eui/pull/1167))
- Added `width` prop to `EuiContextMenu` panels ([#1173](https://github.com/elastic/eui/pull/1173))
- Added patterns for global query and filters ([#1137](https://github.com/elastic/eui/pull/1137))

**Bug fixes**

- Fixed `onClickAriaLabel` console error stemming from `EuiComboBoxPill`  ([#1183](https://github.com/elastic/eui/pull/1183))

## [`3.10.0`](https://github.com/elastic/eui/tree/v3.10.0)

- Added `maxWidth` prop to `EuiModal` ([#1165](https://github.com/elastic/eui/pull/1165))
- Support field names with `_` characters in search queries ([#1180](https://github.com/elastic/eui/pull/1180))
- Added ability to include multiple fields in a value selection filter for `EuiSearchBar` ([#1179](https://github.com/elastic/eui/pull/1179))

**Bug fixes**

- Fixed an IE11 `EuiModal` width issue by changing the `min-width` to a pixel value ([#1174](https://github.com/elastic/eui/pull/1174))

## [`3.9.0`](https://github.com/elastic/eui/tree/v3.9.0)

- Added `infraApp` icon ([#1161](https://github.com/elastic/eui/pull/1161))
- Added sizes to `EuiButtonIcon` ([#1145](https://github.com/elastic/eui/pull/1145))
- Added `singleSelection.asPlainText` prop to `EuiComboBox` ([#1139](https://github.com/elastic/eui/pull/1139))
- Added proper aria labeling to `EuiSearchBar` and `EuiBasicTable` so searching is properly announced ([#1181](https://github.com/elastic/eui/pull/1181))

**Bug fixes**

- Fixed `makeHighContrastColor` sass mixin to properly output an accessible color contrast ([#1158](https://github.com/elastic/eui/pull/1158))
- Fixed `EuiTooltip` to interact correctly when the anchor is a disabled form element ([#1158](https://github.com/elastic/eui/pull/1158))
- Fixed `EuiButton` (with icon) and `EuiButtonEmpty` truncation ([#1145](https://github.com/elastic/eui/pull/1145))
- Fixed alignment and coloring of form control clear button ([#1145](https://github.com/elastic/eui/pull/1145))
- Fixed `EuiToolTip` from setting state after component unmounts ([#1163](https://github.com/elastic/eui/pull/1163))

## [`3.8.0`](https://github.com/elastic/eui/tree/v3.8.0)

- Added a new `EuiStat` component for displaying prominent stats ([#1146](https://github.com/elastic/eui/pull/1146))
- Added color and monotone icons for AWS and GCP ([#1135](https://github.com/elastic/eui/pull/1135))
- Added TypeScript definition for `EuiComboBox` ([#1115](https://github.com/elastic/eui/pull/1115))

**Bug fixes**

- Fixed `EuiSearchBar` when used as a controlled component in React 16.4 ([#1153](https://github.com/elastic/eui/pull/1153))
- Fixed `onChange` typedef on `EuiSwitch` ([#1144](https://github.com/elastic/eui/pull/1144)
- Fixed `EuiToolTip`'s inability to update its position when tooltip content changes ([#1116](https://github.com/elastic/eui/pull/1116))
- Fixed `EuiSearchBar`'s syntax parsing to allow multiple escaped characters in a single field value

## [`3.7.0`](https://github.com/elastic/eui/tree/v3.7.0)

- Added `zIndexAdjustment` to `EuiPopover` which allows tweaking the popover content's `z-index` ([#1097](https://github.com/elastic/eui/pull/1097))
- Added new `EuiSuperSelect` component and `hasArrow` prop to `EuiPopover` ([#921](https://github.com/elastic/eui/pull/921))
- Added a new `EuiWindowEvent` component for declarative, safe management of `window` event listeners ([#1127](https://github.com/elastic/eui/pull/1127))
- Changed `Flyout` component to close on ESC keypress even if the flyout does not have focus, using new Window Event component ([#1127](https://github.com/elastic/eui/pull/1127))
- Added TypeScript definitions for `EuiAvatar` component and the `color` services ([#1120](https://github.com/elastic/eui/pull/1120))

**Bug fixes**

- `EuiFlyout` responsive mode now gracefully overrides a custom `maxWidth` ([#1124](https://github.com/elastic/eui/pull/1124)

## [`3.6.1`](https://github.com/elastic/eui/tree/v3.6.1)

- Added TypeScript definition for `findTestSubject` test util ([#1106](https://github.com/elastic/eui/pull/1106))

**Bug fixes**

- Fixed bug where `EuiToolTip` content wasn't removed if its anchor is removed from the document ([#1119](https://github.com/elastic/eui/pull/1119))

## [`3.6.0`](https://github.com/elastic/eui/tree/v3.6.0)

- Added `EuiCopy` ([#1112](https://github.com/elastic/eui/pull/1112))
- Added `disabled` to `EuiRadioGroup.options` ([#1111](https://github.com/elastic/eui/pull/1111))

**Bug fixes**

- `EuiWrappingPopover` only re-attach anchor element on unmount if anchor element is still attached to DOM
([#1114](https://github.com/elastic/eui/pull/1114))

- Fixed `EuiSeriesChart` overrides `react-vis` classes ([#1123](https://github.com/elastic/eui/pull/1123))

## [`3.5.1`](https://github.com/elastic/eui/tree/v3.5.1)

- Fixed a bug around `indeterminate` checkboxes ([#1110](https://github.com/elastic/eui/pull/1110))

## [`3.5.0`](https://github.com/elastic/eui/tree/v3.5.0)

- Added support for `indeterminate` to `EuiCheckbox` ([#1108](https://github.com/elastic/eui/pull/1108))

## [`3.4.0`](https://github.com/elastic/eui/tree/v3.4.0)

- Added typings for `EuiToolTip` and `EuiIconTip` ([#1087](https://github.com/elastic/eui/pull/1087))
- Added `spacesApp` logo to `EuiIcon` set ([#1065](https://github.com/elastic/eui/pull/1065))
- Added `!default` to border SASS props ([#1079](https://github.com/elastic/eui/pull/1079))
- Added `repositionOnScroll` prop to `EuiPopover` which enables repositioning the popover when the window is scrolled ([#1064](https://github.com/elastic/eui/pull/1064))
- Allow `_` and `*` characters to be used in `EuiSearchBar` query terms ([#1058](https://github.com/elastic/eui/pull/1058))
- Added more `status` options for `EuiSteps` ([#1088](https://github.com/elastic/eui/pull/1088))
- Added `maxWidth` prop `EuiFlyout` ([#1090](https://github.com/elastic/eui/pull/1090))
- Added `string` to allowed `restrictWidth` prop type of `EuiPage` and `EuiPageBody` ([#1090](https://github.com/elastic/eui/pull/1090))
- Added `.eui-textBreakNormal` and `@mixin euiTextTruncate` as CSS/SASS utilities ([#1092](https://github.com/elastic/eui/pull/1092))
- Added `fullWidth` support to `EuiComboBox` ([#1095](https://github.com/elastic/eui/pull/1095))

**Bug fixes**

- `EuiMutationObserver`'s `children` prop is no longer marked as required ([#1076](https://github.com/elastic/eui/pull/1076))
- Fixed large drop shadows so they work on darker backgrounds ([#1079](https://github.com/elastic/eui/pull/1079))
- Added `resize-observer-polyfill` as a dependency (was previously a devDependency) ([#1085](https://github.com/elastic/eui/pull/1085))
- Fixed `EuiBasicTable` to inform its parent about a selection change triggered by a different set of `items` ([#1086](https://github.com/elastic/eui/pull/1086))
- Fixed width of `EuiFilterGroup`'s popover ([#1078](https://github.com/elastic/eui/pull/1078))
- Fixed `EuiStepsHorizontal`'s title wrapping in IE ([#1088](https://github.com/elastic/eui/pull/1088))
- Fixed wrong class name being added to `EuiPageBody` when `restrictWidth !== false` ([#1090](https://github.com/elastic/eui/pull/1090))

## [`3.3.0`](https://github.com/elastic/eui/tree/v3.3.0)

- Added `onTableChange` callback to `EuiInMemoryTable` which notifies on sorting and pagination changes ([#1060](https://github.com/elastic/eui/pull/1060))
- `EuiComboBox` now applies the provided `data-test-subj` to its options list element with the suffix `-optionsList` so you can find a specific combo box instance's options list. This wasn't previously possible because the options list is attached to the body element, not the combo box element. This is in addition to the existing `data-test-subj="comboBoxOptionsList"` ([#1054](https://github.com/elastic/eui/pull/1054))
- EUI now provides minified versions of the themes' CSS files ([#1070](https://github.com/elastic/eui/pull/1070))

**Bug fixes**

- Fixed `EuiSeriesChart` (previously `EuiXYChart`) responsive resize in a flexbox layout ([#1041](https://github.com/elastic/eui/pull/1041))
- `EuiInMemoryTable` no longer mutates the `items` prop array when sorting, adding deterministic sorting ([#1057](https://github.com/elastic/eui/pull/1057))
- `EuiBasicTable` actions now close their context menu when clicked ([#1069](https://github.com/elastic/eui/pull/1069))

**Experimental breaking change**

 - Renamed `EuiXYChart` to `EuiSeriesChart`, `EuiXYChartUtils` to `EuiSeriesChartUtils`, `EuiXYChartAxisUtils` to `EuiSeriesChartAxisUtils`, and  `EuiXYChartTextUtils` to `EuiSeriesChartTextUtils` ([#1066](https://github.com/elastic/eui/pull/1066))

## [`3.2.1`](https://github.com/elastic/eui/tree/v3.2.1)

- Added `closeButtonAriaLabel` property to `EuiFlyout` ([#1031](https://github.com/elastic/eui/pull/1031))
- Added types for `EuiToast`, `EuiGlobalToastList`, and `EuiGlobalToastListItem` ([#1045](https://github.com/elastic/eui/pull/1045))
- Added a handful of third-party logos to `EuiIcon` ([#1033](https://github.com/elastic/eui/pull/1033))

**Bug fixes**

- Removed IE flex column fix in favor of forcing the consumer to add a `grow` prop ([#1044](https://github.com/elastic/eui/pull/1044))
- Removed max-width to children of `EuiPopover` ([#1044](https://github.com/elastic/eui/pull/1044))

## [`3.2.0`](https://github.com/elastic/eui/tree/v3.2.0)

**Note: this release creates a minor regression to the display of `EuiFlexItem`s inside a `column` `EuiFlexGroup`. This is fixed in `3.2.1`.**
**Note: this release creates a minor regression to the display of `EuiPopoverTitle`. This is fixed in `3.2.1`.**

- Added typings for 'EuiBadge' ([#1034](https://github.com/elastic/eui/pull/1034))
- Added a visual pattern for Kibana's Global Date Picker ([#1026](https://github.com/elastic/eui/pull/1026))
- Added `responsive` prop to `EuiFlexGrid` ([#1026](https://github.com/elastic/eui/pull/1026))
- Added `expand` prop to `EuiTabs` and `EuiTabbedContent` ([#1026](https://github.com/elastic/eui/pull/1026))
- Allow `titleElement` to be passed to `EuiCard` ([#1032](https://github.com/elastic/eui/pull/1032))

**Bug fixes**

- Fixed `EuiContextMenuPanel` calling `ref` after being unmounted ([#1038](https://github.com/elastic/eui/pull/1038))
- `EuiOutsideClickDetector` supports nested detectors in the DOM tree ([#1039](https://github.com/elastic/eui/pull/1039))
- To make it more accessible, added a random id to `EuiSwitch`'s id prop if none is passed.  ([#779](https://github.com/elastic/eui/pull/779))
- `BetaBadge` now shows outside of `EuiPanel` bounds in IE ([#1032](https://github.com/elastic/eui/pull/1032))

## [`3.1.0`](https://github.com/elastic/eui/tree/v3.1.0)

- Added `EuiMutationObserver` to expose Mutation Observer API to React components ([#966](https://github.com/elastic/eui/pull/966))
- Added `EuiWrappingPopover` which allows existing non-React elements to be popover anchors ([#966](https://github.com/elastic/eui/pull/966))
- `EuiPopover` accepts a `container` prop to further restrict popover placement ([#966](https://github.com/elastic/eui/pull/966))
- `EuiPortal` can inject content at arbitrary DOM locations, added `portalRef` prop ([#966](https://github.com/elastic/eui/pull/966))

**Bug fixes**

- `EuiPopover` re-positions with dynamic content (including CSS height/width transitions) ([#966](https://github.com/elastic/eui/pull/966))

## [`3.0.5`](https://github.com/elastic/eui/tree/v3.0.5)

**Note: this release is a backport containing changes originally made in `3.6.1`**

**Bug fixes**

- Fixed bug where `EuiToolTip` content wasn't removed if its anchor is removed from the document ([#1119](https://github.com/elastic/eui/pull/1119))

## [`3.0.4`](https://github.com/elastic/eui/tree/v3.0.4)

**Note: this release is a backport containing changes originally made in `3.4.0`**

- Allow `_` and `*` characters to be used in `EuiSearchBar` query terms ([#1058](https://github.com/elastic/eui/pull/1058))

## [`3.0.3`](https://github.com/elastic/eui/tree/v3.0.3)

**Note: this release is a backport bugfix release containing changes originally made in `3.2.0`**

**Bug fixes**

- Fixed `EuiContextMenuPanel` calling `ref` after being unmounted ([#1038](https://github.com/elastic/eui/pull/1038))

## [`3.0.2`](https://github.com/elastic/eui/tree/v3.0.2)

- Added `restrictWidth` option to `EuiPageBody` ([#1024](https://github.com/elastic/eui/pull/1024))

**Bug fixes**

- Fixed `EuiPageContent` centered layouts ([#1024](https://github.com/elastic/eui/pull/1024))

## [`3.0.1`](https://github.com/elastic/eui/tree/v3.0.1)

- Added typings for `EuiEmptyPrompt`, `EuiCode`, `EuiCodeBlock`, and `EuiCallOut` ([#1010](https://github.com/elastic/eui/pull/1010))
- Make utility type `Omit` compatible with new `keyof` behavior introduced in TypeScript 2.9 ([#1017](https://github.com/elastic/eui/pull/1017))
- Added visualization chart type icons ([#1020](https://github.com/elastic/eui/pull/1020))

**Bug fixes**

- Fixed `EuiContextMenu` causing scroll-jumps because of premature browser focus ([#1018](https://github.com/elastic/eui/pull/1018))

## [`3.0.0`](https://github.com/elastic/eui/tree/v3.0.0)

- Fixed `EuiHeader` responsive styles ([#1009](https://github.com/elastic/eui/pull/1009))
- Added `prepend` and `append` props to `EuiFormControlLayout` ([#961](https://github.com/elastic/eui/pull/961))
- Updated style implementation of `EuiFilterGroup` and `EuiFilterGroupButton` ([#961](https://github.com/elastic/eui/pull/961))
- Added `EuiDatePickerRange` as a way to layout two `EuiDatePicker`s ([#961](https://github.com/elastic/eui/pull/961))
- Temporarily removed `EuiPage` responsive styles ([#1014](https://github.com/elastic/eui/pull/1014))

**Breaking changes**

- Moved `EuiHeaderNotification` to a generic `EuiNotificationBadge` component ([#1009](https://github.com/elastic/eui/pull/1009))

**Bug fixes**

- `EuiInMemoryTable` no longer resets to the first page on prop update when `items` remains the same ([#1008](https://github.com/elastic/eui/pull/1008))
- Fixed css selector for hiding responsive `EuiBreadcrumb`'s ([#1009](https://github.com/elastic/eui/pull/1009))
- Fixed responsive utility classes for IE ([#1009](https://github.com/elastic/eui/pull/1009))
- Fixed syntax errors in `keyCodes`'s and `EuiContextMenu`'s typescript definition ([#1012](https://github.com/elastic/eui/pull/1012))

## [`2.0.0`](https://github.com/elastic/eui/tree/v2.0.0)

- Added more typings to `EuiContextMenuItemProps` ([#1006](https://github.com/elastic/eui/pull/1006))
- Made some properties of `EuiFlyout` optional ([#1003](https://github.com/elastic/eui/pull/1003))
- Added typings for `EuiFlyout`, `EuiFlyoutBody`, `EuiFlyoutHeader`, and `EuiFlyoutFooter` ([#1001](https://github.com/elastic/eui/pull/1001))
- Gave `EuiFlyout` close button a data-test-subj ([#1000](https://github.com/elastic/eui/pull/1000))
- Updated `react-vis` version to `1.10.2` ([#999](https://github.com/elastic/eui/pull/999))
- Added `component` prop to `EuiTextColor` ([#1011](https://github.com/elastic/eui/pull/1011))

**Breaking changes**

- Altered `EuiPage` and sub-component layout ([#998](https://github.com/elastic/eui/pull/998))
  - `EuiPageHeader` must now be contained within `EuiPageBody`
  - `EuiPageSideBar` must now be **outside** of `EuiPageBody`

**Bug fixes**

- `EuiDescribedFormGroup` now renders its `description` inside of a `div` instead of a `span` ([#1011](https://github.com/elastic/eui/pull/1011))

## [`1.2.1`](https://github.com/elastic/eui/tree/v1.2.1)

**Bug fixes**

- Removed global manipulation of `EuiTitle` sizing in XYCharts ([#997](https://github.com/elastic/eui/pull/997))

## [`1.2.0`](https://github.com/elastic/eui/tree/v1.2.0)

**Note: this release creates a minor regression to the sizing of `EuiTitle`s. This is fixed in `1.2.1`.**

- Added typings for keyCodes ([#988](https://github.com/elastic/eui/pull/988))
- Changed `EuiXYChart` components exports to `/experimental` subfolder ([#975](https://github.com/elastic/eui/pull/975))
- Added beta version of `EuiXYChart` and associated components ([#309](https://github.com/elastic/eui/pull/309))
- Added `size` prop to `EuiIconTip` ([987](https://github.com/elastic/eui/pull/987))
- Added `database`, `filter`, `globe`, and `save` icons ([990](https://github.com/elastic/eui/pull/990))
- Updated typings for `EuiButton`, `EuiButtonEmpty`, and `EuiButtonIcon` to include `<a>` tag attributes like `href` ([#992](https://github.com/elastic/eui/pull/992))

**Bug fixes**

- Fixed some IE11 flex box bugs and documented others (modal overflowing, image shrinking, and flex group wrapping) ([#973](https://github.com/elastic/eui/pull/973))
- Fixed white square that show in double scrollbar via `euiScrollBar()` ([989](https://github.com/elastic/eui/pull/989))
- Fixed issue with Accordion would attempt to use properties and accessors on null ([#982](https://github.com/elastic/eui/pull/982))

## [`1.1.0`](https://github.com/elastic/eui/tree/v1.1.0)

- Added more (mainly style) options to `EuiRange` ([#932](https://github.com/elastic/eui/pull/932))
- Cleaned up some `EuiPopover` styles ([#969](https://github.com/elastic/eui/pull/969))
- Added `inputRef` prop to `EuiFieldPassword` ([#970](https://github.com/elastic/eui/pull/970))

**Bug fixes**

- Fixed disabled states of icon buttons ([#963](https://github.com/elastic/eui/pull/963))
- Added word-break fallback for FF & IE in table cell ([#962](https://github.com/elastic/eui/pull/962))
- Fixed `EuiPopover` to show content over modals, flyouts, etc ([#967](https://github.com/elastic/eui/pull/967))
- Fixed background transition on inputs ([#969](https://github.com/elastic/eui/pull/969))

## [`1.0.1`](https://github.com/elastic/eui/tree/v1.0.1)

- `EuiAccordion` use MutationObserver to re-calculate height when children DOM changes ([#947](https://github.com/elastic/eui/pull/947))
- Add `inspect` type option to icon typedef file ([#952](https://github.com/elastic/eui/pull/952))
- Simplified form control styles ([#954](https://github.com/elastic/eui/pull/954))

**Bug fixes**

- `EuiPopover` now positions popover content over all other elements, instead of sometimes clipping ([#948](https://github.com/elastic/eui/pull/948))
- `EuiOnClickOutside` works with child components rendered via React portals ([#948](https://github.com/elastic/eui/pull/948))

**Deprecations**

- Replaced the following SASS variables have been replaced `$euiFormControlHeight--compressed`, `$euiFormControlPadding--compressed`, `euiFormBorderColor--disabled` ([#954](https://github.com/elastic/eui/pull/954))

## [`1.0.0`](https://github.com/elastic/eui/tree/v1.0.0)

- Reduced font sizes of `EuiAvatar` ([#945](https://github.com/elastic/eui/pull/945))
- Changed release process to be fully automated by script ([#944](https://github.com/elastic/eui/pull/944))

**Bug fixes**

- `EuiTooltip` re-positions content correctly after the window is resized ([#936](https://github.com/elastic/eui/pull/936))
- `EuiComboBox` list is positioned correctly in IE ([#946](https://github.com/elastic/eui/pull/946))

## [`0.0.55`](https://github.com/elastic/eui/tree/v0.0.55)

- Added `getPopoverScreenCoordinates` service function for positioning popover/tooltip content, updated `EuiToolTip` to use it ([#924](https://github.com/elastic/eui/pull/924))
- Allow `mode` prop in `EuiCodeEditor` to take custom mode object ([#935](https://github.com/elastic/eui/pull/935))
- `EuiCodeEditor` is now decorated with a `data-test-subj` selector (`codeEditorContainer`) ([#939](https://github.com/elastic/eui/pull/939))
- `EuiCodeEditor` no longer automatically scrolls cursor into view on selection change ([#940](https://github.com/elastic/eui/pull/940))

## [`0.0.54`](https://github.com/elastic/eui/tree/v0.0.54)

**Bug fixes**

- `EuiTabbedContent` now updates dynamic tab content when used as an uncontrolled component ([#931](https://github.com/elastic/eui/pull/931))

## [`0.0.53`](https://github.com/elastic/eui/tree/v0.0.53)

- `EuiComboBox` is now decorated with `data-test-subj` selectors for the search input (`comboBoxSearchInput`), toggle button (`comboBoxToggleListButton`), and clear button (`comboBoxClearButton`) ([#918](https://github.com/elastic/eui/pull/918))
- `EuiComboBox` now gives focus to the search input when the user clicks the clear button, to prevent focus from defaulting to the body ([#918](https://github.com/elastic/eui/pull/918))
- Fixed visual size of inputs by setting the box-shadow border to `inset` ([#928](https://github.com/elastic/eui/pull/928))
- Per-column custom sort values added to `EuiInMemoryTable` ([#929](https://github.com/elastic/eui/pull/929))

**Non-breaking major changes**

- Added close (`cross`) button as default way to close to `EuiFlyout` when `onClose` is provided ([#925](https://github.com/elastic/eui/pull/925))
- Fleshed out `EuiFlyoutHeader` for consistency (see docs) ([#925](https://github.com/elastic/eui/pull/925))

**Bug fixes**

- Added `role="dialog"` to `EuiFlyout` to improve screen reader accessibility ([#916](https://github.com/elastic/eui/pull/916))
- Default sort comparator (used by `EuiInMemoryTable`) now handles `null` and `undefined` values ([#922](https://github.com/elastic/eui/pull/922))

## [`0.0.52`](https://github.com/elastic/eui/tree/v0.0.52)

- Added updated logos for Cloud and Cloud ECE ([#906](https://github.com/elastic/eui/pull/906))
- Added the ability for `EuiBetaBadge` to appear on `EuiPanel` similar to `EuiCard` ([#885](https://github.com/elastic/eui/pull/888))
- Added `restrictWidth` to `EuiPage` ([#896](https://github.com/elastic/eui/pull/896))
- Added `resize` prop to `EuiTextArea` that defaults to ‘vertical’ (only height) ([#894](https://github.com/elastic/eui/pull/894))
- Added multiple style-only adjustments to `EuiFormControlLayout` buttons/icons ([#894](https://github.com/elastic/eui/pull/894))
- Shifted `readOnly` inputs to not have left padding unless it has an icon ([#894](https://github.com/elastic/eui/pull/894))
- Added more customization options to `EuiAvatar` ([#903](https://github.com/elastic/eui/pull/903))
- Added more color options to `EuiButtonIcon` ([#907](https://github.com/elastic/eui/pull/907))
- Added icon for EMS (Elastic Map Service) (`emsApp`) ([#914](https://github.com/elastic/eui/pull/914))
- Added support for `href`, `target`, and `rel` properties for `EuiContextMenu` items ([#911](https://github.com/elastic/eui/pull/911))
- Added responsive helpers in the form of `EuiShowFor` and `EuiHideFor` components and corresponding CSS classes ([#909](https://github.com/elastic/eui/pull/909))

**Deprecations**

- Replaced `$breakpoints` in favor of better named `$euiBreakpoints` ([#909](https://github.com/elastic/eui/pull/909))
- Replaced the following mixin `screenXSmall()`, `screenSmall()`, `screenMedium()`, `screenLarge()`, `screenSmallMediumLarge()` in favor of a single `euiBreakpoint()` ([#909](https://github.com/elastic/eui/pull/909))

**Bug fixes**

- Removed `.nvmrc` file from published npm package ([#892](https://github.com/elastic/eui/pull/892))
- `EuiComboBox` no longer shows the _clear_ icon when it's a no-op ([#890](https://github.com/elastic/eui/pull/890))
- `EuiIcon` no longer takes focus in Edge and IE unless `tabIndex` is defined as a value other than `"-1"` ([#900](https://github.com/elastic/eui/pull/900))
- Fixed regression introduced in `0.0.50` in which the form control icons blocked users from clicking the control ([#898](https://github.com/elastic/eui/pull/898))
- Fixed `EuiSwitch` background in case it’s been placed on a gray background ([#894](https://github.com/elastic/eui/pull/894))
- Fixed `EuiComboBox` hidden input focus styles ([#894](https://github.com/elastic/eui/pull/894))
- Fixed responsive widths of `EuiDescribedFormGroup` ([#894](https://github.com/elastic/eui/pull/894))
- Fixed descenders being cut off in `EuiSelect` ([#894](https://github.com/elastic/eui/pull/894))
- Fixed extra spacing applied by Safari to `EuiFieldSearch` ([#894](https://github.com/elastic/eui/pull/894))
- Fixed contrast issues in dark theming ([#907](https://github.com/elastic/eui/pull/907))

## [`0.0.51`](https://github.com/elastic/eui/tree/v0.0.51)

- Added `textStyle="reverse"` prop to `EuiDescriptionList` as well as a class (`.eui-definitionListReverse`) for `dl`'s within `EuiText` ([#882](https://github.com/elastic/eui/pull/882))
- Added `inspect` icon ([#886](https://github.com/elastic/eui/pull/886))
- Added `layout` prop to `EuiCard` ([#885](https://github.com/elastic/eui/pull/885))

**Bug fixes**

- Moved `EuiFieldSearch`'s and `EuiValidateControl`'s ref out of render into `setRef` methods ([#883](https://github.com/elastic/eui/pull/883))

## [`0.0.50`](https://github.com/elastic/eui/tree/v0.0.50)

**Note: this release creates a minor regression to form controls containing icons, in which the icon blocks the user from clicking the control. This is fixed in `0.0.52`.**

- Created `EuiToggle`, `EuiButtonToggle`, and `EuiButtonGroup` ([#872](https://github.com/elastic/eui/pull/872))
- `EuiBasicTable` and `EuiInMemoryTable` now accept `rowProps` and `cellProps` callbacks, which let you apply custom props to rows and props ([#869](https://github.com/elastic/eui/pull/869))
- Added `offline` and `online` icons ([#881](https://github.com/elastic/eui/pull/881))

**Bug fixes**

- `EuiContextMenuPanel` now updates appropriately if its items are modified ([#887](https://github.com/elastic/eui/pull/887))
- `EuiComboBox` is no longer a focus trap, the clear button is now keyboard-accessible, and the virtualized list no longer interferes with the tab order ([#866](https://github.com/elastic/eui/pull/866))
- `EuiButton`, `EuiButtonEmpty`, and `EuiButtonIcon` now look and behave disabled when `isDisabled={true}` ([#862](https://github.com/elastic/eui/pull/862))
- `EuiGlobalToastList` no longer triggers `Uncaught TypeError: _this.callback is not a function`  ([#865](https://github.com/elastic/eui/pull/865))
- `EuiGlobalToastList` checks to see if it has dismissed a toast before re-dismissing it ([#868](https://github.com/elastic/eui/pull/868))
- Added FF/IE fallback for `.eui-textBreakWord` ([#864](https://github.com/elastic/eui/pull/864))
- Fixed `EuiCard` description text color when used in/as an anchor tag ([#864](https://github.com/elastic/eui/pull/864))
- Fixed `EuiCard` IE bugs ([#864](https://github.com/elastic/eui/pull/864))
- Fixed button labeling for `EuiFormControlLayout` and `EuiComboBox` accessibility ([#876](https://github.com/elastic/eui/pull/876))
- Fixed `EuiBreadcrumb` slash alignment when truncating ([#878](https://github.com/elastic/eui/pull/878))

**Breaking changes**

- `EuiSearchBar` no longer has an `onParse` callback, and now passes an object to `onChange` with the shape `{ query, queryText, error }` ([#863](https://github.com/elastic/eui/pull/863))
- `EuiInMemoryTable`'s `search.onChange` callback now passes an object with `{ query, queryText, error }` instead of only the query ([#863](https://github.com/elastic/eui/pull/863))
- `EuiFormControlLayout` no longer has `onClear`, `iconSide`, or `onIconClick` props. Instead of `onClear` it now accepts a `clear` object of the shape `{ onClick }`. Instead of the icon props, it now accepts a single `icon` prop which be either a string or an object of the shape `{ type, side, onClick }` ([#866](https://github.com/elastic/eui/pull/866))
- `EuiBasicTable` and `EuiInMemoryTable` pass-through cell props (defined by the `columns` prop and the `cellProps` prop) used to be applied to the `div` inside of the `td` element. They're now applied directly to the `td` element ([#869](https://github.com/elastic/eui/pull/869))

## [`0.0.49`](https://github.com/elastic/eui/tree/v0.0.49)

**Bug fixes**

- `EuiInMemoryTable` now applies its search filter ([#851](https://github.com/elastic/eui/pull/851))
- `EuiInMemoryTable` and `EuiBasicTable` now pass unknown props through to their child ([#836](https://github.com/elastic/eui/pull/836))
- Added `EuiHeaderLinks` which allow you to construct navigation in the header in place of the app menu ([#844](https://github.com/elastic/eui/pull/844))
- `EuiPopover` will use an alert to warn the user it traps focus ([#844](https://github.com/elastic/eui/pull/844))

**Breaking changes**

- EUI requires React `16.3` or higher ([#849](https://github.com/elastic/eui/pull/849))
- `EuiHeaderBreadcrumbs` refactored to use `EuiBreadcrumbs`. This removed all child components of `EuiHeaderBreadcrumbs` ([#844](https://github.com/elastic/eui/pull/844))

## [`0.0.48`](https://github.com/elastic/eui/tree/v0.0.48)

**Bug fixes**

- `EuiComboBox` does not pass `isDisabled` prop to `EuiComboBoxOptionsList` to avoid "React does not recognize the 'isDisabled' prop on a DOM element" console warning ([#838](https://github.com/elastic/eui/pull/838))
- `EuiComboBox` does not display clear icon when `isClearable` prop is set to false and `selectedOptions` prop is provided ([#838](https://github.com/elastic/eui/pull/838))

**Breaking changes**

- Move `EuiBasicTable`'s `itemId` prop from `selection` to a top-level property ([#830](https://github.com/elastic/eui/pull/830))
- Renamed/refactored `requiresAriaLabel` prop validator to a more general `withRequiredProp` ([#830](https://github.com/elastic/eui/pull/830))

## [`0.0.47`](https://github.com/elastic/eui/tree/v0.0.47)

- Added utility CSS classes for text and alignment concerns ([#774](https://github.com/elastic/eui/pull/774))
- Added `compressed` versions of `EuiFormRow` and all form controls ([#800](https://github.com/elastic/eui/pull/800))
- Removed pointer cursor on `EuiFormLabel` when a `for` property is not set ([#825](https://github.com/elastic/eui/pull/825))
- Added the ability to add tooltips to `EuiContextMenuItem`s ([#817](https://github.com/elastic/eui/pull/817))
- Added `EuiBreadcrumbs` ([#815](https://github.com/elastic/eui/pull/815))

**Bug fixes**

- Fixes height calculation error on `EuiAccordion` when it starts loads in an open state ([#816](https://github.com/elastic/eui/pull/816))
- Added aria-invalid labeling on `EuiFormRow` ([#777](https://github.com/elastic/eui/pull/799))
- Added aria-live labeling for `EuiToasts` ([#777](https://github.com/elastic/eui/pull/777))
- Added aria labeling requirements for `EuiBadge` , as well as a generic prop_type function `requiresAriaLabel` in `utils` to check for it ([#777](https://github.com/elastic/eui/pull/777)) ([#802](https://github.com/elastic/eui/pull/802))
- Ensure switches’ inputs are still hidden when `[disabled]` ([#778](https://github.com/elastic/eui/pull/778))
- Made boolean matching in `EuiSearchBar` more exact so it doesn't match words starting with booleans, like "truest" or "offer" ([#776](https://github.com/elastic/eui/pull/776))
- `EuiComboBox` do not setState or call refs once component is unmounted ([807](https://github.com/elastic/eui/pull/807) and [#813](https://github.com/elastic/eui/pull/813))
- Added better accessibility labeling to `EuiPagination`, `EuiSideNav`, `EuiPopover`, `EuiBottomBar` and `EuiBasicTable`.  ([#821](https://github.com/elastic/eui/pull/821))
- Added `isDisabled` to `EuiComboBox`  ([#829](https://github.com/elastic/eui/pull/829))

## [`0.0.46`](https://github.com/elastic/eui/tree/v0.0.46)

- Added `EuiDescribedFormGroup` component, a wrapper around `EuiFormRow`(s) ([#707](https://github.com/elastic/eui/pull/707))
- Added `describedByIds` prop to `EuiFormRow` to help with accessibility ([#707](https://github.com/elastic/eui/pull/707))
- Added `isLoading` prop to `EuiButtonEmpty` ([#768](https://github.com/elastic/eui/pull/768))
- Removed individual badge cross icon when `EuiComboBox` has `singleSelection` prop enabled ([#769](https://github.com/elastic/eui/pull/769))

**Bug fixes**

- Removed specificity on `EuiText` that was causing cascade conflicts around text coloring ([#770](https://github.com/elastic/eui/pull/770))

## [`0.0.45`](https://github.com/elastic/eui/tree/v0.0.45)

***NOTE v0.0.45 has a bug causing it to fail during installation, please use v0.0.46***

- Added `EuiBetaBadge` for non-GA labelling including options to add it to `EuiCard` and `EuiKeyPadMenuItem` ([#705](https://github.com/elastic/eui/pull/705))
- Added `direction` prop to EuiFlexGroup ([#711](https://github.com/elastic/eui/pull/711))
- Added `EuiEmptyPrompt` which can be used as a placeholder over empty tables and lists ([#711](https://github.com/elastic/eui/pull/711))
- Added `EuiTabbedContent` ([#737](https://github.com/elastic/eui/pull/737))
- `EuiComboBox` added buttons for clearing and opening/closing the combo box ([#698](https://github.com/elastic/eui/pull/698))

**Bug fixes**

- Fixed `EuiTableRowCell` from overwriting its child element's `className` [#709](https://github.com/elastic/eui/pull/709)
- Allow `EuiContextMenuPanel`s to update when their `children` changes ([#710](https://github.com/elastic/eui/pull/710))
- `EuiInMemoryTable` now passes `itemIdToExpandedRowMap` prop to `EuiBasicTable` ([#759](https://github.com/elastic/eui/pull/759))
- Expanded table rows in paginated data no longer leak to other pages ([#761](https://github.com/elastic/eui/pull/761))

**Breaking changes**

- Rename `logoElasticSearch` to `logoElasticsearch` [#755](https://github.com/elastic/eui/pull/755)

## [`0.0.44`](https://github.com/elastic/eui/tree/v0.0.44)

- Reduced `EuiToast` title size ([#703](https://github.com/elastic/eui/pull/703))

**Bug fixes**

- Fixed inherited `line-height` of inputs and buttons ([#702](https://github.com/elastic/eui/pull/702))
- Fixed card title sizing in K6 theme ([#704](https://github.com/elastic/eui/pull/704))

## [`0.0.43`](https://github.com/elastic/eui/tree/v0.0.43)

- Added `status` prop to `EuiStep` for additional styling ([#673](https://github.com/elastic/eui/pull/673))
- `EuiForm` and `EuiFormRow` now accept nodes for `errors` prop ([#685](https://github.com/elastic/eui/pull/685))
- Removed the default `max-width` from `EuiText`. This can still be applied by setting `grow={false}` ([#683](https://github.com/elastic/eui/pull/683))
- Added support for text alignment with `EuiTextAlign` ([#683](https://github.com/elastic/eui/pull/683))
- `EuiBasicTable` added the `compressed` prop to allow for tables with smaller fonts and padding ([#687](https://github.com/elastic/eui/pull/687))

**Bug fixes**

- Added a `paddingSize` prop to `EuiAccordion` to better mitigate situations where a nested `EuiFlexGroup` causes scrollbars ([#701](https://github.com/elastic/eui/pull/701))
- Fixed `EuiCard` `icon` prop to include user provided className ([#684](https://github.com/elastic/eui/pull/684))
- `EuiInMemoryTable` pagination state is now reset automatically when a search is executed ([#686](https://github.com/elastic/eui/pull/686))
- Fixed slow performance of `EuiComboBox` when there are hundreds or thousands of options by virtualizing `EuiComboBoxOptionsList` ([#670](https://github.com/elastic/eui/pull/670))
- Fixed some text styles ([#683](https://github.com/elastic/eui/pull/683))
    - Fixed font-family of input, textarea, select, and buttons
    - Fixed style of code, pre, and dl’s inside `EuiText`
    - Fixed ghost text color which was being set to a dark gray

**Breaking changes**

- Added responsive support for tables. This isn't technically a breaking change, but you will need to apply some new props (`hasActions`, `isSelectable`) for certain tables to make them look their best in mobile. **Responsive table views are on by default.** ([#584](https://github.com/elastic/eui/pull/584))

## [`0.0.42`](https://github.com/elastic/eui/tree/v0.0.42)

- Added `EuiDatePicker` component for date/time input ([#644](https://github.com/elastic/eui/pull/644))
- Added editor icon set to `EuiIcon` ([#671](https://github.com/elastic/eui/pull/671))

## [`0.0.41`](https://github.com/elastic/eui/tree/v0.0.41)

- Added `grow` prop to `EuiText` ([#662](https://github.com/elastic/eui/pull/662))
- Added `disabled` prop to `EuiComboBoxOption` ([#650](https://github.com/elastic/eui/pull/650))
- Added support for `<pre>` and `<code>` tags to `<EuiText>` ([#654](https://github.com/elastic/eui/pull/654))
- Added export of SASS theme variables in JSON format during compilation ([#642](https://github.com/elastic/eui/pull/642))
- Close `EuiComboBox` `singleSelection` options list when option is chosen ([#645](https://github.com/elastic/eui/pull/645))
- Wrap `EuiStepHorizontal` text instead of truncating it ([#653](https://github.com/elastic/eui/pull/653))
- Fixed a bug where `EuiSideNavItem` wouldn't pass an `onClick` handler down to `<a>` tags if they also had an `href` ([#664](https://github.com/elastic/eui/pull/664))
- Updated existing and added additional TypeScript definitions ([#666](https://github.com/elastic/eui/pull/666))

**Bug fixes**

- Fixed `EuiBasicTable` re-rendering on hover of table rows ([#665](https://github.com/elastic/eui/pull/665))

**Breaking changes**

- `EuiStepsHorizontal` now requires an `onClick` prop be provided for each step configuration object ([#653](https://github.com/elastic/eui/pull/653))

## [`0.0.40`](https://github.com/elastic/eui/tree/v0.0.40)

- Tweaked sizing, weights, color, line-heights, and added more levels to `EuiTitle` and `EuiText` ([#627](https://github.com/elastic/eui/pull/627))
- Added TypeScript type definitions for `EuiPortal`, `EuiText` and `EuiTitle` as well as the `calculatePopoverPosition` service ([#638](https://github.com/elastic/eui/pull/638))
- Grayed out labels for `disabled` controls ([#648](https://github.com/elastic/eui/pull/648))

**Bug fixes**

- Fix visual shadow glitch on hover of `EuiToast` ([#632](https://github.com/elastic/eui/pull/632))

**Breaking changes**

- **Note: This breaking change is reversed in 0.0.43.** Added a default `max-width` to `EuiText` ([#627](https://github.com/elastic/eui/pull/627))

## [`0.0.39`](https://github.com/elastic/eui/tree/v0.0.39)

**Bug fixes**

- Allow accordions to dynamically change height, and support values on radio inputs ([#613](https://github.com/elastic/eui/pull/613))
- Accordion toggle layout is no longer flagged responsive, in order to prevent unwanted stacking on mobile ([#613](https://github.com/elastic/eui/pull/613))

**Breaking changes**

- Support values on radio inputs. This is breaking because now the second argument to the radio `onChange` callback is the value, which bumps the change event to the third argument ([#613](https://github.com/elastic/eui/pull/613))

## [`0.0.38`](https://github.com/elastic/eui/tree/v0.0.38)

- Modified drop shadow intensities and color ([#607](https://github.com/elastic/eui/pull/607))
- Added SASS color functions. Made `$euiColorWarning` color usage more accessible while still being "yellow" ([#628](https://github.com/elastic/eui/pull/628))
- Removed extraneous `global_styling/mixins/_forms.scss` file and importing the correct files in the `filter_group.scss` and `combo_box.scss` files ([#609](https://github.com/elastic/eui/pull/609))
- Added `isInvalid` prop to `EuiComboBox` ([#631](https://github.com/elastic/eui/pull/631))
- Added support for rejecting user input by returning `false` from the `onCreateOption` prop of `EuiComboBox` ([#631](https://github.com/elastic/eui/pull/631))

**Bug fixes**

- Visual fix for the focus state of disabled `EuiButton` ([#603](https://github.com/elastic/eui/pull/603))
- `EuiSelect` can pass any node as a value rather than just a string ([#603](https://github.com/elastic/eui/pull/603))
- Fixed a typo in the flex TypeScript definition ([#629](https://github.com/elastic/eui/pull/629))
- Fixed `EuiComboBox` bug in which the options list wouldn't always match the width of the input ([#611](https://github.com/elastic/eui/pull/611))
- Fixed `EuiComboBox` bug in which opening the combo box when there's no scrollbar on the window would result in the list being positioned incorrectly ([#631](https://github.com/elastic/eui/pull/631))
- Fixed `EuiComboBox` bug in which clicking a pill's close button would close the list ([#631](https://github.com/elastic/eui/pull/631))
- Fixed `EuiComboBox` bug in which moving focus from one combo box to another would remove the `euiBody-hasPortalContent` class from the body ([#631](https://github.com/elastic/eui/pull/631))

## [`0.0.37`](https://github.com/elastic/eui/tree/v0.0.37)

- Added `EuiComboBox` for selecting many options from a list of options ([#567](https://github.com/elastic/eui/pull/567))
- Added `EuiHighlight` for highlighting a substring within text ([#567](https://github.com/elastic/eui/pull/567))
- `calculatePopoverPosition` service now accepts a `positions` argument so you can specify which positions are acceptable ([#567](https://github.com/elastic/eui/pull/567))
- Added `closeButtonProps` prop to `EuiBadge`, `hollow` badge type, and support for arbitrary hex color ([#567](https://github.com/elastic/eui/pull/567))
- Added support for arbitrary hex color to `EuiIcon` ([#567](https://github.com/elastic/eui/pull/567))

**Breaking changes**

- Renamed `euiBody-hasToolTip` class to `euiBody-hasPortalContent` ([#567](https://github.com/elastic/eui/pull/567))

## [`0.0.36`](https://github.com/elastic/eui/tree/v0.0.36)

- Added support for range queries in `EuiSearchBar` (works for numeric and date values) ([#485](https://github.com/elastic/eui/pull/485))
- Added support for emitting a `EuiSearchBar` query to an Elasticsearch query string ([#598](https://github.com/elastic/eui/pull/598))
- Added support for expandable rows to `EuiBasicTable` ([#585](https://github.com/elastic/eui/pull/585))

**Bug fixes**

- Relaxed query syntax of `EuiSearchBar` to allow usage of hyphens without escaping ([#581](https://github.com/elastic/eui/pull/581))
- Fixed font-weight issue in K6 theme ([#596](https://github.com/elastic/eui/pull/596))

## [`0.0.35`](https://github.com/elastic/eui/tree/v0.0.35)

- Modified `EuiLink` and all buttons to support both href and onClick ([#554](https://github.com/elastic/eui/pull/554))
- Added `color` prop to `EuiIconTip` ([#580](https://github.com/elastic/eui/pull/580))

## [`0.0.34`](https://github.com/elastic/eui/tree/v0.0.34)

- Adjust `EuiCallOut` and dark theme warning coloring ([#563](https://github.com/elastic/eui/pull/563))
- Added a `buttonColor` prop to `EuiConfirmModal` ([#546](https://github.com/elastic/eui/pull/546))
- Added 'baseline' as option to `EuiFlexGroup`'s `alignItems` prop ([#546](https://github.com/elastic/eui/pull/546))

**Bug fixes**

- Fixed `EuiToolTip` bug which caused the tooltip to hide when moving the mouse around inside of the trigger element ([#557](https://github.com/elastic/eui/pull/557), [#564](https://github.com/elastic/eui/pull/564))
- Fixed a bug where `EuiButtonEmpty` would offer a white background on hover when it was disabled, even when there was no such background transition on hover when the buttons are not disabled ([#561](https://github.com/elastic/eui/pull/561))
- Fixed table cell bugs ([#565](https://github.com/elastic/eui/pull/565))
  - `EuiBasicTable` now supports explicitly setting `truncateText` and `textOnly` on column definitions, and supports passing through unrecognized props to the cell (e.g. `data-test-subj`).
  - Updated table cell CSS so that long single-word cell content will break and wrap mid-word.

## [`0.0.33`](https://github.com/elastic/eui/tree/v0.0.33)

- Added initial sorting option to `EuiInMemoryTable` ([#547](https://github.com/elastic/eui/pull/547))
- Horizontally scrolling `EuiTabs` ([#546](https://github.com/elastic/eui/pull/546))
- Remove padding from both sides of `EuiEmptyButton` ([#546](https://github.com/elastic/eui/pull/546))
- Added `disabled` prop to placeholder (ellipses) button in pagination ([#546](https://github.com/elastic/eui/pull/546))
- Converted `.euiHeader__notification` into `EuiHeaderNotification` ([#546](https://github.com/elastic/eui/pull/546))

**Bug fixes**

- `EuiConfirmModal` will now check for the presence of confirm and cancel buttons before trying to focus them ([#555](https://github.com/elastic/eui/pull/555))

## [`0.0.32`](https://github.com/elastic/eui/tree/v0.0.32)

- Updated `EuiDescriptionList` to accept nodes for the titles and descriptions ([#552](https://github.com/elastic/eui/pull/552))
- Added `stop` and `stopFilled` icons ([#543](https://github.com/elastic/eui/pull/543))

**Bug fixes**

- Fixed `EuiToolTip` smart positioning to prevent tooltip from being clipped by the window where possible ([#550](https://github.com/elastic/eui/pull/550))

## [`0.0.31`](https://github.com/elastic/eui/tree/v0.0.31)

- Made `<EuiProgress>` TypeScript types more specific ([#518](https://github.com/elastic/eui/pull/518))
- Removed `font-smoothing` from our reset css for better text legibility ([#539](https://github.com/elastic/eui/pull/539))

**Bug fixes**

- Made `EuiIconTip` screen reader accessible ([#534](https://github.com/elastic/eui/pull/534))
- Fixed a sorting issue in `EuiInMemoryTable` ([#453](https://github.com/elastic/eui/pull/453))
- Fixed checkbox click for `EuiCheckbox` and `EuiRadio` without a label ([#541](https://github.com/elastic/eui/pull/541))

## [`0.0.30`](https://github.com/elastic/eui/tree/v0.0.30)

- Add ability to force `EuiSideNav` items open by setting `item.forceOpen` ([#515](https://github.com/elastic/eui/pull/515))

## [`0.0.29`](https://github.com/elastic/eui/tree/v0.0.29)

- Added `EuiIconTip` to make it easier to display icons with tooltips ([#528](https://github.com/elastic/eui/pull/528))
- Added `buttonRef` prop to `EuiButton`, `EuiButtonEmpty`, and `EuiButtonIcon` ([#529](https://github.com/elastic/eui/pull/529))

**Bug fixes**

- `EuiHealth` no longer stacks flex items on small screens ([#530](https://github.com/elastic/eui/pull/530))
- Fixed `EuiPageContent` centering within `EuiPage` issue ([#527](https://github.com/elastic/eui/pull/527))
- `EuiConfirmModal` will now correctly auto-focus on its confirm and cancel buttons ([#529](https://github.com/elastic/eui/pull/529))

## [`0.0.28`](https://github.com/elastic/eui/tree/v0.0.28)

- `EuiInMemoryTable` pass items to BasicTable when message is provided ([#517](https://github.com/elastic/eui/pull/517)).
- `EuiSearchBox` now passes unused props through to `EuiFieldSearch` ([#514](https://github.com/elastic/eui/pull/514))
- Change `EuiBasicTable` `noItemsMessage` and `EuiInMemoryTable` `message` propType to node
instead of just string ([#516](https://github.com/elastic/eui/pull/516))

## [`0.0.27`](https://github.com/elastic/eui/tree/v0.0.27)

- Don't propagate a null `onClick` on EuiPanels ([#473](https://github.com/elastic/eui/pull/473))
- Use 1.1px for the `EuiHorizontalRule` height, in order to work around strange Chrome height calculations ([#473](https://github.com/elastic/eui/pull/473))
- New icons for `logoGithub` and `logoSketch` ([#494](https://github.com/elastic/eui/pull/494))
- `EuiCard` now has an `href` and `isClickable` prop for better handling hover animations ([#494](https://github.com/elastic/eui/pull/494))
- Added `calculateContrast` and `rgbToHex` to services ([#494](https://github.com/elastic/eui/pull/494))

**Bug fixes**

- `EuiModal` is now responsive on mobile screens ([#512](https://github.com/elastic/eui/pull/512))
- `EuiFlexGrid` now collapses down in mobile layouts properly ([#515](https://github.com/elastic/eui/pull/515))
- Made `EuiCard` proptypes more permission by changing strings to nodes ([#515](https://github.com/elastic/eui/pull/515))
- Fixed `responsive={false}` prop not working when flex groups were nested ([#494](https://github.com/elastic/eui/pull/494))
- `EuiBadge` wrapping element changed from a `div` to `span` so it can be nested in text blocks ([#494](https://github.com/elastic/eui/pull/494))

## [`0.0.26`](https://github.com/elastic/eui/tree/v0.0.26)

**Bug fixes**

- `EuiSelect` do not set `defaultValue` property when `value` property is provided ([#504](https://github.com/elastic/eui/pull/504)).
- `EuiBottomBar` now uses `EuiPortal` to avoid z-index conflicts ([#487](https://github.com/elastic/eui/pull/487))
- Upped dark theme contrast on disabled buttons ([#487](https://github.com/elastic/eui/pull/487))

**Breaking changes**

- Removed `EuiTableOfRecords` ([#490](https://github.com/elastic/eui/pull/490))

## [`0.0.25`](https://github.com/elastic/eui/tree/v0.0.25)

- `EuiSearchBar` accepts `toolsLeft` and `toolsRight` props ([#458](https://github.com/elastic/eui/pull/458))
- Added `search.onChange` callback to `EuiInMemoryTable` ([#469](https://github.com/elastic/eui/pull/469))
- Added `initialPageSize` option to `EuiInMemoryTable` ([#477](https://github.com/elastic/eui/pull/477))
- Added design guidelines for button and toast usage ([#371](https://github.com/elastic/eui/pull/371))

**Breaking changes**

- Complete refactor of `EuiToolTip`. They now work. Only a breaking change if you were using them ([#484](https://github.com/elastic/eui/pull/484))

## [`0.0.24`](https://github.com/elastic/eui/tree/v0.0.24)

- Removed hover and focus states from non-selectable `EuiSideNavItem`s ([#434](https://github.com/elastic/eui/pull/434))
- Added `Ast` and `Query` services ([#454](https://github.com/elastic/eui/pull/454))
- Added icons for Kibana query language ([#455](https://github.com/elastic/eui/pull/455))

**Bug fixes**

- Fix error stemming from `selected` prop on `EuiSelect` ([#436](https://github.com/elastic/eui/pull/436))

**Breaking changes**

- The `Random` service's `oneOf` method now only accepts an array ([#454](https://github.com/elastic/eui/pull/454))

## [`0.0.23`](https://github.com/elastic/eui/tree/v0.0.23)

- Added `EuiInMemoryTable`, which encapsulates sorting, searching, selection, and pagination state and logic ([#390](https://github.com/elastic/eui/pull/390))
- Added stack trace information to `EuiErrorBoundary` ([#428](https://github.com/elastic/eui/pull/428))
- Make full screen code block use the same font-size on the original code block ([#447](https://github.com/elastic/eui/pull/447))

**Bug fixes**

- Fixed `EuiContextMenu` bug when using the keyboard to navigate up, which was caused by unnecessarily re-rendering the items, thus losing references to them ([#431](https://github.com/elastic/eui/pull/431))

## [`0.0.22`](https://github.com/elastic/eui/tree/v0.0.22)

- Added `EuiDelayHide` component ([#412](https://github.com/elastic/eui/pull/412))
- Decreased overall size of checkbox, radio, and switches as well as better styles for the different states ([#407](https://github.com/elastic/eui/pull/407))
- Added `EuiFilePicker` component for `input type="file"` needs ([#402](https://github.com/elastic/eui/pedull/402))
- Added `isLoading` prop to `EuiButton` ([#427](https://github.com/elastic/eui/pull/427))
- Added icons: `eye`, `eyeClosed`, `grab`, `heatmap`, `vector` ([#427](https://github.com/elastic/eui/pull/427))
- Added `hasNoInitialSelection` option to `EuiSelect` ([#422](https://github.com/elastic/eui/pull/422))

**Bug fixes**

- Fixed appearance of checked checkboxes and radios in IE ([#407](https://github.com/elastic/eui/pull/407))
- Fixed disabled vs enabled appearance of checked checkboxes and radios ([#407](https://github.com/elastic/eui/pull/407))
- Fixed disabled & checked state of switches ([#407](https://github.com/elastic/eui/pull/407))
- Fixed `EuiCard` content alignment when content is short ([#415](https://github.com/elastic/eui/pull/415))
- Only apply the `$euiCodeBlockSelectedBackgroundColor` variable if it is a color ([#427](https://github.com/elastic/eui/pull/427))
- No margins for `<hr>` ([#427](https://github.com/elastic/eui/pull/427))
- Fixed `EuiButton` truncation ([#427](https://github.com/elastic/eui/pull/427))

**Breaking changes**

- Changed `EuiAccordion`’s method of `onToggleOpen` to `onToggle` ([#427](https://github.com/elastic/eui/pull/427))

## [`0.0.21`](https://github.com/elastic/eui/tree/v0.0.21)

- Logstash icon set. [#399](https://github.com/elastic/eui/pull/399)
- Added support for `disabled` options in `EuiSelect`. [#324](https://github.com/elastic/eui/pull/324)
- Badges can now accept onClicks and custom colors. They were changed stylistically to be bolder and smaller by default ([#381](https://github.com/elastic/eui/pull/381))
- Added component to wrap blocks of substeps `EuiSubSteps` in a shaded container ([#375](https://github.com/elastic/eui/pull/375))
- Added horizontal steps component ([#375](https://github.com/elastic/eui/pull/375))
- Changed look and feel of pagination. Added `compressed` prop for smaller footprint pagination ([#380](https://github.com/elastic/eui/pull/380))
- Added `EuiBasicTable` as an opinionated, high level component for constructing tables. Its addition deprecates `EuiTableOfRecords` which is still available, but now marked for removal ([#377](https://github.com/elastic/eui/pull/377))
- Added styles for `readOnly` states of form controls ([#391](https://github.com/elastic/eui/pull/391))
- Added importAction and exportAction icons ([#394](https://github.com/elastic/eui/pull/394))
- Added `EuiCard` for UI patterns that need an icon/image, title and description with some sort of action ([#380](https://github.com/elastic/eui/pull/380))
- Added TypeScript definitions for the `EuiHealth` component ([#403](https://github.com/elastic/eui/pull/403))
- Added `SearchBar` component - introduces a simple yet rich query language to search for objects + search box and filter controls to construct/manipulate it ([#379](https://github.com/elastic/eui/pull/379))

**Bug fixes**

- Tables now default to `table-layout: fixed` to avoid some collapsing cell problems. [#398](https://github.com/elastic/eui/pull/398)
- Wrap long lines of text within the body of `EuiToast` instead of letting text overflow ([#392](https://github.com/elastic/eui/pull/392))
- Fixed dark theme coloring of SubSteps ([#396](https://github.com/elastic/eui/pull/396))
- Reorder selectors to fix fixed progress bar in Firefox ([#404](https://github.com/elastic/eui/pull/404))

## [`0.0.20`](https://github.com/elastic/eui/tree/v0.0.20)

- Renamed class from `euiFlexGroup--alignItemsStart` to `euiFlexGroup--alignItemsFlexStart` ([#378](https://github.com/elastic/eui/pull/378))

## [`0.0.19`](https://github.com/elastic/eui/tree/v0.0.19)

- `EuiGlobalToastList` now prevents toasts from disappearing while the user's mouse is over the list. Added `timer/Timer` service ([#370](https://github.com/elastic/eui/pull/370))

**Bug fixes**

- **Note: This is deprecated in 0.0.21 and removed in 0.0.26.** `EuiTableOfRecords` selection bugs ([#365](https://github.com/elastic/eui/pull/365))
  - Deleting selected items now resets the select all checkbox to an unchecked state
  - The select all checkbox only becomes checked when all selectable rows are checked, not just some of them

**Breaking changes**

- Changed `EuiGlobalToastList` to be responsible for instantiating toasts, tracking their lifetimes, and dismissing them. It now accepts `toasts`, `dismissToast`, and `toastLifeTimeMs` props. It no longer accepts `children` ([#370](https://github.com/elastic/eui/pull/370))

## [`0.0.18`](https://github.com/elastic/eui/tree/v0.0.18)

**Bug fixes**

- Fixed `EuiCodeEditor` bug in which hitting ESCAPE to close the autocompletion suggestions menu would also exit editing mode ([#363](https://github.com/elastic/eui/pull/363))

## [`0.0.17`](https://github.com/elastic/eui/tree/v0.0.17)

**Bug fixes**

- Downgraded `lodash` version to `3.10.0` to align it with Kibana ([#359](https://github.com/elastic/eui/pull/359))

## [`0.0.16`](https://github.com/elastic/eui/tree/v0.0.16)

- `EuiRadio` now supports the `input` tag's `name` attribute. `EuiRadioGroup` accepts a `name` prop that will propagate to its `EuiRadio`s ([#348](https://github.com/elastic/eui/pull/348))
- Added Machine Learning create jobs icon set ([#338](https://github.com/elastic/eui/pull/338))
- **Note: This is deprecated in 0.0.21 and removed in 0.0.26.** Added `EuiTableOfRecords`, a higher level table component to take away all your table listings frustrations ([#250](https://github.com/elastic/eui/pull/250))

**Bug fixes**

- Added `react-color` as a dependency (was previously a devDependency) ([#354](https://github.com/elastic/eui/pull/354))
- Stop propagation and prevent default when closing components. Otherwise the same Escape keypress could close the parent component(s) as well as the one you intend to close ([#344](https://github.com/elastic/eui/pull/344))

## [`0.0.15`](https://github.com/elastic/eui/tree/v0.0.15)

- Added `EuiColorPicker` ([#328](https://github.com/elastic/eui/pull/328))
- `EuiCodeBlock` now only shows fullscreen icons if `overflowHeight` prop is set. Also forces large fonts and padding while expanded ([#325](https://github.com/elastic/eui/pull/325))
- Exported `VISUALIZATION_COLORS` from services ([#329](https://github.com/elastic/eui/pull/329))
- Added typescript definitions for `EuiFormRow`, `EuiRadioGroup`, `EuiSwitch`, `EuiLoadingSpinner`, `EuiLoadingChart` and `EuiProgress` ([#326](https://github.com/elastic/eui/pull/326))
- Added `checkHrefAndOnClick` and `getSecureRelForTarget` to services.

**Breaking changes**

- `EuiCodeBlock` now only shows fullscreen icons if `overflowHeight` prop is set. Also forces large fonts and padding while expanded ([#325](https://github.com/elastic/eui/pull/325))
- React ^16.2 is now a peer dependency ([#264](https://github.com/elastic/eui/pull/264))
- `EuiProgress` no longer accepts the `indeterminate` property, which never had any effect ([#326](https://github.com/elastic/eui/pull/326))

**Bug fixes**

- Fix TypeScript definitions such that optional and readonly properties survive being passed through `Omit` ([#322](https://github.com/elastic/eui/pull/322))

## [`0.0.14`](https://github.com/elastic/eui/tree/v0.0.14)

- Added `isColorDark` color util ([#311](https://github.com/elastic/eui/pull/311))
- EuiButton, EuiButtonEmpty and EuiButtonIcon can now take an `href` ([#316](https://github.com/elastic/eui/pull/316))
- In `EuiSideNav`, allow a callback to be passed that renders the individual items in the navigation. This makes interoperability with e.g. `react-router` easier ([#310](https://github.com/elastic/eui/pull/310))
- Add new icon types to `EuiIcon` TypeScript definitions ([#323](https://github.com/elastic/eui/pull/323)).

**Bug fixes**

- Set `EuiFlexGroup` to `flex-grow: 1` to be more friendly with IE11 ([#315](https://github.com/elastic/eui/pull/315))

## [`0.0.13`](https://github.com/elastic/eui/tree/v0.0.13)

- Added index management icons ([#307](https://github.com/elastic/eui/pull/307))

**Breaking changes**

- Reverted test helper for async functions that throw exceptions. See PR for details on how this can be handled in Jest 22 ([#306](https://github.com/elastic/eui/pull/306))

**Bug fixes**

- Adjust toast z-index to show over modals ([#296](https://github.com/elastic/eui/pull/296))
- Fix nested `EuiFlexItem` collapse issue in IE ([#308](https://github.com/elastic/eui/pull/308))

## [`0.0.12`](https://github.com/elastic/eui/tree/v0.0.12)

- Minor style-only changes to `EuiPagination`, button reset, `EuiTableHeaderCell`, and `EuiCodeBlock` ([#298](https://github.com/elastic/eui/pull/298))
- All NPM dependencies now use ^ to install the latest minor version.
- Added Apache, Nginx, MySQL logos ([#270](https://github.com/elastic/eui/pull/270))
- Added small version of `EuiCallOut` ([#269](https://github.com/elastic/eui/pull/269))
- Added first batch of TypeScript type definitions for components and services ([#252](https://github.com/elastic/eui/pull/252))
- Added button for expanding `EuiCodeBlock` instances to be full-screen ([#259](https://github.com/elastic/eui/pull/259))
- Add test helper for async functions that throw exceptions ([#301](https://github.com/elastic/eui/pull/301))

**Bug fixes**

- Removed padding on `EuiPage` mobile breakpoint ([#282](https://github.com/elastic/eui/pull/282))
- Fixed some `EuiIcon` `type`s not setting their `viewBox` attribute, which caused them to not honor the `size` properly ([#277](https://github.com/elastic/eui/pull/277))
- Fixed `EuiContextMenu` to pass the `event` argument to a `EuiContextMenuItem`'s `onClick` handler even when a panel is defined ([#265](https://github.com/elastic/eui/pull/265))

**Breaking changes**

- Removed `color` prop from `EuiCodeBlock`. This component's highlighting now matches whichever theme is currently active. See PR for details on SCSS breaking changes ([#259](https://github.com/elastic/eui/pull/259))

## [`0.0.11`](https://github.com/elastic/eui/tree/v0.0.11)

- Added `EuiImage` component to allow for image sizing and zooms ([#262](https://github.com/elastic/eui/pull/262))
- Updated `EuiOverlayMask` to append `<div>` to body ([#254](https://github.com/elastic/eui/pull/254))

**Bug fixes**

- Disabled tab styling ([#258](https://github.com/elastic/eui/pull/258))
- Proper className for flexGroup alignItems prop ([#257](https://github.com/elastic/eui/pull/257))
- Clicking the downArrow icon in `EuiSelect` now triggers selection ([#255](https://github.com/elastic/eui/pull/255))
- Fixed `euiFormRow` id's from being the same as the containing input and label ([#251](https://github.com/elastic/eui/pull/251))

**Breaking changes**

- `{rest}` prop attachment moved from wrapping div to the input on checkboxes and switches ([#246](https://github.com/elastic/eui/pull/246))

## [`0.0.10`](https://github.com/elastic/eui/tree/v0.0.10)

- Updated `euiPopover` to propagate `panelPaddingSize` padding values to content only (title does inherit horizontal values) via CSS ([#229](https://github.com/elastic/eui/pull/229))
- Updated `EuiErrorBoundary` to preserve newlines in error ([#238](https://github.com/elastic/eui/pull/238))
- Added more icons and fixed a few for dark mode ([#228](https://github.com/elastic/eui/pull/228))
- Added `EuiFlyout` component ([#227](https://github.com/elastic/eui/pull/227))

**Breaking changes**

- Renamed `EuiModalOverlay` to `EuiOverlayMask` ([#227](https://github.com/elastic/eui/pull/227))

**Bug fixes**

- Fixed bug in `Pager` service which occurred when there were no items ([#237](https://github.com/elastic/eui/pull/237))
- Added `isPageable` method to `Pager` service and set first and last page index to -1 when there are no pages ([#242](https://github.com/elastic/eui/pull/242))

## [`0.0.9`](https://github.com/elastic/eui/tree/v0.0.9)

**Breaking changes**

- Renamed `euiFlexGroup--alignItemsEnd` class to `euiFlexGroup--alignItemsFlexEnd`.
- Remove support for `primary` color from `EuiTextColor` because it looked too much like a link.

**Bug fixes**

- Give `EuiFormErrorText` and `EuiFormHelpText` proper line-height ([#234](https://github.com/elastic/eui/pull/234))

## [`0.0.8`](https://github.com/elastic/eui/tree/v0.0.8)

**Bug fixes**

- Fix button vertical alignment ([#232](https://github.com/elastic/eui/pull/232))

## [`0.0.7`](https://github.com/elastic/eui/tree/v0.0.7)

- Added `EuiSteps` component ([#202](https://github.com/elastic/eui/pull/202), [#208](https://github.com/elastic/eui/pull/208))

**Breaking changes**

- Test helpers now published at `@elastic/eui/lib/test`

**Bug fixes**

- Case sensitive file name fix for Kibana dark theme ([#216](https://github.com/elastic/eui/pull/216))

## [`0.0.6`](https://github.com/elastic/eui/tree/v0.0.6)

- `justify` prop of `EuiFlexGroup` now accepts `spaceEvenly` ([#205](https://github.com/elastic/eui/pull/205))
- Increased size of `<EuiTitle size="s">` so that it's distinguishable as a title ([#204](https://github.com/elastic/eui/pull/204))

## [`0.0.5`](https://github.com/elastic/eui/tree/v0.0.5)

**Bug fixes**

- Fixed import paths for `EuiTable`, `EuiHealth`, and `EuiPopover` which prevented dependents of EUI from being able to compile when importing components from the `lib` directory ([#203](https://github.com/elastic/eui/pull/203))

## [`0.0.4`](https://github.com/elastic/eui/tree/v0.0.4)

- Added `EuiHealth` components for status checks ([#158](https://github.com/elastic/eui/pull/158))
- Cleaned up styling for checkboxes, switches, and radios ([#158](https://github.com/elastic/eui/pull/158))
- Form `disabled` states are now more consistent ([#158](https://github.com/elastic/eui/pull/158))
- Page and title padding adjusted to be more compact ([#158](https://github.com/elastic/eui/pull/158))
- Table spacing is now smaller ([#158](https://github.com/elastic/eui/pull/158))
- Dark theme forms now have better contrast with their borders ([#158](https://github.com/elastic/eui/pull/158))
- Added icons to match Kibana's app directory ([#162](https://github.com/elastic/eui/pull/162))
- Converted icons from SVG to React component during the build and stop using sprites ([#160](https://github.com/elastic/eui/pull/160))
- Added `isReadOnly`, `setOptions`, and `cursorStart` props to `EuiCodeEditor` ([#169](https://github.com/elastic/eui/pull/169))
- Added `wrap` prop to `EuiFlexGroup` ([#170](https://github.com/elastic/eui/pull/170))
- Added `scope` prop to `EuiTableHeaderCell` and `EuiTableHeaderCellCheckbox` ([#171](https://github.com/elastic/eui/pull/171))
- Added `disabled` prop to `EuiContextMenuItem` ([#172](https://github.com/elastic/eui/pull/172))
- Added `EuiTablePagination` component and `Pager` service ([#178](https://github.com/elastic/eui/pull/178))
- **Note: This is broken until 0.0.25.** Added `EuiTooltip` component ([#174](https://github.com/elastic/eui/pull/174), [#193](https://github.com/elastic/eui/pull/193))
- Added a bold weight of 700 and apply it to `<strong>` elements by default ([#193](https://github.com/elastic/eui/pull/193))
- Icon size prop now accepts `s`. Adjusted coloring of sidenav arrows ([#178](https://github.com/elastic/eui/pull/197))
- Added `EuiErrorBoundary` ([#198](https://github.com/elastic/eui/pull/198))
- Exported `test` module, which includes `findTestSubject`, `startThrowingReactWarnings`, `stopThrowingReactWarnings`, `requiredProps`, and `takeMountedSnapshot` helpers ([#198](https://github.com/elastic/eui/pull/198))
- Added a more systematic way to add themes; includes a new K6 theme for Kibana ([#191](https://github.com/elastic/eui/pull/191))

**Bug fixes**

- Fixed bug where screen-reader styles weren't being imported ([#103](https://github.com/elastic/eui/pull/103))
- Fixed a bug where `<progress>` wasn't being rendered under `block` display ([#166](https://github.com/elastic/eui/pull/166))
- Fixed a bug that caused `EuiPageSideBar` width to change when the width of its content changed ([#181](https://github.com/elastic/eui/pull/181))

**Breaking changes**

- Fixed a bug where table cell classes were being applied twice ([#167](https://github.com/elastic/eui/pull/167))
- React ^16.0 is now a peer dependency ([#198](https://github.com/elastic/eui/pull/198))

## [`0.0.3`](https://github.com/elastic/eui/tree/v0.0.3)

- `EuiFlexItem` now accepts integers between 1 and 10 for the `grow` prop ([#144](https://github.com/elastic/eui/pull/144))
- `EuiFlexItem` and `EuiFlexGrow` now accept a `component` prop which you can set to `span` or `div` (default) ([#141](https://github.com/elastic/eui/pull/141))
- Added `isLoading` prop to form inputs to allow for a loading state ([#150](https://github.com/elastic/eui/pull/150))

**Breaking changes**

- `EuiSideNav` now accepts a tree data structure via the `items` prop ([#141](https://github.com/elastic/eui/pull/141))
- `EuiSideNavGroup`, `EuiSideNavItem`, and `EuiSideNavTitle` have been removed from the public API ([#141](https://github.com/elastic/eui/pull/141))

## [`0.0.2`](https://github.com/elastic/eui/tree/v0.0.2)

- Changed the hover states of `EuiButtonEmpty` to look more like links ([#135](https://github.com/elastic/eui/pull/135))
- `EuiCode` now wraps `EuiCodeBlock`, so it can do everything `EuiCodeBlock` could, but inline ([#138](https://github.com/elastic/eui/pull/138))
- Added `transparentBackground` prop to `EuiCodeBlock` ([#138](https://github.com/elastic/eui/pull/138))
- `EuiCodeBlock` now uses the `light` theme by default ([#138](https://github.com/elastic/eui/pull/138))
- `EuiFormRow` generates its own unique `id` prop if none is provided ([#130](https://github.com/elastic/eui/pull/130))
- `EuiFormRow` associates help text and errors with the field element via ARIA attributes ([#130](https://github.com/elastic/eui/pull/130))

## [`0.0.1`](https://github.com/elastic/eui/tree/v0.0.1) Initial Release

- Initial public release<|MERGE_RESOLUTION|>--- conflicted
+++ resolved
@@ -1,22 +1,16 @@
 ## [`master`](https://github.com/elastic/eui/tree/master)
 
-<<<<<<< HEAD
-No public interface changes since `38.2.1`.
-
-## [`38.2.1`](https://github.com/elastic/eui/tree/v38.2.1)
+- Added `maxWidth` prop to `EuiTour`, made `subtitle` optional, and fixed heading levels and footer background ([#5225](https://github.com/elastic/eui/pull/5225))
+
+**Breaking changes**
+
+- Removed `boolean` from `EuiTour`'s `minWidth` type ([#5225](https://github.com/elastic/eui/pull/5225))
 
 **Bug fixes**
 
 - Fixed missing ID bug for `EuiCombobox` when the `prepend` or `append` prop is passed.
   - The ID is needed to associate the label with the input box. ([#5183](https://github.com/elastic/eui/issues/5183))
   - ID is generated automatically if users do not pass their own unique ID
-=======
-- Added `maxWidth` prop to `EuiTour`, made `subtitle` optional, and fixed heading levels and footer background ([#5225](https://github.com/elastic/eui/pull/5225))
-
-**Breaking changes**
-
-- Removed `boolean` from `EuiTour`'s `minWidth` type ([#5225](https://github.com/elastic/eui/pull/5225))
->>>>>>> e1a74cc3
 
 ## [`38.2.0`](https://github.com/elastic/eui/tree/v38.2.0)
 
