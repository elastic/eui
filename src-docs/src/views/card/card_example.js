import React, { Fragment } from 'react';

import { renderToHtml } from '../../services';

import { GuideSectionTypes } from '../../components';

import { EuiCode, EuiCard, EuiCallOut } from '../../../../src/components';
<<<<<<< HEAD
=======

import { EuiCardSelect } from '../../../../src/components/card/card_select';
>>>>>>> 75fee430

import Card from './card';
const cardSource = require('!!raw-loader!./card');
const cardHtml = renderToHtml(Card);

import CardImage from './card_image';
const cardImageSource = require('!!raw-loader!./card_image');
const cardImageHtml = renderToHtml(CardImage);

import CardFooter from './card_footer';
const cardFooterSource = require('!!raw-loader!./card_footer');
const cardFooterHtml = renderToHtml(CardFooter);

import CardBeta from './card_beta';
const cardBetaSource = require('!!raw-loader!./card_beta');
const cardBetaHtml = renderToHtml(CardBeta);

import CardLayout from './card_layout';
const cardLayoutSource = require('!!raw-loader!./card_layout');
const cardLayoutHtml = renderToHtml(CardLayout);

import CardSelectable from './card_selectable';
const cardSelectableSource = require('!!raw-loader!./card_selectable');
const cardSelectableHtml = renderToHtml(CardSelectable);

export const CardExample = {
  title: 'Card',
  sections: [
    {
      title: 'Basic Card',
      source: [
        {
          type: GuideSectionTypes.JS,
          code: cardSource,
        },
        {
          type: GuideSectionTypes.HTML,
          code: cardHtml,
        },
      ],
      text: (
        <div>
          <p>
            At its core an <EuiCode>EuiCard</EuiCode> should contain a{' '}
            <EuiCode>title</EuiCode>,<EuiCode>description</EuiCode>, and an{' '}
            <EuiCode>icon</EuiCode>. You can make the whole card clickable by
            giving it an <EuiCode>onClick</EuiCode> handler.
          </p>
          <p>
            By default a card&apos;s title element is a <EuiCode>span</EuiCode>.
            This can be changed via the <EuiCode>titleElement</EuiCode> prop.
            However, if an <EuiCode>onClick</EuiCode> function is also passed,
            the title element will be forced back to a span.
          </p>
          <p>
            By default a card&apos;s content is center aligned. To change the
            alignment set <EuiCode>textAlign</EuiCode> to{' '}
            <EuiCode>left</EuiCode> or <EuiCode>right</EuiCode>.
          </p>
        </div>
      ),
      props: { EuiCard },
      demo: <Card />,
    },
    {
      title: 'Layout',
      source: [
        {
          type: GuideSectionTypes.JS,
          code: cardLayoutSource,
        },
        {
          type: GuideSectionTypes.HTML,
          code: cardLayoutHtml,
        },
      ],
      text: (
        <div>
          <p>
            Most of the time, cards should read from top to bottom (vertical).
            However, in some cases, you may want the icon to be to the left of
            the content. In this case, add the prop{' '}
            <EuiCode>layout=&quot;horizontal&quot;</EuiCode>.
          </p>
          <EuiCallOut
            color="danger"
            title={
              <span>
                Horizontal layouts <strong>do not</strong> work with images,
                footers, or <EuiCode>textAlign</EuiCode>. Therefore, these
                properties will be ignored.
              </span>
            }
          />
        </div>
      ),
<<<<<<< HEAD
      components: { EuiCard },
=======
      props: { EuiCard },
>>>>>>> 75fee430
      demo: <CardLayout />,
    },
    {
      title: 'Images',
      source: [
        {
          type: GuideSectionTypes.JS,
          code: cardImageSource,
        },
        {
          type: GuideSectionTypes.HTML,
          code: cardImageHtml,
        },
      ],
      text: (
        <div>
          <p>
            Images can be added in place of, or in conjuction with, icons. Just
            pass a url into the <EuiCode>image</EuiCode> prop and it will expand
            to the edges of the card.
          </p>
          <EuiCallOut
            title={
              <span>
                Make sure that all images are the{' '}
                <strong>same proportions</strong> when used in a singular row.
              </span>
            }
          />
        </div>
      ),
<<<<<<< HEAD
      components: { EuiCard },
=======
      props: { EuiCard },
>>>>>>> 75fee430
      demo: <CardImage />,
    },
    {
      title: 'Footer',
      source: [
        {
          type: GuideSectionTypes.JS,
          code: cardFooterSource,
        },
        {
          type: GuideSectionTypes.HTML,
          code: cardFooterHtml,
        },
      ],
      text: (
        <p>
          Footers can contain any number of elements and will always align to
          the bottom of the card. However, if you supply a footer containing a{' '}
          <EuiCode>EuiButton</EuiCode> you <strong>must not</strong> also give
          it an <EuiCode>onClick</EuiCode>.
        </p>
      ),
      components: { EuiCard },
      demo: <CardFooter />,
    },
    {
      title: 'Beta badge',
      source: [
        {
          type: GuideSectionTypes.JS,
          code: cardBetaSource,
        },
        {
          type: GuideSectionTypes.HTML,
          code: cardBetaHtml,
        },
      ],
      text: (
        <p>
          If the card links to or references a module that is not GA (beta, lab,
          etc), you can add a <EuiCode>betaBadgeLabel</EuiCode> and{' '}
          <EuiCode>betaBadgeTooltipContent</EuiCode> to the card and it will
          properly create and position an <EuiCode>EuiBetaBadge</EuiCode>. If
          you want to change the title of the tooltip, supply a{' '}
          <EuiCode>betaBadgeTitle</EuiCode> prop.
        </p>
      ),
<<<<<<< HEAD
      components: { EuiCard },
      demo: <CardBeta />,
    },
=======
      props: { EuiCard },
      demo: <CardBeta />,
    },
    {
      title: 'Selectable',
      source: [
        {
          type: GuideSectionTypes.JS,
          code: cardSelectableSource,
        },
        {
          type: GuideSectionTypes.HTML,
          code: cardSelectableHtml,
        },
      ],
      text: (
        <Fragment>
          <p>
            When you have a list of cards that can be selected but{' '}
            <strong>do not navigate anywhere</strong>, you can add the{' '}
            <EuiCode>selectable</EuiCode> prop. The prop is an object that
            requires an <EuiCode>onClick</EuiCode>. It will apply the button as
            seen below, and passing{' '}
            <EuiCode>selectable.isSelected = true</EuiCode> will alter the
            styles of the card and button to look selected.
          </p>
          <p>
            The select button is essentially an EuiButtonEmpty and so the{' '}
            <EuiCode>selectable</EuiCode> object can also accept any props that
            EuiButtonEmpty can.
          </p>
        </Fragment>
      ),
      props: { EuiCardSelect },
      demo: <CardSelectable />,
      snippet: `<EuiCard
  icon={<EuiIcon />}
  title="Title"
  description="Example of a short card description."
  footer={cardFooterContent}
  selectable={{
    onClick: this.cardClicked,
    isSelected: this.state.cardIsSelected,
    isDisabled: this.state.cardIsDisabled,
  }}
/>`,
    },
>>>>>>> 75fee430
  ],
};<|MERGE_RESOLUTION|>--- conflicted
+++ resolved
@@ -5,11 +5,8 @@
 import { GuideSectionTypes } from '../../components';
 
 import { EuiCode, EuiCard, EuiCallOut } from '../../../../src/components';
-<<<<<<< HEAD
-=======
 
 import { EuiCardSelect } from '../../../../src/components/card/card_select';
->>>>>>> 75fee430
 
 import Card from './card';
 const cardSource = require('!!raw-loader!./card');
@@ -106,11 +103,7 @@
           />
         </div>
       ),
-<<<<<<< HEAD
-      components: { EuiCard },
-=======
-      props: { EuiCard },
->>>>>>> 75fee430
+      props: { EuiCard },
       demo: <CardLayout />,
     },
     {
@@ -142,11 +135,7 @@
           />
         </div>
       ),
-<<<<<<< HEAD
-      components: { EuiCard },
-=======
-      props: { EuiCard },
->>>>>>> 75fee430
+      props: { EuiCard },
       demo: <CardImage />,
     },
     {
@@ -194,11 +183,6 @@
           <EuiCode>betaBadgeTitle</EuiCode> prop.
         </p>
       ),
-<<<<<<< HEAD
-      components: { EuiCard },
-      demo: <CardBeta />,
-    },
-=======
       props: { EuiCard },
       demo: <CardBeta />,
     },
@@ -246,6 +230,5 @@
   }}
 />`,
     },
->>>>>>> 75fee430
   ],
 };