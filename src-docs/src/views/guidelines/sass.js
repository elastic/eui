--- conflicted
+++ resolved
@@ -706,11 +706,7 @@
 
       <EuiText grow={false}>
         <p>
-<<<<<<< HEAD
-          In addition, you can utilize <EuiCode>$euiBorderRadius</EuiCode> or
-=======
           In addition, you can utilize <EuiCode>$euiBorderRadius</EuiCode> or{' '}
->>>>>>> 374407a3
           <EuiCode>$euiBorderRadiusSmall</EuiCode> to round the corners.
         </p>
       </EuiText>
@@ -726,11 +722,7 @@
             {borderRadiusExample}
           </EuiCodeBlock>
         </EuiFlexItem>
-<<<<<<< HEAD
-        <EuiFlexItem className="guideSass__border guideSass__border--radius--small">
-=======
         <EuiFlexItem className="guideSass__border guideSass__border--radiusSmall">
->>>>>>> 374407a3
           <EuiCodeBlock
             language="scss"
             transparentBackground
