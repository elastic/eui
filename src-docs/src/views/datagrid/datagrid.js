--- conflicted
+++ resolved
@@ -77,76 +77,13 @@
     super(props);
 
     this.state = {
-<<<<<<< HEAD
-      borderSelected: 'all',
-      fontSizeSelected: 'm',
-      cellPaddingSelected: 'm',
-      stripes: false,
-      stripesSelected: 'false',
-      rowHoverSelected: 'highlight',
-      isPopoverOpen: false,
-      headerSelected: 'shade',
-
+      sortingColumns: [],
       data,
-      sortingColumns: [],
-
-=======
->>>>>>> 9fe43071
       pagination: {
         pageIndex: 0,
         pageSize: 50,
       },
     };
-  }
-
-<<<<<<< HEAD
-  onBorderChange = optionId => {
-    this.setState({
-      borderSelected: optionId,
-    });
-  };
-
-  onFontSizeChange = optionId => {
-    this.setState({
-      fontSizeSelected: optionId,
-    });
-  };
-
-  onCellPaddingChange = optionId => {
-    this.setState({
-      cellPaddingSelected: optionId,
-    });
-  };
-
-  onStripesChange = optionId => {
-    this.setState({
-      stripesSelected: optionId,
-      stripes: !this.state.stripes,
-    });
-  };
-
-  onRowHoverChange = optionId => {
-    this.setState({
-      rowHoverSelected: optionId,
-    });
-  };
-
-  onHeaderChange = optionId => {
-    this.setState({
-      headerSelected: optionId,
-    });
-  };
-
-  onPopoverButtonClick() {
-    this.setState({
-      isPopoverOpen: !this.state.isPopoverOpen,
-    });
-  }
-
-  closePopover() {
-    this.setState({
-      isPopoverOpen: false,
-    });
   }
 
   setSorting = sortingColumns => {
@@ -165,8 +102,6 @@
     this.setState({ sortingColumns, data: sortedData });
   };
 
-=======
->>>>>>> 9fe43071
   setPageIndex = pageIndex =>
     this.setState(({ pagination }) => ({
       pagination: { ...pagination, pageIndex },
@@ -188,127 +123,12 @@
     const { data, pagination, sortingColumns } = this.state;
 
     return (
-<<<<<<< HEAD
-      <div>
-        <EuiPopover
-          id="popover"
-          button={button}
-          isOpen={this.state.isPopoverOpen}
-          anchorPosition="rightUp"
-          zIndex={2}
-          closePopover={this.closePopover.bind(this)}>
-          <div>
-            <EuiFormRow label="Border">
-              <EuiButtonGroup
-                legend="Border"
-                options={this.borderOptions}
-                idSelected={this.state.borderSelected}
-                onChange={this.onBorderChange}
-              />
-            </EuiFormRow>
-
-            <EuiFormRow label="Cell padding">
-              <EuiButtonGroup
-                legend="Cell padding"
-                options={this.cellPaddingOptions}
-                idSelected={this.state.cellPaddingSelected}
-                onChange={this.onCellPaddingChange}
-              />
-            </EuiFormRow>
-
-            <EuiFormRow label="Font size">
-              <EuiButtonGroup
-                legend="Fornt size"
-                options={this.fontSizeOptions}
-                idSelected={this.state.fontSizeSelected}
-                onChange={this.onFontSizeChange}
-              />
-            </EuiFormRow>
-
-            <EuiFormRow label="Stripes">
-              <EuiButtonGroup
-                legend="Stripes"
-                options={this.stripeOptions}
-                idSelected={this.state.stripesSelected}
-                onChange={this.onStripesChange}
-              />
-            </EuiFormRow>
-
-            <EuiFormRow label="Hover row">
-              <EuiButtonGroup
-                legend="Hover row"
-                options={this.rowHoverOptions}
-                idSelected={this.state.rowHoverSelected}
-                onChange={this.onRowHoverChange}
-              />
-            </EuiFormRow>
-
-            <EuiFormRow label="Header">
-              <EuiButtonGroup
-                legend="Header"
-                options={this.headerOptions}
-                idSelected={this.state.headerSelected}
-                onChange={this.onHeaderChange}
-              />
-            </EuiFormRow>
-          </div>
-        </EuiPopover>
-
-        <EuiSpacer />
-
-        <EuiDataGrid
-          aria-label="Top EUI contributors"
-          columns={columns}
-          rowCount={data.length}
-          gridStyle={{
-            border: this.state.borderSelected,
-            fontSize: this.state.fontSizeSelected,
-            cellPadding: this.state.cellPaddingSelected,
-            stripes: this.state.stripes,
-            rowHover: this.state.rowHoverSelected,
-            header: this.state.headerSelected,
-          }}
-          renderCellValue={({ rowIndex, columnId }) => {
-            const value = data[rowIndex][columnId];
-
-            if (columnId === 'actions') {
-              return (
-                <>
-                  {this.dummyIcon()}
-                  {this.dummyIcon()}
-                </>
-              );
-            }
-
-            if (columnId === 'url') {
-              return <EuiLink href={value}>{value}</EuiLink>;
-            }
-
-            if (columnId === 'avatar_url') {
-              return (
-                <p>
-                  Avatar: <EuiLink href={value}>{value}</EuiLink>
-                </p>
-              );
-            }
-
-            return value;
-          }}
-          sorting={{ columns: sortingColumns, onSort: this.setSorting }}
-          pagination={{
-            ...pagination,
-            pageSizeOptions: [5, 10, 25],
-            onChangeItemsPerPage: this.setPageSize,
-            onChangePage: this.setPageIndex,
-          }}
-        />
-      </div>
-=======
       <EuiDataGrid
         aria-label="Top EUI contributors"
         columns={columns}
         rowCount={data.length}
         renderCellValue={({ rowIndex, columnId }) => data[rowIndex][columnId]}
+        sorting={{ columns: sortingColumns, onSort: this.setSorting }}
         pagination={{
           ...pagination,
           pageSizeOptions: [5, 10, 25],
@@ -316,7 +136,6 @@
           onChangePage: this.setPageIndex,
         }}
       />
->>>>>>> 9fe43071
     );
   }
 }