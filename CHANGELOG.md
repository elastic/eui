--- conflicted
+++ resolved
@@ -7,11 +7,8 @@
 **Bug Fixes**
 
 - Fixed the `img` element in `EuiIcon` using custom SVGs to have an `alt` attribute with an empty string, rather than no `alt` attribute at all ([#3245](https://github.com/elastic/eui/pull/3245))
-<<<<<<< HEAD
+- Added overflows to EuiDataGrid toolbar dropdowns when there are many columns ([#3238](https://github.com/elastic/eui/pull/3238))
 - Fixed `EuiIcon`'s icon `type` definition to allow custom React components ([#3252](https://github.com/elastic/eui/pull/3252))
-=======
-- Added overflows to EuiDataGrid toolbar dropdowns when there are many columns ([#3238](https://github.com/elastic/eui/pull/3238))
->>>>>>> 395f775c
 
 ## [`22.3.0`](https://github.com/elastic/eui/tree/v22.3.0)
 
