--- conflicted
+++ resolved
@@ -5,11 +5,11 @@
     "highlighting": "string",
     "loc": {
       "start": {
-        "line": 580,
-        "column": 10
-      },
-      "end": {
-        "line": 587,
+        "line": 604,
+        "column": 10
+      },
+      "end": {
+        "line": 611,
         "column": 12
       }
     },
@@ -21,11 +21,11 @@
     "highlighting": "string",
     "loc": {
       "start": {
-        "line": 591,
-        "column": 10
-      },
-      "end": {
-        "line": 597,
+        "line": 615,
+        "column": 10
+      },
+      "end": {
+        "line": 621,
         "column": 12
       }
     },
@@ -37,11 +37,11 @@
     "highlighting": "string",
     "loc": {
       "start": {
-        "line": 637,
-        "column": 6
-      },
-      "end": {
-        "line": 637,
+        "line": 661,
+        "column": 6
+      },
+      "end": {
+        "line": 661,
         "column": 77
       }
     },
@@ -53,11 +53,11 @@
     "highlighting": "string",
     "loc": {
       "start": {
-        "line": 1029,
-        "column": 8
-      },
-      "end": {
-        "line": 1029,
+        "line": 1053,
+        "column": 8
+      },
+      "end": {
+        "line": 1053,
         "column": 79
       }
     },
@@ -1141,27 +1141,11 @@
     "highlighting": "string",
     "loc": {
       "start": {
-<<<<<<< HEAD
-<<<<<<< HEAD
-        "line": 136,
-        "column": 8
-      },
-      "end": {
-        "line": 138,
-=======
-        "line": 186,
-        "column": 8
-      },
-      "end": {
-        "line": 188,
->>>>>>> 57ed7342185b322205358d08c5b68844bbce8f9d
-=======
         "line": 187,
         "column": 8
       },
       "end": {
         "line": 189,
->>>>>>> 212bc8c5
         "column": 46
       }
     },
@@ -1173,27 +1157,11 @@
     "highlighting": "string",
     "loc": {
       "start": {
-<<<<<<< HEAD
-<<<<<<< HEAD
-        "line": 155,
-        "column": 12
-      },
-      "end": {
-        "line": 157,
-=======
-        "line": 205,
-        "column": 12
-      },
-      "end": {
-        "line": 207,
->>>>>>> 57ed7342185b322205358d08c5b68844bbce8f9d
-=======
         "line": 206,
         "column": 12
       },
       "end": {
         "line": 208,
->>>>>>> 212bc8c5
         "column": 37
       }
     },
@@ -1205,27 +1173,11 @@
     "highlighting": "string",
     "loc": {
       "start": {
-<<<<<<< HEAD
-<<<<<<< HEAD
-        "line": 168,
-        "column": 16
-      },
-      "end": {
-        "line": 170,
-=======
-        "line": 218,
-        "column": 16
-      },
-      "end": {
-        "line": 220,
->>>>>>> 57ed7342185b322205358d08c5b68844bbce8f9d
-=======
         "line": 219,
         "column": 16
       },
       "end": {
         "line": 221,
->>>>>>> 212bc8c5
         "column": 49
       }
     },
@@ -1237,27 +1189,11 @@
     "highlighting": "string",
     "loc": {
       "start": {
-<<<<<<< HEAD
-<<<<<<< HEAD
-        "line": 183,
-        "column": 16
-      },
-      "end": {
-        "line": 185,
-=======
-        "line": 233,
-        "column": 16
-      },
-      "end": {
-        "line": 235,
->>>>>>> 57ed7342185b322205358d08c5b68844bbce8f9d
-=======
         "line": 234,
         "column": 16
       },
       "end": {
         "line": 236,
->>>>>>> 212bc8c5
         "column": 45
       }
     },
@@ -1269,27 +1205,11 @@
     "highlighting": "string",
     "loc": {
       "start": {
-<<<<<<< HEAD
-<<<<<<< HEAD
-        "line": 203,
-        "column": 12
-      },
-      "end": {
-        "line": 203,
-=======
-        "line": 253,
-        "column": 12
-      },
-      "end": {
-        "line": 253,
->>>>>>> 57ed7342185b322205358d08c5b68844bbce8f9d
-=======
         "line": 254,
         "column": 12
       },
       "end": {
         "line": 254,
->>>>>>> 212bc8c5
         "column": 76
       }
     },
@@ -1301,27 +1221,11 @@
     "highlighting": "string",
     "loc": {
       "start": {
-<<<<<<< HEAD
-<<<<<<< HEAD
-        "line": 218,
-        "column": 12
-      },
-      "end": {
-        "line": 218,
-=======
-        "line": 268,
-        "column": 12
-      },
-      "end": {
-        "line": 268,
->>>>>>> 57ed7342185b322205358d08c5b68844bbce8f9d
-=======
         "line": 269,
         "column": 12
       },
       "end": {
         "line": 269,
->>>>>>> 212bc8c5
         "column": 76
       }
     },
@@ -1333,27 +1237,11 @@
     "highlighting": "string",
     "loc": {
       "start": {
-<<<<<<< HEAD
-<<<<<<< HEAD
-        "line": 232,
-        "column": 12
-      },
-      "end": {
-        "line": 232,
-=======
-        "line": 282,
-        "column": 12
-      },
-      "end": {
-        "line": 282,
->>>>>>> 57ed7342185b322205358d08c5b68844bbce8f9d
-=======
         "line": 283,
         "column": 12
       },
       "end": {
         "line": 283,
->>>>>>> 212bc8c5
         "column": 74
       }
     },
@@ -1365,27 +1253,11 @@
     "highlighting": "string",
     "loc": {
       "start": {
-<<<<<<< HEAD
-<<<<<<< HEAD
-        "line": 253,
-        "column": 14
-      },
-      "end": {
-        "line": 253,
-=======
-        "line": 303,
-        "column": 14
-      },
-      "end": {
-        "line": 303,
->>>>>>> 57ed7342185b322205358d08c5b68844bbce8f9d
-=======
         "line": 304,
         "column": 14
       },
       "end": {
         "line": 304,
->>>>>>> 212bc8c5
         "column": 76
       }
     },
@@ -1397,27 +1269,11 @@
     "highlighting": "string",
     "loc": {
       "start": {
-<<<<<<< HEAD
-<<<<<<< HEAD
-        "line": 260,
-        "column": 12
-      },
-      "end": {
-        "line": 270,
-=======
-        "line": 310,
-        "column": 12
-      },
-      "end": {
-        "line": 318,
->>>>>>> 57ed7342185b322205358d08c5b68844bbce8f9d
-=======
         "line": 311,
         "column": 12
       },
       "end": {
         "line": 319,
->>>>>>> 212bc8c5
         "column": 14
       }
     },
@@ -1669,11 +1525,11 @@
     "highlighting": "string",
     "loc": {
       "start": {
-        "line": 342,
-        "column": 12
-      },
-      "end": {
-        "line": 347,
+        "line": 345,
+        "column": 12
+      },
+      "end": {
+        "line": 350,
         "column": 14
       }
     },
@@ -1758,6 +1614,38 @@
       }
     },
     "filepath": "src/components/link/link.tsx"
+  },
+  {
+    "token": "euiMarkdownEditorToolbar.editor",
+    "defString": "Editor",
+    "highlighting": "string",
+    "loc": {
+      "start": {
+        "line": 170,
+        "column": 16
+      },
+      "end": {
+        "line": 173,
+        "column": 18
+      }
+    },
+    "filepath": "src/components/markdown_editor/markdown_editor_toolbar.tsx"
+  },
+  {
+    "token": "euiMarkdownEditorToolbar.previewMarkdown",
+    "defString": "Preview",
+    "highlighting": "string",
+    "loc": {
+      "start": {
+        "line": 181,
+        "column": 16
+      },
+      "end": {
+        "line": 184,
+        "column": 18
+      }
+    },
+    "filepath": "src/components/markdown_editor/markdown_editor_toolbar.tsx"
   },
   {
     "token": "euiModal.closeModal",
@@ -2021,11 +1909,11 @@
     "highlighting": "string",
     "loc": {
       "start": {
-        "line": 82,
-        "column": 6
-      },
-      "end": {
-        "line": 82,
+        "line": 87,
+        "column": 6
+      },
+      "end": {
+        "line": 87,
         "column": 67
       }
     },
@@ -2037,11 +1925,11 @@
     "highlighting": "string",
     "loc": {
       "start": {
-        "line": 95,
-        "column": 6
-      },
-      "end": {
-        "line": 95,
+        "line": 100,
+        "column": 6
+      },
+      "end": {
+        "line": 100,
         "column": 72
       }
     },
@@ -2053,11 +1941,11 @@
     "highlighting": "string",
     "loc": {
       "start": {
-        "line": 108,
-        "column": 6
-      },
-      "end": {
-        "line": 108,
+        "line": 113,
+        "column": 6
+      },
+      "end": {
+        "line": 113,
         "column": 68
       }
     },
