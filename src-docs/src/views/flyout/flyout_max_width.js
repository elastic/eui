import React, { useState } from 'react';

import {
  EuiFlyout,
  EuiFlyoutBody,
  EuiFlyoutHeader,
  EuiLink,
  EuiText,
  EuiTitle,
  EuiFieldText,
  EuiForm,
  EuiFormRow,
  EuiFilePicker,
  EuiRange,
  EuiSelect,
  EuiSpacer,
} from '../../../../src/components';

<<<<<<< HEAD
export default class extends Component {
  constructor(props) {
    super(props);
=======
export default () => {
  const [isFlyoutVisible, setIsFlyoutVisible] = useState(false);
  const [flyoutSize, setFlyoutSize] = useState('m');
  const [flyoutMaxWidth, setFlyoutMaxWidth] = useState(false);
>>>>>>> e3198197

  const closeFlyout = () => setIsFlyoutVisible(false);

  const showFlyout = (size = 'm', maxWidth = false) => {
    setFlyoutSize(size);
    setFlyoutMaxWidth(maxWidth);
    setIsFlyoutVisible(true);
  };

  let flyout;

  if (isFlyoutVisible) {
    let maxWidthTitle;
    switch (flyoutMaxWidth) {
      case true:
        maxWidthTitle = 'Default';
        break;
      case false:
        maxWidthTitle = 'No';
        break;
      default:
        maxWidthTitle = `${flyoutMaxWidth}px`;
        break;
    }

    flyout = (
      <EuiFlyout
        onClose={closeFlyout}
        aria-labelledby="flyoutMaxWidthTitle"
        size={flyoutSize}
        maxWidth={flyoutMaxWidth}>
        <EuiFlyoutHeader hasBorder>
          <EuiTitle size="m">
            <h2 id="flyoutMaxWidthTitle">{maxWidthTitle} maxWidth</h2>
          </EuiTitle>
        </EuiFlyoutHeader>
        <EuiFlyoutBody>
          <EuiText>
            <p>
              In many cases, you&rsquo;ll want to set a custom width
              that&rsquo;s tailored to your content. In this case, the flyout is
              an ideal width for form elements.
            </p>
          </EuiText>

          <EuiSpacer />

          <EuiForm>
            <EuiFormRow
              label="Text field"
              helpText="I am some friendly help text.">
              <EuiFieldText name="first" />
            </EuiFormRow>

            <EuiFormRow label="Select (with no initial selection)">
              <EuiSelect
                hasNoInitialSelection
                options={[
                  { value: 'option_one', text: 'Option one' },
                  { value: 'option_two', text: 'Option two' },
                  { value: 'option_three', text: 'Option three' },
                ]}
              />
            </EuiFormRow>

            <EuiFormRow label="File picker">
              <EuiFilePicker />
            </EuiFormRow>

            <EuiFormRow label="Range">
              <EuiRange min={0} max={100} name="range" id="range" />
            </EuiFormRow>
          </EuiForm>
        </EuiFlyoutBody>
      </EuiFlyout>
    );
  }
  return (
    <div>
      <EuiLink color="secondary" onClick={() => showFlyout('s')}>
        Show <strong>small</strong> flyout with <strong>no max-width</strong>
      </EuiLink>
      <EuiSpacer size="s" />
      <EuiLink color="secondary" onClick={() => showFlyout('s', true)}>
        Show <strong>small</strong> flyout with{' '}
        <strong>default max-width</strong>
      </EuiLink>
      <EuiSpacer size="s" />
      <EuiLink color="danger" onClick={() => showFlyout('s', 200)}>
        Show <strong>small</strong> flyout with{' '}
        <strong>smaller custom max-width</strong> -- minWidth wins except for on
        small screens
      </EuiLink>
      <EuiSpacer size="s" />
      <EuiLink color="danger" onClick={() => showFlyout('s', 448)}>
        Show <strong>small</strong> flyout with{' '}
        <strong>larger custom max-width</strong> -- minWidth wins except for on
        small screens
      </EuiLink>

      <EuiSpacer />

      <EuiLink color="secondary" onClick={() => showFlyout('m')}>
        Show <strong>medium</strong> flyout with <strong>no max-width</strong>
      </EuiLink>
      <EuiSpacer size="s" />
      <EuiLink color="secondary" onClick={() => showFlyout('m', true)}>
        Show <strong>medium</strong> flyout with{' '}
        <strong>default max-width</strong>
      </EuiLink>
      <EuiSpacer size="s" />
      <EuiLink color="danger" onClick={() => showFlyout('m', 448)}>
        Show <strong>medium</strong> flyout with{' '}
        <strong>smaller custom max-width</strong> -- minWidth wins and full
        100vw wins on small screens
      </EuiLink>
      <EuiSpacer size="s" />
      <EuiLink color="secondary" onClick={() => showFlyout('m', 900)}>
        Show <strong>medium</strong> flyout with{' '}
        <strong>larger custom max-width</strong>
      </EuiLink>

      <EuiSpacer />

      <EuiLink color="secondary" onClick={() => showFlyout('l')}>
        Show <strong>large</strong> flyout with <strong>no max-width</strong>
      </EuiLink>
      <EuiSpacer size="s" />
      <EuiLink color="secondary" onClick={() => showFlyout('l', true)}>
        Show <strong>large</strong> flyout with{' '}
        <strong>default max-width</strong>
      </EuiLink>
      <EuiSpacer size="s" />
      <EuiLink color="danger" onClick={() => showFlyout('l', 448)}>
        Show <strong>large</strong> flyout with{' '}
        <strong>smaller custom max-width</strong> -- minWidth wins and full
        100vw wins on small screens
      </EuiLink>
      <EuiSpacer size="s" />
      <EuiLink color="secondary" onClick={() => showFlyout('l', 1600)}>
        Show <strong>large</strong> flyout with{' '}
        <strong>larger custom max-width</strong>
      </EuiLink>

      <EuiSpacer />

      <EuiLink color="primary" onClick={() => showFlyout('m', 0)}>
        Trick for forms: <strong>Medium</strong> flyout with{' '}
        <strong>0 as max-width</strong>
      </EuiLink>

      {flyout}
    </div>
  );
};<|MERGE_RESOLUTION|>--- conflicted
+++ resolved
@@ -16,16 +16,10 @@
   EuiSpacer,
 } from '../../../../src/components';
 
-<<<<<<< HEAD
-export default class extends Component {
-  constructor(props) {
-    super(props);
-=======
 export default () => {
   const [isFlyoutVisible, setIsFlyoutVisible] = useState(false);
   const [flyoutSize, setFlyoutSize] = useState('m');
   const [flyoutMaxWidth, setFlyoutMaxWidth] = useState(false);
->>>>>>> e3198197
 
   const closeFlyout = () => setIsFlyoutVisible(false);
 
