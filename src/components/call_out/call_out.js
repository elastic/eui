--- conflicted
+++ resolved
@@ -3,16 +3,14 @@
 
 import classNames from 'classnames';
 
-<<<<<<< HEAD
-import { ICON_TYPES, EuiIcon } from '../icon';
-=======
 import {
   IconPropType,
   EuiIcon,
 } from '../icon';
->>>>>>> eae54174
 
-import { EuiText } from '../text';
+import {
+  EuiText,
+} from '../text';
 
 const colorToClassNameMap = {
   primary: 'euiCallOut--primary',
@@ -43,7 +41,7 @@
     'euiCallOut',
     colorToClassNameMap[color],
     sizeToClassNameMap[size],
-    className
+    className,
   );
 
   let headerIcon;
@@ -61,17 +59,30 @@
 
   let optionalChildren;
   if (children && size === 's') {
-    optionalChildren = <EuiText size="xs">{children}</EuiText>;
+    optionalChildren = (
+      <EuiText size="xs">
+        {children}
+      </EuiText>
+    );
   } else if (children) {
-    optionalChildren = <EuiText size="s">{children}</EuiText>;
+    optionalChildren = (
+      <EuiText size="s">
+        {children}
+      </EuiText>
+    );
   }
 
   return (
-    <div className={classes} {...rest}>
+    <div
+      className={classes}
+      {...rest}
+    >
       <div className="euiCallOutHeader">
         {headerIcon}
 
-        <span className="euiCallOutHeader__title">{title}</span>
+        <span className="euiCallOutHeader__title">
+          {title}
+        </span>
       </div>
 
       {optionalChildren}
