--- conflicted
+++ resolved
@@ -153,7 +153,8 @@
       {/* Wrapping the contents with EuiPageContentBody allows us to match the restrictWidth to keep the contents aligned */}
       <EuiPageContentBody
         paddingSize={paddingSize}
-        restrictWidth={restrictWidth}>
+        restrictWidth={restrictWidth}
+      >
         {bottomBar}
       </EuiPageContentBody>
     </EuiBottomBar>
@@ -181,14 +182,16 @@
         <EuiPageContent
           template={template}
           color={panelled ? 'subdued' : 'plain'}
-          {...pageContentProps}>
+          {...pageContentProps}
+        >
           {pageHeaderNode}
           <EuiPageContentBody
             template={template}
             paddingSize={contentPaddingSize}
             restrictWidth={restrictWidth}
             hasBorder={contentHasBorder}
-            {...pageContentBodyProps}>
+            {...pageContentBodyProps}
+          >
             {children}
           </EuiPageContentBody>
         </EuiPageContent>
@@ -206,12 +209,14 @@
           <EuiPageContent
             template={template}
             hasBorder={contentHasBorder}
-            {...pageContentProps}>
+            {...pageContentProps}
+          >
             <EuiPageContentBody
               template={template}
               paddingSize={contentPaddingSize}
               restrictWidth={restrictWidth}
-              {...pageContentBodyProps}>
+              {...pageContentBodyProps}
+            >
               {children}
             </EuiPageContentBody>
           </EuiPageContent>
@@ -227,15 +232,10 @@
       paddingSize="none"
       borderRadius="none"
       {...panelProps}
-<<<<<<< HEAD
       // Needs the same top class name for flex layout
-      className={classNames('euiPageBody', panelProps?.className)}>
+      className={classNames('euiPageBody', panelProps?.className)}
+    >
       {pageContent}
-=======
-      {...rest}
-    >
-      {children}
->>>>>>> d2d3a3cd
     </EuiPanel>
   ) : (
     pageContent
