--- conflicted
+++ resolved
@@ -21,28 +21,6 @@
   export interface EuiToastProps
     extends CommonProps,
       HTMLAttributes<HTMLDivElement> {
-<<<<<<< HEAD
-    title?: string;
-    color?: 'primary' | 'success' | 'warning' | 'danger';
-    iconType?: IconType;
-    onClose?: () => void;
-  }
-
-  export const EuiToast: FunctionComponent<EuiToastProps>;
-
-  /**
-   * EuiGlobalToastListItem type def
-   *
-   * @see './global_toast_list_item.js'
-   */
-  export interface EuiGlobalToastListItemProps {
-    isDismissed?: boolean;
-  }
-
-  export const EuiGlobalToastListItem: FunctionComponent<
-    EuiGlobalToastListItemProps
-  >;
-=======
     title?: string,
     color?: 'primary' | 'success' | 'warning' | 'danger',
     iconType?: IconType,
@@ -52,7 +30,6 @@
   export const EuiToast: FunctionComponent<EuiToastProps>;
   export interface EuiGlobalToastListItemProps extends ToastListItemProps {}
   export const EuiGlobalToastListItem: typeof ToastListItem;
->>>>>>> 75fee430
 
   /**
    * EuiGlobalToastList type def
