## [`master`](https://github.com/elastic/eui/tree/master)

<<<<<<< HEAD
- Added overflows to EuiDataGrid toolbar dropdowns in case there are many columns ([#3238](https://github.com/elastic/eui/pull/3238))
=======
- Fixed the `img` element in `EuiIcon` using custom SVGs to have an `alt` attribute with an empty string, rather than no `alt` attribute at all ([#3245](https://github.com/elastic/eui/pull/3245))
>>>>>>> 8dfb4f92

## [`22.3.0`](https://github.com/elastic/eui/tree/v22.3.0)

- Removed dependency on option list for custom option of `EuiComboBox` ([#3183](https://github.com/elastic/eui/pull/3183))
- Fixed `EuiPopover` arrow position in Android and Linux ([#3188](https://github.com/elastic/eui/pull/3188))
- Improved `htmlIdGenerator` when supplying both `prefix` and `suffix` ([#3076](https://github.com/elastic/eui/pull/3076))
- Updated pagination prop descriptions for `EuiInMemoryTable` ([#3142](https://github.com/elastic/eui/pull/3142))
- Added `title` and `aria` attributes to `EuiToken`'s icon element ([#3195](https://github.com/elastic/eui/pull/3195))
- Added new Elasticsearch token types ([#2758](https://github.com/elastic/eui/pull/2758))

**Bug Fixes**

- Fixed bug in `EuiAccordion` to adjust to the correct height when content height changes ([#3160](https://github.com/elastic/eui/pull/3160))
- Fixed bug in `EuiBasicTable` to handle dynamic icon value properly in collapsed actions ([#3145](https://github.com/elastic/eui/pull/3145))
- Fixed `availability` check for actions in `EuiBasicTable` ([3030](https://github.com/elastic/kibana/issues/3030))

## [`22.2.0`](https://github.com/elastic/eui/tree/v22.2.0)

- Improved `EuiModal` close button position to prevent from overlapping with the title ([#3176](https://github.com/elastic/eui/pull/3176))

**Bug Fixes**

- Removed outline of `EuiSelect` in Firefox ([#3197] (https://github.com/elastic/eui/pull/3197))
- Fixed EuiBasicTable proptypes of itemId ([#3133](https://github.com/elastic/eui/pull/3133))
- Updated `EuiSuperDatePicker` to inherit the selected value in quick select ([#3105](https://github.com/elastic/eui/pull/3105))

### Feature: EuiCollapsibleNav ([#3019](https://github.com/elastic/eui/pull/3019))

- Added `EuiCollapsibleNav` and `EuiCollapsibleNavGroup` components
- Added `EuiPinnableListGroup`, an extension of `EuiListGroup`
- Added `ghost` colored `EuiListGroupItem`, increased overall large size, and fixed focus states
- Added `color` and `size` props to `EuiListGroup`
- Added `home` and `menu` glyphs to `EuiIcon`
- Added simple `euiXScroll` and `euiYScroll` SASS mixins and CSS utility equivelants

**Bug Fixes**

- Fixed `EuiAccordion` icon margins, focus state, and flex issue in IE
- Fixed `1.1px` height of  `EuiHorizontalRule`

## [`22.1.1`](https://github.com/elastic/eui/tree/v22.1.1)

**Bug Fixes**

- Fixed infinite call stack in `EuiResizeObserver`'s fallback polyfill ([#3180](https://github.com/elastic/eui/pull/3180))
- Correct `defaultProps` definition in `EuiComboBox` ([#3180](https://github.com/elastic/eui/pull/3180))

## [`22.1.0`](https://github.com/elastic/eui/tree/v22.1.0)

- Added `delimiter` prop to `EuiComboBox` ([#3104](https://github.com/elastic/eui/pull/3104))
- Added `useColorPickerState` and `useColorStopsState` utilities ([#3067](https://github.com/elastic/eui/pull/3067))
- Fixed `EuiSearchBar` related types ([#3147](https://github.com/elastic/eui/pull/3147))
- Added `prepend` and `append` ability to `EuiSuperSelect` ([#3167](https://github.com/elastic/eui/pull/3167))

**Bug Fixes**

- Fixed `EuiNavDrawer` scrolling issue on mobile ([#3174](https://github.com/elastic/eui/pull/3174))

## [`22.0.0`](https://github.com/elastic/eui/tree/v22.0.0)

- Replaced various `lodash` functions with native functions ([#3053](https://github.com/elastic/eui/pull/3053))
- Added `whiteSpace ` prop to `EuiCodeBlock` ([#3103](https://github.com/elastic/eui/pull/3103))
- Added `sortMatchesBy` prop for `EuiComboBox` ([#3089](https://github.com/elastic/eui/pull/3089))
- Added `prepend` and `append` ability to `EuiFieldPassword` ([#3122](https://github.com/elastic/eui/pull/3122))
- Added `Enter` key press functionality to `EuiSuperDatePicker` ([#3048](https://github.com/elastic/eui/pull/3048))
- Added `title` to headers of `EuiTable` in case of truncation ([#3094](https://github.com/elastic/eui/pull/3094))
- Added i18n to `EuiTableHeaderCell` ([#3094](https://github.com/elastic/eui/pull/3094))
- Added `number` and `string` to `size` type of `EuiImage` for setting custom sizes ([#3012](https://github.com/elastic/eui/pull/3012))
- Improved `EuiButtonEmpty` focus state when the `color` type is `text` ([#3135](https://github.com/elastic/eui/pull/3135))
- Added `EuiLoadingElastic` component ([#3017](https://github.com/elastic/eui/pull/3017))
- Upgraded `react-beautiful-dnd` to v13 ([#3064](https://github.com/elastic/eui/pull/3064))
- Fixed `EuiPagination` vertical alignment of the text when used as `compressed` ([#3152](https://github.com/elastic/eui/pull/3152))
- Added `showTooltip` prop for `EuiSuperUpdateButton` to show tooltip and showing only once popovers are closed ([#3127](https://github.com/elastic/eui/pull/3127))

**Bug Fixes**

- Fixed bug in `EuiSuperDatePicker` not showing correct values in relative tab of end date ([#3132](https://github.com/elastic/eui/pull/3132))
- Fixed bug in `EuiSuperDatePicker` to show correct values of commonly used values in relative tab ([#3106](https://github.com/elastic/eui/pull/3106))
- Fixed race condition in `EuiIcon` when switching from dynamically fetched components ([#3118](https://github.com/elastic/eui/pull/3118))
- Fixed the issue that `EuiResizeObserver` fallback did not properly listen to pure window resizing ([#3088](https://github.com/elastic/eui/pull/3088))

**Breaking changes**

- Removed `EuiKeyPadMenuItemButton` in favor of just `EuiKeyPadMenuItem` that can also accept an `onClick` ([#3062](https://github.com/elastic/eui/pull/3062))

## [`21.1.0`](https://github.com/elastic/eui/tree/v21.1.0)

- Updated `EuiFilterSelect` to retain the order of its filters ([#3063](https://github.com/elastic/eui/pull/3063))
- Added `href` prop to `EuiBadge` ([#3009](https://github.com/elastic/eui/pull/3009))
- Added props descriptions for `EuiComboBox` ([#3007](https://github.com/elastic/eui/pull/3007))
- Exported `dateFormatAliases` as a part of the public API ([#3043](https://github.com/elastic/eui/pull/3043))
- Exported `EuiTextProps` type definition ([#3039](https://github.com/elastic/eui/pull/3039))
- Added a `component` prop to `EuiForm` to render a `<form>`([#3010](https://github.com/elastic/eui/pull/3010))
- Removed `role` attribute from `EuiImage`([#3036](https://github.com/elastic/eui/pull/3036))
- Added `prepend` and `append` ability to `EuiComboBox` single selection only ([#3003](https://github.com/elastic/eui/pull/3003))
- Added `onColumnResize` prop to `EuiDataGrid` of type `EuiDataGridOnColumnResizeHandler` that gets called when column changes it's size ([#2963](https://github.com/elastic/eui/pull/2963))
- Added `logoEnterpriseSearch` to `EuiIcon` ([#3066](https://github.com/elastic/eui/pull/3066))
- Added RGB format support to `EuiColorPicker` and `EuiColorStops` ([#2850](https://github.com/elastic/eui/pull/2850))
- Added alpha channel (opacity) support to `EuiColorPicker` and `EuiColorStops` ([#2850](https://github.com/elastic/eui/pull/2850))
- Added `useResizeObserver` hook ([#2991](https://github.com/elastic/eui/pull/2991))
- Added `showColumnSelector.allowHide` and `showColumnSelector.allowReorder` props to `EuiDataGrid` UI configuration ([#2993](https://github.com/elastic/eui/pull/2993))
- Added `EuiMark` component ([#3060](https://github.com/elastic/eui/pull/3060))
- Changed `tabs.name` prop shape in `EuiTabbedContent` to accept a `node`, which aligns it with `EuiTab` ([#3100](https://github.com/elastic/eui/pull/3100))

**Bug Fixes**

- Fixed `EuiFieldNumber` so values of type `number` are now allowed ([#3020](https://github.com/elastic/eui/pull/3020))
- Fixed SASS `contrastRatio()` function in dark mode by fixing the `pow()` math function ([#3013], (https://github.com/elastic/eui/pull/3013))
- Fixed bug preventing `EuiDataGrid` from re-evaluating the default column width on resize ([#2991](https://github.com/elastic/eui/pull/2991))
- Fixed padding in `EuiCallOut` when used as a `banner` for `EuiFlyout` ([#3098](https://github.com/elastic/eui/pull/3098))

## [`21.0.1`](https://github.com/elastic/eui/tree/v21.0.1)

**Bug Fixes**

- Made `EuiDataGrid`'s `schema.isSortable` value optional ([#2991](https://github.com/elastic/eui/pull/2991))

## [`21.0.0`](https://github.com/elastic/eui/tree/v21.0.0)

- Added `EuiDataGrid`'s default sort order property ([#2987](https://github.com/elastic/eui/pull/2987))
- Fixed `EuiDataGrid`'s pagination visibility when changing rows per page ([#2978](https://github.com/elastic/eui/pull/2978))
- Added `highlightAll` prop to `EuiHighlight` to highlight all matches ([#2957](https://github.com/elastic/eui/pull/2957))
- Added `showOnFocus` prop to `EuiScreenReaderOnly` to force display on keyboard focus ([#2976](https://github.com/elastic/eui/pull/2976))
- Added `EuiSkipLink` component ([#2976](https://github.com/elastic/eui/pull/2976))
- Created `EuiBadgeGroup` component ([#2921](https://github.com/elastic/eui/pull/2921))
- Added `sections` and `position` props to `EuiHeader` ([#2928](https://github.com/elastic/eui/pull/2928))
- Added `gutterSize` prop to `EuiListGroup` ([#2980](https://github.com/elastic/eui/pull/2980))
- Added `color` prop to `EuiListGroupItem` and updated size style ([#2980](https://github.com/elastic/eui/pull/2980))
- Added `enableAllColumns` to `EuiBasicTable` component ([#2906](https://github.com/elastic/eui/pull/2906))

**Bug Fixes**

- Fixed `EuiDataGrid`'s sort popover to behave properly on mobile screens ([#2979](https://github.com/elastic/eui/pull/2979))
- Fixed `EuiButton` and other textual components' disabled contrast ([#2874](https://github.com/elastic/eui/pull/2874))
- Fixed z-index conflict with cell popovers in `EuiDataGrid` while in full screen mode ([#2959](https://github.com/elastic/eui/pull/2959))
- Adjusted the header on `EuiDataGrid` to fix to the top within constrained containers and full screen mode  ([#2959](https://github.com/elastic/eui/pull/2959))
- Refactored `EuiDescribedFormGroup` to allow the content inside the `EuiTitle` to be accessible to screen reader users ([#2989](https://github.com/elastic/eui/pull/2989))

**Breaking changes**

- Updated `@types/react` and `@types/react-dom` to utilize React.RefCallback type instead of custom implementation ([#2929](https://github.com/elastic/eui/pull/2929))

**Theme: Amsterdam**

- Buttons have a new visual style ([#2874](https://github.com/elastic/eui/pull/2874))

## [`20.1.0`](https://github.com/elastic/eui/tree/v20.1.0)

- Added `theme` prop to `EuiCodeEditor` in support of `AceEditor` themes ([#2970](https://github.com/elastic/eui/pull/2970))
- `EuiButton` now has a single return statement ([#2954](https://github.com/elastic/eui/pull/2954))
- Added `isSortable` props to `EuiDataGridColumn` and `EuiDataGridSchemaDetector` to mark them as un-sortable ([#2952](https://github.com/elastic/eui/pull/2952))
- Converted `EuiForm` to TypeScript, added many missing `/form` Prop types ([#2896](https://github.com/elastic/eui/pull/2896))
- Empty table th elements replaced with td in `EuiTable`. ([#2934](https://github.com/elastic/eui/pull/2934))
- Added default prompt text to `aria-describedby` for `EuiFilePicker` ([#2919](https://github.com/elastic/eui/pull/2919))
- Added SASS variables for text variants of the primary palette `$euiColorPrimaryText`, `$euiColorSecondaryText`, etc... Updated components to use these new variables. ([#2873](https://github.com/elastic/eui/pull/2873))
- Updated SASS mixin `makeHighContrastColor()` to default `$background: $euiPageBackgroundColor` and `$ratio: 4.5`. Created `makeGraphicContrastColor()` for graphic specific contrast levels of 3.0. ([#2873](https://github.com/elastic/eui/pull/2873))
- Added `arrowDisplay` prop to `EuiAccordion` for changing side or hiding completely ([#2914](https://github.com/elastic/eui/pull/2914))
- Added `prepend` and `append` ability to `EuiFieldSearch` ([#2914](https://github.com/elastic/eui/pull/2914))
- Added `notification` and `notificationColor` props to `EuiHeaderSectionItemButton` ([#2914](https://github.com/elastic/eui/pull/2914))
- Added `folderCheck`, `folderExclamation`, `push`, `quote`, `reporter` and `users` icons ([#2935](https://github.com/elastic/eui/pull/2935))
- Updated `folderClosed` and `folderOpen` to match new additions and sit better on the pixel grid ([#2935](https://github.com/elastic/eui/pull/2935))
- Converted `EuiSearchBar` to Typescript ([#2909](https://github.com/elastic/eui/pull/2909))

**Bug fixes**

- Fixed `EuiDataGrid` breaking if invalid schema passed ([#2955](https://github.com/elastic/eui/pull/2955))
- Fixed `EuiTitle` not rendering child classes ([#2925](https://github.com/elastic/eui/pull/2925))
- Extended `div` element in `EuiFlyout` type ([#2914](https://github.com/elastic/eui/pull/2914))
- Fixed popover positioning service to be more lenient when positioning 0-width or 0-height content ([#2948](https://github.com/elastic/eui/pull/2948))

**Theme: Amsterdam**

- Text sizes are now based on a 14px base font size. Headings are now bold. ([#2936](https://github.com/elastic/eui/pull/2936))
- Altered `secondary`, `accent` colors to be more saturated ([#2873](https://github.com/elastic/eui/pull/2873))

## [`20.0.2`](https://github.com/elastic/eui/tree/v20.0.2)

**Bug fixes**

- Fixed type definitions for `EuiComboBox` ([#2971](https://github.com/elastic/eui/pull/2971))

## [`20.0.1`](https://github.com/elastic/eui/tree/v20.0.1)

**Bug fixes**

- Added TypeScript definition for `EuiCodeEditor`'s accepting `react-ace` props ([#2926](https://github.com/elastic/eui/pull/2926))
- Added `@types/react-input-autosize` to project's `dependencies` ([#2930](https://github.com/elastic/eui/pull/2930))

## [`20.0.0`](https://github.com/elastic/eui/tree/v20.0.0)

- Converted `EuiComboBox`, `EuiComboBoxInput`, `EuiComboBoxPill`, `EuiComboBoxOptionsList`, `EuiComboBoxOption`, and `EuiComboBoxTitle` to TypeScript ([#2838](https://github.com/elastic/eui/pull/2838))
- Converted `EuiCodeEditor` to TypeScript ([#2836](https://github.com/elastic/eui/pull/2836))
- Converted `EuiCode` and `EuiCodeBlock` and to TypeScript ([#2835](https://github.com/elastic/eui/pull/2835))
- Converted `EuiFilePicker` to TypeScript ([#2832](https://github.com/elastic/eui/issues/2832))
- Exported `EuiSelectOptionProps` type ([#2830](https://github.com/elastic/eui/pull/2830))
- Added `paperClip` glyph to `EuiIcon` ([#2845](https://github.com/elastic/eui/pull/2845))
- Added `banner` prop to `EuiFlyoutBody` and updated `euiOverflowShadow` mixin ([#2837](https://github.com/elastic/eui/pull/2837))
- Updated `editorLink` icon ([#2866](https://github.com/elastic/eui/pull/2866))
- Added control columns to `EuiDataGrid` to support non-data columns like row selection and actions ([#2846](https://github.com/elastic/eui/pull/2846))
- Added `image` glyph to `EuiIcon` ([#2870](https://github.com/elastic/eui/pull/2870))
- Exported TS props from top level `EuiListGroupProps`, `EuiListGroupItemProps`, `EuiSelectableProps`,  `EuiSelectableOption`, `EuiSelectableOptionsListProps` ([#2869](https://github.com/elastic/eui/pull/2869))
- Extending `EuiSelectable[options]` type with correct HTML element ([#2869](https://github.com/elastic/eui/pull/2869))
- Added check mark to single selection `EuiComboBox` ([#2890](https://github.com/elastic/eui/pull/2890))
- Added `logoGoogleG` third-party logo to `EuiIcon` ([#2853](https://github.com/elastic/eui/pull/2853))
- Added Jest `modulesNameMapper` alias for `EuiIcon` using test environment mock ([#2878](https://github.com/elastic/eui/pull/2878))
- Removed `sinon` and `@types/sinon` as dependencies, and converted usages to `jest.fn` ([#2885](https://github.com/elastic/eui/pull/2885))

**Bug fixes**

- Fixed building dev & docs on Windows ([#2847](https://github.com/elastic/eui/pull/2847))
- Fixed screen reader discovery issues with `EuiBottomBar` and `EuiControlBar` ([#2861](https://github.com/elastic/eui/pull/2861))
- Fixed a bug in `EuiDataGrid` causing the first cell to autofocus if interactive ([#2872](https://github.com/elastic/eui/pull/2872))

**Breaking changes**

- Removed `visControls` and `visHeatmap` duplicate icons from docs ([#2908](https://github.com/elastic/eui/pull/2908))

## [`19.0.0`](https://github.com/elastic/eui/tree/v19.0.0)

- Added `cheer` glyph to `EuiIcon` ([#2814](https://github.com/elastic/eui/pull/2814))
- Added `tableCaption` prop to `EuiBasicTable` and improved the default one ([#2782](https://github.com/elastic/eui/pull/2782))
- Converted `EuiDescribedFormGroup` to TypeScript ([#2810](https://github.com/elastic/eui/pull/2810))
- Changed SASS comments to non-compiled comments in invisibles files ([#2807](https://github.com/elastic/eui/pull/2807))
- Optimized the third party logos Ceph, DropWizard, Golang, and Haproxy ([#2812](https://github.com/elastic/eui/pull/2812))
- Added `rowHeader` prop to `EuiBasicTable` to allow consumers to set the identifying cell in a row ([#2802](https://github.com/elastic/eui/pull/2802))
- Added prepend and append to `EuiColorPicker` ([#2819](https://github.com/elastic/eui/pull/2819))
- Improved `EuiDescribedFormGroup` accessibility by avoiding duplicated output in screen readers ([#2783](https://github.com/elastic/eui/pull/2783))
- Added optional `key` attribute to `EuiContextMenu` items and relaxed `name` attribute to allow any React node ([#2817](https://github.com/elastic/eui/pull/2817))
- Converted `EuiColorPicker` color conversion functions to `chroma-js` methods ([#2805](https://github.com/elastic/eui/pull/2805))
- Added `direction` parameter to `euiPaletteColorBlind()` for specifiying lighter or darker (or both) alternates ([#2822](https://github.com/elastic/eui/pull/2822))
- Converted `EuiSideNav` to TypeScript ([#2818](https://github.com/elastic/eui/issues/2818))
- Added babel-transformed and partially mocked commonjs build (`test-env/`) to target Kibana's Jest environment ([#2698](https://github.com/elastic/eui/pull/2698))
- Altered styles of `EuiToken` and add added more token types to match ES field types of `tokenAlias`, `tokenDate`, `tokenGeo`, `tokenIP`, `tokenNested`, `tokenRange`, `tokenShape` ([#2758](https://github.com/elastic/eui/pull/2758))

**Bug fixes**

- Exported missing `EuiSelectProps` type ([#2815](https://github.com/elastic/eui/pull/2815))
- Fixed `EuiCode`'s & `EuiCodeBlock`'s ability to accept non-string children ([#2792](https://github.com/elastic/eui/pull/2792)) ([#2820](https://github.com/elastic/eui/pull/2820))
- Fixed `EuiSearchBar`, `Query`, and `AST`'s ability to accept literal parenthesis characters ([#2791](https://github.com/elastic/eui/pull/2791))
- Fixed coloring of input fields when autofill is on in Chrome ([#2798](https://github.com/elastic/eui/pull/2798))
- Moved `@types/enzyme` and `@types/react-virtualized` to `dependencies` status ([#2828](https://github.com/elastic/eui/pull/2828))
- Removed `@elastic/charts` from inclusion in `eui.d.ts` output ([#2828](https://github.com/elastic/eui/pull/2828))

**Breaking changes**

- Removed `idAria` prop from `EuiDescribedFormGroup` ([#2783](https://github.com/elastic/eui/pull/2783))
- Removed `EuiToken`'s `hideBorder` and `displayOptions` prop for applying `color`, `shape`, and `fill` props directly. Changed `fill` prop type from `boolean` to `light | dark | none`. ([#2758](https://github.com/elastic/eui/pull/2758))

## [`18.3.0`](https://github.com/elastic/eui/tree/v18.3.0)

- Converted `EuiModal` and `EuiConfirmModal` to TypeScript ([#2742](https://github.com/elastic/eui/pull/2742))
- Converted `EuiTabs` to TypeScript ([#2717](https://github.com/elastic/eui/pull/2717))
- Converted `EuiFormRow` to TypeScript ([#2712](https://github.com/elastic/eui/pull/2712))
- Updated `logoAPM`, `logoSecurity` and `logoEnterpriseSearch`. Added `logoWorkplaceSearch` and `logoObservability` ([#2769](https://github.com/elastic/eui/pull/2769))
- Converted `EuiFilterButton` to TypeScript ([#2761](https://github.com/elastic/eui/pull/2761))
- Converted `EuiFilterSelectItem` to TypeScript ([#2761](https://github.com/elastic/eui/pull/2761))
- Converted `EuiFieldSearch` to TypeScript ([#2775](https://github.com/elastic/eui/pull/2775))
- Added `data-test-subj` to the `EuiContextMenuItem` in `EuiTablePagination` ([#2778](https://github.com/elastic/eui/pull/2778))
- Improved `EuiIcon` a11y by using a `title` and `aria-labelledby` ([#2786](https://github.com/elastic/eui/pull/2786))
- Improved compressed `EuiPagination` by including active and last page numbers ([#2779](https://github.com/elastic/eui/pull/2779))
- Converted `EuiSuperSelect` to TypeScript ([#2776](https://github.com/elastic/eui/pull/2776))

**Bug fixes**

- Increased column width on `EuiTableHeaderCellCheckbox` to prevent `EuiCheckbox`'s focus ring from getting clipped in `EuiBasicTable` ([#2770](https://github.com/elastic/eui/pull/2770))
- Fixed the display of `EuiButton` within `EuiControlBar` when `fill={true}` to be more consistent with other buttons ([#2781](https://github.com/elastic/eui/pull/2781))
- Fixed `EuiFormControlLayout` from overwriting className for `prepend` nodes.  ([#2796](https://github.com/elastic/eui/pull/2796))
- Fixed `useRenderToText` and `EuiButtonToggle` from attempting state updates on unmounted components ([#2797](https://github.com/elastic/eui/pull/2797))
- Refactored function and hook instantiation to fix drag action sluggishness in `EuiColorStops` ([#2557](https://github.com/elastic/eui/pull/2557))

**Deprecations**

- `EuiIcon`'s `logoEnterpriseSearch` type deprecated in favor of `logoWorkplaceSearch`
- `EuiIcon`'s `logoAPM` type deprecated in favor of `logoObservability`

## [`18.2.2`](https://github.com/elastic/eui/tree/v18.2.2)

**Note: this release is a backport containing changes originally made in `18.3.0`**

- Updated `logoAPM`, `logoSecurity` and `logoEnterpriseSearch`. Added `logoWorkplaceSearch` and `logoObservability` ([#2769](https://github.com/elastic/eui/pull/2769))

**Bug fixes**

- Fixed `useRenderToText` and `EuiButtonToggle` from attempting state updates on unmounted components ([#2797](https://github.com/elastic/eui/pull/2797))

**Deprecations**

- `EuiIcon`'s `logoEnterpriseSearch` type deprecated in favor of `logoWorkplaceSearch`
- `EuiIcon`'s `logoAPM` type deprecated in favor of `logoObservability`

## [`18.2.1`](https://github.com/elastic/eui/tree/v18.2.1)

**Bug fixes**

- Fixed `EuiFieldSearch`'s trigger of `onChange` when clearing the field value ([#2764](https://github.com/elastic/eui/pull/2764))

## [`18.2.0`](https://github.com/elastic/eui/tree/v18.2.0)

- Added `rencentlyViewedApp` app icon to `EuiIcon` ([#2755](https://github.com/elastic/eui/pull/2755))

**Bug fixes**

- Fixed `EuiBasicTable` & `EuiInMemoryTable` to not un- and re-mount rows when toggling `loading` prop ([#2754](https://github.com/elastic/eui/pull/2754))

## [`18.1.0`](https://github.com/elastic/eui/tree/v18.1.0)

- Lightened `EuiBadge` hollow border color in dark mode ([#2746](https://github.com/elastic/eui/pull/2746))
- Added `minInputProps` and `maxInputProps` to supply more props to the inputs of `EuiDualRange` ([#2738](https://github.com/elastic/eui/pull/2738))
- Changed `EuiBadge` to use EUI palette colors ([#2455](https://github.com/elastic/eui/pull/2455))
- Darkened a few `euiPaletteColorBlind` colors ([#2455](https://github.com/elastic/eui/pull/2455))
- Fixed bug in `EuiCard` where button text was not properly aligned ([#2741](https://github.com/elastic/eui/pull/2741))
- Converted `EuiRange` to TypeScript ([#2732](https://github.com/elastic/eui/pull/2732))
- Converted `EuiDualRange` to TypeScript ([#2732](https://github.com/elastic/eui/pull/2732))
- Converted `EuiRangeInput` to TypeScript ([#2732](https://github.com/elastic/eui/pull/2732))
- Added `bellSlash` glyph to `EuiIcon` ([#2714](https://github.com/elastic/eui/pull/2714))
- Added `legend` prop to `EuiCheckboxGroup` and `EuiRadioGroup` to add `EuiFieldset` wrappers for title the groups ([#2739](https://github.com/elastic/eui/pull/2739))
- Changed `EuiNavDrawerFlyout` to close after child nav items are clicked ([#2749](https://github.com/elastic/eui/pull/2749))
- Changed `EuiNavDrawerFlyout` to trap focus while navigating via keyboard ([#2749](https://github.com/elastic/eui/pull/2749))
- Created a `euiPaletteColorBlindBehindText` variant of the color blind palette ([#2750](https://github.com/elastic/eui/pull/2750))
- Improved focus state of `EuiSwitch`, `EuiCheckbox`, `EuiRadio` and `EuiRange` ([#2745](https://github.com/elastic/eui/pull/2745))

**Bug fixes**

- Changed `EuiRadio` and `EuiCheckbox` labels to be `inline-block` ([#2739](https://github.com/elastic/eui/pull/2739))
- Fixed `EuiCheckboxGroup`'s `options` type to fully extend the `EuiCheckbox` type ([#2739](https://github.com/elastic/eui/pull/2739))

## [`18.0.0`](https://github.com/elastic/eui/tree/v18.0.0)

- Converted `EuiFieldText` to Typescript ([#2688](https://github.com/elastic/eui/pull/2688))
- Added `nested` glyph to `EuiIcon` ([#2707](https://github.com/elastic/eui/pull/2707))
- Added `tableLayout` prop to `EuiTable`, `EuiBasicTable` and `EuiInMemoryTable` to provide the option of auto layout ([#2697](https://github.com/elastic/eui/pull/2697))
- Converted `EuiSuggest` to Typescript ([#2692](https://github.com/elastic/eui/pull/2692))
- Converted `EuiErrorBoundary` to Typescript  ([#2690](https://github.com/elastic/eui/pull/2690))
- Updated `EuiNavDrawer` to accept React fragments ([#2710](https://github.com/elastic/eui/pull/2710))
- Added `EuiFormFieldset` and `EuiFormLegend` components ([#2706](https://github.com/elastic/eui/pull/2706))
- Adjusted colors of color blind viz palette ([#2686](https://github.com/elastic/eui/pull/2686))
- Converted `EuiSelect` to Typescript ([#2694](https://github.com/elastic/eui/pull/2694))
- Added `aggregate`, `pageSelect`, `pagesSelect`, `securitySignal`, `securitySignalDetected`, `securitySignalResolved` and `timeline` icons ([#2704](https://github.com/elastic/eui/pull/2704))
- Added `useDependentState` custom hook ([#2725](https://github.com/elastic/eui/pull/#2725))
- Added `isClearable` prop to `EuiFieldSearch` ([#2723](https://github.com/elastic/eui/pull/2723))

**Bug fixes**

- Fixed `isExpanded` property of nodes from `EuiTreeView` ([#2700](https://github.com/elastic/eui/pull/#2700))
- Added text selection to `EuiLink` button ([#2722](https://github.com/elastic/eui/pull/#2722))
- Fixed bug in `EuiDataGrid` where resizing columns changed the active DOM element ([#2724](https://github.com/elastic/eui/pull/#2724))
- Fixed position of scrollbar in `EuiCodeBlock` ([#2727](https://github.com/elastic/eui/pull/#2727))
- Fixed bug in `EuiDataGrid` that prevented the "Hide fields" popover from showing an updated column list ([#2725](https://github.com/elastic/eui/pull/#2725))

**Breaking changes**

- Changed accepted properties of the `color_palette` method to accept an array of colors ([#2686](https://github.com/elastic/eui/pull/#2686))
- Removed the `palette` export to export each palette function directly ([#2686](https://github.com/elastic/eui/pull/#2686))
- Changed the palette functions to be methods that accept a number of steps and removed `.colors` key ([#2686](https://github.com/elastic/eui/pull/#2686))

## [`17.3.1`](https://github.com/elastic/eui/tree/v17.3.1)

**Bug fixes**

- Fixed TS types and exports for `EuiTextArea` and `EuiFieldNumber` ([#2703](https://github.com/elastic/eui/pull/2703))

## [`17.3.0`](https://github.com/elastic/eui/tree/v17.3.0)

- Converted `EuiFieldNumber` to Typescript ([#2685](https://github.com/elastic/eui/pull/2685))
- Converted `EuiFieldPassword` to Typescript ([#2683](https://github.com/elastic/eui/pull/2683))
- Converted `EuiHighlight` to Typescript ([#2681](https://github.com/elastic/eui/pull/2681))
- Added `data-test-subj` property to the `EuiCodeEditor` component ([#2689](https://github.com/elastic/eui/pull/2689))
- Converted `EuiTextArea` to Typescript ([#2695](https://github.com/elastic/eui/pull/2695))
- Converted `EuiPage` and related child components to  TypeScript ([#2669](https://github.com/elastic/eui/pull/2669))
- Added `annotation` glyph ([#2691](https://github.com/elastic/eui/pull/2691))
- Added `initialWidth` and `isResizable` configurations to `EuiDataGrid`'s columns ([#2696](https://github.com/elastic/eui/pull/2696))

**Bug fixes**

- Reverted removal of `toggleOpen` method from `EuiNavDrawer` ([#2682](https://github.com/elastic/eui/pull/2682))
- Improved `EuiDataGrid` update performance ([#2676](https://github.com/elastic/eui/pull/2676))
- Fixed `EuiDatagrid` header top border when configured to have no toolbar ([#2619](https://github.com/elastic/eui/pull/#2619))

## [`17.2.1`](https://github.com/elastic/eui/tree/v17.2.1)

**Bug fixes**

- Changed package.json version to match sure our build scripts release the correct sequential number ([#2674](https://github.com/elastic/eui/pull/2674))

## [`17.1.3`](https://github.com/elastic/eui/tree/v17.1.3)

**NOTE: This release came out of order due to a release script error. It actually came after 17.2.0 and can be ignored in favor of 17.2.1**

- Reverted docs changes in `17.2.0` that caused the build script to die ([#2672](https://github.com/elastic/eui/pull/2672))

**Bug fixes**

- Removed TypeScript definitions in `*.test.tsx?` files from _eui.d.ts_ ([#2673](https://github.com/elastic/eui/pull/2673))

## [`17.2.0`](https://github.com/elastic/eui/tree/v17.2.0)

**NOTE: This release had an error in our documentation layer. Use 17.2.1 instead**

- Improved a11y of `EuiNavDrawer` lock button state via `aria-pressed` ([#2643](https://github.com/elastic/eui/pull/2643))
- Added new stylesheets for the EUI Amsterdam theme ([#2633](https://github.com/elastic/eui/pull/2633))
- Added exports for available types related to `EuiDataGrid` ([#2640](https://github.com/elastic/eui/pull/2640))

**Bug fixes**

- Improved `EuiDataGrid` update performance ([#2638](https://github.com/elastic/eui/pull/2638))
- Fixed `EuiDroppable` not accepting multiple children when using TypeScript ([#2634](https://github.com/elastic/eui/pull/2634))
- Fixed `EuiComboBox` from submitting parent `form` element when selecting options via `Enter` key ([#2642](https://github.com/elastic/eui/pull/2642))
- Fixed `EuiNavDrawer` expand button from losing focus after click ([#2643](https://github.com/elastic/eui/pull/2643))
- Fixed instances of potentially duplicate `EuiPopover` `id` attributes ([#2667](https://github.com/elastic/eui/pull/2667))

## [`17.1.2`](https://github.com/elastic/eui/tree/v17.1.2)

**Bug fixes**

- Fixed `EuiCodeEditor` custom mode file error by initializing with existing mode ([#2616](https://github.com/elastic/eui/pull/2616))
- Removed `EuiIcon` default titles ([#2632](https://github.com/elastic/eui/pull/2632))

## [`17.1.1`](https://github.com/elastic/eui/tree/v17.1.1)

**Bug fixes**

- Fixed screenreader text in `EuiTreeView` and added truncation ([#2627](https://github.com/elastic/eui/pull/2627))

## [`17.1.0`](https://github.com/elastic/eui/tree/v17.1.0)

- Added an optional `key` property inside the `options` prop in `EuiSelectableList` component ([#2608](https://github.com/elastic/eui/pull/2608))
- Added `toolbarAdditionalControls` prop to `EuiDataGrid` to allow for custom buttons in the toolbar ([#2594](https://github.com/elastic/eui/pull/2594))
- Added TypeScript definitions for `EuiBasicTable`, `EuiInMemoryTable`, and related components ([#2428](https://github.com/elastic/eui/pull/2428))
- Updated `logoSecurity` and `appSecurityAnalytics` icons ([#2613](https://github.com/elastic/eui/pull/2613))
- Added support for `.gif` base64 images in the webpack.config

**Bug fixes**

- Fixed UX/focus bug in `EuiDataGrid` when using keyboard shortcuts to paginate ([#2602](https://github.com/elastic/eui/pull/2602))
- Fixed `EuiIcon` accessibility by adding a `title` prop and a default `aria-label` ([#2554](https://github.com/elastic/eui/pull/2554))
- Fixed `EuiDataGrid`'s in-memory sorting of numeric columns when the cell data contains multiple digit groups ([#2603](https://github.com/elastic/eui/pull/2603))
- Improved pagination in `EuiBasicTable`. `paginationBar` is hidden when there is no data and `EuiPagination` is displayed even when there is only one page ([#2598](https://github.com/elastic/eui/pull/#2598))
- Fixed react-dom warning when `EuiPopover` was unmounted before calls to setState ([#2614](https://github.com/elastic/eui/pull/2614))

## [`17.0.0`](https://github.com/elastic/eui/tree/v17.0.0)

**Breaking changes**

- Moved any shared component-level Sass variables and mixins into the `global_styling` directory ([#2551](https://github.com/elastic/eui/pull/2551))
- Reworked `euiPanel()` mixin to require the entirety of a selector (i.e. require the '.' in addition to the string) ([#2551](https://github.com/elastic/eui/pull/2551))
- Updated React peerDependencies to version 16.12 ([#2571](https://github.com/elastic/eui/pull/2571))
- Changed to generated `id` value for `EuiFormRow` to ensure uniqueness  ([#2588](https://github.com/elastic/eui/pull/2588))

## [`16.2.1`](https://github.com/elastic/eui/tree/v16.2.1)

**Bug fixes**

- Fixed label wrapping of `EuiSwitch` ([#2585](https://github.com/elastic/eui/pull/2585))
- Replaced `<p>` tag surrounding the label with a `<span>` tag in `EuiSwitch` to fix any inherited margin ([#2585](https://github.com/elastic/eui/pull/2585))
- Added the same padding from `EuiSelectableListItem` to the heading to fix alignment ([#2585](https://github.com/elastic/eui/pull/2585))
- Added exports for `EuiCheckboxType`, `EuiCheckboxGroupOption`, and `EuiCheckboxGroupIdToSelectedMap` types ([#2593](https://github.com/elastic/eui/pull/2593))
- Fixed `.euiHeaderLinks__mobileList` in `EuiHeaderLinks` to only display it on mobile ([#2590](https://github.com/elastic/eui/pull/#2590))
- Fixed `EuiAccordion` icon rotation when it is a child of another accordion so it doesn't inherit the rotation state of the parent ([#2595](https://github.com/elastic/eui/pull/#2595))

## [`16.2.0`](https://github.com/elastic/eui/tree/v16.2.0)

- Added `EuiCheckableCard` component, for radio buttons or checkboxes with complex child content ([#2555](https://github.com/elastic/eui/pull/2555))
- Updated `EuiCheckbox` and `EuiCheckboxGroup` to TypeScript ([#2555](https://github.com/elastic/eui/pull/2555))

**Bug fixes**

- Fixed `EuiSwitch` clicking on disabled label ([#2575](https://github.com/elastic/eui/pull/2575))
- Fixed `EuiComboBox` options list closing when clicking outside the component after scrolling ([#2589](https://github.com/elastic/eui/pull/2589))

## [`16.1.0`](https://github.com/elastic/eui/tree/v16.1.0)

- Updated compressed styles for `EuiButtonGroup` to include a background color ([#2568](https://github.com/elastic/eui/pull/2568))
- Added `heading` prop to `EuiCallOut` to allow for variance in the title tag ([#2357](https://github.com/elastic/eui/pull/2357))
- Added `badge` prop and new styles `EuiHeaderAlert` ([#2506](https://github.com/elastic/eui/pull/2506))
- Added new keyboard shortcuts for the data grid component: `Home` (same row, first column), `End` (same row, last column), `Ctrl+Home` (first row, first column), `Ctrl+End` (last row, last column), `Page Up` (next page) and `Page Down` (previous page) ([#2519](https://github.com/elastic/eui/pull/2519))
- Added `disabled` prop to the `EuiCheckboxGroup` definition ([#2545](https://github.com/elastic/eui/pull/2545))
- Added `disabled` option to the `option` attribute of the `options` object that is passed to the `EuiCheckboxGroup` so that checkboxes in a group can be individually disabled ([#2548](https://github.com/elastic/eui/pull/2548))
- Added `EuiAspectRatio` component that allows for responsively resizing embeds ([#2535](https://github.com/elastic/eui/pull/2535))
- Added `display` and `titleSize` props to `EuiCard` ([#2566](https://github.com/elastic/eui/pull/2566))
- Added `accessibility` glyph to `EuiIcon` ([#2566](https://github.com/elastic/eui/pull/2566))

**Bug fixes**

- Fixed `EuiDataGrid` schema detection on already defined column schemas ([#2550](https://github.com/elastic/eui/pull/2550))
- Added `euiTextBreakWord()` to `EuiToast` header ([#2549](https://github.com/elastic/eui/pull/2549))
- Fixed `.eui-textBreakAll` on Firefox ([#2549](https://github.com/elastic/eui/pull/2549))
- Fixed `EuiBetaBadge` accessibility with `tab-index=0` ([#2559](https://github.com/elastic/eui/pull/2559))
- Improved `EuiIcon` loading performance ([#2565](https://github.com/elastic/eui/pull/2565))

## [`16.0.1`](https://github.com/elastic/eui/tree/v16.0.1)

**Bug fixes**

- `EuiSwitch` now passes `name` attribute into underlying `button` ([#2533](https://github.com/elastic/eui/pull/2533))

## [`16.0.0`](https://github.com/elastic/eui/tree/v16.0.0)

- Made `EuiCard` more accessible ([#2521](https://github.com/elastic/eui/pull/2521))
- Added ability to pass `children` to `EuiCard` ([#2521](https://github.com/elastic/eui/pull/2521))
- Replaced root element in `EuiFlyout`, switching from `span` to `Fragment` ([#2527](https://github.com/elastic/eui/pull/2527))
- Upgraded `react-virtualized` to `9.21.2` ([#2531](https://github.com/elastic/eui/pull/2531))

**Bug fixes**

- Added support for `timeFormat` formatting in `EuiSuperDatePicker` and fixed some formatting inconsistencies ([#2518](https://github.com/elastic/eui/pull/2518))
- Added support for `locale` in `EuiSuperDatePicker` and `EuiDatePicker` both as a prop and from `EuiContext` ([#2518](https://github.com/elastic/eui/pull/2518))

**Breaking changes**

- Removed `EuiCardGraphic` ([#2521](https://github.com/elastic/eui/pull/2521))

## [`15.0.0`](https://github.com/elastic/eui/tree/v15.0.0)

- Converted `EuiShowFor` and `EuiHideFor` to TS ([#2503](https://github.com/elastic/eui/pull/2503))
- Upgraded `react-ace` to `7.0.5` ([#2526](https://github.com/elastic/eui/pull/2526))

**Bug fixes**
- Fixed `EuiButton` disabled text color ([#2534](lhttps://github.com/elastic/eui/pull/2534))
- Created `.euiTableCaption` with `position: relative` to avoid double border under header row ([#2484](https://github.com/elastic/eui/pull/2484))
- Fixed `EuiSwitch` to use `aria-labelledby` ([#2522](https://github.com/elastic/eui/pull/2522))
- Fixed `EuiPanelProps` type definition ([#2516](https://github.com/elastic/eui/pull/2516))

**Breaking changes**

- Added `display` modifier to `EuiShowFor` ([#2503](https://github.com/elastic/eui/pull/2503))
- Updated minimum TypeScript version to 3.5.3 ([#2510](https://github.com/elastic/eui/pull/2510))
- Removed `Omit` type in favor of TypeScript's built-in ([#2510](https://github.com/elastic/eui/pull/2510))

## [`14.10.0`](https://github.com/elastic/eui/tree/v14.10.0)

- Added new `euiControlBar` component for bottom-of-screen navigational elements. ([#2204](https://github.com/elastic/eui/pull/2204))
- Converted `EuiFlyout` to TypeScript ([#2500](https://github.com/elastic/eui/pull/2500))
- Added an animation to the arrow on `EuiAccordion` as it opens / closes ([#2507](https://github.com/elastic/eui/pull/2507))
- Upgraded `react-input-autosize` to `2.2.2` ([#2514](https://github.com/elastic/eui/pull/2514))

**Bug fixes**

- Simplified `EuiColorStops` popover toggling ([#2505](https://github.com/elastic/eui/pull/2505))

## [`14.9.0`](https://github.com/elastic/eui/tree/v14.9.0)

- Added new `euiTreeView` component for rendering recursive objects such as folder structures. ([#2409](https://github.com/elastic/eui/pull/2409))
- Added `euiXScrollWithShadows()` mixin and `.eui-xScrollWithShadows` utility class ([#2458](https://github.com/elastic/eui/pull/2458))
- Fixed `EuiColorStops` where empty string values would cause range min or max to be NaN ([#2496](https://github.com/elastic/eui/pull/2496))
- Improved `EuiSwitch` a11y by aligning to aria roles ([#2491](https://github.com/elastic/eui/pull/2491))
- Converted `EuiSwitch` to TypeScript ([#2491](https://github.com/elastic/eui/pull/2491))
- Added an accessible label-less `EuiSwitch` variation ([#2491](https://github.com/elastic/eui/pull/2491))

**Bug fixes**

- Normalized button `moz-focus-inner` ([#2445](https://github.com/elastic/eui/pull/2445))
- Fixed typo to correct `aria-modal` attribute in`EuiPopover` ([#2488](https://github.com/elastic/eui/pull/2488))
- Fixed position of `EuiCodeBlock` controls and added more tests ([#2459](https://github.com/elastic/eui/pull/2459))
- Changed `EuiCodeBlock` so that `overflowHeight` now applies a `maxHeight` instead of a `height` on the block ([#2487](https://github.com/elastic/eui/pull/2487))
- Fixed potentially inconsistent state update ([#2481](https://github.com/elastic/eui/pull/2481))
- Fixed `EuiSwitch` form behavior by adding a default button `type` of 'button' ([#2491](https://github.com/elastic/eui/pull/2491))

## [`14.8.0`](https://github.com/elastic/eui/tree/v14.8.0)

* `EuiButtonGroup` and `EuiButtonToggle` now accept `ReactNode` for their label prop instead of string ([#2392](https://github.com/elastic/eui/pull/2392))
* Added `useRenderToText` to `inner_text` service suite to render `ReactNode`s into label text ([#2392](https://github.com/elastic/eui/pull/2392))
* Added icons `tableDensityExpanded`, `tableDensityCompact`, `tableDensityNormal` to `EuiIcon` ([#2230](https://github.com/elastic/eui/pull/2230))
* Added `!important` to the animation of `EuiFocusRing` animation to make sure it is always used ([#2230](https://github.com/elastic/eui/pull/2230))
* Added `expandMini` icon to `EuiIcon` ([#2207](https://github.com/elastic/eui/pull/2366))
* Changed `EuiPopover` to use `role="dialog"` for better screen-reader announcements ([#2207](https://github.com/elastic/eui/pull/2366))
* Added function callback `onTrapDeactivation` to `EuiPopover` for when a focus trap is deactivated ([#2366](https://github.com/elastic/eui/pull/2366))
* Added logic for rendering of focus around `EuiPopover` to counteract a race condition ([#2366](https://github.com/elastic/eui/pull/2366))
* Added `EuiDataGrid` ([#2165](https://github.com/elastic/eui/pull/2165))

**Bug fixes**

* Corrected `lockProps` passdown in `EuiFocusTrap`, specifically to allows `style` to be passed down. ([#2230](https://github.com/elastic/eui/pull/2230))
* Changed `children` property on `I18nTokensShape` type from a single `ReactChild` to now accept an `array` ([#2230](https://github.com/elastic/eui/pull/2230))
* Adjusted the color of `$euiColorHighlight` in dark mode ([#2176](https://github.com/elastic/eui/pull/2176))
* Changed `EuiPopoverFooter` padding to uniformly adjust with the size of the popover ([#2207](https://github.com/elastic/eui/pull/2207))
* Fixed `isDragDisabled` prop usage in `EuiDraggable` ([#2207](https://github.com/elastic/eui/pull/2366))
* Fixed `EuiMutationObserver`'s handling of`onMutation` when that prop's value changes ([#2421](https://github.com/elastic/eui/pull/2421))

## [`14.7.0`](https://github.com/elastic/eui/tree/v14.7.0)

- Converted `EuiRadio` and `EuiRadioGroup` to TypeScript ([#2438](https://github.com/elastic/eui/pull/2438))
- Improved a11y in `EuiImage` ([#2447](https://github.com/elastic/eui/pull/2447))
- Made EuiIcon a PureComponent, to speed up React re-render performance ([#2448](https://github.com/elastic/eui/pull/2448))
- Added ability for `EuiColorStops` to accept user-defined range bounds ([#2396](https://github.com/elastic/eui/pull/2396))
- Added `external` prop to `EuiLink` ([#2442](https://github.com/elastic/eui/pull/2442))
- Added disabled state to `EuiBadge` ([#2440](https://github.com/elastic/eui/pull/2440))
- Changed `EuiLink` to appear non interactive when passed the `disabled` prop and an `onClick` handler ([#2423](https://github.com/elastic/eui/pull/2423))
- Added `minimize` glyph to `EuiIcon` ([#2457](https://github.com/elastic/eui/pull/2457))

**Bug fixes**

- Reenabled `width` property for `EuiTable` cell components ([#2452](https://github.com/elastic/eui/pull/2452))
- Fixed `EuiNavDrawer` collapse/expand button height issue
 ([#2463](https://github.com/elastic/eui/pull/2463))

## [`14.6.0`](https://github.com/elastic/eui/tree/v14.6.0)

- Added new updated `infraApp` and `logsApp` icons. ([#2430](https://github.com/elastic/eui/pull/2430))

**Bug fixes**

- Fixed missing misc. button and link type definition exports ([#2434](https://github.com/elastic/eui/pull/2434))
- Strip custom semantics from `EuiSideNav` ([#2429](https://github.com/elastic/eui/pull/2429))

## [`14.5.1`](https://github.com/elastic/eui/tree/v14.5.1)

**Note: this release is a backport containing changes originally made in `14.6.0` and `14.7.0`**

- Added new updated `infraApp` and `logsApp` icons. ([#2430](https://github.com/elastic/eui/pull/2430))
- Made EuiIcon a PureComponent, to speed up React re-render performance ([#2448](https://github.com/elastic/eui/pull/2448))

**Bug fixes**

- Fixed `EuiNavDrawer` collapse/expand button height issue ([#2463](https://github.com/elastic/eui/pull/2463))

## [`14.5.0`](https://github.com/elastic/eui/tree/v14.5.0)

- Update Elastic-Charts to version 13.0.0 and updated the theme object accordingly ([#2381](https://github.com/elastic/eui/pull/2381))
- Added new `EuiColorStops` component ([#2360](https://github.com/elastic/eui/pull/2360))
- Added `currency` glyph to 'EuiIcon' ([#2398](https://github.com/elastic/eui/pull/2398))
- Migrate `EuiBreadcrumbs`, `EuiHeader` etc, and `EuiLink` to TypeScript ([#2391](https://github.com/elastic/eui/pull/2391))
- Added `hasChildLabel` prop to `EuiFormRow` to avoid duplicate labels ([#2411](https://github.com/elastic/eui/pull/2411))
- Added `component` prop to `EuiPageBody`, switching the default from `div` to `main` ([#2410](https://github.com/elastic/eui/pull/2410))
- Added focus state to `EuiListGroupItem` ([#2406](https://github.com/elastic/eui/pull/2406))
- Added `keyboardShorcut` glyph to 'EuiIcon ([#2413](https://github.com/elastic/eui/pull/2413))
- Improved a11y in `EuiNavDrawer` ([#2417](https://github.com/elastic/eui/pull/2417))
- Improved a11y in `EuiSuperDatePicker` ([#2426](https://github.com/elastic/eui/pull/2426))

**Bug fixes**

- Fixed `EuiSelectable` to accept programmatic updates to its `options` prop ([#2390](https://github.com/elastic/eui/pull/2390))
- Fixed poor labeling in `EuiSuperDatePicker` ([#2411](https://github.com/elastic/eui/pull/2411))
- Fixed `EuiCodeEditor`'s ID to be dynamic between renders ([#2411](https://github.com/elastic/eui/pull/2411))
- Fixed `EuiCodeEditor` to not render multiple labels for some inputs ([#2411](https://github.com/elastic/eui/pull/2411))
- Fixed `EuiBreadcrumbs` improper use of `useInnerText` hook ([#2425](https://github.com/elastic/eui/pull/2425))

## [`14.4.0`](https://github.com/elastic/eui/tree/v14.4.0)

- Migrate `EuiEmptyPrompt`and `EuiCard` to TS ([#2387](https://github.com/elastic/eui/pull/2387))
- Added Lens app `lensApp` icon ([#2389](https://github.com/elastic/eui/pull/2389))
- Made `EuiKeyPadMenuItem` beta badge smaller ([#2388](https://github.com/elastic/eui/pull/2388))

## [`14.3.0`](https://github.com/elastic/eui/tree/v14.3.0)

- Added `package` icon to glyph set ([#2378](https://github.com/elastic/eui/pull/2378))
- Modified `EuiFacetButton` to use `$euiFocusBackgroundColor` for `:focus` state ([2365](https://github.com/elastic/eui/pull/2365))
- Added a `showMaxPopover` option for `EuiBreadcrumbs` to display all items when a `max` is set. ([#2342](https://github.com/elastic/eui/pull/2342))
- Added `data-test-subj` support for basic and in-memory tables' actions ([#2353](https://github.com/elastic/eui/pull/2353))
- Added `ip` icon to glyph set ([#2371](https://github.com/elastic/eui/pull/2371))
- Set `textOnly={true}` for expanded rows in `EuiBasicTable` ([#2376](https://github.com/elastic/eui/pull/2376))
- Added `visAreaStacked`, `visBarVerticalStacked`, and `visBarHorizontalStacked` icons to glyph set ([#2379](https://github.com/elastic/eui/pull/2379))
- Adjusted style of beta badge on `EuiKeyPadMenuItem` ([#2375](https://github.com/elastic/eui/pull/2375))
- Migrate `EuiFacetGroup`, `EuiKeyPadMenu` and `EuiCallOut` to TS ([#2382](https://github.com/elastic/eui/pull/2382))

**Bug fixes**

- Fixed spacing of `EuiFormErrorText` to match `EuiFormHelpText` ([#2354](https://github.com/elastic/eui/pull/2354))
- Fixed bug in `EuiPopover` where Array.prototype.slice() may have been called on 'undefined' ([#2369](https://github.com/elastic/eui/pull/2369))
- Properly exported `copy`, `move`, and `reorder` drag-and-drop service methods ([#2377](https://github.com/elastic/eui/pull/2377))

## [`14.2.0`](https://github.com/elastic/eui/tree/v14.2.0)

- Added `compressed` option to `buttonSize` prop of EuiButtonGroup ([#2343](https://github.com/elastic/eui/pull/2343))
- Added disabled states to `EuiCard`, `EuiKeyPadMenuItem` and `EuiKeyPadMenuItemButton`
 ([#2333](https://github.com/elastic/eui/pull/2340))
- Added missing `compressed` TS definitions to `EuiComboBox`, `EuiCheckboxGroup`, `EuiCheckbox`, `EuiFieldSearch`, `EuiRadioGroup`, `EuiSwitch` ([#2338](https://github.com/elastic/eui/pull/2338))
- Added auto-margin between `EuiFormRow` and `EuiButton` ([#2338](https://github.com/elastic/eui/pull/2338))
- Added border to `[readOnly]` inputs ([#2338](https://github.com/elastic/eui/pull/2338))

**Bug fixes**

- Fixed `onChange` TS defs for EuiRange ([#2349](https://github.com/elastic/eui/pull/2349))
- Fixed default z-index of `EuiPopover` ([#2341](https://github.com/elastic/eui/pull/2341))
- Fixed styling for `prepend` and `append` nodes that may be popovers or tooltips ([#2338](https://github.com/elastic/eui/pull/2338))

## [`14.1.1`](https://github.com/elastic/eui/tree/v14.1.1)

**Bug fixes**

- Fixed accidental removal of Elastic Charts from dependencies ([#2348](https://github.com/elastic/eui/pull/2348))

## [`14.1.0`](https://github.com/elastic/eui/tree/v14.1.0)

- Created `EuiSuggest` component ([#2270](https://github.com/elastic/eui/pull/2270))
- Added missing `compressed` styling to `EuiSwitch` ([#2327](https://github.com/elastic/eui/pull/2327))
- Migrate `EuiBottomBar`, `EuiHealth` and `EuiImage` to TS ([#2328](https://github.com/elastic/eui/pull/2328))
- Added hover and focus states when `allowFullScreen` is true in `EuiImage`([#2287](https://github.com/elastic/eui/pull/2287))
- Converted `EuiColorPicker` to TypeScript ([#2340](https://github.com/elastic/eui/pull/2340))
- Added inline rendering option to `EuiColorPicker` ([#2340](https://github.com/elastic/eui/pull/2340))

## [`14.0.0`](https://github.com/elastic/eui/tree/v14.0.0)

### Feature: Compressed Form Controls ([#2167](https://github.com/elastic/eui/pull/2167))

- Altered the look of `compressed` form controls to look more subtle
- Created `EuiFormControlLayoutDelimited` for dual inputs indicating a range
- Added compressed and column style layouts to `EuiFormRow` via `display` prop
- Reduced overall height of `compressed` `EuiRange` and `EuiDualRange`
- Added `showInput = 'inputWithPopover'` option for `compressed` `EuiRange` and `EuiDualRange` to display the slider in a popover

- Made all inputs in the `EuiSuperDatePicker` popover `compressed`
- Added `controlOnly` prop to `EuiFieldText` and `EuiFieldNumber`
- Allow `style` prop to be passed down in `EuiColorPickerSwatch`
- `EuiFilePicker` now has `default` and `large` display sizes that both have `compressed` alternatives
- Allow strings to be passed as `append`/`prepend` props and added a11y support
- Added a max height with overflow to `EuiSuperSelect`

**Bug fixes**

- Fixed `EuiColorPicker` padding on right to accomodate down caret
- Fixed sizings of `EuiComboBox` and pills
- Fixed truncation on `EuiContextMenuItem`
- Fixed style of more `append`/`prepend` options of `EuiFormControlLayout`

**Deprecations**

- `EuiFormRow`'s `compressed` prop deprecated in favor of `display: rowCompressed`
- `EuiFormRow`'s `displayOnly` prop deprecated in favor of `display: center`

**Breaking changes**

- SASS mixin `euiTextOverflowWrap()` has been removed in favor of `euiTextBreakWord()`
- `EuiFormLabel` no longer has a bottom margin
- `EuiFormRow` no longer has bottom padding, nor does it add margin to any `+ *` siblings only sibling `EuiFormRow`s

## [`13.8.2`](https://github.com/elastic/eui/tree/v13.8.2)

**Bug fixes**

- Corrected `EuiCodeBlock`'s proptype for `children` to be string or array of strings. ([#2324](https://github.com/elastic/eui/pull/2324))
- Fixed `onClick` TypeScript definition for `EuiPanel` ([#2330](https://github.com/elastic/eui/pull/2330))
- Fixed `EuiComboBox` list reopening after closing on option selection in IE11 ([#2326](https://github.com/elastic/eui/pull/2326))

## [`13.8.1`](https://github.com/elastic/eui/tree/v13.8.1)

**Bug fixes**

- Updated TS def for `EuiFilterSelect` ([#2291](https://github.com/elastic/eui/pull/2291))
- Fixed alignment of icons and label in `EuiSideNavItem` ([#2297](https://github.com/elastic/eui/pull/2297))
- Fixed logic in `EuiContextMenu` to account for index of `0` ([#2304](https://github.com/elastic/eui/pull/2304))

## [`13.8.0`](https://github.com/elastic/eui/tree/v13.8.0)

- Added href prop to `EuiTab` and converted to TypeScript ([#2275](https://github.com/elastic/eui/pull/2275))
- Created `EuiInputPopover` component (formally) ([#2269](https://github.com/elastic/eui/pull/2269))
- Added docs for using [Elastic Charts](https://elastic.github.io/elastic-charts) with EUI ([#2209](https://github.com/elastic/eui/pull/2209))
- Improved fix for `EuiSuperDatePicker` to update `asyncInterval.isStopped` on a `isPaused` prop change. ([#2298](https://github.com/elastic/eui/pull/2298))

**Bug fixes**

- Removed extra right side margin in `EuiSuperDatePicker` ([#2236](https://github.com/elastic/eui/pull/2236))
- Fixed incorrect `onClick` type for `EuiButtonEmpty` ([#2282](https://github.com/elastic/eui/pull/2282))
- Fixed compilation script to remove all TypeScript definition exports from built JS assets ([#2279](https://github.com/elastic/eui/pull/2279))
- Fixed output extension for `dist` charts theme module ([#2294](https://github.com/elastic/eui/pull/2294))

## [`13.7.0`](https://github.com/elastic/eui/tree/v13.7.0)

- Allow `EuiFlexGroup` to accept a `ref` ([#2223](https://github.com/elastic/eui/pull/2223))

**Bug fixes**

- Fixed `EuiSuperDatePicker` to update `asyncInterval.isStopped` on a `isPaused` prop change. ([#2250](https://github.com/elastic/eui/pull/2250))
- Converted table, popover, buttons, pagination, outside click detector, focus trap, context menu, and panel to TypeScript ([#2212](https://github.com/elastic/eui/pull/2212))
- Fixed `EuiStat` invalid DOM nesting due to a `<p>` tag nested within another `<p>` tag ([#2229](https://github.com/elastic/eui/pull/2229))
- Fixed title text of dock/undock icon in `EuiNavDrawer` ([#2261](https://github.com/elastic/eui/pull/2261))

**Reverts**

- Revert conversion of `EuiSwitch` to `button[role=switch]` and TypeScript ([#2255](https://github.com/elastic/eui/pull/2255))

## [`13.6.1`](https://github.com/elastic/eui/tree/v13.6.1)

**Note: this release is a backport containing changes originally made in `13.7.0`**

**Bug fixes**

- Fixed title text of dock/undock icon in `EuiNavDrawer` ([#2261](https://github.com/elastic/eui/pull/2261))

## [`13.6.0`](https://github.com/elastic/eui/tree/v13.6.0)

**Note: this contains a reversion backported for targeted release**

- Revert conversion of `EuiSwitch` to `button[role=switch]` and TypeScript ([#2255](https://github.com/elastic/eui/pull/2255))

## [`13.5.0`](https://github.com/elastic/eui/tree/v13.5.0)

**Note: this contains component code that was reverted in the next release. Use `13.6.0` instead**

- Fixed `logoCloudEnterprise`, `logoLogging`, and `logoSecurity` SVGs in `EuiIcon` to be center aligned ([#2246](https://github.com/elastic/eui/pull/2246))
- Added locking behavior of `EuiNavDrawer` expanded state inluding the following props `isLocked`, `onIsLockedUpdate` ([#2247](https://github.com/elastic/eui/pull/2247))

## [`13.4.1`](https://github.com/elastic/eui/tree/v13.4.1)

**Note: this contains component code that was later reverted. Use `13.6.0` instead**

- Converted `EuiSwitch` to TypeScript ([#2243](https://github.com/elastic/eui/pull/2243))

**Bug fixes**

- Added missing `viewBox` attribute to Docker, Kubernetes, and Redis logos ([#2240](https://github.com/elastic/eui/pull/2240))

## [`13.4.0`](https://github.com/elastic/eui/tree/v13.4.0)

**Note: this contains component code that was later reverted. Use `13.6.0` instead**

- Converted `EuiFacetButton` to TypeScript ([#2226](https://github.com/elastic/eui/pull/2226))
- Added an optional `onClear` prop to the the `EuiDatePicker` component ([#2235](https://github.com/elastic/eui/pull/2235))
- Added support for `onClick` and `href` props on `EuiListGroupItem` and converted to TypeScript ([#1933](https://github.com/elastic/eui/pull/1933))

**Bug fixes**

- Fixed `EuiSwitch` semantics to align with aria roles ([#2193](https://github.com/elastic/eui/pull/2193))
- Removed Firefox's focus ring to match other browsers ([#2193](https://github.com/elastic/eui/pull/2193))
- Added missing `onChange` TS defs for EuiRange ([#2211](https://github.com/elastic/eui/pull/2211))
- Fixed `EuiBadge` text cursor to default pointer ([#2234](https://github.com/elastic/eui/pull/2234))
- Fixed `EuiPageContent` className prop to allow the passed-in className to take cascade precedence over classes generated by the component ([#2237](https://github.com/elastic/eui/pull/2237))

## [`13.3.0`](https://github.com/elastic/eui/tree/v13.3.0)

- Added i18n tokens to `EuiSuperDatePicker` and `EuiSuperUpdateButton`

## [`13.2.0`](https://github.com/elastic/eui/tree/v13.2.0)

- Converted `EuiStep`, `EuiSteps`, `EuiStepHorizontal`, `EuiStepsHorizontal`, and `EuiSubSteps` to Typescript ([#2186](https://github.com/elastic/eui/pull/2186))

**Bug fixes**

- Fixed `EuiBadge` truncation and auto-applied `title` attribute with `innerText` ([#2190](https://github.com/elastic/eui/pull/2190))
- Remove exported TypeScript type and interface exports from built artifacts when they originate from `node_modules` ([#2191](https://github.com/elastic/eui/pull/2191))
- Fixed `EuiBadge` truncation in IE and for the global filters pattern ([#2194](https://github.com/elastic/eui/pull/2194))
- Fixed alignment of long titles in `EuiStep` ([#2186](https://github.com/elastic/eui/pull/2186))
- Fixed the TS defs for EuiFilterSelectItem ([#2192](https://github.com/elastic/eui/pull/2192))
- Added missing TS defs for EuiTextArea ([#2201](https://github.com/elastic/eui/pull/2201))

## [`13.1.1`](https://github.com/elastic/eui/tree/v13.1.1)

**Bug fixes**

- Fixed `EuiMutationObserver` errors in IE11 by conditionally setting the `attributes` observer option according to the new spec ([#2180](https://github.com/elastic/eui/pull/2180))
- Fixed error message when an I18n mapping is a formatting function with no values provided. ([#2182](https://github.com/elastic/eui/pull/2182))

## [`13.1.0`](https://github.com/elastic/eui/tree/v13.1.0)

- Added `partial` glyph to `EuiIcon` ([#2152](https://github.com/elastic/eui/pull/2152))
- Added `tall`, `fullWidth`, and `isInvalid` props to `EuiFilePicker` ([#2145](https://github.com/elastic/eui/pull/2145))
- Added exports for `react-beautiful-dnd` interfaces used by EUI components ([#2173](https://github.com/elastic/eui/pull/2173))
- Added `isDisabled` prop & styles to `EuiSuperDatePicker` ([#2139](https://github.com/elastic/eui/pull/2139))
- Added `responsiveColumn` option to `type` prop of `EuiDescriptionList` ([#2166](https://github.com/elastic/eui/pull/2166))
- Removed `<use>` and `<def>` from svg icons ([#2162](https://github.com/elastic/eui/pull/2162))

**Bug fixes**

- Fixed invalid `aria-desribedby` values set by `EuiToolTip` ([#2156](https://github.com/elastic/eui/pull/2156))
- Added `"center"` as an acceptable value to `EuiBasicTable`'s `align` proptype ([#2158](https://github.com/elastic/eui/pull/2158))
- Fixed `.eui-textBreakWord` utility class to be cross-browser compatible ([#2157](https://github.com/elastic/eui/pull/2157))
- Fixed truncation and z-index of `EuiFilePicker` ([#2145](https://github.com/elastic/eui/pull/2145))
- Fixed `EuiNavDrawer`'s support for flyout groups in production/minified builds ([#2178](https://github.com/elastic/eui/pull/2178))
- Fixed width overflow of `EuiModal` ([#2164](https://github.com/elastic/eui/pull/2164))

## [`13.0.0`](https://github.com/elastic/eui/tree/v13.0.0)

- Added `EuiSuggestItem` component ([#2090](https://github.com/elastic/eui/pull/2090))
- Added support for negated or clauses to `EuiSearchBar` ([#2140](https://github.com/elastic/eui/pull/2140))
- Added `transition` utility services to help create timeouts that account for CSS transition durations and delays ([#2136](https://github.com/elastic/eui/pull/2136))
- Removed `EuiFlexGroup` dependency from `EuiAccordion` ([#2143](https://github.com/elastic/eui/pull/2143))
- Exported `prettyDuration` and `commonDurationRanges` for pretty printing date ranges outside `EuiSuperDatePicker` ([#2132](https://github.com/elastic/eui/pull/2132))

**Bug fixes**

- Fixed `EuiComboBox`'s padding on the right ([#2135](https://github.com/elastic/eui/pull/2135))
- Fixed `EuiAccordion` to correctly account for changing computed height of child elements ([#2136](https://github.com/elastic/eui/pull/2136))
- Fixed some `EuiFlyout` sizing ([#2125](https://github.com/elastic/eui/pull/2125))

**Breaking changes**

- Removed `EuiSeriesChart` and related components. Please look to [Elastic Charts](https://github.com/elastic/elastic-charts) for a replacement. ([#2135](https://github.com/elastic/eui/pull/2108))
- Removed `eui_k6_theme` related Sass and JSON files ([#2135](https://github.com/elastic/eui/pull/2108))
- Removed no longer used Sass mixins and variables in `EuiForm`, `EuiCallOut`, and `EuiRange` components ([#2135](https://github.com/elastic/eui/pull/2108))

## [`12.4.0`](https://github.com/elastic/eui/tree/v12.4.0)

- Centered the square of the `popout` glyph in the artboard ([#2120](https://github.com/elastic/eui/pull/2120))
- Added `useInnerText` and `EuiInnerText` component utilities for retrieving text content of elements ([#2100](https://github.com/elastic/eui/pull/2100))
- Converted `EuiRangeHightlight`, `EuiRangeLabel`, `EuiRangeLevels`, `EuiRangeSlider`, `EuiRangeThumb`, `EuiRangeTicks`, `EuiRangeTrack`, and `EuiRangeWrapper` to TypeScript ([#2124](https://github.com/elastic/eui/pull/2124))
- Converted `EuiAccordion` to TypeScript ([#2128](https://github.com/elastic/eui/pull/2128))

**Bug fixes**

- Fixed `EuiComboBox`'s options list from staying open when scrolled in a container by auto-closing the list on scroll ([#2106](https://github.com/elastic/eui/pull/2106))
- Fixed content provided to `EuiListGroupItem` and `EuiFilterButton` `title` attribute to prevent unreadable popover ([#2100](https://github.com/elastic/eui/pull/2100))
- Fixed a nearly infinite `requestAnimationFrame` loop caused by `focus` state changes in nested `EuiPopover` components ([#2110](https://github.com/elastic/eui/pull/2110))
- Fixed incorrect ES Query DSL generated by `EuiSearchBar` when an OR clause is present ([#2133](https://github.com/elastic/eui/pull/2133))

## [`12.3.1`](https://github.com/elastic/eui/tree/v12.3.1)

**Bug fixes**

- Restored missing scss and react-datepicker files to the npm-published packaged ([#2119](https://github.com/elastic/eui/pull/2119))

## [`12.3.0`](https://github.com/elastic/eui/tree/v12.3.0)

**Note: this release contained a change which prevented necessary files from being published to npm, this was fixed in 12.3.1**

- Added `logoSecurity`, `logoCode`, `logoMaps`, `logoUptime` and `logoLogging` to `EuiIcon` types ([#2111](https://github.com/elastic/eui/pull/2111))
- Added a `column` direction option to `EuiFlexGrid` ([#2073](https://github.com/elastic/eui/pull/2073))
- Updated `EuiSuperDatePicker`'s  commonly used date/times to display as columns. ([#2073](https://github.com/elastic/eui/pull/2073))
- Added TypeScript definition for `EuiFormControlLayout` ([#2086](https://github.com/elastic/eui/pull/2086))
- Changed SASS mixin `euiOverflowShadow()` to use `mask-image` instead of `box-shadow` ([#2088](https://github.com/elastic/eui/pull/2088))
- Added SASS mixin and CSS utility `euiYScrollWithShadows` ([#2088](https://github.com/elastic/eui/pull/2088))
- Added `cloudDrizzle`, `cloudStormy`, `cloudSunny`, `documents`, `documentEdit`, `training` and `videoPlayer` glyphs to `EuiIcon` ([#2102](https://github.com/elastic/eui/pull/2102))
- Added `display` prop to `EuiPopover` ([#2112](https://github.com/elastic/eui/pull/2112))

**Bug fixes**

- Widened `EuiComboBox`'s `options[].value` / `EuiComboBoxOptionProps.value` TypeScript definition ([#2080](https://github.com/elastic/eui/pull/2080))
- Added TS defs for `EuiComboBox`'s props spreading onto a `div` ([#2080](https://github.com/elastic/eui/pull/2080))
- Fixed responsive display of inline `EuiDatePicker` ([#1820](https://github.com/elastic/eui/pull/1820))
- Removed time from default `dateFormat` of `EuiDatePicker` ([#1820](https://github.com/elastic/eui/pull/1820))
- Fixed `EuiPopover` from catching and preventing propagation of keydown events when closed ([#2089](https://github.com/elastic/eui/pull/2089))
- Fixed padding sizes between `EuiModal` header, body, and footer ([#2088](https://github.com/elastic/eui/pull/2088))
- Fixed placeholder text color for more browsers ([#2113](https://github.com/elastic/eui/pull/2113))

**Deprecations**

- Removed `logoXpack`from `EuiIcon` types ([#2111](https://github.com/elastic/eui/pull/2111))

## [`12.2.1`](https://github.com/elastic/eui/tree/v12.2.1)

**Note: this release is a backport containing changes originally made in `12.4.0`**

**Bug fixes**

- Fixed a nearly infinite `requestAnimationFrame` loop caused by `focus` state changes in nested `EuiPopover` components ([#2110](https://github.com/elastic/eui/pull/2110))

## [`12.2.0`](https://github.com/elastic/eui/tree/v12.2.0)

- Made `aria-label` attribute equal to `title` of the the selection checkbox in table items (for each row) in `EuiBasicTable` ([#2043](https://github.com/elastic/eui/pull/2043))
- Updated `appApm` and `logoAPM` with new updated icons ([#2084](https://github.com/elastic/eui/pull/2084))

**Bug fixes**

- Added requirement that `EuiFormRow` has exactly one child element [#2054](https://github.com/elastic/eui/pull/2054)

## [`12.1.0`](https://github.com/elastic/eui/tree/v12.1.0)

- Changed `EuiNavDrawerFlyout` title from `h5` to `div` ([#2040](https://github.com/elastic/eui/pull/2040))
- Converted `EuiGlobalToastList` into ARIA live region by adding `role="region"` attribute to add NVDA/JAWS support ([#2055](https://github.com/elastic/eui/pull/2055))
- Added `magnifyWithMinus` and `magnifyWithPlus` glyphs to `EuiIcon` ([2056](https://github.com/elastic/eui/pull/2056))
- Added a fully black (no matter the theme) color SASS variable `$euiColorInk` ([2060](https://github.com/elastic/eui/pull/2060))
- Added `autoFocus` prop to `EuiTabbedContent` ([2062](https://github.com/elastic/eui/pull/2062))
- Changed `popout` glyph in `EuiIcon` to look more like external link ([2064](https://github.com/elastic/eui/pull/2064))
- Tweaked `SuperDatePicker` to make the start/end date selection more obvious ([#2049](https://github.com/elastic/eui/pull/2049))
- Added `toSentenceCase` string service ([#2049](https://github.com/elastic/eui/pull/2049))
- Pass `EuiSuperSelect`'s `popoverClassName` to the popover's panel ([#2068](https://github.com/elastic/eui/pull/2068))
- Added `editorItemAlignLeft`, `editorItemAlignCenter`, `editorItemRight`, `editorItemAlignTop`, `editorItemAlignMiddle`, `editorItemAlignBottom`, `editorDistributeHorizontal`, `editorDistributeVertical`, `editorPositionTopLeft`, `editorPositionTopRight`, `editorPositionBottomRight`, and `editorPositionBottomLeft` glyphs to `EuiIcon` ([2070](https://github.com/elastic/eui/pull/2070))
- Added missing TS definitions for `EuiRange` ([#2072](https://github.com/elastic/eui/pull/2072))

**Bug fixes**

- Fixed proptype for `EuiCopy`'s `children` ([#2048](https://github.com/elastic/eui/pull/2048))
- Fixed `EuiInMemoryTable` to allow sorting on computed columns ([#2044](https://github.com/elastic/eui/pull/2044))
- Fixed TypeScript `Toast` member export ([#2052](https://github.com/elastic/eui/pull/2052))
- Fixed style of readOnly input groups via `EuiFormControlLayout` and `prepend`/`append` ([#2057](https://github.com/elastic/eui/pull/2057))
- Removed TS types from ES exports when the exported name differs from the imported one ([#2069](https://github.com/elastic/eui/pull/2069))
- Fixed TypeScript definitions and type exports for `EuiBadge` and `EuiCopy` ([#2052](https://github.com/elastic/eui/pull/2052))

## [`12.0.0`](https://github.com/elastic/eui/tree/v12.0.0)

- Attached `noreferrer` also to links without `target="_blank"` ([#2008](https://github.com/elastic/eui/pull/2008))
- Converted observer utility components to TypeScript ([#2009](https://github.com/elastic/eui/pull/2009))
- Converted tool tip components to TypeScript ([#2013](https://github.com/elastic/eui/pull/2013))
- Converted `EuiCopy` to TypeScript ([#2016](https://github.com/elastic/eui/pull/2016))
- Converted badge and token components to TypeScript ([#2026](https://github.com/elastic/eui/pull/2026))
- Added `magnet` glyph to `EuiIcon` ([2010](https://github.com/elastic/eui/pull/2010))
- Changed `logoAWS` SVG in `EuiIcon` to work better in dark mode ([#2036](https://github.com/elastic/eui/pull/2036))
- Converted toast components to TypeScript ([#2032](https://github.com/elastic/eui/pull/2032))

**Bug fixes**

- Fixed `EuiFlyout` scrolling in Safari ([#2033](https://github.com/elastic/eui/pull/2033))
- Fixed `EuiCallOut` header icon alignment ([#2006](https://github.com/elastic/eui/pull/2006))
- Fixed `EuiInMemoryTable` sort value persistence through lifecycle updates ([#2035](https://github.com/elastic/eui/pull/2035))
- Fixed `EuiColorPicker` positioning and keyboard navigation in certain portal contexts ([#2038](https://github.com/elastic/eui/pull/2038))

**Breaking changes**

- Removed explicit dependency on `core-js`, but a global polyfill like `core-js@3` is still required ([#1982](https://github.com/elastic/eui/pull/1982))

## [`11.3.2`](https://github.com/elastic/eui/tree/v11.3.2)

**Note: this release is a backport containing changes originally made in `12.0.0`**

**Bug fixes**

- Fixed `EuiInMemoryTable` sort value persistence through lifecycle updates ([#2035](https://github.com/elastic/eui/pull/2035))
- Fixed `EuiColorPicker` positioning and keyboard navigation in certain portal contexts ([#2038](https://github.com/elastic/eui/pull/2038))

## [`11.3.1`](https://github.com/elastic/eui/tree/v11.3.1)

**Bug fixes**

- Fixed `EuiBadge` conflicts with providing both `iconOnClick` and `onClick` ([#1994](https://github.com/elastic/eui/pull/1994))
- Fixed optional TS definitions for `EuiColorPicker` `onBlur` and `onFocus` callbacks ([#1993](https://github.com/elastic/eui/pull/1993))
- Fixed `EuiIcon` again so that webpack can build dynamic require contexts ([#1998](https://github.com/elastic/eui/pull/1998))
- Fixed double borders on prepend/append items in `EuiFormControlLayout` ([#1996](https://github.com/elastic/eui/pull/1996))
- Fixed `EuiSuperSelect` TS definitions ([#1995](https://github.com/elastic/eui/pull/1995))

## [`11.3.0`](https://github.com/elastic/eui/tree/v11.3.0)

- Converted `EuiTableRowHeaderCheckbox` to TS ([#1973](https://github.com/elastic/eui/pull/1973))
- Added missing TypeScript definition for `EuiFieldText`'s `compressed` prop ([#1977](https://github.com/elastic/eui/pull/1977))
- Converted `EuiTableRowCellCheckbox` to TS ([#1964](https://github.com/elastic/eui/pull/1964))
- Updated `caniuse-lite` version resolution ([#1970](https://github.com/elastic/eui/pull/1970))
- Added a webpack directive for naming icon chunks ([#1944](https://github.com/elastic/eui/pull/1944))
- Added ability to update `EuiInMemoryTable` `sorting` prop and remove columns after sorting is applied ([#1972](https://github.com/elastic/eui/pull/1972))
- Added `onToggle` callback to `EuiAccordion` ([#1974](https://github.com/elastic/eui/pull/1974))
- Removed `options` `defaultProps` value from `EuiSuperSelect` ([#1975](https://github.com/elastic/eui/pull/1975))
- Removed TSlint and will perform all linting through ESLint ([#1950](https://github.com/elastic/eui/pull/1950))
- Added new component `EuiDelayRender` ([#1876](https://github.com/elastic/eui/pull/1876))
- Replaced `EuiColorPicker` with custom, customizable component ([#1914](https://github.com/elastic/eui/pull/1914))
- Added `jsx-a11y` `eslint` plugin and rules to match Kibana ([#1952](https://github.com/elastic/eui/pull/1952))
- Changed `EuiCopy` `beforeMessage` prop to accept `node` instead of just `string` ([#1952](https://github.com/elastic/eui/pull/1952))

**Bug fixes**

- Fixed environment setup for running `test-unit` script on Windows ([#1971](https://github.com/elastic/eui/pull/1971))
- Fixed focus on single selection of EuiComboBox ([#1965](https://github.com/elastic/eui/pull/1965))
- Fixed type mismatch between PropType and TypeScript def for `EuiGlobalToastList` toast `title` ([#1978](https://github.com/elastic/eui/pull/1978))
- Fixed missing Typescript definition for `EuiButton`'s `color="text"` option ([#1980](https://github.com/elastic/eui/pull/1980))
- Fixed Prettier formatting lint error in `EuiTable` TS def file ([#1986](https://github.com/elastic/eui/pull/1986))
- Fixed not clickable button with svg in Safari ([#1985](https://github.com/elastic/eui/pull/1985))
- Fixed `EuiToggle` pointer events for those using icons only ([#1991](https://github.com/elastic/eui/pull/1991))

## [`11.2.1`](https://github.com/elastic/eui/tree/v11.2.1)

**Bug fixes**

- Fixed type mismatch between PropType and TypeScript def for `EuiToast` `title` ([#1962](https://github.com/elastic/eui/pull/1962))

## [`11.2.0`](https://github.com/elastic/eui/tree/v11.2.0)

- Converted `EuiFormControlLayoutCustomIcon` to TS ([#1956](https://github.com/elastic/eui/pull/1956))
- Converted `EuiStepNumber` to TS ([#1893](https://github.com/elastic/eui/pull/1893))
- Converted `EuiFormControlLayoutClearButton` to TS ([#1922](https://github.com/elastic/eui/pull/1922))
- Added `data-test-subj` property to `EuiDraggable` and `EuiDroppable` ([#1943](https://github.com/elastic/eui/pull/1943))
- Added type definitions to `EuiSuperSelect` ([#1907](https://github.com/elastic/eui/pull/1907))
- Updated `EuiIcon` to use Slack's updated branding ([#1954](https://github.com/elastic/eui/pull/1954))
- Updated `compile-icons` script to format icon components with Prettier ([#1955](https://github.com/elastic/eui/pull/1955))

**Bug fixes**

- Addressed a chrome issue where negative letter-spacing can reverse RTL text in SVGs ([#1960](https://github.com/elastic/eui/pull/1960))

## [`11.1.0`](https://github.com/elastic/eui/tree/v11.1.0)

- Converted `pretty_interval` to TS ([#1920](https://github.com/elastic/eui/pull/1920))
- Converted `relative_options` to TS ([#1921](https://github.com/elastic/eui/pull/1921))
- Added width to `EuiFlexItem` when gutter in `EuiFlexGrid` is set to none. ([#1941](https://github.com/elastic/eui/pull/1941))
- Format all JavaScript files with Prettier through ESLint ([#1906](https://github.com/elastic/eui/pull/1906))
- Replaced `appSecurityAnalytics` in `EuiIcon` with an updated SVG ([#1948](https://github.com/elastic/eui/pull/1948))

**Bug fixes**

- Removed unused prop enum of `l` in `EuiButton` ([#1936](https://github.com/elastic/eui/pull/1936))
- Fixed `EuiSelect` browser event inconsistencies by normalizing `mouseup` propagation ([#1926](https://github.com/elastic/eui/pull/1926))
- Removed `children` as a required prop for `EuiOverlayMask` ([#1937](https://github.com/elastic/eui/pull/1937))

## [`11.0.1`](https://github.com/elastic/eui/tree/v11.0.1)

**Bug fixes**

- Fixed `EuiIconTip`'s typescript definition ([#1934](https://github.com/elastic/eui/pull/1934))
- Reinstated `EuiIcon` component ability to handle `type` prop updates ([#1935](https://github.com/elastic/eui/pull/1935))

## [`11.0.0`](https://github.com/elastic/eui/tree/v11.0.0)

- Added support for custom React SVG elements and external SVG URLs to `EuiIcon` ([#1924](https://github.com/elastic/eui/pull/1924))

**Bug fixes**

- Fixed Firefox flash of unstyled select dropdown ([#1927](https://github.com/elastic/eui/pull/1927))

**Breaking changes**

- Split `EuiIcon` icon loading into dynamic imports ([#1924](https://github.com/elastic/eui/pull/1924))

## [`10.4.2`](https://github.com/elastic/eui/tree/v10.4.2)

**Note: this release is a backport containing changes originally made in `11.2.0`**

**Bug fixes**

- Addressed a chrome issue where negative letter-spacing can reverse RTL text in SVGs ([#1960](https://github.com/elastic/eui/pull/1960))

## [`10.4.1`](https://github.com/elastic/eui/tree/v10.4.1)

**Note: this release is a backport containing changes originally made in `11.1.0`**

- Replaced `appSecurityAnalytics` in `EuiIcon` with an updated SVG ([#1948](https://github.com/elastic/eui/pull/1948))

## [`10.4.0`](https://github.com/elastic/eui/tree/v10.4.0)

- Added `display` prop to `EuiTabs` and `EuiTabbedContent` components for ability to use an alternative `condensed` style ([#1904](https://github.com/elastic/eui/pull/1904))

## [`10.3.1`](https://github.com/elastic/eui/tree/v10.3.1)

**Bug fixes**

- Fixed a regression where `EuiStat` reported accepting `string` for `title`, `description`, even though `ReactNode` is acceptable ([#1910](https://github.com/elastic/eui/pull/1910))

## [`10.3.0`](https://github.com/elastic/eui/tree/v10.3.0)

- Added support for `href` on the last item in `EuiBreadcrumbs` ([#1905](https://github.com/elastic/eui/pull/1905))
- Added `selectable` prop to `EuiCard` ([#1895](https://github.com/elastic/eui/pull/1895))
- Converted `EuiValidatableControl` to TS ([#1879](https://github.com/elastic/eui/pull/1879))

**Bug fixes**

- Fixed prompt text rendering in `EuiFilePicker` when a React element is passed ([#1903](https://github.com/elastic/eui/pull/1903))
- Fixed overflow scrolling of `EuiModal` and `EuiConfirmModal` for Chrome and Safari ([#1902](https://github.com/elastic/eui/pull/1902))
- Fixed `EuiOverlayMask` `children` element mismatch TS error ([#1900](https://github.com/elastic/eui/pull/1900))

## [`10.2.1`](https://github.com/elastic/eui/tree/v10.2.1)

**Bug fixes**

- Fixed responsiveness of `EuiFilterGroup` ([#1849](https://github.com/elastic/eui/pull/1849))

**Deprecations**

- Replaced `EuiFilterButton`'s `noDivider` prop with `withNext` ([#1849](https://github.com/elastic/eui/pull/1849))

## [`10.2.0`](https://github.com/elastic/eui/tree/v10.2.0)

- Converted `EuiGlobalToastListItem` to TS ([#1880](https://github.com/elastic/eui/pull/1880))
- Converted `token_map` to TS ([#1870](https://github.com/elastic/eui/pull/1870))
- Converted `EuiOverlayMask` to TS ([#1858](https://github.com/elastic/eui/pull/1858))
- Converted `EuiStat` to TS ([#1848](https://github.com/elastic/eui/pull/1848))
- Added `isLoading` prop to `EuiStat` ([#1848](https://github.com/elastic/eui/pull/1848))
- Added `roundUp` prop to relative tab of `EuiSuperDatePicker` ([#1827](https://github.com/elastic/eui/pull/1827))
- Changed position of `EuiSwitch` for date rounding used at relative tab of `EuiSuperDatePicker` ([#1827](https://github.com/elastic/eui/pull/1827))
- Added `bug`, `flag`, and `heart` glyphs to `EuiIcon` ([#1887](https://github.com/elastic/eui/pull/1887))
- Updated `alert` glyph in `EuiIcon` ([#1887](https://github.com/elastic/eui/pull/1887))

**Bug fixes**

- Fixed `EuiComboBox` to not pass its `inputRef` prop down to the DOM ([#1867](https://github.com/elastic/eui/pull/1867))
- Fixed `euiBreakpoint()` warning to give accurate feedback ([#1874](https://github.com/elastic/eui/pull/1874))
- Fixed type definitions around `EuiI18n`'s `default` prop to better support use cases ([#1861](https://github.com/elastic/eui/pull/1861))
- Localized `EuiTablePagination`'s row count selection ([#1883](https://github.com/elastic/eui/pull/1883))
- Fixed EuiComboBox's internal tracking of its focus state ([#1796](https://github.com/elastic/eui/pull/1796))
- Fixed `EuiComboBox` with `singleSelection` and `onAddCustomOption` reopening the options list after adding a custom option ([#1882](https://github.com/elastic/eui/pull/1882))
- Fixed `EuiComboBox` reopening the options list in Firefox when closing via the dropdown arrow button ([#1885](https://github.com/elastic/eui/pull/1885))
- Fixed running the dev server and building on Windows ([#1891](https://github.com/elastic/eui/pull/1891))

## [`10.1.0`](https://github.com/elastic/eui/tree/v10.1.0)

- Added `tokenModule` and `tokenNamespace` icons to `EuiToken` ([#1839](https://github.com/elastic/eui/pull/1839))
- Used `cache-loader` to speed up development docs site build ([#1841](https://github.com/elastic/eui/pull/1841)
- Converted `matching_options` to TS ([#1828](https://github.com/elastic/eui/pull/1828))
- Converted `EuiFormHelpText` to TS ([#1852](https://github.com/elastic/eui/pull/1852))
- Added `onSearch` to `EuiFieldSearchProps`'s type defintion ([#1627](https://github.com/elastic/eui/pull/1627))
- Added `moon` glyph to `EuiIcon` ([#1859](https://github.com/elastic/eui/pull/1859))
- Added `logoAzure` and `logoAzureMono` logos to `EuiIcon` ([#1859](https://github.com/elastic/eui/pull/1859))
- Added exact-text matching operator to `EuiSearchBar` / `Query` and allow empty phrases, e.g. `""` ([#1843](https://github.com/elastic/eui/pull/1843))
- Allow forward-slash character in `EuiSearchBar` / `Query` search values ([#1843](https://github.com/elastic/eui/pull/1843))
- Changed `EuiLoadingKibana`, `EuiLoadingSpinner`, `EuiLoadingChart` and `EuiLoadingContent` components to use spans instead of divs  ([#1845](https://github.com/elastic/eui/pull/1845))

**Bug fixes**

- Added `toastLifeTimeMs` typescript definition for individual toasts in `EuiGlobalToastList` ([#1846](https://github.com/elastic/eui/pull/1846))
- Added logic to prevent refocusing `EuiComboBox` input after container blur event ([#1863](https://github.com/elastic/eui/pull/1863))
- Changed `EuiLoadingKibana` so it could better nest within `EuiFlexItem`  ([#1845](https://github.com/elastic/eui/pull/1845))

## [`10.0.1`](https://github.com/elastic/eui/tree/v10.0.1)

- Converted `EuiText`, `EuiTextColor` and `EuiTextAlign` to TS ([#1791](https://github.com/elastic/eui/pull/1791))
- Updated `IconColor` type to better distinguish between accepted types ([#1842](https://github.com/elastic/eui/pull/1842))

## [`10.0.0`](https://github.com/elastic/eui/tree/v10.0.0)

- Converted `EuiTitle` to TS ([#1810](https://github.com/elastic/eui/pull/1810))
- Added `adjustDateOnChange` prop to date pickers, enabling month and year changes to trigger `onChange` ([#1817](https://github.com/elastic/eui/pull/1817))
- Updated the overflow shadows for `EuiModal` and `EuiFlyout` ([#1829](https://github.com/elastic/eui/pull/1829))
- Added `confirmButtonDisabled` prop to `EuiConfirmModal` ([#1829](https://github.com/elastic/eui/pull/1829))
- Fixed `EuiNavDrawer` overflow scroll behavior on Firefox ([#1837](https://github.com/elastic/eui/pull/1837))

**Bug fixes**

- Fixed mobile layout for `EuiConfirmModal` ([#1829](https://github.com/elastic/eui/pull/1829))

**Deprecations**

- Replaced the following SASS mixins `euiOverflowShadowTop`, `euiOverflowShadowBottom` with `euiOverflowShadow`. ([#1829](https://github.com/elastic/eui/pull/1829))


**Breaking changes**

- Removed transitional `keyOfStringsOnly` option from TypeScript configuration ([#1814](https://github.com/elastic/eui/pull/1814))

## [`9.9.1`](https://github.com/elastic/eui/tree/v9.9.1)

- Re-enabled installation of `@elastic/eui` via npm ([#1811](https://github.com/elastic/eui/pull/1811))

**Bug fixes**

- Added `isLoading` prop typedef to `EuiSuperDatePickerProps` ([#1812](https://github.com/elastic/eui/pull/1812))
- Fixed `EuiSearchBox` query input resetting on prop updates ([#1823](https://github.com/elastic/eui/pull/1823))
- Fixed `EuiSearchBar` filter button highlighting ([#1824](https://github.com/elastic/eui/pull/1824))

## [`9.9.0`](https://github.com/elastic/eui/tree/v9.9.0)

- Added `initialPageIndex` pagination prop to `EuiInMemoryTable` ([#1798](https://github.com/elastic/eui/pull/1798))
- Converted `EuiToolTipPopover` to TS ([#1800](https://github.com/elastic/eui/pull/1800))
- Converted `EuiTableHeaderMobile` to TS ([#1786](https://github.com/elastic/eui/pull/1786))
- Added `menuLeft` and `menuRight` icons ([#1797](https://github.com/elastic/eui/pull/1797))
- Updated EuiNavDrawer’s collapse/expand button to use `menuLeft` and `menuRight` icons ([#1797](https://github.com/elastic/eui/pull/1797))
- Added `isInvalid` prop to `EuiSuperSelect` ([#1804](https://github.com/elastic/eui/pull/1804))
- Added `cut` glyph to `EuiIcon` ([#1802](https://github.com/elastic/eui/pull/1802))
- Added `glasses` glyph to `EuiIcon` ([#1813](https://github.com/elastic/eui/pull/1813))

**Bug fixes**

- Fixed issue where toasts would dismiss when they have focus ([#1803](https://github.com/elastic/eui/pull/1803))
- Fixed issue where `EuiComboBox` placeholder was not read by screen readers ([#1803](https://github.com/elastic/eui/pull/1803))

## [`9.8.0`](https://github.com/elastic/eui/tree/v9.8.0)

- **[Beta]** Added new `EuiSelectable` component  ([#1699](https://github.com/elastic/eui/pull/1699))
- **[Beta]** Added new drag and drop components: `EuiDragDropContext`, `EuiDraggable`, and `EuiDroppable` ([#1733](https://github.com/elastic/eui/pull/1733))

## [`9.7.2`](https://github.com/elastic/eui/tree/v9.7.2)

- Converted `EuiFormErrorText` to TS ([#1772](https://github.com/elastic/eui/pull/1772))
- Added `data-test-subj`s to `EuiSuperDatePicker`'s `EuiRelativeTab` inputs  ([#1782](https://github.com/elastic/eui/pull/1782))

**Bug fixes**

- Update ButtonIconColor type to provide all available options ([#1783](https://github.com/elastic/eui/pull/1783))
- Prevent calculation on `null` ref during `EuiResizeObserver` observation ([#1784](https://github.com/elastic/eui/pull/1784))

## [`9.7.1`](https://github.com/elastic/eui/tree/v9.7.1)

**Bug fixes**

- Fixed heading and paragraph tag font style inherits ([#1776](https://github.com/elastic/eui/pull/1776))

## [`9.7.0`](https://github.com/elastic/eui/tree/v9.7.0)

- Changed `EuiNavDrawer` to close on any link click ([#1773](https://github.com/elastic/eui/pull/1773))

## [`9.6.0`](https://github.com/elastic/eui/tree/v9.6.0)

- Converted `makeId` to TS ([#1759](https://github.com/elastic/eui/pull/1759))
- Converted `EuiCardGraphic` to TS ([#1751](https://github.com/elastic/eui/pull/1751))
- Enhanced the build process to emit TypeScript types for the variables extracted from the themes ([#1750](https://github.com/elastic/eui/pull/1750))

**Bug fixes**

**Note: this release creates a minor regression to text scales where paragraph and heading tags were no longer inheriting from their container. This is fixed in `9.7.1`.**

- Set `h1 through h6, p` tags font reset based on family, size, and weight ([#1760](https://github.com/elastic/eui/pull/1760))
- Fixed `EuiButton` font size inheritence ([#1760](https://github.com/elastic/eui/pull/1760))
- Updated button elements in `EuiFilePicker`, `EuiFormControlLayoutClearButton`, `EuiFormControlLayoutCustomIcon`, `EuiListGroupItem`, and `EuiSideNavItem` to type=button ([#1764](https://github.com/elastic/eui/pull/1764))
- Fixed outside click detection inconsistencies by comparing `mouseup` and `mousedown` event targets rather than using `click` event target ([#1761](https://github.com/elastic/eui/pull/1761))

## [`9.5.0`](https://github.com/elastic/eui/tree/v9.5.0)

- Changed `EuiSuperDatePicker` to call `onRefresh` instead of `onTimeChanged` when user clicks "Refresh" button ([#1745](https://github.com/elastic/eui/pull/1745))
- Added a new `EuiLoadingContent` component that displays blocks as placeholders for text. ([#1730](https://github.com/elastic/eui/pull/1730))
- Added documentation entry in `EuiPagination` for `activePage` prop. ([#1740](https://github.com/elastic/eui/pull/1740))
- Changed `EuiButton` to use "m" as it's default `size` prop ([#1742](https://github.com/elastic/eui/pull/1742))
- Adds type definitions for `EuiListGroup` and `EuiListGroupItem` ([#1737](https://github.com/elastic/eui/pull/1737))

**Bug fixes**

- Fixed `EuiToolTip` potentially having incorrect position calculations near the window edge  ([#1744](https://github.com/elastic/eui/pull/1744))

## [`9.4.2`](https://github.com/elastic/eui/tree/v9.4.2)

**Bug fixes**

- Fixed `hexToRgb` from erroring on an incorrect string input ([#1741](https://github.com/elastic/eui/pull/1741))
- Fixed `EuiBadge` custom `color` prop type ([#1741](https://github.com/elastic/eui/pull/1741))
- Fixed inaccurately required `onRefresh` prop (should be optional) that was introduced in types in version 9.4.1 ([#1743](https://github.com/elastic/eui/pull/1743))

## [`9.4.1`](https://github.com/elastic/eui/tree/v9.4.1)

**Bug fixes**

- Adds missing type and fixes closure-scope problem for `SuperDatePicker`'s `onRefresh` callback ([#1732](https://github.com/elastic/eui/pull/1732))
- Changed `EuiBottomBar` to refer to the end of document ([#1727](https://github.com/elastic/eui/pull/1727))
- Fixed `EuiComboBox`'s calls to its `onBlur` prop ([#1739](https://github.com/elastic/eui/pull/1739))

## [`9.4.0`](https://github.com/elastic/eui/tree/v9.4.0)

- Allow toasts in `EuiGlobalToastList` to override `toastLifeTimeMs` ([#1720](https://github.com/elastic/eui/pull/1720))
- Allow `EuiListGroupItem` to pass a custom element as the `icon` ([#1726](https://github.com/elastic/eui/pull/1726))
- Added default icon for `EuiListGroupItem` if one is not passed ([#1729](https://github.com/elastic/eui/pull/1729))
- Added `toInitials` string service ([#1729](https://github.com/elastic/eui/pull/1729))

**Bug fixes**

- Removed all `lodash` imports in `eui.d.ts` to avoid namespace pollution ([#1723](https://github.com/elastic/eui/pull/1723))
- Prevent `EuiComboBox` from creating a custom option value when user clicks on a value in the dropdown ([#1728](https://github.com/elastic/eui/pull/1728))

## [`9.3.0`](https://github.com/elastic/eui/tree/v9.3.0)

- Added `footerLink` and `showToolTips` to `EuiNavDrawer` and added `EuiNavDrawerGroup` ([#1701](https://github.com/elastic/eui/pull/1701))

**Bug fixes**

- Fixed `EuiSuperDatePicker` time selection jumping on focus ([#1704](https://github.com/elastic/eui/pull/1704))

## [`9.2.1`](https://github.com/elastic/eui/tree/v9.2.1)

**Bug fixes**

- Make `EuiPopover`'s repositionOnScroll prop optional in TS ([#1705](https://github.com/elastic/eui/pull/1705))

## [`9.2.0`](https://github.com/elastic/eui/tree/v9.2.0)

- Adjusted the dark theme palette a bit more and adjusted a few components ([#1700](https://github.com/elastic/eui/pull/1700))

## [`9.1.0`](https://github.com/elastic/eui/tree/v9.1.0)

- Adjusted the dark theme palette to have a slight blue tint ([#1691](https://github.com/elastic/eui/pull/1691))
- Added `repositionOnScroll` property to the `EuiPopoverProps` type definition ([#1628](https://github.com/elastic/eui/pull/1628))
- Added support to `findTestSubject` for an optional `matcher` argument, which defaults to `~=`, enabling it to identify an element based on one of multiple space-separated values within its `data-test-subj` attribute ([#1587](https://github.com/elastic/eui/pull/1587))
- Converted `EuiFlexGrid`, `EuiFlexGroup`, `EuiFlexItem`, `EuiDescriptionList`, `EuiDescriptionListTitle`, and `EuiDescriptionListDescription` to TypeScript ([#1365](https://github.com/elastic/eui/pull/1365))
- Converted `EuiAvatar` to Typescript ([#1654](https://github.com/elastic/eui/pull/1654))
- Added missing `anchorClassName` prop to `EuiToolTip` definition ([#1657](https://github.com/elastic/eui/pull/1657))
- Added `fullWidth` prop to `EuiButton` ([#1665](https://github.com/elastic/eui/pull/1665))
- Added `.eui-fullWidth` utility class ([#1665](https://github.com/elastic/eui/pull/1665))
- Added `EuiPopoverFooter` and converted `EuiPopoverTitle` to TS ([#1666](https://github.com/elastic/eui/pull/1666))
- Converted `EuiLoadingSpinner`, `EuiLoadingKibana`, and `EuiLoadingChart` to TS ([#1683](https://github.com/elastic/eui/pull/1683))

**Bug fixes**

- Added button to `EuiSuperDatePicker`'s “Now” tab to trigger the "now" time selection ([#1620](https://github.com/elastic/eui/pull/1620))
- Fixed floating point arithmetic bug in `EuiRangeTrack`'s value validation ([#1687](https://github.com/elastic/eui/pull/1687))
- Fixed `EuiComboBox` `activeOptonIndex` error with empty search results ([#1695](https://github.com/elastic/eui/pull/1695))
- Fixed IE11 rendering issue in `EuiLoadingKibana` ([#1683](https://github.com/elastic/eui/pull/1683))

## [`9.0.2`](https://github.com/elastic/eui/tree/v9.0.2)

**Note: this release is a backport containing changes originally made in `9.1.0`**

**Bug fixes**

- Fixed floating point arithmetic bug in `EuiRangeTrack`'s value validation ([#1687](https://github.com/elastic/eui/pull/1687))

## [`9.0.1`](https://github.com/elastic/eui/tree/v9.0.1)

**Bug fixes**

- Fixed definition exports for converted Typescript components ([#1633](https://github.com/elastic/eui/pull/1633))

## [`9.0.0`](https://github.com/elastic/eui/tree/v9.0.0)

- Added `allowNeutralSort` prop to `EuiInMemoryTable` to support unsorting table columns ([#1591](https://github.com/elastic/eui/pull/1591))
- Added `mobileOptions` object prop for handling of all the mobile specific options of `EuiBasicTable` ([#1462](https://github.com/elastic/eui/pull/1462))
- Table headers now accept `React.node` types ([#1462](https://github.com/elastic/eui/pull/1462))
- Added `displayOnly` prop to `EuiFormRow` ([#1582](https://github.com/elastic/eui/pull/1582))
- Added `numActiveFilters` prop to `EuiFilterButton` ([#1589](https://github.com/elastic/eui/pull/1589))
- Updated style of `EuiFilterButton` to match `EuiFacetButton` ([#1589](https://github.com/elastic/eui/pull/1589))
- Added `size` and `color` props to `EuiNotificationBadge` ([#1589](https://github.com/elastic/eui/pull/1589))
- Allow `EuiDescribedFormGroup` to exist as a description-only row ([#1522](https://github.com/elastic/eui/pull/1522))
- Added `type` prop for `EuiFormLabel` for the option to make it a `legend` ([#1613](https://github.com/elastic/eui/pull/1613))
- Added `labelAppend` and `labelType` props to `EuiFormRow` ([#1613](https://github.com/elastic/eui/pull/1613))
- Aligned text styles of table headers and form labels ([#1613](https://github.com/elastic/eui/pull/1613))
- Converted `EuiModalBody`, `EuiModalFooter`, `EuiModalHeader`, `EuiModalHeaderTitle`, `EuiFlyoutBody`, `EuiFlyoutFooter`, `EuiFlyoutHeader`, `EuiPortal`, and `EuiProgress` to Typescript ([#1621](https://github.com/elastic/eui/pull/1621))

**Bug fixes**

- Fixed keyboard navigation and UI of `EuiComboBox` items in single selection mode ([#1619](https://github.com/elastic/eui/pull/1619))
- `EuiBasicTable` select all shows up on mobile ([#1462](https://github.com/elastic/eui/pull/1462))
- Adds missing `hasActiveFilters` prop for `EuiFilterButton` type and fixes `onChange` signature for `EuiButtonGroup` ([#1603](https://github.com/elastic/eui/pull/1603))
- Included `react-datepicker` TS types in EUI itself to avoid outside dependency ([#1618](https://github.com/elastic/eui/pull/1618))
- Prevent `EuiGlobalToastList` from attempting calculations on `null` DOM elements ([#1606](https://github.com/elastic/eui/pull/1606))
- Fixed `EuiFormRow` errors from the possibility of having duplicate `key` values ([#1522](https://github.com/elastic/eui/pull/1522))

**Breaking changes**

- `EuiBasicTable`'s select all checkbox appends a `makeId` string to the id ([#1462](https://github.com/elastic/eui/pull/1462))
- Remove camel casing from exported JSON variables and preserve hex values instead of converting to rgb ([#1590](https://github.com/elastic/eui/pull/1590))
- Added `@types/react-dom` to `peerDependencies` ([#1621](https://github.com/elastic/eui/pull/1621))

## [`8.0.0`](https://github.com/elastic/eui/tree/v8.0.0)

**Breaking changes**

- Upgraded TypeScript to 3.3 ([#1583](https://github.com/elastic/eui/pull/1583))
- Upgraded React to 16.8 ([#1583](https://github.com/elastic/eui/pull/1583))
- Upgraded Jest to 24.1 ([#1583](https://github.com/elastic/eui/pull/1583))
- Upgraded Enzyme to 3.9 ([#1583](https://github.com/elastic/eui/pull/1583))

## [`7.3.0`](https://github.com/elastic/eui/tree/v7.3.0)

- Added `onRefresh` option for `EuiSuperDatePicker` ([#1577](https://github.com/elastic/eui/pull/1577))
- Converted `EuiToggle` to TypeScript ([#1570](https://github.com/elastic/eui/pull/1570))
- Added type definitions for `EuiButtonGroup`,`EuiButtonToggle`, `EuiFilterButton`, `EuiFilterGroup`, and `EuiFilterSelectItem` ([#1570](https://github.com/elastic/eui/pull/1570))
- Added `displayOnly` prop to EuiFormRow ([#1582](https://github.com/elastic/eui/pull/1582))
- Added an index.d.ts file for the date picker components, including `EuiDatePicker`, `EuiDatePickerRange`, and `EuiSuperDatePicker` ([#1574](https://github.com/elastic/eui/pull/1574))

**Bug fixes**

- Fixed several bugs with `EuiRange` and `EuiDualRange` including sizing of inputs, tick placement, and the handling of invalid values ([#1580](https://github.com/elastic/eui/pull/1580))

## [`7.2.0`](https://github.com/elastic/eui/tree/v7.2.0)

- Added `text` as a color option for `EuiLink` ([#1571](https://github.com/elastic/eui/pull/1571))
- Added `EuiResizeObserver` to expose ResizeObserver API to React components; falls back to MutationObserver API in unsupported browsers ([#1559](https://github.com/elastic/eui/pull/1559))
- Added `EuiFocusTrap` as a wrapper around `react-focus-lock` to enable trapping focus in more cases, including React portals ([#1550](https://github.com/elastic/eui/pull/1550))

**Bug fixes**

- Fixed content cut off in `EuiContextMenuPanel` when height changes dynamically ([#1559](https://github.com/elastic/eui/pull/1559))
- Fixed `EuiComboBox` to allow keyboard tab to exit single selection box ([#1576](https://github.com/elastic/eui/pull/1576))
- Various fixes related to focus order and focus trapping as they relate to content in React portals ([#1550](https://github.com/elastic/eui/pull/1550))

## [`7.1.0`](https://github.com/elastic/eui/tree/v7.1.0)

- Added `append` prop to `EuiFieldText` ([#1567](https://github.com/elastic/eui/pull/1567))
- Adjusted set of Elastic Logos in `EuiIcon` to look better in dark mode. ([#1462](https://github.com/elastic/eui/pull/1562))
- Added `isCopyable` prop to `EuiCodeBlock` ([#1556](https://github.com/elastic/eui/pull/1556))
- Added optional `Snippet` tab to docs and renamed demo tabs ([#1556](https://github.com/elastic/eui/pull/1556))
- Expanded `getSecureRelForTarget` to handle elastic.co domains as a referrer whitelist ([#1565](https://github.com/elastic/eui/pull/1565))
- New `url` utility for verifying if a URL is a referrer whitelist ([#1565](https://github.com/elastic/eui/pull/1565))
- Add iconSize to ButtonIcon type definition ([#1568](https://github.com/elastic/eui/pull/1568))

## [`7.0.0`](https://github.com/elastic/eui/tree/v7.0.0)

- Created `EuiDualRange` using components from modularized, refactored `EuiRange`. New util service `isWithinRange` is the first in the number category. ([#1485](https://github.com/elastic/eui/pull/1485))
- Upgraded `lodash` to v4, taking advantage of modular imports. ([#1534](https://github.com/elastic/eui/pull/1534))
- Added pseudo-localization mode to docs ([#1541](https://github.com/elastic/eui/pull/1541))
- New docs page listing localization tokens ([#1541](https://github.com/elastic/eui/pull/1541))
- Added support for OR group clauses in `EuiQuery` and `EuiSearchBar` ([#1204](https://github.com/elastic/eui/pull/1204))
- Added `customQuickSelectPanels` prop to `EuiSuperDatePicker` ([#1549](https://github.com/elastic/eui/pull/1549))

**Bug fixes**

- Fixed `EuiSearchBar.Query` match_all query string must be `*` ([#1521](https://github.com/elastic/eui/pull/1521))
- Fixed `EuiSuperDatePicker` crashing with negative relative value ([#1537](https://github.com/elastic/eui/pull/1537))
- Fixed `EuiSuperDatePicker` crashing with invalid start and end prop values ([#1544](https://github.com/elastic/eui/pull/1544))
- Make TSLint issues be warnings, not errors, when running `src-docs` ([#1537](https://github.com/elastic/eui/pull/1537))

**Breaking changes**

- Made `or` a reserved keyword in `EuiQuery`'s syntax ([#1204](https://github.com/elastic/eui/pull/1204))

## [`6.10.9`](https://github.com/elastic/eui/tree/v6.10.9)

**Bug fixes**

- Bumped `lodash` version to `elastic/lodash@3.10.1-kibana3` ([#2280](https://github.com/elastic/eui/issues/2280))

## [`6.10.8`](https://github.com/elastic/eui/tree/v6.10.8)

**Note: this release is a backport containing changes originally made in `11.2.0`**

**Bug fixes**

- Addressed a chrome issue where negative letter-spacing can reverse RTL text in SVGs ([#1960](https://github.com/elastic/eui/pull/1960))

## [`6.10.7`](https://github.com/elastic/eui/tree/v6.10.7)

**Note: this release is a backport containing changes originally made in `9.7.0`**

- Changed `EuiNavDrawer` to close on any link click ([#1773](https://github.com/elastic/eui/pull/1773))

## [`6.10.6`](https://github.com/elastic/eui/tree/v6.10.6)

**Note: this release is a backport containing changes originally made in `9.6.0`**

**Bug fixes**

- Fixed outside click detection inconsistencies by comparing `mouseup` and `mousedown` event targets rather than using `click` event target ([#1761](https://github.com/elastic/eui/pull/1761))

## [`6.10.5`](https://github.com/elastic/eui/tree/v6.10.5)

**Note: this release is a backport containing changes originally made in `9.0.0`, `9.1.0`, `9.3.0`, and `9.4.0`**

- Adjusted the dark theme palette to have a slight blue tint ([#1691](https://github.com/elastic/eui/pull/1691))
- Added button to `EuiSuperDatePicker`'s “Now” tab to trigger the "now" time selection ([#1620](https://github.com/elastic/eui/pull/1620))
- Added `footerLink` and `showToolTips` to `EuiNavDrawer` and added `EuiNavDrawerGroup` ([#1701](https://github.com/elastic/eui/pull/1701))
- Allow `EuiListGroupItem` to pass a custom element as the `icon` ([#1726](https://github.com/elastic/eui/pull/1726))
- Added `toInitials` string service ([#1729](https://github.com/elastic/eui/pull/1729))
- Added `fullWidth` prop to `EuiButton` ([#1665](https://github.com/elastic/eui/pull/1665))
- Added `.eui-fullWidth` utility class ([#1665](https://github.com/elastic/eui/pull/1665))

**Bug fixes**

- Fixed keyboard navigation and UI of `EuiComboBox` items in single selection mode ([#1619](https://github.com/elastic/eui/pull/1619))
- Fixed `EuiComboBox` `activeOptonIndex` error with empty search results ([#1695](https://github.com/elastic/eui/pull/1695))
- Prevent `EuiComboBox` from creating a custom option value when user clicks on a value in the dropdown ([#1728](https://github.com/elastic/eui/pull/1728))
- Fixed `EuiSuperDatePicker` time selection jumping on focus ([#1704](https://github.com/elastic/eui/pull/1704))

## [`6.10.4`](https://github.com/elastic/eui/tree/v6.10.4)

**Note: this release is a backport containing changes originally made in `7.3.0`**

- Added an index.d.ts file for the date picker components, including `EuiDatePicker`, `EuiDatePickerRange`, and `EuiSuperDatePicker` ([#1574](https://github.com/elastic/eui/pull/1574))

## [`6.10.3`](https://github.com/elastic/eui/tree/v6.10.3)

**Note: this release is a backport containing changes originally made in `7.1.0`**

- Added `append` prop to `EuiFieldText` ([#1567](https://github.com/elastic/eui/pull/1567))

## [`6.10.2`](https://github.com/elastic/eui/tree/v6.10.2)

**Note: this release is a backport containing changes originally made in `7.1.0`**

- Adjusted set of Elastic Logos in `EuiIcon` to look better in dark mode. ([#1562](https://github.com/elastic/eui/pull/1562))
- Expanded `getSecureRelForTarget` to handle elastic.co domains as a referrer whitelist ([#1565](https://github.com/elastic/eui/pull/1565))
- New `url` utility for verifying if a URL is a referrer whitelist ([#1565](https://github.com/elastic/eui/pull/1565))

## [`6.10.1`](https://github.com/elastic/eui/tree/v6.10.1)

**Note: this release is a backport containing changes originally made in `7.0.0`**

**Bug fixes**

- Fixed `EuiSuperDatePicker` crashing with negative relative value ([#1537](https://github.com/elastic/eui/pull/1537))
- Fixed `EuiSuperDatePicker` crashing with invalid start and end prop values ([#1544](https://github.com/elastic/eui/pull/1544))

## [`6.10.0`](https://github.com/elastic/eui/tree/v6.10.0)

- Adjust dark mode background color ([#1530](https://github.com/elastic/eui/pull/1530))
- TypeScript are now formatted with Prettier ([#1529](https://github.com/elastic/eui/pull/1529))
- Updated `EuiPopover` and `EuiColorPicker` to pause `EuiOutsideClickDetector` in when not open ([#1527](https://github.com/elastic/eui/pull/1527))

## [`6.9.0`](https://github.com/elastic/eui/tree/v6.9.0)

- Changed animation settings for `EuiNavDrawer` ([#1524](https://github.com/elastic/eui/pull/1524))
- Converted a number of components to support text localization ([#1504](https://github.com/elastic/eui/pull/1504))
- Updated `app_ems.svg` ([#1517](https://github.com/elastic/eui/pull/1517))

**Bug fixes**

- Updated `EuiPage` background color to match body background color ([#1513](https://github.com/elastic/eui/pull/1513))
- Fixed React key usage in `EuiPagination` ([#1514](https://github.com/elastic/eui/pull/1514))
- Fixed bug which prevented `EuiSwitch` with generated ID from having its label announced by VoiceOver ([#1519](https://github.com/elastic/eui/pull/1519))
- Fixed `EuiFilterButton` handling `numFilters` when `0` was specified ([#1510](https://github.com/elastic/eui/pull/1510))

## [`6.8.0`](https://github.com/elastic/eui/tree/v6.8.0)

- Changed `flex-basis` value on `EuiPageBody` for better cross-browser support ([#1497](https://github.com/elastic/eui/pull/1497))
- Converted a number of components to support text localization ([#1450](https://github.com/elastic/eui/pull/1450))
- Added a seconds option to the refresh interval selection in `EuiSuperDatePicker`  ([#1503](https://github.com/elastic/eui/pull/1503))
- Changed to conditionally render `EuiModalBody` if `EuiConfirmModal` has no `children` ([#1500](https://github.com/elastic/eui/pull/1500))


**Bug fixes**

- Remove `font-features` setting on `@euiFont` mixin to prevent breaks in ACE editor ([#1505](https://github.com/elastic/eui/pull/1505))

## [`6.7.4`](https://github.com/elastic/eui/tree/v6.7.4)

- Added `textAlign` property to TypeScript definition for `EuiText` ([#1487](https://github.com/elastic/eui/pull/1487))
- Added missing `'m'` option for text `size` for `EuiText`'s TypeScript definition ([#1487](https://github.com/elastic/eui/pull/1487))
- Added missing TypeScript definition for `EuiTextAlign` ([#1487](https://github.com/elastic/eui/pull/1487))

**Bug fixes**

- Fixed popover & tooltip positioning to properly account for arrow buffer ([#1490](https://github.com/elastic/eui/pull/1490))
- Fixed `EuiSuperDatePicker` unexpectedly closing start and end date popovers ([#1494](https://github.com/elastic/eui/pull/1494))

## [`6.7.3`](https://github.com/elastic/eui/tree/v6.7.3)

- `EuiHeader` no longer reduces height at mobile sizes ([#1480](https://github.com/elastic/eui/pull/1480))

**Bug fixes**

- Fixed `EuiSuperDatePicker` not updating derived `isInvalid` state on prop update ([#1483](https://github.com/elastic/eui/pull/1483))
- Fixed `logoAPM` ([#1489](https://github.com/elastic/eui/pull/1489))
- Remove Typescript type and interface definitions from ES and CJS exports ([#1486](https://github.com/elastic/eui/pull/1486))

## [`6.7.2`](https://github.com/elastic/eui/tree/v6.7.2)

- Default light theme now comes with an empty light variables file to make theme switching easier ([#1479](https://github.com/elastic/eui/pull/1479))

**Bug fixes**

- `EuiSuperDatePicker` always trigger `onTimeChange` when time changes and prop `showUpdateButton` is false ([#1477](https://github.com/elastic/eui/pull/1477))
- Fixed font rendering in italics only in Safari ([#1481](https://github.com/elastic/eui/pull/1481))

## [`6.7.1`](https://github.com/elastic/eui/tree/v6.7.1)

**Bug fixes**

- Fixed an issue with font family inheritance by changing the CSS reset ([#1474](https://github.com/elastic/eui/pull/1474))

## [`6.7.0`](https://github.com/elastic/eui/tree/v6.7.0)

- Added `z-index` to `EuiProgress` and example usage with `EuiHeader` ([#1471](https://github.com/elastic/eui/pull/1471))
- Added a new app icon for Code ([#1467](https://github.com/elastic/eui/pull/1467))
- Re-added EuiI18n, EuiI18nNumber, and EuiContext for localization ([#1466](https://github.com/elastic/eui/pull/1466))
- Expose `EuiSuperUpdateButton` component from `EuiSuperDatePicker` ([#1470](https://github.com/elastic/eui/pull/1470))
- Set `type="button"` on accordion buttons ([#1468](https://github.com/elastic/eui/pull/1468))

**Bug fixes**

- Fixed `EuiSuperDatePicker` not updating derived `showPrettyDuration` state on prop update ([#1464](https://github.com/elastic/eui/pull/1464))
- Fixed `EuiSuperDatePicker` not passing `refreshInterval` to callback when refresh internval start/stop toggle button clicked ([#1464](https://github.com/elastic/eui/pull/1464))
- Fixed `EuiSuperDatePicker` `refreshInterval` input not allowing decimals ([#1464](https://github.com/elastic/eui/pull/1464))

## [`6.6.0`](https://github.com/elastic/eui/tree/v6.6.0)

- Added `uptimeApp` icon ([#1445](https://github.com/elastic/eui/pull/1463))
- Added `wrapText` prop that enables `EuiListGroupItem` text to wrap ([#1459](https://github.com/elastic/eui/pull/1459))
- Added `inputRef` prop to `EuiFieldNumber` and updated `EuiFieldText`'s to a Ref type ([#1434](https://github.com/elastic/eui/pull/1434))
- Added `snowflake` icon ([#1445](https://github.com/elastic/eui/pull/1445))
- Added `bell` icon ([#1447](https://github.com/elastic/eui/pull/1447))
- Improved screen reader behavior for table header cell content, especially in sortable columns ([#1426](https://github.com/elastic/eui/pull/1426))

**Bug fixes**

- Fixed `textProps` and `contentProps` of `EuiButton` and `EuiButtonEmpty` so they don’t override classes ([#1455](https://github.com/elastic/eui/pull/1455))
- Fixed `closeButtonProps` of `EuiBadge` so it doesn't override classes ([#1455](https://github.com/elastic/eui/pull/1455))
- Fixed font weight shift of `EuiFilterButton` when notification is present ([#1455](https://github.com/elastic/eui/pull/1455))
- Fixed `$euiCodeFontFamily` monospace font stack and subsequent JSON asset build ([#1465](https://github.com/elastic/eui/pull/1465))

## [`6.5.1`](https://github.com/elastic/eui/tree/v6.5.1)

**Reverts**

- Reverts EuiI18n commit from previous release ([#1453](https://github.com/elastic/eui/pull/1453))

## [`6.5.0`](https://github.com/elastic/eui/tree/v6.5.0)

**Note: this contains some i18n work that we reverted in the next release. Use the patch release above instead**

- Added Inter UI to the font family stack ([#1402](https://github.com/elastic/eui/pull/1402))
- Changed padding on `EuiHeaderLogo` and updated `EuiNavDrawer` example ([#1448](https://github.com/elastic/eui/pull/1448))
- Updated `EuiNavDrawer` docs example and adjusted `EuiHeaderLogo` padding ([#1449](https://github.com/elastic/eui/pull/1449))
- Added EuiI18n, EuiI18nNumber, and EuiContext for localization ([#1404](https://github.com/elastic/eui/pull/1404))

**Bug fixes**

- Added `legend` for accessibility of `EuiButtonGroup` and fixed opacity of disabled input ([#1444](https://github.com/elastic/eui/pull/1444))

## [`6.4.0`](https://github.com/elastic/eui/tree/v6.4.0)

- Added `EuiNavDrawer` side nav component ([#1427](https://github.com/elastic/eui/pull/1427))
- Added `inputRef` prop to `EuiComboBox` ([#1433](https://github.com/elastic/eui/pull/1433))
- Added custom date string formatting for series charts crosshair overlay ([#1429](https://github.com/elastic/eui/pull/1429))
- Added new icons for `symlink` and `submodule` ([#1439](https://github.com/elastic/eui/pull/1439))

**Bug fixes**

- Fix mouse interaction with `EuiComboBox` in IE11 ([#1437](https://github.com/elastic/eui/pull/1437))

## [`6.3.1`](https://github.com/elastic/eui/tree/v6.3.1)

**Bug fixes**

- Downgraded `@types/react` and `@types/prop-types` verisons to align with Kibana ([#1435](https://github.com/elastic/eui/pull/1435))

## [`6.3.0`](https://github.com/elastic/eui/tree/v6.3.0)

- Added `onBlur` prop to `EuiComboBox` ([#1400](https://github.com/elastic/eui/pull/1400))
- Added `initialFocus` prop typedefs to `EuiModal` and `EuiPopover` ([#1410](https://github.com/elastic/eui/pull/1410))
- Updated `gisApp` icon ([#1413](https://github.com/elastic/eui/pull/1413))
- Added `isAutoRefreshOnly` prop to `EuiSuperDatePicker` ([#1412](https://github.com/elastic/eui/pull/1412))
- Migrate remaining files in `accessiblity/` to TS ([#1408](https://github.com/elastic/eui/pull/1408))
- Added `titleProps` and `descriptionProps` to `EuiDescriptionList` ([#1419](https://github.com/elastic/eui/pull/1419))
- Propagate `className` on `EuiCodeBlock` in fullscreen mode ([#1422](https://github.com/elastic/eui/pull/1422))
- Added `iconProps` prop to `EuiIconTip` ([#1420](https://github.com/elastic/eui/pull/1420))
- Added ability to pass `isDisabled` to individual `EuiButtonGroup` items ([#1424](https://github.com/elastic/eui/pull/1424))
- Changed `EuiRange` PropType for `value` to allow `number` (in addition to `string`) ([#1421](hhttps://github.com/elastic/eui/pull/1421))

**Bug fixes**

- Support extended characters (e.g. non-latin, unicode) in `EuiSearchBar` and `EuiQuery` ([#1415](https://github.com/elastic/eui/pull/1415))
- Fixed line-heights of the differently sized `EuiDescriptionList` alternates ([#1419](https://github.com/elastic/eui/pull/1419))
- Updated `EuiIconTip` TS definitions to inherit those from `EuiToolTip` as well ([#1420](https://github.com/elastic/eui/pull/1420))

## [`6.2.0`](https://github.com/elastic/eui/tree/v6.2.0)

- Added `logoCodesandbox` and updated `apmApp` icons ([#1407](https://github.com/elastic/eui/pull/1407))
- Changed `EuiListGroup` PropType for `extraAction` to remove console warning ([#1405](hhttps://github.com/elastic/eui/pull/1405))

**Bug fixes**

- Account for `min` attribute when determining `EuiRange` input width ([#1406](https://github.com/elastic/eui/pull/1406))

## [`6.1.0`](https://github.com/elastic/eui/tree/v6.1.0)

- Added `EuiListGroup` and `EuiListGroupItem` components ([#1377](https://github.com/elastic/eui/pull/1377))
- Convert the other of the services to TypeScript ([#1392](https://github.com/elastic/eui/pull/1392))
- Changed single selection to select existing option in the list ([#1391](https://github.com/elastic/eui/pull/1391))
- Added `showUpdateButton` prop to `EuiSuperDatePicker` ([#1399](https://github.com/elastic/eui/pull/1399))

## [`6.0.1`](https://github.com/elastic/eui/tree/v6.0.1)

**Bug fixes**

- `EuiColorPicker` align color picker popup with color selector when page is scrolled ([#1397](https://github.com/elastic/eui/pull/1397))

## [`6.0.0`](https://github.com/elastic/eui/tree/v6.0.0)

- Added `onFocus` prop to `EuiComboBox` ([#1375](https://github.com/elastic/eui/pull/1375))
- Added `DisambiguateSet` and `ExclusiveUnion` utility types ([#1368](https://github.com/elastic/eui/pull/1368))
- Added `EuiSuperDatePicker` component ([#1351](https://github.com/elastic/eui/pull/1351))
- Fixed up styles for `EuiSuperDatePicker` ([#1389](https://github.com/elastic/eui/pull/1389))
- Altered a few icons and added more: `crossInACircleFilled`, `editorRedo`, `editorUndo`, `grabHorizontal`, `minusInCircleFilled`, `plusInCircleFilled`, `sortable`, `starEmptySpace`, `starFilledSpace`, `starFilled`, `starMinusEmpty`, `starMinusFilled`, `starPlusEmpty`, `pinFilled` ([#1374](https://github.com/elastic/eui/pull/1374))
- Exclude `custom_typings` from `eui.d.ts` ([#1395](https://github.com/elastic/eui/pull/1395))


**Bug fixes**

- Only style anchor tags in `EuiText` that have no class attribute ([#1373](https://github.com/elastic/eui/pull/1373))
- Fixed some EUI services' TS definitions ([#1380](https://github.com/elastic/eui/pull/1380))

**Breaking changes**

- Moved `EuiExpressionButton` contents to `EuiExpression` and deleted `EuiExpressionButton`. Also added support for `color` and `uppercase` props as well as made `onClick` optional to support read only expressions. ([#1368](https://github.com/elastic/eui/pull/1368))

## [`5.8.2`](https://github.com/elastic/eui/tree/v5.8.2)

**Note: this release is a backport containing fixes made in `6.4.0`**

**Bug fixes**

- Fix mouse interaction with `EuiComboBox` in IE11 ([#1437](https://github.com/elastic/eui/pull/1437))

## [`5.8.1`](https://github.com/elastic/eui/tree/v5.8.1)

**Note: this release is a backport containing fixes made in `6.0.0`**

**Bug fixes**

- Fixed some EUI services' TS definitions ([#1380](https://github.com/elastic/eui/pull/1380))

## [`5.8.0`](https://github.com/elastic/eui/tree/v5.8.0)

**Note: this release broke some of the exported TypeScript definitions.**

- Reinstate ([#1353](https://github.com/elastic/eui/pull/1353)) `onBlur` action on `EuiComboBox` ([#1364](https://github.com/elastic/eui/pull/1364))
- Convert roughly half of the services to TypeScript ([#1360](https://github.com/elastic/eui/pull/1360))

**Bug fixes**

- Fixed `onCreateOption` callback of `EuiComboBox` so it isn't called when the input is empty ([#1364](https://github.com/elastic/eui/pull/1364))
- Added `anchorClassName` prop to `EuiPopover` ([#1367](https://github.com/elastic/eui/pull/1367))
- Added support for `fullWidth` on `EuiSuperSelect` ([#1367](https://github.com/elastic/eui/pull/1367))
- Applied new scrollbar customization for Firefox ([#1367](https://github.com/elastic/eui/pull/1367))
- Fixed `EuiSuperSelect` from accessing ref when unmounted ([1369](https://github.com/elastic/eui/pull/1369))
- Allow any color value to be passed to `EuiIcon` ([#1370](https://github.com/elastic/eui/pull/1370))

## [`5.7.0`](https://github.com/elastic/eui/tree/v5.7.0)

- Adjust EUI coloring to better match brand guidelines from Creative Services ([#1356](https://github.com/elastic/eui/pull/1356))

## [`5.6.2`](https://github.com/elastic/eui/tree/v5.6.2)

**Note: this release is a backport**

- Reinstate ([#1353](https://github.com/elastic/eui/pull/1353)) `onBlur` action on `EuiComboBox` ([#1364](https://github.com/elastic/eui/pull/1364))

**Bug fixes**

- Fixed `onCreateOption` callback of `EuiComboBox` so it isn't called when the input is empty ([#1364](https://github.com/elastic/eui/pull/1364))

## [`5.6.1`](https://github.com/elastic/eui/tree/v5.6.1)

**Note: this release is a backport containing changes originally made in `5.8.0`**

**Bug fixes**

- Allow any color value to be passed to `EuiIcon` ([#1370](https://github.com/elastic/eui/pull/1370))

## [`5.6.0`](https://github.com/elastic/eui/tree/v5.6.0)

- Convert `EuiIcon` to TypeScript ([#1355](https://github.com/elastic/eui/pull/1355))
- Add support for `aria-label`, `aria-labelledby` and `aria-describedby` to `EuiCodeEditor` ([#1354](https://github.com/elastic/eui/pull/1354))

**Bug fixes**

- `react-datepicker` set milliseconds to zero when selecting time ([#1361](https://github.com/elastic/eui/pull/1361))
- Revert ([#1353](https://github.com/elastic/eui/pull/1353)) `onBlur` action on `EuiComboBox`. It caused regressions on Kibana. ([#1363](https://github.com/elastic/eui/pull/1363))

## [`5.5.1`](https://github.com/elastic/eui/tree/v5.5.1)

**Bug fixes**

- Fixed TypeScript definitions in `eui.d.ts` ([#1359](https://github.com/elastic/eui/pull/1359))

## [`5.5.0`](https://github.com/elastic/eui/tree/v5.5.0)

**Note: this release broke the exported TypeScript definitions and `EuiComboBox` in certain situations. These are both fixed in `5.6.0`.**

- Altered functionality of `truncate` on `EuiBreadcrumbs` and added `truncate` ability on breadcrumb item ([#1346](https://github.com/elastic/eui/pull/1346))
- Altered `EuiHeader`'s location of `EuiHeaderBreadcrumbs` based on the new `truncate` ability ([#1346](https://github.com/elastic/eui/pull/1346))
- Added support for `href` and `target` props in `EuiBasicTable` actions ([#1347](https://github.com/elastic/eui/pull/1347))
- Added `.eui-textBreakWord` CSS utility class  ([#1349](https://github.com/elastic/eui/pull/1349))
- Added support for `EuiComboBox` converting entered text into a custom option when the user removes focus, e.g. by tabbing to another element. This prevents the `EuiComboBox` from being mistaken for an `EuiInputText`. ([#1353](https://github.com/elastic/eui/pull/1353))

**Bug fixes**

- Fixed word-breaks in table cells for Firefox ([#1349](https://github.com/elastic/eui/pull/1349))
- Fixed EUI when used in an environment lacking ES Modules support, e.g. Jest ([#1358](https://github.com/elastic/eui/pull/1358))

## [`5.4.0`](https://github.com/elastic/eui/tree/v5.4.0)

**Note: this release broke usage of EUI in non-ES Module compatible environments. This is fixed in `5.5.0`.**

- Added 3 new icons — `folderOpen`, `folderClosed`, and `crosshairs` ([#1350](https://github.com/elastic/eui/pull/1350))
- Added `bottomGraphic` prop to `EuiCard` for Kibana home page ([#1338](https://github.com/elastic/eui/pull/1338))
- Added keyboard and screenreader support to `EuiDatePicker` ([#1337](https://github.com/elastic/eui/pull/1337))

**Bug fixes**

- Fixed bug in exporting `CommonProps` in TypeScript definitions ([#1341](https://github.com/elastic/eui/pull/1341))

## [`5.3.0`](https://github.com/elastic/eui/tree/v5.3.0)

- Introduced TypeScript support, converted `EuiSpacer` and `EuiHorizontalRule` ([#1317](https://github.com/elastic/eui/pull/1317))

## [`5.2.0`](https://github.com/elastic/eui/tree/v5.2.0)

- Added `email` icon to `EuiIcon` ([#1331](https://github.com/elastic/eui/pull/1331))
- Added IBM logo in colour and mono
([#1321](https://github.com/elastic/eui/pull/1321))
- Added support for nodes as "Action" column headers in `EuiBasicTable`, which was overlooked in the original change in `4.5.0` ([#1312](https://github.com/elastic/eui/pull/1312))
- Updated `GlobalDatePicker` example to include all Kibana features ([#1219](https://github.com/elastic/eui/pull/1219))
- Adjusted `EuiDatePickerRange` to allow for deeper customization ([#1219](https://github.com/elastic/eui/pull/1219))
- Added `contentProps` and `textProps` to `EuiButton` and `EuiButtonEmpty` ([#1219](https://github.com/elastic/eui/pull/1219))
- TypeScript types are now published to a `eui.d.ts` top-level file ([#1304](https://github.com/elastic/eui/pull/1304))
- Added `filterWith` option for `EuiSearchBar` filters of type `field_value_selection` ([#1328](https://github.com/elastic/eui/pull/1328))

**Bug fixes**

- `EuiBasicTable` now converts the `EuiTableRowCell` `header` into `undefined` if it's been provided as a non-string node, hiding the header and preventing the node from being rendered as `[object Object]` on narrow screens ([#1312](https://github.com/elastic/eui/pull/1312))
- Fixed `fullWidth` size of `EuiComboBox`, a regression introduced in `4.7.0` ([#1314](https://github.com/elastic/eui/pull/1314))
- Fixed error when passing empty string as `value` prop for `EuiSuperSelect` ([#1319](https://github.com/elastic/eui/pull/1319))
- `EuiExpressionButton` now shows focus state when user tabs to it ([#1326](https://github.com/elastic/eui/pull/1326))
- Added `baseline` as a possible value to `EuiFlexGroup`'s `FlexGroupAlignItems` type ([#1329](https://github.com/elastic/eui/pull/1329))

## [`5.1.0`](https://github.com/elastic/eui/tree/v5.1.0)

- `EuiToken` now exports enumerated constants for `SHAPES` and `COLORS` ([#1301](https://github.com/elastic/eui/pull/1301))
- Added mixins for `EuiCallOut` coloring and `EuiTooltip` styles ([#1305](https://github.com/elastic/eui/pull/1305))
- Improve TypeScript definitions for `EuiTableRowCellProps` ([#1310](https://github.com/elastic/eui/pull/1310))

## [`5.0.1`](https://github.com/elastic/eui/tree/v5.0.1)

**Bug fixes**

- Fixed size of `EuiSuperSelect`'s dropdown menu when there is no initial selection ([#1295](https://github.com/elastic/eui/pull/1295))
- Added TypeScript definitions for `EuiPopoverTitle` and the beta and notification badges. Ensure tab TS definitions are included in the main definition index. Fix typo in icon types ([#1299](https://github.com/elastic/eui/pull/1299))

## [`5.0.0`](https://github.com/elastic/eui/tree/v5.0.0)

- Added `EuiToken` component ([#1270](https://github.com/elastic/eui/pull/1270))
- Added `beaker` icon to `EuiIcon` and updated the `EuiBetaBadge` styling ([#1291](https://github.com/elastic/eui/pull/1291/))
- Removed calls to deprecated `findDOMNode` ([#1285](https://github.com/elastic/eui/pull/1285))

**Breaking changes**

- Changed `EuiMutationObserver` to a render prop component ([#1285](https://github.com/elastic/eui/pull/1285))
- `EuiPortal` no longer accepts a React node for `insert.sibling` value ([#1285](https://github.com/elastic/eui/pull/1285))
- `popover_positioning` service's methods no longer accept React node values ([#1285](https://github.com/elastic/eui/pull/1285))

**Bug fixes**

- Added TypeScript definitions for tab components ([#1288](https://github.com/elastic/eui/pull/1288))

## [`4.8.0`](https://github.com/elastic/eui/tree/v4.8.0)

- Added `branch` icon to `EuiIcon` ([#1249](https://github.com/elastic/eui/pull/1249/))
- Added and updated new product logos to `EuiIcon` ([#1279](https://github.com/elastic/eui/pull/1279))

**Bug fixes**

- Added TypeScript definitions for `EuiToolTip`'s `delay` prop. ([#1284](https://github.com/elastic/eui/pull/1284))
- Added TypeScript definitions for step components, and some checkbox definition fixes ([#1263](https://github.com/elastic/eui/pull/1263))

**Framer X**

- Added Framer component for `EuiDescirptionList` ([#1276](https://github.com/elastic/eui/pull/1276))

## [`4.7.0`](https://github.com/elastic/eui/tree/v4.7.0)

- Added `apmTrace` icon to `EuiIcon` set ([#1263](https://github.com/elastic/eui/pull/1263))
- Added [Framer X](http://www.framer.com) component source files under the `src-framer` directory ([#1263](https://github.com/elastic/eui/pull/1263))
- Added `compressed` prop to `EuiComboBox` ([#1258](https://github.com/elastic/eui/pull/1258))
- Added guidelines for Sass usage. ([#1257](https://github.com/elastic/eui/pull/1257))

**Bug fixes**

- `EuiComboBox` no longer throws a _Maximum update depth exceeded_ error when used in popovers/modals ([#1258](https://github.com/elastic/eui/pull/1258))
- `Escape` key now closes `EuiComboBox` options list ([#1258](https://github.com/elastic/eui/pull/1258))
- Fixed margin issue around `EuiFlexGrid` in mobile displays ([#1257](https://github.com/elastic/eui/pull/1257))
- Fixed positioning and padding display issue in `EuiRange` ([#1257](https://github.com/elastic/eui/pull/1257))
- Fixed `highContrastTextColor` SASS function to account for background lightness and exit possible infinite loops ([#1275](https://github.com/elastic/eui/pull/1275))

## [`4.6.1`](https://github.com/elastic/eui/tree/v4.6.1)

**Bug fixes**

- Added TypeScript definitions for `EuiFieldPassword`. ([#1255](https://github.com/elastic/eui/pull/1255))
- Added TypeScript definitions for `EuiConfirmModal`, remove `AnyProps`, and several definition fixes ([#1260](https://github.com/elastic/eui/pull/1260))

## [`4.6.0`](https://github.com/elastic/eui/tree/v4.6.0)

- Increased default font size of tabs in K6 theme ([#1244](https://github.com/elastic/eui/pull/1244))

**Bug fixes**

- Fixed select warning on falsy value in EuiSelect ([#1254](https://github.com/elastic/eui/pull/1254))

**Bug fixes**

- Add TypeScript definitions for `EuiRange` and `EuiRadio`, and correct the definitions for `EuiRadioGroup` ([#1253](https://github.com/elastic/eui/pull/1253))

## [`4.5.2`](https://github.com/elastic/eui/tree/v4.5.2)

**Bug fixes**

- TypeScript definition changes for `EuiAccordion`, `EuiDescriptionList`, `EuiForm`, `EuiFormHelpText` and the accessibility services, plus a number of other TS fixes ([#1247](https://github.com/elastic/eui/pull/1247))

## [`4.5.1`](https://github.com/elastic/eui/tree/v4.5.1)

**Bug fixes**

- Changed names of `*beatApp` types in `EuiIcon` to follow a consistent naming pattern ([#1243](https://github.com/elastic/eui/pull/1238))

## [`4.5.0`](https://github.com/elastic/eui/tree/v4.5.0)

- Added export for `TYPES` to `EuiAvatar` ([#1238](https://github.com/elastic/eui/pull/1238))
- Updated node-sass dependency to support OSX Mojave ([#1238](https://github.com/elastic/eui/pull/1238))
- Added TypeScript definitions for `EuiFieldNumber`, `EuiFormLabel` and `EuiSelect`, and fix the `EuiTextColor` definition. ([#1240](https://github.com/elastic/eui/pull/1240))
- Added support for nodes as column headers in `EuiBasicTable` for supporting things like tooltips and localized text. ([#1234](https://github.com/elastic/eui/pull/1234))

## [`4.4.1`](https://github.com/elastic/eui/tree/v4.4.1)

**Bug fixes**

- Fixes TypeScript definitions for `EuiKeyPadMenuItem` and `EuiKeyPadMenuItemButton` ([#1232](https://github.com/elastic/eui/pull/1232))

## [`4.4.0`](https://github.com/elastic/eui/tree/v4.4.0)

- Added TypeScript typings for `EuiKeyPadMenu` ([#1229](https://github.com/elastic/eui/pull/1229))
- Forced `EuiPopover` contents to stick to its initial position when the content changes ([#1199](https://github.com/elastic/eui/pull/1199))
- Updated `EuiIcon` app icon set and allow them to adjust colorschemes ([#1225](https://github.com/elastic/eui/pull/1225))

**Bug fixes**

- Fixed EuiToolTip to show tooltips on disabled elements ([#1222](https://github.com/elastic/eui/pull/1222))
- Fixed EuiAvatar when name is composed entirely of whitespace ([#1231](https://github.com/elastic/eui/pull/1231))

## [`4.3.0`](https://github.com/elastic/eui/tree/v4.3.0)

- Added a new `colorPalette` service for retrieving and generating color arrays for use in charts ([#1209](https://github.com/elastic/eui/pull/1209))
- Added `1` as a valid value for the `columns` prop in `EuiFlexGrid` ([#1210](https://github.com/elastic/eui/pull/1210))
- Make `htmlIdGenerator` only return valid HTML4 ids ([#637](https://github.com/elastic/eui/pull/637))
- Use `cursor: pointer` to indicate clickable `EuiTable` rows ([#1213](https://github.com/elastic/eui/pull/1213))
- Add `lockOpen` icon ([#1215](https://github.com/elastic/eui/pull/1215))

## [`4.2.0`](https://github.com/elastic/eui/tree/v4.2.0)

- Added some opacity options to `EuiLineSeries` and `EuiAreaSeries` ([#1198](https://github.com/elastic/eui/pull/1198))
- Added `initialFocus` prop for focus trapping to `EuiPopover` and `EuiModal` ([#1099](https://github.com/elastic/eui/pull/1099))
- Added table footer support with `EuiTableFooter` and `EuiTableFooterCell` ([#1202](https://github.com/elastic/eui/pull/1202))

## [`4.1.0`](https://github.com/elastic/eui/tree/v4.1.0)

- Added `direction` to `EuiFlexGroup` prop types interface ([#1196](https://github.com/elastic/eui/pull/1196))
- Made `description` prop optional for `EuiDescribedFormGroup` ([#1191](https://github.com/elastic/eui/pull/1191))
- Fixed issue with unselected tabs and aria-controls attribute in EuiTabbedContent
- Added `tag` icon ([#1188](https://github.com/elastic/eui/pull/1188))
- Replaced `logging` app icon ([#1194](https://github.com/elastic/eui/pull/1194))
- Made `EuiBasicTable` rows keyboard-accessibile when they are clickable ([#1206](https://github.com/elastic/eui/pull/1206))

**Bug fixes**

- Fixed cross-axis alignment bug when positioning EuiPopover ([#1197](https://github.com/elastic/eui/pull/1197))
- Added background to `readOnly` inputs ([#1188](https://github.com/elastic/eui/pull/1188))
- Fixed some modal default and responsive sizing ([#1188](https://github.com/elastic/eui/pull/1188))
- Fixed z-index issue of `EuiComboBoxOptionsList` especially inside modals ([#1192](https://github.com/elastic/eui/pull/1192))

## [`4.0.1`](https://github.com/elastic/eui/tree/v4.0.1)

**Bug fixes**

- Fixed an issue in `EuiTooltip` because IE1 didn't support `document.contains()` ([#1190](https://github.com/elastic/eui/pull/1190))
- Fixed some issues around parsing string values in `EuiSearchBar` and `EuiQuery` ([#1189](https://github.com/elastic/eui/pull/1189))

## [`4.0.0`](https://github.com/elastic/eui/tree/v4.0.0)

- Added `delay` prop to `EuiToolTip` ([#1103](https://github.com/elastic/eui/pull/1103))

**Breaking changes**

- `EuiBasicTable` now shows up to 2 actions before condensing to all popover, but still displaying the top/primary 2 actions as well ([#1103](https://github.com/elastic/eui/pull/1103))
- `EuiBasicTable` will automatically add `hasActions` and `isSelectable` to allow proper responsive style handling, but are still overridable ([#1103](https://github.com/elastic/eui/pull/1103))

## [`3.11.0`](https://github.com/elastic/eui/tree/v3.11.0)

- Decorated `pagination` _next_ and _previous_ buttons with `data-test-subj`. ([#1182](https://github.com/elastic/eui/pull/1182))
- Added `euiFacetButton` and `euiFacetGroup` ([#1167](https://github.com/elastic/eui/pull/1167))
- Added `width` prop to `EuiContextMenu` panels ([#1173](https://github.com/elastic/eui/pull/1173))
- Added patterns for global query and filters ([#1137](https://github.com/elastic/eui/pull/1137))

**Bug fixes**

- Fixed `onClickAriaLabel` console error stemming from `EuiComboBoxPill`  ([#1183](https://github.com/elastic/eui/pull/1183))

## [`3.10.0`](https://github.com/elastic/eui/tree/v3.10.0)

- Added `maxWidth` prop to `EuiModal` ([#1165](https://github.com/elastic/eui/pull/1165))
- Support field names with `_` characters in search queries ([#1180](https://github.com/elastic/eui/pull/1180))
- Added ability to include multiple fields in a value selection filter for `EuiSearchBar` ([#1179](https://github.com/elastic/eui/pull/1179))

**Bug fixes**

- Fixed an IE11 `EuiModal` width issue by changing the `min-width` to a pixel value ([#1174](https://github.com/elastic/eui/pull/1174))

## [`3.9.0`](https://github.com/elastic/eui/tree/v3.9.0)

- Added `infraApp` icon ([#1161](https://github.com/elastic/eui/pull/1161))
- Added sizes to `EuiButtonIcon` ([#1145](https://github.com/elastic/eui/pull/1145))
- Added `singleSelection.asPlainText` prop to `EuiComboBox` ([#1139](https://github.com/elastic/eui/pull/1139))
- Added proper aria labeling to `EuiSearchBar` and `EuiBasicTable` so searching is properly announced ([#1181](https://github.com/elastic/eui/pull/1181))

**Bug fixes**

- Fixed `makeHighContrastColor` sass mixin to properly output an accessible color contrast ([#1158](https://github.com/elastic/eui/pull/1158))
- Fixed `EuiTooltip` to interact correctly when the anchor is a disabled form element ([#1158](https://github.com/elastic/eui/pull/1158))
- Fixed `EuiButton` (with icon) and `EuiButtonEmpty` truncation ([#1145](https://github.com/elastic/eui/pull/1145))
- Fixed alignment and coloring of form control clear button ([#1145](https://github.com/elastic/eui/pull/1145))
- Fixed `EuiToolTip` from setting state after component unmounts ([#1163](https://github.com/elastic/eui/pull/1163))

## [`3.8.0`](https://github.com/elastic/eui/tree/v3.8.0)

- Added a new `EuiStat` component for displaying prominent stats ([#1146](https://github.com/elastic/eui/pull/1146))
- Added color and monotone icons for AWS and GCP. ([#1135](https://github.com/elastic/eui/pull/1135))
- Added TypeScript definition for `EuiComboBox` ([#1115](https://github.com/elastic/eui/pull/1115))

**Bug fixes**

- Fixed `EuiSearchBar` when used as a controlled component in React 16.4 ([#1153](https://github.com/elastic/eui/pull/1153))
- Fixed `onChange` typedef on `EuiSwitch` ([#1144](https://github.com/elastic/eui/pull/1144)
- Fixed `EuiToolTip`'s inability to update its position when tooltip content changes ([#1116](https://github.com/elastic/eui/pull/1116))
- Fixed `EuiSearchBar`'s syntax parsing to allow multiple escaped characters in a single field value

## [`3.7.0`](https://github.com/elastic/eui/tree/v3.7.0)

- Added `zIndexAdjustment` to `EuiPopover` which allows tweaking the popover content's `z-index` ([#1097](https://github.com/elastic/eui/pull/1097))
- Added new `EuiSuperSelect` component and `hasArrow` prop to `EuiPopover` ([#921](https://github.com/elastic/eui/pull/921))
- Added a new `EuiWindowEvent` component for declarative, safe management of `window` event listeners ([#1127](https://github.com/elastic/eui/pull/1127))
- Changed `Flyout` component to close on ESC keypress even if the flyout does not have focus, using new Window Event component ([#1127](https://github.com/elastic/eui/pull/1127))
- Added TypeScript definitions for `EuiAvatar` component and the `color` services ([#1120](https://github.com/elastic/eui/pull/1120))

**Bug fixes**

- `EuiFlyout` responsive mode now gracefully overrides a custom `maxWidth` ([#1124](https://github.com/elastic/eui/pull/1124)

## [`3.6.1`](https://github.com/elastic/eui/tree/v3.6.1)

- Added TypeScript definition for `findTestSubject` test util ([#1106](https://github.com/elastic/eui/pull/1106))

**Bug fixes**

- Fixed bug where `EuiToolTip` content wasn't removed if its anchor is removed from the document ([#1119](https://github.com/elastic/eui/pull/1119))

## [`3.6.0`](https://github.com/elastic/eui/tree/v3.6.0)

- Added `EuiCopy` ([#1112](https://github.com/elastic/eui/pull/1112))
- Added `disabled` to `EuiRadioGroup.options` ([#1111](https://github.com/elastic/eui/pull/1111))

**Bug fixes**

- `EuiWrappingPopover` only re-attach anchor element on unmount if anchor element is still attached to DOM
([#1114](https://github.com/elastic/eui/pull/1114))

- Fixed `EuiSeriesChart` overrides `react-vis` classes.([#1123](https://github.com/elastic/eui/pull/1123))

## [`3.5.1`](https://github.com/elastic/eui/tree/v3.5.1)

- Fixed a bug around `indeterminate` checkboxes ([#1110](https://github.com/elastic/eui/pull/1110))

## [`3.5.0`](https://github.com/elastic/eui/tree/v3.5.0)

- Added support for `indeterminate` to `EuiCheckbox` ([#1108](https://github.com/elastic/eui/pull/1108))

## [`3.4.0`](https://github.com/elastic/eui/tree/v3.4.0)

- Added typings for `EuiToolTip` and `EuiIconTip` ([#1087](https://github.com/elastic/eui/pull/1087))
- Added `spacesApp` logo to `EuiIcon` set ([#1065](https://github.com/elastic/eui/pull/1065))
- Added `!default` to border SASS props ([#1079](https://github.com/elastic/eui/pull/1079))
- Added `repositionOnScroll` prop to `EuiPopover` which enables repositioning the popover when the window is scrolled. ([#1064](https://github.com/elastic/eui/pull/1064))
- Allow `_` and `*` characters to be used in `EuiSearchBar` query terms ([#1058](https://github.com/elastic/eui/pull/1058))
- Added more `status` options for `EuiSteps` ([#1088](https://github.com/elastic/eui/pull/1088))
- Added `maxWidth` prop `EuiFlyout` ([#1090](https://github.com/elastic/eui/pull/1090))
- Added `string` to allowed `restrictWidth` prop type of `EuiPage` and `EuiPageBody` ([#1090](https://github.com/elastic/eui/pull/1090))
- Added `.eui-textBreakNormal` and `@mixin euiTextTruncate` as CSS/SASS utilities ([#1092](https://github.com/elastic/eui/pull/1092))
- Added `fullWidth` support to `EuiComboBox` ([#1095](https://github.com/elastic/eui/pull/1095))

**Bug fixes**

- `EuiMutationObserver`'s `children` prop is no longer marked as required ([#1076](https://github.com/elastic/eui/pull/1076))
- Fixed large drop shadows so they work on darker backgrounds ([#1079](https://github.com/elastic/eui/pull/1079))
- Added `resize-observer-polyfill` as a dependency (was previously a devDependency) ([#1085](https://github.com/elastic/eui/pull/1085))
- Fixed `EuiBasicTable` to inform its parent about a selection change triggered by a different set of `items` ([#1086](https://github.com/elastic/eui/pull/1086))
- Fixed width of `EuiFilterGroup`'s popover ([#1078](https://github.com/elastic/eui/pull/1078))
- Fixed `EuiStepsHorizontal`'s title wrapping in IE ([#1088](https://github.com/elastic/eui/pull/1088))
- Fixed wrong class name being added to `EuiPageBody` when `restrictWidth !== false` ([#1090](https://github.com/elastic/eui/pull/1090))

## [`3.3.0`](https://github.com/elastic/eui/tree/v3.3.0)

- Added `onTableChange` callback to `EuiInMemoryTable` which notifies on sorting and pagination changes. ([#1060](https://github.com/elastic/eui/pull/1060))
- `EuiComboBox` now applies the provided `data-test-subj` to its options list element with the suffix `-optionsList` so you can find a specific combo box instance's options list. This wasn't previously possible because the options list is attached to the body element, not the combo box element. This is in addition to the existing `data-test-subj="comboBoxOptionsList"`. ([#1054](https://github.com/elastic/eui/pull/1054))
- EUI now provides minified versions of the themes' CSS files. ([#1070](https://github.com/elastic/eui/pull/1070))

**Bug fixes**

- Fixed `EuiSeriesChart` (previously `EuiXYChart`) responsive resize in a flexbox layout ([#1041](https://github.com/elastic/eui/pull/1041))
- `EuiInMemoryTable` no longer mutates the `items` prop array when sorting, adding deterministic sorting ([#1057](https://github.com/elastic/eui/pull/1057))
- `EuiBasicTable` actions now close their context menu when clicked ([#1069](https://github.com/elastic/eui/pull/1069))

**Experimental breaking change**

 - Renamed `EuiXYChart` to `EuiSeriesChart`, `EuiXYChartUtils` to `EuiSeriesChartUtils`, `EuiXYChartAxisUtils` to `EuiSeriesChartAxisUtils`, and  `EuiXYChartTextUtils` to `EuiSeriesChartTextUtils` ([#1066](https://github.com/elastic/eui/pull/1066))

## [`3.2.1`](https://github.com/elastic/eui/tree/v3.2.1)

- Added `closeButtonAriaLabel` property to `EuiFlyout` ([#1031](https://github.com/elastic/eui/pull/1031))
- Added types for `EuiToast`, `EuiGlobalToastList`, and `EuiGlobalToastListItem` ([#1045](https://github.com/elastic/eui/pull/1045))
- Added a handful of third-party logos to `EuiIcon` ([#1033](https://github.com/elastic/eui/pull/1033))

**Bug fixes**

- Removed IE flex column fix in favor of forcing the consumer to add a `grow` prop. ([#1044](https://github.com/elastic/eui/pull/1044))
- Removed max-width to children of `EuiPopover`. ([#1044](https://github.com/elastic/eui/pull/1044))

## [`3.2.0`](https://github.com/elastic/eui/tree/v3.2.0)

**Note: this release creates a minor regression to the display of `EuiFlexItem`s inside a `column` `EuiFlexGroup`. This is fixed in `3.2.1`.**
**Note: this release creates a minor regression to the display of `EuiPopoverTitle`. This is fixed in `3.2.1`.**

- Added typings for 'EuiBadge' ([#1034](https://github.com/elastic/eui/pull/1034))
- Added a visual pattern for Kibana's Global Date Picker ([#1026](https://github.com/elastic/eui/pull/1026))
- Added `responsive` prop to `EuiFlexGrid` ([#1026](https://github.com/elastic/eui/pull/1026))
- Added `expand` prop to `EuiTabs` and `EuiTabbedContent` ([#1026](https://github.com/elastic/eui/pull/1026))
- Allow `titleElement` to be passed to `EuiCard` ([#1032](https://github.com/elastic/eui/pull/1032))

**Bug fixes**

- Fixed `EuiContextMenuPanel` calling `ref` after being unmounted ([#1038](https://github.com/elastic/eui/pull/1038))
- `EuiOutsideClickDetector` supports nested detectors in the DOM tree ([#1039](https://github.com/elastic/eui/pull/1039))
- To make it more accessible, added a random id to `EuiSwitch`'s id prop if none is passed.  ([#779](https://github.com/elastic/eui/pull/779))
- `BetaBadge` now shows outside of `EuiPanel` bounds in IE ([#1032](https://github.com/elastic/eui/pull/1032))

## [`3.1.0`](https://github.com/elastic/eui/tree/v3.1.0)

- Added `EuiMutationObserver` to expose Mutation Observer API to React components ([#966](https://github.com/elastic/eui/pull/966))
- Added `EuiWrappingPopover` which allows existing non-React elements to be popover anchors ([#966](https://github.com/elastic/eui/pull/966))
- `EuiPopover` accepts a `container` prop to further restrict popover placement ([#966](https://github.com/elastic/eui/pull/966))
- `EuiPortal` can inject content at arbitrary DOM locations, added `portalRef` prop ([#966](https://github.com/elastic/eui/pull/966))

**Bug fixes**

- `EuiPopover` re-positions with dynamic content (including CSS height/width transitions) ([#966](https://github.com/elastic/eui/pull/966))

## [`3.0.5`](https://github.com/elastic/eui/tree/v3.0.5)

**Note: this release is a backport containing changes originally made in `3.6.1`**

**Bug fixes**

- Fixed bug where `EuiToolTip` content wasn't removed if its anchor is removed from the document ([#1119](https://github.com/elastic/eui/pull/1119))

## [`3.0.4`](https://github.com/elastic/eui/tree/v3.0.4)

**Note: this release is a backport containing changes originally made in `3.4.0`**

- Allow `_` and `*` characters to be used in `EuiSearchBar` query terms ([#1058](https://github.com/elastic/eui/pull/1058))

## [`3.0.3`](https://github.com/elastic/eui/tree/v3.0.3)

**Note: this release is a backport bugfix release containing changes originally made in `3.2.0`**

**Bug fixes**

- Fixed `EuiContextMenuPanel` calling `ref` after being unmounted ([#1038](https://github.com/elastic/eui/pull/1038))

## [`3.0.2`](https://github.com/elastic/eui/tree/v3.0.2)

- Added `restrictWidth` option to `EuiPageBody` ([#1024](https://github.com/elastic/eui/pull/1024))

**Bug fixes**

- Fixed `EuiPageContent` centered layouts ([#1024](https://github.com/elastic/eui/pull/1024))

## [`3.0.1`](https://github.com/elastic/eui/tree/v3.0.1)

- Added typings for `EuiEmptyPrompt`, `EuiCode`, `EuiCodeBlock`, and `EuiCallOut` ([#1010](https://github.com/elastic/eui/pull/1010))
- Make utility type `Omit` compatible with new `keyof` behaviour introduced in TypeScript 2.9 ([#1017](https://github.com/elastic/eui/pull/1017))
- Added visualization chart type icons ([#1020](https://github.com/elastic/eui/pull/1020))

**Bug fixes**

- Fixed `EuiContextMenu` causing scroll-jumps because of premature browser focus. ([#1018](https://github.com/elastic/eui/pull/1018))

## [`3.0.0`](https://github.com/elastic/eui/tree/v3.0.0)

- Fixed `EuiHeader` responsive styles ([#1009](https://github.com/elastic/eui/pull/1009))
- Added `prepend` and `append` props to `EuiFormControlLayout` ([#961](https://github.com/elastic/eui/pull/961))
- Updated style implementation of `EuiFilterGroup` and `EuiFilterGroupButton` ([#961](https://github.com/elastic/eui/pull/961))
- Added `EuiDatePickerRange` as a way to layout two `EuiDatePicker`s. ([#961](https://github.com/elastic/eui/pull/961))
- Temporarily removed `EuiPage` responsive styles ([#1014](https://github.com/elastic/eui/pull/1014))

**Breaking changes**

- Moved `EuiHeaderNotification` to a generic `EuiNotificationBadge` component ([#1009](https://github.com/elastic/eui/pull/1009))

**Bug fixes**

- `EuiInMemoryTable` no longer resets to the first page on prop update when `items` remains the same ([#1008](https://github.com/elastic/eui/pull/1008))
- Fixed css selector for hiding responsive `EuiBreadcrumb`'s ([#1009](https://github.com/elastic/eui/pull/1009))
- Fixed responsive utility classes for IE ([#1009](https://github.com/elastic/eui/pull/1009))
- Fixed syntax errors in `keyCodes`'s and `EuiContextMenu`'s typescript definition ([#1012](https://github.com/elastic/eui/pull/1012))

## [`2.0.0`](https://github.com/elastic/eui/tree/v2.0.0)

- Added more typings to `EuiContextMenuItemProps` ([#1006](https://github.com/elastic/eui/pull/1006))
- Made some properties of `EuiFlyout` optional ([#1003](https://github.com/elastic/eui/pull/1003))
- Added typings for `EuiFlyout`, `EuiFlyoutBody`, `EuiFlyoutHeader`, and `EuiFlyoutFooter` ([#1001](https://github.com/elastic/eui/pull/1001))
- Gave `EuiFlyout` close button a data-test-subj ([#1000](https://github.com/elastic/eui/pull/1000))
- Updated `react-vis` version to `1.10.2` ([#999](https://github.com/elastic/eui/pull/999))
- Added `component` prop to `EuiTextColor` ([#1011](https://github.com/elastic/eui/pull/1011))

**Breaking changes**

- Altered `EuiPage` and sub-component layout ([#998](https://github.com/elastic/eui/pull/998))
  - `EuiPageHeader` must now be contained within `EuiPageBody`
  - `EuiPageSideBar` must now be **outside** of `EuiPageBody`

**Bug fixes**

- `EuiDescribedFormGroup` now renders its `description` inside of a `div` instead of a `span` ([#1011](https://github.com/elastic/eui/pull/1011))

## [`1.2.1`](https://github.com/elastic/eui/tree/v1.2.1)

**Bug fixes**

- Removed global manipulation of `EuiTitle` sizing in XYCharts ([#997](https://github.com/elastic/eui/pull/997))

## [`1.2.0`](https://github.com/elastic/eui/tree/v1.2.0)

**Note: this release creates a minor regression to the sizing of `EuiTitle`s. This is fixed in `1.2.1`.**

- Added typings for keyCodes ([#988](https://github.com/elastic/eui/pull/988))
- Changed `EuiXYChart` components exports to `/experimental` subfolder ([#975](https://github.com/elastic/eui/pull/975))
- Added beta version of `EuiXYChart` and associated components ([#309](https://github.com/elastic/eui/pull/309))
- Added `size` prop to `EuiIconTip` ([987](https://github.com/elastic/eui/pull/987))
- Added `database`, `filter`, `globe`, and `save` icons ([990](https://github.com/elastic/eui/pull/990))
- Updated typings for `EuiButton`, `EuiButtonEmpty`, and `EuiButtonIcon` to include `<a>` tag attributes like `href` ([#992](https://github.com/elastic/eui/pull/992))

**Bug fixes**

- Fixed some IE11 flex box bugs and documented others (modal overflowing, image shrinking, and flex group wrapping) ([#973](https://github.com/elastic/eui/pull/973))
- Fixed white square that show in double scollbar via `euiScrollBar()` ([989](https://github.com/elastic/eui/pull/989))
- Fixed issue with Accordion would attempt to use properties and accessors on null ([#982](https://github.com/elastic/eui/pull/982))

## [`1.1.0`](https://github.com/elastic/eui/tree/v1.1.0)

- Added more (mainly style) options to `EuiRange` ([#932](https://github.com/elastic/eui/pull/932))
- Cleaned up some `EuiPopover` styles ([#969](https://github.com/elastic/eui/pull/969))
- Added `inputRef` prop to `EuiFieldPassword` ([#970](https://github.com/elastic/eui/pull/970))

**Bug fixes**

- Fixed disabled states of icon buttons ([#963](https://github.com/elastic/eui/pull/963))
- Added word-break fallback for FF & IE in table cell ([#962](https://github.com/elastic/eui/pull/962))
- Fixed `EuiPopover` to show content over modals, flyouts, etc ([#967](https://github.com/elastic/eui/pull/967))
- Fixed background transition on inputs ([#969](https://github.com/elastic/eui/pull/969))

## [`1.0.1`](https://github.com/elastic/eui/tree/v1.0.1)

- `EuiAccordion` use MutationObserver to re-calculate height when children DOM changes ([#947](https://github.com/elastic/eui/pull/947))
- Add `inspect` type option to icon typedef file. ([#952](https://github.com/elastic/eui/pull/952))
- Simplified form control styles. ([#954](https://github.com/elastic/eui/pull/954))

**Bug fixes**

- `EuiPopover` now positions popover content over all other elements, instead of sometimes clipping ([#948](https://github.com/elastic/eui/pull/948))
- `EuiOnClickOutside` works with child components rendered via React portals ([#948](https://github.com/elastic/eui/pull/948))

**Deprecations**

- Replaced the following SASS variables have been replaced `$euiFormControlHeight--compressed`, `$euiFormControlPadding--compressed`, `euiFormBorderColor--disabled`. ([#954](https://github.com/elastic/eui/pull/954))

## [`1.0.0`](https://github.com/elastic/eui/tree/v1.0.0)

- Reduced font sizes of `EuiAvatar` ([#945](https://github.com/elastic/eui/pull/945))
- Changed release process to be fully automated by script ([#944](https://github.com/elastic/eui/pull/944))

**Bug fixes**

- `EuiTooltip` re-positions content correctly after the window is resized ([#936](https://github.com/elastic/eui/pull/936))
- `EuiComboBox` list is positioned correctly in IE ([#946](https://github.com/elastic/eui/pull/946))

## [`0.0.55`](https://github.com/elastic/eui/tree/v0.0.55)

- Added `getPopoverScreenCoordinates` service function for positioining popover/tooltip content, updated `EuiToolTip` to use it ([#924](https://github.com/elastic/eui/pull/924))
- Allow `mode` prop in `EuiCodeEditor` to take custom mode object ([#935](https://github.com/elastic/eui/pull/935))
- `EuiCodeEditor` is now decorated with a `data-test-subj` selector (`codeEditorContainer`) ([#939](https://github.com/elastic/eui/pull/939))
- `EuiCodeEditor` no longer automatically scrolls cursor into view on selection change ([#940](https://github.com/elastic/eui/pull/940))

## [`0.0.54`](https://github.com/elastic/eui/tree/v0.0.54)

**Bug fixes**

- `EuiTabbedContent` now updates dynamic tab content when used as an uncontrolled component ([#931](https://github.com/elastic/eui/pull/931))

## [`0.0.53`](https://github.com/elastic/eui/tree/v0.0.53)

- `EuiComboBox` is now decorated with `data-test-subj` selectors for the search input (`comboxBoxSearchInput`), toggle button (`comboBoxToggleListButton`), and clear button (`comboBoxClearButton`) ([#918](https://github.com/elastic/eui/pull/918))
- `EuiComboBox` now gives focus to the search input when the user clicks the clear button, to prevent focus from defaulting to the body ([#918](https://github.com/elastic/eui/pull/918))
- Fixed visual size of inputs by setting the box-shadow border to `inset` ([#928](https://github.com/elastic/eui/pull/928))
- Per-column custom sort values added to `EuiInMemoryTable` ([#929](https://github.com/elastic/eui/pull/929))

**Non-breaking major changes**

- Added close (`cross`) button as default way to close to `EuiFlyout` when `onClose` is provided ([#925](https://github.com/elastic/eui/pull/925))
- Fleshed out `EuiFlyoutHeader` for consistency (see docs) ([#925](https://github.com/elastic/eui/pull/925))

**Bug fixes**

- Added `role="dialog"` to `EuiFlyout` to improve screen reader accessibility ([#916](https://github.com/elastic/eui/pull/916))
- Default sort comparator (used by `EuiInMemoryTable`) now handles `null` and `undefined` values ([#922](https://github.com/elastic/eui/pull/922))

## [`0.0.52`](https://github.com/elastic/eui/tree/v0.0.52)

- Added updated logos for Cloud and Cloud ECE ([#906](https://github.com/elastic/eui/pull/906))
- Added the ability for `EuiBetaBadge` to appear on `EuiPanel` similar to `EuiCard` ([#885](https://github.com/elastic/eui/pull/888))
- Added `restrictWidth` to `EuiPage` ([#896](https://github.com/elastic/eui/pull/896))
- Added `resize` prop to `EuiTextArea` that defaults to ‘vertical’ (only height) ([#894](https://github.com/elastic/eui/pull/894))
- Added multiple style-only adjustments to `EuiFormControlLayout` buttons/icons ([#894](https://github.com/elastic/eui/pull/894))
- Shifted `readOnly` inputs to not have left padding unless it has an icon ([#894](https://github.com/elastic/eui/pull/894))
- Added more customization options to `EuiAvatar` ([#903](https://github.com/elastic/eui/pull/903))
- Added more color options to `EuiButtonIcon` ([#907](https://github.com/elastic/eui/pull/907))
- Added icon for EMS (Elastic Map Service) (`emsApp`) ([#914](https://github.com/elastic/eui/pull/914))
- Added support for `href`, `target`, and `rel` properties for `EuiContextMenu` items ([#911](https://github.com/elastic/eui/pull/911))
- Added responsive helpers in the form of `EuiShowFor` and `EuiHideFor` components and corresponding CSS classes. ([#909](https://github.com/elastic/eui/pull/909))

**Deprecations**

- Replaced `$breakpoints` in favor of better named `$euiBreakpoints` ([#909](https://github.com/elastic/eui/pull/909))
- Replaced the following mixin `screenXSmall()`, `screenSmall()`, `screenMedium()`, `screenLarge()`, `screenSmallMediumLarge()` in favor of a single `euiBreakpoint()`. ([#909](https://github.com/elastic/eui/pull/909))

**Bug fixes**

- Removed `.nvmrc` file from published npm package ([#892](https://github.com/elastic/eui/pull/892))
- `EuiComboBox` no longer shows the _clear_ icon when it's a no-op ([#890](https://github.com/elastic/eui/pull/890))
- `EuiIcon` no longer takes focus in Edge and IE unless `tabIndex` is defined as a value other than `"-1"` ([#900](https://github.com/elastic/eui/pull/900))
- Fixed regression introduced in `0.0.50` in which the form control icons blocked users from clicking the control ([#898](https://github.com/elastic/eui/pull/898))
- Fixed `EuiSwitch` background in case it’s been placed on a gray background ([#894](https://github.com/elastic/eui/pull/894))
- Fixed `EuiComboBox` hidden input focus styles ([#894](https://github.com/elastic/eui/pull/894))
- Fixed responsive widths of `EuiDescribedFormGroup` ([#894](https://github.com/elastic/eui/pull/894))
- Fixed descenders being cut off in `EuiSelect` ([#894](https://github.com/elastic/eui/pull/894))
- Fixed extra spacing applied by Safari to `EuiFieldSearch` ([#894](https://github.com/elastic/eui/pull/894))
- Fixed contrast issues in dark theming ([#907](https://github.com/elastic/eui/pull/907))

## [`0.0.51`](https://github.com/elastic/eui/tree/v0.0.51)

- Added `textStyle="reverse"` prop to `EuiDescriptionList` as well as a class (`.eui-definitionListReverse`) for `dl`'s within `EuiText` ([#882](https://github.com/elastic/eui/pull/882))
- Added `inspect` icon ([#886](https://github.com/elastic/eui/pull/886))
- Added `layout` prop to `EuiCard` ([#885](https://github.com/elastic/eui/pull/885))

**Bug fixes**

- Moved `EuiFieldSearch`'s and `EuiValidateControl`'s ref out of render into `setRef` methods ([#883](https://github.com/elastic/eui/pull/883))

## [`0.0.50`](https://github.com/elastic/eui/tree/v0.0.50)

**Note: this release creates a minor regression to form controls containing icons, in which the icon blocks the user from clicking the control. This is fixed in `0.0.52`.**

- Created `EuiToggle`, `EuiButtonToggle`, and `EuiButtonGroup` ([#872](https://github.com/elastic/eui/pull/872))
- `EuiBasicTable` and `EuiInMemoryTable` now accept `rowProps` and `cellProps` callbacks, which let you apply custom props to rows and props ([#869](https://github.com/elastic/eui/pull/869))
- Added `offine` and `online` icons ([#881](https://github.com/elastic/eui/pull/881))

**Bug fixes**

- `EuiContextMenuPanel` now updates appropriately if its items are modified ([#887](https://github.com/elastic/eui/pull/887))
- `EuiComboBox` is no longer a focus trap, the clear button is now keyboard-accessible, and the virtualized list no longer interferes with the tab order ([#866](https://github.com/elastic/eui/pull/866))
- `EuiButton`, `EuiButtonEmpty`, and `EuiButtonIcon` now look and behave disabled when `isDisabled={true}` ([#862](https://github.com/elastic/eui/pull/862))
- `EuiGlobalToastList` no longer triggers `Uncaught TypeError: _this.callback is not a function`  ([#865](https://github.com/elastic/eui/pull/865))
- `EuiGlobalToastList` checks to see if it has dismissed a toast before re-dismissing it ([#868](https://github.com/elastic/eui/pull/868))
- Added FF/IE fallback for `.eui-textBreakWord` ([#864](https://github.com/elastic/eui/pull/864))
- Fixed `EuiCard` description text color when used in/as an anchor tag ([#864](https://github.com/elastic/eui/pull/864))
- Fixed `EuiCard` IE bugs ([#864](https://github.com/elastic/eui/pull/864))
- Fixed button labeling for `EuiFormControlLayout` and `EuiComboBox` accessibility ([#876](https://github.com/elastic/eui/pull/876))
- Fixed `EuiBreadcrumb` slash alignment when truncating ([#878](https://github.com/elastic/eui/pull/878))

**Breaking changes**

- `EuiSearchBar` no longer has an `onParse` callback, and now passes an object to `onChange` with the shape `{ query, queryText, error }` ([#863](https://github.com/elastic/eui/pull/863))
- `EuiInMemoryTable`'s `search.onChange` callback now passes an object with `{ query, queryText, error }` instead of only the query ([#863](https://github.com/elastic/eui/pull/863))
- `EuiFormControlLayout` no longer has `onClear`, `iconSide`, or `onIconClick` props. Instead of `onClear` it now accepts a `clear` object of the shape `{ onClick }`. Instead of the icon props, it now accepts a single `icon` prop which be either a string or an object of the shape `{ type, side, onClick }`. ([#866](https://github.com/elastic/eui/pull/866))
- `EuiBasicTable` and `EuiInMemoryTable` pass-through cell props (defined by the `columns` prop and the `cellProps` prop) used to be applied to the `div` inside of the `td` element. They're now applied directly to the `td` element. ([#869](https://github.com/elastic/eui/pull/869))

## [`0.0.49`](https://github.com/elastic/eui/tree/v0.0.49)

**Bug fixes**

- `EuiInMemoryTable` now applies its search filter ([#851](https://github.com/elastic/eui/pull/851))
- `EuiInMemoryTable` and `EuiBasicTable` now pass unknown props through to their child ([#836](https://github.com/elastic/eui/pull/836))
- Added `EuiHeaderLinks` which allow you to construct navigation in the header in place of the app menu. ([#844](https://github.com/elastic/eui/pull/844))
- `EuiPopover` will use an alert to warn the user it traps focus ([#844](https://github.com/elastic/eui/pull/844))

**Breaking changes**

- EUI requires React `16.3` or higher ([#849](https://github.com/elastic/eui/pull/849))
- `EuiHeaderBreadcrumbs` refactored to use `EuiBreadcrumbs`. This removed all child components of `EuiHeaderBreadcrumbs`. ([#844](https://github.com/elastic/eui/pull/844))

## [`0.0.48`](https://github.com/elastic/eui/tree/v0.0.48)

**Bug fixes**

- `EuiComboBox` does not pass `isDisabled` prop to `EuiComboBoxOptionsList` to avoid "React does not recognize the 'isDisabled' prop on a DOM element" console warning ([#838](https://github.com/elastic/eui/pull/838))
- `EuiComboBox` does not display clear icon when `isClearable` prop is set to false and `selectedOptions` prop is provided ([#838](https://github.com/elastic/eui/pull/838))

**Breaking changes**

- Move `EuiBasicTable`'s `itemId` prop from `selection` to a top-level property ([#830](https://github.com/elastic/eui/pull/830))
- Renamed/refactored `requiresAriaLabel` prop validator to a more general `withRequiredProp` ([#830](https://github.com/elastic/eui/pull/830))

## [`0.0.47`](https://github.com/elastic/eui/tree/v0.0.47)

- Added utility CSS classes for text and alignment concerns ([#774](https://github.com/elastic/eui/pull/774))
- Added `compressed` versions of `EuiFormRow` and all form controls ([#800](https://github.com/elastic/eui/pull/800))
- Removed pointer cursor on `EuiFormLabel` when a `for` property is not set ([#825](https://github.com/elastic/eui/pull/825))
- Added the ability to add tooltips to `EuiContextMenuItem`s ([#817](https://github.com/elastic/eui/pull/817))
- Added `EuiBreadcrumbs` ([#815](https://github.com/elastic/eui/pull/815))

**Bug fixes**

- Fixes height calculation error on `EuiAccordion` when it starts loads in an open state. ([#816](https://github.com/elastic/eui/pull/816))
- Added aria-invalid labeling on `EuiFormRow` ([#777](https://github.com/elastic/eui/pull/799))
- Added aria-live labeling for `EuiToasts` ([#777](https://github.com/elastic/eui/pull/777))
- Added aria labeling requirements for `EuiBadge` , as well as a generic prop_type function `requiresAriaLabel` in `utils` to check for it. ([#777](https://github.com/elastic/eui/pull/777)) ([#802](https://github.com/elastic/eui/pull/802))
- Ensure switches’ inputs are still hidden when `[disabled]` ([#778](https://github.com/elastic/eui/pull/778))
- Made boolean matching in `EuiSearchBar` more exact so it doesn't match words starting with booleans, like "truest" or "offer" ([#776](https://github.com/elastic/eui/pull/776))
- `EuiComboBox` do not setState or call refs once component is unmounted ([807](https://github.com/elastic/eui/pull/807) and [#813](https://github.com/elastic/eui/pull/813))
- Added better accessibility labeling to `EuiPagination`, `EuiSideNav`, `EuiPopover`, `EuiBottomBar` and `EuiBasicTable`.  ([#821](https://github.com/elastic/eui/pull/821))
- Added `isDisabled` to `EuiComboBox`  ([#829](https://github.com/elastic/eui/pull/829))

## [`0.0.46`](https://github.com/elastic/eui/tree/v0.0.46)

- Added `EuiDescribedFormGroup` component, a wrapper around `EuiFormRow`(s) ([#707](https://github.com/elastic/eui/pull/707))
- Added `describedByIds` prop to `EuiFormRow` to help with accessibility ([#707](https://github.com/elastic/eui/pull/707))
- Added `isLoading` prop to `EuiButtonEmpty` ([#768](https://github.com/elastic/eui/pull/768))
- Removed individual badge cross icon when `EuiComboBox` has `singleSelection` prop enabled. ([#769](https://github.com/elastic/eui/pull/769))

**Bug fixes**

- Removed specificity on `EuiText` that was causing cascade conflicts around text coloring. ([#770](https://github.com/elastic/eui/pull/770))

## [`0.0.45`](https://github.com/elastic/eui/tree/v0.0.45)

***NOTE v0.0.45 has a bug causing it to fail during installation, please use v0.0.46***

- Added `EuiBetaBadge` for non-GA labelling including options to add it to `EuiCard` and `EuiKeyPadMenuItem` ([#705](https://github.com/elastic/eui/pull/705))
- Added `direction` prop to EuiFlexGroup ([#711](https://github.com/elastic/eui/pull/711))
- Added `EuiEmptyPrompt` which can be used as a placeholder over empty tables and lists ([#711](https://github.com/elastic/eui/pull/711))
- Added `EuiTabbedContent` ([#737](https://github.com/elastic/eui/pull/737))
- `EuiComboBox` added buttons for clearing and opening/closing the combo box ([#698](https://github.com/elastic/eui/pull/698))

**Bug fixes**

- Fixed `EuiTableRowCell` from overwriting its child element's `className` [#709](https://github.com/elastic/eui/pull/709)
- Allow `EuiContextMenuPanel`s to update when their `children` changes ([#710](https://github.com/elastic/eui/pull/710))
- `EuiInMemoryTable` now passes `itemIdToExpandedRowMap` prop to `EuiBasicTable` ([#759](https://github.com/elastic/eui/pull/759))
- Expanded table rows in paginated data no longer leak to other pages ([#761](https://github.com/elastic/eui/pull/761))

**Breaking changes**

- Rename `logoElasticSearch` to `logoElasticsearch` [#755](https://github.com/elastic/eui/pull/755)

## [`0.0.44`](https://github.com/elastic/eui/tree/v0.0.44)

- Reduced `EuiToast` title size ([#703](https://github.com/elastic/eui/pull/703))

**Bug fixes**

- Fixed inherited `line-height` of inputs and buttons ([#702](https://github.com/elastic/eui/pull/702))
- Fixed card title sizing in K6 theme. ([#704](https://github.com/elastic/eui/pull/704))

## [`0.0.43`](https://github.com/elastic/eui/tree/v0.0.43)

- Added `status` prop to `EuiStep` for additional styling ([#673](https://github.com/elastic/eui/pull/673))
- `EuiForm` and `EuiFormRow` now accept nodes for `errors` prop ([#685](https://github.com/elastic/eui/pull/685))
- Removed the default `max-width` from `EuiText`. This can still be applied by setting `grow={false}` ([#683](https://github.com/elastic/eui/pull/683))
- Added support for text alignment with `EuiTextAlign` ([#683](https://github.com/elastic/eui/pull/683))
- `EuiBasicTable` added the `compressed` prop to allow for tables with smaller fonts and padding ([#687](https://github.com/elastic/eui/pull/687))

**Bug fixes**

- Added a `paddingSize` prop to `EuiAccordion` to better mitigate situations where a nested `EuiFlexGroup` causes scrollbars ([#701](https://github.com/elastic/eui/pull/701))
- Fixed `EuiCard` `icon` prop to include user provided className ([#684](https://github.com/elastic/eui/pull/684))
- `EuiInMemoryTable` pagination state is now reset automatically when a search is executed ([#686](https://github.com/elastic/eui/pull/686))
- Fixed slow performance of `EuiComboBox` when there are hundreds or thousands of options by virtualizing `EuiComboBoxOptionsList` ([#670](https://github.com/elastic/eui/pull/670))
- Fixed some text styles ([#683](https://github.com/elastic/eui/pull/683))
    - Fixed font-family of input, textarea, select, and buttons
    - Fixed style of code, pre, and dl’s inside `EuiText`
    - Fixed ghost text color which was being set to a dark gray

**Breaking changes**

- Added responsive support for tables. This isn't technically a breaking change, but you will need to apply some new props (`hasActions`, `isSelectable`) for certain tables to make them look their best in mobile. **Responsive table views are on by default.** ([#584](https://github.com/elastic/eui/pull/584))

## [`0.0.42`](https://github.com/elastic/eui/tree/v0.0.42)

- Added `EuiDatePicker` component for date/time input ([#644](https://github.com/elastic/eui/pull/644))
- Added editor icon set to `EuiIcon` ([#671](https://github.com/elastic/eui/pull/671))

## [`0.0.41`](https://github.com/elastic/eui/tree/v0.0.41)

- Added `grow` prop to `EuiText` ([#662](https://github.com/elastic/eui/pull/662))
- Added `disabled` prop to `EuiComboBoxOption` ([#650](https://github.com/elastic/eui/pull/650))
- Added support for `<pre>` and `<code>` tags to `<EuiText>` ([#654](https://github.com/elastic/eui/pull/654))
- Added export of SASS theme variables in JSON format during compilation ([#642](https://github.com/elastic/eui/pull/642))
- Close `EuiComboBox` `singleSelection` options list when option is choosen ([#645](https://github.com/elastic/eui/pull/645))
- Wrap `EuiStepHorizontal` text instead of truncating it ([#653](https://github.com/elastic/eui/pull/653))
- Fixed a bug where `EuiSideNavItem` wouldn't pass an `onClick` handler down to `<a>` tags if they also had an `href`. ([#664](https://github.com/elastic/eui/pull/664))
- Updated existing and added additional TypeScript definitions ([#666](https://github.com/elastic/eui/pull/666))

**Bug fixes**

- Fixed `EuiBasicTable` re-rendering on hover of table rows ([#665](https://github.com/elastic/eui/pull/665))

**Breaking changes**

- `EuiStepsHorizontal` now requires an `onClick` prop be provided for each step configuration object ([#653](https://github.com/elastic/eui/pull/653))

## [`0.0.40`](https://github.com/elastic/eui/tree/v0.0.40)

- Tweaked sizing, weights, color, line-heights, and added more levels to `EuiTitle` and `EuiText` ([#627](https://github.com/elastic/eui/pull/627))
- Added TypeScript type defitions for `EuiPortal`, `EuiText` and `EuiTitle` as well as the `calculatePopoverPosition` service ([#638](https://github.com/elastic/eui/pull/638))
- Grayed out labels for `disabled` controls ([#648](https://github.com/elastic/eui/pull/648))

**Bug fixes**

- Fix visual shadow glitch on hover of `EuiToast` ([#632](https://github.com/elastic/eui/pull/632))

**Breaking changes**

- **Note: This breaking change is reversed in 0.0.43.** Added a default `max-width` to `EuiText`. ([#627](https://github.com/elastic/eui/pull/627))

## [`0.0.39`](https://github.com/elastic/eui/tree/v0.0.39)

**Bug fixes**

- Allow accordions to dynamically change height, and support values on radio inputs ([#613](https://github.com/elastic/eui/pull/613))
- Accordion toggle layout is no longer flagged responsive, in order to prevent unwanted stacking on mobile ([#613](https://github.com/elastic/eui/pull/613))

**Breaking changes**

- Support values on radio inputs. This is breaking because now the second argument to the radio `onChange` callback is the value, which bumps the change event to the third argument ([#613](https://github.com/elastic/eui/pull/613))

## [`0.0.38`](https://github.com/elastic/eui/tree/v0.0.38)

- Modified drop shadow intensities and color. ([#607](https://github.com/elastic/eui/pull/607))
- Added SASS color functions. Made `$euiColorWarning` color usage more accessible while still being "yellow". ([#628](https://github.com/elastic/eui/pull/628))
- Removed extraneous `global_styling/mixins/_forms.scss` file and importing the correct files in the `filter_group.scss` and `combo_box.scss` files. ([#609](https://github.com/elastic/eui/pull/609))
- Added `isInvalid` prop to `EuiComboBox` ([#631](https://github.com/elastic/eui/pull/631))
- Added support for rejecting user input by returning `false` from the `onCreateOption` prop of `EuiComboBox` ([#631](https://github.com/elastic/eui/pull/631))

**Bug fixes**

- Visual fix for the focus state of disabled `EuiButton` ([#603](https://github.com/elastic/eui/pull/603))
- `EuiSelect` can pass any node as a value rather than just a string ([#603](https://github.com/elastic/eui/pull/603))
- Fixed a typo in the flex TypeScript definition ([#629](https://github.com/elastic/eui/pull/629))
- Fixed `EuiComboBox` bug in which the options list wouldn't always match the width of the input ([#611](https://github.com/elastic/eui/pull/611))
- Fixed `EuiComboBox` bug in which opening the combo box when there's no scrollbar on the window would result in the list being positioned incorrectly ([#631](https://github.com/elastic/eui/pull/631))
- Fixed `EuiComboBox` bug in which clicking a pill's close button would close the list ([#631](https://github.com/elastic/eui/pull/631))
- Fixed `EuiComboBox` bug in which moving focus from one combo box to another would remove the `euiBody-hasPortalContent` class from the body. ([#631](https://github.com/elastic/eui/pull/631))

## [`0.0.37`](https://github.com/elastic/eui/tree/v0.0.37)

- Added `EuiComboBox` for selecting many options from a list of options ([#567](https://github.com/elastic/eui/pull/567))
- Added `EuiHighlight` for highlighting a substring within text ([#567](https://github.com/elastic/eui/pull/567))
- `calculatePopoverPosition` service now accepts a `positions` argument so you can specify which positions are acceptable ([#567](https://github.com/elastic/eui/pull/567))
- Added `closeButtonProps` prop to `EuiBadge`, `hollow` badge type, and support for arbitrary hex color ([#567](https://github.com/elastic/eui/pull/567))
- Added support for arbitrary hex color to `EuiIcon` ([#567](https://github.com/elastic/eui/pull/567))

**Breaking changes**

- Renamed `euiBody-hasToolTip` class to `euiBody-hasPortalContent` ([#567](https://github.com/elastic/eui/pull/567))

## [`0.0.36`](https://github.com/elastic/eui/tree/v0.0.36)

- Added support for range queries in `EuiSearchBar` (works for numeric and date values) ([#485](https://github.com/elastic/eui/pull/485))
- Added support for emitting a `EuiSearchBar` query to an Elasticsearch query string ([#598](https://github.com/elastic/eui/pull/598))
- Added support for expandable rows to `EuiBasicTable` ([#585](https://github.com/elastic/eui/pull/585))

**Bug fixes**

- Relaxed query syntax of `EuiSearchBar` to allow usage of hyphens without escaping ([#581](https://github.com/elastic/eui/pull/581))
- Fixed font-weight issue in K6 theme ([#596](https://github.com/elastic/eui/pull/596))

## [`0.0.35`](https://github.com/elastic/eui/tree/v0.0.35)

- Modified `EuiLink` and all buttons to support both href and onClick ([#554](https://github.com/elastic/eui/pull/554))
- Added `color` prop to `EuiIconTip` ([#580](https://github.com/elastic/eui/pull/580))

## [`0.0.34`](https://github.com/elastic/eui/tree/v0.0.34)

- Adjust `EuiCallOut` and dark theme warning coloring ([#563](https://github.com/elastic/eui/pull/563))
- Added a `buttonColor` prop to `EuiConfirmModal` ([#546](https://github.com/elastic/eui/pull/546))
- Added 'baseline' as option to `EuiFlexGroup`'s `alignItems` prop ([#546](https://github.com/elastic/eui/pull/546))

**Bug fixes**

- Fixed `EuiToolTip` bug which caused the tooltip to hide when moving the mouse around inside of the trigger element ([#557](https://github.com/elastic/eui/pull/557), [#564](https://github.com/elastic/eui/pull/564))
- Fixed a bug where `EuiButtonEmpty` would offer a white background on hover when it was disabled, even when there was no such background transition on hover when the buttons are not disabled ([#561](https://github.com/elastic/eui/pull/561))
- Fixed table cell bugs ([#565](https://github.com/elastic/eui/pull/565))
  - `EuiBasicTable` now supports explicitly setting `truncateText` and `textOnly` on column definitions, and supports passing through unrecognized props to the cell (e.g. `data-test-subj`).
  - Updated table cell CSS so that long single-word cell content will break and wrap mid-word.

## [`0.0.33`](https://github.com/elastic/eui/tree/v0.0.33)

- Added initial sorting option to `EuiInMemoryTable` ([#547](https://github.com/elastic/eui/pull/547))
- Horizontally scrolling `EuiTabs` ([#546](https://github.com/elastic/eui/pull/546))
- Remove padding from both sides of `EuiEmptyButton` ([#546](https://github.com/elastic/eui/pull/546))
- Added `disabled` prop to placeholder (ellipses) button in pagination ([#546](https://github.com/elastic/eui/pull/546))
- Converted `.euiHeader__notification` into `EuiHeaderNotification` ([#546](https://github.com/elastic/eui/pull/546))

**Bug fixes**

- `EuiConfirmModal` will now check for the presence of confirm and cancel buttons before trying to focus them ([#555](https://github.com/elastic/eui/pull/555))

## [`0.0.32`](https://github.com/elastic/eui/tree/v0.0.32)

- Updated `EuiDescriptionList` to accept nodes for the titles and descriptions ([#552](https://github.com/elastic/eui/pull/552))
- Added `stop` and `stopFilled` icons ([#543](https://github.com/elastic/eui/pull/543))

**Bug fixes**

- Fixed `EuiToolTip` smart positioning to prevent tooltip from being clipped by the window where possible ([#550](https://github.com/elastic/eui/pull/550))

## [`0.0.31`](https://github.com/elastic/eui/tree/v0.0.31)

- Made `<EuiProgress>` TypeScript types more specific ([#518](https://github.com/elastic/eui/pull/518))
- Removed `font-smoothing` from our reset css for better text legibility ([#539](https://github.com/elastic/eui/pull/539))

**Bug fixes**

- Made `EuiIconTip` screen reader accessible ([#534](https://github.com/elastic/eui/pull/534))
- Fixed a sorting issue in `EuiInMemoryTable` ([#453](https://github.com/elastic/eui/pull/453))
- Fixed checkbox click for `EuiCheckbox` and `EuiRadio` without a label ([#541](https://github.com/elastic/eui/pull/541))

## [`0.0.30`](https://github.com/elastic/eui/tree/v0.0.30)

- Add ability to force `EuiSideNav` items open by setting `item.forceOpen`. ([#515](https://github.com/elastic/eui/pull/515))

## [`0.0.29`](https://github.com/elastic/eui/tree/v0.0.29)

- Added `EuiIconTip` to make it easier to display icons with tooltips ([#528](https://github.com/elastic/eui/pull/528))
- Added `buttonRef` prop to `EuiButton`, `EuiButtonEmpty`, and `EuiButtonIcon` ([#529](https://github.com/elastic/eui/pull/529))

**Bug fixes**

- `EuiHealth` no longer stacks flex items on small screens ([#530](https://github.com/elastic/eui/pull/530))
- Fixed `EuiPageContent` centering within `EuiPage` issue ([#527](https://github.com/elastic/eui/pull/527))
- `EuiConfirmModal` will now correctly auto-focus on its confirm and cancel buttons ([#529](https://github.com/elastic/eui/pull/529))

## [`0.0.28`](https://github.com/elastic/eui/tree/v0.0.28)

- `EuiInMemoryTable` pass items to BasicTable when message is provided ([#517](https://github.com/elastic/eui/pull/517)).
- `EuiSearchBox` now passes unused props through to `EuiFieldSearch` ([#514](https://github.com/elastic/eui/pull/514))
- Change `EuiBasicTable` `noItemsMessage` and `EuiInMemoryTable` `messgae` propType to node
instead of just string ([#516](https://github.com/elastic/eui/pull/516))

## [`0.0.27`](https://github.com/elastic/eui/tree/v0.0.27)

- Don't propagate a null `onClick` on EuiPanels ([#473](https://github.com/elastic/eui/pull/473))
- Use 1.1px for the `EuiHorizontalRule` height, in order to work around strange Chrome height calculations ([#473](https://github.com/elastic/eui/pull/473))
- New icons for `logoGithub` and `logoSketch` ([#494](https://github.com/elastic/eui/pull/494))
- `EuiCard` now has an `href` and `isClickable` prop for better handling hover animations. ([#494](https://github.com/elastic/eui/pull/494))
- Added `calculateContrast` and `rgbToHex` to services ([#494](https://github.com/elastic/eui/pull/494))

**Bug fixes**

- `EuiModal` is now responsive on mobile screens ([#512](https://github.com/elastic/eui/pull/512))
- `EuiFlexGrid` now collapses down in mobile layouts properly. ([#515](https://github.com/elastic/eui/pull/515))
- Made `EuiCard` proptypes more permission by changing strings to nodes. ([#515](https://github.com/elastic/eui/pull/515))
- Fixed `reponsive={false}` prop not working when flex groups were nested. ([#494](https://github.com/elastic/eui/pull/494))
- `EuiBadge` wrapping element changed from a `div` to `span` so it can be nested in text blocks ([#494](https://github.com/elastic/eui/pull/494))

## [`0.0.26`](https://github.com/elastic/eui/tree/v0.0.26)

**Bug fixes**

- `EuiSelect` do not set `defaultValue` property when `value` property is provided ([#504](https://github.com/elastic/eui/pull/504)).
- `EuiBottomBar` now uses `EuiPortal` to avoid zindex conflicts ([#487](https://github.com/elastic/eui/pull/487))
- Upped dark theme contrast on disabled buttons ([#487](https://github.com/elastic/eui/pull/487))

**Breaking changes**

- Removed `EuiTableOfRecords` ([#490](https://github.com/elastic/eui/pull/490))

## [`0.0.25`](https://github.com/elastic/eui/tree/v0.0.25)

- `EuiSearchBar` accepts `toolsLeft` and `toolsRight` props ([#458](https://github.com/elastic/eui/pull/458))
- Added `search.onChange` callback to `EuiInMemoryTable` ([#469](https://github.com/elastic/eui/pull/469))
- Added `initialPageSize` option to `EuiInMemoryTable` ([#477](https://github.com/elastic/eui/pull/477))
- Added design guidelines for button and toast usage ([#371](https://github.com/elastic/eui/pull/371))

**Breaking changes**

- Complete refactor of `EuiToolTip`. They now work. Only a breaking change if you were using them. ([#484](https://github.com/elastic/eui/pull/484))

## [`0.0.24`](https://github.com/elastic/eui/tree/v0.0.24)

- Removed hover and focus states from non-selectable `EuiSideNavItem`s ([#434](https://github.com/elastic/eui/pull/434))
- Added `Ast` and `Query` services ([#454](https://github.com/elastic/eui/pull/454))
- Added icons for Kibana query language ([#455](https://github.com/elastic/eui/pull/455))

**Bug fixes**

- Fix error stemming from `selected` prop on `EuiSelect` ([#436](https://github.com/elastic/eui/pull/436))

**Breaking changes**

- The `Random` service's `oneOf` method now only accepts an array ([#454](https://github.com/elastic/eui/pull/454))

## [`0.0.23`](https://github.com/elastic/eui/tree/v0.0.23)

- Added `EuiInMemoryTable`, which encapsulates sorting, searching, selection, and pagination state and logic ([#390](https://github.com/elastic/eui/pull/390))
- Added stack trace information to `EuiErrorBoundary` ([#428](https://github.com/elastic/eui/pull/428))
- Make full screen code block use the same font-size on the original code block. ([#447](https://github.com/elastic/eui/pull/447))

**Bug fixes**

- Fixed `EuiContextMenu` bug when using the keyboard to navigate up, which was caused by unnecessarily re-rendering the items, thus losing references to them ([#431](https://github.com/elastic/eui/pull/431))

## [`0.0.22`](https://github.com/elastic/eui/tree/v0.0.22)

- Added `EuiDelayHide` component. ([#412](https://github.com/elastic/eui/pull/412))
- Decreased overall size of checkbox, radio, and switches as well as better styles for the different states. ([#407](https://github.com/elastic/eui/pull/407))
- Added `EuiFilePicker` component for `input type="file"` needs. ([#402](https://github.com/elastic/eui/pedull/402))
- Added `isLoading` prop to `EuiButton` ([#427](https://github.com/elastic/eui/pull/427))
- Added icons: `eye`, `eyeClosed`, `grab`, `heatmap`, `vector` ([#427](https://github.com/elastic/eui/pull/427))
- Added `hasNoInitialSelection` option to `EuiSelect`. ([#422](https://github.com/elastic/eui/pull/422))

**Bug fixes**

- Fixed appearance of checked checkeboxes and radios in IE ([#407](https://github.com/elastic/eui/pull/407))
- Fixed disabled vs enabled appearance of checked checkeboxes and radios ([#407](https://github.com/elastic/eui/pull/407))
- Fixed disabled & checked state of switches ([#407](https://github.com/elastic/eui/pull/407))
- Fixed `EuiCard` content alignment when content is short. ([#415](https://github.com/elastic/eui/pull/415))
- Only apply the `$euiCodeBlockSelectedBackgroundColor` variable if it is a color ([#427](https://github.com/elastic/eui/pull/427))
- No margins for `<hr>` ([#427](https://github.com/elastic/eui/pull/427))
- Fixed `EuiButton` truncation ([#427](https://github.com/elastic/eui/pull/427))

**Breaking changes**

- Changed `EuiAccordion`’s method of `onToggleOpen` to `onToggle` ([#427](https://github.com/elastic/eui/pull/427))

## [`0.0.21`](https://github.com/elastic/eui/tree/v0.0.21)

- Logstash icon set. [#399](https://github.com/elastic/eui/pull/399)
- Added support for `disabled` options in `EuiSelect`. [#324](https://github.com/elastic/eui/pull/324)
- Badges can now accept onClicks and custom colors. They were changed stylistically to be bolder and smaller by default. ([#381](https://github.com/elastic/eui/pull/381))
- Added component to wrap blocks of substeps `EuiSubSteps` in a shaded container. ([#375](https://github.com/elastic/eui/pull/375))
- Added horizontal steps component ([#375](https://github.com/elastic/eui/pull/375))
- Changed look and feel of pagination. Added `compressed` prop for smaller footprint pagination. ([#380](https://github.com/elastic/eui/pull/380))
- Added `EuiBasicTable` as an opinionated, high level component for constructing tables. Its addition deprecates `EuiTableOfRecords` which is still avaiable, but now marked for removal. ([#377](https://github.com/elastic/eui/pull/377))
- Added styles for `readOnly` states of form controls. ([#391](https://github.com/elastic/eui/pull/391))
- Added importAction and exportAction icons ([#394](https://github.com/elastic/eui/pull/394))
- Added `EuiCard` for UI patterns that need an icon/image, title and description with some sort of action. ([#380](https://github.com/elastic/eui/pull/380))
- Added TypeScript definitions for the `EuiHealth` component. ([#403](https://github.com/elastic/eui/pull/403))
- Added `SearchBar` component - introduces a simple yet rich query language to search for objects + search box and filter controls to construct/manipulate it. ([#379](https://github.com/elastic/eui/pull/379))

**Bug fixes**

- Tables now default to `table-layout: fixed` to avoid some collapsing cell problems. [#398](https://github.com/elastic/eui/pull/398)
- Wrap long lines of text within the body of `EuiToast` instead of letting text overflow ([#392](https://github.com/elastic/eui/pull/392))
- Fixed dark theme coloring of Substeps ([#396](https://github.com/elastic/eui/pull/396))
- Reorder selectors to fix fixed progress bar in Firefox ([#404](https://github.com/elastic/eui/pull/404))

## [`0.0.20`](https://github.com/elastic/eui/tree/v0.0.20)

- Renamed class from `euiFlexGroup--alignItemsStart` to `euiFlexGroup--alignItemsFlexStart` ([#378](https://github.com/elastic/eui/pull/378))

## [`0.0.19`](https://github.com/elastic/eui/tree/v0.0.19)

- `EuiGlobalToastList` now prevents toasts from disappearing while the user's mouse is over the list. Added `timer/Timer` service. ([#370](https://github.com/elastic/eui/pull/370))

**Bug fixes**

- **Note: This is deprecated in 0.0.21 and removed in 0.0.26.** `EuiTableOfRecords` selection bugs ([#365](https://github.com/elastic/eui/pull/365))
  - Deleting selected items now resets the select all checkbox to an unchecked state
  - The select all checkbox only becomes checked when all selectable rows are checked, not just some of them

**Breaking changes**

- Changed `EuiGlobalToastList` to be responsible for instantiating toasts, tracking their lifetimes, and dismissing them. It now acepts `toasts`, `dismissToast`, and `toastLifeTimeMs` props. It no longer accepts `children`. ([#370](https://github.com/elastic/eui/pull/370))

## [`0.0.18`](https://github.com/elastic/eui/tree/v0.0.18)

**Bug fixes**

- Fixed `EuiCodeEditor` bug in which hitting ESCAPE to close the autocompletion suggestions menu would also exit editing mode. ([#363](https://github.com/elastic/eui/pull/363))

## [`0.0.17`](https://github.com/elastic/eui/tree/v0.0.17)

**Bug fixes**

- Downgraded `lodash` version to `3.10.0` to align it with Kibana. ([#359](https://github.com/elastic/eui/pull/359))

## [`0.0.16`](https://github.com/elastic/eui/tree/v0.0.16)

- `EuiRadio` now supports the `input` tag's `name` attribute. `EuiRadioGroup` accepts a `name` prop that will propagate to its `EuiRadio`s. ([#348](https://github.com/elastic/eui/pull/348))
- Added Machine Learning create jobs icon set. ([#338](https://github.com/elastic/eui/pull/338))
- **Note: This is deprecated in 0.0.21 and removed in 0.0.26.** Added `EuiTableOfRecords`, a higher level table component to take away all your table listings frustrations. ([#250](https://github.com/elastic/eui/pull/250))

**Bug fixes**

- Added `react-color` as a dependency (was previously a devDependency) ([#354](https://github.com/elastic/eui/pull/354))
- Stop propagation and prevent default when closing components. Otherwise the same Escape keypress could close the parent component(s) as well as the one you intend to close. ([#344](https://github.com/elastic/eui/pull/344))

## [`0.0.15`](https://github.com/elastic/eui/tree/v0.0.15)

- Added `EuiColorPicker`. ([#328](https://github.com/elastic/eui/pull/328))
- `EuiCodeBlock` now only shows fullscreen icons if `overflowHeight` prop is set. Also forces large fonts and padding while expanded. ([#325](https://github.com/elastic/eui/pull/325))
- Exported `VISUALIZATION_COLORS` from services ([#329](https://github.com/elastic/eui/pull/329))
- Added typescript definitions for `EuiFormRow`, `EuiRadioGroup`, `EuiSwitch`, `EuiLoadingSpinner`, `EuiLoadingChart` and `EuiProgress`. ([#326](https://github.com/elastic/eui/pull/326))
- Added `checkHrefAndOnClick` and `getSecureRelForTarget` to services.

**Breaking changes**

- `EuiCodeBlock` now only shows fullscreen icons if `overflowHeight` prop is set. Also forces large fonts and padding while expanded. ([#325](https://github.com/elastic/eui/pull/325))
- React ^16.2 is now a peer dependency ([#264](https://github.com/elastic/eui/pull/264))
- `EuiProgress` no longer accepts the `indeterminate` property, which never had any effect. ([#326](https://github.com/elastic/eui/pull/326))

**Bug fixes**

- Fix TypeScript definitions such that optional and readonly properties survive being passed through `Omit` ([#322](https://github.com/elastic/eui/pull/322))

## [`0.0.14`](https://github.com/elastic/eui/tree/v0.0.14)

- Added `isColorDark` color util ([#311](https://github.com/elastic/eui/pull/311))
- EuiButton, EuiButtonEmpty and EuiButtonIcon can now take an `href` ([#316](https://github.com/elastic/eui/pull/316))
- In `EuiSideNav`, allow a callback to be passed that renders the individual items in the navigation. This makes interoperability with e.g. `react-router` easier. ([#310](https://github.com/elastic/eui/pull/310))
- Add new icon types to `EuiIcon` TypeScript definitions ([#323](https://github.com/elastic/eui/pull/323)).

**Bug fixes**

- Set `EuiFlexGroup` to `flex-grow: 1` to be more friendly with IE11 ([#315](https://github.com/elastic/eui/pull/315))

## [`0.0.13`](https://github.com/elastic/eui/tree/v0.0.13)

- Added index management icons. ([#307](https://github.com/elastic/eui/pull/307))

**Breaking changes**

- Reverted test helper for async functions that throw exceptions. See PR for details on how this can be handled in Jest 22. ([#306](https://github.com/elastic/eui/pull/306))

**Bug fixes**

- Adjust toast z-index to show over modals ([#296](https://github.com/elastic/eui/pull/296))
- Fix nested `EuiFlexItem` collapse issue in IE ([#308](https://github.com/elastic/eui/pull/308))

## [`0.0.12`](https://github.com/elastic/eui/tree/v0.0.12)

- Minor style-only changes to `EuiPagination`, button reset, `EuiTableHeaderCell`, and `EuiCodeBlock`. ([#298](https://github.com/elastic/eui/pull/298))
- All NPM dependencies now use ^ to install the latest minor version.
- Added Apache, Nginx, MySQL logos ([#270](https://github.com/elastic/eui/pull/270))
- Added small version of `EuiCallOut` ([#269](https://github.com/elastic/eui/pull/269))
- Added first batch of TypeScript type definitions for components and services ([#252](https://github.com/elastic/eui/pull/252))
- Added button for expanding `EuiCodeBlock` instances to be full-screen. ([#259](https://github.com/elastic/eui/pull/259))
- Add test helper for async functions that throw exceptions ([#301](https://github.com/elastic/eui/pull/301))

**Bug fixes**

- Removed padding on `EuiPage` mobile breakpoint. ([#282](https://github.com/elastic/eui/pull/282))
- Fixed some `EuiIcon` `type`s not setting their `viewBox` attribute, which caused them to not honor the `size` properly. ([#277](https://github.com/elastic/eui/pull/277))
- Fixed `EuiContextMenu` to pass the `event` argument to a `EuiContextMenuItem`'s `onClick` handler even when a panel is defined. ([#265](https://github.com/elastic/eui/pull/265))

**Breaking changes**

- Removed `color` prop from `EuiCodeBlock`. This component's highlighting now matches whichever theme is currently active. See PR for details on SCSS breaking changes. ([#259](https://github.com/elastic/eui/pull/259))

## [`0.0.11`](https://github.com/elastic/eui/tree/v0.0.11)

- Added `EuiImage` component to allow for image sizing and zooms. ([#262](https://github.com/elastic/eui/pull/262))
- Updated `EuiOverlayMask` to append `<div>` to body. ([#254](https://github.com/elastic/eui/pull/254))

**Bug fixes**

- Disabled tab styling. ([#258](https://github.com/elastic/eui/pull/258))
- Proper classname for flexGroup alignItems prop. ([#257](https://github.com/elastic/eui/pull/257))
- Clicking the downArrow icon in `EuiSelect` now triggers selection. ([#255](https://github.com/elastic/eui/pull/255))
- Fixed `euiFormRow` id's from being the same as the containing input and label. ([#251](https://github.com/elastic/eui/pull/251))

**Breaking changes**

- `{rest}` prop attachment moved from wrapping div to the input on checkboxes and switches. ([#246](https://github.com/elastic/eui/pull/246))

## [`0.0.10`](https://github.com/elastic/eui/tree/v0.0.10)

- Updated `euiPopover` to propagate `panelPaddingSize` padding values to content only (title does inherit horizontal values) via CSS. ([#229](https://github.com/elastic/eui/pull/229))
- Updated `EuiErrorBoundary` to preserve newlines in error. ([#238](https://github.com/elastic/eui/pull/238))
- Added more icons and fixed a few for dark mode ([#228](https://github.com/elastic/eui/pull/228))
- Added `EuiFlyout` component. ([#227](https://github.com/elastic/eui/pull/227))

**Breaking changes**

- Renamed `EuiModalOverlay` to `EuiOverlayMask`. ([#227](https://github.com/elastic/eui/pull/227))

**Bug fixes**

- Fixed bug in `Pager` service which occurred when there were no items. ([#237](https://github.com/elastic/eui/pull/237))
- Added `isPageable` method to `Pager` service and set first and last page index to -1 when there are no pages. ([#242](https://github.com/elastic/eui/pull/242))

## [`0.0.9`](https://github.com/elastic/eui/tree/v0.0.9)

**Breaking changes**

- Renamed `euiFlexGroup--alignItemsEnd` class to `euiFlexGroup--alignItemsFlexEnd`.
- Remove support for `primary` color from `EuiTextColor` because it looked too much like a link.

**Bug fixes**

- Give `EuiFormErrorText` and `EuiFormHelpText` proper line-height. ([#234](https://github.com/elastic/eui/pull/234))

## [`0.0.8`](https://github.com/elastic/eui/tree/v0.0.8)

**Bug fixes**

- Fix button vertical alignment. ([#232](https://github.com/elastic/eui/pull/232))

## [`0.0.7`](https://github.com/elastic/eui/tree/v0.0.7)

- Added `EuiSteps` component ([#202](https://github.com/elastic/eui/pull/202), [#208](https://github.com/elastic/eui/pull/208))

**Breaking changes**

- Test helpers now published at `@elastic/eui/lib/test`

**Bug fixes**

- Case sensitive file name fix for Kibana dark theme. ([#216](https://github.com/elastic/eui/pull/216))

## [`0.0.6`](https://github.com/elastic/eui/tree/v0.0.6)

- `justify` prop of `EuiFlexGroup` now accepts `spaceEvenly` ([#205](https://github.com/elastic/eui/pull/205))
- Increased size of `<EuiTitle size="s">` so that it's distinguishable as a title ([#204](https://github.com/elastic/eui/pull/204))

## [`0.0.5`](https://github.com/elastic/eui/tree/v0.0.5)

**Bug fixes**

- Fixed import paths for `EuiTable`, `EuiHealth`, and `EuiPopover` which prevented dependents of EUI from being able to compile when importing components from the `lib` directory ([#203](https://github.com/elastic/eui/pull/203))

## [`0.0.4`](https://github.com/elastic/eui/tree/v0.0.4)

- Added `EuiHealth` components for status checks ([#158](https://github.com/elastic/eui/pull/158))
- Cleaned up styling for checkboxes, switches, and radios ([#158](https://github.com/elastic/eui/pull/158))
- Form `disabled` states are now more consistent ([#158](https://github.com/elastic/eui/pull/158))
- Page and title padding adjusted to be more compact ([#158](https://github.com/elastic/eui/pull/158))
- Table spacing is now smaller ([#158](https://github.com/elastic/eui/pull/158))
- Dark theme forms now have better contrast with their borders ([#158](https://github.com/elastic/eui/pull/158))
- Added icons to match Kibana's app directory ([#162](https://github.com/elastic/eui/pull/162))
- Converted icons from SVG to React component during the build and stop using sprites ([#160](https://github.com/elastic/eui/pull/160))
- Added `isReadOnly`, `setOptions`, and `cursorStart` props to `EuiCodeEditor` ([#169](https://github.com/elastic/eui/pull/169))
- Added `wrap` prop to `EuiFlexGroup` ([#170](https://github.com/elastic/eui/pull/170))
- Added `scope` prop to `EuiTableHeaderCell` and `EuiTableHeaderCellCheckbox` ([#171](https://github.com/elastic/eui/pull/171))
- Added `disabled` prop to `EuiContextMenuItem` ([#172](https://github.com/elastic/eui/pull/172))
- Added `EuiTablePagination` component and `Pager` service ([#178](https://github.com/elastic/eui/pull/178))
- **Note: This is broken until 0.0.25.** Added `EuiTooltip` component ([#174](https://github.com/elastic/eui/pull/174), [#193](https://github.com/elastic/eui/pull/193))
- Added a bold weight of 700 and apply it to `<strong>` elements by default ([#193](https://github.com/elastic/eui/pull/193))
- Icon size prop now accepts `s`. Adjusted coloring of sidenav arrows ([#178](https://github.com/elastic/eui/pull/197))
- Added `EuiErrorBoundary` ([#198](https://github.com/elastic/eui/pull/198))
- Exported `test` module, which includes `findTestSubject`, `startThrowingReactWarnings`, `stopThrowingReactWarnings`, `requiredProps`, and `takeMountedSnapshot` helpers ([#198](https://github.com/elastic/eui/pull/198))
- Added a more systematic way to add themes; includes a new K6 theme for Kibana. ([#191](https://github.com/elastic/eui/pull/191))

**Bug fixes**

- Fixed bug where screen-reader styles weren't being imported ([#103](https://github.com/elastic/eui/pull/103))
- Fixed a bug where `<progress>` wasn't being rendered under `block` display ([#166](https://github.com/elastic/eui/pull/166))
- Fixed a bug that caused `EuiPageSideBar` width to change when the width of its content changed ([#181](https://github.com/elastic/eui/pull/181))

**Breaking changes**

- Fixed a bug where table cell classes were being applied twice ([#167](https://github.com/elastic/eui/pull/167))
- React ^16.0 is now a peer dependency ([#198](https://github.com/elastic/eui/pull/198))

## [`0.0.3`](https://github.com/elastic/eui/tree/v0.0.3)

- `EuiFlexItem` now accepts integers between 1 and 10 for the `grow` prop. ([#144](https://github.com/elastic/eui/pull/144))
- `EuiFlexItem` and `EuiFlexGrow` now accept a `component` prop which you can set to `span` or `div` (default). ([#141](https://github.com/elastic/eui/pull/141))
- Added `isLoading` prop to form inputs to allow for a loading state ([#150](https://github.com/elastic/eui/pull/150))

**Breaking changes**

- `EuiSideNav` now accepts a tree data structure via the `items` prop ([#141](https://github.com/elastic/eui/pull/141))
- `EuiSideNavGroup`, `EuiSideNavItem`, and `EuiSideNavTitle` have been removed from the public API ([#141](https://github.com/elastic/eui/pull/141))

## [`0.0.2`](https://github.com/elastic/eui/tree/v0.0.2)

- Changed the hover states of `EuiButtonEmpty` to look more like links ([#135](https://github.com/elastic/eui/pull/135))
- `EuiCode` now wraps `EuiCodeBlock`, so it can do everything `EuiCodeBlock` could, but inline ([#138](https://github.com/elastic/eui/pull/138))
- Added `transparentBackground` prop to `EuiCodeBlock` ([#138](https://github.com/elastic/eui/pull/138))
- `EuiCodeBlock` now uses the `light` theme by default ([#138](https://github.com/elastic/eui/pull/138))
- `EuiFormRow` generates its own unique `id` prop if none is provided ([#130](https://github.com/elastic/eui/pull/130))
- `EuiFormRow` associates help text and errors with the field element via ARIA attributes ([#130](https://github.com/elastic/eui/pull/130))

## [`0.0.1`](https://github.com/elastic/eui/tree/v0.0.1) Initial Release

- Initial public release<|MERGE_RESOLUTION|>--- conflicted
+++ resolved
@@ -1,10 +1,7 @@
 ## [`master`](https://github.com/elastic/eui/tree/master)
 
-<<<<<<< HEAD
 - Added overflows to EuiDataGrid toolbar dropdowns in case there are many columns ([#3238](https://github.com/elastic/eui/pull/3238))
-=======
 - Fixed the `img` element in `EuiIcon` using custom SVGs to have an `alt` attribute with an empty string, rather than no `alt` attribute at all ([#3245](https://github.com/elastic/eui/pull/3245))
->>>>>>> 8dfb4f92
 
 ## [`22.3.0`](https://github.com/elastic/eui/tree/v22.3.0)
 
