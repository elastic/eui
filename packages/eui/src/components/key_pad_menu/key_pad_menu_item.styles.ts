/*
 * Copyright Elasticsearch B.V. and/or licensed to Elasticsearch B.V. under one
 * or more contributor license agreements. Licensed under the Elastic License
 * 2.0 and the Server Side Public License, v 1; you may not use this file except
 * in compliance with, at your election, the Elastic License 2.0 or the Server
 * Side Public License, v 1.
 */

import { css } from '@emotion/react';

import { UseEuiTheme } from '../../services';
import {
  logicalCSS,
  logicalSizeCSS,
  euiCanAnimate,
  euiFontSize,
} from '../../global_styling';
import { euiShadow } from '../../themes/amsterdam/global_styling/mixins';
import { euiScreenReaderOnly } from '../accessibility';

import { euiKeyPadMenuVariables } from './key_pad_menu.styles';

export const euiKeyPadMenuItemStyles = (euiThemeContext: UseEuiTheme) => {
  const { euiTheme } = euiThemeContext;
  const { euiKeyPadMenuSize } = euiKeyPadMenuVariables(euiThemeContext);
  const hasVisColorAdjustment = euiTheme.flags?.hasVisColorAdjustment;
  const focusTransformStyles = `
    ${euiShadow(euiThemeContext, 's')};

    ${euiCanAnimate} {
      .euiKeyPadMenuItem__icon {
        transform: translateY(0);
      }
    }
  `;

  return {
    euiKeyPadMenuItem: css`
      display: block;
      padding: ${euiTheme.size.xs};
      ${logicalSizeCSS(euiKeyPadMenuSize)}
      border-radius: ${euiTheme.border.radius.medium};
      color: ${euiTheme.colors
        .textParagraph}; /* Override possible link color */

      ${euiCanAnimate} {
        transition: background-color ${euiTheme.animation.fast} ease-in,
          box-shadow ${euiTheme.animation.fast} ease-in;
      }
    `,
    enabled: css`
      &:hover,
      &:focus,
      &:focus-within {
        cursor: pointer;
        text-decoration: underline;

      ${hasVisColorAdjustment
        ? focusTransformStyles
        : `background-color: ${euiTheme.colors.backgroundBaseInteractiveHover}`}
      }

      &:focus {
        box-shadow: none;
        background-color: ${hasVisColorAdjustment
        ? euiTheme.focus.backgroundColor
        : euiTheme.colors.backgroundBaseInteractiveHover
      };
      }
    `,
    selected: css`
      color: ${euiTheme.colors.textHeading};
      background-color: ${hasVisColorAdjustment
        ? euiTheme.focus.backgroundColor
        : ''};

      &,
      &:hover,
      &:focus,
      &:focus-within {
        color: ${euiTheme.colors.textPrimary};
<<<<<<< HEAD

        background-color: ${!hasVisColorAdjustment
        ? euiTheme.colors.backgroundBaseInteractiveSelect
        : ''};
=======
>>>>>>> 81e285f4
      }
    `,
    disabled: {
      disabled: css`
        cursor: not-allowed;
        color: ${euiTheme.colors.textDisabled};

        .euiKeyPadMenuItem__icon {
          filter: ${hasVisColorAdjustment ? 'grayscale(100%)' : ''};
          svg * {
            fill: ${euiTheme.colors.textDisabled};
          }
        }
      `,
      selected: css`
      background-color: ${hasVisColorAdjustment
          ? euiTheme.components.keyPadMenuItemBackgroundDisabledSelect
          : euiTheme.colors.backgroundBaseDisabled};
       `,
    },
  };
};

export const euiKeyPadMenuItemChildStyles = (euiThemeContext: UseEuiTheme) => {
  const { euiTheme } = euiThemeContext;

  const topRightChildren = `
    z-index: 3;
    position: absolute;
    ${logicalCSS('top', euiTheme.size.xs)}
    ${logicalCSS('right', euiTheme.size.xs)}
  `;

  return {
    euiKeyPadMenuItem__inner: css`
      ${logicalSizeCSS('100%')}
      display: flex;
      flex-direction: column;
      align-items: center;
      justify-content: center;
      position: relative;
    `,
    euiKeyPadMenuItem__icon: css`
      ${logicalCSS('margin-bottom', euiTheme.size.m)}
      transform: translateY(2px);

      ${euiCanAnimate} {
        transition: transform ${euiTheme.animation.normal}
          ${euiTheme.animation.bounce};
      }
    `,
    euiKeyPadMenuItem__label: css`
      ${euiFontSize(euiThemeContext, 'xs')}
      font-weight: ${euiTheme.font.weight.semiBold};
      text-align: center;
    `,

    euiKeyPadMenuItem__betaBadge: css`
      ${topRightChildren}
    `,

    euiKeyPadMenuItem__checkableInput: css`
      ${topRightChildren}
      transform: scale(.75);
      transform-origin: top right;

      /* TODO: Remove this once EuiCheckbox and EuiRadio have been converted to Emotion */
      && {
        position: absolute;
      }
    `,
    showCheckableInputOnInteraction: css`
      .euiKeyPadMenuItem:not(:hover, :focus, :focus-within) & {
        ${euiScreenReaderOnly()}
      }
    `,
    hideCheckableInput: css`
      ${euiScreenReaderOnly()}
    `,
  };
};<|MERGE_RESOLUTION|>--- conflicted
+++ resolved
@@ -79,13 +79,9 @@
       &:focus,
       &:focus-within {
         color: ${euiTheme.colors.textPrimary};
-<<<<<<< HEAD
-
         background-color: ${!hasVisColorAdjustment
         ? euiTheme.colors.backgroundBaseInteractiveSelect
         : ''};
-=======
->>>>>>> 81e285f4
       }
     `,
     disabled: {
