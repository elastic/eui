--- conflicted
+++ resolved
@@ -5,33 +5,6 @@
 
 import { htmlIdGenerator } from '../../../../src/services';
 
-<<<<<<< HEAD
-const idPrefix = htmlIdGenerator()();
-
-export default () => {
-  const checkboxes = [
-    {
-      id: `${idPrefix}0`,
-      label: 'Option one',
-      'data-test-sub': 'dts_test',
-    },
-    {
-      id: `${idPrefix}1`,
-      label: 'Option two is checked by default',
-      className: 'classNameTest',
-    },
-    {
-      id: `${idPrefix}2`,
-      label: 'Option three is disabled',
-      disabled: true,
-    },
-  ];
-  const [checkboxIdToSelectedMap, setCheckboxIdToSelectedMap] = useState({
-    [`${idPrefix}1`]: true,
-  });
-
-  const onChange = optionId => {
-=======
 export default class extends Component {
   constructor(props) {
     super(props);
@@ -64,7 +37,6 @@
   }
 
   onChange = optionId => {
->>>>>>> b2078b1f
     const newCheckboxIdToSelectedMap = {
       ...checkboxIdToSelectedMap,
       ...{
