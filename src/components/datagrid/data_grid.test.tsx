--- conflicted
+++ resolved
@@ -8,13 +8,8 @@
 
 import React, { useEffect, useState } from 'react';
 import { mount, ReactWrapper } from 'enzyme';
-<<<<<<< HEAD
-import { EuiDataGrid, RenderCellValue } from './';
-import { EuiDataGridProps } from './data_grid_types';
-=======
 import { EuiDataGrid } from './';
 import type { EuiDataGridProps, RenderCellValue } from './data_grid_types';
->>>>>>> 0396b26f
 import { findTestSubject, requiredProps } from '../../test';
 import { render } from '../../test/rtl';
 import { EuiDataGridColumnResizer } from './body/header/data_grid_column_resizer';
