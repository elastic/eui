// Jest Snapshot v1, https://goo.gl/fbAQLP

exports[`EuiSuperSelect is rendered 1`] = `
<div
  class="euiPopover euiInputPopover euiSuperSelect css-1gt8vry-euiPopover-EuiPopover-EuiInputPopover"
>
  <div
    class="euiPopover__anchor css-1k1aqtq-EuiPopover"
  >
    <div>
      <input
        type="hidden"
        value=""
      />
      <div
        class="euiFormControlLayout"
      >
        <div
          class="euiFormControlLayout__childrenWrapper"
        >
          <span
            class="euiScreenReaderOnly"
            id="euiSuperSelect__generated-id__screenreaderLabelId"
          >
            Select an option: , is selected
          </span>
          <button
            aria-haspopup="listbox"
            aria-label="aria-label"
            class="euiSuperSelectControl euiFormControlLayout--1icons testClass1 testClass2"
            data-test-subj="test subject string"
            type="button"
          />
          <div
            class="euiFormControlLayoutIcons euiFormControlLayoutIcons--right"
          >
            <span
              class="euiFormControlLayoutCustomIcon"
            >
              <span
                aria-hidden="true"
                class="euiFormControlLayoutCustomIcon__icon"
                data-euiicon-type="arrowDown"
              />
            </span>
          </div>
        </div>
      </div>
    </div>
  </div>
</div>
`;

exports[`EuiSuperSelect props compressed is rendered 1`] = `
<div
  class="euiPopover euiInputPopover euiSuperSelect css-1gt8vry-euiPopover-EuiPopover-EuiInputPopover"
>
  <div
    class="euiPopover__anchor css-1k1aqtq-EuiPopover"
  >
    <div>
      <input
        type="hidden"
        value=""
      />
      <div
        class="euiFormControlLayout euiFormControlLayout--compressed"
      >
        <div
          class="euiFormControlLayout__childrenWrapper"
        >
          <span
            class="euiScreenReaderOnly"
            id="euiSuperSelect__generated-id__screenreaderLabelId"
          >
            Select an option: , is selected
          </span>
          <button
            aria-haspopup="listbox"
            aria-label="aria-label"
            class="euiSuperSelectControl euiFormControlLayout--1icons euiSuperSelectControl--compressed testClass1 testClass2"
            data-test-subj="test subject string"
            type="button"
          />
          <div
            class="euiFormControlLayoutIcons euiFormControlLayoutIcons--right"
          >
            <span
              class="euiFormControlLayoutCustomIcon"
            >
              <span
                aria-hidden="true"
                class="euiFormControlLayoutCustomIcon__icon"
                data-euiicon-type="arrowDown"
              />
            </span>
          </div>
        </div>
      </div>
    </div>
  </div>
</div>
`;

exports[`EuiSuperSelect props custom display is propagated to dropdown 1`] = `
<div
  class="euiPopover euiInputPopover euiSuperSelect css-1gt8vry-euiPopover-EuiPopover-EuiInputPopover"
>
  <div
    class="euiPopover__anchor css-1k1aqtq-EuiPopover"
  >
    <div>
      <input
        type="hidden"
        value=""
      />
      <div
        class="euiFormControlLayout"
      >
        <div
          class="euiFormControlLayout__childrenWrapper"
        >
          <span
            class="euiScreenReaderOnly"
            id="euiSuperSelect__generated-id__screenreaderLabelId"
          >
            Select an option: , is selected
          </span>
          <button
            aria-haspopup="listbox"
            class="euiSuperSelectControl euiFormControlLayout--1icons euiSuperSelect--isOpen__button"
            data-test-subj="superSelect"
            type="button"
          />
          <div
            class="euiFormControlLayoutIcons euiFormControlLayoutIcons--right"
          >
            <span
              class="euiFormControlLayoutCustomIcon"
            >
              <span
                aria-hidden="true"
                class="euiFormControlLayoutCustomIcon__icon"
                data-euiicon-type="arrowDown"
              />
            </span>
          </div>
        </div>
      </div>
    </div>
  </div>
  <div
    data-focus-guard="true"
    style="width: 1px; height: 0px; padding: 0px; overflow: hidden; position: fixed; top: 1px; left: 1px;"
    tabindex="-1"
  />
  <div
    data-focus-guard="true"
    style="width: 1px; height: 0px; padding: 0px; overflow: hidden; position: fixed; top: 1px; left: 1px;"
    tabindex="-1"
  />
  <div
    data-focus-lock-disabled="disabled"
  >
    <div
      aria-live="assertive"
      aria-modal="true"
<<<<<<< HEAD
      class="euiPanel euiPanel--plain euiPopover__panel css-zuicof-euiPanel-grow-m-plain-euiPopover__panel-bottom"
=======
      class="euiPanel euiPanel--plain euiPopover__panel euiPopover__panel--bottom euiPopover__panel-noArrow euiPopover__panel-isAttached emotion-euiPanel-grow-m-plain"
>>>>>>> a49464e5
      data-popover-panel="true"
      role="dialog"
      style="top: 8px; left: 0px; will-change: transform, opacity; z-index: 2000;"
    >
      <div>
        <div
          data-focus-guard="true"
          style="width: 1px; height: 0px; padding: 0px; overflow: hidden; position: fixed; top: 1px; left: 1px;"
          tabindex="0"
        />
        <div
          data-focus-guard="true"
          style="width: 1px; height: 0px; padding: 0px; overflow: hidden; position: fixed; top: 1px; left: 1px;"
          tabindex="1"
        />
        <div
          data-focus-lock-disabled="false"
        >
          <div>
            <p
              class="euiScreenReaderOnly"
              id="euiSuperSelect__generated-id__screenreaderDescribeId"
            >
              You are in a form selector and must select a single option. Use the up and down keys to navigate or escape to close.
            </p>
            <div
              aria-describedby="euiSuperSelect__generated-id__screenreaderDescribeId"
              aria-labelledby="euiSuperSelect__generated-id__screenreaderLabelId"
              class="euiSuperSelect__listbox"
              role="listbox"
              tabindex="0"
            >
              <button
                aria-selected="false"
                class="euiContextMenuItem euiSuperSelect__item"
                id="1"
                role="option"
                type="button"
              >
                <span
                  class="euiContextMenu__itemLayout"
                >
                  <span
                    class="euiContextMenu__icon"
                    color="inherit"
                    data-euiicon-type="empty"
                  />
                  <span
                    class="euiContextMenuItem__text"
                  >
                    Custom Display #1
                  </span>
                </span>
              </button>
              <button
                aria-selected="false"
                class="euiContextMenuItem euiSuperSelect__item"
                id="2"
                role="option"
                type="button"
              >
                <span
                  class="euiContextMenu__itemLayout"
                >
                  <span
                    class="euiContextMenu__icon"
                    color="inherit"
                    data-euiicon-type="empty"
                  />
                  <span
                    class="euiContextMenuItem__text"
                  >
                    Custom Display #2
                  </span>
                </span>
              </button>
            </div>
          </div>
        </div>
        <div
          data-focus-guard="true"
          style="width: 1px; height: 0px; padding: 0px; overflow: hidden; position: fixed; top: 1px; left: 1px;"
          tabindex="0"
        />
      </div>
    </div>
  </div>
  <div
    data-focus-guard="true"
    style="width: 1px; height: 0px; padding: 0px; overflow: hidden; position: fixed; top: 1px; left: 1px;"
    tabindex="-1"
  />
</div>
`;

exports[`EuiSuperSelect props fullWidth is rendered 1`] = `
<div
  class="euiPopover euiInputPopover euiSuperSelect css-1sycd0p-euiPopover-EuiPopover-EuiInputPopover"
>
  <div
    class="euiPopover__anchor css-1k1aqtq-EuiPopover"
  >
    <div>
      <input
        type="hidden"
        value=""
      />
      <div
        class="euiFormControlLayout euiFormControlLayout--fullWidth"
      >
        <div
          class="euiFormControlLayout__childrenWrapper"
        >
          <span
            class="euiScreenReaderOnly"
            id="euiSuperSelect__generated-id__screenreaderLabelId"
          >
            Select an option: , is selected
          </span>
          <button
            aria-haspopup="listbox"
            aria-label="aria-label"
            class="euiSuperSelectControl euiFormControlLayout--1icons euiSuperSelectControl--fullWidth testClass1 testClass2"
            data-test-subj="test subject string"
            type="button"
          />
          <div
            class="euiFormControlLayoutIcons euiFormControlLayoutIcons--right"
          >
            <span
              class="euiFormControlLayoutCustomIcon"
            >
              <span
                aria-hidden="true"
                class="euiFormControlLayoutCustomIcon__icon"
                data-euiicon-type="arrowDown"
              />
            </span>
          </div>
        </div>
      </div>
    </div>
  </div>
</div>
`;

exports[`EuiSuperSelect props is rendered with a prepend and append 1`] = `
<div
  class="euiPopover euiInputPopover euiSuperSelect css-1gt8vry-euiPopover-EuiPopover-EuiInputPopover"
>
  <div
    class="euiPopover__anchor css-1k1aqtq-EuiPopover"
  >
    <div>
      <input
        type="hidden"
        value=""
      />
      <div
        class="euiFormControlLayout euiFormControlLayout--group"
      >
        <label
          class="euiFormLabel euiFormControlLayout__prepend"
        >
          prepend
        </label>
        <div
          class="euiFormControlLayout__childrenWrapper"
        >
          <span
            class="euiScreenReaderOnly"
            id="euiSuperSelect__generated-id__screenreaderLabelId"
          >
            Select an option: , is selected
          </span>
          <button
            aria-haspopup="listbox"
            aria-label="aria-label"
            class="euiSuperSelectControl euiFormControlLayout--1icons euiSuperSelectControl--inGroup testClass1 testClass2"
            data-test-subj="test subject string"
            type="button"
          />
          <div
            class="euiFormControlLayoutIcons euiFormControlLayoutIcons--right"
          >
            <span
              class="euiFormControlLayoutCustomIcon"
            >
              <span
                aria-hidden="true"
                class="euiFormControlLayoutCustomIcon__icon"
                data-euiicon-type="arrowDown"
              />
            </span>
          </div>
        </div>
        <label
          class="euiFormLabel euiFormControlLayout__append"
        >
          append
        </label>
      </div>
    </div>
  </div>
</div>
`;

exports[`EuiSuperSelect props more props are propogated to each option 1`] = `
<div
  class="euiPopover euiInputPopover euiSuperSelect css-1gt8vry-euiPopover-EuiPopover-EuiInputPopover"
>
  <div
    class="euiPopover__anchor css-1k1aqtq-EuiPopover"
  >
    <div>
      <input
        type="hidden"
        value="1"
      />
      <div
        class="euiFormControlLayout"
      >
        <div
          class="euiFormControlLayout__childrenWrapper"
        >
          <span
            class="euiScreenReaderOnly"
            id="euiSuperSelect__generated-id__screenreaderLabelId"
          >
            Select an option: Option #1, is selected
          </span>
          <button
            aria-haspopup="listbox"
            class="euiSuperSelectControl euiFormControlLayout--1icons euiSuperSelect--isOpen__button"
            data-test-subj="superSelect"
            type="button"
          >
            Option #1
          </button>
          <div
            class="euiFormControlLayoutIcons euiFormControlLayoutIcons--right"
          >
            <span
              class="euiFormControlLayoutCustomIcon"
            >
              <span
                aria-hidden="true"
                class="euiFormControlLayoutCustomIcon__icon"
                data-euiicon-type="arrowDown"
              />
            </span>
          </div>
        </div>
      </div>
    </div>
  </div>
  <div
    data-focus-guard="true"
    style="width: 1px; height: 0px; padding: 0px; overflow: hidden; position: fixed; top: 1px; left: 1px;"
    tabindex="-1"
  />
  <div
    data-focus-guard="true"
    style="width: 1px; height: 0px; padding: 0px; overflow: hidden; position: fixed; top: 1px; left: 1px;"
    tabindex="-1"
  />
  <div
    data-focus-lock-disabled="disabled"
  >
    <div
      aria-live="assertive"
      aria-modal="true"
<<<<<<< HEAD
      class="euiPanel euiPanel--plain euiPopover__panel css-zuicof-euiPanel-grow-m-plain-euiPopover__panel-bottom"
=======
      class="euiPanel euiPanel--plain euiPopover__panel euiPopover__panel--bottom euiPopover__panel-noArrow euiPopover__panel-isAttached emotion-euiPanel-grow-m-plain"
>>>>>>> a49464e5
      data-popover-panel="true"
      role="dialog"
      style="top: 8px; left: 0px; will-change: transform, opacity; z-index: 2000;"
    >
      <div>
        <div
          data-focus-guard="true"
          style="width: 1px; height: 0px; padding: 0px; overflow: hidden; position: fixed; top: 1px; left: 1px;"
          tabindex="0"
        />
        <div
          data-focus-guard="true"
          style="width: 1px; height: 0px; padding: 0px; overflow: hidden; position: fixed; top: 1px; left: 1px;"
          tabindex="1"
        />
        <div
          data-focus-lock-disabled="false"
        >
          <div>
            <p
              class="euiScreenReaderOnly"
              id="euiSuperSelect__generated-id__screenreaderDescribeId"
            >
              You are in a form selector and must select a single option. Use the up and down keys to navigate or escape to close.
            </p>
            <div
              aria-activedescendant="1"
              aria-describedby="euiSuperSelect__generated-id__screenreaderDescribeId"
              aria-labelledby="euiSuperSelect__generated-id__screenreaderLabelId"
              class="euiSuperSelect__listbox"
              role="listbox"
              tabindex="0"
            >
              <button
                aria-selected="true"
                class="euiContextMenuItem euiSuperSelect__item euiContextMenuItem-isDisabled"
                disabled=""
                id="1"
                role="option"
                type="button"
              >
                <span
                  class="euiContextMenu__itemLayout"
                >
                  <span
                    class="euiContextMenu__icon"
                    color="inherit"
                    data-euiicon-type="check"
                  />
                  <span
                    class="euiContextMenuItem__text"
                  >
                    Option #1
                  </span>
                </span>
              </button>
              <button
                aria-selected="false"
                class="euiContextMenuItem euiSuperSelect__item"
                data-test-subj="option two"
                id="2"
                role="option"
                type="button"
              >
                <span
                  class="euiContextMenu__itemLayout"
                >
                  <span
                    class="euiContextMenu__icon"
                    color="inherit"
                    data-euiicon-type="empty"
                  />
                  <span
                    class="euiContextMenuItem__text"
                  >
                    Option #2
                  </span>
                </span>
              </button>
            </div>
          </div>
        </div>
        <div
          data-focus-guard="true"
          style="width: 1px; height: 0px; padding: 0px; overflow: hidden; position: fixed; top: 1px; left: 1px;"
          tabindex="0"
        />
      </div>
    </div>
  </div>
  <div
    data-focus-guard="true"
    style="width: 1px; height: 0px; padding: 0px; overflow: hidden; position: fixed; top: 1px; left: 1px;"
    tabindex="-1"
  />
</div>
`;

exports[`EuiSuperSelect props options are rendered when select is open 1`] = `
<div
  class="euiPopover euiInputPopover euiSuperSelect css-1gt8vry-euiPopover-EuiPopover-EuiInputPopover"
>
  <div
    class="euiPopover__anchor css-1k1aqtq-EuiPopover"
  >
    <div>
      <input
        type="hidden"
        value=""
      />
      <div
        class="euiFormControlLayout"
      >
        <div
          class="euiFormControlLayout__childrenWrapper"
        >
          <span
            class="euiScreenReaderOnly"
            id="euiSuperSelect__generated-id__screenreaderLabelId"
          >
            Select an option: , is selected
          </span>
          <button
            aria-haspopup="listbox"
            class="euiSuperSelectControl euiFormControlLayout--1icons euiSuperSelect--isOpen__button"
            data-test-subj="superSelect"
            type="button"
          />
          <div
            class="euiFormControlLayoutIcons euiFormControlLayoutIcons--right"
          >
            <span
              class="euiFormControlLayoutCustomIcon"
            >
              <span
                aria-hidden="true"
                class="euiFormControlLayoutCustomIcon__icon"
                data-euiicon-type="arrowDown"
              />
            </span>
          </div>
        </div>
      </div>
    </div>
  </div>
  <div
    data-focus-guard="true"
    style="width: 1px; height: 0px; padding: 0px; overflow: hidden; position: fixed; top: 1px; left: 1px;"
    tabindex="-1"
  />
  <div
    data-focus-guard="true"
    style="width: 1px; height: 0px; padding: 0px; overflow: hidden; position: fixed; top: 1px; left: 1px;"
    tabindex="-1"
  />
  <div
    data-focus-lock-disabled="disabled"
  >
    <div
      aria-live="assertive"
      aria-modal="true"
<<<<<<< HEAD
      class="euiPanel euiPanel--plain euiPopover__panel css-zuicof-euiPanel-grow-m-plain-euiPopover__panel-bottom"
=======
      class="euiPanel euiPanel--plain euiPopover__panel euiPopover__panel--bottom euiPopover__panel-noArrow euiPopover__panel-isAttached emotion-euiPanel-grow-m-plain"
>>>>>>> a49464e5
      data-popover-panel="true"
      role="dialog"
      style="top: 8px; left: 0px; will-change: transform, opacity; z-index: 2000;"
    >
      <div>
        <div
          data-focus-guard="true"
          style="width: 1px; height: 0px; padding: 0px; overflow: hidden; position: fixed; top: 1px; left: 1px;"
          tabindex="0"
        />
        <div
          data-focus-guard="true"
          style="width: 1px; height: 0px; padding: 0px; overflow: hidden; position: fixed; top: 1px; left: 1px;"
          tabindex="1"
        />
        <div
          data-focus-lock-disabled="false"
        >
          <div>
            <p
              class="euiScreenReaderOnly"
              id="euiSuperSelect__generated-id__screenreaderDescribeId"
            >
              You are in a form selector and must select a single option. Use the up and down keys to navigate or escape to close.
            </p>
            <div
              aria-describedby="euiSuperSelect__generated-id__screenreaderDescribeId"
              aria-labelledby="euiSuperSelect__generated-id__screenreaderLabelId"
              class="euiSuperSelect__listbox"
              role="listbox"
              tabindex="0"
            >
              <button
                aria-selected="false"
                class="euiContextMenuItem euiSuperSelect__item"
                id="1"
                role="option"
                type="button"
              >
                <span
                  class="euiContextMenu__itemLayout"
                >
                  <span
                    class="euiContextMenu__icon"
                    color="inherit"
                    data-euiicon-type="empty"
                  />
                  <span
                    class="euiContextMenuItem__text"
                  >
                    Option #1
                  </span>
                </span>
              </button>
              <button
                aria-selected="false"
                class="euiContextMenuItem euiSuperSelect__item"
                id="2"
                role="option"
                type="button"
              >
                <span
                  class="euiContextMenu__itemLayout"
                >
                  <span
                    class="euiContextMenu__icon"
                    color="inherit"
                    data-euiicon-type="empty"
                  />
                  <span
                    class="euiContextMenuItem__text"
                  >
                    Option #2
                  </span>
                </span>
              </button>
            </div>
          </div>
        </div>
        <div
          data-focus-guard="true"
          style="width: 1px; height: 0px; padding: 0px; overflow: hidden; position: fixed; top: 1px; left: 1px;"
          tabindex="0"
        />
      </div>
    </div>
  </div>
  <div
    data-focus-guard="true"
    style="width: 1px; height: 0px; padding: 0px; overflow: hidden; position: fixed; top: 1px; left: 1px;"
    tabindex="-1"
  />
</div>
`;

exports[`EuiSuperSelect props renders popoverProps on the underlying EuiPopover 1`] = `
<div
  class="euiPopover euiInputPopover euiSuperSelect goes-on-outermost-wrapper css-1gt8vry-euiPopover-EuiPopover-EuiInputPopover"
>
  <div
    class="euiPopover__anchor css-1k1aqtq-EuiPopover"
  >
    <div>
      <input
        type="hidden"
        value="2"
      />
      <div
        class="euiFormControlLayout"
      >
        <div
          class="euiFormControlLayout__childrenWrapper"
        >
          <span
            class="euiScreenReaderOnly"
            id="euiSuperSelect__generated-id__screenreaderLabelId"
          >
            Select an option: Option #2, is selected
          </span>
          <button
            aria-haspopup="listbox"
            class="euiSuperSelectControl euiFormControlLayout--1icons euiSuperSelect--isOpen__button"
            data-test-subj="superSelect"
            type="button"
          >
            Option #2
          </button>
          <div
            class="euiFormControlLayoutIcons euiFormControlLayoutIcons--right"
          >
            <span
              class="euiFormControlLayoutCustomIcon"
            >
              <span
                aria-hidden="true"
                class="euiFormControlLayoutCustomIcon__icon"
                data-euiicon-type="arrowDown"
              />
            </span>
          </div>
        </div>
      </div>
    </div>
  </div>
  <div
    data-focus-guard="true"
    style="width: 1px; height: 0px; padding: 0px; overflow: hidden; position: fixed; top: 1px; left: 1px;"
    tabindex="-1"
  />
  <div
    data-focus-guard="true"
    style="width: 1px; height: 0px; padding: 0px; overflow: hidden; position: fixed; top: 1px; left: 1px;"
    tabindex="-1"
  />
  <div
    data-focus-lock-disabled="disabled"
  >
    <div
      aria-live="assertive"
      aria-modal="true"
<<<<<<< HEAD
      class="euiPanel euiPanel--plain euiPopover__panel goes-on-popover-panel css-zuicof-euiPanel-grow-m-plain-euiPopover__panel-bottom"
=======
      class="euiPanel euiPanel--plain euiPopover__panel euiPopover__panel--bottom euiPopover__panel-noArrow euiPopover__panel-isAttached goes-on-popover-panel emotion-euiPanel-grow-m-plain"
>>>>>>> a49464e5
      data-popover-panel="true"
      role="dialog"
      style="top: 8px; left: 0px; will-change: transform, opacity; z-index: 2000;"
    >
      <div>
        <div
          data-focus-guard="true"
          style="width: 1px; height: 0px; padding: 0px; overflow: hidden; position: fixed; top: 1px; left: 1px;"
          tabindex="0"
        />
        <div
          data-focus-guard="true"
          style="width: 1px; height: 0px; padding: 0px; overflow: hidden; position: fixed; top: 1px; left: 1px;"
          tabindex="1"
        />
        <div
          data-focus-lock-disabled="false"
        >
          <div>
            <p
              class="euiScreenReaderOnly"
              id="euiSuperSelect__generated-id__screenreaderDescribeId"
            >
              You are in a form selector and must select a single option. Use the up and down keys to navigate or escape to close.
            </p>
            <div
              aria-activedescendant="2"
              aria-describedby="euiSuperSelect__generated-id__screenreaderDescribeId"
              aria-labelledby="euiSuperSelect__generated-id__screenreaderLabelId"
              class="euiSuperSelect__listbox"
              role="listbox"
              tabindex="0"
            >
              <button
                aria-selected="false"
                class="euiContextMenuItem euiSuperSelect__item"
                id="1"
                role="option"
                type="button"
              >
                <span
                  class="euiContextMenu__itemLayout"
                >
                  <span
                    class="euiContextMenu__icon"
                    color="inherit"
                    data-euiicon-type="empty"
                  />
                  <span
                    class="euiContextMenuItem__text"
                  >
                    Option #1
                  </span>
                </span>
              </button>
              <button
                aria-selected="true"
                class="euiContextMenuItem euiSuperSelect__item"
                id="2"
                role="option"
                type="button"
              >
                <span
                  class="euiContextMenu__itemLayout"
                >
                  <span
                    class="euiContextMenu__icon"
                    color="inherit"
                    data-euiicon-type="check"
                  />
                  <span
                    class="euiContextMenuItem__text"
                  >
                    Option #2
                  </span>
                </span>
              </button>
            </div>
          </div>
        </div>
        <div
          data-focus-guard="true"
          style="width: 1px; height: 0px; padding: 0px; overflow: hidden; position: fixed; top: 1px; left: 1px;"
          tabindex="0"
        />
      </div>
    </div>
  </div>
  <div
    data-focus-guard="true"
    style="width: 1px; height: 0px; padding: 0px; overflow: hidden; position: fixed; top: 1px; left: 1px;"
    tabindex="-1"
  />
</div>
`;

exports[`EuiSuperSelect props select component is rendered 1`] = `
<div
  class="euiPopover euiInputPopover euiSuperSelect css-1gt8vry-euiPopover-EuiPopover-EuiInputPopover"
>
  <div
    class="euiPopover__anchor css-1k1aqtq-EuiPopover"
  >
    <div>
      <input
        type="hidden"
        value=""
      />
      <div
        class="euiFormControlLayout"
      >
        <div
          class="euiFormControlLayout__childrenWrapper"
        >
          <span
            class="euiScreenReaderOnly"
            id="euiSuperSelect__generated-id__screenreaderLabelId"
          >
            Select an option: , is selected
          </span>
          <button
            aria-haspopup="listbox"
            class="euiSuperSelectControl euiFormControlLayout--1icons"
            type="button"
          />
          <div
            class="euiFormControlLayoutIcons euiFormControlLayoutIcons--right"
          >
            <span
              class="euiFormControlLayoutCustomIcon"
            >
              <span
                aria-hidden="true"
                class="euiFormControlLayoutCustomIcon__icon"
                data-euiicon-type="arrowDown"
              />
            </span>
          </div>
        </div>
      </div>
    </div>
  </div>
</div>
`;

exports[`EuiSuperSelect props valueSelected is rendered 1`] = `
<div
  class="euiPopover euiInputPopover euiSuperSelect css-1gt8vry-euiPopover-EuiPopover-EuiInputPopover"
>
  <div
    class="euiPopover__anchor css-1k1aqtq-EuiPopover"
  >
    <div>
      <input
        type="hidden"
        value="2"
      />
      <div
        class="euiFormControlLayout"
      >
        <div
          class="euiFormControlLayout__childrenWrapper"
        >
          <span
            class="euiScreenReaderOnly"
            id="euiSuperSelect__generated-id__screenreaderLabelId"
          >
            Select an option: Option #2, is selected
          </span>
          <button
            aria-haspopup="listbox"
            class="euiSuperSelectControl euiFormControlLayout--1icons"
            type="button"
          >
            Option #2
          </button>
          <div
            class="euiFormControlLayoutIcons euiFormControlLayoutIcons--right"
          >
            <span
              class="euiFormControlLayoutCustomIcon"
            >
              <span
                aria-hidden="true"
                class="euiFormControlLayoutCustomIcon__icon"
                data-euiicon-type="arrowDown"
              />
            </span>
          </div>
        </div>
      </div>
    </div>
  </div>
</div>
`;<|MERGE_RESOLUTION|>--- conflicted
+++ resolved
@@ -2,10 +2,10 @@
 
 exports[`EuiSuperSelect is rendered 1`] = `
 <div
-  class="euiPopover euiInputPopover euiSuperSelect css-1gt8vry-euiPopover-EuiPopover-EuiInputPopover"
+  class="euiPopover euiInputPopover euiSuperSelect emotion-euiPopover-EuiPopover-EuiInputPopover"
 >
   <div
-    class="euiPopover__anchor css-1k1aqtq-EuiPopover"
+    class="euiPopover__anchor emotion-EuiPopover"
   >
     <div>
       <input
@@ -53,10 +53,10 @@
 
 exports[`EuiSuperSelect props compressed is rendered 1`] = `
 <div
-  class="euiPopover euiInputPopover euiSuperSelect css-1gt8vry-euiPopover-EuiPopover-EuiInputPopover"
+  class="euiPopover euiInputPopover euiSuperSelect emotion-euiPopover-EuiPopover-EuiInputPopover"
 >
   <div
-    class="euiPopover__anchor css-1k1aqtq-EuiPopover"
+    class="euiPopover__anchor emotion-EuiPopover"
   >
     <div>
       <input
@@ -104,10 +104,10 @@
 
 exports[`EuiSuperSelect props custom display is propagated to dropdown 1`] = `
 <div
-  class="euiPopover euiInputPopover euiSuperSelect css-1gt8vry-euiPopover-EuiPopover-EuiInputPopover"
+  class="euiPopover euiInputPopover euiSuperSelect emotion-euiPopover-EuiPopover-EuiInputPopover"
 >
   <div
-    class="euiPopover__anchor css-1k1aqtq-EuiPopover"
+    class="euiPopover__anchor emotion-EuiPopover"
   >
     <div>
       <input
@@ -165,11 +165,7 @@
     <div
       aria-live="assertive"
       aria-modal="true"
-<<<<<<< HEAD
-      class="euiPanel euiPanel--plain euiPopover__panel css-zuicof-euiPanel-grow-m-plain-euiPopover__panel-bottom"
-=======
-      class="euiPanel euiPanel--plain euiPopover__panel euiPopover__panel--bottom euiPopover__panel-noArrow euiPopover__panel-isAttached emotion-euiPanel-grow-m-plain"
->>>>>>> a49464e5
+      class="euiPanel euiPanel--plain euiPopover__panel emotion-euiPanel-grow-m-plain-euiPopover__panel-bottom"
       data-popover-panel="true"
       role="dialog"
       style="top: 8px; left: 0px; will-change: transform, opacity; z-index: 2000;"
@@ -267,10 +263,10 @@
 
 exports[`EuiSuperSelect props fullWidth is rendered 1`] = `
 <div
-  class="euiPopover euiInputPopover euiSuperSelect css-1sycd0p-euiPopover-EuiPopover-EuiInputPopover"
+  class="euiPopover euiInputPopover euiSuperSelect emotion-euiPopover-EuiPopover-EuiInputPopover"
 >
   <div
-    class="euiPopover__anchor css-1k1aqtq-EuiPopover"
+    class="euiPopover__anchor emotion-EuiPopover"
   >
     <div>
       <input
@@ -318,10 +314,10 @@
 
 exports[`EuiSuperSelect props is rendered with a prepend and append 1`] = `
 <div
-  class="euiPopover euiInputPopover euiSuperSelect css-1gt8vry-euiPopover-EuiPopover-EuiInputPopover"
+  class="euiPopover euiInputPopover euiSuperSelect emotion-euiPopover-EuiPopover-EuiInputPopover"
 >
   <div
-    class="euiPopover__anchor css-1k1aqtq-EuiPopover"
+    class="euiPopover__anchor emotion-EuiPopover"
   >
     <div>
       <input
@@ -379,10 +375,10 @@
 
 exports[`EuiSuperSelect props more props are propogated to each option 1`] = `
 <div
-  class="euiPopover euiInputPopover euiSuperSelect css-1gt8vry-euiPopover-EuiPopover-EuiInputPopover"
+  class="euiPopover euiInputPopover euiSuperSelect emotion-euiPopover-EuiPopover-EuiInputPopover"
 >
   <div
-    class="euiPopover__anchor css-1k1aqtq-EuiPopover"
+    class="euiPopover__anchor emotion-EuiPopover"
   >
     <div>
       <input
@@ -442,11 +438,7 @@
     <div
       aria-live="assertive"
       aria-modal="true"
-<<<<<<< HEAD
-      class="euiPanel euiPanel--plain euiPopover__panel css-zuicof-euiPanel-grow-m-plain-euiPopover__panel-bottom"
-=======
-      class="euiPanel euiPanel--plain euiPopover__panel euiPopover__panel--bottom euiPopover__panel-noArrow euiPopover__panel-isAttached emotion-euiPanel-grow-m-plain"
->>>>>>> a49464e5
+      class="euiPanel euiPanel--plain euiPopover__panel emotion-euiPanel-grow-m-plain-euiPopover__panel-bottom"
       data-popover-panel="true"
       role="dialog"
       style="top: 8px; left: 0px; will-change: transform, opacity; z-index: 2000;"
@@ -547,10 +539,10 @@
 
 exports[`EuiSuperSelect props options are rendered when select is open 1`] = `
 <div
-  class="euiPopover euiInputPopover euiSuperSelect css-1gt8vry-euiPopover-EuiPopover-EuiInputPopover"
+  class="euiPopover euiInputPopover euiSuperSelect emotion-euiPopover-EuiPopover-EuiInputPopover"
 >
   <div
-    class="euiPopover__anchor css-1k1aqtq-EuiPopover"
+    class="euiPopover__anchor emotion-EuiPopover"
   >
     <div>
       <input
@@ -608,11 +600,7 @@
     <div
       aria-live="assertive"
       aria-modal="true"
-<<<<<<< HEAD
-      class="euiPanel euiPanel--plain euiPopover__panel css-zuicof-euiPanel-grow-m-plain-euiPopover__panel-bottom"
-=======
-      class="euiPanel euiPanel--plain euiPopover__panel euiPopover__panel--bottom euiPopover__panel-noArrow euiPopover__panel-isAttached emotion-euiPanel-grow-m-plain"
->>>>>>> a49464e5
+      class="euiPanel euiPanel--plain euiPopover__panel emotion-euiPanel-grow-m-plain-euiPopover__panel-bottom"
       data-popover-panel="true"
       role="dialog"
       style="top: 8px; left: 0px; will-change: transform, opacity; z-index: 2000;"
@@ -710,10 +698,10 @@
 
 exports[`EuiSuperSelect props renders popoverProps on the underlying EuiPopover 1`] = `
 <div
-  class="euiPopover euiInputPopover euiSuperSelect goes-on-outermost-wrapper css-1gt8vry-euiPopover-EuiPopover-EuiInputPopover"
+  class="euiPopover euiInputPopover euiSuperSelect goes-on-outermost-wrapper emotion-euiPopover-EuiPopover-EuiInputPopover"
 >
   <div
-    class="euiPopover__anchor css-1k1aqtq-EuiPopover"
+    class="euiPopover__anchor emotion-EuiPopover"
   >
     <div>
       <input
@@ -773,11 +761,7 @@
     <div
       aria-live="assertive"
       aria-modal="true"
-<<<<<<< HEAD
-      class="euiPanel euiPanel--plain euiPopover__panel goes-on-popover-panel css-zuicof-euiPanel-grow-m-plain-euiPopover__panel-bottom"
-=======
-      class="euiPanel euiPanel--plain euiPopover__panel euiPopover__panel--bottom euiPopover__panel-noArrow euiPopover__panel-isAttached goes-on-popover-panel emotion-euiPanel-grow-m-plain"
->>>>>>> a49464e5
+      class="euiPanel euiPanel--plain euiPopover__panel goes-on-popover-panel emotion-euiPanel-grow-m-plain-euiPopover__panel-bottom"
       data-popover-panel="true"
       role="dialog"
       style="top: 8px; left: 0px; will-change: transform, opacity; z-index: 2000;"
@@ -876,10 +860,10 @@
 
 exports[`EuiSuperSelect props select component is rendered 1`] = `
 <div
-  class="euiPopover euiInputPopover euiSuperSelect css-1gt8vry-euiPopover-EuiPopover-EuiInputPopover"
+  class="euiPopover euiInputPopover euiSuperSelect emotion-euiPopover-EuiPopover-EuiInputPopover"
 >
   <div
-    class="euiPopover__anchor css-1k1aqtq-EuiPopover"
+    class="euiPopover__anchor emotion-EuiPopover"
   >
     <div>
       <input
@@ -925,10 +909,10 @@
 
 exports[`EuiSuperSelect props valueSelected is rendered 1`] = `
 <div
-  class="euiPopover euiInputPopover euiSuperSelect css-1gt8vry-euiPopover-EuiPopover-EuiInputPopover"
+  class="euiPopover euiInputPopover euiSuperSelect emotion-euiPopover-EuiPopover-EuiInputPopover"
 >
   <div
-    class="euiPopover__anchor css-1k1aqtq-EuiPopover"
+    class="euiPopover__anchor emotion-EuiPopover"
   >
     <div>
       <input
