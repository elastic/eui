// Core

// Functions need to be first, since we use them in our variables and mixin definitions
@import 'functions/index';

// Variables come next, and are used in some mixins
@import 'variables/index';

// Mixins provide generic code expansion through helpers
@import 'mixins/index';

// Utility classes provide one-off selectors for common css problems
@import '../../../global_styling/utility/index';

<<<<<<< HEAD
// The reset file makes use of variables and mixins
// @import 'reset/index';
=======
// The reset file has moved to global_styles.tsx
>>>>>>> b2dcb74f

// Customization of the React Date Picker
@import 'react_date_picker/index';<|MERGE_RESOLUTION|>--- conflicted
+++ resolved
@@ -12,12 +12,7 @@
 // Utility classes provide one-off selectors for common css problems
 @import '../../../global_styling/utility/index';
 
-<<<<<<< HEAD
-// The reset file makes use of variables and mixins
-// @import 'reset/index';
-=======
 // The reset file has moved to global_styles.tsx
->>>>>>> b2dcb74f
 
 // Customization of the React Date Picker
 @import 'react_date_picker/index';