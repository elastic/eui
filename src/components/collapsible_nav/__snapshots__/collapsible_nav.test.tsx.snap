--- conflicted
+++ resolved
@@ -29,12 +29,8 @@
           type="button"
         >
           <span
-<<<<<<< HEAD
-            class="euiButtonContent__icon"
-=======
-            aria-hidden="true"
-            class="euiButtonIcon__icon"
->>>>>>> cb8deda1
+            aria-hidden="true"
+            class="euiButtonIcon__icon"
             color="inherit"
             data-euiicon-type="cross"
           />
@@ -83,12 +79,8 @@
           type="button"
         >
           <span
-<<<<<<< HEAD
-            class="euiButtonContent__icon"
-=======
-            aria-hidden="true"
-            class="euiButtonIcon__icon"
->>>>>>> cb8deda1
+            aria-hidden="true"
+            class="euiButtonIcon__icon"
             color="inherit"
             data-euiicon-type="cross"
           />
@@ -132,27 +124,11 @@
         type="button"
       >
         <span
-<<<<<<< HEAD
-          class="euiButtonContent euiButtonEmpty__content"
-        >
-          <span
-            class="euiButtonContent__icon"
-            color="inherit"
-            data-euiicon-type="cross"
-          />
-          <span
-            class="euiButtonEmpty__text euiCollapsibleNav__closeButtonText"
-          >
-            close
-          </span>
-        </span>
-=======
           aria-hidden="true"
           class="euiButtonIcon__icon"
           color="inherit"
           data-euiicon-type="cross"
         />
->>>>>>> cb8deda1
       </button>
     </nav>
   </div>,
@@ -198,12 +174,8 @@
           type="button"
         >
           <span
-<<<<<<< HEAD
-            class="euiButtonContent__icon"
-=======
-            aria-hidden="true"
-            class="euiButtonIcon__icon"
->>>>>>> cb8deda1
+            aria-hidden="true"
+            class="euiButtonIcon__icon"
             color="inherit"
             data-euiicon-type="cross"
           />
@@ -248,12 +220,8 @@
           type="button"
         >
           <span
-<<<<<<< HEAD
-            class="euiButtonContent__icon"
-=======
-            aria-hidden="true"
-            class="euiButtonIcon__icon"
->>>>>>> cb8deda1
+            aria-hidden="true"
+            class="euiButtonIcon__icon"
             color="inherit"
             data-euiicon-type="cross"
           />
@@ -287,33 +255,9 @@
     <nav
       class="euiFlyout euiFlyout--push euiFlyout--left euiFlyout--paddingNone euiCollapsibleNav"
       id="id"
-<<<<<<< HEAD
-    >
-      <button
-        class="euiButtonEmpty euiButtonEmpty--primary euiButtonEmpty--xSmall euiScreenReaderOnly--showOnFocus euiCollapsibleNav__closeButton"
-        type="button"
-      >
-        <span
-          class="euiButtonContent euiButtonEmpty__content"
-        >
-          <span
-            class="euiButtonContent__icon"
-            color="inherit"
-            data-euiicon-type="cross"
-          />
-          <span
-            class="euiButtonEmpty__text euiCollapsibleNav__closeButtonText"
-          >
-            close
-          </span>
-        </span>
-      </button>
-    </nav>
-=======
       style="width:320px"
       tabindex="-1"
     />
->>>>>>> cb8deda1
   </div>,
   <div
     data-focus-guard="true"
@@ -352,12 +296,8 @@
           type="button"
         >
           <span
-<<<<<<< HEAD
-            class="euiButtonContent__icon"
-=======
-            aria-hidden="true"
-            class="euiButtonIcon__icon"
->>>>>>> cb8deda1
+            aria-hidden="true"
+            class="euiButtonIcon__icon"
             color="inherit"
             data-euiicon-type="cross"
           />
@@ -437,12 +377,8 @@
           type="button"
         >
           <span
-<<<<<<< HEAD
-            class="euiButtonContent__icon"
-=======
-            aria-hidden="true"
-            class="euiButtonIcon__icon"
->>>>>>> cb8deda1
+            aria-hidden="true"
+            class="euiButtonIcon__icon"
             color="inherit"
             data-euiicon-type="cross"
           />
