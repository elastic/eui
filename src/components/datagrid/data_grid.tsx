--- conflicted
+++ resolved
@@ -396,7 +396,6 @@
               disabled={!isFullScreen}
               className="euiDataGrid__focusWrap"
             >
-<<<<<<< HEAD
               <div
                 className={classes}
                 onKeyDown={handleGridKeyDown}
@@ -474,6 +473,7 @@
                     interactiveCellId={interactiveCellId}
                     rowHeightsOptions={rowHeightsOptions}
                     virtualizationOptions={virtualizationOptions || {}}
+                    isFullScreen={isFullScreen}
                     gridStyles={gridStyles}
                     gridWidth={gridWidth}
                     gridRef={gridRef}
@@ -492,7 +492,6 @@
                     rowCount={rowCount}
                     controls={gridId}
                     aria-label={props['aria-label']}
-                    gridRef={gridRef}
                   />
                 )}
                 <p id={interactiveCellId} hidden>
@@ -512,61 +511,4 @@
   }
 );
 
-EuiDataGrid.displayName = 'EuiDataGrid';
-=======
-              <EuiDataGridBody
-                columns={orderedVisibleColumns}
-                visibleColCount={visibleColCount}
-                leadingControlColumns={leadingControlColumns}
-                schema={mergedSchema}
-                trailingControlColumns={trailingControlColumns}
-                setVisibleColumns={setVisibleColumns}
-                switchColumnPos={switchColumnPos}
-                onColumnResize={onColumnResize}
-                headerIsInteractive={headerIsInteractive}
-                handleHeaderMutation={handleHeaderMutation}
-                schemaDetectors={allSchemaDetectors}
-                popoverContents={mergedPopoverContents}
-                pagination={pagination}
-                renderCellValue={renderCellValue}
-                renderFooterCellValue={renderFooterCellValue}
-                rowCount={rowCount}
-                visibleRows={visibleRows}
-                interactiveCellId={interactiveCellId}
-                rowHeightsOptions={rowHeightsOptions}
-                virtualizationOptions={virtualizationOptions || {}}
-                isFullScreen={isFullScreen}
-                gridStyles={gridStyles}
-                gridWidth={gridWidth}
-                gridRef={gridRef}
-                gridItemsRendered={gridItemsRendered}
-                wrapperRef={contentRef}
-              />
-            </div>
-            {pagination && props['aria-labelledby'] && (
-              <p id={ariaLabelledById} hidden>
-                {ariaLabelledBy}
-              </p>
-            )}
-            {pagination && (
-              <EuiDataGridPaginationRenderer
-                {...pagination}
-                rowCount={rowCount}
-                controls={gridId}
-                aria-label={props['aria-label']}
-              />
-            )}
-            <p id={interactiveCellId} hidden>
-              <EuiI18n
-                token="euiDataGrid.screenReaderNotice"
-                default="Cell contains interactive content."
-              />
-              {/* TODO: if no keyboard shortcuts panel gets built, add keyboard shortcut info here */}
-            </p>
-          </div>
-        </EuiFocusTrap>
-      </DataGridSortingContext.Provider>
-    </DataGridFocusContext.Provider>
-  );
-};
->>>>>>> 58049432
+EuiDataGrid.displayName = 'EuiDataGrid';