import React from 'react';
import { render, mount } from 'enzyme';
import { requiredProps } from '../../test';

import { EuiCard } from './card';

import { EuiIcon } from '../icon';

jest.mock(`./../form/form_row/make_id`, () => () => `generated-id`);

describe('EuiCard', () => {
  test('is rendered', () => {
    const component = render(
      <EuiCard
        title="Card title"
        description="Card description"
        {...requiredProps}
      />
    );

    expect(component).toMatchSnapshot();
  });

<<<<<<< HEAD
  test('icon', () => {
    const component = render(
      <EuiCard
        title="Card title"
        description="Card description"
        icon={<EuiIcon className="myIconClass" type="apmApp" />}
      />
    );

    expect(component).toMatchSnapshot();
  });
=======
  describe('props', () => {
    test('icon', () => {
      const component = render(
        <EuiCard
          title="Card title"
          description="Card description"
          icon={<EuiIcon className="myIconClass" type="apmApp"/>}
        />
      );

      expect(component)
        .toMatchSnapshot();
    });
>>>>>>> eae54174

    test('horizontal', () => {
      const component = render(
        <EuiCard
          title="Card title"
          description="Card description"
          layout="horizontal"
        />
      );

<<<<<<< HEAD
    expect(component).toMatchSnapshot();
  });

  describe('onClick', () => {
    it('supports onClick as a link', () => {
      const handler = jest.fn();
      const component = mount(
        <EuiCard title="Hoi" description="There" href="#" onClick={handler} />
=======
      expect(component)
        .toMatchSnapshot();
    });

    describe('onClick', () => {
      it('supports onClick as a link', () => {
        const handler = jest.fn();
        const component = mount(
          <EuiCard
            title="Hoi"
            description="There"
            href="#"
            onClick={handler}
          />
        );
        component.find('a').simulate('click');
        expect(handler.mock.calls.length).toEqual(1);
      });

      it('supports onClick as a button', () => {
        const handler = jest.fn();
        const component = mount(
          <EuiCard
            title="Hoi"
            description="There"
            onClick={handler}
          />
        );
        component.find('button').simulate('click');
        expect(handler.mock.calls.length).toEqual(1);
      });
    });

    test('titleElement', () => {
      const component = render(
        <EuiCard
          title="Card title"
          description="Card description"
          titleElement="h4"
        />
      );

      expect(component)
        .toMatchSnapshot();
    });

    test('footer', () => {
      const component = render(
        <EuiCard
          title="Card title"
          description="Card description"
          footer={
            <span>Footer</span>
          }
        />
>>>>>>> eae54174
      );

      expect(component)
        .toMatchSnapshot();
    });

<<<<<<< HEAD
    it('supports onClick as a button', () => {
      const handler = jest.fn();
      const component = mount(
        <EuiCard title="Hoi" description="There" onClick={handler} />
=======
    test('textAlign', () => {
      const component = render(
        <EuiCard
          title="Card title"
          description="Card description"
          textAlign="right"
        />
>>>>>>> eae54174
      );

      expect(component)
        .toMatchSnapshot();
    });

    test('selectable', () => {
      const component = render(
        <EuiCard
          title="Card title"
          description="Card description"
          selectable={{
            onClick: () => {}
          }}
        />
      );

      expect(component)
        .toMatchSnapshot();
    });
  });
});<|MERGE_RESOLUTION|>--- conflicted
+++ resolved
@@ -2,38 +2,26 @@
 import { render, mount } from 'enzyme';
 import { requiredProps } from '../../test';
 
-import { EuiCard } from './card';
+import {
+  EuiCard,
+} from './card';
 
-import { EuiIcon } from '../icon';
+import {
+  EuiIcon,
+} from '../icon';
 
 jest.mock(`./../form/form_row/make_id`, () => () => `generated-id`);
 
 describe('EuiCard', () => {
   test('is rendered', () => {
     const component = render(
-      <EuiCard
-        title="Card title"
-        description="Card description"
-        {...requiredProps}
-      />
+      <EuiCard title="Card title" description="Card description" {...requiredProps} />
     );
 
-    expect(component).toMatchSnapshot();
+    expect(component)
+      .toMatchSnapshot();
   });
 
-<<<<<<< HEAD
-  test('icon', () => {
-    const component = render(
-      <EuiCard
-        title="Card title"
-        description="Card description"
-        icon={<EuiIcon className="myIconClass" type="apmApp" />}
-      />
-    );
-
-    expect(component).toMatchSnapshot();
-  });
-=======
   describe('props', () => {
     test('icon', () => {
       const component = render(
@@ -47,7 +35,6 @@
       expect(component)
         .toMatchSnapshot();
     });
->>>>>>> eae54174
 
     test('horizontal', () => {
       const component = render(
@@ -58,16 +45,6 @@
         />
       );
 
-<<<<<<< HEAD
-    expect(component).toMatchSnapshot();
-  });
-
-  describe('onClick', () => {
-    it('supports onClick as a link', () => {
-      const handler = jest.fn();
-      const component = mount(
-        <EuiCard title="Hoi" description="There" href="#" onClick={handler} />
-=======
       expect(component)
         .toMatchSnapshot();
     });
@@ -123,19 +100,12 @@
             <span>Footer</span>
           }
         />
->>>>>>> eae54174
       );
 
       expect(component)
         .toMatchSnapshot();
     });
 
-<<<<<<< HEAD
-    it('supports onClick as a button', () => {
-      const handler = jest.fn();
-      const component = mount(
-        <EuiCard title="Hoi" description="There" onClick={handler} />
-=======
     test('textAlign', () => {
       const component = render(
         <EuiCard
@@ -143,7 +113,6 @@
           description="Card description"
           textAlign="right"
         />
->>>>>>> eae54174
       );
 
       expect(component)
