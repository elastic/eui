import React from 'react';
import { render } from 'enzyme';
import { requiredProps } from '../../../test/required_props';

import { EuiFieldNumber } from './field_number';

jest.mock('../form_control_layout', () => {
  const formControlLayout = require.requireActual('../form_control_layout');
  return {
    ...formControlLayout,
    EuiFormControlLayout: 'eui-form-control-layout',
  };
});
jest.mock('../validatable_control', () => ({
  EuiValidatableControl: 'eui-validatable-control',
}));

describe('EuiFieldNumber', () => {
  test('is rendered', () => {
    const component = render(
      <EuiFieldNumber
        id="1"
        name="elastic"
        min={1}
        max={8}
        step={1}
        value={1}
        icon="alert"
        onChange={() => {}}
        {...requiredProps}
      />
    );

    expect(component).toMatchSnapshot();
  });

  describe('props', () => {
<<<<<<< HEAD
    test('isInvalid is rendered', () => {
=======
    test(`isInvalid is rendered`, () => {
>>>>>>> 75fee430
      const component = render(<EuiFieldNumber isInvalid />);

      expect(component).toMatchSnapshot();
    });

<<<<<<< HEAD
    test('fullWidth is rendered', () => {
=======
    test(`fullWidth is rendered`, () => {
>>>>>>> 75fee430
      const component = render(<EuiFieldNumber fullWidth />);

      expect(component).toMatchSnapshot();
    });

<<<<<<< HEAD
    test('isLoading is rendered', () => {
=======
    test(`isLoading is rendered`, () => {
>>>>>>> 75fee430
      const component = render(<EuiFieldNumber isLoading />);

      expect(component).toMatchSnapshot();
    });

    describe('value', () => {
      test('value is number', () => {
        const component = render(
          <EuiFieldNumber value={0} onChange={() => {}} />
        );
        expect(component).toMatchSnapshot();
      });

      test('no initial value', () => {
        const component = render(
          <EuiFieldNumber value={''} onChange={() => {}} />
        );
        expect(component).toMatchSnapshot();
      });
    });
  });
});<|MERGE_RESOLUTION|>--- conflicted
+++ resolved
@@ -35,31 +35,19 @@
   });
 
   describe('props', () => {
-<<<<<<< HEAD
-    test('isInvalid is rendered', () => {
-=======
     test(`isInvalid is rendered`, () => {
->>>>>>> 75fee430
       const component = render(<EuiFieldNumber isInvalid />);
 
       expect(component).toMatchSnapshot();
     });
 
-<<<<<<< HEAD
-    test('fullWidth is rendered', () => {
-=======
     test(`fullWidth is rendered`, () => {
->>>>>>> 75fee430
       const component = render(<EuiFieldNumber fullWidth />);
 
       expect(component).toMatchSnapshot();
     });
 
-<<<<<<< HEAD
-    test('isLoading is rendered', () => {
-=======
     test(`isLoading is rendered`, () => {
->>>>>>> 75fee430
       const component = render(<EuiFieldNumber isLoading />);
 
       expect(component).toMatchSnapshot();
