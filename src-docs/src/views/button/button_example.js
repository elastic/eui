import React from 'react';

import { Link } from 'react-router-dom';

import { renderToHtml } from '../../services';

import { GuideSectionTypes } from '../../components';

import {
  EuiButton,
  EuiButtonEmpty,
  EuiButtonIcon,
  EuiCode,
  EuiButtonGroup,
  EuiCallOut,
  EuiSpacer,
  EuiText,
} from '../../../../src/components';

import Button from './button';
const buttonSource = require('!!raw-loader!./button');
const buttonHtml = renderToHtml(Button);
const buttonSnippet = [
  `<EuiButton><!-- Primary button --></EuiButton>
`,
  `<EuiButton fill><!-- Filled button --></EuiButton>
`,
  `<EuiButton size="s"><!-- Small button --></EuiButton>
`,
  `<EuiButton size="s" fill><!-- Small and filled button --></EuiButton>
`,
];

import ButtonWithIcon from './button_with_icon';
const buttonWithIconSource = require('!!raw-loader!./button_with_icon');
const buttonWithIconHtml = renderToHtml(Button);
const buttonWithIconSnippet = `<EuiButton iconType={icon}><!-- Button text --></EuiButton>
`;

import ButtonOption from './button_empty';
const buttonOptionSource = require('!!raw-loader!./button_empty');
const buttonOptionHtml = renderToHtml(ButtonOption);
const buttonOptionSnippet = `<EuiButtonEmpty>
  <!-- Button text -->
</EuiButtonEmpty>`;

import ButtonOptionFlush from './button_empty_flush';
const buttonOptionFlushSource = require('!!raw-loader!./button_empty_flush');
const buttonOptionFlushHtml = renderToHtml(ButtonOptionFlush);
const buttonOptionFlushSnippet = `<EuiButtonEmpty flush="left"><!-- Button text --></EuiButtonEmpty>
`;

import ButtonIcon from './button_icon';
const buttonIconSource = require('!!raw-loader!./button_icon');
const buttonIconHtml = renderToHtml(ButtonIcon);
const buttonIconSnippet = `<EuiButtonIcon
  iconType={icon}
/>`;

import ButtonGhost from './button_ghost';
const buttonGhostSource = require('!!raw-loader!./button_ghost');
const buttonGhostHtml = renderToHtml(ButtonGhost);
const buttonGhostSnippet = `<EuiButton color="ghost">
  <!-- Button text -->
</EuiButton>`;

import ButtonAsLink from './button_as_link';
const buttonAsLinkSource = require('!!raw-loader!./button_as_link');
const buttonAsLinkHtml = renderToHtml(ButtonAsLink);
const buttonAsLinkSnippet = `<EuiButton href={someUrl}><!-- Button text --></EuiButton>
`;

import ButtonLoading from './button_loading';
const buttonLoadingSource = require('!!raw-loader!./button_loading');
const buttonLoadingHtml = renderToHtml(ButtonLoading);
const buttonLoadingSnippet = `<EuiButton isLoading={true}>
  <!-- Button text -->
</EuiButton>`;

import ButtonToggle from './button_toggle';
const buttonToggleSource = require('!!raw-loader!./button_toggle');
const buttonToggleHtml = renderToHtml(ButtonToggle);
<<<<<<< HEAD
const buttonToggleSnippet = [
  `<EuiButton
  iconType={this.state.toggleOn ? onIcon : offIcon}
  onClick={this.onToggleChange}
>
  {this.state.toggleOn ? onLabel : offLabel}
</EuiButton>
`,
  `<EuiButton
  aria-pressed={this.state.toggleOn}
  onChange={this.onToggleChange}
>
  {buttonText}
</EuiButton>`,
];
=======
const buttonToggleSnippet = `<EuiButtonToggle
  label={label}
  iconType={toggleOn ? onIcon : offIcon}
  onChange={onToggleChange}
  isSelected={toggleOn}
/>`;
>>>>>>> 1b09d322

import ButtonGroup from './button_group';
const buttonGroupSource = require('!!raw-loader!./button_group');
const buttonGroupHtml = renderToHtml(ButtonGroup);
const buttonGroupSnippet = [
  `<EuiButtonGroup
  legend={legend}
  options={toggleButtons}
  idSelected={toggleIdSelected}
  onChange={onChange}
/>`,
  `<EuiButtonGroup
  legend={legend}
  options={toggleButtonsIconsMulti}
  idToSelectedMap={toggleIconIdToSelectedMap}
  onChange={onChangeIconsMulti}
  type="multi"
  isIconOnly
/>`,
];

export const ButtonExample = {
  title: 'Button',
  intro: (
    <EuiText>
      <p>
        <strong>EuiButton</strong> comes in two styles. The{' '}
        <EuiCode>fill</EuiCode> style should be reserved for the main action and
        limited in number for a single page. Be sure to read the full{' '}
        <Link to="/guidelines/buttons">button usage guidelines</Link>.
      </p>
    </EuiText>
  ),
  sections: [
    {
      source: [
        {
          type: GuideSectionTypes.JS,
          code: buttonSource,
        },
        {
          type: GuideSectionTypes.HTML,
          code: buttonHtml,
        },
      ],
      props: { EuiButton },
      snippet: buttonSnippet,
      demo: <Button />,
    },
    {
      title: 'Buttons can also be links',
      source: [
        {
          type: GuideSectionTypes.JS,
          code: buttonAsLinkSource,
        },
        {
          type: GuideSectionTypes.HTML,
          code: buttonAsLinkHtml,
        },
      ],
      text: (
        <p>
          Buttons will use an <EuiCode>{'<a>'}</EuiCode> tag if there is a{' '}
          <EuiCode>href</EuiCode> prop present.
        </p>
      ),
      snippet: buttonAsLinkSnippet,
      demo: <ButtonAsLink />,
    },
    {
      title: 'Button with icon',
      source: [
        {
          type: GuideSectionTypes.JS,
          code: buttonWithIconSource,
        },
        {
          type: GuideSectionTypes.HTML,
          code: buttonWithIconHtml,
        },
      ],
      text: (
        <p>
          The passed <EuiCode>iconType</EuiCode> must be an acceptable{' '}
          <Link to="/display/icons">
            <strong>EuiIcon</strong>
          </Link>{' '}
          type. It can be flipped{' '}
          {
            // eslint-disable-next-line react/no-unescaped-entities
          }{' '}
          to the opposite side by passing{' '}
          <EuiCode language="js">iconSide=&quot;right&quot;</EuiCode>.
        </p>
      ),
      snippet: buttonWithIconSnippet,
      demo: <ButtonWithIcon />,
    },
    {
      title: 'Loading state',
      source: [
        {
          type: GuideSectionTypes.JS,
          code: buttonLoadingSource,
        },
        {
          type: GuideSectionTypes.HTML,
          code: buttonLoadingHtml,
        },
      ],
      text: (
        <p>
          Setting the <EuiCode>isLoading</EuiCode> prop to true will add the
          loading spinner or swap the existing icon for the loading spinner and
          set the button to disabled. It is good practice to also rename the
          button to &quot;Loading&hellip;&quot;.
        </p>
      ),
      snippet: buttonLoadingSnippet,
      demo: <ButtonLoading />,
    },
    {
      title: 'Empty button',
      source: [
        {
          type: GuideSectionTypes.JS,
          code: buttonOptionSource,
        },
        {
          type: GuideSectionTypes.HTML,
          code: buttonOptionHtml,
        },
      ],
      text: (
        <p>
          <strong>EuiButtonEmpty</strong> is used when you want to make a button
          look like a regular link, but still want to align it to the rest of
          the buttons.
        </p>
      ),
      props: { EuiButtonEmpty },
      snippet: buttonOptionSnippet,
      demo: <ButtonOption />,
    },
    {
      title: 'Flush empty button',
      source: [
        {
          type: GuideSectionTypes.JS,
          code: buttonOptionFlushSource,
        },
        {
          type: GuideSectionTypes.HTML,
          code: buttonOptionFlushHtml,
        },
      ],
      text: (
        <p>
          When aligning <strong>EuiButtonEmpty</strong> components to the left
          or the right, you should make sure they&rsquo;re flush with the edge
          of their container, so that they&rsquo;re horizontally aligned with
          the other content in the container.
        </p>
      ),
      snippet: buttonOptionFlushSnippet,
      demo: <ButtonOptionFlush />,
    },
    {
      title: 'Button icon',
      source: [
        {
          type: GuideSectionTypes.JS,
          code: buttonIconSource,
        },
        {
          type: GuideSectionTypes.HTML,
          code: buttonIconHtml,
        },
      ],
      text: (
        <p>
          <strong>EuiButtonIcons</strong> are buttons that only contain an icon
          (no text).
        </p>
      ),
      props: { EuiButtonIcon },
      snippet: buttonIconSnippet,
      demo: <ButtonIcon />,
    },
    {
      title: 'Toggle buttons',
      source: [
        {
          type: GuideSectionTypes.JS,
          code: buttonToggleSource,
        },
        {
          type: GuideSectionTypes.HTML,
          code: buttonToggleHtml,
        },
      ],
      text: (
        <>
          <EuiCallOut
            iconType="trash"
            color="warning"
            title={
              <span>
                <strong>EuiButtonToggle</strong> has been deprecated. See the
                example below for correct usage of similar behavior.
              </span>
            }
          />
          <EuiSpacer size="s" />
          <p>
            Pass in <EuiCode>aria-pressed</EuiCode> if your button does not
            change its label for each state.
          </p>
        </>
      ),
      demo: <ButtonToggle />,
      snippet: buttonToggleSnippet,
    },
    {
      title: 'Button groups',
      source: [
        {
          type: GuideSectionTypes.JS,
          code: buttonGroupSource,
        },
        {
          type: GuideSectionTypes.HTML,
          code: buttonGroupHtml,
        },
      ],
      text: (
        <div>
          <p>
            <strong>EuiButtonGroups</strong> are handled similarly to the way
            checkbox and radio groups are handled but made to look like buttons.
            They group multiple <strong>EuiButtonToggles</strong> and utilize
            the <EuiCode language="js">type=&quot;single&quot;</EuiCode> or{' '}
            <EuiCode language="js">&quot;multi&quot;</EuiCode> prop to determine
            whether multiple or only single selections are allowed per group.
          </p>
          <p>
            Stylistically, all button groups are the size of small buttons, do
            not stretch to fill the container, and typically should only be{' '}
            <EuiCode language="js">color=&quot;text&quot;</EuiCode> (default) or{' '}
            <EuiCode language="js">&quot;primary&quot;</EuiCode>. If you&apos;re
            just displaying a group of icons, add the prop{' '}
            <EuiCode>isIconOnly</EuiCode>.
          </p>
          <EuiCallOut
            iconType="accessibility"
            color="warning"
            title={
              <span>
                In order for groups to be properly read as groups with a title,
                add the <EuiCode>legend</EuiCode> prop. This is only for
                accessibility, however, so it will be visibly hidden.
              </span>
            }
          />
        </div>
      ),
      demo: <ButtonGroup />,
      snippet: buttonGroupSnippet,
      props: { EuiButtonGroup },
    },
    {
      title: 'Ghost',
      source: [
        {
          type: GuideSectionTypes.JS,
          code: buttonGhostSource,
        },
        {
          type: GuideSectionTypes.HTML,
          code: buttonGhostHtml,
        },
      ],
      text: (
        <p>
          For buttons on dark color backgrounds, you can pass{' '}
          <EuiCode language="js">{'color="ghost"'}</EuiCode> to any of the
          button styles on this page. These should be used extremely rarely, and
          are only for placing buttons on top of dark or image-based
          backgrounds. A good example of their use is in the{' '}
          <Link to="/layout/bottom-bar">
            <strong>EuiBottomBar</strong>
          </Link>{' '}
          component.
        </p>
      ),
      snippet: buttonGhostSnippet,
      demo: <ButtonGhost />,
    },
  ],
};<|MERGE_RESOLUTION|>--- conflicted
+++ resolved
@@ -80,7 +80,6 @@
 import ButtonToggle from './button_toggle';
 const buttonToggleSource = require('!!raw-loader!./button_toggle');
 const buttonToggleHtml = renderToHtml(ButtonToggle);
-<<<<<<< HEAD
 const buttonToggleSnippet = [
   `<EuiButton
   iconType={this.state.toggleOn ? onIcon : offIcon}
@@ -96,14 +95,6 @@
   {buttonText}
 </EuiButton>`,
 ];
-=======
-const buttonToggleSnippet = `<EuiButtonToggle
-  label={label}
-  iconType={toggleOn ? onIcon : offIcon}
-  onChange={onToggleChange}
-  isSelected={toggleOn}
-/>`;
->>>>>>> 1b09d322
 
 import ButtonGroup from './button_group';
 const buttonGroupSource = require('!!raw-loader!./button_group');
