import React from 'react';

import { Link } from 'react-router-dom';

import { GuideSectionTypes } from '../../components';

import {
  EuiCode,
  EuiPanel,
  EuiText,
  EuiCallOut,
} from '../../../../src/components';
import {
  _EuiSplitPanelOuter,
  _EuiSplitPanelInner,
} from '../../../../src/components/panel/split_panel/split_panel';

import { panelConfig } from './playground';
import Guidelines from './guidelines';

import Panel from './panel';
const panelSource = require('!!raw-loader!./panel');

import PanelShadow from './panel_shadow';
const panelShadowSource = require('!!raw-loader!./panel_shadow');

import PanelColor from './panel_color';
const panelColorSource = require('!!raw-loader!./panel_color');

import PanelGrow from './panel_grow';
const panelGrowSource = require('!!raw-loader!./panel_grow');

import SplitPanel from './split_panel';
const splitPanelSource = require('!!raw-loader!./split_panel');

const panelSnippet = `<EuiPanel paddingSize="none">
  <!-- Panel with no padding -->
</EuiPanel>`;

const panelShadowSnippet = [
  `<EuiPanel hasShadow={false}>
  <!-- Panel without shadow -->
</EuiPanel>`,
  `<EuiPanel hasBorder={false}>
  <!-- Panel without border -->
</EuiPanel>`,
];

const panelColorSnippet = [
  `<EuiPanel color="subdued" borderRadius="none">
  <!-- Panel with gray background and no rounded corners -->
</EuiPanel>`,
  `<EuiPanel color="transparent" hasBorder={false}>
  <!-- Transparent panel -->
</EuiPanel>`,
];

const panelGrowSnippet = `<EuiPanel grow={false}>
  <!-- Panel whose height won't grow to match -->
</EuiPanel>`;

const splitPanelSnippet = [
  `<EuiSplitPanel.Outer>
  <EuiSplitPanel.Inner>
    <!-- Top panel content -->
  </EuiSplitPanel.Inner>
  <EuiSplitPanel.Inner color="subdued">
    <!-- Bottom panel content -->
  </EuiSplitPanel.Inner>
</EuiSplitPanel.Outer>`,
  `<EuiSplitPanel.Outer direction="row">
  <EuiSplitPanel.Inner>
    <!-- Left panel content -->
  </EuiSplitPanel.Inner>
  <EuiSplitPanel.Inner color="subdued">
    <!-- Right panel content -->
  </EuiSplitPanel.Inner>
</EuiSplitPanel.Outer>`,
];

export const PanelExample = {
  title: 'Panel',
  guidelines: <Guidelines />,
  intro: (
    <>
      <EuiText>
        <p>
          <strong>EuiPanel</strong> is a building block component. Use it as a
          layout helper for containing content. It is also commonly used as a
          base for other larger components like{' '}
<<<<<<< HEAD
          <Link to="/layout/page-components">
=======
          <Link to="/templates/page-template">
>>>>>>> fe993d87
            <strong>EuiPage</strong>
          </Link>
          ,{' '}
          <Link to="/layout/popover">
            <strong>EuiPopover</strong>
          </Link>{' '}
          and{' '}
          <Link to="/display/card">
            <strong>EuiCard</strong>
          </Link>
          .
        </p>
      </EuiText>
    </>
  ),
  sections: [
    {
      title: 'Padding',
      source: [
        {
          type: GuideSectionTypes.JS,
          code: panelSource,
        },
      ],
      text: (
        <p>The most basic use is to simply add padding around your content.</p>
      ),
      props: { EuiPanel },
      snippet: panelSnippet,
      demo: <Panel />,
      playground: panelConfig,
    },
    {
      title: 'Shadow and border',
      source: [
        {
          type: GuideSectionTypes.JS,
          code: panelShadowSource,
        },
      ],
      text: (
        <>
          <p>
            <strong>EuiPanel</strong> can give depth to your container with{' '}
            <EuiCode>hasShadow</EuiCode> while <EuiCode>hasBorder</EuiCode> can
            add containment. Just be sure not to include too many{' '}
            <Link to="/layout/panel/guidelines">nested panels</Link> with these
            settings.
          </p>
          <EuiCallOut
            color="warning"
            title="Certain allowed combinations of shadow, border, and color depend on the current theme."
          >
            <p>
              For instance, only plain or transparent panels can have a border
              and/or shadow. The default theme doesn&apos;t allow combining the{' '}
              <EuiCode>hasBorder</EuiCode> option with{' '}
              <EuiCode>hasShadow</EuiCode>.
            </p>
          </EuiCallOut>
        </>
      ),
      props: { EuiPanel },
      snippet: panelShadowSnippet,
      demo: <PanelShadow />,
    },
    {
      title: 'Colors and corners',
      source: [
        {
          type: GuideSectionTypes.JS,
          code: panelColorSource,
        },
      ],
      text: (
        <>
          <p>
            Use <EuiCode>color</EuiCode> to add background shading to your panel
            and provide an additional helpful aesthetic to your container in
            context. Be mindful to use color sparingly. You can also remove the
            rounded corners depending on the placement of your panel with{' '}
            <EuiCode language="tsx">{'borderRadius="none"'}</EuiCode>
          </p>
          <p>
            Passing <EuiCode language="ts">{'color="transparent"'}</EuiCode> can
            give you a quick empty box simply for adding padding to all sides.
          </p>
        </>
      ),
      props: { EuiPanel },
      snippet: panelColorSnippet,
      demo: <PanelColor />,
    },
    {
      title: 'Growing height',
      source: [
        {
          type: GuideSectionTypes.JS,
          code: panelGrowSource,
        },
      ],
      text: (
        <p>
          Using <strong>EuiPanel</strong> in an{' '}
          <Link to="/layout/flex#panels-grow-to-fill-flex-items">
            <strong>EuiFlexItem</strong>
          </Link>{' '}
          will always grow its height to match. This is great for rows of
          panels. However, you can also turn this feature off by setting{' '}
          <EuiCode language="tsx">{'grow={false}'}</EuiCode>.
        </p>
      ),
      props: { EuiPanel },
      snippet: panelGrowSnippet,
      demo: <PanelGrow />,
    },
    {
      title: 'Split panels',
      source: [
        {
          type: GuideSectionTypes.JS,
          code: splitPanelSource,
        },
      ],
      text: (
        <>
          <p>
            <strong>EuiSplitPanel</strong> is a composition of an outer and
            multiple inner <strong>EuiPanels</strong>. It is a namespaced
            component that you consume using{' '}
            <EuiCode>EuiSplitPanel.Outer</EuiCode> and{' '}
            <EuiCode>EuiSplitPanel.Inner</EuiCode> respectively. You can supply
            the same panel props to both components with the exception of a few
            to ensure the visual layout is correct. It also has two directions,{' '}
            <EuiCode>column</EuiCode> (default) and <EuiCode>row</EuiCode>.
          </p>
          <p>
            For custom responsiveness, you can adjust at which breakpoints a{' '}
            <EuiCode>row</EuiCode> layout will stack by passing a new array of
            breakpoint names <EuiCode>{"['xs', 's']"}</EuiCode> to the{' '}
            <EuiCode>responsive</EuiCode> prop, or completely turn it off with{' '}
            <EuiCode>false</EuiCode>.
          </p>
        </>
      ),
      props: { _EuiSplitPanelOuter, _EuiSplitPanelInner },
      snippet: splitPanelSnippet,
      demo: <SplitPanel />,
    },
  ],
};<|MERGE_RESOLUTION|>--- conflicted
+++ resolved
@@ -88,11 +88,7 @@
           <strong>EuiPanel</strong> is a building block component. Use it as a
           layout helper for containing content. It is also commonly used as a
           base for other larger components like{' '}
-<<<<<<< HEAD
-          <Link to="/layout/page-components">
-=======
           <Link to="/templates/page-template">
->>>>>>> fe993d87
             <strong>EuiPage</strong>
           </Link>
           ,{' '}
