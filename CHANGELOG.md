## [`master`](https://github.com/elastic/eui/tree/master)

<<<<<<< HEAD
- Fixed issue with unselected tabs and aria-controls attribute in EuiTabbedContent
=======
No public interface changes since `4.0.0`.

## [`4.0.0`](https://github.com/elastic/eui/tree/v4.0.0)

- Added `delay` prop to `EuiToolTip` ([#1103](https://github.com/elastic/eui/pull/1103))

**Breaking changes**

- `EuiBasicTable` now shows up to 2 actions before condensing to all popover, but still displaying the top/primary 2 actions as well ([#1103](https://github.com/elastic/eui/pull/1103))
- `EuiBasicTable` will automatically add `hasActions` and `isSelectable` to allow proper responsive style handling, but are still overridable ([#1103](https://github.com/elastic/eui/pull/1103))

>>>>>>> c9796904

## [`3.11.0`](https://github.com/elastic/eui/tree/v3.11.0)

- Decorated `pagination` _next_ and _previous_ buttons with `data-test-subj`. ([#1182](https://github.com/elastic/eui/pull/1182))
- Added `euiFacetButton` and `euiFacetGroup` ([#1167](https://github.com/elastic/eui/pull/1167))
- Added `width` prop to `EuiContextMenu` panels ([#1173](https://github.com/elastic/eui/pull/1173))
- Added patterns for global query and filters ([#1137](https://github.com/elastic/eui/pull/1137))

**Bug fixes**

- Fixed `onClickAriaLabel` console error stemming from `EuiComboBoxPill`  ([#1183](https://github.com/elastic/eui/pull/1183))

## [`3.10.0`](https://github.com/elastic/eui/tree/v3.10.0)

- Added `maxWidth` prop to `EuiModal` ([#1165](https://github.com/elastic/eui/pull/1165))
- Support field names with `_` characters in search queries ([#1180](https://github.com/elastic/eui/pull/1180))
- Added ability to include multiple fields in a value selection filter for `EuiSearchBar` ([#1179](https://github.com/elastic/eui/pull/1179))

**Bug fixes**

- Fixed an IE11 `EuiModal` width issue by changing the `min-width` to a pixel value ([#1174](https://github.com/elastic/eui/pull/1174))

## [`3.9.0`](https://github.com/elastic/eui/tree/v3.9.0)

- Added `infraApp` icon ([#1161](https://github.com/elastic/eui/pull/1161))
- Added sizes to `EuiButtonIcon` ([#1145](https://github.com/elastic/eui/pull/1145))
- Added `singleSelection.asPlainText` prop to `EuiComboBox` ([#1139](https://github.com/elastic/eui/pull/1139))
- Added proper aria labeling to `EuiSearchBar` and `EuiBasicTable` so searching is properly announced ([#1181](https://github.com/elastic/eui/pull/1181))

**Bug fixes**

- Fixed `makeHighContrastColor` sass mixin to properly output an accessible color contrast ([#1158](https://github.com/elastic/eui/pull/1158))
- Fixed `EuiTooltip` to interact correctly when the anchor is a disabled form element ([#1158](https://github.com/elastic/eui/pull/1158))
- Fixed `EuiButton` (with icon) and `EuiButtonEmpty` truncation ([#1145](https://github.com/elastic/eui/pull/1145))
- Fixed alignment and coloring of form control clear button ([#1145](https://github.com/elastic/eui/pull/1145))
- Fixed `EuiToolTip` from setting state after component unmounts ([#1163](https://github.com/elastic/eui/pull/1163))

## [`3.8.0`](https://github.com/elastic/eui/tree/v3.8.0)

- Added a new `EuiStat` component for displaying prominent stats ([#1146](https://github.com/elastic/eui/pull/1146))
- Added color and monotone icons for AWS and GCP. ([#1135](https://github.com/elastic/eui/pull/1135))
- Added TypeScript definition for `EuiComboBox` ([#1115](https://github.com/elastic/eui/pull/1115))

**Bug fixes**

- Fixed `EuiSearchBar` when used as a controlled component in React 16.4 ([#1153](https://github.com/elastic/eui/pull/1153))
- Fixed `onChange` typedef on `EuiSwitch` ([#1144](https://github.com/elastic/eui/pull/1144)
- Fixed `EuiToolTip`'s inability to update its position when tooltip content changes ([#1116](https://github.com/elastic/eui/pull/1116))
- Fixed `EuiSearchBar`'s syntax parsing to allow multiple escaped characters in a single field value

## [`3.7.0`](https://github.com/elastic/eui/tree/v3.7.0)

- Added `zIndexAdjustment` to `EuiPopover` which allows tweaking the popover content's `z-index` ([#1097](https://github.com/elastic/eui/pull/1097))
- Added new `EuiSuperSelect` component and `hasArrow` prop to `EuiPopover` ([#921](https://github.com/elastic/eui/pull/921))
- Added a new `EuiWindowEvent` component for declarative, safe management of `window` event listeners ([#1127](https://github.com/elastic/eui/pull/1127))
- Changed `Flyout` component to close on ESC keypress even if the flyout does not have focus, using new Window Event component ([#1127](https://github.com/elastic/eui/pull/1127))
- Added TypeScript definitions for `EuiAvatar` component and the `color` services ([#1120](https://github.com/elastic/eui/pull/1120))

**Bug fixes**

- `EuiFlyout` responsive mode now gracefully overrides a custom `maxWidth` ([#1124](https://github.com/elastic/eui/pull/1124)

## [`3.6.1`](https://github.com/elastic/eui/tree/v3.6.1)

- Added TypeScript definition for `findTestSubject` test util ([#1106](https://github.com/elastic/eui/pull/1106))

**Bug fixes**

- Fixed bug where `EuiToolTip` content wasn't removed if its anchor is removed from the document ([#1119](https://github.com/elastic/eui/pull/1119))

## [`3.6.0`](https://github.com/elastic/eui/tree/v3.6.0)

- Added `EuiCopy` ([#1112](https://github.com/elastic/eui/pull/1112))
- Added `disabled` to `EuiRadioGroup.options` ([#1111](https://github.com/elastic/eui/pull/1111))

**Bug fixes**

- `EuiWrappingPopover` only re-attach anchor element on unmount if anchor element is still attached to DOM
([#1114](https://github.com/elastic/eui/pull/1114))

- Fixed `EuiSeriesChart` overrides `react-vis` classes.([#1123](https://github.com/elastic/eui/pull/1123))

## [`3.5.1`](https://github.com/elastic/eui/tree/v3.5.1)

- Fixed a bug around `indeterminate` checkboxes ([#1110](https://github.com/elastic/eui/pull/1110))

## [`3.5.0`](https://github.com/elastic/eui/tree/v3.5.0)

- Added support for `indeterminate` to `EuiCheckbox` ([#1108](https://github.com/elastic/eui/pull/1108))

## [`3.4.0`](https://github.com/elastic/eui/tree/v3.4.0)

- Added typings for `EuiToolTip` and `EuiIconTip` ([#1087](https://github.com/elastic/eui/pull/1087))
- Added `spacesApp` logo to `EuiIcon` set ([#1065](https://github.com/elastic/eui/pull/1065))
- Added `!default` to border SASS props ([#1079](https://github.com/elastic/eui/pull/1079))
- Added `repositionOnScroll` prop to `EuiPopover` which enables repositioning the popover when the window is scrolled. ([#1064](https://github.com/elastic/eui/pull/1064))
- Allow `_` and `*` characters to be used in `EuiSearchBar` query terms ([#1058](https://github.com/elastic/eui/pull/1058))
- Added more `status` options for `EuiSteps` ([#1088](https://github.com/elastic/eui/pull/1088))
- Added `maxWidth` prop `EuiFlyout` ([#1090](https://github.com/elastic/eui/pull/1090))
- Added `string` to allowed `restrictWidth` prop type of `EuiPage` and `EuiPageBody` ([#1090](https://github.com/elastic/eui/pull/1090))
- Added `.eui-textBreakNormal` and `@mixin euiTextTruncate` as CSS/SASS utilities ([#1092](https://github.com/elastic/eui/pull/1092))
- Added `fullWidth` support to `EuiComboBox` ([#1095](https://github.com/elastic/eui/pull/1095))

**Bug fixes**

- `EuiMutationObserver`'s `children` prop is no longer marked as required ([#1076](https://github.com/elastic/eui/pull/1076))
- Fixed large drop shadows so they work on darker backgrounds ([#1079](https://github.com/elastic/eui/pull/1079))
- Added `resize-observer-polyfill` as a dependency (was previously a devDependency) ([#1085](https://github.com/elastic/eui/pull/1085))
- Fixed `EuiBasicTable` to inform its parent about a selection change triggered by a different set of `items` ([#1086](https://github.com/elastic/eui/pull/1086))
- Fixed width of `EuiFilterGroup`'s popover ([#1078](https://github.com/elastic/eui/pull/1078))
- Fixed `EuiStepsHorizontal`'s title wrapping in IE ([#1088](https://github.com/elastic/eui/pull/1088))
- Fixed wrong class name being added to `EuiPageBody` when `restrictWidth !== false` ([#1090](https://github.com/elastic/eui/pull/1090))

## [`3.3.0`](https://github.com/elastic/eui/tree/v3.3.0)

- Added `onTableChange` callback to `EuiInMemoryTable` which notifies on sorting and pagination changes. ([#1060](https://github.com/elastic/eui/pull/1060))
- `EuiComboBox` now applies the provided `data-test-subj` to its options list element with the suffix `-optionsList` so you can find a specific combo box instance's options list. This wasn't previously possible because the options list is attached to the body element, not the combo box element. This is in addition to the existing `data-test-subj="comboBoxOptionsList"`. ([#1054](https://github.com/elastic/eui/pull/1054))
- EUI now provides minified versions of the themes' CSS files. ([#1070](https://github.com/elastic/eui/pull/1070))

**Bug fixes**

- Fixed `EuiSeriesChart` (previously `EuiXYChart`) responsive resize in a flexbox layout ([#1041](https://github.com/elastic/eui/pull/1041))
- `EuiInMemoryTable` no longer mutates the `items` prop array when sorting, adding deterministic sorting ([#1057](https://github.com/elastic/eui/pull/1057))
- `EuiBasicTable` actions now close their context menu when clicked ([#1069](https://github.com/elastic/eui/pull/1069))

**Experimental breaking change**

 - Renamed `EuiXYChart` to `EuiSeriesChart`, `EuiXYChartUtils` to `EuiSeriesChartUtils`, `EuiXYChartAxisUtils` to `EuiSeriesChartAxisUtils`, and  `EuiXYChartTextUtils` to `EuiSeriesChartTextUtils` ([#1066](https://github.com/elastic/eui/pull/1066))

## [`3.2.1`](https://github.com/elastic/eui/tree/v3.2.1)

- Added `closeButtonAriaLabel` property to `EuiFlyout` ([#1031](https://github.com/elastic/eui/pull/1031))
- Added types for `EuiToast`, `EuiGlobalToastList`, and `EuiGlobalToastListItem` ([#1045](https://github.com/elastic/eui/pull/1045))
- Added a handful of third-party logos to `EuiIcon` ([#1033](https://github.com/elastic/eui/pull/1033))

**Bug fixes**

- Removed IE flex column fix in favor of forcing the consumer to add a `grow` prop. ([#1044](https://github.com/elastic/eui/pull/1044))
- Removed max-width to children of `EuiPopover`. ([#1044](https://github.com/elastic/eui/pull/1044))

## [`3.2.0`](https://github.com/elastic/eui/tree/v3.2.0)

**Note: this release creates a minor regression to the display of `EuiFlexItem`s inside a `column` `EuiFlexGroup`. This is fixed in `3.2.1`.**
**Note: this release creates a minor regression to the display of `EuiPopoverTitle`. This is fixed in `3.2.1`.**

- Added typings for 'EuiBadge' ([#1034](https://github.com/elastic/eui/pull/1034))
- Added a visual pattern for Kibana's Global Date Picker ([#1026](https://github.com/elastic/eui/pull/1026))
- Added `responsive` prop to `EuiFlexGrid` ([#1026](https://github.com/elastic/eui/pull/1026))
- Added `expand` prop to `EuiTabs` and `EuiTabbedContent` ([#1026](https://github.com/elastic/eui/pull/1026))
- Allow `titleElement` to be passed to `EuiCard` ([#1032](https://github.com/elastic/eui/pull/1032))

**Bug fixes**

- Fixed `EuiContextMenuPanel` calling `ref` after being unmounted ([#1038](https://github.com/elastic/eui/pull/1038))
- `EuiOutsideClickDetector` supports nested detectors in the DOM tree ([#1039](https://github.com/elastic/eui/pull/1039))
- To make it more accessible, added a random id to `EuiSwitch`'s id prop if none is passed.  ([#779](https://github.com/elastic/eui/pull/779))
- `BetaBadge` now shows outside of `EuiPanel` bounds in IE ([#1032](https://github.com/elastic/eui/pull/1032))

## [`3.1.0`](https://github.com/elastic/eui/tree/v3.1.0)

- Added `EuiMutationObserver` to expose Mutation Observer API to React components ([#966](https://github.com/elastic/eui/pull/966))
- Added `EuiWrappingPopover` which allows existing non-React elements to be popover anchors ([#966](https://github.com/elastic/eui/pull/966))
- `EuiPopover` accepts a `container` prop to further restrict popover placement ([#966](https://github.com/elastic/eui/pull/966))
- `EuiPortal` can inject content at arbitrary DOM locations, added `portalRef` prop ([#966](https://github.com/elastic/eui/pull/966))

**Bug fixes**

- `EuiPopover` re-positions with dynamic content (including CSS height/width transitions) ([#966](https://github.com/elastic/eui/pull/966))

## [`3.0.5`](https://github.com/elastic/eui/tree/v3.0.5)

**Note: this release is a backport containing changes original made in `3.6.1`**

**Bug fixes**

- Fixed bug where `EuiToolTip` content wasn't removed if its anchor is removed from the document ([#1119](https://github.com/elastic/eui/pull/1119))

## [`3.0.4`](https://github.com/elastic/eui/tree/v3.0.4)

**Note: this release is a backport containing changes original made in `3.4.0`**

- Allow `_` and `*` characters to be used in `EuiSearchBar` query terms ([#1058](https://github.com/elastic/eui/pull/1058))

## [`3.0.3`](https://github.com/elastic/eui/tree/v3.0.3)

**Note: this release is a backport bugfix release containing changes original made in `3.2.0`**

**Bug fixes**

- Fixed `EuiContextMenuPanel` calling `ref` after being unmounted ([#1038](https://github.com/elastic/eui/pull/1038))

## [`3.0.2`](https://github.com/elastic/eui/tree/v3.0.2)

- Added `restrictWidth` option to `EuiPageBody` ([#1024](https://github.com/elastic/eui/pull/1024))

**Bug fixes**

- Fixed `EuiPageContent` centered layouts ([#1024](https://github.com/elastic/eui/pull/1024))

## [`3.0.1`](https://github.com/elastic/eui/tree/v3.0.1)

- Added typings for `EuiEmptyPrompt`, `EuiCode`, `EuiCodeBlock`, and `EuiCallOut` ([#1010](https://github.com/elastic/eui/pull/1010))
- Make utility type `Omit` compatible with new `keyof` behaviour introduced in TypeScript 2.9 ([#1017](https://github.com/elastic/eui/pull/1017))
- Added visualization chart type icons ([#1020](https://github.com/elastic/eui/pull/1020))

**Bug fixes**

- Fixed `EuiContextMenu` causing scroll-jumps because of premature browser focus. ([#1018](https://github.com/elastic/eui/pull/1018))

## [`3.0.0`](https://github.com/elastic/eui/tree/v3.0.0)

- Fixed `EuiHeader` responsive styles ([#1009](https://github.com/elastic/eui/pull/1009))
- Added `prepend` and `append` props to `EuiFormControlLayout` ([#961](https://github.com/elastic/eui/pull/961))
- Updated style implementation of `EuiFilterGroup` and `EuiFilterGroupButton` ([#961](https://github.com/elastic/eui/pull/961))
- Added `EuiDatePickerRange` as a way to layout two `EuiDatePicker`s. ([#961](https://github.com/elastic/eui/pull/961))
- Temporarily removed `EuiPage` responsive styles ([#1014](https://github.com/elastic/eui/pull/1014))

**Breaking changes**

- Moved `EuiHeaderNotification` to a generic `EuiNotificationBadge` component ([#1009](https://github.com/elastic/eui/pull/1009))

**Bug fixes**

- `EuiInMemoryTable` no longer resets to the first page on prop update when `items` remains the same ([#1008](https://github.com/elastic/eui/pull/1008))
- Fixed css selector for hiding responsive `EuiBreadcrumb`'s ([#1009](https://github.com/elastic/eui/pull/1009))
- Fixed responsive utility classes for IE ([#1009](https://github.com/elastic/eui/pull/1009))
- Fixed syntax errors in `keyCodes`'s and `EuiContextMenu`'s typescript definition ([#1012](https://github.com/elastic/eui/pull/1012))

## [`2.0.0`](https://github.com/elastic/eui/tree/v2.0.0)

- Added more typings to `EuiContextMenuItemProps` ([#1006](https://github.com/elastic/eui/pull/1006))
- Made some properties of `EuiFlyout` optional ([#1003](https://github.com/elastic/eui/pull/1003))
- Added typings for `EuiFlyout`, `EuiFlyoutBody`, `EuiFlyoutHeader`, and `EuiFlyoutFooter` ([#1001](https://github.com/elastic/eui/pull/1001))
- Gave `EuiFlyout` close button a data-test-subj ([#1000](https://github.com/elastic/eui/pull/1000))
- Updated `react-vis` version to `1.10.2` ([#999](https://github.com/elastic/eui/pull/999))
- Added `component` prop to `EuiTextColor` ([#1011](https://github.com/elastic/eui/pull/1011))

**Breaking changes**

- Altered `EuiPage` and sub-component layout ([#998](https://github.com/elastic/eui/pull/998))
  - `EuiPageHeader` must now be contained within `EuiPageBody`
  - `EuiPageSideBar` must now be **outside** of `EuiPageBody`

**Bug fixes**

- `EuiDescribedFormGroup` now renders its `description` inside of a `div` instead of a `span` ([#1011](https://github.com/elastic/eui/pull/1011))

## [`1.2.1`](https://github.com/elastic/eui/tree/v1.2.1)

**Bug fixes**

- Removed global manipulation of `EuiTitle` sizing in XYCharts ([#997](https://github.com/elastic/eui/pull/997))

## [`1.2.0`](https://github.com/elastic/eui/tree/v1.2.0)

**Note: this release creates a minor regression to the sizing of `EuiTitle`s. This is fixed in `1.2.1`.**

- Added typings for keyCodes ([#988](https://github.com/elastic/eui/pull/988))
- Changed `EuiXYChart` components exports to `/experimental` subfolder ([#975](https://github.com/elastic/eui/pull/975))
- Added beta version of `EuiXYChart` and associated components ([#309](https://github.com/elastic/eui/pull/309))
- Added `size` prop to `EuiIconTip` ([987](https://github.com/elastic/eui/pull/987))
- Added `database`, `filter`, `globe`, and `save` icons ([990](https://github.com/elastic/eui/pull/990))
- Updated typings for `EuiButton`, `EuiButtonEmpty`, and `EuiButtonIcon` to include `<a>` tag attributes like `href` ([#992](https://github.com/elastic/eui/pull/992))

**Bug fixes**

- Fixed some IE11 flex box bugs and documented others (modal overflowing, image shrinking, and flex group wrapping) ([#973](https://github.com/elastic/eui/pull/973))
- Fixed white square that show in double scollbar via `euiScrollBar()` ([989](https://github.com/elastic/eui/pull/989))
- Fixed issue with Accordion would attempt to use properties and accessors on null ([#982](https://github.com/elastic/eui/pull/982))

## [`1.1.0`](https://github.com/elastic/eui/tree/v1.1.0)

- Added more (mainly style) options to `EuiRange` ([#932](https://github.com/elastic/eui/pull/932))
- Cleaned up some `EuiPopover` styles ([#969](https://github.com/elastic/eui/pull/969))
- Added `inputRef` prop to `EuiFieldPassword` ([#970](https://github.com/elastic/eui/pull/970))

**Bug fixes**

- Fixed disabled states of icon buttons ([#963](https://github.com/elastic/eui/pull/963))
- Added word-break fallback for FF & IE in table cell ([#962](https://github.com/elastic/eui/pull/962))
- Fixed `EuiPopover` to show content over modals, flyouts, etc ([#967](https://github.com/elastic/eui/pull/967))
- Fixed background transition on inputs ([#969](https://github.com/elastic/eui/pull/969))

## [`1.0.1`](https://github.com/elastic/eui/tree/v1.0.1)

- `EuiAccordion` use MutationObserver to re-calculate height when children DOM changes ([#947](https://github.com/elastic/eui/pull/947))
- Add `inspect` type option to icon typedef file. ([#952](https://github.com/elastic/eui/pull/952))
- Simplified form control styles. ([#954](https://github.com/elastic/eui/pull/954))

**Bug fixes**

- `EuiPopover` now positions popover content over all other elements, instead of sometimes clipping ([#948](https://github.com/elastic/eui/pull/948))
- `EuiOnClickOutside` works with child components rendered via React portals ([#948](https://github.com/elastic/eui/pull/948))

**Deprecations**

- Replaced the following SASS variables have been replaced `$euiFormControlHeight--compressed`, `$euiFormControlPadding--compressed`, `euiFormBorderColor--disabled`. ([#954](https://github.com/elastic/eui/pull/954))

## [`1.0.0`](https://github.com/elastic/eui/tree/v1.0.0)

- Reduced font sizes of `EuiAvatar` ([#945](https://github.com/elastic/eui/pull/945))
- Changed release process to be fully automated by script ([#944](https://github.com/elastic/eui/pull/944))

**Bug fixes**

- `EuiTooltip` re-positions content correctly after the window is resized ([#936](https://github.com/elastic/eui/pull/936))
- `EuiComboBox` list is positioned correctly in IE ([#946](https://github.com/elastic/eui/pull/946))

## [`0.0.55`](https://github.com/elastic/eui/tree/v0.0.55)

- Added `getPopoverScreenCoordinates` service function for positioining popover/tooltip content, updated `EuiToolTip` to use it ([#924](https://github.com/elastic/eui/pull/924))
- Allow `mode` prop in `EuiCodeEditor` to take custom mode object ([#935](https://github.com/elastic/eui/pull/935))
- `EuiCodeEditor` is now decorated with a `data-test-subj` selector (`codeEditorContainer`) ([#939](https://github.com/elastic/eui/pull/939))
- `EuiCodeEditor` no longer automatically scrolls cursor into view on selection change ([#940](https://github.com/elastic/eui/pull/940))

## [`0.0.54`](https://github.com/elastic/eui/tree/v0.0.54)

**Bug fixes**

- `EuiTabbedContent` now updates dynamic tab content when used as an uncontrolled component ([#931](https://github.com/elastic/eui/pull/931))

## [`0.0.53`](https://github.com/elastic/eui/tree/v0.0.53)

- `EuiComboBox` is now decorated with `data-test-subj` selectors for the search input (`comboxBoxSearchInput`), toggle button (`comboBoxToggleListButton`), and clear button (`comboBoxClearButton`) ([#918](https://github.com/elastic/eui/pull/918))
- `EuiComboBox` now gives focus to the search input when the user clicks the clear button, to prevent focus from defaulting to the body ([#918](https://github.com/elastic/eui/pull/918))
- Fixed visual size of inputs by setting the box-shadow border to `inset` ([#928](https://github.com/elastic/eui/pull/928))
- Per-column custom sort values added to `EuiInMemoryTable` ([#929](https://github.com/elastic/eui/pull/929))

**Non-breaking major changes**

- Added close (`cross`) button as default way to close to `EuiFlyout` when `onClose` is provided ([#925](https://github.com/elastic/eui/pull/925))
- Fleshed out `EuiFlyoutHeader` for consistency (see docs) ([#925](https://github.com/elastic/eui/pull/925))

**Bug fixes**

- Added `role="dialog"` to `EuiFlyout` to improve screen reader accessibility ([#916](https://github.com/elastic/eui/pull/916))
- Default sort comparator (used by `EuiInMemoryTable`) now handles `null` and `undefined` values ([#922](https://github.com/elastic/eui/pull/922))

## [`0.0.52`](https://github.com/elastic/eui/tree/v0.0.52)

- Added updated logos for Cloud and Cloud ECE ([#906](https://github.com/elastic/eui/pull/906))
- Added the ability for `EuiBetaBadge` to appear on `EuiPanel` similar to `EuiCard` ([#885](https://github.com/elastic/eui/pull/888))
- Added `restrictWidth` to `EuiPage` ([#896](https://github.com/elastic/eui/pull/896))
- Added `resize` prop to `EuiTextArea` that defaults to ‘vertical’ (only height) ([#894](https://github.com/elastic/eui/pull/894))
- Added multiple style-only adjustments to `EuiFormControlLayout` buttons/icons ([#894](https://github.com/elastic/eui/pull/894))
- Shifted `readOnly` inputs to not have left padding unless it has an icon ([#894](https://github.com/elastic/eui/pull/894))
- Added more customization options to `EuiAvatar` ([#903](https://github.com/elastic/eui/pull/903))
- Added more color options to `EuiButtonIcon` ([#907](https://github.com/elastic/eui/pull/907))
- Added icon for EMS (Elastic Map Service) (`emsApp`) ([#914](https://github.com/elastic/eui/pull/914))
- Added support for `href`, `target`, and `rel` properties for `EuiContextMenu` items ([#911](https://github.com/elastic/eui/pull/911))
- Added responsive helpers in the form of `EuiShowFor` and `EuiHideFor` components and corresponding CSS classes. ([#909](https://github.com/elastic/eui/pull/909))

**Deprecations**

- Replaced `$breakpoints` in favor of better named `$euiBreakpoints` ([#909](https://github.com/elastic/eui/pull/909))
- Replaced the following mixin `screenXSmall()`, `screenSmall()`, `screenMedium()`, `screenLarge()`, `screenSmallMediumLarge()` in favor of a single `euiBreakpoint()`. ([#909](https://github.com/elastic/eui/pull/909))

**Bug fixes**

- Removed `.nvmrc` file from published npm package ([#892](https://github.com/elastic/eui/pull/892))
- `EuiComboBox` no longer shows the _clear_ icon when it's a no-op ([#890](https://github.com/elastic/eui/pull/890))
- `EuiIcon` no longer takes focus in Edge and IE unless `tabIndex` is defined as a value other than `"-1"` ([#900](https://github.com/elastic/eui/pull/900))
- Fixed regression introduced in `0.0.50` in which the form control icons blocked users from clicking the control ([#898](https://github.com/elastic/eui/pull/898))
- Fixed `EuiSwitch` background in case it’s been placed on a gray background ([#894](https://github.com/elastic/eui/pull/894))
- Fixed `EuiComboBox` hidden input focus styles ([#894](https://github.com/elastic/eui/pull/894))
- Fixed responsive widths of `EuiDescribedFormGroup` ([#894](https://github.com/elastic/eui/pull/894))
- Fixed descenders being cut off in `EuiSelect` ([#894](https://github.com/elastic/eui/pull/894))
- Fixed extra spacing applied by Safari to `EuiFieldSearch` ([#894](https://github.com/elastic/eui/pull/894))
- Fixed contrast issues in dark theming ([#907](https://github.com/elastic/eui/pull/907))

## [`0.0.51`](https://github.com/elastic/eui/tree/v0.0.51)

- Added `textStyle="reverse"` prop to `EuiDescriptionList` as well as a class (`.eui-definitionListReverse`) for `dl`'s within `EuiText` ([#882](https://github.com/elastic/eui/pull/882))
- Added `inspect` icon ([#886](https://github.com/elastic/eui/pull/886))
- Added `layout` prop to `EuiCard` ([#885](https://github.com/elastic/eui/pull/885))

**Bug fixes**

- Moved `EuiFieldSearch`'s and `EuiValidateControl`'s ref out of render into `setRef` methods ([#883](https://github.com/elastic/eui/pull/883))

## [`0.0.50`](https://github.com/elastic/eui/tree/v0.0.50)

**Note: this release creates a minor regression to form controls containing icons, in which the icon blocks the user from clicking the control. This is fixed in `0.0.52`.**

- Created `EuiToggle`, `EuiButtonToggle`, and `EuiButtonGroup` ([#872](https://github.com/elastic/eui/pull/872))
- `EuiBasicTable` and `EuiInMemoryTable` now accept `rowProps` and `cellProps` callbacks, which let you apply custom props to rows and props ([#869](https://github.com/elastic/eui/pull/869))
- Added `offine` and `online` icons ([#881](https://github.com/elastic/eui/pull/881))

**Bug fixes**

- `EuiContextMenuPanel` now updates appropriately if its items are modified ([#887](https://github.com/elastic/eui/pull/887))
- `EuiComboBox` is no longer a focus trap, the clear button is now keyboard-accessible, and the virtualized list no longer interferes with the tab order ([#866](https://github.com/elastic/eui/pull/866))
- `EuiButton`, `EuiButtonEmpty`, and `EuiButtonIcon` now look and behave disabled when `isDisabled={true}` ([#862](https://github.com/elastic/eui/pull/862))
- `EuiGlobalToastList` no longer triggers `Uncaught TypeError: _this.callback is not a function`  ([#865](https://github.com/elastic/eui/pull/865))
- `EuiGlobalToastList` checks to see if it has dismissed a toast before re-dismissing it ([#868](https://github.com/elastic/eui/pull/868))
- Added FF/IE fallback for `.eui-textBreakWord` ([#864](https://github.com/elastic/eui/pull/864))
- Fixed `EuiCard` description text color when used in/as an anchor tag ([#864](https://github.com/elastic/eui/pull/864))
- Fixed `EuiCard` IE bugs ([#864](https://github.com/elastic/eui/pull/864))
- Fixed button labeling for `EuiFormControlLayout` and `EuiComboBox` accessibility ([#876](https://github.com/elastic/eui/pull/876))
- Fixed `EuiBreadcrumb` slash alignment when truncating ([#878](https://github.com/elastic/eui/pull/878))

**Breaking changes**

- `EuiSearchBar` no longer has an `onParse` callback, and now passes an object to `onChange` with the shape `{ query, queryText, error }` ([#863](https://github.com/elastic/eui/pull/863))
- `EuiInMemoryTable`'s `search.onChange` callback now passes an object with `{ query, queryText, error }` instead of only the query ([#863](https://github.com/elastic/eui/pull/863))
- `EuiFormControlLayout` no longer has `onClear`, `iconSide`, or `onIconClick` props. Instead of `onClear` it now accepts a `clear` object of the shape `{ onClick }`. Instead of the icon props, it now accepts a single `icon` prop which be either a string or an object of the shape `{ type, side, onClick }`. ([#866](https://github.com/elastic/eui/pull/866))
- `EuiBasicTable` and `EuiInMemoryTable` pass-through cell props (defined by the `columns` prop and the `cellProps` prop) used to be applied to the `div` inside of the `td` element. They're now applied directly to the `td` element. ([#869](https://github.com/elastic/eui/pull/869))

## [`0.0.49`](https://github.com/elastic/eui/tree/v0.0.49)

**Bug fixes**

- `EuiInMemoryTable` now applies its search filter ([#851](https://github.com/elastic/eui/pull/851))
- `EuiInMemoryTable` and `EuiBasicTable` now pass unknown props through to their child ([#836](https://github.com/elastic/eui/pull/836))
- Added `EuiHeaderLinks` which allow you to construct navigation in the header in place of the app menu. ([#844](https://github.com/elastic/eui/pull/844))
- `EuiPopover` will use an alert to warn the user it traps focus ([#844](https://github.com/elastic/eui/pull/844))

**Breaking changes**

- EUI requires React `16.3` or higher ([#849](https://github.com/elastic/eui/pull/849))
- `EuiHeaderBreadcrumbs` refactored to use `EuiBreadcrumbs`. This removed all child components of `EuiHeaderBreadcrumbs`. ([#844](https://github.com/elastic/eui/pull/844))

## [`0.0.48`](https://github.com/elastic/eui/tree/v0.0.48)

**Bug fixes**

- `EuiComboBox` does not pass `isDisabled` prop to `EuiComboBoxOptionsList` to avoid "React does not recognize the 'isDisabled' prop on a DOM element" console warning ([#838](https://github.com/elastic/eui/pull/838))
- `EuiComboBox` does not display clear icon when `isClearable` prop is set to false and `selectedOptions` prop is provided ([#838](https://github.com/elastic/eui/pull/838))

**Breaking changes**

- Move `EuiBasicTable`'s `itemId` prop from `selection` to a top-level property ([#830](https://github.com/elastic/eui/pull/830))
- Renamed/refactored `requiresAriaLabel` prop validator to a more general `withRequiredProp` ([#830](https://github.com/elastic/eui/pull/830))

## [`0.0.47`](https://github.com/elastic/eui/tree/v0.0.47)

- Added utility CSS classes for text and alignment concerns ([#774](https://github.com/elastic/eui/pull/774))
- Added `compressed` versions of `EuiFormRow` and all form controls ([#800](https://github.com/elastic/eui/pull/800))
- Removed pointer cursor on `EuiFormLabel` when a `for` property is not set ([#825](https://github.com/elastic/eui/pull/825))
- Added the ability to add tooltips to `EuiContextMenuItem`s ([#817](https://github.com/elastic/eui/pull/817))
- Added `EuiBreadcrumbs` ([#815](https://github.com/elastic/eui/pull/815))

**Bug fixes**

- Fixes height calculation error on `EuiAccordion` when it starts loads in an open state. ([#816](https://github.com/elastic/eui/pull/816))
- Added aria-invalid labeling on `EuiFormRow` ([#777](https://github.com/elastic/eui/pull/799))
- Added aria-live labeling for `EuiToasts` ([#777](https://github.com/elastic/eui/pull/777))
- Added aria labeling requirements for `EuiBadge` , as well as a generic prop_type function `requiresAriaLabel` in `utils` to check for it. ([#777](https://github.com/elastic/eui/pull/777)) ([#802](https://github.com/elastic/eui/pull/802))
- Ensure switches’ inputs are still hidden when `[disabled]` ([#778](https://github.com/elastic/eui/pull/778))
- Made boolean matching in `EuiSearchBar` more exact so it doesn't match words starting with booleans, like "truest" or "offer" ([#776](https://github.com/elastic/eui/pull/776))
- `EuiComboBox` do not setState or call refs once component is unmounted ([807](https://github.com/elastic/eui/pull/807) and [#813](https://github.com/elastic/eui/pull/813))
- Added better accessibility labeling to `EuiPagination`, `EuiSideNav`, `EuiPopover`, `EuiBottomBar` and `EuiBasicTable`.  ([#821](https://github.com/elastic/eui/pull/821))
- Added `isDisabled` to `EuiComboBox`  ([#829](https://github.com/elastic/eui/pull/829))

## [`0.0.46`](https://github.com/elastic/eui/tree/v0.0.46)

- Added `EuiDescribedFormGroup` component, a wrapper around `EuiFormRow`(s) ([#707](https://github.com/elastic/eui/pull/707))
- Added `describedByIds` prop to `EuiFormRow` to help with accessibility ([#707](https://github.com/elastic/eui/pull/707))
- Added `isLoading` prop to `EuiButtonEmpty` ([#768](https://github.com/elastic/eui/pull/768))
- Removed individual badge cross icon when `EuiComboBox` has `singleSelection` prop enabled. ([#769](https://github.com/elastic/eui/pull/769))

**Bug fixes**

- Removed specificity on `EuiText` that was causing cascade conflicts around text coloring. ([#770](https://github.com/elastic/eui/pull/770))

## [`0.0.45`](https://github.com/elastic/eui/tree/v0.0.45)

***NOTE v0.0.45 has a bug causing it to fail during installation, please use v0.0.46***

- Added `EuiBetaBadge` for non-GA labelling including options to add it to `EuiCard` and `EuiKeyPadMenuItem` ([#705](https://github.com/elastic/eui/pull/705))
- Added `direction` prop to EuiFlexGroup ([#711](https://github.com/elastic/eui/pull/711))
- Added `EuiEmptyPrompt` which can be used as a placeholder over empty tables and lists ([#711](https://github.com/elastic/eui/pull/711))
- Added `EuiTabbedContent` ([#737](https://github.com/elastic/eui/pull/737))
- `EuiComboBox` added buttons for clearing and opening/closing the combo box ([#698](https://github.com/elastic/eui/pull/698))

**Bug fixes**

- Fixed `EuiTableRowCell` from overwriting its child element's `className` [#709](https://github.com/elastic/eui/pull/709)
- Allow `EuiContextMenuPanel`s to update when their `children` changes ([#710](https://github.com/elastic/eui/pull/710))
- `EuiInMemoryTable` now passes `itemIdToExpandedRowMap` prop to `EuiBasicTable` ([#759](https://github.com/elastic/eui/pull/759))
- Expanded table rows in paginated data no longer leak to other pages ([#761](https://github.com/elastic/eui/pull/761))

**Breaking changes**

- Rename `logoElasticSearch` to `logoElasticsearch` [#755](https://github.com/elastic/eui/pull/755)

## [`0.0.44`](https://github.com/elastic/eui/tree/v0.0.44)

- Reduced `EuiToast` title size ([#703](https://github.com/elastic/eui/pull/703))

**Bug fixes**

- Fixed inherited `line-height` of inputs and buttons ([#702](https://github.com/elastic/eui/pull/702))
- Fixed card title sizing in K6 theme. ([#704](https://github.com/elastic/eui/pull/704))

## [`0.0.43`](https://github.com/elastic/eui/tree/v0.0.43)

- Added `status` prop to `EuiStep` for additional styling ([#673](https://github.com/elastic/eui/pull/673))
- `EuiForm` and `EuiFormRow` now accept nodes for `errors` prop ([#685](https://github.com/elastic/eui/pull/685))
- Removed the default `max-width` from `EuiText`. This can still be applied by setting `grow={false}` ([#683](https://github.com/elastic/eui/pull/683))
- Added support for text alignment with `EuiTextAlign` ([#683](https://github.com/elastic/eui/pull/683))
- `EuiBasicTable` added the `compressed` prop to allow for tables with smaller fonts and padding ([#687](https://github.com/elastic/eui/pull/687))

**Bug fixes**

- Added a `paddingSize` prop to `EuiAccordion` to better mitigate situations where a nested `EuiFlexGroup` causes scrollbars ([#701](https://github.com/elastic/eui/pull/701))
- Fixed `EuiCard` `icon` prop to include user provided className ([#684](https://github.com/elastic/eui/pull/684))
- `EuiInMemoryTable` pagination state is now reset automatically when a search is executed ([#686](https://github.com/elastic/eui/pull/686))
- Fixed slow performance of `EuiComboBox` when there are hundreds or thousands of options by virtualizing `EuiComboBoxOptionsList` ([#670](https://github.com/elastic/eui/pull/670))
- Fixed some text styles ([#683](https://github.com/elastic/eui/pull/683))
    - Fixed font-family of input, textarea, select, and buttons
    - Fixed style of code, pre, and dl’s inside `EuiText`
    - Fixed ghost text color which was being set to a dark gray

**Breaking changes**

- Added responsive support for tables. This isn't technically a breaking change, but you will need to apply some new props (`hasActions`, `isSelectable`) for certain tables to make them look their best in mobile. **Responsive table views are on by default.** ([#584](https://github.com/elastic/eui/pull/584))

## [`0.0.42`](https://github.com/elastic/eui/tree/v0.0.42)

- Added `EuiDatePicker` component for date/time input ([#644](https://github.com/elastic/eui/pull/644))
- Added editor icon set to `EuiIcon` ([#671](https://github.com/elastic/eui/pull/671))

## [`0.0.41`](https://github.com/elastic/eui/tree/v0.0.41)

- Added `grow` prop to `EuiText` ([#662](https://github.com/elastic/eui/pull/662))
- Added `disabled` prop to `EuiComboBoxOption` ([#650](https://github.com/elastic/eui/pull/650))
- Added support for `<pre>` and `<code>` tags to `<EuiText>` ([#654](https://github.com/elastic/eui/pull/654))
- Added export of SASS theme variables in JSON format during compilation ([#642](https://github.com/elastic/eui/pull/642))
- Close `EuiComboBox` `singleSelection` options list when option is choosen ([#645](https://github.com/elastic/eui/pull/645))
- Wrap `EuiStepHorizontal` text instead of truncating it ([#653](https://github.com/elastic/eui/pull/653))
- Fixed a bug where `EuiSideNavItem` wouldn't pass an `onClick` handler down to `<a>` tags if they also had an `href`. ([#664](https://github.com/elastic/eui/pull/664))
- Updated existing and added additional TypeScript definitions ([#666](https://github.com/elastic/eui/pull/666))

**Bug fixes**

- Fixed `EuiBasicTable` re-rendering on hover of table rows ([#665](https://github.com/elastic/eui/pull/665))

**Breaking changes**

- `EuiStepsHorizontal` now requires an `onClick` prop be provided for each step configuration object ([#653](https://github.com/elastic/eui/pull/653))

## [`0.0.40`](https://github.com/elastic/eui/tree/v0.0.40)

- Tweaked sizing, weights, color, line-heights, and added more levels to `EuiTitle` and `EuiText` ([#627](https://github.com/elastic/eui/pull/627))
- Added TypeScript type defitions for `EuiPortal`, `EuiText` and `EuiTitle` as well as the `calculatePopoverPosition` service ([#638](https://github.com/elastic/eui/pull/638))
- Grayed out labels for `disabled` controls ([#648](https://github.com/elastic/eui/pull/648))

**Bug fixes**

- Fix visual shadow glitch on hover of `EuiToast` ([#632](https://github.com/elastic/eui/pull/632))

**Breaking changes**

- **Note: This breaking change is reversed in 0.0.43.** Added a default `max-width` to `EuiText`. ([#627](https://github.com/elastic/eui/pull/627))

## [`0.0.39`](https://github.com/elastic/eui/tree/v0.0.39)

**Bug fixes**

- Allow accordions to dynamically change height, and support values on radio inputs ([#613](https://github.com/elastic/eui/pull/613))
- Accordion toggle layout is no longer flagged responsive, in order to prevent unwanted stacking on mobile ([#613](https://github.com/elastic/eui/pull/613))

**Breaking changes**

- Support values on radio inputs. This is breaking because now the second argument to the radio `onChange` callback is the value, which bumps the change event to the third argument ([#613](https://github.com/elastic/eui/pull/613))

## [`0.0.38`](https://github.com/elastic/eui/tree/v0.0.38)

- Modified drop shadow intensities and color. ([#607](https://github.com/elastic/eui/pull/607))
- Added SASS color functions. Made `$euiColorWarning` color usage more accessible while still being "yellow". ([#628](https://github.com/elastic/eui/pull/628))
- Removed extraneous `global_styling/mixins/_forms.scss` file and importing the correct files in the `filter_group.scss` and `combo_box.scss` files. ([#609](https://github.com/elastic/eui/pull/609))
- Added `isInvalid` prop to `EuiComboBox` ([#631](https://github.com/elastic/eui/pull/631))
- Added support for rejecting user input by returning `false` from the `onCreateOption` prop of `EuiComboBox` ([#631](https://github.com/elastic/eui/pull/631))

**Bug fixes**

- Visual fix for the focus state of disabled `EuiButton` ([#603](https://github.com/elastic/eui/pull/603))
- `EuiSelect` can pass any node as a value rather than just a string ([#603](https://github.com/elastic/eui/pull/603))
- Fixed a typo in the flex TypeScript definition ([#629](https://github.com/elastic/eui/pull/629))
- Fixed `EuiComboBox` bug in which the options list wouldn't always match the width of the input ([#611](https://github.com/elastic/eui/pull/611))
- Fixed `EuiComboBox` bug in which opening the combo box when there's no scrollbar on the window would result in the list being positioned incorrectly ([#631](https://github.com/elastic/eui/pull/631))
- Fixed `EuiComboBox` bug in which clicking a pill's close button would close the list ([#631](https://github.com/elastic/eui/pull/631))
- Fixed `EuiComboBox` bug in which moving focus from one combo box to another would remove the `euiBody-hasPortalContent` class from the body. ([#631](https://github.com/elastic/eui/pull/631))

## [`0.0.37`](https://github.com/elastic/eui/tree/v0.0.37)

- Added `EuiComboBox` for selecting many options from a list of options ([#567](https://github.com/elastic/eui/pull/567))
- Added `EuiHighlight` for highlighting a substring within text ([#567](https://github.com/elastic/eui/pull/567))
- `calculatePopoverPosition` service now accepts a `positions` argument so you can specify which positions are acceptable ([#567](https://github.com/elastic/eui/pull/567))
- Added `closeButtonProps` prop to `EuiBadge`, `hollow` badge type, and support for arbitrary hex color ([#567](https://github.com/elastic/eui/pull/567))
- Added support for arbitrary hex color to `EuiIcon` ([#567](https://github.com/elastic/eui/pull/567))

**Breaking changes**

- Renamed `euiBody-hasToolTip` class to `euiBody-hasPortalContent` ([#567](https://github.com/elastic/eui/pull/567))

## [`0.0.36`](https://github.com/elastic/eui/tree/v0.0.36)

- Added support for range queries in `EuiSearchBar` (works for numeric and date values) ([#485](https://github.com/elastic/eui/pull/485))
- Added support for emitting a `EuiSearchBar` query to an Elasticsearch query string ([#598](https://github.com/elastic/eui/pull/598))
- Added support for expandable rows to `EuiBasicTable` ([#585](https://github.com/elastic/eui/pull/585))

**Bug fixes**

- Relaxed query syntax of `EuiSearchBar` to allow usage of hyphens without escaping ([#581](https://github.com/elastic/eui/pull/581))
- Fixed font-weight issue in K6 theme ([#596](https://github.com/elastic/eui/pull/596))

## [`0.0.35`](https://github.com/elastic/eui/tree/v0.0.35)

- Modified `EuiLink` and all buttons to support both href and onClick ([#554](https://github.com/elastic/eui/pull/554))
- Added `color` prop to `EuiIconTip` ([#580](https://github.com/elastic/eui/pull/580))

## [`0.0.34`](https://github.com/elastic/eui/tree/v0.0.34)

- Adjust `EuiCallOut` and dark theme warning coloring ([#563](https://github.com/elastic/eui/pull/563))
- Added a `buttonColor` prop to `EuiConfirmModal` ([#546](https://github.com/elastic/eui/pull/546))
- Added 'baseline' as option to `EuiFlexGroup`'s `alignItems` prop ([#546](https://github.com/elastic/eui/pull/546))

**Bug fixes**

- Fixed `EuiToolTip` bug which caused the tooltip to hide when moving the mouse around inside of the trigger element ([#557](https://github.com/elastic/eui/pull/557), [#564](https://github.com/elastic/eui/pull/564))
- Fixed a bug where `EuiButtonEmpty` would offer a white background on hover when it was disabled, even when there was no such background transition on hover when the buttons are not disabled ([#561](https://github.com/elastic/eui/pull/561))
- Fixed table cell bugs ([#565](https://github.com/elastic/eui/pull/565))
  - `EuiBasicTable` now supports explicitly setting `truncateText` and `textOnly` on column definitions, and supports passing through unrecognized props to the cell (e.g. `data-test-subj`).
  - Updated table cell CSS so that long single-word cell content will break and wrap mid-word.

## [`0.0.33`](https://github.com/elastic/eui/tree/v0.0.33)

- Added initial sorting option to `EuiInMemoryTable` ([#547](https://github.com/elastic/eui/pull/547))
- Horizontally scrolling `EuiTabs` ([#546](https://github.com/elastic/eui/pull/546))
- Remove padding from both sides of `EuiEmptyButton` ([#546](https://github.com/elastic/eui/pull/546))
- Added `disabled` prop to placeholder (ellipses) button in pagination ([#546](https://github.com/elastic/eui/pull/546))
- Converted `.euiHeader__notification` into `EuiHeaderNotification` ([#546](https://github.com/elastic/eui/pull/546))

**Bug fixes**

- `EuiConfirmModal` will now check for the presence of confirm and cancel buttons before trying to focus them ([#555](https://github.com/elastic/eui/pull/555))

## [`0.0.32`](https://github.com/elastic/eui/tree/v0.0.32)

- Updated `EuiDescriptionList` to accept nodes for the titles and descriptions ([#552](https://github.com/elastic/eui/pull/552))
- Added `stop` and `stopFilled` icons ([#543](https://github.com/elastic/eui/pull/543))

**Bug fixes**

- Fixed `EuiToolTip` smart positioning to prevent tooltip from being clipped by the window where possible ([#550](https://github.com/elastic/eui/pull/550))

## [`0.0.31`](https://github.com/elastic/eui/tree/v0.0.31)

- Made `<EuiProgress>` TypeScript types more specific ([#518](https://github.com/elastic/eui/pull/518))
- Removed `font-smoothing` from our reset css for better text legibility ([#539](https://github.com/elastic/eui/pull/539))

**Bug fixes**

- Made `EuiIconTip` screen reader accessible ([#534](https://github.com/elastic/eui/pull/534))
- Fixed a sorting issue in `EuiInMemoryTable` ([#453](https://github.com/elastic/eui/pull/453))
- Fixed checkbox click for `EuiCheckbox` and `EuiRadio` without a label ([#541](https://github.com/elastic/eui/pull/541))

## [`0.0.30`](https://github.com/elastic/eui/tree/v0.0.30)

- Add ability to force `EuiSideNav` items open by setting `item.forceOpen`. ([#515](https://github.com/elastic/eui/pull/515))

## [`0.0.29`](https://github.com/elastic/eui/tree/v0.0.29)

- Added `EuiIconTip` to make it easier to display icons with tooltips ([#528](https://github.com/elastic/eui/pull/528))
- Added `buttonRef` prop to `EuiButton`, `EuiButtonEmpty`, and `EuiButtonIcon` ([#529](https://github.com/elastic/eui/pull/529))

**Bug fixes**

- `EuiHealth` no longer stacks flex items on small screens ([#530](https://github.com/elastic/eui/pull/530))
- Fixed `EuiPageContent` centering within `EuiPage` issue ([#527](https://github.com/elastic/eui/pull/527))
- `EuiConfirmModal` will now correctly auto-focus on its confirm and cancel buttons ([#529](https://github.com/elastic/eui/pull/529))

## [`0.0.28`](https://github.com/elastic/eui/tree/v0.0.28)

- `EuiInMemoryTable` pass items to BasicTable when message is provided ([#517](https://github.com/elastic/eui/pull/517)).
- `EuiSearchBox` now passes unused props through to `EuiFieldSearch` ([#514](https://github.com/elastic/eui/pull/514))
- Change `EuiBasicTable` `noItemsMessage` and `EuiInMemoryTable` `messgae` propType to node
instead of just string ([#516](https://github.com/elastic/eui/pull/516))

## [`0.0.27`](https://github.com/elastic/eui/tree/v0.0.27)

- Don't propagate a null `onClick` on EuiPanels ([#473](https://github.com/elastic/eui/pull/473))
- Use 1.1px for the `EuiHorizontalRule` height, in order to work around strange Chrome height calculations ([#473](https://github.com/elastic/eui/pull/473))
- New icons for `logoGithub` and `logoSketch` ([#494](https://github.com/elastic/eui/pull/494))
- `EuiCard` now has an `href` and `isClickable` prop for better handling hover animations. ([#494](https://github.com/elastic/eui/pull/494))
- Added `calculateContrast` and `rgbToHex` to services ([#494](https://github.com/elastic/eui/pull/494))

**Bug fixes**

- `EuiModal` is now responsive on mobile screens ([#512](https://github.com/elastic/eui/pull/512))
- `EuiFlexGrid` now collapses down in mobile layouts properly. ([#515](https://github.com/elastic/eui/pull/515))
- Made `EuiCard` proptypes more permission by changing strings to nodes. ([#515](https://github.com/elastic/eui/pull/515))
- Fixed `reponsive={false}` prop not working when flex groups were nested. ([#494](https://github.com/elastic/eui/pull/494))
- `EuiBadge` wrapping element changed from a `div` to `span` so it can be nested in text blocks ([#494](https://github.com/elastic/eui/pull/494))

## [`0.0.26`](https://github.com/elastic/eui/tree/v0.0.26)

**Bug fixes**

- `EuiSelect` do not set `defaultValue` property when `value` property is provided ([#504](https://github.com/elastic/eui/pull/504)).
- `EuiBottomBar` now uses `EuiPortal` to avoid zindex conflicts ([#487](https://github.com/elastic/eui/pull/487))
- Upped dark theme contrast on disabled buttons ([#487](https://github.com/elastic/eui/pull/487))

**Breaking changes**

- Removed `EuiTableOfRecords` ([#490](https://github.com/elastic/eui/pull/490))

## [`0.0.25`](https://github.com/elastic/eui/tree/v0.0.25)

- `EuiSearchBar` accepts `toolsLeft` and `toolsRight` props ([#458](https://github.com/elastic/eui/pull/458))
- Added `search.onChange` callback to `EuiInMemoryTable` ([#469](https://github.com/elastic/eui/pull/469))
- Added `initialPageSize` option to `EuiInMemoryTable` ([#477](https://github.com/elastic/eui/pull/477))
- Added design guidelines for button and toast usage ([#371](https://github.com/elastic/eui/pull/371))

**Breaking changes**

- Complete refactor of `EuiToolTip`. They now work. Only a breaking change if you were using them. ([#484](https://github.com/elastic/eui/pull/484))

## [`0.0.24`](https://github.com/elastic/eui/tree/v0.0.24)

- Removed hover and focus states from non-selectable `EuiSideNavItem`s ([#434](https://github.com/elastic/eui/pull/434))
- Added `Ast` and `Query` services ([#454](https://github.com/elastic/eui/pull/454))
- Added icons for Kibana query language ([#455](https://github.com/elastic/eui/pull/455))

**Bug fixes**

- Fix error stemming from `selected` prop on `EuiSelect` ([#436](https://github.com/elastic/eui/pull/436))

**Breaking changes**

- The `Random` service's `oneOf` method now only accepts an array ([#454](https://github.com/elastic/eui/pull/454))

## [`0.0.23`](https://github.com/elastic/eui/tree/v0.0.23)

- Added `EuiInMemoryTable`, which encapsulates sorting, searching, selection, and pagination state and logic ([#390](https://github.com/elastic/eui/pull/390))
- Added stack trace information to `EuiErrorBoundary` ([#428](https://github.com/elastic/eui/pull/428))
- Make full screen code block use the same font-size on the original code block. ([#447](https://github.com/elastic/eui/pull/447))

**Bug fixes**

- Fixed `EuiContextMenu` bug when using the keyboard to navigate up, which was caused by unnecessarily re-rendering the items, thus losing references to them ([#431](https://github.com/elastic/eui/pull/431))

## [`0.0.22`](https://github.com/elastic/eui/tree/v0.0.22)

- Added `EuiDelayHide` component. ([#412](https://github.com/elastic/eui/pull/412))
- Decreased overall size of checkbox, radio, and switches as well as better styles for the different states. ([#407](https://github.com/elastic/eui/pull/407))
- Added `EuiFilePicker` component for `input type="file"` needs. ([#402](https://github.com/elastic/eui/pedull/402))
- Added `isLoading` prop to `EuiButton` ([#427](https://github.com/elastic/eui/pull/427))
- Added icons: `eye`, `eyeClosed`, `grab`, `heatmap`, `vector` ([#427](https://github.com/elastic/eui/pull/427))
- Added `hasNoInitialSelection` option to `EuiSelect`. ([#422](https://github.com/elastic/eui/pull/422))

**Bug fixes**

- Fixed appearance of checked checkeboxes and radios in IE ([#407](https://github.com/elastic/eui/pull/407))
- Fixed disabled vs enabled appearance of checked checkeboxes and radios ([#407](https://github.com/elastic/eui/pull/407))
- Fixed disabled & checked state of switches ([#407](https://github.com/elastic/eui/pull/407))
- Fixed `EuiCard` content alignment when content is short. ([#415](https://github.com/elastic/eui/pull/415))
- Only apply the `$euiCodeBlockSelectedBackgroundColor` variable if it is a color ([#427](https://github.com/elastic/eui/pull/427))
- No margins for `<hr>` ([#427](https://github.com/elastic/eui/pull/427))
- Fixed `EuiButton` truncation ([#427](https://github.com/elastic/eui/pull/427))

**Breaking changes**

- Changed `EuiAccordion`’s method of `onToggleOpen` to `onToggle` ([#427](https://github.com/elastic/eui/pull/427))

## [`0.0.21`](https://github.com/elastic/eui/tree/v0.0.21)

- Logstash icon set. [#399](https://github.com/elastic/eui/pull/399)
- Added support for `disabled` options in `EuiSelect`. [#324](https://github.com/elastic/eui/pull/324)
- Badges can now accept onClicks and custom colors. They were changed stylistically to be bolder and smaller by default. ([#381](https://github.com/elastic/eui/pull/381))
- Added component to wrap blocks of substeps `EuiSubSteps` in a shaded container. ([#375](https://github.com/elastic/eui/pull/375))
- Added horizontal steps component ([#375](https://github.com/elastic/eui/pull/375))
- Changed look and feel of pagination. Added `compressed` prop for smaller footprint pagination. ([#380](https://github.com/elastic/eui/pull/380))
- Added `EuiBasicTable` as an opinionated, high level component for constructing tables. Its addition deprecates `EuiTableOfRecords` which is still avaiable, but now marked for removal. ([#377](https://github.com/elastic/eui/pull/377))
- Added styles for `readOnly` states of form controls. ([#391](https://github.com/elastic/eui/pull/391))
- Added importAction and exportAction icons ([#394](https://github.com/elastic/eui/pull/394))
- Added `EuiCard` for UI patterns that need an icon/image, title and description with some sort of action. ([#380](https://github.com/elastic/eui/pull/380))
- Added TypeScript definitions for the `EuiHealth` component. ([#403](https://github.com/elastic/eui/pull/403))
- Added `SearchBar` component - introduces a simple yet rich query language to search for objects + search box and filter controls to construct/manipulate it. ([#379](https://github.com/elastic/eui/pull/379))

**Bug fixes**

- Tables now default to `table-layout: fixed` to avoid some collapsing cell problems. [#398](https://github.com/elastic/eui/pull/398)
- Wrap long lines of text within the body of `EuiToast` instead of letting text overflow ([#392](https://github.com/elastic/eui/pull/392))
- Fixed dark theme coloring of Substeps ([#396](https://github.com/elastic/eui/pull/396))
- Reorder selectors to fix fixed progress bar in Firefox ([#404](https://github.com/elastic/eui/pull/404))

## [`0.0.20`](https://github.com/elastic/eui/tree/v0.0.20)

- Renamed class from `euiFlexGroup--alignItemsStart` to `euiFlexGroup--alignItemsFlexStart` ([#378](https://github.com/elastic/eui/pull/378))

## [`0.0.19`](https://github.com/elastic/eui/tree/v0.0.19)

- `EuiGlobalToastList` now prevents toasts from disappearing while the user's mouse is over the list. Added `timer/Timer` service. ([#370](https://github.com/elastic/eui/pull/370))

**Bug fixes**

- **Note: This is deprecated in 0.0.21 and removed in 0.0.26.** `EuiTableOfRecords` selection bugs ([#365](https://github.com/elastic/eui/pull/365))
  - Deleting selected items now resets the select all checkbox to an unchecked state
  - The select all checkbox only becomes checked when all selectable rows are checked, not just some of them

**Breaking changes**

- Changed `EuiGlobalToastList` to be responsible for instantiating toasts, tracking their lifetimes, and dismissing them. It now acepts `toasts`, `dismissToast`, and `toastLifeTimeMs` props. It no longer accepts `children`. ([#370](https://github.com/elastic/eui/pull/370))

## [`0.0.18`](https://github.com/elastic/eui/tree/v0.0.18)

**Bug fixes**

- Fixed `EuiCodeEditor` bug in which hitting ESCAPE to close the autocompletion suggestions menu would also exit editing mode. ([#363](https://github.com/elastic/eui/pull/363))

## [`0.0.17`](https://github.com/elastic/eui/tree/v0.0.17)

**Bug fixes**

- Downgraded `lodash` version to `3.10.0` to align it with Kibana. ([#359](https://github.com/elastic/eui/pull/359))

## [`0.0.16`](https://github.com/elastic/eui/tree/v0.0.16)

- `EuiRadio` now supports the `input` tag's `name` attribute. `EuiRadioGroup` accepts a `name` prop that will propagate to its `EuiRadio`s. ([#348](https://github.com/elastic/eui/pull/348))
- Added Machine Learning create jobs icon set. ([#338](https://github.com/elastic/eui/pull/338))
- **Note: This is deprecated in 0.0.21 and removed in 0.0.26.** Added `EuiTableOfRecords`, a higher level table component to take away all your table listings frustrations. ([#250](https://github.com/elastic/eui/pull/250))

**Bug fixes**

- Added `react-color` as a dependency (was previously a devDependency) ([#354](https://github.com/elastic/eui/pull/354))
- Stop propagation and prevent default when closing components. Otherwise the same Escape keypress could close the parent component(s) as well as the one you intend to close. ([#344](https://github.com/elastic/eui/pull/344))

## [`0.0.15`](https://github.com/elastic/eui/tree/v0.0.15)

- Added `EuiColorPicker`. ([#328](https://github.com/elastic/eui/pull/328))
- `EuiCodeBlock` now only shows fullscreen icons if `overflowHeight` prop is set. Also forces large fonts and padding while expanded. ([#325](https://github.com/elastic/eui/pull/325))
- Exported `VISUALIZATION_COLORS` from services ([#329](https://github.com/elastic/eui/pull/329))
- Added typescript definitions for `EuiFormRow`, `EuiRadioGroup`, `EuiSwitch`, `EuiLoadingSpinner`, `EuiLoadingChart` and `EuiProgress`. ([#326](https://github.com/elastic/eui/pull/326))
- Added `checkHrefAndOnClick` and `getSecureRelForTarget` to services.

**Breaking changes**

- `EuiCodeBlock` now only shows fullscreen icons if `overflowHeight` prop is set. Also forces large fonts and padding while expanded. ([#325](https://github.com/elastic/eui/pull/325))
- React ^16.2 is now a peer dependency ([#264](https://github.com/elastic/eui/pull/264))
- `EuiProgress` no longer accepts the `indeterminate` property, which never had any effect. ([#326](https://github.com/elastic/eui/pull/326))

**Bug fixes**

- Fix TypeScript definitions such that optional and readonly properties survive being passed through `Omit` ([#322](https://github.com/elastic/eui/pull/322))

## [`0.0.14`](https://github.com/elastic/eui/tree/v0.0.14)

- Added `isColorDark` color util ([#311](https://github.com/elastic/eui/pull/311))
- EuiButton, EuiButtonEmpty and EuiButtonIcon can now take an `href` ([#316](https://github.com/elastic/eui/pull/316))
- In `EuiSideNav`, allow a callback to be passed that renders the individual items in the navigation. This makes interoperability with e.g. `react-router` easier. ([#310](https://github.com/elastic/eui/pull/310))
- Add new icon types to `EuiIcon` TypeScript definitions ([#323](https://github.com/elastic/eui/pull/323)).

**Bug fixes**

- Set `EuiFlexGroup` to `flex-grow: 1` to be more friendly with IE11 ([#315](https://github.com/elastic/eui/pull/315))

## [`0.0.13`](https://github.com/elastic/eui/tree/v0.0.13)

- Added index management icons. ([#307](https://github.com/elastic/eui/pull/307))

**Breaking changes**

- Reverted test helper for async functions that throw exceptions. See PR for details on how this can be handled in Jest 22. ([#306](https://github.com/elastic/eui/pull/306))

**Bug fixes**

- Adjust toast z-index to show over modals ([#296](https://github.com/elastic/eui/pull/296))
- Fix nested `EuiFlexItem` collapse issue in IE ([#308](https://github.com/elastic/eui/pull/308))

## [`0.0.12`](https://github.com/elastic/eui/tree/v0.0.12)

- Minor style-only changes to `EuiPagination`, button reset, `EuiTableHeaderCell`, and `EuiCodeBlock`. ([#298](https://github.com/elastic/eui/pull/298))
- All NPM dependencies now use ^ to install the latest minor version.
- Added Apache, Nginx, MySQL logos ([#270](https://github.com/elastic/eui/pull/270))
- Added small version of `EuiCallOut` ([#269](https://github.com/elastic/eui/pull/269))
- Added first batch of TypeScript type definitions for components and services ([#252](https://github.com/elastic/eui/pull/252))
- Added button for expanding `EuiCodeBlock` instances to be full-screen. ([#259](https://github.com/elastic/eui/pull/259))
- Add test helper for async functions that throw exceptions ([#301](https://github.com/elastic/eui/pull/301))

**Bug fixes**

- Removed padding on `EuiPage` mobile breakpoint. ([#282](https://github.com/elastic/eui/pull/282))
- Fixed some `EuiIcon` `type`s not setting their `viewBox` attribute, which caused them to not honor the `size` properly. ([#277](https://github.com/elastic/eui/pull/277))
- Fixed `EuiContextMenu` to pass the `event` argument to a `EuiContextMenuItem`'s `onClick` handler even when a panel is defined. ([#265](https://github.com/elastic/eui/pull/265))

**Breaking changes**

- Removed `color` prop from `EuiCodeBlock`. This component's highlighting now matches whichever theme is currently active. See PR for details on SCSS breaking changes. ([#259](https://github.com/elastic/eui/pull/259))

## [`0.0.11`](https://github.com/elastic/eui/tree/v0.0.11)

- Added `EuiImage` component to allow for image sizing and zooms. ([#262](https://github.com/elastic/eui/pull/262))
- Updated `EuiOverlayMask` to append `<div>` to body. ([#254](https://github.com/elastic/eui/pull/254))

**Bug fixes**

- Disabled tab styling. ([#258](https://github.com/elastic/eui/pull/258))
- Proper classname for flexGroup alignItems prop. ([#257](https://github.com/elastic/eui/pull/257))
- Clicking the downArrow icon in `EuiSelect` now triggers selection. ([#255](https://github.com/elastic/eui/pull/255))
- Fixed `euiFormRow` id's from being the same as the containing input and label. ([#251](https://github.com/elastic/eui/pull/251))

**Breaking changes**

- `{rest}` prop attachment moved from wrapping div to the input on checkboxes and switches. ([#246](https://github.com/elastic/eui/pull/246))

## [`0.0.10`](https://github.com/elastic/eui/tree/v0.0.10)

- Updated `euiPopover` to propagate `panelPaddingSize` padding values to content only (title does inherit horizontal values) via CSS. ([#229](https://github.com/elastic/eui/pull/229))
- Updated `EuiErrorBoundary` to preserve newlines in error. ([#238](https://github.com/elastic/eui/pull/238))
- Added more icons and fixed a few for dark mode ([#228](https://github.com/elastic/eui/pull/228))
- Added `EuiFlyout` component. ([#227](https://github.com/elastic/eui/pull/227))

**Breaking changes**

- Renamed `EuiModalOverlay` to `EuiOverlayMask`. ([#227](https://github.com/elastic/eui/pull/227))

**Bug fixes**

- Fixed bug in `Pager` service which occurred when there were no items. ([#237](https://github.com/elastic/eui/pull/237))
- Added `isPageable` method to `Pager` service and set first and last page index to -1 when there are no pages. ([#242](https://github.com/elastic/eui/pull/242))

## [`0.0.9`](https://github.com/elastic/eui/tree/v0.0.9)

**Breaking changes**

- Renamed `euiFlexGroup--alignItemsEnd` class to `euiFlexGroup--alignItemsFlexEnd`.
- Remove support for `primary` color from `EuiTextColor` because it looked too much like a link.

**Bug fixes**

- Give `EuiFormErrorText` and `EuiFormHelpText` proper line-height. ([#234](https://github.com/elastic/eui/pull/234))

## [`0.0.8`](https://github.com/elastic/eui/tree/v0.0.8)

**Bug fixes**

- Fix button vertical alignment. ([#232](https://github.com/elastic/eui/pull/232))

## [`0.0.7`](https://github.com/elastic/eui/tree/v0.0.7)

- Added `EuiSteps` component ([#202](https://github.com/elastic/eui/pull/202), [#208](https://github.com/elastic/eui/pull/208))

**Breaking changes**

- Test helpers now published at `@elastic/eui/lib/test`

**Bug fixes**

- Case sensitive file name fix for Kibana dark theme. ([#216](https://github.com/elastic/eui/pull/216))

## [`0.0.6`](https://github.com/elastic/eui/tree/v0.0.6)

- `justify` prop of `EuiFlexGroup` now accepts `spaceEvenly` ([#205](https://github.com/elastic/eui/pull/205))
- Increased size of `<EuiTitle size="s">` so that it's distinguishable as a title ([#204](https://github.com/elastic/eui/pull/204))

## [`0.0.5`](https://github.com/elastic/eui/tree/v0.0.5)

**Bug fixes**

- Fixed import paths for `EuiTable`, `EuiHealth`, and `EuiPopover` which prevented dependents of EUI from being able to compile when importing components from the `lib` directory ([#203](https://github.com/elastic/eui/pull/203))

## [`0.0.4`](https://github.com/elastic/eui/tree/v0.0.4)

- Added `EuiHealth` components for status checks ([#158](https://github.com/elastic/eui/pull/158))
- Cleaned up styling for checkboxes, switches, and radios ([#158](https://github.com/elastic/eui/pull/158))
- Form `disabled` states are now more consistent ([#158](https://github.com/elastic/eui/pull/158))
- Page and title padding adjusted to be more compact ([#158](https://github.com/elastic/eui/pull/158))
- Table spacing is now smaller ([#158](https://github.com/elastic/eui/pull/158))
- Dark theme forms now have better contrast with their borders ([#158](https://github.com/elastic/eui/pull/158))
- Added icons to match Kibana's app directory ([#162](https://github.com/elastic/eui/pull/162))
- Converted icons from SVG to React component during the build and stop using sprites ([#160](https://github.com/elastic/eui/pull/160))
- Added `isReadOnly`, `setOptions`, and `cursorStart` props to `EuiCodeEditor` ([#169](https://github.com/elastic/eui/pull/169))
- Added `wrap` prop to `EuiFlexGroup` ([#170](https://github.com/elastic/eui/pull/170))
- Added `scope` prop to `EuiTableHeaderCell` and `EuiTableHeaderCellCheckbox` ([#171](https://github.com/elastic/eui/pull/171))
- Added `disabled` prop to `EuiContextMenuItem` ([#172](https://github.com/elastic/eui/pull/172))
- Added `EuiTablePagination` component and `Pager` service ([#178](https://github.com/elastic/eui/pull/178))
- **Note: This is broken until 0.0.25.** Added `EuiTooltip` component ([#174](https://github.com/elastic/eui/pull/174), [#193](https://github.com/elastic/eui/pull/193))
- Added a bold weight of 700 and apply it to `<strong>` elements by default ([#193](https://github.com/elastic/eui/pull/193))
- Icon size prop now accepts `s`. Adjusted coloring of sidenav arrows ([#178](https://github.com/elastic/eui/pull/197))
- Added `EuiErrorBoundary` ([#198](https://github.com/elastic/eui/pull/198))
- Exported `test` module, which includes `findTestSubject`, `startThrowingReactWarnings`, `stopThrowingReactWarnings`, `requiredProps`, and `takeMountedSnapshot` helpers ([#198](https://github.com/elastic/eui/pull/198))
- Added a more systematic way to add themes; includes a new K6 theme for Kibana. ([#191](https://github.com/elastic/eui/pull/191))

**Bug fixes**

- Fixed bug where screen-reader styles weren't being imported ([#103](https://github.com/elastic/eui/pull/103))
- Fixed a bug where `<progress>` wasn't being rendered under `block` display ([#166](https://github.com/elastic/eui/pull/166))
- Fixed a bug that caused `EuiPageSideBar` width to change when the width of its content changed ([#181](https://github.com/elastic/eui/pull/181))

**Breaking changes**

- Fixed a bug where table cell classes were being applied twice ([#167](https://github.com/elastic/eui/pull/167))
- React ^16.0 is now a peer dependency ([#198](https://github.com/elastic/eui/pull/198))

## [`0.0.3`](https://github.com/elastic/eui/tree/v0.0.3)

- `EuiFlexItem` now accepts integers between 1 and 10 for the `grow` prop. ([#144](https://github.com/elastic/eui/pull/144))
- `EuiFlexItem` and `EuiFlexGrow` now accept a `component` prop which you can set to `span` or `div` (default). ([#141](https://github.com/elastic/eui/pull/141))
- Added `isLoading` prop to form inputs to allow for a loading state ([#150](https://github.com/elastic/eui/pull/150))

**Breaking changes**

- `EuiSideNav` now accepts a tree data structure via the `items` prop ([#141](https://github.com/elastic/eui/pull/141))
- `EuiSideNavGroup`, `EuiSideNavItem`, and `EuiSideNavTitle` have been removed from the public API ([#141](https://github.com/elastic/eui/pull/141))

## [`0.0.2`](https://github.com/elastic/eui/tree/v0.0.2)

- Changed the hover states of `EuiButtonEmpty` to look more like links ([#135](https://github.com/elastic/eui/pull/135))
- `EuiCode` now wraps `EuiCodeBlock`, so it can do everything `EuiCodeBlock` could, but inline ([#138](https://github.com/elastic/eui/pull/138))
- Added `transparentBackground` prop to `EuiCodeBlock` ([#138](https://github.com/elastic/eui/pull/138))
- `EuiCodeBlock` now uses the `light` theme by default ([#138](https://github.com/elastic/eui/pull/138))
- `EuiFormRow` generates its own unique `id` prop if none is provided ([#130](https://github.com/elastic/eui/pull/130))
- `EuiFormRow` associates help text and errors with the field element via ARIA attributes ([#130](https://github.com/elastic/eui/pull/130))

## [`0.0.1`](https://github.com/elastic/eui/tree/v0.0.1) Initial Release

- Initial public release<|MERGE_RESOLUTION|>--- conflicted
+++ resolved
@@ -1,9 +1,6 @@
 ## [`master`](https://github.com/elastic/eui/tree/master)
 
-<<<<<<< HEAD
 - Fixed issue with unselected tabs and aria-controls attribute in EuiTabbedContent
-=======
-No public interface changes since `4.0.0`.
 
 ## [`4.0.0`](https://github.com/elastic/eui/tree/v4.0.0)
 
@@ -13,8 +10,6 @@
 
 - `EuiBasicTable` now shows up to 2 actions before condensing to all popover, but still displaying the top/primary 2 actions as well ([#1103](https://github.com/elastic/eui/pull/1103))
 - `EuiBasicTable` will automatically add `hasActions` and `isSelectable` to allow proper responsive style handling, but are still overridable ([#1103](https://github.com/elastic/eui/pull/1103))
-
->>>>>>> c9796904
 
 ## [`3.11.0`](https://github.com/elastic/eui/tree/v3.11.0)
 
