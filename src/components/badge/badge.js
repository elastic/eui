import React from 'react';
import PropTypes from 'prop-types';
import classNames from 'classnames';
import { EuiPropTypes } from '../../utils';

import { isColorDark, hexToRgb } from '../../services/color';
import { EuiKeyboardAccessible } from '../accessibility';

<<<<<<< HEAD
import { ICON_TYPES, EuiIcon } from '../icon';
=======
import {
  IconPropType,
  EuiIcon,
} from '../icon';
>>>>>>> eae54174

const colorToClassNameMap = {
  default: 'euiBadge--default',
  primary: 'euiBadge--primary',
  secondary: 'euiBadge--secondary',
  accent: 'euiBadge--accent',
  warning: 'euiBadge--warning',
  danger: 'euiBadge--danger',
  hollow: 'euiBadge--hollow',
};

export const COLORS = Object.keys(colorToClassNameMap);

const iconSideToClassNameMap = {
  left: '',
  right: 'euiBadge--iconRight',
};

export const ICON_SIDES = Object.keys(iconSideToClassNameMap);

export const EuiBadge = ({
  children,
  color,
  iconType,
  iconSide,
  className,
  onClick,
  iconOnClick,
  onClickAriaLabel,
  iconOnClickAriaLabel,
  closeButtonProps,
  ...rest
}) => {
  let optionalColorClass = null;
  let optionalCustomStyles = null;
  let textColor = null;

  if (COLORS.indexOf(color) > -1) {
    optionalColorClass = colorToClassNameMap[color];
  } else {
    if (isColorDark(...hexToRgb(color))) {
      textColor = '#FFFFFF';
    } else {
      textColor = '#000000';
    }

    optionalCustomStyles = { backgroundColor: color, color: textColor };
  }

  const classes = classNames(
    'euiBadge',
    iconSideToClassNameMap[iconSide],
    optionalColorClass,
    className
  );

  const closeClassNames = classNames(
    'euiBadge__icon',
    closeButtonProps && closeButtonProps.className
  );

  let optionalIcon = null;
  if (iconType) {
    if (iconOnClick) {
      optionalIcon = (
        <EuiKeyboardAccessible>
          <EuiIcon
            onClick={iconOnClick}
            type={iconType}
            size="s"
            aria-label={iconOnClickAriaLabel}
            {...closeButtonProps}
            className={closeClassNames}
          />
        </EuiKeyboardAccessible>
      );
    } else {
      optionalIcon = (
        <EuiIcon type={iconType} size="s" className="euiBadge__icon" />
      );
    }
  }

  if (onClick) {
    return (
      <button
        className={classes}
        style={optionalCustomStyles}
        onClick={onClick}
        aria-label={onClickAriaLabel}
        {...rest}>
        <span className="euiBadge__content">
          {optionalIcon}
          <span>{children}</span>
        </span>
      </button>
    );
  } else {
    return (
      <span className={classes} style={optionalCustomStyles} {...rest}>
        <span className="euiBadge__content">
          {optionalIcon}
          <span className="euiBadge__text">{children}</span>
        </span>
      </span>
    );
  }
};

function checkValidColor(props, propName, componentName) {
  const validHex = /(^#[0-9A-F]{6}$)|(^#[0-9A-F]{3}$)/i.test(props.color);
  if (props.color != null && !validHex && !COLORS.includes(props.color)) {
    throw new Error(
      `${componentName} needs to pass a valid color. This can either be a three ` +
        `or six character hex value or one of the following: ${COLORS}`
    );
  }
}

EuiBadge.propTypes = {
  children: PropTypes.node,
  className: PropTypes.string,

  /**
   * Accepts any string from our icon library
   */
  iconType: IconPropType,

  /**
   * The side of the badge the icon should sit
   */
  iconSide: PropTypes.string,
  /**
   * Will apply an onclick to icon within the badge
   */
  iconOnClick: EuiPropTypes.withRequiredProp(
    PropTypes.func,
    'iconOnClickAriaLabel',
    'Please provide an aria label to complement your iconOnClick'
  ),

  /**
   * Aria label applied to the iconOnClick button
   */
  iconOnClickAriaLabel: PropTypes.string,

  /**
   * Will apply an onclick to the badge itself
   */
  onClick: EuiPropTypes.withRequiredProp(
    PropTypes.func,
    'onClickAriaLabel',
    'Please provide an aria label to complement your onClick'
  ),

  /**
   * Aria label applied to the onClick button
   */
  onClickAriaLabel: PropTypes.string,

  /**
   * Accepts either our palette colors (primary, secondary ..etc) or a hex value `#FFFFFF`, `#000`.
   */
  color: checkValidColor,

  /**
   * Props passed to the close button.
   */
  closeButtonProps: PropTypes.object,
};

EuiBadge.defaultProps = {
  color: 'default',
  iconSide: 'left',
};<|MERGE_RESOLUTION|>--- conflicted
+++ resolved
@@ -6,14 +6,10 @@
 import { isColorDark, hexToRgb } from '../../services/color';
 import { EuiKeyboardAccessible } from '../accessibility';
 
-<<<<<<< HEAD
-import { ICON_TYPES, EuiIcon } from '../icon';
-=======
 import {
   IconPropType,
   EuiIcon,
 } from '../icon';
->>>>>>> eae54174
 
 const colorToClassNameMap = {
   default: 'euiBadge--default',
@@ -47,6 +43,7 @@
   closeButtonProps,
   ...rest
 }) => {
+
   let optionalColorClass = null;
   let optionalCustomStyles = null;
   let textColor = null;
@@ -54,6 +51,7 @@
   if (COLORS.indexOf(color) > -1) {
     optionalColorClass = colorToClassNameMap[color];
   } else {
+
     if (isColorDark(...hexToRgb(color))) {
       textColor = '#FFFFFF';
     } else {
@@ -72,7 +70,7 @@
 
   const closeClassNames = classNames(
     'euiBadge__icon',
-    closeButtonProps && closeButtonProps.className
+    closeButtonProps && closeButtonProps.className,
   );
 
   let optionalIcon = null;
@@ -90,6 +88,7 @@
           />
         </EuiKeyboardAccessible>
       );
+
     } else {
       optionalIcon = (
         <EuiIcon type={iconType} size="s" className="euiBadge__icon" />
@@ -104,31 +103,42 @@
         style={optionalCustomStyles}
         onClick={onClick}
         aria-label={onClickAriaLabel}
-        {...rest}>
+        {...rest}
+      >
         <span className="euiBadge__content">
           {optionalIcon}
-          <span>{children}</span>
+          <span>
+            {children}
+          </span>
         </span>
       </button>
     );
   } else {
     return (
-      <span className={classes} style={optionalCustomStyles} {...rest}>
+      <span
+        className={classes}
+        style={optionalCustomStyles}
+        {...rest}
+      >
         <span className="euiBadge__content">
           {optionalIcon}
-          <span className="euiBadge__text">{children}</span>
+          <span className="euiBadge__text">
+            {children}
+          </span>
         </span>
       </span>
     );
   }
 };
+
+
 
 function checkValidColor(props, propName, componentName) {
   const validHex = /(^#[0-9A-F]{6}$)|(^#[0-9A-F]{3}$)/i.test(props.color);
   if (props.color != null && !validHex && !COLORS.includes(props.color)) {
     throw new Error(
       `${componentName} needs to pass a valid color. This can either be a three ` +
-        `or six character hex value or one of the following: ${COLORS}`
+      `or six character hex value or one of the following: ${COLORS}`
     );
   }
 }
