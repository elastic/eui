--- conflicted
+++ resolved
@@ -623,11 +623,8 @@
 <svg
   aria-hidden="true"
   class="euiIcon euiIcon--medium euiIcon-isLoaded"
-<<<<<<< HEAD
   data-icon-type="analyzeEvent"
-=======
   fill="none"
->>>>>>> 4a00eece
   focusable="false"
   height="16"
   role="img"
