/*
 * Copyright Elasticsearch B.V. and/or licensed to Elasticsearch B.V. under one
 * or more contributor license agreements. Licensed under the Elastic License
 * 2.0 and the Server Side Public License, v 1; you may not use this file except
 * in compliance with, at your election, the Elastic License 2.0 or the Server
 * Side Public License, v 1.
 */

import React from 'react';
import { act } from 'react-dom/test-utils';
import { shallow, mount, ReactWrapper } from 'enzyme';
import { findTestSubject } from '../../../test';

import { EuiDataGridToolBarVisibilityOptions } from '../data_grid_types';

import { useDataGridColumnSelector } from './column_selector';

describe('useDataGridColumnSelector', () => {
  const availableColumns = [{ id: 'columnA' }, { id: 'columnB' }];
  const setVisibleColumns = jest.fn();
  const defaultVisibleColumns = ['columnA', 'columnB'];
  const columnVisibility = {
    setVisibleColumns,
    visibleColumns: defaultVisibleColumns,
  };
  setVisibleColumns.mockImplementation(
    (newColumns) => (columnVisibility.visibleColumns = newColumns)
  );
  const showColumnSelector = {
    allowHide: false,
    allowReorder: false,
  } as EuiDataGridToolBarVisibilityOptions['showColumnSelector'];
  const displayValues = {};

  const requiredArgs = [
    availableColumns,
    columnVisibility,
    showColumnSelector,
    displayValues,
  ] as const;

  beforeEach(() => {
    jest.clearAllMocks();
    columnVisibility.visibleColumns = defaultVisibleColumns;
  });

  describe('columnSelector', () => {
    // Hooks can only be called inside function components
    const MockComponent = ({
      availableColumns = requiredArgs[0],
      columnVisibility = requiredArgs[1],
      showColumnSelector = requiredArgs[2],
      displayValues = requiredArgs[3],
    }) => {
      const [columnSelector] = useDataGridColumnSelector(
        availableColumns,
        columnVisibility,
        showColumnSelector,
        displayValues
      );
      return <>{columnSelector}</>;
    };
    const openPopover = (component: ReactWrapper) => {
      findTestSubject(component, 'dataGridColumnSelectorButton').simulate(
        'click'
      );
    };
    const closePopover = (component: ReactWrapper) => {
      const closeFn = component
        .find('[data-test-subj="dataGridColumnSelectorPopover"]')
        .first()
        .prop('closePopover') as Function;
      act(() => closeFn());
    };
    const forceUpdate = (component: ReactWrapper) => {
      component.setProps({});
    };

    it('renders a toolbar button/popover allowing users to set column visibility and order', () => {
      const component = mount(<MockComponent showColumnSelector={true} />);
      openPopover(component);
      expect(component.render()).toMatchSnapshot();
<<<<<<< HEAD
=======
      expect(
        component.find('[data-popover-panel]').first().render()
      ).toMatchSnapshot();
>>>>>>> aea4705f
      closePopover(component);
    });

    it('does not render if all valid sub-options are disabled', () => {
      const component = shallow(
        <MockComponent
          showColumnSelector={{
            allowHide: false,
            allowReorder: false,
          }}
        />
      );
      expect(component.text()).toEqual('');
    });

    describe('column filtering', () => {
      const showColumnSelector = { allowHide: true, allowReorder: true };

      it('renders a searchbar that filters displayed columns', () => {
        const component = mount(
          <MockComponent showColumnSelector={showColumnSelector} />
        );
        openPopover(component);

        expect(
          findTestSubject(component, 'dataGridColumnSelectorColumnItem', '^=')
        ).toHaveLength(2);

        const searchInput = findTestSubject(
          component,
          'dataGridColumnSelectorSearch'
        );
        (searchInput.getDOMNode() as HTMLInputElement).value = 'A';
        searchInput.simulate('change');

        expect(
          findTestSubject(component, 'dataGridColumnSelectorColumnItem', '^=')
        ).toHaveLength(1);
      });
    });

    describe('column reordering', () => {
      const showColumnSelector = { allowHide: false, allowReorder: true };

      it('renders draggable handles', () => {
        const component = mount(
          <MockComponent showColumnSelector={showColumnSelector} />
        );
        openPopover(component);

        expect(component.find('EuiDraggable')).toHaveLength(2);
        expect(component.find('EuiIcon[type="grab"]')).toHaveLength(2);
      });

      it('calls setColumns on drag end', () => {
        const component = mount(
          <MockComponent showColumnSelector={showColumnSelector} />
        );
        openPopover(component);

        const getFirstColumn = () => component.find('EuiDraggable').first();
        expect(getFirstColumn().prop('draggableId')).toEqual('columnA');

        act(() => {
          (component.find('EuiDragDropContext').prop('onDragEnd') as Function)({
            source: { index: 1 },
            destination: { index: 0 },
          });
        });
        forceUpdate(component);

        expect(getFirstColumn().prop('draggableId')).toEqual('columnB');
      });

      it('handles invalid drags outside the valid droppable area', () => {
        const component = mount(
          <MockComponent showColumnSelector={showColumnSelector} />
        );
        openPopover(component);

        act(() => {
          (component.find('EuiDragDropContext').prop('onDragEnd') as Function)({
            source: { index: 0 },
            destination: null,
          });
        });
        forceUpdate(component);

        expect(
          component.find('EuiDraggable').first().prop('draggableId')
        ).toEqual('columnA');
      });
    });

    describe('column visibility', () => {
      const showColumnSelector = { allowHide: true, allowReorder: false };

      it('shows the number of columns hidden as the toolbar button text', () => {
        const component = mount(
          <MockComponent
            showColumnSelector={showColumnSelector}
            columnVisibility={{ ...columnVisibility, visibleColumns: [] }}
          />
        );

        expect(component.text()).toEqual('2 columns hidden');
      });

      it('toggles column visibility on switch interaction', () => {
        const component = mount(
          <MockComponent showColumnSelector={showColumnSelector} />
        );
        openPopover(component);

        findTestSubject(
          component,
          'dataGridColumnSelectorToggleColumnVisibility-columnB'
        ).simulate('click');
        forceUpdate(component);

        expect(component.text()).toEqual('1 column hidden');

        findTestSubject(
          component,
          'dataGridColumnSelectorToggleColumnVisibility-columnB'
        ).simulate('click');
        forceUpdate(component);

        expect(component.text()).not.toEqual('1 column hidden');
      });

      it('toggles all column visibility with the show/hide all buttons', () => {
        const component = mount(
          <MockComponent showColumnSelector={showColumnSelector} />
        );
        openPopover(component);

        findTestSubject(
          component,
          'dataGridColumnSelectorHideAllButton'
        ).simulate('click');
        forceUpdate(component);

        expect(component.text()).toEqual('2 columns hidden');

        findTestSubject(
          component,
          'dataGridColumnSelectorShowAllButton'
        ).simulate('click');
        forceUpdate(component);

        expect(component.text()).toEqual('Columns');
      });
    });
  });

  describe('orderedVisibleColumns', () => {
    it('returns an array of ordered visible columns', () => {
      const MockComponent = () => {
        const [, orderedVisibleColumns] = useDataGridColumnSelector(
          ...requiredArgs
        );
        return <>{JSON.stringify(orderedVisibleColumns)}</>;
      };
      const component = mount(<MockComponent />);

      expect(component).toMatchInlineSnapshot(`
        <MockComponent>
          [{"id":"columnA"},{"id":"columnB"}]
        </MockComponent>
      `);
    });
  });

  describe('setVisibleColumns', () => {
    it('exposes the passed setVisibleColumns fn', () => {
      const MockComponent = () => {
        const [, , setVisibleColumns] = useDataGridColumnSelector(
          ...requiredArgs
        );
        setVisibleColumns([]);
        return <></>;
      };
      shallow(<MockComponent />);

      expect(setVisibleColumns).toHaveBeenCalledTimes(1);
    });
  });

  describe('switchColumnPos', () => {
    it('exposes the switchColumnPos fn', () => {
      const MockComponent = () => {
        const [, , , switchColumnPos] = useDataGridColumnSelector(
          ...requiredArgs
        );

        try {
          switchColumnPos('columnA', 'columnB');
        } catch {
          // not sure why this is throwing rerender errors :|
        }
        // Invalid indices
        switchColumnPos('columnA', 'undefined');
        switchColumnPos('undefined', 'columnA');
        return <></>;
      };
      shallow(<MockComponent />);
    });
  });
});<|MERGE_RESOLUTION|>--- conflicted
+++ resolved
@@ -80,12 +80,9 @@
       const component = mount(<MockComponent showColumnSelector={true} />);
       openPopover(component);
       expect(component.render()).toMatchSnapshot();
-<<<<<<< HEAD
-=======
       expect(
         component.find('[data-popover-panel]').first().render()
       ).toMatchSnapshot();
->>>>>>> aea4705f
       closePopover(component);
     });
 
