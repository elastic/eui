--- conflicted
+++ resolved
@@ -6,11 +6,8 @@
 - Fixed rerender state issues in `PaginationButton` inside `EuiPagination` ([#5048](https://github.com/elastic/eui/pull/5048))
 - Fixed bug in `euiHeaderAffordForFixed` mixin that was not accounting for situations where `EuiDataGrid` was in full screen mode ([#5054](https://github.com/elastic/eui/pull/5054))
 - Fixed `z-index` styles that were causing `EuiModal` and `EuiFlyout` components to appear behind `EuiDataGrid` when in full screen mode ([#5054](https://github.com/elastic/eui/pull/5054))
-<<<<<<< HEAD
+- Fixed untranslated i18n strings for `EuiFilterButton` - adds 2 new tokens and removes old `euiFilterButton.filterBadge` token ([#4750](https://github.com/elastic/eui/pull/5061))
 - Fixed missing i18n token `EuiFilePicker`'s default prompt, and improved i18n string for `euiFilePicker.filesSelected` ([#5063](https://github.com/elastic/eui/pull/5063))
-=======
-- Fixed untranslated i18n strings for `EuiFilterButton` - adds 2 new tokens and removes old `euiFilterButton.filterBadge` token ([#4750](https://github.com/elastic/eui/pull/5061))
->>>>>>> 155d9677
 
 **Theme: Amsterdam**
 
