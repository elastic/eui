--- conflicted
+++ resolved
@@ -106,7 +106,6 @@
       <EuiComboBox
         placeholder="Select one or more indices"
         options={options}
-        style={{ minWidth: '220px' }}
         selectedOptions={selectedOptions}
         onChange={onChange}
         isClearable={true}
@@ -166,56 +165,6 @@
         {renderPopover1()}
       </EuiPopover>
 
-<<<<<<< HEAD
-        <EuiPopover
-          id="popover2"
-          panelPaddingSize="s"
-          zIndex={200}
-          button={
-            <EuiExpression
-              description="when"
-              display="columns"
-              value={example2.value}
-              isActive={example2.isOpen}
-              onClick={openExample2}
-            />
-          }
-          isOpen={example2.isOpen}
-          closePopover={closeExample2}
-          ownFocus
-          anchorPosition="downLeft">
-          {renderPopover2()}
-        </EuiPopover>
-        <EuiExpression
-          display="columns"
-          description="Except"
-          value="kibana_sample_data_ky_counties"
-        />
-        <EuiSpacer />
-        <EuiTitle size="xxs">
-          <h3>Description width at 50%</h3>
-        </EuiTitle>
-        <EuiExpression
-          description="join"
-          display="columns"
-          descriptionWidth={50}
-          value="kibana_sample_data_ky_avl"
-          onClick={() => {}}
-        />
-        <EuiSpacer />
-        <EuiTitle size="xxs">
-          <h3>Error state</h3>
-        </EuiTitle>
-        <EuiExpression
-          description="email"
-          display="columns"
-          isInvalid
-          value="example@mail."
-          onClick={() => {}}
-        />
-      </EuiFlexItem>
-    </EuiFlexGroup>
-=======
       <EuiPopover
         id="popover2"
         panelPaddingSize="s"
@@ -251,19 +200,6 @@
         value="kibana_sample_data_ky_avl"
         onClick={() => {}}
       />
-      <EuiSpacer />
-      <EuiTitle size="xxs">
-        <h3>Error state</h3>
-      </EuiTitle>
-      <EuiExpression
-        description="email"
-        display="columns"
-        color="danger"
-        isInvalid
-        value="example@mail."
-        onClick={() => {}}
-      />
     </div>
->>>>>>> b606ecce
   );
 };