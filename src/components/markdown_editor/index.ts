--- conflicted
+++ resolved
@@ -19,19 +19,11 @@
 
 export { EuiMarkdownEditor, EuiMarkdownEditorProps } from './markdown_editor';
 export {
-<<<<<<< HEAD
   EuiMarkdownDefaultParsingPlugins,
   EuiMarkdownDefaultProcessingPlugins,
 } from './markdown_default_plugins';
 export { EuiMarkdownContext } from './markdown_context';
 export { EuiMarkdownFormat } from './markdown_format';
-=======
-  EuiMarkdownEditor,
-  EuiMarkdownEditorProps,
-  defaultParsingPlugins,
-  defaultProcessingPlugins,
-} from './markdown_editor';
-export { EuiMarkdownContext } from './markdown_context';
 export {
   EuiMarkdownParseError,
   EuiMarkdownAstNode,
@@ -39,5 +31,4 @@
   EuiMarkdownFormatting,
   EuiMarkdownEditorUiPlugin,
   RemarkRehypeHandler,
-} from './markdown_types';
->>>>>>> 5f44686e
+} from './markdown_types';