--- conflicted
+++ resolved
@@ -4,11 +4,7 @@
 import { GuidePage } from '../../components/guide_page';
 
 const changelogSource = require('!!raw-loader!../../../../CHANGELOG.md').default.replace(
-<<<<<<< HEAD
-  /## \[`master`\].+?##(?= \[`\d)/s, // remove the `master` heading & contents
-=======
-  /## \[`main`\].+?##/s, // remove the `main` heading & contents
->>>>>>> 51cfbb77
+  /## \[`main`\].+?##(?= \[`\d)/s, // remove the `master` heading & contents
   '##'
 );
 
