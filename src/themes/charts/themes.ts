--- conflicted
+++ resolved
@@ -102,7 +102,6 @@
         displayValue: {
           fontSize: 10,
           fontFamily: fontFamily,
-<<<<<<< HEAD
           fill: {
             textInvertible: true,
             textContrast: true,
@@ -112,9 +111,6 @@
             horizontal: 'center',
             vertical: 'middle',
           },
-=======
-          fill: colors.euiTextSubduedColor.rgba,
->>>>>>> 0badbf22
         },
       },
       scales: {
