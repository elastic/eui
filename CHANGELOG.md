## [`main`](https://github.com/elastic/eui/tree/main)

**Bug fixes**

- Fixed EuiDataGrid height issue when in full-screen mode and with scrolling content ([#5557](https://github.com/elastic/eui/pull/5557))
<<<<<<< HEAD
- Fixed an accessibility issue in custom and interactive Drag and Drop patterns ([#5568](https://github.com/elastic/eui/pull/5568))
=======
- Fixed a focus bug in `EuiDataGrid` when clicking another cell header with an already-open cell header popover ([#5556](https://github.com/elastic/eui/pull/5556))
>>>>>>> dee2a3c4

## [`46.1.0`](https://github.com/elastic/eui/tree/v46.1.0)

- Added `sun` glyph to `EuiIcon` ([#5548](https://github.com/elastic/eui/pull/5548))
- Updated styles in `EuiDescriptionList` of `type` inline ([#5534](https://github.com/elastic/eui/pull/5534))

## [`46.0.0`](https://github.com/elastic/eui/tree/v46.0.0)

- **[Beta]** Added `optimize` build as a lighter weight option more suited to production environments ([#5527](https://github.com/elastic/eui/pull/5527))
- Added `lettering` glyph to `EuiIcon` ([#5525](https://github.com/elastic/eui/pull/5525))
- Updated the outline color in `euiCustomControlFocused` mixin to use `$euiFocusRingColor` instead of `currentColor` ([#5479](https://github.com/elastic/eui/pull/5479))
- Added `betaBadgeTooltipProps` to `EuiKeyPadMenuItem` to extend the wrapping `EuiToolTip` ([#5541](https://github.com/elastic/eui/pull/5541))
- Added `globalStyles` prop to `EuiProvider` to allow for global style customization ([#5497](https://github.com/elastic/eui/pull/5497))
- Exported `EuiGlobalStyles` component ([#5497](https://github.com/elastic/eui/pull/5497))

**Bug fixes**

- Updated the outline color in `euiCustomControlFocused` mixin to use `$euiFocusRingColor` instead of `currentColor` ([#5479](https://github.com/elastic/eui/pull/5479))
- Fixed keyboard navigation in `EuiDataGrid` not fully scrolling cells into view ([#5515](https://github.com/elastic/eui/pull/5515))
- Fixed `EuiKeyPadMenuItem` accessibility issue where there was a nested focusable element ([#5541](https://github.com/elastic/eui/pull/5541))

**Deprecations**

- Deprecated `data-gridcell-id` from `EuiDataGrid` in favor of 4 new and more flexible props - `data-gridcell-column-id`, `data-gridcell-column-index`, `data-gridcell-row-index`, and `data-gridcell-visible-row-index` ([#5515](https://github.com/elastic/eui/pull/5515))

**Breaking changes**

- `EuiKeyPadMenuItem` now wraps itself with `EuiToolTip` when `betaBadgeLabel` is supplied forcing top element style props to be passed via `betaBadgeTooltipProps` ([#5541](https://github.com/elastic/eui/pull/5541))
- Changed `data-gridcell-id` in `EuiDataGrid` to the inverse index order: `[columnIndex],[rowIndex]` ([#5515](https://github.com/elastic/eui/pull/5515))

## [`45.0.0`](https://github.com/elastic/eui/tree/v45.0.0)

- Added virtulized rendering option to `EuiSelectableList` with `isVirtualized` ([#5521](https://github.com/elastic/eui/pull/5521))
- Added expanded option properties to `EuiSelectableOption` with `data` ([#5521](https://github.com/elastic/eui/pull/5521))

**Bug fixes**

- Fixed multiple bugs with `EuiDataGrid` keyboard focus restoration ([#5530](https://github.com/elastic/eui/pull/5530))
- Fixed `EuiDataGrid`'s display toolbar control to update initial UI state when developer `gridStyle` or `rowHeightsOptions` props are updated ([#5525](https://github.com/elastic/eui/pull/5525))

**Breaking changes**

- Changed `EuiSearchBar` to preserve phrases with leading and trailing spaces, instead of dropping surrounding whitespace ([#5514](https://github.com/elastic/eui/pull/5514))
- Removed `data-test-subj="dataGridWrapper"`  from `EuiDataGrid` in favor of `data-test-subj="euiDataGridBody"` ([#5506](https://github.com/elastic/eui/pull/5506))

## [`44.0.0`](https://github.com/elastic/eui/tree/v44.0.0)

**Bug fixes**

- Fixed a `EuiDataGrid` sizing bug which didn't account for a horizontal scrollbar ([#5478](https://github.com/elastic/eui/pull/5478))
- Fixed a `EuiDatePicker` a11y bug where axe-core reported missing ARIA and role attributes ([#5501](https://github.com/elastic/eui/pull/5501))
- Fixed `EuiModalHeaderTitle` to conditionally wrap title strings in an H1 ([#5494](https://github.com/elastic/eui/pull/5494))
- Fixed a `EuiDataGrid` issue where a focused cell would lose focus when scrolled out of and back into view ([#5488](https://github.com/elastic/eui/pull/5488))
- Fixed an `EuiDatePicker` accessibility issue where `tabindex` was not applied to a listbox element ([#5509](https://github.com/elastic/eui/pull/5509))

**Deprecations**

- Deprecated `PartitionConfig` in favor of inclusion in Charts `theme.partition` ([#5492](https://github.com/elastic/eui/pull/5492))

**Breaking changes**

- Removed `popoverClassName` and `repositionOnScroll` props from `EuiSuperSelect` (use `popoverProps` instead) ([#5512](https://github.com/elastic/eui/pull/5512))

## [`43.1.1`](https://github.com/elastic/eui/tree/v43.1.1)

**Bug fixes**

- Fixed `EuiDataGrid`'s cell popover overlapping with modals and flyouts ([#5461](https://github.com/elastic/eui/pull/5461))
- Fixed an accessibility issue where `EuiDatePicker` time options did not have unique IDs ([#5466](https://github.com/elastic/eui/pull/5466))
- Fixed global and reset styles when using the legacy theme ([#5473](https://github.com/elastic/eui/pull/5473))
- Fixed `EuiSuperDatePicker` not passing `isDisabled` to `EuiAutoRefresh` ([#5472](https://github.com/elastic/eui/pull/5472))

## [`43.1.0`](https://github.com/elastic/eui/tree/v43.1.0)

- Added `magnifyWithExclamation` icon ([#5455](https://github.com/elastic/eui/pull/5455))

**Bug fixes**

- Reinstated `EuiCode` and `EuiCodeBlock` `testenv` mocking ([#5464](https://github.com/elastic/eui/pull/5464))

## [`43.0.0`](https://github.com/elastic/eui/tree/v43.0.0)

- Updated the organization of `EuiDataGrid`'s toolbar/grid controls ([#5334](https://github.com/elastic/eui/pull/5334))
- Updated `EuiDataGrid`'s full screen mode to use the `fullScreenExit` icon ([#5415](https://github.com/elastic/eui/pull/5415))
- Added `left.append` and `left.prepend` to `EuiDataGrid`'s `toolbarVisibility.additionalControls` prop [#5394](https://github.com/elastic/eui/pull/5394))
- Added a row height control to `EuiDataGrid`'s toolbar ([#5372](https://github.com/elastic/eui/pull/5372))
- Added `onChange` callbacks to `EuiDataGrid`'s `gridStyle` and `rowHeightOptions` settings ([#5424](https://github.com/elastic/eui/pull/5424))
- Added a reset button to `EuiDataGrid`'s display controls ([#5428](https://github.com/elastic/eui/pull/5428))
- Added `timeRefresh` icon ([#5383](https://github.com/elastic/eui/pull/5383))
- Added `responsive` and `iconOnly` props to `EuiSuperUpdateButton`  ([#5383](https://github.com/elastic/eui/pull/5383))
- Added better auto refresh indicator to `EuiSuperDatePicker` ([#5383](https://github.com/elastic/eui/pull/5383))
- Added `compressed`, `width`, `isQuickSelectOnly` props to `EuiSuperDatePicker` ([#5383](https://github.com/elastic/eui/pull/5383))
- Updated `showUpdateButton` prop with `iconOnly` option in `EuiSuperDatePicker` ([#5383](https://github.com/elastic/eui/pull/5383))
- Increased default `refreshInterval` of `EuiSuperDatePicker` to `1000` ([#5383](https://github.com/elastic/eui/pull/5383))
- Remove `Show dates` button from pretty format of `EuiSuperDatePicker` in favor of directly opening `start` date popover ([#5383](https://github.com/elastic/eui/pull/5383))
- Added `shortHand` option to `prettyInterval` ([#5383](https://github.com/elastic/eui/pull/5383))
- Moved `rounding` switch to popover footer in relative tab of `EuiSuperDatePicker` ([#5383](https://github.com/elastic/eui/pull/5383))
- Simplified `EuiRefreshInterval` to use a switch to start/stop and other visual touch ups ([#5383](https://github.com/elastic/eui/pull/5383))
- Created stand alone `EuiAutoRefresh` and `EuiAutoRefreshButton` components ([#5383](https://github.com/elastic/eui/pull/5383))

**Bug fixes**

- Fixed persistent `EuiDataGrid` full screen `<body>` class ([#5354](https://github.com/elastic/eui/pull/5354))
- Fixed dark mode background color of `EuiFormControlLayout` `prepend` and `append` ([#5383](https://github.com/elastic/eui/pull/5383))
- Fixed background color of `EuiFormControlLayout` when `readOnly` ([#5383](https://github.com/elastic/eui/pull/5383))
- Fixed the name of `data-test-subj` prop of `EuiFormControlLayout` ([#5383](https://github.com/elastic/eui/pull/5383))
- Fixed global reset styles for plain `<button>`s ([#5452](https://github.com/elastic/eui/pull/5452))

**Breaking changes**

- Removed `toolbarVisibility`'s `showStyleSelector` prop of `EuiDataGrid` in favor of `showDisplaySelector`, which allows configuration of both grid density and row height ([#5372](https://github.com/elastic/eui/pull/5372))
- Changed prop name `applyRefreshInterval` to `onRefreshChange` in `EuiRefreshInterval` ([#5383](https://github.com/elastic/eui/pull/5383))
- Increased the size of `s`-sized `EuiLoadingSpinner`s to match `s`-sized `EuiIcon`s ([#5440](https://github.com/elastic/eui/pull/5440))

## [`42.1.0`](https://github.com/elastic/eui/tree/v42.1.0)

- Added first and last page arrow buttons to `EuiPagination` when `compressed=true` ([#5362](https://github.com/elastic/eui/pull/5362))
- Added support for indeterminate `EuiPagination` when `pageCount=0` ([#5362](https://github.com/elastic/eui/pull/5362))
- Moved mobile behavior to a customizable `responsive` prop to `EuiPagination` that renders the `compressed` display ([#5362](https://github.com/elastic/eui/pull/5362))
- Added `doubleArrowLeft`, `doubleArrowRight`, `arrowStart`, `arrowEnd` icons ([#5362](https://github.com/elastic/eui/pull/5362))

**Bug fixes**

- Fixed scrollbars in `EuiRange` tick labels in Safari ([#5427](https://github.com/elastic/eui/pull/5427))
- Fixed an `EuiOverlayMask` bug where it calls window.document on server side([#5422](https://github.com/elastic/eui/pull/5422))
- Fixed unremoved event listener memory leak in `EuiPopover` ([#5437](https://github.com/elastic/eui/pull/5437))
- Fixed `EuiDatePicker` not correctly handling the `onBlur` callback ([#5441](https://github.com/elastic/eui/pull/5441))
- Fixed `EuiToolTip` not correctly handling child `onBlur` and `onFocus` callbacks ([#5441](https://github.com/elastic/eui/pull/5441))

## [`42.0.0`](https://github.com/elastic/eui/tree/v42.0.0)

### Feature: CSS-in-JS ([#5121](https://github.com/elastic/eui/pull/5121))

- Added reset and global styles via CSS-in-JS with `@emotion/react/Global`
- Added `EuiProvider`, a React context provider for theming and global styles
- Added `isDefaultTheme` and `isLegacyTheme` utilities

**Breaking changes**

- Added `@emotion/react` to `peerDependencies`
- Amsterdam is now the default theme, deprecated and renamed old theme as "legacy"
- Re-organized Sass files including where the `globals` are imported from

## [`41.4.0`](https://github.com/elastic/eui/tree/v41.4.0)

- Added `payment` glyph to `EuiIcon` ([#5414](https://github.com/elastic/eui/pull/5414))
- Updated `EuiCodeBlock`'s full screen mode to use the `fullScreenExit` icon ([#5421](https://github.com/elastic/eui/pull/5421))

**Bug fixes**

- Fixed an `EuiCodeBlock` bug where empty code blocks could be copyable ([#5421](https://github.com/elastic/eui/pull/5421))
- Fixed an accessibility issue in `EuiAvatar` by adding a meaningful role ([#5423](https://github.com/elastic/eui/pull/5423))

## [`41.3.0`](https://github.com/elastic/eui/tree/v41.3.0)

- Updated color of `EuiHorizontalRule` when rendered inside `EuiToolTip` ([#5378](https://github.com/elastic/eui/pull/5378))

**Bug fixes**

- Fixed an `EuiDataGrid` bug where paginated overflowing data grids could become unscrollable when `rowCount` changed ([#5400](https://github.com/elastic/eui/pull/5400))
- Fixed `EuiCode` line-wrapping ([#5379](https://github.com/elastic/eui/pull/5379))
- Fixed `EuiCodeBlock` not passing `data-test-subj` or `aria-label` to virtualized & full-screen code blocks ([#5379](https://github.com/elastic/eui/pull/5379))
- Fixed `EuiCodeBlock` not closing full-screen mode when the Escape key is pressed ([#5379](https://github.com/elastic/eui/pull/5379))
- Fixed virtualized `EuiCodeBlock`s blanking out when entering & exiting full-screen mode ([#5379](https://github.com/elastic/eui/pull/5379))
- Fixed `EuiCodeBlock`'s full-screen mode to use a large font and padding size & added several missing wrapper classes ([#5379](https://github.com/elastic/eui/pull/5379))
- Fixed `EuiCodeBlock` broken line wrapping when using virtualization ([#5379](https://github.com/elastic/eui/pull/5379))
- Fixed type exports to not include test mocks & specs ([#5412](https://github.com/elastic/eui/pull/5412))

**Theme: Amsterdam**

- Fixed `EuiCodeBlock` not properly increasing large font sizes on Amsterdam ([#5379](https://github.com/elastic/eui/pull/5379))

## [`41.2.3`](https://github.com/elastic/eui/tree/v41.2.3)

**Note: this release is a backport containing changes originally made in `42.1.0`**

**Bug fixes**

- Fixed `EuiDatePicker` not correctly handling the `onBlur` callback ([#5441](https://github.com/elastic/eui/pull/5441))
- Fixed `EuiToolTip` not correctly handling child `onBlur` and `onFocus` callbacks ([#5441](https://github.com/elastic/eui/pull/5441))

## [`41.2.2`](https://github.com/elastic/eui/tree/v41.2.2)

**Bug fixes**

- Fixed type exports to not include test mocks & specs ([#5412](https://github.com/elastic/eui/pull/5412))

**Note: this release is a backport containing changes originally made in `41.3.0`**

## [`41.2.1`](https://github.com/elastic/eui/tree/v41.2.1)

**Bug fixes**

- Refactored definition of `isNamedColor` function so it isn't mocked away by the testenv configuration ([#5397](https://github.com/elastic/eui/pull/5397))

**Note: this release is a backport containing changes originally made in `14.6.0` and `14.7.0`**

## [`41.2.0`](https://github.com/elastic/eui/tree/v41.2.0)

- Added `aria-label` and `aria-labelledby` props to `EuiComboBox` ([#5360](https://github.com/elastic/eui/issues/5360))
- Updated `EuiDatePicker` to use `EuiPopover`, `EuiFocusTrap`, and `EuiScreenReaderOnly` ([#5339](https://github.com/elastic/eui/pull/5339))

**Bug fixes**

- Fixed an `EuiDataGrid` row height bug for grids that set a default `lineCount` and also used `rowHeights` to set row-specific `lineCount`s ([#5376](https://github.com/elastic/eui/pull/5376))
- Fixed `EuiComboBox` from allowing keyboard actions when `isDisabled` ([#5373](https://github.com/elastic/eui/pull/5373))
- Fixed an accessibility issue where `EuiSuperSelect` was not creating accessible labels for its listbox ([#5364](https://github.com/elastic/eui/pull/5364))
- Fixed an accessibility issue where `EuiColorPalettePicker` was not creating an accessible label for its button ([#5364](https://github.com/elastic/eui/pull/5364))
- Fixed `EuiDatePicker` being constrained to its parent container by using React portal ([#5339](https://github.com/elastic/eui/pull/5339))

## [`41.1.0`](https://github.com/elastic/eui/tree/v41.1.0)

- Added `layout` and `footer` props to `EuiEmptyPrompt` ([#5275](https://github.com/elastic/eui/pull/5275))
- Updated `EuiEmptyPrompt` to extend `EuiPanelProps` ([#5275](https://github.com/elastic/eui/pull/5275))
- Add `data-icon-type` to `EuiIcon` `<svg>` for easier debugging of `iconType` [#5366](https://github.com/elastic/eui/pull/5366))

**Bug fixes**

- Fixed an `EuiDataGrid` race condition where grid rows had incorrect heights if loaded in before CSS ([#5284](https://github.com/elastic/eui/pull/5284))
- Fixed an accessibility issue where `EuiDataGrid` cells weren't owned by `role=row` elements ([#5285](https://github.com/elastic/eui/pull/5285))
- Fixed `EuiErrorBoundary` overflow scrolling by wrapping contents in `EuiCodeBlock` ([#5359](https://github.com/elastic/eui/pull/5359))
- Fixed `analyzeEvent` icon to be horizontally centered [#5365](https://github.com/elastic/eui/pull/5365))

## [`41.0.0`](https://github.com/elastic/eui/tree/v41.0.0)

- Added `EuiAutoSizer` component for setting dimensions on virtualized lists ([#5278](https://github.com/elastic/eui/pull/5278))
- Added `testenv` mock for `EuiAutoSizer` ([#5278](https://github.com/elastic/eui/pull/5278))
- Changed render of `useEuiTextDiff` to a `span` instead of `div` ([#5323](https://github.com/elastic/eui/pull/5323))
- Changed change prop type of `children` for `EuiMark` from `string` to `ReactNode` ([#5323](https://github.com/elastic/eui/pull/5323))
- Added `render` prop to `EuiI18n` ([#5236](https://github.com/elastic/eui/pull/5236))

**Bug fixes**

- Fixed styling of `align: center` for mobile version of `EuiTableRowCell` ([#5323](https://github.com/elastic/eui/pull/5323))
- Fixed `endDateControl` `className` in `EuiDatePickerRange` ([#5329](https://github.com/elastic/eui/pull/5329))
- Fixed `EuiMarkdownEditor` intercepting all drop events on the page ([#5340](https://github.com/elastic/eui/pull/5340))

**Breaking changes**

- Removed `EuiCodeEditor` ([#5323](https://github.com/elastic/eui/pull/5323))
- Removed `betaBadgeLabel`, `betaBadgeTooltipContent`, `betaBadgeTitle` props from `EuiCard` ([#5323](https://github.com/elastic/eui/pull/5323))
- Removed `EuiLoadingKibana` ([#5323](https://github.com/elastic/eui/pull/5323))
- Removed `secondary` color prop options ([#5323](https://github.com/elastic/eui/pull/5323))
- Removed `subdued` color prop option from `EuiButtonIcon` ([#5323](https://github.com/elastic/eui/pull/5323))
- Removed `panelPaddingSize` from `EuiPageContent` ([#5323](https://github.com/elastic/eui/pull/5323))
- Removed `makeId` ([#5323](https://github.com/elastic/eui/pull/5323))
- Removed mobile-only props from `EuiTableRowCell` ([#5323](https://github.com/elastic/eui/pull/5323))
- Removed Sass vars `$euiColorSecondary` and `$euiColorSecondaryText` ([#5345](https://github.com/elastic/eui/pull/5345))

## [`40.1.1`](https://github.com/elastic/eui/tree/v40.1.0)

**Note: this release is a backport containing changes originally made after `42.0.0`**

**Bug fixes**

- Fixed unremoved event listener memory leak in `EuiPopover` ([#5437](https://github.com/elastic/eui/pull/5437))

## [`40.1.0`](https://github.com/elastic/eui/tree/v40.1.0)

- Added styling support for `valign` prop on `EuiTableRowCell` ([#5283](https://github.com/elastic/eui/pull/5283))
- Added `remark-breaks` plugin to mimic GitHub-flavored markdown line breaks within `EuiMarkdownEditor` ([#5272](https://github.com/elastic/eui/pull/5272))
- Removed `EuiErrorBoundary` from `EuiDatePicker` when unsupported props are used ([#5318](https://github.com/elastic/eui/pull/5318))

**Bug fixes**

- Fixed default text alignment in `EuiTableRowCell` on Safari ([#5283](https://github.com/elastic/eui/pull/5283))
- Fixed `mobileOptions.truncateText` from getting overridden by `truncateText` in `EuiTableRowCell` ([#5283](https://github.com/elastic/eui/pull/5283))
- Fixed issue with dynamic row counts in `EuiDataGrid` ([#5313](https://github.com/elastic/eui/pull/5313))
- Fixed `EuiDataGrid` to dynamically update row heights when set to `auto` ([#5281](https://github.com/elastic/eui/pull/5281))

**Theme: Amsterdam**

- Fixed `mobileOptions.enlarge` styling in `EuiTableRowCell` ([#5283](https://github.com/elastic/eui/pull/5283))
- Fixed `EuiDataGrid`'s expanded density not increasing font size on Amsterdam ([#5320](https://github.com/elastic/eui/pull/5320))

## [`40.0.0`](https://github.com/elastic/eui/tree/v40.0.0)

- Updated `tokenKeyword` to match the definition of keyword field type ([#5251](https://github.com/elastic/eui/pull/5251))
- Added `element`, `buttonElement`, and `arrowProps` props to further customize `EuiAccordion` ([#5258](https://github.com/elastic/eui/pull/5258))

**Bug fixes**

- Fixed missing `id` for `EuiCombobox` by generating one if `prepend` or `append` exists ([#5229](https://github.com/elastic/eui/pull/5229))

**Breaking changes**

- Renamed `tokenKeyword` icon to `tokenTag` in `EuiToken` ([#5251](https://github.com/elastic/eui/pull/5251))

## [`39.1.4`](https://github.com/elastic/eui/tree/v39.1.4)

**Note: this release is a backport containing changes originally made in `44.0.0`**

**Deprecations**

- Deprecated `PartitionConfig` in favor of inclusion in Charts `theme.partition` ([#5492](https://github.com/elastic/eui/pull/5492)).

## [`39.1.3`](https://github.com/elastic/eui/tree/v39.1.2)

**Note: this release is a backport containing changes originally made after `42.0.0`**

**Bug fixes**

- Fixed unremoved event listener memory leak in `EuiPopover` ([#5437](https://github.com/elastic/eui/pull/5437))

## [`39.1.2`](https://github.com/elastic/eui/tree/v39.1.2)

**Note: this release is a backport containing changes originally made in `40.1.0`**

**Bug fixes**

- Fixed `EuiDataGrid` to dynamically update row heights when set to `auto` ([#5281](https://github.com/elastic/eui/pull/5281))

## [`39.1.1`](https://github.com/elastic/eui/tree/v39.1.1)

**Bug fixes**

- Fixed `EuiSuperDatePicker` from crashing due to invalid time input ([#5263](https://github.com/elastic/eui/pull/5263))
- Fixed content in `EuiFilterButton` again when `numFilters` is undefined ([#5268](https://github.com/elastic/eui/pull/5268))

## [`39.1.0`](https://github.com/elastic/eui/tree/v39.1.0)

- Added support for `ghost` and `text` `EuiIcon` colors on Elastic logos ([#5245](https://github.com/elastic/eui/pull/5245))
- Added a default `data-test-subj` to `EuiErrorBoundary` ([#5232](https://github.com/elastic/eui/pull/5232))

**Bug fixes**

- Fixed content in `EuiPopover` from being inaccessible during the opening animation ([#5249](https://github.com/elastic/eui/pull/5249))
- Fixed multiple accessibility issues in `EuiBasicTable` and `EuiInMemoryTable` ([#5241](https://github.com/elastic/eui/pull/5241))

## [`39.0.0`](https://github.com/elastic/eui/tree/v39.0.0)

- Added `maxWidth` prop to `EuiTour`, made `subtitle` optional, and fixed heading levels and footer background ([#5225](https://github.com/elastic/eui/pull/5225))
- Updated `tint`, `shade`, `saturate`, `desaturate`, and `makeHighContrastColor` utility functions to maintain color format supplied ([#5230](https://github.com/elastic/eui/pull/5230))
- Converted generated icon files to Typescript, eliminating the last `.js` files in our source files ([#5212](https://github.com/elastic/eui/pull/5212))

**Bug fixes**

- Fixed tick and level alignment in `Eui[Dual]Range` ([#5181](https://github.com/elastic/eui/pull/5181))
- Fixed duplicate IDs on mobile/desktop select all checkboxes in EuiBasicTable ([#5237](https://github.com/elastic/eui/pull/5237))
- Fixed missing i18n token in `EuiBasicTable`'s no items message ([#5242](https://github.com/elastic/eui/pull/5242))

**Breaking changes**

- Removed `boolean` from `EuiTour`'s `minWidth` type ([#5225](https://github.com/elastic/eui/pull/5225))

## [`38.2.0`](https://github.com/elastic/eui/tree/v38.2.0)

- Updated `EuiRangeLevel` `color` property to accept CSS color values ([#5171](https://github.com/elastic/eui/pull/5171))
- Added optional visual line highlighting to `EuiCodeBlock` ([#5207](https://github.com/elastic/eui/pull/5207))
- Added `popoverProps` to `EuiSuperSelect` and deprecated `popoverClassName` & `repositionOnScroll` ([#5214](https://github.com/elastic/eui/pull/5214))
- Added `lineHeight` configuration to `rowHeightsOptions` in `EuiDataGrid` ([#5221](https://github.com/elastic/eui/pull/5221))

**Bug fixes**

- Fixed logo icons with static SVG IDs causing accessibility errors when multiples of the same logo were present ([#5204](https://github.com/elastic/eui/pull/5204))
- Fixed several `EuiDataGrid` console errors that occur on column drag/drop reorder ([#5209](https://github.com/elastic/eui/pull/5209))

**Reverts**

- Reverted `EuiScreenReaderOnly` left positioning change due to Selenium issues ([#5215](https://github.com/elastic/eui/pull/5215))

## [`38.1.0`](https://github.com/elastic/eui/tree/v38.1.0)

- Fixed the `title` prop `EuiButtonGroup` to automatically display the `label` provided ([#5199](https://github.com/elastic/eui/pull/5199))
- Updated `barSeriesStyle.displayValue` of the elastic-charts `Theme` for better default styles ([#4845](https://github.com/elastic/eui/pull/4845))
- Added a configuration parameter to the `EuiMarkdownEditor` plugin functions to exclude custom plugins ([#5147](https://github.com/elastic/eui/pull/5147))
- Added `auto` as value for `defaultHeight` in prop `rowHeightsOptions` in `EuiDataGrid` that allows to content auto-fit to row ([#4958](https://github.com/elastic/eui/pull/4958))
- Updated `titleProps` and `descriptionProps` on `EuiDescriptionList` to extend `CommonProps` ([#5166](https://github.com/elastic/eui/pull/5166))
- Added the ability to return `visibleOptions` from `EuiSelectable` by using `onSearch` ([#5178](https://github.com/elastic/eui/pull/5178))

**Bug fixes**

- Fixed `EuiDataGrid` focus ring to be contained in the cell ([#5194](https://github.com/elastic/eui/pull/5194))
- Fixed `EuiDataGrid` cells when focused getting a higher `z-index` which was causing long content to overlap surrounding cells ([#5194](https://github.com/elastic/eui/pull/5194))
- Replaced the `EuiMarkdownEditor` help syntax modal with a popover when no custom plugins are available ([#5147](https://github.com/elastic/eui/pull/5147))
- Fixed multiple components unnecessarily rerendering generated IDs on every update ([#5195](https://github.com/elastic/eui/pull/5195), [#5196](https://github.com/elastic/eui/pull/5196), [#5197](https://github.com/elastic/eui/pull/5197), [#5200](https://github.com/elastic/eui/pull/#5200), [#5201](https://github.com/elastic/eui/pull/#5201))

**Theme: Amsterdam**

- Fixed `border-radius` and increased `font-weight` for `EuiButtonGroup` ([#4993](https://github.com/elastic/eui/pull/4993))
- Increased contrast of text `color` for `text` colored `EuiButton` and `EuiButtonIcon` ([#5177](https://github.com/elastic/eui/pull/5177))

## [`38.0.1`](https://github.com/elastic/eui/tree/v38.0.1)

- Reverted `EuiScreenReaderOnly` left positioning change due to Selenium issues ([#5215](https://github.com/elastic/eui/pull/5215))

## [`38.0.0`](https://github.com/elastic/eui/tree/v38.0.0)

- Added optional line numbers to `EuiCodeBlock` ([#4993](https://github.com/elastic/eui/pull/4993))
- Removed `emoticon` support and removed rendered `<div>` from `EuiMarkdownFormat` ([#5176](https://github.com/elastic/eui/pull/5176))
- Moved `EuiCheckbox` and `EuiRadio` inputs to always float inline on top of the faux inputs ([#5152](https://github.com/elastic/eui/pull/5152))

**Bug fixes**

- Fixed `EuiDataGrid` stripes not alternating as expected on sort/pagination ([#5070](https://github.com/elastic/eui/pull/5070))

**Breaking changes**

- Upgraded TypeScript version to ~4.1.3 ([#5182](https://github.com/elastic/eui/pull/5182))
- Added `clip` property to `EuiScreenReaderOnly`, to fix positioning issues within scrolling containers ([#5152](https://github.com/elastic/eui/pull/5152))

## [`37.7.0`](https://github.com/elastic/eui/tree/v37.7.0)

- Added `placeholder` prop to `EuiMarkdownEditor` ([#5151](https://github.com/elastic/eui/pull/5151))
- Added `.eui-textNumber` utility class to apply `tnum` font-feature setting ([#5078](https://github.com/elastic/eui/pull/5078))
- Changed `EuiPageHeader`'s tab implementation to use size `xl` when only content ([#5135](https://github.com/elastic/eui/pull/5135))
- Added `pageTitleProps` prop to `EuiPageHeader` to pass through props to the `EuiTitle` ([#5135](https://github.com/elastic/eui/pull/5135))
- Added screen-reader only `<h1>` to `EuiPageHeader` when tabs exist without a `pageTitle` ([#5135](https://github.com/elastic/eui/pull/5135))
- Added `bottomBorder` prop and `xl` `size` to `EuiTabs` ([#5135](https://github.com/elastic/eui/pull/5135))
- Added `prepend` and `append` props to `EuiTab` ([#5135](https://github.com/elastic/eui/pull/5135))
- Refactored styles of `EuiTabs` ([#5135](https://github.com/elastic/eui/pull/5135))
- Removed Sass variables for `EuiTabs` font size (`$euiTabFontSize, $euiTabFontSizeS, $euiTabFontSizeL`) ([#5135](https://github.com/elastic/eui/pull/5135))
- Extended all `EuiTabProps` for each `EuiTabbedContentTab` ([#5135](https://github.com/elastic/eui/pull/5135))
- Changed `EuiPopover`'s `repositionOnScroll` function to prevent popover and input elements from separating on scroll when nested in `EuiFlyout` ([#5155](https://github.com/elastic/eui/pull/5155))
- Added the `repositionOnScroll` prop to `EuiSuperSelect` ([#5155](https://github.com/elastic/eui/pull/5155))
- Added `useGeneratedHtmlId` utility, which memoizes the randomly generated ID on mount and prevents regenerated IDs on component rerender ([#5133](https://github.com/elastic/eui/pull/5133))
- Fixed `z-index` styles that were causing parts of `EuiResizableContainer` to overlap `EuiHeader` ([#5164](https://github.com/elastic/eui/pull/5164))

**Bug fixes**

- Fixed [de]optimization bug in `EuiDataGrid` when cells are removed from the DOM via virtualization ([#5163](https://github.com/elastic/eui/pull/5163))

**Theme: Amsterdam**

- Deprecated `display` prop of `EuiTabs` in favor of unified styles and `bottomBorder` ([#5135](https://github.com/elastic/eui/pull/5135))

## [`37.6.2`](https://github.com/elastic/eui/tree/v37.6.2)

**Reverts**

- Reverted `EuiScreenReaderOnly` clip property ([#5150](https://github.com/elastic/eui/pull/5150))

## [`37.6.1`](https://github.com/elastic/eui/tree/v37.6.1)

**Bug fixes**

- **[REVERTED in 37.6.2]** Fixed `EuiScreenReaderOnly` positioning issues within scrolling containers ([#5130](https://github.com/elastic/eui/pull/5130))
- Fixed `EuiDataGrid` cell actions not unmounting from the DOM after mouse interaction ([#5120](https://github.com/elastic/eui/pull/5120))
- Optimized `EuiDataGrid` cell interactions' performance  ([#5136](https://github.com/elastic/eui/pull/5136))

## [`37.6.0`](https://github.com/elastic/eui/tree/v37.6.0)

- Updated `EuiSuperDatePicker` to pass a `data-test-subj` prop ([#5085](https://github.com/elastic/eui/pull/5085))
- Added `euiTextBreakWord()` mixin to the `euiTitle()` mixin to ensure all titles break long words ([#5107](https://github.com/elastic/eui/pull/5107))
- Added `euiTextBreakWord()` to `EuiFormLabels` ([#5107](https://github.com/elastic/eui/pull/5107))

**Bug fixes**

- Fixed `EuiSuperSelect`'s focus keyboard behavior when no initial value is passed, and focus label behavior ([#5097](https://github.com/elastic/eui/pull/5097))
- Fixed `EuiSelectable` sometimes requiring two clicks to change selection ([#5117](https://github.com/elastic/eui/pull/5117))

## [`37.5.0`](https://github.com/elastic/eui/tree/v37.5.0)

### Feature: CSS-in-JS ([#4511](https://github.com/elastic/eui/pull/4511))

- Added `EuiThemeProvider`, a React context provider for theme values and color mode selection
- Added `useEuiTheme` React hook, and `withEuiTheme` React HOC for consuming the EuiTheme
- Added global `EuiTheme` tokens for `colors`, `size`, `font`, `border`, `animation`, and `breakpoint`
- Added color services for `makeHighContrastColor`, `makeDisabledContrastColor`, `shade`, `tint`, `transparentize`, `saturate`, `desaturate`, `lightness`

## [`37.4.0`](https://github.com/elastic/eui/tree/v37.4.0)

- Updated `EuiToolTip` to remain showing tooltip while child element is in focus ([#5066](https://github.com/elastic/eui/pull/5066))
- Removed `children` from TypeScript definition in `EuiIconTip` ([#5066](https://github.com/elastic/eui/pull/5066))
- Removed `children` as a possible prop on `EuiTreeView` ([#5053](https://github.com/elastic/eui/pull/5053))
- Updated `elastic-charts` theme with better text colors, font stack and `goal` styles ([#5077](https://github.com/elastic/eui/pull/5077))

**Bug fixes**

- Fixed location of default value of `EuiToolTip`'s `display` prop ([#5066](https://github.com/elastic/eui/pull/5066))
- Fixed instance of  `EuiScreenReader` text being exposed in `EuiDataGrid` sorting menu ([#5084](https://github.com/elastic/eui/pull/5084))
- Fixed default value of `EuiPagination`'s `activePage` to target first page ([#5053](https://github.com/elastic/eui/pull/5053))
- Fixed screen reader text from displaying in some `EuiDataGrid` cell popovers ([#5087](https://github.com/elastic/eui/pull/5087))
- Fixed `EuiDatePicker` year dropdown when configured with `minDate` and/or `maxDate` ([#5069](https://github.com/elastic/eui/pull/5069))
- Fixed `EuiDatePicker`'s clear icon overlaying date text ([#5095](https://github.com/elastic/eui/pull/5095))

**Theme: Amsterdam**

- Reduced `EuiNotificationBadge` border-radius to `small` ([#5053](https://github.com/elastic/eui/pull/5053))
- Fixed hover and focus states of `EuiFacet` to match established pattern ([#5053](https://github.com/elastic/eui/pull/5053))

## [`37.3.1`](https://github.com/elastic/eui/tree/v37.3.1)

**Bug fixes**

- Fixed bug in `EuiDataGrid` where a custom `className` was also being passed to the full screen button ([#5050](https://github.com/elastic/eui/pull/5050))
- Fixed rerender state issues in `PaginationButton` inside `EuiPagination` ([#5048](https://github.com/elastic/eui/pull/5048))
- Fixed bug in `euiHeaderAffordForFixed` mixin that was not accounting for situations where `EuiDataGrid` was in full screen mode ([#5054](https://github.com/elastic/eui/pull/5054))
- Fixed `z-index` styles that were causing `EuiModal` and `EuiFlyout` components to appear behind `EuiDataGrid` when in full screen mode ([#5054](https://github.com/elastic/eui/pull/5054))
- Fixed untranslated i18n strings for `EuiFilterButton` - adds 2 new tokens and removes old `euiFilterButton.filterBadge` token ([#4750](https://github.com/elastic/eui/pull/5061))
- Fixed missing i18n token `EuiFilePicker`'s default prompt, and improved i18n string for `euiFilePicker.filesSelected` ([#5063](https://github.com/elastic/eui/pull/5063))
- Fixed `EuiDataGrid` sort button text pluralization ([#5043](https://github.com/elastic/eui/pull/5043))
- Fixed styles of `EuiButtonIcon` when passing `disabled` prop ([#5060](https://github.com/elastic/eui/pull/5060))
- Fixed `EuiDataGrid` not clearing cell styles when column position changes ([#5068](https://github.com/elastic/eui/issues/5068))

**Theme: Amsterdam**

- Updated styles for `EuiDatePicker` ([#5000](https://github.com/elastic/eui/pull/5000))
- Fixed styles for `EuiSuperDatePicker` ([#5060](https://github.com/elastic/eui/pull/5060))
- Fixed styles for `compressed` + `prepend/append` + `readOnly` input backgrounds ([#5073](https://github.com/elastic/eui/pull/5073))

## [`37.3.0`](https://github.com/elastic/eui/tree/v37.3.0)

- Updated `copyClipboard` glyph in `EuiIcon` to be centered ([#5023](https://github.com/elastic/eui/pull/5023))
- Updated `EuiFilePicker` `removeFiles` method to enable programmatic selection clearing  ([#5017](https://github.com/elastic/eui/pull/5017))
- Updated `EuiFlyout` testenv mock to pass-through `onKeyDown` prop ([#5029](https://github.com/elastic/eui/pull/5029))
- Enabled `EuiCodeBlock` copy button  in `EuiMarkdownFormat` ([#5032](https://github.com/elastic/eui/pull/5032))
- Changed `copy` icon to `copyClipboard` in `EuiCodeBlock` ([#5018](https://github.com/elastic/eui/pull/5018))
- Finished type conversion of source components to Typescript ([#5044](https://github.com/elastic/eui/pull/5044))

**Bug fixes**

- Fixed content in `EuiFilterButton` when `numFilters` is not passed ([#5012](https://github.com/elastic/eui/pull/5012))
- Fixed default value of `outsideClickCloses` prop of `EuiFlyout` ([#5027](https://github.com/elastic/eui/pull/5027))
- Fixed `EuiSelectable`'s double click bug ([#5021](https://github.com/elastic/eui/pull/5021))
- Fixed overflowing controls when `EuiCodeBlock` is short in height ([#5018](https://github.com/elastic/eui/pull/5018))
- Fixed `EuiButtonGroup` firing `onChange` twice ([#5033](https://github.com/elastic/eui/pull/5033))

## [`37.2.0`](https://github.com/elastic/eui/tree/v37.2.0)

- Added `isDisabled` prop to `EuiFormLabel` and passed it down from `EuiFormRow` ([#5009](https://github.com/elastic/eui/pull/#5009))

**Bug fixes**

- Fixed usage of `outsideClickCloses` prop of `EuiFlyout` ([#4986](https://github.com/elastic/eui/pull/4986))
- Fixed `EuiFormRow` ignoring `isDisabled` prop on the child element. ([#5022](https://github.com/elastic/eui/pull/5022))

## [`37.1.4`](https://github.com/elastic/eui/tree/v37.1.4)

**Note: this release is a backport containing changes originally made in `37.7.0`**

**Bug fixes**

- Fixed [de]optimization bug in `EuiDataGrid` when cells are removed from the DOM via virtualization ([#5163](https://github.com/elastic/eui/pull/5163))

## [`37.1.3`](https://github.com/elastic/eui/tree/v37.1.3)

**Note: this release is a backport containing changes originally made in `37.4.0` and `37.6.1`**

**Bug fixes**

- Fixed instance of  `EuiScreenReader` text being exposed in `EuiDataGrid` sorting menu ([#5084](https://github.com/elastic/eui/pull/5084))
- Fixed screen reader text from displaying in some `EuiDataGrid` cell popovers ([#5087](https://github.com/elastic/eui/pull/5087))
- Fixed `EuiDataGrid` cell actions not unmounting from the DOM after mouse interaction ([#5120](https://github.com/elastic/eui/pull/5120))
- Optimized `EuiDataGrid` cell interactions' performance  ([#5136](https://github.com/elastic/eui/pull/5136))

## [`37.1.2`](https://github.com/elastic/eui/tree/v37.1.2)

**Note: this release is a backport containing changes originally made in `37.3.0` and `37.3.1`**

**Bug fixes**

- Fixed `EuiSelectable`'s double click bug ([#5021](https://github.com/elastic/eui/pull/5021))
- Fixed bug in `euiHeaderAffordForFixed` mixin that was not accounting for situations where `EuiDataGrid` was in full screen mode ([#5054](https://github.com/elastic/eui/pull/5054))
- Fixed `z-index` styles that were causing `EuiModal` and `EuiFlyout` components to appear behind `EuiDataGrid` when in full screen mode ([#5054](https://github.com/elastic/eui/pull/5054))

## [`37.1.1`](https://github.com/elastic/eui/tree/v37.1.1)

**Note: this release is a backport containing changes originally made in `37.2.0`**

**Bug fixes**

- Fixed `EuiFormRow` ignoring `isDisabled` prop on the child element. ([#5022](https://github.com/elastic/eui/pull/5022))

## [`37.1.0`](https://github.com/elastic/eui/tree/v37.1.0)

- Added `isDisabled` prop to `EuiFormRow` that disables the child field element ([#4908](https://github.com/elastic/eui/pull/4908

## [`37.0.0`](https://github.com/elastic/eui/tree/v37.0.0)

- Added `fleetApp` and `agentApp` icons ([#4989](https://github.com/elastic/eui/pull/4989))
- Added i18n tokens for `EuiSuperDatePicker` button `title` ([#4998](https://github.com/elastic/eui/pull/4998))

**Bug fixes**

- Fixed incorrect date formatting on `EuiSuperDatePicker` button `title` ([#4998](https://github.com/elastic/eui/pull/4998))

**Breaking changes**

- Removed `EuiKeyboardAccessible` ([#4991](https://github.com/elastic/eui/pull/4991))

## [`36.1.0`](https://github.com/elastic/eui/tree/v36.1.0)

- Fixed color of `html` scrollbar in dark mode ([#4969](https://github.com/elastic/eui/pull/4969))
- Updated `EuiMarkdownFormat` to use `EuiHorizontalRule` and better render tables, code blocks and blockquotes ([#4663](https://github.com/elastic/eui/pull/4663))
- Updated the `EuiMarkdownFormat` to use  `EuiText` as a wrapper to handle all the CSS styling ([#4663](https://github.com/elastic/eui/pull/4663))
- Updated `EuiText`s `color` prop to accept `inherit` and custom colors. Updated the `size` prop to accept `relative` ([#4663](https://github.com/elastic/eui/pull/4663))
- Updated `EuiText`s `blockquote` font-size/line-height to match the base font-size/line-height which is the same as paragraphs ([#4663](https://github.com/elastic/eui/pull/4663))
- Added `markdownFormatProps` prop to `EuiMarkdownEditor` to extend the props passed to the rendered `EuiMarkdownFormat` ([#4663](https://github.com/elastic/eui/pull/4663))
- Added optional virtualized line rendering to `EuiCodeBlock` ([#4952](https://github.com/elastic/eui/pull/4952))
- Added `current` as a `status` of `EuiHorizontalStep` ([#4911](https://github.com/elastic/eui/pull/4911))
- Improved accessibility of `EuiBreadcrumbs` ([#4763](https://github.com/elastic/eui/pull/4763))
- Exported `onChange` type for `EuiSearchBar` ([#4968](https://github.com/elastic/eui/pull/4968))
- Added `warnOnce` service ([#4984](https://github.com/elastic/eui/pull/4984))
- Added a console warning for the deprecation of `EuiCodeEditor` ([#4984](https://github.com/elastic/eui/pull/4984))

**Bug fixes**

- Fixed filter count of 0 in `EuiSearchBar` ([#4977](https://github.com/elastic/eui/pull/4977))
- Fixed edge case where `EuiDataGrid` cells could create an infinite loop of focus changes ([#4983](https://github.com/elastic/eui/pull/4983))

**Theme: Amsterdam**

- Updated styles for `EuiLink` ([#4979](https://github.com/elastic/eui/pull/4979))

## [`36.0.0`](https://github.com/elastic/eui/tree/v36.0.0)

- Refactored `EuiFlyout` types ([#4940](https://github.com/elastic/eui/pull/4940))
- Updated `pause` icon ([#4947](https://github.com/elastic/eui/pull/4947))
- Changed multi-line `EuiDataGrid` cells to `break-word` instead of `break-all` ([#4955](https://github.com/elastic/eui/pull/4955))
- Refactored `MarkdownEditor` plugins into separate files ([#4970](https://github.com/elastic/eui/pull/4970))
- Added `checkable` options to `EuiKeyPadMenu` and `EuiKeyPadMenuItem` ([#4950](https://github.com/elastic/eui/pull/4950))

**Bug fixes**

- Fixed render-blocking error when `EuiCodeBlock` is configured with an unsupported language ([#4943](https://github.com/elastic/eui/pull/4943))
- Fixed initial alignment of `EuiDataGrid` cells and the expand button on multi-line cells ([#4955](https://github.com/elastic/eui/pull/4955))
- Fixed pass-through of `iconSize` prop on `EuiButtonEmpty` ([#4965](https://github.com/elastic/eui/pull/4965))
- Fixed (reduced) size of spinner on small `isLoading` buttons ([#4965](https://github.com/elastic/eui/pull/4965))
- Fixed click event subscription bug in `EuiOverlayMask` ([#4967](https://github.com/elastic/eui/pull/4967))
- Fixed background-color in `EuiCard.selectable`'s button ([#4954](https://github.com/elastic/eui/pull/4954))

**Theme: Amsterdam**

- Fixed border-radius in `EuiCard.selectable`'s button ([#4954](https://github.com/elastic/eui/pull/4954))
- Updated styles for `EuiKeyPadMenuItem` ([#4950](https://github.com/elastic/eui/pull/4950))

**Breaking changes**

- Changed `EuiButtonEmpty` `size` of `l` to `m` to match other buttons ([#4965](https://github.com/elastic/eui/pull/4965))

## [`35.1.0`](https://github.com/elastic/eui/tree/v35.1.0)

- Improved keyboard and screen reader experience for `EuiColorPicker` ([#4886](https://github.com/elastic/eui/pull/4886))
- Changed `EuiImage` to use `ImgHTMLAttributes` type ([#4865](https://github.com/elastic/eui/pull/4865))

**Bug fixes**

- Fixed focus bug in `EuiColorPicker` which allowed user to break out of focus lock ([#4886](https://github.com/elastic/eui/pull/4886))

## [`35.0.0`](https://github.com/elastic/eui/tree/v35.0.0)

**Breaking changes**

- Changed EUI license from Apache v2 to dual-licensed Elastic v2 and Server Side Public License, v 1 ([#4930](https://github.com/elastic/eui/pull/4930))

## [`34.6.0`](https://github.com/elastic/eui/tree/v34.6.0)

- Updated `EuiContextMenuPanelDescriptor`'s `title` prop type from `string` to `ReactNode` ([#4933](https://github.com/elastic/eui/pull/4933))
- Added `EuiTokensObject` type definition to allow enforcing i18n token coverage in consuming applications ([#4927](https://github.com/elastic/eui/issues/4927))
- Added `rowHeightsOptions` to `EuiDataGrid` to allow configuring row heights ([#4853](https://github.com/elastic/eui/pull/4853))


## [`34.5.3`](https://github.com/elastic/eui/tree/v34.5.3)

**Note: this release is a backport containing changes originally made in `37.3.0`**

**Bug fixes**

- Fixed `EuiSelectable`'s double click bug ([#5021](https://github.com/elastic/eui/pull/5021))

## [`34.5.2`](https://github.com/elastic/eui/tree/v34.5.2)

**Bug fixes**

- Fixed incorrect active filter count badge when `EuiSearchBar` is initialized with a query value ([#4928](https://github.com/elastic/eui/issues/4928))
- Fixed a render-blocking error in `EuiCodeBlock` when certain HTML tags are childless ([#4929](https://github.com/elastic/eui/issues/4929))

## [`34.5.1`](https://github.com/elastic/eui/tree/v34.5.1)

**Bug fixes**

- Fixed bug in `EuiColorStops` where the outline was flashing when clicking or adding stops in Safari ([#4900](https://github.com/elastic/eui/issues/4900))
- Fixed `showIcons` prop in `EuiSelectableListItem` ([#4920](https://github.com/elastic/eui/pull/4920))
- Changed `mobileBreakpoints` prop to optional `EuiSideNav` ([#4921](https://github.com/elastic/eui/pull/4921))

## [`34.5.0`](https://github.com/elastic/eui/tree/v34.5.0)

- Added `success` as `color` option to `EuiBadge`, `EuiTextColor`, `EuiText`, `EuiStat`, and `EuiExpression` ([#4888](https://github.com/elastic/eui/pull/4888))
- Changed default `color` props from `secondary` to `success` where necessary ([#4888](https://github.com/elastic/eui/pull/4888))
- Added display of number of selected options in `EuiSearchBar` filters when `numActiveFilters` exists ([#4748](https://github.com/elastic/eui/pull/4748))
- Reverted `z-index: 1` on `EuiPageBody` ([#4892](https://github.com/elastic/eui/pull/4892))
- Added `updateButtonProps` to `EuiSuperDatePicker` to provide more control over the update/refresh button ([#4895](https://github.com/elastic/eui/pull/4895))
- Updated `EuiNotificationEvent` to render an icon instead of a button if `onRead` is undefined ([#4881](https://github.com/elastic/eui/pull/4881))
- Added `DraggableProvidedDragHandleProps` interface from 'react-beautiful-dnd' ([#4903](https://github.com/elastic/eui/pull/4903))
- Added `success` and `accent` `color` options to `EuiButton` ([#4874](https://github.com/elastic/eui/pull/4874))
- Added `success` `color` option to `EuiLink` ([#4874](https://github.com/elastic/eui/pull/4874))

**Bug fixes**

- Fixed `EuiRange` container expansion due to negative margin value ([#4815](https://github.com/elastic/eui/pull/4815))
- Fixed `EuiRange` ticks position to better align with thumbs ([#4815](https://github.com/elastic/eui/pull/4815))
- Fixed `EuiComboBox` disabled pills and text contrast ([#4901](https://github.com/elastic/eui/issues/4901))
- Fixed `EuiDataGrid` footer and header rows jumps in Firefox ([#4869](https://github.com/elastic/eui/issues/4869))
- Fixed shaded colors of `EuiButtonIcon` ([#4874](https://github.com/elastic/eui/pull/4874))
- Fixed `pageHeader` display in `EuiPageTemplate` when template is `empty` or `default` ([#4905](https://github.com/elastic/eui/pull/4905))
- Fixed `EuiPageHeader` bottom padding when `borderBottom = true` ([#4905](https://github.com/elastic/eui/pull/4905))
- Fixed incomplete `height` and `width` information in `EuiResizeObserver` ([#4909](https://github.com/elastic/eui/pull/4909))

**Theme: Amsterdam**

- Updated styles for `EuiRange` ([#4815](https://github.com/elastic/eui/pull/4815)
- Fixed more unique focus states using `outline` ([#4876](https://github.com/elastic/eui/pull/4876))
- Fixed `border-radius` value of `EuiPanel` ([#4876](https://github.com/elastic/eui/pull/4876))
- Fixed `disabled` background color of `EuiCard` for better visibility on subdued backgrounds ([#4876](https://github.com/elastic/eui/pull/4876))

## [`34.4.0`](https://github.com/elastic/eui/tree/v34.4.0)

- Added draggable highlight area to `EuiDualRange` ([#4776](https://github.com/elastic/eui/pull/4776))

**Bug fixes**

- Fixed auto scrolling on update in `EuiComboBox` ([#4879](https://github.com/elastic/eui/pull/4879))

## [`34.3.0`](https://github.com/elastic/eui/tree/v34.3.0)

- Added `testenv` mock for `EuiFlyout` ([#4858](https://github.com/elastic/eui/pull/4858))
- Added `mobile` glyph to `EuiIcon` ([#4827](https://github.com/elastic/eui/pull/4827))
- Reduced display of arrow icon in `EuiSideNav` to only if the item is **not** linked but has children ([#4827](https://github.com/elastic/eui/pull/4827))
- Increased size and prominence of mobile toggle in `EuiSideNav` ([#4827](https://github.com/elastic/eui/pull/4827))
- Added `heading`, `headingProps`, and `mobileBreakpoints` props for better accessibility to `EuiSideNav` ([#4827](https://github.com/elastic/eui/pull/4827))

**Bug fixes**

- Fixed mobile menus styles on `EuiDataGrid` ([#4844](https://github.com/elastic/eui/pull/4844))

**Theme: Amsterdam**

- Decreased spacing and root element size of `EuiSideNav` ([#4827](https://github.com/elastic/eui/pull/4827))

## [`34.2.0`](https://github.com/elastic/eui/tree/v34.2.0)

- Removed `text-transform: capitalize` from the `EuiTourSteps` title to better fit with Elastic title guidelines ([#4839](https://github.com/elastic/eui/pull/4839))
- Added `color` and `size` props and added support for click event to `EuiBetaBadge` ([#4798](https://github.com/elastic/eui/pull/4798))
- Added `documentation` and `layers` glyphs to `EuiIcon` ([#4833](https://github.com/elastic/eui/pull/4833))
- Updated `EuiTourStep`'s `title` and `subtitle` prop type from `string` to `ReactNode` ([#4841](https://github.com/elastic/eui/pull/4841))
- Added `euiCantAnimate` Sass mixin ([#4835](https://github.com/elastic/eui/pull/4835))
- Added new `EuiLoadingLogo` component ([#4835](https://github.com/elastic/eui/pull/4835))
- Added `icon` props to `EuiEmptyPrompt` for custom icons ([#4835](https://github.com/elastic/eui/pull/4835))
- Deprecated `EuiLoadingKibana` ([#4835](https://github.com/elastic/eui/pull/4135))
- Paused animations when `prefers-reduced-motion` is on for loader components ([#4835](https://github.com/elastic/eui/pull/4135))

**Bug fixes**

- Fixed `onBlur` and `data-test-subj` prop propagation in `EuiColorPicker` ([#4822](https://github.com/elastic/eui/pull/4822))

## [`34.1.0`](https://github.com/elastic/eui/tree/v34.1.0)

- Updated `max` and  `min` label positioning for `EuiRange` and `EuiDualRange` ([#4781](https://github.com/elastic/eui/pull/4781))
- Added `timeslider`, `playFilled`, `frameNext` and `framePrevious` glyphs to `EuiIcon` ([#4810](https://github.com/elastic/eui/pull/4810))
- Added default generic value for `EuiSideNavProps` ([#4802](https://github.com/elastic/eui/pull/4802))
- Added `fullHeight` and `minHeight` props to `EuiPageTemplate` ([#4793](https://github.com/elastic/eui/pull/4793))
- Added `.eui-fullHeight` and `euiFullHeight()` utilities ([#4793](https://github.com/elastic/eui/pull/4793))
- Added `paddingSize` prop to `EuiPageSideBar` ([#4793](https://github.com/elastic/eui/pull/4793))

**Bug fixes**

- Fixed `EuiText` color of `EuiCallout` to `default` ([#4816](https://github.com/elastic/eui/pull/4816))
- Fixed inconsistent width of `EuiRange` and `EuiDualRange` with custom tick values ([#4781](https://github.com/elastic/eui/pull/4781))
- Fixes browser freezing when `EuiDataGrid` is used together with `EuiFlyout` and the user clicks a cell ([4813](https://github.com/elastic/eui/pull/4813))
- Added `flex-shrink: 0` to `EuiTabs`, `EuiSpacer`, and `EuiImage` to fix possible shrunken heights ([#4793](https://github.com/elastic/eui/pull/4793))
- Fixed duplicate `main` aria roles in `EuiPageTemplate` and most common `EuiPage` patterns ([#4793](https://github.com/elastic/eui/pull/4793))
- Fixed text color of `EuiBottomBar` ([#4793](https://github.com/elastic/eui/pull/4793))

## [`34.0.0`](https://github.com/elastic/eui/tree/v34.0.0)

- Added `textTransform` property to `schemaDetectors` prop of `EuiDataGrid`([#4752](https://github.com/elastic/eui/pull/4752))
- Added `color`, `continuityAbove`, `continuityAboveBelow`, `continuityBelow`, `continuityWithin`, `eraser`, `fullScreenExit`, `function`, `percent`, `wordWrap`, and `wordWrapDisabled` glyphs to `EuiIcon` ([#4779](https://github.com/elastic/eui/pull/4779))
- Added `as`, `role`, `closeButtonProps`, `closeButtonPosition`, `outsideClickCloses`, `side`, `type`, and `pushMinBreakpoint` props to `EuiFlyout` ([#4713](https://github.com/elastic/eui/pull/4713))
- Extended `EuiFlyout` `size` prop to accept any CSS `width` value ([#4713](https://github.com/elastic/eui/pull/4713))
- Extended `EuiFlyout` and most of its props in `EuiCollapsibleNav` ([#4713](https://github.com/elastic/eui/pull/4713))
- Changed `helpText` prop in `EuiFormRow` to accept an array of messages([#4782](https://github.com/elastic/eui/pull/4782))

**Breaking changes**

- Changed the default of `EuiFlyout` `ownFocus` to `true` ([#4713](https://github.com/elastic/eui/pull/4713))
- Wrapped `EuiFlyout` within the `EuiOverlayMask` when `ownFocus=true` ([#4713](https://github.com/elastic/eui/pull/4713))
- Changed `EuiCollapsibleNav` width sizing from a Sass variable to a `size` prop ([#4713](https://github.com/elastic/eui/pull/4713))
- Changed `EuiOverlayMask` z-indexing when positioned `below` header to using `top` offset ([#4713](https://github.com/elastic/eui/pull/4713))

**Bug fixes**

- Fixed `EuiTourStepIndicator` to use `EuiI18n` following the standard way ([#4785](https://github.com/elastic/eui/pull/4785))
- Fixed `euiTourStep.closeTour` default token value in `EuiTourStep` to be more specific ([#4790](https://github.com/elastic/eui/pull/4790))

## [`33.0.0`](https://github.com/elastic/eui/tree/v33.0.0)

- Added `autoFocus` prop and functionality to `EuiComboBox` ([#4772](https://github.com/elastic/eui/pull/4772))
- Added `inherit` color option to `EuiIcon` to force two-tone (app) icons to inherit their parent's color ([#4760](https://github.com/elastic/eui/pull/4760))
- Updated `EuiBetaBadge, EuiBadge, EuiButtonIcon, EuiButtonContent, EuiCallOut, EuiContextMenuItem, EuiListGroupItem` icon usage to inherit their parent's color ([#4760](https://github.com/elastic/eui/pull/4760))
- Added `iconProps` prop to `EuiListGroupItem` ([#4760](https://github.com/elastic/eui/pull/4760))
- Added `i18ntokens.json` to published package ([#4771](https://github.com/elastic/eui/pull/4771))
- Replaced `highlight.js` with `prism.js`/`refractor` for code syntax highlighting in `EuiCodeBlock` ([#4638](https://github.com/elastic/eui/pull/4638))

**Bug fixes**

- Fixed `initialFocus` prop functionality in `EuiPopover` ([#4768](https://github.com/elastic/eui/pull/4768))
- Fixed `description` prop in `EuiTable`([#4754](https://github.com/elastic/eui/pull/4754))

**Breaking changes**

- Changed some language syntax references in `EuiCodeBlock`, such as `jsx` ([#4638](https://github.com/elastic/eui/pull/4638))
- Removed ability to parse non-string content in `EuiCodeBlock` ([#4638](https://github.com/elastic/eui/pull/4638))

## [`32.3.0`](https://github.com/elastic/eui/tree/v32.3.0)

- Reduced icon size in `EuiButtonEmpty` of `size` xs. ([#4759](https://github.com/elastic/eui/pull/4759))

**Bug fixes**

- Fixed missing i18n tokens for `EuiFilePicker` ([#4750](https://github.com/elastic/eui/pull/4750))
- Fixed `EuiComboBox` to use correct placeholder text color ([#4744](https://github.com/elastic/eui/pull/4744))

## [`32.2.0`](https://github.com/elastic/eui/tree/v32.2.0)

- Removed `MutationObserver` fallback from `EuiResizeObserver` ([#4709](https://github.com/elastic/eui/pull/4709))

**Bug fixes**

- Fixed `EuiInMemoryTable` `pagination` prop to update visible items when changed ([#4714](https://github.com/elastic/eui/pull/4714))
- Fixed a bug in `EuiFilePicker` where the HTML input was being shown when `disabled` ([#4738](https://github.com/elastic/eui/pull/4738))
- Fixed inverted asc and desc labels for `EuiDataGrid` `datetime` schema ([#4733](https://github.com/elastic/eui/pull/4733))

## [`32.1.1`](https://github.com/elastic/eui/tree/v32.1.1)

**Note: this release is a backport containing changes originally made in `33.0.0`**

**Bug fixes**

- Fixed `initialFocus` prop functionality in `EuiPopover` ([#4768](https://github.com/elastic/eui/pull/4768))

## [`32.1.0`](https://github.com/elastic/eui/tree/v32.1.0)

- Added `readOnly` as a `sorting` option of `EuiBasicTable` and its columns ([#4626](https://github.com/elastic/eui/pull/4626))

**Bug fixes**

- Fixed a bug where on hovering an expandable row cell in `EuiDataGrid` a vertical line would show ([#4689](https://github.com/elastic/eui/pull/4689))
- Fixed a bug in `EuiDataGrid` where key presses in portalled content were being handled by the grid ([#4706](https://github.com/elastic/eui/pull/4706))
- Fixed `EuiDataGrid`'s header content arrangement prevented closing a header cell's popover ([#4706](https://github.com/elastic/eui/pull/4706))
- Fixed a performance issue in `EuiDataGrid` when its `rowCount` changes  ([#4706](https://github.com/elastic/eui/pull/4706))

## [`32.0.4`](https://github.com/elastic/eui/tree/v32.0.4)

**Bug fixes**

- Removed the restriction on `selectable` `EuiCard` with `layout="horizontal"` ([#4692](https://github.com/elastic/eui/pull/4692))

## [`32.0.3`](https://github.com/elastic/eui/tree/v32.0.3)

**Bug fixes**

- Exported `EuiAvatarProps` ([#4690](https://github.com/elastic/eui/pull/4690))
- Fixed type overrides in `EuiCard` ([#4690](https://github.com/elastic/eui/pull/4690))

## [`32.0.2`](https://github.com/elastic/eui/tree/v32.0.2)

**Bug fixes**

- Fixed `htmlIdGenerator` import path in `button_group_button.tsx` ([#4682](https://github.com/elastic/eui/pull/4682))
- Fixed `EuiColorStops` popover failing to close ([#4687](https://github.com/elastic/eui/pull/4687))

## [`32.0.1`](https://github.com/elastic/eui/tree/v32.0.1)

**Bug fixes**

- Fixed block style of `EuiPanel` when rendered as a `<button>` ([#4681](https://github.com/elastic/eui/pull/4681))

## [`32.0.0`](https://github.com/elastic/eui/tree/v32.0.0)

- Added `stepNumber` prop and `stepped` as `stopType` option to `EuiColorStops` ([#4613](https://github.com/elastic/eui/pull/4613))
- Expanded `display` prop of `EuiCard` to inherit `color` values from `EuiPanel` ([#4649](https://github.com/elastic/eui/pull/4649))
- Added `element` prop to `EuiPanel` for forcing to `div` or `button` ([#4649](https://github.com/elastic/eui/pull/4649))
- Increased padding on `EuiCheckableCard` with refactor to use `EuiSplitPanel` ([#4649](https://github.com/elastic/eui/pull/4649))
- Added `valueInputProps` prop to `EuiColorStops` ([#4669](https://github.com/elastic/eui/pull/4669))
- Added `position`, `usePortal`, `top`, `right`, `bottom`, and `left` props to `EuiBottomBar` ([#4662](https://github.com/elastic/eui/pull/4662))
- Added `bottomBar` and `bottomBarProps` to `EuiPageTemplate` when `template = 'default'` ([#4662](https://github.com/elastic/eui/pull/4662))
- Added `role="main"` to `EuiPageContent` by default ([#4662](https://github.com/elastic/eui/pull/4662))
- Added `bottomBorder` prop to `EuiPageHeader` ([#4662](https://github.com/elastic/eui/pull/4662))

**Bug fixes**

- Fixed `id` attribute to be unique across `EuiButtonGroupButton` elements ([#4657](https://github.com/elastic/eui/pull/4657))
- Fixed responsive sizing of `EuiModal` ([#4670](https://github.com/elastic/eui/pull/4670))
- Fixed `disabled` interactions of `EuiHeaderSectionItemButton` ([#4670](https://github.com/elastic/eui/pull/4670))
- Hid `of` text on small screens for compressed `EuiPagination`([#4661](https://github.com/elastic/eui/pull/4661))

**Breaking changes**

- Removed `betaBadgeLabel`, `betaBadgeTooltipContent`, and `betaBadgeTitle` props from `EuiPanel` ([#4649](https://github.com/elastic/eui/pull/4649))
- Changed `EuiBottomBar` positioning styles from being applied at the CSS layer to the `style` property  ([#4662](https://github.com/elastic/eui/pull/4662))

## [`31.12.0`](https://github.com/elastic/eui/tree/v31.12.0)

- Added `indexRuntime` glyph in `EuiIcon` ([#4650](https://github.com/elastic/eui/pull/4650))
- Added `iconType`, `iconColor`, and `iconSize` props to `EuiAvatar` ([#4620](https://github.com/elastic/eui/pull/4620))
- Added `'plain'` and `null` as `color` options of `EuiAvatar` ([#4620](https://github.com/elastic/eui/pull/4620))

## [`31.11.0`](https://github.com/elastic/eui/tree/v31.11.0)

- Added `EuiNotificationEvent` component ([#4513](https://github.com/elastic/eui/pull/4513))
- Added `euiAnimation()` method on the `EuiHeaderSectionItemButton` ref ([#4513](https://github.com/elastic/eui/pull/4513))
- Made `description` prop of `EuiCard` optional ([#4546](https://github.com/elastic/eui/pull/4582))

## [`31.10.0`](https://github.com/elastic/eui/tree/v31.10.0)

- Added `panelProps` to `EuiPopover` ([#4573](https://github.com/elastic/eui/pull/4573))
- Updated the default of the `EuiPopover`s `ownFocus` prop from `false` to `true` ([#4551](https://github.com/elastic/eui/pull/4551))
- Added `src` prop to `EuiImage` as an alternative to `url` ([#4611](https://github.com/elastic/eui/pull/4611))
- Added `EuiSplitPanel` component ([#4539](https://github.com/elastic/eui/pull/4539))

**Bug fixes**

- Fixed hover effect of nested clickable rows in `EuiBasicTable` ([#4566](https://github.com/elastic/eui/pull/4566))
- Fixed visual bug in drag&drop sections when nested in an popover ([#4590](https://github.com/elastic/eui/pull/4590))
- Fixed an errant export of `EuiSideNavProps` type from JS code ([#4604](https://github.com/elastic/eui/pull/4604))
- Fixed misaligned `EuiComboBox` options list ([#4607](https://github.com/elastic/eui/pull/4607))
- Fixed missing `forwardRef` on `EuiHeaderSectionItemButton` ([#4631](https://github.com/elastic/eui/pull/4631))

## [`31.9.1`](https://github.com/elastic/eui/tree/v31.9.1)

**Bug fixes**

- Fixed an errant export of two non-existant values ([#4597](https://github.com/elastic/eui/pull/4597))

## [`31.9.0`](https://github.com/elastic/eui/tree/v31.9.0)

- Added `EuiComboBoxOptionOption` prop to `EuiComboBox` props table ([#4563](https://github.com/elastic/eui/pull/4563))
- Allowed dynamically changing the `direction` prop on `EuiResizableContainer` ([#4557](https://github.com/elastic/eui/pull/4557))
- Exported `useIsWithinBreakpoints` hook ([#4557](https://github.com/elastic/eui/pull/4557))
- Added focus to `EuiForm` error `EuiCallout` ([#4497](https://github.com/elastic/eui/pull/4497))
- Added a `display` and `size` props to `EuiButtonIcon` ([#4466](https://github.com/elastic/eui/pull/4466))

**Bug fixes**

- Fixed the return type of `getDefaultEuiMarkdownUiPlugins` ([#4567](https://github.com/elastic/eui/pull/4567))
- Fixed inverse handling of boolean sorting in `EuiDataGrid` ([#4561](https://github.com/elastic/eui/pull/4561))

### Feature: EuiPageTemplate ([#4517](https://github.com/elastic/eui/pull/4517))

- Added new `EuiPageTemplate` component as a shortcut for creating the different types of page layout patterns
- Added props `grow` and `direction` to `EuiPage`
- Added props `panelled`, `panelProps`, and `paddingSize` to `EuiPageBody`
- Added props `restrictWidth` and `paddingSize` to `EuiPageBody`
- Added prop `paddingSize` to `EuiPageHeader`
- Updated `tabs` prop of `EuiPageHeaderContent` to render `large` size
- Added prop `sticky` to `EuiPageSideBar`
- Added Sass variable `$euiPageSidebarMinWidth` for changing default `min-width` of `EuiPageSideBar`
- Added `href` and other anchor props to `EuiHeaderSectionItemButton`

**Bug fixes**

- Fixed horizontal overflow of `EuiPageContent`
- Fixed horizontal overflow of `EuiBreadcrumbs`

## [`31.8.0`](https://github.com/elastic/eui/tree/v31.8.0)

- Reverted part of [#4509](https://github.com/elastic/eui/pull/4509) and returned `EuiDataGrid`'s background content area to an empty shade ([#4542](https://github.com/elastic/eui/pull/4542))
- Added exports for all EUI component props matching `EuiComponentProps` name pattern ([#4517](https://github.com/elastic/eui/pull/4517))
- Added `truncate`, `disabled`, and `emphasize` props to `EuiSideNavItem` ([#4488](https://github.com/elastic/eui/pull/4488))
- Added `truncate` prop to `EuiSideNav` ([#4488](https://github.com/elastic/eui/pull/4488))
- Added support for all `color`s of `EuiPanel` ([#4504](https://github.com/elastic/eui/pull/4504))
- Added `hasBorder` prop to `EuiPanel` ([#4504](https://github.com/elastic/eui/pull/4504))
- Added `labelProps` prop to `EuiRadio`, `EuiSwitch` and `EuiCheckbox` ([#4516](https://github.com/elastic/eui/pull/4516))
- Added `isDisabled` prop to `EuiAvatar` ([#4549](https://github.com/elastic/eui/pull/4549))
- Added `scrollToItem` method on `EuiSelectable` ([#4556](https://github.com/elastic/eui/pull/4562))

**Bug fixes**

- Removed home and end key configured behavior from `EuiSelectable` ([#4560](https://github.com/elastic/eui/pull/4560))
- Fixed nested indicator of last `EuiSideNav` item ([#4488](https://github.com/elastic/eui/pull/4488))
- Fixed override possibility of text `color` in `EuiSideNavItem` ([#4488](https://github.com/elastic/eui/pull/4488))
- Fixed blurry animation of popovers in Chrome ([#4527](https://github.com/elastic/eui/pull/4527))
- Fixed styles of `disabled` times in `EuiDatePicker` ([#4524](https://github.com/elastic/eui/pull/4524))
- Fixed `disabled` text color form fields in Safari ([#4538](https://github.com/elastic/eui/pull/4538))
- Removed static `id` from `EuiQuickSelectPopover` ([#4543](https://github.com/elastic/eui/pull/4543))
- Fixed support sever side rendering for `EuiDataGrid` ([#4540](https://github.com/elastic/eui/pull/4540))

**Theme: Amsterdam**

- Removed letter-spacing from `euiFont` Sass mixin ([#4488](https://github.com/elastic/eui/pull/4488))

## [`31.7.0`](https://github.com/elastic/eui/tree/v31.7.0)

- Added `whiteSpace` prop to `EuiCodeBlock` ([#4475](https://github.com/elastic/eui/pull/4475))
- Added a light background to `EuiDataGrid` and removed unnecessary height on its container ([#4509](https://github.com/elastic/eui/pull/4509))

**Bug fixes**

- Fixed bug in `EuiDataGrid` where the grid lost height when showing less rows on the last page ([#4509](https://github.com/elastic/eui/pull/4509))
- Updated `euiPaletteForStatus` color sequence to use higher contrast postive and negative colors ([#4508](https://github.com/elastic/eui/pull/4508))

## [`31.6.0`](https://github.com/elastic/eui/tree/v31.6.0)

- Migrated dependency `axe-puppeteer v1.1.1` to `@axe-core/puppeteer v4.1.1` ([#4482](https://github.com/elastic/eui/pull/4482))
- Added `EuiOverlayMask` directly to `EuiModal` ([#4480](https://github.com/elastic/eui/pull/4480))
- Added `paddingSize` prop to `EuiFlyout` ([#4448](https://github.com/elastic/eui/pull/4448))
- Added `size='l'` prop to `EuiTabs` ([#4501](https://github.com/elastic/eui/pull/4501))
- Added content-specific props (`pageTitle`, `description`, `tabs`, `rightSideItems`) to `EuiPageHeader` by creating a new `EuiPageHeaderContent` component ([#4451](https://github.com/elastic/eui/pull/4451))
- Added `isActive` parameter to the `useIsWithinBreakpoints` hook ([#4451](https://github.com/elastic/eui/pull/4451))
- Added `buttonProps` prop to `EuiAccordion` ([#4510](https://github.com/elastic/eui/pull/4510))

**Bug fixes**

- Fixed `onClose` invoking with unexpected parameter in `EuiFlyout` ([#4505](https://github.com/elastic/eui/pull/4505))
- Fixed invalid color entry passed to `EuiBadge` color prop ([#4481](https://github.com/elastic/eui/pull/4481))
- Fixed `EuiCodeBlock` focus-state if content overflows [#4463](https://github.com/elastic/eui/pull/4463)
- Fixed issues in `EuiDataGrid` around unnecessary scroll bars and container heights not updating ([#4468](https://github.com/elastic/eui/pull/4468))

**Theme: Amsterdam**

- Increased `EuiPage`'s default `restrictWidth` size to `1200px` (extra large breakpoint) ([#4451](https://github.com/elastic/eui/pull/4451))
- Reduced size of `euiBottomShadowSmall` by one layer ([#4451](https://github.com/elastic/eui/pull/4451))

## [`31.5.0`](https://github.com/elastic/eui/tree/v31.5.0)

- Added `isLoading` prop and added `EuiOverlayMask` directly to `EuiConfirmModal` ([#4421](https://github.com/elastic/eui/pull/4421))
- Added `wrapWithTableRow` to remove `<tr>` in `EuiTableHeader`([#4465](https://github.com/elastic/eui/pull/4465))

**Bug fixes**

- Fixed `id` usage throughout `EuiTreeView` to respect custom ids and stop conflicts in generated ids ([#4435](https://github.com/elastic/eui/pull/4435))
- Fixed `EuiTabs` `role` if no tabs are passed in ([#4435](https://github.com/elastic/eui/pull/4435))
- Fixed issue in `EuiDataGrid` where the horizontal scrollbar was hidden behind pagination ([#4477](https://github.com/elastic/eui/pull/4477))
- Fixed `EuiPopover` with initial `isOpen` working with `EuiOutsideClickDetector` ([#4461](https://github.com/elastic/eui/pull/4461))
- Fixed `EuiDataGridCellPopover` needing 2 state updates to close ([#4461](https://github.com/elastic/eui/pull/4461))
- Fixed `EuiBadge` with `iconOnClick` from catching form submit events ([#4479](https://github.com/elastic/eui/pull/4479))

## [`31.4.0`](https://github.com/elastic/eui/tree/v31.4.0)

- Added `getDefaultEuiMarkdownProcessingPlugins` method for better control over `EuiMarkdownEditor`'s toolbar UI ([#4383](https://github.com/elastic/eui/pull/4383))
- Changed `EuiOutsideClickDetector` events to be standard event types ([#4434](https://github.com/elastic/eui/pull/4434))
- Added `EuiFieldTextProps` in type definitions for `EuiSuggestInput` ([#4452](https://github.com/elastic/eui/pull/4452))
- Added virtualized cell rendering to `EuiDataGrid` ([#4170](https://github.com/elastic/eui/pull/4170))

**Bug fixes**

- Fixed heights of `append` and `prepend` in `EuiComboBox` ([#4410](https://github.com/elastic/eui/pull/4410))
- Fixed `EuiResizableContainer` initialization timing based on DOM readiness ([#4447](https://github.com/elastic/eui/pull/4447))

## [`31.3.0`](https://github.com/elastic/eui/tree/v31.3.0)

- Added a `size` prop to `EuiContextMenu` and added a smaller size ([#4409](https://github.com/elastic/eui/pull/4409))
- Added a `textSize` prop to `EuiHealth` ([#4420](https://github.com/elastic/eui/pull/4420))
- Removed selected item of `EuiSelect` when `hasNoInitialSelection=true` and value reset to `undefined` ([#4428](https://github.com/elastic/eui/pull/4428))

## [`31.2.0`](https://github.com/elastic/eui/tree/v31.2.0)

- Added support for adjusting `buffer` for individual window sides of `EuiPopover` ([#4417](https://github.com/elastic/eui/pull/4417))
- Added `'full'` option to the `height` prop of `EuiMarkdownEditor`. Added `autoExpandPreview` and `maxHeight` props to `EuiMarkdownEditor` ([#4245](https://github.com/elastic/eui/pull/4245))

## [`31.1.0`](https://github.com/elastic/eui/tree/v31.1.0)

- Reduced the size of the icons and clear button for compressed `EuiFormControlLayout` ([#4374](https://github.com/elastic/eui/pull/4374))
- Added ability for text input updates in `EuiDatePicker` ([#4243](https://github.com/elastic/eui/pull/4243))
- **[REVERTED in 31.3.0]** Fixed heights of `append` and `prepend` in `EuiFormControlLayout` ([#4410](https://github.com/elastic/eui/pull/4410))

**Bug fixes**

- Fixed `EuiSuperDatePicker` extra margin when `showUpdateButton` and `isAutoRefreshOnly` are active ([#4406](https://github.com/elastic/eui/pull/4406))

## [`31.0.0`](https://github.com/elastic/eui/tree/v31.0.0)

- Added collapsble behavior to `EuiResizableContainer` panels ([#3978](https://github.com/elastic/eui/pull/3978))
- Updated `EuiResizablePanel` to use `EuiPanel` ([#3978](https://github.com/elastic/eui/pull/3978))
- Changed `showTimeSelect` prop to true when `showTimeSelectOnly` prop is set to true ([#4372](https://github.com/elastic/eui/pull/4372))
- Updated `EuiSuperSelect` recently used list to render as `<ol>` and `<li>` elements ([#4370](https://github.com/elastic/eui/pull/4370))

**Bug fixes**

- Fixed `EuiSuggest` popover opening when an empty array is passed into the `suggestions` prop ([#4349](https://github.com/elastic/eui/pull/4349))

**Breaking changes**

- Removed `size` prop from `EuiResizableButton` ([#3978](https://github.com/elastic/eui/pull/3978))
- Upgraded to TypeScript v4.0 ([#4296](https://github.com/elastic/eui/pull/4296))

## [`30.6.1`](https://github.com/elastic/eui/tree/v30.6.1)

**Note: this release is a backport containing changes originally made in `31.5.0`**

**Bug fixes**

- Fixed `EuiBadge` with `iconOnClick` from catching form submit events ([#4479](https://github.com/elastic/eui/pull/4479))

## [`30.6.0`](https://github.com/elastic/eui/tree/v30.6.0)

- Adjusted the shadow in `EuiComment` ([#4321](https://github.com/elastic/eui/pull/4321))
- Added `success` and `warning` colors to `EuiButtonEmpty` ([#4325](https://github.com/elastic/eui/pull/4325))
- Added a sorting indicator on the `EuiDataGridColumn` ([#4343](https://github.com/elastic/eui/pull/4343))
- Added `disabled` and `loading` `status` to `EuiStep` ([#4338](https://github.com/elastic/eui/pull/4338))
- Added `closePopover` prop to `EuiDataGridColumnCellActionProps` ([#4346](https://github.com/elastic/eui/pull/4346))

**Bug fixes**

- Fixed `EuiErrorBoundary` error message not showing in non-Chromium browsers ([#4324](https://github.com/elastic/eui/pull/4324))
- Fixed `EuiToolTip` closing during initial positioning period ([#4327](https://github.com/elastic/eui/pull/4327))
- Added `!default` to SASS variables of `EuiCollapsibleNav` ([#4335](https://github.com/elastic/eui/pull/4335))
- Fixed `EuiDataGrid` column property `displayAsText` ([#4351](https://github.com/elastic/eui/pull/4351))
- Fixed propagation of `esc` key presses closing parent popovers ([#4336](https://github.com/elastic/eui/pull/4336))
- Fixed overwritten `isDisabled` prop on `EuiListGroupItem` `extraAction` config ([#4359](https://github.com/elastic/eui/pull/4359))
- Fixed `inputRef` for `EuiCheckbox` ([#4298](https://github.com/elastic/eui/pull/4298))
- Limited the links allowed in `EuiMarkdownEditor` to http, https, or starting with a forward slash ([#4362](https://github.com/elastic/eui/pull/4362))
- Aligned components with an `href` prop to React's practice of disallowing `javascript:` protocols ([#4362](https://github.com/elastic/eui/pull/4362))
- Fixed form submit bug in `EuiButtonGroup` by adding an optional `type` prop for `EuiButtonGroupOption` ([#4368](https://github.com/elastic/eui/pull/4368))
- Changed `label` type from `string` to `ReactNode` in `EuiTreeViewNode` ([#4352](https://github.com/elastic/eui/pull/4352))

**Theme: Amsterdam**

- Removed the shadow in `EuiComment` ([#4321](https://github.com/elastic/eui/pull/4321))
- Reduced font size for `xs` size in `EuiButtonEmpty` ([#4325](https://github.com/elastic/eui/pull/4325))
- Increased font size for `m` size of `EuiListGroupItem` ([#4340](https://github.com/elastic/eui/pull/4340))
- Reduced padding in `EuiToolTip` ([#4353](https://github.com/elastic/eui/pull/4353))
- Reduced border-radius in `EuiRange`'s tooltip ([#4353](https://github.com/elastic/eui/pull/4353))
- Consolidated `EuiStepNumber` indicators for `EuiSteps` and `EuiHorizontalSteps` ([#4338](https://github.com/elastic/eui/pull/4338))

## [`30.5.1`](https://github.com/elastic/eui/tree/v30.5.1)

- Upgraded `highlight.js` to 9.18.5 ([#4313](https://github.com/elastic/eui/pull/4313))

## [`30.5.0`](https://github.com/elastic/eui/tree/v30.5.0)

- Export `euiSelectableTemplateSitewideRenderOptions` ([#4305](https://github.com/elastic/eui/pull/4305))

**Bug fixes**

- Expose `isPreFiltered` in `EuiSelectable` props fixing consumer-side searching ([#4305](https://github.com/elastic/eui/pull/4305))
- Fixed stale state argument passed to `searchProps.onChange` in an `EuiSelectable`([#4292](https://github.com/elastic/eui/pull/4292))
- Fixed initial focus of an `EuiButtonGroup` when first item in a popover ([#4288](https://github.com/elastic/eui/pull/4288))
- Fixed visible scrollbar in `EuiComboBox` list ([#4301](https://github.com/elastic/eui/pull/4301))
- Removed hiding of time select on small screens for `EuiDatePicker` ([#4301](https://github.com/elastic/eui/pull/4301))
- Fixed wrong columns assigned to `EuiDataGrid` leadingControlColumns ([#4269](https://github.com/elastic/eui/pull/4269))

**Theme: Amsterdam**

- Fixed styles for `EuiMarkdownEditor` ([#4289](https://github.com/elastic/eui/pull/4289))
- Rounded all corners of dropdown type of inputs ([#4301](https://github.com/elastic/eui/pull/4301))

## [`30.4.2`](https://github.com/elastic/eui/tree/v30.4.2)

**Bug fixes**

- Reverted changing of `EuiPopover`s `ownFocus` default from `false` to `true` ([#4228](https://github.com/elastic/eui/pull/4228))

## [`30.4.1`](https://github.com/elastic/eui/tree/v30.4.1)

- Exported `useDataGridColumnSelector`, `useDataGridColumnSorting`, and `useDataGridStyleSelector` hooks ([#4271](https://github.com/elastic/eui/pull/4271))

**Theme: Amsterdam**

- Unify colors with the Elastic brand ([#4284](https://github.com/elastic/eui/pull/4284))
- Created one consistent look for disabled `EuiButton` ([#4284](https://github.com/elastic/eui/pull/4284))

## [`30.4.0`](https://github.com/elastic/eui/tree/v30.4.0)

- Added `eql` glyph in `EuiIcon` ([#4110](https://github.com/elastic/eui/pull/4110))
- Added `testenv` mock for `htmlIdGenerator` ([#4212](https://github.com/elastic/eui/pull/4212))
- Added several Sass mixins for handling of unified focus/hover states ([#4242](https://github.com/elastic/eui/pull/4242))

**Bug fixes**

- Fixed cell resizer overlapping of `EuiDataGrid` rightmost header cell ([#4071](https://github.com/elastic/eui/pull/4268))


**Theme: Amsterdam**

- Unify focus states by leaning into `outline` and restricting to keyboard navigation ([#4242](https://github.com/elastic/eui/pull/4242))
- Removed faux border from `EuiAvatar` ([#4255](https://github.com/elastic/eui/pull/4255))
- Changed the color and font-weight of inline code block ([#4272](https://github.com/elastic/eui/pull/4272))

## [`30.3.0`](https://github.com/elastic/eui/tree/v30.3.0)

- Added `EuiColorPaletteDisplay` component ([#3865](https://github.com/elastic/eui/pull/3865))
- Added `initialFocusedItemIndex` support to `EuiContextMenuPanelDescriptor` ([#4223](https://github.com/elastic/eui/pull/4223))
- Updated the default of the `EuiPopover`s `ownFocus` prop from `false` to `true` ([#4228](https://github.com/elastic/eui/pull/4228))
- Added `role="alert"` and `aria-live="assertive"` to `EuiForm`'s `EuiCallOut` for the errors ([#4238](https://github.com/elastic/eui/pull/4238))
- Added `menuDown` and `menuUp` glyphs to `EuiIcon` ([#4244](https://github.com/elastic/eui/pull/4244))
- Removed spacer after `childrenBetween` in `EuiInMemoryTable` ([#4248](https://github.com/elastic/eui/pull/4248))
- Changed `clickOutsideDisables` to `true` when `ownFocus={false}` in `EuiFlyout` ([#4236](https://github.com/elastic/eui/pull/4236))

**Bug fixes**

- Fixed focus trap + `EuiPopover` bug which prevented the anchor from receiving focus when the popover closes ([#4071](https://github.com/elastic/eui/pull/4071))
- Fixed focus trap error & performance impact when one focus trap is deactivated and another becomes enabled ([#4071](https://github.com/elastic/eui/pull/4071))
- Fixed a condition in `EuiInMemoryTable` to avoid mistaken assignment of `sortName` ([#4138](https://github.com/elastic/eui/pull/4138))
- Fixed bug in small `EuiImage`'s not respecting the optional sizes when `allowFullScreen` is set to true ([#4207](https://github.com/elastic/eui/pull/4207))
- Fixed incorrect initial rendering of `EuiDualRange` thumbs when element width is 0 ([#4230](https://github.com/elastic/eui/pull/4230))
- Fixed bug in `EuiSelectable` to call `searchProps.onChange` and `searchProps.onSearch` calls in `EuiSelectable` ([#4153](https://github.com/elastic/eui/pull/4153))
- Fixed truncation of the `EuiComboBox` `placeholder` text ([#4210](https://github.com/elastic/eui/pull/4210))

**Theme: Amsterdam**

- Fixed base `line-heights` for within `euiFontSize[size]()` SASS mixins ([#4229](https://github.com/elastic/eui/pull/4229))

## [`30.2.0`](https://github.com/elastic/eui/tree/v30.2.0)

- Added `labelWidth` and `descriptionDisplay` props to `EuiSuggestItem` ([#4180](https://github.com/elastic/eui/pull/4180))
- Added screen reader notification if `EuiLink` opens in a new window ([#4172](https://github.com/elastic/eui/pull/4172))
- Set `external` prop to true if `EuiLink` opens in a new window ([#4172](https://github.com/elastic/eui/pull/4172))
- Added `float` and `margin` props to `EuiImage` ([#4209](https://github.com/elastic/eui/pull/4209))
- Added `color` and `borderRadius` props to `EuiPanel` ([#4194](https://github.com/elastic/eui/pull/4194))
- Updated the use case for the `EuiPanel` prop `hasShadow` ([#4194](https://github.com/elastic/eui/pull/4194))
- Deprecated the `onClick`, `betaBadgeLabel`, `betaBadgeTooltipContent`, and `betaBadgeTitle` props of `EuiPanel` ([#4194](https://github.com/elastic/eui/pull/4194))

**Bug fixes**

- Fixed issue with `labelDisplay` not being passed to `EuiSuggestItem` ([#4180](https://github.com/elastic/eui/pull/4180))
- Fixed copy in `EuiDataGrid`'s header menu's sort actions ([#4199](https://github.com/elastic/eui/pull/4199))

**Theme: Amsterdam**

- Fixed `border-radius` in `EuiFormControlLayout` ([#4196](https://github.com/elastic/eui/pull/4196))

## [`30.1.1`](https://github.com/elastic/eui/tree/v30.1.1)

- Added more exports for `EuiInMemoryTable` types ([#4179](https://github.com/elastic/eui/pull/4179))

**Bug fixes**

- Removed unnecessary shadow on hover of `EuiButtonGroup` ([#4186](https://github.com/elastic/eui/pull/4186))
- Fixed position of `EuiScreenReaderOnly` elements within `EuiButtonGroup` ([#4189](https://github.com/elastic/eui/pull/4189))

## [`30.1.0`](https://github.com/elastic/eui/tree/v30.1.0)

- Improved `EuiButtonGroup` focus, hover, selected and disabled states ([#4142](https://github.com/elastic/eui/pull/4142))
- Added `display` prop to `EuiToolTip` for common display block needs ([#4148](https://github.com/elastic/eui/pull/4148))
- Added support for more colors in `EuiProgress` such as `vis0` through `vis9`, `warning`, `success`  and custom colors ([#4130](https://github.com/elastic/eui/pull/4130))
- Added `affordForDisplacement` prop to `EuiBottomBar` ([#4156](https://github.com/elastic/eui/pull/4156))
- Added `width` property to `mobileOptions` prop of `EuiTableRowCell` ([#4169](https://github.com/elastic/eui/issues/4169))

**Bug fixes**

- Fixed issue with duplicate checkmarks in `EuiComboBox` ([#4162](https://github.com/elastic/eui/pull/4162))
- Reinstated base element type extensions for `EuiStepHorizontal` and `EuiStepsHorizontal` ([4166](https://github.com/elastic/eui/pull/4166))

## [`30.0.0`](https://github.com/elastic/eui/tree/v30.0.0)

- Deprecated `EuiKeyboardAccessible` ([#4135](https://github.com/elastic/eui/pull/4135))
- Refactored `EuiStep`, `EuiHorizontalSteps`, and `EuiCodeEditor` for better accessibility ([#4135](https://github.com/elastic/eui/pull/4135))
- Added `minWidth` prop to `EuiButton` ([#4056](https://github.com/elastic/eui/pull/4056))
- Added `isSelected` prop to easily turn `EuiButton`, `EuiButtonEmpty`, and `EuiButtonIcon` into toggle buttons ([#4056](https://github.com/elastic/eui/pull/4056))
- Updated `EuiButtonGroup` props and render for better accessibility ([#4056](https://github.com/elastic/eui/pull/4056))
- Added `paddingSize` prop to `EuiPopoverTitle` and `EuiPopoverFooter` ([#4133](https://github.com/elastic/eui/pull/4133))
- Added more exports for `EuiBasicTable` types ([#4125](https://github.com/elastic/eui/pull/4125))
- Updated types associated with `EuiMarkdownEditor` plugin dependencies ([#4124](https://github.com/elastic/eui/pull/4124))
- Upgraded dependencies related to `EuiMarkdownEditor`: `react-dropzone`, `rehype-*`, `remark-*`, and `unified` ([#4124](https://github.com/elastic/eui/pull/4124))
- Added `cellActions` to `EuiDataGrid` ([#3668](https://github.com/elastic/eui/pull/3668))

**Bug fixes**

- Fixed focus management bug in `EuiSelectable` ([#4152](https://github.com/elastic/eui/pull/4152))

**Breaking changes**

- Removed `EuiToggle` and `EuiButtonToggle` in favor of `aria-pressed` ([#4056](https://github.com/elastic/eui/pull/4056))
- Updated `legend` and `idSelected` props of `EuiButtonGroup` to be required ([#4056](https://github.com/elastic/eui/pull/4056))
- Removed `logoAPM` in favor of `logoObservability` ([#4065](https://github.com/elastic/eui/pull/4065))
- Removed `.euiHeaderNotification` CSS class ([#4065](https://github.com/elastic/eui/pull/4065))
- Removed `EuiNavDrawer` in favor of `EuiCollapsibleNav` ([#4065](https://github.com/elastic/eui/pull/4065))
- Removed `compressed` and `displayOnly` props from `EuiFormRow` in favor of the `display` prop ([#4065](https://github.com/elastic/eui/pull/4065))
- Removed `EuiPopover`'s `withTitle` prop ([#4065](https://github.com/elastic/eui/pull/4065))

**Theme: Amsterdam**

- Tightened `line-height` for some `EuiTitle` sizes ([#4133](https://github.com/elastic/eui/pull/4133))
- Removed uppercase from `EuiPopoverTitle` and fixed inherited padding from `EuiPopover` ([#4146](https://github.com/elastic/eui/pull/4146))
- Fixed `EuiFilterGroup` and `EuiFilterButton` styles ([#4151](https://github.com/elastic/eui/pull/4151))

## [`29.5.0`](https://github.com/elastic/eui/tree/v29.5.0)

- Added `plus` and `minus` glyphs to `EuiIcon` ([#4111](https://github.com/elastic/eui/pull/4111))

**Bug fixes**

- Fixed custom color render of `EuiIcon` app (two-tone) icons ([#4104](https://github.com/elastic/eui/pull/4104))
- Changed `iconType` prop to be `required` in `EuiButtonIcon` ([#4106](https://github.com/elastic/eui/pull/4106))

## [`29.4.0`](https://github.com/elastic/eui/tree/v29.4.0)

- Added `childrenBetween` prop to `EuiInMemoryTable` to add content between search bar and table ([#4103](https://github.com/elastic/eui/pull/4103))
- Added `max-width: 100%` to `EuiKeyPadMenu` to allow it to shrink when its container is smaller than its fixed width ([ #4092](https://github.com/elastic/eui/pull/4092))
- Added `key` to `EuiComboBoxOptionOption` to allow duplicate labels ([#4048](https://github.com/elastic/eui/pull/4048))
- Changed `EuiIcon` test mock to render as `span` instead of `div` ([#4099](https://github.com/elastic/eui/pull/4099))
- Added `scripts/docker-puppeteer` as the new home for test-related Docker images ([#4062](https://github.com/elastic/eui/pull/4062))

**Bug fixes**

- Fixed `EuiFieldSearch` padding when `isClearable` but has no `value` ([#4089](https://github.com/elastic/eui/pull/4089))

## [`29.3.2`](https://github.com/elastic/eui/tree/v29.3.2)

**Note: this release is a backport containing changes originally made in `30.6.0`**

**Bug fixes**

- Upgraded `highlight.js` to 9.18.5 ([#4313](https://github.com/elastic/eui/pull/4313))
- Limited the links allowed in `EuiMarkdownEditor` to http, https, or starting with a forward slash ([#4362](https://github.com/elastic/eui/pull/4362))
- Aligned components with an `href` prop to React's practice of disallowing `javascript:` protocols ([#4362](https://github.com/elastic/eui/pull/4362))

## [`29.3.1`](https://github.com/elastic/eui/tree/v29.3.1)

**Note: this release is a backport containing changes originally made in `30.0.0`**

**Bug fixes**

- Fixed focus management bug in `EuiSelectable` ([#4152](https://github.com/elastic/eui/pull/4152))

## [`29.3.0`](https://github.com/elastic/eui/tree/v29.3.0)

- Added `both` option to `flush` prop of `EuiButtonEmpty` ([#4084](https://github.com/elastic/eui/pull/4084))

## [`29.3.0`](https://github.com/elastic/eui/tree/v29.3.0)

- Added `both` option to `flush` prop of `EuiButtonEmpty` ([#4084](https://github.com/elastic/eui/pull/4084))

**Bug fixes**

- Fixed `EuiRange` and `EuiDualRange` display of internal spacer ([#4084](https://github.com/elastic/eui/pull/4084))
- Fixed `EuiFieldSearch` padding for the different states ([#4084](https://github.com/elastic/eui/pull/4084))
- Fixed `EuiCheckableCard` disabled but checked styles ([#4084](https://github.com/elastic/eui/pull/4084))

**Theme: Amsterdam**

- Fixed `line-height` on `EuiTitle` ([#4079](https://github.com/elastic/eui/pull/4079))

## [`29.2.0`](https://github.com/elastic/eui/tree/v29.2.0)

- Improved contrast for `EuiIcon` and `EuiButtonIcon` named colors. This affects `EuiHealth` which uses the `EuiIcon` colors ([#4049](https://github.com/elastic/eui/pull/4049))
- Added color `accent` to `EuiButtonIcon` ([#4049](https://github.com/elastic/eui/pull/4049))

**Bug fixes**

- Fixed `EuiComboBox` `rowHeight` prop causing the height of the option list to be miscalculated ([#4072](https://github.com/elastic/eui/pull/4072))
- Fixed `EuiComboBox` not focusing on the selected option if `selectedOptions` was set without reference to `options` ([#4072](https://github.com/elastic/eui/pull/4072))

**Theme: Amsterdam**

- Removed `border-radius` from `EuiCallout` ([#4066](https://github.com/elastic/eui/pull/4066))
- Updated styles for `EuiToast` ([#4076](https://github.com/elastic/eui/pull/4076))

## [`29.1.0`](https://github.com/elastic/eui/tree/v29.1.0)

- Added footer row to `EuiDataGrid` via the `renderFooterCellValue` prop ([#3770](https://github.com/elastic/eui/pull/3770))
- Added column header menu to `EuiDataGrid` ([#3087](https://github.com/elastic/eui/pull/3087))
- Added horizontal line separator to `EuiContextMenu` ([#4018](https://github.com/elastic/eui/pull/4018))
- Added controlled pagination props to `EuiInMemoryTablee` ([#4038](https://github.com/elastic/eui/pull/4038))
- Added `gutterSize`, `popoverBreakpoints`, `popoverButtonProps`, and `popoverProps` props to `EuiHeaderLinks` ([#4046](https://github.com/elastic/eui/pull/4046))
- Added `'all'` and `'none'` options to the `sizes` prop of `EuiHideFor` and `EuiShowFor` ([#4046](https://github.com/elastic/eui/pull/4046))

**Bug fixes**

- Fixed `EuiTextColor` playground error due to `color` prop not getting captured by the documentation generator ([#4058](https://github.com/elastic/eui/pull/4058))

## [`29.0.0`](https://github.com/elastic/eui/tree/v29.0.0)

- Added `.browserslistrc` for global browser support reference ([#4022](https://github.com/elastic/eui/pull/4022))
- Added ability to specify `color` of `EuiHeaderLink` ([#4008](https://github.com/elastic/eui/pull/4008))
- Added `boolean` type to the `notification` prop of `EuiHeaderSectionItemButton` to show a simple dot ([#4008](https://github.com/elastic/eui/pull/4008))
- Added `popoverButton` and `popoverButtonBreakpoints` props to `EuiSelectableTemplateSitewide` for responsive capabilities ([#4008](https://github.com/elastic/eui/pull/4008))
- Added `isWithinMaxBreakpoint` service ([#4008](https://github.com/elastic/eui/pull/4008))

**Bug fixes**

- Fixed `EuiSuperDatePicker` got stuck in update mode if the value is not changed ([#4025](https://github.com/elastic/eui/pull/4025))
- Fixed ref not being handled properly in `EuiValidatableControl` when used with [react-hook-form](https://react-hook-form.com/) ([#4001](https://github.com/elastic/eui/pull/4001))
- Fixed `EuiNotificationBadge` `color` prop type ([#4008](https://github.com/elastic/eui/pull/4008))
- Fixed z-index of `EuiBottomBar` to stay under header ([#4008](https://github.com/elastic/eui/pull/4008))
- Fixed regression of `EuiSelectable` not abiding by the `showIcons` prop ([#4008](https://github.com/elastic/eui/pull/4008))
- Fixed contrast of search input of `EuiSelectableTemplateSitewide` in dark header ([#4008](https://github.com/elastic/eui/pull/4008))
- Fixed `EuiImage` unable to deactivate the full screen mode using the close icon ([#4033](https://github.com/elastic/eui/pull/4033))
- Allowed `onClick` prop when `href` prop is provided in `EuiBadge` ([#4035](https://github.com/elastic/eui/pull/4035))

**Breaking changes**

- Changed `EuiHideFor` and `EuiShowFor` from using media queries to hide content to not rendering the content. Children are now required and `display` has been removed ([#4008](https://github.com/elastic/eui/pull/4008))

## [`28.4.0`](https://github.com/elastic/eui/tree/v28.4.0)

- Added `loading` icon to `EuiComboBox` input when `isLoading` is `true` ([#4015](https://github.com/elastic/eui/pull/4015))
- Changed `value` prop in `EuiExpression` to not required ([#4014](https://github.com/elastic/eui/pull/4014))
- Added `fold` and `unfold` glyphs to `EuiIcon` ([#3994](https://github.com/elastic/eui/pull/3994))

**Bug fixes**

- Fix incorrect `euiCodeBlockNameColor` variable usage for `.hljs-name` in SCSS ([#3991](https://github.com/elastic/eui/pull/3991))
- Fixed bug in `EuiAccordion` where the `arrowDisplay="right"` is ignored when `extraAction` is configured ([#3971](https://github.com/elastic/eui/pull/3971))

**Theme: Amsterdam**

- Updated form control styles to use a uniform border-radius ([#3741](https://github.com/elastic/eui/pull/3741))

## [`28.3.1`](https://github.com/elastic/eui/tree/v28.3.1)

**Bug fixes**

- Fixed `EuiFieldSearch`'s clear button covering the `value` of the input ([#3936](https://github.com/elastic/eui/pull/3936))
- Fixed bug in `EuiComboBox` where the input was dropping to the next line when a `EuiBadge` had a very long text ([#3968](https://github.com/elastic/eui/pull/3968))
- Fixed type mismatch between `EuiSelectable` options extended via `EuiSelectableOption` and internal option types ([#3983](https://github.com/elastic/eui/pull/3983))
- Fixed `EuiButton` CSS for RTL languages by using `margin-inline-[pos]` instead of `margin-[pos]` ([#3974](https://github.com/elastic/eui/pull/3974))
- Fixed server-side rendering of `EuiBreadcrumbs` and `EuiCollapsibleNav` ([#3970](https://github.com/elastic/eui/pull/3970))

## [`28.3.0`](https://github.com/elastic/eui/tree/v28.3.0)

- Adjusted coloring of `EuiSideNav` to be more consistent across open states ([#3926](https://github.com/elastic/eui/pull/3926))
- Added build-specific babel configurations for docs and tests ([#3911](https://github.com/elastic/eui/pull/3911))
- Updated browserslist configuration to remove IE accommodations ([#3911](https://github.com/elastic/eui/pull/3911))
- Removed docgenInfo from non-docs production builds ([#3911](https://github.com/elastic/eui/pull/3911))
- Added `regressionJob`, `outlierDetectionJob` and `classificationJob` icons to Machine Learning icon set, updated others ([#3931](https://github.com/elastic/eui/pull/3931))
- Added `operator` field to `EuiSearchBar`'s `field_value_selection` filter configuration ([#3922](https://github.com/elastic/eui/pull/3922))

**Bug fixes**

- Fixed bug in `EuiBasicTable` not fully expanding tall rows (height > 1000px) ([#3855](https://github.com/elastic/eui/pull/3855))
- Fixed bug in `EuiDataGrid` which sometimes prevented header cells from being focusabled ([#3943](https://github.com/elastic/eui/pull/3943))
- Fixed bug in `EuiFieldSearch` where a default value would not include the clear button ([#3958](https://github.com/elastic/eui/pull/3958))
- Fixed focus fighting bug when `EuiDataGrid` cell content manages its own popover ([#3951](https://github.com/elastic/eui/pull/3951))
- Fixed `valueText` getting cut off in `EuiProgress` ([#3948](https://github.com/elastic/eui/pull/3948))

## [`28.2.0`](https://github.com/elastic/eui/tree/v28.2.0)

- Added `EuiSelectableTemplateSitewide` as wrapper of `EuiSelectable` for Elastic's global search component ([#3800](https://github.com/elastic/eui/pull/3800))
- Updated styles of `EuiMark` to override browser default ([#3800](https://github.com/elastic/eui/pull/3800))
- Updated `EuiHighlight` to use `EuiMark` as matching element wrapper ([#3800](https://github.com/elastic/eui/pull/3800))
- Enhanced `EuiSelectable`'s `option` type to allow for a separate `searchableLabel` and any generic keys ([#3800](https://github.com/elastic/eui/pull/3800))
- Added `listProps.onFocusBadge`, `loadingMessage`, `noMatchesMessage`, and `emptyMessage` props to `EuiSelectable` ([#3800](https://github.com/elastic/eui/pull/3800))
- Added `bordered` prop to `EuiSelectableMessage` ([#3800](https://github.com/elastic/eui/pull/3800))

**Bug fixes**

- Fixed display of `EuiBadge` if only the `iconType` is passed ([#3800](https://github.com/elastic/eui/pull/3800))
- Fixed accessibility error in `EuiSelectable` when the `list` isn't on the page ([#3800](https://github.com/elastic/eui/pull/3800))
- Fixed accessibility error in `EuiPopover` when `ownFocus = false` ([#3800](https://github.com/elastic/eui/pull/3800))

## [`28.1.0`](https://github.com/elastic/eui/tree/v28.1.0)

- Added `isLoading` and `isLoadingMessage` props to `EuiAccordion` ([#3879](https://github.com/elastic/eui/pull/3879))
- Added `testenv` mock for `EuiFocusTrap` ([#3930](https://github.com/elastic/eui/pull/3930))

**Bug fixes**

- Fixed bug in `EuiCodeBlock` content overlapping with control buttons when `whiteSpace` was set to `"pre"` ([#3853](https://github.com/elastic/eui/pull/3853))
- Fixed `EuiFocusTrap` not applying provided `style` prop ([#3916](https://github.com/elastic/eui/pull/3916))
- Fixed bug in `EuiDataGrid` when a new pagination object would cause every cell to render ([#3919](https://github.com/elastic/eui/pull/3919))

## [`28.0.0`](https://github.com/elastic/eui/tree/v28.0.0)

- Update `createTheme` to apply latest changes to elastic charts `Theme` ([#3792](https://github.com/elastic/eui/pull/3792))
- Added icons for `appSearchApp` and `workplaceSearchApp` to `EuiIcon` ([#3859](https://github.com/elastic/eui/pull/3859))
- Added `unlink` glyph to `EuiIcon` ([#3869](https://github.com/elastic/eui/pull/3869))
- Added `EuiMarkdownEditor` and `EuiMarkdownFormat` components ([#3522](https://github.com/elastic/eui/pull/3522))

**Bug fixes**

- Fixed `EuiFacetGroup` container expansion due to negative margin value ([#3871](https://github.com/elastic/eui/pull/3871))
- Fixed `EuiComboBox` delimeter-separated option creation and empty state prompt text ([#3841](https://github.com/elastic/eui/pull/3841))
- Fixed `EuiDataGrid` not properly resizing within a fixed height container ([#3894](https://github.com/elastic/eui/pull/3894))
- Fixed bug in `EuiFieldPassword` where an edge case mutated its `append` prop  ([#3884](https://github.com/elastic/eui/pull/3884))

**Breaking changes**

- Requires `@elastic/charts` version `20.0.0` and above for chart theming utils.

## [`27.4.1`](https://github.com/elastic/eui/tree/v27.4.1)

**Note: this release is a backport containing changes originally made in `28.1.0`**

- Added `testenv` mock for `EuiFocusTrap` ([#3930](https://github.com/elastic/eui/pull/3930))

## [`27.4.0`](https://github.com/elastic/eui/tree/v27.4.0)

- Added `customOptionText` prop to `EuiComboBox` ([#3811](https://github.com/elastic/eui/pull/3811))

**Bug fixes**

- Improve `EuiDataGrid` Chrome rendering performance in full screen ([#3726](https://github.com/elastic/eui/issues/3726))
- Removed `@elastic/eui/src-docs` entries from published _eui.d.ts_ ([#3856](https://github.com/elastic/eui/pull/3856))

## [`27.3.1`](https://github.com/elastic/eui/tree/v27.3.1)

**Bug fixes**

- Fixed bug in all input fields placeholders in Safari that weren't vertically centered ([#3809](https://github.com/elastic/eui/pull/3809))
- Removed `pointer-events: none` in both `EuiButton` & `EuiButtonEmpty` to not override the `pointer-events: auto` in the button mixin `euiButtonContentDisabled` ([#3824](https://github.com/elastic/eui/pull/3824))
- Fixed bug in `EuiPagination` showing wrong page count when `compressed` prop is true ([#3827](https://github.com/elastic/eui/pull/3827))
- Fixed bug in EUI's input field components where their `inputRef` couldn't be a `RefObject` ([#3822](https://github.com/elastic/eui/pull/3822))
- Moved `react-view` and `html-format` to be `devDependencies` ([#3828](https://github.com/elastic/eui/pull/3828))
- Fixed `EuiComboBox` keyboard selection when `sortMatchesBy=startsWith` ([#3823](https://github.com/elastic/eui/pull/3823))
- Fixed `EuiCodeEditor` not exiting edit mode with `esc` when `enableLiveAutocompletion=true` ([#3833](https://github.com/elastic/eui/pull/3833))
- Fixed issue where `EuiDataGrid`'s cell expansion popover would sometimes render as a scrollable element ([#3832](https://github.com/elastic/eui/pull/3832))

## [`27.3.0`](https://github.com/elastic/eui/tree/v27.3.0)

- Added possibility to hide "Rows per page" select in `EuiDataGrid` ([#3700](https://github.com/elastic/eui/pull/3700))
- Updated lodash to `v4.17.19` ([#3764](https://github.com/elastic/eui/pull/3764))
- Added `returnKey` glyph to `EuiIcon` ([#3783](https://github.com/elastic/eui/pull/3783))
- Added `type` prop to `EuiFieldPassword` to support toggling of obfuscation ([#3751](https://github.com/elastic/eui/pull/3751))

**Bug fixes**

- Fixed bug in `EuiDataGrid` not calculating the width correctly ([#3789](https://github.com/elastic/eui/pull/3789))
- Fixed `EuiComboBox` marking some very long inputs as invalid ([#3797](https://github.com/elastic/eui/pull/3797))

## [`27.2.0`](https://github.com/elastic/eui/tree/v27.2.0)

- Added `analyzeEvent` glyph in `EuiIcon` ([#3729](https://github.com/elastic/eui/pull/3729))
- Updated `EuiComboBox` to allow the options list to open for single selection custom options ([#3706](https://github.com/elastic/eui/pull/3706))
- Added `useEuiI18n` hook for localization ([#3749](https://github.com/elastic/eui/pull/3749))
- Added a hit enter badge to `EuiComboBox` when focusing an option and for empty states that allow pressing enter ([#3782](https://github.com/elastic/eui/pull/3782))

**Bug fixes**

- Fixed `EuiComboBox` always showing a scrollbar ([#3744](https://github.com/elastic/eui/pull/3744))
- Replaced `react-focus-lock` with `react-focus-on` ([#3631](https://github.com/elastic/eui/pull/3631))
- Fixed errors in `EuiSuperDatePicker` related to invalid and `null` date formatting ([#3750](https://github.com/elastic/eui/pull/3750))
- Fixed type definitions for `findTestSubject` and `takeMountedSnapshot` ([#3763](https://github.com/elastic/eui/pull/3763))
- Fixed `EuiComboBox` not allowing clicks on previously virtualized items when inside of `EuiFormRow` ([#3784](https://github.com/elastic/eui/pull/3784))
- Removed `[Space]` as a way to select options in `EuiSelectable` ([#3784](https://github.com/elastic/eui/pull/3784))
- Fixed type definition for `windowProps` in `EuiSelectable` ([#3787](https://github.com/elastic/eui/pull/3787))

## [`27.1.0`](https://github.com/elastic/eui/tree/v27.1.0)

- Added `titleElement` and `descriptionElement` props to `EuiStat` ([#3693](https://github.com/elastic/eui/pull/3693))
- Updated `securityAnalyticsApp` app icon ([#3720](https://github.com/elastic/eui/pull/3720))
- Removed `src/test` and `@types/enzyme` references from `eui.d.ts` ([#3715](https://github.com/elastic/eui/pull/3715))
- Added `index.d.ts` file to `lib/test`  and `es/test` ([#3715](https://github.com/elastic/eui/pull/3715))
- Added `descriptionFlexItemProps` and `fieldFlexItemProps` props to `EuiDescribedFormGroup` ([#3717](https://github.com/elastic/eui/pull/3717))
- Expanded `EuiBasicTable`'s default action's name configuration to accept a function that returns a React node ([#3739](https://github.com/elastic/eui/pull/3739))
- Added internal use only button building blocks for reusability in other button components ([#3730](https://github.com/elastic/eui/pull/3730))

## [`27.0.0`](https://github.com/elastic/eui/tree/v27.0.0)
- Added `paddingSize` prop to `EuiCard` ([#3638](https://github.com/elastic/eui/pull/3638))
- Added `isClearable` and `placeholder` options to `EuiColorPicker` ([#3689](https://github.com/elastic/eui/pull/3689))
- Added SASS helper files for EUI theme globals ([#3691](https://github.com/elastic/eui/pull/3691))
- Add `label`, `labelProps` and `valueText` props to `EuiProgress` ([#3661](https://github.com/elastic/eui/pull/3661))

**Bug fixes**

- Fixed a bug in `EuiResizableContainer` preventing nested containers ([#3699](https://github.com/elastic/eui/pull/3699))
- Fixed a bug in `EuiResizableContainer` preventing resizing by arrow keys in some cases ([#3699](https://github.com/elastic/eui/pull/3699))
- Fixed `EuiHorizontalSteps` rendering over `EuiHeader` ([#3707](https://github.com/elastic/eui/pull/3707))
- Fixed bug where `EuiSuperSelect` lost focus after a value selection ([#3734](https://github.com/elastic/eui/pull/3734))

**Breaking changes**

- Significant accessibility refactor of `EuiSelectable` ([#3169](https://github.com/elastic/eui/pull/3169))
  - `react-virtualized` replaced with `react-window`
  - `virtualizedProps` on `EuiSelectableOptionsList` renamed to `windowProps`
  - Removed `rootId` and added `makeOptionId`, `listId`, and `setActiveOptionIndex` to `EuiSelectableList`
  - Added `listId` to `EuiSelectableSearch`
  - `options` passed into `EuiSelectable` cannot have an `id`
  - Requires an `onChange` to be passed into `EuiSelectableSearch`

## [`26.3.4`](https://github.com/elastic/eui/tree/v26.3.4)

**Note: this release is a backport containing changes originally made in `27.2.0`**

**Bug fixes**

- Fixed errors in `EuiSuperDatePicker` related to invalid and `null` date formatting ([#3750](https://github.com/elastic/eui/pull/3750))

## [`26.3.3`](https://github.com/elastic/eui/tree/v26.3.3)

**Note: this release is a backport containing changes originally made in `27.3.1`**

**Bug fixes**

- Fixed bug in `EuiPagination` showing wrong page count when `compressed` prop is true ([#3827](https://github.com/elastic/eui/pull/3827))

## [`26.3.2`](https://github.com/elastic/eui/tree/v26.3.2)

**Note: this release is a backport containing changes originally made in `27.1.0`**

- Updated `securityAnalyticsApp` app icon ([#3720](https://github.com/elastic/eui/pull/3720))

## [`26.3.1`](https://github.com/elastic/eui/tree/v26.3.1)

**Note: this release is a backport containing changes originally made in `27.0.0`**

- Added `isClearable` and `placeholder` options to `EuiColorPicker` ([#3689](https://github.com/elastic/eui/pull/3689))

## [`26.3.0`](https://github.com/elastic/eui/tree/v26.3.0)

- Expanded `EuiBasicTable`'s default action's name configuration to accept any React node ([#3688](https://github.com/elastic/eui/pull/3688))

## [`26.2.0`](https://github.com/elastic/eui/tree/v26.2.0)

- Added `background.color` to `EUI_CHARTS_THEME_LIGHT/DARK.theme` ([#3669](https://github.com/elastic/eui/pull/3669))
- Added `gutterSize` prop to `EuiFacetGroup` ([#3639](https://github.com/elastic/eui/pull/3639))
- Updated props of `EuiCode` and `EuiCodeBlock` to reflect only functional props ([#3647](https://github.com/elastic/eui/pull/3647))
- Updated `EuiResizableContainer` `onPanelWidthChange` callback method to include all panel widths ([#3630](https://github.com/elastic/eui/pull/3630))
- Extended `Query` / `EuiSearchBar` to allow any character inside double-quoted phrases ([#3432](https://github.com/elastic/eui/pull/3432))
- Added `headerZindexLocation` prop to `EuiOverlayMask` ([#3655](https://github.com/elastic/eui/pull/3655))
- Added `maskProps` prop to `EuiFlyout` and `EuiCollapsibleNav` ([#3655](https://github.com/elastic/eui/pull/3655))

**Bug fixes**

- Fixed `EuiContextMenu` panel `onAnimationEnd` transition bug in Chrome ([#3656](https://github.com/elastic/eui/pull/3656))
- Fixed `EuiSkipLink` interactive props and Safari click issue ([#3665](https://github.com/elastic/eui/pull/3665))
- Fixed `z-index` issues with `EuiHeader`, `EuiFlyout`, and other portal content ([#3655](https://github.com/elastic/eui/pull/3655))
- Fixed `color` prop error in `EuiBadge` to be more flexible with what format it accepts ([#3655](https://github.com/elastic/eui/pull/3655))
- Fixed `EuiSuperSelect` popover from moving 16px horizontally when it's close to a window edge ([#3685](https://github.com/elastic/eui/pull/3685))

**Theme: Amsterdam**

- Fixed `EuiHeaderBreadcrumb` height, `onClick`, border-radius, and single item display ([#3655](https://github.com/elastic/eui/pull/3655))

## [`26.1.0`](https://github.com/elastic/eui/tree/v26.1.0)

- Optimized in-memory datagrid mount performance ([#3628](https://github.com/elastic/eui/pull/3628))
- Exported `EuiCardProps` and `EuiCheckableCardProps` types ([#3640](https://github.com/elastic/eui/pull/3640))

## [`26.0.1`](https://github.com/elastic/eui/tree/v26.0.1)

**Bug fixes**

- Fixed fullscreen render issue in `EuiCode` ([#3633](https://github.com/elastic/eui/pull/3633))

## [`26.0.0`](https://github.com/elastic/eui/tree/v26.0.0)

- Added `useEuiTextDiff` react hook utility ([#3288](https://github.com/elastic/eui/pull/3288))
- Converted `EuiOverlayMask` to be a React functional component ([#3555](https://github.com/elastic/eui/pull/3555))
- Changed `responsive` and `max` behavior of `EuiBreadcrumbs` to always display collapsed items in popover [#3578](https://github.com/elastic/eui/pull/3578))
- Added `BREAKPOINTS` and `getBreakpoint` utilities [#3578](https://github.com/elastic/eui/pull/3578))
- Added `'any'` option to the `step` prop of the `EuiFieldNumber` ([#3562](https://github.com/elastic/eui/pull/3562))
- Moved all `EuiHeader` SASS variables to `global_styles` ([#3592](https://github.com/elastic/eui/pull/3592))
- Added `side` prop to `EuiGlobalToastList` for choosing which window side to display toasts ([#3600](https://github.com/elastic/eui/pull/3600))
- Default `titleSize` get's implicitly set to 'm' for `EuiEmptyPrompt` ([#3598](https://github.com/elastic/eui/pull/3598))
- Updated `logoElastic` to meet brand guidelines ([#3613](https://github.com/elastic/eui/pull/3613))
- Allowed user to enter hexcode for colors in `EuiStat` ([#3617](https://github.com/elastic/eui/pull/3617))
- Extended `CommonProps` in `EuiColorPalettePickerPaletteTextProps`, `EuiColorPalettePickerPaletteFixedProps` and `EuiColorPalettePickerPaletteGradientProps` types ([#3616](https://github.com/elastic/eui/pull/3616))
- Updated `onToggle` callback in `EuiAccordion` to  allow for external state control ([#3614](https://github.com/elastic/eui/pull/3614))

**Bug fixes**

- Added `display` prop to `EuiDataGridColumnSortingDraggable` to pass` displayAsText` prop correctly to the column sorting popover ([#3574](https://github.com/elastic/eui/pull/3574))
- Fixed `EuiCodeBlockImpl` testenv mock pass-through of `data-test-subj` attribute ([#3560](https://github.com/elastic/eui/pull/3560))
- Fixed DOM element creation issues in `EuiOverlayMask` by using lifecycle methods ([#3555](https://github.com/elastic/eui/pull/3555))
- Fixed `EuiComboBox`'s options list `zIndex` positioning when nested in other `zIndex` contexts ([#3551](https://github.com/elastic/eui/pull/3551))
- Fixed `euiHeaderAffordForFixed` mixin's use of header SASS variable ([#3592](https://github.com/elastic/eui/pull/3592))
- Included `onClick` as a valid prop for `EuiControlBar` **icon** controls ([#3581](https://github.com/elastic/eui/pull/3581))
- Fixed poor performance of `EuiToolTip` during frequent mouesover/mouseout events ([#3596](https://github.com/elastic/eui/pull/3596))
- Fixed `EuiBasicTable` custom actions popover from remaining open after click ([#3619](https://github.com/elastic/eui/pull/3619))

**Breaking changes**

- Changed `breadcrumb` TS type exported name from `Breadcrumb` to `EuiBreadcrumb` ([#3578](https://github.com/elastic/eui/pull/3578))
- Removed `$euiZComboBox` SCSS variable (value was 8001) ([#3551](https://github.com/elastic/eui/pull/3551))

**Theme: Amsterdam**

- Updated `EuiCallout` by removing left border, adding border radius and increasing font weight on titles ([#3557](https://github.com/elastic/eui/pull/3557/))
- Updated `EuiHeaderBreadcrumbs` style to be more prominent ([#3578](https://github.com/elastic/eui/pull/3578/))
- Fixed `EuiFilterGroup` `border-radius` ([#3591](https://github.com/elastic/eui/pull/3591/))
- Updated `EuiCodeBlock` inline code style to use border radius ([#3599](https://github.com/elastic/eui/pull/3599))

## [`25.0.0`](https://github.com/elastic/eui/tree/v25.0.0)

- Added conditional rendering of the title element in `EuiCallOut` to avoid usage of additional space caused by the rendered `<div>` element ([#3549](https://github.com/elastic/eui/pull/3549))
- Added `invalidCallout` prop to `EuiForm` to allow conditional rendering of error callout([#3585](https://github.com/elastic/eui/pull/3585))

**Bug fixes**

- Fixed `EuiCard` image corners to be contained within border radius ([#3556](https://github.com/elastic/eui/pull/3556))
- Fixed `EuiKeyPadMenu` and `EuiKeyPadMenuItem` aria roles ([#3502](https://github.com/elastic/eui/pull/3502))
- Fixed `EuiFieldSearch` input clear button doesn't show when external input is passed([#3497](https://github.com/elastic/eui/pull/3497))
- Fixed `EuiBasicTable` footers to always use a unique `key` ([#3559](https://github.com/elastic/eui/pull/3559))
- Fixed `EuiInMemoryTable` by changing the `getDerivedStateFromProps` to not block the updates as soon as it hits a true if condition ([#3579](https://github.com/elastic/eui/pull/3579))

**Breaking changes**

- A fixed `EuiHeader` no longer automatically padding directly to the `<body>` element ([#3538](https://github.com/elastic/eui/pull/3538))
- Improved `EuiPagination`, `EuiDataGrid`, `EuiBasicTable` and `EuiInMemoryTable` accessibility, causing `EuiPaginationButton` to require a new prop `pageIndex` ([#3294](https://github.com/elastic/eui/pull/3294))
- Replaced all usages of [`KeyboardEvent.keyCode`](https://developer.mozilla.org/en-US/docs/Web/API/KeyboardEvent/keyCode) (deprecated) with [`KeyboardEvent.key`](https://developer.mozilla.org/en-US/docs/Web/API/KeyboardEvent/key). From `@elastic/eui/lib/services`, `keyCodes` has been replaced with `keys`, as has `cascadingMenuKeyCodes`->`cascadingMenuKeys`, and `comboBoxKeyCodes`->`comboBoxKeys`.  The implementation of all of those exports (as well as `accessibleClickKeys`) all now use `KeyboardEvent.key` values ([#3517](https://github.com/elastic/eui/pull/3517))

## [`24.1.0`](https://github.com/elastic/eui/tree/v24.1.0)

- Added `displayAsText` prop to `EuiDataGridColumn` ([#3520](https://github.com/elastic/eui/pull/3520))
- Added `minSizeForControls` prop to `EuiDataGrid` to control the minimum width for showing grid controls ([#3527](https://github.com/elastic/eui/pull/3527))
- Passed `getSelectedOptionForSearchValue` to `EuiComboBoxOptionsList` as prop ([#3501](https://github.com/elastic/eui/pull/3501))
- Added `appendIconComponentCache` function to allow manual pre-emptive loading of source elements into the `EuiIcon` cache ([#3481](https://github.com/elastic/eui/pull/3481))
- Added `initialSelected` to `EuiTableSelectionType` properties to set initial selected checkboxes for `EuiBasicTable` ([#3418](https://github.com/elastic/eui/pull/3418))
- Added exports for `EuiSteps` and related components types ([#3471](https://github.com/elastic/eui/pull/3471))
- Added `displayName` to components using `React.forwardRef` ([#3451](https://github.com/elastic/eui/pull/3451))
- Added event target checker for `EuiOverlayMask`'s `onClick` prop ([#3462](https://github.com/elastic/eui/pull/3462))
- Added `EuiColorPalettePicker` component ([#3192](https://github.com/elastic/eui/pull/3192))
- Added `left-start` popover placement to `EuiDatePicker` ([#3511](https://github.com/elastic/eui/pull/3511))
- Added `theme` prop to `EuiHeader` ([#3524](https://github.com/elastic/eui/pull/3524))
- Added `.euiHeaderLink-isActive` class to `EuiHeaderLink` when `isActive` ([#3524](https://github.com/elastic/eui/pull/3524))
- Added `display`, `descriptionWidth`, `textWrap` and `isInvalid` props to `EuiExpression` ([#3467](https://github.com/elastic/eui/pull/3467))
- Added more exports for `EuiColorPalettePicker` types ([#3542](https://github.com/elastic/eui/pull/3542))

**Bug Fixes**

- Fixed issue where multiple `EuiToolTip` components could be visible when element was focused ([#3335](https://github.com/elastic/eui/pull/3335))
- Fixed `EuiSuperSelect` not rendering full width when `isOpen` is `true` ([#3495](https://github.com/elastic/eui/pull/3495))
- Fixed `EuiBasicTable` shows no items if all items of last page is deleted  ([#3422](https://github.com/elastic/eui/pull/3422))
- Fixed TypeScript module name in generated `eui_charts_theme.d.ts` file  ([#3492](https://github.com/elastic/eui/pull/3492))
- Fixed code highlight color contrast in `EuiCodeBlock` ([#3309](https://github.com/elastic/eui/pull/3309))
- Fixed regression in `EuiComboBox` not triggering its `inputRef` callback ([#3532](https://github.com/elastic/eui/pull/3532))

**Deprecations**

- Added a deprecation notice for `EuiNavDrawer` family of components. Advise usage of `EuiCollapsibleNav` instead ([#3487](https://github.com/elastic/eui/pull/3487))

**Notes**

- Removed `src-framer` files from the repository ([#3487](https://github.com/elastic/eui/pull/3487))

**Theme: Amsterdam**

- Removed borders `EuiModal` ([#3515](https://github.com/elastic/eui/pull/3515))
- Improve `EuiOverlayMask` colors ([#3515](https://github.com/elastic/eui/pull/3515))
- Updated shadow styles to improve smoothness, use black as the base color, and deprecated `opacity` value of shadow mixins ([#3428](https://github.com/elastic/eui/pull/3428))
- Removed borders from `EuiFlyout` and `EuiPopover` ([#3477](https://github.com/elastic/eui/pull/3477))
- Updated `EuiHeader` and components ([#3524](https://github.com/elastic/eui/pull/3524))

## [`24.0.0`](https://github.com/elastic/eui/tree/v24.0.0)

- Added `null` as acceptable `icon` prop for `EuiCard` ([#3470](https://github.com/elastic/eui/pull/3470))
- Added `sortBy` and `sortShift` props to `euiPaletteColorBlind()` for sorting along the color wheel ([#3387](https://github.com/elastic/eui/pull/3387))
- Added `utcOffset` prop to `EuiSuperDatePicker` ([#3436](https://github.com/elastic/eui/pull/3436))
- Added `partition` key to `EuiChartThemeType` for Partition chart support ([#3387](https://github.com/elastic/eui/pull/3387))
- Updated `EuiImage`'s `caption` prop type from `string` to `ReactNode` ([#3387](https://github.com/elastic/eui/pull/3387))
- Improved contrast for `EuiCollapsibleNav` close button ([#3465](https://github.com/elastic/eui/pull/3465))

**Bug Fixes**

- Fixed `EuiSuperDatePicker` quick selection menu overriding specified time range with default values ([#3446](https://github.com/elastic/eui/pull/3446))
- Fixed `EuiCodeEditor` console error when using the editor without import the default theme ([#3454](https://github.com/elastic/eui/pull/3454))
- Fixed `EuiDatePopoverContent` `onChange` event to only accept `string` date input  ([#3460](https://github.com/elastic/eui/pull/3460))

**Breaking changes**

- Changed parameters for `euiPaletteColorBlind()` to an object ([#3387](https://github.com/elastic/eui/pull/3387))
- Changed the default palette of `EUI_CHARTS_THEME_LIGHT/DARK` themes to the naturally sorted `euiPaletteColorBlind()` ([#3387](https://github.com/elastic/eui/pull/3387))

## [`23.3.1`](https://github.com/elastic/eui/tree/v23.3.1)

**Note: this release is a backport containing changes originally made in `24.0.0`**

**Bug Fixes**

- Fixed `EuiSuperDatePicker` quick selection menu overriding specified time range with default values ([#3446](https://github.com/elastic/eui/pull/3446))
- Fixed `EuiDatePopoverContent` `onChange` event to only accept `string` date input  ([#3460](https://github.com/elastic/eui/pull/3460))

## [`23.3.0`](https://github.com/elastic/eui/tree/v23.3.0)

- Added `aria-hidden = true` to `EuiRangeSlider` and `EuiRangeTrack` if `showInput = true` ([#3423](https://github.com/elastic/eui/pull/3423))
- Added `testenv` mock for `EuiCode` and `EuiCodeBlock` ([#3405](https://github.com/elastic/eui/pull/3405))
- Added `displayName` to components using `React.forwardRef` ([#3440](https://github.com/elastic/eui/pull/3440))

**Bug Fixes**

- Fixed `EuiCode` and `EuiCodeBlock` from erroring in environments without a DOM implementation ([#3405](https://github.com/elastic/eui/pull/3405))
- Fixed `ApplyClassComponentDefaults` typescript utility to correctly determine defaulted properties' types ([#3430](https://github.com/elastic/eui/pull/3430))
- Fixed `prettyDuration` return type to be `string`, use fallback value  ([#3438](https://github.com/elastic/eui/pull/3438))

## [`23.2.0`](https://github.com/elastic/eui/tree/v23.2.0)

- Added `iconType` prop to `EuiDatePicker` ([#3383](https://github.com/elastic/eui/pull/3383))
- Applied `max-width: 100%` to `EuiPageBody` so inner flex-based items don't overflow their containers  ([#3375](https://github.com/elastic/eui/pull/3375))
- Added `titleSize` prop to `EuiStep` and `EuiSteps` ([#3340](https://github.com/elastic/eui/pull/3340))
- Handled `ref` passed to `EuiHeaderSectionItemButton` ([#3378](https://github.com/elastic/eui/pull/3378))
- Added `iconProps` prop to `EuiCollapsibleNavGroup` to extend the props passed to the rendered `EuiIcon` ([#3365](https://github.com/elastic/eui/pull/3365))
- Added `closeButtonProps` to `EuiCollapsibleNav` ([#3398](https://github.com/elastic/eui/pull/3398))
- Added `buffer` prop to `EuiPopover` for altering minimum distance to container edges ([#3398](https://github.com/elastic/eui/pull/3398))
- Allowed `search` prop changes to update `EuiInMemoryTable` internal query state ([#3371](https://github.com/elastic/eui/pull/3371))
- Added `EuiResizableContainer` component ([#2701](https://github.com/elastic/eui/pull/2701))
- Added caching layer on `EuiIcon` to prevent delays and flickering when rendering an already fetched icon ([#3404](https://github.com/elastic/eui/pull/3404))

**Bug Fixes**

- Fixed `EuiFieldSearch` to trigger `onSearch` single time instead of two times ([#3425](https://github.com/elastic/eui/pull/3425))
- Fixed `EuiBasicTable` item selection when `id` is `0` ([#3417](https://github.com/elastic/eui/pull/3417))
- Fixed `EuiNavDrawer` not closing on outside click after being unlocked ([#3415](https://github.com/elastic/eui/pull/3415))
- Fixed `EuiBadge` `iconOnClick` props makes badge text clickable ([#3392](https://github.com/elastic/eui/pull/3392))
- Added `id` requirement if `label` is used in `EuiRadio` ([#3382](https://github.com/elastic/eui/pull/3382))
- Fixed z-index issue in `EuiDatePicker` where it's popover would sit beneath other DOM siblings that had z-index applied ([#3376](https://github.com/elastic/eui/pull/3376))
- Added `download` glyph to `EuiIcon` ([#3364](https://github.com/elastic/eui/pull/3364))
- Applies `max-width: 100%` to `EuiPageBody` so inner flex-based items don't overflow their containers  ([#3375](https://github.com/elastic/eui/pull/3375))
- Added `ReactElement` to `EuiCard` `image` prop type to allow custom component ([#3370](https://github.com/elastic/eui/pull/3370))
- Fixed `EuiCollapsibleNavGroup` `titleSize` prop type to properly exclude `l` and `m` sizes ([#3365](https://github.com/elastic/eui/pull/3365))
- Fixed `EuiDatePickerRange` start date popover to sit left under the icon ([#3383](https://github.com/elastic/eui/pull/3383))
- Fixed `euiFormControlIsLoading` SASS mixin to prevent the loading icon from overlapping with the text when the form control is `compressed` and adjusted the amount of padding ([#3401](https://github.com/elastic/eui/pull/3401)
- Fixed `EuiHeader` `z-index` issues with popovers and added body classes for the presence of `EuiFlyout` and `EuiCollapsibleNav.isOpen` ([#3398](https://github.com/elastic/eui/pull/3398))
- Fixed `EuiInMemoryTable` data reset when filter is set and item is selected ([#3419](https://github.com/elastic/eui/pull/3419))
- Fixed `popoverPlacement` default value for `EuiDatePicker` ([#3427](https://github.com/elastic/eui/pull/3427))

## [`23.1.0`](https://github.com/elastic/eui/tree/v23.1.0)

- Removed additional padding applied to `$euiHeaderHeightCompensation` when `EuiHeader` is fixed ([#3369](https://github.com/elastic/eui/pull/3369))

**Bug Fixes**

- Fixed `EuiDescribedFormGroup` issue that prevented it from shrinking down properly in smaller viewports ([#3369](https://github.com/elastic/eui/pull/3369))

## [`23.0.0`](https://github.com/elastic/eui/tree/v23.0.0)

- Added `showCloseButton` and `dockedBreakpoint` flexibility to `EuiCollapsibleNav` ([#3330](https://github.com/elastic/eui/pull/3330))
- Added `panelStyle` prop to `EuiPopover` to distinguish style object configuration ([#3329](https://github.com/elastic/eui/pull/3329))
- Added `popoverPlacement` prop in `EuiDatePicker` ([#3359](https://github.com/elastic/eui/pull/3359))
- Extended `EuiDatePicker`'s `startDate` and `endDate` types to accept `null` values for better interoperability ([#3343](https://github.com/elastic/eui/pull/3343))
- Added `EuiCommentList` component ([#3344](https://github.com/elastic/eui/pull/3344))
- Added secondary color value input element to `EuiColorPicker` ([#3336](https://github.com/elastic/eui/pull/3336))

**Bug Fixes**

- Fixed `EuiInMemoryTable` `isClearable` property to initiate reset ([#3328](https://github.com/elastic/eui/pull/3328))
- Removed `schema` attribute form `<input/>` in `EuiInMemoryTable` ([#3337](https://github.com/elastic/eui/pull/3337))
- Fixed `EuiCollapsibleNav` docked states on mobile ([#3330](https://github.com/elastic/eui/pull/3330))
- Fixed `EuiPopover` positioning from being overridden by `style` prop ([#3329](https://github.com/elastic/eui/pull/3329))
- Fixed `EuiCodeBlock` not copying updated content ([#3351](https://github.com/elastic/eui/pull/3351))
- Fixed alignment of popover of end date of `EuiDatePickerRange` ([#3359](https://github.com/elastic/eui/pull/3359))

**Breaking changes**

- Upgraded `TypeScript` to 3.7.2 ([#3295](https://github.com/elastic/eui/pull/3295))
- Changed `EuiCollapsibleNav` prop name from `hideButtonIfDocked` to `showButtonIfDocked` and flipped default ([#3330](https://github.com/elastic/eui/pull/3330))

## [`22.6.0`](https://github.com/elastic/eui/tree/v22.6.0)

- Converted `NavDrawer`, `NavDrawerGroup`, and `NavDrawerFlyout` to TypeScript ([#3268](https://github.com/elastic/eui/pull/3268))
- Converted `EuiDatePicker`, `EuiDatePickerRange`, `EuiSuperDatePicker`, and `EuiSuperUpdateButton` to TypeScript ([#2891](https://github.com/elastic/eui/pull/2891))
- Improved condensed `EuiTabs` focus states ([#3299](https://github.com/elastic/eui/pull/3299))
- Added `EuiTour`, `EuiTourStep`, and `useEuiTour` components ([#2766](https://github.com/elastic/eui/pull/2766))
- Added `EuiBeacon` component ([#2766](https://github.com/elastic/eui/pull/2766))
- Added `offset` and `arrowChildren` props to `EuiPopover` for anchor element customization ([#2766](https://github.com/elastic/eui/pull/2766))

**Bug Fixes**

- Fixed `EuiProgress` `max` property to allow `undefined` ([#3198](https://github.com/elastic/eui/pull/3198))


## [`22.5.0`](https://github.com/elastic/eui/tree/v22.5.0)

- Added `forceState` prop to control `EuiAccordion` state from outside ([#3240](https://github.com/elastic/eui/pull/3240))

**Bug Fixes**

- Fixed EuiI8n hasPropName utility errors on null values ([#3303](https://github.com/elastic/eui/pull/3303))
- Fixed the inline styles being overwritten by consumer-passed inline styles in EuiBadge ([#3284](https://github.com/elastic/eui/pull/3284))

## [`22.4.0`](https://github.com/elastic/eui/tree/v22.4.0)

- Added support for `href`, `onClick`, and related props in `EuiBasicTable` default actions ([#3115](https://github.com/elastic/eui/pull/3115))
- Added support for `EuiCodeEditor` to set `readonly` and `id` on `<textarea />` ([#3212](https://github.com/elastic/eui/pull/3212))
- Added `EuiComment` component ([#3179](https://github.com/elastic/eui/pull/3179))

**Deprecation**

- Updated makeId to DEPRECATED, shifted all the calls to htmlIdGenerator ([#3129](https://github.com/elastic/eui/pull/3129))

**Bug Fixes**

- Fixed `EuiTabbedContent` focus discrepancy between selected and initialFocus tabs ([#3285](https://github.com/elastic/eui/pull/3285))
- Fixed the `initialSelectedTab` prop of `EuiTabbedContent` to not steal focus from content. Which fixed the bug in `EuiSuperDatePicker` that required two clicks to focus input in relative tab  ([#3154](https://github.com/elastic/eui/pull/3154))
- Fixed the `img` element in `EuiIcon` using custom SVGs to have an `alt` attribute with an empty string, rather than no `alt` attribute at all ([#3245](https://github.com/elastic/eui/pull/3245))
- Added overflows to EuiDataGrid toolbar dropdowns when there are many columns ([#3238](https://github.com/elastic/eui/pull/3238))
- Fixed `EuiIcon`'s icon `type` definition to allow custom React components ([#3252](https://github.com/elastic/eui/pull/3252))
- Fixed `initialSelectedTab` properties used in `EuiDatePopoverContent` ([#3254](https://github.com/elastic/eui/pull/3254))
- Fixed `EuiSideNavItem` overriding custom `className` of item and icon ([#3283](https://github.com/elastic/eui/pull/3283))
- Fixed `EuiFieldSearch` clear button inconsistencies ([#3270](https://github.com/elastic/eui/pull/3270))
- Fixed components with `href` usage of `rel` ([#3258](https://github.com/elastic/eui/pull/3258))

## [`22.3.1`](https://github.com/elastic/eui/tree/v22.3.1)

**Note: this release is a backport containing changes originally made in `23.0.0`, `23.1.0`, and `23.2.0`**

- Removed additional padding applied to `$euiHeaderHeightCompensation` when `EuiHeader` is fixed ([#3369](https://github.com/elastic/eui/pull/3369))
- Handled `ref` passed to `EuiHeaderSectionItemButton` ([#3378](https://github.com/elastic/eui/pull/3378))
- Added `showCloseButton` and `dockedBreakpoint` flexibility to `EuiCollapsibleNav` ([#3330](https://github.com/elastic/eui/pull/3330))
- Added `closeButtonProps` to `EuiCollapsibleNav` ([#3398](https://github.com/elastic/eui/pull/3398))
- Added `buffer` prop to `EuiPopover` for altering minimum distance to container edges ([#3398](https://github.com/elastic/eui/pull/3398))

**Bug Fixes**

- Fixed `EuiDescribedFormGroup` issue that prevented it from shrinking down properly in smaller viewports ([#3369](https://github.com/elastic/eui/pull/3369))
- Fixed `EuiCollapsibleNav` docked states on mobile ([#3330](https://github.com/elastic/eui/pull/3330))
- Fixed `EuiHeader` `z-index` issues with popovers and added body classes for the presence of `EuiFlyout` and `EuiCollapsibleNav.isOpen` ([#3398](https://github.com/elastic/eui/pull/3398))

**Breaking changes**

- Changed `EuiCollapsibleNav` prop name from `hideButtonIfDocked` to `showButtonIfDocked` and flipped default ([#3330](https://github.com/elastic/eui/pull/3330))

## [`22.3.0`](https://github.com/elastic/eui/tree/v22.3.0)

- Removed dependency on option list for custom option of `EuiComboBox` ([#3183](https://github.com/elastic/eui/pull/3183))
- Fixed `EuiPopover` arrow position in Android and Linux ([#3188](https://github.com/elastic/eui/pull/3188))
- Improved `htmlIdGenerator` when supplying both `prefix` and `suffix` ([#3076](https://github.com/elastic/eui/pull/3076))
- Updated pagination prop descriptions for `EuiInMemoryTable` ([#3142](https://github.com/elastic/eui/pull/3142))
- Added `title` and `aria` attributes to `EuiToken`'s icon element ([#3195](https://github.com/elastic/eui/pull/3195))
- Added new Elasticsearch token types ([#2758](https://github.com/elastic/eui/pull/2758))

**Bug Fixes**

- Fixed bug in `EuiAccordion` to adjust to the correct height when content height changes ([#3160](https://github.com/elastic/eui/pull/3160))
- Fixed bug in `EuiBasicTable` to handle dynamic icon value properly in collapsed actions ([#3145](https://github.com/elastic/eui/pull/3145))
- Fixed `availability` check for actions in `EuiBasicTable` ([3030](https://github.com/elastic/kibana/issues/3030))

## [`22.2.0`](https://github.com/elastic/eui/tree/v22.2.0)

- Improved `EuiModal` close button position to prevent from overlapping with the title ([#3176](https://github.com/elastic/eui/pull/3176))

**Bug Fixes**

- Removed outline of `EuiSelect` in Firefox ([#3197] (https://github.com/elastic/eui/pull/3197))
- Fixed EuiBasicTable proptypes of itemId ([#3133](https://github.com/elastic/eui/pull/3133))
- Updated `EuiSuperDatePicker` to inherit the selected value in quick select ([#3105](https://github.com/elastic/eui/pull/3105))

### Feature: EuiCollapsibleNav ([#3019](https://github.com/elastic/eui/pull/3019))

- Added `EuiCollapsibleNav` and `EuiCollapsibleNavGroup` components
- Added `EuiPinnableListGroup`, an extension of `EuiListGroup`
- Added `ghost` colored `EuiListGroupItem`, increased overall large size, and fixed focus states
- Added `color` and `size` props to `EuiListGroup`
- Added `home` and `menu` glyphs to `EuiIcon`
- Added simple `euiXScroll` and `euiYScroll` SASS mixins and CSS utility equivalents

**Bug Fixes**

- Fixed `EuiAccordion` icon margins, focus state, and flex issue in IE
- Fixed `1.1px` height of  `EuiHorizontalRule`

## [`22.1.1`](https://github.com/elastic/eui/tree/v22.1.1)

**Bug Fixes**

- Fixed infinite call stack in `EuiResizeObserver`'s fallback polyfill ([#3180](https://github.com/elastic/eui/pull/3180))
- Correct `defaultProps` definition in `EuiComboBox` ([#3180](https://github.com/elastic/eui/pull/3180))

## [`22.1.0`](https://github.com/elastic/eui/tree/v22.1.0)

- Added `delimiter` prop to `EuiComboBox` ([#3104](https://github.com/elastic/eui/pull/3104))
- Added `useColorPickerState` and `useColorStopsState` utilities ([#3067](https://github.com/elastic/eui/pull/3067))
- Fixed `EuiSearchBar` related types ([#3147](https://github.com/elastic/eui/pull/3147))
- Added `prepend` and `append` ability to `EuiSuperSelect` ([#3167](https://github.com/elastic/eui/pull/3167))

**Bug Fixes**

- Fixed `EuiNavDrawer` scrolling issue on mobile ([#3174](https://github.com/elastic/eui/pull/3174))

## [`22.0.0`](https://github.com/elastic/eui/tree/v22.0.0)

- Replaced various `lodash` functions with native functions ([#3053](https://github.com/elastic/eui/pull/3053))
- Added `whiteSpace ` prop to `EuiCodeBlock` ([#3103](https://github.com/elastic/eui/pull/3103))
- Added `sortMatchesBy` prop for `EuiComboBox` ([#3089](https://github.com/elastic/eui/pull/3089))
- Added `prepend` and `append` ability to `EuiFieldPassword` ([#3122](https://github.com/elastic/eui/pull/3122))
- Added `Enter` key press functionality to `EuiSuperDatePicker` ([#3048](https://github.com/elastic/eui/pull/3048))
- Added `title` to headers of `EuiTable` in case of truncation ([#3094](https://github.com/elastic/eui/pull/3094))
- Added i18n to `EuiTableHeaderCell` ([#3094](https://github.com/elastic/eui/pull/3094))
- Added `number` and `string` to `size` type of `EuiImage` for setting custom sizes ([#3012](https://github.com/elastic/eui/pull/3012))
- Improved `EuiButtonEmpty` focus state when the `color` type is `text` ([#3135](https://github.com/elastic/eui/pull/3135))
- Added `EuiLoadingElastic` component ([#3017](https://github.com/elastic/eui/pull/3017))
- Upgraded `react-beautiful-dnd` to v13 ([#3064](https://github.com/elastic/eui/pull/3064))
- Fixed `EuiPagination` vertical alignment of the text when used as `compressed` ([#3152](https://github.com/elastic/eui/pull/3152))
- Added `showTooltip` prop for `EuiSuperUpdateButton` to show tooltip and showing only once popovers are closed ([#3127](https://github.com/elastic/eui/pull/3127))

**Bug Fixes**

- Fixed bug in `EuiSuperDatePicker` not showing correct values in relative tab of end date ([#3132](https://github.com/elastic/eui/pull/3132))
- Fixed bug in `EuiSuperDatePicker` to show correct values of commonly used values in relative tab ([#3106](https://github.com/elastic/eui/pull/3106))
- Fixed race condition in `EuiIcon` when switching from dynamically fetched components ([#3118](https://github.com/elastic/eui/pull/3118))
- Fixed the issue that `EuiResizeObserver` fallback did not properly listen to pure window resizing ([#3088](https://github.com/elastic/eui/pull/3088))

**Breaking changes**

- Removed `EuiKeyPadMenuItemButton` in favor of just `EuiKeyPadMenuItem` that can also accept an `onClick` ([#3062](https://github.com/elastic/eui/pull/3062))

## [`21.1.0`](https://github.com/elastic/eui/tree/v21.1.0)

- Updated `EuiFilterSelect` to retain the order of its filters ([#3063](https://github.com/elastic/eui/pull/3063))
- Added `href` prop to `EuiBadge` ([#3009](https://github.com/elastic/eui/pull/3009))
- Added props descriptions for `EuiComboBox` ([#3007](https://github.com/elastic/eui/pull/3007))
- Exported `dateFormatAliases` as a part of the public API ([#3043](https://github.com/elastic/eui/pull/3043))
- Exported `EuiTextProps` type definition ([#3039](https://github.com/elastic/eui/pull/3039))
- Added a `component` prop to `EuiForm` to render a `<form>`([#3010](https://github.com/elastic/eui/pull/3010))
- Removed `role` attribute from `EuiImage`([#3036](https://github.com/elastic/eui/pull/3036))
- Added `prepend` and `append` ability to `EuiComboBox` single selection only ([#3003](https://github.com/elastic/eui/pull/3003))
- Added `onColumnResize` prop to `EuiDataGrid` of type `EuiDataGridOnColumnResizeHandler` that gets called when column changes it's size ([#2963](https://github.com/elastic/eui/pull/2963))
- Added `logoEnterpriseSearch` to `EuiIcon` ([#3066](https://github.com/elastic/eui/pull/3066))
- Added RGB format support to `EuiColorPicker` and `EuiColorStops` ([#2850](https://github.com/elastic/eui/pull/2850))
- Added alpha channel (opacity) support to `EuiColorPicker` and `EuiColorStops` ([#2850](https://github.com/elastic/eui/pull/2850))
- Added `useResizeObserver` hook ([#2991](https://github.com/elastic/eui/pull/2991))
- Added `showColumnSelector.allowHide` and `showColumnSelector.allowReorder` props to `EuiDataGrid` UI configuration ([#2993](https://github.com/elastic/eui/pull/2993))
- Added `EuiMark` component ([#3060](https://github.com/elastic/eui/pull/3060))
- Changed `tabs.name` prop shape in `EuiTabbedContent` to accept a `node`, which aligns it with `EuiTab` ([#3100](https://github.com/elastic/eui/pull/3100))

**Bug Fixes**

- Fixed `EuiFieldNumber` so values of type `number` are now allowed ([#3020](https://github.com/elastic/eui/pull/3020))
- Fixed SASS `contrastRatio()` function in dark mode by fixing the `pow()` math function ([#3013], (https://github.com/elastic/eui/pull/3013))
- Fixed bug preventing `EuiDataGrid` from re-evaluating the default column width on resize ([#2991](https://github.com/elastic/eui/pull/2991))
- Fixed padding in `EuiCallOut` when used as a `banner` for `EuiFlyout` ([#3098](https://github.com/elastic/eui/pull/3098))

## [`21.0.1`](https://github.com/elastic/eui/tree/v21.0.1)

**Bug Fixes**

- Made `EuiDataGrid`'s `schema.isSortable` value optional ([#2991](https://github.com/elastic/eui/pull/2991))

## [`21.0.0`](https://github.com/elastic/eui/tree/v21.0.0)

- Added `EuiDataGrid`'s default sort order property ([#2987](https://github.com/elastic/eui/pull/2987))
- Fixed `EuiDataGrid`'s pagination visibility when changing rows per page ([#2978](https://github.com/elastic/eui/pull/2978))
- Added `highlightAll` prop to `EuiHighlight` to highlight all matches ([#2957](https://github.com/elastic/eui/pull/2957))
- Added `showOnFocus` prop to `EuiScreenReaderOnly` to force display on keyboard focus ([#2976](https://github.com/elastic/eui/pull/2976))
- Added `EuiSkipLink` component ([#2976](https://github.com/elastic/eui/pull/2976))
- Created `EuiBadgeGroup` component ([#2921](https://github.com/elastic/eui/pull/2921))
- Added `sections` and `position` props to `EuiHeader` ([#2928](https://github.com/elastic/eui/pull/2928))
- Added `gutterSize` prop to `EuiListGroup` ([#2980](https://github.com/elastic/eui/pull/2980))
- Added `color` prop to `EuiListGroupItem` and updated size style ([#2980](https://github.com/elastic/eui/pull/2980))
- Added `enableAllColumns` to `EuiBasicTable` component ([#2906](https://github.com/elastic/eui/pull/2906))

**Bug Fixes**

- Fixed `EuiDataGrid`'s sort popover to behave properly on mobile screens ([#2979](https://github.com/elastic/eui/pull/2979))
- Fixed `EuiButton` and other textual components' disabled contrast ([#2874](https://github.com/elastic/eui/pull/2874))
- Fixed z-index conflict with cell popovers in `EuiDataGrid` while in full screen mode ([#2959](https://github.com/elastic/eui/pull/2959))
- Adjusted the header on `EuiDataGrid` to fix to the top within constrained containers and full screen mode  ([#2959](https://github.com/elastic/eui/pull/2959))
- Refactored `EuiDescribedFormGroup` to allow the content inside the `EuiTitle` to be accessible to screen reader users ([#2989](https://github.com/elastic/eui/pull/2989))

**Breaking changes**

- Updated `@types/react` and `@types/react-dom` to utilize React.RefCallback type instead of custom implementation ([#2929](https://github.com/elastic/eui/pull/2929))

**Theme: Amsterdam**

- Buttons have a new visual style ([#2874](https://github.com/elastic/eui/pull/2874))

## [`20.1.0`](https://github.com/elastic/eui/tree/v20.1.0)

- Added `theme` prop to `EuiCodeEditor` in support of `AceEditor` themes ([#2970](https://github.com/elastic/eui/pull/2970))
- `EuiButton` now has a single return statement ([#2954](https://github.com/elastic/eui/pull/2954))
- Added `isSortable` props to `EuiDataGridColumn` and `EuiDataGridSchemaDetector` to mark them as un-sortable ([#2952](https://github.com/elastic/eui/pull/2952))
- Converted `EuiForm` to TypeScript, added many missing `/form` Prop types ([#2896](https://github.com/elastic/eui/pull/2896))
- Empty table th elements replaced with td in `EuiTable` ([#2934](https://github.com/elastic/eui/pull/2934))
- Added default prompt text to `aria-describedby` for `EuiFilePicker` ([#2919](https://github.com/elastic/eui/pull/2919))
- Added SASS variables for text variants of the primary palette `$euiColorPrimaryText`, `$euiColorSecondaryText`, etc... Updated components to use these new variables ([#2873](https://github.com/elastic/eui/pull/2873))
- Updated SASS mixin `makeHighContrastColor()` to default `$background: $euiPageBackgroundColor` and `$ratio: 4.5`. Created `makeGraphicContrastColor()` for graphic specific contrast levels of 3.0 ([#2873](https://github.com/elastic/eui/pull/2873))
- Added `arrowDisplay` prop to `EuiAccordion` for changing side or hiding completely ([#2914](https://github.com/elastic/eui/pull/2914))
- Added `prepend` and `append` ability to `EuiFieldSearch` ([#2914](https://github.com/elastic/eui/pull/2914))
- Added `notification` and `notificationColor` props to `EuiHeaderSectionItemButton` ([#2914](https://github.com/elastic/eui/pull/2914))
- Added `folderCheck`, `folderExclamation`, `push`, `quote`, `reporter` and `users` icons ([#2935](https://github.com/elastic/eui/pull/2935))
- Updated `folderClosed` and `folderOpen` to match new additions and sit better on the pixel grid ([#2935](https://github.com/elastic/eui/pull/2935))
- Converted `EuiSearchBar` to Typescript ([#2909](https://github.com/elastic/eui/pull/2909))

**Bug fixes**

- Fixed `EuiDataGrid` breaking if invalid schema passed ([#2955](https://github.com/elastic/eui/pull/2955))
- Fixed `EuiTitle` not rendering child classes ([#2925](https://github.com/elastic/eui/pull/2925))
- Extended `div` element in `EuiFlyout` type ([#2914](https://github.com/elastic/eui/pull/2914))
- Fixed popover positioning service to be more lenient when positioning 0-width or 0-height content ([#2948](https://github.com/elastic/eui/pull/2948))

**Theme: Amsterdam**

- Text sizes are now based on a 14px base font size. Headings are now bold ([#2936](https://github.com/elastic/eui/pull/2936))
- Altered `secondary`, `accent` colors to be more saturated ([#2873](https://github.com/elastic/eui/pull/2873))

## [`20.0.2`](https://github.com/elastic/eui/tree/v20.0.2)

**Bug fixes**

- Fixed type definitions for `EuiComboBox` ([#2971](https://github.com/elastic/eui/pull/2971))

## [`20.0.1`](https://github.com/elastic/eui/tree/v20.0.1)

**Bug fixes**

- Added TypeScript definition for `EuiCodeEditor`'s accepting `react-ace` props ([#2926](https://github.com/elastic/eui/pull/2926))
- Added `@types/react-input-autosize` to project's `dependencies` ([#2930](https://github.com/elastic/eui/pull/2930))

## [`20.0.0`](https://github.com/elastic/eui/tree/v20.0.0)

- Converted `EuiComboBox`, `EuiComboBoxInput`, `EuiComboBoxPill`, `EuiComboBoxOptionsList`, `EuiComboBoxOption`, and `EuiComboBoxTitle` to TypeScript ([#2838](https://github.com/elastic/eui/pull/2838))
- Converted `EuiCodeEditor` to TypeScript ([#2836](https://github.com/elastic/eui/pull/2836))
- Converted `EuiCode` and `EuiCodeBlock` and to TypeScript ([#2835](https://github.com/elastic/eui/pull/2835))
- Converted `EuiFilePicker` to TypeScript ([#2832](https://github.com/elastic/eui/issues/2832))
- Exported `EuiSelectOptionProps` type ([#2830](https://github.com/elastic/eui/pull/2830))
- Added `paperClip` glyph to `EuiIcon` ([#2845](https://github.com/elastic/eui/pull/2845))
- Added `banner` prop to `EuiFlyoutBody` and updated `euiOverflowShadow` mixin ([#2837](https://github.com/elastic/eui/pull/2837))
- Updated `editorLink` icon ([#2866](https://github.com/elastic/eui/pull/2866))
- Added control columns to `EuiDataGrid` to support non-data columns like row selection and actions ([#2846](https://github.com/elastic/eui/pull/2846))
- Added `image` glyph to `EuiIcon` ([#2870](https://github.com/elastic/eui/pull/2870))
- Exported TS props from top level `EuiListGroupProps`, `EuiListGroupItemProps`, `EuiSelectableProps`,  `EuiSelectableOption`, `EuiSelectableOptionsListProps` ([#2869](https://github.com/elastic/eui/pull/2869))
- Extending `EuiSelectable[options]` type with correct HTML element ([#2869](https://github.com/elastic/eui/pull/2869))
- Added check mark to single selection `EuiComboBox` ([#2890](https://github.com/elastic/eui/pull/2890))
- Added `logoGoogleG` third-party logo to `EuiIcon` ([#2853](https://github.com/elastic/eui/pull/2853))
- Added Jest `modulesNameMapper` alias for `EuiIcon` using test environment mock ([#2878](https://github.com/elastic/eui/pull/2878))
- Removed `sinon` and `@types/sinon` as dependencies, and converted usages to `jest.fn` ([#2885](https://github.com/elastic/eui/pull/2885))

**Bug fixes**

- Fixed building dev & docs on Windows ([#2847](https://github.com/elastic/eui/pull/2847))
- Fixed screen reader discovery issues with `EuiBottomBar` and `EuiControlBar` ([#2861](https://github.com/elastic/eui/pull/2861))
- Fixed a bug in `EuiDataGrid` causing the first cell to autofocus if interactive ([#2872](https://github.com/elastic/eui/pull/2872))

**Breaking changes**

- Removed `visControls` and `visHeatmap` duplicate icons from docs ([#2908](https://github.com/elastic/eui/pull/2908))

## [`19.0.0`](https://github.com/elastic/eui/tree/v19.0.0)

- Added `cheer` glyph to `EuiIcon` ([#2814](https://github.com/elastic/eui/pull/2814))
- Added `tableCaption` prop to `EuiBasicTable` and improved the default one ([#2782](https://github.com/elastic/eui/pull/2782))
- Converted `EuiDescribedFormGroup` to TypeScript ([#2810](https://github.com/elastic/eui/pull/2810))
- Changed SASS comments to non-compiled comments in invisibles files ([#2807](https://github.com/elastic/eui/pull/2807))
- Optimized the third party logos Ceph, DropWizard, Golang, and Haproxy ([#2812](https://github.com/elastic/eui/pull/2812))
- Added `rowHeader` prop to `EuiBasicTable` to allow consumers to set the identifying cell in a row ([#2802](https://github.com/elastic/eui/pull/2802))
- Added prepend and append to `EuiColorPicker` ([#2819](https://github.com/elastic/eui/pull/2819))
- Improved `EuiDescribedFormGroup` accessibility by avoiding duplicated output in screen readers ([#2783](https://github.com/elastic/eui/pull/2783))
- Added optional `key` attribute to `EuiContextMenu` items and relaxed `name` attribute to allow any React node ([#2817](https://github.com/elastic/eui/pull/2817))
- Converted `EuiColorPicker` color conversion functions to `chroma-js` methods ([#2805](https://github.com/elastic/eui/pull/2805))
- Added `direction` parameter to `euiPaletteColorBlind()` for specifying lighter or darker (or both) alternates ([#2822](https://github.com/elastic/eui/pull/2822))
- Converted `EuiSideNav` to TypeScript ([#2818](https://github.com/elastic/eui/issues/2818))
- Added babel-transformed and partially mocked commonjs build (`test-env/`) to target Kibana's Jest environment ([#2698](https://github.com/elastic/eui/pull/2698))
- Altered styles of `EuiToken` and add added more token types to match ES field types of `tokenAlias`, `tokenDate`, `tokenGeo`, `tokenIP`, `tokenNested`, `tokenRange`, `tokenShape` ([#2758](https://github.com/elastic/eui/pull/2758))

**Bug fixes**

- Exported missing `EuiSelectProps` type ([#2815](https://github.com/elastic/eui/pull/2815))
- Fixed `EuiCode`'s & `EuiCodeBlock`'s ability to accept non-string children ([#2792](https://github.com/elastic/eui/pull/2792)) ([#2820](https://github.com/elastic/eui/pull/2820))
- Fixed `EuiSearchBar`, `Query`, and `AST`'s ability to accept literal parenthesis characters ([#2791](https://github.com/elastic/eui/pull/2791))
- Fixed coloring of input fields when autofill is on in Chrome ([#2798](https://github.com/elastic/eui/pull/2798))
- Moved `@types/enzyme` and `@types/react-virtualized` to `dependencies` status ([#2828](https://github.com/elastic/eui/pull/2828))
- Removed `@elastic/charts` from inclusion in `eui.d.ts` output ([#2828](https://github.com/elastic/eui/pull/2828))

**Breaking changes**

- Removed `idAria` prop from `EuiDescribedFormGroup` ([#2783](https://github.com/elastic/eui/pull/2783))
- Removed `EuiToken`'s `hideBorder` and `displayOptions` prop for applying `color`, `shape`, and `fill` props directly. Changed `fill` prop type from `boolean` to `light | dark | none` ([#2758](https://github.com/elastic/eui/pull/2758))

## [`18.3.0`](https://github.com/elastic/eui/tree/v18.3.0)

- Converted `EuiModal` and `EuiConfirmModal` to TypeScript ([#2742](https://github.com/elastic/eui/pull/2742))
- Converted `EuiTabs` to TypeScript ([#2717](https://github.com/elastic/eui/pull/2717))
- Converted `EuiFormRow` to TypeScript ([#2712](https://github.com/elastic/eui/pull/2712))
- Updated `logoAPM`, `logoSecurity` and `logoEnterpriseSearch`. Added `logoWorkplaceSearch` and `logoObservability` ([#2769](https://github.com/elastic/eui/pull/2769))
- Converted `EuiFilterButton` to TypeScript ([#2761](https://github.com/elastic/eui/pull/2761))
- Converted `EuiFilterSelectItem` to TypeScript ([#2761](https://github.com/elastic/eui/pull/2761))
- Converted `EuiFieldSearch` to TypeScript ([#2775](https://github.com/elastic/eui/pull/2775))
- Added `data-test-subj` to the `EuiContextMenuItem` in `EuiTablePagination` ([#2778](https://github.com/elastic/eui/pull/2778))
- Improved `EuiIcon` a11y by using a `title` and `aria-labelledby` ([#2786](https://github.com/elastic/eui/pull/2786))
- Improved compressed `EuiPagination` by including active and last page numbers ([#2779](https://github.com/elastic/eui/pull/2779))
- Converted `EuiSuperSelect` to TypeScript ([#2776](https://github.com/elastic/eui/pull/2776))

**Bug fixes**

- Increased column width on `EuiTableHeaderCellCheckbox` to prevent `EuiCheckbox`'s focus ring from getting clipped in `EuiBasicTable` ([#2770](https://github.com/elastic/eui/pull/2770))
- Fixed the display of `EuiButton` within `EuiControlBar` when `fill={true}` to be more consistent with other buttons ([#2781](https://github.com/elastic/eui/pull/2781))
- Fixed `EuiFormControlLayout` from overwriting className for `prepend` nodes.  ([#2796](https://github.com/elastic/eui/pull/2796))
- Fixed `useRenderToText` and `EuiButtonToggle` from attempting state updates on unmounted components ([#2797](https://github.com/elastic/eui/pull/2797))
- Refactored function and hook instantiation to fix drag action sluggishness in `EuiColorStops` ([#2557](https://github.com/elastic/eui/pull/2557))

**Deprecations**

- `EuiIcon`'s `logoEnterpriseSearch` type deprecated in favor of `logoWorkplaceSearch`
- `EuiIcon`'s `logoAPM` type deprecated in favor of `logoObservability`

## [`18.2.2`](https://github.com/elastic/eui/tree/v18.2.2)

**Note: this release is a backport containing changes originally made in `18.3.0`**

- Updated `logoAPM`, `logoSecurity` and `logoEnterpriseSearch`. Added `logoWorkplaceSearch` and `logoObservability` ([#2769](https://github.com/elastic/eui/pull/2769))

**Bug fixes**

- Fixed `useRenderToText` and `EuiButtonToggle` from attempting state updates on unmounted components ([#2797](https://github.com/elastic/eui/pull/2797))

**Deprecations**

- `EuiIcon`'s `logoEnterpriseSearch` type deprecated in favor of `logoWorkplaceSearch`
- `EuiIcon`'s `logoAPM` type deprecated in favor of `logoObservability`

## [`18.2.1`](https://github.com/elastic/eui/tree/v18.2.1)

**Bug fixes**

- Fixed `EuiFieldSearch`'s trigger of `onChange` when clearing the field value ([#2764](https://github.com/elastic/eui/pull/2764))

## [`18.2.0`](https://github.com/elastic/eui/tree/v18.2.0)

- Added `recentlyViewedApp` app icon to `EuiIcon` ([#2755](https://github.com/elastic/eui/pull/2755))

**Bug fixes**

- Fixed `EuiBasicTable` & `EuiInMemoryTable` to not un- and re-mount rows when toggling `loading` prop ([#2754](https://github.com/elastic/eui/pull/2754))

## [`18.1.0`](https://github.com/elastic/eui/tree/v18.1.0)

- Lightened `EuiBadge` hollow border color in dark mode ([#2746](https://github.com/elastic/eui/pull/2746))
- Added `minInputProps` and `maxInputProps` to supply more props to the inputs of `EuiDualRange` ([#2738](https://github.com/elastic/eui/pull/2738))
- Changed `EuiBadge` to use EUI palette colors ([#2455](https://github.com/elastic/eui/pull/2455))
- Darkened a few `euiPaletteColorBlind` colors ([#2455](https://github.com/elastic/eui/pull/2455))
- Fixed bug in `EuiCard` where button text was not properly aligned ([#2741](https://github.com/elastic/eui/pull/2741))
- Converted `EuiRange` to TypeScript ([#2732](https://github.com/elastic/eui/pull/2732))
- Converted `EuiDualRange` to TypeScript ([#2732](https://github.com/elastic/eui/pull/2732))
- Converted `EuiRangeInput` to TypeScript ([#2732](https://github.com/elastic/eui/pull/2732))
- Added `bellSlash` glyph to `EuiIcon` ([#2714](https://github.com/elastic/eui/pull/2714))
- Added `legend` prop to `EuiCheckboxGroup` and `EuiRadioGroup` to add `EuiFieldset` wrappers for title the groups ([#2739](https://github.com/elastic/eui/pull/2739))
- Changed `EuiNavDrawerFlyout` to close after child nav items are clicked ([#2749](https://github.com/elastic/eui/pull/2749))
- Changed `EuiNavDrawerFlyout` to trap focus while navigating via keyboard ([#2749](https://github.com/elastic/eui/pull/2749))
- Created a `euiPaletteColorBlindBehindText` variant of the color blind palette ([#2750](https://github.com/elastic/eui/pull/2750))
- Improved focus state of `EuiSwitch`, `EuiCheckbox`, `EuiRadio` and `EuiRange` ([#2745](https://github.com/elastic/eui/pull/2745))

**Bug fixes**

- Changed `EuiRadio` and `EuiCheckbox` labels to be `inline-block` ([#2739](https://github.com/elastic/eui/pull/2739))
- Fixed `EuiCheckboxGroup`'s `options` type to fully extend the `EuiCheckbox` type ([#2739](https://github.com/elastic/eui/pull/2739))

## [`18.0.0`](https://github.com/elastic/eui/tree/v18.0.0)

- Converted `EuiFieldText` to Typescript ([#2688](https://github.com/elastic/eui/pull/2688))
- Added `nested` glyph to `EuiIcon` ([#2707](https://github.com/elastic/eui/pull/2707))
- Added `tableLayout` prop to `EuiTable`, `EuiBasicTable` and `EuiInMemoryTable` to provide the option of auto layout ([#2697](https://github.com/elastic/eui/pull/2697))
- Converted `EuiSuggest` to Typescript ([#2692](https://github.com/elastic/eui/pull/2692))
- Converted `EuiErrorBoundary` to Typescript  ([#2690](https://github.com/elastic/eui/pull/2690))
- Updated `EuiNavDrawer` to accept React fragments ([#2710](https://github.com/elastic/eui/pull/2710))
- Added `EuiFormFieldset` and `EuiFormLegend` components ([#2706](https://github.com/elastic/eui/pull/2706))
- Adjusted colors of color blind viz palette ([#2686](https://github.com/elastic/eui/pull/2686))
- Converted `EuiSelect` to Typescript ([#2694](https://github.com/elastic/eui/pull/2694))
- Added `aggregate`, `pageSelect`, `pagesSelect`, `securitySignal`, `securitySignalDetected`, `securitySignalResolved` and `timeline` icons ([#2704](https://github.com/elastic/eui/pull/2704))
- Added `useDependentState` custom hook ([#2725](https://github.com/elastic/eui/pull/#2725))
- Added `isClearable` prop to `EuiFieldSearch` ([#2723](https://github.com/elastic/eui/pull/2723))

**Bug fixes**

- Fixed `isExpanded` property of nodes from `EuiTreeView` ([#2700](https://github.com/elastic/eui/pull/#2700))
- Added text selection to `EuiLink` button ([#2722](https://github.com/elastic/eui/pull/#2722))
- Fixed bug in `EuiDataGrid` where resizing columns changed the active DOM element ([#2724](https://github.com/elastic/eui/pull/#2724))
- Fixed position of scrollbar in `EuiCodeBlock` ([#2727](https://github.com/elastic/eui/pull/#2727))
- Fixed bug in `EuiDataGrid` that prevented the "Hide fields" popover from showing an updated column list ([#2725](https://github.com/elastic/eui/pull/#2725))

**Breaking changes**

- Changed accepted properties of the `color_palette` method to accept an array of colors ([#2686](https://github.com/elastic/eui/pull/#2686))
- Removed the `palette` export to export each palette function directly ([#2686](https://github.com/elastic/eui/pull/#2686))
- Changed the palette functions to be methods that accept a number of steps and removed `.colors` key ([#2686](https://github.com/elastic/eui/pull/#2686))

## [`17.3.1`](https://github.com/elastic/eui/tree/v17.3.1)

**Bug fixes**

- Fixed TS types and exports for `EuiTextArea` and `EuiFieldNumber` ([#2703](https://github.com/elastic/eui/pull/2703))

## [`17.3.0`](https://github.com/elastic/eui/tree/v17.3.0)

- Converted `EuiFieldNumber` to Typescript ([#2685](https://github.com/elastic/eui/pull/2685))
- Converted `EuiFieldPassword` to Typescript ([#2683](https://github.com/elastic/eui/pull/2683))
- Converted `EuiHighlight` to Typescript ([#2681](https://github.com/elastic/eui/pull/2681))
- Added `data-test-subj` property to the `EuiCodeEditor` component ([#2689](https://github.com/elastic/eui/pull/2689))
- Converted `EuiTextArea` to Typescript ([#2695](https://github.com/elastic/eui/pull/2695))
- Converted `EuiPage` and related child components to  TypeScript ([#2669](https://github.com/elastic/eui/pull/2669))
- Added `annotation` glyph ([#2691](https://github.com/elastic/eui/pull/2691))
- Added `initialWidth` and `isResizable` configurations to `EuiDataGrid`'s columns ([#2696](https://github.com/elastic/eui/pull/2696))

**Bug fixes**

- Reverted removal of `toggleOpen` method from `EuiNavDrawer` ([#2682](https://github.com/elastic/eui/pull/2682))
- Improved `EuiDataGrid` update performance ([#2676](https://github.com/elastic/eui/pull/2676))
- Fixed `EuiDatagrid` header top border when configured to have no toolbar ([#2619](https://github.com/elastic/eui/pull/#2619))

## [`17.2.1`](https://github.com/elastic/eui/tree/v17.2.1)

**Bug fixes**

- Changed package.json version to match sure our build scripts release the correct sequential number ([#2674](https://github.com/elastic/eui/pull/2674))

## [`17.1.3`](https://github.com/elastic/eui/tree/v17.1.3)

**NOTE: This release came out of order due to a release script error. It actually came after 17.2.0 and can be ignored in favor of 17.2.1**

- Reverted docs changes in `17.2.0` that caused the build script to die ([#2672](https://github.com/elastic/eui/pull/2672))

**Bug fixes**

- Removed TypeScript definitions in `*.test.tsx?` files from _eui.d.ts_ ([#2673](https://github.com/elastic/eui/pull/2673))

## [`17.2.0`](https://github.com/elastic/eui/tree/v17.2.0)

**NOTE: This release had an error in our documentation layer. Use 17.2.1 instead**

- Improved a11y of `EuiNavDrawer` lock button state via `aria-pressed` ([#2643](https://github.com/elastic/eui/pull/2643))
- Added new stylesheets for the EUI Amsterdam theme ([#2633](https://github.com/elastic/eui/pull/2633))
- Added exports for available types related to `EuiDataGrid` ([#2640](https://github.com/elastic/eui/pull/2640))

**Bug fixes**

- Improved `EuiDataGrid` update performance ([#2638](https://github.com/elastic/eui/pull/2638))
- Fixed `EuiDroppable` not accepting multiple children when using TypeScript ([#2634](https://github.com/elastic/eui/pull/2634))
- Fixed `EuiComboBox` from submitting parent `form` element when selecting options via `Enter` key ([#2642](https://github.com/elastic/eui/pull/2642))
- Fixed `EuiNavDrawer` expand button from losing focus after click ([#2643](https://github.com/elastic/eui/pull/2643))
- Fixed instances of potentially duplicate `EuiPopover` `id` attributes ([#2667](https://github.com/elastic/eui/pull/2667))

## [`17.1.2`](https://github.com/elastic/eui/tree/v17.1.2)

**Bug fixes**

- Fixed `EuiCodeEditor` custom mode file error by initializing with existing mode ([#2616](https://github.com/elastic/eui/pull/2616))
- Removed `EuiIcon` default titles ([#2632](https://github.com/elastic/eui/pull/2632))

## [`17.1.1`](https://github.com/elastic/eui/tree/v17.1.1)

**Bug fixes**

- Fixed screenreader text in `EuiTreeView` and added truncation ([#2627](https://github.com/elastic/eui/pull/2627))

## [`17.1.0`](https://github.com/elastic/eui/tree/v17.1.0)

- Added an optional `key` property inside the `options` prop in `EuiSelectableList` component ([#2608](https://github.com/elastic/eui/pull/2608))
- Added `toolbarAdditionalControls` prop to `EuiDataGrid` to allow for custom buttons in the toolbar ([#2594](https://github.com/elastic/eui/pull/2594))
- Added TypeScript definitions for `EuiBasicTable`, `EuiInMemoryTable`, and related components ([#2428](https://github.com/elastic/eui/pull/2428))
- Updated `logoSecurity` and `appSecurityAnalytics` icons ([#2613](https://github.com/elastic/eui/pull/2613))
- Added support for `.gif` base64 images in the webpack.config

**Bug fixes**

- Fixed UX/focus bug in `EuiDataGrid` when using keyboard shortcuts to paginate ([#2602](https://github.com/elastic/eui/pull/2602))
- Fixed `EuiIcon` accessibility by adding a `title` prop and a default `aria-label` ([#2554](https://github.com/elastic/eui/pull/2554))
- Fixed `EuiDataGrid`'s in-memory sorting of numeric columns when the cell data contains multiple digit groups ([#2603](https://github.com/elastic/eui/pull/2603))
- Improved pagination in `EuiBasicTable`. `paginationBar` is hidden when there is no data and `EuiPagination` is displayed even when there is only one page ([#2598](https://github.com/elastic/eui/pull/#2598))
- Fixed react-dom warning when `EuiPopover` was unmounted before calls to setState ([#2614](https://github.com/elastic/eui/pull/2614))

## [`17.0.0`](https://github.com/elastic/eui/tree/v17.0.0)

**Breaking changes**

- Moved any shared component-level Sass variables and mixins into the `global_styling` directory ([#2551](https://github.com/elastic/eui/pull/2551))
- Reworked `euiPanel()` mixin to require the entirety of a selector (i.e. require the '.' in addition to the string) ([#2551](https://github.com/elastic/eui/pull/2551))
- Updated React peerDependencies to version 16.12 ([#2571](https://github.com/elastic/eui/pull/2571))
- Changed to generated `id` value for `EuiFormRow` to ensure uniqueness  ([#2588](https://github.com/elastic/eui/pull/2588))

## [`16.2.1`](https://github.com/elastic/eui/tree/v16.2.1)

**Bug fixes**

- Fixed label wrapping of `EuiSwitch` ([#2585](https://github.com/elastic/eui/pull/2585))
- Replaced `<p>` tag surrounding the label with a `<span>` tag in `EuiSwitch` to fix any inherited margin ([#2585](https://github.com/elastic/eui/pull/2585))
- Added the same padding from `EuiSelectableListItem` to the heading to fix alignment ([#2585](https://github.com/elastic/eui/pull/2585))
- Added exports for `EuiCheckboxType`, `EuiCheckboxGroupOption`, and `EuiCheckboxGroupIdToSelectedMap` types ([#2593](https://github.com/elastic/eui/pull/2593))
- Fixed `.euiHeaderLinks__mobileList` in `EuiHeaderLinks` to only display it on mobile ([#2590](https://github.com/elastic/eui/pull/#2590))
- Fixed `EuiAccordion` icon rotation when it is a child of another accordion so it doesn't inherit the rotation state of the parent ([#2595](https://github.com/elastic/eui/pull/#2595))

## [`16.2.0`](https://github.com/elastic/eui/tree/v16.2.0)

- Added `EuiCheckableCard` component, for radio buttons or checkboxes with complex child content ([#2555](https://github.com/elastic/eui/pull/2555))
- Updated `EuiCheckbox` and `EuiCheckboxGroup` to TypeScript ([#2555](https://github.com/elastic/eui/pull/2555))

**Bug fixes**

- Fixed `EuiSwitch` clicking on disabled label ([#2575](https://github.com/elastic/eui/pull/2575))
- Fixed `EuiComboBox` options list closing when clicking outside the component after scrolling ([#2589](https://github.com/elastic/eui/pull/2589))

## [`16.1.0`](https://github.com/elastic/eui/tree/v16.1.0)

- Updated compressed styles for `EuiButtonGroup` to include a background color ([#2568](https://github.com/elastic/eui/pull/2568))
- Added `heading` prop to `EuiCallOut` to allow for variance in the title tag ([#2357](https://github.com/elastic/eui/pull/2357))
- Added `badge` prop and new styles `EuiHeaderAlert` ([#2506](https://github.com/elastic/eui/pull/2506))
- Added new keyboard shortcuts for the data grid component: `Home` (same row, first column), `End` (same row, last column), `Ctrl+Home` (first row, first column), `Ctrl+End` (last row, last column), `Page Up` (next page) and `Page Down` (previous page) ([#2519](https://github.com/elastic/eui/pull/2519))
- Added `disabled` prop to the `EuiCheckboxGroup` definition ([#2545](https://github.com/elastic/eui/pull/2545))
- Added `disabled` option to the `option` attribute of the `options` object that is passed to the `EuiCheckboxGroup` so that checkboxes in a group can be individually disabled ([#2548](https://github.com/elastic/eui/pull/2548))
- Added `EuiAspectRatio` component that allows for responsively resizing embeds ([#2535](https://github.com/elastic/eui/pull/2535))
- Added `display` and `titleSize` props to `EuiCard` ([#2566](https://github.com/elastic/eui/pull/2566))
- Added `accessibility` glyph to `EuiIcon` ([#2566](https://github.com/elastic/eui/pull/2566))

**Bug fixes**

- Fixed `EuiDataGrid` schema detection on already defined column schemas ([#2550](https://github.com/elastic/eui/pull/2550))
- Added `euiTextBreakWord()` to `EuiToast` header ([#2549](https://github.com/elastic/eui/pull/2549))
- Fixed `.eui-textBreakAll` on Firefox ([#2549](https://github.com/elastic/eui/pull/2549))
- Fixed `EuiBetaBadge` accessibility with `tab-index=0` ([#2559](https://github.com/elastic/eui/pull/2559))
- Improved `EuiIcon` loading performance ([#2565](https://github.com/elastic/eui/pull/2565))

## [`16.0.1`](https://github.com/elastic/eui/tree/v16.0.1)

**Bug fixes**

- `EuiSwitch` now passes `name` attribute into underlying `button` ([#2533](https://github.com/elastic/eui/pull/2533))

## [`16.0.0`](https://github.com/elastic/eui/tree/v16.0.0)

- Made `EuiCard` more accessible ([#2521](https://github.com/elastic/eui/pull/2521))
- Added ability to pass `children` to `EuiCard` ([#2521](https://github.com/elastic/eui/pull/2521))
- Replaced root element in `EuiFlyout`, switching from `span` to `Fragment` ([#2527](https://github.com/elastic/eui/pull/2527))
- Upgraded `react-virtualized` to `9.21.2` ([#2531](https://github.com/elastic/eui/pull/2531))

**Bug fixes**

- Added support for `timeFormat` formatting in `EuiSuperDatePicker` and fixed some formatting inconsistencies ([#2518](https://github.com/elastic/eui/pull/2518))
- Added support for `locale` in `EuiSuperDatePicker` and `EuiDatePicker` both as a prop and from `EuiContext` ([#2518](https://github.com/elastic/eui/pull/2518))

**Breaking changes**

- Removed `EuiCardGraphic` ([#2521](https://github.com/elastic/eui/pull/2521))

## [`15.0.0`](https://github.com/elastic/eui/tree/v15.0.0)

- Converted `EuiShowFor` and `EuiHideFor` to TS ([#2503](https://github.com/elastic/eui/pull/2503))
- Upgraded `react-ace` to `7.0.5` ([#2526](https://github.com/elastic/eui/pull/2526))

**Bug fixes**
- Fixed `EuiButton` disabled text color ([#2534](lhttps://github.com/elastic/eui/pull/2534))
- Created `.euiTableCaption` with `position: relative` to avoid double border under header row ([#2484](https://github.com/elastic/eui/pull/2484))
- Fixed `EuiSwitch` to use `aria-labelledby` ([#2522](https://github.com/elastic/eui/pull/2522))
- Fixed `EuiPanelProps` type definition ([#2516](https://github.com/elastic/eui/pull/2516))

**Breaking changes**

- Added `display` modifier to `EuiShowFor` ([#2503](https://github.com/elastic/eui/pull/2503))
- Updated minimum TypeScript version to 3.5.3 ([#2510](https://github.com/elastic/eui/pull/2510))
- Removed `Omit` type in favor of TypeScript's built-in ([#2510](https://github.com/elastic/eui/pull/2510))

## [`14.10.0`](https://github.com/elastic/eui/tree/v14.10.0)

- Added new `euiControlBar` component for bottom-of-screen navigational elements ([#2204](https://github.com/elastic/eui/pull/2204))
- Converted `EuiFlyout` to TypeScript ([#2500](https://github.com/elastic/eui/pull/2500))
- Added an animation to the arrow on `EuiAccordion` as it opens / closes ([#2507](https://github.com/elastic/eui/pull/2507))
- Upgraded `react-input-autosize` to `2.2.2` ([#2514](https://github.com/elastic/eui/pull/2514))

**Bug fixes**

- Simplified `EuiColorStops` popover toggling ([#2505](https://github.com/elastic/eui/pull/2505))

## [`14.9.0`](https://github.com/elastic/eui/tree/v14.9.0)

- Added new `euiTreeView` component for rendering recursive objects such as folder structures ([#2409](https://github.com/elastic/eui/pull/2409))
- Added `euiXScrollWithShadows()` mixin and `.eui-xScrollWithShadows` utility class ([#2458](https://github.com/elastic/eui/pull/2458))
- Fixed `EuiColorStops` where empty string values would cause range min or max to be NaN ([#2496](https://github.com/elastic/eui/pull/2496))
- Improved `EuiSwitch` a11y by aligning to aria roles ([#2491](https://github.com/elastic/eui/pull/2491))
- Converted `EuiSwitch` to TypeScript ([#2491](https://github.com/elastic/eui/pull/2491))
- Added an accessible label-less `EuiSwitch` variation ([#2491](https://github.com/elastic/eui/pull/2491))

**Bug fixes**

- Normalized button `moz-focus-inner` ([#2445](https://github.com/elastic/eui/pull/2445))
- Fixed typo to correct `aria-modal` attribute in`EuiPopover` ([#2488](https://github.com/elastic/eui/pull/2488))
- Fixed position of `EuiCodeBlock` controls and added more tests ([#2459](https://github.com/elastic/eui/pull/2459))
- Changed `EuiCodeBlock` so that `overflowHeight` now applies a `maxHeight` instead of a `height` on the block ([#2487](https://github.com/elastic/eui/pull/2487))
- Fixed potentially inconsistent state update ([#2481](https://github.com/elastic/eui/pull/2481))
- Fixed `EuiSwitch` form behavior by adding a default button `type` of 'button' ([#2491](https://github.com/elastic/eui/pull/2491))

## [`14.8.0`](https://github.com/elastic/eui/tree/v14.8.0)

* `EuiButtonGroup` and `EuiButtonToggle` now accept `ReactNode` for their label prop instead of string ([#2392](https://github.com/elastic/eui/pull/2392))
* Added `useRenderToText` to `inner_text` service suite to render `ReactNode`s into label text ([#2392](https://github.com/elastic/eui/pull/2392))
* Added icons `tableDensityExpanded`, `tableDensityCompact`, `tableDensityNormal` to `EuiIcon` ([#2230](https://github.com/elastic/eui/pull/2230))
* Added `!important` to the animation of `EuiFocusRing` animation to make sure it is always used ([#2230](https://github.com/elastic/eui/pull/2230))
* Added `expandMini` icon to `EuiIcon` ([#2207](https://github.com/elastic/eui/pull/2366))
* Changed `EuiPopover` to use `role="dialog"` for better screen-reader announcements ([#2207](https://github.com/elastic/eui/pull/2366))
* Added function callback `onTrapDeactivation` to `EuiPopover` for when a focus trap is deactivated ([#2366](https://github.com/elastic/eui/pull/2366))
* Added logic for rendering of focus around `EuiPopover` to counteract a race condition ([#2366](https://github.com/elastic/eui/pull/2366))
* Added `EuiDataGrid` ([#2165](https://github.com/elastic/eui/pull/2165))

**Bug fixes**

* Corrected `lockProps` passdown in `EuiFocusTrap`, specifically to allows `style` to be passed down ([#2230](https://github.com/elastic/eui/pull/2230))
* Changed `children` property on `I18nTokensShape` type from a single `ReactChild` to now accept an `array` ([#2230](https://github.com/elastic/eui/pull/2230))
* Adjusted the color of `$euiColorHighlight` in dark mode ([#2176](https://github.com/elastic/eui/pull/2176))
* Changed `EuiPopoverFooter` padding to uniformly adjust with the size of the popover ([#2207](https://github.com/elastic/eui/pull/2207))
* Fixed `isDragDisabled` prop usage in `EuiDraggable` ([#2207](https://github.com/elastic/eui/pull/2366))
* Fixed `EuiMutationObserver`'s handling of`onMutation` when that prop's value changes ([#2421](https://github.com/elastic/eui/pull/2421))

## [`14.7.0`](https://github.com/elastic/eui/tree/v14.7.0)

- Converted `EuiRadio` and `EuiRadioGroup` to TypeScript ([#2438](https://github.com/elastic/eui/pull/2438))
- Improved a11y in `EuiImage` ([#2447](https://github.com/elastic/eui/pull/2447))
- Made EuiIcon a PureComponent, to speed up React re-render performance ([#2448](https://github.com/elastic/eui/pull/2448))
- Added ability for `EuiColorStops` to accept user-defined range bounds ([#2396](https://github.com/elastic/eui/pull/2396))
- Added `external` prop to `EuiLink` ([#2442](https://github.com/elastic/eui/pull/2442))
- Added disabled state to `EuiBadge` ([#2440](https://github.com/elastic/eui/pull/2440))
- Changed `EuiLink` to appear non interactive when passed the `disabled` prop and an `onClick` handler ([#2423](https://github.com/elastic/eui/pull/2423))
- Added `minimize` glyph to `EuiIcon` ([#2457](https://github.com/elastic/eui/pull/2457))

**Bug fixes**

- Re-enabled `width` property for `EuiTable` cell components ([#2452](https://github.com/elastic/eui/pull/2452))
- Fixed `EuiNavDrawer` collapse/expand button height issue
 ([#2463](https://github.com/elastic/eui/pull/2463))

## [`14.6.0`](https://github.com/elastic/eui/tree/v14.6.0)

- Added new updated `infraApp` and `logsApp` icons ([#2430](https://github.com/elastic/eui/pull/2430))

**Bug fixes**

- Fixed missing misc. button and link type definition exports ([#2434](https://github.com/elastic/eui/pull/2434))
- Strip custom semantics from `EuiSideNav` ([#2429](https://github.com/elastic/eui/pull/2429))

## [`14.5.1`](https://github.com/elastic/eui/tree/v14.5.1)

**Note: this release is a backport containing changes originally made in `14.6.0` and `14.7.0`**

- Added new updated `infraApp` and `logsApp` icons ([#2430](https://github.com/elastic/eui/pull/2430))
- Made EuiIcon a PureComponent, to speed up React re-render performance ([#2448](https://github.com/elastic/eui/pull/2448))

**Bug fixes**

- Fixed `EuiNavDrawer` collapse/expand button height issue ([#2463](https://github.com/elastic/eui/pull/2463))

## [`14.5.0`](https://github.com/elastic/eui/tree/v14.5.0)

- Update Elastic-Charts to version 13.0.0 and updated the theme object accordingly ([#2381](https://github.com/elastic/eui/pull/2381))
- Added new `EuiColorStops` component ([#2360](https://github.com/elastic/eui/pull/2360))
- Added `currency` glyph to 'EuiIcon' ([#2398](https://github.com/elastic/eui/pull/2398))
- Migrate `EuiBreadcrumbs`, `EuiHeader` etc, and `EuiLink` to TypeScript ([#2391](https://github.com/elastic/eui/pull/2391))
- Added `hasChildLabel` prop to `EuiFormRow` to avoid duplicate labels ([#2411](https://github.com/elastic/eui/pull/2411))
- Added `component` prop to `EuiPageBody`, switching the default from `div` to `main` ([#2410](https://github.com/elastic/eui/pull/2410))
- Added focus state to `EuiListGroupItem` ([#2406](https://github.com/elastic/eui/pull/2406))
- Added `keyboardShortcut` glyph to 'EuiIcon ([#2413](https://github.com/elastic/eui/pull/2413))
- Improved a11y in `EuiNavDrawer` ([#2417](https://github.com/elastic/eui/pull/2417))
- Improved a11y in `EuiSuperDatePicker` ([#2426](https://github.com/elastic/eui/pull/2426))

**Bug fixes**

- Fixed `EuiSelectable` to accept programmatic updates to its `options` prop ([#2390](https://github.com/elastic/eui/pull/2390))
- Fixed poor labeling in `EuiSuperDatePicker` ([#2411](https://github.com/elastic/eui/pull/2411))
- Fixed `EuiCodeEditor`'s ID to be dynamic between renders ([#2411](https://github.com/elastic/eui/pull/2411))
- Fixed `EuiCodeEditor` to not render multiple labels for some inputs ([#2411](https://github.com/elastic/eui/pull/2411))
- Fixed `EuiBreadcrumbs` improper use of `useInnerText` hook ([#2425](https://github.com/elastic/eui/pull/2425))

## [`14.4.0`](https://github.com/elastic/eui/tree/v14.4.0)

- Migrate `EuiEmptyPrompt`and `EuiCard` to TS ([#2387](https://github.com/elastic/eui/pull/2387))
- Added Lens app `lensApp` icon ([#2389](https://github.com/elastic/eui/pull/2389))
- Made `EuiKeyPadMenuItem` beta badge smaller ([#2388](https://github.com/elastic/eui/pull/2388))

## [`14.3.0`](https://github.com/elastic/eui/tree/v14.3.0)

- Added `package` icon to glyph set ([#2378](https://github.com/elastic/eui/pull/2378))
- Modified `EuiFacetButton` to use `$euiFocusBackgroundColor` for `:focus` state ([2365](https://github.com/elastic/eui/pull/2365))
- Added a `showMaxPopover` option for `EuiBreadcrumbs` to display all items when a `max` is set ([#2342](https://github.com/elastic/eui/pull/2342))
- Added `data-test-subj` support for basic and in-memory tables' actions ([#2353](https://github.com/elastic/eui/pull/2353))
- Added `ip` icon to glyph set ([#2371](https://github.com/elastic/eui/pull/2371))
- Set `textOnly={true}` for expanded rows in `EuiBasicTable` ([#2376](https://github.com/elastic/eui/pull/2376))
- Added `visAreaStacked`, `visBarVerticalStacked`, and `visBarHorizontalStacked` icons to glyph set ([#2379](https://github.com/elastic/eui/pull/2379))
- Adjusted style of beta badge on `EuiKeyPadMenuItem` ([#2375](https://github.com/elastic/eui/pull/2375))
- Migrate `EuiFacetGroup`, `EuiKeyPadMenu` and `EuiCallOut` to TS ([#2382](https://github.com/elastic/eui/pull/2382))

**Bug fixes**

- Fixed spacing of `EuiFormErrorText` to match `EuiFormHelpText` ([#2354](https://github.com/elastic/eui/pull/2354))
- Fixed bug in `EuiPopover` where Array.prototype.slice() may have been called on 'undefined' ([#2369](https://github.com/elastic/eui/pull/2369))
- Properly exported `copy`, `move`, and `reorder` drag-and-drop service methods ([#2377](https://github.com/elastic/eui/pull/2377))

## [`14.2.0`](https://github.com/elastic/eui/tree/v14.2.0)

- Added `compressed` option to `buttonSize` prop of EuiButtonGroup ([#2343](https://github.com/elastic/eui/pull/2343))
- Added disabled states to `EuiCard`, `EuiKeyPadMenuItem` and `EuiKeyPadMenuItemButton`
 ([#2333](https://github.com/elastic/eui/pull/2340))
- Added missing `compressed` TS definitions to `EuiComboBox`, `EuiCheckboxGroup`, `EuiCheckbox`, `EuiFieldSearch`, `EuiRadioGroup`, `EuiSwitch` ([#2338](https://github.com/elastic/eui/pull/2338))
- Added auto-margin between `EuiFormRow` and `EuiButton` ([#2338](https://github.com/elastic/eui/pull/2338))
- Added border to `[readOnly]` inputs ([#2338](https://github.com/elastic/eui/pull/2338))

**Bug fixes**

- Fixed `onChange` TS defs for EuiRange ([#2349](https://github.com/elastic/eui/pull/2349))
- Fixed default z-index of `EuiPopover` ([#2341](https://github.com/elastic/eui/pull/2341))
- Fixed styling for `prepend` and `append` nodes that may be popovers or tooltips ([#2338](https://github.com/elastic/eui/pull/2338))

## [`14.1.1`](https://github.com/elastic/eui/tree/v14.1.1)

**Bug fixes**

- Fixed accidental removal of Elastic Charts from dependencies ([#2348](https://github.com/elastic/eui/pull/2348))

## [`14.1.0`](https://github.com/elastic/eui/tree/v14.1.0)

- Created `EuiSuggest` component ([#2270](https://github.com/elastic/eui/pull/2270))
- Added missing `compressed` styling to `EuiSwitch` ([#2327](https://github.com/elastic/eui/pull/2327))
- Migrate `EuiBottomBar`, `EuiHealth` and `EuiImage` to TS ([#2328](https://github.com/elastic/eui/pull/2328))
- Added hover and focus states when `allowFullScreen` is true in `EuiImage`([#2287](https://github.com/elastic/eui/pull/2287))
- Converted `EuiColorPicker` to TypeScript ([#2340](https://github.com/elastic/eui/pull/2340))
- Added inline rendering option to `EuiColorPicker` ([#2340](https://github.com/elastic/eui/pull/2340))

## [`14.0.0`](https://github.com/elastic/eui/tree/v14.0.0)

### Feature: Compressed Form Controls ([#2167](https://github.com/elastic/eui/pull/2167))

- Altered the look of `compressed` form controls to look more subtle
- Created `EuiFormControlLayoutDelimited` for dual inputs indicating a range
- Added compressed and column style layouts to `EuiFormRow` via `display` prop
- Reduced overall height of `compressed` `EuiRange` and `EuiDualRange`
- Added `showInput = 'inputWithPopover'` option for `compressed` `EuiRange` and `EuiDualRange` to display the slider in a popover

- Made all inputs in the `EuiSuperDatePicker` popover `compressed`
- Added `controlOnly` prop to `EuiFieldText` and `EuiFieldNumber`
- Allow `style` prop to be passed down in `EuiColorPickerSwatch`
- `EuiFilePicker` now has `default` and `large` display sizes that both have `compressed` alternatives
- Allow strings to be passed as `append`/`prepend` props and added a11y support
- Added a max height with overflow to `EuiSuperSelect`

**Bug fixes**

- Fixed `EuiColorPicker` padding on right to accommodate down caret
- Fixed sizings of `EuiComboBox` and pills
- Fixed truncation on `EuiContextMenuItem`
- Fixed style of more `append`/`prepend` options of `EuiFormControlLayout`

**Deprecations**

- `EuiFormRow`'s `compressed` prop deprecated in favor of `display: rowCompressed`
- `EuiFormRow`'s `displayOnly` prop deprecated in favor of `display: center`

**Breaking changes**

- SASS mixin `euiTextOverflowWrap()` has been removed in favor of `euiTextBreakWord()`
- `EuiFormLabel` no longer has a bottom margin
- `EuiFormRow` no longer has bottom padding, nor does it add margin to any `+ *` siblings only sibling `EuiFormRow`s

## [`13.8.2`](https://github.com/elastic/eui/tree/v13.8.2)

**Bug fixes**

- Corrected `EuiCodeBlock`'s proptype for `children` to be string or array of strings ([#2324](https://github.com/elastic/eui/pull/2324))
- Fixed `onClick` TypeScript definition for `EuiPanel` ([#2330](https://github.com/elastic/eui/pull/2330))
- Fixed `EuiComboBox` list reopening after closing on option selection in IE11 ([#2326](https://github.com/elastic/eui/pull/2326))

## [`13.8.1`](https://github.com/elastic/eui/tree/v13.8.1)

**Bug fixes**

- Updated TS def for `EuiFilterSelect` ([#2291](https://github.com/elastic/eui/pull/2291))
- Fixed alignment of icons and label in `EuiSideNavItem` ([#2297](https://github.com/elastic/eui/pull/2297))
- Fixed logic in `EuiContextMenu` to account for index of `0` ([#2304](https://github.com/elastic/eui/pull/2304))

## [`13.8.0`](https://github.com/elastic/eui/tree/v13.8.0)

- Added href prop to `EuiTab` and converted to TypeScript ([#2275](https://github.com/elastic/eui/pull/2275))
- Created `EuiInputPopover` component (formally) ([#2269](https://github.com/elastic/eui/pull/2269))
- Added docs for using [Elastic Charts](https://elastic.github.io/elastic-charts) with EUI ([#2209](https://github.com/elastic/eui/pull/2209))
- Improved fix for `EuiSuperDatePicker` to update `asyncInterval.isStopped` on a `isPaused` prop change ([#2298](https://github.com/elastic/eui/pull/2298))

**Bug fixes**

- Removed extra right side margin in `EuiSuperDatePicker` ([#2236](https://github.com/elastic/eui/pull/2236))
- Fixed incorrect `onClick` type for `EuiButtonEmpty` ([#2282](https://github.com/elastic/eui/pull/2282))
- Fixed compilation script to remove all TypeScript definition exports from built JS assets ([#2279](https://github.com/elastic/eui/pull/2279))
- Fixed output extension for `dist` charts theme module ([#2294](https://github.com/elastic/eui/pull/2294))

## [`13.7.0`](https://github.com/elastic/eui/tree/v13.7.0)

- Allow `EuiFlexGroup` to accept a `ref` ([#2223](https://github.com/elastic/eui/pull/2223))

**Bug fixes**

- Fixed `EuiSuperDatePicker` to update `asyncInterval.isStopped` on a `isPaused` prop change ([#2250](https://github.com/elastic/eui/pull/2250))
- Converted table, popover, buttons, pagination, outside click detector, focus trap, context menu, and panel to TypeScript ([#2212](https://github.com/elastic/eui/pull/2212))
- Fixed `EuiStat` invalid DOM nesting due to a `<p>` tag nested within another `<p>` tag ([#2229](https://github.com/elastic/eui/pull/2229))
- Fixed title text of dock/undock icon in `EuiNavDrawer` ([#2261](https://github.com/elastic/eui/pull/2261))

**Reverts**

- Revert conversion of `EuiSwitch` to `button[role=switch]` and TypeScript ([#2255](https://github.com/elastic/eui/pull/2255))

## [`13.6.1`](https://github.com/elastic/eui/tree/v13.6.1)

**Note: this release is a backport containing changes originally made in `13.7.0`**

**Bug fixes**

- Fixed title text of dock/undock icon in `EuiNavDrawer` ([#2261](https://github.com/elastic/eui/pull/2261))

## [`13.6.0`](https://github.com/elastic/eui/tree/v13.6.0)

**Note: this contains a reversion backported for targeted release**

- Revert conversion of `EuiSwitch` to `button[role=switch]` and TypeScript ([#2255](https://github.com/elastic/eui/pull/2255))

## [`13.5.0`](https://github.com/elastic/eui/tree/v13.5.0)

**Note: this contains component code that was reverted in the next release. Use `13.6.0` instead**

- Fixed `logoCloudEnterprise`, `logoLogging`, and `logoSecurity` SVGs in `EuiIcon` to be center aligned ([#2246](https://github.com/elastic/eui/pull/2246))
- Added locking behavior of `EuiNavDrawer` expanded state including the following props `isLocked`, `onIsLockedUpdate` ([#2247](https://github.com/elastic/eui/pull/2247))

## [`13.4.1`](https://github.com/elastic/eui/tree/v13.4.1)

**Note: this contains component code that was later reverted. Use `13.6.0` instead**

- Converted `EuiSwitch` to TypeScript ([#2243](https://github.com/elastic/eui/pull/2243))

**Bug fixes**

- Added missing `viewBox` attribute to Docker, Kubernetes, and Redis logos ([#2240](https://github.com/elastic/eui/pull/2240))

## [`13.4.0`](https://github.com/elastic/eui/tree/v13.4.0)

**Note: this contains component code that was later reverted. Use `13.6.0` instead**

- Converted `EuiFacetButton` to TypeScript ([#2226](https://github.com/elastic/eui/pull/2226))
- Added an optional `onClear` prop to the the `EuiDatePicker` component ([#2235](https://github.com/elastic/eui/pull/2235))
- Added support for `onClick` and `href` props on `EuiListGroupItem` and converted to TypeScript ([#1933](https://github.com/elastic/eui/pull/1933))

**Bug fixes**

- Fixed `EuiSwitch` semantics to align with aria roles ([#2193](https://github.com/elastic/eui/pull/2193))
- Removed Firefox's focus ring to match other browsers ([#2193](https://github.com/elastic/eui/pull/2193))
- Added missing `onChange` TS defs for EuiRange ([#2211](https://github.com/elastic/eui/pull/2211))
- Fixed `EuiBadge` text cursor to default pointer ([#2234](https://github.com/elastic/eui/pull/2234))
- Fixed `EuiPageContent` className prop to allow the passed-in className to take cascade precedence over classes generated by the component ([#2237](https://github.com/elastic/eui/pull/2237))

## [`13.3.0`](https://github.com/elastic/eui/tree/v13.3.0)

- Added i18n tokens to `EuiSuperDatePicker` and `EuiSuperUpdateButton`

## [`13.2.0`](https://github.com/elastic/eui/tree/v13.2.0)

- Converted `EuiStep`, `EuiSteps`, `EuiStepHorizontal`, `EuiStepsHorizontal`, and `EuiSubSteps` to Typescript ([#2186](https://github.com/elastic/eui/pull/2186))

**Bug fixes**

- Fixed `EuiBadge` truncation and auto-applied `title` attribute with `innerText` ([#2190](https://github.com/elastic/eui/pull/2190))
- Remove exported TypeScript type and interface exports from built artifacts when they originate from `node_modules` ([#2191](https://github.com/elastic/eui/pull/2191))
- Fixed `EuiBadge` truncation in IE and for the global filters pattern ([#2194](https://github.com/elastic/eui/pull/2194))
- Fixed alignment of long titles in `EuiStep` ([#2186](https://github.com/elastic/eui/pull/2186))
- Fixed the TS defs for EuiFilterSelectItem ([#2192](https://github.com/elastic/eui/pull/2192))
- Added missing TS defs for EuiTextArea ([#2201](https://github.com/elastic/eui/pull/2201))

## [`13.1.1`](https://github.com/elastic/eui/tree/v13.1.1)

**Bug fixes**

- Fixed `EuiMutationObserver` errors in IE11 by conditionally setting the `attributes` observer option according to the new spec ([#2180](https://github.com/elastic/eui/pull/2180))
- Fixed error message when an I18n mapping is a formatting function with no values provided ([#2182](https://github.com/elastic/eui/pull/2182))

## [`13.1.0`](https://github.com/elastic/eui/tree/v13.1.0)

- Added `partial` glyph to `EuiIcon` ([#2152](https://github.com/elastic/eui/pull/2152))
- Added `tall`, `fullWidth`, and `isInvalid` props to `EuiFilePicker` ([#2145](https://github.com/elastic/eui/pull/2145))
- Added exports for `react-beautiful-dnd` interfaces used by EUI components ([#2173](https://github.com/elastic/eui/pull/2173))
- Added `isDisabled` prop & styles to `EuiSuperDatePicker` ([#2139](https://github.com/elastic/eui/pull/2139))
- Added `responsiveColumn` option to `type` prop of `EuiDescriptionList` ([#2166](https://github.com/elastic/eui/pull/2166))
- Removed `<use>` and `<def>` from svg icons ([#2162](https://github.com/elastic/eui/pull/2162))

**Bug fixes**

- Fixed invalid `aria-describedby` values set by `EuiToolTip` ([#2156](https://github.com/elastic/eui/pull/2156))
- Added `"center"` as an acceptable value to `EuiBasicTable`'s `align` proptype ([#2158](https://github.com/elastic/eui/pull/2158))
- Fixed `.eui-textBreakWord` utility class to be cross-browser compatible ([#2157](https://github.com/elastic/eui/pull/2157))
- Fixed truncation and z-index of `EuiFilePicker` ([#2145](https://github.com/elastic/eui/pull/2145))
- Fixed `EuiNavDrawer`'s support for flyout groups in production/minified builds ([#2178](https://github.com/elastic/eui/pull/2178))
- Fixed width overflow of `EuiModal` ([#2164](https://github.com/elastic/eui/pull/2164))

## [`13.0.0`](https://github.com/elastic/eui/tree/v13.0.0)

- Added `EuiSuggestItem` component ([#2090](https://github.com/elastic/eui/pull/2090))
- Added support for negated or clauses to `EuiSearchBar` ([#2140](https://github.com/elastic/eui/pull/2140))
- Added `transition` utility services to help create timeouts that account for CSS transition durations and delays ([#2136](https://github.com/elastic/eui/pull/2136))
- Removed `EuiFlexGroup` dependency from `EuiAccordion` ([#2143](https://github.com/elastic/eui/pull/2143))
- Exported `prettyDuration` and `commonDurationRanges` for pretty printing date ranges outside `EuiSuperDatePicker` ([#2132](https://github.com/elastic/eui/pull/2132))

**Bug fixes**

- Fixed `EuiComboBox`'s padding on the right ([#2135](https://github.com/elastic/eui/pull/2135))
- Fixed `EuiAccordion` to correctly account for changing computed height of child elements ([#2136](https://github.com/elastic/eui/pull/2136))
- Fixed some `EuiFlyout` sizing ([#2125](https://github.com/elastic/eui/pull/2125))

**Breaking changes**

- Removed `EuiSeriesChart` and related components. Please look to [Elastic Charts](https://github.com/elastic/elastic-charts) for a replacement ([#2135](https://github.com/elastic/eui/pull/2108))
- Removed `eui_k6_theme` related Sass and JSON files ([#2135](https://github.com/elastic/eui/pull/2108))
- Removed no longer used Sass mixins and variables in `EuiForm`, `EuiCallOut`, and `EuiRange` components ([#2135](https://github.com/elastic/eui/pull/2108))

## [`12.4.0`](https://github.com/elastic/eui/tree/v12.4.0)

- Centered the square of the `popout` glyph in the artboard ([#2120](https://github.com/elastic/eui/pull/2120))
- Added `useInnerText` and `EuiInnerText` component utilities for retrieving text content of elements ([#2100](https://github.com/elastic/eui/pull/2100))
- Converted `EuiRangeHighlight`, `EuiRangeLabel`, `EuiRangeLevels`, `EuiRangeSlider`, `EuiRangeThumb`, `EuiRangeTicks`, `EuiRangeTrack`, and `EuiRangeWrapper` to TypeScript ([#2124](https://github.com/elastic/eui/pull/2124))
- Converted `EuiAccordion` to TypeScript ([#2128](https://github.com/elastic/eui/pull/2128))

**Bug fixes**

- Fixed `EuiComboBox`'s options list from staying open when scrolled in a container by auto-closing the list on scroll ([#2106](https://github.com/elastic/eui/pull/2106))
- Fixed content provided to `EuiListGroupItem` and `EuiFilterButton` `title` attribute to prevent unreadable popover ([#2100](https://github.com/elastic/eui/pull/2100))
- Fixed a nearly infinite `requestAnimationFrame` loop caused by `focus` state changes in nested `EuiPopover` components ([#2110](https://github.com/elastic/eui/pull/2110))
- Fixed incorrect ES Query DSL generated by `EuiSearchBar` when an OR clause is present ([#2133](https://github.com/elastic/eui/pull/2133))

## [`12.3.1`](https://github.com/elastic/eui/tree/v12.3.1)

**Bug fixes**

- Restored missing scss and react-datepicker files to the npm-published packaged ([#2119](https://github.com/elastic/eui/pull/2119))

## [`12.3.0`](https://github.com/elastic/eui/tree/v12.3.0)

**Note: this release contained a change which prevented necessary files from being published to npm, this was fixed in 12.3.1**

- Added `logoSecurity`, `logoCode`, `logoMaps`, `logoUptime` and `logoLogging` to `EuiIcon` types ([#2111](https://github.com/elastic/eui/pull/2111))
- Added a `column` direction option to `EuiFlexGrid` ([#2073](https://github.com/elastic/eui/pull/2073))
- Updated `EuiSuperDatePicker`'s  commonly used date/times to display as columns ([#2073](https://github.com/elastic/eui/pull/2073))
- Added TypeScript definition for `EuiFormControlLayout` ([#2086](https://github.com/elastic/eui/pull/2086))
- Changed SASS mixin `euiOverflowShadow()` to use `mask-image` instead of `box-shadow` ([#2088](https://github.com/elastic/eui/pull/2088))
- Added SASS mixin and CSS utility `euiYScrollWithShadows` ([#2088](https://github.com/elastic/eui/pull/2088))
- Added `cloudDrizzle`, `cloudStormy`, `cloudSunny`, `documents`, `documentEdit`, `training` and `videoPlayer` glyphs to `EuiIcon` ([#2102](https://github.com/elastic/eui/pull/2102))
- Added `display` prop to `EuiPopover` ([#2112](https://github.com/elastic/eui/pull/2112))

**Bug fixes**

- Widened `EuiComboBox`'s `options[].value` / `EuiComboBoxOptionProps.value` TypeScript definition ([#2080](https://github.com/elastic/eui/pull/2080))
- Added TS defs for `EuiComboBox`'s props spreading onto a `div` ([#2080](https://github.com/elastic/eui/pull/2080))
- Fixed responsive display of inline `EuiDatePicker` ([#1820](https://github.com/elastic/eui/pull/1820))
- Removed time from default `dateFormat` of `EuiDatePicker` ([#1820](https://github.com/elastic/eui/pull/1820))
- Fixed `EuiPopover` from catching and preventing propagation of keydown events when closed ([#2089](https://github.com/elastic/eui/pull/2089))
- Fixed padding sizes between `EuiModal` header, body, and footer ([#2088](https://github.com/elastic/eui/pull/2088))
- Fixed placeholder text color for more browsers ([#2113](https://github.com/elastic/eui/pull/2113))

**Deprecations**

- Removed `logoXpack`from `EuiIcon` types ([#2111](https://github.com/elastic/eui/pull/2111))

## [`12.2.1`](https://github.com/elastic/eui/tree/v12.2.1)

**Note: this release is a backport containing changes originally made in `12.4.0`**

**Bug fixes**

- Fixed a nearly infinite `requestAnimationFrame` loop caused by `focus` state changes in nested `EuiPopover` components ([#2110](https://github.com/elastic/eui/pull/2110))

## [`12.2.0`](https://github.com/elastic/eui/tree/v12.2.0)

- Made `aria-label` attribute equal to `title` of the the selection checkbox in table items (for each row) in `EuiBasicTable` ([#2043](https://github.com/elastic/eui/pull/2043))
- Updated `appApm` and `logoAPM` with new updated icons ([#2084](https://github.com/elastic/eui/pull/2084))

**Bug fixes**

- Added requirement that `EuiFormRow` has exactly one child element [#2054](https://github.com/elastic/eui/pull/2054)

## [`12.1.0`](https://github.com/elastic/eui/tree/v12.1.0)

- Changed `EuiNavDrawerFlyout` title from `h5` to `div` ([#2040](https://github.com/elastic/eui/pull/2040))
- Converted `EuiGlobalToastList` into ARIA live region by adding `role="region"` attribute to add NVDA/JAWS support ([#2055](https://github.com/elastic/eui/pull/2055))
- Added `magnifyWithMinus` and `magnifyWithPlus` glyphs to `EuiIcon` ([2056](https://github.com/elastic/eui/pull/2056))
- Added a fully black (no matter the theme) color SASS variable `$euiColorInk` ([2060](https://github.com/elastic/eui/pull/2060))
- Added `autoFocus` prop to `EuiTabbedContent` ([2062](https://github.com/elastic/eui/pull/2062))
- Changed `popout` glyph in `EuiIcon` to look more like external link ([2064](https://github.com/elastic/eui/pull/2064))
- Tweaked `SuperDatePicker` to make the start/end date selection more obvious ([#2049](https://github.com/elastic/eui/pull/2049))
- Added `toSentenceCase` string service ([#2049](https://github.com/elastic/eui/pull/2049))
- Pass `EuiSuperSelect`'s `popoverClassName` to the popover's panel ([#2068](https://github.com/elastic/eui/pull/2068))
- Added `editorItemAlignLeft`, `editorItemAlignCenter`, `editorItemRight`, `editorItemAlignTop`, `editorItemAlignMiddle`, `editorItemAlignBottom`, `editorDistributeHorizontal`, `editorDistributeVertical`, `editorPositionTopLeft`, `editorPositionTopRight`, `editorPositionBottomRight`, and `editorPositionBottomLeft` glyphs to `EuiIcon` ([2070](https://github.com/elastic/eui/pull/2070))
- Added missing TS definitions for `EuiRange` ([#2072](https://github.com/elastic/eui/pull/2072))

**Bug fixes**

- Fixed proptype for `EuiCopy`'s `children` ([#2048](https://github.com/elastic/eui/pull/2048))
- Fixed `EuiInMemoryTable` to allow sorting on computed columns ([#2044](https://github.com/elastic/eui/pull/2044))
- Fixed TypeScript `Toast` member export ([#2052](https://github.com/elastic/eui/pull/2052))
- Fixed style of readOnly input groups via `EuiFormControlLayout` and `prepend`/`append` ([#2057](https://github.com/elastic/eui/pull/2057))
- Removed TS types from ES exports when the exported name differs from the imported one ([#2069](https://github.com/elastic/eui/pull/2069))
- Fixed TypeScript definitions and type exports for `EuiBadge` and `EuiCopy` ([#2052](https://github.com/elastic/eui/pull/2052))

## [`12.0.0`](https://github.com/elastic/eui/tree/v12.0.0)

- Attached `noreferrer` also to links without `target="_blank"` ([#2008](https://github.com/elastic/eui/pull/2008))
- Converted observer utility components to TypeScript ([#2009](https://github.com/elastic/eui/pull/2009))
- Converted tool tip components to TypeScript ([#2013](https://github.com/elastic/eui/pull/2013))
- Converted `EuiCopy` to TypeScript ([#2016](https://github.com/elastic/eui/pull/2016))
- Converted badge and token components to TypeScript ([#2026](https://github.com/elastic/eui/pull/2026))
- Added `magnet` glyph to `EuiIcon` ([2010](https://github.com/elastic/eui/pull/2010))
- Changed `logoAWS` SVG in `EuiIcon` to work better in dark mode ([#2036](https://github.com/elastic/eui/pull/2036))
- Converted toast components to TypeScript ([#2032](https://github.com/elastic/eui/pull/2032))

**Bug fixes**

- Fixed `EuiFlyout` scrolling in Safari ([#2033](https://github.com/elastic/eui/pull/2033))
- Fixed `EuiCallOut` header icon alignment ([#2006](https://github.com/elastic/eui/pull/2006))
- Fixed `EuiInMemoryTable` sort value persistence through lifecycle updates ([#2035](https://github.com/elastic/eui/pull/2035))
- Fixed `EuiColorPicker` positioning and keyboard navigation in certain portal contexts ([#2038](https://github.com/elastic/eui/pull/2038))

**Breaking changes**

- Removed explicit dependency on `core-js`, but a global polyfill like `core-js@3` is still required ([#1982](https://github.com/elastic/eui/pull/1982))

## [`11.3.2`](https://github.com/elastic/eui/tree/v11.3.2)

**Note: this release is a backport containing changes originally made in `12.0.0`**

**Bug fixes**

- Fixed `EuiInMemoryTable` sort value persistence through lifecycle updates ([#2035](https://github.com/elastic/eui/pull/2035))
- Fixed `EuiColorPicker` positioning and keyboard navigation in certain portal contexts ([#2038](https://github.com/elastic/eui/pull/2038))

## [`11.3.1`](https://github.com/elastic/eui/tree/v11.3.1)

**Bug fixes**

- Fixed `EuiBadge` conflicts with providing both `iconOnClick` and `onClick` ([#1994](https://github.com/elastic/eui/pull/1994))
- Fixed optional TS definitions for `EuiColorPicker` `onBlur` and `onFocus` callbacks ([#1993](https://github.com/elastic/eui/pull/1993))
- Fixed `EuiIcon` again so that webpack can build dynamic require contexts ([#1998](https://github.com/elastic/eui/pull/1998))
- Fixed double borders on prepend/append items in `EuiFormControlLayout` ([#1996](https://github.com/elastic/eui/pull/1996))
- Fixed `EuiSuperSelect` TS definitions ([#1995](https://github.com/elastic/eui/pull/1995))

## [`11.3.0`](https://github.com/elastic/eui/tree/v11.3.0)

- Converted `EuiTableRowHeaderCheckbox` to TS ([#1973](https://github.com/elastic/eui/pull/1973))
- Added missing TypeScript definition for `EuiFieldText`'s `compressed` prop ([#1977](https://github.com/elastic/eui/pull/1977))
- Converted `EuiTableRowCellCheckbox` to TS ([#1964](https://github.com/elastic/eui/pull/1964))
- Updated `caniuse-lite` version resolution ([#1970](https://github.com/elastic/eui/pull/1970))
- Added a webpack directive for naming icon chunks ([#1944](https://github.com/elastic/eui/pull/1944))
- Added ability to update `EuiInMemoryTable` `sorting` prop and remove columns after sorting is applied ([#1972](https://github.com/elastic/eui/pull/1972))
- Added `onToggle` callback to `EuiAccordion` ([#1974](https://github.com/elastic/eui/pull/1974))
- Removed `options` `defaultProps` value from `EuiSuperSelect` ([#1975](https://github.com/elastic/eui/pull/1975))
- Removed TSlint and will perform all linting through ESLint ([#1950](https://github.com/elastic/eui/pull/1950))
- Added new component `EuiDelayRender` ([#1876](https://github.com/elastic/eui/pull/1876))
- Replaced `EuiColorPicker` with custom, customizable component ([#1914](https://github.com/elastic/eui/pull/1914))
- Added `jsx-a11y` `eslint` plugin and rules to match Kibana ([#1952](https://github.com/elastic/eui/pull/1952))
- Changed `EuiCopy` `beforeMessage` prop to accept `node` instead of just `string` ([#1952](https://github.com/elastic/eui/pull/1952))

**Bug fixes**

- Fixed environment setup for running `test-unit` script on Windows ([#1971](https://github.com/elastic/eui/pull/1971))
- Fixed focus on single selection of EuiComboBox ([#1965](https://github.com/elastic/eui/pull/1965))
- Fixed type mismatch between PropType and TypeScript def for `EuiGlobalToastList` toast `title` ([#1978](https://github.com/elastic/eui/pull/1978))
- Fixed missing Typescript definition for `EuiButton`'s `color="text"` option ([#1980](https://github.com/elastic/eui/pull/1980))
- Fixed Prettier formatting lint error in `EuiTable` TS def file ([#1986](https://github.com/elastic/eui/pull/1986))
- Fixed not clickable button with svg in Safari ([#1985](https://github.com/elastic/eui/pull/1985))
- Fixed `EuiToggle` pointer events for those using icons only ([#1991](https://github.com/elastic/eui/pull/1991))

## [`11.2.1`](https://github.com/elastic/eui/tree/v11.2.1)

**Bug fixes**

- Fixed type mismatch between PropType and TypeScript def for `EuiToast` `title` ([#1962](https://github.com/elastic/eui/pull/1962))

## [`11.2.0`](https://github.com/elastic/eui/tree/v11.2.0)

- Converted `EuiFormControlLayoutCustomIcon` to TS ([#1956](https://github.com/elastic/eui/pull/1956))
- Converted `EuiStepNumber` to TS ([#1893](https://github.com/elastic/eui/pull/1893))
- Converted `EuiFormControlLayoutClearButton` to TS ([#1922](https://github.com/elastic/eui/pull/1922))
- Added `data-test-subj` property to `EuiDraggable` and `EuiDroppable` ([#1943](https://github.com/elastic/eui/pull/1943))
- Added type definitions to `EuiSuperSelect` ([#1907](https://github.com/elastic/eui/pull/1907))
- Updated `EuiIcon` to use Slack's updated branding ([#1954](https://github.com/elastic/eui/pull/1954))
- Updated `compile-icons` script to format icon components with Prettier ([#1955](https://github.com/elastic/eui/pull/1955))

**Bug fixes**

- Addressed a chrome issue where negative letter-spacing can reverse RTL text in SVGs ([#1960](https://github.com/elastic/eui/pull/1960))

## [`11.1.0`](https://github.com/elastic/eui/tree/v11.1.0)

- Converted `pretty_interval` to TS ([#1920](https://github.com/elastic/eui/pull/1920))
- Converted `relative_options` to TS ([#1921](https://github.com/elastic/eui/pull/1921))
- Added width to `EuiFlexItem` when gutter in `EuiFlexGrid` is set to none ([#1941](https://github.com/elastic/eui/pull/1941))
- Format all JavaScript files with Prettier through ESLint ([#1906](https://github.com/elastic/eui/pull/1906))
- Replaced `appSecurityAnalytics` in `EuiIcon` with an updated SVG ([#1948](https://github.com/elastic/eui/pull/1948))

**Bug fixes**

- Removed unused prop enum of `l` in `EuiButton` ([#1936](https://github.com/elastic/eui/pull/1936))
- Fixed `EuiSelect` browser event inconsistencies by normalizing `mouseup` propagation ([#1926](https://github.com/elastic/eui/pull/1926))
- Removed `children` as a required prop for `EuiOverlayMask` ([#1937](https://github.com/elastic/eui/pull/1937))

## [`11.0.1`](https://github.com/elastic/eui/tree/v11.0.1)

**Bug fixes**

- Fixed `EuiIconTip`'s typescript definition ([#1934](https://github.com/elastic/eui/pull/1934))
- Reinstated `EuiIcon` component ability to handle `type` prop updates ([#1935](https://github.com/elastic/eui/pull/1935))

## [`11.0.0`](https://github.com/elastic/eui/tree/v11.0.0)

- Added support for custom React SVG elements and external SVG URLs to `EuiIcon` ([#1924](https://github.com/elastic/eui/pull/1924))

**Bug fixes**

- Fixed Firefox flash of unstyled select dropdown ([#1927](https://github.com/elastic/eui/pull/1927))

**Breaking changes**

- Split `EuiIcon` icon loading into dynamic imports ([#1924](https://github.com/elastic/eui/pull/1924))

## [`10.4.2`](https://github.com/elastic/eui/tree/v10.4.2)

**Note: this release is a backport containing changes originally made in `11.2.0`**

**Bug fixes**

- Addressed a chrome issue where negative letter-spacing can reverse RTL text in SVGs ([#1960](https://github.com/elastic/eui/pull/1960))

## [`10.4.1`](https://github.com/elastic/eui/tree/v10.4.1)

**Note: this release is a backport containing changes originally made in `11.1.0`**

- Replaced `appSecurityAnalytics` in `EuiIcon` with an updated SVG ([#1948](https://github.com/elastic/eui/pull/1948))

## [`10.4.0`](https://github.com/elastic/eui/tree/v10.4.0)

- Added `display` prop to `EuiTabs` and `EuiTabbedContent` components for ability to use an alternative `condensed` style ([#1904](https://github.com/elastic/eui/pull/1904))

## [`10.3.1`](https://github.com/elastic/eui/tree/v10.3.1)

**Bug fixes**

- Fixed a regression where `EuiStat` reported accepting `string` for `title`, `description`, even though `ReactNode` is acceptable ([#1910](https://github.com/elastic/eui/pull/1910))

## [`10.3.0`](https://github.com/elastic/eui/tree/v10.3.0)

- Added support for `href` on the last item in `EuiBreadcrumbs` ([#1905](https://github.com/elastic/eui/pull/1905))
- Added `selectable` prop to `EuiCard` ([#1895](https://github.com/elastic/eui/pull/1895))
- Converted `EuiValidatableControl` to TS ([#1879](https://github.com/elastic/eui/pull/1879))

**Bug fixes**

- Fixed prompt text rendering in `EuiFilePicker` when a React element is passed ([#1903](https://github.com/elastic/eui/pull/1903))
- Fixed overflow scrolling of `EuiModal` and `EuiConfirmModal` for Chrome and Safari ([#1902](https://github.com/elastic/eui/pull/1902))
- Fixed `EuiOverlayMask` `children` element mismatch TS error ([#1900](https://github.com/elastic/eui/pull/1900))

## [`10.2.1`](https://github.com/elastic/eui/tree/v10.2.1)

**Bug fixes**

- Fixed responsiveness of `EuiFilterGroup` ([#1849](https://github.com/elastic/eui/pull/1849))

**Deprecations**

- Replaced `EuiFilterButton`'s `noDivider` prop with `withNext` ([#1849](https://github.com/elastic/eui/pull/1849))

## [`10.2.0`](https://github.com/elastic/eui/tree/v10.2.0)

- Converted `EuiGlobalToastListItem` to TS ([#1880](https://github.com/elastic/eui/pull/1880))
- Converted `token_map` to TS ([#1870](https://github.com/elastic/eui/pull/1870))
- Converted `EuiOverlayMask` to TS ([#1858](https://github.com/elastic/eui/pull/1858))
- Converted `EuiStat` to TS ([#1848](https://github.com/elastic/eui/pull/1848))
- Added `isLoading` prop to `EuiStat` ([#1848](https://github.com/elastic/eui/pull/1848))
- Added `roundUp` prop to relative tab of `EuiSuperDatePicker` ([#1827](https://github.com/elastic/eui/pull/1827))
- Changed position of `EuiSwitch` for date rounding used at relative tab of `EuiSuperDatePicker` ([#1827](https://github.com/elastic/eui/pull/1827))
- Added `bug`, `flag`, and `heart` glyphs to `EuiIcon` ([#1887](https://github.com/elastic/eui/pull/1887))
- Updated `alert` glyph in `EuiIcon` ([#1887](https://github.com/elastic/eui/pull/1887))

**Bug fixes**

- Fixed `EuiComboBox` to not pass its `inputRef` prop down to the DOM ([#1867](https://github.com/elastic/eui/pull/1867))
- Fixed `euiBreakpoint()` warning to give accurate feedback ([#1874](https://github.com/elastic/eui/pull/1874))
- Fixed type definitions around `EuiI18n`'s `default` prop to better support use cases ([#1861](https://github.com/elastic/eui/pull/1861))
- Localized `EuiTablePagination`'s row count selection ([#1883](https://github.com/elastic/eui/pull/1883))
- Fixed EuiComboBox's internal tracking of its focus state ([#1796](https://github.com/elastic/eui/pull/1796))
- Fixed `EuiComboBox` with `singleSelection` and `onAddCustomOption` reopening the options list after adding a custom option ([#1882](https://github.com/elastic/eui/pull/1882))
- Fixed `EuiComboBox` reopening the options list in Firefox when closing via the dropdown arrow button ([#1885](https://github.com/elastic/eui/pull/1885))
- Fixed running the dev server and building on Windows ([#1891](https://github.com/elastic/eui/pull/1891))

## [`10.1.0`](https://github.com/elastic/eui/tree/v10.1.0)

- Added `tokenModule` and `tokenNamespace` icons to `EuiToken` ([#1839](https://github.com/elastic/eui/pull/1839))
- Used `cache-loader` to speed up development docs site build ([#1841](https://github.com/elastic/eui/pull/1841)
- Converted `matching_options` to TS ([#1828](https://github.com/elastic/eui/pull/1828))
- Converted `EuiFormHelpText` to TS ([#1852](https://github.com/elastic/eui/pull/1852))
- Added `onSearch` to `EuiFieldSearchProps`'s type definition ([#1627](https://github.com/elastic/eui/pull/1627))
- Added `moon` glyph to `EuiIcon` ([#1859](https://github.com/elastic/eui/pull/1859))
- Added `logoAzure` and `logoAzureMono` logos to `EuiIcon` ([#1859](https://github.com/elastic/eui/pull/1859))
- Added exact-text matching operator to `EuiSearchBar` / `Query` and allow empty phrases, e.g. `""` ([#1843](https://github.com/elastic/eui/pull/1843))
- Allow forward-slash character in `EuiSearchBar` / `Query` search values ([#1843](https://github.com/elastic/eui/pull/1843))
- Changed `EuiLoadingKibana`, `EuiLoadingSpinner`, `EuiLoadingChart` and `EuiLoadingContent` components to use spans instead of divs  ([#1845](https://github.com/elastic/eui/pull/1845))

**Bug fixes**

- Added `toastLifeTimeMs` typescript definition for individual toasts in `EuiGlobalToastList` ([#1846](https://github.com/elastic/eui/pull/1846))
- Added logic to prevent refocusing `EuiComboBox` input after container blur event ([#1863](https://github.com/elastic/eui/pull/1863))
- Changed `EuiLoadingKibana` so it could better nest within `EuiFlexItem`  ([#1845](https://github.com/elastic/eui/pull/1845))

## [`10.0.1`](https://github.com/elastic/eui/tree/v10.0.1)

- Converted `EuiText`, `EuiTextColor` and `EuiTextAlign` to TS ([#1791](https://github.com/elastic/eui/pull/1791))
- Updated `IconColor` type to better distinguish between accepted types ([#1842](https://github.com/elastic/eui/pull/1842))

## [`10.0.0`](https://github.com/elastic/eui/tree/v10.0.0)

- Converted `EuiTitle` to TS ([#1810](https://github.com/elastic/eui/pull/1810))
- Added `adjustDateOnChange` prop to date pickers, enabling month and year changes to trigger `onChange` ([#1817](https://github.com/elastic/eui/pull/1817))
- Updated the overflow shadows for `EuiModal` and `EuiFlyout` ([#1829](https://github.com/elastic/eui/pull/1829))
- Added `confirmButtonDisabled` prop to `EuiConfirmModal` ([#1829](https://github.com/elastic/eui/pull/1829))
- Fixed `EuiNavDrawer` overflow scroll behavior on Firefox ([#1837](https://github.com/elastic/eui/pull/1837))

**Bug fixes**

- Fixed mobile layout for `EuiConfirmModal` ([#1829](https://github.com/elastic/eui/pull/1829))

**Deprecations**

- Replaced the following SASS mixins `euiOverflowShadowTop`, `euiOverflowShadowBottom` with `euiOverflowShadow` ([#1829](https://github.com/elastic/eui/pull/1829))


**Breaking changes**

- Removed transitional `keyOfStringsOnly` option from TypeScript configuration ([#1814](https://github.com/elastic/eui/pull/1814))

## [`9.9.1`](https://github.com/elastic/eui/tree/v9.9.1)

- Re-enabled installation of `@elastic/eui` via npm ([#1811](https://github.com/elastic/eui/pull/1811))

**Bug fixes**

- Added `isLoading` prop typedef to `EuiSuperDatePickerProps` ([#1812](https://github.com/elastic/eui/pull/1812))
- Fixed `EuiSearchBox` query input resetting on prop updates ([#1823](https://github.com/elastic/eui/pull/1823))
- Fixed `EuiSearchBar` filter button highlighting ([#1824](https://github.com/elastic/eui/pull/1824))

## [`9.9.0`](https://github.com/elastic/eui/tree/v9.9.0)

- Added `initialPageIndex` pagination prop to `EuiInMemoryTable` ([#1798](https://github.com/elastic/eui/pull/1798))
- Converted `EuiToolTipPopover` to TS ([#1800](https://github.com/elastic/eui/pull/1800))
- Converted `EuiTableHeaderMobile` to TS ([#1786](https://github.com/elastic/eui/pull/1786))
- Added `menuLeft` and `menuRight` icons ([#1797](https://github.com/elastic/eui/pull/1797))
- Updated EuiNavDrawer’s collapse/expand button to use `menuLeft` and `menuRight` icons ([#1797](https://github.com/elastic/eui/pull/1797))
- Added `isInvalid` prop to `EuiSuperSelect` ([#1804](https://github.com/elastic/eui/pull/1804))
- Added `cut` glyph to `EuiIcon` ([#1802](https://github.com/elastic/eui/pull/1802))
- Added `glasses` glyph to `EuiIcon` ([#1813](https://github.com/elastic/eui/pull/1813))

**Bug fixes**

- Fixed issue where toasts would dismiss when they have focus ([#1803](https://github.com/elastic/eui/pull/1803))
- Fixed issue where `EuiComboBox` placeholder was not read by screen readers ([#1803](https://github.com/elastic/eui/pull/1803))

## [`9.8.0`](https://github.com/elastic/eui/tree/v9.8.0)

- **[Beta]** Added new `EuiSelectable` component  ([#1699](https://github.com/elastic/eui/pull/1699))
- **[Beta]** Added new drag and drop components: `EuiDragDropContext`, `EuiDraggable`, and `EuiDroppable` ([#1733](https://github.com/elastic/eui/pull/1733))

## [`9.7.2`](https://github.com/elastic/eui/tree/v9.7.2)

- Converted `EuiFormErrorText` to TS ([#1772](https://github.com/elastic/eui/pull/1772))
- Added `data-test-subj`s to `EuiSuperDatePicker`'s `EuiRelativeTab` inputs  ([#1782](https://github.com/elastic/eui/pull/1782))

**Bug fixes**

- Update ButtonIconColor type to provide all available options ([#1783](https://github.com/elastic/eui/pull/1783))
- Prevent calculation on `null` ref during `EuiResizeObserver` observation ([#1784](https://github.com/elastic/eui/pull/1784))

## [`9.7.1`](https://github.com/elastic/eui/tree/v9.7.1)

**Bug fixes**

- Fixed heading and paragraph tag font style inherits ([#1776](https://github.com/elastic/eui/pull/1776))

## [`9.7.0`](https://github.com/elastic/eui/tree/v9.7.0)

- Changed `EuiNavDrawer` to close on any link click ([#1773](https://github.com/elastic/eui/pull/1773))

## [`9.6.0`](https://github.com/elastic/eui/tree/v9.6.0)

- Converted `makeId` to TS ([#1759](https://github.com/elastic/eui/pull/1759))
- Converted `EuiCardGraphic` to TS ([#1751](https://github.com/elastic/eui/pull/1751))
- Enhanced the build process to emit TypeScript types for the variables extracted from the themes ([#1750](https://github.com/elastic/eui/pull/1750))

**Bug fixes**

**Note: this release creates a minor regression to text scales where paragraph and heading tags were no longer inheriting from their container. This is fixed in `9.7.1`.**

- Set `h1 through h6, p` tags font reset based on family, size, and weight ([#1760](https://github.com/elastic/eui/pull/1760))
- Fixed `EuiButton` font size inheritance ([#1760](https://github.com/elastic/eui/pull/1760))
- Updated button elements in `EuiFilePicker`, `EuiFormControlLayoutClearButton`, `EuiFormControlLayoutCustomIcon`, `EuiListGroupItem`, and `EuiSideNavItem` to type=button ([#1764](https://github.com/elastic/eui/pull/1764))
- Fixed outside click detection inconsistencies by comparing `mouseup` and `mousedown` event targets rather than using `click` event target ([#1761](https://github.com/elastic/eui/pull/1761))

## [`9.5.0`](https://github.com/elastic/eui/tree/v9.5.0)

- Changed `EuiSuperDatePicker` to call `onRefresh` instead of `onTimeChanged` when user clicks "Refresh" button ([#1745](https://github.com/elastic/eui/pull/1745))
- Added a new `EuiLoadingContent` component that displays blocks as placeholders for text ([#1730](https://github.com/elastic/eui/pull/1730))
- Added documentation entry in `EuiPagination` for `activePage` prop ([#1740](https://github.com/elastic/eui/pull/1740))
- Changed `EuiButton` to use "m" as it's default `size` prop ([#1742](https://github.com/elastic/eui/pull/1742))
- Adds type definitions for `EuiListGroup` and `EuiListGroupItem` ([#1737](https://github.com/elastic/eui/pull/1737))

**Bug fixes**

- Fixed `EuiToolTip` potentially having incorrect position calculations near the window edge  ([#1744](https://github.com/elastic/eui/pull/1744))

## [`9.4.2`](https://github.com/elastic/eui/tree/v9.4.2)

**Bug fixes**

- Fixed `hexToRgb` from erroring on an incorrect string input ([#1741](https://github.com/elastic/eui/pull/1741))
- Fixed `EuiBadge` custom `color` prop type ([#1741](https://github.com/elastic/eui/pull/1741))
- Fixed inaccurately required `onRefresh` prop (should be optional) that was introduced in types in version 9.4.1 ([#1743](https://github.com/elastic/eui/pull/1743))

## [`9.4.1`](https://github.com/elastic/eui/tree/v9.4.1)

**Bug fixes**

- Adds missing type and fixes closure-scope problem for `SuperDatePicker`'s `onRefresh` callback ([#1732](https://github.com/elastic/eui/pull/1732))
- Changed `EuiBottomBar` to refer to the end of document ([#1727](https://github.com/elastic/eui/pull/1727))
- Fixed `EuiComboBox`'s calls to its `onBlur` prop ([#1739](https://github.com/elastic/eui/pull/1739))

## [`9.4.0`](https://github.com/elastic/eui/tree/v9.4.0)

- Allow toasts in `EuiGlobalToastList` to override `toastLifeTimeMs` ([#1720](https://github.com/elastic/eui/pull/1720))
- Allow `EuiListGroupItem` to pass a custom element as the `icon` ([#1726](https://github.com/elastic/eui/pull/1726))
- Added default icon for `EuiListGroupItem` if one is not passed ([#1729](https://github.com/elastic/eui/pull/1729))
- Added `toInitials` string service ([#1729](https://github.com/elastic/eui/pull/1729))

**Bug fixes**

- Removed all `lodash` imports in `eui.d.ts` to avoid namespace pollution ([#1723](https://github.com/elastic/eui/pull/1723))
- Prevent `EuiComboBox` from creating a custom option value when user clicks on a value in the dropdown ([#1728](https://github.com/elastic/eui/pull/1728))

## [`9.3.0`](https://github.com/elastic/eui/tree/v9.3.0)

- Added `footerLink` and `showToolTips` to `EuiNavDrawer` and added `EuiNavDrawerGroup` ([#1701](https://github.com/elastic/eui/pull/1701))

**Bug fixes**

- Fixed `EuiSuperDatePicker` time selection jumping on focus ([#1704](https://github.com/elastic/eui/pull/1704))

## [`9.2.1`](https://github.com/elastic/eui/tree/v9.2.1)

**Bug fixes**

- Make `EuiPopover`'s repositionOnScroll prop optional in TS ([#1705](https://github.com/elastic/eui/pull/1705))

## [`9.2.0`](https://github.com/elastic/eui/tree/v9.2.0)

- Adjusted the dark theme palette a bit more and adjusted a few components ([#1700](https://github.com/elastic/eui/pull/1700))

## [`9.1.0`](https://github.com/elastic/eui/tree/v9.1.0)

- Adjusted the dark theme palette to have a slight blue tint ([#1691](https://github.com/elastic/eui/pull/1691))
- Added `repositionOnScroll` property to the `EuiPopoverProps` type definition ([#1628](https://github.com/elastic/eui/pull/1628))
- Added support to `findTestSubject` for an optional `matcher` argument, which defaults to `~=`, enabling it to identify an element based on one of multiple space-separated values within its `data-test-subj` attribute ([#1587](https://github.com/elastic/eui/pull/1587))
- Converted `EuiFlexGrid`, `EuiFlexGroup`, `EuiFlexItem`, `EuiDescriptionList`, `EuiDescriptionListTitle`, and `EuiDescriptionListDescription` to TypeScript ([#1365](https://github.com/elastic/eui/pull/1365))
- Converted `EuiAvatar` to Typescript ([#1654](https://github.com/elastic/eui/pull/1654))
- Added missing `anchorClassName` prop to `EuiToolTip` definition ([#1657](https://github.com/elastic/eui/pull/1657))
- Added `fullWidth` prop to `EuiButton` ([#1665](https://github.com/elastic/eui/pull/1665))
- Added `.eui-fullWidth` utility class ([#1665](https://github.com/elastic/eui/pull/1665))
- Added `EuiPopoverFooter` and converted `EuiPopoverTitle` to TS ([#1666](https://github.com/elastic/eui/pull/1666))
- Converted `EuiLoadingSpinner`, `EuiLoadingKibana`, and `EuiLoadingChart` to TS ([#1683](https://github.com/elastic/eui/pull/1683))

**Bug fixes**

- Added button to `EuiSuperDatePicker`'s “Now” tab to trigger the "now" time selection ([#1620](https://github.com/elastic/eui/pull/1620))
- Fixed floating point arithmetic bug in `EuiRangeTrack`'s value validation ([#1687](https://github.com/elastic/eui/pull/1687))
- Fixed `EuiComboBox` `activeOptionIndex` error with empty search results ([#1695](https://github.com/elastic/eui/pull/1695))
- Fixed IE11 rendering issue in `EuiLoadingKibana` ([#1683](https://github.com/elastic/eui/pull/1683))

## [`9.0.2`](https://github.com/elastic/eui/tree/v9.0.2)

**Note: this release is a backport containing changes originally made in `9.1.0`**

**Bug fixes**

- Fixed floating point arithmetic bug in `EuiRangeTrack`'s value validation ([#1687](https://github.com/elastic/eui/pull/1687))

## [`9.0.1`](https://github.com/elastic/eui/tree/v9.0.1)

**Bug fixes**

- Fixed definition exports for converted Typescript components ([#1633](https://github.com/elastic/eui/pull/1633))

## [`9.0.0`](https://github.com/elastic/eui/tree/v9.0.0)

- Added `allowNeutralSort` prop to `EuiInMemoryTable` to support unsorting table columns ([#1591](https://github.com/elastic/eui/pull/1591))
- Added `mobileOptions` object prop for handling of all the mobile specific options of `EuiBasicTable` ([#1462](https://github.com/elastic/eui/pull/1462))
- Table headers now accept `React.node` types ([#1462](https://github.com/elastic/eui/pull/1462))
- Added `displayOnly` prop to `EuiFormRow` ([#1582](https://github.com/elastic/eui/pull/1582))
- Added `numActiveFilters` prop to `EuiFilterButton` ([#1589](https://github.com/elastic/eui/pull/1589))
- Updated style of `EuiFilterButton` to match `EuiFacetButton` ([#1589](https://github.com/elastic/eui/pull/1589))
- Added `size` and `color` props to `EuiNotificationBadge` ([#1589](https://github.com/elastic/eui/pull/1589))
- Allow `EuiDescribedFormGroup` to exist as a description-only row ([#1522](https://github.com/elastic/eui/pull/1522))
- Added `type` prop for `EuiFormLabel` for the option to make it a `legend` ([#1613](https://github.com/elastic/eui/pull/1613))
- Added `labelAppend` and `labelType` props to `EuiFormRow` ([#1613](https://github.com/elastic/eui/pull/1613))
- Aligned text styles of table headers and form labels ([#1613](https://github.com/elastic/eui/pull/1613))
- Converted `EuiModalBody`, `EuiModalFooter`, `EuiModalHeader`, `EuiModalHeaderTitle`, `EuiFlyoutBody`, `EuiFlyoutFooter`, `EuiFlyoutHeader`, `EuiPortal`, and `EuiProgress` to Typescript ([#1621](https://github.com/elastic/eui/pull/1621))

**Bug fixes**

- Fixed keyboard navigation and UI of `EuiComboBox` items in single selection mode ([#1619](https://github.com/elastic/eui/pull/1619))
- `EuiBasicTable` select all shows up on mobile ([#1462](https://github.com/elastic/eui/pull/1462))
- Adds missing `hasActiveFilters` prop for `EuiFilterButton` type and fixes `onChange` signature for `EuiButtonGroup` ([#1603](https://github.com/elastic/eui/pull/1603))
- Included `react-datepicker` TS types in EUI itself to avoid outside dependency ([#1618](https://github.com/elastic/eui/pull/1618))
- Prevent `EuiGlobalToastList` from attempting calculations on `null` DOM elements ([#1606](https://github.com/elastic/eui/pull/1606))
- Fixed `EuiFormRow` errors from the possibility of having duplicate `key` values ([#1522](https://github.com/elastic/eui/pull/1522))

**Breaking changes**

- `EuiBasicTable`'s select all checkbox appends a `makeId` string to the id ([#1462](https://github.com/elastic/eui/pull/1462))
- Remove camel casing from exported JSON variables and preserve hex values instead of converting to rgb ([#1590](https://github.com/elastic/eui/pull/1590))
- Added `@types/react-dom` to `peerDependencies` ([#1621](https://github.com/elastic/eui/pull/1621))

## [`8.0.0`](https://github.com/elastic/eui/tree/v8.0.0)

**Breaking changes**

- Upgraded TypeScript to 3.3 ([#1583](https://github.com/elastic/eui/pull/1583))
- Upgraded React to 16.8 ([#1583](https://github.com/elastic/eui/pull/1583))
- Upgraded Jest to 24.1 ([#1583](https://github.com/elastic/eui/pull/1583))
- Upgraded Enzyme to 3.9 ([#1583](https://github.com/elastic/eui/pull/1583))

## [`7.3.0`](https://github.com/elastic/eui/tree/v7.3.0)

- Added `onRefresh` option for `EuiSuperDatePicker` ([#1577](https://github.com/elastic/eui/pull/1577))
- Converted `EuiToggle` to TypeScript ([#1570](https://github.com/elastic/eui/pull/1570))
- Added type definitions for `EuiButtonGroup`,`EuiButtonToggle`, `EuiFilterButton`, `EuiFilterGroup`, and `EuiFilterSelectItem` ([#1570](https://github.com/elastic/eui/pull/1570))
- Added `displayOnly` prop to EuiFormRow ([#1582](https://github.com/elastic/eui/pull/1582))
- Added an index.d.ts file for the date picker components, including `EuiDatePicker`, `EuiDatePickerRange`, and `EuiSuperDatePicker` ([#1574](https://github.com/elastic/eui/pull/1574))

**Bug fixes**

- Fixed several bugs with `EuiRange` and `EuiDualRange` including sizing of inputs, tick placement, and the handling of invalid values ([#1580](https://github.com/elastic/eui/pull/1580))

## [`7.2.0`](https://github.com/elastic/eui/tree/v7.2.0)

- Added `text` as a color option for `EuiLink` ([#1571](https://github.com/elastic/eui/pull/1571))
- Added `EuiResizeObserver` to expose ResizeObserver API to React components; falls back to MutationObserver API in unsupported browsers ([#1559](https://github.com/elastic/eui/pull/1559))
- Added `EuiFocusTrap` as a wrapper around `react-focus-lock` to enable trapping focus in more cases, including React portals ([#1550](https://github.com/elastic/eui/pull/1550))

**Bug fixes**

- Fixed content cut off in `EuiContextMenuPanel` when height changes dynamically ([#1559](https://github.com/elastic/eui/pull/1559))
- Fixed `EuiComboBox` to allow keyboard tab to exit single selection box ([#1576](https://github.com/elastic/eui/pull/1576))
- Various fixes related to focus order and focus trapping as they relate to content in React portals ([#1550](https://github.com/elastic/eui/pull/1550))

## [`7.1.0`](https://github.com/elastic/eui/tree/v7.1.0)

- Added `append` prop to `EuiFieldText` ([#1567](https://github.com/elastic/eui/pull/1567))
- Adjusted set of Elastic Logos in `EuiIcon` to look better in dark mode ([#1462](https://github.com/elastic/eui/pull/1562))
- Added `isCopyable` prop to `EuiCodeBlock` ([#1556](https://github.com/elastic/eui/pull/1556))
- Added optional `Snippet` tab to docs and renamed demo tabs ([#1556](https://github.com/elastic/eui/pull/1556))
- Expanded `getSecureRelForTarget` to handle elastic.co domains as a referrer whitelist ([#1565](https://github.com/elastic/eui/pull/1565))
- New `url` utility for verifying if a URL is a referrer whitelist ([#1565](https://github.com/elastic/eui/pull/1565))
- Add iconSize to ButtonIcon type definition ([#1568](https://github.com/elastic/eui/pull/1568))

## [`7.0.0`](https://github.com/elastic/eui/tree/v7.0.0)

- Created `EuiDualRange` using components from modularized, refactored `EuiRange`. New util service `isWithinRange` is the first in the number category ([#1485](https://github.com/elastic/eui/pull/1485))
- Upgraded `lodash` to v4, taking advantage of modular imports ([#1534](https://github.com/elastic/eui/pull/1534))
- Added pseudo-localization mode to docs ([#1541](https://github.com/elastic/eui/pull/1541))
- New docs page listing localization tokens ([#1541](https://github.com/elastic/eui/pull/1541))
- Added support for OR group clauses in `EuiQuery` and `EuiSearchBar` ([#1204](https://github.com/elastic/eui/pull/1204))
- Added `customQuickSelectPanels` prop to `EuiSuperDatePicker` ([#1549](https://github.com/elastic/eui/pull/1549))

**Bug fixes**

- Fixed `EuiSearchBar.Query` match_all query string must be `*` ([#1521](https://github.com/elastic/eui/pull/1521))
- Fixed `EuiSuperDatePicker` crashing with negative relative value ([#1537](https://github.com/elastic/eui/pull/1537))
- Fixed `EuiSuperDatePicker` crashing with invalid start and end prop values ([#1544](https://github.com/elastic/eui/pull/1544))
- Make TSLint issues be warnings, not errors, when running `src-docs` ([#1537](https://github.com/elastic/eui/pull/1537))

**Breaking changes**

- Made `or` a reserved keyword in `EuiQuery`'s syntax ([#1204](https://github.com/elastic/eui/pull/1204))

## [`6.10.9`](https://github.com/elastic/eui/tree/v6.10.9)

**Bug fixes**

- Bumped `lodash` version to `elastic/lodash@3.10.1-kibana3` ([#2280](https://github.com/elastic/eui/issues/2280))

## [`6.10.8`](https://github.com/elastic/eui/tree/v6.10.8)

**Note: this release is a backport containing changes originally made in `11.2.0`**

**Bug fixes**

- Addressed a chrome issue where negative letter-spacing can reverse RTL text in SVGs ([#1960](https://github.com/elastic/eui/pull/1960))

## [`6.10.7`](https://github.com/elastic/eui/tree/v6.10.7)

**Note: this release is a backport containing changes originally made in `9.7.0`**

- Changed `EuiNavDrawer` to close on any link click ([#1773](https://github.com/elastic/eui/pull/1773))

## [`6.10.6`](https://github.com/elastic/eui/tree/v6.10.6)

**Note: this release is a backport containing changes originally made in `9.6.0`**

**Bug fixes**

- Fixed outside click detection inconsistencies by comparing `mouseup` and `mousedown` event targets rather than using `click` event target ([#1761](https://github.com/elastic/eui/pull/1761))

## [`6.10.5`](https://github.com/elastic/eui/tree/v6.10.5)

**Note: this release is a backport containing changes originally made in `9.0.0`, `9.1.0`, `9.3.0`, and `9.4.0`**

- Adjusted the dark theme palette to have a slight blue tint ([#1691](https://github.com/elastic/eui/pull/1691))
- Added button to `EuiSuperDatePicker`'s “Now” tab to trigger the "now" time selection ([#1620](https://github.com/elastic/eui/pull/1620))
- Added `footerLink` and `showToolTips` to `EuiNavDrawer` and added `EuiNavDrawerGroup` ([#1701](https://github.com/elastic/eui/pull/1701))
- Allow `EuiListGroupItem` to pass a custom element as the `icon` ([#1726](https://github.com/elastic/eui/pull/1726))
- Added `toInitials` string service ([#1729](https://github.com/elastic/eui/pull/1729))
- Added `fullWidth` prop to `EuiButton` ([#1665](https://github.com/elastic/eui/pull/1665))
- Added `.eui-fullWidth` utility class ([#1665](https://github.com/elastic/eui/pull/1665))

**Bug fixes**

- Fixed keyboard navigation and UI of `EuiComboBox` items in single selection mode ([#1619](https://github.com/elastic/eui/pull/1619))
- Fixed `EuiComboBox` `activeOptionIndex` error with empty search results ([#1695](https://github.com/elastic/eui/pull/1695))
- Prevent `EuiComboBox` from creating a custom option value when user clicks on a value in the dropdown ([#1728](https://github.com/elastic/eui/pull/1728))
- Fixed `EuiSuperDatePicker` time selection jumping on focus ([#1704](https://github.com/elastic/eui/pull/1704))

## [`6.10.4`](https://github.com/elastic/eui/tree/v6.10.4)

**Note: this release is a backport containing changes originally made in `7.3.0`**

- Added an index.d.ts file for the date picker components, including `EuiDatePicker`, `EuiDatePickerRange`, and `EuiSuperDatePicker` ([#1574](https://github.com/elastic/eui/pull/1574))

## [`6.10.3`](https://github.com/elastic/eui/tree/v6.10.3)

**Note: this release is a backport containing changes originally made in `7.1.0`**

- Added `append` prop to `EuiFieldText` ([#1567](https://github.com/elastic/eui/pull/1567))

## [`6.10.2`](https://github.com/elastic/eui/tree/v6.10.2)

**Note: this release is a backport containing changes originally made in `7.1.0`**

- Adjusted set of Elastic Logos in `EuiIcon` to look better in dark mode ([#1562](https://github.com/elastic/eui/pull/1562))
- Expanded `getSecureRelForTarget` to handle elastic.co domains as a referrer whitelist ([#1565](https://github.com/elastic/eui/pull/1565))
- New `url` utility for verifying if a URL is a referrer whitelist ([#1565](https://github.com/elastic/eui/pull/1565))

## [`6.10.1`](https://github.com/elastic/eui/tree/v6.10.1)

**Note: this release is a backport containing changes originally made in `7.0.0`**

**Bug fixes**

- Fixed `EuiSuperDatePicker` crashing with negative relative value ([#1537](https://github.com/elastic/eui/pull/1537))
- Fixed `EuiSuperDatePicker` crashing with invalid start and end prop values ([#1544](https://github.com/elastic/eui/pull/1544))

## [`6.10.0`](https://github.com/elastic/eui/tree/v6.10.0)

- Adjust dark mode background color ([#1530](https://github.com/elastic/eui/pull/1530))
- TypeScript are now formatted with Prettier ([#1529](https://github.com/elastic/eui/pull/1529))
- Updated `EuiPopover` and `EuiColorPicker` to pause `EuiOutsideClickDetector` in when not open ([#1527](https://github.com/elastic/eui/pull/1527))

## [`6.9.0`](https://github.com/elastic/eui/tree/v6.9.0)

- Changed animation settings for `EuiNavDrawer` ([#1524](https://github.com/elastic/eui/pull/1524))
- Converted a number of components to support text localization ([#1504](https://github.com/elastic/eui/pull/1504))
- Updated `app_ems.svg` ([#1517](https://github.com/elastic/eui/pull/1517))

**Bug fixes**

- Updated `EuiPage` background color to match body background color ([#1513](https://github.com/elastic/eui/pull/1513))
- Fixed React key usage in `EuiPagination` ([#1514](https://github.com/elastic/eui/pull/1514))
- Fixed bug which prevented `EuiSwitch` with generated ID from having its label announced by VoiceOver ([#1519](https://github.com/elastic/eui/pull/1519))
- Fixed `EuiFilterButton` handling `numFilters` when `0` was specified ([#1510](https://github.com/elastic/eui/pull/1510))

## [`6.8.0`](https://github.com/elastic/eui/tree/v6.8.0)

- Changed `flex-basis` value on `EuiPageBody` for better cross-browser support ([#1497](https://github.com/elastic/eui/pull/1497))
- Converted a number of components to support text localization ([#1450](https://github.com/elastic/eui/pull/1450))
- Added a seconds option to the refresh interval selection in `EuiSuperDatePicker`  ([#1503](https://github.com/elastic/eui/pull/1503))
- Changed to conditionally render `EuiModalBody` if `EuiConfirmModal` has no `children` ([#1500](https://github.com/elastic/eui/pull/1500))


**Bug fixes**

- Remove `font-features` setting on `@euiFont` mixin to prevent breaks in ACE editor ([#1505](https://github.com/elastic/eui/pull/1505))

## [`6.7.4`](https://github.com/elastic/eui/tree/v6.7.4)

- Added `textAlign` property to TypeScript definition for `EuiText` ([#1487](https://github.com/elastic/eui/pull/1487))
- Added missing `'m'` option for text `size` for `EuiText`'s TypeScript definition ([#1487](https://github.com/elastic/eui/pull/1487))
- Added missing TypeScript definition for `EuiTextAlign` ([#1487](https://github.com/elastic/eui/pull/1487))

**Bug fixes**

- Fixed popover & tooltip positioning to properly account for arrow buffer ([#1490](https://github.com/elastic/eui/pull/1490))
- Fixed `EuiSuperDatePicker` unexpectedly closing start and end date popovers ([#1494](https://github.com/elastic/eui/pull/1494))

## [`6.7.3`](https://github.com/elastic/eui/tree/v6.7.3)

- `EuiHeader` no longer reduces height at mobile sizes ([#1480](https://github.com/elastic/eui/pull/1480))

**Bug fixes**

- Fixed `EuiSuperDatePicker` not updating derived `isInvalid` state on prop update ([#1483](https://github.com/elastic/eui/pull/1483))
- Fixed `logoAPM` ([#1489](https://github.com/elastic/eui/pull/1489))
- Remove Typescript type and interface definitions from ES and CJS exports ([#1486](https://github.com/elastic/eui/pull/1486))

## [`6.7.2`](https://github.com/elastic/eui/tree/v6.7.2)

- Default light theme now comes with an empty light variables file to make theme switching easier ([#1479](https://github.com/elastic/eui/pull/1479))

**Bug fixes**

- `EuiSuperDatePicker` always trigger `onTimeChange` when time changes and prop `showUpdateButton` is false ([#1477](https://github.com/elastic/eui/pull/1477))
- Fixed font rendering in italics only in Safari ([#1481](https://github.com/elastic/eui/pull/1481))

## [`6.7.1`](https://github.com/elastic/eui/tree/v6.7.1)

**Bug fixes**

- Fixed an issue with font family inheritance by changing the CSS reset ([#1474](https://github.com/elastic/eui/pull/1474))

## [`6.7.0`](https://github.com/elastic/eui/tree/v6.7.0)

- Added `z-index` to `EuiProgress` and example usage with `EuiHeader` ([#1471](https://github.com/elastic/eui/pull/1471))
- Added a new app icon for Code ([#1467](https://github.com/elastic/eui/pull/1467))
- Re-added EuiI18n, EuiI18nNumber, and EuiContext for localization ([#1466](https://github.com/elastic/eui/pull/1466))
- Expose `EuiSuperUpdateButton` component from `EuiSuperDatePicker` ([#1470](https://github.com/elastic/eui/pull/1470))
- Set `type="button"` on accordion buttons ([#1468](https://github.com/elastic/eui/pull/1468))

**Bug fixes**

- Fixed `EuiSuperDatePicker` not updating derived `showPrettyDuration` state on prop update ([#1464](https://github.com/elastic/eui/pull/1464))
- Fixed `EuiSuperDatePicker` not passing `refreshInterval` to callback when refresh interval start/stop toggle button clicked ([#1464](https://github.com/elastic/eui/pull/1464))
- Fixed `EuiSuperDatePicker` `refreshInterval` input not allowing decimals ([#1464](https://github.com/elastic/eui/pull/1464))

## [`6.6.0`](https://github.com/elastic/eui/tree/v6.6.0)

- Added `uptimeApp` icon ([#1445](https://github.com/elastic/eui/pull/1463))
- Added `wrapText` prop that enables `EuiListGroupItem` text to wrap ([#1459](https://github.com/elastic/eui/pull/1459))
- Added `inputRef` prop to `EuiFieldNumber` and updated `EuiFieldText`'s to a Ref type ([#1434](https://github.com/elastic/eui/pull/1434))
- Added `snowflake` icon ([#1445](https://github.com/elastic/eui/pull/1445))
- Added `bell` icon ([#1447](https://github.com/elastic/eui/pull/1447))
- Improved screen reader behavior for table header cell content, especially in sortable columns ([#1426](https://github.com/elastic/eui/pull/1426))

**Bug fixes**

- Fixed `textProps` and `contentProps` of `EuiButton` and `EuiButtonEmpty` so they don’t override classes ([#1455](https://github.com/elastic/eui/pull/1455))
- Fixed `closeButtonProps` of `EuiBadge` so it doesn't override classes ([#1455](https://github.com/elastic/eui/pull/1455))
- Fixed font weight shift of `EuiFilterButton` when notification is present ([#1455](https://github.com/elastic/eui/pull/1455))
- Fixed `$euiCodeFontFamily` monospace font stack and subsequent JSON asset build ([#1465](https://github.com/elastic/eui/pull/1465))

## [`6.5.1`](https://github.com/elastic/eui/tree/v6.5.1)

**Reverts**

- Reverts EuiI18n commit from previous release ([#1453](https://github.com/elastic/eui/pull/1453))

## [`6.5.0`](https://github.com/elastic/eui/tree/v6.5.0)

**Note: this contains some i18n work that we reverted in the next release. Use the patch release above instead**

- Added Inter UI to the font family stack ([#1402](https://github.com/elastic/eui/pull/1402))
- Changed padding on `EuiHeaderLogo` and updated `EuiNavDrawer` example ([#1448](https://github.com/elastic/eui/pull/1448))
- Updated `EuiNavDrawer` docs example and adjusted `EuiHeaderLogo` padding ([#1449](https://github.com/elastic/eui/pull/1449))
- Added EuiI18n, EuiI18nNumber, and EuiContext for localization ([#1404](https://github.com/elastic/eui/pull/1404))

**Bug fixes**

- Added `legend` for accessibility of `EuiButtonGroup` and fixed opacity of disabled input ([#1444](https://github.com/elastic/eui/pull/1444))

## [`6.4.0`](https://github.com/elastic/eui/tree/v6.4.0)

- Added `EuiNavDrawer` side nav component ([#1427](https://github.com/elastic/eui/pull/1427))
- Added `inputRef` prop to `EuiComboBox` ([#1433](https://github.com/elastic/eui/pull/1433))
- Added custom date string formatting for series charts crosshair overlay ([#1429](https://github.com/elastic/eui/pull/1429))
- Added new icons for `symlink` and `submodule` ([#1439](https://github.com/elastic/eui/pull/1439))

**Bug fixes**

- Fix mouse interaction with `EuiComboBox` in IE11 ([#1437](https://github.com/elastic/eui/pull/1437))

## [`6.3.1`](https://github.com/elastic/eui/tree/v6.3.1)

**Bug fixes**

- Downgraded `@types/react` and `@types/prop-types` versions to align with Kibana ([#1435](https://github.com/elastic/eui/pull/1435))

## [`6.3.0`](https://github.com/elastic/eui/tree/v6.3.0)

- Added `onBlur` prop to `EuiComboBox` ([#1400](https://github.com/elastic/eui/pull/1400))
- Added `initialFocus` prop typedefs to `EuiModal` and `EuiPopover` ([#1410](https://github.com/elastic/eui/pull/1410))
- Updated `gisApp` icon ([#1413](https://github.com/elastic/eui/pull/1413))
- Added `isAutoRefreshOnly` prop to `EuiSuperDatePicker` ([#1412](https://github.com/elastic/eui/pull/1412))
- Migrate remaining files in `accessibility/` to TS ([#1408](https://github.com/elastic/eui/pull/1408))
- Added `titleProps` and `descriptionProps` to `EuiDescriptionList` ([#1419](https://github.com/elastic/eui/pull/1419))
- Propagate `className` on `EuiCodeBlock` in fullscreen mode ([#1422](https://github.com/elastic/eui/pull/1422))
- Added `iconProps` prop to `EuiIconTip` ([#1420](https://github.com/elastic/eui/pull/1420))
- Added ability to pass `isDisabled` to individual `EuiButtonGroup` items ([#1424](https://github.com/elastic/eui/pull/1424))
- Changed `EuiRange` PropType for `value` to allow `number` (in addition to `string`) ([#1421](hhttps://github.com/elastic/eui/pull/1421))

**Bug fixes**

- Support extended characters (e.g. non-latin, unicode) in `EuiSearchBar` and `EuiQuery` ([#1415](https://github.com/elastic/eui/pull/1415))
- Fixed line-heights of the differently sized `EuiDescriptionList` alternates ([#1419](https://github.com/elastic/eui/pull/1419))
- Updated `EuiIconTip` TS definitions to inherit those from `EuiToolTip` as well ([#1420](https://github.com/elastic/eui/pull/1420))

## [`6.2.0`](https://github.com/elastic/eui/tree/v6.2.0)

- Added `logoCodesandbox` and updated `apmApp` icons ([#1407](https://github.com/elastic/eui/pull/1407))
- Changed `EuiListGroup` PropType for `extraAction` to remove console warning ([#1405](hhttps://github.com/elastic/eui/pull/1405))

**Bug fixes**

- Account for `min` attribute when determining `EuiRange` input width ([#1406](https://github.com/elastic/eui/pull/1406))

## [`6.1.0`](https://github.com/elastic/eui/tree/v6.1.0)

- Added `EuiListGroup` and `EuiListGroupItem` components ([#1377](https://github.com/elastic/eui/pull/1377))
- Convert the other of the services to TypeScript ([#1392](https://github.com/elastic/eui/pull/1392))
- Changed single selection to select existing option in the list ([#1391](https://github.com/elastic/eui/pull/1391))
- Added `showUpdateButton` prop to `EuiSuperDatePicker` ([#1399](https://github.com/elastic/eui/pull/1399))

## [`6.0.1`](https://github.com/elastic/eui/tree/v6.0.1)

**Bug fixes**

- `EuiColorPicker` align color picker popup with color selector when page is scrolled ([#1397](https://github.com/elastic/eui/pull/1397))

## [`6.0.0`](https://github.com/elastic/eui/tree/v6.0.0)

- Added `onFocus` prop to `EuiComboBox` ([#1375](https://github.com/elastic/eui/pull/1375))
- Added `DisambiguateSet` and `ExclusiveUnion` utility types ([#1368](https://github.com/elastic/eui/pull/1368))
- Added `EuiSuperDatePicker` component ([#1351](https://github.com/elastic/eui/pull/1351))
- Fixed up styles for `EuiSuperDatePicker` ([#1389](https://github.com/elastic/eui/pull/1389))
- Altered a few icons and added more: `crossInACircleFilled`, `editorRedo`, `editorUndo`, `grabHorizontal`, `minusInCircleFilled`, `plusInCircleFilled`, `sortable`, `starEmptySpace`, `starFilledSpace`, `starFilled`, `starMinusEmpty`, `starMinusFilled`, `starPlusEmpty`, `pinFilled` ([#1374](https://github.com/elastic/eui/pull/1374))
- Exclude `custom_typings` from `eui.d.ts` ([#1395](https://github.com/elastic/eui/pull/1395))


**Bug fixes**

- Only style anchor tags in `EuiText` that have no class attribute ([#1373](https://github.com/elastic/eui/pull/1373))
- Fixed some EUI services' TS definitions ([#1380](https://github.com/elastic/eui/pull/1380))

**Breaking changes**

- Moved `EuiExpressionButton` contents to `EuiExpression` and deleted `EuiExpressionButton`. Also added support for `color` and `uppercase` props as well as made `onClick` optional to support read only expressions ([#1368](https://github.com/elastic/eui/pull/1368))

## [`5.8.2`](https://github.com/elastic/eui/tree/v5.8.2)

**Note: this release is a backport containing fixes made in `6.4.0`**

**Bug fixes**

- Fix mouse interaction with `EuiComboBox` in IE11 ([#1437](https://github.com/elastic/eui/pull/1437))

## [`5.8.1`](https://github.com/elastic/eui/tree/v5.8.1)

**Note: this release is a backport containing fixes made in `6.0.0`**

**Bug fixes**

- Fixed some EUI services' TS definitions ([#1380](https://github.com/elastic/eui/pull/1380))

## [`5.8.0`](https://github.com/elastic/eui/tree/v5.8.0)

**Note: this release broke some of the exported TypeScript definitions.**

- Reinstate ([#1353](https://github.com/elastic/eui/pull/1353)) `onBlur` action on `EuiComboBox` ([#1364](https://github.com/elastic/eui/pull/1364))
- Convert roughly half of the services to TypeScript ([#1360](https://github.com/elastic/eui/pull/1360))

**Bug fixes**

- Fixed `onCreateOption` callback of `EuiComboBox` so it isn't called when the input is empty ([#1364](https://github.com/elastic/eui/pull/1364))
- Added `anchorClassName` prop to `EuiPopover` ([#1367](https://github.com/elastic/eui/pull/1367))
- Added support for `fullWidth` on `EuiSuperSelect` ([#1367](https://github.com/elastic/eui/pull/1367))
- Applied new scrollbar customization for Firefox ([#1367](https://github.com/elastic/eui/pull/1367))
- Fixed `EuiSuperSelect` from accessing ref when unmounted ([1369](https://github.com/elastic/eui/pull/1369))
- Allow any color value to be passed to `EuiIcon` ([#1370](https://github.com/elastic/eui/pull/1370))

## [`5.7.0`](https://github.com/elastic/eui/tree/v5.7.0)

- Adjust EUI coloring to better match brand guidelines from Creative Services ([#1356](https://github.com/elastic/eui/pull/1356))

## [`5.6.2`](https://github.com/elastic/eui/tree/v5.6.2)

**Note: this release is a backport**

- Reinstate ([#1353](https://github.com/elastic/eui/pull/1353)) `onBlur` action on `EuiComboBox` ([#1364](https://github.com/elastic/eui/pull/1364))

**Bug fixes**

- Fixed `onCreateOption` callback of `EuiComboBox` so it isn't called when the input is empty ([#1364](https://github.com/elastic/eui/pull/1364))

## [`5.6.1`](https://github.com/elastic/eui/tree/v5.6.1)

**Note: this release is a backport containing changes originally made in `5.8.0`**

**Bug fixes**

- Allow any color value to be passed to `EuiIcon` ([#1370](https://github.com/elastic/eui/pull/1370))

## [`5.6.0`](https://github.com/elastic/eui/tree/v5.6.0)

- Convert `EuiIcon` to TypeScript ([#1355](https://github.com/elastic/eui/pull/1355))
- Add support for `aria-label`, `aria-labelledby` and `aria-describedby` to `EuiCodeEditor` ([#1354](https://github.com/elastic/eui/pull/1354))

**Bug fixes**

- `react-datepicker` set milliseconds to zero when selecting time ([#1361](https://github.com/elastic/eui/pull/1361))
- Revert ([#1353](https://github.com/elastic/eui/pull/1353)) `onBlur` action on `EuiComboBox`. It caused regressions on Kibana ([#1363](https://github.com/elastic/eui/pull/1363))

## [`5.5.1`](https://github.com/elastic/eui/tree/v5.5.1)

**Bug fixes**

- Fixed TypeScript definitions in `eui.d.ts` ([#1359](https://github.com/elastic/eui/pull/1359))

## [`5.5.0`](https://github.com/elastic/eui/tree/v5.5.0)

**Note: this release broke the exported TypeScript definitions and `EuiComboBox` in certain situations. These are both fixed in `5.6.0`.**

- Altered functionality of `truncate` on `EuiBreadcrumbs` and added `truncate` ability on breadcrumb item ([#1346](https://github.com/elastic/eui/pull/1346))
- Altered `EuiHeader`'s location of `EuiHeaderBreadcrumbs` based on the new `truncate` ability ([#1346](https://github.com/elastic/eui/pull/1346))
- Added support for `href` and `target` props in `EuiBasicTable` actions ([#1347](https://github.com/elastic/eui/pull/1347))
- Added `.eui-textBreakWord` CSS utility class  ([#1349](https://github.com/elastic/eui/pull/1349))
- Added support for `EuiComboBox` converting entered text into a custom option when the user removes focus, e.g. by tabbing to another element. This prevents the `EuiComboBox` from being mistaken for an `EuiInputText` ([#1353](https://github.com/elastic/eui/pull/1353))

**Bug fixes**

- Fixed word-breaks in table cells for Firefox ([#1349](https://github.com/elastic/eui/pull/1349))
- Fixed EUI when used in an environment lacking ES Modules support, e.g. Jest ([#1358](https://github.com/elastic/eui/pull/1358))

## [`5.4.0`](https://github.com/elastic/eui/tree/v5.4.0)

**Note: this release broke usage of EUI in non-ES Module compatible environments. This is fixed in `5.5.0`.**

- Added 3 new icons — `folderOpen`, `folderClosed`, and `crosshairs` ([#1350](https://github.com/elastic/eui/pull/1350))
- Added `bottomGraphic` prop to `EuiCard` for Kibana home page ([#1338](https://github.com/elastic/eui/pull/1338))
- Added keyboard and screenreader support to `EuiDatePicker` ([#1337](https://github.com/elastic/eui/pull/1337))

**Bug fixes**

- Fixed bug in exporting `CommonProps` in TypeScript definitions ([#1341](https://github.com/elastic/eui/pull/1341))

## [`5.3.0`](https://github.com/elastic/eui/tree/v5.3.0)

- Introduced TypeScript support, converted `EuiSpacer` and `EuiHorizontalRule` ([#1317](https://github.com/elastic/eui/pull/1317))

## [`5.2.0`](https://github.com/elastic/eui/tree/v5.2.0)

- Added `email` icon to `EuiIcon` ([#1331](https://github.com/elastic/eui/pull/1331))
- Added IBM logo in colour and mono
([#1321](https://github.com/elastic/eui/pull/1321))
- Added support for nodes as "Action" column headers in `EuiBasicTable`, which was overlooked in the original change in `4.5.0` ([#1312](https://github.com/elastic/eui/pull/1312))
- Updated `GlobalDatePicker` example to include all Kibana features ([#1219](https://github.com/elastic/eui/pull/1219))
- Adjusted `EuiDatePickerRange` to allow for deeper customization ([#1219](https://github.com/elastic/eui/pull/1219))
- Added `contentProps` and `textProps` to `EuiButton` and `EuiButtonEmpty` ([#1219](https://github.com/elastic/eui/pull/1219))
- TypeScript types are now published to a `eui.d.ts` top-level file ([#1304](https://github.com/elastic/eui/pull/1304))
- Added `filterWith` option for `EuiSearchBar` filters of type `field_value_selection` ([#1328](https://github.com/elastic/eui/pull/1328))

**Bug fixes**

- `EuiBasicTable` now converts the `EuiTableRowCell` `header` into `undefined` if it's been provided as a non-string node, hiding the header and preventing the node from being rendered as `[object Object]` on narrow screens ([#1312](https://github.com/elastic/eui/pull/1312))
- Fixed `fullWidth` size of `EuiComboBox`, a regression introduced in `4.7.0` ([#1314](https://github.com/elastic/eui/pull/1314))
- Fixed error when passing empty string as `value` prop for `EuiSuperSelect` ([#1319](https://github.com/elastic/eui/pull/1319))
- `EuiExpressionButton` now shows focus state when user tabs to it ([#1326](https://github.com/elastic/eui/pull/1326))
- Added `baseline` as a possible value to `EuiFlexGroup`'s `FlexGroupAlignItems` type ([#1329](https://github.com/elastic/eui/pull/1329))

## [`5.1.0`](https://github.com/elastic/eui/tree/v5.1.0)

- `EuiToken` now exports enumerated constants for `SHAPES` and `COLORS` ([#1301](https://github.com/elastic/eui/pull/1301))
- Added mixins for `EuiCallOut` coloring and `EuiTooltip` styles ([#1305](https://github.com/elastic/eui/pull/1305))
- Improve TypeScript definitions for `EuiTableRowCellProps` ([#1310](https://github.com/elastic/eui/pull/1310))

## [`5.0.1`](https://github.com/elastic/eui/tree/v5.0.1)

**Bug fixes**

- Fixed size of `EuiSuperSelect`'s dropdown menu when there is no initial selection ([#1295](https://github.com/elastic/eui/pull/1295))
- Added TypeScript definitions for `EuiPopoverTitle` and the beta and notification badges. Ensure tab TS definitions are included in the main definition index. Fix typo in icon types ([#1299](https://github.com/elastic/eui/pull/1299))

## [`5.0.0`](https://github.com/elastic/eui/tree/v5.0.0)

- Added `EuiToken` component ([#1270](https://github.com/elastic/eui/pull/1270))
- Added `beaker` icon to `EuiIcon` and updated the `EuiBetaBadge` styling ([#1291](https://github.com/elastic/eui/pull/1291/))
- Removed calls to deprecated `findDOMNode` ([#1285](https://github.com/elastic/eui/pull/1285))

**Breaking changes**

- Changed `EuiMutationObserver` to a render prop component ([#1285](https://github.com/elastic/eui/pull/1285))
- `EuiPortal` no longer accepts a React node for `insert.sibling` value ([#1285](https://github.com/elastic/eui/pull/1285))
- `popover_positioning` service's methods no longer accept React node values ([#1285](https://github.com/elastic/eui/pull/1285))

**Bug fixes**

- Added TypeScript definitions for tab components ([#1288](https://github.com/elastic/eui/pull/1288))

## [`4.8.0`](https://github.com/elastic/eui/tree/v4.8.0)

- Added `branch` icon to `EuiIcon` ([#1249](https://github.com/elastic/eui/pull/1249/))
- Added and updated new product logos to `EuiIcon` ([#1279](https://github.com/elastic/eui/pull/1279))

**Bug fixes**

- Added TypeScript definitions for `EuiToolTip`'s `delay` prop ([#1284](https://github.com/elastic/eui/pull/1284))
- Added TypeScript definitions for step components, and some checkbox definition fixes ([#1263](https://github.com/elastic/eui/pull/1263))

**Framer X**

- Added Framer component for `EuiDescriptionList` ([#1276](https://github.com/elastic/eui/pull/1276))

## [`4.7.0`](https://github.com/elastic/eui/tree/v4.7.0)

- Added `apmTrace` icon to `EuiIcon` set ([#1263](https://github.com/elastic/eui/pull/1263))
- Added [Framer X](http://www.framer.com) component source files under the `src-framer` directory ([#1263](https://github.com/elastic/eui/pull/1263))
- Added `compressed` prop to `EuiComboBox` ([#1258](https://github.com/elastic/eui/pull/1258))
- Added guidelines for Sass usage ([#1257](https://github.com/elastic/eui/pull/1257))

**Bug fixes**

- `EuiComboBox` no longer throws a _Maximum update depth exceeded_ error when used in popovers/modals ([#1258](https://github.com/elastic/eui/pull/1258))
- `Escape` key now closes `EuiComboBox` options list ([#1258](https://github.com/elastic/eui/pull/1258))
- Fixed margin issue around `EuiFlexGrid` in mobile displays ([#1257](https://github.com/elastic/eui/pull/1257))
- Fixed positioning and padding display issue in `EuiRange` ([#1257](https://github.com/elastic/eui/pull/1257))
- Fixed `highContrastTextColor` SASS function to account for background lightness and exit possible infinite loops ([#1275](https://github.com/elastic/eui/pull/1275))

## [`4.6.1`](https://github.com/elastic/eui/tree/v4.6.1)

**Bug fixes**

- Added TypeScript definitions for `EuiFieldPassword` ([#1255](https://github.com/elastic/eui/pull/1255))
- Added TypeScript definitions for `EuiConfirmModal`, remove `AnyProps`, and several definition fixes ([#1260](https://github.com/elastic/eui/pull/1260))

## [`4.6.0`](https://github.com/elastic/eui/tree/v4.6.0)

- Increased default font size of tabs in K6 theme ([#1244](https://github.com/elastic/eui/pull/1244))

**Bug fixes**

- Fixed select warning on falsy value in EuiSelect ([#1254](https://github.com/elastic/eui/pull/1254))

**Bug fixes**

- Add TypeScript definitions for `EuiRange` and `EuiRadio`, and correct the definitions for `EuiRadioGroup` ([#1253](https://github.com/elastic/eui/pull/1253))

## [`4.5.2`](https://github.com/elastic/eui/tree/v4.5.2)

**Bug fixes**

- TypeScript definition changes for `EuiAccordion`, `EuiDescriptionList`, `EuiForm`, `EuiFormHelpText` and the accessibility services, plus a number of other TS fixes ([#1247](https://github.com/elastic/eui/pull/1247))

## [`4.5.1`](https://github.com/elastic/eui/tree/v4.5.1)

**Bug fixes**

- Changed names of `*beatApp` types in `EuiIcon` to follow a consistent naming pattern ([#1243](https://github.com/elastic/eui/pull/1238))

## [`4.5.0`](https://github.com/elastic/eui/tree/v4.5.0)

- Added export for `TYPES` to `EuiAvatar` ([#1238](https://github.com/elastic/eui/pull/1238))
- Updated node-sass dependency to support OSX Mojave ([#1238](https://github.com/elastic/eui/pull/1238))
- Added TypeScript definitions for `EuiFieldNumber`, `EuiFormLabel` and `EuiSelect`, and fix the `EuiTextColor` definition ([#1240](https://github.com/elastic/eui/pull/1240))
- Added support for nodes as column headers in `EuiBasicTable` for supporting things like tooltips and localized text ([#1234](https://github.com/elastic/eui/pull/1234))

## [`4.4.1`](https://github.com/elastic/eui/tree/v4.4.1)

**Bug fixes**

- Fixes TypeScript definitions for `EuiKeyPadMenuItem` and `EuiKeyPadMenuItemButton` ([#1232](https://github.com/elastic/eui/pull/1232))

## [`4.4.0`](https://github.com/elastic/eui/tree/v4.4.0)

- Added TypeScript typings for `EuiKeyPadMenu` ([#1229](https://github.com/elastic/eui/pull/1229))
- Forced `EuiPopover` contents to stick to its initial position when the content changes ([#1199](https://github.com/elastic/eui/pull/1199))
- Updated `EuiIcon` app icon set and allow them to adjust colorschemes ([#1225](https://github.com/elastic/eui/pull/1225))

**Bug fixes**

- Fixed EuiToolTip to show tooltips on disabled elements ([#1222](https://github.com/elastic/eui/pull/1222))
- Fixed EuiAvatar when name is composed entirely of whitespace ([#1231](https://github.com/elastic/eui/pull/1231))

## [`4.3.0`](https://github.com/elastic/eui/tree/v4.3.0)

- Added a new `colorPalette` service for retrieving and generating color arrays for use in charts ([#1209](https://github.com/elastic/eui/pull/1209))
- Added `1` as a valid value for the `columns` prop in `EuiFlexGrid` ([#1210](https://github.com/elastic/eui/pull/1210))
- Make `htmlIdGenerator` only return valid HTML4 ids ([#637](https://github.com/elastic/eui/pull/637))
- Use `cursor: pointer` to indicate clickable `EuiTable` rows ([#1213](https://github.com/elastic/eui/pull/1213))
- Add `lockOpen` icon ([#1215](https://github.com/elastic/eui/pull/1215))

## [`4.2.0`](https://github.com/elastic/eui/tree/v4.2.0)

- Added some opacity options to `EuiLineSeries` and `EuiAreaSeries` ([#1198](https://github.com/elastic/eui/pull/1198))
- Added `initialFocus` prop for focus trapping to `EuiPopover` and `EuiModal` ([#1099](https://github.com/elastic/eui/pull/1099))
- Added table footer support with `EuiTableFooter` and `EuiTableFooterCell` ([#1202](https://github.com/elastic/eui/pull/1202))

## [`4.1.0`](https://github.com/elastic/eui/tree/v4.1.0)

- Added `direction` to `EuiFlexGroup` prop types interface ([#1196](https://github.com/elastic/eui/pull/1196))
- Made `description` prop optional for `EuiDescribedFormGroup` ([#1191](https://github.com/elastic/eui/pull/1191))
- Fixed issue with unselected tabs and aria-controls attribute in EuiTabbedContent
- Added `tag` icon ([#1188](https://github.com/elastic/eui/pull/1188))
- Replaced `logging` app icon ([#1194](https://github.com/elastic/eui/pull/1194))
- Made `EuiBasicTable` rows keyboard-accessible when they are clickable ([#1206](https://github.com/elastic/eui/pull/1206))

**Bug fixes**

- Fixed cross-axis alignment bug when positioning EuiPopover ([#1197](https://github.com/elastic/eui/pull/1197))
- Added background to `readOnly` inputs ([#1188](https://github.com/elastic/eui/pull/1188))
- Fixed some modal default and responsive sizing ([#1188](https://github.com/elastic/eui/pull/1188))
- Fixed z-index issue of `EuiComboBoxOptionsList` especially inside modals ([#1192](https://github.com/elastic/eui/pull/1192))

## [`4.0.1`](https://github.com/elastic/eui/tree/v4.0.1)

**Bug fixes**

- Fixed an issue in `EuiTooltip` because IE1 didn't support `document.contains()` ([#1190](https://github.com/elastic/eui/pull/1190))
- Fixed some issues around parsing string values in `EuiSearchBar` and `EuiQuery` ([#1189](https://github.com/elastic/eui/pull/1189))

## [`4.0.0`](https://github.com/elastic/eui/tree/v4.0.0)

- Added `delay` prop to `EuiToolTip` ([#1103](https://github.com/elastic/eui/pull/1103))

**Breaking changes**

- `EuiBasicTable` now shows up to 2 actions before condensing to all popover, but still displaying the top/primary 2 actions as well ([#1103](https://github.com/elastic/eui/pull/1103))
- `EuiBasicTable` will automatically add `hasActions` and `isSelectable` to allow proper responsive style handling, but are still overridable ([#1103](https://github.com/elastic/eui/pull/1103))

## [`3.11.0`](https://github.com/elastic/eui/tree/v3.11.0)

- Decorated `pagination` _next_ and _previous_ buttons with `data-test-subj` ([#1182](https://github.com/elastic/eui/pull/1182))
- Added `euiFacetButton` and `euiFacetGroup` ([#1167](https://github.com/elastic/eui/pull/1167))
- Added `width` prop to `EuiContextMenu` panels ([#1173](https://github.com/elastic/eui/pull/1173))
- Added patterns for global query and filters ([#1137](https://github.com/elastic/eui/pull/1137))

**Bug fixes**

- Fixed `onClickAriaLabel` console error stemming from `EuiComboBoxPill`  ([#1183](https://github.com/elastic/eui/pull/1183))

## [`3.10.0`](https://github.com/elastic/eui/tree/v3.10.0)

- Added `maxWidth` prop to `EuiModal` ([#1165](https://github.com/elastic/eui/pull/1165))
- Support field names with `_` characters in search queries ([#1180](https://github.com/elastic/eui/pull/1180))
- Added ability to include multiple fields in a value selection filter for `EuiSearchBar` ([#1179](https://github.com/elastic/eui/pull/1179))

**Bug fixes**

- Fixed an IE11 `EuiModal` width issue by changing the `min-width` to a pixel value ([#1174](https://github.com/elastic/eui/pull/1174))

## [`3.9.0`](https://github.com/elastic/eui/tree/v3.9.0)

- Added `infraApp` icon ([#1161](https://github.com/elastic/eui/pull/1161))
- Added sizes to `EuiButtonIcon` ([#1145](https://github.com/elastic/eui/pull/1145))
- Added `singleSelection.asPlainText` prop to `EuiComboBox` ([#1139](https://github.com/elastic/eui/pull/1139))
- Added proper aria labeling to `EuiSearchBar` and `EuiBasicTable` so searching is properly announced ([#1181](https://github.com/elastic/eui/pull/1181))

**Bug fixes**

- Fixed `makeHighContrastColor` sass mixin to properly output an accessible color contrast ([#1158](https://github.com/elastic/eui/pull/1158))
- Fixed `EuiTooltip` to interact correctly when the anchor is a disabled form element ([#1158](https://github.com/elastic/eui/pull/1158))
- Fixed `EuiButton` (with icon) and `EuiButtonEmpty` truncation ([#1145](https://github.com/elastic/eui/pull/1145))
- Fixed alignment and coloring of form control clear button ([#1145](https://github.com/elastic/eui/pull/1145))
- Fixed `EuiToolTip` from setting state after component unmounts ([#1163](https://github.com/elastic/eui/pull/1163))

## [`3.8.0`](https://github.com/elastic/eui/tree/v3.8.0)

- Added a new `EuiStat` component for displaying prominent stats ([#1146](https://github.com/elastic/eui/pull/1146))
- Added color and monotone icons for AWS and GCP ([#1135](https://github.com/elastic/eui/pull/1135))
- Added TypeScript definition for `EuiComboBox` ([#1115](https://github.com/elastic/eui/pull/1115))

**Bug fixes**

- Fixed `EuiSearchBar` when used as a controlled component in React 16.4 ([#1153](https://github.com/elastic/eui/pull/1153))
- Fixed `onChange` typedef on `EuiSwitch` ([#1144](https://github.com/elastic/eui/pull/1144)
- Fixed `EuiToolTip`'s inability to update its position when tooltip content changes ([#1116](https://github.com/elastic/eui/pull/1116))
- Fixed `EuiSearchBar`'s syntax parsing to allow multiple escaped characters in a single field value

## [`3.7.0`](https://github.com/elastic/eui/tree/v3.7.0)

- Added `zIndexAdjustment` to `EuiPopover` which allows tweaking the popover content's `z-index` ([#1097](https://github.com/elastic/eui/pull/1097))
- Added new `EuiSuperSelect` component and `hasArrow` prop to `EuiPopover` ([#921](https://github.com/elastic/eui/pull/921))
- Added a new `EuiWindowEvent` component for declarative, safe management of `window` event listeners ([#1127](https://github.com/elastic/eui/pull/1127))
- Changed `Flyout` component to close on ESC keypress even if the flyout does not have focus, using new Window Event component ([#1127](https://github.com/elastic/eui/pull/1127))
- Added TypeScript definitions for `EuiAvatar` component and the `color` services ([#1120](https://github.com/elastic/eui/pull/1120))

**Bug fixes**

- `EuiFlyout` responsive mode now gracefully overrides a custom `maxWidth` ([#1124](https://github.com/elastic/eui/pull/1124)

## [`3.6.1`](https://github.com/elastic/eui/tree/v3.6.1)

- Added TypeScript definition for `findTestSubject` test util ([#1106](https://github.com/elastic/eui/pull/1106))

**Bug fixes**

- Fixed bug where `EuiToolTip` content wasn't removed if its anchor is removed from the document ([#1119](https://github.com/elastic/eui/pull/1119))

## [`3.6.0`](https://github.com/elastic/eui/tree/v3.6.0)

- Added `EuiCopy` ([#1112](https://github.com/elastic/eui/pull/1112))
- Added `disabled` to `EuiRadioGroup.options` ([#1111](https://github.com/elastic/eui/pull/1111))

**Bug fixes**

- `EuiWrappingPopover` only re-attach anchor element on unmount if anchor element is still attached to DOM
([#1114](https://github.com/elastic/eui/pull/1114))

- Fixed `EuiSeriesChart` overrides `react-vis` classes ([#1123](https://github.com/elastic/eui/pull/1123))

## [`3.5.1`](https://github.com/elastic/eui/tree/v3.5.1)

- Fixed a bug around `indeterminate` checkboxes ([#1110](https://github.com/elastic/eui/pull/1110))

## [`3.5.0`](https://github.com/elastic/eui/tree/v3.5.0)

- Added support for `indeterminate` to `EuiCheckbox` ([#1108](https://github.com/elastic/eui/pull/1108))

## [`3.4.0`](https://github.com/elastic/eui/tree/v3.4.0)

- Added typings for `EuiToolTip` and `EuiIconTip` ([#1087](https://github.com/elastic/eui/pull/1087))
- Added `spacesApp` logo to `EuiIcon` set ([#1065](https://github.com/elastic/eui/pull/1065))
- Added `!default` to border SASS props ([#1079](https://github.com/elastic/eui/pull/1079))
- Added `repositionOnScroll` prop to `EuiPopover` which enables repositioning the popover when the window is scrolled ([#1064](https://github.com/elastic/eui/pull/1064))
- Allow `_` and `*` characters to be used in `EuiSearchBar` query terms ([#1058](https://github.com/elastic/eui/pull/1058))
- Added more `status` options for `EuiSteps` ([#1088](https://github.com/elastic/eui/pull/1088))
- Added `maxWidth` prop `EuiFlyout` ([#1090](https://github.com/elastic/eui/pull/1090))
- Added `string` to allowed `restrictWidth` prop type of `EuiPage` and `EuiPageBody` ([#1090](https://github.com/elastic/eui/pull/1090))
- Added `.eui-textBreakNormal` and `@mixin euiTextTruncate` as CSS/SASS utilities ([#1092](https://github.com/elastic/eui/pull/1092))
- Added `fullWidth` support to `EuiComboBox` ([#1095](https://github.com/elastic/eui/pull/1095))

**Bug fixes**

- `EuiMutationObserver`'s `children` prop is no longer marked as required ([#1076](https://github.com/elastic/eui/pull/1076))
- Fixed large drop shadows so they work on darker backgrounds ([#1079](https://github.com/elastic/eui/pull/1079))
- Added `resize-observer-polyfill` as a dependency (was previously a devDependency) ([#1085](https://github.com/elastic/eui/pull/1085))
- Fixed `EuiBasicTable` to inform its parent about a selection change triggered by a different set of `items` ([#1086](https://github.com/elastic/eui/pull/1086))
- Fixed width of `EuiFilterGroup`'s popover ([#1078](https://github.com/elastic/eui/pull/1078))
- Fixed `EuiStepsHorizontal`'s title wrapping in IE ([#1088](https://github.com/elastic/eui/pull/1088))
- Fixed wrong class name being added to `EuiPageBody` when `restrictWidth !== false` ([#1090](https://github.com/elastic/eui/pull/1090))

## [`3.3.0`](https://github.com/elastic/eui/tree/v3.3.0)

- Added `onTableChange` callback to `EuiInMemoryTable` which notifies on sorting and pagination changes ([#1060](https://github.com/elastic/eui/pull/1060))
- `EuiComboBox` now applies the provided `data-test-subj` to its options list element with the suffix `-optionsList` so you can find a specific combo box instance's options list. This wasn't previously possible because the options list is attached to the body element, not the combo box element. This is in addition to the existing `data-test-subj="comboBoxOptionsList"` ([#1054](https://github.com/elastic/eui/pull/1054))
- EUI now provides minified versions of the themes' CSS files ([#1070](https://github.com/elastic/eui/pull/1070))

**Bug fixes**

- Fixed `EuiSeriesChart` (previously `EuiXYChart`) responsive resize in a flexbox layout ([#1041](https://github.com/elastic/eui/pull/1041))
- `EuiInMemoryTable` no longer mutates the `items` prop array when sorting, adding deterministic sorting ([#1057](https://github.com/elastic/eui/pull/1057))
- `EuiBasicTable` actions now close their context menu when clicked ([#1069](https://github.com/elastic/eui/pull/1069))

**Experimental breaking change**

 - Renamed `EuiXYChart` to `EuiSeriesChart`, `EuiXYChartUtils` to `EuiSeriesChartUtils`, `EuiXYChartAxisUtils` to `EuiSeriesChartAxisUtils`, and  `EuiXYChartTextUtils` to `EuiSeriesChartTextUtils` ([#1066](https://github.com/elastic/eui/pull/1066))

## [`3.2.1`](https://github.com/elastic/eui/tree/v3.2.1)

- Added `closeButtonAriaLabel` property to `EuiFlyout` ([#1031](https://github.com/elastic/eui/pull/1031))
- Added types for `EuiToast`, `EuiGlobalToastList`, and `EuiGlobalToastListItem` ([#1045](https://github.com/elastic/eui/pull/1045))
- Added a handful of third-party logos to `EuiIcon` ([#1033](https://github.com/elastic/eui/pull/1033))

**Bug fixes**

- Removed IE flex column fix in favor of forcing the consumer to add a `grow` prop ([#1044](https://github.com/elastic/eui/pull/1044))
- Removed max-width to children of `EuiPopover` ([#1044](https://github.com/elastic/eui/pull/1044))

## [`3.2.0`](https://github.com/elastic/eui/tree/v3.2.0)

**Note: this release creates a minor regression to the display of `EuiFlexItem`s inside a `column` `EuiFlexGroup`. This is fixed in `3.2.1`.**
**Note: this release creates a minor regression to the display of `EuiPopoverTitle`. This is fixed in `3.2.1`.**

- Added typings for 'EuiBadge' ([#1034](https://github.com/elastic/eui/pull/1034))
- Added a visual pattern for Kibana's Global Date Picker ([#1026](https://github.com/elastic/eui/pull/1026))
- Added `responsive` prop to `EuiFlexGrid` ([#1026](https://github.com/elastic/eui/pull/1026))
- Added `expand` prop to `EuiTabs` and `EuiTabbedContent` ([#1026](https://github.com/elastic/eui/pull/1026))
- Allow `titleElement` to be passed to `EuiCard` ([#1032](https://github.com/elastic/eui/pull/1032))

**Bug fixes**

- Fixed `EuiContextMenuPanel` calling `ref` after being unmounted ([#1038](https://github.com/elastic/eui/pull/1038))
- `EuiOutsideClickDetector` supports nested detectors in the DOM tree ([#1039](https://github.com/elastic/eui/pull/1039))
- To make it more accessible, added a random id to `EuiSwitch`'s id prop if none is passed.  ([#779](https://github.com/elastic/eui/pull/779))
- `BetaBadge` now shows outside of `EuiPanel` bounds in IE ([#1032](https://github.com/elastic/eui/pull/1032))

## [`3.1.0`](https://github.com/elastic/eui/tree/v3.1.0)

- Added `EuiMutationObserver` to expose Mutation Observer API to React components ([#966](https://github.com/elastic/eui/pull/966))
- Added `EuiWrappingPopover` which allows existing non-React elements to be popover anchors ([#966](https://github.com/elastic/eui/pull/966))
- `EuiPopover` accepts a `container` prop to further restrict popover placement ([#966](https://github.com/elastic/eui/pull/966))
- `EuiPortal` can inject content at arbitrary DOM locations, added `portalRef` prop ([#966](https://github.com/elastic/eui/pull/966))

**Bug fixes**

- `EuiPopover` re-positions with dynamic content (including CSS height/width transitions) ([#966](https://github.com/elastic/eui/pull/966))

## [`3.0.5`](https://github.com/elastic/eui/tree/v3.0.5)

**Note: this release is a backport containing changes originally made in `3.6.1`**

**Bug fixes**

- Fixed bug where `EuiToolTip` content wasn't removed if its anchor is removed from the document ([#1119](https://github.com/elastic/eui/pull/1119))

## [`3.0.4`](https://github.com/elastic/eui/tree/v3.0.4)

**Note: this release is a backport containing changes originally made in `3.4.0`**

- Allow `_` and `*` characters to be used in `EuiSearchBar` query terms ([#1058](https://github.com/elastic/eui/pull/1058))

## [`3.0.3`](https://github.com/elastic/eui/tree/v3.0.3)

**Note: this release is a backport bugfix release containing changes originally made in `3.2.0`**

**Bug fixes**

- Fixed `EuiContextMenuPanel` calling `ref` after being unmounted ([#1038](https://github.com/elastic/eui/pull/1038))

## [`3.0.2`](https://github.com/elastic/eui/tree/v3.0.2)

- Added `restrictWidth` option to `EuiPageBody` ([#1024](https://github.com/elastic/eui/pull/1024))

**Bug fixes**

- Fixed `EuiPageContent` centered layouts ([#1024](https://github.com/elastic/eui/pull/1024))

## [`3.0.1`](https://github.com/elastic/eui/tree/v3.0.1)

- Added typings for `EuiEmptyPrompt`, `EuiCode`, `EuiCodeBlock`, and `EuiCallOut` ([#1010](https://github.com/elastic/eui/pull/1010))
- Make utility type `Omit` compatible with new `keyof` behavior introduced in TypeScript 2.9 ([#1017](https://github.com/elastic/eui/pull/1017))
- Added visualization chart type icons ([#1020](https://github.com/elastic/eui/pull/1020))

**Bug fixes**

- Fixed `EuiContextMenu` causing scroll-jumps because of premature browser focus ([#1018](https://github.com/elastic/eui/pull/1018))

## [`3.0.0`](https://github.com/elastic/eui/tree/v3.0.0)

- Fixed `EuiHeader` responsive styles ([#1009](https://github.com/elastic/eui/pull/1009))
- Added `prepend` and `append` props to `EuiFormControlLayout` ([#961](https://github.com/elastic/eui/pull/961))
- Updated style implementation of `EuiFilterGroup` and `EuiFilterGroupButton` ([#961](https://github.com/elastic/eui/pull/961))
- Added `EuiDatePickerRange` as a way to layout two `EuiDatePicker`s ([#961](https://github.com/elastic/eui/pull/961))
- Temporarily removed `EuiPage` responsive styles ([#1014](https://github.com/elastic/eui/pull/1014))

**Breaking changes**

- Moved `EuiHeaderNotification` to a generic `EuiNotificationBadge` component ([#1009](https://github.com/elastic/eui/pull/1009))

**Bug fixes**

- `EuiInMemoryTable` no longer resets to the first page on prop update when `items` remains the same ([#1008](https://github.com/elastic/eui/pull/1008))
- Fixed css selector for hiding responsive `EuiBreadcrumb`'s ([#1009](https://github.com/elastic/eui/pull/1009))
- Fixed responsive utility classes for IE ([#1009](https://github.com/elastic/eui/pull/1009))
- Fixed syntax errors in `keyCodes`'s and `EuiContextMenu`'s typescript definition ([#1012](https://github.com/elastic/eui/pull/1012))

## [`2.0.0`](https://github.com/elastic/eui/tree/v2.0.0)

- Added more typings to `EuiContextMenuItemProps` ([#1006](https://github.com/elastic/eui/pull/1006))
- Made some properties of `EuiFlyout` optional ([#1003](https://github.com/elastic/eui/pull/1003))
- Added typings for `EuiFlyout`, `EuiFlyoutBody`, `EuiFlyoutHeader`, and `EuiFlyoutFooter` ([#1001](https://github.com/elastic/eui/pull/1001))
- Gave `EuiFlyout` close button a data-test-subj ([#1000](https://github.com/elastic/eui/pull/1000))
- Updated `react-vis` version to `1.10.2` ([#999](https://github.com/elastic/eui/pull/999))
- Added `component` prop to `EuiTextColor` ([#1011](https://github.com/elastic/eui/pull/1011))

**Breaking changes**

- Altered `EuiPage` and sub-component layout ([#998](https://github.com/elastic/eui/pull/998))
  - `EuiPageHeader` must now be contained within `EuiPageBody`
  - `EuiPageSideBar` must now be **outside** of `EuiPageBody`

**Bug fixes**

- `EuiDescribedFormGroup` now renders its `description` inside of a `div` instead of a `span` ([#1011](https://github.com/elastic/eui/pull/1011))

## [`1.2.1`](https://github.com/elastic/eui/tree/v1.2.1)

**Bug fixes**

- Removed global manipulation of `EuiTitle` sizing in XYCharts ([#997](https://github.com/elastic/eui/pull/997))

## [`1.2.0`](https://github.com/elastic/eui/tree/v1.2.0)

**Note: this release creates a minor regression to the sizing of `EuiTitle`s. This is fixed in `1.2.1`.**

- Added typings for keyCodes ([#988](https://github.com/elastic/eui/pull/988))
- Changed `EuiXYChart` components exports to `/experimental` subfolder ([#975](https://github.com/elastic/eui/pull/975))
- Added beta version of `EuiXYChart` and associated components ([#309](https://github.com/elastic/eui/pull/309))
- Added `size` prop to `EuiIconTip` ([987](https://github.com/elastic/eui/pull/987))
- Added `database`, `filter`, `globe`, and `save` icons ([990](https://github.com/elastic/eui/pull/990))
- Updated typings for `EuiButton`, `EuiButtonEmpty`, and `EuiButtonIcon` to include `<a>` tag attributes like `href` ([#992](https://github.com/elastic/eui/pull/992))

**Bug fixes**

- Fixed some IE11 flex box bugs and documented others (modal overflowing, image shrinking, and flex group wrapping) ([#973](https://github.com/elastic/eui/pull/973))
- Fixed white square that show in double scrollbar via `euiScrollBar()` ([989](https://github.com/elastic/eui/pull/989))
- Fixed issue with Accordion would attempt to use properties and accessors on null ([#982](https://github.com/elastic/eui/pull/982))

## [`1.1.0`](https://github.com/elastic/eui/tree/v1.1.0)

- Added more (mainly style) options to `EuiRange` ([#932](https://github.com/elastic/eui/pull/932))
- Cleaned up some `EuiPopover` styles ([#969](https://github.com/elastic/eui/pull/969))
- Added `inputRef` prop to `EuiFieldPassword` ([#970](https://github.com/elastic/eui/pull/970))

**Bug fixes**

- Fixed disabled states of icon buttons ([#963](https://github.com/elastic/eui/pull/963))
- Added word-break fallback for FF & IE in table cell ([#962](https://github.com/elastic/eui/pull/962))
- Fixed `EuiPopover` to show content over modals, flyouts, etc ([#967](https://github.com/elastic/eui/pull/967))
- Fixed background transition on inputs ([#969](https://github.com/elastic/eui/pull/969))

## [`1.0.1`](https://github.com/elastic/eui/tree/v1.0.1)

- `EuiAccordion` use MutationObserver to re-calculate height when children DOM changes ([#947](https://github.com/elastic/eui/pull/947))
- Add `inspect` type option to icon typedef file ([#952](https://github.com/elastic/eui/pull/952))
- Simplified form control styles ([#954](https://github.com/elastic/eui/pull/954))

**Bug fixes**

- `EuiPopover` now positions popover content over all other elements, instead of sometimes clipping ([#948](https://github.com/elastic/eui/pull/948))
- `EuiOnClickOutside` works with child components rendered via React portals ([#948](https://github.com/elastic/eui/pull/948))

**Deprecations**

- Replaced the following SASS variables have been replaced `$euiFormControlHeight--compressed`, `$euiFormControlPadding--compressed`, `euiFormBorderColor--disabled` ([#954](https://github.com/elastic/eui/pull/954))

## [`1.0.0`](https://github.com/elastic/eui/tree/v1.0.0)

- Reduced font sizes of `EuiAvatar` ([#945](https://github.com/elastic/eui/pull/945))
- Changed release process to be fully automated by script ([#944](https://github.com/elastic/eui/pull/944))

**Bug fixes**

- `EuiTooltip` re-positions content correctly after the window is resized ([#936](https://github.com/elastic/eui/pull/936))
- `EuiComboBox` list is positioned correctly in IE ([#946](https://github.com/elastic/eui/pull/946))

## [`0.0.55`](https://github.com/elastic/eui/tree/v0.0.55)

- Added `getPopoverScreenCoordinates` service function for positioning popover/tooltip content, updated `EuiToolTip` to use it ([#924](https://github.com/elastic/eui/pull/924))
- Allow `mode` prop in `EuiCodeEditor` to take custom mode object ([#935](https://github.com/elastic/eui/pull/935))
- `EuiCodeEditor` is now decorated with a `data-test-subj` selector (`codeEditorContainer`) ([#939](https://github.com/elastic/eui/pull/939))
- `EuiCodeEditor` no longer automatically scrolls cursor into view on selection change ([#940](https://github.com/elastic/eui/pull/940))

## [`0.0.54`](https://github.com/elastic/eui/tree/v0.0.54)

**Bug fixes**

- `EuiTabbedContent` now updates dynamic tab content when used as an uncontrolled component ([#931](https://github.com/elastic/eui/pull/931))

## [`0.0.53`](https://github.com/elastic/eui/tree/v0.0.53)

- `EuiComboBox` is now decorated with `data-test-subj` selectors for the search input (`comboBoxSearchInput`), toggle button (`comboBoxToggleListButton`), and clear button (`comboBoxClearButton`) ([#918](https://github.com/elastic/eui/pull/918))
- `EuiComboBox` now gives focus to the search input when the user clicks the clear button, to prevent focus from defaulting to the body ([#918](https://github.com/elastic/eui/pull/918))
- Fixed visual size of inputs by setting the box-shadow border to `inset` ([#928](https://github.com/elastic/eui/pull/928))
- Per-column custom sort values added to `EuiInMemoryTable` ([#929](https://github.com/elastic/eui/pull/929))

**Non-breaking major changes**

- Added close (`cross`) button as default way to close to `EuiFlyout` when `onClose` is provided ([#925](https://github.com/elastic/eui/pull/925))
- Fleshed out `EuiFlyoutHeader` for consistency (see docs) ([#925](https://github.com/elastic/eui/pull/925))

**Bug fixes**

- Added `role="dialog"` to `EuiFlyout` to improve screen reader accessibility ([#916](https://github.com/elastic/eui/pull/916))
- Default sort comparator (used by `EuiInMemoryTable`) now handles `null` and `undefined` values ([#922](https://github.com/elastic/eui/pull/922))

## [`0.0.52`](https://github.com/elastic/eui/tree/v0.0.52)

- Added updated logos for Cloud and Cloud ECE ([#906](https://github.com/elastic/eui/pull/906))
- Added the ability for `EuiBetaBadge` to appear on `EuiPanel` similar to `EuiCard` ([#885](https://github.com/elastic/eui/pull/888))
- Added `restrictWidth` to `EuiPage` ([#896](https://github.com/elastic/eui/pull/896))
- Added `resize` prop to `EuiTextArea` that defaults to ‘vertical’ (only height) ([#894](https://github.com/elastic/eui/pull/894))
- Added multiple style-only adjustments to `EuiFormControlLayout` buttons/icons ([#894](https://github.com/elastic/eui/pull/894))
- Shifted `readOnly` inputs to not have left padding unless it has an icon ([#894](https://github.com/elastic/eui/pull/894))
- Added more customization options to `EuiAvatar` ([#903](https://github.com/elastic/eui/pull/903))
- Added more color options to `EuiButtonIcon` ([#907](https://github.com/elastic/eui/pull/907))
- Added icon for EMS (Elastic Map Service) (`emsApp`) ([#914](https://github.com/elastic/eui/pull/914))
- Added support for `href`, `target`, and `rel` properties for `EuiContextMenu` items ([#911](https://github.com/elastic/eui/pull/911))
- Added responsive helpers in the form of `EuiShowFor` and `EuiHideFor` components and corresponding CSS classes ([#909](https://github.com/elastic/eui/pull/909))

**Deprecations**

- Replaced `$breakpoints` in favor of better named `$euiBreakpoints` ([#909](https://github.com/elastic/eui/pull/909))
- Replaced the following mixin `screenXSmall()`, `screenSmall()`, `screenMedium()`, `screenLarge()`, `screenSmallMediumLarge()` in favor of a single `euiBreakpoint()` ([#909](https://github.com/elastic/eui/pull/909))

**Bug fixes**

- Removed `.nvmrc` file from published npm package ([#892](https://github.com/elastic/eui/pull/892))
- `EuiComboBox` no longer shows the _clear_ icon when it's a no-op ([#890](https://github.com/elastic/eui/pull/890))
- `EuiIcon` no longer takes focus in Edge and IE unless `tabIndex` is defined as a value other than `"-1"` ([#900](https://github.com/elastic/eui/pull/900))
- Fixed regression introduced in `0.0.50` in which the form control icons blocked users from clicking the control ([#898](https://github.com/elastic/eui/pull/898))
- Fixed `EuiSwitch` background in case it’s been placed on a gray background ([#894](https://github.com/elastic/eui/pull/894))
- Fixed `EuiComboBox` hidden input focus styles ([#894](https://github.com/elastic/eui/pull/894))
- Fixed responsive widths of `EuiDescribedFormGroup` ([#894](https://github.com/elastic/eui/pull/894))
- Fixed descenders being cut off in `EuiSelect` ([#894](https://github.com/elastic/eui/pull/894))
- Fixed extra spacing applied by Safari to `EuiFieldSearch` ([#894](https://github.com/elastic/eui/pull/894))
- Fixed contrast issues in dark theming ([#907](https://github.com/elastic/eui/pull/907))

## [`0.0.51`](https://github.com/elastic/eui/tree/v0.0.51)

- Added `textStyle="reverse"` prop to `EuiDescriptionList` as well as a class (`.eui-definitionListReverse`) for `dl`'s within `EuiText` ([#882](https://github.com/elastic/eui/pull/882))
- Added `inspect` icon ([#886](https://github.com/elastic/eui/pull/886))
- Added `layout` prop to `EuiCard` ([#885](https://github.com/elastic/eui/pull/885))

**Bug fixes**

- Moved `EuiFieldSearch`'s and `EuiValidateControl`'s ref out of render into `setRef` methods ([#883](https://github.com/elastic/eui/pull/883))

## [`0.0.50`](https://github.com/elastic/eui/tree/v0.0.50)

**Note: this release creates a minor regression to form controls containing icons, in which the icon blocks the user from clicking the control. This is fixed in `0.0.52`.**

- Created `EuiToggle`, `EuiButtonToggle`, and `EuiButtonGroup` ([#872](https://github.com/elastic/eui/pull/872))
- `EuiBasicTable` and `EuiInMemoryTable` now accept `rowProps` and `cellProps` callbacks, which let you apply custom props to rows and props ([#869](https://github.com/elastic/eui/pull/869))
- Added `offline` and `online` icons ([#881](https://github.com/elastic/eui/pull/881))

**Bug fixes**

- `EuiContextMenuPanel` now updates appropriately if its items are modified ([#887](https://github.com/elastic/eui/pull/887))
- `EuiComboBox` is no longer a focus trap, the clear button is now keyboard-accessible, and the virtualized list no longer interferes with the tab order ([#866](https://github.com/elastic/eui/pull/866))
- `EuiButton`, `EuiButtonEmpty`, and `EuiButtonIcon` now look and behave disabled when `isDisabled={true}` ([#862](https://github.com/elastic/eui/pull/862))
- `EuiGlobalToastList` no longer triggers `Uncaught TypeError: _this.callback is not a function`  ([#865](https://github.com/elastic/eui/pull/865))
- `EuiGlobalToastList` checks to see if it has dismissed a toast before re-dismissing it ([#868](https://github.com/elastic/eui/pull/868))
- Added FF/IE fallback for `.eui-textBreakWord` ([#864](https://github.com/elastic/eui/pull/864))
- Fixed `EuiCard` description text color when used in/as an anchor tag ([#864](https://github.com/elastic/eui/pull/864))
- Fixed `EuiCard` IE bugs ([#864](https://github.com/elastic/eui/pull/864))
- Fixed button labeling for `EuiFormControlLayout` and `EuiComboBox` accessibility ([#876](https://github.com/elastic/eui/pull/876))
- Fixed `EuiBreadcrumb` slash alignment when truncating ([#878](https://github.com/elastic/eui/pull/878))

**Breaking changes**

- `EuiSearchBar` no longer has an `onParse` callback, and now passes an object to `onChange` with the shape `{ query, queryText, error }` ([#863](https://github.com/elastic/eui/pull/863))
- `EuiInMemoryTable`'s `search.onChange` callback now passes an object with `{ query, queryText, error }` instead of only the query ([#863](https://github.com/elastic/eui/pull/863))
- `EuiFormControlLayout` no longer has `onClear`, `iconSide`, or `onIconClick` props. Instead of `onClear` it now accepts a `clear` object of the shape `{ onClick }`. Instead of the icon props, it now accepts a single `icon` prop which be either a string or an object of the shape `{ type, side, onClick }` ([#866](https://github.com/elastic/eui/pull/866))
- `EuiBasicTable` and `EuiInMemoryTable` pass-through cell props (defined by the `columns` prop and the `cellProps` prop) used to be applied to the `div` inside of the `td` element. They're now applied directly to the `td` element ([#869](https://github.com/elastic/eui/pull/869))

## [`0.0.49`](https://github.com/elastic/eui/tree/v0.0.49)

**Bug fixes**

- `EuiInMemoryTable` now applies its search filter ([#851](https://github.com/elastic/eui/pull/851))
- `EuiInMemoryTable` and `EuiBasicTable` now pass unknown props through to their child ([#836](https://github.com/elastic/eui/pull/836))
- Added `EuiHeaderLinks` which allow you to construct navigation in the header in place of the app menu ([#844](https://github.com/elastic/eui/pull/844))
- `EuiPopover` will use an alert to warn the user it traps focus ([#844](https://github.com/elastic/eui/pull/844))

**Breaking changes**

- EUI requires React `16.3` or higher ([#849](https://github.com/elastic/eui/pull/849))
- `EuiHeaderBreadcrumbs` refactored to use `EuiBreadcrumbs`. This removed all child components of `EuiHeaderBreadcrumbs` ([#844](https://github.com/elastic/eui/pull/844))

## [`0.0.48`](https://github.com/elastic/eui/tree/v0.0.48)

**Bug fixes**

- `EuiComboBox` does not pass `isDisabled` prop to `EuiComboBoxOptionsList` to avoid "React does not recognize the 'isDisabled' prop on a DOM element" console warning ([#838](https://github.com/elastic/eui/pull/838))
- `EuiComboBox` does not display clear icon when `isClearable` prop is set to false and `selectedOptions` prop is provided ([#838](https://github.com/elastic/eui/pull/838))

**Breaking changes**

- Move `EuiBasicTable`'s `itemId` prop from `selection` to a top-level property ([#830](https://github.com/elastic/eui/pull/830))
- Renamed/refactored `requiresAriaLabel` prop validator to a more general `withRequiredProp` ([#830](https://github.com/elastic/eui/pull/830))

## [`0.0.47`](https://github.com/elastic/eui/tree/v0.0.47)

- Added utility CSS classes for text and alignment concerns ([#774](https://github.com/elastic/eui/pull/774))
- Added `compressed` versions of `EuiFormRow` and all form controls ([#800](https://github.com/elastic/eui/pull/800))
- Removed pointer cursor on `EuiFormLabel` when a `for` property is not set ([#825](https://github.com/elastic/eui/pull/825))
- Added the ability to add tooltips to `EuiContextMenuItem`s ([#817](https://github.com/elastic/eui/pull/817))
- Added `EuiBreadcrumbs` ([#815](https://github.com/elastic/eui/pull/815))

**Bug fixes**

- Fixes height calculation error on `EuiAccordion` when it starts loads in an open state ([#816](https://github.com/elastic/eui/pull/816))
- Added aria-invalid labeling on `EuiFormRow` ([#777](https://github.com/elastic/eui/pull/799))
- Added aria-live labeling for `EuiToasts` ([#777](https://github.com/elastic/eui/pull/777))
- Added aria labeling requirements for `EuiBadge` , as well as a generic prop_type function `requiresAriaLabel` in `utils` to check for it ([#777](https://github.com/elastic/eui/pull/777)) ([#802](https://github.com/elastic/eui/pull/802))
- Ensure switches’ inputs are still hidden when `[disabled]` ([#778](https://github.com/elastic/eui/pull/778))
- Made boolean matching in `EuiSearchBar` more exact so it doesn't match words starting with booleans, like "truest" or "offer" ([#776](https://github.com/elastic/eui/pull/776))
- `EuiComboBox` do not setState or call refs once component is unmounted ([807](https://github.com/elastic/eui/pull/807) and [#813](https://github.com/elastic/eui/pull/813))
- Added better accessibility labeling to `EuiPagination`, `EuiSideNav`, `EuiPopover`, `EuiBottomBar` and `EuiBasicTable`.  ([#821](https://github.com/elastic/eui/pull/821))
- Added `isDisabled` to `EuiComboBox`  ([#829](https://github.com/elastic/eui/pull/829))

## [`0.0.46`](https://github.com/elastic/eui/tree/v0.0.46)

- Added `EuiDescribedFormGroup` component, a wrapper around `EuiFormRow`(s) ([#707](https://github.com/elastic/eui/pull/707))
- Added `describedByIds` prop to `EuiFormRow` to help with accessibility ([#707](https://github.com/elastic/eui/pull/707))
- Added `isLoading` prop to `EuiButtonEmpty` ([#768](https://github.com/elastic/eui/pull/768))
- Removed individual badge cross icon when `EuiComboBox` has `singleSelection` prop enabled ([#769](https://github.com/elastic/eui/pull/769))

**Bug fixes**

- Removed specificity on `EuiText` that was causing cascade conflicts around text coloring ([#770](https://github.com/elastic/eui/pull/770))

## [`0.0.45`](https://github.com/elastic/eui/tree/v0.0.45)

***NOTE v0.0.45 has a bug causing it to fail during installation, please use v0.0.46***

- Added `EuiBetaBadge` for non-GA labelling including options to add it to `EuiCard` and `EuiKeyPadMenuItem` ([#705](https://github.com/elastic/eui/pull/705))
- Added `direction` prop to EuiFlexGroup ([#711](https://github.com/elastic/eui/pull/711))
- Added `EuiEmptyPrompt` which can be used as a placeholder over empty tables and lists ([#711](https://github.com/elastic/eui/pull/711))
- Added `EuiTabbedContent` ([#737](https://github.com/elastic/eui/pull/737))
- `EuiComboBox` added buttons for clearing and opening/closing the combo box ([#698](https://github.com/elastic/eui/pull/698))

**Bug fixes**

- Fixed `EuiTableRowCell` from overwriting its child element's `className` [#709](https://github.com/elastic/eui/pull/709)
- Allow `EuiContextMenuPanel`s to update when their `children` changes ([#710](https://github.com/elastic/eui/pull/710))
- `EuiInMemoryTable` now passes `itemIdToExpandedRowMap` prop to `EuiBasicTable` ([#759](https://github.com/elastic/eui/pull/759))
- Expanded table rows in paginated data no longer leak to other pages ([#761](https://github.com/elastic/eui/pull/761))

**Breaking changes**

- Rename `logoElasticSearch` to `logoElasticsearch` [#755](https://github.com/elastic/eui/pull/755)

## [`0.0.44`](https://github.com/elastic/eui/tree/v0.0.44)

- Reduced `EuiToast` title size ([#703](https://github.com/elastic/eui/pull/703))

**Bug fixes**

- Fixed inherited `line-height` of inputs and buttons ([#702](https://github.com/elastic/eui/pull/702))
- Fixed card title sizing in K6 theme ([#704](https://github.com/elastic/eui/pull/704))

## [`0.0.43`](https://github.com/elastic/eui/tree/v0.0.43)

- Added `status` prop to `EuiStep` for additional styling ([#673](https://github.com/elastic/eui/pull/673))
- `EuiForm` and `EuiFormRow` now accept nodes for `errors` prop ([#685](https://github.com/elastic/eui/pull/685))
- Removed the default `max-width` from `EuiText`. This can still be applied by setting `grow={false}` ([#683](https://github.com/elastic/eui/pull/683))
- Added support for text alignment with `EuiTextAlign` ([#683](https://github.com/elastic/eui/pull/683))
- `EuiBasicTable` added the `compressed` prop to allow for tables with smaller fonts and padding ([#687](https://github.com/elastic/eui/pull/687))

**Bug fixes**

- Added a `paddingSize` prop to `EuiAccordion` to better mitigate situations where a nested `EuiFlexGroup` causes scrollbars ([#701](https://github.com/elastic/eui/pull/701))
- Fixed `EuiCard` `icon` prop to include user provided className ([#684](https://github.com/elastic/eui/pull/684))
- `EuiInMemoryTable` pagination state is now reset automatically when a search is executed ([#686](https://github.com/elastic/eui/pull/686))
- Fixed slow performance of `EuiComboBox` when there are hundreds or thousands of options by virtualizing `EuiComboBoxOptionsList` ([#670](https://github.com/elastic/eui/pull/670))
- Fixed some text styles ([#683](https://github.com/elastic/eui/pull/683))
    - Fixed font-family of input, textarea, select, and buttons
    - Fixed style of code, pre, and dl’s inside `EuiText`
    - Fixed ghost text color which was being set to a dark gray

**Breaking changes**

- Added responsive support for tables. This isn't technically a breaking change, but you will need to apply some new props (`hasActions`, `isSelectable`) for certain tables to make them look their best in mobile. **Responsive table views are on by default.** ([#584](https://github.com/elastic/eui/pull/584))

## [`0.0.42`](https://github.com/elastic/eui/tree/v0.0.42)

- Added `EuiDatePicker` component for date/time input ([#644](https://github.com/elastic/eui/pull/644))
- Added editor icon set to `EuiIcon` ([#671](https://github.com/elastic/eui/pull/671))

## [`0.0.41`](https://github.com/elastic/eui/tree/v0.0.41)

- Added `grow` prop to `EuiText` ([#662](https://github.com/elastic/eui/pull/662))
- Added `disabled` prop to `EuiComboBoxOption` ([#650](https://github.com/elastic/eui/pull/650))
- Added support for `<pre>` and `<code>` tags to `<EuiText>` ([#654](https://github.com/elastic/eui/pull/654))
- Added export of SASS theme variables in JSON format during compilation ([#642](https://github.com/elastic/eui/pull/642))
- Close `EuiComboBox` `singleSelection` options list when option is chosen ([#645](https://github.com/elastic/eui/pull/645))
- Wrap `EuiStepHorizontal` text instead of truncating it ([#653](https://github.com/elastic/eui/pull/653))
- Fixed a bug where `EuiSideNavItem` wouldn't pass an `onClick` handler down to `<a>` tags if they also had an `href` ([#664](https://github.com/elastic/eui/pull/664))
- Updated existing and added additional TypeScript definitions ([#666](https://github.com/elastic/eui/pull/666))

**Bug fixes**

- Fixed `EuiBasicTable` re-rendering on hover of table rows ([#665](https://github.com/elastic/eui/pull/665))

**Breaking changes**

- `EuiStepsHorizontal` now requires an `onClick` prop be provided for each step configuration object ([#653](https://github.com/elastic/eui/pull/653))

## [`0.0.40`](https://github.com/elastic/eui/tree/v0.0.40)

- Tweaked sizing, weights, color, line-heights, and added more levels to `EuiTitle` and `EuiText` ([#627](https://github.com/elastic/eui/pull/627))
- Added TypeScript type definitions for `EuiPortal`, `EuiText` and `EuiTitle` as well as the `calculatePopoverPosition` service ([#638](https://github.com/elastic/eui/pull/638))
- Grayed out labels for `disabled` controls ([#648](https://github.com/elastic/eui/pull/648))

**Bug fixes**

- Fix visual shadow glitch on hover of `EuiToast` ([#632](https://github.com/elastic/eui/pull/632))

**Breaking changes**

- **Note: This breaking change is reversed in 0.0.43.** Added a default `max-width` to `EuiText` ([#627](https://github.com/elastic/eui/pull/627))

## [`0.0.39`](https://github.com/elastic/eui/tree/v0.0.39)

**Bug fixes**

- Allow accordions to dynamically change height, and support values on radio inputs ([#613](https://github.com/elastic/eui/pull/613))
- Accordion toggle layout is no longer flagged responsive, in order to prevent unwanted stacking on mobile ([#613](https://github.com/elastic/eui/pull/613))

**Breaking changes**

- Support values on radio inputs. This is breaking because now the second argument to the radio `onChange` callback is the value, which bumps the change event to the third argument ([#613](https://github.com/elastic/eui/pull/613))

## [`0.0.38`](https://github.com/elastic/eui/tree/v0.0.38)

- Modified drop shadow intensities and color ([#607](https://github.com/elastic/eui/pull/607))
- Added SASS color functions. Made `$euiColorWarning` color usage more accessible while still being "yellow" ([#628](https://github.com/elastic/eui/pull/628))
- Removed extraneous `global_styling/mixins/_forms.scss` file and importing the correct files in the `filter_group.scss` and `combo_box.scss` files ([#609](https://github.com/elastic/eui/pull/609))
- Added `isInvalid` prop to `EuiComboBox` ([#631](https://github.com/elastic/eui/pull/631))
- Added support for rejecting user input by returning `false` from the `onCreateOption` prop of `EuiComboBox` ([#631](https://github.com/elastic/eui/pull/631))

**Bug fixes**

- Visual fix for the focus state of disabled `EuiButton` ([#603](https://github.com/elastic/eui/pull/603))
- `EuiSelect` can pass any node as a value rather than just a string ([#603](https://github.com/elastic/eui/pull/603))
- Fixed a typo in the flex TypeScript definition ([#629](https://github.com/elastic/eui/pull/629))
- Fixed `EuiComboBox` bug in which the options list wouldn't always match the width of the input ([#611](https://github.com/elastic/eui/pull/611))
- Fixed `EuiComboBox` bug in which opening the combo box when there's no scrollbar on the window would result in the list being positioned incorrectly ([#631](https://github.com/elastic/eui/pull/631))
- Fixed `EuiComboBox` bug in which clicking a pill's close button would close the list ([#631](https://github.com/elastic/eui/pull/631))
- Fixed `EuiComboBox` bug in which moving focus from one combo box to another would remove the `euiBody-hasPortalContent` class from the body ([#631](https://github.com/elastic/eui/pull/631))

## [`0.0.37`](https://github.com/elastic/eui/tree/v0.0.37)

- Added `EuiComboBox` for selecting many options from a list of options ([#567](https://github.com/elastic/eui/pull/567))
- Added `EuiHighlight` for highlighting a substring within text ([#567](https://github.com/elastic/eui/pull/567))
- `calculatePopoverPosition` service now accepts a `positions` argument so you can specify which positions are acceptable ([#567](https://github.com/elastic/eui/pull/567))
- Added `closeButtonProps` prop to `EuiBadge`, `hollow` badge type, and support for arbitrary hex color ([#567](https://github.com/elastic/eui/pull/567))
- Added support for arbitrary hex color to `EuiIcon` ([#567](https://github.com/elastic/eui/pull/567))

**Breaking changes**

- Renamed `euiBody-hasToolTip` class to `euiBody-hasPortalContent` ([#567](https://github.com/elastic/eui/pull/567))

## [`0.0.36`](https://github.com/elastic/eui/tree/v0.0.36)

- Added support for range queries in `EuiSearchBar` (works for numeric and date values) ([#485](https://github.com/elastic/eui/pull/485))
- Added support for emitting a `EuiSearchBar` query to an Elasticsearch query string ([#598](https://github.com/elastic/eui/pull/598))
- Added support for expandable rows to `EuiBasicTable` ([#585](https://github.com/elastic/eui/pull/585))

**Bug fixes**

- Relaxed query syntax of `EuiSearchBar` to allow usage of hyphens without escaping ([#581](https://github.com/elastic/eui/pull/581))
- Fixed font-weight issue in K6 theme ([#596](https://github.com/elastic/eui/pull/596))

## [`0.0.35`](https://github.com/elastic/eui/tree/v0.0.35)

- Modified `EuiLink` and all buttons to support both href and onClick ([#554](https://github.com/elastic/eui/pull/554))
- Added `color` prop to `EuiIconTip` ([#580](https://github.com/elastic/eui/pull/580))

## [`0.0.34`](https://github.com/elastic/eui/tree/v0.0.34)

- Adjust `EuiCallOut` and dark theme warning coloring ([#563](https://github.com/elastic/eui/pull/563))
- Added a `buttonColor` prop to `EuiConfirmModal` ([#546](https://github.com/elastic/eui/pull/546))
- Added 'baseline' as option to `EuiFlexGroup`'s `alignItems` prop ([#546](https://github.com/elastic/eui/pull/546))

**Bug fixes**

- Fixed `EuiToolTip` bug which caused the tooltip to hide when moving the mouse around inside of the trigger element ([#557](https://github.com/elastic/eui/pull/557), [#564](https://github.com/elastic/eui/pull/564))
- Fixed a bug where `EuiButtonEmpty` would offer a white background on hover when it was disabled, even when there was no such background transition on hover when the buttons are not disabled ([#561](https://github.com/elastic/eui/pull/561))
- Fixed table cell bugs ([#565](https://github.com/elastic/eui/pull/565))
  - `EuiBasicTable` now supports explicitly setting `truncateText` and `textOnly` on column definitions, and supports passing through unrecognized props to the cell (e.g. `data-test-subj`).
  - Updated table cell CSS so that long single-word cell content will break and wrap mid-word.

## [`0.0.33`](https://github.com/elastic/eui/tree/v0.0.33)

- Added initial sorting option to `EuiInMemoryTable` ([#547](https://github.com/elastic/eui/pull/547))
- Horizontally scrolling `EuiTabs` ([#546](https://github.com/elastic/eui/pull/546))
- Remove padding from both sides of `EuiEmptyButton` ([#546](https://github.com/elastic/eui/pull/546))
- Added `disabled` prop to placeholder (ellipses) button in pagination ([#546](https://github.com/elastic/eui/pull/546))
- Converted `.euiHeader__notification` into `EuiHeaderNotification` ([#546](https://github.com/elastic/eui/pull/546))

**Bug fixes**

- `EuiConfirmModal` will now check for the presence of confirm and cancel buttons before trying to focus them ([#555](https://github.com/elastic/eui/pull/555))

## [`0.0.32`](https://github.com/elastic/eui/tree/v0.0.32)

- Updated `EuiDescriptionList` to accept nodes for the titles and descriptions ([#552](https://github.com/elastic/eui/pull/552))
- Added `stop` and `stopFilled` icons ([#543](https://github.com/elastic/eui/pull/543))

**Bug fixes**

- Fixed `EuiToolTip` smart positioning to prevent tooltip from being clipped by the window where possible ([#550](https://github.com/elastic/eui/pull/550))

## [`0.0.31`](https://github.com/elastic/eui/tree/v0.0.31)

- Made `<EuiProgress>` TypeScript types more specific ([#518](https://github.com/elastic/eui/pull/518))
- Removed `font-smoothing` from our reset css for better text legibility ([#539](https://github.com/elastic/eui/pull/539))

**Bug fixes**

- Made `EuiIconTip` screen reader accessible ([#534](https://github.com/elastic/eui/pull/534))
- Fixed a sorting issue in `EuiInMemoryTable` ([#453](https://github.com/elastic/eui/pull/453))
- Fixed checkbox click for `EuiCheckbox` and `EuiRadio` without a label ([#541](https://github.com/elastic/eui/pull/541))

## [`0.0.30`](https://github.com/elastic/eui/tree/v0.0.30)

- Add ability to force `EuiSideNav` items open by setting `item.forceOpen` ([#515](https://github.com/elastic/eui/pull/515))

## [`0.0.29`](https://github.com/elastic/eui/tree/v0.0.29)

- Added `EuiIconTip` to make it easier to display icons with tooltips ([#528](https://github.com/elastic/eui/pull/528))
- Added `buttonRef` prop to `EuiButton`, `EuiButtonEmpty`, and `EuiButtonIcon` ([#529](https://github.com/elastic/eui/pull/529))

**Bug fixes**

- `EuiHealth` no longer stacks flex items on small screens ([#530](https://github.com/elastic/eui/pull/530))
- Fixed `EuiPageContent` centering within `EuiPage` issue ([#527](https://github.com/elastic/eui/pull/527))
- `EuiConfirmModal` will now correctly auto-focus on its confirm and cancel buttons ([#529](https://github.com/elastic/eui/pull/529))

## [`0.0.28`](https://github.com/elastic/eui/tree/v0.0.28)

- `EuiInMemoryTable` pass items to BasicTable when message is provided ([#517](https://github.com/elastic/eui/pull/517)).
- `EuiSearchBox` now passes unused props through to `EuiFieldSearch` ([#514](https://github.com/elastic/eui/pull/514))
- Change `EuiBasicTable` `noItemsMessage` and `EuiInMemoryTable` `message` propType to node
instead of just string ([#516](https://github.com/elastic/eui/pull/516))

## [`0.0.27`](https://github.com/elastic/eui/tree/v0.0.27)

- Don't propagate a null `onClick` on EuiPanels ([#473](https://github.com/elastic/eui/pull/473))
- Use 1.1px for the `EuiHorizontalRule` height, in order to work around strange Chrome height calculations ([#473](https://github.com/elastic/eui/pull/473))
- New icons for `logoGithub` and `logoSketch` ([#494](https://github.com/elastic/eui/pull/494))
- `EuiCard` now has an `href` and `isClickable` prop for better handling hover animations ([#494](https://github.com/elastic/eui/pull/494))
- Added `calculateContrast` and `rgbToHex` to services ([#494](https://github.com/elastic/eui/pull/494))

**Bug fixes**

- `EuiModal` is now responsive on mobile screens ([#512](https://github.com/elastic/eui/pull/512))
- `EuiFlexGrid` now collapses down in mobile layouts properly ([#515](https://github.com/elastic/eui/pull/515))
- Made `EuiCard` proptypes more permission by changing strings to nodes ([#515](https://github.com/elastic/eui/pull/515))
- Fixed `responsive={false}` prop not working when flex groups were nested ([#494](https://github.com/elastic/eui/pull/494))
- `EuiBadge` wrapping element changed from a `div` to `span` so it can be nested in text blocks ([#494](https://github.com/elastic/eui/pull/494))

## [`0.0.26`](https://github.com/elastic/eui/tree/v0.0.26)

**Bug fixes**

- `EuiSelect` do not set `defaultValue` property when `value` property is provided ([#504](https://github.com/elastic/eui/pull/504)).
- `EuiBottomBar` now uses `EuiPortal` to avoid z-index conflicts ([#487](https://github.com/elastic/eui/pull/487))
- Upped dark theme contrast on disabled buttons ([#487](https://github.com/elastic/eui/pull/487))

**Breaking changes**

- Removed `EuiTableOfRecords` ([#490](https://github.com/elastic/eui/pull/490))

## [`0.0.25`](https://github.com/elastic/eui/tree/v0.0.25)

- `EuiSearchBar` accepts `toolsLeft` and `toolsRight` props ([#458](https://github.com/elastic/eui/pull/458))
- Added `search.onChange` callback to `EuiInMemoryTable` ([#469](https://github.com/elastic/eui/pull/469))
- Added `initialPageSize` option to `EuiInMemoryTable` ([#477](https://github.com/elastic/eui/pull/477))
- Added design guidelines for button and toast usage ([#371](https://github.com/elastic/eui/pull/371))

**Breaking changes**

- Complete refactor of `EuiToolTip`. They now work. Only a breaking change if you were using them ([#484](https://github.com/elastic/eui/pull/484))

## [`0.0.24`](https://github.com/elastic/eui/tree/v0.0.24)

- Removed hover and focus states from non-selectable `EuiSideNavItem`s ([#434](https://github.com/elastic/eui/pull/434))
- Added `Ast` and `Query` services ([#454](https://github.com/elastic/eui/pull/454))
- Added icons for Kibana query language ([#455](https://github.com/elastic/eui/pull/455))

**Bug fixes**

- Fix error stemming from `selected` prop on `EuiSelect` ([#436](https://github.com/elastic/eui/pull/436))

**Breaking changes**

- The `Random` service's `oneOf` method now only accepts an array ([#454](https://github.com/elastic/eui/pull/454))

## [`0.0.23`](https://github.com/elastic/eui/tree/v0.0.23)

- Added `EuiInMemoryTable`, which encapsulates sorting, searching, selection, and pagination state and logic ([#390](https://github.com/elastic/eui/pull/390))
- Added stack trace information to `EuiErrorBoundary` ([#428](https://github.com/elastic/eui/pull/428))
- Make full screen code block use the same font-size on the original code block ([#447](https://github.com/elastic/eui/pull/447))

**Bug fixes**

- Fixed `EuiContextMenu` bug when using the keyboard to navigate up, which was caused by unnecessarily re-rendering the items, thus losing references to them ([#431](https://github.com/elastic/eui/pull/431))

## [`0.0.22`](https://github.com/elastic/eui/tree/v0.0.22)

- Added `EuiDelayHide` component ([#412](https://github.com/elastic/eui/pull/412))
- Decreased overall size of checkbox, radio, and switches as well as better styles for the different states ([#407](https://github.com/elastic/eui/pull/407))
- Added `EuiFilePicker` component for `input type="file"` needs ([#402](https://github.com/elastic/eui/pedull/402))
- Added `isLoading` prop to `EuiButton` ([#427](https://github.com/elastic/eui/pull/427))
- Added icons: `eye`, `eyeClosed`, `grab`, `heatmap`, `vector` ([#427](https://github.com/elastic/eui/pull/427))
- Added `hasNoInitialSelection` option to `EuiSelect` ([#422](https://github.com/elastic/eui/pull/422))

**Bug fixes**

- Fixed appearance of checked checkboxes and radios in IE ([#407](https://github.com/elastic/eui/pull/407))
- Fixed disabled vs enabled appearance of checked checkboxes and radios ([#407](https://github.com/elastic/eui/pull/407))
- Fixed disabled & checked state of switches ([#407](https://github.com/elastic/eui/pull/407))
- Fixed `EuiCard` content alignment when content is short ([#415](https://github.com/elastic/eui/pull/415))
- Only apply the `$euiCodeBlockSelectedBackgroundColor` variable if it is a color ([#427](https://github.com/elastic/eui/pull/427))
- No margins for `<hr>` ([#427](https://github.com/elastic/eui/pull/427))
- Fixed `EuiButton` truncation ([#427](https://github.com/elastic/eui/pull/427))

**Breaking changes**

- Changed `EuiAccordion`’s method of `onToggleOpen` to `onToggle` ([#427](https://github.com/elastic/eui/pull/427))

## [`0.0.21`](https://github.com/elastic/eui/tree/v0.0.21)

- Logstash icon set. [#399](https://github.com/elastic/eui/pull/399)
- Added support for `disabled` options in `EuiSelect`. [#324](https://github.com/elastic/eui/pull/324)
- Badges can now accept onClicks and custom colors. They were changed stylistically to be bolder and smaller by default ([#381](https://github.com/elastic/eui/pull/381))
- Added component to wrap blocks of substeps `EuiSubSteps` in a shaded container ([#375](https://github.com/elastic/eui/pull/375))
- Added horizontal steps component ([#375](https://github.com/elastic/eui/pull/375))
- Changed look and feel of pagination. Added `compressed` prop for smaller footprint pagination ([#380](https://github.com/elastic/eui/pull/380))
- Added `EuiBasicTable` as an opinionated, high level component for constructing tables. Its addition deprecates `EuiTableOfRecords` which is still available, but now marked for removal ([#377](https://github.com/elastic/eui/pull/377))
- Added styles for `readOnly` states of form controls ([#391](https://github.com/elastic/eui/pull/391))
- Added importAction and exportAction icons ([#394](https://github.com/elastic/eui/pull/394))
- Added `EuiCard` for UI patterns that need an icon/image, title and description with some sort of action ([#380](https://github.com/elastic/eui/pull/380))
- Added TypeScript definitions for the `EuiHealth` component ([#403](https://github.com/elastic/eui/pull/403))
- Added `SearchBar` component - introduces a simple yet rich query language to search for objects + search box and filter controls to construct/manipulate it ([#379](https://github.com/elastic/eui/pull/379))

**Bug fixes**

- Tables now default to `table-layout: fixed` to avoid some collapsing cell problems. [#398](https://github.com/elastic/eui/pull/398)
- Wrap long lines of text within the body of `EuiToast` instead of letting text overflow ([#392](https://github.com/elastic/eui/pull/392))
- Fixed dark theme coloring of SubSteps ([#396](https://github.com/elastic/eui/pull/396))
- Reorder selectors to fix fixed progress bar in Firefox ([#404](https://github.com/elastic/eui/pull/404))

## [`0.0.20`](https://github.com/elastic/eui/tree/v0.0.20)

- Renamed class from `euiFlexGroup--alignItemsStart` to `euiFlexGroup--alignItemsFlexStart` ([#378](https://github.com/elastic/eui/pull/378))

## [`0.0.19`](https://github.com/elastic/eui/tree/v0.0.19)

- `EuiGlobalToastList` now prevents toasts from disappearing while the user's mouse is over the list. Added `timer/Timer` service ([#370](https://github.com/elastic/eui/pull/370))

**Bug fixes**

- **Note: This is deprecated in 0.0.21 and removed in 0.0.26.** `EuiTableOfRecords` selection bugs ([#365](https://github.com/elastic/eui/pull/365))
  - Deleting selected items now resets the select all checkbox to an unchecked state
  - The select all checkbox only becomes checked when all selectable rows are checked, not just some of them

**Breaking changes**

- Changed `EuiGlobalToastList` to be responsible for instantiating toasts, tracking their lifetimes, and dismissing them. It now accepts `toasts`, `dismissToast`, and `toastLifeTimeMs` props. It no longer accepts `children` ([#370](https://github.com/elastic/eui/pull/370))

## [`0.0.18`](https://github.com/elastic/eui/tree/v0.0.18)

**Bug fixes**

- Fixed `EuiCodeEditor` bug in which hitting ESCAPE to close the autocompletion suggestions menu would also exit editing mode ([#363](https://github.com/elastic/eui/pull/363))

## [`0.0.17`](https://github.com/elastic/eui/tree/v0.0.17)

**Bug fixes**

- Downgraded `lodash` version to `3.10.0` to align it with Kibana ([#359](https://github.com/elastic/eui/pull/359))

## [`0.0.16`](https://github.com/elastic/eui/tree/v0.0.16)

- `EuiRadio` now supports the `input` tag's `name` attribute. `EuiRadioGroup` accepts a `name` prop that will propagate to its `EuiRadio`s ([#348](https://github.com/elastic/eui/pull/348))
- Added Machine Learning create jobs icon set ([#338](https://github.com/elastic/eui/pull/338))
- **Note: This is deprecated in 0.0.21 and removed in 0.0.26.** Added `EuiTableOfRecords`, a higher level table component to take away all your table listings frustrations ([#250](https://github.com/elastic/eui/pull/250))

**Bug fixes**

- Added `react-color` as a dependency (was previously a devDependency) ([#354](https://github.com/elastic/eui/pull/354))
- Stop propagation and prevent default when closing components. Otherwise the same Escape keypress could close the parent component(s) as well as the one you intend to close ([#344](https://github.com/elastic/eui/pull/344))

## [`0.0.15`](https://github.com/elastic/eui/tree/v0.0.15)

- Added `EuiColorPicker` ([#328](https://github.com/elastic/eui/pull/328))
- `EuiCodeBlock` now only shows fullscreen icons if `overflowHeight` prop is set. Also forces large fonts and padding while expanded ([#325](https://github.com/elastic/eui/pull/325))
- Exported `VISUALIZATION_COLORS` from services ([#329](https://github.com/elastic/eui/pull/329))
- Added typescript definitions for `EuiFormRow`, `EuiRadioGroup`, `EuiSwitch`, `EuiLoadingSpinner`, `EuiLoadingChart` and `EuiProgress` ([#326](https://github.com/elastic/eui/pull/326))
- Added `checkHrefAndOnClick` and `getSecureRelForTarget` to services.

**Breaking changes**

- `EuiCodeBlock` now only shows fullscreen icons if `overflowHeight` prop is set. Also forces large fonts and padding while expanded ([#325](https://github.com/elastic/eui/pull/325))
- React ^16.2 is now a peer dependency ([#264](https://github.com/elastic/eui/pull/264))
- `EuiProgress` no longer accepts the `indeterminate` property, which never had any effect ([#326](https://github.com/elastic/eui/pull/326))

**Bug fixes**

- Fix TypeScript definitions such that optional and readonly properties survive being passed through `Omit` ([#322](https://github.com/elastic/eui/pull/322))

## [`0.0.14`](https://github.com/elastic/eui/tree/v0.0.14)

- Added `isColorDark` color util ([#311](https://github.com/elastic/eui/pull/311))
- EuiButton, EuiButtonEmpty and EuiButtonIcon can now take an `href` ([#316](https://github.com/elastic/eui/pull/316))
- In `EuiSideNav`, allow a callback to be passed that renders the individual items in the navigation. This makes interoperability with e.g. `react-router` easier ([#310](https://github.com/elastic/eui/pull/310))
- Add new icon types to `EuiIcon` TypeScript definitions ([#323](https://github.com/elastic/eui/pull/323)).

**Bug fixes**

- Set `EuiFlexGroup` to `flex-grow: 1` to be more friendly with IE11 ([#315](https://github.com/elastic/eui/pull/315))

## [`0.0.13`](https://github.com/elastic/eui/tree/v0.0.13)

- Added index management icons ([#307](https://github.com/elastic/eui/pull/307))

**Breaking changes**

- Reverted test helper for async functions that throw exceptions. See PR for details on how this can be handled in Jest 22 ([#306](https://github.com/elastic/eui/pull/306))

**Bug fixes**

- Adjust toast z-index to show over modals ([#296](https://github.com/elastic/eui/pull/296))
- Fix nested `EuiFlexItem` collapse issue in IE ([#308](https://github.com/elastic/eui/pull/308))

## [`0.0.12`](https://github.com/elastic/eui/tree/v0.0.12)

- Minor style-only changes to `EuiPagination`, button reset, `EuiTableHeaderCell`, and `EuiCodeBlock` ([#298](https://github.com/elastic/eui/pull/298))
- All NPM dependencies now use ^ to install the latest minor version.
- Added Apache, Nginx, MySQL logos ([#270](https://github.com/elastic/eui/pull/270))
- Added small version of `EuiCallOut` ([#269](https://github.com/elastic/eui/pull/269))
- Added first batch of TypeScript type definitions for components and services ([#252](https://github.com/elastic/eui/pull/252))
- Added button for expanding `EuiCodeBlock` instances to be full-screen ([#259](https://github.com/elastic/eui/pull/259))
- Add test helper for async functions that throw exceptions ([#301](https://github.com/elastic/eui/pull/301))

**Bug fixes**

- Removed padding on `EuiPage` mobile breakpoint ([#282](https://github.com/elastic/eui/pull/282))
- Fixed some `EuiIcon` `type`s not setting their `viewBox` attribute, which caused them to not honor the `size` properly ([#277](https://github.com/elastic/eui/pull/277))
- Fixed `EuiContextMenu` to pass the `event` argument to a `EuiContextMenuItem`'s `onClick` handler even when a panel is defined ([#265](https://github.com/elastic/eui/pull/265))

**Breaking changes**

- Removed `color` prop from `EuiCodeBlock`. This component's highlighting now matches whichever theme is currently active. See PR for details on SCSS breaking changes ([#259](https://github.com/elastic/eui/pull/259))

## [`0.0.11`](https://github.com/elastic/eui/tree/v0.0.11)

- Added `EuiImage` component to allow for image sizing and zooms ([#262](https://github.com/elastic/eui/pull/262))
- Updated `EuiOverlayMask` to append `<div>` to body ([#254](https://github.com/elastic/eui/pull/254))

**Bug fixes**

- Disabled tab styling ([#258](https://github.com/elastic/eui/pull/258))
- Proper className for flexGroup alignItems prop ([#257](https://github.com/elastic/eui/pull/257))
- Clicking the downArrow icon in `EuiSelect` now triggers selection ([#255](https://github.com/elastic/eui/pull/255))
- Fixed `euiFormRow` id's from being the same as the containing input and label ([#251](https://github.com/elastic/eui/pull/251))

**Breaking changes**

- `{rest}` prop attachment moved from wrapping div to the input on checkboxes and switches ([#246](https://github.com/elastic/eui/pull/246))

## [`0.0.10`](https://github.com/elastic/eui/tree/v0.0.10)

- Updated `euiPopover` to propagate `panelPaddingSize` padding values to content only (title does inherit horizontal values) via CSS ([#229](https://github.com/elastic/eui/pull/229))
- Updated `EuiErrorBoundary` to preserve newlines in error ([#238](https://github.com/elastic/eui/pull/238))
- Added more icons and fixed a few for dark mode ([#228](https://github.com/elastic/eui/pull/228))
- Added `EuiFlyout` component ([#227](https://github.com/elastic/eui/pull/227))

**Breaking changes**

- Renamed `EuiModalOverlay` to `EuiOverlayMask` ([#227](https://github.com/elastic/eui/pull/227))

**Bug fixes**

- Fixed bug in `Pager` service which occurred when there were no items ([#237](https://github.com/elastic/eui/pull/237))
- Added `isPageable` method to `Pager` service and set first and last page index to -1 when there are no pages ([#242](https://github.com/elastic/eui/pull/242))

## [`0.0.9`](https://github.com/elastic/eui/tree/v0.0.9)

**Breaking changes**

- Renamed `euiFlexGroup--alignItemsEnd` class to `euiFlexGroup--alignItemsFlexEnd`.
- Remove support for `primary` color from `EuiTextColor` because it looked too much like a link.

**Bug fixes**

- Give `EuiFormErrorText` and `EuiFormHelpText` proper line-height ([#234](https://github.com/elastic/eui/pull/234))

## [`0.0.8`](https://github.com/elastic/eui/tree/v0.0.8)

**Bug fixes**

- Fix button vertical alignment ([#232](https://github.com/elastic/eui/pull/232))

## [`0.0.7`](https://github.com/elastic/eui/tree/v0.0.7)

- Added `EuiSteps` component ([#202](https://github.com/elastic/eui/pull/202), [#208](https://github.com/elastic/eui/pull/208))

**Breaking changes**

- Test helpers now published at `@elastic/eui/lib/test`

**Bug fixes**

- Case sensitive file name fix for Kibana dark theme ([#216](https://github.com/elastic/eui/pull/216))

## [`0.0.6`](https://github.com/elastic/eui/tree/v0.0.6)

- `justify` prop of `EuiFlexGroup` now accepts `spaceEvenly` ([#205](https://github.com/elastic/eui/pull/205))
- Increased size of `<EuiTitle size="s">` so that it's distinguishable as a title ([#204](https://github.com/elastic/eui/pull/204))

## [`0.0.5`](https://github.com/elastic/eui/tree/v0.0.5)

**Bug fixes**

- Fixed import paths for `EuiTable`, `EuiHealth`, and `EuiPopover` which prevented dependents of EUI from being able to compile when importing components from the `lib` directory ([#203](https://github.com/elastic/eui/pull/203))

## [`0.0.4`](https://github.com/elastic/eui/tree/v0.0.4)

- Added `EuiHealth` components for status checks ([#158](https://github.com/elastic/eui/pull/158))
- Cleaned up styling for checkboxes, switches, and radios ([#158](https://github.com/elastic/eui/pull/158))
- Form `disabled` states are now more consistent ([#158](https://github.com/elastic/eui/pull/158))
- Page and title padding adjusted to be more compact ([#158](https://github.com/elastic/eui/pull/158))
- Table spacing is now smaller ([#158](https://github.com/elastic/eui/pull/158))
- Dark theme forms now have better contrast with their borders ([#158](https://github.com/elastic/eui/pull/158))
- Added icons to match Kibana's app directory ([#162](https://github.com/elastic/eui/pull/162))
- Converted icons from SVG to React component during the build and stop using sprites ([#160](https://github.com/elastic/eui/pull/160))
- Added `isReadOnly`, `setOptions`, and `cursorStart` props to `EuiCodeEditor` ([#169](https://github.com/elastic/eui/pull/169))
- Added `wrap` prop to `EuiFlexGroup` ([#170](https://github.com/elastic/eui/pull/170))
- Added `scope` prop to `EuiTableHeaderCell` and `EuiTableHeaderCellCheckbox` ([#171](https://github.com/elastic/eui/pull/171))
- Added `disabled` prop to `EuiContextMenuItem` ([#172](https://github.com/elastic/eui/pull/172))
- Added `EuiTablePagination` component and `Pager` service ([#178](https://github.com/elastic/eui/pull/178))
- **Note: This is broken until 0.0.25.** Added `EuiTooltip` component ([#174](https://github.com/elastic/eui/pull/174), [#193](https://github.com/elastic/eui/pull/193))
- Added a bold weight of 700 and apply it to `<strong>` elements by default ([#193](https://github.com/elastic/eui/pull/193))
- Icon size prop now accepts `s`. Adjusted coloring of sidenav arrows ([#178](https://github.com/elastic/eui/pull/197))
- Added `EuiErrorBoundary` ([#198](https://github.com/elastic/eui/pull/198))
- Exported `test` module, which includes `findTestSubject`, `startThrowingReactWarnings`, `stopThrowingReactWarnings`, `requiredProps`, and `takeMountedSnapshot` helpers ([#198](https://github.com/elastic/eui/pull/198))
- Added a more systematic way to add themes; includes a new K6 theme for Kibana ([#191](https://github.com/elastic/eui/pull/191))

**Bug fixes**

- Fixed bug where screen-reader styles weren't being imported ([#103](https://github.com/elastic/eui/pull/103))
- Fixed a bug where `<progress>` wasn't being rendered under `block` display ([#166](https://github.com/elastic/eui/pull/166))
- Fixed a bug that caused `EuiPageSideBar` width to change when the width of its content changed ([#181](https://github.com/elastic/eui/pull/181))

**Breaking changes**

- Fixed a bug where table cell classes were being applied twice ([#167](https://github.com/elastic/eui/pull/167))
- React ^16.0 is now a peer dependency ([#198](https://github.com/elastic/eui/pull/198))

## [`0.0.3`](https://github.com/elastic/eui/tree/v0.0.3)

- `EuiFlexItem` now accepts integers between 1 and 10 for the `grow` prop ([#144](https://github.com/elastic/eui/pull/144))
- `EuiFlexItem` and `EuiFlexGrow` now accept a `component` prop which you can set to `span` or `div` (default) ([#141](https://github.com/elastic/eui/pull/141))
- Added `isLoading` prop to form inputs to allow for a loading state ([#150](https://github.com/elastic/eui/pull/150))

**Breaking changes**

- `EuiSideNav` now accepts a tree data structure via the `items` prop ([#141](https://github.com/elastic/eui/pull/141))
- `EuiSideNavGroup`, `EuiSideNavItem`, and `EuiSideNavTitle` have been removed from the public API ([#141](https://github.com/elastic/eui/pull/141))

## [`0.0.2`](https://github.com/elastic/eui/tree/v0.0.2)

- Changed the hover states of `EuiButtonEmpty` to look more like links ([#135](https://github.com/elastic/eui/pull/135))
- `EuiCode` now wraps `EuiCodeBlock`, so it can do everything `EuiCodeBlock` could, but inline ([#138](https://github.com/elastic/eui/pull/138))
- Added `transparentBackground` prop to `EuiCodeBlock` ([#138](https://github.com/elastic/eui/pull/138))
- `EuiCodeBlock` now uses the `light` theme by default ([#138](https://github.com/elastic/eui/pull/138))
- `EuiFormRow` generates its own unique `id` prop if none is provided ([#130](https://github.com/elastic/eui/pull/130))
- `EuiFormRow` associates help text and errors with the field element via ARIA attributes ([#130](https://github.com/elastic/eui/pull/130))

## [`0.0.1`](https://github.com/elastic/eui/tree/v0.0.1) Initial Release

- Initial public release<|MERGE_RESOLUTION|>--- conflicted
+++ resolved
@@ -3,11 +3,8 @@
 **Bug fixes**
 
 - Fixed EuiDataGrid height issue when in full-screen mode and with scrolling content ([#5557](https://github.com/elastic/eui/pull/5557))
-<<<<<<< HEAD
 - Fixed an accessibility issue in custom and interactive Drag and Drop patterns ([#5568](https://github.com/elastic/eui/pull/5568))
-=======
 - Fixed a focus bug in `EuiDataGrid` when clicking another cell header with an already-open cell header popover ([#5556](https://github.com/elastic/eui/pull/5556))
->>>>>>> dee2a3c4
 
 ## [`46.1.0`](https://github.com/elastic/eui/tree/v46.1.0)
 
