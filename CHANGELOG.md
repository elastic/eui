## [`main`](https://github.com/elastic/eui/tree/main)

<<<<<<< HEAD
### Feature: CSS-in-JS ([#5121](https://github.com/elastic/eui/pull/5121))

- Added reset and global styles via CSS-in-JS with `@emotion/react/Global`
- Added `EuiProvider`, a React context provider for theming and global styles
- Added `isDefaultTheme` and `isLegacyTheme` utilities

**Breaking changes**

- Added `@emotion/react` to `peerDependencies`
- Amsterdam is now the default theme, deprecated and renamed old theme as "legacy"
- Re-organized Sass files including where the `globals` are imported from
=======
- Updated color of `EuiHorizontalRule` when rendered inside `EuiToolTip` ([#5378](https://github.com/elastic/eui/pull/5378))
>>>>>>> 7b64d73d

**Bug fixes**

- Fixed an `EuiDataGrid` bug where paginated overflowing data grids could become unscrollable when `rowCount` changed ([#5400](https://github.com/elastic/eui/pull/5400))
- Fixed `EuiCode` line-wrapping ([#5379](https://github.com/elastic/eui/pull/5379))
- Fixed `EuiCodeBlock` not passing `data-test-subj` or `aria-label` to virtualized & full-screen code blocks ([#5379](https://github.com/elastic/eui/pull/5379))
- Fixed `EuiCodeBlock` not closing full-screen mode when the Escape key is pressed ([#5379](https://github.com/elastic/eui/pull/5379))
- Fixed virtualized `EuiCodeBlock`s blanking out when entering & exiting full-screen mode ([#5379](https://github.com/elastic/eui/pull/5379))
- Fixed `EuiCodeBlock`'s full-screen mode to use a large font and padding size & added several missing wrapper classes ([#5379](https://github.com/elastic/eui/pull/5379))
- Fixed `EuiCodeBlock` broken line wrapping when using virtualization ([#5379](https://github.com/elastic/eui/pull/5379))

**Theme: Amsterdam**

- Fixed `EuiCodeBlock` not properly increasing large font sizes on Amsterdam ([#5379](https://github.com/elastic/eui/pull/5379))

## [`41.2.1`](https://github.com/elastic/eui/tree/v41.2.1)

**Bug fixes**

- Refactored definition of `isNamedColor` function so it isn't mocked away by the testenv configuration ([#5397](https://github.com/elastic/eui/pull/5397))

## [`41.2.0`](https://github.com/elastic/eui/tree/v41.2.0)

- Added `aria-label` and `aria-labelledby` props to `EuiComboBox` ([#5360](https://github.com/elastic/eui/issues/5360))
- Updated `EuiDatePicker` to use `EuiPopover`, `EuiFocusTrap`, and `EuiScreenReaderOnly` ([#5339](https://github.com/elastic/eui/pull/5339))

**Bug fixes**

- Fixed an `EuiDataGrid` row height bug for grids that set a default `lineCount` and also used `rowHeights` to set row-specific `lineCount`s ([#5376](https://github.com/elastic/eui/pull/5376))
- Fixed `EuiComboBox` from allowing keyboard actions when `isDisabled` ([#5373](https://github.com/elastic/eui/pull/5373))
- Fixed an accessibility issue where `EuiSuperSelect` was not creating accessible labels for its listbox ([#5364](https://github.com/elastic/eui/pull/5364))
- Fixed an accessibility issue where `EuiColorPalettePicker` was not creating an accessible label for its button ([#5364](https://github.com/elastic/eui/pull/5364))
- Fixed `EuiDatePicker` being constrained to its parent container by using React portal ([#5339](https://github.com/elastic/eui/pull/5339))

## [`41.1.0`](https://github.com/elastic/eui/tree/v41.1.0)

- Added `layout` and `footer` props to `EuiEmptyPrompt` ([#5275](https://github.com/elastic/eui/pull/5275))
- Updated `EuiEmptyPrompt` to extend `EuiPanelProps` ([#5275](https://github.com/elastic/eui/pull/5275))
- Add `data-icon-type` to `EuiIcon` `<svg>` for easier debugging of `iconType` [#5366](https://github.com/elastic/eui/pull/5366))

**Bug fixes**

- Fixed an `EuiDataGrid` race condition where grid rows had incorrect heights if loaded in before CSS ([#5284](https://github.com/elastic/eui/pull/5284))
- Fixed an accessibility issue where `EuiDataGrid` cells weren't owned by `role=row` elements ([#5285](https://github.com/elastic/eui/pull/5285))
- Fixed `EuiErrorBoundary` overflow scrolling by wrapping contents in `EuiCodeBlock` ([#5359](https://github.com/elastic/eui/pull/5359))
- Fixed `analyzeEvent` icon to be horizontally centered [#5365](https://github.com/elastic/eui/pull/5365))

## [`41.0.0`](https://github.com/elastic/eui/tree/v41.0.0)

- Added `EuiAutoSizer` component for setting dimensions on virtualized lists ([#5278](https://github.com/elastic/eui/pull/5278))
- Added `testenv` mock for `EuiAutoSizer` ([#5278](https://github.com/elastic/eui/pull/5278))
- Changed render of `useEuiTextDiff` to a `span` instead of `div` ([#5323](https://github.com/elastic/eui/pull/5323))
- Changed change prop type of `children` for `EuiMark` from `string` to `ReactNode` ([#5323](https://github.com/elastic/eui/pull/5323))
- Added `render` prop to `EuiI18n` ([#5236](https://github.com/elastic/eui/pull/5236))

**Bug fixes**

- Fixed styling of `align: center` for mobile version of `EuiTableRowCell` ([#5323](https://github.com/elastic/eui/pull/5323))
- Fixed `endDateControl` `className` in `EuiDatePickerRange` ([#5329](https://github.com/elastic/eui/pull/5329))
- Fixed `EuiMarkdownEditor` intercepting all drop events on the page ([#5340](https://github.com/elastic/eui/pull/5340))

**Breaking changes**

- Removed `EuiCodeEditor` ([#5323](https://github.com/elastic/eui/pull/5323))
- Removed `betaBadgeLabel`, `betaBadgeTooltipContent`, `betaBadgeTitle` props from `EuiCard` ([#5323](https://github.com/elastic/eui/pull/5323))
- Removed `EuiLoadingKibana` ([#5323](https://github.com/elastic/eui/pull/5323))
- Removed `secondary` color prop options ([#5323](https://github.com/elastic/eui/pull/5323))
- Removed `subdued` color prop option from `EuiButtonIcon` ([#5323](https://github.com/elastic/eui/pull/5323))
- Removed `panelPaddingSize` from `EuiPageContent` ([#5323](https://github.com/elastic/eui/pull/5323))
- Removed `makeId` ([#5323](https://github.com/elastic/eui/pull/5323))
- Removed mobile-only props from `EuiTableRowCell` ([#5323](https://github.com/elastic/eui/pull/5323))
- Removed Sass vars `$euiColorSecondary` and `$euiColorSecondaryText` ([#5345](https://github.com/elastic/eui/pull/5345))

## [`40.1.0`](https://github.com/elastic/eui/tree/v40.1.0)

- Added styling support for `valign` prop on `EuiTableRowCell` ([#5283](https://github.com/elastic/eui/pull/5283))
- Added `remark-breaks` plugin to mimic GitHub-flavored markdown line breaks within `EuiMarkdownEditor` ([#5272](https://github.com/elastic/eui/pull/5272))
- Removed `EuiErrorBoundary` from `EuiDatePicker` when unsupported props are used ([#5318](https://github.com/elastic/eui/pull/5318))

**Bug fixes**

- Fixed default text alignment in `EuiTableRowCell` on Safari ([#5283](https://github.com/elastic/eui/pull/5283))
- Fixed `mobileOptions.truncateText` from getting overridden by `truncateText` in `EuiTableRowCell` ([#5283](https://github.com/elastic/eui/pull/5283))
- Fixed issue with dynamic row counts in `EuiDataGrid` ([#5313](https://github.com/elastic/eui/pull/5313))
- Fixed `EuiDataGrid` to dynamically update row heights when set to `auto` ([#5281](https://github.com/elastic/eui/pull/5281))

**Theme: Amsterdam**

- Fixed `mobileOptions.enlarge` styling in `EuiTableRowCell` ([#5283](https://github.com/elastic/eui/pull/5283))
- Fixed `EuiDataGrid`'s expanded density not increasing font size on Amsterdam ([#5320](https://github.com/elastic/eui/pull/5320))

## [`40.0.0`](https://github.com/elastic/eui/tree/v40.0.0)

- Updated `tokenKeyword` to match the definition of keyword field type ([#5251](https://github.com/elastic/eui/pull/5251))
- Added `element`, `buttonElement`, and `arrowProps` props to further customize `EuiAccordion` ([#5258](https://github.com/elastic/eui/pull/5258))

**Bug fixes**

- Fixed missing `id` for `EuiCombobox` by generating one if `prepend` or `append` exists ([#5229](https://github.com/elastic/eui/pull/5229))

**Breaking changes**

- Renamed `tokenKeyword` icon to `tokenTag` in `EuiToken` ([#5251](https://github.com/elastic/eui/pull/5251))

## [`39.1.2`](https://github.com/elastic/eui/tree/v39.1.2)

**Note: this release is a backport containing changes originally made in `40.1.0`**

**Bug fixes**

- Fixed `EuiDataGrid` to dynamically update row heights when set to `auto` ([#5281](https://github.com/elastic/eui/pull/5281))

## [`39.1.1`](https://github.com/elastic/eui/tree/v39.1.1)

**Bug fixes**

- Fixed `EuiSuperDatePicker` from crashing due to invalid time input ([#5263](https://github.com/elastic/eui/pull/5263))
- Fixed content in `EuiFilterButton` again when `numFilters` is undefined ([#5268](https://github.com/elastic/eui/pull/5268))

## [`39.1.0`](https://github.com/elastic/eui/tree/v39.1.0)

- Added support for `ghost` and `text` `EuiIcon` colors on Elastic logos ([#5245](https://github.com/elastic/eui/pull/5245))
- Added a default `data-test-subj` to `EuiErrorBoundary` ([#5232](https://github.com/elastic/eui/pull/5232))

**Bug fixes**

- Fixed content in `EuiPopover` from being inaccessible during the opening animation ([#5249](https://github.com/elastic/eui/pull/5249))
- Fixed multiple accessibility issues in `EuiBasicTable` and `EuiInMemoryTable` ([#5241](https://github.com/elastic/eui/pull/5241))

## [`39.0.0`](https://github.com/elastic/eui/tree/v39.0.0)

- Added `maxWidth` prop to `EuiTour`, made `subtitle` optional, and fixed heading levels and footer background ([#5225](https://github.com/elastic/eui/pull/5225))
- Updated `tint`, `shade`, `saturate`, `desaturate`, and `makeHighContrastColor` utility functions to maintain color format supplied ([#5230](https://github.com/elastic/eui/pull/5230))
- Converted generated icon files to Typescript, eliminating the last `.js` files in our source files ([#5212](https://github.com/elastic/eui/pull/5212))

**Bug fixes**

- Fixed tick and level alignment in `Eui[Dual]Range` ([#5181](https://github.com/elastic/eui/pull/5181))
- Fixed duplicate IDs on mobile/desktop select all checkboxes in EuiBasicTable ([#5237](https://github.com/elastic/eui/pull/5237))
- Fixed missing i18n token in `EuiBasicTable`'s no items message ([#5242](https://github.com/elastic/eui/pull/5242))

**Breaking changes**

- Removed `boolean` from `EuiTour`'s `minWidth` type ([#5225](https://github.com/elastic/eui/pull/5225))

## [`38.2.0`](https://github.com/elastic/eui/tree/v38.2.0)

- Updated `EuiRangeLevel` `color` property to accept CSS color values ([#5171](https://github.com/elastic/eui/pull/5171))
- Added optional visual line highlighting to `EuiCodeBlock` ([#5207](https://github.com/elastic/eui/pull/5207))
- Added `popoverProps` to `EuiSuperSelect` and deprecated `popoverClassName` & `repositionOnScroll` ([#5214](https://github.com/elastic/eui/pull/5214))
- Added `lineHeight` configuration to `rowHeightsOptions` in `EuiDataGrid` ([#5221](https://github.com/elastic/eui/pull/5221))

**Bug fixes**

- Fixed logo icons with static SVG IDs causing accessibility errors when multiples of the same logo were present ([#5204](https://github.com/elastic/eui/pull/5204))
- Fixed several `EuiDataGrid` console errors that occur on column drag/drop reorder ([#5209](https://github.com/elastic/eui/pull/5209))

**Reverts**

- Reverted `EuiScreenReaderOnly` left positioning change due to Selenium issues ([#5215](https://github.com/elastic/eui/pull/5215))

## [`38.1.0`](https://github.com/elastic/eui/tree/v38.1.0)

- Fixed the `title` prop `EuiButtonGroup` to automatically display the `label` provided ([#5199](https://github.com/elastic/eui/pull/5199))
- Updated `barSeriesStyle.displayValue` of the elastic-charts `Theme` for better default styles ([#4845](https://github.com/elastic/eui/pull/4845))
- Added a configuration parameter to the `EuiMarkdownEditor` plugin functions to exclude custom plugins ([#5147](https://github.com/elastic/eui/pull/5147))
- Added `auto` as value for `defaultHeight` in prop `rowHeightsOptions` in `EuiDataGrid` that allows to content auto-fit to row ([#4958](https://github.com/elastic/eui/pull/4958))
- Updated `titleProps` and `descriptionProps` on `EuiDescriptionList` to extend `CommonProps` ([#5166](https://github.com/elastic/eui/pull/5166))
- Added the ability to return `visibleOptions` from `EuiSelectable` by using `onSearch` ([#5178](https://github.com/elastic/eui/pull/5178))

**Bug fixes**

- Fixed `EuiDataGrid` focus ring to be contained in the cell ([#5194](https://github.com/elastic/eui/pull/5194))
- Fixed `EuiDataGrid` cells when focused getting a higher `z-index` which was causing long content to overlap surrounding cells ([#5194](https://github.com/elastic/eui/pull/5194))
- Replaced the `EuiMarkdownEditor` help syntax modal with a popover when no custom plugins are available ([#5147](https://github.com/elastic/eui/pull/5147))
- Fixed multiple components unnecessarily rerendering generated IDs on every update ([#5195](https://github.com/elastic/eui/pull/5195), [#5196](https://github.com/elastic/eui/pull/5196), [#5197](https://github.com/elastic/eui/pull/5197), [#5200](https://github.com/elastic/eui/pull/#5200), [#5201](https://github.com/elastic/eui/pull/#5201))

**Theme: Amsterdam**

- Fixed `border-radius` and increased `font-weight` for `EuiButtonGroup` ([#4993](https://github.com/elastic/eui/pull/4993))
- Increased contrast of text `color` for `text` colored `EuiButton` and `EuiButtonIcon` ([#5177](https://github.com/elastic/eui/pull/5177))

## [`38.0.1`](https://github.com/elastic/eui/tree/v38.0.1)

- Reverted `EuiScreenReaderOnly` left positioning change due to Selenium issues ([#5215](https://github.com/elastic/eui/pull/5215))

## [`38.0.0`](https://github.com/elastic/eui/tree/v38.0.0)

- Added optional line numbers to `EuiCodeBlock` ([#4993](https://github.com/elastic/eui/pull/4993))
- Removed `emoticon` support and removed rendered `<div>` from `EuiMarkdownFormat` ([#5176](https://github.com/elastic/eui/pull/5176))
- Moved `EuiCheckbox` and `EuiRadio` inputs to always float inline on top of the faux inputs ([#5152](https://github.com/elastic/eui/pull/5152))

**Bug fixes**

- Fixed `EuiDataGrid` stripes not alternating as expected on sort/pagination ([#5070](https://github.com/elastic/eui/pull/5070))

**Breaking changes**

- Upgraded TypeScript version to ~4.1.3 ([#5182](https://github.com/elastic/eui/pull/5182))
- Added `clip` property to `EuiScreenReaderOnly`, to fix positioning issues within scrolling containers ([#5152](https://github.com/elastic/eui/pull/5152))

## [`37.7.0`](https://github.com/elastic/eui/tree/v37.7.0)

- Added `placeholder` prop to `EuiMarkdownEditor` ([#5151](https://github.com/elastic/eui/pull/5151))
- Added `.eui-textNumber` utility class to apply `tnum` font-feature setting ([#5078](https://github.com/elastic/eui/pull/5078))
- Changed `EuiPageHeader`'s tab implementation to use size `xl` when only content ([#5135](https://github.com/elastic/eui/pull/5135))
- Added `pageTitleProps` prop to `EuiPageHeader` to pass through props to the `EuiTitle` ([#5135](https://github.com/elastic/eui/pull/5135))
- Added screen-reader only `<h1>` to `EuiPageHeader` when tabs exist without a `pageTitle` ([#5135](https://github.com/elastic/eui/pull/5135))
- Added `bottomBorder` prop and `xl` `size` to `EuiTabs` ([#5135](https://github.com/elastic/eui/pull/5135))
- Added `prepend` and `append` props to `EuiTab` ([#5135](https://github.com/elastic/eui/pull/5135))
- Refactored styles of `EuiTabs` ([#5135](https://github.com/elastic/eui/pull/5135))
- Removed Sass variables for `EuiTabs` font size (`$euiTabFontSize, $euiTabFontSizeS, $euiTabFontSizeL`) ([#5135](https://github.com/elastic/eui/pull/5135))
- Extended all `EuiTabProps` for each `EuiTabbedContentTab` ([#5135](https://github.com/elastic/eui/pull/5135))
- Changed `EuiPopover`'s `repositionOnScroll` function to prevent popover and input elements from separating on scroll when nested in `EuiFlyout` ([#5155](https://github.com/elastic/eui/pull/5155))
- Added the `repositionOnScroll` prop to `EuiSuperSelect` ([#5155](https://github.com/elastic/eui/pull/5155))
- Added `useGeneratedHtmlId` utility, which memoizes the randomly generated ID on mount and prevents regenerated IDs on component rerender ([#5133](https://github.com/elastic/eui/pull/5133))
- Fixed `z-index` styles that were causing parts of `EuiResizableContainer` to overlap `EuiHeader` ([#5164](https://github.com/elastic/eui/pull/5164))

**Bug fixes**

- Fixed [de]optimization bug in `EuiDataGrid` when cells are removed from the DOM via virtualization ([#5163](https://github.com/elastic/eui/pull/5163))

**Theme: Amsterdam**

- Deprecated `display` prop of `EuiTabs` in favor of unified styles and `bottomBorder` ([#5135](https://github.com/elastic/eui/pull/5135))

## [`37.6.2`](https://github.com/elastic/eui/tree/v37.6.2)

**Reverts**

- Reverted `EuiScreenReaderOnly` clip property ([#5150](https://github.com/elastic/eui/pull/5150))

## [`37.6.1`](https://github.com/elastic/eui/tree/v37.6.1)

**Bug fixes**

- **[REVERTED in 37.6.2]** Fixed `EuiScreenReaderOnly` positioning issues within scrolling containers ([#5130](https://github.com/elastic/eui/pull/5130))
- Fixed `EuiDataGrid` cell actions not unmounting from the DOM after mouse interaction ([#5120](https://github.com/elastic/eui/pull/5120))
- Optimized `EuiDataGrid` cell interactions' performance  ([#5136](https://github.com/elastic/eui/pull/5136))

## [`37.6.0`](https://github.com/elastic/eui/tree/v37.6.0)

- Updated `EuiSuperDatePicker` to pass a `data-test-subj` prop ([#5085](https://github.com/elastic/eui/pull/5085))
- Added `euiTextBreakWord()` mixin to the `euiTitle()` mixin to ensure all titles break long words ([#5107](https://github.com/elastic/eui/pull/5107))
- Added `euiTextBreakWord()` to `EuiFormLabels` ([#5107](https://github.com/elastic/eui/pull/5107))

**Bug fixes**

- Fixed `EuiSuperSelect`'s focus keyboard behavior when no initial value is passed, and focus label behavior ([#5097](https://github.com/elastic/eui/pull/5097))
- Fixed `EuiSelectable` sometimes requiring two clicks to change selection ([#5117](https://github.com/elastic/eui/pull/5117))

## [`37.5.0`](https://github.com/elastic/eui/tree/v37.5.0)

### Feature: CSS-in-JS ([#4511](https://github.com/elastic/eui/pull/4511))

- Added `EuiThemeProvider`, a React context provider for theme values and color mode selection
- Added `useEuiTheme` React hook, and `withEuiTheme` React HOC for consuming the EuiTheme
- Added global `EuiTheme` tokens for `colors`, `size`, `font`, `border`, `animation`, and `breakpoint`
- Added color services for `makeHighContrastColor`, `makeDisabledContrastColor`, `shade`, `tint`, `transparentize`, `saturate`, `desaturate`, `lightness`

## [`37.4.0`](https://github.com/elastic/eui/tree/v37.4.0)

- Updated `EuiToolTip` to remain showing tooltip while child element is in focus ([#5066](https://github.com/elastic/eui/pull/5066))
- Removed `children` from TypeScript definition in `EuiIconTip` ([#5066](https://github.com/elastic/eui/pull/5066))
- Removed `children` as a possible prop on `EuiTreeView` ([#5053](https://github.com/elastic/eui/pull/5053))
- Updated `elastic-charts` theme with better text colors, font stack and `goal` styles ([#5077](https://github.com/elastic/eui/pull/5077))

**Bug fixes**

- Fixed location of default value of `EuiToolTip`'s `display` prop ([#5066](https://github.com/elastic/eui/pull/5066))
- Fixed instance of  `EuiScreenReader` text being exposed in `EuiDataGrid` sorting menu ([#5084](https://github.com/elastic/eui/pull/5084))
- Fixed default value of `EuiPagination`'s `activePage` to target first page ([#5053](https://github.com/elastic/eui/pull/5053))
- Fixed screen reader text from displaying in some `EuiDataGrid` cell popovers ([#5087](https://github.com/elastic/eui/pull/5087))
- Fixed `EuiDatePicker` year dropdown when configured with `minDate` and/or `maxDate` ([#5069](https://github.com/elastic/eui/pull/5069))
- Fixed `EuiDatePicker`'s clear icon overlaying date text ([#5095](https://github.com/elastic/eui/pull/5095))

**Theme: Amsterdam**

- Reduced `EuiNotificationBadge` border-radius to `small` ([#5053](https://github.com/elastic/eui/pull/5053))
- Fixed hover and focus states of `EuiFacet` to match established pattern ([#5053](https://github.com/elastic/eui/pull/5053))

## [`37.3.1`](https://github.com/elastic/eui/tree/v37.3.1)

**Bug fixes**

- Fixed bug in `EuiDataGrid` where a custom `className` was also being passed to the full screen button ([#5050](https://github.com/elastic/eui/pull/5050))
- Fixed rerender state issues in `PaginationButton` inside `EuiPagination` ([#5048](https://github.com/elastic/eui/pull/5048))
- Fixed bug in `euiHeaderAffordForFixed` mixin that was not accounting for situations where `EuiDataGrid` was in full screen mode ([#5054](https://github.com/elastic/eui/pull/5054))
- Fixed `z-index` styles that were causing `EuiModal` and `EuiFlyout` components to appear behind `EuiDataGrid` when in full screen mode ([#5054](https://github.com/elastic/eui/pull/5054))
- Fixed untranslated i18n strings for `EuiFilterButton` - adds 2 new tokens and removes old `euiFilterButton.filterBadge` token ([#4750](https://github.com/elastic/eui/pull/5061))
- Fixed missing i18n token `EuiFilePicker`'s default prompt, and improved i18n string for `euiFilePicker.filesSelected` ([#5063](https://github.com/elastic/eui/pull/5063))
- Fixed `EuiDataGrid` sort button text pluralization ([#5043](https://github.com/elastic/eui/pull/5043))
- Fixed styles of `EuiButtonIcon` when passing `disabled` prop ([#5060](https://github.com/elastic/eui/pull/5060))
- Fixed `EuiDataGrid` not clearing cell styles when column position changes ([#5068](https://github.com/elastic/eui/issues/5068))

**Theme: Amsterdam**

- Updated styles for `EuiDatePicker` ([#5000](https://github.com/elastic/eui/pull/5000))
- Fixed styles for `EuiSuperDatePicker` ([#5060](https://github.com/elastic/eui/pull/5060))
- Fixed styles for `compressed` + `prepend/append` + `readOnly` input backgrounds ([#5073](https://github.com/elastic/eui/pull/5073))

## [`37.3.0`](https://github.com/elastic/eui/tree/v37.3.0)

- Updated `copyClipboard` glyph in `EuiIcon` to be centered ([#5023](https://github.com/elastic/eui/pull/5023))
- Updated `EuiFilePicker` `removeFiles` method to enable programmatic selection clearing  ([#5017](https://github.com/elastic/eui/pull/5017))
- Updated `EuiFlyout` testenv mock to pass-through `onKeyDown` prop ([#5029](https://github.com/elastic/eui/pull/5029))
- Enabled `EuiCodeBlock` copy button  in `EuiMarkdownFormat` ([#5032](https://github.com/elastic/eui/pull/5032))
- Changed `copy` icon to `copyClipboard` in `EuiCodeBlock` ([#5018](https://github.com/elastic/eui/pull/5018))
- Finished type conversion of source components to Typescript ([#5044](https://github.com/elastic/eui/pull/5044))

**Bug fixes**

- Fixed content in `EuiFilterButton` when `numFilters` is not passed ([#5012](https://github.com/elastic/eui/pull/5012))
- Fixed default value of `outsideClickCloses` prop of `EuiFlyout` ([#5027](https://github.com/elastic/eui/pull/5027))
- Fixed `EuiSelectable`'s double click bug ([#5021](https://github.com/elastic/eui/pull/5021))
- Fixed overflowing controls when `EuiCodeBlock` is short in height ([#5018](https://github.com/elastic/eui/pull/5018))
- Fixed `EuiButtonGroup` firing `onChange` twice ([#5033](https://github.com/elastic/eui/pull/5033))

## [`37.2.0`](https://github.com/elastic/eui/tree/v37.2.0)

- Added `isDisabled` prop to `EuiFormLabel` and passed it down from `EuiFormRow` ([#5009](https://github.com/elastic/eui/pull/#5009))

**Bug fixes**

- Fixed usage of `outsideClickCloses` prop of `EuiFlyout` ([#4986](https://github.com/elastic/eui/pull/4986))
- Fixed `EuiFormRow` ignoring `isDisabled` prop on the child element. ([#5022](https://github.com/elastic/eui/pull/5022))

## [`37.1.4`](https://github.com/elastic/eui/tree/v37.1.4)

**Note: this release is a backport containing changes originally made in `37.7.0`**

**Bug fixes**

- Fixed [de]optimization bug in `EuiDataGrid` when cells are removed from the DOM via virtualization ([#5163](https://github.com/elastic/eui/pull/5163))

## [`37.1.3`](https://github.com/elastic/eui/tree/v37.1.3)

**Note: this release is a backport containing changes originally made in `37.4.0` and `37.6.1`**

**Bug fixes**

- Fixed instance of  `EuiScreenReader` text being exposed in `EuiDataGrid` sorting menu ([#5084](https://github.com/elastic/eui/pull/5084))
- Fixed screen reader text from displaying in some `EuiDataGrid` cell popovers ([#5087](https://github.com/elastic/eui/pull/5087))
- Fixed `EuiDataGrid` cell actions not unmounting from the DOM after mouse interaction ([#5120](https://github.com/elastic/eui/pull/5120))
- Optimized `EuiDataGrid` cell interactions' performance  ([#5136](https://github.com/elastic/eui/pull/5136))

## [`37.1.2`](https://github.com/elastic/eui/tree/v37.1.2)

**Note: this release is a backport containing changes originally made in `37.3.0` and `37.3.1`**

**Bug fixes**

- Fixed `EuiSelectable`'s double click bug ([#5021](https://github.com/elastic/eui/pull/5021))
- Fixed bug in `euiHeaderAffordForFixed` mixin that was not accounting for situations where `EuiDataGrid` was in full screen mode ([#5054](https://github.com/elastic/eui/pull/5054))
- Fixed `z-index` styles that were causing `EuiModal` and `EuiFlyout` components to appear behind `EuiDataGrid` when in full screen mode ([#5054](https://github.com/elastic/eui/pull/5054))

## [`37.1.1`](https://github.com/elastic/eui/tree/v37.1.1)

**Note: this release is a backport containing changes originally made in `37.2.0`**

**Bug fixes**

- Fixed `EuiFormRow` ignoring `isDisabled` prop on the child element. ([#5022](https://github.com/elastic/eui/pull/5022))

## [`37.1.0`](https://github.com/elastic/eui/tree/v37.1.0)

- Added `isDisabled` prop to `EuiFormRow` that disables the child field element ([#4908](https://github.com/elastic/eui/pull/4908

## [`37.0.0`](https://github.com/elastic/eui/tree/v37.0.0)

- Added `fleetApp` and `agentApp` icons ([#4989](https://github.com/elastic/eui/pull/4989))
- Added i18n tokens for `EuiSuperDatePicker` button `title` ([#4998](https://github.com/elastic/eui/pull/4998))

**Bug fixes**

- Fixed incorrect date formatting on `EuiSuperDatePicker` button `title` ([#4998](https://github.com/elastic/eui/pull/4998))

**Breaking changes**

- Removed `EuiKeyboardAccessible` ([#4991](https://github.com/elastic/eui/pull/4991))

## [`36.1.0`](https://github.com/elastic/eui/tree/v36.1.0)

- Fixed color of `html` scrollbar in dark mode ([#4969](https://github.com/elastic/eui/pull/4969))
- Updated `EuiMarkdownFormat` to use `EuiHorizontalRule` and better render tables, code blocks and blockquotes ([#4663](https://github.com/elastic/eui/pull/4663))
- Updated the `EuiMarkdownFormat` to use  `EuiText` as a wrapper to handle all the CSS styling ([#4663](https://github.com/elastic/eui/pull/4663))
- Updated `EuiText`s `color` prop to accept `inherit` and custom colors. Updated the `size` prop to accept `relative` ([#4663](https://github.com/elastic/eui/pull/4663))
- Updated `EuiText`s `blockquote` font-size/line-height to match the base font-size/line-height which is the same as paragraphs ([#4663](https://github.com/elastic/eui/pull/4663))
- Added `markdownFormatProps` prop to `EuiMarkdownEditor` to extend the props passed to the rendered `EuiMarkdownFormat` ([#4663](https://github.com/elastic/eui/pull/4663))
- Added optional virtualized line rendering to `EuiCodeBlock` ([#4952](https://github.com/elastic/eui/pull/4952))
- Added `current` as a `status` of `EuiHorizontalStep` ([#4911](https://github.com/elastic/eui/pull/4911))
- Improved accessibility of `EuiBreadcrumbs` ([#4763](https://github.com/elastic/eui/pull/4763))
- Exported `onChange` type for `EuiSearchBar` ([#4968](https://github.com/elastic/eui/pull/4968))
- Added `warnOnce` service ([#4984](https://github.com/elastic/eui/pull/4984))
- Added a console warning for the deprecation of `EuiCodeEditor` ([#4984](https://github.com/elastic/eui/pull/4984))

**Bug fixes**

- Fixed filter count of 0 in `EuiSearchBar` ([#4977](https://github.com/elastic/eui/pull/4977))
- Fixed edge case where `EuiDataGrid` cells could create an infinite loop of focus changes ([#4983](https://github.com/elastic/eui/pull/4983))

**Theme: Amsterdam**

- Updated styles for `EuiLink` ([#4979](https://github.com/elastic/eui/pull/4979))

## [`36.0.0`](https://github.com/elastic/eui/tree/v36.0.0)

- Refactored `EuiFlyout` types ([#4940](https://github.com/elastic/eui/pull/4940))
- Updated `pause` icon ([#4947](https://github.com/elastic/eui/pull/4947))
- Changed multi-line `EuiDataGrid` cells to `break-word` instead of `break-all` ([#4955](https://github.com/elastic/eui/pull/4955))
- Refactored `MarkdownEditor` plugins into separate files ([#4970](https://github.com/elastic/eui/pull/4970))
- Added `checkable` options to `EuiKeyPadMenu` and `EuiKeyPadMenuItem` ([#4950](https://github.com/elastic/eui/pull/4950))

**Bug fixes**

- Fixed render-blocking error when `EuiCodeBlock` is configured with an unsupported language ([#4943](https://github.com/elastic/eui/pull/4943))
- Fixed initial alignment of `EuiDataGrid` cells and the expand button on multi-line cells ([#4955](https://github.com/elastic/eui/pull/4955))
- Fixed pass-through of `iconSize` prop on `EuiButtonEmpty` ([#4965](https://github.com/elastic/eui/pull/4965))
- Fixed (reduced) size of spinner on small `isLoading` buttons ([#4965](https://github.com/elastic/eui/pull/4965))
- Fixed click event subscription bug in `EuiOverlayMask` ([#4967](https://github.com/elastic/eui/pull/4967))
- Fixed background-color in `EuiCard.selectable`'s button ([#4954](https://github.com/elastic/eui/pull/4954))

**Theme: Amsterdam**

- Fixed border-radius in `EuiCard.selectable`'s button ([#4954](https://github.com/elastic/eui/pull/4954))
- Updated styles for `EuiKeyPadMenuItem` ([#4950](https://github.com/elastic/eui/pull/4950))

**Breaking changes**

- Changed `EuiButtonEmpty` `size` of `l` to `m` to match other buttons ([#4965](https://github.com/elastic/eui/pull/4965))

## [`35.1.0`](https://github.com/elastic/eui/tree/v35.1.0)

- Improved keyboard and screen reader experience for `EuiColorPicker` ([#4886](https://github.com/elastic/eui/pull/4886))
- Changed `EuiImage` to use `ImgHTMLAttributes` type ([#4865](https://github.com/elastic/eui/pull/4865))

**Bug fixes**

- Fixed focus bug in `EuiColorPicker` which allowed user to break out of focus lock ([#4886](https://github.com/elastic/eui/pull/4886))

## [`35.0.0`](https://github.com/elastic/eui/tree/v35.0.0)

**Breaking changes**

- Changed EUI license from Apache v2 to dual-licensed Elastic v2 and Server Side Public License, v 1 ([#4930](https://github.com/elastic/eui/pull/4930))

## [`34.6.0`](https://github.com/elastic/eui/tree/v34.6.0)

- Updated `EuiContextMenuPanelDescriptor`'s `title` prop type from `string` to `ReactNode` ([#4933](https://github.com/elastic/eui/pull/4933))
- Added `EuiTokensObject` type definition to allow enforcing i18n token coverage in consuming applications ([#4927](https://github.com/elastic/eui/issues/4927))
- Added `rowHeightsOptions` to `EuiDataGrid` to allow configuring row heights ([#4853](https://github.com/elastic/eui/pull/4853))


## [`34.5.3`](https://github.com/elastic/eui/tree/v34.5.3)

**Note: this release is a backport containing changes originally made in `37.3.0`**

**Bug fixes**

- Fixed `EuiSelectable`'s double click bug ([#5021](https://github.com/elastic/eui/pull/5021))

## [`34.5.2`](https://github.com/elastic/eui/tree/v34.5.2)

**Bug fixes**

- Fixed incorrect active filter count badge when `EuiSearchBar` is initialized with a query value ([#4928](https://github.com/elastic/eui/issues/4928))
- Fixed a render-blocking error in `EuiCodeBlock` when certain HTML tags are childless ([#4929](https://github.com/elastic/eui/issues/4929))

## [`34.5.1`](https://github.com/elastic/eui/tree/v34.5.1)

**Bug fixes**

- Fixed bug in `EuiColorStops` where the outline was flashing when clicking or adding stops in Safari ([#4900](https://github.com/elastic/eui/issues/4900))
- Fixed `showIcons` prop in `EuiSelectableListItem` ([#4920](https://github.com/elastic/eui/pull/4920))
- Changed `mobileBreakpoints` prop to optional `EuiSideNav` ([#4921](https://github.com/elastic/eui/pull/4921))

## [`34.5.0`](https://github.com/elastic/eui/tree/v34.5.0)

- Added `success` as `color` option to `EuiBadge`, `EuiTextColor`, `EuiText`, `EuiStat`, and `EuiExpression` ([#4888](https://github.com/elastic/eui/pull/4888))
- Changed default `color` props from `secondary` to `success` where necessary ([#4888](https://github.com/elastic/eui/pull/4888))
- Added display of number of selected options in `EuiSearchBar` filters when `numActiveFilters` exists ([#4748](https://github.com/elastic/eui/pull/4748))
- Reverted `z-index: 1` on `EuiPageBody` ([#4892](https://github.com/elastic/eui/pull/4892))
- Added `updateButtonProps` to `EuiSuperDatePicker` to provide more control over the update/refresh button ([#4895](https://github.com/elastic/eui/pull/4895))
- Updated `EuiNotificationEvent` to render an icon instead of a button if `onRead` is undefined ([#4881](https://github.com/elastic/eui/pull/4881))
- Added `DraggableProvidedDragHandleProps` interface from 'react-beautiful-dnd' ([#4903](https://github.com/elastic/eui/pull/4903))
- Added `success` and `accent` `color` options to `EuiButton` ([#4874](https://github.com/elastic/eui/pull/4874))
- Added `success` `color` option to `EuiLink` ([#4874](https://github.com/elastic/eui/pull/4874))

**Bug fixes**

- Fixed `EuiRange` container expansion due to negative margin value ([#4815](https://github.com/elastic/eui/pull/4815))
- Fixed `EuiRange` ticks position to better align with thumbs ([#4815](https://github.com/elastic/eui/pull/4815))
- Fixed `EuiComboBox` disabled pills and text contrast ([#4901](https://github.com/elastic/eui/issues/4901))
- Fixed `EuiDataGrid` footer and header rows jumps in Firefox ([#4869](https://github.com/elastic/eui/issues/4869))
- Fixed shaded colors of `EuiButtonIcon` ([#4874](https://github.com/elastic/eui/pull/4874))
- Fixed `pageHeader` display in `EuiPageTemplate` when template is `empty` or `default` ([#4905](https://github.com/elastic/eui/pull/4905))
- Fixed `EuiPageHeader` bottom padding when `borderBottom = true` ([#4905](https://github.com/elastic/eui/pull/4905))
- Fixed incomplete `height` and `width` information in `EuiResizeObserver` ([#4909](https://github.com/elastic/eui/pull/4909))

**Theme: Amsterdam**

- Updated styles for `EuiRange` ([#4815](https://github.com/elastic/eui/pull/4815)
- Fixed more unique focus states using `outline` ([#4876](https://github.com/elastic/eui/pull/4876))
- Fixed `border-radius` value of `EuiPanel` ([#4876](https://github.com/elastic/eui/pull/4876))
- Fixed `disabled` background color of `EuiCard` for better visibility on subdued backgrounds ([#4876](https://github.com/elastic/eui/pull/4876))

## [`34.4.0`](https://github.com/elastic/eui/tree/v34.4.0)

- Added draggable highlight area to `EuiDualRange` ([#4776](https://github.com/elastic/eui/pull/4776))

**Bug fixes**

- Fixed auto scrolling on update in `EuiComboBox` ([#4879](https://github.com/elastic/eui/pull/4879))

## [`34.3.0`](https://github.com/elastic/eui/tree/v34.3.0)

- Added `testenv` mock for `EuiFlyout` ([#4858](https://github.com/elastic/eui/pull/4858))
- Added `mobile` glyph to `EuiIcon` ([#4827](https://github.com/elastic/eui/pull/4827))
- Reduced display of arrow icon in `EuiSideNav` to only if the item is **not** linked but has children ([#4827](https://github.com/elastic/eui/pull/4827))
- Increased size and prominence of mobile toggle in `EuiSideNav` ([#4827](https://github.com/elastic/eui/pull/4827))
- Added `heading`, `headingProps`, and `mobileBreakpoints` props for better accessibility to `EuiSideNav` ([#4827](https://github.com/elastic/eui/pull/4827))

**Bug fixes**

- Fixed mobile menus styles on `EuiDataGrid` ([#4844](https://github.com/elastic/eui/pull/4844))

**Theme: Amsterdam**

- Decreased spacing and root element size of `EuiSideNav` ([#4827](https://github.com/elastic/eui/pull/4827))

## [`34.2.0`](https://github.com/elastic/eui/tree/v34.2.0)

- Removed `text-transform: capitalize` from the `EuiTourSteps` title to better fit with Elastic title guidelines ([#4839](https://github.com/elastic/eui/pull/4839))
- Added `color` and `size` props and added support for click event to `EuiBetaBadge` ([#4798](https://github.com/elastic/eui/pull/4798))
- Added `documentation` and `layers` glyphs to `EuiIcon` ([#4833](https://github.com/elastic/eui/pull/4833))
- Updated `EuiTourStep`'s `title` and `subtitle` prop type from `string` to `ReactNode` ([#4841](https://github.com/elastic/eui/pull/4841))
- Added `euiCantAnimate` Sass mixin ([#4835](https://github.com/elastic/eui/pull/4835))
- Added new `EuiLoadingLogo` component ([#4835](https://github.com/elastic/eui/pull/4835))
- Added `icon` props to `EuiEmptyPrompt` for custom icons ([#4835](https://github.com/elastic/eui/pull/4835))
- Deprecated `EuiLoadingKibana` ([#4835](https://github.com/elastic/eui/pull/4135))
- Paused animations when `prefers-reduced-motion` is on for loader components ([#4835](https://github.com/elastic/eui/pull/4135))

**Bug fixes**

- Fixed `onBlur` and `data-test-subj` prop propagation in `EuiColorPicker` ([#4822](https://github.com/elastic/eui/pull/4822))

## [`34.1.0`](https://github.com/elastic/eui/tree/v34.1.0)

- Updated `max` and  `min` label positioning for `EuiRange` and `EuiDualRange` ([#4781](https://github.com/elastic/eui/pull/4781))
- Added `timeslider`, `playFilled`, `frameNext` and `framePrevious` glyphs to `EuiIcon` ([#4810](https://github.com/elastic/eui/pull/4810))
- Added default generic value for `EuiSideNavProps` ([#4802](https://github.com/elastic/eui/pull/4802))
- Added `fullHeight` and `minHeight` props to `EuiPageTemplate` ([#4793](https://github.com/elastic/eui/pull/4793))
- Added `.eui-fullHeight` and `euiFullHeight()` utilities ([#4793](https://github.com/elastic/eui/pull/4793))
- Added `paddingSize` prop to `EuiPageSideBar` ([#4793](https://github.com/elastic/eui/pull/4793))

**Bug fixes**

- Fixed `EuiText` color of `EuiCallout` to `default` ([#4816](https://github.com/elastic/eui/pull/4816))
- Fixed inconsistent width of `EuiRange` and `EuiDualRange` with custom tick values ([#4781](https://github.com/elastic/eui/pull/4781))
- Fixes browser freezing when `EuiDataGrid` is used together with `EuiFlyout` and the user clicks a cell ([4813](https://github.com/elastic/eui/pull/4813))
- Added `flex-shrink: 0` to `EuiTabs`, `EuiSpacer`, and `EuiImage` to fix possible shrunken heights ([#4793](https://github.com/elastic/eui/pull/4793))
- Fixed duplicate `main` aria roles in `EuiPageTemplate` and most common `EuiPage` patterns ([#4793](https://github.com/elastic/eui/pull/4793))
- Fixed text color of `EuiBottomBar` ([#4793](https://github.com/elastic/eui/pull/4793))

## [`34.0.0`](https://github.com/elastic/eui/tree/v34.0.0)

- Added `textTransform` property to `schemaDetectors` prop of `EuiDataGrid`([#4752](https://github.com/elastic/eui/pull/4752))
- Added `color`, `continuityAbove`, `continuityAboveBelow`, `continuityBelow`, `continuityWithin`, `eraser`, `fullScreenExit`, `function`, `percent`, `wordWrap`, and `wordWrapDisabled` glyphs to `EuiIcon` ([#4779](https://github.com/elastic/eui/pull/4779))
- Added `as`, `role`, `closeButtonProps`, `closeButtonPosition`, `outsideClickCloses`, `side`, `type`, and `pushMinBreakpoint` props to `EuiFlyout` ([#4713](https://github.com/elastic/eui/pull/4713))
- Extended `EuiFlyout` `size` prop to accept any CSS `width` value ([#4713](https://github.com/elastic/eui/pull/4713))
- Extended `EuiFlyout` and most of its props in `EuiCollapsibleNav` ([#4713](https://github.com/elastic/eui/pull/4713))
- Changed `helpText` prop in `EuiFormRow` to accept an array of messages([#4782](https://github.com/elastic/eui/pull/4782))

**Breaking changes**

- Changed the default of `EuiFlyout` `ownFocus` to `true` ([#4713](https://github.com/elastic/eui/pull/4713))
- Wrapped `EuiFlyout` within the `EuiOverlayMask` when `ownFocus=true` ([#4713](https://github.com/elastic/eui/pull/4713))
- Changed `EuiCollapsibleNav` width sizing from a Sass variable to a `size` prop ([#4713](https://github.com/elastic/eui/pull/4713))
- Changed `EuiOverlayMask` z-indexing when positioned `below` header to using `top` offset ([#4713](https://github.com/elastic/eui/pull/4713))

**Bug fixes**

- Fixed `EuiTourStepIndicator` to use `EuiI18n` following the standard way ([#4785](https://github.com/elastic/eui/pull/4785))
- Fixed `euiTourStep.closeTour` default token value in `EuiTourStep` to be more specific ([#4790](https://github.com/elastic/eui/pull/4790))

## [`33.0.0`](https://github.com/elastic/eui/tree/v33.0.0)

- Added `autoFocus` prop and functionality to `EuiComboBox` ([#4772](https://github.com/elastic/eui/pull/4772))
- Added `inherit` color option to `EuiIcon` to force two-tone (app) icons to inherit their parent's color ([#4760](https://github.com/elastic/eui/pull/4760))
- Updated `EuiBetaBadge, EuiBadge, EuiButtonIcon, EuiButtonContent, EuiCallOut, EuiContextMenuItem, EuiListGroupItem` icon usage to inherit their parent's color ([#4760](https://github.com/elastic/eui/pull/4760))
- Added `iconProps` prop to `EuiListGroupItem` ([#4760](https://github.com/elastic/eui/pull/4760))
- Added `i18ntokens.json` to published package ([#4771](https://github.com/elastic/eui/pull/4771))
- Replaced `highlight.js` with `prism.js`/`refractor` for code syntax highlighting in `EuiCodeBlock` ([#4638](https://github.com/elastic/eui/pull/4638))

**Bug fixes**

- Fixed `initialFocus` prop functionality in `EuiPopover` ([#4768](https://github.com/elastic/eui/pull/4768))
- Fixed `description` prop in `EuiTable`([#4754](https://github.com/elastic/eui/pull/4754))

**Breaking changes**

- Changed some language syntax references in `EuiCodeBlock`, such as `jsx` ([#4638](https://github.com/elastic/eui/pull/4638))
- Removed ability to parse non-string content in `EuiCodeBlock` ([#4638](https://github.com/elastic/eui/pull/4638))

## [`32.3.0`](https://github.com/elastic/eui/tree/v32.3.0)

- Reduced icon size in `EuiButtonEmpty` of `size` xs. ([#4759](https://github.com/elastic/eui/pull/4759))

**Bug fixes**

- Fixed missing i18n tokens for `EuiFilePicker` ([#4750](https://github.com/elastic/eui/pull/4750))
- Fixed `EuiComboBox` to use correct placeholder text color ([#4744](https://github.com/elastic/eui/pull/4744))

## [`32.2.0`](https://github.com/elastic/eui/tree/v32.2.0)

- Removed `MutationObserver` fallback from `EuiResizeObserver` ([#4709](https://github.com/elastic/eui/pull/4709))

**Bug fixes**

- Fixed `EuiInMemoryTable` `pagination` prop to update visible items when changed ([#4714](https://github.com/elastic/eui/pull/4714))
- Fixed a bug in `EuiFilePicker` where the HTML input was being shown when `disabled` ([#4738](https://github.com/elastic/eui/pull/4738))
- Fixed inverted asc and desc labels for `EuiDataGrid` `datetime` schema ([#4733](https://github.com/elastic/eui/pull/4733))

## [`32.1.1`](https://github.com/elastic/eui/tree/v32.1.1)

**Note: this release is a backport containing changes originally made in `33.0.0`**

**Bug fixes**

- Fixed `initialFocus` prop functionality in `EuiPopover` ([#4768](https://github.com/elastic/eui/pull/4768))

## [`32.1.0`](https://github.com/elastic/eui/tree/v32.1.0)

- Added `readOnly` as a `sorting` option of `EuiBasicTable` and its columns ([#4626](https://github.com/elastic/eui/pull/4626))

**Bug fixes**

- Fixed a bug where on hovering an expandable row cell in `EuiDataGrid` a vertical line would show ([#4689](https://github.com/elastic/eui/pull/4689))
- Fixed a bug in `EuiDataGrid` where key presses in portalled content were being handled by the grid ([#4706](https://github.com/elastic/eui/pull/4706))
- Fixed `EuiDataGrid`'s header content arrangement prevented closing a header cell's popover ([#4706](https://github.com/elastic/eui/pull/4706))
- Fixed a performance issue in `EuiDataGrid` when its `rowCount` changes  ([#4706](https://github.com/elastic/eui/pull/4706))

## [`32.0.4`](https://github.com/elastic/eui/tree/v32.0.4)

**Bug fixes**

- Removed the restriction on `selectable` `EuiCard` with `layout="horizontal"` ([#4692](https://github.com/elastic/eui/pull/4692))

## [`32.0.3`](https://github.com/elastic/eui/tree/v32.0.3)

**Bug fixes**

- Exported `EuiAvatarProps` ([#4690](https://github.com/elastic/eui/pull/4690))
- Fixed type overrides in `EuiCard` ([#4690](https://github.com/elastic/eui/pull/4690))

## [`32.0.2`](https://github.com/elastic/eui/tree/v32.0.2)

**Bug fixes**

- Fixed `htmlIdGenerator` import path in `button_group_button.tsx` ([#4682](https://github.com/elastic/eui/pull/4682))
- Fixed `EuiColorStops` popover failing to close ([#4687](https://github.com/elastic/eui/pull/4687))

## [`32.0.1`](https://github.com/elastic/eui/tree/v32.0.1)

**Bug fixes**

- Fixed block style of `EuiPanel` when rendered as a `<button>` ([#4681](https://github.com/elastic/eui/pull/4681))

## [`32.0.0`](https://github.com/elastic/eui/tree/v32.0.0)

- Added `stepNumber` prop and `stepped` as `stopType` option to `EuiColorStops` ([#4613](https://github.com/elastic/eui/pull/4613))
- Expanded `display` prop of `EuiCard` to inherit `color` values from `EuiPanel` ([#4649](https://github.com/elastic/eui/pull/4649))
- Added `element` prop to `EuiPanel` for forcing to `div` or `button` ([#4649](https://github.com/elastic/eui/pull/4649))
- Increased padding on `EuiCheckableCard` with refactor to use `EuiSplitPanel` ([#4649](https://github.com/elastic/eui/pull/4649))
- Added `valueInputProps` prop to `EuiColorStops` ([#4669](https://github.com/elastic/eui/pull/4669))
- Added `position`, `usePortal`, `top`, `right`, `bottom`, and `left` props to `EuiBottomBar` ([#4662](https://github.com/elastic/eui/pull/4662))
- Added `bottomBar` and `bottomBarProps` to `EuiPageTemplate` when `template = 'default'` ([#4662](https://github.com/elastic/eui/pull/4662))
- Added `role="main"` to `EuiPageContent` by default ([#4662](https://github.com/elastic/eui/pull/4662))
- Added `bottomBorder` prop to `EuiPageHeader` ([#4662](https://github.com/elastic/eui/pull/4662))

**Bug fixes**

- Fixed `id` attribute to be unique across `EuiButtonGroupButton` elements ([#4657](https://github.com/elastic/eui/pull/4657))
- Fixed responsive sizing of `EuiModal` ([#4670](https://github.com/elastic/eui/pull/4670))
- Fixed `disabled` interactions of `EuiHeaderSectionItemButton` ([#4670](https://github.com/elastic/eui/pull/4670))
- Hid `of` text on small screens for compressed `EuiPagination`([#4661](https://github.com/elastic/eui/pull/4661))

**Breaking changes**

- Removed `betaBadgeLabel`, `betaBadgeTooltipContent`, and `betaBadgeTitle` props from `EuiPanel` ([#4649](https://github.com/elastic/eui/pull/4649))
- Changed `EuiBottomBar` positioning styles from being applied at the CSS layer to the `style` property  ([#4662](https://github.com/elastic/eui/pull/4662))

## [`31.12.0`](https://github.com/elastic/eui/tree/v31.12.0)

- Added `indexRuntime` glyph in `EuiIcon` ([#4650](https://github.com/elastic/eui/pull/4650))
- Added `iconType`, `iconColor`, and `iconSize` props to `EuiAvatar` ([#4620](https://github.com/elastic/eui/pull/4620))
- Added `'plain'` and `null` as `color` options of `EuiAvatar` ([#4620](https://github.com/elastic/eui/pull/4620))

## [`31.11.0`](https://github.com/elastic/eui/tree/v31.11.0)

- Added `EuiNotificationEvent` component ([#4513](https://github.com/elastic/eui/pull/4513))
- Added `euiAnimation()` method on the `EuiHeaderSectionItemButton` ref ([#4513](https://github.com/elastic/eui/pull/4513))
- Made `description` prop of `EuiCard` optional ([#4546](https://github.com/elastic/eui/pull/4582))

## [`31.10.0`](https://github.com/elastic/eui/tree/v31.10.0)

- Added `panelProps` to `EuiPopover` ([#4573](https://github.com/elastic/eui/pull/4573))
- Updated the default of the `EuiPopover`s `ownFocus` prop from `false` to `true` ([#4551](https://github.com/elastic/eui/pull/4551))
- Added `src` prop to `EuiImage` as an alternative to `url` ([#4611](https://github.com/elastic/eui/pull/4611))
- Added `EuiSplitPanel` component ([#4539](https://github.com/elastic/eui/pull/4539))

**Bug fixes**

- Fixed hover effect of nested clickable rows in `EuiBasicTable` ([#4566](https://github.com/elastic/eui/pull/4566))
- Fixed visual bug in drag&drop sections when nested in an popover ([#4590](https://github.com/elastic/eui/pull/4590))
- Fixed an errant export of `EuiSideNavProps` type from JS code ([#4604](https://github.com/elastic/eui/pull/4604))
- Fixed misaligned `EuiComboBox` options list ([#4607](https://github.com/elastic/eui/pull/4607))
- Fixed missing `forwardRef` on `EuiHeaderSectionItemButton` ([#4631](https://github.com/elastic/eui/pull/4631))

## [`31.9.1`](https://github.com/elastic/eui/tree/v31.9.1)

**Bug fixes**

- Fixed an errant export of two non-existant values ([#4597](https://github.com/elastic/eui/pull/4597))

## [`31.9.0`](https://github.com/elastic/eui/tree/v31.9.0)

- Added `EuiComboBoxOptionOption` prop to `EuiComboBox` props table ([#4563](https://github.com/elastic/eui/pull/4563))
- Allowed dynamically changing the `direction` prop on `EuiResizableContainer` ([#4557](https://github.com/elastic/eui/pull/4557))
- Exported `useIsWithinBreakpoints` hook ([#4557](https://github.com/elastic/eui/pull/4557))
- Added focus to `EuiForm` error `EuiCallout` ([#4497](https://github.com/elastic/eui/pull/4497))
- Added a `display` and `size` props to `EuiButtonIcon` ([#4466](https://github.com/elastic/eui/pull/4466))

**Bug fixes**

- Fixed the return type of `getDefaultEuiMarkdownUiPlugins` ([#4567](https://github.com/elastic/eui/pull/4567))
- Fixed inverse handling of boolean sorting in `EuiDataGrid` ([#4561](https://github.com/elastic/eui/pull/4561))

### Feature: EuiPageTemplate ([#4517](https://github.com/elastic/eui/pull/4517))

- Added new `EuiPageTemplate` component as a shortcut for creating the different types of page layout patterns
- Added props `grow` and `direction` to `EuiPage`
- Added props `panelled`, `panelProps`, and `paddingSize` to `EuiPageBody`
- Added props `restrictWidth` and `paddingSize` to `EuiPageBody`
- Added prop `paddingSize` to `EuiPageHeader`
- Updated `tabs` prop of `EuiPageHeaderContent` to render `large` size
- Added prop `sticky` to `EuiPageSideBar`
- Added Sass variable `$euiPageSidebarMinWidth` for changing default `min-width` of `EuiPageSideBar`
- Added `href` and other anchor props to `EuiHeaderSectionItemButton`

**Bug fixes**

- Fixed horizontal overflow of `EuiPageContent`
- Fixed horizontal overflow of `EuiBreadcrumbs`

## [`31.8.0`](https://github.com/elastic/eui/tree/v31.8.0)

- Reverted part of [#4509](https://github.com/elastic/eui/pull/4509) and returned `EuiDataGrid`'s background content area to an empty shade ([#4542](https://github.com/elastic/eui/pull/4542))
- Added exports for all EUI component props matching `EuiComponentProps` name pattern ([#4517](https://github.com/elastic/eui/pull/4517))
- Added `truncate`, `disabled`, and `emphasize` props to `EuiSideNavItem` ([#4488](https://github.com/elastic/eui/pull/4488))
- Added `truncate` prop to `EuiSideNav` ([#4488](https://github.com/elastic/eui/pull/4488))
- Added support for all `color`s of `EuiPanel` ([#4504](https://github.com/elastic/eui/pull/4504))
- Added `hasBorder` prop to `EuiPanel` ([#4504](https://github.com/elastic/eui/pull/4504))
- Added `labelProps` prop to `EuiRadio`, `EuiSwitch` and `EuiCheckbox` ([#4516](https://github.com/elastic/eui/pull/4516))
- Added `isDisabled` prop to `EuiAvatar` ([#4549](https://github.com/elastic/eui/pull/4549))
- Added `scrollToItem` method on `EuiSelectable` ([#4556](https://github.com/elastic/eui/pull/4562))

**Bug fixes**

- Removed home and end key configured behavior from `EuiSelectable` ([#4560](https://github.com/elastic/eui/pull/4560))
- Fixed nested indicator of last `EuiSideNav` item ([#4488](https://github.com/elastic/eui/pull/4488))
- Fixed override possibility of text `color` in `EuiSideNavItem` ([#4488](https://github.com/elastic/eui/pull/4488))
- Fixed blurry animation of popovers in Chrome ([#4527](https://github.com/elastic/eui/pull/4527))
- Fixed styles of `disabled` times in `EuiDatePicker` ([#4524](https://github.com/elastic/eui/pull/4524))
- Fixed `disabled` text color form fields in Safari ([#4538](https://github.com/elastic/eui/pull/4538))
- Removed static `id` from `EuiQuickSelectPopover` ([#4543](https://github.com/elastic/eui/pull/4543))
- Fixed support sever side rendering for `EuiDataGrid` ([#4540](https://github.com/elastic/eui/pull/4540))

**Theme: Amsterdam**

- Removed letter-spacing from `euiFont` Sass mixin ([#4488](https://github.com/elastic/eui/pull/4488))

## [`31.7.0`](https://github.com/elastic/eui/tree/v31.7.0)

- Added `whiteSpace` prop to `EuiCodeBlock` ([#4475](https://github.com/elastic/eui/pull/4475))
- Added a light background to `EuiDataGrid` and removed unnecessary height on its container ([#4509](https://github.com/elastic/eui/pull/4509))

**Bug fixes**

- Fixed bug in `EuiDataGrid` where the grid lost height when showing less rows on the last page ([#4509](https://github.com/elastic/eui/pull/4509))
- Updated `euiPaletteForStatus` color sequence to use higher contrast postive and negative colors ([#4508](https://github.com/elastic/eui/pull/4508))

## [`31.6.0`](https://github.com/elastic/eui/tree/v31.6.0)

- Migrated dependency `axe-puppeteer v1.1.1` to `@axe-core/puppeteer v4.1.1` ([#4482](https://github.com/elastic/eui/pull/4482))
- Added `EuiOverlayMask` directly to `EuiModal` ([#4480](https://github.com/elastic/eui/pull/4480))
- Added `paddingSize` prop to `EuiFlyout` ([#4448](https://github.com/elastic/eui/pull/4448))
- Added `size='l'` prop to `EuiTabs` ([#4501](https://github.com/elastic/eui/pull/4501))
- Added content-specific props (`pageTitle`, `description`, `tabs`, `rightSideItems`) to `EuiPageHeader` by creating a new `EuiPageHeaderContent` component ([#4451](https://github.com/elastic/eui/pull/4451))
- Added `isActive` parameter to the `useIsWithinBreakpoints` hook ([#4451](https://github.com/elastic/eui/pull/4451))
- Added `buttonProps` prop to `EuiAccordion` ([#4510](https://github.com/elastic/eui/pull/4510))

**Bug fixes**

- Fixed `onClose` invoking with unexpected parameter in `EuiFlyout` ([#4505](https://github.com/elastic/eui/pull/4505))
- Fixed invalid color entry passed to `EuiBadge` color prop ([#4481](https://github.com/elastic/eui/pull/4481))
- Fixed `EuiCodeBlock` focus-state if content overflows [#4463](https://github.com/elastic/eui/pull/4463)
- Fixed issues in `EuiDataGrid` around unnecessary scroll bars and container heights not updating ([#4468](https://github.com/elastic/eui/pull/4468))

**Theme: Amsterdam**

- Increased `EuiPage`'s default `restrictWidth` size to `1200px` (extra large breakpoint) ([#4451](https://github.com/elastic/eui/pull/4451))
- Reduced size of `euiBottomShadowSmall` by one layer ([#4451](https://github.com/elastic/eui/pull/4451))

## [`31.5.0`](https://github.com/elastic/eui/tree/v31.5.0)

- Added `isLoading` prop and added `EuiOverlayMask` directly to `EuiConfirmModal` ([#4421](https://github.com/elastic/eui/pull/4421))
- Added `wrapWithTableRow` to remove `<tr>` in `EuiTableHeader`([#4465](https://github.com/elastic/eui/pull/4465))

**Bug fixes**

- Fixed `id` usage throughout `EuiTreeView` to respect custom ids and stop conflicts in generated ids ([#4435](https://github.com/elastic/eui/pull/4435))
- Fixed `EuiTabs` `role` if no tabs are passed in ([#4435](https://github.com/elastic/eui/pull/4435))
- Fixed issue in `EuiDataGrid` where the horizontal scrollbar was hidden behind pagination ([#4477](https://github.com/elastic/eui/pull/4477))
- Fixed `EuiPopover` with initial `isOpen` working with `EuiOutsideClickDetector` ([#4461](https://github.com/elastic/eui/pull/4461))
- Fixed `EuiDataGridCellPopover` needing 2 state updates to close ([#4461](https://github.com/elastic/eui/pull/4461))
- Fixed `EuiBadge` with `iconOnClick` from catching form submit events ([#4479](https://github.com/elastic/eui/pull/4479))

## [`31.4.0`](https://github.com/elastic/eui/tree/v31.4.0)

- Added `getDefaultEuiMarkdownProcessingPlugins` method for better control over `EuiMarkdownEditor`'s toolbar UI ([#4383](https://github.com/elastic/eui/pull/4383))
- Changed `EuiOutsideClickDetector` events to be standard event types ([#4434](https://github.com/elastic/eui/pull/4434))
- Added `EuiFieldTextProps` in type definitions for `EuiSuggestInput` ([#4452](https://github.com/elastic/eui/pull/4452))
- Added virtualized cell rendering to `EuiDataGrid` ([#4170](https://github.com/elastic/eui/pull/4170))

**Bug fixes**

- Fixed heights of `append` and `prepend` in `EuiComboBox` ([#4410](https://github.com/elastic/eui/pull/4410))
- Fixed `EuiResizableContainer` initialization timing based on DOM readiness ([#4447](https://github.com/elastic/eui/pull/4447))

## [`31.3.0`](https://github.com/elastic/eui/tree/v31.3.0)

- Added a `size` prop to `EuiContextMenu` and added a smaller size ([#4409](https://github.com/elastic/eui/pull/4409))
- Added a `textSize` prop to `EuiHealth` ([#4420](https://github.com/elastic/eui/pull/4420))
- Removed selected item of `EuiSelect` when `hasNoInitialSelection=true` and value reset to `undefined` ([#4428](https://github.com/elastic/eui/pull/4428))

## [`31.2.0`](https://github.com/elastic/eui/tree/v31.2.0)

- Added support for adjusting `buffer` for individual window sides of `EuiPopover` ([#4417](https://github.com/elastic/eui/pull/4417))
- Added `'full'` option to the `height` prop of `EuiMarkdownEditor`. Added `autoExpandPreview` and `maxHeight` props to `EuiMarkdownEditor` ([#4245](https://github.com/elastic/eui/pull/4245))

## [`31.1.0`](https://github.com/elastic/eui/tree/v31.1.0)

- Reduced the size of the icons and clear button for compressed `EuiFormControlLayout` ([#4374](https://github.com/elastic/eui/pull/4374))
- Added ability for text input updates in `EuiDatePicker` ([#4243](https://github.com/elastic/eui/pull/4243))
- **[REVERTED in 31.3.0]** Fixed heights of `append` and `prepend` in `EuiFormControlLayout` ([#4410](https://github.com/elastic/eui/pull/4410))

**Bug fixes**

- Fixed `EuiSuperDatePicker` extra margin when `showUpdateButton` and `isAutoRefreshOnly` are active ([#4406](https://github.com/elastic/eui/pull/4406))

## [`31.0.0`](https://github.com/elastic/eui/tree/v31.0.0)

- Added collapsble behavior to `EuiResizableContainer` panels ([#3978](https://github.com/elastic/eui/pull/3978))
- Updated `EuiResizablePanel` to use `EuiPanel` ([#3978](https://github.com/elastic/eui/pull/3978))
- Changed `showTimeSelect` prop to true when `showTimeSelectOnly` prop is set to true ([#4372](https://github.com/elastic/eui/pull/4372))
- Updated `EuiSuperSelect` recently used list to render as `<ol>` and `<li>` elements ([#4370](https://github.com/elastic/eui/pull/4370))

**Bug fixes**

- Fixed `EuiSuggest` popover opening when an empty array is passed into the `suggestions` prop ([#4349](https://github.com/elastic/eui/pull/4349))

**Breaking changes**

- Removed `size` prop from `EuiResizableButton` ([#3978](https://github.com/elastic/eui/pull/3978))
- Upgraded to TypeScript v4.0 ([#4296](https://github.com/elastic/eui/pull/4296))

## [`30.6.1`](https://github.com/elastic/eui/tree/v30.6.1)

**Note: this release is a backport containing changes originally made in `31.5.0`**

**Bug fixes**

- Fixed `EuiBadge` with `iconOnClick` from catching form submit events ([#4479](https://github.com/elastic/eui/pull/4479))

## [`30.6.0`](https://github.com/elastic/eui/tree/v30.6.0)

- Adjusted the shadow in `EuiComment` ([#4321](https://github.com/elastic/eui/pull/4321))
- Added `success` and `warning` colors to `EuiButtonEmpty` ([#4325](https://github.com/elastic/eui/pull/4325))
- Added a sorting indicator on the `EuiDataGridColumn` ([#4343](https://github.com/elastic/eui/pull/4343))
- Added `disabled` and `loading` `status` to `EuiStep` ([#4338](https://github.com/elastic/eui/pull/4338))
- Added `closePopover` prop to `EuiDataGridColumnCellActionProps` ([#4346](https://github.com/elastic/eui/pull/4346))

**Bug fixes**

- Fixed `EuiErrorBoundary` error message not showing in non-Chromium browsers ([#4324](https://github.com/elastic/eui/pull/4324))
- Fixed `EuiToolTip` closing during initial positioning period ([#4327](https://github.com/elastic/eui/pull/4327))
- Added `!default` to SASS variables of `EuiCollapsibleNav` ([#4335](https://github.com/elastic/eui/pull/4335))
- Fixed `EuiDataGrid` column property `displayAsText` ([#4351](https://github.com/elastic/eui/pull/4351))
- Fixed propagation of `esc` key presses closing parent popovers ([#4336](https://github.com/elastic/eui/pull/4336))
- Fixed overwritten `isDisabled` prop on `EuiListGroupItem` `extraAction` config ([#4359](https://github.com/elastic/eui/pull/4359))
- Fixed `inputRef` for `EuiCheckbox` ([#4298](https://github.com/elastic/eui/pull/4298))
- Limited the links allowed in `EuiMarkdownEditor` to http, https, or starting with a forward slash ([#4362](https://github.com/elastic/eui/pull/4362))
- Aligned components with an `href` prop to React's practice of disallowing `javascript:` protocols ([#4362](https://github.com/elastic/eui/pull/4362))
- Fixed form submit bug in `EuiButtonGroup` by adding an optional `type` prop for `EuiButtonGroupOption` ([#4368](https://github.com/elastic/eui/pull/4368))
- Changed `label` type from `string` to `ReactNode` in `EuiTreeViewNode` ([#4352](https://github.com/elastic/eui/pull/4352))

**Theme: Amsterdam**

- Removed the shadow in `EuiComment` ([#4321](https://github.com/elastic/eui/pull/4321))
- Reduced font size for `xs` size in `EuiButtonEmpty` ([#4325](https://github.com/elastic/eui/pull/4325))
- Increased font size for `m` size of `EuiListGroupItem` ([#4340](https://github.com/elastic/eui/pull/4340))
- Reduced padding in `EuiToolTip` ([#4353](https://github.com/elastic/eui/pull/4353))
- Reduced border-radius in `EuiRange`'s tooltip ([#4353](https://github.com/elastic/eui/pull/4353))
- Consolidated `EuiStepNumber` indicators for `EuiSteps` and `EuiHorizontalSteps` ([#4338](https://github.com/elastic/eui/pull/4338))

## [`30.5.1`](https://github.com/elastic/eui/tree/v30.5.1)

- Upgraded `highlight.js` to 9.18.5 ([#4313](https://github.com/elastic/eui/pull/4313))

## [`30.5.0`](https://github.com/elastic/eui/tree/v30.5.0)

- Export `euiSelectableTemplateSitewideRenderOptions` ([#4305](https://github.com/elastic/eui/pull/4305))

**Bug fixes**

- Expose `isPreFiltered` in `EuiSelectable` props fixing consumer-side searching ([#4305](https://github.com/elastic/eui/pull/4305))
- Fixed stale state argument passed to `searchProps.onChange` in an `EuiSelectable`([#4292](https://github.com/elastic/eui/pull/4292))
- Fixed initial focus of an `EuiButtonGroup` when first item in a popover ([#4288](https://github.com/elastic/eui/pull/4288))
- Fixed visible scrollbar in `EuiComboBox` list ([#4301](https://github.com/elastic/eui/pull/4301))
- Removed hiding of time select on small screens for `EuiDatePicker` ([#4301](https://github.com/elastic/eui/pull/4301))
- Fixed wrong columns assigned to `EuiDataGrid` leadingControlColumns ([#4269](https://github.com/elastic/eui/pull/4269))

**Theme: Amsterdam**

- Fixed styles for `EuiMarkdownEditor` ([#4289](https://github.com/elastic/eui/pull/4289))
- Rounded all corners of dropdown type of inputs ([#4301](https://github.com/elastic/eui/pull/4301))

## [`30.4.2`](https://github.com/elastic/eui/tree/v30.4.2)

**Bug fixes**

- Reverted changing of `EuiPopover`s `ownFocus` default from `false` to `true` ([#4228](https://github.com/elastic/eui/pull/4228))

## [`30.4.1`](https://github.com/elastic/eui/tree/v30.4.1)

- Exported `useDataGridColumnSelector`, `useDataGridColumnSorting`, and `useDataGridStyleSelector` hooks ([#4271](https://github.com/elastic/eui/pull/4271))

**Theme: Amsterdam**

- Unify colors with the Elastic brand ([#4284](https://github.com/elastic/eui/pull/4284))
- Created one consistent look for disabled `EuiButton` ([#4284](https://github.com/elastic/eui/pull/4284))

## [`30.4.0`](https://github.com/elastic/eui/tree/v30.4.0)

- Added `eql` glyph in `EuiIcon` ([#4110](https://github.com/elastic/eui/pull/4110))
- Added `testenv` mock for `htmlIdGenerator` ([#4212](https://github.com/elastic/eui/pull/4212))
- Added several Sass mixins for handling of unified focus/hover states ([#4242](https://github.com/elastic/eui/pull/4242))

**Bug fixes**

- Fixed cell resizer overlapping of `EuiDataGrid` rightmost header cell ([#4071](https://github.com/elastic/eui/pull/4268))


**Theme: Amsterdam**

- Unify focus states by leaning into `outline` and restricting to keyboard navigation ([#4242](https://github.com/elastic/eui/pull/4242))
- Removed faux border from `EuiAvatar` ([#4255](https://github.com/elastic/eui/pull/4255))
- Changed the color and font-weight of inline code block ([#4272](https://github.com/elastic/eui/pull/4272))

## [`30.3.0`](https://github.com/elastic/eui/tree/v30.3.0)

- Added `EuiColorPaletteDisplay` component ([#3865](https://github.com/elastic/eui/pull/3865))
- Added `initialFocusedItemIndex` support to `EuiContextMenuPanelDescriptor` ([#4223](https://github.com/elastic/eui/pull/4223))
- Updated the default of the `EuiPopover`s `ownFocus` prop from `false` to `true` ([#4228](https://github.com/elastic/eui/pull/4228))
- Added `role="alert"` and `aria-live="assertive"` to `EuiForm`'s `EuiCallOut` for the errors ([#4238](https://github.com/elastic/eui/pull/4238))
- Added `menuDown` and `menuUp` glyphs to `EuiIcon` ([#4244](https://github.com/elastic/eui/pull/4244))
- Removed spacer after `childrenBetween` in `EuiInMemoryTable` ([#4248](https://github.com/elastic/eui/pull/4248))
- Changed `clickOutsideDisables` to `true` when `ownFocus={false}` in `EuiFlyout` ([#4236](https://github.com/elastic/eui/pull/4236))

**Bug fixes**

- Fixed focus trap + `EuiPopover` bug which prevented the anchor from receiving focus when the popover closes ([#4071](https://github.com/elastic/eui/pull/4071))
- Fixed focus trap error & performance impact when one focus trap is deactivated and another becomes enabled ([#4071](https://github.com/elastic/eui/pull/4071))
- Fixed a condition in `EuiInMemoryTable` to avoid mistaken assignment of `sortName` ([#4138](https://github.com/elastic/eui/pull/4138))
- Fixed bug in small `EuiImage`'s not respecting the optional sizes when `allowFullScreen` is set to true ([#4207](https://github.com/elastic/eui/pull/4207))
- Fixed incorrect initial rendering of `EuiDualRange` thumbs when element width is 0 ([#4230](https://github.com/elastic/eui/pull/4230))
- Fixed bug in `EuiSelectable` to call `searchProps.onChange` and `searchProps.onSearch` calls in `EuiSelectable` ([#4153](https://github.com/elastic/eui/pull/4153))
- Fixed truncation of the `EuiComboBox` `placeholder` text ([#4210](https://github.com/elastic/eui/pull/4210))

**Theme: Amsterdam**

- Fixed base `line-heights` for within `euiFontSize[size]()` SASS mixins ([#4229](https://github.com/elastic/eui/pull/4229))

## [`30.2.0`](https://github.com/elastic/eui/tree/v30.2.0)

- Added `labelWidth` and `descriptionDisplay` props to `EuiSuggestItem` ([#4180](https://github.com/elastic/eui/pull/4180))
- Added screen reader notification if `EuiLink` opens in a new window ([#4172](https://github.com/elastic/eui/pull/4172))
- Set `external` prop to true if `EuiLink` opens in a new window ([#4172](https://github.com/elastic/eui/pull/4172))
- Added `float` and `margin` props to `EuiImage` ([#4209](https://github.com/elastic/eui/pull/4209))
- Added `color` and `borderRadius` props to `EuiPanel` ([#4194](https://github.com/elastic/eui/pull/4194))
- Updated the use case for the `EuiPanel` prop `hasShadow` ([#4194](https://github.com/elastic/eui/pull/4194))
- Deprecated the `onClick`, `betaBadgeLabel`, `betaBadgeTooltipContent`, and `betaBadgeTitle` props of `EuiPanel` ([#4194](https://github.com/elastic/eui/pull/4194))

**Bug fixes**

- Fixed issue with `labelDisplay` not being passed to `EuiSuggestItem` ([#4180](https://github.com/elastic/eui/pull/4180))
- Fixed copy in `EuiDataGrid`'s header menu's sort actions ([#4199](https://github.com/elastic/eui/pull/4199))

**Theme: Amsterdam**

- Fixed `border-radius` in `EuiFormControlLayout` ([#4196](https://github.com/elastic/eui/pull/4196))

## [`30.1.1`](https://github.com/elastic/eui/tree/v30.1.1)

- Added more exports for `EuiInMemoryTable` types ([#4179](https://github.com/elastic/eui/pull/4179))

**Bug fixes**

- Removed unnecessary shadow on hover of `EuiButtonGroup` ([#4186](https://github.com/elastic/eui/pull/4186))
- Fixed position of `EuiScreenReaderOnly` elements within `EuiButtonGroup` ([#4189](https://github.com/elastic/eui/pull/4189))

## [`30.1.0`](https://github.com/elastic/eui/tree/v30.1.0)

- Improved `EuiButtonGroup` focus, hover, selected and disabled states ([#4142](https://github.com/elastic/eui/pull/4142))
- Added `display` prop to `EuiToolTip` for common display block needs ([#4148](https://github.com/elastic/eui/pull/4148))
- Added support for more colors in `EuiProgress` such as `vis0` through `vis9`, `warning`, `success`  and custom colors ([#4130](https://github.com/elastic/eui/pull/4130))
- Added `affordForDisplacement` prop to `EuiBottomBar` ([#4156](https://github.com/elastic/eui/pull/4156))
- Added `width` property to `mobileOptions` prop of `EuiTableRowCell` ([#4169](https://github.com/elastic/eui/issues/4169))

**Bug fixes**

- Fixed issue with duplicate checkmarks in `EuiComboBox` ([#4162](https://github.com/elastic/eui/pull/4162))
- Reinstated base element type extensions for `EuiStepHorizontal` and `EuiStepsHorizontal` ([4166](https://github.com/elastic/eui/pull/4166))

## [`30.0.0`](https://github.com/elastic/eui/tree/v30.0.0)

- Deprecated `EuiKeyboardAccessible` ([#4135](https://github.com/elastic/eui/pull/4135))
- Refactored `EuiStep`, `EuiHorizontalSteps`, and `EuiCodeEditor` for better accessibility ([#4135](https://github.com/elastic/eui/pull/4135))
- Added `minWidth` prop to `EuiButton` ([#4056](https://github.com/elastic/eui/pull/4056))
- Added `isSelected` prop to easily turn `EuiButton`, `EuiButtonEmpty`, and `EuiButtonIcon` into toggle buttons ([#4056](https://github.com/elastic/eui/pull/4056))
- Updated `EuiButtonGroup` props and render for better accessibility ([#4056](https://github.com/elastic/eui/pull/4056))
- Added `paddingSize` prop to `EuiPopoverTitle` and `EuiPopoverFooter` ([#4133](https://github.com/elastic/eui/pull/4133))
- Added more exports for `EuiBasicTable` types ([#4125](https://github.com/elastic/eui/pull/4125))
- Updated types associated with `EuiMarkdownEditor` plugin dependencies ([#4124](https://github.com/elastic/eui/pull/4124))
- Upgraded dependencies related to `EuiMarkdownEditor`: `react-dropzone`, `rehype-*`, `remark-*`, and `unified` ([#4124](https://github.com/elastic/eui/pull/4124))
- Added `cellActions` to `EuiDataGrid` ([#3668](https://github.com/elastic/eui/pull/3668))

**Bug fixes**

- Fixed focus management bug in `EuiSelectable` ([#4152](https://github.com/elastic/eui/pull/4152))

**Breaking changes**

- Removed `EuiToggle` and `EuiButtonToggle` in favor of `aria-pressed` ([#4056](https://github.com/elastic/eui/pull/4056))
- Updated `legend` and `idSelected` props of `EuiButtonGroup` to be required ([#4056](https://github.com/elastic/eui/pull/4056))
- Removed `logoAPM` in favor of `logoObservability` ([#4065](https://github.com/elastic/eui/pull/4065))
- Removed `.euiHeaderNotification` CSS class ([#4065](https://github.com/elastic/eui/pull/4065))
- Removed `EuiNavDrawer` in favor of `EuiCollapsibleNav` ([#4065](https://github.com/elastic/eui/pull/4065))
- Removed `compressed` and `displayOnly` props from `EuiFormRow` in favor of the `display` prop ([#4065](https://github.com/elastic/eui/pull/4065))
- Removed `EuiPopover`'s `withTitle` prop ([#4065](https://github.com/elastic/eui/pull/4065))

**Theme: Amsterdam**

- Tightened `line-height` for some `EuiTitle` sizes ([#4133](https://github.com/elastic/eui/pull/4133))
- Removed uppercase from `EuiPopoverTitle` and fixed inherited padding from `EuiPopover` ([#4146](https://github.com/elastic/eui/pull/4146))
- Fixed `EuiFilterGroup` and `EuiFilterButton` styles ([#4151](https://github.com/elastic/eui/pull/4151))

## [`29.5.0`](https://github.com/elastic/eui/tree/v29.5.0)

- Added `plus` and `minus` glyphs to `EuiIcon` ([#4111](https://github.com/elastic/eui/pull/4111))

**Bug fixes**

- Fixed custom color render of `EuiIcon` app (two-tone) icons ([#4104](https://github.com/elastic/eui/pull/4104))
- Changed `iconType` prop to be `required` in `EuiButtonIcon` ([#4106](https://github.com/elastic/eui/pull/4106))

## [`29.4.0`](https://github.com/elastic/eui/tree/v29.4.0)

- Added `childrenBetween` prop to `EuiInMemoryTable` to add content between search bar and table ([#4103](https://github.com/elastic/eui/pull/4103))
- Added `max-width: 100%` to `EuiKeyPadMenu` to allow it to shrink when its container is smaller than its fixed width ([ #4092](https://github.com/elastic/eui/pull/4092))
- Added `key` to `EuiComboBoxOptionOption` to allow duplicate labels ([#4048](https://github.com/elastic/eui/pull/4048))
- Changed `EuiIcon` test mock to render as `span` instead of `div` ([#4099](https://github.com/elastic/eui/pull/4099))
- Added `scripts/docker-puppeteer` as the new home for test-related Docker images ([#4062](https://github.com/elastic/eui/pull/4062))

**Bug fixes**

- Fixed `EuiFieldSearch` padding when `isClearable` but has no `value` ([#4089](https://github.com/elastic/eui/pull/4089))

## [`29.3.2`](https://github.com/elastic/eui/tree/v29.3.2)

**Note: this release is a backport containing changes originally made in `30.6.0`**

**Bug fixes**

- Upgraded `highlight.js` to 9.18.5 ([#4313](https://github.com/elastic/eui/pull/4313))
- Limited the links allowed in `EuiMarkdownEditor` to http, https, or starting with a forward slash ([#4362](https://github.com/elastic/eui/pull/4362))
- Aligned components with an `href` prop to React's practice of disallowing `javascript:` protocols ([#4362](https://github.com/elastic/eui/pull/4362))

## [`29.3.1`](https://github.com/elastic/eui/tree/v29.3.1)

**Note: this release is a backport containing changes originally made in `30.0.0`**

**Bug fixes**

- Fixed focus management bug in `EuiSelectable` ([#4152](https://github.com/elastic/eui/pull/4152))

## [`29.3.0`](https://github.com/elastic/eui/tree/v29.3.0)

- Added `both` option to `flush` prop of `EuiButtonEmpty` ([#4084](https://github.com/elastic/eui/pull/4084))

## [`29.3.0`](https://github.com/elastic/eui/tree/v29.3.0)

- Added `both` option to `flush` prop of `EuiButtonEmpty` ([#4084](https://github.com/elastic/eui/pull/4084))

**Bug fixes**

- Fixed `EuiRange` and `EuiDualRange` display of internal spacer ([#4084](https://github.com/elastic/eui/pull/4084))
- Fixed `EuiFieldSearch` padding for the different states ([#4084](https://github.com/elastic/eui/pull/4084))
- Fixed `EuiCheckableCard` disabled but checked styles ([#4084](https://github.com/elastic/eui/pull/4084))

**Theme: Amsterdam**

- Fixed `line-height` on `EuiTitle` ([#4079](https://github.com/elastic/eui/pull/4079))

## [`29.2.0`](https://github.com/elastic/eui/tree/v29.2.0)

- Improved contrast for `EuiIcon` and `EuiButtonIcon` named colors. This affects `EuiHealth` which uses the `EuiIcon` colors ([#4049](https://github.com/elastic/eui/pull/4049))
- Added color `accent` to `EuiButtonIcon` ([#4049](https://github.com/elastic/eui/pull/4049))

**Bug fixes**

- Fixed `EuiComboBox` `rowHeight` prop causing the height of the option list to be miscalculated ([#4072](https://github.com/elastic/eui/pull/4072))
- Fixed `EuiComboBox` not focusing on the selected option if `selectedOptions` was set without reference to `options` ([#4072](https://github.com/elastic/eui/pull/4072))

**Theme: Amsterdam**

- Removed `border-radius` from `EuiCallout` ([#4066](https://github.com/elastic/eui/pull/4066))
- Updated styles for `EuiToast` ([#4076](https://github.com/elastic/eui/pull/4076))

## [`29.1.0`](https://github.com/elastic/eui/tree/v29.1.0)

- Added footer row to `EuiDataGrid` via the `renderFooterCellValue` prop ([#3770](https://github.com/elastic/eui/pull/3770))
- Added column header menu to `EuiDataGrid` ([#3087](https://github.com/elastic/eui/pull/3087))
- Added horizontal line separator to `EuiContextMenu` ([#4018](https://github.com/elastic/eui/pull/4018))
- Added controlled pagination props to `EuiInMemoryTablee` ([#4038](https://github.com/elastic/eui/pull/4038))
- Added `gutterSize`, `popoverBreakpoints`, `popoverButtonProps`, and `popoverProps` props to `EuiHeaderLinks` ([#4046](https://github.com/elastic/eui/pull/4046))
- Added `'all'` and `'none'` options to the `sizes` prop of `EuiHideFor` and `EuiShowFor` ([#4046](https://github.com/elastic/eui/pull/4046))

**Bug fixes**

- Fixed `EuiTextColor` playground error due to `color` prop not getting captured by the documentation generator ([#4058](https://github.com/elastic/eui/pull/4058))

## [`29.0.0`](https://github.com/elastic/eui/tree/v29.0.0)

- Added `.browserslistrc` for global browser support reference ([#4022](https://github.com/elastic/eui/pull/4022))
- Added ability to specify `color` of `EuiHeaderLink` ([#4008](https://github.com/elastic/eui/pull/4008))
- Added `boolean` type to the `notification` prop of `EuiHeaderSectionItemButton` to show a simple dot ([#4008](https://github.com/elastic/eui/pull/4008))
- Added `popoverButton` and `popoverButtonBreakpoints` props to `EuiSelectableTemplateSitewide` for responsive capabilities ([#4008](https://github.com/elastic/eui/pull/4008))
- Added `isWithinMaxBreakpoint` service ([#4008](https://github.com/elastic/eui/pull/4008))

**Bug fixes**

- Fixed `EuiSuperDatePicker` got stuck in update mode if the value is not changed ([#4025](https://github.com/elastic/eui/pull/4025))
- Fixed ref not being handled properly in `EuiValidatableControl` when used with [react-hook-form](https://react-hook-form.com/) ([#4001](https://github.com/elastic/eui/pull/4001))
- Fixed `EuiNotificationBadge` `color` prop type ([#4008](https://github.com/elastic/eui/pull/4008))
- Fixed z-index of `EuiBottomBar` to stay under header ([#4008](https://github.com/elastic/eui/pull/4008))
- Fixed regression of `EuiSelectable` not abiding by the `showIcons` prop ([#4008](https://github.com/elastic/eui/pull/4008))
- Fixed contrast of search input of `EuiSelectableTemplateSitewide` in dark header ([#4008](https://github.com/elastic/eui/pull/4008))
- Fixed `EuiImage` unable to deactivate the full screen mode using the close icon ([#4033](https://github.com/elastic/eui/pull/4033))
- Allowed `onClick` prop when `href` prop is provided in `EuiBadge` ([#4035](https://github.com/elastic/eui/pull/4035))

**Breaking changes**

- Changed `EuiHideFor` and `EuiShowFor` from using media queries to hide content to not rendering the content. Children are now required and `display` has been removed ([#4008](https://github.com/elastic/eui/pull/4008))

## [`28.4.0`](https://github.com/elastic/eui/tree/v28.4.0)

- Added `loading` icon to `EuiComboBox` input when `isLoading` is `true` ([#4015](https://github.com/elastic/eui/pull/4015))
- Changed `value` prop in `EuiExpression` to not required ([#4014](https://github.com/elastic/eui/pull/4014))
- Added `fold` and `unfold` glyphs to `EuiIcon` ([#3994](https://github.com/elastic/eui/pull/3994))

**Bug fixes**

- Fix incorrect `euiCodeBlockNameColor` variable usage for `.hljs-name` in SCSS ([#3991](https://github.com/elastic/eui/pull/3991))
- Fixed bug in `EuiAccordion` where the `arrowDisplay="right"` is ignored when `extraAction` is configured ([#3971](https://github.com/elastic/eui/pull/3971))

**Theme: Amsterdam**

- Updated form control styles to use a uniform border-radius ([#3741](https://github.com/elastic/eui/pull/3741))

## [`28.3.1`](https://github.com/elastic/eui/tree/v28.3.1)

**Bug fixes**

- Fixed `EuiFieldSearch`'s clear button covering the `value` of the input ([#3936](https://github.com/elastic/eui/pull/3936))
- Fixed bug in `EuiComboBox` where the input was dropping to the next line when a `EuiBadge` had a very long text ([#3968](https://github.com/elastic/eui/pull/3968))
- Fixed type mismatch between `EuiSelectable` options extended via `EuiSelectableOption` and internal option types ([#3983](https://github.com/elastic/eui/pull/3983))
- Fixed `EuiButton` CSS for RTL languages by using `margin-inline-[pos]` instead of `margin-[pos]` ([#3974](https://github.com/elastic/eui/pull/3974))
- Fixed server-side rendering of `EuiBreadcrumbs` and `EuiCollapsibleNav` ([#3970](https://github.com/elastic/eui/pull/3970))

## [`28.3.0`](https://github.com/elastic/eui/tree/v28.3.0)

- Adjusted coloring of `EuiSideNav` to be more consistent across open states ([#3926](https://github.com/elastic/eui/pull/3926))
- Added build-specific babel configurations for docs and tests ([#3911](https://github.com/elastic/eui/pull/3911))
- Updated browserslist configuration to remove IE accommodations ([#3911](https://github.com/elastic/eui/pull/3911))
- Removed docgenInfo from non-docs production builds ([#3911](https://github.com/elastic/eui/pull/3911))
- Added `regressionJob`, `outlierDetectionJob` and `classificationJob` icons to Machine Learning icon set, updated others ([#3931](https://github.com/elastic/eui/pull/3931))
- Added `operator` field to `EuiSearchBar`'s `field_value_selection` filter configuration ([#3922](https://github.com/elastic/eui/pull/3922))

**Bug fixes**

- Fixed bug in `EuiBasicTable` not fully expanding tall rows (height > 1000px) ([#3855](https://github.com/elastic/eui/pull/3855))
- Fixed bug in `EuiDataGrid` which sometimes prevented header cells from being focusabled ([#3943](https://github.com/elastic/eui/pull/3943))
- Fixed bug in `EuiFieldSearch` where a default value would not include the clear button ([#3958](https://github.com/elastic/eui/pull/3958))
- Fixed focus fighting bug when `EuiDataGrid` cell content manages its own popover ([#3951](https://github.com/elastic/eui/pull/3951))
- Fixed `valueText` getting cut off in `EuiProgress` ([#3948](https://github.com/elastic/eui/pull/3948))

## [`28.2.0`](https://github.com/elastic/eui/tree/v28.2.0)

- Added `EuiSelectableTemplateSitewide` as wrapper of `EuiSelectable` for Elastic's global search component ([#3800](https://github.com/elastic/eui/pull/3800))
- Updated styles of `EuiMark` to override browser default ([#3800](https://github.com/elastic/eui/pull/3800))
- Updated `EuiHighlight` to use `EuiMark` as matching element wrapper ([#3800](https://github.com/elastic/eui/pull/3800))
- Enhanced `EuiSelectable`'s `option` type to allow for a separate `searchableLabel` and any generic keys ([#3800](https://github.com/elastic/eui/pull/3800))
- Added `listProps.onFocusBadge`, `loadingMessage`, `noMatchesMessage`, and `emptyMessage` props to `EuiSelectable` ([#3800](https://github.com/elastic/eui/pull/3800))
- Added `bordered` prop to `EuiSelectableMessage` ([#3800](https://github.com/elastic/eui/pull/3800))

**Bug fixes**

- Fixed display of `EuiBadge` if only the `iconType` is passed ([#3800](https://github.com/elastic/eui/pull/3800))
- Fixed accessibility error in `EuiSelectable` when the `list` isn't on the page ([#3800](https://github.com/elastic/eui/pull/3800))
- Fixed accessibility error in `EuiPopover` when `ownFocus = false` ([#3800](https://github.com/elastic/eui/pull/3800))

## [`28.1.0`](https://github.com/elastic/eui/tree/v28.1.0)

- Added `isLoading` and `isLoadingMessage` props to `EuiAccordion` ([#3879](https://github.com/elastic/eui/pull/3879))
- Added `testenv` mock for `EuiFocusTrap` ([#3930](https://github.com/elastic/eui/pull/3930))

**Bug fixes**

- Fixed bug in `EuiCodeBlock` content overlapping with control buttons when `whiteSpace` was set to `"pre"` ([#3853](https://github.com/elastic/eui/pull/3853))
- Fixed `EuiFocusTrap` not applying provided `style` prop ([#3916](https://github.com/elastic/eui/pull/3916))
- Fixed bug in `EuiDataGrid` when a new pagination object would cause every cell to render ([#3919](https://github.com/elastic/eui/pull/3919))

## [`28.0.0`](https://github.com/elastic/eui/tree/v28.0.0)

- Update `createTheme` to apply latest changes to elastic charts `Theme` ([#3792](https://github.com/elastic/eui/pull/3792))
- Added icons for `appSearchApp` and `workplaceSearchApp` to `EuiIcon` ([#3859](https://github.com/elastic/eui/pull/3859))
- Added `unlink` glyph to `EuiIcon` ([#3869](https://github.com/elastic/eui/pull/3869))
- Added `EuiMarkdownEditor` and `EuiMarkdownFormat` components ([#3522](https://github.com/elastic/eui/pull/3522))

**Bug fixes**

- Fixed `EuiFacetGroup` container expansion due to negative margin value ([#3871](https://github.com/elastic/eui/pull/3871))
- Fixed `EuiComboBox` delimeter-separated option creation and empty state prompt text ([#3841](https://github.com/elastic/eui/pull/3841))
- Fixed `EuiDataGrid` not properly resizing within a fixed height container ([#3894](https://github.com/elastic/eui/pull/3894))
- Fixed bug in `EuiFieldPassword` where an edge case mutated its `append` prop  ([#3884](https://github.com/elastic/eui/pull/3884))

**Breaking changes**

- Requires `@elastic/charts` version `20.0.0` and above for chart theming utils.

## [`27.4.1`](https://github.com/elastic/eui/tree/v27.4.1)

**Note: this release is a backport containing changes originally made in `28.1.0`**

- Added `testenv` mock for `EuiFocusTrap` ([#3930](https://github.com/elastic/eui/pull/3930))

## [`27.4.0`](https://github.com/elastic/eui/tree/v27.4.0)

- Added `customOptionText` prop to `EuiComboBox` ([#3811](https://github.com/elastic/eui/pull/3811))

**Bug fixes**

- Improve `EuiDataGrid` Chrome rendering performance in full screen ([#3726](https://github.com/elastic/eui/issues/3726))
- Removed `@elastic/eui/src-docs` entries from published _eui.d.ts_ ([#3856](https://github.com/elastic/eui/pull/3856))

## [`27.3.1`](https://github.com/elastic/eui/tree/v27.3.1)

**Bug fixes**

- Fixed bug in all input fields placeholders in Safari that weren't vertically centered ([#3809](https://github.com/elastic/eui/pull/3809))
- Removed `pointer-events: none` in both `EuiButton` & `EuiButtonEmpty` to not override the `pointer-events: auto` in the button mixin `euiButtonContentDisabled` ([#3824](https://github.com/elastic/eui/pull/3824))
- Fixed bug in `EuiPagination` showing wrong page count when `compressed` prop is true ([#3827](https://github.com/elastic/eui/pull/3827))
- Fixed bug in EUI's input field components where their `inputRef` couldn't be a `RefObject` ([#3822](https://github.com/elastic/eui/pull/3822))
- Moved `react-view` and `html-format` to be `devDependencies` ([#3828](https://github.com/elastic/eui/pull/3828))
- Fixed `EuiComboBox` keyboard selection when `sortMatchesBy=startsWith` ([#3823](https://github.com/elastic/eui/pull/3823))
- Fixed `EuiCodeEditor` not exiting edit mode with `esc` when `enableLiveAutocompletion=true` ([#3833](https://github.com/elastic/eui/pull/3833))
- Fixed issue where `EuiDataGrid`'s cell expansion popover would sometimes render as a scrollable element ([#3832](https://github.com/elastic/eui/pull/3832))

## [`27.3.0`](https://github.com/elastic/eui/tree/v27.3.0)

- Added possibility to hide "Rows per page" select in `EuiDataGrid` ([#3700](https://github.com/elastic/eui/pull/3700))
- Updated lodash to `v4.17.19` ([#3764](https://github.com/elastic/eui/pull/3764))
- Added `returnKey` glyph to `EuiIcon` ([#3783](https://github.com/elastic/eui/pull/3783))
- Added `type` prop to `EuiFieldPassword` to support toggling of obfuscation ([#3751](https://github.com/elastic/eui/pull/3751))

**Bug fixes**

- Fixed bug in `EuiDataGrid` not calculating the width correctly ([#3789](https://github.com/elastic/eui/pull/3789))
- Fixed `EuiComboBox` marking some very long inputs as invalid ([#3797](https://github.com/elastic/eui/pull/3797))

## [`27.2.0`](https://github.com/elastic/eui/tree/v27.2.0)

- Added `analyzeEvent` glyph in `EuiIcon` ([#3729](https://github.com/elastic/eui/pull/3729))
- Updated `EuiComboBox` to allow the options list to open for single selection custom options ([#3706](https://github.com/elastic/eui/pull/3706))
- Added `useEuiI18n` hook for localization ([#3749](https://github.com/elastic/eui/pull/3749))
- Added a hit enter badge to `EuiComboBox` when focusing an option and for empty states that allow pressing enter ([#3782](https://github.com/elastic/eui/pull/3782))

**Bug fixes**

- Fixed `EuiComboBox` always showing a scrollbar ([#3744](https://github.com/elastic/eui/pull/3744))
- Replaced `react-focus-lock` with `react-focus-on` ([#3631](https://github.com/elastic/eui/pull/3631))
- Fixed errors in `EuiSuperDatePicker` related to invalid and `null` date formatting ([#3750](https://github.com/elastic/eui/pull/3750))
- Fixed type definitions for `findTestSubject` and `takeMountedSnapshot` ([#3763](https://github.com/elastic/eui/pull/3763))
- Fixed `EuiComboBox` not allowing clicks on previously virtualized items when inside of `EuiFormRow` ([#3784](https://github.com/elastic/eui/pull/3784))
- Removed `[Space]` as a way to select options in `EuiSelectable` ([#3784](https://github.com/elastic/eui/pull/3784))
- Fixed type definition for `windowProps` in `EuiSelectable` ([#3787](https://github.com/elastic/eui/pull/3787))

## [`27.1.0`](https://github.com/elastic/eui/tree/v27.1.0)

- Added `titleElement` and `descriptionElement` props to `EuiStat` ([#3693](https://github.com/elastic/eui/pull/3693))
- Updated `securityAnalyticsApp` app icon ([#3720](https://github.com/elastic/eui/pull/3720))
- Removed `src/test` and `@types/enzyme` references from `eui.d.ts` ([#3715](https://github.com/elastic/eui/pull/3715))
- Added `index.d.ts` file to `lib/test`  and `es/test` ([#3715](https://github.com/elastic/eui/pull/3715))
- Added `descriptionFlexItemProps` and `fieldFlexItemProps` props to `EuiDescribedFormGroup` ([#3717](https://github.com/elastic/eui/pull/3717))
- Expanded `EuiBasicTable`'s default action's name configuration to accept a function that returns a React node ([#3739](https://github.com/elastic/eui/pull/3739))
- Added internal use only button building blocks for reusability in other button components ([#3730](https://github.com/elastic/eui/pull/3730))

## [`27.0.0`](https://github.com/elastic/eui/tree/v27.0.0)
- Added `paddingSize` prop to `EuiCard` ([#3638](https://github.com/elastic/eui/pull/3638))
- Added `isClearable` and `placeholder` options to `EuiColorPicker` ([#3689](https://github.com/elastic/eui/pull/3689))
- Added SASS helper files for EUI theme globals ([#3691](https://github.com/elastic/eui/pull/3691))
- Add `label`, `labelProps` and `valueText` props to `EuiProgress` ([#3661](https://github.com/elastic/eui/pull/3661))

**Bug fixes**

- Fixed a bug in `EuiResizableContainer` preventing nested containers ([#3699](https://github.com/elastic/eui/pull/3699))
- Fixed a bug in `EuiResizableContainer` preventing resizing by arrow keys in some cases ([#3699](https://github.com/elastic/eui/pull/3699))
- Fixed `EuiHorizontalSteps` rendering over `EuiHeader` ([#3707](https://github.com/elastic/eui/pull/3707))
- Fixed bug where `EuiSuperSelect` lost focus after a value selection ([#3734](https://github.com/elastic/eui/pull/3734))

**Breaking changes**

- Significant accessibility refactor of `EuiSelectable` ([#3169](https://github.com/elastic/eui/pull/3169))
  - `react-virtualized` replaced with `react-window`
  - `virtualizedProps` on `EuiSelectableOptionsList` renamed to `windowProps`
  - Removed `rootId` and added `makeOptionId`, `listId`, and `setActiveOptionIndex` to `EuiSelectableList`
  - Added `listId` to `EuiSelectableSearch`
  - `options` passed into `EuiSelectable` cannot have an `id`
  - Requires an `onChange` to be passed into `EuiSelectableSearch`

## [`26.3.4`](https://github.com/elastic/eui/tree/v26.3.4)

**Note: this release is a backport containing changes originally made in `27.2.0`**

**Bug fixes**

- Fixed errors in `EuiSuperDatePicker` related to invalid and `null` date formatting ([#3750](https://github.com/elastic/eui/pull/3750))

## [`26.3.3`](https://github.com/elastic/eui/tree/v26.3.3)

**Note: this release is a backport containing changes originally made in `27.3.1`**

**Bug fixes**

- Fixed bug in `EuiPagination` showing wrong page count when `compressed` prop is true ([#3827](https://github.com/elastic/eui/pull/3827))

## [`26.3.2`](https://github.com/elastic/eui/tree/v26.3.2)

**Note: this release is a backport containing changes originally made in `27.1.0`**

- Updated `securityAnalyticsApp` app icon ([#3720](https://github.com/elastic/eui/pull/3720))

## [`26.3.1`](https://github.com/elastic/eui/tree/v26.3.1)

**Note: this release is a backport containing changes originally made in `27.0.0`**

- Added `isClearable` and `placeholder` options to `EuiColorPicker` ([#3689](https://github.com/elastic/eui/pull/3689))

## [`26.3.0`](https://github.com/elastic/eui/tree/v26.3.0)

- Expanded `EuiBasicTable`'s default action's name configuration to accept any React node ([#3688](https://github.com/elastic/eui/pull/3688))

## [`26.2.0`](https://github.com/elastic/eui/tree/v26.2.0)

- Added `background.color` to `EUI_CHARTS_THEME_LIGHT/DARK.theme` ([#3669](https://github.com/elastic/eui/pull/3669))
- Added `gutterSize` prop to `EuiFacetGroup` ([#3639](https://github.com/elastic/eui/pull/3639))
- Updated props of `EuiCode` and `EuiCodeBlock` to reflect only functional props ([#3647](https://github.com/elastic/eui/pull/3647))
- Updated `EuiResizableContainer` `onPanelWidthChange` callback method to include all panel widths ([#3630](https://github.com/elastic/eui/pull/3630))
- Extended `Query` / `EuiSearchBar` to allow any character inside double-quoted phrases ([#3432](https://github.com/elastic/eui/pull/3432))
- Added `headerZindexLocation` prop to `EuiOverlayMask` ([#3655](https://github.com/elastic/eui/pull/3655))
- Added `maskProps` prop to `EuiFlyout` and `EuiCollapsibleNav` ([#3655](https://github.com/elastic/eui/pull/3655))

**Bug fixes**

- Fixed `EuiContextMenu` panel `onAnimationEnd` transition bug in Chrome ([#3656](https://github.com/elastic/eui/pull/3656))
- Fixed `EuiSkipLink` interactive props and Safari click issue ([#3665](https://github.com/elastic/eui/pull/3665))
- Fixed `z-index` issues with `EuiHeader`, `EuiFlyout`, and other portal content ([#3655](https://github.com/elastic/eui/pull/3655))
- Fixed `color` prop error in `EuiBadge` to be more flexible with what format it accepts ([#3655](https://github.com/elastic/eui/pull/3655))
- Fixed `EuiSuperSelect` popover from moving 16px horizontally when it's close to a window edge ([#3685](https://github.com/elastic/eui/pull/3685))

**Theme: Amsterdam**

- Fixed `EuiHeaderBreadcrumb` height, `onClick`, border-radius, and single item display ([#3655](https://github.com/elastic/eui/pull/3655))

## [`26.1.0`](https://github.com/elastic/eui/tree/v26.1.0)

- Optimized in-memory datagrid mount performance ([#3628](https://github.com/elastic/eui/pull/3628))
- Exported `EuiCardProps` and `EuiCheckableCardProps` types ([#3640](https://github.com/elastic/eui/pull/3640))

## [`26.0.1`](https://github.com/elastic/eui/tree/v26.0.1)

**Bug fixes**

- Fixed fullscreen render issue in `EuiCode` ([#3633](https://github.com/elastic/eui/pull/3633))

## [`26.0.0`](https://github.com/elastic/eui/tree/v26.0.0)

- Added `useEuiTextDiff` react hook utility ([#3288](https://github.com/elastic/eui/pull/3288))
- Converted `EuiOverlayMask` to be a React functional component ([#3555](https://github.com/elastic/eui/pull/3555))
- Changed `responsive` and `max` behavior of `EuiBreadcrumbs` to always display collapsed items in popover [#3578](https://github.com/elastic/eui/pull/3578))
- Added `BREAKPOINTS` and `getBreakpoint` utilities [#3578](https://github.com/elastic/eui/pull/3578))
- Added `'any'` option to the `step` prop of the `EuiFieldNumber` ([#3562](https://github.com/elastic/eui/pull/3562))
- Moved all `EuiHeader` SASS variables to `global_styles` ([#3592](https://github.com/elastic/eui/pull/3592))
- Added `side` prop to `EuiGlobalToastList` for choosing which window side to display toasts ([#3600](https://github.com/elastic/eui/pull/3600))
- Default `titleSize` get's implicitly set to 'm' for `EuiEmptyPrompt` ([#3598](https://github.com/elastic/eui/pull/3598))
- Updated `logoElastic` to meet brand guidelines ([#3613](https://github.com/elastic/eui/pull/3613))
- Allowed user to enter hexcode for colors in `EuiStat` ([#3617](https://github.com/elastic/eui/pull/3617))
- Extended `CommonProps` in `EuiColorPalettePickerPaletteTextProps`, `EuiColorPalettePickerPaletteFixedProps` and `EuiColorPalettePickerPaletteGradientProps` types ([#3616](https://github.com/elastic/eui/pull/3616))
- Updated `onToggle` callback in `EuiAccordion` to  allow for external state control ([#3614](https://github.com/elastic/eui/pull/3614))

**Bug fixes**

- Added `display` prop to `EuiDataGridColumnSortingDraggable` to pass` displayAsText` prop correctly to the column sorting popover ([#3574](https://github.com/elastic/eui/pull/3574))
- Fixed `EuiCodeBlockImpl` testenv mock pass-through of `data-test-subj` attribute ([#3560](https://github.com/elastic/eui/pull/3560))
- Fixed DOM element creation issues in `EuiOverlayMask` by using lifecycle methods ([#3555](https://github.com/elastic/eui/pull/3555))
- Fixed `EuiComboBox`'s options list `zIndex` positioning when nested in other `zIndex` contexts ([#3551](https://github.com/elastic/eui/pull/3551))
- Fixed `euiHeaderAffordForFixed` mixin's use of header SASS variable ([#3592](https://github.com/elastic/eui/pull/3592))
- Included `onClick` as a valid prop for `EuiControlBar` **icon** controls ([#3581](https://github.com/elastic/eui/pull/3581))
- Fixed poor performance of `EuiToolTip` during frequent mouesover/mouseout events ([#3596](https://github.com/elastic/eui/pull/3596))
- Fixed `EuiBasicTable` custom actions popover from remaining open after click ([#3619](https://github.com/elastic/eui/pull/3619))

**Breaking changes**

- Changed `breadcrumb` TS type exported name from `Breadcrumb` to `EuiBreadcrumb` ([#3578](https://github.com/elastic/eui/pull/3578))
- Removed `$euiZComboBox` SCSS variable (value was 8001) ([#3551](https://github.com/elastic/eui/pull/3551))

**Theme: Amsterdam**

- Updated `EuiCallout` by removing left border, adding border radius and increasing font weight on titles ([#3557](https://github.com/elastic/eui/pull/3557/))
- Updated `EuiHeaderBreadcrumbs` style to be more prominent ([#3578](https://github.com/elastic/eui/pull/3578/))
- Fixed `EuiFilterGroup` `border-radius` ([#3591](https://github.com/elastic/eui/pull/3591/))
- Updated `EuiCodeBlock` inline code style to use border radius ([#3599](https://github.com/elastic/eui/pull/3599))

## [`25.0.0`](https://github.com/elastic/eui/tree/v25.0.0)

- Added conditional rendering of the title element in `EuiCallOut` to avoid usage of additional space caused by the rendered `<div>` element ([#3549](https://github.com/elastic/eui/pull/3549))
- Added `invalidCallout` prop to `EuiForm` to allow conditional rendering of error callout([#3585](https://github.com/elastic/eui/pull/3585))

**Bug fixes**

- Fixed `EuiCard` image corners to be contained within border radius ([#3556](https://github.com/elastic/eui/pull/3556))
- Fixed `EuiKeyPadMenu` and `EuiKeyPadMenuItem` aria roles ([#3502](https://github.com/elastic/eui/pull/3502))
- Fixed `EuiFieldSearch` input clear button doesn't show when external input is passed([#3497](https://github.com/elastic/eui/pull/3497))
- Fixed `EuiBasicTable` footers to always use a unique `key` ([#3559](https://github.com/elastic/eui/pull/3559))
- Fixed `EuiInMemoryTable` by changing the `getDerivedStateFromProps` to not block the updates as soon as it hits a true if condition ([#3579](https://github.com/elastic/eui/pull/3579))

**Breaking changes**

- A fixed `EuiHeader` no longer automatically padding directly to the `<body>` element ([#3538](https://github.com/elastic/eui/pull/3538))
- Improved `EuiPagination`, `EuiDataGrid`, `EuiBasicTable` and `EuiInMemoryTable` accessibility, causing `EuiPaginationButton` to require a new prop `pageIndex` ([#3294](https://github.com/elastic/eui/pull/3294))
- Replaced all usages of [`KeyboardEvent.keyCode`](https://developer.mozilla.org/en-US/docs/Web/API/KeyboardEvent/keyCode) (deprecated) with [`KeyboardEvent.key`](https://developer.mozilla.org/en-US/docs/Web/API/KeyboardEvent/key). From `@elastic/eui/lib/services`, `keyCodes` has been replaced with `keys`, as has `cascadingMenuKeyCodes`->`cascadingMenuKeys`, and `comboBoxKeyCodes`->`comboBoxKeys`.  The implementation of all of those exports (as well as `accessibleClickKeys`) all now use `KeyboardEvent.key` values ([#3517](https://github.com/elastic/eui/pull/3517))

## [`24.1.0`](https://github.com/elastic/eui/tree/v24.1.0)

- Added `displayAsText` prop to `EuiDataGridColumn` ([#3520](https://github.com/elastic/eui/pull/3520))
- Added `minSizeForControls` prop to `EuiDataGrid` to control the minimum width for showing grid controls ([#3527](https://github.com/elastic/eui/pull/3527))
- Passed `getSelectedOptionForSearchValue` to `EuiComboBoxOptionsList` as prop ([#3501](https://github.com/elastic/eui/pull/3501))
- Added `appendIconComponentCache` function to allow manual pre-emptive loading of source elements into the `EuiIcon` cache ([#3481](https://github.com/elastic/eui/pull/3481))
- Added `initialSelected` to `EuiTableSelectionType` properties to set initial selected checkboxes for `EuiBasicTable` ([#3418](https://github.com/elastic/eui/pull/3418))
- Added exports for `EuiSteps` and related components types ([#3471](https://github.com/elastic/eui/pull/3471))
- Added `displayName` to components using `React.forwardRef` ([#3451](https://github.com/elastic/eui/pull/3451))
- Added event target checker for `EuiOverlayMask`'s `onClick` prop ([#3462](https://github.com/elastic/eui/pull/3462))
- Added `EuiColorPalettePicker` component ([#3192](https://github.com/elastic/eui/pull/3192))
- Added `left-start` popover placement to `EuiDatePicker` ([#3511](https://github.com/elastic/eui/pull/3511))
- Added `theme` prop to `EuiHeader` ([#3524](https://github.com/elastic/eui/pull/3524))
- Added `.euiHeaderLink-isActive` class to `EuiHeaderLink` when `isActive` ([#3524](https://github.com/elastic/eui/pull/3524))
- Added `display`, `descriptionWidth`, `textWrap` and `isInvalid` props to `EuiExpression` ([#3467](https://github.com/elastic/eui/pull/3467))
- Added more exports for `EuiColorPalettePicker` types ([#3542](https://github.com/elastic/eui/pull/3542))

**Bug Fixes**

- Fixed issue where multiple `EuiToolTip` components could be visible when element was focused ([#3335](https://github.com/elastic/eui/pull/3335))
- Fixed `EuiSuperSelect` not rendering full width when `isOpen` is `true` ([#3495](https://github.com/elastic/eui/pull/3495))
- Fixed `EuiBasicTable` shows no items if all items of last page is deleted  ([#3422](https://github.com/elastic/eui/pull/3422))
- Fixed TypeScript module name in generated `eui_charts_theme.d.ts` file  ([#3492](https://github.com/elastic/eui/pull/3492))
- Fixed code highlight color contrast in `EuiCodeBlock` ([#3309](https://github.com/elastic/eui/pull/3309))
- Fixed regression in `EuiComboBox` not triggering its `inputRef` callback ([#3532](https://github.com/elastic/eui/pull/3532))

**Deprecations**

- Added a deprecation notice for `EuiNavDrawer` family of components. Advise usage of `EuiCollapsibleNav` instead ([#3487](https://github.com/elastic/eui/pull/3487))

**Notes**

- Removed `src-framer` files from the repository ([#3487](https://github.com/elastic/eui/pull/3487))

**Theme: Amsterdam**

- Removed borders `EuiModal` ([#3515](https://github.com/elastic/eui/pull/3515))
- Improve `EuiOverlayMask` colors ([#3515](https://github.com/elastic/eui/pull/3515))
- Updated shadow styles to improve smoothness, use black as the base color, and deprecated `opacity` value of shadow mixins ([#3428](https://github.com/elastic/eui/pull/3428))
- Removed borders from `EuiFlyout` and `EuiPopover` ([#3477](https://github.com/elastic/eui/pull/3477))
- Updated `EuiHeader` and components ([#3524](https://github.com/elastic/eui/pull/3524))

## [`24.0.0`](https://github.com/elastic/eui/tree/v24.0.0)

- Added `null` as acceptable `icon` prop for `EuiCard` ([#3470](https://github.com/elastic/eui/pull/3470))
- Added `sortBy` and `sortShift` props to `euiPaletteColorBlind()` for sorting along the color wheel ([#3387](https://github.com/elastic/eui/pull/3387))
- Added `utcOffset` prop to `EuiSuperDatePicker` ([#3436](https://github.com/elastic/eui/pull/3436))
- Added `partition` key to `EuiChartThemeType` for Partition chart support ([#3387](https://github.com/elastic/eui/pull/3387))
- Updated `EuiImage`'s `caption` prop type from `string` to `ReactNode` ([#3387](https://github.com/elastic/eui/pull/3387))
- Improved contrast for `EuiCollapsibleNav` close button ([#3465](https://github.com/elastic/eui/pull/3465))

**Bug Fixes**

- Fixed `EuiSuperDatePicker` quick selection menu overriding specified time range with default values ([#3446](https://github.com/elastic/eui/pull/3446))
- Fixed `EuiCodeEditor` console error when using the editor without import the default theme ([#3454](https://github.com/elastic/eui/pull/3454))
- Fixed `EuiDatePopoverContent` `onChange` event to only accept `string` date input  ([#3460](https://github.com/elastic/eui/pull/3460))

**Breaking changes**

- Changed parameters for `euiPaletteColorBlind()` to an object ([#3387](https://github.com/elastic/eui/pull/3387))
- Changed the default palette of `EUI_CHARTS_THEME_LIGHT/DARK` themes to the naturally sorted `euiPaletteColorBlind()` ([#3387](https://github.com/elastic/eui/pull/3387))

## [`23.3.1`](https://github.com/elastic/eui/tree/v23.3.1)

**Note: this release is a backport containing changes originally made in `24.0.0`**

**Bug Fixes**

- Fixed `EuiSuperDatePicker` quick selection menu overriding specified time range with default values ([#3446](https://github.com/elastic/eui/pull/3446))
- Fixed `EuiDatePopoverContent` `onChange` event to only accept `string` date input  ([#3460](https://github.com/elastic/eui/pull/3460))

## [`23.3.0`](https://github.com/elastic/eui/tree/v23.3.0)

- Added `aria-hidden = true` to `EuiRangeSlider` and `EuiRangeTrack` if `showInput = true` ([#3423](https://github.com/elastic/eui/pull/3423))
- Added `testenv` mock for `EuiCode` and `EuiCodeBlock` ([#3405](https://github.com/elastic/eui/pull/3405))
- Added `displayName` to components using `React.forwardRef` ([#3440](https://github.com/elastic/eui/pull/3440))

**Bug Fixes**

- Fixed `EuiCode` and `EuiCodeBlock` from erroring in environments without a DOM implementation ([#3405](https://github.com/elastic/eui/pull/3405))
- Fixed `ApplyClassComponentDefaults` typescript utility to correctly determine defaulted properties' types ([#3430](https://github.com/elastic/eui/pull/3430))
- Fixed `prettyDuration` return type to be `string`, use fallback value  ([#3438](https://github.com/elastic/eui/pull/3438))

## [`23.2.0`](https://github.com/elastic/eui/tree/v23.2.0)

- Added `iconType` prop to `EuiDatePicker` ([#3383](https://github.com/elastic/eui/pull/3383))
- Applied `max-width: 100%` to `EuiPageBody` so inner flex-based items don't overflow their containers  ([#3375](https://github.com/elastic/eui/pull/3375))
- Added `titleSize` prop to `EuiStep` and `EuiSteps` ([#3340](https://github.com/elastic/eui/pull/3340))
- Handled `ref` passed to `EuiHeaderSectionItemButton` ([#3378](https://github.com/elastic/eui/pull/3378))
- Added `iconProps` prop to `EuiCollapsibleNavGroup` to extend the props passed to the rendered `EuiIcon` ([#3365](https://github.com/elastic/eui/pull/3365))
- Added `closeButtonProps` to `EuiCollapsibleNav` ([#3398](https://github.com/elastic/eui/pull/3398))
- Added `buffer` prop to `EuiPopover` for altering minimum distance to container edges ([#3398](https://github.com/elastic/eui/pull/3398))
- Allowed `search` prop changes to update `EuiInMemoryTable` internal query state ([#3371](https://github.com/elastic/eui/pull/3371))
- Added `EuiResizableContainer` component ([#2701](https://github.com/elastic/eui/pull/2701))
- Added caching layer on `EuiIcon` to prevent delays and flickering when rendering an already fetched icon ([#3404](https://github.com/elastic/eui/pull/3404))

**Bug Fixes**

- Fixed `EuiFieldSearch` to trigger `onSearch` single time instead of two times ([#3425](https://github.com/elastic/eui/pull/3425))
- Fixed `EuiBasicTable` item selection when `id` is `0` ([#3417](https://github.com/elastic/eui/pull/3417))
- Fixed `EuiNavDrawer` not closing on outside click after being unlocked ([#3415](https://github.com/elastic/eui/pull/3415))
- Fixed `EuiBadge` `iconOnClick` props makes badge text clickable ([#3392](https://github.com/elastic/eui/pull/3392))
- Added `id` requirement if `label` is used in `EuiRadio` ([#3382](https://github.com/elastic/eui/pull/3382))
- Fixed z-index issue in `EuiDatePicker` where it's popover would sit beneath other DOM siblings that had z-index applied ([#3376](https://github.com/elastic/eui/pull/3376))
- Added `download` glyph to `EuiIcon` ([#3364](https://github.com/elastic/eui/pull/3364))
- Applies `max-width: 100%` to `EuiPageBody` so inner flex-based items don't overflow their containers  ([#3375](https://github.com/elastic/eui/pull/3375))
- Added `ReactElement` to `EuiCard` `image` prop type to allow custom component ([#3370](https://github.com/elastic/eui/pull/3370))
- Fixed `EuiCollapsibleNavGroup` `titleSize` prop type to properly exclude `l` and `m` sizes ([#3365](https://github.com/elastic/eui/pull/3365))
- Fixed `EuiDatePickerRange` start date popover to sit left under the icon ([#3383](https://github.com/elastic/eui/pull/3383))
- Fixed `euiFormControlIsLoading` SASS mixin to prevent the loading icon from overlapping with the text when the form control is `compressed` and adjusted the amount of padding ([#3401](https://github.com/elastic/eui/pull/3401)
- Fixed `EuiHeader` `z-index` issues with popovers and added body classes for the presence of `EuiFlyout` and `EuiCollapsibleNav.isOpen` ([#3398](https://github.com/elastic/eui/pull/3398))
- Fixed `EuiInMemoryTable` data reset when filter is set and item is selected ([#3419](https://github.com/elastic/eui/pull/3419))
- Fixed `popoverPlacement` default value for `EuiDatePicker` ([#3427](https://github.com/elastic/eui/pull/3427))

## [`23.1.0`](https://github.com/elastic/eui/tree/v23.1.0)

- Removed additional padding applied to `$euiHeaderHeightCompensation` when `EuiHeader` is fixed ([#3369](https://github.com/elastic/eui/pull/3369))

**Bug Fixes**

- Fixed `EuiDescribedFormGroup` issue that prevented it from shrinking down properly in smaller viewports ([#3369](https://github.com/elastic/eui/pull/3369))

## [`23.0.0`](https://github.com/elastic/eui/tree/v23.0.0)

- Added `showCloseButton` and `dockedBreakpoint` flexibility to `EuiCollapsibleNav` ([#3330](https://github.com/elastic/eui/pull/3330))
- Added `panelStyle` prop to `EuiPopover` to distinguish style object configuration ([#3329](https://github.com/elastic/eui/pull/3329))
- Added `popoverPlacement` prop in `EuiDatePicker` ([#3359](https://github.com/elastic/eui/pull/3359))
- Extended `EuiDatePicker`'s `startDate` and `endDate` types to accept `null` values for better interoperability ([#3343](https://github.com/elastic/eui/pull/3343))
- Added `EuiCommentList` component ([#3344](https://github.com/elastic/eui/pull/3344))
- Added secondary color value input element to `EuiColorPicker` ([#3336](https://github.com/elastic/eui/pull/3336))

**Bug Fixes**

- Fixed `EuiInMemoryTable` `isClearable` property to initiate reset ([#3328](https://github.com/elastic/eui/pull/3328))
- Removed `schema` attribute form `<input/>` in `EuiInMemoryTable` ([#3337](https://github.com/elastic/eui/pull/3337))
- Fixed `EuiCollapsibleNav` docked states on mobile ([#3330](https://github.com/elastic/eui/pull/3330))
- Fixed `EuiPopover` positioning from being overridden by `style` prop ([#3329](https://github.com/elastic/eui/pull/3329))
- Fixed `EuiCodeBlock` not copying updated content ([#3351](https://github.com/elastic/eui/pull/3351))
- Fixed alignment of popover of end date of `EuiDatePickerRange` ([#3359](https://github.com/elastic/eui/pull/3359))

**Breaking changes**

- Upgraded `TypeScript` to 3.7.2 ([#3295](https://github.com/elastic/eui/pull/3295))
- Changed `EuiCollapsibleNav` prop name from `hideButtonIfDocked` to `showButtonIfDocked` and flipped default ([#3330](https://github.com/elastic/eui/pull/3330))

## [`22.6.0`](https://github.com/elastic/eui/tree/v22.6.0)

- Converted `NavDrawer`, `NavDrawerGroup`, and `NavDrawerFlyout` to TypeScript ([#3268](https://github.com/elastic/eui/pull/3268))
- Converted `EuiDatePicker`, `EuiDatePickerRange`, `EuiSuperDatePicker`, and `EuiSuperUpdateButton` to TypeScript ([#2891](https://github.com/elastic/eui/pull/2891))
- Improved condensed `EuiTabs` focus states ([#3299](https://github.com/elastic/eui/pull/3299))
- Added `EuiTour`, `EuiTourStep`, and `useEuiTour` components ([#2766](https://github.com/elastic/eui/pull/2766))
- Added `EuiBeacon` component ([#2766](https://github.com/elastic/eui/pull/2766))
- Added `offset` and `arrowChildren` props to `EuiPopover` for anchor element customization ([#2766](https://github.com/elastic/eui/pull/2766))

**Bug Fixes**

- Fixed `EuiProgress` `max` property to allow `undefined` ([#3198](https://github.com/elastic/eui/pull/3198))


## [`22.5.0`](https://github.com/elastic/eui/tree/v22.5.0)

- Added `forceState` prop to control `EuiAccordion` state from outside ([#3240](https://github.com/elastic/eui/pull/3240))

**Bug Fixes**

- Fixed EuiI8n hasPropName utility errors on null values ([#3303](https://github.com/elastic/eui/pull/3303))
- Fixed the inline styles being overwritten by consumer-passed inline styles in EuiBadge ([#3284](https://github.com/elastic/eui/pull/3284))

## [`22.4.0`](https://github.com/elastic/eui/tree/v22.4.0)

- Added support for `href`, `onClick`, and related props in `EuiBasicTable` default actions ([#3115](https://github.com/elastic/eui/pull/3115))
- Added support for `EuiCodeEditor` to set `readonly` and `id` on `<textarea />` ([#3212](https://github.com/elastic/eui/pull/3212))
- Added `EuiComment` component ([#3179](https://github.com/elastic/eui/pull/3179))

**Deprecation**

- Updated makeId to DEPRECATED, shifted all the calls to htmlIdGenerator ([#3129](https://github.com/elastic/eui/pull/3129))

**Bug Fixes**

- Fixed `EuiTabbedContent` focus discrepancy between selected and initialFocus tabs ([#3285](https://github.com/elastic/eui/pull/3285))
- Fixed the `initialSelectedTab` prop of `EuiTabbedContent` to not steal focus from content. Which fixed the bug in `EuiSuperDatePicker` that required two clicks to focus input in relative tab  ([#3154](https://github.com/elastic/eui/pull/3154))
- Fixed the `img` element in `EuiIcon` using custom SVGs to have an `alt` attribute with an empty string, rather than no `alt` attribute at all ([#3245](https://github.com/elastic/eui/pull/3245))
- Added overflows to EuiDataGrid toolbar dropdowns when there are many columns ([#3238](https://github.com/elastic/eui/pull/3238))
- Fixed `EuiIcon`'s icon `type` definition to allow custom React components ([#3252](https://github.com/elastic/eui/pull/3252))
- Fixed `initialSelectedTab` properties used in `EuiDatePopoverContent` ([#3254](https://github.com/elastic/eui/pull/3254))
- Fixed `EuiSideNavItem` overriding custom `className` of item and icon ([#3283](https://github.com/elastic/eui/pull/3283))
- Fixed `EuiFieldSearch` clear button inconsistencies ([#3270](https://github.com/elastic/eui/pull/3270))
- Fixed components with `href` usage of `rel` ([#3258](https://github.com/elastic/eui/pull/3258))

## [`22.3.1`](https://github.com/elastic/eui/tree/v22.3.1)

**Note: this release is a backport containing changes originally made in `23.0.0`, `23.1.0`, and `23.2.0`**

- Removed additional padding applied to `$euiHeaderHeightCompensation` when `EuiHeader` is fixed ([#3369](https://github.com/elastic/eui/pull/3369))
- Handled `ref` passed to `EuiHeaderSectionItemButton` ([#3378](https://github.com/elastic/eui/pull/3378))
- Added `showCloseButton` and `dockedBreakpoint` flexibility to `EuiCollapsibleNav` ([#3330](https://github.com/elastic/eui/pull/3330))
- Added `closeButtonProps` to `EuiCollapsibleNav` ([#3398](https://github.com/elastic/eui/pull/3398))
- Added `buffer` prop to `EuiPopover` for altering minimum distance to container edges ([#3398](https://github.com/elastic/eui/pull/3398))

**Bug Fixes**

- Fixed `EuiDescribedFormGroup` issue that prevented it from shrinking down properly in smaller viewports ([#3369](https://github.com/elastic/eui/pull/3369))
- Fixed `EuiCollapsibleNav` docked states on mobile ([#3330](https://github.com/elastic/eui/pull/3330))
- Fixed `EuiHeader` `z-index` issues with popovers and added body classes for the presence of `EuiFlyout` and `EuiCollapsibleNav.isOpen` ([#3398](https://github.com/elastic/eui/pull/3398))

**Breaking changes**

- Changed `EuiCollapsibleNav` prop name from `hideButtonIfDocked` to `showButtonIfDocked` and flipped default ([#3330](https://github.com/elastic/eui/pull/3330))

## [`22.3.0`](https://github.com/elastic/eui/tree/v22.3.0)

- Removed dependency on option list for custom option of `EuiComboBox` ([#3183](https://github.com/elastic/eui/pull/3183))
- Fixed `EuiPopover` arrow position in Android and Linux ([#3188](https://github.com/elastic/eui/pull/3188))
- Improved `htmlIdGenerator` when supplying both `prefix` and `suffix` ([#3076](https://github.com/elastic/eui/pull/3076))
- Updated pagination prop descriptions for `EuiInMemoryTable` ([#3142](https://github.com/elastic/eui/pull/3142))
- Added `title` and `aria` attributes to `EuiToken`'s icon element ([#3195](https://github.com/elastic/eui/pull/3195))
- Added new Elasticsearch token types ([#2758](https://github.com/elastic/eui/pull/2758))

**Bug Fixes**

- Fixed bug in `EuiAccordion` to adjust to the correct height when content height changes ([#3160](https://github.com/elastic/eui/pull/3160))
- Fixed bug in `EuiBasicTable` to handle dynamic icon value properly in collapsed actions ([#3145](https://github.com/elastic/eui/pull/3145))
- Fixed `availability` check for actions in `EuiBasicTable` ([3030](https://github.com/elastic/kibana/issues/3030))

## [`22.2.0`](https://github.com/elastic/eui/tree/v22.2.0)

- Improved `EuiModal` close button position to prevent from overlapping with the title ([#3176](https://github.com/elastic/eui/pull/3176))

**Bug Fixes**

- Removed outline of `EuiSelect` in Firefox ([#3197] (https://github.com/elastic/eui/pull/3197))
- Fixed EuiBasicTable proptypes of itemId ([#3133](https://github.com/elastic/eui/pull/3133))
- Updated `EuiSuperDatePicker` to inherit the selected value in quick select ([#3105](https://github.com/elastic/eui/pull/3105))

### Feature: EuiCollapsibleNav ([#3019](https://github.com/elastic/eui/pull/3019))

- Added `EuiCollapsibleNav` and `EuiCollapsibleNavGroup` components
- Added `EuiPinnableListGroup`, an extension of `EuiListGroup`
- Added `ghost` colored `EuiListGroupItem`, increased overall large size, and fixed focus states
- Added `color` and `size` props to `EuiListGroup`
- Added `home` and `menu` glyphs to `EuiIcon`
- Added simple `euiXScroll` and `euiYScroll` SASS mixins and CSS utility equivalents

**Bug Fixes**

- Fixed `EuiAccordion` icon margins, focus state, and flex issue in IE
- Fixed `1.1px` height of  `EuiHorizontalRule`

## [`22.1.1`](https://github.com/elastic/eui/tree/v22.1.1)

**Bug Fixes**

- Fixed infinite call stack in `EuiResizeObserver`'s fallback polyfill ([#3180](https://github.com/elastic/eui/pull/3180))
- Correct `defaultProps` definition in `EuiComboBox` ([#3180](https://github.com/elastic/eui/pull/3180))

## [`22.1.0`](https://github.com/elastic/eui/tree/v22.1.0)

- Added `delimiter` prop to `EuiComboBox` ([#3104](https://github.com/elastic/eui/pull/3104))
- Added `useColorPickerState` and `useColorStopsState` utilities ([#3067](https://github.com/elastic/eui/pull/3067))
- Fixed `EuiSearchBar` related types ([#3147](https://github.com/elastic/eui/pull/3147))
- Added `prepend` and `append` ability to `EuiSuperSelect` ([#3167](https://github.com/elastic/eui/pull/3167))

**Bug Fixes**

- Fixed `EuiNavDrawer` scrolling issue on mobile ([#3174](https://github.com/elastic/eui/pull/3174))

## [`22.0.0`](https://github.com/elastic/eui/tree/v22.0.0)

- Replaced various `lodash` functions with native functions ([#3053](https://github.com/elastic/eui/pull/3053))
- Added `whiteSpace ` prop to `EuiCodeBlock` ([#3103](https://github.com/elastic/eui/pull/3103))
- Added `sortMatchesBy` prop for `EuiComboBox` ([#3089](https://github.com/elastic/eui/pull/3089))
- Added `prepend` and `append` ability to `EuiFieldPassword` ([#3122](https://github.com/elastic/eui/pull/3122))
- Added `Enter` key press functionality to `EuiSuperDatePicker` ([#3048](https://github.com/elastic/eui/pull/3048))
- Added `title` to headers of `EuiTable` in case of truncation ([#3094](https://github.com/elastic/eui/pull/3094))
- Added i18n to `EuiTableHeaderCell` ([#3094](https://github.com/elastic/eui/pull/3094))
- Added `number` and `string` to `size` type of `EuiImage` for setting custom sizes ([#3012](https://github.com/elastic/eui/pull/3012))
- Improved `EuiButtonEmpty` focus state when the `color` type is `text` ([#3135](https://github.com/elastic/eui/pull/3135))
- Added `EuiLoadingElastic` component ([#3017](https://github.com/elastic/eui/pull/3017))
- Upgraded `react-beautiful-dnd` to v13 ([#3064](https://github.com/elastic/eui/pull/3064))
- Fixed `EuiPagination` vertical alignment of the text when used as `compressed` ([#3152](https://github.com/elastic/eui/pull/3152))
- Added `showTooltip` prop for `EuiSuperUpdateButton` to show tooltip and showing only once popovers are closed ([#3127](https://github.com/elastic/eui/pull/3127))

**Bug Fixes**

- Fixed bug in `EuiSuperDatePicker` not showing correct values in relative tab of end date ([#3132](https://github.com/elastic/eui/pull/3132))
- Fixed bug in `EuiSuperDatePicker` to show correct values of commonly used values in relative tab ([#3106](https://github.com/elastic/eui/pull/3106))
- Fixed race condition in `EuiIcon` when switching from dynamically fetched components ([#3118](https://github.com/elastic/eui/pull/3118))
- Fixed the issue that `EuiResizeObserver` fallback did not properly listen to pure window resizing ([#3088](https://github.com/elastic/eui/pull/3088))

**Breaking changes**

- Removed `EuiKeyPadMenuItemButton` in favor of just `EuiKeyPadMenuItem` that can also accept an `onClick` ([#3062](https://github.com/elastic/eui/pull/3062))

## [`21.1.0`](https://github.com/elastic/eui/tree/v21.1.0)

- Updated `EuiFilterSelect` to retain the order of its filters ([#3063](https://github.com/elastic/eui/pull/3063))
- Added `href` prop to `EuiBadge` ([#3009](https://github.com/elastic/eui/pull/3009))
- Added props descriptions for `EuiComboBox` ([#3007](https://github.com/elastic/eui/pull/3007))
- Exported `dateFormatAliases` as a part of the public API ([#3043](https://github.com/elastic/eui/pull/3043))
- Exported `EuiTextProps` type definition ([#3039](https://github.com/elastic/eui/pull/3039))
- Added a `component` prop to `EuiForm` to render a `<form>`([#3010](https://github.com/elastic/eui/pull/3010))
- Removed `role` attribute from `EuiImage`([#3036](https://github.com/elastic/eui/pull/3036))
- Added `prepend` and `append` ability to `EuiComboBox` single selection only ([#3003](https://github.com/elastic/eui/pull/3003))
- Added `onColumnResize` prop to `EuiDataGrid` of type `EuiDataGridOnColumnResizeHandler` that gets called when column changes it's size ([#2963](https://github.com/elastic/eui/pull/2963))
- Added `logoEnterpriseSearch` to `EuiIcon` ([#3066](https://github.com/elastic/eui/pull/3066))
- Added RGB format support to `EuiColorPicker` and `EuiColorStops` ([#2850](https://github.com/elastic/eui/pull/2850))
- Added alpha channel (opacity) support to `EuiColorPicker` and `EuiColorStops` ([#2850](https://github.com/elastic/eui/pull/2850))
- Added `useResizeObserver` hook ([#2991](https://github.com/elastic/eui/pull/2991))
- Added `showColumnSelector.allowHide` and `showColumnSelector.allowReorder` props to `EuiDataGrid` UI configuration ([#2993](https://github.com/elastic/eui/pull/2993))
- Added `EuiMark` component ([#3060](https://github.com/elastic/eui/pull/3060))
- Changed `tabs.name` prop shape in `EuiTabbedContent` to accept a `node`, which aligns it with `EuiTab` ([#3100](https://github.com/elastic/eui/pull/3100))

**Bug Fixes**

- Fixed `EuiFieldNumber` so values of type `number` are now allowed ([#3020](https://github.com/elastic/eui/pull/3020))
- Fixed SASS `contrastRatio()` function in dark mode by fixing the `pow()` math function ([#3013], (https://github.com/elastic/eui/pull/3013))
- Fixed bug preventing `EuiDataGrid` from re-evaluating the default column width on resize ([#2991](https://github.com/elastic/eui/pull/2991))
- Fixed padding in `EuiCallOut` when used as a `banner` for `EuiFlyout` ([#3098](https://github.com/elastic/eui/pull/3098))

## [`21.0.1`](https://github.com/elastic/eui/tree/v21.0.1)

**Bug Fixes**

- Made `EuiDataGrid`'s `schema.isSortable` value optional ([#2991](https://github.com/elastic/eui/pull/2991))

## [`21.0.0`](https://github.com/elastic/eui/tree/v21.0.0)

- Added `EuiDataGrid`'s default sort order property ([#2987](https://github.com/elastic/eui/pull/2987))
- Fixed `EuiDataGrid`'s pagination visibility when changing rows per page ([#2978](https://github.com/elastic/eui/pull/2978))
- Added `highlightAll` prop to `EuiHighlight` to highlight all matches ([#2957](https://github.com/elastic/eui/pull/2957))
- Added `showOnFocus` prop to `EuiScreenReaderOnly` to force display on keyboard focus ([#2976](https://github.com/elastic/eui/pull/2976))
- Added `EuiSkipLink` component ([#2976](https://github.com/elastic/eui/pull/2976))
- Created `EuiBadgeGroup` component ([#2921](https://github.com/elastic/eui/pull/2921))
- Added `sections` and `position` props to `EuiHeader` ([#2928](https://github.com/elastic/eui/pull/2928))
- Added `gutterSize` prop to `EuiListGroup` ([#2980](https://github.com/elastic/eui/pull/2980))
- Added `color` prop to `EuiListGroupItem` and updated size style ([#2980](https://github.com/elastic/eui/pull/2980))
- Added `enableAllColumns` to `EuiBasicTable` component ([#2906](https://github.com/elastic/eui/pull/2906))

**Bug Fixes**

- Fixed `EuiDataGrid`'s sort popover to behave properly on mobile screens ([#2979](https://github.com/elastic/eui/pull/2979))
- Fixed `EuiButton` and other textual components' disabled contrast ([#2874](https://github.com/elastic/eui/pull/2874))
- Fixed z-index conflict with cell popovers in `EuiDataGrid` while in full screen mode ([#2959](https://github.com/elastic/eui/pull/2959))
- Adjusted the header on `EuiDataGrid` to fix to the top within constrained containers and full screen mode  ([#2959](https://github.com/elastic/eui/pull/2959))
- Refactored `EuiDescribedFormGroup` to allow the content inside the `EuiTitle` to be accessible to screen reader users ([#2989](https://github.com/elastic/eui/pull/2989))

**Breaking changes**

- Updated `@types/react` and `@types/react-dom` to utilize React.RefCallback type instead of custom implementation ([#2929](https://github.com/elastic/eui/pull/2929))

**Theme: Amsterdam**

- Buttons have a new visual style ([#2874](https://github.com/elastic/eui/pull/2874))

## [`20.1.0`](https://github.com/elastic/eui/tree/v20.1.0)

- Added `theme` prop to `EuiCodeEditor` in support of `AceEditor` themes ([#2970](https://github.com/elastic/eui/pull/2970))
- `EuiButton` now has a single return statement ([#2954](https://github.com/elastic/eui/pull/2954))
- Added `isSortable` props to `EuiDataGridColumn` and `EuiDataGridSchemaDetector` to mark them as un-sortable ([#2952](https://github.com/elastic/eui/pull/2952))
- Converted `EuiForm` to TypeScript, added many missing `/form` Prop types ([#2896](https://github.com/elastic/eui/pull/2896))
- Empty table th elements replaced with td in `EuiTable` ([#2934](https://github.com/elastic/eui/pull/2934))
- Added default prompt text to `aria-describedby` for `EuiFilePicker` ([#2919](https://github.com/elastic/eui/pull/2919))
- Added SASS variables for text variants of the primary palette `$euiColorPrimaryText`, `$euiColorSecondaryText`, etc... Updated components to use these new variables ([#2873](https://github.com/elastic/eui/pull/2873))
- Updated SASS mixin `makeHighContrastColor()` to default `$background: $euiPageBackgroundColor` and `$ratio: 4.5`. Created `makeGraphicContrastColor()` for graphic specific contrast levels of 3.0 ([#2873](https://github.com/elastic/eui/pull/2873))
- Added `arrowDisplay` prop to `EuiAccordion` for changing side or hiding completely ([#2914](https://github.com/elastic/eui/pull/2914))
- Added `prepend` and `append` ability to `EuiFieldSearch` ([#2914](https://github.com/elastic/eui/pull/2914))
- Added `notification` and `notificationColor` props to `EuiHeaderSectionItemButton` ([#2914](https://github.com/elastic/eui/pull/2914))
- Added `folderCheck`, `folderExclamation`, `push`, `quote`, `reporter` and `users` icons ([#2935](https://github.com/elastic/eui/pull/2935))
- Updated `folderClosed` and `folderOpen` to match new additions and sit better on the pixel grid ([#2935](https://github.com/elastic/eui/pull/2935))
- Converted `EuiSearchBar` to Typescript ([#2909](https://github.com/elastic/eui/pull/2909))

**Bug fixes**

- Fixed `EuiDataGrid` breaking if invalid schema passed ([#2955](https://github.com/elastic/eui/pull/2955))
- Fixed `EuiTitle` not rendering child classes ([#2925](https://github.com/elastic/eui/pull/2925))
- Extended `div` element in `EuiFlyout` type ([#2914](https://github.com/elastic/eui/pull/2914))
- Fixed popover positioning service to be more lenient when positioning 0-width or 0-height content ([#2948](https://github.com/elastic/eui/pull/2948))

**Theme: Amsterdam**

- Text sizes are now based on a 14px base font size. Headings are now bold ([#2936](https://github.com/elastic/eui/pull/2936))
- Altered `secondary`, `accent` colors to be more saturated ([#2873](https://github.com/elastic/eui/pull/2873))

## [`20.0.2`](https://github.com/elastic/eui/tree/v20.0.2)

**Bug fixes**

- Fixed type definitions for `EuiComboBox` ([#2971](https://github.com/elastic/eui/pull/2971))

## [`20.0.1`](https://github.com/elastic/eui/tree/v20.0.1)

**Bug fixes**

- Added TypeScript definition for `EuiCodeEditor`'s accepting `react-ace` props ([#2926](https://github.com/elastic/eui/pull/2926))
- Added `@types/react-input-autosize` to project's `dependencies` ([#2930](https://github.com/elastic/eui/pull/2930))

## [`20.0.0`](https://github.com/elastic/eui/tree/v20.0.0)

- Converted `EuiComboBox`, `EuiComboBoxInput`, `EuiComboBoxPill`, `EuiComboBoxOptionsList`, `EuiComboBoxOption`, and `EuiComboBoxTitle` to TypeScript ([#2838](https://github.com/elastic/eui/pull/2838))
- Converted `EuiCodeEditor` to TypeScript ([#2836](https://github.com/elastic/eui/pull/2836))
- Converted `EuiCode` and `EuiCodeBlock` and to TypeScript ([#2835](https://github.com/elastic/eui/pull/2835))
- Converted `EuiFilePicker` to TypeScript ([#2832](https://github.com/elastic/eui/issues/2832))
- Exported `EuiSelectOptionProps` type ([#2830](https://github.com/elastic/eui/pull/2830))
- Added `paperClip` glyph to `EuiIcon` ([#2845](https://github.com/elastic/eui/pull/2845))
- Added `banner` prop to `EuiFlyoutBody` and updated `euiOverflowShadow` mixin ([#2837](https://github.com/elastic/eui/pull/2837))
- Updated `editorLink` icon ([#2866](https://github.com/elastic/eui/pull/2866))
- Added control columns to `EuiDataGrid` to support non-data columns like row selection and actions ([#2846](https://github.com/elastic/eui/pull/2846))
- Added `image` glyph to `EuiIcon` ([#2870](https://github.com/elastic/eui/pull/2870))
- Exported TS props from top level `EuiListGroupProps`, `EuiListGroupItemProps`, `EuiSelectableProps`,  `EuiSelectableOption`, `EuiSelectableOptionsListProps` ([#2869](https://github.com/elastic/eui/pull/2869))
- Extending `EuiSelectable[options]` type with correct HTML element ([#2869](https://github.com/elastic/eui/pull/2869))
- Added check mark to single selection `EuiComboBox` ([#2890](https://github.com/elastic/eui/pull/2890))
- Added `logoGoogleG` third-party logo to `EuiIcon` ([#2853](https://github.com/elastic/eui/pull/2853))
- Added Jest `modulesNameMapper` alias for `EuiIcon` using test environment mock ([#2878](https://github.com/elastic/eui/pull/2878))
- Removed `sinon` and `@types/sinon` as dependencies, and converted usages to `jest.fn` ([#2885](https://github.com/elastic/eui/pull/2885))

**Bug fixes**

- Fixed building dev & docs on Windows ([#2847](https://github.com/elastic/eui/pull/2847))
- Fixed screen reader discovery issues with `EuiBottomBar` and `EuiControlBar` ([#2861](https://github.com/elastic/eui/pull/2861))
- Fixed a bug in `EuiDataGrid` causing the first cell to autofocus if interactive ([#2872](https://github.com/elastic/eui/pull/2872))

**Breaking changes**

- Removed `visControls` and `visHeatmap` duplicate icons from docs ([#2908](https://github.com/elastic/eui/pull/2908))

## [`19.0.0`](https://github.com/elastic/eui/tree/v19.0.0)

- Added `cheer` glyph to `EuiIcon` ([#2814](https://github.com/elastic/eui/pull/2814))
- Added `tableCaption` prop to `EuiBasicTable` and improved the default one ([#2782](https://github.com/elastic/eui/pull/2782))
- Converted `EuiDescribedFormGroup` to TypeScript ([#2810](https://github.com/elastic/eui/pull/2810))
- Changed SASS comments to non-compiled comments in invisibles files ([#2807](https://github.com/elastic/eui/pull/2807))
- Optimized the third party logos Ceph, DropWizard, Golang, and Haproxy ([#2812](https://github.com/elastic/eui/pull/2812))
- Added `rowHeader` prop to `EuiBasicTable` to allow consumers to set the identifying cell in a row ([#2802](https://github.com/elastic/eui/pull/2802))
- Added prepend and append to `EuiColorPicker` ([#2819](https://github.com/elastic/eui/pull/2819))
- Improved `EuiDescribedFormGroup` accessibility by avoiding duplicated output in screen readers ([#2783](https://github.com/elastic/eui/pull/2783))
- Added optional `key` attribute to `EuiContextMenu` items and relaxed `name` attribute to allow any React node ([#2817](https://github.com/elastic/eui/pull/2817))
- Converted `EuiColorPicker` color conversion functions to `chroma-js` methods ([#2805](https://github.com/elastic/eui/pull/2805))
- Added `direction` parameter to `euiPaletteColorBlind()` for specifying lighter or darker (or both) alternates ([#2822](https://github.com/elastic/eui/pull/2822))
- Converted `EuiSideNav` to TypeScript ([#2818](https://github.com/elastic/eui/issues/2818))
- Added babel-transformed and partially mocked commonjs build (`test-env/`) to target Kibana's Jest environment ([#2698](https://github.com/elastic/eui/pull/2698))
- Altered styles of `EuiToken` and add added more token types to match ES field types of `tokenAlias`, `tokenDate`, `tokenGeo`, `tokenIP`, `tokenNested`, `tokenRange`, `tokenShape` ([#2758](https://github.com/elastic/eui/pull/2758))

**Bug fixes**

- Exported missing `EuiSelectProps` type ([#2815](https://github.com/elastic/eui/pull/2815))
- Fixed `EuiCode`'s & `EuiCodeBlock`'s ability to accept non-string children ([#2792](https://github.com/elastic/eui/pull/2792)) ([#2820](https://github.com/elastic/eui/pull/2820))
- Fixed `EuiSearchBar`, `Query`, and `AST`'s ability to accept literal parenthesis characters ([#2791](https://github.com/elastic/eui/pull/2791))
- Fixed coloring of input fields when autofill is on in Chrome ([#2798](https://github.com/elastic/eui/pull/2798))
- Moved `@types/enzyme` and `@types/react-virtualized` to `dependencies` status ([#2828](https://github.com/elastic/eui/pull/2828))
- Removed `@elastic/charts` from inclusion in `eui.d.ts` output ([#2828](https://github.com/elastic/eui/pull/2828))

**Breaking changes**

- Removed `idAria` prop from `EuiDescribedFormGroup` ([#2783](https://github.com/elastic/eui/pull/2783))
- Removed `EuiToken`'s `hideBorder` and `displayOptions` prop for applying `color`, `shape`, and `fill` props directly. Changed `fill` prop type from `boolean` to `light | dark | none` ([#2758](https://github.com/elastic/eui/pull/2758))

## [`18.3.0`](https://github.com/elastic/eui/tree/v18.3.0)

- Converted `EuiModal` and `EuiConfirmModal` to TypeScript ([#2742](https://github.com/elastic/eui/pull/2742))
- Converted `EuiTabs` to TypeScript ([#2717](https://github.com/elastic/eui/pull/2717))
- Converted `EuiFormRow` to TypeScript ([#2712](https://github.com/elastic/eui/pull/2712))
- Updated `logoAPM`, `logoSecurity` and `logoEnterpriseSearch`. Added `logoWorkplaceSearch` and `logoObservability` ([#2769](https://github.com/elastic/eui/pull/2769))
- Converted `EuiFilterButton` to TypeScript ([#2761](https://github.com/elastic/eui/pull/2761))
- Converted `EuiFilterSelectItem` to TypeScript ([#2761](https://github.com/elastic/eui/pull/2761))
- Converted `EuiFieldSearch` to TypeScript ([#2775](https://github.com/elastic/eui/pull/2775))
- Added `data-test-subj` to the `EuiContextMenuItem` in `EuiTablePagination` ([#2778](https://github.com/elastic/eui/pull/2778))
- Improved `EuiIcon` a11y by using a `title` and `aria-labelledby` ([#2786](https://github.com/elastic/eui/pull/2786))
- Improved compressed `EuiPagination` by including active and last page numbers ([#2779](https://github.com/elastic/eui/pull/2779))
- Converted `EuiSuperSelect` to TypeScript ([#2776](https://github.com/elastic/eui/pull/2776))

**Bug fixes**

- Increased column width on `EuiTableHeaderCellCheckbox` to prevent `EuiCheckbox`'s focus ring from getting clipped in `EuiBasicTable` ([#2770](https://github.com/elastic/eui/pull/2770))
- Fixed the display of `EuiButton` within `EuiControlBar` when `fill={true}` to be more consistent with other buttons ([#2781](https://github.com/elastic/eui/pull/2781))
- Fixed `EuiFormControlLayout` from overwriting className for `prepend` nodes.  ([#2796](https://github.com/elastic/eui/pull/2796))
- Fixed `useRenderToText` and `EuiButtonToggle` from attempting state updates on unmounted components ([#2797](https://github.com/elastic/eui/pull/2797))
- Refactored function and hook instantiation to fix drag action sluggishness in `EuiColorStops` ([#2557](https://github.com/elastic/eui/pull/2557))

**Deprecations**

- `EuiIcon`'s `logoEnterpriseSearch` type deprecated in favor of `logoWorkplaceSearch`
- `EuiIcon`'s `logoAPM` type deprecated in favor of `logoObservability`

## [`18.2.2`](https://github.com/elastic/eui/tree/v18.2.2)

**Note: this release is a backport containing changes originally made in `18.3.0`**

- Updated `logoAPM`, `logoSecurity` and `logoEnterpriseSearch`. Added `logoWorkplaceSearch` and `logoObservability` ([#2769](https://github.com/elastic/eui/pull/2769))

**Bug fixes**

- Fixed `useRenderToText` and `EuiButtonToggle` from attempting state updates on unmounted components ([#2797](https://github.com/elastic/eui/pull/2797))

**Deprecations**

- `EuiIcon`'s `logoEnterpriseSearch` type deprecated in favor of `logoWorkplaceSearch`
- `EuiIcon`'s `logoAPM` type deprecated in favor of `logoObservability`

## [`18.2.1`](https://github.com/elastic/eui/tree/v18.2.1)

**Bug fixes**

- Fixed `EuiFieldSearch`'s trigger of `onChange` when clearing the field value ([#2764](https://github.com/elastic/eui/pull/2764))

## [`18.2.0`](https://github.com/elastic/eui/tree/v18.2.0)

- Added `recentlyViewedApp` app icon to `EuiIcon` ([#2755](https://github.com/elastic/eui/pull/2755))

**Bug fixes**

- Fixed `EuiBasicTable` & `EuiInMemoryTable` to not un- and re-mount rows when toggling `loading` prop ([#2754](https://github.com/elastic/eui/pull/2754))

## [`18.1.0`](https://github.com/elastic/eui/tree/v18.1.0)

- Lightened `EuiBadge` hollow border color in dark mode ([#2746](https://github.com/elastic/eui/pull/2746))
- Added `minInputProps` and `maxInputProps` to supply more props to the inputs of `EuiDualRange` ([#2738](https://github.com/elastic/eui/pull/2738))
- Changed `EuiBadge` to use EUI palette colors ([#2455](https://github.com/elastic/eui/pull/2455))
- Darkened a few `euiPaletteColorBlind` colors ([#2455](https://github.com/elastic/eui/pull/2455))
- Fixed bug in `EuiCard` where button text was not properly aligned ([#2741](https://github.com/elastic/eui/pull/2741))
- Converted `EuiRange` to TypeScript ([#2732](https://github.com/elastic/eui/pull/2732))
- Converted `EuiDualRange` to TypeScript ([#2732](https://github.com/elastic/eui/pull/2732))
- Converted `EuiRangeInput` to TypeScript ([#2732](https://github.com/elastic/eui/pull/2732))
- Added `bellSlash` glyph to `EuiIcon` ([#2714](https://github.com/elastic/eui/pull/2714))
- Added `legend` prop to `EuiCheckboxGroup` and `EuiRadioGroup` to add `EuiFieldset` wrappers for title the groups ([#2739](https://github.com/elastic/eui/pull/2739))
- Changed `EuiNavDrawerFlyout` to close after child nav items are clicked ([#2749](https://github.com/elastic/eui/pull/2749))
- Changed `EuiNavDrawerFlyout` to trap focus while navigating via keyboard ([#2749](https://github.com/elastic/eui/pull/2749))
- Created a `euiPaletteColorBlindBehindText` variant of the color blind palette ([#2750](https://github.com/elastic/eui/pull/2750))
- Improved focus state of `EuiSwitch`, `EuiCheckbox`, `EuiRadio` and `EuiRange` ([#2745](https://github.com/elastic/eui/pull/2745))

**Bug fixes**

- Changed `EuiRadio` and `EuiCheckbox` labels to be `inline-block` ([#2739](https://github.com/elastic/eui/pull/2739))
- Fixed `EuiCheckboxGroup`'s `options` type to fully extend the `EuiCheckbox` type ([#2739](https://github.com/elastic/eui/pull/2739))

## [`18.0.0`](https://github.com/elastic/eui/tree/v18.0.0)

- Converted `EuiFieldText` to Typescript ([#2688](https://github.com/elastic/eui/pull/2688))
- Added `nested` glyph to `EuiIcon` ([#2707](https://github.com/elastic/eui/pull/2707))
- Added `tableLayout` prop to `EuiTable`, `EuiBasicTable` and `EuiInMemoryTable` to provide the option of auto layout ([#2697](https://github.com/elastic/eui/pull/2697))
- Converted `EuiSuggest` to Typescript ([#2692](https://github.com/elastic/eui/pull/2692))
- Converted `EuiErrorBoundary` to Typescript  ([#2690](https://github.com/elastic/eui/pull/2690))
- Updated `EuiNavDrawer` to accept React fragments ([#2710](https://github.com/elastic/eui/pull/2710))
- Added `EuiFormFieldset` and `EuiFormLegend` components ([#2706](https://github.com/elastic/eui/pull/2706))
- Adjusted colors of color blind viz palette ([#2686](https://github.com/elastic/eui/pull/2686))
- Converted `EuiSelect` to Typescript ([#2694](https://github.com/elastic/eui/pull/2694))
- Added `aggregate`, `pageSelect`, `pagesSelect`, `securitySignal`, `securitySignalDetected`, `securitySignalResolved` and `timeline` icons ([#2704](https://github.com/elastic/eui/pull/2704))
- Added `useDependentState` custom hook ([#2725](https://github.com/elastic/eui/pull/#2725))
- Added `isClearable` prop to `EuiFieldSearch` ([#2723](https://github.com/elastic/eui/pull/2723))

**Bug fixes**

- Fixed `isExpanded` property of nodes from `EuiTreeView` ([#2700](https://github.com/elastic/eui/pull/#2700))
- Added text selection to `EuiLink` button ([#2722](https://github.com/elastic/eui/pull/#2722))
- Fixed bug in `EuiDataGrid` where resizing columns changed the active DOM element ([#2724](https://github.com/elastic/eui/pull/#2724))
- Fixed position of scrollbar in `EuiCodeBlock` ([#2727](https://github.com/elastic/eui/pull/#2727))
- Fixed bug in `EuiDataGrid` that prevented the "Hide fields" popover from showing an updated column list ([#2725](https://github.com/elastic/eui/pull/#2725))

**Breaking changes**

- Changed accepted properties of the `color_palette` method to accept an array of colors ([#2686](https://github.com/elastic/eui/pull/#2686))
- Removed the `palette` export to export each palette function directly ([#2686](https://github.com/elastic/eui/pull/#2686))
- Changed the palette functions to be methods that accept a number of steps and removed `.colors` key ([#2686](https://github.com/elastic/eui/pull/#2686))

## [`17.3.1`](https://github.com/elastic/eui/tree/v17.3.1)

**Bug fixes**

- Fixed TS types and exports for `EuiTextArea` and `EuiFieldNumber` ([#2703](https://github.com/elastic/eui/pull/2703))

## [`17.3.0`](https://github.com/elastic/eui/tree/v17.3.0)

- Converted `EuiFieldNumber` to Typescript ([#2685](https://github.com/elastic/eui/pull/2685))
- Converted `EuiFieldPassword` to Typescript ([#2683](https://github.com/elastic/eui/pull/2683))
- Converted `EuiHighlight` to Typescript ([#2681](https://github.com/elastic/eui/pull/2681))
- Added `data-test-subj` property to the `EuiCodeEditor` component ([#2689](https://github.com/elastic/eui/pull/2689))
- Converted `EuiTextArea` to Typescript ([#2695](https://github.com/elastic/eui/pull/2695))
- Converted `EuiPage` and related child components to  TypeScript ([#2669](https://github.com/elastic/eui/pull/2669))
- Added `annotation` glyph ([#2691](https://github.com/elastic/eui/pull/2691))
- Added `initialWidth` and `isResizable` configurations to `EuiDataGrid`'s columns ([#2696](https://github.com/elastic/eui/pull/2696))

**Bug fixes**

- Reverted removal of `toggleOpen` method from `EuiNavDrawer` ([#2682](https://github.com/elastic/eui/pull/2682))
- Improved `EuiDataGrid` update performance ([#2676](https://github.com/elastic/eui/pull/2676))
- Fixed `EuiDatagrid` header top border when configured to have no toolbar ([#2619](https://github.com/elastic/eui/pull/#2619))

## [`17.2.1`](https://github.com/elastic/eui/tree/v17.2.1)

**Bug fixes**

- Changed package.json version to match sure our build scripts release the correct sequential number ([#2674](https://github.com/elastic/eui/pull/2674))

## [`17.1.3`](https://github.com/elastic/eui/tree/v17.1.3)

**NOTE: This release came out of order due to a release script error. It actually came after 17.2.0 and can be ignored in favor of 17.2.1**

- Reverted docs changes in `17.2.0` that caused the build script to die ([#2672](https://github.com/elastic/eui/pull/2672))

**Bug fixes**

- Removed TypeScript definitions in `*.test.tsx?` files from _eui.d.ts_ ([#2673](https://github.com/elastic/eui/pull/2673))

## [`17.2.0`](https://github.com/elastic/eui/tree/v17.2.0)

**NOTE: This release had an error in our documentation layer. Use 17.2.1 instead**

- Improved a11y of `EuiNavDrawer` lock button state via `aria-pressed` ([#2643](https://github.com/elastic/eui/pull/2643))
- Added new stylesheets for the EUI Amsterdam theme ([#2633](https://github.com/elastic/eui/pull/2633))
- Added exports for available types related to `EuiDataGrid` ([#2640](https://github.com/elastic/eui/pull/2640))

**Bug fixes**

- Improved `EuiDataGrid` update performance ([#2638](https://github.com/elastic/eui/pull/2638))
- Fixed `EuiDroppable` not accepting multiple children when using TypeScript ([#2634](https://github.com/elastic/eui/pull/2634))
- Fixed `EuiComboBox` from submitting parent `form` element when selecting options via `Enter` key ([#2642](https://github.com/elastic/eui/pull/2642))
- Fixed `EuiNavDrawer` expand button from losing focus after click ([#2643](https://github.com/elastic/eui/pull/2643))
- Fixed instances of potentially duplicate `EuiPopover` `id` attributes ([#2667](https://github.com/elastic/eui/pull/2667))

## [`17.1.2`](https://github.com/elastic/eui/tree/v17.1.2)

**Bug fixes**

- Fixed `EuiCodeEditor` custom mode file error by initializing with existing mode ([#2616](https://github.com/elastic/eui/pull/2616))
- Removed `EuiIcon` default titles ([#2632](https://github.com/elastic/eui/pull/2632))

## [`17.1.1`](https://github.com/elastic/eui/tree/v17.1.1)

**Bug fixes**

- Fixed screenreader text in `EuiTreeView` and added truncation ([#2627](https://github.com/elastic/eui/pull/2627))

## [`17.1.0`](https://github.com/elastic/eui/tree/v17.1.0)

- Added an optional `key` property inside the `options` prop in `EuiSelectableList` component ([#2608](https://github.com/elastic/eui/pull/2608))
- Added `toolbarAdditionalControls` prop to `EuiDataGrid` to allow for custom buttons in the toolbar ([#2594](https://github.com/elastic/eui/pull/2594))
- Added TypeScript definitions for `EuiBasicTable`, `EuiInMemoryTable`, and related components ([#2428](https://github.com/elastic/eui/pull/2428))
- Updated `logoSecurity` and `appSecurityAnalytics` icons ([#2613](https://github.com/elastic/eui/pull/2613))
- Added support for `.gif` base64 images in the webpack.config

**Bug fixes**

- Fixed UX/focus bug in `EuiDataGrid` when using keyboard shortcuts to paginate ([#2602](https://github.com/elastic/eui/pull/2602))
- Fixed `EuiIcon` accessibility by adding a `title` prop and a default `aria-label` ([#2554](https://github.com/elastic/eui/pull/2554))
- Fixed `EuiDataGrid`'s in-memory sorting of numeric columns when the cell data contains multiple digit groups ([#2603](https://github.com/elastic/eui/pull/2603))
- Improved pagination in `EuiBasicTable`. `paginationBar` is hidden when there is no data and `EuiPagination` is displayed even when there is only one page ([#2598](https://github.com/elastic/eui/pull/#2598))
- Fixed react-dom warning when `EuiPopover` was unmounted before calls to setState ([#2614](https://github.com/elastic/eui/pull/2614))

## [`17.0.0`](https://github.com/elastic/eui/tree/v17.0.0)

**Breaking changes**

- Moved any shared component-level Sass variables and mixins into the `global_styling` directory ([#2551](https://github.com/elastic/eui/pull/2551))
- Reworked `euiPanel()` mixin to require the entirety of a selector (i.e. require the '.' in addition to the string) ([#2551](https://github.com/elastic/eui/pull/2551))
- Updated React peerDependencies to version 16.12 ([#2571](https://github.com/elastic/eui/pull/2571))
- Changed to generated `id` value for `EuiFormRow` to ensure uniqueness  ([#2588](https://github.com/elastic/eui/pull/2588))

## [`16.2.1`](https://github.com/elastic/eui/tree/v16.2.1)

**Bug fixes**

- Fixed label wrapping of `EuiSwitch` ([#2585](https://github.com/elastic/eui/pull/2585))
- Replaced `<p>` tag surrounding the label with a `<span>` tag in `EuiSwitch` to fix any inherited margin ([#2585](https://github.com/elastic/eui/pull/2585))
- Added the same padding from `EuiSelectableListItem` to the heading to fix alignment ([#2585](https://github.com/elastic/eui/pull/2585))
- Added exports for `EuiCheckboxType`, `EuiCheckboxGroupOption`, and `EuiCheckboxGroupIdToSelectedMap` types ([#2593](https://github.com/elastic/eui/pull/2593))
- Fixed `.euiHeaderLinks__mobileList` in `EuiHeaderLinks` to only display it on mobile ([#2590](https://github.com/elastic/eui/pull/#2590))
- Fixed `EuiAccordion` icon rotation when it is a child of another accordion so it doesn't inherit the rotation state of the parent ([#2595](https://github.com/elastic/eui/pull/#2595))

## [`16.2.0`](https://github.com/elastic/eui/tree/v16.2.0)

- Added `EuiCheckableCard` component, for radio buttons or checkboxes with complex child content ([#2555](https://github.com/elastic/eui/pull/2555))
- Updated `EuiCheckbox` and `EuiCheckboxGroup` to TypeScript ([#2555](https://github.com/elastic/eui/pull/2555))

**Bug fixes**

- Fixed `EuiSwitch` clicking on disabled label ([#2575](https://github.com/elastic/eui/pull/2575))
- Fixed `EuiComboBox` options list closing when clicking outside the component after scrolling ([#2589](https://github.com/elastic/eui/pull/2589))

## [`16.1.0`](https://github.com/elastic/eui/tree/v16.1.0)

- Updated compressed styles for `EuiButtonGroup` to include a background color ([#2568](https://github.com/elastic/eui/pull/2568))
- Added `heading` prop to `EuiCallOut` to allow for variance in the title tag ([#2357](https://github.com/elastic/eui/pull/2357))
- Added `badge` prop and new styles `EuiHeaderAlert` ([#2506](https://github.com/elastic/eui/pull/2506))
- Added new keyboard shortcuts for the data grid component: `Home` (same row, first column), `End` (same row, last column), `Ctrl+Home` (first row, first column), `Ctrl+End` (last row, last column), `Page Up` (next page) and `Page Down` (previous page) ([#2519](https://github.com/elastic/eui/pull/2519))
- Added `disabled` prop to the `EuiCheckboxGroup` definition ([#2545](https://github.com/elastic/eui/pull/2545))
- Added `disabled` option to the `option` attribute of the `options` object that is passed to the `EuiCheckboxGroup` so that checkboxes in a group can be individually disabled ([#2548](https://github.com/elastic/eui/pull/2548))
- Added `EuiAspectRatio` component that allows for responsively resizing embeds ([#2535](https://github.com/elastic/eui/pull/2535))
- Added `display` and `titleSize` props to `EuiCard` ([#2566](https://github.com/elastic/eui/pull/2566))
- Added `accessibility` glyph to `EuiIcon` ([#2566](https://github.com/elastic/eui/pull/2566))

**Bug fixes**

- Fixed `EuiDataGrid` schema detection on already defined column schemas ([#2550](https://github.com/elastic/eui/pull/2550))
- Added `euiTextBreakWord()` to `EuiToast` header ([#2549](https://github.com/elastic/eui/pull/2549))
- Fixed `.eui-textBreakAll` on Firefox ([#2549](https://github.com/elastic/eui/pull/2549))
- Fixed `EuiBetaBadge` accessibility with `tab-index=0` ([#2559](https://github.com/elastic/eui/pull/2559))
- Improved `EuiIcon` loading performance ([#2565](https://github.com/elastic/eui/pull/2565))

## [`16.0.1`](https://github.com/elastic/eui/tree/v16.0.1)

**Bug fixes**

- `EuiSwitch` now passes `name` attribute into underlying `button` ([#2533](https://github.com/elastic/eui/pull/2533))

## [`16.0.0`](https://github.com/elastic/eui/tree/v16.0.0)

- Made `EuiCard` more accessible ([#2521](https://github.com/elastic/eui/pull/2521))
- Added ability to pass `children` to `EuiCard` ([#2521](https://github.com/elastic/eui/pull/2521))
- Replaced root element in `EuiFlyout`, switching from `span` to `Fragment` ([#2527](https://github.com/elastic/eui/pull/2527))
- Upgraded `react-virtualized` to `9.21.2` ([#2531](https://github.com/elastic/eui/pull/2531))

**Bug fixes**

- Added support for `timeFormat` formatting in `EuiSuperDatePicker` and fixed some formatting inconsistencies ([#2518](https://github.com/elastic/eui/pull/2518))
- Added support for `locale` in `EuiSuperDatePicker` and `EuiDatePicker` both as a prop and from `EuiContext` ([#2518](https://github.com/elastic/eui/pull/2518))

**Breaking changes**

- Removed `EuiCardGraphic` ([#2521](https://github.com/elastic/eui/pull/2521))

## [`15.0.0`](https://github.com/elastic/eui/tree/v15.0.0)

- Converted `EuiShowFor` and `EuiHideFor` to TS ([#2503](https://github.com/elastic/eui/pull/2503))
- Upgraded `react-ace` to `7.0.5` ([#2526](https://github.com/elastic/eui/pull/2526))

**Bug fixes**
- Fixed `EuiButton` disabled text color ([#2534](lhttps://github.com/elastic/eui/pull/2534))
- Created `.euiTableCaption` with `position: relative` to avoid double border under header row ([#2484](https://github.com/elastic/eui/pull/2484))
- Fixed `EuiSwitch` to use `aria-labelledby` ([#2522](https://github.com/elastic/eui/pull/2522))
- Fixed `EuiPanelProps` type definition ([#2516](https://github.com/elastic/eui/pull/2516))

**Breaking changes**

- Added `display` modifier to `EuiShowFor` ([#2503](https://github.com/elastic/eui/pull/2503))
- Updated minimum TypeScript version to 3.5.3 ([#2510](https://github.com/elastic/eui/pull/2510))
- Removed `Omit` type in favor of TypeScript's built-in ([#2510](https://github.com/elastic/eui/pull/2510))

## [`14.10.0`](https://github.com/elastic/eui/tree/v14.10.0)

- Added new `euiControlBar` component for bottom-of-screen navigational elements ([#2204](https://github.com/elastic/eui/pull/2204))
- Converted `EuiFlyout` to TypeScript ([#2500](https://github.com/elastic/eui/pull/2500))
- Added an animation to the arrow on `EuiAccordion` as it opens / closes ([#2507](https://github.com/elastic/eui/pull/2507))
- Upgraded `react-input-autosize` to `2.2.2` ([#2514](https://github.com/elastic/eui/pull/2514))

**Bug fixes**

- Simplified `EuiColorStops` popover toggling ([#2505](https://github.com/elastic/eui/pull/2505))

## [`14.9.0`](https://github.com/elastic/eui/tree/v14.9.0)

- Added new `euiTreeView` component for rendering recursive objects such as folder structures ([#2409](https://github.com/elastic/eui/pull/2409))
- Added `euiXScrollWithShadows()` mixin and `.eui-xScrollWithShadows` utility class ([#2458](https://github.com/elastic/eui/pull/2458))
- Fixed `EuiColorStops` where empty string values would cause range min or max to be NaN ([#2496](https://github.com/elastic/eui/pull/2496))
- Improved `EuiSwitch` a11y by aligning to aria roles ([#2491](https://github.com/elastic/eui/pull/2491))
- Converted `EuiSwitch` to TypeScript ([#2491](https://github.com/elastic/eui/pull/2491))
- Added an accessible label-less `EuiSwitch` variation ([#2491](https://github.com/elastic/eui/pull/2491))

**Bug fixes**

- Normalized button `moz-focus-inner` ([#2445](https://github.com/elastic/eui/pull/2445))
- Fixed typo to correct `aria-modal` attribute in`EuiPopover` ([#2488](https://github.com/elastic/eui/pull/2488))
- Fixed position of `EuiCodeBlock` controls and added more tests ([#2459](https://github.com/elastic/eui/pull/2459))
- Changed `EuiCodeBlock` so that `overflowHeight` now applies a `maxHeight` instead of a `height` on the block ([#2487](https://github.com/elastic/eui/pull/2487))
- Fixed potentially inconsistent state update ([#2481](https://github.com/elastic/eui/pull/2481))
- Fixed `EuiSwitch` form behavior by adding a default button `type` of 'button' ([#2491](https://github.com/elastic/eui/pull/2491))

## [`14.8.0`](https://github.com/elastic/eui/tree/v14.8.0)

* `EuiButtonGroup` and `EuiButtonToggle` now accept `ReactNode` for their label prop instead of string ([#2392](https://github.com/elastic/eui/pull/2392))
* Added `useRenderToText` to `inner_text` service suite to render `ReactNode`s into label text ([#2392](https://github.com/elastic/eui/pull/2392))
* Added icons `tableDensityExpanded`, `tableDensityCompact`, `tableDensityNormal` to `EuiIcon` ([#2230](https://github.com/elastic/eui/pull/2230))
* Added `!important` to the animation of `EuiFocusRing` animation to make sure it is always used ([#2230](https://github.com/elastic/eui/pull/2230))
* Added `expandMini` icon to `EuiIcon` ([#2207](https://github.com/elastic/eui/pull/2366))
* Changed `EuiPopover` to use `role="dialog"` for better screen-reader announcements ([#2207](https://github.com/elastic/eui/pull/2366))
* Added function callback `onTrapDeactivation` to `EuiPopover` for when a focus trap is deactivated ([#2366](https://github.com/elastic/eui/pull/2366))
* Added logic for rendering of focus around `EuiPopover` to counteract a race condition ([#2366](https://github.com/elastic/eui/pull/2366))
* Added `EuiDataGrid` ([#2165](https://github.com/elastic/eui/pull/2165))

**Bug fixes**

* Corrected `lockProps` passdown in `EuiFocusTrap`, specifically to allows `style` to be passed down ([#2230](https://github.com/elastic/eui/pull/2230))
* Changed `children` property on `I18nTokensShape` type from a single `ReactChild` to now accept an `array` ([#2230](https://github.com/elastic/eui/pull/2230))
* Adjusted the color of `$euiColorHighlight` in dark mode ([#2176](https://github.com/elastic/eui/pull/2176))
* Changed `EuiPopoverFooter` padding to uniformly adjust with the size of the popover ([#2207](https://github.com/elastic/eui/pull/2207))
* Fixed `isDragDisabled` prop usage in `EuiDraggable` ([#2207](https://github.com/elastic/eui/pull/2366))
* Fixed `EuiMutationObserver`'s handling of`onMutation` when that prop's value changes ([#2421](https://github.com/elastic/eui/pull/2421))

## [`14.7.0`](https://github.com/elastic/eui/tree/v14.7.0)

- Converted `EuiRadio` and `EuiRadioGroup` to TypeScript ([#2438](https://github.com/elastic/eui/pull/2438))
- Improved a11y in `EuiImage` ([#2447](https://github.com/elastic/eui/pull/2447))
- Made EuiIcon a PureComponent, to speed up React re-render performance ([#2448](https://github.com/elastic/eui/pull/2448))
- Added ability for `EuiColorStops` to accept user-defined range bounds ([#2396](https://github.com/elastic/eui/pull/2396))
- Added `external` prop to `EuiLink` ([#2442](https://github.com/elastic/eui/pull/2442))
- Added disabled state to `EuiBadge` ([#2440](https://github.com/elastic/eui/pull/2440))
- Changed `EuiLink` to appear non interactive when passed the `disabled` prop and an `onClick` handler ([#2423](https://github.com/elastic/eui/pull/2423))
- Added `minimize` glyph to `EuiIcon` ([#2457](https://github.com/elastic/eui/pull/2457))

**Bug fixes**

- Re-enabled `width` property for `EuiTable` cell components ([#2452](https://github.com/elastic/eui/pull/2452))
- Fixed `EuiNavDrawer` collapse/expand button height issue
 ([#2463](https://github.com/elastic/eui/pull/2463))

## [`14.6.0`](https://github.com/elastic/eui/tree/v14.6.0)

- Added new updated `infraApp` and `logsApp` icons ([#2430](https://github.com/elastic/eui/pull/2430))

**Bug fixes**

- Fixed missing misc. button and link type definition exports ([#2434](https://github.com/elastic/eui/pull/2434))
- Strip custom semantics from `EuiSideNav` ([#2429](https://github.com/elastic/eui/pull/2429))

## [`14.5.1`](https://github.com/elastic/eui/tree/v14.5.1)

**Note: this release is a backport containing changes originally made in `14.6.0` and `14.7.0`**

- Added new updated `infraApp` and `logsApp` icons ([#2430](https://github.com/elastic/eui/pull/2430))
- Made EuiIcon a PureComponent, to speed up React re-render performance ([#2448](https://github.com/elastic/eui/pull/2448))

**Bug fixes**

- Fixed `EuiNavDrawer` collapse/expand button height issue ([#2463](https://github.com/elastic/eui/pull/2463))

## [`14.5.0`](https://github.com/elastic/eui/tree/v14.5.0)

- Update Elastic-Charts to version 13.0.0 and updated the theme object accordingly ([#2381](https://github.com/elastic/eui/pull/2381))
- Added new `EuiColorStops` component ([#2360](https://github.com/elastic/eui/pull/2360))
- Added `currency` glyph to 'EuiIcon' ([#2398](https://github.com/elastic/eui/pull/2398))
- Migrate `EuiBreadcrumbs`, `EuiHeader` etc, and `EuiLink` to TypeScript ([#2391](https://github.com/elastic/eui/pull/2391))
- Added `hasChildLabel` prop to `EuiFormRow` to avoid duplicate labels ([#2411](https://github.com/elastic/eui/pull/2411))
- Added `component` prop to `EuiPageBody`, switching the default from `div` to `main` ([#2410](https://github.com/elastic/eui/pull/2410))
- Added focus state to `EuiListGroupItem` ([#2406](https://github.com/elastic/eui/pull/2406))
- Added `keyboardShortcut` glyph to 'EuiIcon ([#2413](https://github.com/elastic/eui/pull/2413))
- Improved a11y in `EuiNavDrawer` ([#2417](https://github.com/elastic/eui/pull/2417))
- Improved a11y in `EuiSuperDatePicker` ([#2426](https://github.com/elastic/eui/pull/2426))

**Bug fixes**

- Fixed `EuiSelectable` to accept programmatic updates to its `options` prop ([#2390](https://github.com/elastic/eui/pull/2390))
- Fixed poor labeling in `EuiSuperDatePicker` ([#2411](https://github.com/elastic/eui/pull/2411))
- Fixed `EuiCodeEditor`'s ID to be dynamic between renders ([#2411](https://github.com/elastic/eui/pull/2411))
- Fixed `EuiCodeEditor` to not render multiple labels for some inputs ([#2411](https://github.com/elastic/eui/pull/2411))
- Fixed `EuiBreadcrumbs` improper use of `useInnerText` hook ([#2425](https://github.com/elastic/eui/pull/2425))

## [`14.4.0`](https://github.com/elastic/eui/tree/v14.4.0)

- Migrate `EuiEmptyPrompt`and `EuiCard` to TS ([#2387](https://github.com/elastic/eui/pull/2387))
- Added Lens app `lensApp` icon ([#2389](https://github.com/elastic/eui/pull/2389))
- Made `EuiKeyPadMenuItem` beta badge smaller ([#2388](https://github.com/elastic/eui/pull/2388))

## [`14.3.0`](https://github.com/elastic/eui/tree/v14.3.0)

- Added `package` icon to glyph set ([#2378](https://github.com/elastic/eui/pull/2378))
- Modified `EuiFacetButton` to use `$euiFocusBackgroundColor` for `:focus` state ([2365](https://github.com/elastic/eui/pull/2365))
- Added a `showMaxPopover` option for `EuiBreadcrumbs` to display all items when a `max` is set ([#2342](https://github.com/elastic/eui/pull/2342))
- Added `data-test-subj` support for basic and in-memory tables' actions ([#2353](https://github.com/elastic/eui/pull/2353))
- Added `ip` icon to glyph set ([#2371](https://github.com/elastic/eui/pull/2371))
- Set `textOnly={true}` for expanded rows in `EuiBasicTable` ([#2376](https://github.com/elastic/eui/pull/2376))
- Added `visAreaStacked`, `visBarVerticalStacked`, and `visBarHorizontalStacked` icons to glyph set ([#2379](https://github.com/elastic/eui/pull/2379))
- Adjusted style of beta badge on `EuiKeyPadMenuItem` ([#2375](https://github.com/elastic/eui/pull/2375))
- Migrate `EuiFacetGroup`, `EuiKeyPadMenu` and `EuiCallOut` to TS ([#2382](https://github.com/elastic/eui/pull/2382))

**Bug fixes**

- Fixed spacing of `EuiFormErrorText` to match `EuiFormHelpText` ([#2354](https://github.com/elastic/eui/pull/2354))
- Fixed bug in `EuiPopover` where Array.prototype.slice() may have been called on 'undefined' ([#2369](https://github.com/elastic/eui/pull/2369))
- Properly exported `copy`, `move`, and `reorder` drag-and-drop service methods ([#2377](https://github.com/elastic/eui/pull/2377))

## [`14.2.0`](https://github.com/elastic/eui/tree/v14.2.0)

- Added `compressed` option to `buttonSize` prop of EuiButtonGroup ([#2343](https://github.com/elastic/eui/pull/2343))
- Added disabled states to `EuiCard`, `EuiKeyPadMenuItem` and `EuiKeyPadMenuItemButton`
 ([#2333](https://github.com/elastic/eui/pull/2340))
- Added missing `compressed` TS definitions to `EuiComboBox`, `EuiCheckboxGroup`, `EuiCheckbox`, `EuiFieldSearch`, `EuiRadioGroup`, `EuiSwitch` ([#2338](https://github.com/elastic/eui/pull/2338))
- Added auto-margin between `EuiFormRow` and `EuiButton` ([#2338](https://github.com/elastic/eui/pull/2338))
- Added border to `[readOnly]` inputs ([#2338](https://github.com/elastic/eui/pull/2338))

**Bug fixes**

- Fixed `onChange` TS defs for EuiRange ([#2349](https://github.com/elastic/eui/pull/2349))
- Fixed default z-index of `EuiPopover` ([#2341](https://github.com/elastic/eui/pull/2341))
- Fixed styling for `prepend` and `append` nodes that may be popovers or tooltips ([#2338](https://github.com/elastic/eui/pull/2338))

## [`14.1.1`](https://github.com/elastic/eui/tree/v14.1.1)

**Bug fixes**

- Fixed accidental removal of Elastic Charts from dependencies ([#2348](https://github.com/elastic/eui/pull/2348))

## [`14.1.0`](https://github.com/elastic/eui/tree/v14.1.0)

- Created `EuiSuggest` component ([#2270](https://github.com/elastic/eui/pull/2270))
- Added missing `compressed` styling to `EuiSwitch` ([#2327](https://github.com/elastic/eui/pull/2327))
- Migrate `EuiBottomBar`, `EuiHealth` and `EuiImage` to TS ([#2328](https://github.com/elastic/eui/pull/2328))
- Added hover and focus states when `allowFullScreen` is true in `EuiImage`([#2287](https://github.com/elastic/eui/pull/2287))
- Converted `EuiColorPicker` to TypeScript ([#2340](https://github.com/elastic/eui/pull/2340))
- Added inline rendering option to `EuiColorPicker` ([#2340](https://github.com/elastic/eui/pull/2340))

## [`14.0.0`](https://github.com/elastic/eui/tree/v14.0.0)

### Feature: Compressed Form Controls ([#2167](https://github.com/elastic/eui/pull/2167))

- Altered the look of `compressed` form controls to look more subtle
- Created `EuiFormControlLayoutDelimited` for dual inputs indicating a range
- Added compressed and column style layouts to `EuiFormRow` via `display` prop
- Reduced overall height of `compressed` `EuiRange` and `EuiDualRange`
- Added `showInput = 'inputWithPopover'` option for `compressed` `EuiRange` and `EuiDualRange` to display the slider in a popover

- Made all inputs in the `EuiSuperDatePicker` popover `compressed`
- Added `controlOnly` prop to `EuiFieldText` and `EuiFieldNumber`
- Allow `style` prop to be passed down in `EuiColorPickerSwatch`
- `EuiFilePicker` now has `default` and `large` display sizes that both have `compressed` alternatives
- Allow strings to be passed as `append`/`prepend` props and added a11y support
- Added a max height with overflow to `EuiSuperSelect`

**Bug fixes**

- Fixed `EuiColorPicker` padding on right to accommodate down caret
- Fixed sizings of `EuiComboBox` and pills
- Fixed truncation on `EuiContextMenuItem`
- Fixed style of more `append`/`prepend` options of `EuiFormControlLayout`

**Deprecations**

- `EuiFormRow`'s `compressed` prop deprecated in favor of `display: rowCompressed`
- `EuiFormRow`'s `displayOnly` prop deprecated in favor of `display: center`

**Breaking changes**

- SASS mixin `euiTextOverflowWrap()` has been removed in favor of `euiTextBreakWord()`
- `EuiFormLabel` no longer has a bottom margin
- `EuiFormRow` no longer has bottom padding, nor does it add margin to any `+ *` siblings only sibling `EuiFormRow`s

## [`13.8.2`](https://github.com/elastic/eui/tree/v13.8.2)

**Bug fixes**

- Corrected `EuiCodeBlock`'s proptype for `children` to be string or array of strings ([#2324](https://github.com/elastic/eui/pull/2324))
- Fixed `onClick` TypeScript definition for `EuiPanel` ([#2330](https://github.com/elastic/eui/pull/2330))
- Fixed `EuiComboBox` list reopening after closing on option selection in IE11 ([#2326](https://github.com/elastic/eui/pull/2326))

## [`13.8.1`](https://github.com/elastic/eui/tree/v13.8.1)

**Bug fixes**

- Updated TS def for `EuiFilterSelect` ([#2291](https://github.com/elastic/eui/pull/2291))
- Fixed alignment of icons and label in `EuiSideNavItem` ([#2297](https://github.com/elastic/eui/pull/2297))
- Fixed logic in `EuiContextMenu` to account for index of `0` ([#2304](https://github.com/elastic/eui/pull/2304))

## [`13.8.0`](https://github.com/elastic/eui/tree/v13.8.0)

- Added href prop to `EuiTab` and converted to TypeScript ([#2275](https://github.com/elastic/eui/pull/2275))
- Created `EuiInputPopover` component (formally) ([#2269](https://github.com/elastic/eui/pull/2269))
- Added docs for using [Elastic Charts](https://elastic.github.io/elastic-charts) with EUI ([#2209](https://github.com/elastic/eui/pull/2209))
- Improved fix for `EuiSuperDatePicker` to update `asyncInterval.isStopped` on a `isPaused` prop change ([#2298](https://github.com/elastic/eui/pull/2298))

**Bug fixes**

- Removed extra right side margin in `EuiSuperDatePicker` ([#2236](https://github.com/elastic/eui/pull/2236))
- Fixed incorrect `onClick` type for `EuiButtonEmpty` ([#2282](https://github.com/elastic/eui/pull/2282))
- Fixed compilation script to remove all TypeScript definition exports from built JS assets ([#2279](https://github.com/elastic/eui/pull/2279))
- Fixed output extension for `dist` charts theme module ([#2294](https://github.com/elastic/eui/pull/2294))

## [`13.7.0`](https://github.com/elastic/eui/tree/v13.7.0)

- Allow `EuiFlexGroup` to accept a `ref` ([#2223](https://github.com/elastic/eui/pull/2223))

**Bug fixes**

- Fixed `EuiSuperDatePicker` to update `asyncInterval.isStopped` on a `isPaused` prop change ([#2250](https://github.com/elastic/eui/pull/2250))
- Converted table, popover, buttons, pagination, outside click detector, focus trap, context menu, and panel to TypeScript ([#2212](https://github.com/elastic/eui/pull/2212))
- Fixed `EuiStat` invalid DOM nesting due to a `<p>` tag nested within another `<p>` tag ([#2229](https://github.com/elastic/eui/pull/2229))
- Fixed title text of dock/undock icon in `EuiNavDrawer` ([#2261](https://github.com/elastic/eui/pull/2261))

**Reverts**

- Revert conversion of `EuiSwitch` to `button[role=switch]` and TypeScript ([#2255](https://github.com/elastic/eui/pull/2255))

## [`13.6.1`](https://github.com/elastic/eui/tree/v13.6.1)

**Note: this release is a backport containing changes originally made in `13.7.0`**

**Bug fixes**

- Fixed title text of dock/undock icon in `EuiNavDrawer` ([#2261](https://github.com/elastic/eui/pull/2261))

## [`13.6.0`](https://github.com/elastic/eui/tree/v13.6.0)

**Note: this contains a reversion backported for targeted release**

- Revert conversion of `EuiSwitch` to `button[role=switch]` and TypeScript ([#2255](https://github.com/elastic/eui/pull/2255))

## [`13.5.0`](https://github.com/elastic/eui/tree/v13.5.0)

**Note: this contains component code that was reverted in the next release. Use `13.6.0` instead**

- Fixed `logoCloudEnterprise`, `logoLogging`, and `logoSecurity` SVGs in `EuiIcon` to be center aligned ([#2246](https://github.com/elastic/eui/pull/2246))
- Added locking behavior of `EuiNavDrawer` expanded state including the following props `isLocked`, `onIsLockedUpdate` ([#2247](https://github.com/elastic/eui/pull/2247))

## [`13.4.1`](https://github.com/elastic/eui/tree/v13.4.1)

**Note: this contains component code that was later reverted. Use `13.6.0` instead**

- Converted `EuiSwitch` to TypeScript ([#2243](https://github.com/elastic/eui/pull/2243))

**Bug fixes**

- Added missing `viewBox` attribute to Docker, Kubernetes, and Redis logos ([#2240](https://github.com/elastic/eui/pull/2240))

## [`13.4.0`](https://github.com/elastic/eui/tree/v13.4.0)

**Note: this contains component code that was later reverted. Use `13.6.0` instead**

- Converted `EuiFacetButton` to TypeScript ([#2226](https://github.com/elastic/eui/pull/2226))
- Added an optional `onClear` prop to the the `EuiDatePicker` component ([#2235](https://github.com/elastic/eui/pull/2235))
- Added support for `onClick` and `href` props on `EuiListGroupItem` and converted to TypeScript ([#1933](https://github.com/elastic/eui/pull/1933))

**Bug fixes**

- Fixed `EuiSwitch` semantics to align with aria roles ([#2193](https://github.com/elastic/eui/pull/2193))
- Removed Firefox's focus ring to match other browsers ([#2193](https://github.com/elastic/eui/pull/2193))
- Added missing `onChange` TS defs for EuiRange ([#2211](https://github.com/elastic/eui/pull/2211))
- Fixed `EuiBadge` text cursor to default pointer ([#2234](https://github.com/elastic/eui/pull/2234))
- Fixed `EuiPageContent` className prop to allow the passed-in className to take cascade precedence over classes generated by the component ([#2237](https://github.com/elastic/eui/pull/2237))

## [`13.3.0`](https://github.com/elastic/eui/tree/v13.3.0)

- Added i18n tokens to `EuiSuperDatePicker` and `EuiSuperUpdateButton`

## [`13.2.0`](https://github.com/elastic/eui/tree/v13.2.0)

- Converted `EuiStep`, `EuiSteps`, `EuiStepHorizontal`, `EuiStepsHorizontal`, and `EuiSubSteps` to Typescript ([#2186](https://github.com/elastic/eui/pull/2186))

**Bug fixes**

- Fixed `EuiBadge` truncation and auto-applied `title` attribute with `innerText` ([#2190](https://github.com/elastic/eui/pull/2190))
- Remove exported TypeScript type and interface exports from built artifacts when they originate from `node_modules` ([#2191](https://github.com/elastic/eui/pull/2191))
- Fixed `EuiBadge` truncation in IE and for the global filters pattern ([#2194](https://github.com/elastic/eui/pull/2194))
- Fixed alignment of long titles in `EuiStep` ([#2186](https://github.com/elastic/eui/pull/2186))
- Fixed the TS defs for EuiFilterSelectItem ([#2192](https://github.com/elastic/eui/pull/2192))
- Added missing TS defs for EuiTextArea ([#2201](https://github.com/elastic/eui/pull/2201))

## [`13.1.1`](https://github.com/elastic/eui/tree/v13.1.1)

**Bug fixes**

- Fixed `EuiMutationObserver` errors in IE11 by conditionally setting the `attributes` observer option according to the new spec ([#2180](https://github.com/elastic/eui/pull/2180))
- Fixed error message when an I18n mapping is a formatting function with no values provided ([#2182](https://github.com/elastic/eui/pull/2182))

## [`13.1.0`](https://github.com/elastic/eui/tree/v13.1.0)

- Added `partial` glyph to `EuiIcon` ([#2152](https://github.com/elastic/eui/pull/2152))
- Added `tall`, `fullWidth`, and `isInvalid` props to `EuiFilePicker` ([#2145](https://github.com/elastic/eui/pull/2145))
- Added exports for `react-beautiful-dnd` interfaces used by EUI components ([#2173](https://github.com/elastic/eui/pull/2173))
- Added `isDisabled` prop & styles to `EuiSuperDatePicker` ([#2139](https://github.com/elastic/eui/pull/2139))
- Added `responsiveColumn` option to `type` prop of `EuiDescriptionList` ([#2166](https://github.com/elastic/eui/pull/2166))
- Removed `<use>` and `<def>` from svg icons ([#2162](https://github.com/elastic/eui/pull/2162))

**Bug fixes**

- Fixed invalid `aria-describedby` values set by `EuiToolTip` ([#2156](https://github.com/elastic/eui/pull/2156))
- Added `"center"` as an acceptable value to `EuiBasicTable`'s `align` proptype ([#2158](https://github.com/elastic/eui/pull/2158))
- Fixed `.eui-textBreakWord` utility class to be cross-browser compatible ([#2157](https://github.com/elastic/eui/pull/2157))
- Fixed truncation and z-index of `EuiFilePicker` ([#2145](https://github.com/elastic/eui/pull/2145))
- Fixed `EuiNavDrawer`'s support for flyout groups in production/minified builds ([#2178](https://github.com/elastic/eui/pull/2178))
- Fixed width overflow of `EuiModal` ([#2164](https://github.com/elastic/eui/pull/2164))

## [`13.0.0`](https://github.com/elastic/eui/tree/v13.0.0)

- Added `EuiSuggestItem` component ([#2090](https://github.com/elastic/eui/pull/2090))
- Added support for negated or clauses to `EuiSearchBar` ([#2140](https://github.com/elastic/eui/pull/2140))
- Added `transition` utility services to help create timeouts that account for CSS transition durations and delays ([#2136](https://github.com/elastic/eui/pull/2136))
- Removed `EuiFlexGroup` dependency from `EuiAccordion` ([#2143](https://github.com/elastic/eui/pull/2143))
- Exported `prettyDuration` and `commonDurationRanges` for pretty printing date ranges outside `EuiSuperDatePicker` ([#2132](https://github.com/elastic/eui/pull/2132))

**Bug fixes**

- Fixed `EuiComboBox`'s padding on the right ([#2135](https://github.com/elastic/eui/pull/2135))
- Fixed `EuiAccordion` to correctly account for changing computed height of child elements ([#2136](https://github.com/elastic/eui/pull/2136))
- Fixed some `EuiFlyout` sizing ([#2125](https://github.com/elastic/eui/pull/2125))

**Breaking changes**

- Removed `EuiSeriesChart` and related components. Please look to [Elastic Charts](https://github.com/elastic/elastic-charts) for a replacement ([#2135](https://github.com/elastic/eui/pull/2108))
- Removed `eui_k6_theme` related Sass and JSON files ([#2135](https://github.com/elastic/eui/pull/2108))
- Removed no longer used Sass mixins and variables in `EuiForm`, `EuiCallOut`, and `EuiRange` components ([#2135](https://github.com/elastic/eui/pull/2108))

## [`12.4.0`](https://github.com/elastic/eui/tree/v12.4.0)

- Centered the square of the `popout` glyph in the artboard ([#2120](https://github.com/elastic/eui/pull/2120))
- Added `useInnerText` and `EuiInnerText` component utilities for retrieving text content of elements ([#2100](https://github.com/elastic/eui/pull/2100))
- Converted `EuiRangeHighlight`, `EuiRangeLabel`, `EuiRangeLevels`, `EuiRangeSlider`, `EuiRangeThumb`, `EuiRangeTicks`, `EuiRangeTrack`, and `EuiRangeWrapper` to TypeScript ([#2124](https://github.com/elastic/eui/pull/2124))
- Converted `EuiAccordion` to TypeScript ([#2128](https://github.com/elastic/eui/pull/2128))

**Bug fixes**

- Fixed `EuiComboBox`'s options list from staying open when scrolled in a container by auto-closing the list on scroll ([#2106](https://github.com/elastic/eui/pull/2106))
- Fixed content provided to `EuiListGroupItem` and `EuiFilterButton` `title` attribute to prevent unreadable popover ([#2100](https://github.com/elastic/eui/pull/2100))
- Fixed a nearly infinite `requestAnimationFrame` loop caused by `focus` state changes in nested `EuiPopover` components ([#2110](https://github.com/elastic/eui/pull/2110))
- Fixed incorrect ES Query DSL generated by `EuiSearchBar` when an OR clause is present ([#2133](https://github.com/elastic/eui/pull/2133))

## [`12.3.1`](https://github.com/elastic/eui/tree/v12.3.1)

**Bug fixes**

- Restored missing scss and react-datepicker files to the npm-published packaged ([#2119](https://github.com/elastic/eui/pull/2119))

## [`12.3.0`](https://github.com/elastic/eui/tree/v12.3.0)

**Note: this release contained a change which prevented necessary files from being published to npm, this was fixed in 12.3.1**

- Added `logoSecurity`, `logoCode`, `logoMaps`, `logoUptime` and `logoLogging` to `EuiIcon` types ([#2111](https://github.com/elastic/eui/pull/2111))
- Added a `column` direction option to `EuiFlexGrid` ([#2073](https://github.com/elastic/eui/pull/2073))
- Updated `EuiSuperDatePicker`'s  commonly used date/times to display as columns ([#2073](https://github.com/elastic/eui/pull/2073))
- Added TypeScript definition for `EuiFormControlLayout` ([#2086](https://github.com/elastic/eui/pull/2086))
- Changed SASS mixin `euiOverflowShadow()` to use `mask-image` instead of `box-shadow` ([#2088](https://github.com/elastic/eui/pull/2088))
- Added SASS mixin and CSS utility `euiYScrollWithShadows` ([#2088](https://github.com/elastic/eui/pull/2088))
- Added `cloudDrizzle`, `cloudStormy`, `cloudSunny`, `documents`, `documentEdit`, `training` and `videoPlayer` glyphs to `EuiIcon` ([#2102](https://github.com/elastic/eui/pull/2102))
- Added `display` prop to `EuiPopover` ([#2112](https://github.com/elastic/eui/pull/2112))

**Bug fixes**

- Widened `EuiComboBox`'s `options[].value` / `EuiComboBoxOptionProps.value` TypeScript definition ([#2080](https://github.com/elastic/eui/pull/2080))
- Added TS defs for `EuiComboBox`'s props spreading onto a `div` ([#2080](https://github.com/elastic/eui/pull/2080))
- Fixed responsive display of inline `EuiDatePicker` ([#1820](https://github.com/elastic/eui/pull/1820))
- Removed time from default `dateFormat` of `EuiDatePicker` ([#1820](https://github.com/elastic/eui/pull/1820))
- Fixed `EuiPopover` from catching and preventing propagation of keydown events when closed ([#2089](https://github.com/elastic/eui/pull/2089))
- Fixed padding sizes between `EuiModal` header, body, and footer ([#2088](https://github.com/elastic/eui/pull/2088))
- Fixed placeholder text color for more browsers ([#2113](https://github.com/elastic/eui/pull/2113))

**Deprecations**

- Removed `logoXpack`from `EuiIcon` types ([#2111](https://github.com/elastic/eui/pull/2111))

## [`12.2.1`](https://github.com/elastic/eui/tree/v12.2.1)

**Note: this release is a backport containing changes originally made in `12.4.0`**

**Bug fixes**

- Fixed a nearly infinite `requestAnimationFrame` loop caused by `focus` state changes in nested `EuiPopover` components ([#2110](https://github.com/elastic/eui/pull/2110))

## [`12.2.0`](https://github.com/elastic/eui/tree/v12.2.0)

- Made `aria-label` attribute equal to `title` of the the selection checkbox in table items (for each row) in `EuiBasicTable` ([#2043](https://github.com/elastic/eui/pull/2043))
- Updated `appApm` and `logoAPM` with new updated icons ([#2084](https://github.com/elastic/eui/pull/2084))

**Bug fixes**

- Added requirement that `EuiFormRow` has exactly one child element [#2054](https://github.com/elastic/eui/pull/2054)

## [`12.1.0`](https://github.com/elastic/eui/tree/v12.1.0)

- Changed `EuiNavDrawerFlyout` title from `h5` to `div` ([#2040](https://github.com/elastic/eui/pull/2040))
- Converted `EuiGlobalToastList` into ARIA live region by adding `role="region"` attribute to add NVDA/JAWS support ([#2055](https://github.com/elastic/eui/pull/2055))
- Added `magnifyWithMinus` and `magnifyWithPlus` glyphs to `EuiIcon` ([2056](https://github.com/elastic/eui/pull/2056))
- Added a fully black (no matter the theme) color SASS variable `$euiColorInk` ([2060](https://github.com/elastic/eui/pull/2060))
- Added `autoFocus` prop to `EuiTabbedContent` ([2062](https://github.com/elastic/eui/pull/2062))
- Changed `popout` glyph in `EuiIcon` to look more like external link ([2064](https://github.com/elastic/eui/pull/2064))
- Tweaked `SuperDatePicker` to make the start/end date selection more obvious ([#2049](https://github.com/elastic/eui/pull/2049))
- Added `toSentenceCase` string service ([#2049](https://github.com/elastic/eui/pull/2049))
- Pass `EuiSuperSelect`'s `popoverClassName` to the popover's panel ([#2068](https://github.com/elastic/eui/pull/2068))
- Added `editorItemAlignLeft`, `editorItemAlignCenter`, `editorItemRight`, `editorItemAlignTop`, `editorItemAlignMiddle`, `editorItemAlignBottom`, `editorDistributeHorizontal`, `editorDistributeVertical`, `editorPositionTopLeft`, `editorPositionTopRight`, `editorPositionBottomRight`, and `editorPositionBottomLeft` glyphs to `EuiIcon` ([2070](https://github.com/elastic/eui/pull/2070))
- Added missing TS definitions for `EuiRange` ([#2072](https://github.com/elastic/eui/pull/2072))

**Bug fixes**

- Fixed proptype for `EuiCopy`'s `children` ([#2048](https://github.com/elastic/eui/pull/2048))
- Fixed `EuiInMemoryTable` to allow sorting on computed columns ([#2044](https://github.com/elastic/eui/pull/2044))
- Fixed TypeScript `Toast` member export ([#2052](https://github.com/elastic/eui/pull/2052))
- Fixed style of readOnly input groups via `EuiFormControlLayout` and `prepend`/`append` ([#2057](https://github.com/elastic/eui/pull/2057))
- Removed TS types from ES exports when the exported name differs from the imported one ([#2069](https://github.com/elastic/eui/pull/2069))
- Fixed TypeScript definitions and type exports for `EuiBadge` and `EuiCopy` ([#2052](https://github.com/elastic/eui/pull/2052))

## [`12.0.0`](https://github.com/elastic/eui/tree/v12.0.0)

- Attached `noreferrer` also to links without `target="_blank"` ([#2008](https://github.com/elastic/eui/pull/2008))
- Converted observer utility components to TypeScript ([#2009](https://github.com/elastic/eui/pull/2009))
- Converted tool tip components to TypeScript ([#2013](https://github.com/elastic/eui/pull/2013))
- Converted `EuiCopy` to TypeScript ([#2016](https://github.com/elastic/eui/pull/2016))
- Converted badge and token components to TypeScript ([#2026](https://github.com/elastic/eui/pull/2026))
- Added `magnet` glyph to `EuiIcon` ([2010](https://github.com/elastic/eui/pull/2010))
- Changed `logoAWS` SVG in `EuiIcon` to work better in dark mode ([#2036](https://github.com/elastic/eui/pull/2036))
- Converted toast components to TypeScript ([#2032](https://github.com/elastic/eui/pull/2032))

**Bug fixes**

- Fixed `EuiFlyout` scrolling in Safari ([#2033](https://github.com/elastic/eui/pull/2033))
- Fixed `EuiCallOut` header icon alignment ([#2006](https://github.com/elastic/eui/pull/2006))
- Fixed `EuiInMemoryTable` sort value persistence through lifecycle updates ([#2035](https://github.com/elastic/eui/pull/2035))
- Fixed `EuiColorPicker` positioning and keyboard navigation in certain portal contexts ([#2038](https://github.com/elastic/eui/pull/2038))

**Breaking changes**

- Removed explicit dependency on `core-js`, but a global polyfill like `core-js@3` is still required ([#1982](https://github.com/elastic/eui/pull/1982))

## [`11.3.2`](https://github.com/elastic/eui/tree/v11.3.2)

**Note: this release is a backport containing changes originally made in `12.0.0`**

**Bug fixes**

- Fixed `EuiInMemoryTable` sort value persistence through lifecycle updates ([#2035](https://github.com/elastic/eui/pull/2035))
- Fixed `EuiColorPicker` positioning and keyboard navigation in certain portal contexts ([#2038](https://github.com/elastic/eui/pull/2038))

## [`11.3.1`](https://github.com/elastic/eui/tree/v11.3.1)

**Bug fixes**

- Fixed `EuiBadge` conflicts with providing both `iconOnClick` and `onClick` ([#1994](https://github.com/elastic/eui/pull/1994))
- Fixed optional TS definitions for `EuiColorPicker` `onBlur` and `onFocus` callbacks ([#1993](https://github.com/elastic/eui/pull/1993))
- Fixed `EuiIcon` again so that webpack can build dynamic require contexts ([#1998](https://github.com/elastic/eui/pull/1998))
- Fixed double borders on prepend/append items in `EuiFormControlLayout` ([#1996](https://github.com/elastic/eui/pull/1996))
- Fixed `EuiSuperSelect` TS definitions ([#1995](https://github.com/elastic/eui/pull/1995))

## [`11.3.0`](https://github.com/elastic/eui/tree/v11.3.0)

- Converted `EuiTableRowHeaderCheckbox` to TS ([#1973](https://github.com/elastic/eui/pull/1973))
- Added missing TypeScript definition for `EuiFieldText`'s `compressed` prop ([#1977](https://github.com/elastic/eui/pull/1977))
- Converted `EuiTableRowCellCheckbox` to TS ([#1964](https://github.com/elastic/eui/pull/1964))
- Updated `caniuse-lite` version resolution ([#1970](https://github.com/elastic/eui/pull/1970))
- Added a webpack directive for naming icon chunks ([#1944](https://github.com/elastic/eui/pull/1944))
- Added ability to update `EuiInMemoryTable` `sorting` prop and remove columns after sorting is applied ([#1972](https://github.com/elastic/eui/pull/1972))
- Added `onToggle` callback to `EuiAccordion` ([#1974](https://github.com/elastic/eui/pull/1974))
- Removed `options` `defaultProps` value from `EuiSuperSelect` ([#1975](https://github.com/elastic/eui/pull/1975))
- Removed TSlint and will perform all linting through ESLint ([#1950](https://github.com/elastic/eui/pull/1950))
- Added new component `EuiDelayRender` ([#1876](https://github.com/elastic/eui/pull/1876))
- Replaced `EuiColorPicker` with custom, customizable component ([#1914](https://github.com/elastic/eui/pull/1914))
- Added `jsx-a11y` `eslint` plugin and rules to match Kibana ([#1952](https://github.com/elastic/eui/pull/1952))
- Changed `EuiCopy` `beforeMessage` prop to accept `node` instead of just `string` ([#1952](https://github.com/elastic/eui/pull/1952))

**Bug fixes**

- Fixed environment setup for running `test-unit` script on Windows ([#1971](https://github.com/elastic/eui/pull/1971))
- Fixed focus on single selection of EuiComboBox ([#1965](https://github.com/elastic/eui/pull/1965))
- Fixed type mismatch between PropType and TypeScript def for `EuiGlobalToastList` toast `title` ([#1978](https://github.com/elastic/eui/pull/1978))
- Fixed missing Typescript definition for `EuiButton`'s `color="text"` option ([#1980](https://github.com/elastic/eui/pull/1980))
- Fixed Prettier formatting lint error in `EuiTable` TS def file ([#1986](https://github.com/elastic/eui/pull/1986))
- Fixed not clickable button with svg in Safari ([#1985](https://github.com/elastic/eui/pull/1985))
- Fixed `EuiToggle` pointer events for those using icons only ([#1991](https://github.com/elastic/eui/pull/1991))

## [`11.2.1`](https://github.com/elastic/eui/tree/v11.2.1)

**Bug fixes**

- Fixed type mismatch between PropType and TypeScript def for `EuiToast` `title` ([#1962](https://github.com/elastic/eui/pull/1962))

## [`11.2.0`](https://github.com/elastic/eui/tree/v11.2.0)

- Converted `EuiFormControlLayoutCustomIcon` to TS ([#1956](https://github.com/elastic/eui/pull/1956))
- Converted `EuiStepNumber` to TS ([#1893](https://github.com/elastic/eui/pull/1893))
- Converted `EuiFormControlLayoutClearButton` to TS ([#1922](https://github.com/elastic/eui/pull/1922))
- Added `data-test-subj` property to `EuiDraggable` and `EuiDroppable` ([#1943](https://github.com/elastic/eui/pull/1943))
- Added type definitions to `EuiSuperSelect` ([#1907](https://github.com/elastic/eui/pull/1907))
- Updated `EuiIcon` to use Slack's updated branding ([#1954](https://github.com/elastic/eui/pull/1954))
- Updated `compile-icons` script to format icon components with Prettier ([#1955](https://github.com/elastic/eui/pull/1955))

**Bug fixes**

- Addressed a chrome issue where negative letter-spacing can reverse RTL text in SVGs ([#1960](https://github.com/elastic/eui/pull/1960))

## [`11.1.0`](https://github.com/elastic/eui/tree/v11.1.0)

- Converted `pretty_interval` to TS ([#1920](https://github.com/elastic/eui/pull/1920))
- Converted `relative_options` to TS ([#1921](https://github.com/elastic/eui/pull/1921))
- Added width to `EuiFlexItem` when gutter in `EuiFlexGrid` is set to none ([#1941](https://github.com/elastic/eui/pull/1941))
- Format all JavaScript files with Prettier through ESLint ([#1906](https://github.com/elastic/eui/pull/1906))
- Replaced `appSecurityAnalytics` in `EuiIcon` with an updated SVG ([#1948](https://github.com/elastic/eui/pull/1948))

**Bug fixes**

- Removed unused prop enum of `l` in `EuiButton` ([#1936](https://github.com/elastic/eui/pull/1936))
- Fixed `EuiSelect` browser event inconsistencies by normalizing `mouseup` propagation ([#1926](https://github.com/elastic/eui/pull/1926))
- Removed `children` as a required prop for `EuiOverlayMask` ([#1937](https://github.com/elastic/eui/pull/1937))

## [`11.0.1`](https://github.com/elastic/eui/tree/v11.0.1)

**Bug fixes**

- Fixed `EuiIconTip`'s typescript definition ([#1934](https://github.com/elastic/eui/pull/1934))
- Reinstated `EuiIcon` component ability to handle `type` prop updates ([#1935](https://github.com/elastic/eui/pull/1935))

## [`11.0.0`](https://github.com/elastic/eui/tree/v11.0.0)

- Added support for custom React SVG elements and external SVG URLs to `EuiIcon` ([#1924](https://github.com/elastic/eui/pull/1924))

**Bug fixes**

- Fixed Firefox flash of unstyled select dropdown ([#1927](https://github.com/elastic/eui/pull/1927))

**Breaking changes**

- Split `EuiIcon` icon loading into dynamic imports ([#1924](https://github.com/elastic/eui/pull/1924))

## [`10.4.2`](https://github.com/elastic/eui/tree/v10.4.2)

**Note: this release is a backport containing changes originally made in `11.2.0`**

**Bug fixes**

- Addressed a chrome issue where negative letter-spacing can reverse RTL text in SVGs ([#1960](https://github.com/elastic/eui/pull/1960))

## [`10.4.1`](https://github.com/elastic/eui/tree/v10.4.1)

**Note: this release is a backport containing changes originally made in `11.1.0`**

- Replaced `appSecurityAnalytics` in `EuiIcon` with an updated SVG ([#1948](https://github.com/elastic/eui/pull/1948))

## [`10.4.0`](https://github.com/elastic/eui/tree/v10.4.0)

- Added `display` prop to `EuiTabs` and `EuiTabbedContent` components for ability to use an alternative `condensed` style ([#1904](https://github.com/elastic/eui/pull/1904))

## [`10.3.1`](https://github.com/elastic/eui/tree/v10.3.1)

**Bug fixes**

- Fixed a regression where `EuiStat` reported accepting `string` for `title`, `description`, even though `ReactNode` is acceptable ([#1910](https://github.com/elastic/eui/pull/1910))

## [`10.3.0`](https://github.com/elastic/eui/tree/v10.3.0)

- Added support for `href` on the last item in `EuiBreadcrumbs` ([#1905](https://github.com/elastic/eui/pull/1905))
- Added `selectable` prop to `EuiCard` ([#1895](https://github.com/elastic/eui/pull/1895))
- Converted `EuiValidatableControl` to TS ([#1879](https://github.com/elastic/eui/pull/1879))

**Bug fixes**

- Fixed prompt text rendering in `EuiFilePicker` when a React element is passed ([#1903](https://github.com/elastic/eui/pull/1903))
- Fixed overflow scrolling of `EuiModal` and `EuiConfirmModal` for Chrome and Safari ([#1902](https://github.com/elastic/eui/pull/1902))
- Fixed `EuiOverlayMask` `children` element mismatch TS error ([#1900](https://github.com/elastic/eui/pull/1900))

## [`10.2.1`](https://github.com/elastic/eui/tree/v10.2.1)

**Bug fixes**

- Fixed responsiveness of `EuiFilterGroup` ([#1849](https://github.com/elastic/eui/pull/1849))

**Deprecations**

- Replaced `EuiFilterButton`'s `noDivider` prop with `withNext` ([#1849](https://github.com/elastic/eui/pull/1849))

## [`10.2.0`](https://github.com/elastic/eui/tree/v10.2.0)

- Converted `EuiGlobalToastListItem` to TS ([#1880](https://github.com/elastic/eui/pull/1880))
- Converted `token_map` to TS ([#1870](https://github.com/elastic/eui/pull/1870))
- Converted `EuiOverlayMask` to TS ([#1858](https://github.com/elastic/eui/pull/1858))
- Converted `EuiStat` to TS ([#1848](https://github.com/elastic/eui/pull/1848))
- Added `isLoading` prop to `EuiStat` ([#1848](https://github.com/elastic/eui/pull/1848))
- Added `roundUp` prop to relative tab of `EuiSuperDatePicker` ([#1827](https://github.com/elastic/eui/pull/1827))
- Changed position of `EuiSwitch` for date rounding used at relative tab of `EuiSuperDatePicker` ([#1827](https://github.com/elastic/eui/pull/1827))
- Added `bug`, `flag`, and `heart` glyphs to `EuiIcon` ([#1887](https://github.com/elastic/eui/pull/1887))
- Updated `alert` glyph in `EuiIcon` ([#1887](https://github.com/elastic/eui/pull/1887))

**Bug fixes**

- Fixed `EuiComboBox` to not pass its `inputRef` prop down to the DOM ([#1867](https://github.com/elastic/eui/pull/1867))
- Fixed `euiBreakpoint()` warning to give accurate feedback ([#1874](https://github.com/elastic/eui/pull/1874))
- Fixed type definitions around `EuiI18n`'s `default` prop to better support use cases ([#1861](https://github.com/elastic/eui/pull/1861))
- Localized `EuiTablePagination`'s row count selection ([#1883](https://github.com/elastic/eui/pull/1883))
- Fixed EuiComboBox's internal tracking of its focus state ([#1796](https://github.com/elastic/eui/pull/1796))
- Fixed `EuiComboBox` with `singleSelection` and `onAddCustomOption` reopening the options list after adding a custom option ([#1882](https://github.com/elastic/eui/pull/1882))
- Fixed `EuiComboBox` reopening the options list in Firefox when closing via the dropdown arrow button ([#1885](https://github.com/elastic/eui/pull/1885))
- Fixed running the dev server and building on Windows ([#1891](https://github.com/elastic/eui/pull/1891))

## [`10.1.0`](https://github.com/elastic/eui/tree/v10.1.0)

- Added `tokenModule` and `tokenNamespace` icons to `EuiToken` ([#1839](https://github.com/elastic/eui/pull/1839))
- Used `cache-loader` to speed up development docs site build ([#1841](https://github.com/elastic/eui/pull/1841)
- Converted `matching_options` to TS ([#1828](https://github.com/elastic/eui/pull/1828))
- Converted `EuiFormHelpText` to TS ([#1852](https://github.com/elastic/eui/pull/1852))
- Added `onSearch` to `EuiFieldSearchProps`'s type definition ([#1627](https://github.com/elastic/eui/pull/1627))
- Added `moon` glyph to `EuiIcon` ([#1859](https://github.com/elastic/eui/pull/1859))
- Added `logoAzure` and `logoAzureMono` logos to `EuiIcon` ([#1859](https://github.com/elastic/eui/pull/1859))
- Added exact-text matching operator to `EuiSearchBar` / `Query` and allow empty phrases, e.g. `""` ([#1843](https://github.com/elastic/eui/pull/1843))
- Allow forward-slash character in `EuiSearchBar` / `Query` search values ([#1843](https://github.com/elastic/eui/pull/1843))
- Changed `EuiLoadingKibana`, `EuiLoadingSpinner`, `EuiLoadingChart` and `EuiLoadingContent` components to use spans instead of divs  ([#1845](https://github.com/elastic/eui/pull/1845))

**Bug fixes**

- Added `toastLifeTimeMs` typescript definition for individual toasts in `EuiGlobalToastList` ([#1846](https://github.com/elastic/eui/pull/1846))
- Added logic to prevent refocusing `EuiComboBox` input after container blur event ([#1863](https://github.com/elastic/eui/pull/1863))
- Changed `EuiLoadingKibana` so it could better nest within `EuiFlexItem`  ([#1845](https://github.com/elastic/eui/pull/1845))

## [`10.0.1`](https://github.com/elastic/eui/tree/v10.0.1)

- Converted `EuiText`, `EuiTextColor` and `EuiTextAlign` to TS ([#1791](https://github.com/elastic/eui/pull/1791))
- Updated `IconColor` type to better distinguish between accepted types ([#1842](https://github.com/elastic/eui/pull/1842))

## [`10.0.0`](https://github.com/elastic/eui/tree/v10.0.0)

- Converted `EuiTitle` to TS ([#1810](https://github.com/elastic/eui/pull/1810))
- Added `adjustDateOnChange` prop to date pickers, enabling month and year changes to trigger `onChange` ([#1817](https://github.com/elastic/eui/pull/1817))
- Updated the overflow shadows for `EuiModal` and `EuiFlyout` ([#1829](https://github.com/elastic/eui/pull/1829))
- Added `confirmButtonDisabled` prop to `EuiConfirmModal` ([#1829](https://github.com/elastic/eui/pull/1829))
- Fixed `EuiNavDrawer` overflow scroll behavior on Firefox ([#1837](https://github.com/elastic/eui/pull/1837))

**Bug fixes**

- Fixed mobile layout for `EuiConfirmModal` ([#1829](https://github.com/elastic/eui/pull/1829))

**Deprecations**

- Replaced the following SASS mixins `euiOverflowShadowTop`, `euiOverflowShadowBottom` with `euiOverflowShadow` ([#1829](https://github.com/elastic/eui/pull/1829))


**Breaking changes**

- Removed transitional `keyOfStringsOnly` option from TypeScript configuration ([#1814](https://github.com/elastic/eui/pull/1814))

## [`9.9.1`](https://github.com/elastic/eui/tree/v9.9.1)

- Re-enabled installation of `@elastic/eui` via npm ([#1811](https://github.com/elastic/eui/pull/1811))

**Bug fixes**

- Added `isLoading` prop typedef to `EuiSuperDatePickerProps` ([#1812](https://github.com/elastic/eui/pull/1812))
- Fixed `EuiSearchBox` query input resetting on prop updates ([#1823](https://github.com/elastic/eui/pull/1823))
- Fixed `EuiSearchBar` filter button highlighting ([#1824](https://github.com/elastic/eui/pull/1824))

## [`9.9.0`](https://github.com/elastic/eui/tree/v9.9.0)

- Added `initialPageIndex` pagination prop to `EuiInMemoryTable` ([#1798](https://github.com/elastic/eui/pull/1798))
- Converted `EuiToolTipPopover` to TS ([#1800](https://github.com/elastic/eui/pull/1800))
- Converted `EuiTableHeaderMobile` to TS ([#1786](https://github.com/elastic/eui/pull/1786))
- Added `menuLeft` and `menuRight` icons ([#1797](https://github.com/elastic/eui/pull/1797))
- Updated EuiNavDrawer’s collapse/expand button to use `menuLeft` and `menuRight` icons ([#1797](https://github.com/elastic/eui/pull/1797))
- Added `isInvalid` prop to `EuiSuperSelect` ([#1804](https://github.com/elastic/eui/pull/1804))
- Added `cut` glyph to `EuiIcon` ([#1802](https://github.com/elastic/eui/pull/1802))
- Added `glasses` glyph to `EuiIcon` ([#1813](https://github.com/elastic/eui/pull/1813))

**Bug fixes**

- Fixed issue where toasts would dismiss when they have focus ([#1803](https://github.com/elastic/eui/pull/1803))
- Fixed issue where `EuiComboBox` placeholder was not read by screen readers ([#1803](https://github.com/elastic/eui/pull/1803))

## [`9.8.0`](https://github.com/elastic/eui/tree/v9.8.0)

- **[Beta]** Added new `EuiSelectable` component  ([#1699](https://github.com/elastic/eui/pull/1699))
- **[Beta]** Added new drag and drop components: `EuiDragDropContext`, `EuiDraggable`, and `EuiDroppable` ([#1733](https://github.com/elastic/eui/pull/1733))

## [`9.7.2`](https://github.com/elastic/eui/tree/v9.7.2)

- Converted `EuiFormErrorText` to TS ([#1772](https://github.com/elastic/eui/pull/1772))
- Added `data-test-subj`s to `EuiSuperDatePicker`'s `EuiRelativeTab` inputs  ([#1782](https://github.com/elastic/eui/pull/1782))

**Bug fixes**

- Update ButtonIconColor type to provide all available options ([#1783](https://github.com/elastic/eui/pull/1783))
- Prevent calculation on `null` ref during `EuiResizeObserver` observation ([#1784](https://github.com/elastic/eui/pull/1784))

## [`9.7.1`](https://github.com/elastic/eui/tree/v9.7.1)

**Bug fixes**

- Fixed heading and paragraph tag font style inherits ([#1776](https://github.com/elastic/eui/pull/1776))

## [`9.7.0`](https://github.com/elastic/eui/tree/v9.7.0)

- Changed `EuiNavDrawer` to close on any link click ([#1773](https://github.com/elastic/eui/pull/1773))

## [`9.6.0`](https://github.com/elastic/eui/tree/v9.6.0)

- Converted `makeId` to TS ([#1759](https://github.com/elastic/eui/pull/1759))
- Converted `EuiCardGraphic` to TS ([#1751](https://github.com/elastic/eui/pull/1751))
- Enhanced the build process to emit TypeScript types for the variables extracted from the themes ([#1750](https://github.com/elastic/eui/pull/1750))

**Bug fixes**

**Note: this release creates a minor regression to text scales where paragraph and heading tags were no longer inheriting from their container. This is fixed in `9.7.1`.**

- Set `h1 through h6, p` tags font reset based on family, size, and weight ([#1760](https://github.com/elastic/eui/pull/1760))
- Fixed `EuiButton` font size inheritance ([#1760](https://github.com/elastic/eui/pull/1760))
- Updated button elements in `EuiFilePicker`, `EuiFormControlLayoutClearButton`, `EuiFormControlLayoutCustomIcon`, `EuiListGroupItem`, and `EuiSideNavItem` to type=button ([#1764](https://github.com/elastic/eui/pull/1764))
- Fixed outside click detection inconsistencies by comparing `mouseup` and `mousedown` event targets rather than using `click` event target ([#1761](https://github.com/elastic/eui/pull/1761))

## [`9.5.0`](https://github.com/elastic/eui/tree/v9.5.0)

- Changed `EuiSuperDatePicker` to call `onRefresh` instead of `onTimeChanged` when user clicks "Refresh" button ([#1745](https://github.com/elastic/eui/pull/1745))
- Added a new `EuiLoadingContent` component that displays blocks as placeholders for text ([#1730](https://github.com/elastic/eui/pull/1730))
- Added documentation entry in `EuiPagination` for `activePage` prop ([#1740](https://github.com/elastic/eui/pull/1740))
- Changed `EuiButton` to use "m" as it's default `size` prop ([#1742](https://github.com/elastic/eui/pull/1742))
- Adds type definitions for `EuiListGroup` and `EuiListGroupItem` ([#1737](https://github.com/elastic/eui/pull/1737))

**Bug fixes**

- Fixed `EuiToolTip` potentially having incorrect position calculations near the window edge  ([#1744](https://github.com/elastic/eui/pull/1744))

## [`9.4.2`](https://github.com/elastic/eui/tree/v9.4.2)

**Bug fixes**

- Fixed `hexToRgb` from erroring on an incorrect string input ([#1741](https://github.com/elastic/eui/pull/1741))
- Fixed `EuiBadge` custom `color` prop type ([#1741](https://github.com/elastic/eui/pull/1741))
- Fixed inaccurately required `onRefresh` prop (should be optional) that was introduced in types in version 9.4.1 ([#1743](https://github.com/elastic/eui/pull/1743))

## [`9.4.1`](https://github.com/elastic/eui/tree/v9.4.1)

**Bug fixes**

- Adds missing type and fixes closure-scope problem for `SuperDatePicker`'s `onRefresh` callback ([#1732](https://github.com/elastic/eui/pull/1732))
- Changed `EuiBottomBar` to refer to the end of document ([#1727](https://github.com/elastic/eui/pull/1727))
- Fixed `EuiComboBox`'s calls to its `onBlur` prop ([#1739](https://github.com/elastic/eui/pull/1739))

## [`9.4.0`](https://github.com/elastic/eui/tree/v9.4.0)

- Allow toasts in `EuiGlobalToastList` to override `toastLifeTimeMs` ([#1720](https://github.com/elastic/eui/pull/1720))
- Allow `EuiListGroupItem` to pass a custom element as the `icon` ([#1726](https://github.com/elastic/eui/pull/1726))
- Added default icon for `EuiListGroupItem` if one is not passed ([#1729](https://github.com/elastic/eui/pull/1729))
- Added `toInitials` string service ([#1729](https://github.com/elastic/eui/pull/1729))

**Bug fixes**

- Removed all `lodash` imports in `eui.d.ts` to avoid namespace pollution ([#1723](https://github.com/elastic/eui/pull/1723))
- Prevent `EuiComboBox` from creating a custom option value when user clicks on a value in the dropdown ([#1728](https://github.com/elastic/eui/pull/1728))

## [`9.3.0`](https://github.com/elastic/eui/tree/v9.3.0)

- Added `footerLink` and `showToolTips` to `EuiNavDrawer` and added `EuiNavDrawerGroup` ([#1701](https://github.com/elastic/eui/pull/1701))

**Bug fixes**

- Fixed `EuiSuperDatePicker` time selection jumping on focus ([#1704](https://github.com/elastic/eui/pull/1704))

## [`9.2.1`](https://github.com/elastic/eui/tree/v9.2.1)

**Bug fixes**

- Make `EuiPopover`'s repositionOnScroll prop optional in TS ([#1705](https://github.com/elastic/eui/pull/1705))

## [`9.2.0`](https://github.com/elastic/eui/tree/v9.2.0)

- Adjusted the dark theme palette a bit more and adjusted a few components ([#1700](https://github.com/elastic/eui/pull/1700))

## [`9.1.0`](https://github.com/elastic/eui/tree/v9.1.0)

- Adjusted the dark theme palette to have a slight blue tint ([#1691](https://github.com/elastic/eui/pull/1691))
- Added `repositionOnScroll` property to the `EuiPopoverProps` type definition ([#1628](https://github.com/elastic/eui/pull/1628))
- Added support to `findTestSubject` for an optional `matcher` argument, which defaults to `~=`, enabling it to identify an element based on one of multiple space-separated values within its `data-test-subj` attribute ([#1587](https://github.com/elastic/eui/pull/1587))
- Converted `EuiFlexGrid`, `EuiFlexGroup`, `EuiFlexItem`, `EuiDescriptionList`, `EuiDescriptionListTitle`, and `EuiDescriptionListDescription` to TypeScript ([#1365](https://github.com/elastic/eui/pull/1365))
- Converted `EuiAvatar` to Typescript ([#1654](https://github.com/elastic/eui/pull/1654))
- Added missing `anchorClassName` prop to `EuiToolTip` definition ([#1657](https://github.com/elastic/eui/pull/1657))
- Added `fullWidth` prop to `EuiButton` ([#1665](https://github.com/elastic/eui/pull/1665))
- Added `.eui-fullWidth` utility class ([#1665](https://github.com/elastic/eui/pull/1665))
- Added `EuiPopoverFooter` and converted `EuiPopoverTitle` to TS ([#1666](https://github.com/elastic/eui/pull/1666))
- Converted `EuiLoadingSpinner`, `EuiLoadingKibana`, and `EuiLoadingChart` to TS ([#1683](https://github.com/elastic/eui/pull/1683))

**Bug fixes**

- Added button to `EuiSuperDatePicker`'s “Now” tab to trigger the "now" time selection ([#1620](https://github.com/elastic/eui/pull/1620))
- Fixed floating point arithmetic bug in `EuiRangeTrack`'s value validation ([#1687](https://github.com/elastic/eui/pull/1687))
- Fixed `EuiComboBox` `activeOptionIndex` error with empty search results ([#1695](https://github.com/elastic/eui/pull/1695))
- Fixed IE11 rendering issue in `EuiLoadingKibana` ([#1683](https://github.com/elastic/eui/pull/1683))

## [`9.0.2`](https://github.com/elastic/eui/tree/v9.0.2)

**Note: this release is a backport containing changes originally made in `9.1.0`**

**Bug fixes**

- Fixed floating point arithmetic bug in `EuiRangeTrack`'s value validation ([#1687](https://github.com/elastic/eui/pull/1687))

## [`9.0.1`](https://github.com/elastic/eui/tree/v9.0.1)

**Bug fixes**

- Fixed definition exports for converted Typescript components ([#1633](https://github.com/elastic/eui/pull/1633))

## [`9.0.0`](https://github.com/elastic/eui/tree/v9.0.0)

- Added `allowNeutralSort` prop to `EuiInMemoryTable` to support unsorting table columns ([#1591](https://github.com/elastic/eui/pull/1591))
- Added `mobileOptions` object prop for handling of all the mobile specific options of `EuiBasicTable` ([#1462](https://github.com/elastic/eui/pull/1462))
- Table headers now accept `React.node` types ([#1462](https://github.com/elastic/eui/pull/1462))
- Added `displayOnly` prop to `EuiFormRow` ([#1582](https://github.com/elastic/eui/pull/1582))
- Added `numActiveFilters` prop to `EuiFilterButton` ([#1589](https://github.com/elastic/eui/pull/1589))
- Updated style of `EuiFilterButton` to match `EuiFacetButton` ([#1589](https://github.com/elastic/eui/pull/1589))
- Added `size` and `color` props to `EuiNotificationBadge` ([#1589](https://github.com/elastic/eui/pull/1589))
- Allow `EuiDescribedFormGroup` to exist as a description-only row ([#1522](https://github.com/elastic/eui/pull/1522))
- Added `type` prop for `EuiFormLabel` for the option to make it a `legend` ([#1613](https://github.com/elastic/eui/pull/1613))
- Added `labelAppend` and `labelType` props to `EuiFormRow` ([#1613](https://github.com/elastic/eui/pull/1613))
- Aligned text styles of table headers and form labels ([#1613](https://github.com/elastic/eui/pull/1613))
- Converted `EuiModalBody`, `EuiModalFooter`, `EuiModalHeader`, `EuiModalHeaderTitle`, `EuiFlyoutBody`, `EuiFlyoutFooter`, `EuiFlyoutHeader`, `EuiPortal`, and `EuiProgress` to Typescript ([#1621](https://github.com/elastic/eui/pull/1621))

**Bug fixes**

- Fixed keyboard navigation and UI of `EuiComboBox` items in single selection mode ([#1619](https://github.com/elastic/eui/pull/1619))
- `EuiBasicTable` select all shows up on mobile ([#1462](https://github.com/elastic/eui/pull/1462))
- Adds missing `hasActiveFilters` prop for `EuiFilterButton` type and fixes `onChange` signature for `EuiButtonGroup` ([#1603](https://github.com/elastic/eui/pull/1603))
- Included `react-datepicker` TS types in EUI itself to avoid outside dependency ([#1618](https://github.com/elastic/eui/pull/1618))
- Prevent `EuiGlobalToastList` from attempting calculations on `null` DOM elements ([#1606](https://github.com/elastic/eui/pull/1606))
- Fixed `EuiFormRow` errors from the possibility of having duplicate `key` values ([#1522](https://github.com/elastic/eui/pull/1522))

**Breaking changes**

- `EuiBasicTable`'s select all checkbox appends a `makeId` string to the id ([#1462](https://github.com/elastic/eui/pull/1462))
- Remove camel casing from exported JSON variables and preserve hex values instead of converting to rgb ([#1590](https://github.com/elastic/eui/pull/1590))
- Added `@types/react-dom` to `peerDependencies` ([#1621](https://github.com/elastic/eui/pull/1621))

## [`8.0.0`](https://github.com/elastic/eui/tree/v8.0.0)

**Breaking changes**

- Upgraded TypeScript to 3.3 ([#1583](https://github.com/elastic/eui/pull/1583))
- Upgraded React to 16.8 ([#1583](https://github.com/elastic/eui/pull/1583))
- Upgraded Jest to 24.1 ([#1583](https://github.com/elastic/eui/pull/1583))
- Upgraded Enzyme to 3.9 ([#1583](https://github.com/elastic/eui/pull/1583))

## [`7.3.0`](https://github.com/elastic/eui/tree/v7.3.0)

- Added `onRefresh` option for `EuiSuperDatePicker` ([#1577](https://github.com/elastic/eui/pull/1577))
- Converted `EuiToggle` to TypeScript ([#1570](https://github.com/elastic/eui/pull/1570))
- Added type definitions for `EuiButtonGroup`,`EuiButtonToggle`, `EuiFilterButton`, `EuiFilterGroup`, and `EuiFilterSelectItem` ([#1570](https://github.com/elastic/eui/pull/1570))
- Added `displayOnly` prop to EuiFormRow ([#1582](https://github.com/elastic/eui/pull/1582))
- Added an index.d.ts file for the date picker components, including `EuiDatePicker`, `EuiDatePickerRange`, and `EuiSuperDatePicker` ([#1574](https://github.com/elastic/eui/pull/1574))

**Bug fixes**

- Fixed several bugs with `EuiRange` and `EuiDualRange` including sizing of inputs, tick placement, and the handling of invalid values ([#1580](https://github.com/elastic/eui/pull/1580))

## [`7.2.0`](https://github.com/elastic/eui/tree/v7.2.0)

- Added `text` as a color option for `EuiLink` ([#1571](https://github.com/elastic/eui/pull/1571))
- Added `EuiResizeObserver` to expose ResizeObserver API to React components; falls back to MutationObserver API in unsupported browsers ([#1559](https://github.com/elastic/eui/pull/1559))
- Added `EuiFocusTrap` as a wrapper around `react-focus-lock` to enable trapping focus in more cases, including React portals ([#1550](https://github.com/elastic/eui/pull/1550))

**Bug fixes**

- Fixed content cut off in `EuiContextMenuPanel` when height changes dynamically ([#1559](https://github.com/elastic/eui/pull/1559))
- Fixed `EuiComboBox` to allow keyboard tab to exit single selection box ([#1576](https://github.com/elastic/eui/pull/1576))
- Various fixes related to focus order and focus trapping as they relate to content in React portals ([#1550](https://github.com/elastic/eui/pull/1550))

## [`7.1.0`](https://github.com/elastic/eui/tree/v7.1.0)

- Added `append` prop to `EuiFieldText` ([#1567](https://github.com/elastic/eui/pull/1567))
- Adjusted set of Elastic Logos in `EuiIcon` to look better in dark mode ([#1462](https://github.com/elastic/eui/pull/1562))
- Added `isCopyable` prop to `EuiCodeBlock` ([#1556](https://github.com/elastic/eui/pull/1556))
- Added optional `Snippet` tab to docs and renamed demo tabs ([#1556](https://github.com/elastic/eui/pull/1556))
- Expanded `getSecureRelForTarget` to handle elastic.co domains as a referrer whitelist ([#1565](https://github.com/elastic/eui/pull/1565))
- New `url` utility for verifying if a URL is a referrer whitelist ([#1565](https://github.com/elastic/eui/pull/1565))
- Add iconSize to ButtonIcon type definition ([#1568](https://github.com/elastic/eui/pull/1568))

## [`7.0.0`](https://github.com/elastic/eui/tree/v7.0.0)

- Created `EuiDualRange` using components from modularized, refactored `EuiRange`. New util service `isWithinRange` is the first in the number category ([#1485](https://github.com/elastic/eui/pull/1485))
- Upgraded `lodash` to v4, taking advantage of modular imports ([#1534](https://github.com/elastic/eui/pull/1534))
- Added pseudo-localization mode to docs ([#1541](https://github.com/elastic/eui/pull/1541))
- New docs page listing localization tokens ([#1541](https://github.com/elastic/eui/pull/1541))
- Added support for OR group clauses in `EuiQuery` and `EuiSearchBar` ([#1204](https://github.com/elastic/eui/pull/1204))
- Added `customQuickSelectPanels` prop to `EuiSuperDatePicker` ([#1549](https://github.com/elastic/eui/pull/1549))

**Bug fixes**

- Fixed `EuiSearchBar.Query` match_all query string must be `*` ([#1521](https://github.com/elastic/eui/pull/1521))
- Fixed `EuiSuperDatePicker` crashing with negative relative value ([#1537](https://github.com/elastic/eui/pull/1537))
- Fixed `EuiSuperDatePicker` crashing with invalid start and end prop values ([#1544](https://github.com/elastic/eui/pull/1544))
- Make TSLint issues be warnings, not errors, when running `src-docs` ([#1537](https://github.com/elastic/eui/pull/1537))

**Breaking changes**

- Made `or` a reserved keyword in `EuiQuery`'s syntax ([#1204](https://github.com/elastic/eui/pull/1204))

## [`6.10.9`](https://github.com/elastic/eui/tree/v6.10.9)

**Bug fixes**

- Bumped `lodash` version to `elastic/lodash@3.10.1-kibana3` ([#2280](https://github.com/elastic/eui/issues/2280))

## [`6.10.8`](https://github.com/elastic/eui/tree/v6.10.8)

**Note: this release is a backport containing changes originally made in `11.2.0`**

**Bug fixes**

- Addressed a chrome issue where negative letter-spacing can reverse RTL text in SVGs ([#1960](https://github.com/elastic/eui/pull/1960))

## [`6.10.7`](https://github.com/elastic/eui/tree/v6.10.7)

**Note: this release is a backport containing changes originally made in `9.7.0`**

- Changed `EuiNavDrawer` to close on any link click ([#1773](https://github.com/elastic/eui/pull/1773))

## [`6.10.6`](https://github.com/elastic/eui/tree/v6.10.6)

**Note: this release is a backport containing changes originally made in `9.6.0`**

**Bug fixes**

- Fixed outside click detection inconsistencies by comparing `mouseup` and `mousedown` event targets rather than using `click` event target ([#1761](https://github.com/elastic/eui/pull/1761))

## [`6.10.5`](https://github.com/elastic/eui/tree/v6.10.5)

**Note: this release is a backport containing changes originally made in `9.0.0`, `9.1.0`, `9.3.0`, and `9.4.0`**

- Adjusted the dark theme palette to have a slight blue tint ([#1691](https://github.com/elastic/eui/pull/1691))
- Added button to `EuiSuperDatePicker`'s “Now” tab to trigger the "now" time selection ([#1620](https://github.com/elastic/eui/pull/1620))
- Added `footerLink` and `showToolTips` to `EuiNavDrawer` and added `EuiNavDrawerGroup` ([#1701](https://github.com/elastic/eui/pull/1701))
- Allow `EuiListGroupItem` to pass a custom element as the `icon` ([#1726](https://github.com/elastic/eui/pull/1726))
- Added `toInitials` string service ([#1729](https://github.com/elastic/eui/pull/1729))
- Added `fullWidth` prop to `EuiButton` ([#1665](https://github.com/elastic/eui/pull/1665))
- Added `.eui-fullWidth` utility class ([#1665](https://github.com/elastic/eui/pull/1665))

**Bug fixes**

- Fixed keyboard navigation and UI of `EuiComboBox` items in single selection mode ([#1619](https://github.com/elastic/eui/pull/1619))
- Fixed `EuiComboBox` `activeOptionIndex` error with empty search results ([#1695](https://github.com/elastic/eui/pull/1695))
- Prevent `EuiComboBox` from creating a custom option value when user clicks on a value in the dropdown ([#1728](https://github.com/elastic/eui/pull/1728))
- Fixed `EuiSuperDatePicker` time selection jumping on focus ([#1704](https://github.com/elastic/eui/pull/1704))

## [`6.10.4`](https://github.com/elastic/eui/tree/v6.10.4)

**Note: this release is a backport containing changes originally made in `7.3.0`**

- Added an index.d.ts file for the date picker components, including `EuiDatePicker`, `EuiDatePickerRange`, and `EuiSuperDatePicker` ([#1574](https://github.com/elastic/eui/pull/1574))

## [`6.10.3`](https://github.com/elastic/eui/tree/v6.10.3)

**Note: this release is a backport containing changes originally made in `7.1.0`**

- Added `append` prop to `EuiFieldText` ([#1567](https://github.com/elastic/eui/pull/1567))

## [`6.10.2`](https://github.com/elastic/eui/tree/v6.10.2)

**Note: this release is a backport containing changes originally made in `7.1.0`**

- Adjusted set of Elastic Logos in `EuiIcon` to look better in dark mode ([#1562](https://github.com/elastic/eui/pull/1562))
- Expanded `getSecureRelForTarget` to handle elastic.co domains as a referrer whitelist ([#1565](https://github.com/elastic/eui/pull/1565))
- New `url` utility for verifying if a URL is a referrer whitelist ([#1565](https://github.com/elastic/eui/pull/1565))

## [`6.10.1`](https://github.com/elastic/eui/tree/v6.10.1)

**Note: this release is a backport containing changes originally made in `7.0.0`**

**Bug fixes**

- Fixed `EuiSuperDatePicker` crashing with negative relative value ([#1537](https://github.com/elastic/eui/pull/1537))
- Fixed `EuiSuperDatePicker` crashing with invalid start and end prop values ([#1544](https://github.com/elastic/eui/pull/1544))

## [`6.10.0`](https://github.com/elastic/eui/tree/v6.10.0)

- Adjust dark mode background color ([#1530](https://github.com/elastic/eui/pull/1530))
- TypeScript are now formatted with Prettier ([#1529](https://github.com/elastic/eui/pull/1529))
- Updated `EuiPopover` and `EuiColorPicker` to pause `EuiOutsideClickDetector` in when not open ([#1527](https://github.com/elastic/eui/pull/1527))

## [`6.9.0`](https://github.com/elastic/eui/tree/v6.9.0)

- Changed animation settings for `EuiNavDrawer` ([#1524](https://github.com/elastic/eui/pull/1524))
- Converted a number of components to support text localization ([#1504](https://github.com/elastic/eui/pull/1504))
- Updated `app_ems.svg` ([#1517](https://github.com/elastic/eui/pull/1517))

**Bug fixes**

- Updated `EuiPage` background color to match body background color ([#1513](https://github.com/elastic/eui/pull/1513))
- Fixed React key usage in `EuiPagination` ([#1514](https://github.com/elastic/eui/pull/1514))
- Fixed bug which prevented `EuiSwitch` with generated ID from having its label announced by VoiceOver ([#1519](https://github.com/elastic/eui/pull/1519))
- Fixed `EuiFilterButton` handling `numFilters` when `0` was specified ([#1510](https://github.com/elastic/eui/pull/1510))

## [`6.8.0`](https://github.com/elastic/eui/tree/v6.8.0)

- Changed `flex-basis` value on `EuiPageBody` for better cross-browser support ([#1497](https://github.com/elastic/eui/pull/1497))
- Converted a number of components to support text localization ([#1450](https://github.com/elastic/eui/pull/1450))
- Added a seconds option to the refresh interval selection in `EuiSuperDatePicker`  ([#1503](https://github.com/elastic/eui/pull/1503))
- Changed to conditionally render `EuiModalBody` if `EuiConfirmModal` has no `children` ([#1500](https://github.com/elastic/eui/pull/1500))


**Bug fixes**

- Remove `font-features` setting on `@euiFont` mixin to prevent breaks in ACE editor ([#1505](https://github.com/elastic/eui/pull/1505))

## [`6.7.4`](https://github.com/elastic/eui/tree/v6.7.4)

- Added `textAlign` property to TypeScript definition for `EuiText` ([#1487](https://github.com/elastic/eui/pull/1487))
- Added missing `'m'` option for text `size` for `EuiText`'s TypeScript definition ([#1487](https://github.com/elastic/eui/pull/1487))
- Added missing TypeScript definition for `EuiTextAlign` ([#1487](https://github.com/elastic/eui/pull/1487))

**Bug fixes**

- Fixed popover & tooltip positioning to properly account for arrow buffer ([#1490](https://github.com/elastic/eui/pull/1490))
- Fixed `EuiSuperDatePicker` unexpectedly closing start and end date popovers ([#1494](https://github.com/elastic/eui/pull/1494))

## [`6.7.3`](https://github.com/elastic/eui/tree/v6.7.3)

- `EuiHeader` no longer reduces height at mobile sizes ([#1480](https://github.com/elastic/eui/pull/1480))

**Bug fixes**

- Fixed `EuiSuperDatePicker` not updating derived `isInvalid` state on prop update ([#1483](https://github.com/elastic/eui/pull/1483))
- Fixed `logoAPM` ([#1489](https://github.com/elastic/eui/pull/1489))
- Remove Typescript type and interface definitions from ES and CJS exports ([#1486](https://github.com/elastic/eui/pull/1486))

## [`6.7.2`](https://github.com/elastic/eui/tree/v6.7.2)

- Default light theme now comes with an empty light variables file to make theme switching easier ([#1479](https://github.com/elastic/eui/pull/1479))

**Bug fixes**

- `EuiSuperDatePicker` always trigger `onTimeChange` when time changes and prop `showUpdateButton` is false ([#1477](https://github.com/elastic/eui/pull/1477))
- Fixed font rendering in italics only in Safari ([#1481](https://github.com/elastic/eui/pull/1481))

## [`6.7.1`](https://github.com/elastic/eui/tree/v6.7.1)

**Bug fixes**

- Fixed an issue with font family inheritance by changing the CSS reset ([#1474](https://github.com/elastic/eui/pull/1474))

## [`6.7.0`](https://github.com/elastic/eui/tree/v6.7.0)

- Added `z-index` to `EuiProgress` and example usage with `EuiHeader` ([#1471](https://github.com/elastic/eui/pull/1471))
- Added a new app icon for Code ([#1467](https://github.com/elastic/eui/pull/1467))
- Re-added EuiI18n, EuiI18nNumber, and EuiContext for localization ([#1466](https://github.com/elastic/eui/pull/1466))
- Expose `EuiSuperUpdateButton` component from `EuiSuperDatePicker` ([#1470](https://github.com/elastic/eui/pull/1470))
- Set `type="button"` on accordion buttons ([#1468](https://github.com/elastic/eui/pull/1468))

**Bug fixes**

- Fixed `EuiSuperDatePicker` not updating derived `showPrettyDuration` state on prop update ([#1464](https://github.com/elastic/eui/pull/1464))
- Fixed `EuiSuperDatePicker` not passing `refreshInterval` to callback when refresh interval start/stop toggle button clicked ([#1464](https://github.com/elastic/eui/pull/1464))
- Fixed `EuiSuperDatePicker` `refreshInterval` input not allowing decimals ([#1464](https://github.com/elastic/eui/pull/1464))

## [`6.6.0`](https://github.com/elastic/eui/tree/v6.6.0)

- Added `uptimeApp` icon ([#1445](https://github.com/elastic/eui/pull/1463))
- Added `wrapText` prop that enables `EuiListGroupItem` text to wrap ([#1459](https://github.com/elastic/eui/pull/1459))
- Added `inputRef` prop to `EuiFieldNumber` and updated `EuiFieldText`'s to a Ref type ([#1434](https://github.com/elastic/eui/pull/1434))
- Added `snowflake` icon ([#1445](https://github.com/elastic/eui/pull/1445))
- Added `bell` icon ([#1447](https://github.com/elastic/eui/pull/1447))
- Improved screen reader behavior for table header cell content, especially in sortable columns ([#1426](https://github.com/elastic/eui/pull/1426))

**Bug fixes**

- Fixed `textProps` and `contentProps` of `EuiButton` and `EuiButtonEmpty` so they don’t override classes ([#1455](https://github.com/elastic/eui/pull/1455))
- Fixed `closeButtonProps` of `EuiBadge` so it doesn't override classes ([#1455](https://github.com/elastic/eui/pull/1455))
- Fixed font weight shift of `EuiFilterButton` when notification is present ([#1455](https://github.com/elastic/eui/pull/1455))
- Fixed `$euiCodeFontFamily` monospace font stack and subsequent JSON asset build ([#1465](https://github.com/elastic/eui/pull/1465))

## [`6.5.1`](https://github.com/elastic/eui/tree/v6.5.1)

**Reverts**

- Reverts EuiI18n commit from previous release ([#1453](https://github.com/elastic/eui/pull/1453))

## [`6.5.0`](https://github.com/elastic/eui/tree/v6.5.0)

**Note: this contains some i18n work that we reverted in the next release. Use the patch release above instead**

- Added Inter UI to the font family stack ([#1402](https://github.com/elastic/eui/pull/1402))
- Changed padding on `EuiHeaderLogo` and updated `EuiNavDrawer` example ([#1448](https://github.com/elastic/eui/pull/1448))
- Updated `EuiNavDrawer` docs example and adjusted `EuiHeaderLogo` padding ([#1449](https://github.com/elastic/eui/pull/1449))
- Added EuiI18n, EuiI18nNumber, and EuiContext for localization ([#1404](https://github.com/elastic/eui/pull/1404))

**Bug fixes**

- Added `legend` for accessibility of `EuiButtonGroup` and fixed opacity of disabled input ([#1444](https://github.com/elastic/eui/pull/1444))

## [`6.4.0`](https://github.com/elastic/eui/tree/v6.4.0)

- Added `EuiNavDrawer` side nav component ([#1427](https://github.com/elastic/eui/pull/1427))
- Added `inputRef` prop to `EuiComboBox` ([#1433](https://github.com/elastic/eui/pull/1433))
- Added custom date string formatting for series charts crosshair overlay ([#1429](https://github.com/elastic/eui/pull/1429))
- Added new icons for `symlink` and `submodule` ([#1439](https://github.com/elastic/eui/pull/1439))

**Bug fixes**

- Fix mouse interaction with `EuiComboBox` in IE11 ([#1437](https://github.com/elastic/eui/pull/1437))

## [`6.3.1`](https://github.com/elastic/eui/tree/v6.3.1)

**Bug fixes**

- Downgraded `@types/react` and `@types/prop-types` versions to align with Kibana ([#1435](https://github.com/elastic/eui/pull/1435))

## [`6.3.0`](https://github.com/elastic/eui/tree/v6.3.0)

- Added `onBlur` prop to `EuiComboBox` ([#1400](https://github.com/elastic/eui/pull/1400))
- Added `initialFocus` prop typedefs to `EuiModal` and `EuiPopover` ([#1410](https://github.com/elastic/eui/pull/1410))
- Updated `gisApp` icon ([#1413](https://github.com/elastic/eui/pull/1413))
- Added `isAutoRefreshOnly` prop to `EuiSuperDatePicker` ([#1412](https://github.com/elastic/eui/pull/1412))
- Migrate remaining files in `accessibility/` to TS ([#1408](https://github.com/elastic/eui/pull/1408))
- Added `titleProps` and `descriptionProps` to `EuiDescriptionList` ([#1419](https://github.com/elastic/eui/pull/1419))
- Propagate `className` on `EuiCodeBlock` in fullscreen mode ([#1422](https://github.com/elastic/eui/pull/1422))
- Added `iconProps` prop to `EuiIconTip` ([#1420](https://github.com/elastic/eui/pull/1420))
- Added ability to pass `isDisabled` to individual `EuiButtonGroup` items ([#1424](https://github.com/elastic/eui/pull/1424))
- Changed `EuiRange` PropType for `value` to allow `number` (in addition to `string`) ([#1421](hhttps://github.com/elastic/eui/pull/1421))

**Bug fixes**

- Support extended characters (e.g. non-latin, unicode) in `EuiSearchBar` and `EuiQuery` ([#1415](https://github.com/elastic/eui/pull/1415))
- Fixed line-heights of the differently sized `EuiDescriptionList` alternates ([#1419](https://github.com/elastic/eui/pull/1419))
- Updated `EuiIconTip` TS definitions to inherit those from `EuiToolTip` as well ([#1420](https://github.com/elastic/eui/pull/1420))

## [`6.2.0`](https://github.com/elastic/eui/tree/v6.2.0)

- Added `logoCodesandbox` and updated `apmApp` icons ([#1407](https://github.com/elastic/eui/pull/1407))
- Changed `EuiListGroup` PropType for `extraAction` to remove console warning ([#1405](hhttps://github.com/elastic/eui/pull/1405))

**Bug fixes**

- Account for `min` attribute when determining `EuiRange` input width ([#1406](https://github.com/elastic/eui/pull/1406))

## [`6.1.0`](https://github.com/elastic/eui/tree/v6.1.0)

- Added `EuiListGroup` and `EuiListGroupItem` components ([#1377](https://github.com/elastic/eui/pull/1377))
- Convert the other of the services to TypeScript ([#1392](https://github.com/elastic/eui/pull/1392))
- Changed single selection to select existing option in the list ([#1391](https://github.com/elastic/eui/pull/1391))
- Added `showUpdateButton` prop to `EuiSuperDatePicker` ([#1399](https://github.com/elastic/eui/pull/1399))

## [`6.0.1`](https://github.com/elastic/eui/tree/v6.0.1)

**Bug fixes**

- `EuiColorPicker` align color picker popup with color selector when page is scrolled ([#1397](https://github.com/elastic/eui/pull/1397))

## [`6.0.0`](https://github.com/elastic/eui/tree/v6.0.0)

- Added `onFocus` prop to `EuiComboBox` ([#1375](https://github.com/elastic/eui/pull/1375))
- Added `DisambiguateSet` and `ExclusiveUnion` utility types ([#1368](https://github.com/elastic/eui/pull/1368))
- Added `EuiSuperDatePicker` component ([#1351](https://github.com/elastic/eui/pull/1351))
- Fixed up styles for `EuiSuperDatePicker` ([#1389](https://github.com/elastic/eui/pull/1389))
- Altered a few icons and added more: `crossInACircleFilled`, `editorRedo`, `editorUndo`, `grabHorizontal`, `minusInCircleFilled`, `plusInCircleFilled`, `sortable`, `starEmptySpace`, `starFilledSpace`, `starFilled`, `starMinusEmpty`, `starMinusFilled`, `starPlusEmpty`, `pinFilled` ([#1374](https://github.com/elastic/eui/pull/1374))
- Exclude `custom_typings` from `eui.d.ts` ([#1395](https://github.com/elastic/eui/pull/1395))


**Bug fixes**

- Only style anchor tags in `EuiText` that have no class attribute ([#1373](https://github.com/elastic/eui/pull/1373))
- Fixed some EUI services' TS definitions ([#1380](https://github.com/elastic/eui/pull/1380))

**Breaking changes**

- Moved `EuiExpressionButton` contents to `EuiExpression` and deleted `EuiExpressionButton`. Also added support for `color` and `uppercase` props as well as made `onClick` optional to support read only expressions ([#1368](https://github.com/elastic/eui/pull/1368))

## [`5.8.2`](https://github.com/elastic/eui/tree/v5.8.2)

**Note: this release is a backport containing fixes made in `6.4.0`**

**Bug fixes**

- Fix mouse interaction with `EuiComboBox` in IE11 ([#1437](https://github.com/elastic/eui/pull/1437))

## [`5.8.1`](https://github.com/elastic/eui/tree/v5.8.1)

**Note: this release is a backport containing fixes made in `6.0.0`**

**Bug fixes**

- Fixed some EUI services' TS definitions ([#1380](https://github.com/elastic/eui/pull/1380))

## [`5.8.0`](https://github.com/elastic/eui/tree/v5.8.0)

**Note: this release broke some of the exported TypeScript definitions.**

- Reinstate ([#1353](https://github.com/elastic/eui/pull/1353)) `onBlur` action on `EuiComboBox` ([#1364](https://github.com/elastic/eui/pull/1364))
- Convert roughly half of the services to TypeScript ([#1360](https://github.com/elastic/eui/pull/1360))

**Bug fixes**

- Fixed `onCreateOption` callback of `EuiComboBox` so it isn't called when the input is empty ([#1364](https://github.com/elastic/eui/pull/1364))
- Added `anchorClassName` prop to `EuiPopover` ([#1367](https://github.com/elastic/eui/pull/1367))
- Added support for `fullWidth` on `EuiSuperSelect` ([#1367](https://github.com/elastic/eui/pull/1367))
- Applied new scrollbar customization for Firefox ([#1367](https://github.com/elastic/eui/pull/1367))
- Fixed `EuiSuperSelect` from accessing ref when unmounted ([1369](https://github.com/elastic/eui/pull/1369))
- Allow any color value to be passed to `EuiIcon` ([#1370](https://github.com/elastic/eui/pull/1370))

## [`5.7.0`](https://github.com/elastic/eui/tree/v5.7.0)

- Adjust EUI coloring to better match brand guidelines from Creative Services ([#1356](https://github.com/elastic/eui/pull/1356))

## [`5.6.2`](https://github.com/elastic/eui/tree/v5.6.2)

**Note: this release is a backport**

- Reinstate ([#1353](https://github.com/elastic/eui/pull/1353)) `onBlur` action on `EuiComboBox` ([#1364](https://github.com/elastic/eui/pull/1364))

**Bug fixes**

- Fixed `onCreateOption` callback of `EuiComboBox` so it isn't called when the input is empty ([#1364](https://github.com/elastic/eui/pull/1364))

## [`5.6.1`](https://github.com/elastic/eui/tree/v5.6.1)

**Note: this release is a backport containing changes originally made in `5.8.0`**

**Bug fixes**

- Allow any color value to be passed to `EuiIcon` ([#1370](https://github.com/elastic/eui/pull/1370))

## [`5.6.0`](https://github.com/elastic/eui/tree/v5.6.0)

- Convert `EuiIcon` to TypeScript ([#1355](https://github.com/elastic/eui/pull/1355))
- Add support for `aria-label`, `aria-labelledby` and `aria-describedby` to `EuiCodeEditor` ([#1354](https://github.com/elastic/eui/pull/1354))

**Bug fixes**

- `react-datepicker` set milliseconds to zero when selecting time ([#1361](https://github.com/elastic/eui/pull/1361))
- Revert ([#1353](https://github.com/elastic/eui/pull/1353)) `onBlur` action on `EuiComboBox`. It caused regressions on Kibana ([#1363](https://github.com/elastic/eui/pull/1363))

## [`5.5.1`](https://github.com/elastic/eui/tree/v5.5.1)

**Bug fixes**

- Fixed TypeScript definitions in `eui.d.ts` ([#1359](https://github.com/elastic/eui/pull/1359))

## [`5.5.0`](https://github.com/elastic/eui/tree/v5.5.0)

**Note: this release broke the exported TypeScript definitions and `EuiComboBox` in certain situations. These are both fixed in `5.6.0`.**

- Altered functionality of `truncate` on `EuiBreadcrumbs` and added `truncate` ability on breadcrumb item ([#1346](https://github.com/elastic/eui/pull/1346))
- Altered `EuiHeader`'s location of `EuiHeaderBreadcrumbs` based on the new `truncate` ability ([#1346](https://github.com/elastic/eui/pull/1346))
- Added support for `href` and `target` props in `EuiBasicTable` actions ([#1347](https://github.com/elastic/eui/pull/1347))
- Added `.eui-textBreakWord` CSS utility class  ([#1349](https://github.com/elastic/eui/pull/1349))
- Added support for `EuiComboBox` converting entered text into a custom option when the user removes focus, e.g. by tabbing to another element. This prevents the `EuiComboBox` from being mistaken for an `EuiInputText` ([#1353](https://github.com/elastic/eui/pull/1353))

**Bug fixes**

- Fixed word-breaks in table cells for Firefox ([#1349](https://github.com/elastic/eui/pull/1349))
- Fixed EUI when used in an environment lacking ES Modules support, e.g. Jest ([#1358](https://github.com/elastic/eui/pull/1358))

## [`5.4.0`](https://github.com/elastic/eui/tree/v5.4.0)

**Note: this release broke usage of EUI in non-ES Module compatible environments. This is fixed in `5.5.0`.**

- Added 3 new icons — `folderOpen`, `folderClosed`, and `crosshairs` ([#1350](https://github.com/elastic/eui/pull/1350))
- Added `bottomGraphic` prop to `EuiCard` for Kibana home page ([#1338](https://github.com/elastic/eui/pull/1338))
- Added keyboard and screenreader support to `EuiDatePicker` ([#1337](https://github.com/elastic/eui/pull/1337))

**Bug fixes**

- Fixed bug in exporting `CommonProps` in TypeScript definitions ([#1341](https://github.com/elastic/eui/pull/1341))

## [`5.3.0`](https://github.com/elastic/eui/tree/v5.3.0)

- Introduced TypeScript support, converted `EuiSpacer` and `EuiHorizontalRule` ([#1317](https://github.com/elastic/eui/pull/1317))

## [`5.2.0`](https://github.com/elastic/eui/tree/v5.2.0)

- Added `email` icon to `EuiIcon` ([#1331](https://github.com/elastic/eui/pull/1331))
- Added IBM logo in colour and mono
([#1321](https://github.com/elastic/eui/pull/1321))
- Added support for nodes as "Action" column headers in `EuiBasicTable`, which was overlooked in the original change in `4.5.0` ([#1312](https://github.com/elastic/eui/pull/1312))
- Updated `GlobalDatePicker` example to include all Kibana features ([#1219](https://github.com/elastic/eui/pull/1219))
- Adjusted `EuiDatePickerRange` to allow for deeper customization ([#1219](https://github.com/elastic/eui/pull/1219))
- Added `contentProps` and `textProps` to `EuiButton` and `EuiButtonEmpty` ([#1219](https://github.com/elastic/eui/pull/1219))
- TypeScript types are now published to a `eui.d.ts` top-level file ([#1304](https://github.com/elastic/eui/pull/1304))
- Added `filterWith` option for `EuiSearchBar` filters of type `field_value_selection` ([#1328](https://github.com/elastic/eui/pull/1328))

**Bug fixes**

- `EuiBasicTable` now converts the `EuiTableRowCell` `header` into `undefined` if it's been provided as a non-string node, hiding the header and preventing the node from being rendered as `[object Object]` on narrow screens ([#1312](https://github.com/elastic/eui/pull/1312))
- Fixed `fullWidth` size of `EuiComboBox`, a regression introduced in `4.7.0` ([#1314](https://github.com/elastic/eui/pull/1314))
- Fixed error when passing empty string as `value` prop for `EuiSuperSelect` ([#1319](https://github.com/elastic/eui/pull/1319))
- `EuiExpressionButton` now shows focus state when user tabs to it ([#1326](https://github.com/elastic/eui/pull/1326))
- Added `baseline` as a possible value to `EuiFlexGroup`'s `FlexGroupAlignItems` type ([#1329](https://github.com/elastic/eui/pull/1329))

## [`5.1.0`](https://github.com/elastic/eui/tree/v5.1.0)

- `EuiToken` now exports enumerated constants for `SHAPES` and `COLORS` ([#1301](https://github.com/elastic/eui/pull/1301))
- Added mixins for `EuiCallOut` coloring and `EuiTooltip` styles ([#1305](https://github.com/elastic/eui/pull/1305))
- Improve TypeScript definitions for `EuiTableRowCellProps` ([#1310](https://github.com/elastic/eui/pull/1310))

## [`5.0.1`](https://github.com/elastic/eui/tree/v5.0.1)

**Bug fixes**

- Fixed size of `EuiSuperSelect`'s dropdown menu when there is no initial selection ([#1295](https://github.com/elastic/eui/pull/1295))
- Added TypeScript definitions for `EuiPopoverTitle` and the beta and notification badges. Ensure tab TS definitions are included in the main definition index. Fix typo in icon types ([#1299](https://github.com/elastic/eui/pull/1299))

## [`5.0.0`](https://github.com/elastic/eui/tree/v5.0.0)

- Added `EuiToken` component ([#1270](https://github.com/elastic/eui/pull/1270))
- Added `beaker` icon to `EuiIcon` and updated the `EuiBetaBadge` styling ([#1291](https://github.com/elastic/eui/pull/1291/))
- Removed calls to deprecated `findDOMNode` ([#1285](https://github.com/elastic/eui/pull/1285))

**Breaking changes**

- Changed `EuiMutationObserver` to a render prop component ([#1285](https://github.com/elastic/eui/pull/1285))
- `EuiPortal` no longer accepts a React node for `insert.sibling` value ([#1285](https://github.com/elastic/eui/pull/1285))
- `popover_positioning` service's methods no longer accept React node values ([#1285](https://github.com/elastic/eui/pull/1285))

**Bug fixes**

- Added TypeScript definitions for tab components ([#1288](https://github.com/elastic/eui/pull/1288))

## [`4.8.0`](https://github.com/elastic/eui/tree/v4.8.0)

- Added `branch` icon to `EuiIcon` ([#1249](https://github.com/elastic/eui/pull/1249/))
- Added and updated new product logos to `EuiIcon` ([#1279](https://github.com/elastic/eui/pull/1279))

**Bug fixes**

- Added TypeScript definitions for `EuiToolTip`'s `delay` prop ([#1284](https://github.com/elastic/eui/pull/1284))
- Added TypeScript definitions for step components, and some checkbox definition fixes ([#1263](https://github.com/elastic/eui/pull/1263))

**Framer X**

- Added Framer component for `EuiDescriptionList` ([#1276](https://github.com/elastic/eui/pull/1276))

## [`4.7.0`](https://github.com/elastic/eui/tree/v4.7.0)

- Added `apmTrace` icon to `EuiIcon` set ([#1263](https://github.com/elastic/eui/pull/1263))
- Added [Framer X](http://www.framer.com) component source files under the `src-framer` directory ([#1263](https://github.com/elastic/eui/pull/1263))
- Added `compressed` prop to `EuiComboBox` ([#1258](https://github.com/elastic/eui/pull/1258))
- Added guidelines for Sass usage ([#1257](https://github.com/elastic/eui/pull/1257))

**Bug fixes**

- `EuiComboBox` no longer throws a _Maximum update depth exceeded_ error when used in popovers/modals ([#1258](https://github.com/elastic/eui/pull/1258))
- `Escape` key now closes `EuiComboBox` options list ([#1258](https://github.com/elastic/eui/pull/1258))
- Fixed margin issue around `EuiFlexGrid` in mobile displays ([#1257](https://github.com/elastic/eui/pull/1257))
- Fixed positioning and padding display issue in `EuiRange` ([#1257](https://github.com/elastic/eui/pull/1257))
- Fixed `highContrastTextColor` SASS function to account for background lightness and exit possible infinite loops ([#1275](https://github.com/elastic/eui/pull/1275))

## [`4.6.1`](https://github.com/elastic/eui/tree/v4.6.1)

**Bug fixes**

- Added TypeScript definitions for `EuiFieldPassword` ([#1255](https://github.com/elastic/eui/pull/1255))
- Added TypeScript definitions for `EuiConfirmModal`, remove `AnyProps`, and several definition fixes ([#1260](https://github.com/elastic/eui/pull/1260))

## [`4.6.0`](https://github.com/elastic/eui/tree/v4.6.0)

- Increased default font size of tabs in K6 theme ([#1244](https://github.com/elastic/eui/pull/1244))

**Bug fixes**

- Fixed select warning on falsy value in EuiSelect ([#1254](https://github.com/elastic/eui/pull/1254))

**Bug fixes**

- Add TypeScript definitions for `EuiRange` and `EuiRadio`, and correct the definitions for `EuiRadioGroup` ([#1253](https://github.com/elastic/eui/pull/1253))

## [`4.5.2`](https://github.com/elastic/eui/tree/v4.5.2)

**Bug fixes**

- TypeScript definition changes for `EuiAccordion`, `EuiDescriptionList`, `EuiForm`, `EuiFormHelpText` and the accessibility services, plus a number of other TS fixes ([#1247](https://github.com/elastic/eui/pull/1247))

## [`4.5.1`](https://github.com/elastic/eui/tree/v4.5.1)

**Bug fixes**

- Changed names of `*beatApp` types in `EuiIcon` to follow a consistent naming pattern ([#1243](https://github.com/elastic/eui/pull/1238))

## [`4.5.0`](https://github.com/elastic/eui/tree/v4.5.0)

- Added export for `TYPES` to `EuiAvatar` ([#1238](https://github.com/elastic/eui/pull/1238))
- Updated node-sass dependency to support OSX Mojave ([#1238](https://github.com/elastic/eui/pull/1238))
- Added TypeScript definitions for `EuiFieldNumber`, `EuiFormLabel` and `EuiSelect`, and fix the `EuiTextColor` definition ([#1240](https://github.com/elastic/eui/pull/1240))
- Added support for nodes as column headers in `EuiBasicTable` for supporting things like tooltips and localized text ([#1234](https://github.com/elastic/eui/pull/1234))

## [`4.4.1`](https://github.com/elastic/eui/tree/v4.4.1)

**Bug fixes**

- Fixes TypeScript definitions for `EuiKeyPadMenuItem` and `EuiKeyPadMenuItemButton` ([#1232](https://github.com/elastic/eui/pull/1232))

## [`4.4.0`](https://github.com/elastic/eui/tree/v4.4.0)

- Added TypeScript typings for `EuiKeyPadMenu` ([#1229](https://github.com/elastic/eui/pull/1229))
- Forced `EuiPopover` contents to stick to its initial position when the content changes ([#1199](https://github.com/elastic/eui/pull/1199))
- Updated `EuiIcon` app icon set and allow them to adjust colorschemes ([#1225](https://github.com/elastic/eui/pull/1225))

**Bug fixes**

- Fixed EuiToolTip to show tooltips on disabled elements ([#1222](https://github.com/elastic/eui/pull/1222))
- Fixed EuiAvatar when name is composed entirely of whitespace ([#1231](https://github.com/elastic/eui/pull/1231))

## [`4.3.0`](https://github.com/elastic/eui/tree/v4.3.0)

- Added a new `colorPalette` service for retrieving and generating color arrays for use in charts ([#1209](https://github.com/elastic/eui/pull/1209))
- Added `1` as a valid value for the `columns` prop in `EuiFlexGrid` ([#1210](https://github.com/elastic/eui/pull/1210))
- Make `htmlIdGenerator` only return valid HTML4 ids ([#637](https://github.com/elastic/eui/pull/637))
- Use `cursor: pointer` to indicate clickable `EuiTable` rows ([#1213](https://github.com/elastic/eui/pull/1213))
- Add `lockOpen` icon ([#1215](https://github.com/elastic/eui/pull/1215))

## [`4.2.0`](https://github.com/elastic/eui/tree/v4.2.0)

- Added some opacity options to `EuiLineSeries` and `EuiAreaSeries` ([#1198](https://github.com/elastic/eui/pull/1198))
- Added `initialFocus` prop for focus trapping to `EuiPopover` and `EuiModal` ([#1099](https://github.com/elastic/eui/pull/1099))
- Added table footer support with `EuiTableFooter` and `EuiTableFooterCell` ([#1202](https://github.com/elastic/eui/pull/1202))

## [`4.1.0`](https://github.com/elastic/eui/tree/v4.1.0)

- Added `direction` to `EuiFlexGroup` prop types interface ([#1196](https://github.com/elastic/eui/pull/1196))
- Made `description` prop optional for `EuiDescribedFormGroup` ([#1191](https://github.com/elastic/eui/pull/1191))
- Fixed issue with unselected tabs and aria-controls attribute in EuiTabbedContent
- Added `tag` icon ([#1188](https://github.com/elastic/eui/pull/1188))
- Replaced `logging` app icon ([#1194](https://github.com/elastic/eui/pull/1194))
- Made `EuiBasicTable` rows keyboard-accessible when they are clickable ([#1206](https://github.com/elastic/eui/pull/1206))

**Bug fixes**

- Fixed cross-axis alignment bug when positioning EuiPopover ([#1197](https://github.com/elastic/eui/pull/1197))
- Added background to `readOnly` inputs ([#1188](https://github.com/elastic/eui/pull/1188))
- Fixed some modal default and responsive sizing ([#1188](https://github.com/elastic/eui/pull/1188))
- Fixed z-index issue of `EuiComboBoxOptionsList` especially inside modals ([#1192](https://github.com/elastic/eui/pull/1192))

## [`4.0.1`](https://github.com/elastic/eui/tree/v4.0.1)

**Bug fixes**

- Fixed an issue in `EuiTooltip` because IE1 didn't support `document.contains()` ([#1190](https://github.com/elastic/eui/pull/1190))
- Fixed some issues around parsing string values in `EuiSearchBar` and `EuiQuery` ([#1189](https://github.com/elastic/eui/pull/1189))

## [`4.0.0`](https://github.com/elastic/eui/tree/v4.0.0)

- Added `delay` prop to `EuiToolTip` ([#1103](https://github.com/elastic/eui/pull/1103))

**Breaking changes**

- `EuiBasicTable` now shows up to 2 actions before condensing to all popover, but still displaying the top/primary 2 actions as well ([#1103](https://github.com/elastic/eui/pull/1103))
- `EuiBasicTable` will automatically add `hasActions` and `isSelectable` to allow proper responsive style handling, but are still overridable ([#1103](https://github.com/elastic/eui/pull/1103))

## [`3.11.0`](https://github.com/elastic/eui/tree/v3.11.0)

- Decorated `pagination` _next_ and _previous_ buttons with `data-test-subj` ([#1182](https://github.com/elastic/eui/pull/1182))
- Added `euiFacetButton` and `euiFacetGroup` ([#1167](https://github.com/elastic/eui/pull/1167))
- Added `width` prop to `EuiContextMenu` panels ([#1173](https://github.com/elastic/eui/pull/1173))
- Added patterns for global query and filters ([#1137](https://github.com/elastic/eui/pull/1137))

**Bug fixes**

- Fixed `onClickAriaLabel` console error stemming from `EuiComboBoxPill`  ([#1183](https://github.com/elastic/eui/pull/1183))

## [`3.10.0`](https://github.com/elastic/eui/tree/v3.10.0)

- Added `maxWidth` prop to `EuiModal` ([#1165](https://github.com/elastic/eui/pull/1165))
- Support field names with `_` characters in search queries ([#1180](https://github.com/elastic/eui/pull/1180))
- Added ability to include multiple fields in a value selection filter for `EuiSearchBar` ([#1179](https://github.com/elastic/eui/pull/1179))

**Bug fixes**

- Fixed an IE11 `EuiModal` width issue by changing the `min-width` to a pixel value ([#1174](https://github.com/elastic/eui/pull/1174))

## [`3.9.0`](https://github.com/elastic/eui/tree/v3.9.0)

- Added `infraApp` icon ([#1161](https://github.com/elastic/eui/pull/1161))
- Added sizes to `EuiButtonIcon` ([#1145](https://github.com/elastic/eui/pull/1145))
- Added `singleSelection.asPlainText` prop to `EuiComboBox` ([#1139](https://github.com/elastic/eui/pull/1139))
- Added proper aria labeling to `EuiSearchBar` and `EuiBasicTable` so searching is properly announced ([#1181](https://github.com/elastic/eui/pull/1181))

**Bug fixes**

- Fixed `makeHighContrastColor` sass mixin to properly output an accessible color contrast ([#1158](https://github.com/elastic/eui/pull/1158))
- Fixed `EuiTooltip` to interact correctly when the anchor is a disabled form element ([#1158](https://github.com/elastic/eui/pull/1158))
- Fixed `EuiButton` (with icon) and `EuiButtonEmpty` truncation ([#1145](https://github.com/elastic/eui/pull/1145))
- Fixed alignment and coloring of form control clear button ([#1145](https://github.com/elastic/eui/pull/1145))
- Fixed `EuiToolTip` from setting state after component unmounts ([#1163](https://github.com/elastic/eui/pull/1163))

## [`3.8.0`](https://github.com/elastic/eui/tree/v3.8.0)

- Added a new `EuiStat` component for displaying prominent stats ([#1146](https://github.com/elastic/eui/pull/1146))
- Added color and monotone icons for AWS and GCP ([#1135](https://github.com/elastic/eui/pull/1135))
- Added TypeScript definition for `EuiComboBox` ([#1115](https://github.com/elastic/eui/pull/1115))

**Bug fixes**

- Fixed `EuiSearchBar` when used as a controlled component in React 16.4 ([#1153](https://github.com/elastic/eui/pull/1153))
- Fixed `onChange` typedef on `EuiSwitch` ([#1144](https://github.com/elastic/eui/pull/1144)
- Fixed `EuiToolTip`'s inability to update its position when tooltip content changes ([#1116](https://github.com/elastic/eui/pull/1116))
- Fixed `EuiSearchBar`'s syntax parsing to allow multiple escaped characters in a single field value

## [`3.7.0`](https://github.com/elastic/eui/tree/v3.7.0)

- Added `zIndexAdjustment` to `EuiPopover` which allows tweaking the popover content's `z-index` ([#1097](https://github.com/elastic/eui/pull/1097))
- Added new `EuiSuperSelect` component and `hasArrow` prop to `EuiPopover` ([#921](https://github.com/elastic/eui/pull/921))
- Added a new `EuiWindowEvent` component for declarative, safe management of `window` event listeners ([#1127](https://github.com/elastic/eui/pull/1127))
- Changed `Flyout` component to close on ESC keypress even if the flyout does not have focus, using new Window Event component ([#1127](https://github.com/elastic/eui/pull/1127))
- Added TypeScript definitions for `EuiAvatar` component and the `color` services ([#1120](https://github.com/elastic/eui/pull/1120))

**Bug fixes**

- `EuiFlyout` responsive mode now gracefully overrides a custom `maxWidth` ([#1124](https://github.com/elastic/eui/pull/1124)

## [`3.6.1`](https://github.com/elastic/eui/tree/v3.6.1)

- Added TypeScript definition for `findTestSubject` test util ([#1106](https://github.com/elastic/eui/pull/1106))

**Bug fixes**

- Fixed bug where `EuiToolTip` content wasn't removed if its anchor is removed from the document ([#1119](https://github.com/elastic/eui/pull/1119))

## [`3.6.0`](https://github.com/elastic/eui/tree/v3.6.0)

- Added `EuiCopy` ([#1112](https://github.com/elastic/eui/pull/1112))
- Added `disabled` to `EuiRadioGroup.options` ([#1111](https://github.com/elastic/eui/pull/1111))

**Bug fixes**

- `EuiWrappingPopover` only re-attach anchor element on unmount if anchor element is still attached to DOM
([#1114](https://github.com/elastic/eui/pull/1114))

- Fixed `EuiSeriesChart` overrides `react-vis` classes ([#1123](https://github.com/elastic/eui/pull/1123))

## [`3.5.1`](https://github.com/elastic/eui/tree/v3.5.1)

- Fixed a bug around `indeterminate` checkboxes ([#1110](https://github.com/elastic/eui/pull/1110))

## [`3.5.0`](https://github.com/elastic/eui/tree/v3.5.0)

- Added support for `indeterminate` to `EuiCheckbox` ([#1108](https://github.com/elastic/eui/pull/1108))

## [`3.4.0`](https://github.com/elastic/eui/tree/v3.4.0)

- Added typings for `EuiToolTip` and `EuiIconTip` ([#1087](https://github.com/elastic/eui/pull/1087))
- Added `spacesApp` logo to `EuiIcon` set ([#1065](https://github.com/elastic/eui/pull/1065))
- Added `!default` to border SASS props ([#1079](https://github.com/elastic/eui/pull/1079))
- Added `repositionOnScroll` prop to `EuiPopover` which enables repositioning the popover when the window is scrolled ([#1064](https://github.com/elastic/eui/pull/1064))
- Allow `_` and `*` characters to be used in `EuiSearchBar` query terms ([#1058](https://github.com/elastic/eui/pull/1058))
- Added more `status` options for `EuiSteps` ([#1088](https://github.com/elastic/eui/pull/1088))
- Added `maxWidth` prop `EuiFlyout` ([#1090](https://github.com/elastic/eui/pull/1090))
- Added `string` to allowed `restrictWidth` prop type of `EuiPage` and `EuiPageBody` ([#1090](https://github.com/elastic/eui/pull/1090))
- Added `.eui-textBreakNormal` and `@mixin euiTextTruncate` as CSS/SASS utilities ([#1092](https://github.com/elastic/eui/pull/1092))
- Added `fullWidth` support to `EuiComboBox` ([#1095](https://github.com/elastic/eui/pull/1095))

**Bug fixes**

- `EuiMutationObserver`'s `children` prop is no longer marked as required ([#1076](https://github.com/elastic/eui/pull/1076))
- Fixed large drop shadows so they work on darker backgrounds ([#1079](https://github.com/elastic/eui/pull/1079))
- Added `resize-observer-polyfill` as a dependency (was previously a devDependency) ([#1085](https://github.com/elastic/eui/pull/1085))
- Fixed `EuiBasicTable` to inform its parent about a selection change triggered by a different set of `items` ([#1086](https://github.com/elastic/eui/pull/1086))
- Fixed width of `EuiFilterGroup`'s popover ([#1078](https://github.com/elastic/eui/pull/1078))
- Fixed `EuiStepsHorizontal`'s title wrapping in IE ([#1088](https://github.com/elastic/eui/pull/1088))
- Fixed wrong class name being added to `EuiPageBody` when `restrictWidth !== false` ([#1090](https://github.com/elastic/eui/pull/1090))

## [`3.3.0`](https://github.com/elastic/eui/tree/v3.3.0)

- Added `onTableChange` callback to `EuiInMemoryTable` which notifies on sorting and pagination changes ([#1060](https://github.com/elastic/eui/pull/1060))
- `EuiComboBox` now applies the provided `data-test-subj` to its options list element with the suffix `-optionsList` so you can find a specific combo box instance's options list. This wasn't previously possible because the options list is attached to the body element, not the combo box element. This is in addition to the existing `data-test-subj="comboBoxOptionsList"` ([#1054](https://github.com/elastic/eui/pull/1054))
- EUI now provides minified versions of the themes' CSS files ([#1070](https://github.com/elastic/eui/pull/1070))

**Bug fixes**

- Fixed `EuiSeriesChart` (previously `EuiXYChart`) responsive resize in a flexbox layout ([#1041](https://github.com/elastic/eui/pull/1041))
- `EuiInMemoryTable` no longer mutates the `items` prop array when sorting, adding deterministic sorting ([#1057](https://github.com/elastic/eui/pull/1057))
- `EuiBasicTable` actions now close their context menu when clicked ([#1069](https://github.com/elastic/eui/pull/1069))

**Experimental breaking change**

 - Renamed `EuiXYChart` to `EuiSeriesChart`, `EuiXYChartUtils` to `EuiSeriesChartUtils`, `EuiXYChartAxisUtils` to `EuiSeriesChartAxisUtils`, and  `EuiXYChartTextUtils` to `EuiSeriesChartTextUtils` ([#1066](https://github.com/elastic/eui/pull/1066))

## [`3.2.1`](https://github.com/elastic/eui/tree/v3.2.1)

- Added `closeButtonAriaLabel` property to `EuiFlyout` ([#1031](https://github.com/elastic/eui/pull/1031))
- Added types for `EuiToast`, `EuiGlobalToastList`, and `EuiGlobalToastListItem` ([#1045](https://github.com/elastic/eui/pull/1045))
- Added a handful of third-party logos to `EuiIcon` ([#1033](https://github.com/elastic/eui/pull/1033))

**Bug fixes**

- Removed IE flex column fix in favor of forcing the consumer to add a `grow` prop ([#1044](https://github.com/elastic/eui/pull/1044))
- Removed max-width to children of `EuiPopover` ([#1044](https://github.com/elastic/eui/pull/1044))

## [`3.2.0`](https://github.com/elastic/eui/tree/v3.2.0)

**Note: this release creates a minor regression to the display of `EuiFlexItem`s inside a `column` `EuiFlexGroup`. This is fixed in `3.2.1`.**
**Note: this release creates a minor regression to the display of `EuiPopoverTitle`. This is fixed in `3.2.1`.**

- Added typings for 'EuiBadge' ([#1034](https://github.com/elastic/eui/pull/1034))
- Added a visual pattern for Kibana's Global Date Picker ([#1026](https://github.com/elastic/eui/pull/1026))
- Added `responsive` prop to `EuiFlexGrid` ([#1026](https://github.com/elastic/eui/pull/1026))
- Added `expand` prop to `EuiTabs` and `EuiTabbedContent` ([#1026](https://github.com/elastic/eui/pull/1026))
- Allow `titleElement` to be passed to `EuiCard` ([#1032](https://github.com/elastic/eui/pull/1032))

**Bug fixes**

- Fixed `EuiContextMenuPanel` calling `ref` after being unmounted ([#1038](https://github.com/elastic/eui/pull/1038))
- `EuiOutsideClickDetector` supports nested detectors in the DOM tree ([#1039](https://github.com/elastic/eui/pull/1039))
- To make it more accessible, added a random id to `EuiSwitch`'s id prop if none is passed.  ([#779](https://github.com/elastic/eui/pull/779))
- `BetaBadge` now shows outside of `EuiPanel` bounds in IE ([#1032](https://github.com/elastic/eui/pull/1032))

## [`3.1.0`](https://github.com/elastic/eui/tree/v3.1.0)

- Added `EuiMutationObserver` to expose Mutation Observer API to React components ([#966](https://github.com/elastic/eui/pull/966))
- Added `EuiWrappingPopover` which allows existing non-React elements to be popover anchors ([#966](https://github.com/elastic/eui/pull/966))
- `EuiPopover` accepts a `container` prop to further restrict popover placement ([#966](https://github.com/elastic/eui/pull/966))
- `EuiPortal` can inject content at arbitrary DOM locations, added `portalRef` prop ([#966](https://github.com/elastic/eui/pull/966))

**Bug fixes**

- `EuiPopover` re-positions with dynamic content (including CSS height/width transitions) ([#966](https://github.com/elastic/eui/pull/966))

## [`3.0.5`](https://github.com/elastic/eui/tree/v3.0.5)

**Note: this release is a backport containing changes originally made in `3.6.1`**

**Bug fixes**

- Fixed bug where `EuiToolTip` content wasn't removed if its anchor is removed from the document ([#1119](https://github.com/elastic/eui/pull/1119))

## [`3.0.4`](https://github.com/elastic/eui/tree/v3.0.4)

**Note: this release is a backport containing changes originally made in `3.4.0`**

- Allow `_` and `*` characters to be used in `EuiSearchBar` query terms ([#1058](https://github.com/elastic/eui/pull/1058))

## [`3.0.3`](https://github.com/elastic/eui/tree/v3.0.3)

**Note: this release is a backport bugfix release containing changes originally made in `3.2.0`**

**Bug fixes**

- Fixed `EuiContextMenuPanel` calling `ref` after being unmounted ([#1038](https://github.com/elastic/eui/pull/1038))

## [`3.0.2`](https://github.com/elastic/eui/tree/v3.0.2)

- Added `restrictWidth` option to `EuiPageBody` ([#1024](https://github.com/elastic/eui/pull/1024))

**Bug fixes**

- Fixed `EuiPageContent` centered layouts ([#1024](https://github.com/elastic/eui/pull/1024))

## [`3.0.1`](https://github.com/elastic/eui/tree/v3.0.1)

- Added typings for `EuiEmptyPrompt`, `EuiCode`, `EuiCodeBlock`, and `EuiCallOut` ([#1010](https://github.com/elastic/eui/pull/1010))
- Make utility type `Omit` compatible with new `keyof` behavior introduced in TypeScript 2.9 ([#1017](https://github.com/elastic/eui/pull/1017))
- Added visualization chart type icons ([#1020](https://github.com/elastic/eui/pull/1020))

**Bug fixes**

- Fixed `EuiContextMenu` causing scroll-jumps because of premature browser focus ([#1018](https://github.com/elastic/eui/pull/1018))

## [`3.0.0`](https://github.com/elastic/eui/tree/v3.0.0)

- Fixed `EuiHeader` responsive styles ([#1009](https://github.com/elastic/eui/pull/1009))
- Added `prepend` and `append` props to `EuiFormControlLayout` ([#961](https://github.com/elastic/eui/pull/961))
- Updated style implementation of `EuiFilterGroup` and `EuiFilterGroupButton` ([#961](https://github.com/elastic/eui/pull/961))
- Added `EuiDatePickerRange` as a way to layout two `EuiDatePicker`s ([#961](https://github.com/elastic/eui/pull/961))
- Temporarily removed `EuiPage` responsive styles ([#1014](https://github.com/elastic/eui/pull/1014))

**Breaking changes**

- Moved `EuiHeaderNotification` to a generic `EuiNotificationBadge` component ([#1009](https://github.com/elastic/eui/pull/1009))

**Bug fixes**

- `EuiInMemoryTable` no longer resets to the first page on prop update when `items` remains the same ([#1008](https://github.com/elastic/eui/pull/1008))
- Fixed css selector for hiding responsive `EuiBreadcrumb`'s ([#1009](https://github.com/elastic/eui/pull/1009))
- Fixed responsive utility classes for IE ([#1009](https://github.com/elastic/eui/pull/1009))
- Fixed syntax errors in `keyCodes`'s and `EuiContextMenu`'s typescript definition ([#1012](https://github.com/elastic/eui/pull/1012))

## [`2.0.0`](https://github.com/elastic/eui/tree/v2.0.0)

- Added more typings to `EuiContextMenuItemProps` ([#1006](https://github.com/elastic/eui/pull/1006))
- Made some properties of `EuiFlyout` optional ([#1003](https://github.com/elastic/eui/pull/1003))
- Added typings for `EuiFlyout`, `EuiFlyoutBody`, `EuiFlyoutHeader`, and `EuiFlyoutFooter` ([#1001](https://github.com/elastic/eui/pull/1001))
- Gave `EuiFlyout` close button a data-test-subj ([#1000](https://github.com/elastic/eui/pull/1000))
- Updated `react-vis` version to `1.10.2` ([#999](https://github.com/elastic/eui/pull/999))
- Added `component` prop to `EuiTextColor` ([#1011](https://github.com/elastic/eui/pull/1011))

**Breaking changes**

- Altered `EuiPage` and sub-component layout ([#998](https://github.com/elastic/eui/pull/998))
  - `EuiPageHeader` must now be contained within `EuiPageBody`
  - `EuiPageSideBar` must now be **outside** of `EuiPageBody`

**Bug fixes**

- `EuiDescribedFormGroup` now renders its `description` inside of a `div` instead of a `span` ([#1011](https://github.com/elastic/eui/pull/1011))

## [`1.2.1`](https://github.com/elastic/eui/tree/v1.2.1)

**Bug fixes**

- Removed global manipulation of `EuiTitle` sizing in XYCharts ([#997](https://github.com/elastic/eui/pull/997))

## [`1.2.0`](https://github.com/elastic/eui/tree/v1.2.0)

**Note: this release creates a minor regression to the sizing of `EuiTitle`s. This is fixed in `1.2.1`.**

- Added typings for keyCodes ([#988](https://github.com/elastic/eui/pull/988))
- Changed `EuiXYChart` components exports to `/experimental` subfolder ([#975](https://github.com/elastic/eui/pull/975))
- Added beta version of `EuiXYChart` and associated components ([#309](https://github.com/elastic/eui/pull/309))
- Added `size` prop to `EuiIconTip` ([987](https://github.com/elastic/eui/pull/987))
- Added `database`, `filter`, `globe`, and `save` icons ([990](https://github.com/elastic/eui/pull/990))
- Updated typings for `EuiButton`, `EuiButtonEmpty`, and `EuiButtonIcon` to include `<a>` tag attributes like `href` ([#992](https://github.com/elastic/eui/pull/992))

**Bug fixes**

- Fixed some IE11 flex box bugs and documented others (modal overflowing, image shrinking, and flex group wrapping) ([#973](https://github.com/elastic/eui/pull/973))
- Fixed white square that show in double scrollbar via `euiScrollBar()` ([989](https://github.com/elastic/eui/pull/989))
- Fixed issue with Accordion would attempt to use properties and accessors on null ([#982](https://github.com/elastic/eui/pull/982))

## [`1.1.0`](https://github.com/elastic/eui/tree/v1.1.0)

- Added more (mainly style) options to `EuiRange` ([#932](https://github.com/elastic/eui/pull/932))
- Cleaned up some `EuiPopover` styles ([#969](https://github.com/elastic/eui/pull/969))
- Added `inputRef` prop to `EuiFieldPassword` ([#970](https://github.com/elastic/eui/pull/970))

**Bug fixes**

- Fixed disabled states of icon buttons ([#963](https://github.com/elastic/eui/pull/963))
- Added word-break fallback for FF & IE in table cell ([#962](https://github.com/elastic/eui/pull/962))
- Fixed `EuiPopover` to show content over modals, flyouts, etc ([#967](https://github.com/elastic/eui/pull/967))
- Fixed background transition on inputs ([#969](https://github.com/elastic/eui/pull/969))

## [`1.0.1`](https://github.com/elastic/eui/tree/v1.0.1)

- `EuiAccordion` use MutationObserver to re-calculate height when children DOM changes ([#947](https://github.com/elastic/eui/pull/947))
- Add `inspect` type option to icon typedef file ([#952](https://github.com/elastic/eui/pull/952))
- Simplified form control styles ([#954](https://github.com/elastic/eui/pull/954))

**Bug fixes**

- `EuiPopover` now positions popover content over all other elements, instead of sometimes clipping ([#948](https://github.com/elastic/eui/pull/948))
- `EuiOnClickOutside` works with child components rendered via React portals ([#948](https://github.com/elastic/eui/pull/948))

**Deprecations**

- Replaced the following SASS variables have been replaced `$euiFormControlHeight--compressed`, `$euiFormControlPadding--compressed`, `euiFormBorderColor--disabled` ([#954](https://github.com/elastic/eui/pull/954))

## [`1.0.0`](https://github.com/elastic/eui/tree/v1.0.0)

- Reduced font sizes of `EuiAvatar` ([#945](https://github.com/elastic/eui/pull/945))
- Changed release process to be fully automated by script ([#944](https://github.com/elastic/eui/pull/944))

**Bug fixes**

- `EuiTooltip` re-positions content correctly after the window is resized ([#936](https://github.com/elastic/eui/pull/936))
- `EuiComboBox` list is positioned correctly in IE ([#946](https://github.com/elastic/eui/pull/946))

## [`0.0.55`](https://github.com/elastic/eui/tree/v0.0.55)

- Added `getPopoverScreenCoordinates` service function for positioning popover/tooltip content, updated `EuiToolTip` to use it ([#924](https://github.com/elastic/eui/pull/924))
- Allow `mode` prop in `EuiCodeEditor` to take custom mode object ([#935](https://github.com/elastic/eui/pull/935))
- `EuiCodeEditor` is now decorated with a `data-test-subj` selector (`codeEditorContainer`) ([#939](https://github.com/elastic/eui/pull/939))
- `EuiCodeEditor` no longer automatically scrolls cursor into view on selection change ([#940](https://github.com/elastic/eui/pull/940))

## [`0.0.54`](https://github.com/elastic/eui/tree/v0.0.54)

**Bug fixes**

- `EuiTabbedContent` now updates dynamic tab content when used as an uncontrolled component ([#931](https://github.com/elastic/eui/pull/931))

## [`0.0.53`](https://github.com/elastic/eui/tree/v0.0.53)

- `EuiComboBox` is now decorated with `data-test-subj` selectors for the search input (`comboBoxSearchInput`), toggle button (`comboBoxToggleListButton`), and clear button (`comboBoxClearButton`) ([#918](https://github.com/elastic/eui/pull/918))
- `EuiComboBox` now gives focus to the search input when the user clicks the clear button, to prevent focus from defaulting to the body ([#918](https://github.com/elastic/eui/pull/918))
- Fixed visual size of inputs by setting the box-shadow border to `inset` ([#928](https://github.com/elastic/eui/pull/928))
- Per-column custom sort values added to `EuiInMemoryTable` ([#929](https://github.com/elastic/eui/pull/929))

**Non-breaking major changes**

- Added close (`cross`) button as default way to close to `EuiFlyout` when `onClose` is provided ([#925](https://github.com/elastic/eui/pull/925))
- Fleshed out `EuiFlyoutHeader` for consistency (see docs) ([#925](https://github.com/elastic/eui/pull/925))

**Bug fixes**

- Added `role="dialog"` to `EuiFlyout` to improve screen reader accessibility ([#916](https://github.com/elastic/eui/pull/916))
- Default sort comparator (used by `EuiInMemoryTable`) now handles `null` and `undefined` values ([#922](https://github.com/elastic/eui/pull/922))

## [`0.0.52`](https://github.com/elastic/eui/tree/v0.0.52)

- Added updated logos for Cloud and Cloud ECE ([#906](https://github.com/elastic/eui/pull/906))
- Added the ability for `EuiBetaBadge` to appear on `EuiPanel` similar to `EuiCard` ([#885](https://github.com/elastic/eui/pull/888))
- Added `restrictWidth` to `EuiPage` ([#896](https://github.com/elastic/eui/pull/896))
- Added `resize` prop to `EuiTextArea` that defaults to ‘vertical’ (only height) ([#894](https://github.com/elastic/eui/pull/894))
- Added multiple style-only adjustments to `EuiFormControlLayout` buttons/icons ([#894](https://github.com/elastic/eui/pull/894))
- Shifted `readOnly` inputs to not have left padding unless it has an icon ([#894](https://github.com/elastic/eui/pull/894))
- Added more customization options to `EuiAvatar` ([#903](https://github.com/elastic/eui/pull/903))
- Added more color options to `EuiButtonIcon` ([#907](https://github.com/elastic/eui/pull/907))
- Added icon for EMS (Elastic Map Service) (`emsApp`) ([#914](https://github.com/elastic/eui/pull/914))
- Added support for `href`, `target`, and `rel` properties for `EuiContextMenu` items ([#911](https://github.com/elastic/eui/pull/911))
- Added responsive helpers in the form of `EuiShowFor` and `EuiHideFor` components and corresponding CSS classes ([#909](https://github.com/elastic/eui/pull/909))

**Deprecations**

- Replaced `$breakpoints` in favor of better named `$euiBreakpoints` ([#909](https://github.com/elastic/eui/pull/909))
- Replaced the following mixin `screenXSmall()`, `screenSmall()`, `screenMedium()`, `screenLarge()`, `screenSmallMediumLarge()` in favor of a single `euiBreakpoint()` ([#909](https://github.com/elastic/eui/pull/909))

**Bug fixes**

- Removed `.nvmrc` file from published npm package ([#892](https://github.com/elastic/eui/pull/892))
- `EuiComboBox` no longer shows the _clear_ icon when it's a no-op ([#890](https://github.com/elastic/eui/pull/890))
- `EuiIcon` no longer takes focus in Edge and IE unless `tabIndex` is defined as a value other than `"-1"` ([#900](https://github.com/elastic/eui/pull/900))
- Fixed regression introduced in `0.0.50` in which the form control icons blocked users from clicking the control ([#898](https://github.com/elastic/eui/pull/898))
- Fixed `EuiSwitch` background in case it’s been placed on a gray background ([#894](https://github.com/elastic/eui/pull/894))
- Fixed `EuiComboBox` hidden input focus styles ([#894](https://github.com/elastic/eui/pull/894))
- Fixed responsive widths of `EuiDescribedFormGroup` ([#894](https://github.com/elastic/eui/pull/894))
- Fixed descenders being cut off in `EuiSelect` ([#894](https://github.com/elastic/eui/pull/894))
- Fixed extra spacing applied by Safari to `EuiFieldSearch` ([#894](https://github.com/elastic/eui/pull/894))
- Fixed contrast issues in dark theming ([#907](https://github.com/elastic/eui/pull/907))

## [`0.0.51`](https://github.com/elastic/eui/tree/v0.0.51)

- Added `textStyle="reverse"` prop to `EuiDescriptionList` as well as a class (`.eui-definitionListReverse`) for `dl`'s within `EuiText` ([#882](https://github.com/elastic/eui/pull/882))
- Added `inspect` icon ([#886](https://github.com/elastic/eui/pull/886))
- Added `layout` prop to `EuiCard` ([#885](https://github.com/elastic/eui/pull/885))

**Bug fixes**

- Moved `EuiFieldSearch`'s and `EuiValidateControl`'s ref out of render into `setRef` methods ([#883](https://github.com/elastic/eui/pull/883))

## [`0.0.50`](https://github.com/elastic/eui/tree/v0.0.50)

**Note: this release creates a minor regression to form controls containing icons, in which the icon blocks the user from clicking the control. This is fixed in `0.0.52`.**

- Created `EuiToggle`, `EuiButtonToggle`, and `EuiButtonGroup` ([#872](https://github.com/elastic/eui/pull/872))
- `EuiBasicTable` and `EuiInMemoryTable` now accept `rowProps` and `cellProps` callbacks, which let you apply custom props to rows and props ([#869](https://github.com/elastic/eui/pull/869))
- Added `offline` and `online` icons ([#881](https://github.com/elastic/eui/pull/881))

**Bug fixes**

- `EuiContextMenuPanel` now updates appropriately if its items are modified ([#887](https://github.com/elastic/eui/pull/887))
- `EuiComboBox` is no longer a focus trap, the clear button is now keyboard-accessible, and the virtualized list no longer interferes with the tab order ([#866](https://github.com/elastic/eui/pull/866))
- `EuiButton`, `EuiButtonEmpty`, and `EuiButtonIcon` now look and behave disabled when `isDisabled={true}` ([#862](https://github.com/elastic/eui/pull/862))
- `EuiGlobalToastList` no longer triggers `Uncaught TypeError: _this.callback is not a function`  ([#865](https://github.com/elastic/eui/pull/865))
- `EuiGlobalToastList` checks to see if it has dismissed a toast before re-dismissing it ([#868](https://github.com/elastic/eui/pull/868))
- Added FF/IE fallback for `.eui-textBreakWord` ([#864](https://github.com/elastic/eui/pull/864))
- Fixed `EuiCard` description text color when used in/as an anchor tag ([#864](https://github.com/elastic/eui/pull/864))
- Fixed `EuiCard` IE bugs ([#864](https://github.com/elastic/eui/pull/864))
- Fixed button labeling for `EuiFormControlLayout` and `EuiComboBox` accessibility ([#876](https://github.com/elastic/eui/pull/876))
- Fixed `EuiBreadcrumb` slash alignment when truncating ([#878](https://github.com/elastic/eui/pull/878))

**Breaking changes**

- `EuiSearchBar` no longer has an `onParse` callback, and now passes an object to `onChange` with the shape `{ query, queryText, error }` ([#863](https://github.com/elastic/eui/pull/863))
- `EuiInMemoryTable`'s `search.onChange` callback now passes an object with `{ query, queryText, error }` instead of only the query ([#863](https://github.com/elastic/eui/pull/863))
- `EuiFormControlLayout` no longer has `onClear`, `iconSide`, or `onIconClick` props. Instead of `onClear` it now accepts a `clear` object of the shape `{ onClick }`. Instead of the icon props, it now accepts a single `icon` prop which be either a string or an object of the shape `{ type, side, onClick }` ([#866](https://github.com/elastic/eui/pull/866))
- `EuiBasicTable` and `EuiInMemoryTable` pass-through cell props (defined by the `columns` prop and the `cellProps` prop) used to be applied to the `div` inside of the `td` element. They're now applied directly to the `td` element ([#869](https://github.com/elastic/eui/pull/869))

## [`0.0.49`](https://github.com/elastic/eui/tree/v0.0.49)

**Bug fixes**

- `EuiInMemoryTable` now applies its search filter ([#851](https://github.com/elastic/eui/pull/851))
- `EuiInMemoryTable` and `EuiBasicTable` now pass unknown props through to their child ([#836](https://github.com/elastic/eui/pull/836))
- Added `EuiHeaderLinks` which allow you to construct navigation in the header in place of the app menu ([#844](https://github.com/elastic/eui/pull/844))
- `EuiPopover` will use an alert to warn the user it traps focus ([#844](https://github.com/elastic/eui/pull/844))

**Breaking changes**

- EUI requires React `16.3` or higher ([#849](https://github.com/elastic/eui/pull/849))
- `EuiHeaderBreadcrumbs` refactored to use `EuiBreadcrumbs`. This removed all child components of `EuiHeaderBreadcrumbs` ([#844](https://github.com/elastic/eui/pull/844))

## [`0.0.48`](https://github.com/elastic/eui/tree/v0.0.48)

**Bug fixes**

- `EuiComboBox` does not pass `isDisabled` prop to `EuiComboBoxOptionsList` to avoid "React does not recognize the 'isDisabled' prop on a DOM element" console warning ([#838](https://github.com/elastic/eui/pull/838))
- `EuiComboBox` does not display clear icon when `isClearable` prop is set to false and `selectedOptions` prop is provided ([#838](https://github.com/elastic/eui/pull/838))

**Breaking changes**

- Move `EuiBasicTable`'s `itemId` prop from `selection` to a top-level property ([#830](https://github.com/elastic/eui/pull/830))
- Renamed/refactored `requiresAriaLabel` prop validator to a more general `withRequiredProp` ([#830](https://github.com/elastic/eui/pull/830))

## [`0.0.47`](https://github.com/elastic/eui/tree/v0.0.47)

- Added utility CSS classes for text and alignment concerns ([#774](https://github.com/elastic/eui/pull/774))
- Added `compressed` versions of `EuiFormRow` and all form controls ([#800](https://github.com/elastic/eui/pull/800))
- Removed pointer cursor on `EuiFormLabel` when a `for` property is not set ([#825](https://github.com/elastic/eui/pull/825))
- Added the ability to add tooltips to `EuiContextMenuItem`s ([#817](https://github.com/elastic/eui/pull/817))
- Added `EuiBreadcrumbs` ([#815](https://github.com/elastic/eui/pull/815))

**Bug fixes**

- Fixes height calculation error on `EuiAccordion` when it starts loads in an open state ([#816](https://github.com/elastic/eui/pull/816))
- Added aria-invalid labeling on `EuiFormRow` ([#777](https://github.com/elastic/eui/pull/799))
- Added aria-live labeling for `EuiToasts` ([#777](https://github.com/elastic/eui/pull/777))
- Added aria labeling requirements for `EuiBadge` , as well as a generic prop_type function `requiresAriaLabel` in `utils` to check for it ([#777](https://github.com/elastic/eui/pull/777)) ([#802](https://github.com/elastic/eui/pull/802))
- Ensure switches’ inputs are still hidden when `[disabled]` ([#778](https://github.com/elastic/eui/pull/778))
- Made boolean matching in `EuiSearchBar` more exact so it doesn't match words starting with booleans, like "truest" or "offer" ([#776](https://github.com/elastic/eui/pull/776))
- `EuiComboBox` do not setState or call refs once component is unmounted ([807](https://github.com/elastic/eui/pull/807) and [#813](https://github.com/elastic/eui/pull/813))
- Added better accessibility labeling to `EuiPagination`, `EuiSideNav`, `EuiPopover`, `EuiBottomBar` and `EuiBasicTable`.  ([#821](https://github.com/elastic/eui/pull/821))
- Added `isDisabled` to `EuiComboBox`  ([#829](https://github.com/elastic/eui/pull/829))

## [`0.0.46`](https://github.com/elastic/eui/tree/v0.0.46)

- Added `EuiDescribedFormGroup` component, a wrapper around `EuiFormRow`(s) ([#707](https://github.com/elastic/eui/pull/707))
- Added `describedByIds` prop to `EuiFormRow` to help with accessibility ([#707](https://github.com/elastic/eui/pull/707))
- Added `isLoading` prop to `EuiButtonEmpty` ([#768](https://github.com/elastic/eui/pull/768))
- Removed individual badge cross icon when `EuiComboBox` has `singleSelection` prop enabled ([#769](https://github.com/elastic/eui/pull/769))

**Bug fixes**

- Removed specificity on `EuiText` that was causing cascade conflicts around text coloring ([#770](https://github.com/elastic/eui/pull/770))

## [`0.0.45`](https://github.com/elastic/eui/tree/v0.0.45)

***NOTE v0.0.45 has a bug causing it to fail during installation, please use v0.0.46***

- Added `EuiBetaBadge` for non-GA labelling including options to add it to `EuiCard` and `EuiKeyPadMenuItem` ([#705](https://github.com/elastic/eui/pull/705))
- Added `direction` prop to EuiFlexGroup ([#711](https://github.com/elastic/eui/pull/711))
- Added `EuiEmptyPrompt` which can be used as a placeholder over empty tables and lists ([#711](https://github.com/elastic/eui/pull/711))
- Added `EuiTabbedContent` ([#737](https://github.com/elastic/eui/pull/737))
- `EuiComboBox` added buttons for clearing and opening/closing the combo box ([#698](https://github.com/elastic/eui/pull/698))

**Bug fixes**

- Fixed `EuiTableRowCell` from overwriting its child element's `className` [#709](https://github.com/elastic/eui/pull/709)
- Allow `EuiContextMenuPanel`s to update when their `children` changes ([#710](https://github.com/elastic/eui/pull/710))
- `EuiInMemoryTable` now passes `itemIdToExpandedRowMap` prop to `EuiBasicTable` ([#759](https://github.com/elastic/eui/pull/759))
- Expanded table rows in paginated data no longer leak to other pages ([#761](https://github.com/elastic/eui/pull/761))

**Breaking changes**

- Rename `logoElasticSearch` to `logoElasticsearch` [#755](https://github.com/elastic/eui/pull/755)

## [`0.0.44`](https://github.com/elastic/eui/tree/v0.0.44)

- Reduced `EuiToast` title size ([#703](https://github.com/elastic/eui/pull/703))

**Bug fixes**

- Fixed inherited `line-height` of inputs and buttons ([#702](https://github.com/elastic/eui/pull/702))
- Fixed card title sizing in K6 theme ([#704](https://github.com/elastic/eui/pull/704))

## [`0.0.43`](https://github.com/elastic/eui/tree/v0.0.43)

- Added `status` prop to `EuiStep` for additional styling ([#673](https://github.com/elastic/eui/pull/673))
- `EuiForm` and `EuiFormRow` now accept nodes for `errors` prop ([#685](https://github.com/elastic/eui/pull/685))
- Removed the default `max-width` from `EuiText`. This can still be applied by setting `grow={false}` ([#683](https://github.com/elastic/eui/pull/683))
- Added support for text alignment with `EuiTextAlign` ([#683](https://github.com/elastic/eui/pull/683))
- `EuiBasicTable` added the `compressed` prop to allow for tables with smaller fonts and padding ([#687](https://github.com/elastic/eui/pull/687))

**Bug fixes**

- Added a `paddingSize` prop to `EuiAccordion` to better mitigate situations where a nested `EuiFlexGroup` causes scrollbars ([#701](https://github.com/elastic/eui/pull/701))
- Fixed `EuiCard` `icon` prop to include user provided className ([#684](https://github.com/elastic/eui/pull/684))
- `EuiInMemoryTable` pagination state is now reset automatically when a search is executed ([#686](https://github.com/elastic/eui/pull/686))
- Fixed slow performance of `EuiComboBox` when there are hundreds or thousands of options by virtualizing `EuiComboBoxOptionsList` ([#670](https://github.com/elastic/eui/pull/670))
- Fixed some text styles ([#683](https://github.com/elastic/eui/pull/683))
    - Fixed font-family of input, textarea, select, and buttons
    - Fixed style of code, pre, and dl’s inside `EuiText`
    - Fixed ghost text color which was being set to a dark gray

**Breaking changes**

- Added responsive support for tables. This isn't technically a breaking change, but you will need to apply some new props (`hasActions`, `isSelectable`) for certain tables to make them look their best in mobile. **Responsive table views are on by default.** ([#584](https://github.com/elastic/eui/pull/584))

## [`0.0.42`](https://github.com/elastic/eui/tree/v0.0.42)

- Added `EuiDatePicker` component for date/time input ([#644](https://github.com/elastic/eui/pull/644))
- Added editor icon set to `EuiIcon` ([#671](https://github.com/elastic/eui/pull/671))

## [`0.0.41`](https://github.com/elastic/eui/tree/v0.0.41)

- Added `grow` prop to `EuiText` ([#662](https://github.com/elastic/eui/pull/662))
- Added `disabled` prop to `EuiComboBoxOption` ([#650](https://github.com/elastic/eui/pull/650))
- Added support for `<pre>` and `<code>` tags to `<EuiText>` ([#654](https://github.com/elastic/eui/pull/654))
- Added export of SASS theme variables in JSON format during compilation ([#642](https://github.com/elastic/eui/pull/642))
- Close `EuiComboBox` `singleSelection` options list when option is chosen ([#645](https://github.com/elastic/eui/pull/645))
- Wrap `EuiStepHorizontal` text instead of truncating it ([#653](https://github.com/elastic/eui/pull/653))
- Fixed a bug where `EuiSideNavItem` wouldn't pass an `onClick` handler down to `<a>` tags if they also had an `href` ([#664](https://github.com/elastic/eui/pull/664))
- Updated existing and added additional TypeScript definitions ([#666](https://github.com/elastic/eui/pull/666))

**Bug fixes**

- Fixed `EuiBasicTable` re-rendering on hover of table rows ([#665](https://github.com/elastic/eui/pull/665))

**Breaking changes**

- `EuiStepsHorizontal` now requires an `onClick` prop be provided for each step configuration object ([#653](https://github.com/elastic/eui/pull/653))

## [`0.0.40`](https://github.com/elastic/eui/tree/v0.0.40)

- Tweaked sizing, weights, color, line-heights, and added more levels to `EuiTitle` and `EuiText` ([#627](https://github.com/elastic/eui/pull/627))
- Added TypeScript type definitions for `EuiPortal`, `EuiText` and `EuiTitle` as well as the `calculatePopoverPosition` service ([#638](https://github.com/elastic/eui/pull/638))
- Grayed out labels for `disabled` controls ([#648](https://github.com/elastic/eui/pull/648))

**Bug fixes**

- Fix visual shadow glitch on hover of `EuiToast` ([#632](https://github.com/elastic/eui/pull/632))

**Breaking changes**

- **Note: This breaking change is reversed in 0.0.43.** Added a default `max-width` to `EuiText` ([#627](https://github.com/elastic/eui/pull/627))

## [`0.0.39`](https://github.com/elastic/eui/tree/v0.0.39)

**Bug fixes**

- Allow accordions to dynamically change height, and support values on radio inputs ([#613](https://github.com/elastic/eui/pull/613))
- Accordion toggle layout is no longer flagged responsive, in order to prevent unwanted stacking on mobile ([#613](https://github.com/elastic/eui/pull/613))

**Breaking changes**

- Support values on radio inputs. This is breaking because now the second argument to the radio `onChange` callback is the value, which bumps the change event to the third argument ([#613](https://github.com/elastic/eui/pull/613))

## [`0.0.38`](https://github.com/elastic/eui/tree/v0.0.38)

- Modified drop shadow intensities and color ([#607](https://github.com/elastic/eui/pull/607))
- Added SASS color functions. Made `$euiColorWarning` color usage more accessible while still being "yellow" ([#628](https://github.com/elastic/eui/pull/628))
- Removed extraneous `global_styling/mixins/_forms.scss` file and importing the correct files in the `filter_group.scss` and `combo_box.scss` files ([#609](https://github.com/elastic/eui/pull/609))
- Added `isInvalid` prop to `EuiComboBox` ([#631](https://github.com/elastic/eui/pull/631))
- Added support for rejecting user input by returning `false` from the `onCreateOption` prop of `EuiComboBox` ([#631](https://github.com/elastic/eui/pull/631))

**Bug fixes**

- Visual fix for the focus state of disabled `EuiButton` ([#603](https://github.com/elastic/eui/pull/603))
- `EuiSelect` can pass any node as a value rather than just a string ([#603](https://github.com/elastic/eui/pull/603))
- Fixed a typo in the flex TypeScript definition ([#629](https://github.com/elastic/eui/pull/629))
- Fixed `EuiComboBox` bug in which the options list wouldn't always match the width of the input ([#611](https://github.com/elastic/eui/pull/611))
- Fixed `EuiComboBox` bug in which opening the combo box when there's no scrollbar on the window would result in the list being positioned incorrectly ([#631](https://github.com/elastic/eui/pull/631))
- Fixed `EuiComboBox` bug in which clicking a pill's close button would close the list ([#631](https://github.com/elastic/eui/pull/631))
- Fixed `EuiComboBox` bug in which moving focus from one combo box to another would remove the `euiBody-hasPortalContent` class from the body ([#631](https://github.com/elastic/eui/pull/631))

## [`0.0.37`](https://github.com/elastic/eui/tree/v0.0.37)

- Added `EuiComboBox` for selecting many options from a list of options ([#567](https://github.com/elastic/eui/pull/567))
- Added `EuiHighlight` for highlighting a substring within text ([#567](https://github.com/elastic/eui/pull/567))
- `calculatePopoverPosition` service now accepts a `positions` argument so you can specify which positions are acceptable ([#567](https://github.com/elastic/eui/pull/567))
- Added `closeButtonProps` prop to `EuiBadge`, `hollow` badge type, and support for arbitrary hex color ([#567](https://github.com/elastic/eui/pull/567))
- Added support for arbitrary hex color to `EuiIcon` ([#567](https://github.com/elastic/eui/pull/567))

**Breaking changes**

- Renamed `euiBody-hasToolTip` class to `euiBody-hasPortalContent` ([#567](https://github.com/elastic/eui/pull/567))

## [`0.0.36`](https://github.com/elastic/eui/tree/v0.0.36)

- Added support for range queries in `EuiSearchBar` (works for numeric and date values) ([#485](https://github.com/elastic/eui/pull/485))
- Added support for emitting a `EuiSearchBar` query to an Elasticsearch query string ([#598](https://github.com/elastic/eui/pull/598))
- Added support for expandable rows to `EuiBasicTable` ([#585](https://github.com/elastic/eui/pull/585))

**Bug fixes**

- Relaxed query syntax of `EuiSearchBar` to allow usage of hyphens without escaping ([#581](https://github.com/elastic/eui/pull/581))
- Fixed font-weight issue in K6 theme ([#596](https://github.com/elastic/eui/pull/596))

## [`0.0.35`](https://github.com/elastic/eui/tree/v0.0.35)

- Modified `EuiLink` and all buttons to support both href and onClick ([#554](https://github.com/elastic/eui/pull/554))
- Added `color` prop to `EuiIconTip` ([#580](https://github.com/elastic/eui/pull/580))

## [`0.0.34`](https://github.com/elastic/eui/tree/v0.0.34)

- Adjust `EuiCallOut` and dark theme warning coloring ([#563](https://github.com/elastic/eui/pull/563))
- Added a `buttonColor` prop to `EuiConfirmModal` ([#546](https://github.com/elastic/eui/pull/546))
- Added 'baseline' as option to `EuiFlexGroup`'s `alignItems` prop ([#546](https://github.com/elastic/eui/pull/546))

**Bug fixes**

- Fixed `EuiToolTip` bug which caused the tooltip to hide when moving the mouse around inside of the trigger element ([#557](https://github.com/elastic/eui/pull/557), [#564](https://github.com/elastic/eui/pull/564))
- Fixed a bug where `EuiButtonEmpty` would offer a white background on hover when it was disabled, even when there was no such background transition on hover when the buttons are not disabled ([#561](https://github.com/elastic/eui/pull/561))
- Fixed table cell bugs ([#565](https://github.com/elastic/eui/pull/565))
  - `EuiBasicTable` now supports explicitly setting `truncateText` and `textOnly` on column definitions, and supports passing through unrecognized props to the cell (e.g. `data-test-subj`).
  - Updated table cell CSS so that long single-word cell content will break and wrap mid-word.

## [`0.0.33`](https://github.com/elastic/eui/tree/v0.0.33)

- Added initial sorting option to `EuiInMemoryTable` ([#547](https://github.com/elastic/eui/pull/547))
- Horizontally scrolling `EuiTabs` ([#546](https://github.com/elastic/eui/pull/546))
- Remove padding from both sides of `EuiEmptyButton` ([#546](https://github.com/elastic/eui/pull/546))
- Added `disabled` prop to placeholder (ellipses) button in pagination ([#546](https://github.com/elastic/eui/pull/546))
- Converted `.euiHeader__notification` into `EuiHeaderNotification` ([#546](https://github.com/elastic/eui/pull/546))

**Bug fixes**

- `EuiConfirmModal` will now check for the presence of confirm and cancel buttons before trying to focus them ([#555](https://github.com/elastic/eui/pull/555))

## [`0.0.32`](https://github.com/elastic/eui/tree/v0.0.32)

- Updated `EuiDescriptionList` to accept nodes for the titles and descriptions ([#552](https://github.com/elastic/eui/pull/552))
- Added `stop` and `stopFilled` icons ([#543](https://github.com/elastic/eui/pull/543))

**Bug fixes**

- Fixed `EuiToolTip` smart positioning to prevent tooltip from being clipped by the window where possible ([#550](https://github.com/elastic/eui/pull/550))

## [`0.0.31`](https://github.com/elastic/eui/tree/v0.0.31)

- Made `<EuiProgress>` TypeScript types more specific ([#518](https://github.com/elastic/eui/pull/518))
- Removed `font-smoothing` from our reset css for better text legibility ([#539](https://github.com/elastic/eui/pull/539))

**Bug fixes**

- Made `EuiIconTip` screen reader accessible ([#534](https://github.com/elastic/eui/pull/534))
- Fixed a sorting issue in `EuiInMemoryTable` ([#453](https://github.com/elastic/eui/pull/453))
- Fixed checkbox click for `EuiCheckbox` and `EuiRadio` without a label ([#541](https://github.com/elastic/eui/pull/541))

## [`0.0.30`](https://github.com/elastic/eui/tree/v0.0.30)

- Add ability to force `EuiSideNav` items open by setting `item.forceOpen` ([#515](https://github.com/elastic/eui/pull/515))

## [`0.0.29`](https://github.com/elastic/eui/tree/v0.0.29)

- Added `EuiIconTip` to make it easier to display icons with tooltips ([#528](https://github.com/elastic/eui/pull/528))
- Added `buttonRef` prop to `EuiButton`, `EuiButtonEmpty`, and `EuiButtonIcon` ([#529](https://github.com/elastic/eui/pull/529))

**Bug fixes**

- `EuiHealth` no longer stacks flex items on small screens ([#530](https://github.com/elastic/eui/pull/530))
- Fixed `EuiPageContent` centering within `EuiPage` issue ([#527](https://github.com/elastic/eui/pull/527))
- `EuiConfirmModal` will now correctly auto-focus on its confirm and cancel buttons ([#529](https://github.com/elastic/eui/pull/529))

## [`0.0.28`](https://github.com/elastic/eui/tree/v0.0.28)

- `EuiInMemoryTable` pass items to BasicTable when message is provided ([#517](https://github.com/elastic/eui/pull/517)).
- `EuiSearchBox` now passes unused props through to `EuiFieldSearch` ([#514](https://github.com/elastic/eui/pull/514))
- Change `EuiBasicTable` `noItemsMessage` and `EuiInMemoryTable` `message` propType to node
instead of just string ([#516](https://github.com/elastic/eui/pull/516))

## [`0.0.27`](https://github.com/elastic/eui/tree/v0.0.27)

- Don't propagate a null `onClick` on EuiPanels ([#473](https://github.com/elastic/eui/pull/473))
- Use 1.1px for the `EuiHorizontalRule` height, in order to work around strange Chrome height calculations ([#473](https://github.com/elastic/eui/pull/473))
- New icons for `logoGithub` and `logoSketch` ([#494](https://github.com/elastic/eui/pull/494))
- `EuiCard` now has an `href` and `isClickable` prop for better handling hover animations ([#494](https://github.com/elastic/eui/pull/494))
- Added `calculateContrast` and `rgbToHex` to services ([#494](https://github.com/elastic/eui/pull/494))

**Bug fixes**

- `EuiModal` is now responsive on mobile screens ([#512](https://github.com/elastic/eui/pull/512))
- `EuiFlexGrid` now collapses down in mobile layouts properly ([#515](https://github.com/elastic/eui/pull/515))
- Made `EuiCard` proptypes more permission by changing strings to nodes ([#515](https://github.com/elastic/eui/pull/515))
- Fixed `responsive={false}` prop not working when flex groups were nested ([#494](https://github.com/elastic/eui/pull/494))
- `EuiBadge` wrapping element changed from a `div` to `span` so it can be nested in text blocks ([#494](https://github.com/elastic/eui/pull/494))

## [`0.0.26`](https://github.com/elastic/eui/tree/v0.0.26)

**Bug fixes**

- `EuiSelect` do not set `defaultValue` property when `value` property is provided ([#504](https://github.com/elastic/eui/pull/504)).
- `EuiBottomBar` now uses `EuiPortal` to avoid z-index conflicts ([#487](https://github.com/elastic/eui/pull/487))
- Upped dark theme contrast on disabled buttons ([#487](https://github.com/elastic/eui/pull/487))

**Breaking changes**

- Removed `EuiTableOfRecords` ([#490](https://github.com/elastic/eui/pull/490))

## [`0.0.25`](https://github.com/elastic/eui/tree/v0.0.25)

- `EuiSearchBar` accepts `toolsLeft` and `toolsRight` props ([#458](https://github.com/elastic/eui/pull/458))
- Added `search.onChange` callback to `EuiInMemoryTable` ([#469](https://github.com/elastic/eui/pull/469))
- Added `initialPageSize` option to `EuiInMemoryTable` ([#477](https://github.com/elastic/eui/pull/477))
- Added design guidelines for button and toast usage ([#371](https://github.com/elastic/eui/pull/371))

**Breaking changes**

- Complete refactor of `EuiToolTip`. They now work. Only a breaking change if you were using them ([#484](https://github.com/elastic/eui/pull/484))

## [`0.0.24`](https://github.com/elastic/eui/tree/v0.0.24)

- Removed hover and focus states from non-selectable `EuiSideNavItem`s ([#434](https://github.com/elastic/eui/pull/434))
- Added `Ast` and `Query` services ([#454](https://github.com/elastic/eui/pull/454))
- Added icons for Kibana query language ([#455](https://github.com/elastic/eui/pull/455))

**Bug fixes**

- Fix error stemming from `selected` prop on `EuiSelect` ([#436](https://github.com/elastic/eui/pull/436))

**Breaking changes**

- The `Random` service's `oneOf` method now only accepts an array ([#454](https://github.com/elastic/eui/pull/454))

## [`0.0.23`](https://github.com/elastic/eui/tree/v0.0.23)

- Added `EuiInMemoryTable`, which encapsulates sorting, searching, selection, and pagination state and logic ([#390](https://github.com/elastic/eui/pull/390))
- Added stack trace information to `EuiErrorBoundary` ([#428](https://github.com/elastic/eui/pull/428))
- Make full screen code block use the same font-size on the original code block ([#447](https://github.com/elastic/eui/pull/447))

**Bug fixes**

- Fixed `EuiContextMenu` bug when using the keyboard to navigate up, which was caused by unnecessarily re-rendering the items, thus losing references to them ([#431](https://github.com/elastic/eui/pull/431))

## [`0.0.22`](https://github.com/elastic/eui/tree/v0.0.22)

- Added `EuiDelayHide` component ([#412](https://github.com/elastic/eui/pull/412))
- Decreased overall size of checkbox, radio, and switches as well as better styles for the different states ([#407](https://github.com/elastic/eui/pull/407))
- Added `EuiFilePicker` component for `input type="file"` needs ([#402](https://github.com/elastic/eui/pedull/402))
- Added `isLoading` prop to `EuiButton` ([#427](https://github.com/elastic/eui/pull/427))
- Added icons: `eye`, `eyeClosed`, `grab`, `heatmap`, `vector` ([#427](https://github.com/elastic/eui/pull/427))
- Added `hasNoInitialSelection` option to `EuiSelect` ([#422](https://github.com/elastic/eui/pull/422))

**Bug fixes**

- Fixed appearance of checked checkboxes and radios in IE ([#407](https://github.com/elastic/eui/pull/407))
- Fixed disabled vs enabled appearance of checked checkboxes and radios ([#407](https://github.com/elastic/eui/pull/407))
- Fixed disabled & checked state of switches ([#407](https://github.com/elastic/eui/pull/407))
- Fixed `EuiCard` content alignment when content is short ([#415](https://github.com/elastic/eui/pull/415))
- Only apply the `$euiCodeBlockSelectedBackgroundColor` variable if it is a color ([#427](https://github.com/elastic/eui/pull/427))
- No margins for `<hr>` ([#427](https://github.com/elastic/eui/pull/427))
- Fixed `EuiButton` truncation ([#427](https://github.com/elastic/eui/pull/427))

**Breaking changes**

- Changed `EuiAccordion`’s method of `onToggleOpen` to `onToggle` ([#427](https://github.com/elastic/eui/pull/427))

## [`0.0.21`](https://github.com/elastic/eui/tree/v0.0.21)

- Logstash icon set. [#399](https://github.com/elastic/eui/pull/399)
- Added support for `disabled` options in `EuiSelect`. [#324](https://github.com/elastic/eui/pull/324)
- Badges can now accept onClicks and custom colors. They were changed stylistically to be bolder and smaller by default ([#381](https://github.com/elastic/eui/pull/381))
- Added component to wrap blocks of substeps `EuiSubSteps` in a shaded container ([#375](https://github.com/elastic/eui/pull/375))
- Added horizontal steps component ([#375](https://github.com/elastic/eui/pull/375))
- Changed look and feel of pagination. Added `compressed` prop for smaller footprint pagination ([#380](https://github.com/elastic/eui/pull/380))
- Added `EuiBasicTable` as an opinionated, high level component for constructing tables. Its addition deprecates `EuiTableOfRecords` which is still available, but now marked for removal ([#377](https://github.com/elastic/eui/pull/377))
- Added styles for `readOnly` states of form controls ([#391](https://github.com/elastic/eui/pull/391))
- Added importAction and exportAction icons ([#394](https://github.com/elastic/eui/pull/394))
- Added `EuiCard` for UI patterns that need an icon/image, title and description with some sort of action ([#380](https://github.com/elastic/eui/pull/380))
- Added TypeScript definitions for the `EuiHealth` component ([#403](https://github.com/elastic/eui/pull/403))
- Added `SearchBar` component - introduces a simple yet rich query language to search for objects + search box and filter controls to construct/manipulate it ([#379](https://github.com/elastic/eui/pull/379))

**Bug fixes**

- Tables now default to `table-layout: fixed` to avoid some collapsing cell problems. [#398](https://github.com/elastic/eui/pull/398)
- Wrap long lines of text within the body of `EuiToast` instead of letting text overflow ([#392](https://github.com/elastic/eui/pull/392))
- Fixed dark theme coloring of SubSteps ([#396](https://github.com/elastic/eui/pull/396))
- Reorder selectors to fix fixed progress bar in Firefox ([#404](https://github.com/elastic/eui/pull/404))

## [`0.0.20`](https://github.com/elastic/eui/tree/v0.0.20)

- Renamed class from `euiFlexGroup--alignItemsStart` to `euiFlexGroup--alignItemsFlexStart` ([#378](https://github.com/elastic/eui/pull/378))

## [`0.0.19`](https://github.com/elastic/eui/tree/v0.0.19)

- `EuiGlobalToastList` now prevents toasts from disappearing while the user's mouse is over the list. Added `timer/Timer` service ([#370](https://github.com/elastic/eui/pull/370))

**Bug fixes**

- **Note: This is deprecated in 0.0.21 and removed in 0.0.26.** `EuiTableOfRecords` selection bugs ([#365](https://github.com/elastic/eui/pull/365))
  - Deleting selected items now resets the select all checkbox to an unchecked state
  - The select all checkbox only becomes checked when all selectable rows are checked, not just some of them

**Breaking changes**

- Changed `EuiGlobalToastList` to be responsible for instantiating toasts, tracking their lifetimes, and dismissing them. It now accepts `toasts`, `dismissToast`, and `toastLifeTimeMs` props. It no longer accepts `children` ([#370](https://github.com/elastic/eui/pull/370))

## [`0.0.18`](https://github.com/elastic/eui/tree/v0.0.18)

**Bug fixes**

- Fixed `EuiCodeEditor` bug in which hitting ESCAPE to close the autocompletion suggestions menu would also exit editing mode ([#363](https://github.com/elastic/eui/pull/363))

## [`0.0.17`](https://github.com/elastic/eui/tree/v0.0.17)

**Bug fixes**

- Downgraded `lodash` version to `3.10.0` to align it with Kibana ([#359](https://github.com/elastic/eui/pull/359))

## [`0.0.16`](https://github.com/elastic/eui/tree/v0.0.16)

- `EuiRadio` now supports the `input` tag's `name` attribute. `EuiRadioGroup` accepts a `name` prop that will propagate to its `EuiRadio`s ([#348](https://github.com/elastic/eui/pull/348))
- Added Machine Learning create jobs icon set ([#338](https://github.com/elastic/eui/pull/338))
- **Note: This is deprecated in 0.0.21 and removed in 0.0.26.** Added `EuiTableOfRecords`, a higher level table component to take away all your table listings frustrations ([#250](https://github.com/elastic/eui/pull/250))

**Bug fixes**

- Added `react-color` as a dependency (was previously a devDependency) ([#354](https://github.com/elastic/eui/pull/354))
- Stop propagation and prevent default when closing components. Otherwise the same Escape keypress could close the parent component(s) as well as the one you intend to close ([#344](https://github.com/elastic/eui/pull/344))

## [`0.0.15`](https://github.com/elastic/eui/tree/v0.0.15)

- Added `EuiColorPicker` ([#328](https://github.com/elastic/eui/pull/328))
- `EuiCodeBlock` now only shows fullscreen icons if `overflowHeight` prop is set. Also forces large fonts and padding while expanded ([#325](https://github.com/elastic/eui/pull/325))
- Exported `VISUALIZATION_COLORS` from services ([#329](https://github.com/elastic/eui/pull/329))
- Added typescript definitions for `EuiFormRow`, `EuiRadioGroup`, `EuiSwitch`, `EuiLoadingSpinner`, `EuiLoadingChart` and `EuiProgress` ([#326](https://github.com/elastic/eui/pull/326))
- Added `checkHrefAndOnClick` and `getSecureRelForTarget` to services.

**Breaking changes**

- `EuiCodeBlock` now only shows fullscreen icons if `overflowHeight` prop is set. Also forces large fonts and padding while expanded ([#325](https://github.com/elastic/eui/pull/325))
- React ^16.2 is now a peer dependency ([#264](https://github.com/elastic/eui/pull/264))
- `EuiProgress` no longer accepts the `indeterminate` property, which never had any effect ([#326](https://github.com/elastic/eui/pull/326))

**Bug fixes**

- Fix TypeScript definitions such that optional and readonly properties survive being passed through `Omit` ([#322](https://github.com/elastic/eui/pull/322))

## [`0.0.14`](https://github.com/elastic/eui/tree/v0.0.14)

- Added `isColorDark` color util ([#311](https://github.com/elastic/eui/pull/311))
- EuiButton, EuiButtonEmpty and EuiButtonIcon can now take an `href` ([#316](https://github.com/elastic/eui/pull/316))
- In `EuiSideNav`, allow a callback to be passed that renders the individual items in the navigation. This makes interoperability with e.g. `react-router` easier ([#310](https://github.com/elastic/eui/pull/310))
- Add new icon types to `EuiIcon` TypeScript definitions ([#323](https://github.com/elastic/eui/pull/323)).

**Bug fixes**

- Set `EuiFlexGroup` to `flex-grow: 1` to be more friendly with IE11 ([#315](https://github.com/elastic/eui/pull/315))

## [`0.0.13`](https://github.com/elastic/eui/tree/v0.0.13)

- Added index management icons ([#307](https://github.com/elastic/eui/pull/307))

**Breaking changes**

- Reverted test helper for async functions that throw exceptions. See PR for details on how this can be handled in Jest 22 ([#306](https://github.com/elastic/eui/pull/306))

**Bug fixes**

- Adjust toast z-index to show over modals ([#296](https://github.com/elastic/eui/pull/296))
- Fix nested `EuiFlexItem` collapse issue in IE ([#308](https://github.com/elastic/eui/pull/308))

## [`0.0.12`](https://github.com/elastic/eui/tree/v0.0.12)

- Minor style-only changes to `EuiPagination`, button reset, `EuiTableHeaderCell`, and `EuiCodeBlock` ([#298](https://github.com/elastic/eui/pull/298))
- All NPM dependencies now use ^ to install the latest minor version.
- Added Apache, Nginx, MySQL logos ([#270](https://github.com/elastic/eui/pull/270))
- Added small version of `EuiCallOut` ([#269](https://github.com/elastic/eui/pull/269))
- Added first batch of TypeScript type definitions for components and services ([#252](https://github.com/elastic/eui/pull/252))
- Added button for expanding `EuiCodeBlock` instances to be full-screen ([#259](https://github.com/elastic/eui/pull/259))
- Add test helper for async functions that throw exceptions ([#301](https://github.com/elastic/eui/pull/301))

**Bug fixes**

- Removed padding on `EuiPage` mobile breakpoint ([#282](https://github.com/elastic/eui/pull/282))
- Fixed some `EuiIcon` `type`s not setting their `viewBox` attribute, which caused them to not honor the `size` properly ([#277](https://github.com/elastic/eui/pull/277))
- Fixed `EuiContextMenu` to pass the `event` argument to a `EuiContextMenuItem`'s `onClick` handler even when a panel is defined ([#265](https://github.com/elastic/eui/pull/265))

**Breaking changes**

- Removed `color` prop from `EuiCodeBlock`. This component's highlighting now matches whichever theme is currently active. See PR for details on SCSS breaking changes ([#259](https://github.com/elastic/eui/pull/259))

## [`0.0.11`](https://github.com/elastic/eui/tree/v0.0.11)

- Added `EuiImage` component to allow for image sizing and zooms ([#262](https://github.com/elastic/eui/pull/262))
- Updated `EuiOverlayMask` to append `<div>` to body ([#254](https://github.com/elastic/eui/pull/254))

**Bug fixes**

- Disabled tab styling ([#258](https://github.com/elastic/eui/pull/258))
- Proper className for flexGroup alignItems prop ([#257](https://github.com/elastic/eui/pull/257))
- Clicking the downArrow icon in `EuiSelect` now triggers selection ([#255](https://github.com/elastic/eui/pull/255))
- Fixed `euiFormRow` id's from being the same as the containing input and label ([#251](https://github.com/elastic/eui/pull/251))

**Breaking changes**

- `{rest}` prop attachment moved from wrapping div to the input on checkboxes and switches ([#246](https://github.com/elastic/eui/pull/246))

## [`0.0.10`](https://github.com/elastic/eui/tree/v0.0.10)

- Updated `euiPopover` to propagate `panelPaddingSize` padding values to content only (title does inherit horizontal values) via CSS ([#229](https://github.com/elastic/eui/pull/229))
- Updated `EuiErrorBoundary` to preserve newlines in error ([#238](https://github.com/elastic/eui/pull/238))
- Added more icons and fixed a few for dark mode ([#228](https://github.com/elastic/eui/pull/228))
- Added `EuiFlyout` component ([#227](https://github.com/elastic/eui/pull/227))

**Breaking changes**

- Renamed `EuiModalOverlay` to `EuiOverlayMask` ([#227](https://github.com/elastic/eui/pull/227))

**Bug fixes**

- Fixed bug in `Pager` service which occurred when there were no items ([#237](https://github.com/elastic/eui/pull/237))
- Added `isPageable` method to `Pager` service and set first and last page index to -1 when there are no pages ([#242](https://github.com/elastic/eui/pull/242))

## [`0.0.9`](https://github.com/elastic/eui/tree/v0.0.9)

**Breaking changes**

- Renamed `euiFlexGroup--alignItemsEnd` class to `euiFlexGroup--alignItemsFlexEnd`.
- Remove support for `primary` color from `EuiTextColor` because it looked too much like a link.

**Bug fixes**

- Give `EuiFormErrorText` and `EuiFormHelpText` proper line-height ([#234](https://github.com/elastic/eui/pull/234))

## [`0.0.8`](https://github.com/elastic/eui/tree/v0.0.8)

**Bug fixes**

- Fix button vertical alignment ([#232](https://github.com/elastic/eui/pull/232))

## [`0.0.7`](https://github.com/elastic/eui/tree/v0.0.7)

- Added `EuiSteps` component ([#202](https://github.com/elastic/eui/pull/202), [#208](https://github.com/elastic/eui/pull/208))

**Breaking changes**

- Test helpers now published at `@elastic/eui/lib/test`

**Bug fixes**

- Case sensitive file name fix for Kibana dark theme ([#216](https://github.com/elastic/eui/pull/216))

## [`0.0.6`](https://github.com/elastic/eui/tree/v0.0.6)

- `justify` prop of `EuiFlexGroup` now accepts `spaceEvenly` ([#205](https://github.com/elastic/eui/pull/205))
- Increased size of `<EuiTitle size="s">` so that it's distinguishable as a title ([#204](https://github.com/elastic/eui/pull/204))

## [`0.0.5`](https://github.com/elastic/eui/tree/v0.0.5)

**Bug fixes**

- Fixed import paths for `EuiTable`, `EuiHealth`, and `EuiPopover` which prevented dependents of EUI from being able to compile when importing components from the `lib` directory ([#203](https://github.com/elastic/eui/pull/203))

## [`0.0.4`](https://github.com/elastic/eui/tree/v0.0.4)

- Added `EuiHealth` components for status checks ([#158](https://github.com/elastic/eui/pull/158))
- Cleaned up styling for checkboxes, switches, and radios ([#158](https://github.com/elastic/eui/pull/158))
- Form `disabled` states are now more consistent ([#158](https://github.com/elastic/eui/pull/158))
- Page and title padding adjusted to be more compact ([#158](https://github.com/elastic/eui/pull/158))
- Table spacing is now smaller ([#158](https://github.com/elastic/eui/pull/158))
- Dark theme forms now have better contrast with their borders ([#158](https://github.com/elastic/eui/pull/158))
- Added icons to match Kibana's app directory ([#162](https://github.com/elastic/eui/pull/162))
- Converted icons from SVG to React component during the build and stop using sprites ([#160](https://github.com/elastic/eui/pull/160))
- Added `isReadOnly`, `setOptions`, and `cursorStart` props to `EuiCodeEditor` ([#169](https://github.com/elastic/eui/pull/169))
- Added `wrap` prop to `EuiFlexGroup` ([#170](https://github.com/elastic/eui/pull/170))
- Added `scope` prop to `EuiTableHeaderCell` and `EuiTableHeaderCellCheckbox` ([#171](https://github.com/elastic/eui/pull/171))
- Added `disabled` prop to `EuiContextMenuItem` ([#172](https://github.com/elastic/eui/pull/172))
- Added `EuiTablePagination` component and `Pager` service ([#178](https://github.com/elastic/eui/pull/178))
- **Note: This is broken until 0.0.25.** Added `EuiTooltip` component ([#174](https://github.com/elastic/eui/pull/174), [#193](https://github.com/elastic/eui/pull/193))
- Added a bold weight of 700 and apply it to `<strong>` elements by default ([#193](https://github.com/elastic/eui/pull/193))
- Icon size prop now accepts `s`. Adjusted coloring of sidenav arrows ([#178](https://github.com/elastic/eui/pull/197))
- Added `EuiErrorBoundary` ([#198](https://github.com/elastic/eui/pull/198))
- Exported `test` module, which includes `findTestSubject`, `startThrowingReactWarnings`, `stopThrowingReactWarnings`, `requiredProps`, and `takeMountedSnapshot` helpers ([#198](https://github.com/elastic/eui/pull/198))
- Added a more systematic way to add themes; includes a new K6 theme for Kibana ([#191](https://github.com/elastic/eui/pull/191))

**Bug fixes**

- Fixed bug where screen-reader styles weren't being imported ([#103](https://github.com/elastic/eui/pull/103))
- Fixed a bug where `<progress>` wasn't being rendered under `block` display ([#166](https://github.com/elastic/eui/pull/166))
- Fixed a bug that caused `EuiPageSideBar` width to change when the width of its content changed ([#181](https://github.com/elastic/eui/pull/181))

**Breaking changes**

- Fixed a bug where table cell classes were being applied twice ([#167](https://github.com/elastic/eui/pull/167))
- React ^16.0 is now a peer dependency ([#198](https://github.com/elastic/eui/pull/198))

## [`0.0.3`](https://github.com/elastic/eui/tree/v0.0.3)

- `EuiFlexItem` now accepts integers between 1 and 10 for the `grow` prop ([#144](https://github.com/elastic/eui/pull/144))
- `EuiFlexItem` and `EuiFlexGrow` now accept a `component` prop which you can set to `span` or `div` (default) ([#141](https://github.com/elastic/eui/pull/141))
- Added `isLoading` prop to form inputs to allow for a loading state ([#150](https://github.com/elastic/eui/pull/150))

**Breaking changes**

- `EuiSideNav` now accepts a tree data structure via the `items` prop ([#141](https://github.com/elastic/eui/pull/141))
- `EuiSideNavGroup`, `EuiSideNavItem`, and `EuiSideNavTitle` have been removed from the public API ([#141](https://github.com/elastic/eui/pull/141))

## [`0.0.2`](https://github.com/elastic/eui/tree/v0.0.2)

- Changed the hover states of `EuiButtonEmpty` to look more like links ([#135](https://github.com/elastic/eui/pull/135))
- `EuiCode` now wraps `EuiCodeBlock`, so it can do everything `EuiCodeBlock` could, but inline ([#138](https://github.com/elastic/eui/pull/138))
- Added `transparentBackground` prop to `EuiCodeBlock` ([#138](https://github.com/elastic/eui/pull/138))
- `EuiCodeBlock` now uses the `light` theme by default ([#138](https://github.com/elastic/eui/pull/138))
- `EuiFormRow` generates its own unique `id` prop if none is provided ([#130](https://github.com/elastic/eui/pull/130))
- `EuiFormRow` associates help text and errors with the field element via ARIA attributes ([#130](https://github.com/elastic/eui/pull/130))

## [`0.0.1`](https://github.com/elastic/eui/tree/v0.0.1) Initial Release

- Initial public release<|MERGE_RESOLUTION|>--- conflicted
+++ resolved
@@ -1,6 +1,5 @@
 ## [`main`](https://github.com/elastic/eui/tree/main)
 
-<<<<<<< HEAD
 ### Feature: CSS-in-JS ([#5121](https://github.com/elastic/eui/pull/5121))
 
 - Added reset and global styles via CSS-in-JS with `@emotion/react/Global`
@@ -12,9 +11,10 @@
 - Added `@emotion/react` to `peerDependencies`
 - Amsterdam is now the default theme, deprecated and renamed old theme as "legacy"
 - Re-organized Sass files including where the `globals` are imported from
-=======
+
+---
+
 - Updated color of `EuiHorizontalRule` when rendered inside `EuiToolTip` ([#5378](https://github.com/elastic/eui/pull/5378))
->>>>>>> 7b64d73d
 
 **Bug fixes**
 
