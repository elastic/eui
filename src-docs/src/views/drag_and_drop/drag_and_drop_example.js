--- conflicted
+++ resolved
@@ -60,21 +60,12 @@
         </p>
         <ul>
           <li>
-<<<<<<< HEAD
-            <EuiCode>{'<EuiDragDropContext />'}</EuiCode>: Section of your
-            application containing the draggable elements and the drop targets.
-          </li>
-          <li>
-            <EuiCode>{'<EuiDroppable />'}</EuiCode>: Area into which items can
-            be dropped. Contains <EuiCode>{'<EuiDraggable />'}</EuiCode>s.
-=======
             <EuiCode>{`<EuiDragDropContext />`}</EuiCode>: Section of your
             application containing the draggable elements and the drop targets.
           </li>
           <li>
             <EuiCode>{`<EuiDroppable />`}</EuiCode>: Area into which items can
             be dropped. Contains <EuiCode>{`<EuiDraggable />`}</EuiCode>s.
->>>>>>> 75fee430
           </li>
           <li>
             <EuiCode>{'<EuiDraggable />'}</EuiCode>: Items that can be dragged.
@@ -167,11 +158,7 @@
           <ul>
             <li>
               <EuiCode>reorder</EuiCode>:{' '}
-<<<<<<< HEAD
-              {"change an item's location in a droppable area"}
-=======
               {`change an item's location in a droppable area`}
->>>>>>> 75fee430
             </li>
             <li>
               <EuiCode>copy</EuiCode>: create a duplicate of an item in a
