import React from 'react';

import {
  EuiText,
  EuiSteps,
} from '../../../../src/components';

const steps = [
  {
<<<<<<< HEAD
    title: 'Inspect me',
    children: (<EuiText><h3>{'Did you notice the step title is inside a Heading 2 element?'}</h3></EuiText>)
=======
    title: 'inspect me',
    children: <h3>Did you notice the step title is inside a Heading 2 element?</h3>
>>>>>>> be7c3cd7
  }
];

export default () => (
  <div>
    <EuiText><h1>Heading 1</h1></EuiText>

    <br/><br/>

    <EuiSteps
      steps={steps}
      headingElement="h2"
    />
  </div>
);<|MERGE_RESOLUTION|>--- conflicted
+++ resolved
@@ -1,19 +1,14 @@
 import React from 'react';
 
 import {
-  EuiText,
   EuiSteps,
+  EuiText
 } from '../../../../src/components';
 
 const steps = [
   {
-<<<<<<< HEAD
     title: 'Inspect me',
-    children: (<EuiText><h3>{'Did you notice the step title is inside a Heading 2 element?'}</h3></EuiText>)
-=======
-    title: 'inspect me',
-    children: <h3>Did you notice the step title is inside a Heading 2 element?</h3>
->>>>>>> be7c3cd7
+    children: <EuiText><h3>Did you notice the step title is inside a Heading 2 element?</h3></EuiText>
   }
 ];
 
