import React from 'react';

import { EuiSpacer, EuiText } from '../../../../src/components';
import { EuiHorizontalRule } from '../../../../src/components/horizontal_rule';
import { EuiCallOut } from '../../../../src/components/call_out';
import { EuiCode } from '../../../../src/components/code';
import { EuiLink } from '../../../../src/components/link';
import UtilityClassesDisplay from './utility_classes';
import UtilityClassesText from './utility_classes_text';
import UtilityClassesOverflows from './utility_classes_overflow';
import UtilityClassesVertAlign from './utility_classes_vert_align';
import UtilityClassesResponsive from './utility_classes_responsive';

export const UtilityClassesExample = {
  title: 'CSS utility classes',
  intro: (
    <EuiText grow={false}>
      <p>
        The following CSS-only classes are provided as helper utilities. They
        are useful for making micro-adjustments to existing React components.
      </p>
    </EuiText>
  ),
  sections: [
    {
      title: 'Display',
      wrapText: false,
      text: (
        <>
          <EuiSpacer />
          <UtilityClassesDisplay />
          <EuiSpacer />
          <EuiHorizontalRule />
        </>
      ),
    },
    {
      title: 'Text',
      wrapText: false,
      text: (
        <>
          <EuiSpacer />
          <UtilityClassesText />
          <EuiSpacer />
          <EuiHorizontalRule />
        </>
      ),
    },
    {
      title: 'Overflows',
      wrapText: false,
      text: (
        <>
          <EuiCallOut
            color="warning"
            iconType="accessibility"
<<<<<<< HEAD
            title="Scrollable regions must be focusable, promoted to region and with the right aria-label">
=======
            title="Scrollable regions must be focusable"
          >
>>>>>>> 264dc894
            <p>
              To ensure keyboard-only users have access to the scrollable
              regions, the optimal solution is to apply{' '}
              <EuiCode>{'tabIndex="0"'}</EuiCode> to the region. Add{' '}
              <EuiCode language="html">{'role="region"'}</EuiCode> and supply an
              accessible name by using{' '}
              <EuiCode language="html">aria-label</EuiCode> or another method.
              <EuiLink href="https://dequeuniversity.com/rules/axe/4.1/scrollable-region-focusable">
                Learn more about the{' '}
                <EuiCode>scrollable-region-focusable</EuiCode> rule at Deque.
              </EuiLink>
            </p>
          </EuiCallOut>
          <EuiSpacer />
          <UtilityClassesOverflows />
          <EuiSpacer />
          <EuiHorizontalRule />
        </>
      ),
    },
    {
      title: 'Vertical alignment',
      wrapText: false,
      text: (
        <>
          <EuiSpacer />
          <UtilityClassesVertAlign />
          <EuiSpacer />
          <EuiHorizontalRule />
        </>
      ),
    },
    {
      title: 'Responsive',
      wrapText: false,
      text: (
        <>
          <EuiSpacer />
          <UtilityClassesResponsive />
        </>
      ),
    },
  ],
};<|MERGE_RESOLUTION|>--- conflicted
+++ resolved
@@ -54,12 +54,8 @@
           <EuiCallOut
             color="warning"
             iconType="accessibility"
-<<<<<<< HEAD
-            title="Scrollable regions must be focusable, promoted to region and with the right aria-label">
-=======
-            title="Scrollable regions must be focusable"
+            title="Scrollable regions must be focusable, promoted to region and with the right aria-label"
           >
->>>>>>> 264dc894
             <p>
               To ensure keyboard-only users have access to the scrollable
               regions, the optimal solution is to apply{' '}
