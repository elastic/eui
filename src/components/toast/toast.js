import React from 'react';
import PropTypes from 'prop-types';
import classNames from 'classnames';

import { EuiScreenReaderOnly } from '../accessibility';
import { EuiI18n } from '../i18n';

<<<<<<< HEAD
import { ICON_TYPES, EuiIcon } from '../icon';
=======
import {
  IconPropType,
  EuiIcon,
} from '../icon';
>>>>>>> eae54174

import { EuiText } from '../text';

const colorToClassNameMap = {
  primary: 'euiToast--primary',
  success: 'euiToast--success',
  warning: 'euiToast--warning',
  danger: 'euiToast--danger',
};

export const COLORS = Object.keys(colorToClassNameMap);

export const EuiToast = ({
  title,
  color,
  iconType,
  onClose,
  children,
  className,
  ...rest
}) => {
  const classes = classNames('euiToast', colorToClassNameMap[color], className);
  const headerClasses = classNames('euiToastHeader', {
    'euiToastHeader--withBody': children,
  });

  let headerIcon;

  if (iconType) {
    headerIcon = (
      <EuiIcon
        className="euiToastHeader__icon"
        type={iconType}
        size="m"
        aria-hidden="true"
      />
    );
  }

  let closeButton;

  if (onClose) {
    closeButton = (
      <EuiI18n token="euiToast.dismissToast" default="Dismiss toast">
        {dismissToast => (
          <button
            type="button"
            className="euiToast__closeButton"
            aria-label={dismissToast}
            onClick={onClose}
            data-test-subj="toastCloseButton">
            <EuiIcon type="cross" size="m" aria-hidden="true" />
          </button>
        )}
      </EuiI18n>
    );
  }

  let optionalBody;

  if (children) {
    optionalBody = (
      <EuiText size="s" className="euiToastBody">
        {children}
      </EuiText>
    );
  }

  return (
    <div className={classes} aria-live="polite" {...rest}>
      <EuiScreenReaderOnly>
        <p>
          <EuiI18n
            token="euiToast.newNotification"
            default="A new notification appears"
          />
        </p>
      </EuiScreenReaderOnly>

      <EuiI18n token="euiToast.notification" default="Notification">
        {notification => (
          <div
            className={headerClasses}
            aria-label={notification}
            data-test-subj="euiToastHeader">
            {headerIcon}

            <span className="euiToastHeader__title">{title}</span>
          </div>
        )}
      </EuiI18n>

      {closeButton}
      {optionalBody}
    </div>
  );
};

EuiToast.propTypes = {
  title: PropTypes.node,
  iconType: IconPropType,
  color: PropTypes.oneOf(COLORS),
  onClose: PropTypes.func,
  children: PropTypes.node,
};<|MERGE_RESOLUTION|>--- conflicted
+++ resolved
@@ -5,16 +5,14 @@
 import { EuiScreenReaderOnly } from '../accessibility';
 import { EuiI18n } from '../i18n';
 
-<<<<<<< HEAD
-import { ICON_TYPES, EuiIcon } from '../icon';
-=======
 import {
   IconPropType,
   EuiIcon,
 } from '../icon';
->>>>>>> eae54174
 
-import { EuiText } from '../text';
+import {
+  EuiText,
+} from '../text';
 
 const colorToClassNameMap = {
   primary: 'euiToast--primary',
@@ -25,15 +23,7 @@
 
 export const COLORS = Object.keys(colorToClassNameMap);
 
-export const EuiToast = ({
-  title,
-  color,
-  iconType,
-  onClose,
-  children,
-  className,
-  ...rest
-}) => {
+export const EuiToast = ({ title, color, iconType, onClose, children, className, ...rest }) => {
   const classes = classNames('euiToast', colorToClassNameMap[color], className);
   const headerClasses = classNames('euiToastHeader', {
     'euiToastHeader--withBody': children,
@@ -63,8 +53,13 @@
             className="euiToast__closeButton"
             aria-label={dismissToast}
             onClick={onClose}
-            data-test-subj="toastCloseButton">
-            <EuiIcon type="cross" size="m" aria-hidden="true" />
+            data-test-subj="toastCloseButton"
+          >
+            <EuiIcon
+              type="cross"
+              size="m"
+              aria-hidden="true"
+            />
           </button>
         )}
       </EuiI18n>
@@ -82,14 +77,13 @@
   }
 
   return (
-    <div className={classes} aria-live="polite" {...rest}>
+    <div
+      className={classes}
+      aria-live="polite"
+      {...rest}
+    >
       <EuiScreenReaderOnly>
-        <p>
-          <EuiI18n
-            token="euiToast.newNotification"
-            default="A new notification appears"
-          />
-        </p>
+        <p><EuiI18n token="euiToast.newNotification" default="A new notification appears"/></p>
       </EuiScreenReaderOnly>
 
       <EuiI18n token="euiToast.notification" default="Notification">
@@ -97,10 +91,13 @@
           <div
             className={headerClasses}
             aria-label={notification}
-            data-test-subj="euiToastHeader">
+            data-test-subj="euiToastHeader"
+          >
             {headerIcon}
 
-            <span className="euiToastHeader__title">{title}</span>
+            <span className="euiToastHeader__title">
+              {title}
+            </span>
           </div>
         )}
       </EuiI18n>
