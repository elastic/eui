import React, { Component, Fragment } from 'react';

import { EuiSpacer, EuiButton } from '../../../../src/components';
import {
  EuiSeriesChart,
  EuiBarSeries,
  EuiSeriesChartUtils,
} from '../../../../src/experimental';

const { ORIENTATION, SCALE } = EuiSeriesChartUtils;

const dataA = [
  { x: 1, y: 'A' },
  { x: 2, y: 'B' },
  { x: 3, y: 'C' },
  { x: 4, y: 'D' },
  { x: 5, y: 'E' },
];
const dataB = [
  { x: 3, y: 'A' },
  { x: 2, y: 'B' },
  { x: 1, y: 'C' },
  { x: 2, y: 'D' },
  { x: 3, y: 'E' },
];

export default class extends Component {
  constructor(props) {
    super(props);

    this.state = {
      stacked: true,
    };
  }

  onSwitchStacked = () => {
    this.setState({
      stacked: !this.state.stacked,
    });
  };

  render() {
    const { stacked } = this.state;
    return (
      <Fragment>
        <EuiButton color="primary" onClick={this.onSwitchStacked}>
          Toggle stacked
        </EuiButton>
        <EuiSpacer size="l" />
        <EuiSeriesChart
          width={600}
          height={200}
          orientation={ORIENTATION.HORIZONTAL}
          yType={SCALE.ORDINAL}
          stackBy={stacked ? 'x' : null}>
<<<<<<< HEAD
          <EuiBarSeries name={'Tag A'} data={dataA} />
          <EuiBarSeries name={'Tag B'} data={dataB} />
=======
          <EuiBarSeries name={`Tag A`} data={dataA} />
          <EuiBarSeries name={`Tag B`} data={dataB} />
>>>>>>> 75fee430
        </EuiSeriesChart>
      </Fragment>
    );
  }
}<|MERGE_RESOLUTION|>--- conflicted
+++ resolved
@@ -53,13 +53,8 @@
           orientation={ORIENTATION.HORIZONTAL}
           yType={SCALE.ORDINAL}
           stackBy={stacked ? 'x' : null}>
-<<<<<<< HEAD
-          <EuiBarSeries name={'Tag A'} data={dataA} />
-          <EuiBarSeries name={'Tag B'} data={dataB} />
-=======
           <EuiBarSeries name={`Tag A`} data={dataA} />
           <EuiBarSeries name={`Tag B`} data={dataB} />
->>>>>>> 75fee430
         </EuiSeriesChart>
       </Fragment>
     );
