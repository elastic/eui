--- conflicted
+++ resolved
@@ -115,11 +115,7 @@
       class="euiPageBody euiPageBody--borderRadiusNone"
     >
       <div
-<<<<<<< HEAD
-        class="euiPanel euiPanel--plain euiPanel--paddingLarge euiPageContent euiPageContent--verticalCenter euiPageContent--horizontalCenter css-15y4d5v-euiPanel-grow-m-l-plain-hasShadow"
-=======
         class="euiPanel euiPanel--plain euiPanel--paddingLarge euiPageContent euiPageContent--verticalCenter euiPageContent--horizontalCenter emotion-euiPanel-grow-m-l-plain-hasShadow"
->>>>>>> a49464e5
         role="main"
       >
         <div
@@ -145,11 +141,7 @@
       class="euiPageBody euiPageBody--borderRadiusNone"
     >
       <div
-<<<<<<< HEAD
-        class="euiPanel euiPanel--plain euiPanel--paddingLarge euiPageContent euiPageContent--verticalCenter euiPageContent--horizontalCenter css-15y4d5v-euiPanel-grow-m-l-plain-hasShadow"
-=======
         class="euiPanel euiPanel--plain euiPanel--paddingLarge euiPageContent euiPageContent--verticalCenter euiPageContent--horizontalCenter emotion-euiPanel-grow-m-l-plain-hasShadow"
->>>>>>> a49464e5
         role="main"
       >
         <div
@@ -173,11 +165,7 @@
       class="euiPageBody euiPageBody--borderRadiusNone"
     >
       <div
-<<<<<<< HEAD
-        class="euiPanel euiPanel--plain euiPanel--paddingLarge euiPageContent euiPageContent--verticalCenter euiPageContent--horizontalCenter css-15y4d5v-euiPanel-grow-m-l-plain-hasShadow"
-=======
         class="euiPanel euiPanel--plain euiPanel--paddingLarge euiPageContent euiPageContent--verticalCenter euiPageContent--horizontalCenter emotion-euiPanel-grow-m-l-plain-hasShadow"
->>>>>>> a49464e5
         role="main"
       >
         <div
@@ -204,11 +192,7 @@
     >
       <div
         aria-label="aria-label"
-<<<<<<< HEAD
-        class="euiPanel euiPanel--plain euiPanel--paddingLarge euiPageContent euiPageContent--verticalCenter euiPageContent--horizontalCenter testClass1 testClass2 css-15y4d5v-euiPanel-grow-m-l-plain-hasShadow"
-=======
         class="euiPanel euiPanel--plain euiPanel--paddingLarge euiPageContent euiPageContent--verticalCenter euiPageContent--horizontalCenter testClass1 testClass2 emotion-euiPanel-grow-m-l-plain-hasShadow"
->>>>>>> a49464e5
         data-test-subj="test subject string"
         role="main"
       >
@@ -239,11 +223,7 @@
       class="euiPageBody euiPageBody--borderRadiusNone"
     >
       <div
-<<<<<<< HEAD
-        class="euiPanel euiPanel--plain euiPanel--paddingLarge euiPageContent euiPageContent--verticalCenter euiPageContent--horizontalCenter css-15y4d5v-euiPanel-grow-m-l-plain-hasShadow"
-=======
         class="euiPanel euiPanel--plain euiPanel--paddingLarge euiPageContent euiPageContent--verticalCenter euiPageContent--horizontalCenter emotion-euiPanel-grow-m-l-plain-hasShadow"
->>>>>>> a49464e5
         role="main"
       >
         <div
@@ -267,11 +247,7 @@
       class="euiPageBody euiPageBody--borderRadiusNone"
     >
       <div
-<<<<<<< HEAD
-        class="euiPanel euiPanel--plain euiPanel--paddingLarge euiPageContent euiPageContent--verticalCenter euiPageContent--horizontalCenter css-15y4d5v-euiPanel-grow-m-l-plain-hasShadow"
-=======
         class="euiPanel euiPanel--plain euiPanel--paddingLarge euiPageContent euiPageContent--verticalCenter euiPageContent--horizontalCenter emotion-euiPanel-grow-m-l-plain-hasShadow"
->>>>>>> a49464e5
         role="main"
       >
         <div
@@ -295,11 +271,7 @@
       class="euiPageBody euiPageBody--borderRadiusNone"
     >
       <div
-<<<<<<< HEAD
-        class="euiPanel euiPanel--plain euiPageContent euiPageContent--verticalCenter euiPageContent--horizontalCenter css-1lsigof-euiPanel-grow-m-plain-hasShadow"
-=======
         class="euiPanel euiPanel--plain euiPageContent euiPageContent--verticalCenter euiPageContent--horizontalCenter emotion-euiPanel-grow-m-plain-hasShadow"
->>>>>>> a49464e5
         role="main"
       >
         <div
@@ -323,11 +295,7 @@
       class="euiPageBody euiPageBody--borderRadiusNone"
     >
       <div
-<<<<<<< HEAD
-        class="euiPanel euiPanel--plain euiPanel--paddingLarge euiPageContent euiPageContent--verticalCenter euiPageContent--horizontalCenter css-15y4d5v-euiPanel-grow-m-l-plain-hasShadow"
-=======
         class="euiPanel euiPanel--plain euiPanel--paddingLarge euiPageContent euiPageContent--verticalCenter euiPageContent--horizontalCenter emotion-euiPanel-grow-m-l-plain-hasShadow"
->>>>>>> a49464e5
         role="main"
       >
         <div
@@ -353,11 +321,7 @@
     class="euiPageBody euiPageBody--borderRadiusNone euiPageBody--paddingLarge"
   >
     <div
-<<<<<<< HEAD
-      class="euiPanel euiPanel--plain euiPanel--paddingLarge euiPageContent euiPageContent--verticalCenter euiPageContent--horizontalCenter css-15y4d5v-euiPanel-grow-m-l-plain-hasShadow"
-=======
       class="euiPanel euiPanel--plain euiPanel--paddingLarge euiPageContent euiPageContent--verticalCenter euiPageContent--horizontalCenter emotion-euiPanel-grow-m-l-plain-hasShadow"
->>>>>>> a49464e5
       role="main"
     >
       <div
@@ -384,11 +348,7 @@
     class="euiPageBody euiPageBody--borderRadiusNone euiPageBody--paddingLarge"
   >
     <div
-<<<<<<< HEAD
-      class="euiPanel euiPanel--plain euiPanel--paddingLarge euiPageContent euiPageContent--verticalCenter euiPageContent--horizontalCenter css-15y4d5v-euiPanel-grow-m-l-plain-hasShadow"
-=======
       class="euiPanel euiPanel--plain euiPanel--paddingLarge euiPageContent euiPageContent--verticalCenter euiPageContent--horizontalCenter emotion-euiPanel-grow-m-l-plain-hasShadow"
->>>>>>> a49464e5
       role="main"
     >
       <div
@@ -622,11 +582,7 @@
     Side Bar
   </div>
   <div
-<<<<<<< HEAD
-    class="euiPanel euiPanel--plain euiPanel--paddingLarge euiPageBody euiPageBody--borderRadiusNone euiPageBody--paddingLarge css-1kk1uyr-euiPanel-grow-none-l-plain-hasShadow"
-=======
     class="euiPanel euiPanel--plain euiPanel--paddingLarge euiPageBody euiPageBody--borderRadiusNone euiPageBody--paddingLarge emotion-euiPanel-grow-none-l-plain-hasShadow"
->>>>>>> a49464e5
   >
     <div
       class="euiPanel euiPanel--subdued euiPanel--paddingLarge euiPageContent euiPageContent--verticalCenter euiPageContent--horizontalCenter emotion-euiPanel-grow-m-l-subdued"
@@ -653,11 +609,7 @@
     Side Bar
   </div>
   <div
-<<<<<<< HEAD
-    class="euiPanel euiPanel--plain euiPanel--paddingLarge euiPageBody euiPageBody--borderRadiusNone euiPageBody--paddingLarge css-1kk1uyr-euiPanel-grow-none-l-plain-hasShadow"
-=======
     class="euiPanel euiPanel--plain euiPanel--paddingLarge euiPageBody euiPageBody--borderRadiusNone euiPageBody--paddingLarge emotion-euiPanel-grow-none-l-plain-hasShadow"
->>>>>>> a49464e5
   >
     <div
       class="euiPanel euiPanel--subdued euiPanel--paddingLarge euiPageContent euiPageContent--verticalCenter euiPageContent--horizontalCenter emotion-euiPanel-grow-m-l-subdued"
@@ -854,11 +806,7 @@
     Side Bar
   </div>
   <div
-<<<<<<< HEAD
-    class="euiPanel euiPanel--plain euiPageBody euiPageBody--borderRadiusNone css-ns2xct-euiPanel-grow-none-plain-hasShadow"
-=======
     class="euiPanel euiPanel--plain euiPageBody euiPageBody--borderRadiusNone emotion-euiPanel-grow-none-plain-hasShadow"
->>>>>>> a49464e5
   >
     <div
       class="euiPageBody euiPageBody--borderRadiusNone euiPageBody--paddingLarge"
@@ -889,11 +837,7 @@
     Side Bar
   </div>
   <div
-<<<<<<< HEAD
-    class="euiPanel euiPanel--plain euiPageBody euiPageBody--borderRadiusNone css-ns2xct-euiPanel-grow-none-plain-hasShadow"
-=======
     class="euiPanel euiPanel--plain euiPageBody euiPageBody--borderRadiusNone emotion-euiPanel-grow-none-plain-hasShadow"
->>>>>>> a49464e5
   >
     <div
       class="euiPageBody euiPageBody--borderRadiusNone euiPageBody--paddingLarge"
