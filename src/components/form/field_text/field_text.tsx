--- conflicted
+++ resolved
@@ -157,16 +157,10 @@
       isLoading={isLoading}
       compressed={compressed}
       readOnly={readOnly}
-<<<<<<< HEAD
       prepend={prependNodes}
       append={appendNodes}
-      inputId={id}>
-=======
-      prepend={prepend}
-      append={append}
       inputId={id}
     >
->>>>>>> 6d89b6a3
       {control}
     </EuiFormControlLayoutUpdated>
   );
