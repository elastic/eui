--- conflicted
+++ resolved
@@ -72,14 +72,6 @@
         className="guideDemo__icon"
         key={iconType}
         style={{ width: '200px' }}>
-<<<<<<< HEAD
-        <EuiPanel>
-          <EuiIcon type={iconType} size="xl" />
-          <EuiText size="s">
-            <p>{iconType}</p>
-          </EuiText>
-        </EuiPanel>
-=======
         <EuiCopy textToCopy={iconType} afterMessage={`${iconType} copied`}>
           {copy => (
             <EuiPanel onClick={copy} className="eui-textCenter">
@@ -90,7 +82,6 @@
             </EuiPanel>
           )}
         </EuiCopy>
->>>>>>> 75fee430
       </EuiFlexItem>
     ))}
   </EuiFlexGrid>
