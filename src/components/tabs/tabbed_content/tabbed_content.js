--- conflicted
+++ resolved
@@ -14,19 +14,7 @@
     /**
      * Choose `default` or alternative `condensed` display styles
      */
-<<<<<<< HEAD
-    tabs: PropTypes.arrayOf(
-      PropTypes.shape({
-        id: PropTypes.string.isRequired,
-        name: PropTypes.string.isRequired,
-        content: PropTypes.node.isRequired,
-      })
-    ).isRequired,
-    onTabClick: PropTypes.func,
-
-=======
     display: PropTypes.oneOf(DISPLAYS),
->>>>>>> 75fee430
     /**
      * Evenly stretches each tab to fill the horizontal space
      */
@@ -87,14 +75,10 @@
   render() {
     const {
       className,
-<<<<<<< HEAD
-      tabs,
-=======
       display,
       expand,
       initialSelectedTab, // eslint-disable-line no-unused-vars
       onTabClick, // eslint-disable-line no-unused-vars
->>>>>>> 75fee430
       selectedTab: externalSelectedTab,
       size,
       tabs,
@@ -113,14 +97,6 @@
 
     return (
       <div className={className} {...rest}>
-<<<<<<< HEAD
-        <EuiTabs size={size} expand={expand}>
-          {tabs.map(tab => {
-            const { id, name, ...tabProps } = tab;
-
-            delete tabProps.content;
-
-=======
         <EuiTabs expand={expand} display={display} size={size}>
           {tabs.map(tab => {
             const {
@@ -129,7 +105,6 @@
               content, // eslint-disable-line no-unused-vars
               ...tabProps
             } = tab;
->>>>>>> 75fee430
             const props = {
               key: id,
               id,
