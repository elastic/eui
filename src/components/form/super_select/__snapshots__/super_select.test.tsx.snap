--- conflicted
+++ resolved
@@ -162,12 +162,11 @@
     <div
       aria-live="assertive"
       aria-modal="true"
-      class="euiPanel euiPopover__panel euiPopover__panel--bottom euiPopover__panel-noArrow euiSuperSelect__popoverPanel"
+      class="euiPanel euiPanel--borderRadiusMedium euiPanel--plain euiPopover__panel euiPopover__panel--bottom euiPopover__panel-noArrow euiSuperSelect__popoverPanel"
       role="dialog"
       style="top: 8px; left: -22px; z-index: 2000;"
     >
       <div
-<<<<<<< HEAD
         class="euiPopover__panelArrow euiPopover__panelArrow--bottom"
       />
       <div>
@@ -177,14 +176,6 @@
         >
           You are in a form selector of 2 items and must select a single option. Use the up and down keys to navigate or escape to close.
         </p>
-=======
-        aria-live="assertive"
-        aria-modal="true"
-        class="euiPanel euiPanel--borderRadiusMedium euiPanel--plain euiPopover__panel euiPopover__panel--bottom euiPopover__panel-noArrow euiSuperSelect__popoverPanel"
-        role="dialog"
-        style="top: 8px; left: -22px; z-index: 2000;"
-      >
->>>>>>> fa352767
         <div
           class="euiSuperSelect__listbox"
           role="listbox"
@@ -418,12 +409,11 @@
     <div
       aria-live="assertive"
       aria-modal="true"
-      class="euiPanel euiPopover__panel euiPopover__panel--bottom euiPopover__panel-noArrow euiSuperSelect__popoverPanel"
+      class="euiPanel euiPanel--borderRadiusMedium euiPanel--plain euiPopover__panel euiPopover__panel--bottom euiPopover__panel-noArrow euiSuperSelect__popoverPanel"
       role="dialog"
       style="top: 8px; left: -22px; z-index: 2000;"
     >
       <div
-<<<<<<< HEAD
         class="euiPopover__panelArrow euiPopover__panelArrow--bottom"
       />
       <div>
@@ -433,14 +423,6 @@
         >
           You are in a form selector of 2 items and must select a single option. Use the up and down keys to navigate or escape to close.
         </p>
-=======
-        aria-live="assertive"
-        aria-modal="true"
-        class="euiPanel euiPanel--borderRadiusMedium euiPanel--plain euiPopover__panel euiPopover__panel--bottom euiPopover__panel-noArrow euiSuperSelect__popoverPanel"
-        role="dialog"
-        style="top: 8px; left: -22px; z-index: 2000;"
-      >
->>>>>>> fa352767
         <div
           aria-activedescendant="1"
           class="euiSuperSelect__listbox"
@@ -565,12 +547,11 @@
     <div
       aria-live="assertive"
       aria-modal="true"
-      class="euiPanel euiPopover__panel euiPopover__panel--bottom euiPopover__panel-noArrow euiSuperSelect__popoverPanel"
+      class="euiPanel euiPanel--borderRadiusMedium euiPanel--plain euiPopover__panel euiPopover__panel--bottom euiPopover__panel-noArrow euiSuperSelect__popoverPanel"
       role="dialog"
       style="top: 8px; left: -22px; z-index: 2000;"
     >
       <div
-<<<<<<< HEAD
         class="euiPopover__panelArrow euiPopover__panelArrow--bottom"
       />
       <div>
@@ -580,14 +561,6 @@
         >
           You are in a form selector of 2 items and must select a single option. Use the up and down keys to navigate or escape to close.
         </p>
-=======
-        aria-live="assertive"
-        aria-modal="true"
-        class="euiPanel euiPanel--borderRadiusMedium euiPanel--plain euiPopover__panel euiPopover__panel--bottom euiPopover__panel-noArrow euiSuperSelect__popoverPanel"
-        role="dialog"
-        style="top: 8px; left: -22px; z-index: 2000;"
-      >
->>>>>>> fa352767
         <div
           class="euiSuperSelect__listbox"
           role="listbox"
