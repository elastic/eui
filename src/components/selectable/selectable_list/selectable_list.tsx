--- conflicted
+++ resolved
@@ -82,12 +82,9 @@
      * The default content when `true` is `↩ to select/deselect/include/exclude`
      */
     onFocusBadge?: EuiSelectableListItemProps['onFocusBadge'];
-<<<<<<< HEAD
-=======
     /**
      * See #EuiSelectableListItemProps
      */
->>>>>>> 27681eb2
     paddingSize?: EuiSelectableListItemProps['paddingSize'];
   } & EuiSelectableOptionsListVirtualizedProps;
 
