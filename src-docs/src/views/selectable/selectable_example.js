--- conflicted
+++ resolved
@@ -185,23 +185,13 @@
       demo: <SelectableSingle />,
       snippet: `
       <EuiSelectable
-<<<<<<< HEAD
   aria-label="Single selection example"
   options={options}
-  onChange={this.onChange}
+  onChange={newOptions => setOptions(newOptions)}
   singleSelection={true}
   listProps={{ bordered: true }}>
   {list => list}
-</EuiSelectable>
-=======
-        options={options}
-        onChange={newOptions => setOptions(newOptions)}
-        singleSelection={true}
-        listProps={{ bordered: true }}>
-        {list => list}
-      </EuiSelectable>
->>>>>>> b695534a
-    `,
+</EuiSelectable>`,
     },
     {
       title: 'Sizing and containers',
