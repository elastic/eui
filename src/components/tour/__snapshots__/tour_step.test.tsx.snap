// Jest Snapshot v1, https://goo.gl/fbAQLP

exports[`EuiTourStep can be closed 1`] = `
<div
  class="euiPopover css-1fy8l1r-euiPopover-EuiPopover"
  data-test-subj="test subject string"
  offset="10"
>
  <div
    class="euiPopover__anchor css-17g0ovn-EuiPopover"
  >
    <span>
      Test
    </span>
  </div>
</div>
`;

exports[`EuiTourStep can change the minWidth and maxWidth 1`] = `
<div
  class="euiPopover euiPopover-isOpen css-1fy8l1r-euiPopover-EuiPopover"
  data-test-subj="test subject string"
  offset="10"
>
  <div
    class="euiPopover__anchor css-17g0ovn-EuiPopover"
  >
    <span>
      Test
    </span>
  </div>
  <div
    data-focus-guard="true"
    style="width: 1px; height: 0px; padding: 0px; overflow: hidden; position: fixed; top: 1px; left: 1px;"
    tabindex="-1"
  />
  <div
    data-focus-guard="true"
    style="width: 1px; height: 0px; padding: 0px; overflow: hidden; position: fixed; top: 1px; left: 1px;"
    tabindex="-1"
  />
  <div
    data-focus-lock-disabled="disabled"
  >
    <div
      aria-label="aria-label"
      aria-labelledby="generated-id"
      aria-live="assertive"
      aria-modal="true"
<<<<<<< HEAD
      class="euiPanel euiPanel--plain euiPanel--paddingMedium euiPopover__panel euiTour testClass1 testClass2 css-1lajj8k-euiPanel-grow-m-m-plain-euiPopover__panel-isOpen-left"
      data-popover-open="true"
=======
      class="euiPanel euiPanel--plain euiPanel--paddingMedium euiPopover__panel euiPopover__panel--left euiPopover__panel-isOpen euiTour testClass1 testClass2 emotion-euiPanel-grow-m-m-plain"
>>>>>>> a49464e5
      data-popover-panel="true"
      role="dialog"
      style="top: -22px; left: -26px; will-change: transform, opacity; z-index: 2000;"
    >
      <div
        class="css-1wiifmr-euiPopoverArrow-left"
        data-popover-arrow="left"
        style="left: 0px; top: 10px;"
      >
        <div
          class="euiBeacon euiTour__beacon emotion-euiBeacon"
          style="height: 12px; width: 12px;"
        />
      </div>
      <div>
        <div
          style="min-width: 240px; max-width: 420px;"
        >
          <div
            class="euiPopoverTitle euiTourHeader css-142eibn-euiPopoverTitle-m"
            id="generated-id"
          >
            <h2
              class="euiTitle euiTourHeader__title emotion-euiTitle-xxs"
            >
              A demo
            </h2>
          </div>
          <div
            class="euiTour__content"
          >
            You are here
          </div>
          <div
            class="euiPopoverFooter euiTourFooter css-7rddk-euiPopoverFooter-m"
          >
            <div
              class="euiFlexGroup euiFlexGroup--gutterLarge euiFlexGroup--justifyContentFlexEnd euiFlexGroup--directionRow"
            >
              <div
                class="euiFlexItem euiFlexItem--flexGrowZero"
              >
                <button
                  class="euiButtonEmpty euiButtonEmpty--text euiButtonEmpty--xSmall euiButtonEmpty--flushRight"
                  type="button"
                >
                  <span
                    class="euiButtonContent euiButtonEmpty__content"
                  >
                    <span
                      class="euiButtonEmpty__text"
                    >
                      Close tour
                    </span>
                  </span>
                </button>
              </div>
            </div>
          </div>
        </div>
      </div>
    </div>
  </div>
  <div
    data-focus-guard="true"
    style="width: 1px; height: 0px; padding: 0px; overflow: hidden; position: fixed; top: 1px; left: 1px;"
    tabindex="-1"
  />
</div>
`;

exports[`EuiTourStep can have subtitle 1`] = `
<div
  class="euiPopover euiPopover-isOpen css-1fy8l1r-euiPopover-EuiPopover"
  data-test-subj="test subject string"
  offset="10"
>
  <div
    class="euiPopover__anchor css-17g0ovn-EuiPopover"
  >
    <span>
      Test
    </span>
  </div>
  <div
    data-focus-guard="true"
    style="width: 1px; height: 0px; padding: 0px; overflow: hidden; position: fixed; top: 1px; left: 1px;"
    tabindex="-1"
  />
  <div
    data-focus-guard="true"
    style="width: 1px; height: 0px; padding: 0px; overflow: hidden; position: fixed; top: 1px; left: 1px;"
    tabindex="-1"
  />
  <div
    data-focus-lock-disabled="disabled"
  >
    <div
      aria-label="aria-label"
      aria-labelledby="generated-id"
      aria-live="assertive"
      aria-modal="true"
<<<<<<< HEAD
      class="euiPanel euiPanel--plain euiPanel--paddingMedium euiPopover__panel euiTour testClass1 testClass2 css-1lajj8k-euiPanel-grow-m-m-plain-euiPopover__panel-isOpen-left"
      data-popover-open="true"
=======
      class="euiPanel euiPanel--plain euiPanel--paddingMedium euiPopover__panel euiPopover__panel--left euiPopover__panel-isOpen euiTour testClass1 testClass2 emotion-euiPanel-grow-m-m-plain"
>>>>>>> a49464e5
      data-popover-panel="true"
      role="dialog"
      style="top: -22px; left: -26px; will-change: transform, opacity; z-index: 2000;"
    >
      <div
        class="css-1wiifmr-euiPopoverArrow-left"
        data-popover-arrow="left"
        style="left: 0px; top: 10px;"
      >
        <div
          class="euiBeacon euiTour__beacon emotion-euiBeacon"
          style="height: 12px; width: 12px;"
        />
      </div>
      <div>
        <div
          style="min-width: 300px; max-width: 600px;"
        >
          <div
            class="euiPopoverTitle euiTourHeader css-142eibn-euiPopoverTitle-m"
            id="generated-id"
          >
            <h2
              class="euiTitle euiTourHeader__subtitle emotion-euiTitle-xxxs"
            >
              Subtitle
            </h2>
            <h3
              class="euiTitle euiTourHeader__title emotion-euiTitle-xxs"
            >
              A demo
            </h3>
          </div>
          <div
            class="euiTour__content"
          >
            You are here
          </div>
          <div
            class="euiPopoverFooter euiTourFooter css-7rddk-euiPopoverFooter-m"
          >
            <div
              class="euiFlexGroup euiFlexGroup--gutterLarge euiFlexGroup--justifyContentFlexEnd euiFlexGroup--directionRow"
            >
              <div
                class="euiFlexItem euiFlexItem--flexGrowZero"
              >
                <button
                  class="euiButtonEmpty euiButtonEmpty--text euiButtonEmpty--xSmall euiButtonEmpty--flushRight"
                  type="button"
                >
                  <span
                    class="euiButtonContent euiButtonEmpty__content"
                  >
                    <span
                      class="euiButtonEmpty__text"
                    >
                      Close tour
                    </span>
                  </span>
                </button>
              </div>
            </div>
          </div>
        </div>
      </div>
    </div>
  </div>
  <div
    data-focus-guard="true"
    style="width: 1px; height: 0px; padding: 0px; overflow: hidden; position: fixed; top: 1px; left: 1px;"
    tabindex="-1"
  />
</div>
`;

exports[`EuiTourStep can override the footer action 1`] = `
<div
  class="euiPopover euiPopover-isOpen css-1fy8l1r-euiPopover-EuiPopover"
  data-test-subj="test subject string"
  offset="10"
>
  <div
    class="euiPopover__anchor css-17g0ovn-EuiPopover"
  >
    <span>
      Test
    </span>
  </div>
  <div
    data-focus-guard="true"
    style="width: 1px; height: 0px; padding: 0px; overflow: hidden; position: fixed; top: 1px; left: 1px;"
    tabindex="-1"
  />
  <div
    data-focus-guard="true"
    style="width: 1px; height: 0px; padding: 0px; overflow: hidden; position: fixed; top: 1px; left: 1px;"
    tabindex="-1"
  />
  <div
    data-focus-lock-disabled="disabled"
  >
    <div
      aria-label="aria-label"
      aria-labelledby="generated-id"
      aria-live="assertive"
      aria-modal="true"
<<<<<<< HEAD
      class="euiPanel euiPanel--plain euiPanel--paddingMedium euiPopover__panel euiTour testClass1 testClass2 css-1lajj8k-euiPanel-grow-m-m-plain-euiPopover__panel-isOpen-left"
      data-popover-open="true"
=======
      class="euiPanel euiPanel--plain euiPanel--paddingMedium euiPopover__panel euiPopover__panel--left euiPopover__panel-isOpen euiTour testClass1 testClass2 emotion-euiPanel-grow-m-m-plain"
>>>>>>> a49464e5
      data-popover-panel="true"
      role="dialog"
      style="top: -22px; left: -26px; will-change: transform, opacity; z-index: 2000;"
    >
      <div
        class="css-1wiifmr-euiPopoverArrow-left"
        data-popover-arrow="left"
        style="left: 0px; top: 10px;"
      >
        <div
          class="euiBeacon euiTour__beacon emotion-euiBeacon"
          style="height: 12px; width: 12px;"
        />
      </div>
      <div>
        <div
          style="min-width: 300px; max-width: 600px;"
        >
          <div
            class="euiPopoverTitle euiTourHeader css-142eibn-euiPopoverTitle-m"
            id="generated-id"
          >
            <h2
              class="euiTitle euiTourHeader__title emotion-euiTitle-xxs"
            >
              A demo
            </h2>
          </div>
          <div
            class="euiTour__content"
          >
            You are here
          </div>
          <div
            class="euiPopoverFooter euiTourFooter css-7rddk-euiPopoverFooter-m"
          >
            <div
              class="euiFlexGroup euiFlexGroup--gutterLarge euiFlexGroup--justifyContentFlexEnd euiFlexGroup--directionRow"
            >
              <div
                class="euiFlexItem euiFlexItem--flexGrowZero"
              >
                <button>
                  Test
                </button>
              </div>
            </div>
          </div>
        </div>
      </div>
    </div>
  </div>
  <div
    data-focus-guard="true"
    style="width: 1px; height: 0px; padding: 0px; overflow: hidden; position: fixed; top: 1px; left: 1px;"
    tabindex="-1"
  />
</div>
`;

exports[`EuiTourStep can turn off the beacon 1`] = `
<div
  class="euiPopover euiPopover-isOpen css-1fy8l1r-euiPopover-EuiPopover"
  data-test-subj="test subject string"
  offset="0"
>
  <div
    class="euiPopover__anchor css-17g0ovn-EuiPopover"
  >
    <span>
      Test
    </span>
  </div>
  <div
    data-focus-guard="true"
    style="width: 1px; height: 0px; padding: 0px; overflow: hidden; position: fixed; top: 1px; left: 1px;"
    tabindex="-1"
  />
  <div
    data-focus-guard="true"
    style="width: 1px; height: 0px; padding: 0px; overflow: hidden; position: fixed; top: 1px; left: 1px;"
    tabindex="-1"
  />
  <div
    data-focus-lock-disabled="disabled"
  >
    <div
      aria-label="aria-label"
      aria-labelledby="generated-id"
      aria-live="assertive"
      aria-modal="true"
<<<<<<< HEAD
      class="euiPanel euiPanel--plain euiPanel--paddingMedium euiPopover__panel euiTour testClass1 testClass2 css-1lajj8k-euiPanel-grow-m-m-plain-euiPopover__panel-isOpen-left"
      data-popover-open="true"
=======
      class="euiPanel euiPanel--plain euiPanel--paddingMedium euiPopover__panel euiPopover__panel--left euiPopover__panel-isOpen euiTour testClass1 testClass2 emotion-euiPanel-grow-m-m-plain"
>>>>>>> a49464e5
      data-popover-panel="true"
      role="dialog"
      style="top: -22px; left: -16px; will-change: transform, opacity; z-index: 2000;"
    >
      <div
        class="css-1wiifmr-euiPopoverArrow-left"
        data-popover-arrow="left"
        style="left: 0px; top: 10px;"
      />
      <div>
        <div
          style="min-width: 300px; max-width: 600px;"
        >
          <div
            class="euiPopoverTitle euiTourHeader css-142eibn-euiPopoverTitle-m"
            id="generated-id"
          >
            <h2
              class="euiTitle euiTourHeader__title emotion-euiTitle-xxs"
            >
              A demo
            </h2>
          </div>
          <div
            class="euiTour__content"
          >
            You are here
          </div>
          <div
            class="euiPopoverFooter euiTourFooter css-7rddk-euiPopoverFooter-m"
          >
            <div
              class="euiFlexGroup euiFlexGroup--gutterLarge euiFlexGroup--justifyContentFlexEnd euiFlexGroup--directionRow"
            >
              <div
                class="euiFlexItem euiFlexItem--flexGrowZero"
              >
                <button
                  class="euiButtonEmpty euiButtonEmpty--text euiButtonEmpty--xSmall euiButtonEmpty--flushRight"
                  type="button"
                >
                  <span
                    class="euiButtonContent euiButtonEmpty__content"
                  >
                    <span
                      class="euiButtonEmpty__text"
                    >
                      Close tour
                    </span>
                  </span>
                </button>
              </div>
            </div>
          </div>
        </div>
      </div>
    </div>
  </div>
  <div
    data-focus-guard="true"
    style="width: 1px; height: 0px; padding: 0px; overflow: hidden; position: fixed; top: 1px; left: 1px;"
    tabindex="-1"
  />
</div>
`;

exports[`EuiTourStep is rendered 1`] = `
<div
  class="euiPopover euiPopover-isOpen css-1fy8l1r-euiPopover-EuiPopover"
  data-test-subj="test subject string"
  offset="10"
>
  <div
    class="euiPopover__anchor css-17g0ovn-EuiPopover"
  >
    <span>
      Test
    </span>
  </div>
  <div
    data-focus-guard="true"
    style="width: 1px; height: 0px; padding: 0px; overflow: hidden; position: fixed; top: 1px; left: 1px;"
    tabindex="-1"
  />
  <div
    data-focus-guard="true"
    style="width: 1px; height: 0px; padding: 0px; overflow: hidden; position: fixed; top: 1px; left: 1px;"
    tabindex="-1"
  />
  <div
    data-focus-lock-disabled="disabled"
  >
    <div
      aria-label="aria-label"
      aria-labelledby="generated-id"
      aria-live="assertive"
      aria-modal="true"
<<<<<<< HEAD
      class="euiPanel euiPanel--plain euiPanel--paddingMedium euiPopover__panel euiTour testClass1 testClass2 css-1lajj8k-euiPanel-grow-m-m-plain-euiPopover__panel-isOpen-left"
      data-popover-open="true"
=======
      class="euiPanel euiPanel--plain euiPanel--paddingMedium euiPopover__panel euiPopover__panel--left euiPopover__panel-isOpen euiTour testClass1 testClass2 emotion-euiPanel-grow-m-m-plain"
>>>>>>> a49464e5
      data-popover-panel="true"
      role="dialog"
      style="top: -22px; left: -26px; will-change: transform, opacity; z-index: 2000;"
    >
      <div
        class="css-1wiifmr-euiPopoverArrow-left"
        data-popover-arrow="left"
        style="left: 0px; top: 10px;"
      >
        <div
          class="euiBeacon euiTour__beacon emotion-euiBeacon"
          style="height: 12px; width: 12px;"
        />
      </div>
      <div>
        <div
          style="min-width: 300px; max-width: 600px;"
        >
          <div
            class="euiPopoverTitle euiTourHeader css-142eibn-euiPopoverTitle-m"
            id="generated-id"
          >
            <h2
              class="euiTitle euiTourHeader__title emotion-euiTitle-xxs"
            >
              A demo
            </h2>
          </div>
          <div
            class="euiTour__content"
          >
            You are here
          </div>
          <div
            class="euiPopoverFooter euiTourFooter css-7rddk-euiPopoverFooter-m"
          >
            <div
              class="euiFlexGroup euiFlexGroup--gutterLarge euiFlexGroup--justifyContentFlexEnd euiFlexGroup--directionRow"
            >
              <div
                class="euiFlexItem euiFlexItem--flexGrowZero"
              >
                <button
                  class="euiButtonEmpty euiButtonEmpty--text euiButtonEmpty--xSmall euiButtonEmpty--flushRight"
                  type="button"
                >
                  <span
                    class="euiButtonContent euiButtonEmpty__content"
                  >
                    <span
                      class="euiButtonEmpty__text"
                    >
                      Close tour
                    </span>
                  </span>
                </button>
              </div>
            </div>
          </div>
        </div>
      </div>
    </div>
  </div>
  <div
    data-focus-guard="true"
    style="width: 1px; height: 0px; padding: 0px; overflow: hidden; position: fixed; top: 1px; left: 1px;"
    tabindex="-1"
  />
</div>
`;<|MERGE_RESOLUTION|>--- conflicted
+++ resolved
@@ -2,12 +2,12 @@
 
 exports[`EuiTourStep can be closed 1`] = `
 <div
-  class="euiPopover css-1fy8l1r-euiPopover-EuiPopover"
+  class="euiPopover emotion-euiPopover-EuiPopover"
   data-test-subj="test subject string"
   offset="10"
 >
   <div
-    class="euiPopover__anchor css-17g0ovn-EuiPopover"
+    class="euiPopover__anchor emotion-EuiPopover"
   >
     <span>
       Test
@@ -18,12 +18,12 @@
 
 exports[`EuiTourStep can change the minWidth and maxWidth 1`] = `
 <div
-  class="euiPopover euiPopover-isOpen css-1fy8l1r-euiPopover-EuiPopover"
+  class="euiPopover euiPopover-isOpen emotion-euiPopover-EuiPopover"
   data-test-subj="test subject string"
   offset="10"
 >
   <div
-    class="euiPopover__anchor css-17g0ovn-EuiPopover"
+    class="euiPopover__anchor emotion-EuiPopover"
   >
     <span>
       Test
@@ -47,18 +47,14 @@
       aria-labelledby="generated-id"
       aria-live="assertive"
       aria-modal="true"
-<<<<<<< HEAD
-      class="euiPanel euiPanel--plain euiPanel--paddingMedium euiPopover__panel euiTour testClass1 testClass2 css-1lajj8k-euiPanel-grow-m-m-plain-euiPopover__panel-isOpen-left"
+      class="euiPanel euiPanel--plain euiPanel--paddingMedium euiPopover__panel euiTour testClass1 testClass2 emotion-euiPanel-grow-m-m-plain-euiPopover__panel-isOpen-left"
       data-popover-open="true"
-=======
-      class="euiPanel euiPanel--plain euiPanel--paddingMedium euiPopover__panel euiPopover__panel--left euiPopover__panel-isOpen euiTour testClass1 testClass2 emotion-euiPanel-grow-m-m-plain"
->>>>>>> a49464e5
       data-popover-panel="true"
       role="dialog"
       style="top: -22px; left: -26px; will-change: transform, opacity; z-index: 2000;"
     >
       <div
-        class="css-1wiifmr-euiPopoverArrow-left"
+        class="emotion-euiPopoverArrow-left"
         data-popover-arrow="left"
         style="left: 0px; top: 10px;"
       >
@@ -72,7 +68,7 @@
           style="min-width: 240px; max-width: 420px;"
         >
           <div
-            class="euiPopoverTitle euiTourHeader css-142eibn-euiPopoverTitle-m"
+            class="euiPopoverTitle euiTourHeader emotion-euiPopoverTitle-m"
             id="generated-id"
           >
             <h2
@@ -126,12 +122,12 @@
 
 exports[`EuiTourStep can have subtitle 1`] = `
 <div
-  class="euiPopover euiPopover-isOpen css-1fy8l1r-euiPopover-EuiPopover"
+  class="euiPopover euiPopover-isOpen emotion-euiPopover-EuiPopover"
   data-test-subj="test subject string"
   offset="10"
 >
   <div
-    class="euiPopover__anchor css-17g0ovn-EuiPopover"
+    class="euiPopover__anchor emotion-EuiPopover"
   >
     <span>
       Test
@@ -155,18 +151,14 @@
       aria-labelledby="generated-id"
       aria-live="assertive"
       aria-modal="true"
-<<<<<<< HEAD
-      class="euiPanel euiPanel--plain euiPanel--paddingMedium euiPopover__panel euiTour testClass1 testClass2 css-1lajj8k-euiPanel-grow-m-m-plain-euiPopover__panel-isOpen-left"
+      class="euiPanel euiPanel--plain euiPanel--paddingMedium euiPopover__panel euiTour testClass1 testClass2 emotion-euiPanel-grow-m-m-plain-euiPopover__panel-isOpen-left"
       data-popover-open="true"
-=======
-      class="euiPanel euiPanel--plain euiPanel--paddingMedium euiPopover__panel euiPopover__panel--left euiPopover__panel-isOpen euiTour testClass1 testClass2 emotion-euiPanel-grow-m-m-plain"
->>>>>>> a49464e5
       data-popover-panel="true"
       role="dialog"
       style="top: -22px; left: -26px; will-change: transform, opacity; z-index: 2000;"
     >
       <div
-        class="css-1wiifmr-euiPopoverArrow-left"
+        class="emotion-euiPopoverArrow-left"
         data-popover-arrow="left"
         style="left: 0px; top: 10px;"
       >
@@ -180,7 +172,7 @@
           style="min-width: 300px; max-width: 600px;"
         >
           <div
-            class="euiPopoverTitle euiTourHeader css-142eibn-euiPopoverTitle-m"
+            class="euiPopoverTitle euiTourHeader emotion-euiPopoverTitle-m"
             id="generated-id"
           >
             <h2
@@ -239,12 +231,12 @@
 
 exports[`EuiTourStep can override the footer action 1`] = `
 <div
-  class="euiPopover euiPopover-isOpen css-1fy8l1r-euiPopover-EuiPopover"
+  class="euiPopover euiPopover-isOpen emotion-euiPopover-EuiPopover"
   data-test-subj="test subject string"
   offset="10"
 >
   <div
-    class="euiPopover__anchor css-17g0ovn-EuiPopover"
+    class="euiPopover__anchor emotion-EuiPopover"
   >
     <span>
       Test
@@ -268,18 +260,14 @@
       aria-labelledby="generated-id"
       aria-live="assertive"
       aria-modal="true"
-<<<<<<< HEAD
-      class="euiPanel euiPanel--plain euiPanel--paddingMedium euiPopover__panel euiTour testClass1 testClass2 css-1lajj8k-euiPanel-grow-m-m-plain-euiPopover__panel-isOpen-left"
+      class="euiPanel euiPanel--plain euiPanel--paddingMedium euiPopover__panel euiTour testClass1 testClass2 emotion-euiPanel-grow-m-m-plain-euiPopover__panel-isOpen-left"
       data-popover-open="true"
-=======
-      class="euiPanel euiPanel--plain euiPanel--paddingMedium euiPopover__panel euiPopover__panel--left euiPopover__panel-isOpen euiTour testClass1 testClass2 emotion-euiPanel-grow-m-m-plain"
->>>>>>> a49464e5
       data-popover-panel="true"
       role="dialog"
       style="top: -22px; left: -26px; will-change: transform, opacity; z-index: 2000;"
     >
       <div
-        class="css-1wiifmr-euiPopoverArrow-left"
+        class="emotion-euiPopoverArrow-left"
         data-popover-arrow="left"
         style="left: 0px; top: 10px;"
       >
@@ -293,7 +281,7 @@
           style="min-width: 300px; max-width: 600px;"
         >
           <div
-            class="euiPopoverTitle euiTourHeader css-142eibn-euiPopoverTitle-m"
+            class="euiPopoverTitle euiTourHeader emotion-euiPopoverTitle-m"
             id="generated-id"
           >
             <h2
@@ -336,12 +324,12 @@
 
 exports[`EuiTourStep can turn off the beacon 1`] = `
 <div
-  class="euiPopover euiPopover-isOpen css-1fy8l1r-euiPopover-EuiPopover"
+  class="euiPopover euiPopover-isOpen emotion-euiPopover-EuiPopover"
   data-test-subj="test subject string"
   offset="0"
 >
   <div
-    class="euiPopover__anchor css-17g0ovn-EuiPopover"
+    class="euiPopover__anchor emotion-EuiPopover"
   >
     <span>
       Test
@@ -365,18 +353,14 @@
       aria-labelledby="generated-id"
       aria-live="assertive"
       aria-modal="true"
-<<<<<<< HEAD
-      class="euiPanel euiPanel--plain euiPanel--paddingMedium euiPopover__panel euiTour testClass1 testClass2 css-1lajj8k-euiPanel-grow-m-m-plain-euiPopover__panel-isOpen-left"
+      class="euiPanel euiPanel--plain euiPanel--paddingMedium euiPopover__panel euiTour testClass1 testClass2 emotion-euiPanel-grow-m-m-plain-euiPopover__panel-isOpen-left"
       data-popover-open="true"
-=======
-      class="euiPanel euiPanel--plain euiPanel--paddingMedium euiPopover__panel euiPopover__panel--left euiPopover__panel-isOpen euiTour testClass1 testClass2 emotion-euiPanel-grow-m-m-plain"
->>>>>>> a49464e5
       data-popover-panel="true"
       role="dialog"
       style="top: -22px; left: -16px; will-change: transform, opacity; z-index: 2000;"
     >
       <div
-        class="css-1wiifmr-euiPopoverArrow-left"
+        class="emotion-euiPopoverArrow-left"
         data-popover-arrow="left"
         style="left: 0px; top: 10px;"
       />
@@ -385,7 +369,7 @@
           style="min-width: 300px; max-width: 600px;"
         >
           <div
-            class="euiPopoverTitle euiTourHeader css-142eibn-euiPopoverTitle-m"
+            class="euiPopoverTitle euiTourHeader emotion-euiPopoverTitle-m"
             id="generated-id"
           >
             <h2
@@ -439,12 +423,12 @@
 
 exports[`EuiTourStep is rendered 1`] = `
 <div
-  class="euiPopover euiPopover-isOpen css-1fy8l1r-euiPopover-EuiPopover"
+  class="euiPopover euiPopover-isOpen emotion-euiPopover-EuiPopover"
   data-test-subj="test subject string"
   offset="10"
 >
   <div
-    class="euiPopover__anchor css-17g0ovn-EuiPopover"
+    class="euiPopover__anchor emotion-EuiPopover"
   >
     <span>
       Test
@@ -468,18 +452,14 @@
       aria-labelledby="generated-id"
       aria-live="assertive"
       aria-modal="true"
-<<<<<<< HEAD
-      class="euiPanel euiPanel--plain euiPanel--paddingMedium euiPopover__panel euiTour testClass1 testClass2 css-1lajj8k-euiPanel-grow-m-m-plain-euiPopover__panel-isOpen-left"
+      class="euiPanel euiPanel--plain euiPanel--paddingMedium euiPopover__panel euiTour testClass1 testClass2 emotion-euiPanel-grow-m-m-plain-euiPopover__panel-isOpen-left"
       data-popover-open="true"
-=======
-      class="euiPanel euiPanel--plain euiPanel--paddingMedium euiPopover__panel euiPopover__panel--left euiPopover__panel-isOpen euiTour testClass1 testClass2 emotion-euiPanel-grow-m-m-plain"
->>>>>>> a49464e5
       data-popover-panel="true"
       role="dialog"
       style="top: -22px; left: -26px; will-change: transform, opacity; z-index: 2000;"
     >
       <div
-        class="css-1wiifmr-euiPopoverArrow-left"
+        class="emotion-euiPopoverArrow-left"
         data-popover-arrow="left"
         style="left: 0px; top: 10px;"
       >
@@ -493,7 +473,7 @@
           style="min-width: 300px; max-width: 600px;"
         >
           <div
-            class="euiPopoverTitle euiTourHeader css-142eibn-euiPopoverTitle-m"
+            class="euiPopoverTitle euiTourHeader emotion-euiPopoverTitle-m"
             id="generated-id"
           >
             <h2
