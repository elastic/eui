--- conflicted
+++ resolved
@@ -233,8 +233,7 @@
               </GuideRuleWriting>
             </GuideRuleExample>
           </GuideRule>
-<<<<<<< HEAD
-          
+
           <GuideRule heading="" description="">
             <GuideRuleExample
               type="do"
@@ -247,8 +246,6 @@
               <EuiButton>Create a new component template</EuiButton>
             </GuideRuleExample>
           </GuideRule>
-=======
->>>>>>> 1d87e7b9
           <EuiHorizontalRule />
         </>
       ),
