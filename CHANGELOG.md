--- conflicted
+++ resolved
@@ -1,11 +1,5 @@
 ## [`master`](https://github.com/elastic/eui/tree/master)
 
-<<<<<<< HEAD
-**Bug Fixes**
-
-- Fixed id usage throughout `EuiTreeView` to respect custom ids and stop conflicts in generated ids ([#]())
-- Stopped rendering an empty tab container in `EuiTabs` if no tabs are passed in ([#]())
-=======
 No public interface changes since `31.3.0`.
 
 ## [`31.3.0`](https://github.com/elastic/eui/tree/v31.3.0)
@@ -13,7 +7,11 @@
 - Added a `size` prop to `EuiContextMenu` and added a smaller size ([#4409](https://github.com/elastic/eui/pull/4409))
 - Added a `textSize` prop to `EuiHealth` ([#4420](https://github.com/elastic/eui/pull/4420))
 - Removed selected item of `EuiSelect` when `hasNoInitialSelection=true` and value reset to `undefined` ([#4428](https://github.com/elastic/eui/pull/4428))
->>>>>>> 92f49dcf
+
+**Bug Fixes**
+
+- Fixed id usage throughout `EuiTreeView` to respect custom ids and stop conflicts in generated ids ([#]())
+- Stopped rendering an empty tab container in `EuiTabs` if no tabs are passed in ([#]())
 
 ## [`31.2.0`](https://github.com/elastic/eui/tree/v31.2.0)
 
