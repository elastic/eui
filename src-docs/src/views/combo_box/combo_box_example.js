--- conflicted
+++ resolved
@@ -146,15 +146,9 @@
       ],
       text: (
         <p>
-<<<<<<< HEAD
-          <EuiCode>EuiComboBoxList</EuiCode> uses{' '}
+          <strong>EuiComboBoxList</strong> uses{' '}
           <EuiLink href="https://github.com/bvaughn/react-window">
             react-window
-=======
-          <strong>EuiComboBoxList</strong> uses{' '}
-          <EuiLink href="https://github.com/bvaughn/react-virtualized">
-            react-virtualized
->>>>>>> eb62d10c
           </EuiLink>{' '}
           to only render visible options to be super fast no matter how many
           options there are.
