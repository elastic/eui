--- conflicted
+++ resolved
@@ -50,32 +50,18 @@
   ],
   plugins: ['jsx-a11y', 'prettier', 'local', 'react-hooks'],
   rules: {
-<<<<<<< HEAD
-    'prefer-template': 'error',
-    'local/i18n': 'error',
-    'local/href-with-rel': 'error',
-    'local/forward-ref': 'error',
-    'local/require-license-header': [
-=======
     "prefer-template": "error",
     "local/i18n": "error",
     "local/href-with-rel": "error",
     "local/forward-ref": "error",
     "local/require-license-header": [
->>>>>>> bed4b727
       'warn',
       {
         license: APACHE_2_0_LICENSE_HEADER,
       },
     ],
-<<<<<<< HEAD
-    'no-use-before-define': 'off',
-    quotes: ['warn', 'single', 'avoid-escape'],
-=======
     "no-use-before-define": "off",
     "quotes": ["warn", "single", "avoid-escape"],
->>>>>>> bed4b727
-
     'jsx-a11y/accessible-emoji': 'error',
     'jsx-a11y/alt-text': 'error',
     'jsx-a11y/anchor-has-content': 'error',
@@ -105,30 +91,6 @@
     'react-hooks/rules-of-hooks': 'error',
     'react-hooks/exhaustive-deps': 'warn',
 
-<<<<<<< HEAD
-    '@typescript-eslint/array-type': ['error', { default: 'array-simple' }],
-    // Nice idea...but not today.
-    '@typescript-eslint/ban-ts-ignore': 'off',
-    '@typescript-eslint/camelcase': 'off',
-    '@typescript-eslint/class-name-casing': 'off',
-    '@typescript-eslint/explicit-function-return-type': 'off',
-    '@typescript-eslint/explicit-member-accessibility': 'off',
-    '@typescript-eslint/indent': 'off',
-    '@typescript-eslint/no-empty-interface': 'off',
-    '@typescript-eslint/no-explicit-any': 'off',
-    '@typescript-eslint/no-non-null-assertion': 'off',
-    '@typescript-eslint/no-parameter-properties': 'off',
-    '@typescript-eslint/no-triple-slash-reference': 'off',
-    '@typescript-eslint/no-unused-vars': [
-      'error',
-      { argsIgnorePattern: '^_', ignoreRestSiblings: true },
-    ],
-    '@typescript-eslint/no-use-before-define': 'off',
-    '@typescript-eslint/no-empty-function': 'off',
-    // It"s all very well saying that some types are trivially inferrable,
-    // but being explicit is still clearer.
-    '@typescript-eslint/no-inferrable-types': 'off',
-=======
     "@typescript-eslint/array-type": ["error", { "default": "array-simple" }],
     // Nice idea...but not today.
     "@typescript-eslint/ban-ts-ignore": "off",
@@ -148,7 +110,6 @@
     // It"s all very well saying that some types are trivially inferrable,
     // but being explicit is still clearer.
     "@typescript-eslint/no-inferrable-types": "off",
->>>>>>> bed4b727
   },
   env: {
     jest: true,
