--- conflicted
+++ resolved
@@ -326,11 +326,7 @@
           toggleOpenOnMobile={this.toggleOpenOnMobile}
           isOpenOnMobile={this.state.isSideNavOpenOnMobile}
           items={sideNav}
-<<<<<<< HEAD
           aria-label="EUI"
-=======
-          aria-label="Primary"
->>>>>>> 92da7c70
         />
       );
     } else {
