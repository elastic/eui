--- conflicted
+++ resolved
@@ -117,20 +117,11 @@
   },
   "euiExpressionColors": {
     "subdued": "#7a7f89",
-<<<<<<< HEAD
-    "primary": "#36a2ef",
-    "success": "#7dded8",
-    "secondary": "#7dded8",
+    "primary": "#36a2ef",
+    "success": "#7dded8",
     "warning": "#f3d371",
     "danger": "#f86b63",
     "accent": "#f68fbe"
-=======
-    "primary": "#1ba9f5",
-    "success": "#7de2d1",
-    "warning": "#ffce7a",
-    "danger": "#ff6666",
-    "accent": "#f990c0"
->>>>>>> 1a1b4f05
   },
   "euiFacetGutterSizes": {
     "gutterNone": 0,
@@ -219,14 +210,8 @@
     "accent": "#f68fbe",
     "danger": "#f86b63",
     "ghost": "#ffffff",
-<<<<<<< HEAD
-    "primary": "#36a2ef",
-    "secondary": "#7dded8",
-    "success": "#7dded8",
-=======
-    "primary": "#1ba9f5",
-    "success": "#7de2d1",
->>>>>>> 1a1b4f05
+    "primary": "#36a2ef",
+    "success": "#7dded8",
     "subdued": "#7a7f89",
     "text": "#dfe5ef",
     "warning": "#f3d371",
@@ -243,20 +228,11 @@
   "euiKeyPadMenuMarginSize": "4px",
   "euiLinkColors": {
     "subdued": "#7a7f89",
-<<<<<<< HEAD
-    "primary": "#36a2ef",
-    "secondary": "#7dded8",
+    "primary": "#36a2ef",
     "success": "#7dded8",
     "accent": "#f68fbe",
     "warning": "#f3d371",
     "danger": "#f86b63",
-=======
-    "primary": "#1ba9f5",
-    "success": "#7de2d1",
-    "accent": "#f990c0",
-    "warning": "#ffce7a",
-    "danger": "#ff6666",
->>>>>>> 1a1b4f05
     "text": "#dfe5ef",
     "ghost": "#ffffff"
   },
@@ -290,20 +266,11 @@
     "l": "16px"
   },
   "euiProgressColors": {
-<<<<<<< HEAD
-    "primary": "#36a2ef",
-    "secondary": "#7dded8",
+    "primary": "#36a2ef",
     "success": "#7dded8",
     "warning": "#f3d371",
     "danger": "#f86b63",
     "accent": "#f68fbe",
-=======
-    "primary": "#1ba9f5",
-    "success": "#7de2d1",
-    "warning": "#ffce7a",
-    "danger": "#ff6666",
-    "accent": "#f990c0",
->>>>>>> 1a1b4f05
     "subdued": "#7a7f89",
     "vis0": "#54b399",
     "vis1": "#6092c0",
@@ -391,18 +358,10 @@
   "euiTextColors": {
     "default": "#dfe5ef",
     "subdued": "#7a7f89",
-<<<<<<< HEAD
-    "secondary": "#7dded8",
     "success": "#7dded8",
     "accent": "#f68fbe",
     "warning": "#f3d371",
     "danger": "#f86b63",
-=======
-    "success": "#7de2d1",
-    "accent": "#f990c0",
-    "warning": "#ffce7a",
-    "danger": "#ff6666",
->>>>>>> 1a1b4f05
     "ghost": "#ffffff",
     "inherit": "inherit"
   },
@@ -487,118 +446,15 @@
   "euiButtonColorDisabledText": "#515761",
   "euiButtonColorGhostDisabled": "#343741",
   "euiButtonTypes": {
-<<<<<<< HEAD
     "primary": "#36a2ef",
     "accent": "#f68fbe",
-    "secondary": "#7dded8",
-    "success": "#7dded8",
-    "warning": "#f3d371",
-    "danger": "#f86b63",
-=======
-    "primary": "#1ba9f5",
-    "accent": "#f990c0",
-    "success": "#7de2d1",
-    "warning": "#ffce7a",
-    "danger": "#ff6666",
->>>>>>> 1a1b4f05
+    "success": "#7dded8",
+    "warning": "#f3d371",
+    "danger": "#f86b63",
     "subdued": "#7a7f89",
     "ghost": "#ffffff",
     "text": "#98a2b3"
   },
-  "euiColorGhost": "#ffffff",
-  "euiColorInk": "#000000",
-  "euiColorPrimary": "#1ba9f5",
-  "euiColorSecondary": "#7de2d1",
-  "euiColorAccent": "#f990c0",
-  "euiColorSuccess": "#7de2d1",
-  "euiColorWarning": "#ffce7a",
-  "euiColorDanger": "#ff6666",
-  "euiColorEmptyShade": "#1d1e24",
-  "euiColorLightestShade": "#25262e",
-  "euiColorLightShade": "#343741",
-  "euiColorMediumShade": "#535966",
-  "euiColorDarkShade": "#98a2b3",
-  "euiColorDarkestShade": "#d4dae5",
-  "euiColorFullShade": "#ffffff",
-  "euiPageBackgroundColor": "#141519",
-  "euiColorHighlight": "#2e2d25",
-  "euiTextColor": "#dfe5ef",
-  "euiTitleColor": "#dfe5ef",
-  "euiTextSubduedColor": "#7a7f89",
-  "euiColorDisabled": "#434548",
-  "euiColorPrimaryText": "#1ba9f5",
-  "euiColorSecondaryText": "#7de2d1",
-  "euiColorAccentText": "#f990c0",
-  "euiColorWarningText": "#ffce7a",
-  "euiColorDangerText": "#ff6666",
-  "euiColorDisabledText": "#4c4e51",
-  "euiColorSuccessText": "#7de2d1",
-  "euiLinkColor": "#1ba9f5",
-  "euiPaletteColorBlind": {
-    "euiColorVis0": {
-      "graphic": "#54b399",
-      "behindText": "#6dccb1"
-    },
-    "euiColorVis1": {
-      "graphic": "#6092c0",
-      "behindText": "#79aad9"
-    },
-    "euiColorVis2": {
-      "graphic": "#d36086",
-      "behindText": "#ee789d"
-    },
-    "euiColorVis3": {
-      "graphic": "#9170b8",
-      "behindText": "#a987d1"
-    },
-    "euiColorVis4": {
-      "graphic": "#ca8eae",
-      "behindText": "#e4a6c7"
-    },
-    "euiColorVis5": {
-      "graphic": "#d6bf57",
-      "behindText": "#f1d86f"
-    },
-    "euiColorVis6": {
-      "graphic": "#b9a888",
-      "behindText": "#d2c0a0"
-    },
-    "euiColorVis7": {
-      "graphic": "#da8b45",
-      "behindText": "#f5a35c"
-    },
-    "euiColorVis8": {
-      "graphic": "#aa6556",
-      "behindText": "#c47c6c"
-    },
-    "euiColorVis9": {
-      "graphic": "#e7664c",
-      "behindText": "#ff7e62"
-    }
-  },
-  "euiPaletteColorBlindKeys": "'euiColorVis0', 'euiColorVis1', 'euiColorVis2', 'euiColorVis3', 'euiColorVis4', 'euiColorVis5', 'euiColorVis6', 'euiColorVis7', 'euiColorVis8', 'euiColorVis9'",
-  "euiColorVis0": "#54b399",
-  "euiColorVis1": "#6092c0",
-  "euiColorVis2": "#d36086",
-  "euiColorVis3": "#9170b8",
-  "euiColorVis4": "#ca8eae",
-  "euiColorVis5": "#d6bf57",
-  "euiColorVis6": "#b9a888",
-  "euiColorVis7": "#da8b45",
-  "euiColorVis8": "#aa6556",
-  "euiColorVis9": "#e7664c",
-  "euiColorVis0_behindText": "#6dccb1",
-  "euiColorVis1_behindText": "#79aad9",
-  "euiColorVis2_behindText": "#ee789d",
-  "euiColorVis3_behindText": "#a987d1",
-  "euiColorVis4_behindText": "#e4a6c7",
-  "euiColorVis5_behindText": "#f1d86f",
-  "euiColorVis6_behindText": "#d2c0a0",
-  "euiColorVis7_behindText": "#f5a35c",
-  "euiColorVis8_behindText": "#c47c6c",
-  "euiColorVis9_behindText": "#ff7e62",
-  "euiColorChartLines": "#343741",
-  "euiColorChartBand": "#2a2b33",
   "euiCodeBlockBackgroundColor": "#25262e",
   "euiCodeBlockColor": "#dfe5ef",
   "euiCodeBlockSelectedBackgroundColor": "inherit",
@@ -621,6 +477,69 @@
   "euiCodeBlockDeletionColor": "#f86b63",
   "euiCodeBlockSelectorClassColor": "inherit",
   "euiCodeBlockSelectorIdColor": "inherit",
+  "euiPaletteColorBlind": {
+    "euiColorVis0": {
+      "graphic": "#54b399",
+      "behindText": "#6dccb1"
+    },
+    "euiColorVis1": {
+      "graphic": "#6092c0",
+      "behindText": "#79aad9"
+    },
+    "euiColorVis2": {
+      "graphic": "#d36086",
+      "behindText": "#ee789d"
+    },
+    "euiColorVis3": {
+      "graphic": "#9170b8",
+      "behindText": "#a987d1"
+    },
+    "euiColorVis4": {
+      "graphic": "#ca8eae",
+      "behindText": "#e4a6c7"
+    },
+    "euiColorVis5": {
+      "graphic": "#d6bf57",
+      "behindText": "#f1d86f"
+    },
+    "euiColorVis6": {
+      "graphic": "#b9a888",
+      "behindText": "#d2c0a0"
+    },
+    "euiColorVis7": {
+      "graphic": "#da8b45",
+      "behindText": "#f5a35c"
+    },
+    "euiColorVis8": {
+      "graphic": "#aa6556",
+      "behindText": "#c47c6c"
+    },
+    "euiColorVis9": {
+      "graphic": "#e7664c",
+      "behindText": "#ff7e62"
+    }
+  },
+  "euiPaletteColorBlindKeys": "'euiColorVis0', 'euiColorVis1', 'euiColorVis2', 'euiColorVis3', 'euiColorVis4', 'euiColorVis5', 'euiColorVis6', 'euiColorVis7', 'euiColorVis8', 'euiColorVis9'",
+  "euiColorVis0": "#54b399",
+  "euiColorVis1": "#6092c0",
+  "euiColorVis2": "#d36086",
+  "euiColorVis3": "#9170b8",
+  "euiColorVis4": "#ca8eae",
+  "euiColorVis5": "#d6bf57",
+  "euiColorVis6": "#b9a888",
+  "euiColorVis7": "#da8b45",
+  "euiColorVis8": "#aa6556",
+  "euiColorVis9": "#e7664c",
+  "euiColorVis0_behindText": "#6dccb1",
+  "euiColorVis1_behindText": "#79aad9",
+  "euiColorVis2_behindText": "#ee789d",
+  "euiColorVis3_behindText": "#a987d1",
+  "euiColorVis4_behindText": "#e4a6c7",
+  "euiColorVis5_behindText": "#f1d86f",
+  "euiColorVis6_behindText": "#d2c0a0",
+  "euiColorVis7_behindText": "#f5a35c",
+  "euiColorVis8_behindText": "#c47c6c",
+  "euiColorVis9_behindText": "#ff7e62",
   "euiFontWeightLight": 300,
   "euiFontWeightRegular": 400,
   "euiFontWeightMedium": 500,
@@ -806,6 +725,37 @@
   "euiZFlyout": 1000,
   "euiZMaskBelowHeader": 1000,
   "euiZContent": 0,
+  "euiColorGhost": "#ffffff",
+  "euiColorInk": "#000000",
+  "euiColorPrimary": "#36a2ef",
+  "euiColorSecondary": "#7dded8",
+  "euiColorAccent": "#f68fbe",
+  "euiColorSuccess": "#7dded8",
+  "euiColorWarning": "#f3d371",
+  "euiColorDanger": "#f86b63",
+  "euiColorEmptyShade": "#1d1e24",
+  "euiColorLightestShade": "#25262e",
+  "euiColorLightShade": "#343741",
+  "euiColorMediumShade": "#535966",
+  "euiColorDarkShade": "#98a2b3",
+  "euiColorDarkestShade": "#d4dae5",
+  "euiColorFullShade": "#ffffff",
+  "euiPageBackgroundColor": "#141519",
+  "euiColorHighlight": "#2e2d25",
+  "euiTextColor": "#dfe5ef",
+  "euiTitleColor": "#dfe5ef",
+  "euiTextSubduedColor": "#7a7f89",
+  "euiColorDisabled": "#515761",
+  "euiColorPrimaryText": "#36a2ef",
+  "euiColorSecondaryText": "#7dded8",
+  "euiColorAccentText": "#f68fbe",
+  "euiColorWarningText": "#f3d371",
+  "euiColorDangerText": "#f86b63",
+  "euiColorDisabledText": "#515761",
+  "euiColorSuccessText": "#7dded8",
+  "euiLinkColor": "#36a2ef",
+  "euiColorChartLines": "#343741",
+  "euiColorChartBand": "#2a2b33",
   "euiDatePickerCalendarWidth": "284px",
   "euiDatePickerPadding": "8px",
   "euiDatePickerGap": "4px",
