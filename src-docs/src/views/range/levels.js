--- conflicted
+++ resolved
@@ -34,23 +34,6 @@
     setDualValue(value);
   };
 
-<<<<<<< HEAD
-  return (
-    <Fragment>
-      <EuiRange
-        id={makeId()}
-        value={value}
-        onChange={e => onChange(e)}
-        showTicks
-        tickInterval={20}
-        levels={levels}
-        aria-label="An example of EuiRange with levels prop"
-        aria-describedby="levelsHelp2"
-      />
-      <EuiFormHelpText id="levelsHelp2">
-        Recommended levels are {levels[1].min} and above.
-      </EuiFormHelpText>
-=======
   render() {
     return (
       <Fragment>
@@ -67,31 +50,8 @@
         <EuiFormHelpText id="levelsHelp2">
           Recommended levels are {this.levels[1].min} and above.
         </EuiFormHelpText>
->>>>>>> b2078b1f
 
       <EuiSpacer size="xl" />
-
-<<<<<<< HEAD
-      <EuiDualRange
-        id={makeId()}
-        value={dualValue}
-        onChange={value => onDualChange(value)}
-        showTicks
-        ticks={[
-          { label: '20kb', value: 20 },
-          { label: '100kb', value: 100 },
-        ]}
-        showInput
-        levels={levels}
-        aria-label="An example of EuiDualRange with levels prop"
-        aria-describedby="levelsHelp3"
-      />
-      <EuiFormHelpText id="levelsHelp3">
-        Recommended size is {levels[1].min}kb and above.
-      </EuiFormHelpText>
-    </Fragment>
-  );
-=======
         <EuiDualRange
           id={htmlIdGenerator()()}
           value={this.state.dualValue}
@@ -109,5 +69,4 @@
       </Fragment>
     );
   }
->>>>>>> b2078b1f
 }