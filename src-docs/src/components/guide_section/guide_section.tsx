import React, { FunctionComponent, ReactNode, useState } from 'react';
import { useRouteMatch } from 'react-router';

import {
  EuiSpacer,
  EuiErrorBoundary,
  EuiButton,
  EuiButtonEmpty,
  EuiFlyout,
  EuiPageContentBody,
  EuiPanel,
  EuiPanelProps,
  CommonProps,
  useIsWithinBreakpoints,
} from '../../../../src';

import { slugify } from '../../../../src/services/string/slugify';

// @ts-ignore Not TS yet
import playgroundService from '../../services/playground/playground';

import { GuideSectionExample } from './guide_section_parts/guide_section_example';
import { GuideSectionExampleText } from './guide_section_parts/guide_section_text';
import {
  GuideSectionExampleTabs,
  GuideSectionExampleTabsProps,
} from './guide_section_parts/guide_section_tabs';
import classNames from 'classnames';

<<<<<<< HEAD
export interface GuideSection
  extends Pick<
    GuideSectionExample,
    'exampleToggles' | 'demoPanelProps' | 'ghostBackground'
  > {
=======
export interface GuideSection extends CommonProps {
>>>>>>> 67199056
  id?: string;
  title?: string;
  text?: ReactNode;
  source?: any[];
  demo?: ReactNode;
  fullScreen?: {
    slug: string;
    demo: ReactNode;
  };
  props?: object;
  playground?: any;
  wrapText?: boolean;
  snippet?: string | string[];
  color?: EuiPanelProps['color'];
  children?: ReactNode;
}

export const GuideSectionCodeTypesMap = {
  JS: {
    name: 'demoJS',
    displayName: 'Demo JS',
  },
  TSX: {
    name: 'demoTSX',
    displayName: 'Demo TS',
  },
  STRING_JS: {
    name: 'demoJS',
    displayName: 'Demo JS',
  },
  SNIPPET: {
    name: 'snippet',
    displayName: 'Snippet',
  },
  SASS: {
    name: 'sass',
    displayName: 'Sass',
  },
  PROPS: {
    name: 'props',
    displayName: 'Props',
  },
};

export const GuideSection: FunctionComponent<GuideSection> = ({
  id,
  title,
  text,
  demo,
  fullScreen,
  source = [],
  props = {},
  playground,
  ghostBackground,
  wrapText = true,
  demoPanelProps,
  exampleToggles,
  snippet,
  color,
  children,
  className,
}) => {
  const { path } = useRouteMatch();
  const isLargeBreakpoint = useIsWithinBreakpoints(['m', 'l', 'xl']);
  const [renderingPlayground, setRenderingPlayground] = useState(false);

  const renderTabs = () => {
    const hasSnippet = !!snippet;

    // Don't duplicate in case this function is run multiple times
    if (hasSnippet && !source.find((tab) => tab.name === 'snippet')) {
      source.push({
        ...GuideSectionCodeTypesMap.SNIPPET,
        snippets: snippet,
        displayName: `${GuideSectionCodeTypesMap.SNIPPET.displayName}${
          Array.isArray(snippet) ? 's' : ''
        }`,
      });
    }

    const hasPropsTabAlready = source.find((tab) => tab.name === 'props');

    if (
      Object.keys(props).length &&
      !hasPropsTabAlready // Don't duplicate in case this function is run multiple times
    ) {
      source.push({
        ...GuideSectionCodeTypesMap.PROPS,
        props: props,
      });
    }

    const tabs: GuideSectionExampleTabsProps['tabs'] = [];

    if (source) {
      source.map((source) => {
        tabs.push({
          // @ts-ignore Complicated
          ...GuideSectionCodeTypesMap[source.type],
          // Make sure the `name` is unique in case there are multiple source languages
          name: source.displayName
            ? slugify(source.displayName)
            : // @ts-ignore Complicated
              GuideSectionCodeTypesMap[source.type].name,
          ...source,
        });
      });
    }

    return tabs.length ? (
      <GuideSectionExampleTabs
        tabs={tabs}
        rightSideControl={renderPlaygroundToggle()}
      />
    ) : undefined;
  };

  const renderPlaygroundToggle = () => {
    const isPlaygroundUnsupported =
      typeof window !== 'undefined' &&
      typeof document !== 'undefined' &&
      !!(window as any).MSInputMethodContext &&
      // @ts-ignore doesn't exist?
      !!document.documentMode;

    if (!isPlaygroundUnsupported && !!playground) {
      return (
        <EuiButtonEmpty
          size="xs"
          iconType="controlsHorizontal"
          onClick={() => {
            setRenderingPlayground((rendering) => !rendering);
          }}
        >
          Playground
        </EuiButtonEmpty>
      );
    }
  };

  const renderPlayground = () => {
    const {
      config,
      setGhostBackground,
      playgroundClassName,
      playgroundPanelProps,
    } = playground();

    return playgroundService({
      config,
      setGhostBackground,
      playgroundClassName,
      playgroundPanelProps,
      playgroundToggle: renderPlaygroundToggle(),
      tabs: renderTabs(),
    });
  };

  return (
    <EuiPanel
      id={id}
      className={classNames('guideSection', className)}
      color={!isLargeBreakpoint ? 'transparent' : color || 'transparent'}
      borderRadius="none"
      paddingSize="l"
      grow={false}
    >
      <EuiSpacer size={(color || title) && isLargeBreakpoint ? 'xxl' : 'xs'} />
      <EuiPageContentBody restrictWidth>
        <GuideSectionExampleText title={title} wrapText={wrapText}>
          {text}
        </GuideSectionExampleText>

        {renderingPlayground && (
          <EuiFlyout
            onClose={() => setRenderingPlayground(false)}
            size="l"
            paddingSize="none"
            closeButtonPosition="outside"
          >
            {renderPlayground()}
          </EuiFlyout>
        )}
        {(demo || fullScreen) && (
          <>
            {text && <EuiSpacer />}
            <GuideSectionExample
              example={
                <EuiErrorBoundary>
                  {/* eslint-disable-next-line no-nested-ternary */}
                  {fullScreen == null ? (
                    <div>{demo}</div>
                  ) : demo == null ? (
                    <EuiButton
                      fill
                      iconType="fullScreen"
                      href={`#${path}/${fullScreen.slug}`}
                    >
                      Fullscreen demo
                    </EuiButton>
                  ) : (
                    demo
                  )}
                </EuiErrorBoundary>
              }
              tabs={renderTabs()}
              ghostBackground={ghostBackground}
              demoPanelProps={demoPanelProps}
              exampleToggles={exampleToggles}
            />
          </>
        )}

        {children}
        <EuiSpacer size={color && isLargeBreakpoint ? 'xxl' : 'xs'} />
      </EuiPageContentBody>
    </EuiPanel>
  );
};<|MERGE_RESOLUTION|>--- conflicted
+++ resolved
@@ -27,15 +27,11 @@
 } from './guide_section_parts/guide_section_tabs';
 import classNames from 'classnames';
 
-<<<<<<< HEAD
 export interface GuideSection
   extends Pick<
     GuideSectionExample,
     'exampleToggles' | 'demoPanelProps' | 'ghostBackground'
   > {
-=======
-export interface GuideSection extends CommonProps {
->>>>>>> 67199056
   id?: string;
   title?: string;
   text?: ReactNode;
