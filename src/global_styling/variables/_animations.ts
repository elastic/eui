--- conflicted
+++ resolved
@@ -5,37 +5,6 @@
  * in compliance with, at your election, the Elastic License 2.0 or the Server
  * Side Public License, v 1.
  */
-<<<<<<< HEAD
-
-import { css } from '@emotion/react';
-import { CSSProperties } from 'react';
-
-/**
- * A quick wrapping function around the provided content that adds the
- * `prefers-reduced-motion` media query so that when it is turn off,
- * animations are not run.
- * @param content
- * @returns css Emotion object
- */
-export const euiCanAnimate = (content: any) => css`
-  @media screen and (prefers-reduced-motion: no-preference) {
-    ${content}
-  }
-`;
-
-/**
- * A quick wrapping function around the provided content that adds the
- * `prefers-reduced-motion` media query that will only run the content if
- * the setting is off (reduce).
- * @param content
- * @returns css Emotion object
- */
-export const euiCantAnimate = (content: any) => css`
-  @media screen and (prefers-reduced-motion: reduce) {
-    ${content}
-  }
-`;
-=======
 import { CSSProperties } from 'react';
 
 /**
@@ -51,7 +20,6 @@
  */
 export const euiCantAnimate =
   '@media screen and (prefers-reduced-motion: reduce)';
->>>>>>> 3c427b1c
 
 export interface _EuiThemeAnimationSpeed {
   extraFast: CSSProperties['animationDuration'];
