import React from 'react';
import { render } from 'enzyme';
import { requiredProps } from '../../test';

import { EuiBreadcrumbs } from './breadcrumbs';

describe('EuiBreadcrumbs', () => {
  test('is rendered', () => {
    const breadcrumbs = [
      {
        text: <span>Animals</span>,
        href: '#',
        onClick: e => {
          e.preventDefault();
          console.log('You clicked Animals');
        },
        'data-test-subj': 'breadcrumbsAnimals',
        className: 'customClass',
      },
      {
        text: 'Reptiles',
        onClick: e => {
          e.preventDefault();
          console.log('You clicked Reptiles');
        },
      },
      {
        text: 'Boa constrictor',
        href: '#',
        truncate: true,
      },
      {
        text: 'Edit',
      },
    ];

    const component = render(
      <EuiBreadcrumbs {...requiredProps} breadcrumbs={breadcrumbs} />
    );

    expect(component).toMatchSnapshot();
  });

  describe('props', () => {
    const breadcrumbs = [
      {
        text: 'Animals',
      },
      {
        text: 'Reptiles',
      },
      {
        text: 'Boa constrictor',
      },
      {
        text: 'Edit',
      },
    ];

    describe('responsive', () => {
      test('is rendered', () => {
        const component = render(
          <EuiBreadcrumbs breadcrumbs={breadcrumbs} responsive />
        );
        expect(component).toMatchSnapshot();
      });
    });

    describe('truncate as false', () => {
      test('is rendered', () => {
        const component = render(
          <EuiBreadcrumbs breadcrumbs={breadcrumbs} truncate={false} />
        );
        expect(component).toMatchSnapshot();
      });
    });

    describe('max', () => {
      test('renders 1 item', () => {
        const component = render(
          <EuiBreadcrumbs breadcrumbs={breadcrumbs} max={1} />
        );
        expect(component).toMatchSnapshot();
      });

      test('renders 2 items', () => {
        const component = render(
          <EuiBreadcrumbs breadcrumbs={breadcrumbs} max={2} />
        );
        expect(component).toMatchSnapshot();
      });

      test('renders 3 items', () => {
        const component = render(
          <EuiBreadcrumbs breadcrumbs={breadcrumbs} max={3} />
        );
        expect(component).toMatchSnapshot();
      });

<<<<<<< HEAD
      test("doesn't break when max exceeds the number of breadcrumbs", () => {
=======
      test(`doesn't break when max exceeds the number of breadcrumbs`, () => {
>>>>>>> 75fee430
        const component = render(
          <EuiBreadcrumbs breadcrumbs={breadcrumbs} max={20} />
        );
        expect(component).toMatchSnapshot();
      });
    });
  });
});<|MERGE_RESOLUTION|>--- conflicted
+++ resolved
@@ -97,11 +97,7 @@
         expect(component).toMatchSnapshot();
       });
 
-<<<<<<< HEAD
-      test("doesn't break when max exceeds the number of breadcrumbs", () => {
-=======
       test(`doesn't break when max exceeds the number of breadcrumbs`, () => {
->>>>>>> 75fee430
         const component = render(
           <EuiBreadcrumbs breadcrumbs={breadcrumbs} max={20} />
         );
