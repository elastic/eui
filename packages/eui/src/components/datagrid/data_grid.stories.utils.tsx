--- conflicted
+++ resolved
@@ -244,17 +244,16 @@
         </EuiScreenReaderOnly>
       ),
       rowCellRender: () => (
-<<<<<<< HEAD
-        <EuiButtonIcon
-          iconType="boxesHorizontal"
-          aria-label="Open actions popover"
-        />
-=======
         <>
-          <EuiButtonIcon iconType="indexEdit" />
-          <EuiButtonIcon iconType="boxesHorizontal" />
+          <EuiButtonIcon
+            iconType="indexEdit"
+            aria-label="Edit row"
+          />
+          <EuiButtonIcon
+            iconType="boxesHorizontal"
+            aria-label="Open actions popover"
+          />
         </>
->>>>>>> e6ccac87
       ),
     },
   ],
@@ -276,15 +275,6 @@
           onChange={() => {}}
         />
       ),
-<<<<<<< HEAD
-      rowCellRender: () => (
-        <EuiButtonIcon
-          iconType="boxesHorizontal"
-          aria-label="Open actions popover"
-        />
-      ),
-=======
->>>>>>> e6ccac87
     },
   ],
   // setup for easier testing/QA
