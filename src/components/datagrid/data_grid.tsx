/*
 * Copyright Elasticsearch B.V. and/or licensed to Elasticsearch B.V. under one
 * or more contributor license agreements. Licensed under the Elastic License
 * 2.0 and the Server Side Public License, v 1; you may not use this file except
 * in compliance with, at your election, the Elastic License 2.0 or the Server
 * Side Public License, v 1.
 */

import classNames from 'classnames';
import React, {
  FunctionComponent,
  HTMLAttributes,
  KeyboardEvent,
  MutableRefObject,
  useCallback,
  useEffect,
  useMemo,
  useRef,
  useState,
} from 'react';
import tabbable from 'tabbable';
import { htmlIdGenerator, keys } from '../../services';
import { EuiFocusTrap } from '../focus_trap';
import { EuiI18n, useEuiI18n } from '../i18n';
import { useResizeObserver } from '../observer/resize_observer';
import { EuiDataGridBody, VIRTUALIZED_CONTAINER_CLASS } from './body';
import { useDataGridColumnSelector } from './column_selector';
import { useDataGridColumnSorting } from './column_sorting';
import {
  DataGridFocusContext,
  DataGridSortingContext,
} from './data_grid_context';
import { EuiDataGridInMemoryRenderer } from './data_grid_inmemory_renderer';
import { EuiDataGridPaginationRenderer } from './data_grid_pagination';
import {
  schemaDetectors as providedSchemaDetectors,
  useDetectSchema,
  useMergedSchema,
} from './data_grid_schema';
import {
  checkOrDefaultToolBarDisplayOptions,
  EuiDataGridToolbar,
} from './data_grid_toolbar';
import {
  DataGridFocusContextShape,
  EuiDataGridColumn,
  EuiDataGridColumnWidths,
  EuiDataGridControlColumn,
  EuiDataGridFocusedCell,
  EuiDataGridInMemory,
  EuiDataGridInMemoryValues,
  EuiDataGridOnColumnResizeHandler,
  EuiDataGridProps,
  EuiDataGridStyleBorders,
  EuiDataGridStyleCellPaddings,
  EuiDataGridStyleFontSizes,
  EuiDataGridStyleFooter,
  EuiDataGridStyleHeader,
  EuiDataGridStyleRowHover,
} from './data_grid_types';
import { RowHeightUtils } from './row_height_utils';
import { startingStyles, useDataGridStyleSelector } from './style_selector';

// Used to short-circuit some async browser behaviour that is difficult to account for in tests
const IS_JEST_ENVIRONMENT = global.hasOwnProperty('_isJest');

<<<<<<< HEAD
// When below this number the grid only shows the full screen button
const MINIMUM_WIDTH_FOR_GRID_CONTROLS = 479;

type CommonGridProps = CommonProps &
  HTMLAttributes<HTMLDivElement> & {
    /**
     * An array of #EuiDataGridControlColumn objects. Used to define ancillary columns on the left side of the data grid.
     */
    leadingControlColumns?: EuiDataGridControlColumn[];
    /**
     * An array of #EuiDataGridControlColumn objects. Used to define ancillary columns on the right side of the data grid.
     */
    trailingControlColumns?: EuiDataGridControlColumn[];
    /**
     * An array of #EuiDataGridColumn objects. Lists the columns available and the schema and settings tied to it.
     */
    columns: EuiDataGridColumn[];
    /**
     * An array of #EuiDataGridColumnVisibility objects. Defines which columns are visible in the grid and the order they are displayed.
     */
    columnVisibility: EuiDataGridColumnVisibility;
    /**
     * An array of custom #EuiDataGridSchemaDetector objects. You can inject custom schemas to the grid to define the classnames applied
     */
    schemaDetectors?: EuiDataGridSchemaDetector[];
    /**
     * An object mapping #EuiDataGridColumn `schema`s to a custom popover formatting component which receives #EuiDataGridPopoverContent props
     */
    popoverContents?: EuiDataGridPopoverContents;
    /**
     * The total number of rows in the dataset (used by e.g. pagination to know how many pages to list)
     */
    rowCount: number;
    /**
     * A function called to render a cell's value. Behind the scenes it is treated as a React component
     * allowing hooks, context, and other React concepts to be used. The function receives a #CellValueElement
     * as its only argument.
     */
    renderCellValue: EuiDataGridCellProps['renderCellValue'];
    /**
     * A function called to render a cell's value. Behind the scenes it is treated as a React component
     * allowing hooks, context, and other React concepts to be used. The function receives a #CellValueElement
     * as its only argument.
     */
    renderFooterCellValue?: EuiDataGridCellProps['renderCellValue'];
    /**
     * Defines the look and feel for the grid. Accepts a partial #EuiDataGridStyle object. Settings provided may be overwritten or merged with user defined preferences if toolbarVisibility density controls are available.
     */
    gridStyle?: EuiDataGridStyle;
    /**
     * Accepts either a boolean or #EuiDataGridToolbarVisibilityOptions object. When used as a boolean, defines the display of the toolbar entire. WHen passed an object allows you to turn off individual controls within the toolbar as well as add additional buttons.
     */
    toolbarVisibility?: boolean | EuiDataGridToolBarVisibilityOptions;
    /**
     * A #EuiDataGridInMemory object to definite the level of high order schema-detection and sorting logic to use on your data. *Try to set when possible*. When omitted, disables all enhancements and assumes content is flat strings.
     */
    inMemory?: EuiDataGridInMemory;
    /**
     * A #EuiDataGridPagination object. Omit to disable pagination completely.
     */
    pagination?: EuiDataGridPaginationProps;
    /**
     * A #EuiDataGridSorting object that provides the sorted columns along with their direction. Omit to disable, but you'll likely want to also turn off the user sorting controls through the `toolbarVisibility` prop.
     */
    sorting?: EuiDataGridSorting;
    /**
     * A callback for when a column's size changes. Callback receives `{ columnId: string, width: number }`.
     */
    onColumnResize?: EuiDataGridOnColumnResizeHandler;
    /**
     * Defines a minimum width for the grid to show all controls in its header.
     */
    minSizeForControls?: number;
    /**
     * Sets the grid's height, forcing it to overflow in a scrollable container with cell virtualization
     */
    height?: CSSProperties['height'];
    /**
     * Sets the grid's width, forcing it to overflow in a scrollable container with cell virtualization
     */
    width?: CSSProperties['width'];
    /**
     * The number of rows to render outside of the visible area.
     */
    overscanRowCount?: number;
    /**
     * The number of columns to render outside of the visible area.
     */
    overscanColumnCount?: number;
    /**
     * A #EuiDataGridRowHeightsOptions object that provides row heights options
     */
    rowHeightsOptions?: EuiDataGridRowHeightsOptions;
  };

// Force either aria-label or aria-labelledby to be defined
export type EuiDataGridProps = OneOf<
  CommonGridProps,
  'aria-label' | 'aria-labelledby'
>;

=======
>>>>>>> 20ea6839
// Each gridStyle object above sets a specific CSS select to .euiGrid
const fontSizesToClassMap: { [size in EuiDataGridStyleFontSizes]: string } = {
  s: 'euiDataGrid--fontSizeSmall',
  m: '',
  l: 'euiDataGrid--fontSizeLarge',
};

const headerToClassMap: { [header in EuiDataGridStyleHeader]: string } = {
  shade: 'euiDataGrid--headerShade',
  underline: 'euiDataGrid--headerUnderline',
};

const footerToClassMap: { [footer in EuiDataGridStyleFooter]: string } = {
  shade: 'euiDataGrid--footerShade',
  overline: 'euiDataGrid--footerOverline',
  striped: '',
};

const rowHoverToClassMap: {
  [rowHighlight in EuiDataGridStyleRowHover]: string;
} = {
  highlight: 'euiDataGrid--rowHoverHighlight',
  none: '',
};

const bordersToClassMap: { [border in EuiDataGridStyleBorders]: string } = {
  all: 'euiDataGrid--bordersAll',
  horizontal: 'euiDataGrid--bordersHorizontal',
  none: 'euiDataGrid--bordersNone',
};

const cellPaddingsToClassMap: {
  [cellPaddings in EuiDataGridStyleCellPaddings]: string;
} = {
  s: 'euiDataGrid--paddingSmall',
  m: '',
  l: 'euiDataGrid--paddingLarge',
};

function computeVisibleRows(
  props: Pick<EuiDataGridProps, 'pagination' | 'rowCount'>
) {
  const { pagination, rowCount } = props;

  const startRow = pagination ? pagination.pageIndex * pagination.pageSize : 0;
  let endRow = pagination
    ? (pagination.pageIndex + 1) * pagination.pageSize
    : rowCount;
  endRow = Math.min(endRow, rowCount);

  return endRow - startRow;
}

/**
 * Returns the size of the cell container minus the scroll bar width.
 * To do so, this hook is listening for size changes of the container itself,
 * as well as pagination changes to make sure every update is caught.
 *
 * This is necessary because there is no callback/event fired by the browser
 * indicating the scroll bar state has changed.
 * @param resizeRef the wrapper element containging the data grid
 * @param pageSize the currently applied page size
 */
function useVirtualizeContainerWidth(
  resizeRef: HTMLDivElement | null,
  pageSize: number | undefined
) {
  const [virtualizeContainerWidth, setVirtualizeContainerWidth] = useState(0);
  const virtualizeContainer = resizeRef?.getElementsByClassName(
    VIRTUALIZED_CONTAINER_CLASS
  )[0] as HTMLDivElement | null;

  // re-render data grid on size changes
  useResizeObserver(virtualizeContainer);

  useEffect(() => {
    if (virtualizeContainer?.clientWidth) {
      setVirtualizeContainerWidth(virtualizeContainer.clientWidth);
    }
  }, [virtualizeContainer?.clientWidth]);

  useEffect(() => {
    // wait for layout to settle, then measure virtualize container
    setTimeout(() => {
      if (virtualizeContainer?.clientWidth) {
        const containerWidth = virtualizeContainer.clientWidth;
        setVirtualizeContainerWidth(containerWidth);
      }
    }, 100);
  }, [pageSize, virtualizeContainer]);

  return virtualizeContainerWidth;
}

function useDefaultColumnWidth(
  gridWidth: number,
  leadingControlColumns: EuiDataGridControlColumn[],
  trailingControlColumns: EuiDataGridControlColumn[],
  columns: EuiDataGridProps['columns']
): number | null {
  const computeDefaultWidth = useCallback((): number | null => {
    if (IS_JEST_ENVIRONMENT) return 100;
    if (gridWidth === 0) return null; // we can't tell what size to compute yet

    const controlColumnWidths = [
      ...leadingControlColumns,
      ...trailingControlColumns,
    ].reduce<number>(
      (claimedWidth, controlColumn: EuiDataGridControlColumn) =>
        claimedWidth + controlColumn.width,
      0
    );

    const columnsWithWidths = columns.filter<
      EuiDataGridColumn & { initialWidth: number }
    >(doesColumnHaveAnInitialWidth);

    const definedColumnsWidth = columnsWithWidths.reduce(
      (claimedWidth, column) => claimedWidth + column.initialWidth,
      0
    );

    const claimedWidth = controlColumnWidths + definedColumnsWidth;

    const widthToFill = gridWidth - claimedWidth;
    const unsizedColumnCount = columns.length - columnsWithWidths.length;
    if (unsizedColumnCount === 0) {
      return 100;
    }
    return Math.max(widthToFill / unsizedColumnCount, 100);
  }, [gridWidth, columns, leadingControlColumns, trailingControlColumns]);

  const [defaultColumnWidth, setDefaultColumnWidth] = useState<number | null>(
    computeDefaultWidth
  );

  useEffect(() => {
    const columnWidth = computeDefaultWidth();
    setDefaultColumnWidth(columnWidth);
  }, [computeDefaultWidth]);

  return defaultColumnWidth;
}

function doesColumnHaveAnInitialWidth(
  column: EuiDataGridColumn
): column is EuiDataGridColumn & { initialWidth: number } {
  return column.hasOwnProperty('initialWidth');
}

function useColumnWidths(
  columns: EuiDataGridColumn[],
  onColumnResize?: EuiDataGridOnColumnResizeHandler
): [EuiDataGridColumnWidths, (columnId: string, width: number) => void] {
  const hasMounted = useRef(false);

  const computeColumnWidths = useCallback(() => {
    return columns
      .filter<EuiDataGridColumn & { initialWidth: number }>(
        doesColumnHaveAnInitialWidth
      )
      .reduce<EuiDataGridColumnWidths>((initialWidths, column) => {
        initialWidths[column.id] = column.initialWidth;
        return initialWidths;
      }, {});
  }, [columns]);

  const [columnWidths, setColumnWidths] = useState<EuiDataGridColumnWidths>(
    computeColumnWidths
  );

  useEffect(() => {
    if (!hasMounted.current) {
      hasMounted.current = true;
      return;
    }

    setColumnWidths(computeColumnWidths());
  }, [computeColumnWidths]);

  const setColumnWidth = useCallback(
    (columnId: string, width: number) => {
      setColumnWidths({ ...columnWidths, [columnId]: width });

      if (onColumnResize) {
        onColumnResize({ columnId, width });
      }
    },
    [columnWidths, onColumnResize]
  );

  return [columnWidths, setColumnWidth];
}

function useInMemoryValues(
  inMemory: EuiDataGridInMemory | undefined,
  rowCount: number
): [
  EuiDataGridInMemoryValues,
  (rowIndex: number, columnId: string, value: string) => void
] {
  /**
   * For performance, `onCellRender` below mutates the inMemoryValues object
   * instead of cloning. If this operation were done in a setState call
   * React would ignore the update as the object itself has not changed.
   * So, we keep a dual record: the in-memory values themselves and a "version" counter.
   * When the object is mutated, the version is incremented triggering a re-render, and
   * the returned `inMemoryValues` object is re-created (cloned) from the mutated version.
   * The version updates are batched, so only one clone happens per batch.
   **/
  const _inMemoryValues = useRef<EuiDataGridInMemoryValues>({});
  const [inMemoryValuesVersion, setInMemoryValuesVersion] = useState(0);

  // eslint-disable-next-line react-hooks/exhaustive-deps
  const inMemoryValues = useMemo(() => ({ ..._inMemoryValues.current }), [
    inMemoryValuesVersion,
  ]);

  const onCellRender = useCallback((rowIndex, columnId, value) => {
    const nextInMemoryValues = _inMemoryValues.current;
    nextInMemoryValues[rowIndex] = nextInMemoryValues[rowIndex] || {};
    if (nextInMemoryValues[rowIndex][columnId] !== value) {
      nextInMemoryValues[rowIndex][columnId] = value;
      setInMemoryValuesVersion((version) => version + 1);
    }
  }, []);

  // if `inMemory.level` or `rowCount` changes reset the values
  const inMemoryLevel = inMemory && inMemory.level;
  const resetRunCount = useRef(0);
  useEffect(() => {
    if (resetRunCount.current++ > 0) {
      // this has to delete "overflow" keys from the object instead of resetting to an empty one,
      // as the internal inmemoryrenderer component's useEffect which sets the values
      // executes before this outer, wrapping useEffect
      const existingRowKeyCount = Object.keys(_inMemoryValues.current).length;
      for (let i = rowCount; i < existingRowKeyCount; i++) {
        delete _inMemoryValues.current[i];
      }
      setInMemoryValuesVersion((version) => version + 1);
    }
  }, [inMemoryLevel, rowCount]);

  return [inMemoryValues, onCellRender];
}

function createKeyDownHandler(
  props: EuiDataGridProps,
  contentElement: HTMLDivElement | null,
  visibleColumns: EuiDataGridProps['columns'],
  leadingControlColumns: EuiDataGridControlColumn[],
  trailingControlColumns: EuiDataGridControlColumn[],
  focusedCell: EuiDataGridFocusedCell | undefined,
  headerIsInteractive: boolean,
  setFocusedCell: (focusedCell: EuiDataGridFocusedCell) => void
) {
  return (event: KeyboardEvent<HTMLDivElement>) => {
    if (focusedCell == null) return;

    if (
      contentElement == null ||
      !contentElement.contains(document.activeElement)
    ) {
      // if the `contentElement` does not contain the focused element, don't handle the event
      // this happens when React bubbles the key event through a portal
      return;
    }

    const colCount =
      visibleColumns.length +
      leadingControlColumns.length +
      trailingControlColumns.length -
      1;
    const [x, y] = focusedCell;
    const rowCount = computeVisibleRows(props);
    const { key, ctrlKey } = event;

    if (key === keys.ARROW_DOWN) {
      event.preventDefault();
      if (props.renderFooterCellValue ? y < rowCount : y < rowCount - 1) {
        setFocusedCell([x, y + 1]);
      }
    } else if (key === keys.ARROW_LEFT) {
      event.preventDefault();
      if (x > 0) {
        setFocusedCell([x - 1, y]);
      }
    } else if (key === keys.ARROW_UP) {
      event.preventDefault();
      const minimumIndex = headerIsInteractive ? -1 : 0;
      if (y > minimumIndex) {
        setFocusedCell([x, y - 1]);
      }
    } else if (key === keys.ARROW_RIGHT) {
      event.preventDefault();
      if (x < colCount) {
        setFocusedCell([x + 1, y]);
      }
    } else if (key === keys.PAGE_DOWN) {
      if (props.pagination) {
        event.preventDefault();
        const rowCount = props.rowCount;
        const pageIndex = props.pagination.pageIndex;
        const pageSize = props.pagination.pageSize;
        const pageCount = Math.ceil(rowCount / pageSize);
        if (pageIndex < pageCount - 1) {
          props.pagination.onChangePage(pageIndex + 1);
        }
        setFocusedCell([focusedCell[0], 0]);
      }
    } else if (key === keys.PAGE_UP) {
      if (props.pagination) {
        event.preventDefault();
        const pageIndex = props.pagination.pageIndex;
        if (pageIndex > 0) {
          props.pagination.onChangePage(pageIndex - 1);
        }
        setFocusedCell([focusedCell[0], props.pagination.pageSize - 1]);
      }
    } else if (key === (ctrlKey && keys.END)) {
      event.preventDefault();
      setFocusedCell([colCount, rowCount - 1]);
    } else if (key === (ctrlKey && keys.HOME)) {
      event.preventDefault();
      setFocusedCell([0, 0]);
    } else if (key === keys.END) {
      event.preventDefault();
      setFocusedCell([colCount, y]);
    } else if (key === keys.HOME) {
      event.preventDefault();
      setFocusedCell([0, y]);
    }
  };
}

type FocusProps = Pick<HTMLAttributes<HTMLDivElement>, 'tabIndex' | 'onFocus'>;
const useFocus = (
  headerIsInteractive: boolean,
  cellsUpdateFocus: MutableRefObject<Map<string, Function>>
): [
  FocusProps,
  EuiDataGridFocusedCell | undefined,
  (focusedCell: EuiDataGridFocusedCell) => void
] => {
  const [focusedCell, setFocusedCell] = useState<
    EuiDataGridFocusedCell | undefined
  >(undefined);

  const previousCell = useRef<EuiDataGridFocusedCell | undefined>(undefined);
  useEffect(() => {
    if (previousCell.current) {
      notifyCellOfFocusState(
        cellsUpdateFocus.current,
        previousCell.current,
        false
      );
    }
    previousCell.current = focusedCell;

    if (focusedCell) {
      notifyCellOfFocusState(cellsUpdateFocus.current, focusedCell, true);
    }
  }, [cellsUpdateFocus, focusedCell]);

  const hasHadFocus = useMemo(() => focusedCell != null, [focusedCell]);

  const focusProps = useMemo<FocusProps>(
    () =>
      hasHadFocus
        ? {
            // FireFox allows tabbing to a div that is scrollable, while Chrome does not
            tabIndex: -1,
          }
        : {
            tabIndex: 0,
            onFocus: (e) => {
              // if e.target (the source element of the `focus event`
              // matches e.currentTarget (always the div with this onFocus listener)
              // then the user has focused directly on the data grid wrapper (almost definitely by tabbing)
              // so shift focus to the first interactive cell within the grid
              if (e.target === e.currentTarget) {
                setFocusedCell(headerIsInteractive ? [0, -1] : [0, 0]);
              }
            },
          },
    [hasHadFocus, setFocusedCell, headerIsInteractive]
  );

  return [focusProps, focusedCell, setFocusedCell];
};

function notifyCellOfFocusState(
  cellsUpdateFocus: Map<string, Function>,
  cell: EuiDataGridFocusedCell,
  isFocused: boolean
) {
  const key = `${cell[0]}-${cell[1]}`;
  const onFocus = cellsUpdateFocus.get(key);
  if (onFocus) {
    onFocus(isFocused);
  }
}

const emptyArrayDefault: EuiDataGridControlColumn[] = [];
export const EuiDataGrid: FunctionComponent<EuiDataGridProps> = (props) => {
  const {
    leadingControlColumns = emptyArrayDefault,
    trailingControlColumns = emptyArrayDefault,
    columns,
    columnVisibility,
    schemaDetectors,
    rowCount,
    renderCellValue,
    renderFooterCellValue,
    className,
    gridStyle,
    toolbarVisibility = true,
    pagination,
    sorting,
    inMemory,
    popoverContents,
    onColumnResize,
    minSizeForControls,
    height,
    width,
    rowHeightsOptions,
    overscanColumnCount,
    overscanRowCount,
    ...rest
  } = props;

  const [isFullScreen, setIsFullScreen] = useState(false);
  const [gridWidth, setGridWidth] = useState(0);

  const [interactiveCellId] = useState(htmlIdGenerator()());
  const [headerIsInteractive, setHeaderIsInteractive] = useState(false);

  const cellsUpdateFocus = useRef<Map<string, Function>>(new Map());

  const [wrappingDivFocusProps, focusedCell, setFocusedCell] = useFocus(
    headerIsInteractive,
    cellsUpdateFocus
  );

  // maintain a statically-referenced copy of `focusedCell`
  // so it can be looked up when needed without causing a re-render
  const focusedCellReference = useRef<
    EuiDataGridFocusedCell | null | undefined
  >(focusedCell);
  useEffect(() => {
    focusedCellReference.current = focusedCell;
  }, [focusedCell]);

  const handleHeaderChange = useCallback<(headerRow: HTMLElement) => void>(
    (headerRow) => {
      const tabbables = tabbable(headerRow);
      const managed = headerRow.querySelectorAll('[data-euigrid-tab-managed]');
      const hasInteractives = tabbables.length > 0 || managed.length > 0;
      if (hasInteractives !== headerIsInteractive) {
        setHeaderIsInteractive(hasInteractives);

        // if the focus is on the header, and the header is no longer interactive
        // move the focus down to the first row
        const focusedCell = focusedCellReference.current;
        if (hasInteractives === false && focusedCell && focusedCell[1] === -1) {
          setFocusedCell([focusedCell[0], 0]);
        }
      }
    },
    [headerIsInteractive, setHeaderIsInteractive, setFocusedCell]
  );

  const handleHeaderMutation = useCallback<MutationCallback>(
    (records) => {
      const [{ target }] = records;

      // find the wrapping header div
      let headerRow = target.parentElement;
      while (
        headerRow &&
        (headerRow.getAttribute('data-test-subj') || '')
          .split(/\s+/)
          .indexOf('dataGridHeader') === -1
      ) {
        headerRow = headerRow.parentElement;
      }

      if (headerRow) handleHeaderChange(headerRow);
    },
    [handleHeaderChange]
  );

  const handleGridKeyDown = (event: KeyboardEvent<HTMLDivElement>) => {
    switch (event.key) {
      case keys.ESCAPE:
        if (isFullScreen) {
          event.preventDefault();
          setIsFullScreen(false);
        }
        break;
    }
  };

  // enables/disables grid controls based on available width
  const [resizeRef, setResizeRef] = useState<HTMLDivElement | null>(null);
  const [toolbarRef, setToolbarRef] = useState<HTMLDivElement | null>(null);
  const gridDimensions = useResizeObserver(resizeRef, 'width');
  const toolbarDemensions = useResizeObserver(toolbarRef, 'height');
  useEffect(() => {
    if (resizeRef) {
      const { width } = gridDimensions;
      setGridWidth(width);
    } else {
      setGridWidth(0);
    }
  }, [resizeRef, gridDimensions]);

  const virtualizeContainerWidth = useVirtualizeContainerWidth(
    resizeRef,
    pagination?.pageSize
  );

  const [columnWidths, setColumnWidth] = useColumnWidths(
    columns,
    onColumnResize
  );

  // apply style props on top of defaults
  const gridStyleWithDefaults = { ...startingStyles, ...gridStyle };

  const [inMemoryValues, onCellRender] = useInMemoryValues(inMemory, rowCount);

  const definedColumnSchemas = useMemo(() => {
    return columns.reduce<{ [key: string]: string }>(
      (definedColumnSchemas, { id, schema }) => {
        if (schema != null) {
          definedColumnSchemas[id] = schema;
        }
        return definedColumnSchemas;
      },
      {}
    );
  }, [columns]);

  const allSchemaDetectors = useMemo(
    () => [...providedSchemaDetectors, ...(schemaDetectors || [])],
    [schemaDetectors]
  );
  const detectedSchema = useDetectSchema(
    inMemory,
    inMemoryValues,
    allSchemaDetectors,
    definedColumnSchemas,
    inMemory != null
  );
  const mergedSchema = useMergedSchema(detectedSchema, columns);

  const displayValues: { [key: string]: string } = columns.reduce(
    (acc: { [key: string]: string }, column: EuiDataGridColumn) => ({
      ...acc,
      [column.id]: column.displayAsText || column.id,
    }),
    {}
  );

  const [
    columnSelector,
    orderedVisibleColumns,
    setVisibleColumns,
    switchColumnPos,
  ] = useDataGridColumnSelector(
    columns,
    columnVisibility,
    checkOrDefaultToolBarDisplayOptions(
      toolbarVisibility,
      'showColumnSelector'
    ),
    displayValues
  );
  const columnSorting = useDataGridColumnSorting(
    orderedVisibleColumns,
    sorting,
    mergedSchema,
    allSchemaDetectors,
    displayValues
  );
  const [styleSelector, gridStyles] = useDataGridStyleSelector(
    gridStyleWithDefaults
  );

  // compute the default column width from the container's clientWidth and count of visible columns
  const defaultColumnWidth = useDefaultColumnWidth(
    // use clientWidth of the virtualization container to take scroll bar into account
    // if that's not possible fall back to the size of the wrapper element
    virtualizeContainerWidth || gridDimensions.width,
    leadingControlColumns,
    trailingControlColumns,
    orderedVisibleColumns
  );

  const rowHeightUtils = useMemo(() => new RowHeightUtils(), []);

  useEffect(() => {
    rowHeightUtils.clearHeightsCache();
  }, [orderedVisibleColumns, rowHeightsOptions, rowHeightUtils]);

  const [contentRef, setContentRef] = useState<HTMLDivElement | null>(null);

  useEffect(() => {
    if (contentRef) {
      const headerElement = contentRef.querySelector(
        '[data-test-subj~=dataGridHeader]'
      );
      if (headerElement) {
        handleHeaderChange(headerElement as HTMLElement);
      }
    }
  }, [contentRef, handleHeaderChange]);

  // Because of a weird Chrome bug with position:sticky css items and focus, we force scrolling to the top
  // if the item is in the first row. This prevents the cell from ever being under the sticky header.
  useEffect(() => {
    if (focusedCell !== undefined && focusedCell[1] === 0) {
      if (contentRef != null) {
        contentRef.scrollTop = 0;
      }
    }
  }, [focusedCell, contentRef]);

  useEffect(() => {
    rowHeightUtils.computeStylesForGridCell({
      cellPadding: gridStyles.cellPadding,
      fontSize: gridStyles.fontSize,
    });
  }, [gridStyles.cellPadding, gridStyles.fontSize, rowHeightUtils]);

  const classes = classNames(
    'euiDataGrid',
    fontSizesToClassMap[gridStyles.fontSize!],
    bordersToClassMap[gridStyles.border!],
    headerToClassMap[gridStyles.header!],
    footerToClassMap[gridStyles.footer!],
    rowHoverToClassMap[gridStyles.rowHover!],
    cellPaddingsToClassMap[gridStyles.cellPadding!],
    {
      'euiDataGrid--stripes': gridStyles.stripes!,
    },
    {
      'euiDataGrid--stickyFooter': gridStyles.footer && gridStyles.stickyFooter,
    },
    {
      'euiDataGrid--fullScreen': isFullScreen,
    },
    {
      'euiDataGrid--noControls': !toolbarVisibility,
    },
    className
  );

  const controlBtnClasses = classNames(
    'euiDataGrid__controlBtn',
    {
      'euiDataGrid__controlBtn--active': isFullScreen,
    },
    className
  );

  // By default the toolbar appears
  const showToolbar = !!toolbarVisibility;

  const onFocusUpdate = useCallback(
    (cell: EuiDataGridFocusedCell, updateFocus: Function) => {
      const key = `${cell[0]}-${cell[1]}`;
      cellsUpdateFocus.current.set(key, updateFocus);
      return () => {
        cellsUpdateFocus.current.delete(key);
      };
    },
    []
  );
  const datagridFocusContext = useMemo<DataGridFocusContextShape>(() => {
    return {
      setFocusedCell,
      onFocusUpdate,
    };
  }, [setFocusedCell, onFocusUpdate]);

  const gridIds = htmlIdGenerator();
  const gridId = gridIds();
  const ariaLabelledById = gridIds();

  const ariaLabel = useEuiI18n(
    'euiDataGrid.ariaLabel',
    '{label}; Page {page} of {pageCount}.',
    {
      label: rest['aria-label'],
      page: pagination ? pagination.pageIndex + 1 : 0,
      pageCount: pagination
        ? Math.ceil(props.rowCount / pagination.pageSize)
        : 0,
    }
  );

  const ariaLabelledBy = useEuiI18n(
    'euiDataGrid.ariaLabelledBy',
    'Page {page} of {pageCount}.',
    {
      page: pagination ? pagination.pageIndex + 1 : 0,
      pageCount: pagination
        ? Math.ceil(props.rowCount / pagination.pageSize)
        : 0,
    }
  );

  // extract aria-label and/or aria-labelledby from `rest`
  const gridAriaProps: {
    'aria-label'?: string;
    'aria-labelledby'?: string;
  } = {};
  if ('aria-label' in rest) {
    gridAriaProps['aria-label'] = pagination ? ariaLabel : rest['aria-label'];
    delete rest['aria-label'];
  }
  if ('aria-labelledby' in rest) {
    gridAriaProps['aria-labelledby'] = `${rest['aria-labelledby']} ${
      pagination ? ariaLabelledById : ''
    }`;
    delete rest['aria-labelledby'];
  }

  return (
    <DataGridFocusContext.Provider value={datagridFocusContext}>
      <DataGridSortingContext.Provider value={sorting}>
        <EuiFocusTrap
          disabled={!isFullScreen}
          className="euiDataGrid__focusWrap">
          <div
            className={classes}
            onKeyDown={handleGridKeyDown}
            style={isFullScreen ? undefined : { width, height }}
            ref={setResizeRef}
            {...rest}>
            {(IS_JEST_ENVIRONMENT || defaultColumnWidth) && (
              <>
                {showToolbar && (
                  <EuiDataGridToolbar
                    setRef={setToolbarRef}
                    gridWidth={gridWidth}
                    minSizeForControls={minSizeForControls}
                    toolbarVisibility={toolbarVisibility}
                    styleSelector={styleSelector}
                    isFullScreen={isFullScreen}
                    setIsFullScreen={setIsFullScreen}
                    controlBtnClasses={controlBtnClasses}
                    columnSelector={columnSelector}
                    columnSorting={columnSorting}
                  />
                )}
                <div
                  onKeyDown={createKeyDownHandler(
                    props,
                    contentRef,
                    orderedVisibleColumns,
                    leadingControlColumns,
                    trailingControlColumns,
                    focusedCell,
                    headerIsInteractive,
                    setFocusedCell
                  )}
                  className="euiDataGrid__verticalScroll">
                  <div className="euiDataGrid__overflow">
                    {inMemory ? (
                      <EuiDataGridInMemoryRenderer
                        inMemory={inMemory}
                        renderCellValue={renderCellValue}
                        columns={columns}
                        rowCount={
                          inMemory.level === 'enhancements'
                            ? // if `inMemory.level === enhancements` then we can only be sure the pagination's pageSize is available in memory
                              pagination?.pageSize || rowCount
                            : // otherwise, all of the data is present and usable
                              rowCount
                        }
                        onCellRender={onCellRender}
                      />
                    ) : null}
                    <div
                      ref={setContentRef}
                      data-test-subj="dataGridWrapper"
                      className="euiDataGrid__content"
                      role="grid"
                      id={gridId}
                      {...wrappingDivFocusProps}
                      {...gridAriaProps}>
                      <EuiDataGridBody
                        isFullScreen={isFullScreen}
                        columns={orderedVisibleColumns}
                        columnWidths={columnWidths}
                        defaultColumnWidth={defaultColumnWidth}
                        toolbarHeight={toolbarDemensions.height}
                        leadingControlColumns={leadingControlColumns}
                        schema={mergedSchema}
                        trailingControlColumns={trailingControlColumns}
                        setVisibleColumns={setVisibleColumns}
                        switchColumnPos={switchColumnPos}
                        setColumnWidth={setColumnWidth}
                        headerIsInteractive={headerIsInteractive}
                        handleHeaderMutation={handleHeaderMutation}
                        inMemoryValues={inMemoryValues}
                        inMemory={inMemory}
                        schemaDetectors={allSchemaDetectors}
                        popoverContents={popoverContents}
                        pagination={pagination}
                        renderCellValue={renderCellValue}
                        renderFooterCellValue={renderFooterCellValue}
                        rowCount={rowCount}
                        interactiveCellId={interactiveCellId}
                        rowHeightsOptions={rowHeightsOptions}
                        rowHeightUtils={rowHeightUtils}
                        overscanColumnCount={overscanColumnCount}
                        overscanRowCount={overscanRowCount}
                        gridStyles={gridStyles}
                      />
                    </div>
                  </div>
                </div>
                {props.pagination && props['aria-labelledby'] && (
                  <p id={ariaLabelledById} hidden>
                    {ariaLabelledBy}
                  </p>
                )}
                {props.pagination && (
                  <EuiDataGridPaginationRenderer
                    {...props.pagination}
                    rowCount={props.rowCount}
                    controls={gridId}
                    aria-label={props['aria-label']}
                  />
                )}
                <p id={interactiveCellId} hidden>
                  <EuiI18n
                    token="euiDataGrid.screenReaderNotice"
                    default="Cell contains interactive content."
                  />
                  {/* TODO: if no keyboard shortcuts panel gets built, add keyboard shortcut info here */}
                </p>
              </>
            )}
          </div>
        </EuiFocusTrap>
      </DataGridSortingContext.Provider>
    </DataGridFocusContext.Provider>
  );
};<|MERGE_RESOLUTION|>--- conflicted
+++ resolved
@@ -64,110 +64,6 @@
 // Used to short-circuit some async browser behaviour that is difficult to account for in tests
 const IS_JEST_ENVIRONMENT = global.hasOwnProperty('_isJest');
 
-<<<<<<< HEAD
-// When below this number the grid only shows the full screen button
-const MINIMUM_WIDTH_FOR_GRID_CONTROLS = 479;
-
-type CommonGridProps = CommonProps &
-  HTMLAttributes<HTMLDivElement> & {
-    /**
-     * An array of #EuiDataGridControlColumn objects. Used to define ancillary columns on the left side of the data grid.
-     */
-    leadingControlColumns?: EuiDataGridControlColumn[];
-    /**
-     * An array of #EuiDataGridControlColumn objects. Used to define ancillary columns on the right side of the data grid.
-     */
-    trailingControlColumns?: EuiDataGridControlColumn[];
-    /**
-     * An array of #EuiDataGridColumn objects. Lists the columns available and the schema and settings tied to it.
-     */
-    columns: EuiDataGridColumn[];
-    /**
-     * An array of #EuiDataGridColumnVisibility objects. Defines which columns are visible in the grid and the order they are displayed.
-     */
-    columnVisibility: EuiDataGridColumnVisibility;
-    /**
-     * An array of custom #EuiDataGridSchemaDetector objects. You can inject custom schemas to the grid to define the classnames applied
-     */
-    schemaDetectors?: EuiDataGridSchemaDetector[];
-    /**
-     * An object mapping #EuiDataGridColumn `schema`s to a custom popover formatting component which receives #EuiDataGridPopoverContent props
-     */
-    popoverContents?: EuiDataGridPopoverContents;
-    /**
-     * The total number of rows in the dataset (used by e.g. pagination to know how many pages to list)
-     */
-    rowCount: number;
-    /**
-     * A function called to render a cell's value. Behind the scenes it is treated as a React component
-     * allowing hooks, context, and other React concepts to be used. The function receives a #CellValueElement
-     * as its only argument.
-     */
-    renderCellValue: EuiDataGridCellProps['renderCellValue'];
-    /**
-     * A function called to render a cell's value. Behind the scenes it is treated as a React component
-     * allowing hooks, context, and other React concepts to be used. The function receives a #CellValueElement
-     * as its only argument.
-     */
-    renderFooterCellValue?: EuiDataGridCellProps['renderCellValue'];
-    /**
-     * Defines the look and feel for the grid. Accepts a partial #EuiDataGridStyle object. Settings provided may be overwritten or merged with user defined preferences if toolbarVisibility density controls are available.
-     */
-    gridStyle?: EuiDataGridStyle;
-    /**
-     * Accepts either a boolean or #EuiDataGridToolbarVisibilityOptions object. When used as a boolean, defines the display of the toolbar entire. WHen passed an object allows you to turn off individual controls within the toolbar as well as add additional buttons.
-     */
-    toolbarVisibility?: boolean | EuiDataGridToolBarVisibilityOptions;
-    /**
-     * A #EuiDataGridInMemory object to definite the level of high order schema-detection and sorting logic to use on your data. *Try to set when possible*. When omitted, disables all enhancements and assumes content is flat strings.
-     */
-    inMemory?: EuiDataGridInMemory;
-    /**
-     * A #EuiDataGridPagination object. Omit to disable pagination completely.
-     */
-    pagination?: EuiDataGridPaginationProps;
-    /**
-     * A #EuiDataGridSorting object that provides the sorted columns along with their direction. Omit to disable, but you'll likely want to also turn off the user sorting controls through the `toolbarVisibility` prop.
-     */
-    sorting?: EuiDataGridSorting;
-    /**
-     * A callback for when a column's size changes. Callback receives `{ columnId: string, width: number }`.
-     */
-    onColumnResize?: EuiDataGridOnColumnResizeHandler;
-    /**
-     * Defines a minimum width for the grid to show all controls in its header.
-     */
-    minSizeForControls?: number;
-    /**
-     * Sets the grid's height, forcing it to overflow in a scrollable container with cell virtualization
-     */
-    height?: CSSProperties['height'];
-    /**
-     * Sets the grid's width, forcing it to overflow in a scrollable container with cell virtualization
-     */
-    width?: CSSProperties['width'];
-    /**
-     * The number of rows to render outside of the visible area.
-     */
-    overscanRowCount?: number;
-    /**
-     * The number of columns to render outside of the visible area.
-     */
-    overscanColumnCount?: number;
-    /**
-     * A #EuiDataGridRowHeightsOptions object that provides row heights options
-     */
-    rowHeightsOptions?: EuiDataGridRowHeightsOptions;
-  };
-
-// Force either aria-label or aria-labelledby to be defined
-export type EuiDataGridProps = OneOf<
-  CommonGridProps,
-  'aria-label' | 'aria-labelledby'
->;
-
-=======
->>>>>>> 20ea6839
 // Each gridStyle object above sets a specific CSS select to .euiGrid
 const fontSizesToClassMap: { [size in EuiDataGridStyleFontSizes]: string } = {
   s: 'euiDataGrid--fontSizeSmall',
