## [`main`](https://github.com/elastic/eui/tree/main)

<<<<<<< HEAD
### Feature: CSS-in-JS ([#5121](https://github.com/elastic/eui/pull/5121))

- Added reset and global styles via CSS-in-JS with `@emotion/react/Global`
- Added `EuiProvider`, a React context provider for theming and global styles
- Added `isDefaultTheme` and `isLegacyTheme` utilities

**Breaking changes**

- Added `@emotion/react` to `peerDependencies`
- Amsterdam is now the default theme, deprecated and renamed old theme as "legacy"
- Re-organized Sass files including where the `globals` are imported from
=======
**Bug fixes**

- Fixed an `EuiDataGrid` bug where paginated overflowing data grids could become unscrollable when `rowCount` changed ([#5400](https://github.com/elastic/eui/pull/5400))
>>>>>>> df8652cc

## [`41.2.1`](https://github.com/elastic/eui/tree/v41.2.1)

**Bug fixes**

- Refactored definition of `isNamedColor` function so it isn't mocked away by the testenv configuration ([#5397](https://github.com/elastic/eui/pull/5397))

## [`41.2.0`](https://github.com/elastic/eui/tree/v41.2.0)

- Added `aria-label` and `aria-labelledby` props to `EuiComboBox` ([#5360](https://github.com/elastic/eui/issues/5360))
- Updated `EuiDatePicker` to use `EuiPopover`, `EuiFocusTrap`, and `EuiScreenReaderOnly` ([#5339](https://github.com/elastic/eui/pull/5339))

**Bug fixes**

- Fixed an `EuiDataGrid` row height bug for grids that set a default `lineCount` and also used `rowHeights` to set row-specific `lineCount`s ([#5376](https://github.com/elastic/eui/pull/5376))
- Fixed `EuiComboBox` from allowing keyboard actions when `isDisabled` ([#5373](https://github.com/elastic/eui/pull/5373))
- Fixed an accessibility issue where `EuiSuperSelect` was not creating accessible labels for its listbox ([#5364](https://github.com/elastic/eui/pull/5364))
- Fixed an accessibility issue where `EuiColorPalettePicker` was not creating an accessible label for its button ([#5364](https://github.com/elastic/eui/pull/5364))
- Fixed `EuiDatePicker` being constrained to its parent container by using React portal ([#5339](https://github.com/elastic/eui/pull/5339))

## [`41.1.0`](https://github.com/elastic/eui/tree/v41.1.0)

- Added `layout` and `footer` props to `EuiEmptyPrompt` ([#5275](https://github.com/elastic/eui/pull/5275))
- Updated `EuiEmptyPrompt` to extend `EuiPanelProps` ([#5275](https://github.com/elastic/eui/pull/5275))
- Add `data-icon-type` to `EuiIcon` `<svg>` for easier debugging of `iconType` [#5366](https://github.com/elastic/eui/pull/5366))

**Bug fixes**

- Fixed an `EuiDataGrid` race condition where grid rows had incorrect heights if loaded in before CSS ([#5284](https://github.com/elastic/eui/pull/5284))
- Fixed an accessibility issue where `EuiDataGrid` cells weren't owned by `role=row` elements ([#5285](https://github.com/elastic/eui/pull/5285))
- Fixed `EuiErrorBoundary` overflow scrolling by wrapping contents in `EuiCodeBlock` ([#5359](https://github.com/elastic/eui/pull/5359))
- Fixed `analyzeEvent` icon to be horizontally centered [#5365](https://github.com/elastic/eui/pull/5365))

## [`41.0.0`](https://github.com/elastic/eui/tree/v41.0.0)

- Added `EuiAutoSizer` component for setting dimensions on virtualized lists ([#5278](https://github.com/elastic/eui/pull/5278))
- Added `testenv` mock for `EuiAutoSizer` ([#5278](https://github.com/elastic/eui/pull/5278))
- Changed render of `useEuiTextDiff` to a `span` instead of `div` ([#5323](https://github.com/elastic/eui/pull/5323))
- Changed change prop type of `children` for `EuiMark` from `string` to `ReactNode` ([#5323](https://github.com/elastic/eui/pull/5323))
- Added `render` prop to `EuiI18n` ([#5236](https://github.com/elastic/eui/pull/5236))

**Bug fixes**

- Fixed styling of `align: center` for mobile version of `EuiTableRowCell` ([#5323](https://github.com/elastic/eui/pull/5323))
- Fixed `endDateControl` `className` in `EuiDatePickerRange` ([#5329](https://github.com/elastic/eui/pull/5329))
- Fixed `EuiMarkdownEditor` intercepting all drop events on the page ([#5340](https://github.com/elastic/eui/pull/5340))

**Breaking changes**

- Removed `EuiCodeEditor` ([#5323](https://github.com/elastic/eui/pull/5323))
- Removed `betaBadgeLabel`, `betaBadgeTooltipContent`, `betaBadgeTitle` props from `EuiCard` ([#5323](https://github.com/elastic/eui/pull/5323))
- Removed `EuiLoadingKibana` ([#5323](https://github.com/elastic/eui/pull/5323))
- Removed `secondary` color prop options ([#5323](https://github.com/elastic/eui/pull/5323))
- Removed `subdued` color prop option from `EuiButtonIcon` ([#5323](https://github.com/elastic/eui/pull/5323))
- Removed `panelPaddingSize` from `EuiPageContent` ([#5323](https://github.com/elastic/eui/pull/5323))
- Removed `makeId` ([#5323](https://github.com/elastic/eui/pull/5323))
- Removed mobile-only props from `EuiTableRowCell` ([#5323](https://github.com/elastic/eui/pull/5323))
- Removed Sass vars `$euiColorSecondary` and `$euiColorSecondaryText` ([#5345](https://github.com/elastic/eui/pull/5345))

## [`40.1.0`](https://github.com/elastic/eui/tree/v40.1.0)

- Added styling support for `valign` prop on `EuiTableRowCell` ([#5283](https://github.com/elastic/eui/pull/5283))
- Added `remark-breaks` plugin to mimic GitHub-flavored markdown line breaks within `EuiMarkdownEditor` ([#5272](https://github.com/elastic/eui/pull/5272))
- Removed `EuiErrorBoundary` from `EuiDatePicker` when unsupported props are used ([#5318](https://github.com/elastic/eui/pull/5318))

**Bug fixes**

- Fixed default text alignment in `EuiTableRowCell` on Safari ([#5283](https://github.com/elastic/eui/pull/5283))
- Fixed `mobileOptions.truncateText` from getting overridden by `truncateText` in `EuiTableRowCell` ([#5283](https://github.com/elastic/eui/pull/5283))
- Fixed issue with dynamic row counts in `EuiDataGrid` ([#5313](https://github.com/elastic/eui/pull/5313))
- Fixed `EuiDataGrid` to dynamically update row heights when set to `auto` ([#5281](https://github.com/elastic/eui/pull/5281))

**Theme: Amsterdam**

- Fixed `mobileOptions.enlarge` styling in `EuiTableRowCell` ([#5283](https://github.com/elastic/eui/pull/5283))
- Fixed `EuiDataGrid`'s expanded density not increasing font size on Amsterdam ([#5320](https://github.com/elastic/eui/pull/5320))

## [`40.0.0`](https://github.com/elastic/eui/tree/v40.0.0)

- Updated `tokenKeyword` to match the definition of keyword field type ([#5251](https://github.com/elastic/eui/pull/5251))
- Added `element`, `buttonElement`, and `arrowProps` props to further customize `EuiAccordion` ([#5258](https://github.com/elastic/eui/pull/5258))

**Bug fixes**

- Fixed missing `id` for `EuiCombobox` by generating one if `prepend` or `append` exists ([#5229](https://github.com/elastic/eui/pull/5229))

**Breaking changes**

- Renamed `tokenKeyword` icon to `tokenTag` in `EuiToken` ([#5251](https://github.com/elastic/eui/pull/5251))

## [`39.1.2`](https://github.com/elastic/eui/tree/v39.1.2)

**Note: this release is a backport containing changes originally made in `40.1.0`**

**Bug fixes**

- Fixed `EuiDataGrid` to dynamically update row heights when set to `auto` ([#5281](https://github.com/elastic/eui/pull/5281))

## [`39.1.1`](https://github.com/elastic/eui/tree/v39.1.1)

**Bug fixes**

- Fixed `EuiSuperDatePicker` from crashing due to invalid time input ([#5263](https://github.com/elastic/eui/pull/5263))
- Fixed content in `EuiFilterButton` again when `numFilters` is undefined ([#5268](https://github.com/elastic/eui/pull/5268))

## [`39.1.0`](https://github.com/elastic/eui/tree/v39.1.0)

- Added support for `ghost` and `text` `EuiIcon` colors on Elastic logos ([#5245](https://github.com/elastic/eui/pull/5245))
- Added a default `data-test-subj` to `EuiErrorBoundary` ([#5232](https://github.com/elastic/eui/pull/5232))

**Bug fixes**

- Fixed content in `EuiPopover` from being inaccessible during the opening animation ([#5249](https://github.com/elastic/eui/pull/5249))
- Fixed multiple accessibility issues in `EuiBasicTable` and `EuiInMemoryTable` ([#5241](https://github.com/elastic/eui/pull/5241))

## [`39.0.0`](https://github.com/elastic/eui/tree/v39.0.0)

- Added `maxWidth` prop to `EuiTour`, made `subtitle` optional, and fixed heading levels and footer background ([#5225](https://github.com/elastic/eui/pull/5225))
- Updated `tint`, `shade`, `saturate`, `desaturate`, and `makeHighContrastColor` utility functions to maintain color format supplied ([#5230](https://github.com/elastic/eui/pull/5230))
- Converted generated icon files to Typescript, eliminating the last `.js` files in our source files ([#5212](https://github.com/elastic/eui/pull/5212))

**Bug fixes**

- Fixed tick and level alignment in `Eui[Dual]Range` ([#5181](https://github.com/elastic/eui/pull/5181))
- Fixed duplicate IDs on mobile/desktop select all checkboxes in EuiBasicTable ([#5237](https://github.com/elastic/eui/pull/5237))
- Fixed missing i18n token in `EuiBasicTable`'s no items message ([#5242](https://github.com/elastic/eui/pull/5242))

**Breaking changes**

- Removed `boolean` from `EuiTour`'s `minWidth` type ([#5225](https://github.com/elastic/eui/pull/5225))

## [`38.2.0`](https://github.com/elastic/eui/tree/v38.2.0)

- Updated `EuiRangeLevel` `color` property to accept CSS color values ([#5171](https://github.com/elastic/eui/pull/5171))
- Added optional visual line highlighting to `EuiCodeBlock` ([#5207](https://github.com/elastic/eui/pull/5207))
- Added `popoverProps` to `EuiSuperSelect` and deprecated `popoverClassName` & `repositionOnScroll` ([#5214](https://github.com/elastic/eui/pull/5214))
- Added `lineHeight` configuration to `rowHeightsOptions` in `EuiDataGrid` ([#5221](https://github.com/elastic/eui/pull/5221))

**Bug fixes**

- Fixed logo icons with static SVG IDs causing accessibility errors when multiples of the same logo were present ([#5204](https://github.com/elastic/eui/pull/5204))
- Fixed several `EuiDataGrid` console errors that occur on column drag/drop reorder ([#5209](https://github.com/elastic/eui/pull/5209))

**Reverts**

- Reverted `EuiScreenReaderOnly` left positioning change due to Selenium issues ([#5215](https://github.com/elastic/eui/pull/5215))

## [`38.1.0`](https://github.com/elastic/eui/tree/v38.1.0)

- Fixed the `title` prop `EuiButtonGroup` to automatically display the `label` provided ([#5199](https://github.com/elastic/eui/pull/5199))
- Updated `barSeriesStyle.displayValue` of the elastic-charts `Theme` for better default styles ([#4845](https://github.com/elastic/eui/pull/4845))
- Added a configuration parameter to the `EuiMarkdownEditor` plugin functions to exclude custom plugins ([#5147](https://github.com/elastic/eui/pull/5147))
- Added `auto` as value for `defaultHeight` in prop `rowHeightsOptions` in `EuiDataGrid` that allows to content auto-fit to row ([#4958](https://github.com/elastic/eui/pull/4958))
- Updated `titleProps` and `descriptionProps` on `EuiDescriptionList` to extend `CommonProps` ([#5166](https://github.com/elastic/eui/pull/5166))
- Added the ability to return `visibleOptions` from `EuiSelectable` by using `onSearch` ([#5178](https://github.com/elastic/eui/pull/5178))

**Bug fixes**

- Fixed `EuiDataGrid` focus ring to be contained in the cell ([#5194](https://github.com/elastic/eui/pull/5194))
- Fixed `EuiDataGrid` cells when focused getting a higher `z-index` which was causing long content to overlap surrounding cells ([#5194](https://github.com/elastic/eui/pull/5194))
- Replaced the `EuiMarkdownEditor` help syntax modal with a popover when no custom plugins are available ([#5147](https://github.com/elastic/eui/pull/5147))
- Fixed multiple components unnecessarily rerendering generated IDs on every update ([#5195](https://github.com/elastic/eui/pull/5195), [#5196](https://github.com/elastic/eui/pull/5196), [#5197](https://github.com/elastic/eui/pull/5197), [#5200](https://github.com/elastic/eui/pull/#5200), [#5201](https://github.com/elastic/eui/pull/#5201))

**Theme: Amsterdam**

- Fixed `border-radius` and increased `font-weight` for `EuiButtonGroup` ([#4993](https://github.com/elastic/eui/pull/4993))
- Increased contrast of text `color` for `text` colored `EuiButton` and `EuiButtonIcon` ([#5177](https://github.com/elastic/eui/pull/5177))

## [`38.0.1`](https://github.com/elastic/eui/tree/v38.0.1)

- Reverted `EuiScreenReaderOnly` left positioning change due to Selenium issues ([#5215](https://github.com/elastic/eui/pull/5215))

## [`38.0.0`](https://github.com/elastic/eui/tree/v38.0.0)

- Added optional line numbers to `EuiCodeBlock` ([#4993](https://github.com/elastic/eui/pull/4993))
- Removed `emoticon` support and removed rendered `<div>` from `EuiMarkdownFormat` ([#5176](https://github.com/elastic/eui/pull/5176))
- Moved `EuiCheckbox` and `EuiRadio` inputs to always float inline on top of the faux inputs ([#5152](https://github.com/elastic/eui/pull/5152))

**Bug fixes**

- Fixed `EuiDataGrid` stripes not alternating as expected on sort/pagination ([#5070](https://github.com/elastic/eui/pull/5070))

**Breaking changes**

- Upgraded TypeScript version to ~4.1.3 ([#5182](https://github.com/elastic/eui/pull/5182))
- Added `clip` property to `EuiScreenReaderOnly`, to fix positioning issues within scrolling containers ([#5152](https://github.com/elastic/eui/pull/5152))

## [`37.7.0`](https://github.com/elastic/eui/tree/v37.7.0)

- Added `placeholder` prop to `EuiMarkdownEditor` ([#5151](https://github.com/elastic/eui/pull/5151))
- Added `.eui-textNumber` utility class to apply `tnum` font-feature setting ([#5078](https://github.com/elastic/eui/pull/5078))
- Changed `EuiPageHeader`'s tab implementation to use size `xl` when only content ([#5135](https://github.com/elastic/eui/pull/5135))
- Added `pageTitleProps` prop to `EuiPageHeader` to pass through props to the `EuiTitle` ([#5135](https://github.com/elastic/eui/pull/5135))
- Added screen-reader only `<h1>` to `EuiPageHeader` when tabs exist without a `pageTitle` ([#5135](https://github.com/elastic/eui/pull/5135))
- Added `bottomBorder` prop and `xl` `size` to `EuiTabs` ([#5135](https://github.com/elastic/eui/pull/5135))
- Added `prepend` and `append` props to `EuiTab` ([#5135](https://github.com/elastic/eui/pull/5135))
- Refactored styles of `EuiTabs` ([#5135](https://github.com/elastic/eui/pull/5135))
- Removed Sass variables for `EuiTabs` font size (`$euiTabFontSize, $euiTabFontSizeS, $euiTabFontSizeL`) ([#5135](https://github.com/elastic/eui/pull/5135))
- Extended all `EuiTabProps` for each `EuiTabbedContentTab` ([#5135](https://github.com/elastic/eui/pull/5135))
- Changed `EuiPopover`'s `repositionOnScroll` function to prevent popover and input elements from separating on scroll when nested in `EuiFlyout` ([#5155](https://github.com/elastic/eui/pull/5155))
- Added the `repositionOnScroll` prop to `EuiSuperSelect` ([#5155](https://github.com/elastic/eui/pull/5155))
- Added `useGeneratedHtmlId` utility, which memoizes the randomly generated ID on mount and prevents regenerated IDs on component rerender ([#5133](https://github.com/elastic/eui/pull/5133))
- Fixed `z-index` styles that were causing parts of `EuiResizableContainer` to overlap `EuiHeader` ([#5164](https://github.com/elastic/eui/pull/5164))

**Bug fixes**

- Fixed [de]optimization bug in `EuiDataGrid` when cells are removed from the DOM via virtualization ([#5163](https://github.com/elastic/eui/pull/5163))

**Theme: Amsterdam**

- Deprecated `display` prop of `EuiTabs` in favor of unified styles and `bottomBorder` ([#5135](https://github.com/elastic/eui/pull/5135))

## [`37.6.2`](https://github.com/elastic/eui/tree/v37.6.2)

**Reverts**

- Reverted `EuiScreenReaderOnly` clip property ([#5150](https://github.com/elastic/eui/pull/5150))

## [`37.6.1`](https://github.com/elastic/eui/tree/v37.6.1)

**Bug fixes**

- **[REVERTED in 37.6.2]** Fixed `EuiScreenReaderOnly` positioning issues within scrolling containers ([#5130](https://github.com/elastic/eui/pull/5130))
- Fixed `EuiDataGrid` cell actions not unmounting from the DOM after mouse interaction ([#5120](https://github.com/elastic/eui/pull/5120))
- Optimized `EuiDataGrid` cell interactions' performance  ([#5136](https://github.com/elastic/eui/pull/5136))

## [`37.6.0`](https://github.com/elastic/eui/tree/v37.6.0)

- Updated `EuiSuperDatePicker` to pass a `data-test-subj` prop ([#5085](https://github.com/elastic/eui/pull/5085))
- Added `euiTextBreakWord()` mixin to the `euiTitle()` mixin to ensure all titles break long words ([#5107](https://github.com/elastic/eui/pull/5107))
- Added `euiTextBreakWord()` to `EuiFormLabels` ([#5107](https://github.com/elastic/eui/pull/5107))

**Bug fixes**

- Fixed `EuiSuperSelect`'s focus keyboard behavior when no initial value is passed, and focus label behavior ([#5097](https://github.com/elastic/eui/pull/5097))
- Fixed `EuiSelectable` sometimes requiring two clicks to change selection ([#5117](https://github.com/elastic/eui/pull/5117))

## [`37.5.0`](https://github.com/elastic/eui/tree/v37.5.0)

### Feature: CSS-in-JS ([#4511](https://github.com/elastic/eui/pull/4511))

- Added `EuiThemeProvider`, a React context provider for theme values and color mode selection
- Added `useEuiTheme` React hook, and `withEuiTheme` React HOC for consuming the EuiTheme
- Added global `EuiTheme` tokens for `colors`, `size`, `font`, `border`, `animation`, and `breakpoint`
- Added color services for `makeHighContrastColor`, `makeDisabledContrastColor`, `shade`, `tint`, `transparentize`, `saturate`, `desaturate`, `lightness`

## [`37.4.0`](https://github.com/elastic/eui/tree/v37.4.0)

- Updated `EuiToolTip` to remain showing tooltip while child element is in focus ([#5066](https://github.com/elastic/eui/pull/5066))
- Removed `children` from TypeScript definition in `EuiIconTip` ([#5066](https://github.com/elastic/eui/pull/5066))
- Removed `children` as a possible prop on `EuiTreeView` ([#5053](https://github.com/elastic/eui/pull/5053))
- Updated `elastic-charts` theme with better text colors, font stack and `goal` styles ([#5077](https://github.com/elastic/eui/pull/5077))

**Bug fixes**

- Fixed location of default value of `EuiToolTip`'s `display` prop ([#5066](https://github.com/elastic/eui/pull/5066))
- Fixed instance of  `EuiScreenReader` text being exposed in `EuiDataGrid` sorting menu ([#5084](https://github.com/elastic/eui/pull/5084))
- Fixed default value of `EuiPagination`'s `activePage` to target first page ([#5053](https://github.com/elastic/eui/pull/5053))
- Fixed screen reader text from displaying in some `EuiDataGrid` cell popovers ([#5087](https://github.com/elastic/eui/pull/5087))
- Fixed `EuiDatePicker` year dropdown when configured with `minDate` and/or `maxDate` ([#5069](https://github.com/elastic/eui/pull/5069))
- Fixed `EuiDatePicker`'s clear icon overlaying date text ([#5095](https://github.com/elastic/eui/pull/5095))

**Theme: Amsterdam**

- Reduced `EuiNotificationBadge` border-radius to `small` ([#5053](https://github.com/elastic/eui/pull/5053))
- Fixed hover and focus states of `EuiFacet` to match established pattern ([#5053](https://github.com/elastic/eui/pull/5053))

## [`37.3.1`](https://github.com/elastic/eui/tree/v37.3.1)

**Bug fixes**

- Fixed bug in `EuiDataGrid` where a custom `className` was also being passed to the full screen button ([#5050](https://github.com/elastic/eui/pull/5050))
- Fixed rerender state issues in `PaginationButton` inside `EuiPagination` ([#5048](https://github.com/elastic/eui/pull/5048))
- Fixed bug in `euiHeaderAffordForFixed` mixin that was not accounting for situations where `EuiDataGrid` was in full screen mode ([#5054](https://github.com/elastic/eui/pull/5054))
- Fixed `z-index` styles that were causing `EuiModal` and `EuiFlyout` components to appear behind `EuiDataGrid` when in full screen mode ([#5054](https://github.com/elastic/eui/pull/5054))
- Fixed untranslated i18n strings for `EuiFilterButton` - adds 2 new tokens and removes old `euiFilterButton.filterBadge` token ([#4750](https://github.com/elastic/eui/pull/5061))
- Fixed missing i18n token `EuiFilePicker`'s default prompt, and improved i18n string for `euiFilePicker.filesSelected` ([#5063](https://github.com/elastic/eui/pull/5063))
- Fixed `EuiDataGrid` sort button text pluralization ([#5043](https://github.com/elastic/eui/pull/5043))
- Fixed styles of `EuiButtonIcon` when passing `disabled` prop ([#5060](https://github.com/elastic/eui/pull/5060))
- Fixed `EuiDataGrid` not clearing cell styles when column position changes ([#5068](https://github.com/elastic/eui/issues/5068))

**Theme: Amsterdam**

- Updated styles for `EuiDatePicker` ([#5000](https://github.com/elastic/eui/pull/5000))
- Fixed styles for `EuiSuperDatePicker` ([#5060](https://github.com/elastic/eui/pull/5060))
- Fixed styles for `compressed` + `prepend/append` + `readOnly` input backgrounds ([#5073](https://github.com/elastic/eui/pull/5073))

## [`37.3.0`](https://github.com/elastic/eui/tree/v37.3.0)

- Updated `copyClipboard` glyph in `EuiIcon` to be centered ([#5023](https://github.com/elastic/eui/pull/5023))
- Updated `EuiFilePicker` `removeFiles` method to enable programmatic selection clearing  ([#5017](https://github.com/elastic/eui/pull/5017))
- Updated `EuiFlyout` testenv mock to pass-through `onKeyDown` prop ([#5029](https://github.com/elastic/eui/pull/5029))
- Enabled `EuiCodeBlock` copy button  in `EuiMarkdownFormat` ([#5032](https://github.com/elastic/eui/pull/5032))
- Changed `copy` icon to `copyClipboard` in `EuiCodeBlock` ([#5018](https://github.com/elastic/eui/pull/5018))
- Finished type conversion of source components to Typescript ([#5044](https://github.com/elastic/eui/pull/5044))

**Bug fixes**

- Fixed content in `EuiFilterButton` when `numFilters` is not passed ([#5012](https://github.com/elastic/eui/pull/5012))
- Fixed default value of `outsideClickCloses` prop of `EuiFlyout` ([#5027](https://github.com/elastic/eui/pull/5027))
- Fixed `EuiSelectable`'s double click bug ([#5021](https://github.com/elastic/eui/pull/5021))
- Fixed overflowing controls when `EuiCodeBlock` is short in height ([#5018](https://github.com/elastic/eui/pull/5018))
- Fixed `EuiButtonGroup` firing `onChange` twice ([#5033](https://github.com/elastic/eui/pull/5033))

## [`37.2.0`](https://github.com/elastic/eui/tree/v37.2.0)

- Added `isDisabled` prop to `EuiFormLabel` and passed it down from `EuiFormRow` ([#5009](https://github.com/elastic/eui/pull/#5009))

**Bug fixes**

- Fixed usage of `outsideClickCloses` prop of `EuiFlyout` ([#4986](https://github.com/elastic/eui/pull/4986))
- Fixed `EuiFormRow` ignoring `isDisabled` prop on the child element. ([#5022](https://github.com/elastic/eui/pull/5022))

## [`37.1.4`](https://github.com/elastic/eui/tree/v37.1.4)

**Note: this release is a backport containing changes originally made in `37.7.0`**

**Bug fixes**

- Fixed [de]optimization bug in `EuiDataGrid` when cells are removed from the DOM via virtualization ([#5163](https://github.com/elastic/eui/pull/5163))

## [`37.1.3`](https://github.com/elastic/eui/tree/v37.1.3)

**Note: this release is a backport containing changes originally made in `37.4.0` and `37.6.1`**

**Bug fixes**

- Fixed instance of  `EuiScreenReader` text being exposed in `EuiDataGrid` sorting menu ([#5084](https://github.com/elastic/eui/pull/5084))
- Fixed screen reader text from displaying in some `EuiDataGrid` cell popovers ([#5087](https://github.com/elastic/eui/pull/5087))
- Fixed `EuiDataGrid` cell actions not unmounting from the DOM after mouse interaction ([#5120](https://github.com/elastic/eui/pull/5120))
- Optimized `EuiDataGrid` cell interactions' performance  ([#5136](https://github.com/elastic/eui/pull/5136))

## [`37.1.2`](https://github.com/elastic/eui/tree/v37.1.2)

**Note: this release is a backport containing changes originally made in `37.3.0` and `37.3.1`**

**Bug fixes**

- Fixed `EuiSelectable`'s double click bug ([#5021](https://github.com/elastic/eui/pull/5021))
- Fixed bug in `euiHeaderAffordForFixed` mixin that was not accounting for situations where `EuiDataGrid` was in full screen mode ([#5054](https://github.com/elastic/eui/pull/5054))
- Fixed `z-index` styles that were causing `EuiModal` and `EuiFlyout` components to appear behind `EuiDataGrid` when in full screen mode ([#5054](https://github.com/elastic/eui/pull/5054))

## [`37.1.1`](https://github.com/elastic/eui/tree/v37.1.1)

**Note: this release is a backport containing changes originally made in `37.2.0`**

**Bug fixes**

- Fixed `EuiFormRow` ignoring `isDisabled` prop on the child element. ([#5022](https://github.com/elastic/eui/pull/5022))

## [`37.1.0`](https://github.com/elastic/eui/tree/v37.1.0)

- Added `isDisabled` prop to `EuiFormRow` that disables the child field element ([#4908](https://github.com/elastic/eui/pull/4908

## [`37.0.0`](https://github.com/elastic/eui/tree/v37.0.0)

- Added `fleetApp` and `agentApp` icons ([#4989](https://github.com/elastic/eui/pull/4989))
- Added i18n tokens for `EuiSuperDatePicker` button `title` ([#4998](https://github.com/elastic/eui/pull/4998))

**Bug fixes**

- Fixed incorrect date formatting on `EuiSuperDatePicker` button `title` ([#4998](https://github.com/elastic/eui/pull/4998))

**Breaking changes**

- Removed `EuiKeyboardAccessible` ([#4991](https://github.com/elastic/eui/pull/4991))

## [`36.1.0`](https://github.com/elastic/eui/tree/v36.1.0)

- Fixed color of `html` scrollbar in dark mode ([#4969](https://github.com/elastic/eui/pull/4969))
- Updated `EuiMarkdownFormat` to use `EuiHorizontalRule` and better render tables, code blocks and blockquotes ([#4663](https://github.com/elastic/eui/pull/4663))
- Updated the `EuiMarkdownFormat` to use  `EuiText` as a wrapper to handle all the CSS styling ([#4663](https://github.com/elastic/eui/pull/4663))
- Updated `EuiText`s `color` prop to accept `inherit` and custom colors. Updated the `size` prop to accept `relative` ([#4663](https://github.com/elastic/eui/pull/4663))
- Updated `EuiText`s `blockquote` font-size/line-height to match the base font-size/line-height which is the same as paragraphs ([#4663](https://github.com/elastic/eui/pull/4663))
- Added `markdownFormatProps` prop to `EuiMarkdownEditor` to extend the props passed to the rendered `EuiMarkdownFormat` ([#4663](https://github.com/elastic/eui/pull/4663))
- Added optional virtualized line rendering to `EuiCodeBlock` ([#4952](https://github.com/elastic/eui/pull/4952))
- Added `current` as a `status` of `EuiHorizontalStep` ([#4911](https://github.com/elastic/eui/pull/4911))
- Improved accessibility of `EuiBreadcrumbs` ([#4763](https://github.com/elastic/eui/pull/4763))
- Exported `onChange` type for `EuiSearchBar` ([#4968](https://github.com/elastic/eui/pull/4968))
- Added `warnOnce` service ([#4984](https://github.com/elastic/eui/pull/4984))
- Added a console warning for the deprecation of `EuiCodeEditor` ([#4984](https://github.com/elastic/eui/pull/4984))

**Bug fixes**

- Fixed filter count of 0 in `EuiSearchBar` ([#4977](https://github.com/elastic/eui/pull/4977))
- Fixed edge case where `EuiDataGrid` cells could create an infinite loop of focus changes ([#4983](https://github.com/elastic/eui/pull/4983))

**Theme: Amsterdam**

- Updated styles for `EuiLink` ([#4979](https://github.com/elastic/eui/pull/4979))

## [`36.0.0`](https://github.com/elastic/eui/tree/v36.0.0)

- Refactored `EuiFlyout` types ([#4940](https://github.com/elastic/eui/pull/4940))
- Updated `pause` icon ([#4947](https://github.com/elastic/eui/pull/4947))
- Changed multi-line `EuiDataGrid` cells to `break-word` instead of `break-all` ([#4955](https://github.com/elastic/eui/pull/4955))
- Refactored `MarkdownEditor` plugins into separate files ([#4970](https://github.com/elastic/eui/pull/4970))
- Added `checkable` options to `EuiKeyPadMenu` and `EuiKeyPadMenuItem` ([#4950](https://github.com/elastic/eui/pull/4950))

**Bug fixes**

- Fixed render-blocking error when `EuiCodeBlock` is configured with an unsupported language ([#4943](https://github.com/elastic/eui/pull/4943))
- Fixed initial alignment of `EuiDataGrid` cells and the expand button on multi-line cells ([#4955](https://github.com/elastic/eui/pull/4955))
- Fixed pass-through of `iconSize` prop on `EuiButtonEmpty` ([#4965](https://github.com/elastic/eui/pull/4965))
- Fixed (reduced) size of spinner on small `isLoading` buttons ([#4965](https://github.com/elastic/eui/pull/4965))
- Fixed click event subscription bug in `EuiOverlayMask` ([#4967](https://github.com/elastic/eui/pull/4967))
- Fixed background-color in `EuiCard.selectable`'s button ([#4954](https://github.com/elastic/eui/pull/4954))

**Theme: Amsterdam**

- Fixed border-radius in `EuiCard.selectable`'s button ([#4954](https://github.com/elastic/eui/pull/4954))
- Updated styles for `EuiKeyPadMenuItem` ([#4950](https://github.com/elastic/eui/pull/4950))

**Breaking changes**

- Changed `EuiButtonEmpty` `size` of `l` to `m` to match other buttons ([#4965](https://github.com/elastic/eui/pull/4965))

## [`35.1.0`](https://github.com/elastic/eui/tree/v35.1.0)

- Improved keyboard and screen reader experience for `EuiColorPicker` ([#4886](https://github.com/elastic/eui/pull/4886))
- Changed `EuiImage` to use `ImgHTMLAttributes` type ([#4865](https://github.com/elastic/eui/pull/4865))

**Bug fixes**

- Fixed focus bug in `EuiColorPicker` which allowed user to break out of focus lock ([#4886](https://github.com/elastic/eui/pull/4886))

## [`35.0.0`](https://github.com/elastic/eui/tree/v35.0.0)

**Breaking changes**

- Changed EUI license from Apache v2 to dual-licensed Elastic v2 and Server Side Public License, v 1 ([#4930](https://github.com/elastic/eui/pull/4930))

## [`34.6.0`](https://github.com/elastic/eui/tree/v34.6.0)

- Updated `EuiContextMenuPanelDescriptor`'s `title` prop type from `string` to `ReactNode` ([#4933](https://github.com/elastic/eui/pull/4933))
- Added `EuiTokensObject` type definition to allow enforcing i18n token coverage in consuming applications ([#4927](https://github.com/elastic/eui/issues/4927))
- Added `rowHeightsOptions` to `EuiDataGrid` to allow configuring row heights ([#4853](https://github.com/elastic/eui/pull/4853))


## [`34.5.3`](https://github.com/elastic/eui/tree/v34.5.3)

**Note: this release is a backport containing changes originally made in `37.3.0`**

**Bug fixes**

- Fixed `EuiSelectable`'s double click bug ([#5021](https://github.com/elastic/eui/pull/5021))

## [`34.5.2`](https://github.com/elastic/eui/tree/v34.5.2)

**Bug fixes**

- Fixed incorrect active filter count badge when `EuiSearchBar` is initialized with a query value ([#4928](https://github.com/elastic/eui/issues/4928))
- Fixed a render-blocking error in `EuiCodeBlock` when certain HTML tags are childless ([#4929](https://github.com/elastic/eui/issues/4929))

## [`34.5.1`](https://github.com/elastic/eui/tree/v34.5.1)

**Bug fixes**

- Fixed bug in `EuiColorStops` where the outline was flashing when clicking or adding stops in Safari ([#4900](https://github.com/elastic/eui/issues/4900))
- Fixed `showIcons` prop in `EuiSelectableListItem` ([#4920](https://github.com/elastic/eui/pull/4920))
- Changed `mobileBreakpoints` prop to optional `EuiSideNav` ([#4921](https://github.com/elastic/eui/pull/4921))

## [`34.5.0`](https://github.com/elastic/eui/tree/v34.5.0)

- Added `success` as `color` option to `EuiBadge`, `EuiTextColor`, `EuiText`, `EuiStat`, and `EuiExpression` ([#4888](https://github.com/elastic/eui/pull/4888))
- Changed default `color` props from `secondary` to `success` where necessary ([#4888](https://github.com/elastic/eui/pull/4888))
- Added display of number of selected options in `EuiSearchBar` filters when `numActiveFilters` exists ([#4748](https://github.com/elastic/eui/pull/4748))
- Reverted `z-index: 1` on `EuiPageBody` ([#4892](https://github.com/elastic/eui/pull/4892))
- Added `updateButtonProps` to `EuiSuperDatePicker` to provide more control over the update/refresh button ([#4895](https://github.com/elastic/eui/pull/4895))
- Updated `EuiNotificationEvent` to render an icon instead of a button if `onRead` is undefined ([#4881](https://github.com/elastic/eui/pull/4881))
- Added `DraggableProvidedDragHandleProps` interface from 'react-beautiful-dnd' ([#4903](https://github.com/elastic/eui/pull/4903))
- Added `success` and `accent` `color` options to `EuiButton` ([#4874](https://github.com/elastic/eui/pull/4874))
- Added `success` `color` option to `EuiLink` ([#4874](https://github.com/elastic/eui/pull/4874))

**Bug fixes**

- Fixed `EuiRange` container expansion due to negative margin value ([#4815](https://github.com/elastic/eui/pull/4815))
- Fixed `EuiRange` ticks position to better align with thumbs ([#4815](https://github.com/elastic/eui/pull/4815))
- Fixed `EuiComboBox` disabled pills and text contrast ([#4901](https://github.com/elastic/eui/issues/4901))
- Fixed `EuiDataGrid` footer and header rows jumps in Firefox ([#4869](https://github.com/elastic/eui/issues/4869))
- Fixed shaded colors of `EuiButtonIcon` ([#4874](https://github.com/elastic/eui/pull/4874))
- Fixed `pageHeader` display in `EuiPageTemplate` when template is `empty` or `default` ([#4905](https://github.com/elastic/eui/pull/4905))
- Fixed `EuiPageHeader` bottom padding when `borderBottom = true` ([#4905](https://github.com/elastic/eui/pull/4905))
- Fixed incomplete `height` and `width` information in `EuiResizeObserver` ([#4909](https://github.com/elastic/eui/pull/4909))

**Theme: Amsterdam**

- Updated styles for `EuiRange` ([#4815](https://github.com/elastic/eui/pull/4815)
- Fixed more unique focus states using `outline` ([#4876](https://github.com/elastic/eui/pull/4876))
- Fixed `border-radius` value of `EuiPanel` ([#4876](https://github.com/elastic/eui/pull/4876))
- Fixed `disabled` background color of `EuiCard` for better visibility on subdued backgrounds ([#4876](https://github.com/elastic/eui/pull/4876))

## [`34.4.0`](https://github.com/elastic/eui/tree/v34.4.0)

- Added draggable highlight area to `EuiDualRange` ([#4776](https://github.com/elastic/eui/pull/4776))

**Bug fixes**

- Fixed auto scrolling on update in `EuiComboBox` ([#4879](https://github.com/elastic/eui/pull/4879))

## [`34.3.0`](https://github.com/elastic/eui/tree/v34.3.0)

- Added `testenv` mock for `EuiFlyout` ([#4858](https://github.com/elastic/eui/pull/4858))
- Added `mobile` glyph to `EuiIcon` ([#4827](https://github.com/elastic/eui/pull/4827))
- Reduced display of arrow icon in `EuiSideNav` to only if the item is **not** linked but has children ([#4827](https://github.com/elastic/eui/pull/4827))
- Increased size and prominence of mobile toggle in `EuiSideNav` ([#4827](https://github.com/elastic/eui/pull/4827))
- Added `heading`, `headingProps`, and `mobileBreakpoints` props for better accessibility to `EuiSideNav` ([#4827](https://github.com/elastic/eui/pull/4827))

**Bug fixes**

- Fixed mobile menus styles on `EuiDataGrid` ([#4844](https://github.com/elastic/eui/pull/4844))

**Theme: Amsterdam**

- Decreased spacing and root element size of `EuiSideNav` ([#4827](https://github.com/elastic/eui/pull/4827))

## [`34.2.0`](https://github.com/elastic/eui/tree/v34.2.0)

- Removed `text-transform: capitalize` from the `EuiTourSteps` title to better fit with Elastic title guidelines ([#4839](https://github.com/elastic/eui/pull/4839))
- Added `color` and `size` props and added support for click event to `EuiBetaBadge` ([#4798](https://github.com/elastic/eui/pull/4798))
- Added `documentation` and `layers` glyphs to `EuiIcon` ([#4833](https://github.com/elastic/eui/pull/4833))
- Updated `EuiTourStep`'s `title` and `subtitle` prop type from `string` to `ReactNode` ([#4841](https://github.com/elastic/eui/pull/4841))
- Added `euiCantAnimate` Sass mixin ([#4835](https://github.com/elastic/eui/pull/4835))
- Added new `EuiLoadingLogo` component ([#4835](https://github.com/elastic/eui/pull/4835))
- Added `icon` props to `EuiEmptyPrompt` for custom icons ([#4835](https://github.com/elastic/eui/pull/4835))
- Deprecated `EuiLoadingKibana` ([#4835](https://github.com/elastic/eui/pull/4135))
- Paused animations when `prefers-reduced-motion` is on for loader components ([#4835](https://github.com/elastic/eui/pull/4135))

**Bug fixes**

- Fixed `onBlur` and `data-test-subj` prop propagation in `EuiColorPicker` ([#4822](https://github.com/elastic/eui/pull/4822))

## [`34.1.0`](https://github.com/elastic/eui/tree/v34.1.0)

- Updated `max` and  `min` label positioning for `EuiRange` and `EuiDualRange` ([#4781](https://github.com/elastic/eui/pull/4781))
- Added `timeslider`, `playFilled`, `frameNext` and `framePrevious` glyphs to `EuiIcon` ([#4810](https://github.com/elastic/eui/pull/4810))
- Added default generic value for `EuiSideNavProps` ([#4802](https://github.com/elastic/eui/pull/4802))
- Added `fullHeight` and `minHeight` props to `EuiPageTemplate` ([#4793](https://github.com/elastic/eui/pull/4793))
- Added `.eui-fullHeight` and `euiFullHeight()` utilities ([#4793](https://github.com/elastic/eui/pull/4793))
- Added `paddingSize` prop to `EuiPageSideBar` ([#4793](https://github.com/elastic/eui/pull/4793))

**Bug fixes**

- Fixed `EuiText` color of `EuiCallout` to `default` ([#4816](https://github.com/elastic/eui/pull/4816))
- Fixed inconsistent width of `EuiRange` and `EuiDualRange` with custom tick values ([#4781](https://github.com/elastic/eui/pull/4781))
- Fixes browser freezing when `EuiDataGrid` is used together with `EuiFlyout` and the user clicks a cell ([4813](https://github.com/elastic/eui/pull/4813))
- Added `flex-shrink: 0` to `EuiTabs`, `EuiSpacer`, and `EuiImage` to fix possible shrunken heights ([#4793](https://github.com/elastic/eui/pull/4793))
- Fixed duplicate `main` aria roles in `EuiPageTemplate` and most common `EuiPage` patterns ([#4793](https://github.com/elastic/eui/pull/4793))
- Fixed text color of `EuiBottomBar` ([#4793](https://github.com/elastic/eui/pull/4793))

## [`34.0.0`](https://github.com/elastic/eui/tree/v34.0.0)

- Added `textTransform` property to `schemaDetectors` prop of `EuiDataGrid`([#4752](https://github.com/elastic/eui/pull/4752))
- Added `color`, `continuityAbove`, `continuityAboveBelow`, `continuityBelow`, `continuityWithin`, `eraser`, `fullScreenExit`, `function`, `percent`, `wordWrap`, and `wordWrapDisabled` glyphs to `EuiIcon` ([#4779](https://github.com/elastic/eui/pull/4779))
- Added `as`, `role`, `closeButtonProps`, `closeButtonPosition`, `outsideClickCloses`, `side`, `type`, and `pushMinBreakpoint` props to `EuiFlyout` ([#4713](https://github.com/elastic/eui/pull/4713))
- Extended `EuiFlyout` `size` prop to accept any CSS `width` value ([#4713](https://github.com/elastic/eui/pull/4713))
- Extended `EuiFlyout` and most of its props in `EuiCollapsibleNav` ([#4713](https://github.com/elastic/eui/pull/4713))
- Changed `helpText` prop in `EuiFormRow` to accept an array of messages([#4782](https://github.com/elastic/eui/pull/4782))

**Breaking changes**

- Changed the default of `EuiFlyout` `ownFocus` to `true` ([#4713](https://github.com/elastic/eui/pull/4713))
- Wrapped `EuiFlyout` within the `EuiOverlayMask` when `ownFocus=true` ([#4713](https://github.com/elastic/eui/pull/4713))
- Changed `EuiCollapsibleNav` width sizing from a Sass variable to a `size` prop ([#4713](https://github.com/elastic/eui/pull/4713))
- Changed `EuiOverlayMask` z-indexing when positioned `below` header to using `top` offset ([#4713](https://github.com/elastic/eui/pull/4713))

**Bug fixes**

- Fixed `EuiTourStepIndicator` to use `EuiI18n` following the standard way ([#4785](https://github.com/elastic/eui/pull/4785))
- Fixed `euiTourStep.closeTour` default token value in `EuiTourStep` to be more specific ([#4790](https://github.com/elastic/eui/pull/4790))

## [`33.0.0`](https://github.com/elastic/eui/tree/v33.0.0)

- Added `autoFocus` prop and functionality to `EuiComboBox` ([#4772](https://github.com/elastic/eui/pull/4772))
- Added `inherit` color option to `EuiIcon` to force two-tone (app) icons to inherit their parent's color ([#4760](https://github.com/elastic/eui/pull/4760))
- Updated `EuiBetaBadge, EuiBadge, EuiButtonIcon, EuiButtonContent, EuiCallOut, EuiContextMenuItem, EuiListGroupItem` icon usage to inherit their parent's color ([#4760](https://github.com/elastic/eui/pull/4760))
- Added `iconProps` prop to `EuiListGroupItem` ([#4760](https://github.com/elastic/eui/pull/4760))
- Added `i18ntokens.json` to published package ([#4771](https://github.com/elastic/eui/pull/4771))
- Replaced `highlight.js` with `prism.js`/`refractor` for code syntax highlighting in `EuiCodeBlock` ([#4638](https://github.com/elastic/eui/pull/4638))

**Bug fixes**

- Fixed `initialFocus` prop functionality in `EuiPopover` ([#4768](https://github.com/elastic/eui/pull/4768))
- Fixed `description` prop in `EuiTable`([#4754](https://github.com/elastic/eui/pull/4754))

**Breaking changes**

- Changed some language syntax references in `EuiCodeBlock`, such as `jsx` ([#4638](https://github.com/elastic/eui/pull/4638))
- Removed ability to parse non-string content in `EuiCodeBlock` ([#4638](https://github.com/elastic/eui/pull/4638))

## [`32.3.0`](https://github.com/elastic/eui/tree/v32.3.0)

- Reduced icon size in `EuiButtonEmpty` of `size` xs. ([#4759](https://github.com/elastic/eui/pull/4759))

**Bug fixes**

- Fixed missing i18n tokens for `EuiFilePicker` ([#4750](https://github.com/elastic/eui/pull/4750))
- Fixed `EuiComboBox` to use correct placeholder text color ([#4744](https://github.com/elastic/eui/pull/4744))

## [`32.2.0`](https://github.com/elastic/eui/tree/v32.2.0)

- Removed `MutationObserver` fallback from `EuiResizeObserver` ([#4709](https://github.com/elastic/eui/pull/4709))

**Bug fixes**

- Fixed `EuiInMemoryTable` `pagination` prop to update visible items when changed ([#4714](https://github.com/elastic/eui/pull/4714))
- Fixed a bug in `EuiFilePicker` where the HTML input was being shown when `disabled` ([#4738](https://github.com/elastic/eui/pull/4738))
- Fixed inverted asc and desc labels for `EuiDataGrid` `datetime` schema ([#4733](https://github.com/elastic/eui/pull/4733))

## [`32.1.1`](https://github.com/elastic/eui/tree/v32.1.1)

**Note: this release is a backport containing changes originally made in `33.0.0`**

**Bug fixes**

- Fixed `initialFocus` prop functionality in `EuiPopover` ([#4768](https://github.com/elastic/eui/pull/4768))

## [`32.1.0`](https://github.com/elastic/eui/tree/v32.1.0)

- Added `readOnly` as a `sorting` option of `EuiBasicTable` and its columns ([#4626](https://github.com/elastic/eui/pull/4626))

**Bug fixes**

- Fixed a bug where on hovering an expandable row cell in `EuiDataGrid` a vertical line would show ([#4689](https://github.com/elastic/eui/pull/4689))
- Fixed a bug in `EuiDataGrid` where key presses in portalled content were being handled by the grid ([#4706](https://github.com/elastic/eui/pull/4706))
- Fixed `EuiDataGrid`'s header content arrangement prevented closing a header cell's popover ([#4706](https://github.com/elastic/eui/pull/4706))
- Fixed a performance issue in `EuiDataGrid` when its `rowCount` changes  ([#4706](https://github.com/elastic/eui/pull/4706))

## [`32.0.4`](https://github.com/elastic/eui/tree/v32.0.4)

**Bug fixes**

- Removed the restriction on `selectable` `EuiCard` with `layout="horizontal"` ([#4692](https://github.com/elastic/eui/pull/4692))

## [`32.0.3`](https://github.com/elastic/eui/tree/v32.0.3)

**Bug fixes**

- Exported `EuiAvatarProps` ([#4690](https://github.com/elastic/eui/pull/4690))
- Fixed type overrides in `EuiCard` ([#4690](https://github.com/elastic/eui/pull/4690))

## [`32.0.2`](https://github.com/elastic/eui/tree/v32.0.2)

**Bug fixes**

- Fixed `htmlIdGenerator` import path in `button_group_button.tsx` ([#4682](https://github.com/elastic/eui/pull/4682))
- Fixed `EuiColorStops` popover failing to close ([#4687](https://github.com/elastic/eui/pull/4687))

## [`32.0.1`](https://github.com/elastic/eui/tree/v32.0.1)

**Bug fixes**

- Fixed block style of `EuiPanel` when rendered as a `<button>` ([#4681](https://github.com/elastic/eui/pull/4681))

## [`32.0.0`](https://github.com/elastic/eui/tree/v32.0.0)

- Added `stepNumber` prop and `stepped` as `stopType` option to `EuiColorStops` ([#4613](https://github.com/elastic/eui/pull/4613))
- Expanded `display` prop of `EuiCard` to inherit `color` values from `EuiPanel` ([#4649](https://github.com/elastic/eui/pull/4649))
- Added `element` prop to `EuiPanel` for forcing to `div` or `button` ([#4649](https://github.com/elastic/eui/pull/4649))
- Increased padding on `EuiCheckableCard` with refactor to use `EuiSplitPanel` ([#4649](https://github.com/elastic/eui/pull/4649))
- Added `valueInputProps` prop to `EuiColorStops` ([#4669](https://github.com/elastic/eui/pull/4669))
- Added `position`, `usePortal`, `top`, `right`, `bottom`, and `left` props to `EuiBottomBar` ([#4662](https://github.com/elastic/eui/pull/4662))
- Added `bottomBar` and `bottomBarProps` to `EuiPageTemplate` when `template = 'default'` ([#4662](https://github.com/elastic/eui/pull/4662))
- Added `role="main"` to `EuiPageContent` by default ([#4662](https://github.com/elastic/eui/pull/4662))
- Added `bottomBorder` prop to `EuiPageHeader` ([#4662](https://github.com/elastic/eui/pull/4662))

**Bug fixes**

- Fixed `id` attribute to be unique across `EuiButtonGroupButton` elements ([#4657](https://github.com/elastic/eui/pull/4657))
- Fixed responsive sizing of `EuiModal` ([#4670](https://github.com/elastic/eui/pull/4670))
- Fixed `disabled` interactions of `EuiHeaderSectionItemButton` ([#4670](https://github.com/elastic/eui/pull/4670))
- Hid `of` text on small screens for compressed `EuiPagination`([#4661](https://github.com/elastic/eui/pull/4661))

**Breaking changes**

- Removed `betaBadgeLabel`, `betaBadgeTooltipContent`, and `betaBadgeTitle` props from `EuiPanel` ([#4649](https://github.com/elastic/eui/pull/4649))
- Changed `EuiBottomBar` positioning styles from being applied at the CSS layer to the `style` property  ([#4662](https://github.com/elastic/eui/pull/4662))

## [`31.12.0`](https://github.com/elastic/eui/tree/v31.12.0)

- Added `indexRuntime` glyph in `EuiIcon` ([#4650](https://github.com/elastic/eui/pull/4650))
- Added `iconType`, `iconColor`, and `iconSize` props to `EuiAvatar` ([#4620](https://github.com/elastic/eui/pull/4620))
- Added `'plain'` and `null` as `color` options of `EuiAvatar` ([#4620](https://github.com/elastic/eui/pull/4620))

## [`31.11.0`](https://github.com/elastic/eui/tree/v31.11.0)

- Added `EuiNotificationEvent` component ([#4513](https://github.com/elastic/eui/pull/4513))
- Added `euiAnimation()` method on the `EuiHeaderSectionItemButton` ref ([#4513](https://github.com/elastic/eui/pull/4513))
- Made `description` prop of `EuiCard` optional ([#4546](https://github.com/elastic/eui/pull/4582))

## [`31.10.0`](https://github.com/elastic/eui/tree/v31.10.0)

- Added `panelProps` to `EuiPopover` ([#4573](https://github.com/elastic/eui/pull/4573))
- Updated the default of the `EuiPopover`s `ownFocus` prop from `false` to `true` ([#4551](https://github.com/elastic/eui/pull/4551))
- Added `src` prop to `EuiImage` as an alternative to `url` ([#4611](https://github.com/elastic/eui/pull/4611))
- Added `EuiSplitPanel` component ([#4539](https://github.com/elastic/eui/pull/4539))

**Bug fixes**

- Fixed hover effect of nested clickable rows in `EuiBasicTable` ([#4566](https://github.com/elastic/eui/pull/4566))
- Fixed visual bug in drag&drop sections when nested in an popover ([#4590](https://github.com/elastic/eui/pull/4590))
- Fixed an errant export of `EuiSideNavProps` type from JS code ([#4604](https://github.com/elastic/eui/pull/4604))
- Fixed misaligned `EuiComboBox` options list ([#4607](https://github.com/elastic/eui/pull/4607))
- Fixed missing `forwardRef` on `EuiHeaderSectionItemButton` ([#4631](https://github.com/elastic/eui/pull/4631))

## [`31.9.1`](https://github.com/elastic/eui/tree/v31.9.1)

**Bug fixes**

- Fixed an errant export of two non-existant values ([#4597](https://github.com/elastic/eui/pull/4597))

## [`31.9.0`](https://github.com/elastic/eui/tree/v31.9.0)

- Added `EuiComboBoxOptionOption` prop to `EuiComboBox` props table ([#4563](https://github.com/elastic/eui/pull/4563))
- Allowed dynamically changing the `direction` prop on `EuiResizableContainer` ([#4557](https://github.com/elastic/eui/pull/4557))
- Exported `useIsWithinBreakpoints` hook ([#4557](https://github.com/elastic/eui/pull/4557))
- Added focus to `EuiForm` error `EuiCallout` ([#4497](https://github.com/elastic/eui/pull/4497))
- Added a `display` and `size` props to `EuiButtonIcon` ([#4466](https://github.com/elastic/eui/pull/4466))

**Bug fixes**

- Fixed the return type of `getDefaultEuiMarkdownUiPlugins` ([#4567](https://github.com/elastic/eui/pull/4567))
- Fixed inverse handling of boolean sorting in `EuiDataGrid` ([#4561](https://github.com/elastic/eui/pull/4561))

### Feature: EuiPageTemplate ([#4517](https://github.com/elastic/eui/pull/4517))

- Added new `EuiPageTemplate` component as a shortcut for creating the different types of page layout patterns
- Added props `grow` and `direction` to `EuiPage`
- Added props `panelled`, `panelProps`, and `paddingSize` to `EuiPageBody`
- Added props `restrictWidth` and `paddingSize` to `EuiPageBody`
- Added prop `paddingSize` to `EuiPageHeader`
- Updated `tabs` prop of `EuiPageHeaderContent` to render `large` size
- Added prop `sticky` to `EuiPageSideBar`
- Added Sass variable `$euiPageSidebarMinWidth` for changing default `min-width` of `EuiPageSideBar`
- Added `href` and other anchor props to `EuiHeaderSectionItemButton`

**Bug fixes**

- Fixed horizontal overflow of `EuiPageContent`
- Fixed horizontal overflow of `EuiBreadcrumbs`

## [`31.8.0`](https://github.com/elastic/eui/tree/v31.8.0)

- Reverted part of [#4509](https://github.com/elastic/eui/pull/4509) and returned `EuiDataGrid`'s background content area to an empty shade ([#4542](https://github.com/elastic/eui/pull/4542))
- Added exports for all EUI component props matching `EuiComponentProps` name pattern ([#4517](https://github.com/elastic/eui/pull/4517))
- Added `truncate`, `disabled`, and `emphasize` props to `EuiSideNavItem` ([#4488](https://github.com/elastic/eui/pull/4488))
- Added `truncate` prop to `EuiSideNav` ([#4488](https://github.com/elastic/eui/pull/4488))
- Added support for all `color`s of `EuiPanel` ([#4504](https://github.com/elastic/eui/pull/4504))
- Added `hasBorder` prop to `EuiPanel` ([#4504](https://github.com/elastic/eui/pull/4504))
- Added `labelProps` prop to `EuiRadio`, `EuiSwitch` and `EuiCheckbox` ([#4516](https://github.com/elastic/eui/pull/4516))
- Added `isDisabled` prop to `EuiAvatar` ([#4549](https://github.com/elastic/eui/pull/4549))
- Added `scrollToItem` method on `EuiSelectable` ([#4556](https://github.com/elastic/eui/pull/4562))

**Bug fixes**

- Removed home and end key configured behavior from `EuiSelectable` ([#4560](https://github.com/elastic/eui/pull/4560))
- Fixed nested indicator of last `EuiSideNav` item ([#4488](https://github.com/elastic/eui/pull/4488))
- Fixed override possibility of text `color` in `EuiSideNavItem` ([#4488](https://github.com/elastic/eui/pull/4488))
- Fixed blurry animation of popovers in Chrome ([#4527](https://github.com/elastic/eui/pull/4527))
- Fixed styles of `disabled` times in `EuiDatePicker` ([#4524](https://github.com/elastic/eui/pull/4524))
- Fixed `disabled` text color form fields in Safari ([#4538](https://github.com/elastic/eui/pull/4538))
- Removed static `id` from `EuiQuickSelectPopover` ([#4543](https://github.com/elastic/eui/pull/4543))
- Fixed support sever side rendering for `EuiDataGrid` ([#4540](https://github.com/elastic/eui/pull/4540))

**Theme: Amsterdam**

- Removed letter-spacing from `euiFont` Sass mixin ([#4488](https://github.com/elastic/eui/pull/4488))

## [`31.7.0`](https://github.com/elastic/eui/tree/v31.7.0)

- Added `whiteSpace` prop to `EuiCodeBlock` ([#4475](https://github.com/elastic/eui/pull/4475))
- Added a light background to `EuiDataGrid` and removed unnecessary height on its container ([#4509](https://github.com/elastic/eui/pull/4509))

**Bug fixes**

- Fixed bug in `EuiDataGrid` where the grid lost height when showing less rows on the last page ([#4509](https://github.com/elastic/eui/pull/4509))
- Updated `euiPaletteForStatus` color sequence to use higher contrast postive and negative colors ([#4508](https://github.com/elastic/eui/pull/4508))

## [`31.6.0`](https://github.com/elastic/eui/tree/v31.6.0)

- Migrated dependency `axe-puppeteer v1.1.1` to `@axe-core/puppeteer v4.1.1` ([#4482](https://github.com/elastic/eui/pull/4482))
- Added `EuiOverlayMask` directly to `EuiModal` ([#4480](https://github.com/elastic/eui/pull/4480))
- Added `paddingSize` prop to `EuiFlyout` ([#4448](https://github.com/elastic/eui/pull/4448))
- Added `size='l'` prop to `EuiTabs` ([#4501](https://github.com/elastic/eui/pull/4501))
- Added content-specific props (`pageTitle`, `description`, `tabs`, `rightSideItems`) to `EuiPageHeader` by creating a new `EuiPageHeaderContent` component ([#4451](https://github.com/elastic/eui/pull/4451))
- Added `isActive` parameter to the `useIsWithinBreakpoints` hook ([#4451](https://github.com/elastic/eui/pull/4451))
- Added `buttonProps` prop to `EuiAccordion` ([#4510](https://github.com/elastic/eui/pull/4510))

**Bug fixes**

- Fixed `onClose` invoking with unexpected parameter in `EuiFlyout` ([#4505](https://github.com/elastic/eui/pull/4505))
- Fixed invalid color entry passed to `EuiBadge` color prop ([#4481](https://github.com/elastic/eui/pull/4481))
- Fixed `EuiCodeBlock` focus-state if content overflows [#4463](https://github.com/elastic/eui/pull/4463)
- Fixed issues in `EuiDataGrid` around unnecessary scroll bars and container heights not updating ([#4468](https://github.com/elastic/eui/pull/4468))

**Theme: Amsterdam**

- Increased `EuiPage`'s default `restrictWidth` size to `1200px` (extra large breakpoint) ([#4451](https://github.com/elastic/eui/pull/4451))
- Reduced size of `euiBottomShadowSmall` by one layer ([#4451](https://github.com/elastic/eui/pull/4451))

## [`31.5.0`](https://github.com/elastic/eui/tree/v31.5.0)

- Added `isLoading` prop and added `EuiOverlayMask` directly to `EuiConfirmModal` ([#4421](https://github.com/elastic/eui/pull/4421))
- Added `wrapWithTableRow` to remove `<tr>` in `EuiTableHeader`([#4465](https://github.com/elastic/eui/pull/4465))

**Bug fixes**

- Fixed `id` usage throughout `EuiTreeView` to respect custom ids and stop conflicts in generated ids ([#4435](https://github.com/elastic/eui/pull/4435))
- Fixed `EuiTabs` `role` if no tabs are passed in ([#4435](https://github.com/elastic/eui/pull/4435))
- Fixed issue in `EuiDataGrid` where the horizontal scrollbar was hidden behind pagination ([#4477](https://github.com/elastic/eui/pull/4477))
- Fixed `EuiPopover` with initial `isOpen` working with `EuiOutsideClickDetector` ([#4461](https://github.com/elastic/eui/pull/4461))
- Fixed `EuiDataGridCellPopover` needing 2 state updates to close ([#4461](https://github.com/elastic/eui/pull/4461))
- Fixed `EuiBadge` with `iconOnClick` from catching form submit events ([#4479](https://github.com/elastic/eui/pull/4479))

## [`31.4.0`](https://github.com/elastic/eui/tree/v31.4.0)

- Added `getDefaultEuiMarkdownProcessingPlugins` method for better control over `EuiMarkdownEditor`'s toolbar UI ([#4383](https://github.com/elastic/eui/pull/4383))
- Changed `EuiOutsideClickDetector` events to be standard event types ([#4434](https://github.com/elastic/eui/pull/4434))
- Added `EuiFieldTextProps` in type definitions for `EuiSuggestInput` ([#4452](https://github.com/elastic/eui/pull/4452))
- Added virtualized cell rendering to `EuiDataGrid` ([#4170](https://github.com/elastic/eui/pull/4170))

**Bug fixes**

- Fixed heights of `append` and `prepend` in `EuiComboBox` ([#4410](https://github.com/elastic/eui/pull/4410))
- Fixed `EuiResizableContainer` initialization timing based on DOM readiness ([#4447](https://github.com/elastic/eui/pull/4447))

## [`31.3.0`](https://github.com/elastic/eui/tree/v31.3.0)

- Added a `size` prop to `EuiContextMenu` and added a smaller size ([#4409](https://github.com/elastic/eui/pull/4409))
- Added a `textSize` prop to `EuiHealth` ([#4420](https://github.com/elastic/eui/pull/4420))
- Removed selected item of `EuiSelect` when `hasNoInitialSelection=true` and value reset to `undefined` ([#4428](https://github.com/elastic/eui/pull/4428))

## [`31.2.0`](https://github.com/elastic/eui/tree/v31.2.0)

- Added support for adjusting `buffer` for individual window sides of `EuiPopover` ([#4417](https://github.com/elastic/eui/pull/4417))
- Added `'full'` option to the `height` prop of `EuiMarkdownEditor`. Added `autoExpandPreview` and `maxHeight` props to `EuiMarkdownEditor` ([#4245](https://github.com/elastic/eui/pull/4245))

## [`31.1.0`](https://github.com/elastic/eui/tree/v31.1.0)

- Reduced the size of the icons and clear button for compressed `EuiFormControlLayout` ([#4374](https://github.com/elastic/eui/pull/4374))
- Added ability for text input updates in `EuiDatePicker` ([#4243](https://github.com/elastic/eui/pull/4243))
- **[REVERTED in 31.3.0]** Fixed heights of `append` and `prepend` in `EuiFormControlLayout` ([#4410](https://github.com/elastic/eui/pull/4410))

**Bug fixes**

- Fixed `EuiSuperDatePicker` extra margin when `showUpdateButton` and `isAutoRefreshOnly` are active ([#4406](https://github.com/elastic/eui/pull/4406))

## [`31.0.0`](https://github.com/elastic/eui/tree/v31.0.0)

- Added collapsble behavior to `EuiResizableContainer` panels ([#3978](https://github.com/elastic/eui/pull/3978))
- Updated `EuiResizablePanel` to use `EuiPanel` ([#3978](https://github.com/elastic/eui/pull/3978))
- Changed `showTimeSelect` prop to true when `showTimeSelectOnly` prop is set to true ([#4372](https://github.com/elastic/eui/pull/4372))
- Updated `EuiSuperSelect` recently used list to render as `<ol>` and `<li>` elements ([#4370](https://github.com/elastic/eui/pull/4370))

**Bug fixes**

- Fixed `EuiSuggest` popover opening when an empty array is passed into the `suggestions` prop ([#4349](https://github.com/elastic/eui/pull/4349))

**Breaking changes**

- Removed `size` prop from `EuiResizableButton` ([#3978](https://github.com/elastic/eui/pull/3978))
- Upgraded to TypeScript v4.0 ([#4296](https://github.com/elastic/eui/pull/4296))

## [`30.6.1`](https://github.com/elastic/eui/tree/v30.6.1)

**Note: this release is a backport containing changes originally made in `31.5.0`**

**Bug fixes**

- Fixed `EuiBadge` with `iconOnClick` from catching form submit events ([#4479](https://github.com/elastic/eui/pull/4479))

## [`30.6.0`](https://github.com/elastic/eui/tree/v30.6.0)

- Adjusted the shadow in `EuiComment` ([#4321](https://github.com/elastic/eui/pull/4321))
- Added `success` and `warning` colors to `EuiButtonEmpty` ([#4325](https://github.com/elastic/eui/pull/4325))
- Added a sorting indicator on the `EuiDataGridColumn` ([#4343](https://github.com/elastic/eui/pull/4343))
- Added `disabled` and `loading` `status` to `EuiStep` ([#4338](https://github.com/elastic/eui/pull/4338))
- Added `closePopover` prop to `EuiDataGridColumnCellActionProps` ([#4346](https://github.com/elastic/eui/pull/4346))

**Bug fixes**

- Fixed `EuiErrorBoundary` error message not showing in non-Chromium browsers ([#4324](https://github.com/elastic/eui/pull/4324))
- Fixed `EuiToolTip` closing during initial positioning period ([#4327](https://github.com/elastic/eui/pull/4327))
- Added `!default` to SASS variables of `EuiCollapsibleNav` ([#4335](https://github.com/elastic/eui/pull/4335))
- Fixed `EuiDataGrid` column property `displayAsText` ([#4351](https://github.com/elastic/eui/pull/4351))
- Fixed propagation of `esc` key presses closing parent popovers ([#4336](https://github.com/elastic/eui/pull/4336))
- Fixed overwritten `isDisabled` prop on `EuiListGroupItem` `extraAction` config ([#4359](https://github.com/elastic/eui/pull/4359))
- Fixed `inputRef` for `EuiCheckbox` ([#4298](https://github.com/elastic/eui/pull/4298))
- Limited the links allowed in `EuiMarkdownEditor` to http, https, or starting with a forward slash ([#4362](https://github.com/elastic/eui/pull/4362))
- Aligned components with an `href` prop to React's practice of disallowing `javascript:` protocols ([#4362](https://github.com/elastic/eui/pull/4362))
- Fixed form submit bug in `EuiButtonGroup` by adding an optional `type` prop for `EuiButtonGroupOption` ([#4368](https://github.com/elastic/eui/pull/4368))
- Changed `label` type from `string` to `ReactNode` in `EuiTreeViewNode` ([#4352](https://github.com/elastic/eui/pull/4352))

**Theme: Amsterdam**

- Removed the shadow in `EuiComment` ([#4321](https://github.com/elastic/eui/pull/4321))
- Reduced font size for `xs` size in `EuiButtonEmpty` ([#4325](https://github.com/elastic/eui/pull/4325))
- Increased font size for `m` size of `EuiListGroupItem` ([#4340](https://github.com/elastic/eui/pull/4340))
- Reduced padding in `EuiToolTip` ([#4353](https://github.com/elastic/eui/pull/4353))
- Reduced border-radius in `EuiRange`'s tooltip ([#4353](https://github.com/elastic/eui/pull/4353))
- Consolidated `EuiStepNumber` indicators for `EuiSteps` and `EuiHorizontalSteps` ([#4338](https://github.com/elastic/eui/pull/4338))

## [`30.5.1`](https://github.com/elastic/eui/tree/v30.5.1)

- Upgraded `highlight.js` to 9.18.5 ([#4313](https://github.com/elastic/eui/pull/4313))

## [`30.5.0`](https://github.com/elastic/eui/tree/v30.5.0)

- Export `euiSelectableTemplateSitewideRenderOptions` ([#4305](https://github.com/elastic/eui/pull/4305))

**Bug fixes**

- Expose `isPreFiltered` in `EuiSelectable` props fixing consumer-side searching ([#4305](https://github.com/elastic/eui/pull/4305))
- Fixed stale state argument passed to `searchProps.onChange` in an `EuiSelectable`([#4292](https://github.com/elastic/eui/pull/4292))
- Fixed initial focus of an `EuiButtonGroup` when first item in a popover ([#4288](https://github.com/elastic/eui/pull/4288))
- Fixed visible scrollbar in `EuiComboBox` list ([#4301](https://github.com/elastic/eui/pull/4301))
- Removed hiding of time select on small screens for `EuiDatePicker` ([#4301](https://github.com/elastic/eui/pull/4301))
- Fixed wrong columns assigned to `EuiDataGrid` leadingControlColumns ([#4269](https://github.com/elastic/eui/pull/4269))

**Theme: Amsterdam**

- Fixed styles for `EuiMarkdownEditor` ([#4289](https://github.com/elastic/eui/pull/4289))
- Rounded all corners of dropdown type of inputs ([#4301](https://github.com/elastic/eui/pull/4301))

## [`30.4.2`](https://github.com/elastic/eui/tree/v30.4.2)

**Bug fixes**

- Reverted changing of `EuiPopover`s `ownFocus` default from `false` to `true` ([#4228](https://github.com/elastic/eui/pull/4228))

## [`30.4.1`](https://github.com/elastic/eui/tree/v30.4.1)

- Exported `useDataGridColumnSelector`, `useDataGridColumnSorting`, and `useDataGridStyleSelector` hooks ([#4271](https://github.com/elastic/eui/pull/4271))

**Theme: Amsterdam**

- Unify colors with the Elastic brand ([#4284](https://github.com/elastic/eui/pull/4284))
- Created one consistent look for disabled `EuiButton` ([#4284](https://github.com/elastic/eui/pull/4284))

## [`30.4.0`](https://github.com/elastic/eui/tree/v30.4.0)

- Added `eql` glyph in `EuiIcon` ([#4110](https://github.com/elastic/eui/pull/4110))
- Added `testenv` mock for `htmlIdGenerator` ([#4212](https://github.com/elastic/eui/pull/4212))
- Added several Sass mixins for handling of unified focus/hover states ([#4242](https://github.com/elastic/eui/pull/4242))

**Bug fixes**

- Fixed cell resizer overlapping of `EuiDataGrid` rightmost header cell ([#4071](https://github.com/elastic/eui/pull/4268))


**Theme: Amsterdam**

- Unify focus states by leaning into `outline` and restricting to keyboard navigation ([#4242](https://github.com/elastic/eui/pull/4242))
- Removed faux border from `EuiAvatar` ([#4255](https://github.com/elastic/eui/pull/4255))
- Changed the color and font-weight of inline code block ([#4272](https://github.com/elastic/eui/pull/4272))

## [`30.3.0`](https://github.com/elastic/eui/tree/v30.3.0)

- Added `EuiColorPaletteDisplay` component ([#3865](https://github.com/elastic/eui/pull/3865))
- Added `initialFocusedItemIndex` support to `EuiContextMenuPanelDescriptor` ([#4223](https://github.com/elastic/eui/pull/4223))
- Updated the default of the `EuiPopover`s `ownFocus` prop from `false` to `true` ([#4228](https://github.com/elastic/eui/pull/4228))
- Added `role="alert"` and `aria-live="assertive"` to `EuiForm`'s `EuiCallOut` for the errors ([#4238](https://github.com/elastic/eui/pull/4238))
- Added `menuDown` and `menuUp` glyphs to `EuiIcon` ([#4244](https://github.com/elastic/eui/pull/4244))
- Removed spacer after `childrenBetween` in `EuiInMemoryTable` ([#4248](https://github.com/elastic/eui/pull/4248))
- Changed `clickOutsideDisables` to `true` when `ownFocus={false}` in `EuiFlyout` ([#4236](https://github.com/elastic/eui/pull/4236))

**Bug fixes**

- Fixed focus trap + `EuiPopover` bug which prevented the anchor from receiving focus when the popover closes ([#4071](https://github.com/elastic/eui/pull/4071))
- Fixed focus trap error & performance impact when one focus trap is deactivated and another becomes enabled ([#4071](https://github.com/elastic/eui/pull/4071))
- Fixed a condition in `EuiInMemoryTable` to avoid mistaken assignment of `sortName` ([#4138](https://github.com/elastic/eui/pull/4138))
- Fixed bug in small `EuiImage`'s not respecting the optional sizes when `allowFullScreen` is set to true ([#4207](https://github.com/elastic/eui/pull/4207))
- Fixed incorrect initial rendering of `EuiDualRange` thumbs when element width is 0 ([#4230](https://github.com/elastic/eui/pull/4230))
- Fixed bug in `EuiSelectable` to call `searchProps.onChange` and `searchProps.onSearch` calls in `EuiSelectable` ([#4153](https://github.com/elastic/eui/pull/4153))
- Fixed truncation of the `EuiComboBox` `placeholder` text ([#4210](https://github.com/elastic/eui/pull/4210))

**Theme: Amsterdam**

- Fixed base `line-heights` for within `euiFontSize[size]()` SASS mixins ([#4229](https://github.com/elastic/eui/pull/4229))

## [`30.2.0`](https://github.com/elastic/eui/tree/v30.2.0)

- Added `labelWidth` and `descriptionDisplay` props to `EuiSuggestItem` ([#4180](https://github.com/elastic/eui/pull/4180))
- Added screen reader notification if `EuiLink` opens in a new window ([#4172](https://github.com/elastic/eui/pull/4172))
- Set `external` prop to true if `EuiLink` opens in a new window ([#4172](https://github.com/elastic/eui/pull/4172))
- Added `float` and `margin` props to `EuiImage` ([#4209](https://github.com/elastic/eui/pull/4209))
- Added `color` and `borderRadius` props to `EuiPanel` ([#4194](https://github.com/elastic/eui/pull/4194))
- Updated the use case for the `EuiPanel` prop `hasShadow` ([#4194](https://github.com/elastic/eui/pull/4194))
- Deprecated the `onClick`, `betaBadgeLabel`, `betaBadgeTooltipContent`, and `betaBadgeTitle` props of `EuiPanel` ([#4194](https://github.com/elastic/eui/pull/4194))

**Bug fixes**

- Fixed issue with `labelDisplay` not being passed to `EuiSuggestItem` ([#4180](https://github.com/elastic/eui/pull/4180))
- Fixed copy in `EuiDataGrid`'s header menu's sort actions ([#4199](https://github.com/elastic/eui/pull/4199))

**Theme: Amsterdam**

- Fixed `border-radius` in `EuiFormControlLayout` ([#4196](https://github.com/elastic/eui/pull/4196))

## [`30.1.1`](https://github.com/elastic/eui/tree/v30.1.1)

- Added more exports for `EuiInMemoryTable` types ([#4179](https://github.com/elastic/eui/pull/4179))

**Bug fixes**

- Removed unnecessary shadow on hover of `EuiButtonGroup` ([#4186](https://github.com/elastic/eui/pull/4186))
- Fixed position of `EuiScreenReaderOnly` elements within `EuiButtonGroup` ([#4189](https://github.com/elastic/eui/pull/4189))

## [`30.1.0`](https://github.com/elastic/eui/tree/v30.1.0)

- Improved `EuiButtonGroup` focus, hover, selected and disabled states ([#4142](https://github.com/elastic/eui/pull/4142))
- Added `display` prop to `EuiToolTip` for common display block needs ([#4148](https://github.com/elastic/eui/pull/4148))
- Added support for more colors in `EuiProgress` such as `vis0` through `vis9`, `warning`, `success`  and custom colors ([#4130](https://github.com/elastic/eui/pull/4130))
- Added `affordForDisplacement` prop to `EuiBottomBar` ([#4156](https://github.com/elastic/eui/pull/4156))
- Added `width` property to `mobileOptions` prop of `EuiTableRowCell` ([#4169](https://github.com/elastic/eui/issues/4169))

**Bug fixes**

- Fixed issue with duplicate checkmarks in `EuiComboBox` ([#4162](https://github.com/elastic/eui/pull/4162))
- Reinstated base element type extensions for `EuiStepHorizontal` and `EuiStepsHorizontal` ([4166](https://github.com/elastic/eui/pull/4166))

## [`30.0.0`](https://github.com/elastic/eui/tree/v30.0.0)

- Deprecated `EuiKeyboardAccessible` ([#4135](https://github.com/elastic/eui/pull/4135))
- Refactored `EuiStep`, `EuiHorizontalSteps`, and `EuiCodeEditor` for better accessibility ([#4135](https://github.com/elastic/eui/pull/4135))
- Added `minWidth` prop to `EuiButton` ([#4056](https://github.com/elastic/eui/pull/4056))
- Added `isSelected` prop to easily turn `EuiButton`, `EuiButtonEmpty`, and `EuiButtonIcon` into toggle buttons ([#4056](https://github.com/elastic/eui/pull/4056))
- Updated `EuiButtonGroup` props and render for better accessibility ([#4056](https://github.com/elastic/eui/pull/4056))
- Added `paddingSize` prop to `EuiPopoverTitle` and `EuiPopoverFooter` ([#4133](https://github.com/elastic/eui/pull/4133))
- Added more exports for `EuiBasicTable` types ([#4125](https://github.com/elastic/eui/pull/4125))
- Updated types associated with `EuiMarkdownEditor` plugin dependencies ([#4124](https://github.com/elastic/eui/pull/4124))
- Upgraded dependencies related to `EuiMarkdownEditor`: `react-dropzone`, `rehype-*`, `remark-*`, and `unified` ([#4124](https://github.com/elastic/eui/pull/4124))
- Added `cellActions` to `EuiDataGrid` ([#3668](https://github.com/elastic/eui/pull/3668))

**Bug fixes**

- Fixed focus management bug in `EuiSelectable` ([#4152](https://github.com/elastic/eui/pull/4152))

**Breaking changes**

- Removed `EuiToggle` and `EuiButtonToggle` in favor of `aria-pressed` ([#4056](https://github.com/elastic/eui/pull/4056))
- Updated `legend` and `idSelected` props of `EuiButtonGroup` to be required ([#4056](https://github.com/elastic/eui/pull/4056))
- Removed `logoAPM` in favor of `logoObservability` ([#4065](https://github.com/elastic/eui/pull/4065))
- Removed `.euiHeaderNotification` CSS class ([#4065](https://github.com/elastic/eui/pull/4065))
- Removed `EuiNavDrawer` in favor of `EuiCollapsibleNav` ([#4065](https://github.com/elastic/eui/pull/4065))
- Removed `compressed` and `displayOnly` props from `EuiFormRow` in favor of the `display` prop ([#4065](https://github.com/elastic/eui/pull/4065))
- Removed `EuiPopover`'s `withTitle` prop ([#4065](https://github.com/elastic/eui/pull/4065))

**Theme: Amsterdam**

- Tightened `line-height` for some `EuiTitle` sizes ([#4133](https://github.com/elastic/eui/pull/4133))
- Removed uppercase from `EuiPopoverTitle` and fixed inherited padding from `EuiPopover` ([#4146](https://github.com/elastic/eui/pull/4146))
- Fixed `EuiFilterGroup` and `EuiFilterButton` styles ([#4151](https://github.com/elastic/eui/pull/4151))

## [`29.5.0`](https://github.com/elastic/eui/tree/v29.5.0)

- Added `plus` and `minus` glyphs to `EuiIcon` ([#4111](https://github.com/elastic/eui/pull/4111))

**Bug fixes**

- Fixed custom color render of `EuiIcon` app (two-tone) icons ([#4104](https://github.com/elastic/eui/pull/4104))
- Changed `iconType` prop to be `required` in `EuiButtonIcon` ([#4106](https://github.com/elastic/eui/pull/4106))

## [`29.4.0`](https://github.com/elastic/eui/tree/v29.4.0)

- Added `childrenBetween` prop to `EuiInMemoryTable` to add content between search bar and table ([#4103](https://github.com/elastic/eui/pull/4103))
- Added `max-width: 100%` to `EuiKeyPadMenu` to allow it to shrink when its container is smaller than its fixed width ([ #4092](https://github.com/elastic/eui/pull/4092))
- Added `key` to `EuiComboBoxOptionOption` to allow duplicate labels ([#4048](https://github.com/elastic/eui/pull/4048))
- Changed `EuiIcon` test mock to render as `span` instead of `div` ([#4099](https://github.com/elastic/eui/pull/4099))
- Added `scripts/docker-puppeteer` as the new home for test-related Docker images ([#4062](https://github.com/elastic/eui/pull/4062))

**Bug fixes**

- Fixed `EuiFieldSearch` padding when `isClearable` but has no `value` ([#4089](https://github.com/elastic/eui/pull/4089))

## [`29.3.2`](https://github.com/elastic/eui/tree/v29.3.2)

**Note: this release is a backport containing changes originally made in `30.6.0`**

**Bug fixes**

- Upgraded `highlight.js` to 9.18.5 ([#4313](https://github.com/elastic/eui/pull/4313))
- Limited the links allowed in `EuiMarkdownEditor` to http, https, or starting with a forward slash ([#4362](https://github.com/elastic/eui/pull/4362))
- Aligned components with an `href` prop to React's practice of disallowing `javascript:` protocols ([#4362](https://github.com/elastic/eui/pull/4362))

## [`29.3.1`](https://github.com/elastic/eui/tree/v29.3.1)

**Note: this release is a backport containing changes originally made in `30.0.0`**

**Bug fixes**

- Fixed focus management bug in `EuiSelectable` ([#4152](https://github.com/elastic/eui/pull/4152))

## [`29.3.0`](https://github.com/elastic/eui/tree/v29.3.0)

- Added `both` option to `flush` prop of `EuiButtonEmpty` ([#4084](https://github.com/elastic/eui/pull/4084))

## [`29.3.0`](https://github.com/elastic/eui/tree/v29.3.0)

- Added `both` option to `flush` prop of `EuiButtonEmpty` ([#4084](https://github.com/elastic/eui/pull/4084))

**Bug fixes**

- Fixed `EuiRange` and `EuiDualRange` display of internal spacer ([#4084](https://github.com/elastic/eui/pull/4084))
- Fixed `EuiFieldSearch` padding for the different states ([#4084](https://github.com/elastic/eui/pull/4084))
- Fixed `EuiCheckableCard` disabled but checked styles ([#4084](https://github.com/elastic/eui/pull/4084))

**Theme: Amsterdam**

- Fixed `line-height` on `EuiTitle` ([#4079](https://github.com/elastic/eui/pull/4079))

## [`29.2.0`](https://github.com/elastic/eui/tree/v29.2.0)

- Improved contrast for `EuiIcon` and `EuiButtonIcon` named colors. This affects `EuiHealth` which uses the `EuiIcon` colors ([#4049](https://github.com/elastic/eui/pull/4049))
- Added color `accent` to `EuiButtonIcon` ([#4049](https://github.com/elastic/eui/pull/4049))

**Bug fixes**

- Fixed `EuiComboBox` `rowHeight` prop causing the height of the option list to be miscalculated ([#4072](https://github.com/elastic/eui/pull/4072))
- Fixed `EuiComboBox` not focusing on the selected option if `selectedOptions` was set without reference to `options` ([#4072](https://github.com/elastic/eui/pull/4072))

**Theme: Amsterdam**

- Removed `border-radius` from `EuiCallout` ([#4066](https://github.com/elastic/eui/pull/4066))
- Updated styles for `EuiToast` ([#4076](https://github.com/elastic/eui/pull/4076))

## [`29.1.0`](https://github.com/elastic/eui/tree/v29.1.0)

- Added footer row to `EuiDataGrid` via the `renderFooterCellValue` prop ([#3770](https://github.com/elastic/eui/pull/3770))
- Added column header menu to `EuiDataGrid` ([#3087](https://github.com/elastic/eui/pull/3087))
- Added horizontal line separator to `EuiContextMenu` ([#4018](https://github.com/elastic/eui/pull/4018))
- Added controlled pagination props to `EuiInMemoryTablee` ([#4038](https://github.com/elastic/eui/pull/4038))
- Added `gutterSize`, `popoverBreakpoints`, `popoverButtonProps`, and `popoverProps` props to `EuiHeaderLinks` ([#4046](https://github.com/elastic/eui/pull/4046))
- Added `'all'` and `'none'` options to the `sizes` prop of `EuiHideFor` and `EuiShowFor` ([#4046](https://github.com/elastic/eui/pull/4046))

**Bug fixes**

- Fixed `EuiTextColor` playground error due to `color` prop not getting captured by the documentation generator ([#4058](https://github.com/elastic/eui/pull/4058))

## [`29.0.0`](https://github.com/elastic/eui/tree/v29.0.0)

- Added `.browserslistrc` for global browser support reference ([#4022](https://github.com/elastic/eui/pull/4022))
- Added ability to specify `color` of `EuiHeaderLink` ([#4008](https://github.com/elastic/eui/pull/4008))
- Added `boolean` type to the `notification` prop of `EuiHeaderSectionItemButton` to show a simple dot ([#4008](https://github.com/elastic/eui/pull/4008))
- Added `popoverButton` and `popoverButtonBreakpoints` props to `EuiSelectableTemplateSitewide` for responsive capabilities ([#4008](https://github.com/elastic/eui/pull/4008))
- Added `isWithinMaxBreakpoint` service ([#4008](https://github.com/elastic/eui/pull/4008))

**Bug fixes**

- Fixed `EuiSuperDatePicker` got stuck in update mode if the value is not changed ([#4025](https://github.com/elastic/eui/pull/4025))
- Fixed ref not being handled properly in `EuiValidatableControl` when used with [react-hook-form](https://react-hook-form.com/) ([#4001](https://github.com/elastic/eui/pull/4001))
- Fixed `EuiNotificationBadge` `color` prop type ([#4008](https://github.com/elastic/eui/pull/4008))
- Fixed z-index of `EuiBottomBar` to stay under header ([#4008](https://github.com/elastic/eui/pull/4008))
- Fixed regression of `EuiSelectable` not abiding by the `showIcons` prop ([#4008](https://github.com/elastic/eui/pull/4008))
- Fixed contrast of search input of `EuiSelectableTemplateSitewide` in dark header ([#4008](https://github.com/elastic/eui/pull/4008))
- Fixed `EuiImage` unable to deactivate the full screen mode using the close icon ([#4033](https://github.com/elastic/eui/pull/4033))
- Allowed `onClick` prop when `href` prop is provided in `EuiBadge` ([#4035](https://github.com/elastic/eui/pull/4035))

**Breaking changes**

- Changed `EuiHideFor` and `EuiShowFor` from using media queries to hide content to not rendering the content. Children are now required and `display` has been removed ([#4008](https://github.com/elastic/eui/pull/4008))

## [`28.4.0`](https://github.com/elastic/eui/tree/v28.4.0)

- Added `loading` icon to `EuiComboBox` input when `isLoading` is `true` ([#4015](https://github.com/elastic/eui/pull/4015))
- Changed `value` prop in `EuiExpression` to not required ([#4014](https://github.com/elastic/eui/pull/4014))
- Added `fold` and `unfold` glyphs to `EuiIcon` ([#3994](https://github.com/elastic/eui/pull/3994))

**Bug fixes**

- Fix incorrect `euiCodeBlockNameColor` variable usage for `.hljs-name` in SCSS ([#3991](https://github.com/elastic/eui/pull/3991))
- Fixed bug in `EuiAccordion` where the `arrowDisplay="right"` is ignored when `extraAction` is configured ([#3971](https://github.com/elastic/eui/pull/3971))

**Theme: Amsterdam**

- Updated form control styles to use a uniform border-radius ([#3741](https://github.com/elastic/eui/pull/3741))

## [`28.3.1`](https://github.com/elastic/eui/tree/v28.3.1)

**Bug fixes**

- Fixed `EuiFieldSearch`'s clear button covering the `value` of the input ([#3936](https://github.com/elastic/eui/pull/3936))
- Fixed bug in `EuiComboBox` where the input was dropping to the next line when a `EuiBadge` had a very long text ([#3968](https://github.com/elastic/eui/pull/3968))
- Fixed type mismatch between `EuiSelectable` options extended via `EuiSelectableOption` and internal option types ([#3983](https://github.com/elastic/eui/pull/3983))
- Fixed `EuiButton` CSS for RTL languages by using `margin-inline-[pos]` instead of `margin-[pos]` ([#3974](https://github.com/elastic/eui/pull/3974))
- Fixed server-side rendering of `EuiBreadcrumbs` and `EuiCollapsibleNav` ([#3970](https://github.com/elastic/eui/pull/3970))

## [`28.3.0`](https://github.com/elastic/eui/tree/v28.3.0)

- Adjusted coloring of `EuiSideNav` to be more consistent across open states ([#3926](https://github.com/elastic/eui/pull/3926))
- Added build-specific babel configurations for docs and tests ([#3911](https://github.com/elastic/eui/pull/3911))
- Updated browserslist configuration to remove IE accommodations ([#3911](https://github.com/elastic/eui/pull/3911))
- Removed docgenInfo from non-docs production builds ([#3911](https://github.com/elastic/eui/pull/3911))
- Added `regressionJob`, `outlierDetectionJob` and `classificationJob` icons to Machine Learning icon set, updated others ([#3931](https://github.com/elastic/eui/pull/3931))
- Added `operator` field to `EuiSearchBar`'s `field_value_selection` filter configuration ([#3922](https://github.com/elastic/eui/pull/3922))

**Bug fixes**

- Fixed bug in `EuiBasicTable` not fully expanding tall rows (height > 1000px) ([#3855](https://github.com/elastic/eui/pull/3855))
- Fixed bug in `EuiDataGrid` which sometimes prevented header cells from being focusabled ([#3943](https://github.com/elastic/eui/pull/3943))
- Fixed bug in `EuiFieldSearch` where a default value would not include the clear button ([#3958](https://github.com/elastic/eui/pull/3958))
- Fixed focus fighting bug when `EuiDataGrid` cell content manages its own popover ([#3951](https://github.com/elastic/eui/pull/3951))
- Fixed `valueText` getting cut off in `EuiProgress` ([#3948](https://github.com/elastic/eui/pull/3948))

## [`28.2.0`](https://github.com/elastic/eui/tree/v28.2.0)

- Added `EuiSelectableTemplateSitewide` as wrapper of `EuiSelectable` for Elastic's global search component ([#3800](https://github.com/elastic/eui/pull/3800))
- Updated styles of `EuiMark` to override browser default ([#3800](https://github.com/elastic/eui/pull/3800))
- Updated `EuiHighlight` to use `EuiMark` as matching element wrapper ([#3800](https://github.com/elastic/eui/pull/3800))
- Enhanced `EuiSelectable`'s `option` type to allow for a separate `searchableLabel` and any generic keys ([#3800](https://github.com/elastic/eui/pull/3800))
- Added `listProps.onFocusBadge`, `loadingMessage`, `noMatchesMessage`, and `emptyMessage` props to `EuiSelectable` ([#3800](https://github.com/elastic/eui/pull/3800))
- Added `bordered` prop to `EuiSelectableMessage` ([#3800](https://github.com/elastic/eui/pull/3800))

**Bug fixes**

- Fixed display of `EuiBadge` if only the `iconType` is passed ([#3800](https://github.com/elastic/eui/pull/3800))
- Fixed accessibility error in `EuiSelectable` when the `list` isn't on the page ([#3800](https://github.com/elastic/eui/pull/3800))
- Fixed accessibility error in `EuiPopover` when `ownFocus = false` ([#3800](https://github.com/elastic/eui/pull/3800))

## [`28.1.0`](https://github.com/elastic/eui/tree/v28.1.0)

- Added `isLoading` and `isLoadingMessage` props to `EuiAccordion` ([#3879](https://github.com/elastic/eui/pull/3879))
- Added `testenv` mock for `EuiFocusTrap` ([#3930](https://github.com/elastic/eui/pull/3930))

**Bug fixes**

- Fixed bug in `EuiCodeBlock` content overlapping with control buttons when `whiteSpace` was set to `"pre"` ([#3853](https://github.com/elastic/eui/pull/3853))
- Fixed `EuiFocusTrap` not applying provided `style` prop ([#3916](https://github.com/elastic/eui/pull/3916))
- Fixed bug in `EuiDataGrid` when a new pagination object would cause every cell to render ([#3919](https://github.com/elastic/eui/pull/3919))

## [`28.0.0`](https://github.com/elastic/eui/tree/v28.0.0)

- Update `createTheme` to apply latest changes to elastic charts `Theme` ([#3792](https://github.com/elastic/eui/pull/3792))
- Added icons for `appSearchApp` and `workplaceSearchApp` to `EuiIcon` ([#3859](https://github.com/elastic/eui/pull/3859))
- Added `unlink` glyph to `EuiIcon` ([#3869](https://github.com/elastic/eui/pull/3869))
- Added `EuiMarkdownEditor` and `EuiMarkdownFormat` components ([#3522](https://github.com/elastic/eui/pull/3522))

**Bug fixes**

- Fixed `EuiFacetGroup` container expansion due to negative margin value ([#3871](https://github.com/elastic/eui/pull/3871))
- Fixed `EuiComboBox` delimeter-separated option creation and empty state prompt text ([#3841](https://github.com/elastic/eui/pull/3841))
- Fixed `EuiDataGrid` not properly resizing within a fixed height container ([#3894](https://github.com/elastic/eui/pull/3894))
- Fixed bug in `EuiFieldPassword` where an edge case mutated its `append` prop  ([#3884](https://github.com/elastic/eui/pull/3884))

**Breaking changes**

- Requires `@elastic/charts` version `20.0.0` and above for chart theming utils.

## [`27.4.1`](https://github.com/elastic/eui/tree/v27.4.1)

**Note: this release is a backport containing changes originally made in `28.1.0`**

- Added `testenv` mock for `EuiFocusTrap` ([#3930](https://github.com/elastic/eui/pull/3930))

## [`27.4.0`](https://github.com/elastic/eui/tree/v27.4.0)

- Added `customOptionText` prop to `EuiComboBox` ([#3811](https://github.com/elastic/eui/pull/3811))

**Bug fixes**

- Improve `EuiDataGrid` Chrome rendering performance in full screen ([#3726](https://github.com/elastic/eui/issues/3726))
- Removed `@elastic/eui/src-docs` entries from published _eui.d.ts_ ([#3856](https://github.com/elastic/eui/pull/3856))

## [`27.3.1`](https://github.com/elastic/eui/tree/v27.3.1)

**Bug fixes**

- Fixed bug in all input fields placeholders in Safari that weren't vertically centered ([#3809](https://github.com/elastic/eui/pull/3809))
- Removed `pointer-events: none` in both `EuiButton` & `EuiButtonEmpty` to not override the `pointer-events: auto` in the button mixin `euiButtonContentDisabled` ([#3824](https://github.com/elastic/eui/pull/3824))
- Fixed bug in `EuiPagination` showing wrong page count when `compressed` prop is true ([#3827](https://github.com/elastic/eui/pull/3827))
- Fixed bug in EUI's input field components where their `inputRef` couldn't be a `RefObject` ([#3822](https://github.com/elastic/eui/pull/3822))
- Moved `react-view` and `html-format` to be `devDependencies` ([#3828](https://github.com/elastic/eui/pull/3828))
- Fixed `EuiComboBox` keyboard selection when `sortMatchesBy=startsWith` ([#3823](https://github.com/elastic/eui/pull/3823))
- Fixed `EuiCodeEditor` not exiting edit mode with `esc` when `enableLiveAutocompletion=true` ([#3833](https://github.com/elastic/eui/pull/3833))
- Fixed issue where `EuiDataGrid`'s cell expansion popover would sometimes render as a scrollable element ([#3832](https://github.com/elastic/eui/pull/3832))

## [`27.3.0`](https://github.com/elastic/eui/tree/v27.3.0)

- Added possibility to hide "Rows per page" select in `EuiDataGrid` ([#3700](https://github.com/elastic/eui/pull/3700))
- Updated lodash to `v4.17.19` ([#3764](https://github.com/elastic/eui/pull/3764))
- Added `returnKey` glyph to `EuiIcon` ([#3783](https://github.com/elastic/eui/pull/3783))
- Added `type` prop to `EuiFieldPassword` to support toggling of obfuscation ([#3751](https://github.com/elastic/eui/pull/3751))

**Bug fixes**

- Fixed bug in `EuiDataGrid` not calculating the width correctly ([#3789](https://github.com/elastic/eui/pull/3789))
- Fixed `EuiComboBox` marking some very long inputs as invalid ([#3797](https://github.com/elastic/eui/pull/3797))

## [`27.2.0`](https://github.com/elastic/eui/tree/v27.2.0)

- Added `analyzeEvent` glyph in `EuiIcon` ([#3729](https://github.com/elastic/eui/pull/3729))
- Updated `EuiComboBox` to allow the options list to open for single selection custom options ([#3706](https://github.com/elastic/eui/pull/3706))
- Added `useEuiI18n` hook for localization ([#3749](https://github.com/elastic/eui/pull/3749))
- Added a hit enter badge to `EuiComboBox` when focusing an option and for empty states that allow pressing enter ([#3782](https://github.com/elastic/eui/pull/3782))

**Bug fixes**

- Fixed `EuiComboBox` always showing a scrollbar ([#3744](https://github.com/elastic/eui/pull/3744))
- Replaced `react-focus-lock` with `react-focus-on` ([#3631](https://github.com/elastic/eui/pull/3631))
- Fixed errors in `EuiSuperDatePicker` related to invalid and `null` date formatting ([#3750](https://github.com/elastic/eui/pull/3750))
- Fixed type definitions for `findTestSubject` and `takeMountedSnapshot` ([#3763](https://github.com/elastic/eui/pull/3763))
- Fixed `EuiComboBox` not allowing clicks on previously virtualized items when inside of `EuiFormRow` ([#3784](https://github.com/elastic/eui/pull/3784))
- Removed `[Space]` as a way to select options in `EuiSelectable` ([#3784](https://github.com/elastic/eui/pull/3784))
- Fixed type definition for `windowProps` in `EuiSelectable` ([#3787](https://github.com/elastic/eui/pull/3787))

## [`27.1.0`](https://github.com/elastic/eui/tree/v27.1.0)

- Added `titleElement` and `descriptionElement` props to `EuiStat` ([#3693](https://github.com/elastic/eui/pull/3693))
- Updated `securityAnalyticsApp` app icon ([#3720](https://github.com/elastic/eui/pull/3720))
- Removed `src/test` and `@types/enzyme` references from `eui.d.ts` ([#3715](https://github.com/elastic/eui/pull/3715))
- Added `index.d.ts` file to `lib/test`  and `es/test` ([#3715](https://github.com/elastic/eui/pull/3715))
- Added `descriptionFlexItemProps` and `fieldFlexItemProps` props to `EuiDescribedFormGroup` ([#3717](https://github.com/elastic/eui/pull/3717))
- Expanded `EuiBasicTable`'s default action's name configuration to accept a function that returns a React node ([#3739](https://github.com/elastic/eui/pull/3739))
- Added internal use only button building blocks for reusability in other button components ([#3730](https://github.com/elastic/eui/pull/3730))

## [`27.0.0`](https://github.com/elastic/eui/tree/v27.0.0)
- Added `paddingSize` prop to `EuiCard` ([#3638](https://github.com/elastic/eui/pull/3638))
- Added `isClearable` and `placeholder` options to `EuiColorPicker` ([#3689](https://github.com/elastic/eui/pull/3689))
- Added SASS helper files for EUI theme globals ([#3691](https://github.com/elastic/eui/pull/3691))
- Add `label`, `labelProps` and `valueText` props to `EuiProgress` ([#3661](https://github.com/elastic/eui/pull/3661))

**Bug fixes**

- Fixed a bug in `EuiResizableContainer` preventing nested containers ([#3699](https://github.com/elastic/eui/pull/3699))
- Fixed a bug in `EuiResizableContainer` preventing resizing by arrow keys in some cases ([#3699](https://github.com/elastic/eui/pull/3699))
- Fixed `EuiHorizontalSteps` rendering over `EuiHeader` ([#3707](https://github.com/elastic/eui/pull/3707))
- Fixed bug where `EuiSuperSelect` lost focus after a value selection ([#3734](https://github.com/elastic/eui/pull/3734))

**Breaking changes**

- Significant accessibility refactor of `EuiSelectable` ([#3169](https://github.com/elastic/eui/pull/3169))
  - `react-virtualized` replaced with `react-window`
  - `virtualizedProps` on `EuiSelectableOptionsList` renamed to `windowProps`
  - Removed `rootId` and added `makeOptionId`, `listId`, and `setActiveOptionIndex` to `EuiSelectableList`
  - Added `listId` to `EuiSelectableSearch`
  - `options` passed into `EuiSelectable` cannot have an `id`
  - Requires an `onChange` to be passed into `EuiSelectableSearch`

## [`26.3.4`](https://github.com/elastic/eui/tree/v26.3.4)

**Note: this release is a backport containing changes originally made in `27.2.0`**

**Bug fixes**

- Fixed errors in `EuiSuperDatePicker` related to invalid and `null` date formatting ([#3750](https://github.com/elastic/eui/pull/3750))

## [`26.3.3`](https://github.com/elastic/eui/tree/v26.3.3)

**Note: this release is a backport containing changes originally made in `27.3.1`**

**Bug fixes**

- Fixed bug in `EuiPagination` showing wrong page count when `compressed` prop is true ([#3827](https://github.com/elastic/eui/pull/3827))

## [`26.3.2`](https://github.com/elastic/eui/tree/v26.3.2)

**Note: this release is a backport containing changes originally made in `27.1.0`**

- Updated `securityAnalyticsApp` app icon ([#3720](https://github.com/elastic/eui/pull/3720))

## [`26.3.1`](https://github.com/elastic/eui/tree/v26.3.1)

**Note: this release is a backport containing changes originally made in `27.0.0`**

- Added `isClearable` and `placeholder` options to `EuiColorPicker` ([#3689](https://github.com/elastic/eui/pull/3689))

## [`26.3.0`](https://github.com/elastic/eui/tree/v26.3.0)

- Expanded `EuiBasicTable`'s default action's name configuration to accept any React node ([#3688](https://github.com/elastic/eui/pull/3688))

## [`26.2.0`](https://github.com/elastic/eui/tree/v26.2.0)

- Added `background.color` to `EUI_CHARTS_THEME_LIGHT/DARK.theme` ([#3669](https://github.com/elastic/eui/pull/3669))
- Added `gutterSize` prop to `EuiFacetGroup` ([#3639](https://github.com/elastic/eui/pull/3639))
- Updated props of `EuiCode` and `EuiCodeBlock` to reflect only functional props ([#3647](https://github.com/elastic/eui/pull/3647))
- Updated `EuiResizableContainer` `onPanelWidthChange` callback method to include all panel widths ([#3630](https://github.com/elastic/eui/pull/3630))
- Extended `Query` / `EuiSearchBar` to allow any character inside double-quoted phrases ([#3432](https://github.com/elastic/eui/pull/3432))
- Added `headerZindexLocation` prop to `EuiOverlayMask` ([#3655](https://github.com/elastic/eui/pull/3655))
- Added `maskProps` prop to `EuiFlyout` and `EuiCollapsibleNav` ([#3655](https://github.com/elastic/eui/pull/3655))

**Bug fixes**

- Fixed `EuiContextMenu` panel `onAnimationEnd` transition bug in Chrome ([#3656](https://github.com/elastic/eui/pull/3656))
- Fixed `EuiSkipLink` interactive props and Safari click issue ([#3665](https://github.com/elastic/eui/pull/3665))
- Fixed `z-index` issues with `EuiHeader`, `EuiFlyout`, and other portal content ([#3655](https://github.com/elastic/eui/pull/3655))
- Fixed `color` prop error in `EuiBadge` to be more flexible with what format it accepts ([#3655](https://github.com/elastic/eui/pull/3655))
- Fixed `EuiSuperSelect` popover from moving 16px horizontally when it's close to a window edge ([#3685](https://github.com/elastic/eui/pull/3685))

**Theme: Amsterdam**

- Fixed `EuiHeaderBreadcrumb` height, `onClick`, border-radius, and single item display ([#3655](https://github.com/elastic/eui/pull/3655))

## [`26.1.0`](https://github.com/elastic/eui/tree/v26.1.0)

- Optimized in-memory datagrid mount performance ([#3628](https://github.com/elastic/eui/pull/3628))
- Exported `EuiCardProps` and `EuiCheckableCardProps` types ([#3640](https://github.com/elastic/eui/pull/3640))

## [`26.0.1`](https://github.com/elastic/eui/tree/v26.0.1)

**Bug fixes**

- Fixed fullscreen render issue in `EuiCode` ([#3633](https://github.com/elastic/eui/pull/3633))

## [`26.0.0`](https://github.com/elastic/eui/tree/v26.0.0)

- Added `useEuiTextDiff` react hook utility ([#3288](https://github.com/elastic/eui/pull/3288))
- Converted `EuiOverlayMask` to be a React functional component ([#3555](https://github.com/elastic/eui/pull/3555))
- Changed `responsive` and `max` behavior of `EuiBreadcrumbs` to always display collapsed items in popover [#3578](https://github.com/elastic/eui/pull/3578))
- Added `BREAKPOINTS` and `getBreakpoint` utilities [#3578](https://github.com/elastic/eui/pull/3578))
- Added `'any'` option to the `step` prop of the `EuiFieldNumber` ([#3562](https://github.com/elastic/eui/pull/3562))
- Moved all `EuiHeader` SASS variables to `global_styles` ([#3592](https://github.com/elastic/eui/pull/3592))
- Added `side` prop to `EuiGlobalToastList` for choosing which window side to display toasts ([#3600](https://github.com/elastic/eui/pull/3600))
- Default `titleSize` get's implicitly set to 'm' for `EuiEmptyPrompt` ([#3598](https://github.com/elastic/eui/pull/3598))
- Updated `logoElastic` to meet brand guidelines ([#3613](https://github.com/elastic/eui/pull/3613))
- Allowed user to enter hexcode for colors in `EuiStat` ([#3617](https://github.com/elastic/eui/pull/3617))
- Extended `CommonProps` in `EuiColorPalettePickerPaletteTextProps`, `EuiColorPalettePickerPaletteFixedProps` and `EuiColorPalettePickerPaletteGradientProps` types ([#3616](https://github.com/elastic/eui/pull/3616))
- Updated `onToggle` callback in `EuiAccordion` to  allow for external state control ([#3614](https://github.com/elastic/eui/pull/3614))

**Bug fixes**

- Added `display` prop to `EuiDataGridColumnSortingDraggable` to pass` displayAsText` prop correctly to the column sorting popover ([#3574](https://github.com/elastic/eui/pull/3574))
- Fixed `EuiCodeBlockImpl` testenv mock pass-through of `data-test-subj` attribute ([#3560](https://github.com/elastic/eui/pull/3560))
- Fixed DOM element creation issues in `EuiOverlayMask` by using lifecycle methods ([#3555](https://github.com/elastic/eui/pull/3555))
- Fixed `EuiComboBox`'s options list `zIndex` positioning when nested in other `zIndex` contexts ([#3551](https://github.com/elastic/eui/pull/3551))
- Fixed `euiHeaderAffordForFixed` mixin's use of header SASS variable ([#3592](https://github.com/elastic/eui/pull/3592))
- Included `onClick` as a valid prop for `EuiControlBar` **icon** controls ([#3581](https://github.com/elastic/eui/pull/3581))
- Fixed poor performance of `EuiToolTip` during frequent mouesover/mouseout events ([#3596](https://github.com/elastic/eui/pull/3596))
- Fixed `EuiBasicTable` custom actions popover from remaining open after click ([#3619](https://github.com/elastic/eui/pull/3619))

**Breaking changes**

- Changed `breadcrumb` TS type exported name from `Breadcrumb` to `EuiBreadcrumb` ([#3578](https://github.com/elastic/eui/pull/3578))
- Removed `$euiZComboBox` SCSS variable (value was 8001) ([#3551](https://github.com/elastic/eui/pull/3551))

**Theme: Amsterdam**

- Updated `EuiCallout` by removing left border, adding border radius and increasing font weight on titles ([#3557](https://github.com/elastic/eui/pull/3557/))
- Updated `EuiHeaderBreadcrumbs` style to be more prominent ([#3578](https://github.com/elastic/eui/pull/3578/))
- Fixed `EuiFilterGroup` `border-radius` ([#3591](https://github.com/elastic/eui/pull/3591/))
- Updated `EuiCodeBlock` inline code style to use border radius ([#3599](https://github.com/elastic/eui/pull/3599))

## [`25.0.0`](https://github.com/elastic/eui/tree/v25.0.0)

- Added conditional rendering of the title element in `EuiCallOut` to avoid usage of additional space caused by the rendered `<div>` element ([#3549](https://github.com/elastic/eui/pull/3549))
- Added `invalidCallout` prop to `EuiForm` to allow conditional rendering of error callout([#3585](https://github.com/elastic/eui/pull/3585))

**Bug fixes**

- Fixed `EuiCard` image corners to be contained within border radius ([#3556](https://github.com/elastic/eui/pull/3556))
- Fixed `EuiKeyPadMenu` and `EuiKeyPadMenuItem` aria roles ([#3502](https://github.com/elastic/eui/pull/3502))
- Fixed `EuiFieldSearch` input clear button doesn't show when external input is passed([#3497](https://github.com/elastic/eui/pull/3497))
- Fixed `EuiBasicTable` footers to always use a unique `key` ([#3559](https://github.com/elastic/eui/pull/3559))
- Fixed `EuiInMemoryTable` by changing the `getDerivedStateFromProps` to not block the updates as soon as it hits a true if condition ([#3579](https://github.com/elastic/eui/pull/3579))

**Breaking changes**

- A fixed `EuiHeader` no longer automatically padding directly to the `<body>` element ([#3538](https://github.com/elastic/eui/pull/3538))
- Improved `EuiPagination`, `EuiDataGrid`, `EuiBasicTable` and `EuiInMemoryTable` accessibility, causing `EuiPaginationButton` to require a new prop `pageIndex` ([#3294](https://github.com/elastic/eui/pull/3294))
- Replaced all usages of [`KeyboardEvent.keyCode`](https://developer.mozilla.org/en-US/docs/Web/API/KeyboardEvent/keyCode) (deprecated) with [`KeyboardEvent.key`](https://developer.mozilla.org/en-US/docs/Web/API/KeyboardEvent/key). From `@elastic/eui/lib/services`, `keyCodes` has been replaced with `keys`, as has `cascadingMenuKeyCodes`->`cascadingMenuKeys`, and `comboBoxKeyCodes`->`comboBoxKeys`.  The implementation of all of those exports (as well as `accessibleClickKeys`) all now use `KeyboardEvent.key` values ([#3517](https://github.com/elastic/eui/pull/3517))

## [`24.1.0`](https://github.com/elastic/eui/tree/v24.1.0)

- Added `displayAsText` prop to `EuiDataGridColumn` ([#3520](https://github.com/elastic/eui/pull/3520))
- Added `minSizeForControls` prop to `EuiDataGrid` to control the minimum width for showing grid controls ([#3527](https://github.com/elastic/eui/pull/3527))
- Passed `getSelectedOptionForSearchValue` to `EuiComboBoxOptionsList` as prop ([#3501](https://github.com/elastic/eui/pull/3501))
- Added `appendIconComponentCache` function to allow manual pre-emptive loading of source elements into the `EuiIcon` cache ([#3481](https://github.com/elastic/eui/pull/3481))
- Added `initialSelected` to `EuiTableSelectionType` properties to set initial selected checkboxes for `EuiBasicTable` ([#3418](https://github.com/elastic/eui/pull/3418))
- Added exports for `EuiSteps` and related components types ([#3471](https://github.com/elastic/eui/pull/3471))
- Added `displayName` to components using `React.forwardRef` ([#3451](https://github.com/elastic/eui/pull/3451))
- Added event target checker for `EuiOverlayMask`'s `onClick` prop ([#3462](https://github.com/elastic/eui/pull/3462))
- Added `EuiColorPalettePicker` component ([#3192](https://github.com/elastic/eui/pull/3192))
- Added `left-start` popover placement to `EuiDatePicker` ([#3511](https://github.com/elastic/eui/pull/3511))
- Added `theme` prop to `EuiHeader` ([#3524](https://github.com/elastic/eui/pull/3524))
- Added `.euiHeaderLink-isActive` class to `EuiHeaderLink` when `isActive` ([#3524](https://github.com/elastic/eui/pull/3524))
- Added `display`, `descriptionWidth`, `textWrap` and `isInvalid` props to `EuiExpression` ([#3467](https://github.com/elastic/eui/pull/3467))
- Added more exports for `EuiColorPalettePicker` types ([#3542](https://github.com/elastic/eui/pull/3542))

**Bug Fixes**

- Fixed issue where multiple `EuiToolTip` components could be visible when element was focused ([#3335](https://github.com/elastic/eui/pull/3335))
- Fixed `EuiSuperSelect` not rendering full width when `isOpen` is `true` ([#3495](https://github.com/elastic/eui/pull/3495))
- Fixed `EuiBasicTable` shows no items if all items of last page is deleted  ([#3422](https://github.com/elastic/eui/pull/3422))
- Fixed TypeScript module name in generated `eui_charts_theme.d.ts` file  ([#3492](https://github.com/elastic/eui/pull/3492))
- Fixed code highlight color contrast in `EuiCodeBlock` ([#3309](https://github.com/elastic/eui/pull/3309))
- Fixed regression in `EuiComboBox` not triggering its `inputRef` callback ([#3532](https://github.com/elastic/eui/pull/3532))

**Deprecations**

- Added a deprecation notice for `EuiNavDrawer` family of components. Advise usage of `EuiCollapsibleNav` instead ([#3487](https://github.com/elastic/eui/pull/3487))

**Notes**

- Removed `src-framer` files from the repository ([#3487](https://github.com/elastic/eui/pull/3487))

**Theme: Amsterdam**

- Removed borders `EuiModal` ([#3515](https://github.com/elastic/eui/pull/3515))
- Improve `EuiOverlayMask` colors ([#3515](https://github.com/elastic/eui/pull/3515))
- Updated shadow styles to improve smoothness, use black as the base color, and deprecated `opacity` value of shadow mixins ([#3428](https://github.com/elastic/eui/pull/3428))
- Removed borders from `EuiFlyout` and `EuiPopover` ([#3477](https://github.com/elastic/eui/pull/3477))
- Updated `EuiHeader` and components ([#3524](https://github.com/elastic/eui/pull/3524))

## [`24.0.0`](https://github.com/elastic/eui/tree/v24.0.0)

- Added `null` as acceptable `icon` prop for `EuiCard` ([#3470](https://github.com/elastic/eui/pull/3470))
- Added `sortBy` and `sortShift` props to `euiPaletteColorBlind()` for sorting along the color wheel ([#3387](https://github.com/elastic/eui/pull/3387))
- Added `utcOffset` prop to `EuiSuperDatePicker` ([#3436](https://github.com/elastic/eui/pull/3436))
- Added `partition` key to `EuiChartThemeType` for Partition chart support ([#3387](https://github.com/elastic/eui/pull/3387))
- Updated `EuiImage`'s `caption` prop type from `string` to `ReactNode` ([#3387](https://github.com/elastic/eui/pull/3387))
- Improved contrast for `EuiCollapsibleNav` close button ([#3465](https://github.com/elastic/eui/pull/3465))

**Bug Fixes**

- Fixed `EuiSuperDatePicker` quick selection menu overriding specified time range with default values ([#3446](https://github.com/elastic/eui/pull/3446))
- Fixed `EuiCodeEditor` console error when using the editor without import the default theme ([#3454](https://github.com/elastic/eui/pull/3454))
- Fixed `EuiDatePopoverContent` `onChange` event to only accept `string` date input  ([#3460](https://github.com/elastic/eui/pull/3460))

**Breaking changes**

- Changed parameters for `euiPaletteColorBlind()` to an object ([#3387](https://github.com/elastic/eui/pull/3387))
- Changed the default palette of `EUI_CHARTS_THEME_LIGHT/DARK` themes to the naturally sorted `euiPaletteColorBlind()` ([#3387](https://github.com/elastic/eui/pull/3387))

## [`23.3.1`](https://github.com/elastic/eui/tree/v23.3.1)

**Note: this release is a backport containing changes originally made in `24.0.0`**

**Bug Fixes**

- Fixed `EuiSuperDatePicker` quick selection menu overriding specified time range with default values ([#3446](https://github.com/elastic/eui/pull/3446))
- Fixed `EuiDatePopoverContent` `onChange` event to only accept `string` date input  ([#3460](https://github.com/elastic/eui/pull/3460))

## [`23.3.0`](https://github.com/elastic/eui/tree/v23.3.0)

- Added `aria-hidden = true` to `EuiRangeSlider` and `EuiRangeTrack` if `showInput = true` ([#3423](https://github.com/elastic/eui/pull/3423))
- Added `testenv` mock for `EuiCode` and `EuiCodeBlock` ([#3405](https://github.com/elastic/eui/pull/3405))
- Added `displayName` to components using `React.forwardRef` ([#3440](https://github.com/elastic/eui/pull/3440))

**Bug Fixes**

- Fixed `EuiCode` and `EuiCodeBlock` from erroring in environments without a DOM implementation ([#3405](https://github.com/elastic/eui/pull/3405))
- Fixed `ApplyClassComponentDefaults` typescript utility to correctly determine defaulted properties' types ([#3430](https://github.com/elastic/eui/pull/3430))
- Fixed `prettyDuration` return type to be `string`, use fallback value  ([#3438](https://github.com/elastic/eui/pull/3438))

## [`23.2.0`](https://github.com/elastic/eui/tree/v23.2.0)

- Added `iconType` prop to `EuiDatePicker` ([#3383](https://github.com/elastic/eui/pull/3383))
- Applied `max-width: 100%` to `EuiPageBody` so inner flex-based items don't overflow their containers  ([#3375](https://github.com/elastic/eui/pull/3375))
- Added `titleSize` prop to `EuiStep` and `EuiSteps` ([#3340](https://github.com/elastic/eui/pull/3340))
- Handled `ref` passed to `EuiHeaderSectionItemButton` ([#3378](https://github.com/elastic/eui/pull/3378))
- Added `iconProps` prop to `EuiCollapsibleNavGroup` to extend the props passed to the rendered `EuiIcon` ([#3365](https://github.com/elastic/eui/pull/3365))
- Added `closeButtonProps` to `EuiCollapsibleNav` ([#3398](https://github.com/elastic/eui/pull/3398))
- Added `buffer` prop to `EuiPopover` for altering minimum distance to container edges ([#3398](https://github.com/elastic/eui/pull/3398))
- Allowed `search` prop changes to update `EuiInMemoryTable` internal query state ([#3371](https://github.com/elastic/eui/pull/3371))
- Added `EuiResizableContainer` component ([#2701](https://github.com/elastic/eui/pull/2701))
- Added caching layer on `EuiIcon` to prevent delays and flickering when rendering an already fetched icon ([#3404](https://github.com/elastic/eui/pull/3404))

**Bug Fixes**

- Fixed `EuiFieldSearch` to trigger `onSearch` single time instead of two times ([#3425](https://github.com/elastic/eui/pull/3425))
- Fixed `EuiBasicTable` item selection when `id` is `0` ([#3417](https://github.com/elastic/eui/pull/3417))
- Fixed `EuiNavDrawer` not closing on outside click after being unlocked ([#3415](https://github.com/elastic/eui/pull/3415))
- Fixed `EuiBadge` `iconOnClick` props makes badge text clickable ([#3392](https://github.com/elastic/eui/pull/3392))
- Added `id` requirement if `label` is used in `EuiRadio` ([#3382](https://github.com/elastic/eui/pull/3382))
- Fixed z-index issue in `EuiDatePicker` where it's popover would sit beneath other DOM siblings that had z-index applied ([#3376](https://github.com/elastic/eui/pull/3376))
- Added `download` glyph to `EuiIcon` ([#3364](https://github.com/elastic/eui/pull/3364))
- Applies `max-width: 100%` to `EuiPageBody` so inner flex-based items don't overflow their containers  ([#3375](https://github.com/elastic/eui/pull/3375))
- Added `ReactElement` to `EuiCard` `image` prop type to allow custom component ([#3370](https://github.com/elastic/eui/pull/3370))
- Fixed `EuiCollapsibleNavGroup` `titleSize` prop type to properly exclude `l` and `m` sizes ([#3365](https://github.com/elastic/eui/pull/3365))
- Fixed `EuiDatePickerRange` start date popover to sit left under the icon ([#3383](https://github.com/elastic/eui/pull/3383))
- Fixed `euiFormControlIsLoading` SASS mixin to prevent the loading icon from overlapping with the text when the form control is `compressed` and adjusted the amount of padding ([#3401](https://github.com/elastic/eui/pull/3401)
- Fixed `EuiHeader` `z-index` issues with popovers and added body classes for the presence of `EuiFlyout` and `EuiCollapsibleNav.isOpen` ([#3398](https://github.com/elastic/eui/pull/3398))
- Fixed `EuiInMemoryTable` data reset when filter is set and item is selected ([#3419](https://github.com/elastic/eui/pull/3419))
- Fixed `popoverPlacement` default value for `EuiDatePicker` ([#3427](https://github.com/elastic/eui/pull/3427))

## [`23.1.0`](https://github.com/elastic/eui/tree/v23.1.0)

- Removed additional padding applied to `$euiHeaderHeightCompensation` when `EuiHeader` is fixed ([#3369](https://github.com/elastic/eui/pull/3369))

**Bug Fixes**

- Fixed `EuiDescribedFormGroup` issue that prevented it from shrinking down properly in smaller viewports ([#3369](https://github.com/elastic/eui/pull/3369))

## [`23.0.0`](https://github.com/elastic/eui/tree/v23.0.0)

- Added `showCloseButton` and `dockedBreakpoint` flexibility to `EuiCollapsibleNav` ([#3330](https://github.com/elastic/eui/pull/3330))
- Added `panelStyle` prop to `EuiPopover` to distinguish style object configuration ([#3329](https://github.com/elastic/eui/pull/3329))
- Added `popoverPlacement` prop in `EuiDatePicker` ([#3359](https://github.com/elastic/eui/pull/3359))
- Extended `EuiDatePicker`'s `startDate` and `endDate` types to accept `null` values for better interoperability ([#3343](https://github.com/elastic/eui/pull/3343))
- Added `EuiCommentList` component ([#3344](https://github.com/elastic/eui/pull/3344))
- Added secondary color value input element to `EuiColorPicker` ([#3336](https://github.com/elastic/eui/pull/3336))

**Bug Fixes**

- Fixed `EuiInMemoryTable` `isClearable` property to initiate reset ([#3328](https://github.com/elastic/eui/pull/3328))
- Removed `schema` attribute form `<input/>` in `EuiInMemoryTable` ([#3337](https://github.com/elastic/eui/pull/3337))
- Fixed `EuiCollapsibleNav` docked states on mobile ([#3330](https://github.com/elastic/eui/pull/3330))
- Fixed `EuiPopover` positioning from being overridden by `style` prop ([#3329](https://github.com/elastic/eui/pull/3329))
- Fixed `EuiCodeBlock` not copying updated content ([#3351](https://github.com/elastic/eui/pull/3351))
- Fixed alignment of popover of end date of `EuiDatePickerRange` ([#3359](https://github.com/elastic/eui/pull/3359))

**Breaking changes**

- Upgraded `TypeScript` to 3.7.2 ([#3295](https://github.com/elastic/eui/pull/3295))
- Changed `EuiCollapsibleNav` prop name from `hideButtonIfDocked` to `showButtonIfDocked` and flipped default ([#3330](https://github.com/elastic/eui/pull/3330))

## [`22.6.0`](https://github.com/elastic/eui/tree/v22.6.0)

- Converted `NavDrawer`, `NavDrawerGroup`, and `NavDrawerFlyout` to TypeScript ([#3268](https://github.com/elastic/eui/pull/3268))
- Converted `EuiDatePicker`, `EuiDatePickerRange`, `EuiSuperDatePicker`, and `EuiSuperUpdateButton` to TypeScript ([#2891](https://github.com/elastic/eui/pull/2891))
- Improved condensed `EuiTabs` focus states ([#3299](https://github.com/elastic/eui/pull/3299))
- Added `EuiTour`, `EuiTourStep`, and `useEuiTour` components ([#2766](https://github.com/elastic/eui/pull/2766))
- Added `EuiBeacon` component ([#2766](https://github.com/elastic/eui/pull/2766))
- Added `offset` and `arrowChildren` props to `EuiPopover` for anchor element customization ([#2766](https://github.com/elastic/eui/pull/2766))

**Bug Fixes**

- Fixed `EuiProgress` `max` property to allow `undefined` ([#3198](https://github.com/elastic/eui/pull/3198))


## [`22.5.0`](https://github.com/elastic/eui/tree/v22.5.0)

- Added `forceState` prop to control `EuiAccordion` state from outside ([#3240](https://github.com/elastic/eui/pull/3240))

**Bug Fixes**

- Fixed EuiI8n hasPropName utility errors on null values ([#3303](https://github.com/elastic/eui/pull/3303))
- Fixed the inline styles being overwritten by consumer-passed inline styles in EuiBadge ([#3284](https://github.com/elastic/eui/pull/3284))

## [`22.4.0`](https://github.com/elastic/eui/tree/v22.4.0)

- Added support for `href`, `onClick`, and related props in `EuiBasicTable` default actions ([#3115](https://github.com/elastic/eui/pull/3115))
- Added support for `EuiCodeEditor` to set `readonly` and `id` on `<textarea />` ([#3212](https://github.com/elastic/eui/pull/3212))
- Added `EuiComment` component ([#3179](https://github.com/elastic/eui/pull/3179))

**Deprecation**

- Updated makeId to DEPRECATED, shifted all the calls to htmlIdGenerator ([#3129](https://github.com/elastic/eui/pull/3129))

**Bug Fixes**

- Fixed `EuiTabbedContent` focus discrepancy between selected and initialFocus tabs ([#3285](https://github.com/elastic/eui/pull/3285))
- Fixed the `initialSelectedTab` prop of `EuiTabbedContent` to not steal focus from content. Which fixed the bug in `EuiSuperDatePicker` that required two clicks to focus input in relative tab  ([#3154](https://github.com/elastic/eui/pull/3154))
- Fixed the `img` element in `EuiIcon` using custom SVGs to have an `alt` attribute with an empty string, rather than no `alt` attribute at all ([#3245](https://github.com/elastic/eui/pull/3245))
- Added overflows to EuiDataGrid toolbar dropdowns when there are many columns ([#3238](https://github.com/elastic/eui/pull/3238))
- Fixed `EuiIcon`'s icon `type` definition to allow custom React components ([#3252](https://github.com/elastic/eui/pull/3252))
- Fixed `initialSelectedTab` properties used in `EuiDatePopoverContent` ([#3254](https://github.com/elastic/eui/pull/3254))
- Fixed `EuiSideNavItem` overriding custom `className` of item and icon ([#3283](https://github.com/elastic/eui/pull/3283))
- Fixed `EuiFieldSearch` clear button inconsistencies ([#3270](https://github.com/elastic/eui/pull/3270))
- Fixed components with `href` usage of `rel` ([#3258](https://github.com/elastic/eui/pull/3258))

## [`22.3.1`](https://github.com/elastic/eui/tree/v22.3.1)

**Note: this release is a backport containing changes originally made in `23.0.0`, `23.1.0`, and `23.2.0`**

- Removed additional padding applied to `$euiHeaderHeightCompensation` when `EuiHeader` is fixed ([#3369](https://github.com/elastic/eui/pull/3369))
- Handled `ref` passed to `EuiHeaderSectionItemButton` ([#3378](https://github.com/elastic/eui/pull/3378))
- Added `showCloseButton` and `dockedBreakpoint` flexibility to `EuiCollapsibleNav` ([#3330](https://github.com/elastic/eui/pull/3330))
- Added `closeButtonProps` to `EuiCollapsibleNav` ([#3398](https://github.com/elastic/eui/pull/3398))
- Added `buffer` prop to `EuiPopover` for altering minimum distance to container edges ([#3398](https://github.com/elastic/eui/pull/3398))

**Bug Fixes**

- Fixed `EuiDescribedFormGroup` issue that prevented it from shrinking down properly in smaller viewports ([#3369](https://github.com/elastic/eui/pull/3369))
- Fixed `EuiCollapsibleNav` docked states on mobile ([#3330](https://github.com/elastic/eui/pull/3330))
- Fixed `EuiHeader` `z-index` issues with popovers and added body classes for the presence of `EuiFlyout` and `EuiCollapsibleNav.isOpen` ([#3398](https://github.com/elastic/eui/pull/3398))

**Breaking changes**

- Changed `EuiCollapsibleNav` prop name from `hideButtonIfDocked` to `showButtonIfDocked` and flipped default ([#3330](https://github.com/elastic/eui/pull/3330))

## [`22.3.0`](https://github.com/elastic/eui/tree/v22.3.0)

- Removed dependency on option list for custom option of `EuiComboBox` ([#3183](https://github.com/elastic/eui/pull/3183))
- Fixed `EuiPopover` arrow position in Android and Linux ([#3188](https://github.com/elastic/eui/pull/3188))
- Improved `htmlIdGenerator` when supplying both `prefix` and `suffix` ([#3076](https://github.com/elastic/eui/pull/3076))
- Updated pagination prop descriptions for `EuiInMemoryTable` ([#3142](https://github.com/elastic/eui/pull/3142))
- Added `title` and `aria` attributes to `EuiToken`'s icon element ([#3195](https://github.com/elastic/eui/pull/3195))
- Added new Elasticsearch token types ([#2758](https://github.com/elastic/eui/pull/2758))

**Bug Fixes**

- Fixed bug in `EuiAccordion` to adjust to the correct height when content height changes ([#3160](https://github.com/elastic/eui/pull/3160))
- Fixed bug in `EuiBasicTable` to handle dynamic icon value properly in collapsed actions ([#3145](https://github.com/elastic/eui/pull/3145))
- Fixed `availability` check for actions in `EuiBasicTable` ([3030](https://github.com/elastic/kibana/issues/3030))

## [`22.2.0`](https://github.com/elastic/eui/tree/v22.2.0)

- Improved `EuiModal` close button position to prevent from overlapping with the title ([#3176](https://github.com/elastic/eui/pull/3176))

**Bug Fixes**

- Removed outline of `EuiSelect` in Firefox ([#3197] (https://github.com/elastic/eui/pull/3197))
- Fixed EuiBasicTable proptypes of itemId ([#3133](https://github.com/elastic/eui/pull/3133))
- Updated `EuiSuperDatePicker` to inherit the selected value in quick select ([#3105](https://github.com/elastic/eui/pull/3105))

### Feature: EuiCollapsibleNav ([#3019](https://github.com/elastic/eui/pull/3019))

- Added `EuiCollapsibleNav` and `EuiCollapsibleNavGroup` components
- Added `EuiPinnableListGroup`, an extension of `EuiListGroup`
- Added `ghost` colored `EuiListGroupItem`, increased overall large size, and fixed focus states
- Added `color` and `size` props to `EuiListGroup`
- Added `home` and `menu` glyphs to `EuiIcon`
- Added simple `euiXScroll` and `euiYScroll` SASS mixins and CSS utility equivalents

**Bug Fixes**

- Fixed `EuiAccordion` icon margins, focus state, and flex issue in IE
- Fixed `1.1px` height of  `EuiHorizontalRule`

## [`22.1.1`](https://github.com/elastic/eui/tree/v22.1.1)

**Bug Fixes**

- Fixed infinite call stack in `EuiResizeObserver`'s fallback polyfill ([#3180](https://github.com/elastic/eui/pull/3180))
- Correct `defaultProps` definition in `EuiComboBox` ([#3180](https://github.com/elastic/eui/pull/3180))

## [`22.1.0`](https://github.com/elastic/eui/tree/v22.1.0)

- Added `delimiter` prop to `EuiComboBox` ([#3104](https://github.com/elastic/eui/pull/3104))
- Added `useColorPickerState` and `useColorStopsState` utilities ([#3067](https://github.com/elastic/eui/pull/3067))
- Fixed `EuiSearchBar` related types ([#3147](https://github.com/elastic/eui/pull/3147))
- Added `prepend` and `append` ability to `EuiSuperSelect` ([#3167](https://github.com/elastic/eui/pull/3167))

**Bug Fixes**

- Fixed `EuiNavDrawer` scrolling issue on mobile ([#3174](https://github.com/elastic/eui/pull/3174))

## [`22.0.0`](https://github.com/elastic/eui/tree/v22.0.0)

- Replaced various `lodash` functions with native functions ([#3053](https://github.com/elastic/eui/pull/3053))
- Added `whiteSpace ` prop to `EuiCodeBlock` ([#3103](https://github.com/elastic/eui/pull/3103))
- Added `sortMatchesBy` prop for `EuiComboBox` ([#3089](https://github.com/elastic/eui/pull/3089))
- Added `prepend` and `append` ability to `EuiFieldPassword` ([#3122](https://github.com/elastic/eui/pull/3122))
- Added `Enter` key press functionality to `EuiSuperDatePicker` ([#3048](https://github.com/elastic/eui/pull/3048))
- Added `title` to headers of `EuiTable` in case of truncation ([#3094](https://github.com/elastic/eui/pull/3094))
- Added i18n to `EuiTableHeaderCell` ([#3094](https://github.com/elastic/eui/pull/3094))
- Added `number` and `string` to `size` type of `EuiImage` for setting custom sizes ([#3012](https://github.com/elastic/eui/pull/3012))
- Improved `EuiButtonEmpty` focus state when the `color` type is `text` ([#3135](https://github.com/elastic/eui/pull/3135))
- Added `EuiLoadingElastic` component ([#3017](https://github.com/elastic/eui/pull/3017))
- Upgraded `react-beautiful-dnd` to v13 ([#3064](https://github.com/elastic/eui/pull/3064))
- Fixed `EuiPagination` vertical alignment of the text when used as `compressed` ([#3152](https://github.com/elastic/eui/pull/3152))
- Added `showTooltip` prop for `EuiSuperUpdateButton` to show tooltip and showing only once popovers are closed ([#3127](https://github.com/elastic/eui/pull/3127))

**Bug Fixes**

- Fixed bug in `EuiSuperDatePicker` not showing correct values in relative tab of end date ([#3132](https://github.com/elastic/eui/pull/3132))
- Fixed bug in `EuiSuperDatePicker` to show correct values of commonly used values in relative tab ([#3106](https://github.com/elastic/eui/pull/3106))
- Fixed race condition in `EuiIcon` when switching from dynamically fetched components ([#3118](https://github.com/elastic/eui/pull/3118))
- Fixed the issue that `EuiResizeObserver` fallback did not properly listen to pure window resizing ([#3088](https://github.com/elastic/eui/pull/3088))

**Breaking changes**

- Removed `EuiKeyPadMenuItemButton` in favor of just `EuiKeyPadMenuItem` that can also accept an `onClick` ([#3062](https://github.com/elastic/eui/pull/3062))

## [`21.1.0`](https://github.com/elastic/eui/tree/v21.1.0)

- Updated `EuiFilterSelect` to retain the order of its filters ([#3063](https://github.com/elastic/eui/pull/3063))
- Added `href` prop to `EuiBadge` ([#3009](https://github.com/elastic/eui/pull/3009))
- Added props descriptions for `EuiComboBox` ([#3007](https://github.com/elastic/eui/pull/3007))
- Exported `dateFormatAliases` as a part of the public API ([#3043](https://github.com/elastic/eui/pull/3043))
- Exported `EuiTextProps` type definition ([#3039](https://github.com/elastic/eui/pull/3039))
- Added a `component` prop to `EuiForm` to render a `<form>`([#3010](https://github.com/elastic/eui/pull/3010))
- Removed `role` attribute from `EuiImage`([#3036](https://github.com/elastic/eui/pull/3036))
- Added `prepend` and `append` ability to `EuiComboBox` single selection only ([#3003](https://github.com/elastic/eui/pull/3003))
- Added `onColumnResize` prop to `EuiDataGrid` of type `EuiDataGridOnColumnResizeHandler` that gets called when column changes it's size ([#2963](https://github.com/elastic/eui/pull/2963))
- Added `logoEnterpriseSearch` to `EuiIcon` ([#3066](https://github.com/elastic/eui/pull/3066))
- Added RGB format support to `EuiColorPicker` and `EuiColorStops` ([#2850](https://github.com/elastic/eui/pull/2850))
- Added alpha channel (opacity) support to `EuiColorPicker` and `EuiColorStops` ([#2850](https://github.com/elastic/eui/pull/2850))
- Added `useResizeObserver` hook ([#2991](https://github.com/elastic/eui/pull/2991))
- Added `showColumnSelector.allowHide` and `showColumnSelector.allowReorder` props to `EuiDataGrid` UI configuration ([#2993](https://github.com/elastic/eui/pull/2993))
- Added `EuiMark` component ([#3060](https://github.com/elastic/eui/pull/3060))
- Changed `tabs.name` prop shape in `EuiTabbedContent` to accept a `node`, which aligns it with `EuiTab` ([#3100](https://github.com/elastic/eui/pull/3100))

**Bug Fixes**

- Fixed `EuiFieldNumber` so values of type `number` are now allowed ([#3020](https://github.com/elastic/eui/pull/3020))
- Fixed SASS `contrastRatio()` function in dark mode by fixing the `pow()` math function ([#3013], (https://github.com/elastic/eui/pull/3013))
- Fixed bug preventing `EuiDataGrid` from re-evaluating the default column width on resize ([#2991](https://github.com/elastic/eui/pull/2991))
- Fixed padding in `EuiCallOut` when used as a `banner` for `EuiFlyout` ([#3098](https://github.com/elastic/eui/pull/3098))

## [`21.0.1`](https://github.com/elastic/eui/tree/v21.0.1)

**Bug Fixes**

- Made `EuiDataGrid`'s `schema.isSortable` value optional ([#2991](https://github.com/elastic/eui/pull/2991))

## [`21.0.0`](https://github.com/elastic/eui/tree/v21.0.0)

- Added `EuiDataGrid`'s default sort order property ([#2987](https://github.com/elastic/eui/pull/2987))
- Fixed `EuiDataGrid`'s pagination visibility when changing rows per page ([#2978](https://github.com/elastic/eui/pull/2978))
- Added `highlightAll` prop to `EuiHighlight` to highlight all matches ([#2957](https://github.com/elastic/eui/pull/2957))
- Added `showOnFocus` prop to `EuiScreenReaderOnly` to force display on keyboard focus ([#2976](https://github.com/elastic/eui/pull/2976))
- Added `EuiSkipLink` component ([#2976](https://github.com/elastic/eui/pull/2976))
- Created `EuiBadgeGroup` component ([#2921](https://github.com/elastic/eui/pull/2921))
- Added `sections` and `position` props to `EuiHeader` ([#2928](https://github.com/elastic/eui/pull/2928))
- Added `gutterSize` prop to `EuiListGroup` ([#2980](https://github.com/elastic/eui/pull/2980))
- Added `color` prop to `EuiListGroupItem` and updated size style ([#2980](https://github.com/elastic/eui/pull/2980))
- Added `enableAllColumns` to `EuiBasicTable` component ([#2906](https://github.com/elastic/eui/pull/2906))

**Bug Fixes**

- Fixed `EuiDataGrid`'s sort popover to behave properly on mobile screens ([#2979](https://github.com/elastic/eui/pull/2979))
- Fixed `EuiButton` and other textual components' disabled contrast ([#2874](https://github.com/elastic/eui/pull/2874))
- Fixed z-index conflict with cell popovers in `EuiDataGrid` while in full screen mode ([#2959](https://github.com/elastic/eui/pull/2959))
- Adjusted the header on `EuiDataGrid` to fix to the top within constrained containers and full screen mode  ([#2959](https://github.com/elastic/eui/pull/2959))
- Refactored `EuiDescribedFormGroup` to allow the content inside the `EuiTitle` to be accessible to screen reader users ([#2989](https://github.com/elastic/eui/pull/2989))

**Breaking changes**

- Updated `@types/react` and `@types/react-dom` to utilize React.RefCallback type instead of custom implementation ([#2929](https://github.com/elastic/eui/pull/2929))

**Theme: Amsterdam**

- Buttons have a new visual style ([#2874](https://github.com/elastic/eui/pull/2874))

## [`20.1.0`](https://github.com/elastic/eui/tree/v20.1.0)

- Added `theme` prop to `EuiCodeEditor` in support of `AceEditor` themes ([#2970](https://github.com/elastic/eui/pull/2970))
- `EuiButton` now has a single return statement ([#2954](https://github.com/elastic/eui/pull/2954))
- Added `isSortable` props to `EuiDataGridColumn` and `EuiDataGridSchemaDetector` to mark them as un-sortable ([#2952](https://github.com/elastic/eui/pull/2952))
- Converted `EuiForm` to TypeScript, added many missing `/form` Prop types ([#2896](https://github.com/elastic/eui/pull/2896))
- Empty table th elements replaced with td in `EuiTable` ([#2934](https://github.com/elastic/eui/pull/2934))
- Added default prompt text to `aria-describedby` for `EuiFilePicker` ([#2919](https://github.com/elastic/eui/pull/2919))
- Added SASS variables for text variants of the primary palette `$euiColorPrimaryText`, `$euiColorSecondaryText`, etc... Updated components to use these new variables ([#2873](https://github.com/elastic/eui/pull/2873))
- Updated SASS mixin `makeHighContrastColor()` to default `$background: $euiPageBackgroundColor` and `$ratio: 4.5`. Created `makeGraphicContrastColor()` for graphic specific contrast levels of 3.0 ([#2873](https://github.com/elastic/eui/pull/2873))
- Added `arrowDisplay` prop to `EuiAccordion` for changing side or hiding completely ([#2914](https://github.com/elastic/eui/pull/2914))
- Added `prepend` and `append` ability to `EuiFieldSearch` ([#2914](https://github.com/elastic/eui/pull/2914))
- Added `notification` and `notificationColor` props to `EuiHeaderSectionItemButton` ([#2914](https://github.com/elastic/eui/pull/2914))
- Added `folderCheck`, `folderExclamation`, `push`, `quote`, `reporter` and `users` icons ([#2935](https://github.com/elastic/eui/pull/2935))
- Updated `folderClosed` and `folderOpen` to match new additions and sit better on the pixel grid ([#2935](https://github.com/elastic/eui/pull/2935))
- Converted `EuiSearchBar` to Typescript ([#2909](https://github.com/elastic/eui/pull/2909))

**Bug fixes**

- Fixed `EuiDataGrid` breaking if invalid schema passed ([#2955](https://github.com/elastic/eui/pull/2955))
- Fixed `EuiTitle` not rendering child classes ([#2925](https://github.com/elastic/eui/pull/2925))
- Extended `div` element in `EuiFlyout` type ([#2914](https://github.com/elastic/eui/pull/2914))
- Fixed popover positioning service to be more lenient when positioning 0-width or 0-height content ([#2948](https://github.com/elastic/eui/pull/2948))

**Theme: Amsterdam**

- Text sizes are now based on a 14px base font size. Headings are now bold ([#2936](https://github.com/elastic/eui/pull/2936))
- Altered `secondary`, `accent` colors to be more saturated ([#2873](https://github.com/elastic/eui/pull/2873))

## [`20.0.2`](https://github.com/elastic/eui/tree/v20.0.2)

**Bug fixes**

- Fixed type definitions for `EuiComboBox` ([#2971](https://github.com/elastic/eui/pull/2971))

## [`20.0.1`](https://github.com/elastic/eui/tree/v20.0.1)

**Bug fixes**

- Added TypeScript definition for `EuiCodeEditor`'s accepting `react-ace` props ([#2926](https://github.com/elastic/eui/pull/2926))
- Added `@types/react-input-autosize` to project's `dependencies` ([#2930](https://github.com/elastic/eui/pull/2930))

## [`20.0.0`](https://github.com/elastic/eui/tree/v20.0.0)

- Converted `EuiComboBox`, `EuiComboBoxInput`, `EuiComboBoxPill`, `EuiComboBoxOptionsList`, `EuiComboBoxOption`, and `EuiComboBoxTitle` to TypeScript ([#2838](https://github.com/elastic/eui/pull/2838))
- Converted `EuiCodeEditor` to TypeScript ([#2836](https://github.com/elastic/eui/pull/2836))
- Converted `EuiCode` and `EuiCodeBlock` and to TypeScript ([#2835](https://github.com/elastic/eui/pull/2835))
- Converted `EuiFilePicker` to TypeScript ([#2832](https://github.com/elastic/eui/issues/2832))
- Exported `EuiSelectOptionProps` type ([#2830](https://github.com/elastic/eui/pull/2830))
- Added `paperClip` glyph to `EuiIcon` ([#2845](https://github.com/elastic/eui/pull/2845))
- Added `banner` prop to `EuiFlyoutBody` and updated `euiOverflowShadow` mixin ([#2837](https://github.com/elastic/eui/pull/2837))
- Updated `editorLink` icon ([#2866](https://github.com/elastic/eui/pull/2866))
- Added control columns to `EuiDataGrid` to support non-data columns like row selection and actions ([#2846](https://github.com/elastic/eui/pull/2846))
- Added `image` glyph to `EuiIcon` ([#2870](https://github.com/elastic/eui/pull/2870))
- Exported TS props from top level `EuiListGroupProps`, `EuiListGroupItemProps`, `EuiSelectableProps`,  `EuiSelectableOption`, `EuiSelectableOptionsListProps` ([#2869](https://github.com/elastic/eui/pull/2869))
- Extending `EuiSelectable[options]` type with correct HTML element ([#2869](https://github.com/elastic/eui/pull/2869))
- Added check mark to single selection `EuiComboBox` ([#2890](https://github.com/elastic/eui/pull/2890))
- Added `logoGoogleG` third-party logo to `EuiIcon` ([#2853](https://github.com/elastic/eui/pull/2853))
- Added Jest `modulesNameMapper` alias for `EuiIcon` using test environment mock ([#2878](https://github.com/elastic/eui/pull/2878))
- Removed `sinon` and `@types/sinon` as dependencies, and converted usages to `jest.fn` ([#2885](https://github.com/elastic/eui/pull/2885))

**Bug fixes**

- Fixed building dev & docs on Windows ([#2847](https://github.com/elastic/eui/pull/2847))
- Fixed screen reader discovery issues with `EuiBottomBar` and `EuiControlBar` ([#2861](https://github.com/elastic/eui/pull/2861))
- Fixed a bug in `EuiDataGrid` causing the first cell to autofocus if interactive ([#2872](https://github.com/elastic/eui/pull/2872))

**Breaking changes**

- Removed `visControls` and `visHeatmap` duplicate icons from docs ([#2908](https://github.com/elastic/eui/pull/2908))

## [`19.0.0`](https://github.com/elastic/eui/tree/v19.0.0)

- Added `cheer` glyph to `EuiIcon` ([#2814](https://github.com/elastic/eui/pull/2814))
- Added `tableCaption` prop to `EuiBasicTable` and improved the default one ([#2782](https://github.com/elastic/eui/pull/2782))
- Converted `EuiDescribedFormGroup` to TypeScript ([#2810](https://github.com/elastic/eui/pull/2810))
- Changed SASS comments to non-compiled comments in invisibles files ([#2807](https://github.com/elastic/eui/pull/2807))
- Optimized the third party logos Ceph, DropWizard, Golang, and Haproxy ([#2812](https://github.com/elastic/eui/pull/2812))
- Added `rowHeader` prop to `EuiBasicTable` to allow consumers to set the identifying cell in a row ([#2802](https://github.com/elastic/eui/pull/2802))
- Added prepend and append to `EuiColorPicker` ([#2819](https://github.com/elastic/eui/pull/2819))
- Improved `EuiDescribedFormGroup` accessibility by avoiding duplicated output in screen readers ([#2783](https://github.com/elastic/eui/pull/2783))
- Added optional `key` attribute to `EuiContextMenu` items and relaxed `name` attribute to allow any React node ([#2817](https://github.com/elastic/eui/pull/2817))
- Converted `EuiColorPicker` color conversion functions to `chroma-js` methods ([#2805](https://github.com/elastic/eui/pull/2805))
- Added `direction` parameter to `euiPaletteColorBlind()` for specifying lighter or darker (or both) alternates ([#2822](https://github.com/elastic/eui/pull/2822))
- Converted `EuiSideNav` to TypeScript ([#2818](https://github.com/elastic/eui/issues/2818))
- Added babel-transformed and partially mocked commonjs build (`test-env/`) to target Kibana's Jest environment ([#2698](https://github.com/elastic/eui/pull/2698))
- Altered styles of `EuiToken` and add added more token types to match ES field types of `tokenAlias`, `tokenDate`, `tokenGeo`, `tokenIP`, `tokenNested`, `tokenRange`, `tokenShape` ([#2758](https://github.com/elastic/eui/pull/2758))

**Bug fixes**

- Exported missing `EuiSelectProps` type ([#2815](https://github.com/elastic/eui/pull/2815))
- Fixed `EuiCode`'s & `EuiCodeBlock`'s ability to accept non-string children ([#2792](https://github.com/elastic/eui/pull/2792)) ([#2820](https://github.com/elastic/eui/pull/2820))
- Fixed `EuiSearchBar`, `Query`, and `AST`'s ability to accept literal parenthesis characters ([#2791](https://github.com/elastic/eui/pull/2791))
- Fixed coloring of input fields when autofill is on in Chrome ([#2798](https://github.com/elastic/eui/pull/2798))
- Moved `@types/enzyme` and `@types/react-virtualized` to `dependencies` status ([#2828](https://github.com/elastic/eui/pull/2828))
- Removed `@elastic/charts` from inclusion in `eui.d.ts` output ([#2828](https://github.com/elastic/eui/pull/2828))

**Breaking changes**

- Removed `idAria` prop from `EuiDescribedFormGroup` ([#2783](https://github.com/elastic/eui/pull/2783))
- Removed `EuiToken`'s `hideBorder` and `displayOptions` prop for applying `color`, `shape`, and `fill` props directly. Changed `fill` prop type from `boolean` to `light | dark | none` ([#2758](https://github.com/elastic/eui/pull/2758))

## [`18.3.0`](https://github.com/elastic/eui/tree/v18.3.0)

- Converted `EuiModal` and `EuiConfirmModal` to TypeScript ([#2742](https://github.com/elastic/eui/pull/2742))
- Converted `EuiTabs` to TypeScript ([#2717](https://github.com/elastic/eui/pull/2717))
- Converted `EuiFormRow` to TypeScript ([#2712](https://github.com/elastic/eui/pull/2712))
- Updated `logoAPM`, `logoSecurity` and `logoEnterpriseSearch`. Added `logoWorkplaceSearch` and `logoObservability` ([#2769](https://github.com/elastic/eui/pull/2769))
- Converted `EuiFilterButton` to TypeScript ([#2761](https://github.com/elastic/eui/pull/2761))
- Converted `EuiFilterSelectItem` to TypeScript ([#2761](https://github.com/elastic/eui/pull/2761))
- Converted `EuiFieldSearch` to TypeScript ([#2775](https://github.com/elastic/eui/pull/2775))
- Added `data-test-subj` to the `EuiContextMenuItem` in `EuiTablePagination` ([#2778](https://github.com/elastic/eui/pull/2778))
- Improved `EuiIcon` a11y by using a `title` and `aria-labelledby` ([#2786](https://github.com/elastic/eui/pull/2786))
- Improved compressed `EuiPagination` by including active and last page numbers ([#2779](https://github.com/elastic/eui/pull/2779))
- Converted `EuiSuperSelect` to TypeScript ([#2776](https://github.com/elastic/eui/pull/2776))

**Bug fixes**

- Increased column width on `EuiTableHeaderCellCheckbox` to prevent `EuiCheckbox`'s focus ring from getting clipped in `EuiBasicTable` ([#2770](https://github.com/elastic/eui/pull/2770))
- Fixed the display of `EuiButton` within `EuiControlBar` when `fill={true}` to be more consistent with other buttons ([#2781](https://github.com/elastic/eui/pull/2781))
- Fixed `EuiFormControlLayout` from overwriting className for `prepend` nodes.  ([#2796](https://github.com/elastic/eui/pull/2796))
- Fixed `useRenderToText` and `EuiButtonToggle` from attempting state updates on unmounted components ([#2797](https://github.com/elastic/eui/pull/2797))
- Refactored function and hook instantiation to fix drag action sluggishness in `EuiColorStops` ([#2557](https://github.com/elastic/eui/pull/2557))

**Deprecations**

- `EuiIcon`'s `logoEnterpriseSearch` type deprecated in favor of `logoWorkplaceSearch`
- `EuiIcon`'s `logoAPM` type deprecated in favor of `logoObservability`

## [`18.2.2`](https://github.com/elastic/eui/tree/v18.2.2)

**Note: this release is a backport containing changes originally made in `18.3.0`**

- Updated `logoAPM`, `logoSecurity` and `logoEnterpriseSearch`. Added `logoWorkplaceSearch` and `logoObservability` ([#2769](https://github.com/elastic/eui/pull/2769))

**Bug fixes**

- Fixed `useRenderToText` and `EuiButtonToggle` from attempting state updates on unmounted components ([#2797](https://github.com/elastic/eui/pull/2797))

**Deprecations**

- `EuiIcon`'s `logoEnterpriseSearch` type deprecated in favor of `logoWorkplaceSearch`
- `EuiIcon`'s `logoAPM` type deprecated in favor of `logoObservability`

## [`18.2.1`](https://github.com/elastic/eui/tree/v18.2.1)

**Bug fixes**

- Fixed `EuiFieldSearch`'s trigger of `onChange` when clearing the field value ([#2764](https://github.com/elastic/eui/pull/2764))

## [`18.2.0`](https://github.com/elastic/eui/tree/v18.2.0)

- Added `recentlyViewedApp` app icon to `EuiIcon` ([#2755](https://github.com/elastic/eui/pull/2755))

**Bug fixes**

- Fixed `EuiBasicTable` & `EuiInMemoryTable` to not un- and re-mount rows when toggling `loading` prop ([#2754](https://github.com/elastic/eui/pull/2754))

## [`18.1.0`](https://github.com/elastic/eui/tree/v18.1.0)

- Lightened `EuiBadge` hollow border color in dark mode ([#2746](https://github.com/elastic/eui/pull/2746))
- Added `minInputProps` and `maxInputProps` to supply more props to the inputs of `EuiDualRange` ([#2738](https://github.com/elastic/eui/pull/2738))
- Changed `EuiBadge` to use EUI palette colors ([#2455](https://github.com/elastic/eui/pull/2455))
- Darkened a few `euiPaletteColorBlind` colors ([#2455](https://github.com/elastic/eui/pull/2455))
- Fixed bug in `EuiCard` where button text was not properly aligned ([#2741](https://github.com/elastic/eui/pull/2741))
- Converted `EuiRange` to TypeScript ([#2732](https://github.com/elastic/eui/pull/2732))
- Converted `EuiDualRange` to TypeScript ([#2732](https://github.com/elastic/eui/pull/2732))
- Converted `EuiRangeInput` to TypeScript ([#2732](https://github.com/elastic/eui/pull/2732))
- Added `bellSlash` glyph to `EuiIcon` ([#2714](https://github.com/elastic/eui/pull/2714))
- Added `legend` prop to `EuiCheckboxGroup` and `EuiRadioGroup` to add `EuiFieldset` wrappers for title the groups ([#2739](https://github.com/elastic/eui/pull/2739))
- Changed `EuiNavDrawerFlyout` to close after child nav items are clicked ([#2749](https://github.com/elastic/eui/pull/2749))
- Changed `EuiNavDrawerFlyout` to trap focus while navigating via keyboard ([#2749](https://github.com/elastic/eui/pull/2749))
- Created a `euiPaletteColorBlindBehindText` variant of the color blind palette ([#2750](https://github.com/elastic/eui/pull/2750))
- Improved focus state of `EuiSwitch`, `EuiCheckbox`, `EuiRadio` and `EuiRange` ([#2745](https://github.com/elastic/eui/pull/2745))

**Bug fixes**

- Changed `EuiRadio` and `EuiCheckbox` labels to be `inline-block` ([#2739](https://github.com/elastic/eui/pull/2739))
- Fixed `EuiCheckboxGroup`'s `options` type to fully extend the `EuiCheckbox` type ([#2739](https://github.com/elastic/eui/pull/2739))

## [`18.0.0`](https://github.com/elastic/eui/tree/v18.0.0)

- Converted `EuiFieldText` to Typescript ([#2688](https://github.com/elastic/eui/pull/2688))
- Added `nested` glyph to `EuiIcon` ([#2707](https://github.com/elastic/eui/pull/2707))
- Added `tableLayout` prop to `EuiTable`, `EuiBasicTable` and `EuiInMemoryTable` to provide the option of auto layout ([#2697](https://github.com/elastic/eui/pull/2697))
- Converted `EuiSuggest` to Typescript ([#2692](https://github.com/elastic/eui/pull/2692))
- Converted `EuiErrorBoundary` to Typescript  ([#2690](https://github.com/elastic/eui/pull/2690))
- Updated `EuiNavDrawer` to accept React fragments ([#2710](https://github.com/elastic/eui/pull/2710))
- Added `EuiFormFieldset` and `EuiFormLegend` components ([#2706](https://github.com/elastic/eui/pull/2706))
- Adjusted colors of color blind viz palette ([#2686](https://github.com/elastic/eui/pull/2686))
- Converted `EuiSelect` to Typescript ([#2694](https://github.com/elastic/eui/pull/2694))
- Added `aggregate`, `pageSelect`, `pagesSelect`, `securitySignal`, `securitySignalDetected`, `securitySignalResolved` and `timeline` icons ([#2704](https://github.com/elastic/eui/pull/2704))
- Added `useDependentState` custom hook ([#2725](https://github.com/elastic/eui/pull/#2725))
- Added `isClearable` prop to `EuiFieldSearch` ([#2723](https://github.com/elastic/eui/pull/2723))

**Bug fixes**

- Fixed `isExpanded` property of nodes from `EuiTreeView` ([#2700](https://github.com/elastic/eui/pull/#2700))
- Added text selection to `EuiLink` button ([#2722](https://github.com/elastic/eui/pull/#2722))
- Fixed bug in `EuiDataGrid` where resizing columns changed the active DOM element ([#2724](https://github.com/elastic/eui/pull/#2724))
- Fixed position of scrollbar in `EuiCodeBlock` ([#2727](https://github.com/elastic/eui/pull/#2727))
- Fixed bug in `EuiDataGrid` that prevented the "Hide fields" popover from showing an updated column list ([#2725](https://github.com/elastic/eui/pull/#2725))

**Breaking changes**

- Changed accepted properties of the `color_palette` method to accept an array of colors ([#2686](https://github.com/elastic/eui/pull/#2686))
- Removed the `palette` export to export each palette function directly ([#2686](https://github.com/elastic/eui/pull/#2686))
- Changed the palette functions to be methods that accept a number of steps and removed `.colors` key ([#2686](https://github.com/elastic/eui/pull/#2686))

## [`17.3.1`](https://github.com/elastic/eui/tree/v17.3.1)

**Bug fixes**

- Fixed TS types and exports for `EuiTextArea` and `EuiFieldNumber` ([#2703](https://github.com/elastic/eui/pull/2703))

## [`17.3.0`](https://github.com/elastic/eui/tree/v17.3.0)

- Converted `EuiFieldNumber` to Typescript ([#2685](https://github.com/elastic/eui/pull/2685))
- Converted `EuiFieldPassword` to Typescript ([#2683](https://github.com/elastic/eui/pull/2683))
- Converted `EuiHighlight` to Typescript ([#2681](https://github.com/elastic/eui/pull/2681))
- Added `data-test-subj` property to the `EuiCodeEditor` component ([#2689](https://github.com/elastic/eui/pull/2689))
- Converted `EuiTextArea` to Typescript ([#2695](https://github.com/elastic/eui/pull/2695))
- Converted `EuiPage` and related child components to  TypeScript ([#2669](https://github.com/elastic/eui/pull/2669))
- Added `annotation` glyph ([#2691](https://github.com/elastic/eui/pull/2691))
- Added `initialWidth` and `isResizable` configurations to `EuiDataGrid`'s columns ([#2696](https://github.com/elastic/eui/pull/2696))

**Bug fixes**

- Reverted removal of `toggleOpen` method from `EuiNavDrawer` ([#2682](https://github.com/elastic/eui/pull/2682))
- Improved `EuiDataGrid` update performance ([#2676](https://github.com/elastic/eui/pull/2676))
- Fixed `EuiDatagrid` header top border when configured to have no toolbar ([#2619](https://github.com/elastic/eui/pull/#2619))

## [`17.2.1`](https://github.com/elastic/eui/tree/v17.2.1)

**Bug fixes**

- Changed package.json version to match sure our build scripts release the correct sequential number ([#2674](https://github.com/elastic/eui/pull/2674))

## [`17.1.3`](https://github.com/elastic/eui/tree/v17.1.3)

**NOTE: This release came out of order due to a release script error. It actually came after 17.2.0 and can be ignored in favor of 17.2.1**

- Reverted docs changes in `17.2.0` that caused the build script to die ([#2672](https://github.com/elastic/eui/pull/2672))

**Bug fixes**

- Removed TypeScript definitions in `*.test.tsx?` files from _eui.d.ts_ ([#2673](https://github.com/elastic/eui/pull/2673))

## [`17.2.0`](https://github.com/elastic/eui/tree/v17.2.0)

**NOTE: This release had an error in our documentation layer. Use 17.2.1 instead**

- Improved a11y of `EuiNavDrawer` lock button state via `aria-pressed` ([#2643](https://github.com/elastic/eui/pull/2643))
- Added new stylesheets for the EUI Amsterdam theme ([#2633](https://github.com/elastic/eui/pull/2633))
- Added exports for available types related to `EuiDataGrid` ([#2640](https://github.com/elastic/eui/pull/2640))

**Bug fixes**

- Improved `EuiDataGrid` update performance ([#2638](https://github.com/elastic/eui/pull/2638))
- Fixed `EuiDroppable` not accepting multiple children when using TypeScript ([#2634](https://github.com/elastic/eui/pull/2634))
- Fixed `EuiComboBox` from submitting parent `form` element when selecting options via `Enter` key ([#2642](https://github.com/elastic/eui/pull/2642))
- Fixed `EuiNavDrawer` expand button from losing focus after click ([#2643](https://github.com/elastic/eui/pull/2643))
- Fixed instances of potentially duplicate `EuiPopover` `id` attributes ([#2667](https://github.com/elastic/eui/pull/2667))

## [`17.1.2`](https://github.com/elastic/eui/tree/v17.1.2)

**Bug fixes**

- Fixed `EuiCodeEditor` custom mode file error by initializing with existing mode ([#2616](https://github.com/elastic/eui/pull/2616))
- Removed `EuiIcon` default titles ([#2632](https://github.com/elastic/eui/pull/2632))

## [`17.1.1`](https://github.com/elastic/eui/tree/v17.1.1)

**Bug fixes**

- Fixed screenreader text in `EuiTreeView` and added truncation ([#2627](https://github.com/elastic/eui/pull/2627))

## [`17.1.0`](https://github.com/elastic/eui/tree/v17.1.0)

- Added an optional `key` property inside the `options` prop in `EuiSelectableList` component ([#2608](https://github.com/elastic/eui/pull/2608))
- Added `toolbarAdditionalControls` prop to `EuiDataGrid` to allow for custom buttons in the toolbar ([#2594](https://github.com/elastic/eui/pull/2594))
- Added TypeScript definitions for `EuiBasicTable`, `EuiInMemoryTable`, and related components ([#2428](https://github.com/elastic/eui/pull/2428))
- Updated `logoSecurity` and `appSecurityAnalytics` icons ([#2613](https://github.com/elastic/eui/pull/2613))
- Added support for `.gif` base64 images in the webpack.config

**Bug fixes**

- Fixed UX/focus bug in `EuiDataGrid` when using keyboard shortcuts to paginate ([#2602](https://github.com/elastic/eui/pull/2602))
- Fixed `EuiIcon` accessibility by adding a `title` prop and a default `aria-label` ([#2554](https://github.com/elastic/eui/pull/2554))
- Fixed `EuiDataGrid`'s in-memory sorting of numeric columns when the cell data contains multiple digit groups ([#2603](https://github.com/elastic/eui/pull/2603))
- Improved pagination in `EuiBasicTable`. `paginationBar` is hidden when there is no data and `EuiPagination` is displayed even when there is only one page ([#2598](https://github.com/elastic/eui/pull/#2598))
- Fixed react-dom warning when `EuiPopover` was unmounted before calls to setState ([#2614](https://github.com/elastic/eui/pull/2614))

## [`17.0.0`](https://github.com/elastic/eui/tree/v17.0.0)

**Breaking changes**

- Moved any shared component-level Sass variables and mixins into the `global_styling` directory ([#2551](https://github.com/elastic/eui/pull/2551))
- Reworked `euiPanel()` mixin to require the entirety of a selector (i.e. require the '.' in addition to the string) ([#2551](https://github.com/elastic/eui/pull/2551))
- Updated React peerDependencies to version 16.12 ([#2571](https://github.com/elastic/eui/pull/2571))
- Changed to generated `id` value for `EuiFormRow` to ensure uniqueness  ([#2588](https://github.com/elastic/eui/pull/2588))

## [`16.2.1`](https://github.com/elastic/eui/tree/v16.2.1)

**Bug fixes**

- Fixed label wrapping of `EuiSwitch` ([#2585](https://github.com/elastic/eui/pull/2585))
- Replaced `<p>` tag surrounding the label with a `<span>` tag in `EuiSwitch` to fix any inherited margin ([#2585](https://github.com/elastic/eui/pull/2585))
- Added the same padding from `EuiSelectableListItem` to the heading to fix alignment ([#2585](https://github.com/elastic/eui/pull/2585))
- Added exports for `EuiCheckboxType`, `EuiCheckboxGroupOption`, and `EuiCheckboxGroupIdToSelectedMap` types ([#2593](https://github.com/elastic/eui/pull/2593))
- Fixed `.euiHeaderLinks__mobileList` in `EuiHeaderLinks` to only display it on mobile ([#2590](https://github.com/elastic/eui/pull/#2590))
- Fixed `EuiAccordion` icon rotation when it is a child of another accordion so it doesn't inherit the rotation state of the parent ([#2595](https://github.com/elastic/eui/pull/#2595))

## [`16.2.0`](https://github.com/elastic/eui/tree/v16.2.0)

- Added `EuiCheckableCard` component, for radio buttons or checkboxes with complex child content ([#2555](https://github.com/elastic/eui/pull/2555))
- Updated `EuiCheckbox` and `EuiCheckboxGroup` to TypeScript ([#2555](https://github.com/elastic/eui/pull/2555))

**Bug fixes**

- Fixed `EuiSwitch` clicking on disabled label ([#2575](https://github.com/elastic/eui/pull/2575))
- Fixed `EuiComboBox` options list closing when clicking outside the component after scrolling ([#2589](https://github.com/elastic/eui/pull/2589))

## [`16.1.0`](https://github.com/elastic/eui/tree/v16.1.0)

- Updated compressed styles for `EuiButtonGroup` to include a background color ([#2568](https://github.com/elastic/eui/pull/2568))
- Added `heading` prop to `EuiCallOut` to allow for variance in the title tag ([#2357](https://github.com/elastic/eui/pull/2357))
- Added `badge` prop and new styles `EuiHeaderAlert` ([#2506](https://github.com/elastic/eui/pull/2506))
- Added new keyboard shortcuts for the data grid component: `Home` (same row, first column), `End` (same row, last column), `Ctrl+Home` (first row, first column), `Ctrl+End` (last row, last column), `Page Up` (next page) and `Page Down` (previous page) ([#2519](https://github.com/elastic/eui/pull/2519))
- Added `disabled` prop to the `EuiCheckboxGroup` definition ([#2545](https://github.com/elastic/eui/pull/2545))
- Added `disabled` option to the `option` attribute of the `options` object that is passed to the `EuiCheckboxGroup` so that checkboxes in a group can be individually disabled ([#2548](https://github.com/elastic/eui/pull/2548))
- Added `EuiAspectRatio` component that allows for responsively resizing embeds ([#2535](https://github.com/elastic/eui/pull/2535))
- Added `display` and `titleSize` props to `EuiCard` ([#2566](https://github.com/elastic/eui/pull/2566))
- Added `accessibility` glyph to `EuiIcon` ([#2566](https://github.com/elastic/eui/pull/2566))

**Bug fixes**

- Fixed `EuiDataGrid` schema detection on already defined column schemas ([#2550](https://github.com/elastic/eui/pull/2550))
- Added `euiTextBreakWord()` to `EuiToast` header ([#2549](https://github.com/elastic/eui/pull/2549))
- Fixed `.eui-textBreakAll` on Firefox ([#2549](https://github.com/elastic/eui/pull/2549))
- Fixed `EuiBetaBadge` accessibility with `tab-index=0` ([#2559](https://github.com/elastic/eui/pull/2559))
- Improved `EuiIcon` loading performance ([#2565](https://github.com/elastic/eui/pull/2565))

## [`16.0.1`](https://github.com/elastic/eui/tree/v16.0.1)

**Bug fixes**

- `EuiSwitch` now passes `name` attribute into underlying `button` ([#2533](https://github.com/elastic/eui/pull/2533))

## [`16.0.0`](https://github.com/elastic/eui/tree/v16.0.0)

- Made `EuiCard` more accessible ([#2521](https://github.com/elastic/eui/pull/2521))
- Added ability to pass `children` to `EuiCard` ([#2521](https://github.com/elastic/eui/pull/2521))
- Replaced root element in `EuiFlyout`, switching from `span` to `Fragment` ([#2527](https://github.com/elastic/eui/pull/2527))
- Upgraded `react-virtualized` to `9.21.2` ([#2531](https://github.com/elastic/eui/pull/2531))

**Bug fixes**

- Added support for `timeFormat` formatting in `EuiSuperDatePicker` and fixed some formatting inconsistencies ([#2518](https://github.com/elastic/eui/pull/2518))
- Added support for `locale` in `EuiSuperDatePicker` and `EuiDatePicker` both as a prop and from `EuiContext` ([#2518](https://github.com/elastic/eui/pull/2518))

**Breaking changes**

- Removed `EuiCardGraphic` ([#2521](https://github.com/elastic/eui/pull/2521))

## [`15.0.0`](https://github.com/elastic/eui/tree/v15.0.0)

- Converted `EuiShowFor` and `EuiHideFor` to TS ([#2503](https://github.com/elastic/eui/pull/2503))
- Upgraded `react-ace` to `7.0.5` ([#2526](https://github.com/elastic/eui/pull/2526))

**Bug fixes**
- Fixed `EuiButton` disabled text color ([#2534](lhttps://github.com/elastic/eui/pull/2534))
- Created `.euiTableCaption` with `position: relative` to avoid double border under header row ([#2484](https://github.com/elastic/eui/pull/2484))
- Fixed `EuiSwitch` to use `aria-labelledby` ([#2522](https://github.com/elastic/eui/pull/2522))
- Fixed `EuiPanelProps` type definition ([#2516](https://github.com/elastic/eui/pull/2516))

**Breaking changes**

- Added `display` modifier to `EuiShowFor` ([#2503](https://github.com/elastic/eui/pull/2503))
- Updated minimum TypeScript version to 3.5.3 ([#2510](https://github.com/elastic/eui/pull/2510))
- Removed `Omit` type in favor of TypeScript's built-in ([#2510](https://github.com/elastic/eui/pull/2510))

## [`14.10.0`](https://github.com/elastic/eui/tree/v14.10.0)

- Added new `euiControlBar` component for bottom-of-screen navigational elements ([#2204](https://github.com/elastic/eui/pull/2204))
- Converted `EuiFlyout` to TypeScript ([#2500](https://github.com/elastic/eui/pull/2500))
- Added an animation to the arrow on `EuiAccordion` as it opens / closes ([#2507](https://github.com/elastic/eui/pull/2507))
- Upgraded `react-input-autosize` to `2.2.2` ([#2514](https://github.com/elastic/eui/pull/2514))

**Bug fixes**

- Simplified `EuiColorStops` popover toggling ([#2505](https://github.com/elastic/eui/pull/2505))

## [`14.9.0`](https://github.com/elastic/eui/tree/v14.9.0)

- Added new `euiTreeView` component for rendering recursive objects such as folder structures ([#2409](https://github.com/elastic/eui/pull/2409))
- Added `euiXScrollWithShadows()` mixin and `.eui-xScrollWithShadows` utility class ([#2458](https://github.com/elastic/eui/pull/2458))
- Fixed `EuiColorStops` where empty string values would cause range min or max to be NaN ([#2496](https://github.com/elastic/eui/pull/2496))
- Improved `EuiSwitch` a11y by aligning to aria roles ([#2491](https://github.com/elastic/eui/pull/2491))
- Converted `EuiSwitch` to TypeScript ([#2491](https://github.com/elastic/eui/pull/2491))
- Added an accessible label-less `EuiSwitch` variation ([#2491](https://github.com/elastic/eui/pull/2491))

**Bug fixes**

- Normalized button `moz-focus-inner` ([#2445](https://github.com/elastic/eui/pull/2445))
- Fixed typo to correct `aria-modal` attribute in`EuiPopover` ([#2488](https://github.com/elastic/eui/pull/2488))
- Fixed position of `EuiCodeBlock` controls and added more tests ([#2459](https://github.com/elastic/eui/pull/2459))
- Changed `EuiCodeBlock` so that `overflowHeight` now applies a `maxHeight` instead of a `height` on the block ([#2487](https://github.com/elastic/eui/pull/2487))
- Fixed potentially inconsistent state update ([#2481](https://github.com/elastic/eui/pull/2481))
- Fixed `EuiSwitch` form behavior by adding a default button `type` of 'button' ([#2491](https://github.com/elastic/eui/pull/2491))

## [`14.8.0`](https://github.com/elastic/eui/tree/v14.8.0)

* `EuiButtonGroup` and `EuiButtonToggle` now accept `ReactNode` for their label prop instead of string ([#2392](https://github.com/elastic/eui/pull/2392))
* Added `useRenderToText` to `inner_text` service suite to render `ReactNode`s into label text ([#2392](https://github.com/elastic/eui/pull/2392))
* Added icons `tableDensityExpanded`, `tableDensityCompact`, `tableDensityNormal` to `EuiIcon` ([#2230](https://github.com/elastic/eui/pull/2230))
* Added `!important` to the animation of `EuiFocusRing` animation to make sure it is always used ([#2230](https://github.com/elastic/eui/pull/2230))
* Added `expandMini` icon to `EuiIcon` ([#2207](https://github.com/elastic/eui/pull/2366))
* Changed `EuiPopover` to use `role="dialog"` for better screen-reader announcements ([#2207](https://github.com/elastic/eui/pull/2366))
* Added function callback `onTrapDeactivation` to `EuiPopover` for when a focus trap is deactivated ([#2366](https://github.com/elastic/eui/pull/2366))
* Added logic for rendering of focus around `EuiPopover` to counteract a race condition ([#2366](https://github.com/elastic/eui/pull/2366))
* Added `EuiDataGrid` ([#2165](https://github.com/elastic/eui/pull/2165))

**Bug fixes**

* Corrected `lockProps` passdown in `EuiFocusTrap`, specifically to allows `style` to be passed down ([#2230](https://github.com/elastic/eui/pull/2230))
* Changed `children` property on `I18nTokensShape` type from a single `ReactChild` to now accept an `array` ([#2230](https://github.com/elastic/eui/pull/2230))
* Adjusted the color of `$euiColorHighlight` in dark mode ([#2176](https://github.com/elastic/eui/pull/2176))
* Changed `EuiPopoverFooter` padding to uniformly adjust with the size of the popover ([#2207](https://github.com/elastic/eui/pull/2207))
* Fixed `isDragDisabled` prop usage in `EuiDraggable` ([#2207](https://github.com/elastic/eui/pull/2366))
* Fixed `EuiMutationObserver`'s handling of`onMutation` when that prop's value changes ([#2421](https://github.com/elastic/eui/pull/2421))

## [`14.7.0`](https://github.com/elastic/eui/tree/v14.7.0)

- Converted `EuiRadio` and `EuiRadioGroup` to TypeScript ([#2438](https://github.com/elastic/eui/pull/2438))
- Improved a11y in `EuiImage` ([#2447](https://github.com/elastic/eui/pull/2447))
- Made EuiIcon a PureComponent, to speed up React re-render performance ([#2448](https://github.com/elastic/eui/pull/2448))
- Added ability for `EuiColorStops` to accept user-defined range bounds ([#2396](https://github.com/elastic/eui/pull/2396))
- Added `external` prop to `EuiLink` ([#2442](https://github.com/elastic/eui/pull/2442))
- Added disabled state to `EuiBadge` ([#2440](https://github.com/elastic/eui/pull/2440))
- Changed `EuiLink` to appear non interactive when passed the `disabled` prop and an `onClick` handler ([#2423](https://github.com/elastic/eui/pull/2423))
- Added `minimize` glyph to `EuiIcon` ([#2457](https://github.com/elastic/eui/pull/2457))

**Bug fixes**

- Re-enabled `width` property for `EuiTable` cell components ([#2452](https://github.com/elastic/eui/pull/2452))
- Fixed `EuiNavDrawer` collapse/expand button height issue
 ([#2463](https://github.com/elastic/eui/pull/2463))

## [`14.6.0`](https://github.com/elastic/eui/tree/v14.6.0)

- Added new updated `infraApp` and `logsApp` icons ([#2430](https://github.com/elastic/eui/pull/2430))

**Bug fixes**

- Fixed missing misc. button and link type definition exports ([#2434](https://github.com/elastic/eui/pull/2434))
- Strip custom semantics from `EuiSideNav` ([#2429](https://github.com/elastic/eui/pull/2429))

## [`14.5.1`](https://github.com/elastic/eui/tree/v14.5.1)

**Note: this release is a backport containing changes originally made in `14.6.0` and `14.7.0`**

- Added new updated `infraApp` and `logsApp` icons ([#2430](https://github.com/elastic/eui/pull/2430))
- Made EuiIcon a PureComponent, to speed up React re-render performance ([#2448](https://github.com/elastic/eui/pull/2448))

**Bug fixes**

- Fixed `EuiNavDrawer` collapse/expand button height issue ([#2463](https://github.com/elastic/eui/pull/2463))

## [`14.5.0`](https://github.com/elastic/eui/tree/v14.5.0)

- Update Elastic-Charts to version 13.0.0 and updated the theme object accordingly ([#2381](https://github.com/elastic/eui/pull/2381))
- Added new `EuiColorStops` component ([#2360](https://github.com/elastic/eui/pull/2360))
- Added `currency` glyph to 'EuiIcon' ([#2398](https://github.com/elastic/eui/pull/2398))
- Migrate `EuiBreadcrumbs`, `EuiHeader` etc, and `EuiLink` to TypeScript ([#2391](https://github.com/elastic/eui/pull/2391))
- Added `hasChildLabel` prop to `EuiFormRow` to avoid duplicate labels ([#2411](https://github.com/elastic/eui/pull/2411))
- Added `component` prop to `EuiPageBody`, switching the default from `div` to `main` ([#2410](https://github.com/elastic/eui/pull/2410))
- Added focus state to `EuiListGroupItem` ([#2406](https://github.com/elastic/eui/pull/2406))
- Added `keyboardShortcut` glyph to 'EuiIcon ([#2413](https://github.com/elastic/eui/pull/2413))
- Improved a11y in `EuiNavDrawer` ([#2417](https://github.com/elastic/eui/pull/2417))
- Improved a11y in `EuiSuperDatePicker` ([#2426](https://github.com/elastic/eui/pull/2426))

**Bug fixes**

- Fixed `EuiSelectable` to accept programmatic updates to its `options` prop ([#2390](https://github.com/elastic/eui/pull/2390))
- Fixed poor labeling in `EuiSuperDatePicker` ([#2411](https://github.com/elastic/eui/pull/2411))
- Fixed `EuiCodeEditor`'s ID to be dynamic between renders ([#2411](https://github.com/elastic/eui/pull/2411))
- Fixed `EuiCodeEditor` to not render multiple labels for some inputs ([#2411](https://github.com/elastic/eui/pull/2411))
- Fixed `EuiBreadcrumbs` improper use of `useInnerText` hook ([#2425](https://github.com/elastic/eui/pull/2425))

## [`14.4.0`](https://github.com/elastic/eui/tree/v14.4.0)

- Migrate `EuiEmptyPrompt`and `EuiCard` to TS ([#2387](https://github.com/elastic/eui/pull/2387))
- Added Lens app `lensApp` icon ([#2389](https://github.com/elastic/eui/pull/2389))
- Made `EuiKeyPadMenuItem` beta badge smaller ([#2388](https://github.com/elastic/eui/pull/2388))

## [`14.3.0`](https://github.com/elastic/eui/tree/v14.3.0)

- Added `package` icon to glyph set ([#2378](https://github.com/elastic/eui/pull/2378))
- Modified `EuiFacetButton` to use `$euiFocusBackgroundColor` for `:focus` state ([2365](https://github.com/elastic/eui/pull/2365))
- Added a `showMaxPopover` option for `EuiBreadcrumbs` to display all items when a `max` is set ([#2342](https://github.com/elastic/eui/pull/2342))
- Added `data-test-subj` support for basic and in-memory tables' actions ([#2353](https://github.com/elastic/eui/pull/2353))
- Added `ip` icon to glyph set ([#2371](https://github.com/elastic/eui/pull/2371))
- Set `textOnly={true}` for expanded rows in `EuiBasicTable` ([#2376](https://github.com/elastic/eui/pull/2376))
- Added `visAreaStacked`, `visBarVerticalStacked`, and `visBarHorizontalStacked` icons to glyph set ([#2379](https://github.com/elastic/eui/pull/2379))
- Adjusted style of beta badge on `EuiKeyPadMenuItem` ([#2375](https://github.com/elastic/eui/pull/2375))
- Migrate `EuiFacetGroup`, `EuiKeyPadMenu` and `EuiCallOut` to TS ([#2382](https://github.com/elastic/eui/pull/2382))

**Bug fixes**

- Fixed spacing of `EuiFormErrorText` to match `EuiFormHelpText` ([#2354](https://github.com/elastic/eui/pull/2354))
- Fixed bug in `EuiPopover` where Array.prototype.slice() may have been called on 'undefined' ([#2369](https://github.com/elastic/eui/pull/2369))
- Properly exported `copy`, `move`, and `reorder` drag-and-drop service methods ([#2377](https://github.com/elastic/eui/pull/2377))

## [`14.2.0`](https://github.com/elastic/eui/tree/v14.2.0)

- Added `compressed` option to `buttonSize` prop of EuiButtonGroup ([#2343](https://github.com/elastic/eui/pull/2343))
- Added disabled states to `EuiCard`, `EuiKeyPadMenuItem` and `EuiKeyPadMenuItemButton`
 ([#2333](https://github.com/elastic/eui/pull/2340))
- Added missing `compressed` TS definitions to `EuiComboBox`, `EuiCheckboxGroup`, `EuiCheckbox`, `EuiFieldSearch`, `EuiRadioGroup`, `EuiSwitch` ([#2338](https://github.com/elastic/eui/pull/2338))
- Added auto-margin between `EuiFormRow` and `EuiButton` ([#2338](https://github.com/elastic/eui/pull/2338))
- Added border to `[readOnly]` inputs ([#2338](https://github.com/elastic/eui/pull/2338))

**Bug fixes**

- Fixed `onChange` TS defs for EuiRange ([#2349](https://github.com/elastic/eui/pull/2349))
- Fixed default z-index of `EuiPopover` ([#2341](https://github.com/elastic/eui/pull/2341))
- Fixed styling for `prepend` and `append` nodes that may be popovers or tooltips ([#2338](https://github.com/elastic/eui/pull/2338))

## [`14.1.1`](https://github.com/elastic/eui/tree/v14.1.1)

**Bug fixes**

- Fixed accidental removal of Elastic Charts from dependencies ([#2348](https://github.com/elastic/eui/pull/2348))

## [`14.1.0`](https://github.com/elastic/eui/tree/v14.1.0)

- Created `EuiSuggest` component ([#2270](https://github.com/elastic/eui/pull/2270))
- Added missing `compressed` styling to `EuiSwitch` ([#2327](https://github.com/elastic/eui/pull/2327))
- Migrate `EuiBottomBar`, `EuiHealth` and `EuiImage` to TS ([#2328](https://github.com/elastic/eui/pull/2328))
- Added hover and focus states when `allowFullScreen` is true in `EuiImage`([#2287](https://github.com/elastic/eui/pull/2287))
- Converted `EuiColorPicker` to TypeScript ([#2340](https://github.com/elastic/eui/pull/2340))
- Added inline rendering option to `EuiColorPicker` ([#2340](https://github.com/elastic/eui/pull/2340))

## [`14.0.0`](https://github.com/elastic/eui/tree/v14.0.0)

### Feature: Compressed Form Controls ([#2167](https://github.com/elastic/eui/pull/2167))

- Altered the look of `compressed` form controls to look more subtle
- Created `EuiFormControlLayoutDelimited` for dual inputs indicating a range
- Added compressed and column style layouts to `EuiFormRow` via `display` prop
- Reduced overall height of `compressed` `EuiRange` and `EuiDualRange`
- Added `showInput = 'inputWithPopover'` option for `compressed` `EuiRange` and `EuiDualRange` to display the slider in a popover

- Made all inputs in the `EuiSuperDatePicker` popover `compressed`
- Added `controlOnly` prop to `EuiFieldText` and `EuiFieldNumber`
- Allow `style` prop to be passed down in `EuiColorPickerSwatch`
- `EuiFilePicker` now has `default` and `large` display sizes that both have `compressed` alternatives
- Allow strings to be passed as `append`/`prepend` props and added a11y support
- Added a max height with overflow to `EuiSuperSelect`

**Bug fixes**

- Fixed `EuiColorPicker` padding on right to accommodate down caret
- Fixed sizings of `EuiComboBox` and pills
- Fixed truncation on `EuiContextMenuItem`
- Fixed style of more `append`/`prepend` options of `EuiFormControlLayout`

**Deprecations**

- `EuiFormRow`'s `compressed` prop deprecated in favor of `display: rowCompressed`
- `EuiFormRow`'s `displayOnly` prop deprecated in favor of `display: center`

**Breaking changes**

- SASS mixin `euiTextOverflowWrap()` has been removed in favor of `euiTextBreakWord()`
- `EuiFormLabel` no longer has a bottom margin
- `EuiFormRow` no longer has bottom padding, nor does it add margin to any `+ *` siblings only sibling `EuiFormRow`s

## [`13.8.2`](https://github.com/elastic/eui/tree/v13.8.2)

**Bug fixes**

- Corrected `EuiCodeBlock`'s proptype for `children` to be string or array of strings ([#2324](https://github.com/elastic/eui/pull/2324))
- Fixed `onClick` TypeScript definition for `EuiPanel` ([#2330](https://github.com/elastic/eui/pull/2330))
- Fixed `EuiComboBox` list reopening after closing on option selection in IE11 ([#2326](https://github.com/elastic/eui/pull/2326))

## [`13.8.1`](https://github.com/elastic/eui/tree/v13.8.1)

**Bug fixes**

- Updated TS def for `EuiFilterSelect` ([#2291](https://github.com/elastic/eui/pull/2291))
- Fixed alignment of icons and label in `EuiSideNavItem` ([#2297](https://github.com/elastic/eui/pull/2297))
- Fixed logic in `EuiContextMenu` to account for index of `0` ([#2304](https://github.com/elastic/eui/pull/2304))

## [`13.8.0`](https://github.com/elastic/eui/tree/v13.8.0)

- Added href prop to `EuiTab` and converted to TypeScript ([#2275](https://github.com/elastic/eui/pull/2275))
- Created `EuiInputPopover` component (formally) ([#2269](https://github.com/elastic/eui/pull/2269))
- Added docs for using [Elastic Charts](https://elastic.github.io/elastic-charts) with EUI ([#2209](https://github.com/elastic/eui/pull/2209))
- Improved fix for `EuiSuperDatePicker` to update `asyncInterval.isStopped` on a `isPaused` prop change ([#2298](https://github.com/elastic/eui/pull/2298))

**Bug fixes**

- Removed extra right side margin in `EuiSuperDatePicker` ([#2236](https://github.com/elastic/eui/pull/2236))
- Fixed incorrect `onClick` type for `EuiButtonEmpty` ([#2282](https://github.com/elastic/eui/pull/2282))
- Fixed compilation script to remove all TypeScript definition exports from built JS assets ([#2279](https://github.com/elastic/eui/pull/2279))
- Fixed output extension for `dist` charts theme module ([#2294](https://github.com/elastic/eui/pull/2294))

## [`13.7.0`](https://github.com/elastic/eui/tree/v13.7.0)

- Allow `EuiFlexGroup` to accept a `ref` ([#2223](https://github.com/elastic/eui/pull/2223))

**Bug fixes**

- Fixed `EuiSuperDatePicker` to update `asyncInterval.isStopped` on a `isPaused` prop change ([#2250](https://github.com/elastic/eui/pull/2250))
- Converted table, popover, buttons, pagination, outside click detector, focus trap, context menu, and panel to TypeScript ([#2212](https://github.com/elastic/eui/pull/2212))
- Fixed `EuiStat` invalid DOM nesting due to a `<p>` tag nested within another `<p>` tag ([#2229](https://github.com/elastic/eui/pull/2229))
- Fixed title text of dock/undock icon in `EuiNavDrawer` ([#2261](https://github.com/elastic/eui/pull/2261))

**Reverts**

- Revert conversion of `EuiSwitch` to `button[role=switch]` and TypeScript ([#2255](https://github.com/elastic/eui/pull/2255))

## [`13.6.1`](https://github.com/elastic/eui/tree/v13.6.1)

**Note: this release is a backport containing changes originally made in `13.7.0`**

**Bug fixes**

- Fixed title text of dock/undock icon in `EuiNavDrawer` ([#2261](https://github.com/elastic/eui/pull/2261))

## [`13.6.0`](https://github.com/elastic/eui/tree/v13.6.0)

**Note: this contains a reversion backported for targeted release**

- Revert conversion of `EuiSwitch` to `button[role=switch]` and TypeScript ([#2255](https://github.com/elastic/eui/pull/2255))

## [`13.5.0`](https://github.com/elastic/eui/tree/v13.5.0)

**Note: this contains component code that was reverted in the next release. Use `13.6.0` instead**

- Fixed `logoCloudEnterprise`, `logoLogging`, and `logoSecurity` SVGs in `EuiIcon` to be center aligned ([#2246](https://github.com/elastic/eui/pull/2246))
- Added locking behavior of `EuiNavDrawer` expanded state including the following props `isLocked`, `onIsLockedUpdate` ([#2247](https://github.com/elastic/eui/pull/2247))

## [`13.4.1`](https://github.com/elastic/eui/tree/v13.4.1)

**Note: this contains component code that was later reverted. Use `13.6.0` instead**

- Converted `EuiSwitch` to TypeScript ([#2243](https://github.com/elastic/eui/pull/2243))

**Bug fixes**

- Added missing `viewBox` attribute to Docker, Kubernetes, and Redis logos ([#2240](https://github.com/elastic/eui/pull/2240))

## [`13.4.0`](https://github.com/elastic/eui/tree/v13.4.0)

**Note: this contains component code that was later reverted. Use `13.6.0` instead**

- Converted `EuiFacetButton` to TypeScript ([#2226](https://github.com/elastic/eui/pull/2226))
- Added an optional `onClear` prop to the the `EuiDatePicker` component ([#2235](https://github.com/elastic/eui/pull/2235))
- Added support for `onClick` and `href` props on `EuiListGroupItem` and converted to TypeScript ([#1933](https://github.com/elastic/eui/pull/1933))

**Bug fixes**

- Fixed `EuiSwitch` semantics to align with aria roles ([#2193](https://github.com/elastic/eui/pull/2193))
- Removed Firefox's focus ring to match other browsers ([#2193](https://github.com/elastic/eui/pull/2193))
- Added missing `onChange` TS defs for EuiRange ([#2211](https://github.com/elastic/eui/pull/2211))
- Fixed `EuiBadge` text cursor to default pointer ([#2234](https://github.com/elastic/eui/pull/2234))
- Fixed `EuiPageContent` className prop to allow the passed-in className to take cascade precedence over classes generated by the component ([#2237](https://github.com/elastic/eui/pull/2237))

## [`13.3.0`](https://github.com/elastic/eui/tree/v13.3.0)

- Added i18n tokens to `EuiSuperDatePicker` and `EuiSuperUpdateButton`

## [`13.2.0`](https://github.com/elastic/eui/tree/v13.2.0)

- Converted `EuiStep`, `EuiSteps`, `EuiStepHorizontal`, `EuiStepsHorizontal`, and `EuiSubSteps` to Typescript ([#2186](https://github.com/elastic/eui/pull/2186))

**Bug fixes**

- Fixed `EuiBadge` truncation and auto-applied `title` attribute with `innerText` ([#2190](https://github.com/elastic/eui/pull/2190))
- Remove exported TypeScript type and interface exports from built artifacts when they originate from `node_modules` ([#2191](https://github.com/elastic/eui/pull/2191))
- Fixed `EuiBadge` truncation in IE and for the global filters pattern ([#2194](https://github.com/elastic/eui/pull/2194))
- Fixed alignment of long titles in `EuiStep` ([#2186](https://github.com/elastic/eui/pull/2186))
- Fixed the TS defs for EuiFilterSelectItem ([#2192](https://github.com/elastic/eui/pull/2192))
- Added missing TS defs for EuiTextArea ([#2201](https://github.com/elastic/eui/pull/2201))

## [`13.1.1`](https://github.com/elastic/eui/tree/v13.1.1)

**Bug fixes**

- Fixed `EuiMutationObserver` errors in IE11 by conditionally setting the `attributes` observer option according to the new spec ([#2180](https://github.com/elastic/eui/pull/2180))
- Fixed error message when an I18n mapping is a formatting function with no values provided ([#2182](https://github.com/elastic/eui/pull/2182))

## [`13.1.0`](https://github.com/elastic/eui/tree/v13.1.0)

- Added `partial` glyph to `EuiIcon` ([#2152](https://github.com/elastic/eui/pull/2152))
- Added `tall`, `fullWidth`, and `isInvalid` props to `EuiFilePicker` ([#2145](https://github.com/elastic/eui/pull/2145))
- Added exports for `react-beautiful-dnd` interfaces used by EUI components ([#2173](https://github.com/elastic/eui/pull/2173))
- Added `isDisabled` prop & styles to `EuiSuperDatePicker` ([#2139](https://github.com/elastic/eui/pull/2139))
- Added `responsiveColumn` option to `type` prop of `EuiDescriptionList` ([#2166](https://github.com/elastic/eui/pull/2166))
- Removed `<use>` and `<def>` from svg icons ([#2162](https://github.com/elastic/eui/pull/2162))

**Bug fixes**

- Fixed invalid `aria-describedby` values set by `EuiToolTip` ([#2156](https://github.com/elastic/eui/pull/2156))
- Added `"center"` as an acceptable value to `EuiBasicTable`'s `align` proptype ([#2158](https://github.com/elastic/eui/pull/2158))
- Fixed `.eui-textBreakWord` utility class to be cross-browser compatible ([#2157](https://github.com/elastic/eui/pull/2157))
- Fixed truncation and z-index of `EuiFilePicker` ([#2145](https://github.com/elastic/eui/pull/2145))
- Fixed `EuiNavDrawer`'s support for flyout groups in production/minified builds ([#2178](https://github.com/elastic/eui/pull/2178))
- Fixed width overflow of `EuiModal` ([#2164](https://github.com/elastic/eui/pull/2164))

## [`13.0.0`](https://github.com/elastic/eui/tree/v13.0.0)

- Added `EuiSuggestItem` component ([#2090](https://github.com/elastic/eui/pull/2090))
- Added support for negated or clauses to `EuiSearchBar` ([#2140](https://github.com/elastic/eui/pull/2140))
- Added `transition` utility services to help create timeouts that account for CSS transition durations and delays ([#2136](https://github.com/elastic/eui/pull/2136))
- Removed `EuiFlexGroup` dependency from `EuiAccordion` ([#2143](https://github.com/elastic/eui/pull/2143))
- Exported `prettyDuration` and `commonDurationRanges` for pretty printing date ranges outside `EuiSuperDatePicker` ([#2132](https://github.com/elastic/eui/pull/2132))

**Bug fixes**

- Fixed `EuiComboBox`'s padding on the right ([#2135](https://github.com/elastic/eui/pull/2135))
- Fixed `EuiAccordion` to correctly account for changing computed height of child elements ([#2136](https://github.com/elastic/eui/pull/2136))
- Fixed some `EuiFlyout` sizing ([#2125](https://github.com/elastic/eui/pull/2125))

**Breaking changes**

- Removed `EuiSeriesChart` and related components. Please look to [Elastic Charts](https://github.com/elastic/elastic-charts) for a replacement ([#2135](https://github.com/elastic/eui/pull/2108))
- Removed `eui_k6_theme` related Sass and JSON files ([#2135](https://github.com/elastic/eui/pull/2108))
- Removed no longer used Sass mixins and variables in `EuiForm`, `EuiCallOut`, and `EuiRange` components ([#2135](https://github.com/elastic/eui/pull/2108))

## [`12.4.0`](https://github.com/elastic/eui/tree/v12.4.0)

- Centered the square of the `popout` glyph in the artboard ([#2120](https://github.com/elastic/eui/pull/2120))
- Added `useInnerText` and `EuiInnerText` component utilities for retrieving text content of elements ([#2100](https://github.com/elastic/eui/pull/2100))
- Converted `EuiRangeHighlight`, `EuiRangeLabel`, `EuiRangeLevels`, `EuiRangeSlider`, `EuiRangeThumb`, `EuiRangeTicks`, `EuiRangeTrack`, and `EuiRangeWrapper` to TypeScript ([#2124](https://github.com/elastic/eui/pull/2124))
- Converted `EuiAccordion` to TypeScript ([#2128](https://github.com/elastic/eui/pull/2128))

**Bug fixes**

- Fixed `EuiComboBox`'s options list from staying open when scrolled in a container by auto-closing the list on scroll ([#2106](https://github.com/elastic/eui/pull/2106))
- Fixed content provided to `EuiListGroupItem` and `EuiFilterButton` `title` attribute to prevent unreadable popover ([#2100](https://github.com/elastic/eui/pull/2100))
- Fixed a nearly infinite `requestAnimationFrame` loop caused by `focus` state changes in nested `EuiPopover` components ([#2110](https://github.com/elastic/eui/pull/2110))
- Fixed incorrect ES Query DSL generated by `EuiSearchBar` when an OR clause is present ([#2133](https://github.com/elastic/eui/pull/2133))

## [`12.3.1`](https://github.com/elastic/eui/tree/v12.3.1)

**Bug fixes**

- Restored missing scss and react-datepicker files to the npm-published packaged ([#2119](https://github.com/elastic/eui/pull/2119))

## [`12.3.0`](https://github.com/elastic/eui/tree/v12.3.0)

**Note: this release contained a change which prevented necessary files from being published to npm, this was fixed in 12.3.1**

- Added `logoSecurity`, `logoCode`, `logoMaps`, `logoUptime` and `logoLogging` to `EuiIcon` types ([#2111](https://github.com/elastic/eui/pull/2111))
- Added a `column` direction option to `EuiFlexGrid` ([#2073](https://github.com/elastic/eui/pull/2073))
- Updated `EuiSuperDatePicker`'s  commonly used date/times to display as columns ([#2073](https://github.com/elastic/eui/pull/2073))
- Added TypeScript definition for `EuiFormControlLayout` ([#2086](https://github.com/elastic/eui/pull/2086))
- Changed SASS mixin `euiOverflowShadow()` to use `mask-image` instead of `box-shadow` ([#2088](https://github.com/elastic/eui/pull/2088))
- Added SASS mixin and CSS utility `euiYScrollWithShadows` ([#2088](https://github.com/elastic/eui/pull/2088))
- Added `cloudDrizzle`, `cloudStormy`, `cloudSunny`, `documents`, `documentEdit`, `training` and `videoPlayer` glyphs to `EuiIcon` ([#2102](https://github.com/elastic/eui/pull/2102))
- Added `display` prop to `EuiPopover` ([#2112](https://github.com/elastic/eui/pull/2112))

**Bug fixes**

- Widened `EuiComboBox`'s `options[].value` / `EuiComboBoxOptionProps.value` TypeScript definition ([#2080](https://github.com/elastic/eui/pull/2080))
- Added TS defs for `EuiComboBox`'s props spreading onto a `div` ([#2080](https://github.com/elastic/eui/pull/2080))
- Fixed responsive display of inline `EuiDatePicker` ([#1820](https://github.com/elastic/eui/pull/1820))
- Removed time from default `dateFormat` of `EuiDatePicker` ([#1820](https://github.com/elastic/eui/pull/1820))
- Fixed `EuiPopover` from catching and preventing propagation of keydown events when closed ([#2089](https://github.com/elastic/eui/pull/2089))
- Fixed padding sizes between `EuiModal` header, body, and footer ([#2088](https://github.com/elastic/eui/pull/2088))
- Fixed placeholder text color for more browsers ([#2113](https://github.com/elastic/eui/pull/2113))

**Deprecations**

- Removed `logoXpack`from `EuiIcon` types ([#2111](https://github.com/elastic/eui/pull/2111))

## [`12.2.1`](https://github.com/elastic/eui/tree/v12.2.1)

**Note: this release is a backport containing changes originally made in `12.4.0`**

**Bug fixes**

- Fixed a nearly infinite `requestAnimationFrame` loop caused by `focus` state changes in nested `EuiPopover` components ([#2110](https://github.com/elastic/eui/pull/2110))

## [`12.2.0`](https://github.com/elastic/eui/tree/v12.2.0)

- Made `aria-label` attribute equal to `title` of the the selection checkbox in table items (for each row) in `EuiBasicTable` ([#2043](https://github.com/elastic/eui/pull/2043))
- Updated `appApm` and `logoAPM` with new updated icons ([#2084](https://github.com/elastic/eui/pull/2084))

**Bug fixes**

- Added requirement that `EuiFormRow` has exactly one child element [#2054](https://github.com/elastic/eui/pull/2054)

## [`12.1.0`](https://github.com/elastic/eui/tree/v12.1.0)

- Changed `EuiNavDrawerFlyout` title from `h5` to `div` ([#2040](https://github.com/elastic/eui/pull/2040))
- Converted `EuiGlobalToastList` into ARIA live region by adding `role="region"` attribute to add NVDA/JAWS support ([#2055](https://github.com/elastic/eui/pull/2055))
- Added `magnifyWithMinus` and `magnifyWithPlus` glyphs to `EuiIcon` ([2056](https://github.com/elastic/eui/pull/2056))
- Added a fully black (no matter the theme) color SASS variable `$euiColorInk` ([2060](https://github.com/elastic/eui/pull/2060))
- Added `autoFocus` prop to `EuiTabbedContent` ([2062](https://github.com/elastic/eui/pull/2062))
- Changed `popout` glyph in `EuiIcon` to look more like external link ([2064](https://github.com/elastic/eui/pull/2064))
- Tweaked `SuperDatePicker` to make the start/end date selection more obvious ([#2049](https://github.com/elastic/eui/pull/2049))
- Added `toSentenceCase` string service ([#2049](https://github.com/elastic/eui/pull/2049))
- Pass `EuiSuperSelect`'s `popoverClassName` to the popover's panel ([#2068](https://github.com/elastic/eui/pull/2068))
- Added `editorItemAlignLeft`, `editorItemAlignCenter`, `editorItemRight`, `editorItemAlignTop`, `editorItemAlignMiddle`, `editorItemAlignBottom`, `editorDistributeHorizontal`, `editorDistributeVertical`, `editorPositionTopLeft`, `editorPositionTopRight`, `editorPositionBottomRight`, and `editorPositionBottomLeft` glyphs to `EuiIcon` ([2070](https://github.com/elastic/eui/pull/2070))
- Added missing TS definitions for `EuiRange` ([#2072](https://github.com/elastic/eui/pull/2072))

**Bug fixes**

- Fixed proptype for `EuiCopy`'s `children` ([#2048](https://github.com/elastic/eui/pull/2048))
- Fixed `EuiInMemoryTable` to allow sorting on computed columns ([#2044](https://github.com/elastic/eui/pull/2044))
- Fixed TypeScript `Toast` member export ([#2052](https://github.com/elastic/eui/pull/2052))
- Fixed style of readOnly input groups via `EuiFormControlLayout` and `prepend`/`append` ([#2057](https://github.com/elastic/eui/pull/2057))
- Removed TS types from ES exports when the exported name differs from the imported one ([#2069](https://github.com/elastic/eui/pull/2069))
- Fixed TypeScript definitions and type exports for `EuiBadge` and `EuiCopy` ([#2052](https://github.com/elastic/eui/pull/2052))

## [`12.0.0`](https://github.com/elastic/eui/tree/v12.0.0)

- Attached `noreferrer` also to links without `target="_blank"` ([#2008](https://github.com/elastic/eui/pull/2008))
- Converted observer utility components to TypeScript ([#2009](https://github.com/elastic/eui/pull/2009))
- Converted tool tip components to TypeScript ([#2013](https://github.com/elastic/eui/pull/2013))
- Converted `EuiCopy` to TypeScript ([#2016](https://github.com/elastic/eui/pull/2016))
- Converted badge and token components to TypeScript ([#2026](https://github.com/elastic/eui/pull/2026))
- Added `magnet` glyph to `EuiIcon` ([2010](https://github.com/elastic/eui/pull/2010))
- Changed `logoAWS` SVG in `EuiIcon` to work better in dark mode ([#2036](https://github.com/elastic/eui/pull/2036))
- Converted toast components to TypeScript ([#2032](https://github.com/elastic/eui/pull/2032))

**Bug fixes**

- Fixed `EuiFlyout` scrolling in Safari ([#2033](https://github.com/elastic/eui/pull/2033))
- Fixed `EuiCallOut` header icon alignment ([#2006](https://github.com/elastic/eui/pull/2006))
- Fixed `EuiInMemoryTable` sort value persistence through lifecycle updates ([#2035](https://github.com/elastic/eui/pull/2035))
- Fixed `EuiColorPicker` positioning and keyboard navigation in certain portal contexts ([#2038](https://github.com/elastic/eui/pull/2038))

**Breaking changes**

- Removed explicit dependency on `core-js`, but a global polyfill like `core-js@3` is still required ([#1982](https://github.com/elastic/eui/pull/1982))

## [`11.3.2`](https://github.com/elastic/eui/tree/v11.3.2)

**Note: this release is a backport containing changes originally made in `12.0.0`**

**Bug fixes**

- Fixed `EuiInMemoryTable` sort value persistence through lifecycle updates ([#2035](https://github.com/elastic/eui/pull/2035))
- Fixed `EuiColorPicker` positioning and keyboard navigation in certain portal contexts ([#2038](https://github.com/elastic/eui/pull/2038))

## [`11.3.1`](https://github.com/elastic/eui/tree/v11.3.1)

**Bug fixes**

- Fixed `EuiBadge` conflicts with providing both `iconOnClick` and `onClick` ([#1994](https://github.com/elastic/eui/pull/1994))
- Fixed optional TS definitions for `EuiColorPicker` `onBlur` and `onFocus` callbacks ([#1993](https://github.com/elastic/eui/pull/1993))
- Fixed `EuiIcon` again so that webpack can build dynamic require contexts ([#1998](https://github.com/elastic/eui/pull/1998))
- Fixed double borders on prepend/append items in `EuiFormControlLayout` ([#1996](https://github.com/elastic/eui/pull/1996))
- Fixed `EuiSuperSelect` TS definitions ([#1995](https://github.com/elastic/eui/pull/1995))

## [`11.3.0`](https://github.com/elastic/eui/tree/v11.3.0)

- Converted `EuiTableRowHeaderCheckbox` to TS ([#1973](https://github.com/elastic/eui/pull/1973))
- Added missing TypeScript definition for `EuiFieldText`'s `compressed` prop ([#1977](https://github.com/elastic/eui/pull/1977))
- Converted `EuiTableRowCellCheckbox` to TS ([#1964](https://github.com/elastic/eui/pull/1964))
- Updated `caniuse-lite` version resolution ([#1970](https://github.com/elastic/eui/pull/1970))
- Added a webpack directive for naming icon chunks ([#1944](https://github.com/elastic/eui/pull/1944))
- Added ability to update `EuiInMemoryTable` `sorting` prop and remove columns after sorting is applied ([#1972](https://github.com/elastic/eui/pull/1972))
- Added `onToggle` callback to `EuiAccordion` ([#1974](https://github.com/elastic/eui/pull/1974))
- Removed `options` `defaultProps` value from `EuiSuperSelect` ([#1975](https://github.com/elastic/eui/pull/1975))
- Removed TSlint and will perform all linting through ESLint ([#1950](https://github.com/elastic/eui/pull/1950))
- Added new component `EuiDelayRender` ([#1876](https://github.com/elastic/eui/pull/1876))
- Replaced `EuiColorPicker` with custom, customizable component ([#1914](https://github.com/elastic/eui/pull/1914))
- Added `jsx-a11y` `eslint` plugin and rules to match Kibana ([#1952](https://github.com/elastic/eui/pull/1952))
- Changed `EuiCopy` `beforeMessage` prop to accept `node` instead of just `string` ([#1952](https://github.com/elastic/eui/pull/1952))

**Bug fixes**

- Fixed environment setup for running `test-unit` script on Windows ([#1971](https://github.com/elastic/eui/pull/1971))
- Fixed focus on single selection of EuiComboBox ([#1965](https://github.com/elastic/eui/pull/1965))
- Fixed type mismatch between PropType and TypeScript def for `EuiGlobalToastList` toast `title` ([#1978](https://github.com/elastic/eui/pull/1978))
- Fixed missing Typescript definition for `EuiButton`'s `color="text"` option ([#1980](https://github.com/elastic/eui/pull/1980))
- Fixed Prettier formatting lint error in `EuiTable` TS def file ([#1986](https://github.com/elastic/eui/pull/1986))
- Fixed not clickable button with svg in Safari ([#1985](https://github.com/elastic/eui/pull/1985))
- Fixed `EuiToggle` pointer events for those using icons only ([#1991](https://github.com/elastic/eui/pull/1991))

## [`11.2.1`](https://github.com/elastic/eui/tree/v11.2.1)

**Bug fixes**

- Fixed type mismatch between PropType and TypeScript def for `EuiToast` `title` ([#1962](https://github.com/elastic/eui/pull/1962))

## [`11.2.0`](https://github.com/elastic/eui/tree/v11.2.0)

- Converted `EuiFormControlLayoutCustomIcon` to TS ([#1956](https://github.com/elastic/eui/pull/1956))
- Converted `EuiStepNumber` to TS ([#1893](https://github.com/elastic/eui/pull/1893))
- Converted `EuiFormControlLayoutClearButton` to TS ([#1922](https://github.com/elastic/eui/pull/1922))
- Added `data-test-subj` property to `EuiDraggable` and `EuiDroppable` ([#1943](https://github.com/elastic/eui/pull/1943))
- Added type definitions to `EuiSuperSelect` ([#1907](https://github.com/elastic/eui/pull/1907))
- Updated `EuiIcon` to use Slack's updated branding ([#1954](https://github.com/elastic/eui/pull/1954))
- Updated `compile-icons` script to format icon components with Prettier ([#1955](https://github.com/elastic/eui/pull/1955))

**Bug fixes**

- Addressed a chrome issue where negative letter-spacing can reverse RTL text in SVGs ([#1960](https://github.com/elastic/eui/pull/1960))

## [`11.1.0`](https://github.com/elastic/eui/tree/v11.1.0)

- Converted `pretty_interval` to TS ([#1920](https://github.com/elastic/eui/pull/1920))
- Converted `relative_options` to TS ([#1921](https://github.com/elastic/eui/pull/1921))
- Added width to `EuiFlexItem` when gutter in `EuiFlexGrid` is set to none ([#1941](https://github.com/elastic/eui/pull/1941))
- Format all JavaScript files with Prettier through ESLint ([#1906](https://github.com/elastic/eui/pull/1906))
- Replaced `appSecurityAnalytics` in `EuiIcon` with an updated SVG ([#1948](https://github.com/elastic/eui/pull/1948))

**Bug fixes**

- Removed unused prop enum of `l` in `EuiButton` ([#1936](https://github.com/elastic/eui/pull/1936))
- Fixed `EuiSelect` browser event inconsistencies by normalizing `mouseup` propagation ([#1926](https://github.com/elastic/eui/pull/1926))
- Removed `children` as a required prop for `EuiOverlayMask` ([#1937](https://github.com/elastic/eui/pull/1937))

## [`11.0.1`](https://github.com/elastic/eui/tree/v11.0.1)

**Bug fixes**

- Fixed `EuiIconTip`'s typescript definition ([#1934](https://github.com/elastic/eui/pull/1934))
- Reinstated `EuiIcon` component ability to handle `type` prop updates ([#1935](https://github.com/elastic/eui/pull/1935))

## [`11.0.0`](https://github.com/elastic/eui/tree/v11.0.0)

- Added support for custom React SVG elements and external SVG URLs to `EuiIcon` ([#1924](https://github.com/elastic/eui/pull/1924))

**Bug fixes**

- Fixed Firefox flash of unstyled select dropdown ([#1927](https://github.com/elastic/eui/pull/1927))

**Breaking changes**

- Split `EuiIcon` icon loading into dynamic imports ([#1924](https://github.com/elastic/eui/pull/1924))

## [`10.4.2`](https://github.com/elastic/eui/tree/v10.4.2)

**Note: this release is a backport containing changes originally made in `11.2.0`**

**Bug fixes**

- Addressed a chrome issue where negative letter-spacing can reverse RTL text in SVGs ([#1960](https://github.com/elastic/eui/pull/1960))

## [`10.4.1`](https://github.com/elastic/eui/tree/v10.4.1)

**Note: this release is a backport containing changes originally made in `11.1.0`**

- Replaced `appSecurityAnalytics` in `EuiIcon` with an updated SVG ([#1948](https://github.com/elastic/eui/pull/1948))

## [`10.4.0`](https://github.com/elastic/eui/tree/v10.4.0)

- Added `display` prop to `EuiTabs` and `EuiTabbedContent` components for ability to use an alternative `condensed` style ([#1904](https://github.com/elastic/eui/pull/1904))

## [`10.3.1`](https://github.com/elastic/eui/tree/v10.3.1)

**Bug fixes**

- Fixed a regression where `EuiStat` reported accepting `string` for `title`, `description`, even though `ReactNode` is acceptable ([#1910](https://github.com/elastic/eui/pull/1910))

## [`10.3.0`](https://github.com/elastic/eui/tree/v10.3.0)

- Added support for `href` on the last item in `EuiBreadcrumbs` ([#1905](https://github.com/elastic/eui/pull/1905))
- Added `selectable` prop to `EuiCard` ([#1895](https://github.com/elastic/eui/pull/1895))
- Converted `EuiValidatableControl` to TS ([#1879](https://github.com/elastic/eui/pull/1879))

**Bug fixes**

- Fixed prompt text rendering in `EuiFilePicker` when a React element is passed ([#1903](https://github.com/elastic/eui/pull/1903))
- Fixed overflow scrolling of `EuiModal` and `EuiConfirmModal` for Chrome and Safari ([#1902](https://github.com/elastic/eui/pull/1902))
- Fixed `EuiOverlayMask` `children` element mismatch TS error ([#1900](https://github.com/elastic/eui/pull/1900))

## [`10.2.1`](https://github.com/elastic/eui/tree/v10.2.1)

**Bug fixes**

- Fixed responsiveness of `EuiFilterGroup` ([#1849](https://github.com/elastic/eui/pull/1849))

**Deprecations**

- Replaced `EuiFilterButton`'s `noDivider` prop with `withNext` ([#1849](https://github.com/elastic/eui/pull/1849))

## [`10.2.0`](https://github.com/elastic/eui/tree/v10.2.0)

- Converted `EuiGlobalToastListItem` to TS ([#1880](https://github.com/elastic/eui/pull/1880))
- Converted `token_map` to TS ([#1870](https://github.com/elastic/eui/pull/1870))
- Converted `EuiOverlayMask` to TS ([#1858](https://github.com/elastic/eui/pull/1858))
- Converted `EuiStat` to TS ([#1848](https://github.com/elastic/eui/pull/1848))
- Added `isLoading` prop to `EuiStat` ([#1848](https://github.com/elastic/eui/pull/1848))
- Added `roundUp` prop to relative tab of `EuiSuperDatePicker` ([#1827](https://github.com/elastic/eui/pull/1827))
- Changed position of `EuiSwitch` for date rounding used at relative tab of `EuiSuperDatePicker` ([#1827](https://github.com/elastic/eui/pull/1827))
- Added `bug`, `flag`, and `heart` glyphs to `EuiIcon` ([#1887](https://github.com/elastic/eui/pull/1887))
- Updated `alert` glyph in `EuiIcon` ([#1887](https://github.com/elastic/eui/pull/1887))

**Bug fixes**

- Fixed `EuiComboBox` to not pass its `inputRef` prop down to the DOM ([#1867](https://github.com/elastic/eui/pull/1867))
- Fixed `euiBreakpoint()` warning to give accurate feedback ([#1874](https://github.com/elastic/eui/pull/1874))
- Fixed type definitions around `EuiI18n`'s `default` prop to better support use cases ([#1861](https://github.com/elastic/eui/pull/1861))
- Localized `EuiTablePagination`'s row count selection ([#1883](https://github.com/elastic/eui/pull/1883))
- Fixed EuiComboBox's internal tracking of its focus state ([#1796](https://github.com/elastic/eui/pull/1796))
- Fixed `EuiComboBox` with `singleSelection` and `onAddCustomOption` reopening the options list after adding a custom option ([#1882](https://github.com/elastic/eui/pull/1882))
- Fixed `EuiComboBox` reopening the options list in Firefox when closing via the dropdown arrow button ([#1885](https://github.com/elastic/eui/pull/1885))
- Fixed running the dev server and building on Windows ([#1891](https://github.com/elastic/eui/pull/1891))

## [`10.1.0`](https://github.com/elastic/eui/tree/v10.1.0)

- Added `tokenModule` and `tokenNamespace` icons to `EuiToken` ([#1839](https://github.com/elastic/eui/pull/1839))
- Used `cache-loader` to speed up development docs site build ([#1841](https://github.com/elastic/eui/pull/1841)
- Converted `matching_options` to TS ([#1828](https://github.com/elastic/eui/pull/1828))
- Converted `EuiFormHelpText` to TS ([#1852](https://github.com/elastic/eui/pull/1852))
- Added `onSearch` to `EuiFieldSearchProps`'s type definition ([#1627](https://github.com/elastic/eui/pull/1627))
- Added `moon` glyph to `EuiIcon` ([#1859](https://github.com/elastic/eui/pull/1859))
- Added `logoAzure` and `logoAzureMono` logos to `EuiIcon` ([#1859](https://github.com/elastic/eui/pull/1859))
- Added exact-text matching operator to `EuiSearchBar` / `Query` and allow empty phrases, e.g. `""` ([#1843](https://github.com/elastic/eui/pull/1843))
- Allow forward-slash character in `EuiSearchBar` / `Query` search values ([#1843](https://github.com/elastic/eui/pull/1843))
- Changed `EuiLoadingKibana`, `EuiLoadingSpinner`, `EuiLoadingChart` and `EuiLoadingContent` components to use spans instead of divs  ([#1845](https://github.com/elastic/eui/pull/1845))

**Bug fixes**

- Added `toastLifeTimeMs` typescript definition for individual toasts in `EuiGlobalToastList` ([#1846](https://github.com/elastic/eui/pull/1846))
- Added logic to prevent refocusing `EuiComboBox` input after container blur event ([#1863](https://github.com/elastic/eui/pull/1863))
- Changed `EuiLoadingKibana` so it could better nest within `EuiFlexItem`  ([#1845](https://github.com/elastic/eui/pull/1845))

## [`10.0.1`](https://github.com/elastic/eui/tree/v10.0.1)

- Converted `EuiText`, `EuiTextColor` and `EuiTextAlign` to TS ([#1791](https://github.com/elastic/eui/pull/1791))
- Updated `IconColor` type to better distinguish between accepted types ([#1842](https://github.com/elastic/eui/pull/1842))

## [`10.0.0`](https://github.com/elastic/eui/tree/v10.0.0)

- Converted `EuiTitle` to TS ([#1810](https://github.com/elastic/eui/pull/1810))
- Added `adjustDateOnChange` prop to date pickers, enabling month and year changes to trigger `onChange` ([#1817](https://github.com/elastic/eui/pull/1817))
- Updated the overflow shadows for `EuiModal` and `EuiFlyout` ([#1829](https://github.com/elastic/eui/pull/1829))
- Added `confirmButtonDisabled` prop to `EuiConfirmModal` ([#1829](https://github.com/elastic/eui/pull/1829))
- Fixed `EuiNavDrawer` overflow scroll behavior on Firefox ([#1837](https://github.com/elastic/eui/pull/1837))

**Bug fixes**

- Fixed mobile layout for `EuiConfirmModal` ([#1829](https://github.com/elastic/eui/pull/1829))

**Deprecations**

- Replaced the following SASS mixins `euiOverflowShadowTop`, `euiOverflowShadowBottom` with `euiOverflowShadow` ([#1829](https://github.com/elastic/eui/pull/1829))


**Breaking changes**

- Removed transitional `keyOfStringsOnly` option from TypeScript configuration ([#1814](https://github.com/elastic/eui/pull/1814))

## [`9.9.1`](https://github.com/elastic/eui/tree/v9.9.1)

- Re-enabled installation of `@elastic/eui` via npm ([#1811](https://github.com/elastic/eui/pull/1811))

**Bug fixes**

- Added `isLoading` prop typedef to `EuiSuperDatePickerProps` ([#1812](https://github.com/elastic/eui/pull/1812))
- Fixed `EuiSearchBox` query input resetting on prop updates ([#1823](https://github.com/elastic/eui/pull/1823))
- Fixed `EuiSearchBar` filter button highlighting ([#1824](https://github.com/elastic/eui/pull/1824))

## [`9.9.0`](https://github.com/elastic/eui/tree/v9.9.0)

- Added `initialPageIndex` pagination prop to `EuiInMemoryTable` ([#1798](https://github.com/elastic/eui/pull/1798))
- Converted `EuiToolTipPopover` to TS ([#1800](https://github.com/elastic/eui/pull/1800))
- Converted `EuiTableHeaderMobile` to TS ([#1786](https://github.com/elastic/eui/pull/1786))
- Added `menuLeft` and `menuRight` icons ([#1797](https://github.com/elastic/eui/pull/1797))
- Updated EuiNavDrawer’s collapse/expand button to use `menuLeft` and `menuRight` icons ([#1797](https://github.com/elastic/eui/pull/1797))
- Added `isInvalid` prop to `EuiSuperSelect` ([#1804](https://github.com/elastic/eui/pull/1804))
- Added `cut` glyph to `EuiIcon` ([#1802](https://github.com/elastic/eui/pull/1802))
- Added `glasses` glyph to `EuiIcon` ([#1813](https://github.com/elastic/eui/pull/1813))

**Bug fixes**

- Fixed issue where toasts would dismiss when they have focus ([#1803](https://github.com/elastic/eui/pull/1803))
- Fixed issue where `EuiComboBox` placeholder was not read by screen readers ([#1803](https://github.com/elastic/eui/pull/1803))

## [`9.8.0`](https://github.com/elastic/eui/tree/v9.8.0)

- **[Beta]** Added new `EuiSelectable` component  ([#1699](https://github.com/elastic/eui/pull/1699))
- **[Beta]** Added new drag and drop components: `EuiDragDropContext`, `EuiDraggable`, and `EuiDroppable` ([#1733](https://github.com/elastic/eui/pull/1733))

## [`9.7.2`](https://github.com/elastic/eui/tree/v9.7.2)

- Converted `EuiFormErrorText` to TS ([#1772](https://github.com/elastic/eui/pull/1772))
- Added `data-test-subj`s to `EuiSuperDatePicker`'s `EuiRelativeTab` inputs  ([#1782](https://github.com/elastic/eui/pull/1782))

**Bug fixes**

- Update ButtonIconColor type to provide all available options ([#1783](https://github.com/elastic/eui/pull/1783))
- Prevent calculation on `null` ref during `EuiResizeObserver` observation ([#1784](https://github.com/elastic/eui/pull/1784))

## [`9.7.1`](https://github.com/elastic/eui/tree/v9.7.1)

**Bug fixes**

- Fixed heading and paragraph tag font style inherits ([#1776](https://github.com/elastic/eui/pull/1776))

## [`9.7.0`](https://github.com/elastic/eui/tree/v9.7.0)

- Changed `EuiNavDrawer` to close on any link click ([#1773](https://github.com/elastic/eui/pull/1773))

## [`9.6.0`](https://github.com/elastic/eui/tree/v9.6.0)

- Converted `makeId` to TS ([#1759](https://github.com/elastic/eui/pull/1759))
- Converted `EuiCardGraphic` to TS ([#1751](https://github.com/elastic/eui/pull/1751))
- Enhanced the build process to emit TypeScript types for the variables extracted from the themes ([#1750](https://github.com/elastic/eui/pull/1750))

**Bug fixes**

**Note: this release creates a minor regression to text scales where paragraph and heading tags were no longer inheriting from their container. This is fixed in `9.7.1`.**

- Set `h1 through h6, p` tags font reset based on family, size, and weight ([#1760](https://github.com/elastic/eui/pull/1760))
- Fixed `EuiButton` font size inheritance ([#1760](https://github.com/elastic/eui/pull/1760))
- Updated button elements in `EuiFilePicker`, `EuiFormControlLayoutClearButton`, `EuiFormControlLayoutCustomIcon`, `EuiListGroupItem`, and `EuiSideNavItem` to type=button ([#1764](https://github.com/elastic/eui/pull/1764))
- Fixed outside click detection inconsistencies by comparing `mouseup` and `mousedown` event targets rather than using `click` event target ([#1761](https://github.com/elastic/eui/pull/1761))

## [`9.5.0`](https://github.com/elastic/eui/tree/v9.5.0)

- Changed `EuiSuperDatePicker` to call `onRefresh` instead of `onTimeChanged` when user clicks "Refresh" button ([#1745](https://github.com/elastic/eui/pull/1745))
- Added a new `EuiLoadingContent` component that displays blocks as placeholders for text ([#1730](https://github.com/elastic/eui/pull/1730))
- Added documentation entry in `EuiPagination` for `activePage` prop ([#1740](https://github.com/elastic/eui/pull/1740))
- Changed `EuiButton` to use "m" as it's default `size` prop ([#1742](https://github.com/elastic/eui/pull/1742))
- Adds type definitions for `EuiListGroup` and `EuiListGroupItem` ([#1737](https://github.com/elastic/eui/pull/1737))

**Bug fixes**

- Fixed `EuiToolTip` potentially having incorrect position calculations near the window edge  ([#1744](https://github.com/elastic/eui/pull/1744))

## [`9.4.2`](https://github.com/elastic/eui/tree/v9.4.2)

**Bug fixes**

- Fixed `hexToRgb` from erroring on an incorrect string input ([#1741](https://github.com/elastic/eui/pull/1741))
- Fixed `EuiBadge` custom `color` prop type ([#1741](https://github.com/elastic/eui/pull/1741))
- Fixed inaccurately required `onRefresh` prop (should be optional) that was introduced in types in version 9.4.1 ([#1743](https://github.com/elastic/eui/pull/1743))

## [`9.4.1`](https://github.com/elastic/eui/tree/v9.4.1)

**Bug fixes**

- Adds missing type and fixes closure-scope problem for `SuperDatePicker`'s `onRefresh` callback ([#1732](https://github.com/elastic/eui/pull/1732))
- Changed `EuiBottomBar` to refer to the end of document ([#1727](https://github.com/elastic/eui/pull/1727))
- Fixed `EuiComboBox`'s calls to its `onBlur` prop ([#1739](https://github.com/elastic/eui/pull/1739))

## [`9.4.0`](https://github.com/elastic/eui/tree/v9.4.0)

- Allow toasts in `EuiGlobalToastList` to override `toastLifeTimeMs` ([#1720](https://github.com/elastic/eui/pull/1720))
- Allow `EuiListGroupItem` to pass a custom element as the `icon` ([#1726](https://github.com/elastic/eui/pull/1726))
- Added default icon for `EuiListGroupItem` if one is not passed ([#1729](https://github.com/elastic/eui/pull/1729))
- Added `toInitials` string service ([#1729](https://github.com/elastic/eui/pull/1729))

**Bug fixes**

- Removed all `lodash` imports in `eui.d.ts` to avoid namespace pollution ([#1723](https://github.com/elastic/eui/pull/1723))
- Prevent `EuiComboBox` from creating a custom option value when user clicks on a value in the dropdown ([#1728](https://github.com/elastic/eui/pull/1728))

## [`9.3.0`](https://github.com/elastic/eui/tree/v9.3.0)

- Added `footerLink` and `showToolTips` to `EuiNavDrawer` and added `EuiNavDrawerGroup` ([#1701](https://github.com/elastic/eui/pull/1701))

**Bug fixes**

- Fixed `EuiSuperDatePicker` time selection jumping on focus ([#1704](https://github.com/elastic/eui/pull/1704))

## [`9.2.1`](https://github.com/elastic/eui/tree/v9.2.1)

**Bug fixes**

- Make `EuiPopover`'s repositionOnScroll prop optional in TS ([#1705](https://github.com/elastic/eui/pull/1705))

## [`9.2.0`](https://github.com/elastic/eui/tree/v9.2.0)

- Adjusted the dark theme palette a bit more and adjusted a few components ([#1700](https://github.com/elastic/eui/pull/1700))

## [`9.1.0`](https://github.com/elastic/eui/tree/v9.1.0)

- Adjusted the dark theme palette to have a slight blue tint ([#1691](https://github.com/elastic/eui/pull/1691))
- Added `repositionOnScroll` property to the `EuiPopoverProps` type definition ([#1628](https://github.com/elastic/eui/pull/1628))
- Added support to `findTestSubject` for an optional `matcher` argument, which defaults to `~=`, enabling it to identify an element based on one of multiple space-separated values within its `data-test-subj` attribute ([#1587](https://github.com/elastic/eui/pull/1587))
- Converted `EuiFlexGrid`, `EuiFlexGroup`, `EuiFlexItem`, `EuiDescriptionList`, `EuiDescriptionListTitle`, and `EuiDescriptionListDescription` to TypeScript ([#1365](https://github.com/elastic/eui/pull/1365))
- Converted `EuiAvatar` to Typescript ([#1654](https://github.com/elastic/eui/pull/1654))
- Added missing `anchorClassName` prop to `EuiToolTip` definition ([#1657](https://github.com/elastic/eui/pull/1657))
- Added `fullWidth` prop to `EuiButton` ([#1665](https://github.com/elastic/eui/pull/1665))
- Added `.eui-fullWidth` utility class ([#1665](https://github.com/elastic/eui/pull/1665))
- Added `EuiPopoverFooter` and converted `EuiPopoverTitle` to TS ([#1666](https://github.com/elastic/eui/pull/1666))
- Converted `EuiLoadingSpinner`, `EuiLoadingKibana`, and `EuiLoadingChart` to TS ([#1683](https://github.com/elastic/eui/pull/1683))

**Bug fixes**

- Added button to `EuiSuperDatePicker`'s “Now” tab to trigger the "now" time selection ([#1620](https://github.com/elastic/eui/pull/1620))
- Fixed floating point arithmetic bug in `EuiRangeTrack`'s value validation ([#1687](https://github.com/elastic/eui/pull/1687))
- Fixed `EuiComboBox` `activeOptionIndex` error with empty search results ([#1695](https://github.com/elastic/eui/pull/1695))
- Fixed IE11 rendering issue in `EuiLoadingKibana` ([#1683](https://github.com/elastic/eui/pull/1683))

## [`9.0.2`](https://github.com/elastic/eui/tree/v9.0.2)

**Note: this release is a backport containing changes originally made in `9.1.0`**

**Bug fixes**

- Fixed floating point arithmetic bug in `EuiRangeTrack`'s value validation ([#1687](https://github.com/elastic/eui/pull/1687))

## [`9.0.1`](https://github.com/elastic/eui/tree/v9.0.1)

**Bug fixes**

- Fixed definition exports for converted Typescript components ([#1633](https://github.com/elastic/eui/pull/1633))

## [`9.0.0`](https://github.com/elastic/eui/tree/v9.0.0)

- Added `allowNeutralSort` prop to `EuiInMemoryTable` to support unsorting table columns ([#1591](https://github.com/elastic/eui/pull/1591))
- Added `mobileOptions` object prop for handling of all the mobile specific options of `EuiBasicTable` ([#1462](https://github.com/elastic/eui/pull/1462))
- Table headers now accept `React.node` types ([#1462](https://github.com/elastic/eui/pull/1462))
- Added `displayOnly` prop to `EuiFormRow` ([#1582](https://github.com/elastic/eui/pull/1582))
- Added `numActiveFilters` prop to `EuiFilterButton` ([#1589](https://github.com/elastic/eui/pull/1589))
- Updated style of `EuiFilterButton` to match `EuiFacetButton` ([#1589](https://github.com/elastic/eui/pull/1589))
- Added `size` and `color` props to `EuiNotificationBadge` ([#1589](https://github.com/elastic/eui/pull/1589))
- Allow `EuiDescribedFormGroup` to exist as a description-only row ([#1522](https://github.com/elastic/eui/pull/1522))
- Added `type` prop for `EuiFormLabel` for the option to make it a `legend` ([#1613](https://github.com/elastic/eui/pull/1613))
- Added `labelAppend` and `labelType` props to `EuiFormRow` ([#1613](https://github.com/elastic/eui/pull/1613))
- Aligned text styles of table headers and form labels ([#1613](https://github.com/elastic/eui/pull/1613))
- Converted `EuiModalBody`, `EuiModalFooter`, `EuiModalHeader`, `EuiModalHeaderTitle`, `EuiFlyoutBody`, `EuiFlyoutFooter`, `EuiFlyoutHeader`, `EuiPortal`, and `EuiProgress` to Typescript ([#1621](https://github.com/elastic/eui/pull/1621))

**Bug fixes**

- Fixed keyboard navigation and UI of `EuiComboBox` items in single selection mode ([#1619](https://github.com/elastic/eui/pull/1619))
- `EuiBasicTable` select all shows up on mobile ([#1462](https://github.com/elastic/eui/pull/1462))
- Adds missing `hasActiveFilters` prop for `EuiFilterButton` type and fixes `onChange` signature for `EuiButtonGroup` ([#1603](https://github.com/elastic/eui/pull/1603))
- Included `react-datepicker` TS types in EUI itself to avoid outside dependency ([#1618](https://github.com/elastic/eui/pull/1618))
- Prevent `EuiGlobalToastList` from attempting calculations on `null` DOM elements ([#1606](https://github.com/elastic/eui/pull/1606))
- Fixed `EuiFormRow` errors from the possibility of having duplicate `key` values ([#1522](https://github.com/elastic/eui/pull/1522))

**Breaking changes**

- `EuiBasicTable`'s select all checkbox appends a `makeId` string to the id ([#1462](https://github.com/elastic/eui/pull/1462))
- Remove camel casing from exported JSON variables and preserve hex values instead of converting to rgb ([#1590](https://github.com/elastic/eui/pull/1590))
- Added `@types/react-dom` to `peerDependencies` ([#1621](https://github.com/elastic/eui/pull/1621))

## [`8.0.0`](https://github.com/elastic/eui/tree/v8.0.0)

**Breaking changes**

- Upgraded TypeScript to 3.3 ([#1583](https://github.com/elastic/eui/pull/1583))
- Upgraded React to 16.8 ([#1583](https://github.com/elastic/eui/pull/1583))
- Upgraded Jest to 24.1 ([#1583](https://github.com/elastic/eui/pull/1583))
- Upgraded Enzyme to 3.9 ([#1583](https://github.com/elastic/eui/pull/1583))

## [`7.3.0`](https://github.com/elastic/eui/tree/v7.3.0)

- Added `onRefresh` option for `EuiSuperDatePicker` ([#1577](https://github.com/elastic/eui/pull/1577))
- Converted `EuiToggle` to TypeScript ([#1570](https://github.com/elastic/eui/pull/1570))
- Added type definitions for `EuiButtonGroup`,`EuiButtonToggle`, `EuiFilterButton`, `EuiFilterGroup`, and `EuiFilterSelectItem` ([#1570](https://github.com/elastic/eui/pull/1570))
- Added `displayOnly` prop to EuiFormRow ([#1582](https://github.com/elastic/eui/pull/1582))
- Added an index.d.ts file for the date picker components, including `EuiDatePicker`, `EuiDatePickerRange`, and `EuiSuperDatePicker` ([#1574](https://github.com/elastic/eui/pull/1574))

**Bug fixes**

- Fixed several bugs with `EuiRange` and `EuiDualRange` including sizing of inputs, tick placement, and the handling of invalid values ([#1580](https://github.com/elastic/eui/pull/1580))

## [`7.2.0`](https://github.com/elastic/eui/tree/v7.2.0)

- Added `text` as a color option for `EuiLink` ([#1571](https://github.com/elastic/eui/pull/1571))
- Added `EuiResizeObserver` to expose ResizeObserver API to React components; falls back to MutationObserver API in unsupported browsers ([#1559](https://github.com/elastic/eui/pull/1559))
- Added `EuiFocusTrap` as a wrapper around `react-focus-lock` to enable trapping focus in more cases, including React portals ([#1550](https://github.com/elastic/eui/pull/1550))

**Bug fixes**

- Fixed content cut off in `EuiContextMenuPanel` when height changes dynamically ([#1559](https://github.com/elastic/eui/pull/1559))
- Fixed `EuiComboBox` to allow keyboard tab to exit single selection box ([#1576](https://github.com/elastic/eui/pull/1576))
- Various fixes related to focus order and focus trapping as they relate to content in React portals ([#1550](https://github.com/elastic/eui/pull/1550))

## [`7.1.0`](https://github.com/elastic/eui/tree/v7.1.0)

- Added `append` prop to `EuiFieldText` ([#1567](https://github.com/elastic/eui/pull/1567))
- Adjusted set of Elastic Logos in `EuiIcon` to look better in dark mode ([#1462](https://github.com/elastic/eui/pull/1562))
- Added `isCopyable` prop to `EuiCodeBlock` ([#1556](https://github.com/elastic/eui/pull/1556))
- Added optional `Snippet` tab to docs and renamed demo tabs ([#1556](https://github.com/elastic/eui/pull/1556))
- Expanded `getSecureRelForTarget` to handle elastic.co domains as a referrer whitelist ([#1565](https://github.com/elastic/eui/pull/1565))
- New `url` utility for verifying if a URL is a referrer whitelist ([#1565](https://github.com/elastic/eui/pull/1565))
- Add iconSize to ButtonIcon type definition ([#1568](https://github.com/elastic/eui/pull/1568))

## [`7.0.0`](https://github.com/elastic/eui/tree/v7.0.0)

- Created `EuiDualRange` using components from modularized, refactored `EuiRange`. New util service `isWithinRange` is the first in the number category ([#1485](https://github.com/elastic/eui/pull/1485))
- Upgraded `lodash` to v4, taking advantage of modular imports ([#1534](https://github.com/elastic/eui/pull/1534))
- Added pseudo-localization mode to docs ([#1541](https://github.com/elastic/eui/pull/1541))
- New docs page listing localization tokens ([#1541](https://github.com/elastic/eui/pull/1541))
- Added support for OR group clauses in `EuiQuery` and `EuiSearchBar` ([#1204](https://github.com/elastic/eui/pull/1204))
- Added `customQuickSelectPanels` prop to `EuiSuperDatePicker` ([#1549](https://github.com/elastic/eui/pull/1549))

**Bug fixes**

- Fixed `EuiSearchBar.Query` match_all query string must be `*` ([#1521](https://github.com/elastic/eui/pull/1521))
- Fixed `EuiSuperDatePicker` crashing with negative relative value ([#1537](https://github.com/elastic/eui/pull/1537))
- Fixed `EuiSuperDatePicker` crashing with invalid start and end prop values ([#1544](https://github.com/elastic/eui/pull/1544))
- Make TSLint issues be warnings, not errors, when running `src-docs` ([#1537](https://github.com/elastic/eui/pull/1537))

**Breaking changes**

- Made `or` a reserved keyword in `EuiQuery`'s syntax ([#1204](https://github.com/elastic/eui/pull/1204))

## [`6.10.9`](https://github.com/elastic/eui/tree/v6.10.9)

**Bug fixes**

- Bumped `lodash` version to `elastic/lodash@3.10.1-kibana3` ([#2280](https://github.com/elastic/eui/issues/2280))

## [`6.10.8`](https://github.com/elastic/eui/tree/v6.10.8)

**Note: this release is a backport containing changes originally made in `11.2.0`**

**Bug fixes**

- Addressed a chrome issue where negative letter-spacing can reverse RTL text in SVGs ([#1960](https://github.com/elastic/eui/pull/1960))

## [`6.10.7`](https://github.com/elastic/eui/tree/v6.10.7)

**Note: this release is a backport containing changes originally made in `9.7.0`**

- Changed `EuiNavDrawer` to close on any link click ([#1773](https://github.com/elastic/eui/pull/1773))

## [`6.10.6`](https://github.com/elastic/eui/tree/v6.10.6)

**Note: this release is a backport containing changes originally made in `9.6.0`**

**Bug fixes**

- Fixed outside click detection inconsistencies by comparing `mouseup` and `mousedown` event targets rather than using `click` event target ([#1761](https://github.com/elastic/eui/pull/1761))

## [`6.10.5`](https://github.com/elastic/eui/tree/v6.10.5)

**Note: this release is a backport containing changes originally made in `9.0.0`, `9.1.0`, `9.3.0`, and `9.4.0`**

- Adjusted the dark theme palette to have a slight blue tint ([#1691](https://github.com/elastic/eui/pull/1691))
- Added button to `EuiSuperDatePicker`'s “Now” tab to trigger the "now" time selection ([#1620](https://github.com/elastic/eui/pull/1620))
- Added `footerLink` and `showToolTips` to `EuiNavDrawer` and added `EuiNavDrawerGroup` ([#1701](https://github.com/elastic/eui/pull/1701))
- Allow `EuiListGroupItem` to pass a custom element as the `icon` ([#1726](https://github.com/elastic/eui/pull/1726))
- Added `toInitials` string service ([#1729](https://github.com/elastic/eui/pull/1729))
- Added `fullWidth` prop to `EuiButton` ([#1665](https://github.com/elastic/eui/pull/1665))
- Added `.eui-fullWidth` utility class ([#1665](https://github.com/elastic/eui/pull/1665))

**Bug fixes**

- Fixed keyboard navigation and UI of `EuiComboBox` items in single selection mode ([#1619](https://github.com/elastic/eui/pull/1619))
- Fixed `EuiComboBox` `activeOptionIndex` error with empty search results ([#1695](https://github.com/elastic/eui/pull/1695))
- Prevent `EuiComboBox` from creating a custom option value when user clicks on a value in the dropdown ([#1728](https://github.com/elastic/eui/pull/1728))
- Fixed `EuiSuperDatePicker` time selection jumping on focus ([#1704](https://github.com/elastic/eui/pull/1704))

## [`6.10.4`](https://github.com/elastic/eui/tree/v6.10.4)

**Note: this release is a backport containing changes originally made in `7.3.0`**

- Added an index.d.ts file for the date picker components, including `EuiDatePicker`, `EuiDatePickerRange`, and `EuiSuperDatePicker` ([#1574](https://github.com/elastic/eui/pull/1574))

## [`6.10.3`](https://github.com/elastic/eui/tree/v6.10.3)

**Note: this release is a backport containing changes originally made in `7.1.0`**

- Added `append` prop to `EuiFieldText` ([#1567](https://github.com/elastic/eui/pull/1567))

## [`6.10.2`](https://github.com/elastic/eui/tree/v6.10.2)

**Note: this release is a backport containing changes originally made in `7.1.0`**

- Adjusted set of Elastic Logos in `EuiIcon` to look better in dark mode ([#1562](https://github.com/elastic/eui/pull/1562))
- Expanded `getSecureRelForTarget` to handle elastic.co domains as a referrer whitelist ([#1565](https://github.com/elastic/eui/pull/1565))
- New `url` utility for verifying if a URL is a referrer whitelist ([#1565](https://github.com/elastic/eui/pull/1565))

## [`6.10.1`](https://github.com/elastic/eui/tree/v6.10.1)

**Note: this release is a backport containing changes originally made in `7.0.0`**

**Bug fixes**

- Fixed `EuiSuperDatePicker` crashing with negative relative value ([#1537](https://github.com/elastic/eui/pull/1537))
- Fixed `EuiSuperDatePicker` crashing with invalid start and end prop values ([#1544](https://github.com/elastic/eui/pull/1544))

## [`6.10.0`](https://github.com/elastic/eui/tree/v6.10.0)

- Adjust dark mode background color ([#1530](https://github.com/elastic/eui/pull/1530))
- TypeScript are now formatted with Prettier ([#1529](https://github.com/elastic/eui/pull/1529))
- Updated `EuiPopover` and `EuiColorPicker` to pause `EuiOutsideClickDetector` in when not open ([#1527](https://github.com/elastic/eui/pull/1527))

## [`6.9.0`](https://github.com/elastic/eui/tree/v6.9.0)

- Changed animation settings for `EuiNavDrawer` ([#1524](https://github.com/elastic/eui/pull/1524))
- Converted a number of components to support text localization ([#1504](https://github.com/elastic/eui/pull/1504))
- Updated `app_ems.svg` ([#1517](https://github.com/elastic/eui/pull/1517))

**Bug fixes**

- Updated `EuiPage` background color to match body background color ([#1513](https://github.com/elastic/eui/pull/1513))
- Fixed React key usage in `EuiPagination` ([#1514](https://github.com/elastic/eui/pull/1514))
- Fixed bug which prevented `EuiSwitch` with generated ID from having its label announced by VoiceOver ([#1519](https://github.com/elastic/eui/pull/1519))
- Fixed `EuiFilterButton` handling `numFilters` when `0` was specified ([#1510](https://github.com/elastic/eui/pull/1510))

## [`6.8.0`](https://github.com/elastic/eui/tree/v6.8.0)

- Changed `flex-basis` value on `EuiPageBody` for better cross-browser support ([#1497](https://github.com/elastic/eui/pull/1497))
- Converted a number of components to support text localization ([#1450](https://github.com/elastic/eui/pull/1450))
- Added a seconds option to the refresh interval selection in `EuiSuperDatePicker`  ([#1503](https://github.com/elastic/eui/pull/1503))
- Changed to conditionally render `EuiModalBody` if `EuiConfirmModal` has no `children` ([#1500](https://github.com/elastic/eui/pull/1500))


**Bug fixes**

- Remove `font-features` setting on `@euiFont` mixin to prevent breaks in ACE editor ([#1505](https://github.com/elastic/eui/pull/1505))

## [`6.7.4`](https://github.com/elastic/eui/tree/v6.7.4)

- Added `textAlign` property to TypeScript definition for `EuiText` ([#1487](https://github.com/elastic/eui/pull/1487))
- Added missing `'m'` option for text `size` for `EuiText`'s TypeScript definition ([#1487](https://github.com/elastic/eui/pull/1487))
- Added missing TypeScript definition for `EuiTextAlign` ([#1487](https://github.com/elastic/eui/pull/1487))

**Bug fixes**

- Fixed popover & tooltip positioning to properly account for arrow buffer ([#1490](https://github.com/elastic/eui/pull/1490))
- Fixed `EuiSuperDatePicker` unexpectedly closing start and end date popovers ([#1494](https://github.com/elastic/eui/pull/1494))

## [`6.7.3`](https://github.com/elastic/eui/tree/v6.7.3)

- `EuiHeader` no longer reduces height at mobile sizes ([#1480](https://github.com/elastic/eui/pull/1480))

**Bug fixes**

- Fixed `EuiSuperDatePicker` not updating derived `isInvalid` state on prop update ([#1483](https://github.com/elastic/eui/pull/1483))
- Fixed `logoAPM` ([#1489](https://github.com/elastic/eui/pull/1489))
- Remove Typescript type and interface definitions from ES and CJS exports ([#1486](https://github.com/elastic/eui/pull/1486))

## [`6.7.2`](https://github.com/elastic/eui/tree/v6.7.2)

- Default light theme now comes with an empty light variables file to make theme switching easier ([#1479](https://github.com/elastic/eui/pull/1479))

**Bug fixes**

- `EuiSuperDatePicker` always trigger `onTimeChange` when time changes and prop `showUpdateButton` is false ([#1477](https://github.com/elastic/eui/pull/1477))
- Fixed font rendering in italics only in Safari ([#1481](https://github.com/elastic/eui/pull/1481))

## [`6.7.1`](https://github.com/elastic/eui/tree/v6.7.1)

**Bug fixes**

- Fixed an issue with font family inheritance by changing the CSS reset ([#1474](https://github.com/elastic/eui/pull/1474))

## [`6.7.0`](https://github.com/elastic/eui/tree/v6.7.0)

- Added `z-index` to `EuiProgress` and example usage with `EuiHeader` ([#1471](https://github.com/elastic/eui/pull/1471))
- Added a new app icon for Code ([#1467](https://github.com/elastic/eui/pull/1467))
- Re-added EuiI18n, EuiI18nNumber, and EuiContext for localization ([#1466](https://github.com/elastic/eui/pull/1466))
- Expose `EuiSuperUpdateButton` component from `EuiSuperDatePicker` ([#1470](https://github.com/elastic/eui/pull/1470))
- Set `type="button"` on accordion buttons ([#1468](https://github.com/elastic/eui/pull/1468))

**Bug fixes**

- Fixed `EuiSuperDatePicker` not updating derived `showPrettyDuration` state on prop update ([#1464](https://github.com/elastic/eui/pull/1464))
- Fixed `EuiSuperDatePicker` not passing `refreshInterval` to callback when refresh interval start/stop toggle button clicked ([#1464](https://github.com/elastic/eui/pull/1464))
- Fixed `EuiSuperDatePicker` `refreshInterval` input not allowing decimals ([#1464](https://github.com/elastic/eui/pull/1464))

## [`6.6.0`](https://github.com/elastic/eui/tree/v6.6.0)

- Added `uptimeApp` icon ([#1445](https://github.com/elastic/eui/pull/1463))
- Added `wrapText` prop that enables `EuiListGroupItem` text to wrap ([#1459](https://github.com/elastic/eui/pull/1459))
- Added `inputRef` prop to `EuiFieldNumber` and updated `EuiFieldText`'s to a Ref type ([#1434](https://github.com/elastic/eui/pull/1434))
- Added `snowflake` icon ([#1445](https://github.com/elastic/eui/pull/1445))
- Added `bell` icon ([#1447](https://github.com/elastic/eui/pull/1447))
- Improved screen reader behavior for table header cell content, especially in sortable columns ([#1426](https://github.com/elastic/eui/pull/1426))

**Bug fixes**

- Fixed `textProps` and `contentProps` of `EuiButton` and `EuiButtonEmpty` so they don’t override classes ([#1455](https://github.com/elastic/eui/pull/1455))
- Fixed `closeButtonProps` of `EuiBadge` so it doesn't override classes ([#1455](https://github.com/elastic/eui/pull/1455))
- Fixed font weight shift of `EuiFilterButton` when notification is present ([#1455](https://github.com/elastic/eui/pull/1455))
- Fixed `$euiCodeFontFamily` monospace font stack and subsequent JSON asset build ([#1465](https://github.com/elastic/eui/pull/1465))

## [`6.5.1`](https://github.com/elastic/eui/tree/v6.5.1)

**Reverts**

- Reverts EuiI18n commit from previous release ([#1453](https://github.com/elastic/eui/pull/1453))

## [`6.5.0`](https://github.com/elastic/eui/tree/v6.5.0)

**Note: this contains some i18n work that we reverted in the next release. Use the patch release above instead**

- Added Inter UI to the font family stack ([#1402](https://github.com/elastic/eui/pull/1402))
- Changed padding on `EuiHeaderLogo` and updated `EuiNavDrawer` example ([#1448](https://github.com/elastic/eui/pull/1448))
- Updated `EuiNavDrawer` docs example and adjusted `EuiHeaderLogo` padding ([#1449](https://github.com/elastic/eui/pull/1449))
- Added EuiI18n, EuiI18nNumber, and EuiContext for localization ([#1404](https://github.com/elastic/eui/pull/1404))

**Bug fixes**

- Added `legend` for accessibility of `EuiButtonGroup` and fixed opacity of disabled input ([#1444](https://github.com/elastic/eui/pull/1444))

## [`6.4.0`](https://github.com/elastic/eui/tree/v6.4.0)

- Added `EuiNavDrawer` side nav component ([#1427](https://github.com/elastic/eui/pull/1427))
- Added `inputRef` prop to `EuiComboBox` ([#1433](https://github.com/elastic/eui/pull/1433))
- Added custom date string formatting for series charts crosshair overlay ([#1429](https://github.com/elastic/eui/pull/1429))
- Added new icons for `symlink` and `submodule` ([#1439](https://github.com/elastic/eui/pull/1439))

**Bug fixes**

- Fix mouse interaction with `EuiComboBox` in IE11 ([#1437](https://github.com/elastic/eui/pull/1437))

## [`6.3.1`](https://github.com/elastic/eui/tree/v6.3.1)

**Bug fixes**

- Downgraded `@types/react` and `@types/prop-types` versions to align with Kibana ([#1435](https://github.com/elastic/eui/pull/1435))

## [`6.3.0`](https://github.com/elastic/eui/tree/v6.3.0)

- Added `onBlur` prop to `EuiComboBox` ([#1400](https://github.com/elastic/eui/pull/1400))
- Added `initialFocus` prop typedefs to `EuiModal` and `EuiPopover` ([#1410](https://github.com/elastic/eui/pull/1410))
- Updated `gisApp` icon ([#1413](https://github.com/elastic/eui/pull/1413))
- Added `isAutoRefreshOnly` prop to `EuiSuperDatePicker` ([#1412](https://github.com/elastic/eui/pull/1412))
- Migrate remaining files in `accessibility/` to TS ([#1408](https://github.com/elastic/eui/pull/1408))
- Added `titleProps` and `descriptionProps` to `EuiDescriptionList` ([#1419](https://github.com/elastic/eui/pull/1419))
- Propagate `className` on `EuiCodeBlock` in fullscreen mode ([#1422](https://github.com/elastic/eui/pull/1422))
- Added `iconProps` prop to `EuiIconTip` ([#1420](https://github.com/elastic/eui/pull/1420))
- Added ability to pass `isDisabled` to individual `EuiButtonGroup` items ([#1424](https://github.com/elastic/eui/pull/1424))
- Changed `EuiRange` PropType for `value` to allow `number` (in addition to `string`) ([#1421](hhttps://github.com/elastic/eui/pull/1421))

**Bug fixes**

- Support extended characters (e.g. non-latin, unicode) in `EuiSearchBar` and `EuiQuery` ([#1415](https://github.com/elastic/eui/pull/1415))
- Fixed line-heights of the differently sized `EuiDescriptionList` alternates ([#1419](https://github.com/elastic/eui/pull/1419))
- Updated `EuiIconTip` TS definitions to inherit those from `EuiToolTip` as well ([#1420](https://github.com/elastic/eui/pull/1420))

## [`6.2.0`](https://github.com/elastic/eui/tree/v6.2.0)

- Added `logoCodesandbox` and updated `apmApp` icons ([#1407](https://github.com/elastic/eui/pull/1407))
- Changed `EuiListGroup` PropType for `extraAction` to remove console warning ([#1405](hhttps://github.com/elastic/eui/pull/1405))

**Bug fixes**

- Account for `min` attribute when determining `EuiRange` input width ([#1406](https://github.com/elastic/eui/pull/1406))

## [`6.1.0`](https://github.com/elastic/eui/tree/v6.1.0)

- Added `EuiListGroup` and `EuiListGroupItem` components ([#1377](https://github.com/elastic/eui/pull/1377))
- Convert the other of the services to TypeScript ([#1392](https://github.com/elastic/eui/pull/1392))
- Changed single selection to select existing option in the list ([#1391](https://github.com/elastic/eui/pull/1391))
- Added `showUpdateButton` prop to `EuiSuperDatePicker` ([#1399](https://github.com/elastic/eui/pull/1399))

## [`6.0.1`](https://github.com/elastic/eui/tree/v6.0.1)

**Bug fixes**

- `EuiColorPicker` align color picker popup with color selector when page is scrolled ([#1397](https://github.com/elastic/eui/pull/1397))

## [`6.0.0`](https://github.com/elastic/eui/tree/v6.0.0)

- Added `onFocus` prop to `EuiComboBox` ([#1375](https://github.com/elastic/eui/pull/1375))
- Added `DisambiguateSet` and `ExclusiveUnion` utility types ([#1368](https://github.com/elastic/eui/pull/1368))
- Added `EuiSuperDatePicker` component ([#1351](https://github.com/elastic/eui/pull/1351))
- Fixed up styles for `EuiSuperDatePicker` ([#1389](https://github.com/elastic/eui/pull/1389))
- Altered a few icons and added more: `crossInACircleFilled`, `editorRedo`, `editorUndo`, `grabHorizontal`, `minusInCircleFilled`, `plusInCircleFilled`, `sortable`, `starEmptySpace`, `starFilledSpace`, `starFilled`, `starMinusEmpty`, `starMinusFilled`, `starPlusEmpty`, `pinFilled` ([#1374](https://github.com/elastic/eui/pull/1374))
- Exclude `custom_typings` from `eui.d.ts` ([#1395](https://github.com/elastic/eui/pull/1395))


**Bug fixes**

- Only style anchor tags in `EuiText` that have no class attribute ([#1373](https://github.com/elastic/eui/pull/1373))
- Fixed some EUI services' TS definitions ([#1380](https://github.com/elastic/eui/pull/1380))

**Breaking changes**

- Moved `EuiExpressionButton` contents to `EuiExpression` and deleted `EuiExpressionButton`. Also added support for `color` and `uppercase` props as well as made `onClick` optional to support read only expressions ([#1368](https://github.com/elastic/eui/pull/1368))

## [`5.8.2`](https://github.com/elastic/eui/tree/v5.8.2)

**Note: this release is a backport containing fixes made in `6.4.0`**

**Bug fixes**

- Fix mouse interaction with `EuiComboBox` in IE11 ([#1437](https://github.com/elastic/eui/pull/1437))

## [`5.8.1`](https://github.com/elastic/eui/tree/v5.8.1)

**Note: this release is a backport containing fixes made in `6.0.0`**

**Bug fixes**

- Fixed some EUI services' TS definitions ([#1380](https://github.com/elastic/eui/pull/1380))

## [`5.8.0`](https://github.com/elastic/eui/tree/v5.8.0)

**Note: this release broke some of the exported TypeScript definitions.**

- Reinstate ([#1353](https://github.com/elastic/eui/pull/1353)) `onBlur` action on `EuiComboBox` ([#1364](https://github.com/elastic/eui/pull/1364))
- Convert roughly half of the services to TypeScript ([#1360](https://github.com/elastic/eui/pull/1360))

**Bug fixes**

- Fixed `onCreateOption` callback of `EuiComboBox` so it isn't called when the input is empty ([#1364](https://github.com/elastic/eui/pull/1364))
- Added `anchorClassName` prop to `EuiPopover` ([#1367](https://github.com/elastic/eui/pull/1367))
- Added support for `fullWidth` on `EuiSuperSelect` ([#1367](https://github.com/elastic/eui/pull/1367))
- Applied new scrollbar customization for Firefox ([#1367](https://github.com/elastic/eui/pull/1367))
- Fixed `EuiSuperSelect` from accessing ref when unmounted ([1369](https://github.com/elastic/eui/pull/1369))
- Allow any color value to be passed to `EuiIcon` ([#1370](https://github.com/elastic/eui/pull/1370))

## [`5.7.0`](https://github.com/elastic/eui/tree/v5.7.0)

- Adjust EUI coloring to better match brand guidelines from Creative Services ([#1356](https://github.com/elastic/eui/pull/1356))

## [`5.6.2`](https://github.com/elastic/eui/tree/v5.6.2)

**Note: this release is a backport**

- Reinstate ([#1353](https://github.com/elastic/eui/pull/1353)) `onBlur` action on `EuiComboBox` ([#1364](https://github.com/elastic/eui/pull/1364))

**Bug fixes**

- Fixed `onCreateOption` callback of `EuiComboBox` so it isn't called when the input is empty ([#1364](https://github.com/elastic/eui/pull/1364))

## [`5.6.1`](https://github.com/elastic/eui/tree/v5.6.1)

**Note: this release is a backport containing changes originally made in `5.8.0`**

**Bug fixes**

- Allow any color value to be passed to `EuiIcon` ([#1370](https://github.com/elastic/eui/pull/1370))

## [`5.6.0`](https://github.com/elastic/eui/tree/v5.6.0)

- Convert `EuiIcon` to TypeScript ([#1355](https://github.com/elastic/eui/pull/1355))
- Add support for `aria-label`, `aria-labelledby` and `aria-describedby` to `EuiCodeEditor` ([#1354](https://github.com/elastic/eui/pull/1354))

**Bug fixes**

- `react-datepicker` set milliseconds to zero when selecting time ([#1361](https://github.com/elastic/eui/pull/1361))
- Revert ([#1353](https://github.com/elastic/eui/pull/1353)) `onBlur` action on `EuiComboBox`. It caused regressions on Kibana ([#1363](https://github.com/elastic/eui/pull/1363))

## [`5.5.1`](https://github.com/elastic/eui/tree/v5.5.1)

**Bug fixes**

- Fixed TypeScript definitions in `eui.d.ts` ([#1359](https://github.com/elastic/eui/pull/1359))

## [`5.5.0`](https://github.com/elastic/eui/tree/v5.5.0)

**Note: this release broke the exported TypeScript definitions and `EuiComboBox` in certain situations. These are both fixed in `5.6.0`.**

- Altered functionality of `truncate` on `EuiBreadcrumbs` and added `truncate` ability on breadcrumb item ([#1346](https://github.com/elastic/eui/pull/1346))
- Altered `EuiHeader`'s location of `EuiHeaderBreadcrumbs` based on the new `truncate` ability ([#1346](https://github.com/elastic/eui/pull/1346))
- Added support for `href` and `target` props in `EuiBasicTable` actions ([#1347](https://github.com/elastic/eui/pull/1347))
- Added `.eui-textBreakWord` CSS utility class  ([#1349](https://github.com/elastic/eui/pull/1349))
- Added support for `EuiComboBox` converting entered text into a custom option when the user removes focus, e.g. by tabbing to another element. This prevents the `EuiComboBox` from being mistaken for an `EuiInputText` ([#1353](https://github.com/elastic/eui/pull/1353))

**Bug fixes**

- Fixed word-breaks in table cells for Firefox ([#1349](https://github.com/elastic/eui/pull/1349))
- Fixed EUI when used in an environment lacking ES Modules support, e.g. Jest ([#1358](https://github.com/elastic/eui/pull/1358))

## [`5.4.0`](https://github.com/elastic/eui/tree/v5.4.0)

**Note: this release broke usage of EUI in non-ES Module compatible environments. This is fixed in `5.5.0`.**

- Added 3 new icons — `folderOpen`, `folderClosed`, and `crosshairs` ([#1350](https://github.com/elastic/eui/pull/1350))
- Added `bottomGraphic` prop to `EuiCard` for Kibana home page ([#1338](https://github.com/elastic/eui/pull/1338))
- Added keyboard and screenreader support to `EuiDatePicker` ([#1337](https://github.com/elastic/eui/pull/1337))

**Bug fixes**

- Fixed bug in exporting `CommonProps` in TypeScript definitions ([#1341](https://github.com/elastic/eui/pull/1341))

## [`5.3.0`](https://github.com/elastic/eui/tree/v5.3.0)

- Introduced TypeScript support, converted `EuiSpacer` and `EuiHorizontalRule` ([#1317](https://github.com/elastic/eui/pull/1317))

## [`5.2.0`](https://github.com/elastic/eui/tree/v5.2.0)

- Added `email` icon to `EuiIcon` ([#1331](https://github.com/elastic/eui/pull/1331))
- Added IBM logo in colour and mono
([#1321](https://github.com/elastic/eui/pull/1321))
- Added support for nodes as "Action" column headers in `EuiBasicTable`, which was overlooked in the original change in `4.5.0` ([#1312](https://github.com/elastic/eui/pull/1312))
- Updated `GlobalDatePicker` example to include all Kibana features ([#1219](https://github.com/elastic/eui/pull/1219))
- Adjusted `EuiDatePickerRange` to allow for deeper customization ([#1219](https://github.com/elastic/eui/pull/1219))
- Added `contentProps` and `textProps` to `EuiButton` and `EuiButtonEmpty` ([#1219](https://github.com/elastic/eui/pull/1219))
- TypeScript types are now published to a `eui.d.ts` top-level file ([#1304](https://github.com/elastic/eui/pull/1304))
- Added `filterWith` option for `EuiSearchBar` filters of type `field_value_selection` ([#1328](https://github.com/elastic/eui/pull/1328))

**Bug fixes**

- `EuiBasicTable` now converts the `EuiTableRowCell` `header` into `undefined` if it's been provided as a non-string node, hiding the header and preventing the node from being rendered as `[object Object]` on narrow screens ([#1312](https://github.com/elastic/eui/pull/1312))
- Fixed `fullWidth` size of `EuiComboBox`, a regression introduced in `4.7.0` ([#1314](https://github.com/elastic/eui/pull/1314))
- Fixed error when passing empty string as `value` prop for `EuiSuperSelect` ([#1319](https://github.com/elastic/eui/pull/1319))
- `EuiExpressionButton` now shows focus state when user tabs to it ([#1326](https://github.com/elastic/eui/pull/1326))
- Added `baseline` as a possible value to `EuiFlexGroup`'s `FlexGroupAlignItems` type ([#1329](https://github.com/elastic/eui/pull/1329))

## [`5.1.0`](https://github.com/elastic/eui/tree/v5.1.0)

- `EuiToken` now exports enumerated constants for `SHAPES` and `COLORS` ([#1301](https://github.com/elastic/eui/pull/1301))
- Added mixins for `EuiCallOut` coloring and `EuiTooltip` styles ([#1305](https://github.com/elastic/eui/pull/1305))
- Improve TypeScript definitions for `EuiTableRowCellProps` ([#1310](https://github.com/elastic/eui/pull/1310))

## [`5.0.1`](https://github.com/elastic/eui/tree/v5.0.1)

**Bug fixes**

- Fixed size of `EuiSuperSelect`'s dropdown menu when there is no initial selection ([#1295](https://github.com/elastic/eui/pull/1295))
- Added TypeScript definitions for `EuiPopoverTitle` and the beta and notification badges. Ensure tab TS definitions are included in the main definition index. Fix typo in icon types ([#1299](https://github.com/elastic/eui/pull/1299))

## [`5.0.0`](https://github.com/elastic/eui/tree/v5.0.0)

- Added `EuiToken` component ([#1270](https://github.com/elastic/eui/pull/1270))
- Added `beaker` icon to `EuiIcon` and updated the `EuiBetaBadge` styling ([#1291](https://github.com/elastic/eui/pull/1291/))
- Removed calls to deprecated `findDOMNode` ([#1285](https://github.com/elastic/eui/pull/1285))

**Breaking changes**

- Changed `EuiMutationObserver` to a render prop component ([#1285](https://github.com/elastic/eui/pull/1285))
- `EuiPortal` no longer accepts a React node for `insert.sibling` value ([#1285](https://github.com/elastic/eui/pull/1285))
- `popover_positioning` service's methods no longer accept React node values ([#1285](https://github.com/elastic/eui/pull/1285))

**Bug fixes**

- Added TypeScript definitions for tab components ([#1288](https://github.com/elastic/eui/pull/1288))

## [`4.8.0`](https://github.com/elastic/eui/tree/v4.8.0)

- Added `branch` icon to `EuiIcon` ([#1249](https://github.com/elastic/eui/pull/1249/))
- Added and updated new product logos to `EuiIcon` ([#1279](https://github.com/elastic/eui/pull/1279))

**Bug fixes**

- Added TypeScript definitions for `EuiToolTip`'s `delay` prop ([#1284](https://github.com/elastic/eui/pull/1284))
- Added TypeScript definitions for step components, and some checkbox definition fixes ([#1263](https://github.com/elastic/eui/pull/1263))

**Framer X**

- Added Framer component for `EuiDescriptionList` ([#1276](https://github.com/elastic/eui/pull/1276))

## [`4.7.0`](https://github.com/elastic/eui/tree/v4.7.0)

- Added `apmTrace` icon to `EuiIcon` set ([#1263](https://github.com/elastic/eui/pull/1263))
- Added [Framer X](http://www.framer.com) component source files under the `src-framer` directory ([#1263](https://github.com/elastic/eui/pull/1263))
- Added `compressed` prop to `EuiComboBox` ([#1258](https://github.com/elastic/eui/pull/1258))
- Added guidelines for Sass usage ([#1257](https://github.com/elastic/eui/pull/1257))

**Bug fixes**

- `EuiComboBox` no longer throws a _Maximum update depth exceeded_ error when used in popovers/modals ([#1258](https://github.com/elastic/eui/pull/1258))
- `Escape` key now closes `EuiComboBox` options list ([#1258](https://github.com/elastic/eui/pull/1258))
- Fixed margin issue around `EuiFlexGrid` in mobile displays ([#1257](https://github.com/elastic/eui/pull/1257))
- Fixed positioning and padding display issue in `EuiRange` ([#1257](https://github.com/elastic/eui/pull/1257))
- Fixed `highContrastTextColor` SASS function to account for background lightness and exit possible infinite loops ([#1275](https://github.com/elastic/eui/pull/1275))

## [`4.6.1`](https://github.com/elastic/eui/tree/v4.6.1)

**Bug fixes**

- Added TypeScript definitions for `EuiFieldPassword` ([#1255](https://github.com/elastic/eui/pull/1255))
- Added TypeScript definitions for `EuiConfirmModal`, remove `AnyProps`, and several definition fixes ([#1260](https://github.com/elastic/eui/pull/1260))

## [`4.6.0`](https://github.com/elastic/eui/tree/v4.6.0)

- Increased default font size of tabs in K6 theme ([#1244](https://github.com/elastic/eui/pull/1244))

**Bug fixes**

- Fixed select warning on falsy value in EuiSelect ([#1254](https://github.com/elastic/eui/pull/1254))

**Bug fixes**

- Add TypeScript definitions for `EuiRange` and `EuiRadio`, and correct the definitions for `EuiRadioGroup` ([#1253](https://github.com/elastic/eui/pull/1253))

## [`4.5.2`](https://github.com/elastic/eui/tree/v4.5.2)

**Bug fixes**

- TypeScript definition changes for `EuiAccordion`, `EuiDescriptionList`, `EuiForm`, `EuiFormHelpText` and the accessibility services, plus a number of other TS fixes ([#1247](https://github.com/elastic/eui/pull/1247))

## [`4.5.1`](https://github.com/elastic/eui/tree/v4.5.1)

**Bug fixes**

- Changed names of `*beatApp` types in `EuiIcon` to follow a consistent naming pattern ([#1243](https://github.com/elastic/eui/pull/1238))

## [`4.5.0`](https://github.com/elastic/eui/tree/v4.5.0)

- Added export for `TYPES` to `EuiAvatar` ([#1238](https://github.com/elastic/eui/pull/1238))
- Updated node-sass dependency to support OSX Mojave ([#1238](https://github.com/elastic/eui/pull/1238))
- Added TypeScript definitions for `EuiFieldNumber`, `EuiFormLabel` and `EuiSelect`, and fix the `EuiTextColor` definition ([#1240](https://github.com/elastic/eui/pull/1240))
- Added support for nodes as column headers in `EuiBasicTable` for supporting things like tooltips and localized text ([#1234](https://github.com/elastic/eui/pull/1234))

## [`4.4.1`](https://github.com/elastic/eui/tree/v4.4.1)

**Bug fixes**

- Fixes TypeScript definitions for `EuiKeyPadMenuItem` and `EuiKeyPadMenuItemButton` ([#1232](https://github.com/elastic/eui/pull/1232))

## [`4.4.0`](https://github.com/elastic/eui/tree/v4.4.0)

- Added TypeScript typings for `EuiKeyPadMenu` ([#1229](https://github.com/elastic/eui/pull/1229))
- Forced `EuiPopover` contents to stick to its initial position when the content changes ([#1199](https://github.com/elastic/eui/pull/1199))
- Updated `EuiIcon` app icon set and allow them to adjust colorschemes ([#1225](https://github.com/elastic/eui/pull/1225))

**Bug fixes**

- Fixed EuiToolTip to show tooltips on disabled elements ([#1222](https://github.com/elastic/eui/pull/1222))
- Fixed EuiAvatar when name is composed entirely of whitespace ([#1231](https://github.com/elastic/eui/pull/1231))

## [`4.3.0`](https://github.com/elastic/eui/tree/v4.3.0)

- Added a new `colorPalette` service for retrieving and generating color arrays for use in charts ([#1209](https://github.com/elastic/eui/pull/1209))
- Added `1` as a valid value for the `columns` prop in `EuiFlexGrid` ([#1210](https://github.com/elastic/eui/pull/1210))
- Make `htmlIdGenerator` only return valid HTML4 ids ([#637](https://github.com/elastic/eui/pull/637))
- Use `cursor: pointer` to indicate clickable `EuiTable` rows ([#1213](https://github.com/elastic/eui/pull/1213))
- Add `lockOpen` icon ([#1215](https://github.com/elastic/eui/pull/1215))

## [`4.2.0`](https://github.com/elastic/eui/tree/v4.2.0)

- Added some opacity options to `EuiLineSeries` and `EuiAreaSeries` ([#1198](https://github.com/elastic/eui/pull/1198))
- Added `initialFocus` prop for focus trapping to `EuiPopover` and `EuiModal` ([#1099](https://github.com/elastic/eui/pull/1099))
- Added table footer support with `EuiTableFooter` and `EuiTableFooterCell` ([#1202](https://github.com/elastic/eui/pull/1202))

## [`4.1.0`](https://github.com/elastic/eui/tree/v4.1.0)

- Added `direction` to `EuiFlexGroup` prop types interface ([#1196](https://github.com/elastic/eui/pull/1196))
- Made `description` prop optional for `EuiDescribedFormGroup` ([#1191](https://github.com/elastic/eui/pull/1191))
- Fixed issue with unselected tabs and aria-controls attribute in EuiTabbedContent
- Added `tag` icon ([#1188](https://github.com/elastic/eui/pull/1188))
- Replaced `logging` app icon ([#1194](https://github.com/elastic/eui/pull/1194))
- Made `EuiBasicTable` rows keyboard-accessible when they are clickable ([#1206](https://github.com/elastic/eui/pull/1206))

**Bug fixes**

- Fixed cross-axis alignment bug when positioning EuiPopover ([#1197](https://github.com/elastic/eui/pull/1197))
- Added background to `readOnly` inputs ([#1188](https://github.com/elastic/eui/pull/1188))
- Fixed some modal default and responsive sizing ([#1188](https://github.com/elastic/eui/pull/1188))
- Fixed z-index issue of `EuiComboBoxOptionsList` especially inside modals ([#1192](https://github.com/elastic/eui/pull/1192))

## [`4.0.1`](https://github.com/elastic/eui/tree/v4.0.1)

**Bug fixes**

- Fixed an issue in `EuiTooltip` because IE1 didn't support `document.contains()` ([#1190](https://github.com/elastic/eui/pull/1190))
- Fixed some issues around parsing string values in `EuiSearchBar` and `EuiQuery` ([#1189](https://github.com/elastic/eui/pull/1189))

## [`4.0.0`](https://github.com/elastic/eui/tree/v4.0.0)

- Added `delay` prop to `EuiToolTip` ([#1103](https://github.com/elastic/eui/pull/1103))

**Breaking changes**

- `EuiBasicTable` now shows up to 2 actions before condensing to all popover, but still displaying the top/primary 2 actions as well ([#1103](https://github.com/elastic/eui/pull/1103))
- `EuiBasicTable` will automatically add `hasActions` and `isSelectable` to allow proper responsive style handling, but are still overridable ([#1103](https://github.com/elastic/eui/pull/1103))

## [`3.11.0`](https://github.com/elastic/eui/tree/v3.11.0)

- Decorated `pagination` _next_ and _previous_ buttons with `data-test-subj` ([#1182](https://github.com/elastic/eui/pull/1182))
- Added `euiFacetButton` and `euiFacetGroup` ([#1167](https://github.com/elastic/eui/pull/1167))
- Added `width` prop to `EuiContextMenu` panels ([#1173](https://github.com/elastic/eui/pull/1173))
- Added patterns for global query and filters ([#1137](https://github.com/elastic/eui/pull/1137))

**Bug fixes**

- Fixed `onClickAriaLabel` console error stemming from `EuiComboBoxPill`  ([#1183](https://github.com/elastic/eui/pull/1183))

## [`3.10.0`](https://github.com/elastic/eui/tree/v3.10.0)

- Added `maxWidth` prop to `EuiModal` ([#1165](https://github.com/elastic/eui/pull/1165))
- Support field names with `_` characters in search queries ([#1180](https://github.com/elastic/eui/pull/1180))
- Added ability to include multiple fields in a value selection filter for `EuiSearchBar` ([#1179](https://github.com/elastic/eui/pull/1179))

**Bug fixes**

- Fixed an IE11 `EuiModal` width issue by changing the `min-width` to a pixel value ([#1174](https://github.com/elastic/eui/pull/1174))

## [`3.9.0`](https://github.com/elastic/eui/tree/v3.9.0)

- Added `infraApp` icon ([#1161](https://github.com/elastic/eui/pull/1161))
- Added sizes to `EuiButtonIcon` ([#1145](https://github.com/elastic/eui/pull/1145))
- Added `singleSelection.asPlainText` prop to `EuiComboBox` ([#1139](https://github.com/elastic/eui/pull/1139))
- Added proper aria labeling to `EuiSearchBar` and `EuiBasicTable` so searching is properly announced ([#1181](https://github.com/elastic/eui/pull/1181))

**Bug fixes**

- Fixed `makeHighContrastColor` sass mixin to properly output an accessible color contrast ([#1158](https://github.com/elastic/eui/pull/1158))
- Fixed `EuiTooltip` to interact correctly when the anchor is a disabled form element ([#1158](https://github.com/elastic/eui/pull/1158))
- Fixed `EuiButton` (with icon) and `EuiButtonEmpty` truncation ([#1145](https://github.com/elastic/eui/pull/1145))
- Fixed alignment and coloring of form control clear button ([#1145](https://github.com/elastic/eui/pull/1145))
- Fixed `EuiToolTip` from setting state after component unmounts ([#1163](https://github.com/elastic/eui/pull/1163))

## [`3.8.0`](https://github.com/elastic/eui/tree/v3.8.0)

- Added a new `EuiStat` component for displaying prominent stats ([#1146](https://github.com/elastic/eui/pull/1146))
- Added color and monotone icons for AWS and GCP ([#1135](https://github.com/elastic/eui/pull/1135))
- Added TypeScript definition for `EuiComboBox` ([#1115](https://github.com/elastic/eui/pull/1115))

**Bug fixes**

- Fixed `EuiSearchBar` when used as a controlled component in React 16.4 ([#1153](https://github.com/elastic/eui/pull/1153))
- Fixed `onChange` typedef on `EuiSwitch` ([#1144](https://github.com/elastic/eui/pull/1144)
- Fixed `EuiToolTip`'s inability to update its position when tooltip content changes ([#1116](https://github.com/elastic/eui/pull/1116))
- Fixed `EuiSearchBar`'s syntax parsing to allow multiple escaped characters in a single field value

## [`3.7.0`](https://github.com/elastic/eui/tree/v3.7.0)

- Added `zIndexAdjustment` to `EuiPopover` which allows tweaking the popover content's `z-index` ([#1097](https://github.com/elastic/eui/pull/1097))
- Added new `EuiSuperSelect` component and `hasArrow` prop to `EuiPopover` ([#921](https://github.com/elastic/eui/pull/921))
- Added a new `EuiWindowEvent` component for declarative, safe management of `window` event listeners ([#1127](https://github.com/elastic/eui/pull/1127))
- Changed `Flyout` component to close on ESC keypress even if the flyout does not have focus, using new Window Event component ([#1127](https://github.com/elastic/eui/pull/1127))
- Added TypeScript definitions for `EuiAvatar` component and the `color` services ([#1120](https://github.com/elastic/eui/pull/1120))

**Bug fixes**

- `EuiFlyout` responsive mode now gracefully overrides a custom `maxWidth` ([#1124](https://github.com/elastic/eui/pull/1124)

## [`3.6.1`](https://github.com/elastic/eui/tree/v3.6.1)

- Added TypeScript definition for `findTestSubject` test util ([#1106](https://github.com/elastic/eui/pull/1106))

**Bug fixes**

- Fixed bug where `EuiToolTip` content wasn't removed if its anchor is removed from the document ([#1119](https://github.com/elastic/eui/pull/1119))

## [`3.6.0`](https://github.com/elastic/eui/tree/v3.6.0)

- Added `EuiCopy` ([#1112](https://github.com/elastic/eui/pull/1112))
- Added `disabled` to `EuiRadioGroup.options` ([#1111](https://github.com/elastic/eui/pull/1111))

**Bug fixes**

- `EuiWrappingPopover` only re-attach anchor element on unmount if anchor element is still attached to DOM
([#1114](https://github.com/elastic/eui/pull/1114))

- Fixed `EuiSeriesChart` overrides `react-vis` classes ([#1123](https://github.com/elastic/eui/pull/1123))

## [`3.5.1`](https://github.com/elastic/eui/tree/v3.5.1)

- Fixed a bug around `indeterminate` checkboxes ([#1110](https://github.com/elastic/eui/pull/1110))

## [`3.5.0`](https://github.com/elastic/eui/tree/v3.5.0)

- Added support for `indeterminate` to `EuiCheckbox` ([#1108](https://github.com/elastic/eui/pull/1108))

## [`3.4.0`](https://github.com/elastic/eui/tree/v3.4.0)

- Added typings for `EuiToolTip` and `EuiIconTip` ([#1087](https://github.com/elastic/eui/pull/1087))
- Added `spacesApp` logo to `EuiIcon` set ([#1065](https://github.com/elastic/eui/pull/1065))
- Added `!default` to border SASS props ([#1079](https://github.com/elastic/eui/pull/1079))
- Added `repositionOnScroll` prop to `EuiPopover` which enables repositioning the popover when the window is scrolled ([#1064](https://github.com/elastic/eui/pull/1064))
- Allow `_` and `*` characters to be used in `EuiSearchBar` query terms ([#1058](https://github.com/elastic/eui/pull/1058))
- Added more `status` options for `EuiSteps` ([#1088](https://github.com/elastic/eui/pull/1088))
- Added `maxWidth` prop `EuiFlyout` ([#1090](https://github.com/elastic/eui/pull/1090))
- Added `string` to allowed `restrictWidth` prop type of `EuiPage` and `EuiPageBody` ([#1090](https://github.com/elastic/eui/pull/1090))
- Added `.eui-textBreakNormal` and `@mixin euiTextTruncate` as CSS/SASS utilities ([#1092](https://github.com/elastic/eui/pull/1092))
- Added `fullWidth` support to `EuiComboBox` ([#1095](https://github.com/elastic/eui/pull/1095))

**Bug fixes**

- `EuiMutationObserver`'s `children` prop is no longer marked as required ([#1076](https://github.com/elastic/eui/pull/1076))
- Fixed large drop shadows so they work on darker backgrounds ([#1079](https://github.com/elastic/eui/pull/1079))
- Added `resize-observer-polyfill` as a dependency (was previously a devDependency) ([#1085](https://github.com/elastic/eui/pull/1085))
- Fixed `EuiBasicTable` to inform its parent about a selection change triggered by a different set of `items` ([#1086](https://github.com/elastic/eui/pull/1086))
- Fixed width of `EuiFilterGroup`'s popover ([#1078](https://github.com/elastic/eui/pull/1078))
- Fixed `EuiStepsHorizontal`'s title wrapping in IE ([#1088](https://github.com/elastic/eui/pull/1088))
- Fixed wrong class name being added to `EuiPageBody` when `restrictWidth !== false` ([#1090](https://github.com/elastic/eui/pull/1090))

## [`3.3.0`](https://github.com/elastic/eui/tree/v3.3.0)

- Added `onTableChange` callback to `EuiInMemoryTable` which notifies on sorting and pagination changes ([#1060](https://github.com/elastic/eui/pull/1060))
- `EuiComboBox` now applies the provided `data-test-subj` to its options list element with the suffix `-optionsList` so you can find a specific combo box instance's options list. This wasn't previously possible because the options list is attached to the body element, not the combo box element. This is in addition to the existing `data-test-subj="comboBoxOptionsList"` ([#1054](https://github.com/elastic/eui/pull/1054))
- EUI now provides minified versions of the themes' CSS files ([#1070](https://github.com/elastic/eui/pull/1070))

**Bug fixes**

- Fixed `EuiSeriesChart` (previously `EuiXYChart`) responsive resize in a flexbox layout ([#1041](https://github.com/elastic/eui/pull/1041))
- `EuiInMemoryTable` no longer mutates the `items` prop array when sorting, adding deterministic sorting ([#1057](https://github.com/elastic/eui/pull/1057))
- `EuiBasicTable` actions now close their context menu when clicked ([#1069](https://github.com/elastic/eui/pull/1069))

**Experimental breaking change**

 - Renamed `EuiXYChart` to `EuiSeriesChart`, `EuiXYChartUtils` to `EuiSeriesChartUtils`, `EuiXYChartAxisUtils` to `EuiSeriesChartAxisUtils`, and  `EuiXYChartTextUtils` to `EuiSeriesChartTextUtils` ([#1066](https://github.com/elastic/eui/pull/1066))

## [`3.2.1`](https://github.com/elastic/eui/tree/v3.2.1)

- Added `closeButtonAriaLabel` property to `EuiFlyout` ([#1031](https://github.com/elastic/eui/pull/1031))
- Added types for `EuiToast`, `EuiGlobalToastList`, and `EuiGlobalToastListItem` ([#1045](https://github.com/elastic/eui/pull/1045))
- Added a handful of third-party logos to `EuiIcon` ([#1033](https://github.com/elastic/eui/pull/1033))

**Bug fixes**

- Removed IE flex column fix in favor of forcing the consumer to add a `grow` prop ([#1044](https://github.com/elastic/eui/pull/1044))
- Removed max-width to children of `EuiPopover` ([#1044](https://github.com/elastic/eui/pull/1044))

## [`3.2.0`](https://github.com/elastic/eui/tree/v3.2.0)

**Note: this release creates a minor regression to the display of `EuiFlexItem`s inside a `column` `EuiFlexGroup`. This is fixed in `3.2.1`.**
**Note: this release creates a minor regression to the display of `EuiPopoverTitle`. This is fixed in `3.2.1`.**

- Added typings for 'EuiBadge' ([#1034](https://github.com/elastic/eui/pull/1034))
- Added a visual pattern for Kibana's Global Date Picker ([#1026](https://github.com/elastic/eui/pull/1026))
- Added `responsive` prop to `EuiFlexGrid` ([#1026](https://github.com/elastic/eui/pull/1026))
- Added `expand` prop to `EuiTabs` and `EuiTabbedContent` ([#1026](https://github.com/elastic/eui/pull/1026))
- Allow `titleElement` to be passed to `EuiCard` ([#1032](https://github.com/elastic/eui/pull/1032))

**Bug fixes**

- Fixed `EuiContextMenuPanel` calling `ref` after being unmounted ([#1038](https://github.com/elastic/eui/pull/1038))
- `EuiOutsideClickDetector` supports nested detectors in the DOM tree ([#1039](https://github.com/elastic/eui/pull/1039))
- To make it more accessible, added a random id to `EuiSwitch`'s id prop if none is passed.  ([#779](https://github.com/elastic/eui/pull/779))
- `BetaBadge` now shows outside of `EuiPanel` bounds in IE ([#1032](https://github.com/elastic/eui/pull/1032))

## [`3.1.0`](https://github.com/elastic/eui/tree/v3.1.0)

- Added `EuiMutationObserver` to expose Mutation Observer API to React components ([#966](https://github.com/elastic/eui/pull/966))
- Added `EuiWrappingPopover` which allows existing non-React elements to be popover anchors ([#966](https://github.com/elastic/eui/pull/966))
- `EuiPopover` accepts a `container` prop to further restrict popover placement ([#966](https://github.com/elastic/eui/pull/966))
- `EuiPortal` can inject content at arbitrary DOM locations, added `portalRef` prop ([#966](https://github.com/elastic/eui/pull/966))

**Bug fixes**

- `EuiPopover` re-positions with dynamic content (including CSS height/width transitions) ([#966](https://github.com/elastic/eui/pull/966))

## [`3.0.5`](https://github.com/elastic/eui/tree/v3.0.5)

**Note: this release is a backport containing changes originally made in `3.6.1`**

**Bug fixes**

- Fixed bug where `EuiToolTip` content wasn't removed if its anchor is removed from the document ([#1119](https://github.com/elastic/eui/pull/1119))

## [`3.0.4`](https://github.com/elastic/eui/tree/v3.0.4)

**Note: this release is a backport containing changes originally made in `3.4.0`**

- Allow `_` and `*` characters to be used in `EuiSearchBar` query terms ([#1058](https://github.com/elastic/eui/pull/1058))

## [`3.0.3`](https://github.com/elastic/eui/tree/v3.0.3)

**Note: this release is a backport bugfix release containing changes originally made in `3.2.0`**

**Bug fixes**

- Fixed `EuiContextMenuPanel` calling `ref` after being unmounted ([#1038](https://github.com/elastic/eui/pull/1038))

## [`3.0.2`](https://github.com/elastic/eui/tree/v3.0.2)

- Added `restrictWidth` option to `EuiPageBody` ([#1024](https://github.com/elastic/eui/pull/1024))

**Bug fixes**

- Fixed `EuiPageContent` centered layouts ([#1024](https://github.com/elastic/eui/pull/1024))

## [`3.0.1`](https://github.com/elastic/eui/tree/v3.0.1)

- Added typings for `EuiEmptyPrompt`, `EuiCode`, `EuiCodeBlock`, and `EuiCallOut` ([#1010](https://github.com/elastic/eui/pull/1010))
- Make utility type `Omit` compatible with new `keyof` behavior introduced in TypeScript 2.9 ([#1017](https://github.com/elastic/eui/pull/1017))
- Added visualization chart type icons ([#1020](https://github.com/elastic/eui/pull/1020))

**Bug fixes**

- Fixed `EuiContextMenu` causing scroll-jumps because of premature browser focus ([#1018](https://github.com/elastic/eui/pull/1018))

## [`3.0.0`](https://github.com/elastic/eui/tree/v3.0.0)

- Fixed `EuiHeader` responsive styles ([#1009](https://github.com/elastic/eui/pull/1009))
- Added `prepend` and `append` props to `EuiFormControlLayout` ([#961](https://github.com/elastic/eui/pull/961))
- Updated style implementation of `EuiFilterGroup` and `EuiFilterGroupButton` ([#961](https://github.com/elastic/eui/pull/961))
- Added `EuiDatePickerRange` as a way to layout two `EuiDatePicker`s ([#961](https://github.com/elastic/eui/pull/961))
- Temporarily removed `EuiPage` responsive styles ([#1014](https://github.com/elastic/eui/pull/1014))

**Breaking changes**

- Moved `EuiHeaderNotification` to a generic `EuiNotificationBadge` component ([#1009](https://github.com/elastic/eui/pull/1009))

**Bug fixes**

- `EuiInMemoryTable` no longer resets to the first page on prop update when `items` remains the same ([#1008](https://github.com/elastic/eui/pull/1008))
- Fixed css selector for hiding responsive `EuiBreadcrumb`'s ([#1009](https://github.com/elastic/eui/pull/1009))
- Fixed responsive utility classes for IE ([#1009](https://github.com/elastic/eui/pull/1009))
- Fixed syntax errors in `keyCodes`'s and `EuiContextMenu`'s typescript definition ([#1012](https://github.com/elastic/eui/pull/1012))

## [`2.0.0`](https://github.com/elastic/eui/tree/v2.0.0)

- Added more typings to `EuiContextMenuItemProps` ([#1006](https://github.com/elastic/eui/pull/1006))
- Made some properties of `EuiFlyout` optional ([#1003](https://github.com/elastic/eui/pull/1003))
- Added typings for `EuiFlyout`, `EuiFlyoutBody`, `EuiFlyoutHeader`, and `EuiFlyoutFooter` ([#1001](https://github.com/elastic/eui/pull/1001))
- Gave `EuiFlyout` close button a data-test-subj ([#1000](https://github.com/elastic/eui/pull/1000))
- Updated `react-vis` version to `1.10.2` ([#999](https://github.com/elastic/eui/pull/999))
- Added `component` prop to `EuiTextColor` ([#1011](https://github.com/elastic/eui/pull/1011))

**Breaking changes**

- Altered `EuiPage` and sub-component layout ([#998](https://github.com/elastic/eui/pull/998))
  - `EuiPageHeader` must now be contained within `EuiPageBody`
  - `EuiPageSideBar` must now be **outside** of `EuiPageBody`

**Bug fixes**

- `EuiDescribedFormGroup` now renders its `description` inside of a `div` instead of a `span` ([#1011](https://github.com/elastic/eui/pull/1011))

## [`1.2.1`](https://github.com/elastic/eui/tree/v1.2.1)

**Bug fixes**

- Removed global manipulation of `EuiTitle` sizing in XYCharts ([#997](https://github.com/elastic/eui/pull/997))

## [`1.2.0`](https://github.com/elastic/eui/tree/v1.2.0)

**Note: this release creates a minor regression to the sizing of `EuiTitle`s. This is fixed in `1.2.1`.**

- Added typings for keyCodes ([#988](https://github.com/elastic/eui/pull/988))
- Changed `EuiXYChart` components exports to `/experimental` subfolder ([#975](https://github.com/elastic/eui/pull/975))
- Added beta version of `EuiXYChart` and associated components ([#309](https://github.com/elastic/eui/pull/309))
- Added `size` prop to `EuiIconTip` ([987](https://github.com/elastic/eui/pull/987))
- Added `database`, `filter`, `globe`, and `save` icons ([990](https://github.com/elastic/eui/pull/990))
- Updated typings for `EuiButton`, `EuiButtonEmpty`, and `EuiButtonIcon` to include `<a>` tag attributes like `href` ([#992](https://github.com/elastic/eui/pull/992))

**Bug fixes**

- Fixed some IE11 flex box bugs and documented others (modal overflowing, image shrinking, and flex group wrapping) ([#973](https://github.com/elastic/eui/pull/973))
- Fixed white square that show in double scrollbar via `euiScrollBar()` ([989](https://github.com/elastic/eui/pull/989))
- Fixed issue with Accordion would attempt to use properties and accessors on null ([#982](https://github.com/elastic/eui/pull/982))

## [`1.1.0`](https://github.com/elastic/eui/tree/v1.1.0)

- Added more (mainly style) options to `EuiRange` ([#932](https://github.com/elastic/eui/pull/932))
- Cleaned up some `EuiPopover` styles ([#969](https://github.com/elastic/eui/pull/969))
- Added `inputRef` prop to `EuiFieldPassword` ([#970](https://github.com/elastic/eui/pull/970))

**Bug fixes**

- Fixed disabled states of icon buttons ([#963](https://github.com/elastic/eui/pull/963))
- Added word-break fallback for FF & IE in table cell ([#962](https://github.com/elastic/eui/pull/962))
- Fixed `EuiPopover` to show content over modals, flyouts, etc ([#967](https://github.com/elastic/eui/pull/967))
- Fixed background transition on inputs ([#969](https://github.com/elastic/eui/pull/969))

## [`1.0.1`](https://github.com/elastic/eui/tree/v1.0.1)

- `EuiAccordion` use MutationObserver to re-calculate height when children DOM changes ([#947](https://github.com/elastic/eui/pull/947))
- Add `inspect` type option to icon typedef file ([#952](https://github.com/elastic/eui/pull/952))
- Simplified form control styles ([#954](https://github.com/elastic/eui/pull/954))

**Bug fixes**

- `EuiPopover` now positions popover content over all other elements, instead of sometimes clipping ([#948](https://github.com/elastic/eui/pull/948))
- `EuiOnClickOutside` works with child components rendered via React portals ([#948](https://github.com/elastic/eui/pull/948))

**Deprecations**

- Replaced the following SASS variables have been replaced `$euiFormControlHeight--compressed`, `$euiFormControlPadding--compressed`, `euiFormBorderColor--disabled` ([#954](https://github.com/elastic/eui/pull/954))

## [`1.0.0`](https://github.com/elastic/eui/tree/v1.0.0)

- Reduced font sizes of `EuiAvatar` ([#945](https://github.com/elastic/eui/pull/945))
- Changed release process to be fully automated by script ([#944](https://github.com/elastic/eui/pull/944))

**Bug fixes**

- `EuiTooltip` re-positions content correctly after the window is resized ([#936](https://github.com/elastic/eui/pull/936))
- `EuiComboBox` list is positioned correctly in IE ([#946](https://github.com/elastic/eui/pull/946))

## [`0.0.55`](https://github.com/elastic/eui/tree/v0.0.55)

- Added `getPopoverScreenCoordinates` service function for positioning popover/tooltip content, updated `EuiToolTip` to use it ([#924](https://github.com/elastic/eui/pull/924))
- Allow `mode` prop in `EuiCodeEditor` to take custom mode object ([#935](https://github.com/elastic/eui/pull/935))
- `EuiCodeEditor` is now decorated with a `data-test-subj` selector (`codeEditorContainer`) ([#939](https://github.com/elastic/eui/pull/939))
- `EuiCodeEditor` no longer automatically scrolls cursor into view on selection change ([#940](https://github.com/elastic/eui/pull/940))

## [`0.0.54`](https://github.com/elastic/eui/tree/v0.0.54)

**Bug fixes**

- `EuiTabbedContent` now updates dynamic tab content when used as an uncontrolled component ([#931](https://github.com/elastic/eui/pull/931))

## [`0.0.53`](https://github.com/elastic/eui/tree/v0.0.53)

- `EuiComboBox` is now decorated with `data-test-subj` selectors for the search input (`comboBoxSearchInput`), toggle button (`comboBoxToggleListButton`), and clear button (`comboBoxClearButton`) ([#918](https://github.com/elastic/eui/pull/918))
- `EuiComboBox` now gives focus to the search input when the user clicks the clear button, to prevent focus from defaulting to the body ([#918](https://github.com/elastic/eui/pull/918))
- Fixed visual size of inputs by setting the box-shadow border to `inset` ([#928](https://github.com/elastic/eui/pull/928))
- Per-column custom sort values added to `EuiInMemoryTable` ([#929](https://github.com/elastic/eui/pull/929))

**Non-breaking major changes**

- Added close (`cross`) button as default way to close to `EuiFlyout` when `onClose` is provided ([#925](https://github.com/elastic/eui/pull/925))
- Fleshed out `EuiFlyoutHeader` for consistency (see docs) ([#925](https://github.com/elastic/eui/pull/925))

**Bug fixes**

- Added `role="dialog"` to `EuiFlyout` to improve screen reader accessibility ([#916](https://github.com/elastic/eui/pull/916))
- Default sort comparator (used by `EuiInMemoryTable`) now handles `null` and `undefined` values ([#922](https://github.com/elastic/eui/pull/922))

## [`0.0.52`](https://github.com/elastic/eui/tree/v0.0.52)

- Added updated logos for Cloud and Cloud ECE ([#906](https://github.com/elastic/eui/pull/906))
- Added the ability for `EuiBetaBadge` to appear on `EuiPanel` similar to `EuiCard` ([#885](https://github.com/elastic/eui/pull/888))
- Added `restrictWidth` to `EuiPage` ([#896](https://github.com/elastic/eui/pull/896))
- Added `resize` prop to `EuiTextArea` that defaults to ‘vertical’ (only height) ([#894](https://github.com/elastic/eui/pull/894))
- Added multiple style-only adjustments to `EuiFormControlLayout` buttons/icons ([#894](https://github.com/elastic/eui/pull/894))
- Shifted `readOnly` inputs to not have left padding unless it has an icon ([#894](https://github.com/elastic/eui/pull/894))
- Added more customization options to `EuiAvatar` ([#903](https://github.com/elastic/eui/pull/903))
- Added more color options to `EuiButtonIcon` ([#907](https://github.com/elastic/eui/pull/907))
- Added icon for EMS (Elastic Map Service) (`emsApp`) ([#914](https://github.com/elastic/eui/pull/914))
- Added support for `href`, `target`, and `rel` properties for `EuiContextMenu` items ([#911](https://github.com/elastic/eui/pull/911))
- Added responsive helpers in the form of `EuiShowFor` and `EuiHideFor` components and corresponding CSS classes ([#909](https://github.com/elastic/eui/pull/909))

**Deprecations**

- Replaced `$breakpoints` in favor of better named `$euiBreakpoints` ([#909](https://github.com/elastic/eui/pull/909))
- Replaced the following mixin `screenXSmall()`, `screenSmall()`, `screenMedium()`, `screenLarge()`, `screenSmallMediumLarge()` in favor of a single `euiBreakpoint()` ([#909](https://github.com/elastic/eui/pull/909))

**Bug fixes**

- Removed `.nvmrc` file from published npm package ([#892](https://github.com/elastic/eui/pull/892))
- `EuiComboBox` no longer shows the _clear_ icon when it's a no-op ([#890](https://github.com/elastic/eui/pull/890))
- `EuiIcon` no longer takes focus in Edge and IE unless `tabIndex` is defined as a value other than `"-1"` ([#900](https://github.com/elastic/eui/pull/900))
- Fixed regression introduced in `0.0.50` in which the form control icons blocked users from clicking the control ([#898](https://github.com/elastic/eui/pull/898))
- Fixed `EuiSwitch` background in case it’s been placed on a gray background ([#894](https://github.com/elastic/eui/pull/894))
- Fixed `EuiComboBox` hidden input focus styles ([#894](https://github.com/elastic/eui/pull/894))
- Fixed responsive widths of `EuiDescribedFormGroup` ([#894](https://github.com/elastic/eui/pull/894))
- Fixed descenders being cut off in `EuiSelect` ([#894](https://github.com/elastic/eui/pull/894))
- Fixed extra spacing applied by Safari to `EuiFieldSearch` ([#894](https://github.com/elastic/eui/pull/894))
- Fixed contrast issues in dark theming ([#907](https://github.com/elastic/eui/pull/907))

## [`0.0.51`](https://github.com/elastic/eui/tree/v0.0.51)

- Added `textStyle="reverse"` prop to `EuiDescriptionList` as well as a class (`.eui-definitionListReverse`) for `dl`'s within `EuiText` ([#882](https://github.com/elastic/eui/pull/882))
- Added `inspect` icon ([#886](https://github.com/elastic/eui/pull/886))
- Added `layout` prop to `EuiCard` ([#885](https://github.com/elastic/eui/pull/885))

**Bug fixes**

- Moved `EuiFieldSearch`'s and `EuiValidateControl`'s ref out of render into `setRef` methods ([#883](https://github.com/elastic/eui/pull/883))

## [`0.0.50`](https://github.com/elastic/eui/tree/v0.0.50)

**Note: this release creates a minor regression to form controls containing icons, in which the icon blocks the user from clicking the control. This is fixed in `0.0.52`.**

- Created `EuiToggle`, `EuiButtonToggle`, and `EuiButtonGroup` ([#872](https://github.com/elastic/eui/pull/872))
- `EuiBasicTable` and `EuiInMemoryTable` now accept `rowProps` and `cellProps` callbacks, which let you apply custom props to rows and props ([#869](https://github.com/elastic/eui/pull/869))
- Added `offline` and `online` icons ([#881](https://github.com/elastic/eui/pull/881))

**Bug fixes**

- `EuiContextMenuPanel` now updates appropriately if its items are modified ([#887](https://github.com/elastic/eui/pull/887))
- `EuiComboBox` is no longer a focus trap, the clear button is now keyboard-accessible, and the virtualized list no longer interferes with the tab order ([#866](https://github.com/elastic/eui/pull/866))
- `EuiButton`, `EuiButtonEmpty`, and `EuiButtonIcon` now look and behave disabled when `isDisabled={true}` ([#862](https://github.com/elastic/eui/pull/862))
- `EuiGlobalToastList` no longer triggers `Uncaught TypeError: _this.callback is not a function`  ([#865](https://github.com/elastic/eui/pull/865))
- `EuiGlobalToastList` checks to see if it has dismissed a toast before re-dismissing it ([#868](https://github.com/elastic/eui/pull/868))
- Added FF/IE fallback for `.eui-textBreakWord` ([#864](https://github.com/elastic/eui/pull/864))
- Fixed `EuiCard` description text color when used in/as an anchor tag ([#864](https://github.com/elastic/eui/pull/864))
- Fixed `EuiCard` IE bugs ([#864](https://github.com/elastic/eui/pull/864))
- Fixed button labeling for `EuiFormControlLayout` and `EuiComboBox` accessibility ([#876](https://github.com/elastic/eui/pull/876))
- Fixed `EuiBreadcrumb` slash alignment when truncating ([#878](https://github.com/elastic/eui/pull/878))

**Breaking changes**

- `EuiSearchBar` no longer has an `onParse` callback, and now passes an object to `onChange` with the shape `{ query, queryText, error }` ([#863](https://github.com/elastic/eui/pull/863))
- `EuiInMemoryTable`'s `search.onChange` callback now passes an object with `{ query, queryText, error }` instead of only the query ([#863](https://github.com/elastic/eui/pull/863))
- `EuiFormControlLayout` no longer has `onClear`, `iconSide`, or `onIconClick` props. Instead of `onClear` it now accepts a `clear` object of the shape `{ onClick }`. Instead of the icon props, it now accepts a single `icon` prop which be either a string or an object of the shape `{ type, side, onClick }` ([#866](https://github.com/elastic/eui/pull/866))
- `EuiBasicTable` and `EuiInMemoryTable` pass-through cell props (defined by the `columns` prop and the `cellProps` prop) used to be applied to the `div` inside of the `td` element. They're now applied directly to the `td` element ([#869](https://github.com/elastic/eui/pull/869))

## [`0.0.49`](https://github.com/elastic/eui/tree/v0.0.49)

**Bug fixes**

- `EuiInMemoryTable` now applies its search filter ([#851](https://github.com/elastic/eui/pull/851))
- `EuiInMemoryTable` and `EuiBasicTable` now pass unknown props through to their child ([#836](https://github.com/elastic/eui/pull/836))
- Added `EuiHeaderLinks` which allow you to construct navigation in the header in place of the app menu ([#844](https://github.com/elastic/eui/pull/844))
- `EuiPopover` will use an alert to warn the user it traps focus ([#844](https://github.com/elastic/eui/pull/844))

**Breaking changes**

- EUI requires React `16.3` or higher ([#849](https://github.com/elastic/eui/pull/849))
- `EuiHeaderBreadcrumbs` refactored to use `EuiBreadcrumbs`. This removed all child components of `EuiHeaderBreadcrumbs` ([#844](https://github.com/elastic/eui/pull/844))

## [`0.0.48`](https://github.com/elastic/eui/tree/v0.0.48)

**Bug fixes**

- `EuiComboBox` does not pass `isDisabled` prop to `EuiComboBoxOptionsList` to avoid "React does not recognize the 'isDisabled' prop on a DOM element" console warning ([#838](https://github.com/elastic/eui/pull/838))
- `EuiComboBox` does not display clear icon when `isClearable` prop is set to false and `selectedOptions` prop is provided ([#838](https://github.com/elastic/eui/pull/838))

**Breaking changes**

- Move `EuiBasicTable`'s `itemId` prop from `selection` to a top-level property ([#830](https://github.com/elastic/eui/pull/830))
- Renamed/refactored `requiresAriaLabel` prop validator to a more general `withRequiredProp` ([#830](https://github.com/elastic/eui/pull/830))

## [`0.0.47`](https://github.com/elastic/eui/tree/v0.0.47)

- Added utility CSS classes for text and alignment concerns ([#774](https://github.com/elastic/eui/pull/774))
- Added `compressed` versions of `EuiFormRow` and all form controls ([#800](https://github.com/elastic/eui/pull/800))
- Removed pointer cursor on `EuiFormLabel` when a `for` property is not set ([#825](https://github.com/elastic/eui/pull/825))
- Added the ability to add tooltips to `EuiContextMenuItem`s ([#817](https://github.com/elastic/eui/pull/817))
- Added `EuiBreadcrumbs` ([#815](https://github.com/elastic/eui/pull/815))

**Bug fixes**

- Fixes height calculation error on `EuiAccordion` when it starts loads in an open state ([#816](https://github.com/elastic/eui/pull/816))
- Added aria-invalid labeling on `EuiFormRow` ([#777](https://github.com/elastic/eui/pull/799))
- Added aria-live labeling for `EuiToasts` ([#777](https://github.com/elastic/eui/pull/777))
- Added aria labeling requirements for `EuiBadge` , as well as a generic prop_type function `requiresAriaLabel` in `utils` to check for it ([#777](https://github.com/elastic/eui/pull/777)) ([#802](https://github.com/elastic/eui/pull/802))
- Ensure switches’ inputs are still hidden when `[disabled]` ([#778](https://github.com/elastic/eui/pull/778))
- Made boolean matching in `EuiSearchBar` more exact so it doesn't match words starting with booleans, like "truest" or "offer" ([#776](https://github.com/elastic/eui/pull/776))
- `EuiComboBox` do not setState or call refs once component is unmounted ([807](https://github.com/elastic/eui/pull/807) and [#813](https://github.com/elastic/eui/pull/813))
- Added better accessibility labeling to `EuiPagination`, `EuiSideNav`, `EuiPopover`, `EuiBottomBar` and `EuiBasicTable`.  ([#821](https://github.com/elastic/eui/pull/821))
- Added `isDisabled` to `EuiComboBox`  ([#829](https://github.com/elastic/eui/pull/829))

## [`0.0.46`](https://github.com/elastic/eui/tree/v0.0.46)

- Added `EuiDescribedFormGroup` component, a wrapper around `EuiFormRow`(s) ([#707](https://github.com/elastic/eui/pull/707))
- Added `describedByIds` prop to `EuiFormRow` to help with accessibility ([#707](https://github.com/elastic/eui/pull/707))
- Added `isLoading` prop to `EuiButtonEmpty` ([#768](https://github.com/elastic/eui/pull/768))
- Removed individual badge cross icon when `EuiComboBox` has `singleSelection` prop enabled ([#769](https://github.com/elastic/eui/pull/769))

**Bug fixes**

- Removed specificity on `EuiText` that was causing cascade conflicts around text coloring ([#770](https://github.com/elastic/eui/pull/770))

## [`0.0.45`](https://github.com/elastic/eui/tree/v0.0.45)

***NOTE v0.0.45 has a bug causing it to fail during installation, please use v0.0.46***

- Added `EuiBetaBadge` for non-GA labelling including options to add it to `EuiCard` and `EuiKeyPadMenuItem` ([#705](https://github.com/elastic/eui/pull/705))
- Added `direction` prop to EuiFlexGroup ([#711](https://github.com/elastic/eui/pull/711))
- Added `EuiEmptyPrompt` which can be used as a placeholder over empty tables and lists ([#711](https://github.com/elastic/eui/pull/711))
- Added `EuiTabbedContent` ([#737](https://github.com/elastic/eui/pull/737))
- `EuiComboBox` added buttons for clearing and opening/closing the combo box ([#698](https://github.com/elastic/eui/pull/698))

**Bug fixes**

- Fixed `EuiTableRowCell` from overwriting its child element's `className` [#709](https://github.com/elastic/eui/pull/709)
- Allow `EuiContextMenuPanel`s to update when their `children` changes ([#710](https://github.com/elastic/eui/pull/710))
- `EuiInMemoryTable` now passes `itemIdToExpandedRowMap` prop to `EuiBasicTable` ([#759](https://github.com/elastic/eui/pull/759))
- Expanded table rows in paginated data no longer leak to other pages ([#761](https://github.com/elastic/eui/pull/761))

**Breaking changes**

- Rename `logoElasticSearch` to `logoElasticsearch` [#755](https://github.com/elastic/eui/pull/755)

## [`0.0.44`](https://github.com/elastic/eui/tree/v0.0.44)

- Reduced `EuiToast` title size ([#703](https://github.com/elastic/eui/pull/703))

**Bug fixes**

- Fixed inherited `line-height` of inputs and buttons ([#702](https://github.com/elastic/eui/pull/702))
- Fixed card title sizing in K6 theme ([#704](https://github.com/elastic/eui/pull/704))

## [`0.0.43`](https://github.com/elastic/eui/tree/v0.0.43)

- Added `status` prop to `EuiStep` for additional styling ([#673](https://github.com/elastic/eui/pull/673))
- `EuiForm` and `EuiFormRow` now accept nodes for `errors` prop ([#685](https://github.com/elastic/eui/pull/685))
- Removed the default `max-width` from `EuiText`. This can still be applied by setting `grow={false}` ([#683](https://github.com/elastic/eui/pull/683))
- Added support for text alignment with `EuiTextAlign` ([#683](https://github.com/elastic/eui/pull/683))
- `EuiBasicTable` added the `compressed` prop to allow for tables with smaller fonts and padding ([#687](https://github.com/elastic/eui/pull/687))

**Bug fixes**

- Added a `paddingSize` prop to `EuiAccordion` to better mitigate situations where a nested `EuiFlexGroup` causes scrollbars ([#701](https://github.com/elastic/eui/pull/701))
- Fixed `EuiCard` `icon` prop to include user provided className ([#684](https://github.com/elastic/eui/pull/684))
- `EuiInMemoryTable` pagination state is now reset automatically when a search is executed ([#686](https://github.com/elastic/eui/pull/686))
- Fixed slow performance of `EuiComboBox` when there are hundreds or thousands of options by virtualizing `EuiComboBoxOptionsList` ([#670](https://github.com/elastic/eui/pull/670))
- Fixed some text styles ([#683](https://github.com/elastic/eui/pull/683))
    - Fixed font-family of input, textarea, select, and buttons
    - Fixed style of code, pre, and dl’s inside `EuiText`
    - Fixed ghost text color which was being set to a dark gray

**Breaking changes**

- Added responsive support for tables. This isn't technically a breaking change, but you will need to apply some new props (`hasActions`, `isSelectable`) for certain tables to make them look their best in mobile. **Responsive table views are on by default.** ([#584](https://github.com/elastic/eui/pull/584))

## [`0.0.42`](https://github.com/elastic/eui/tree/v0.0.42)

- Added `EuiDatePicker` component for date/time input ([#644](https://github.com/elastic/eui/pull/644))
- Added editor icon set to `EuiIcon` ([#671](https://github.com/elastic/eui/pull/671))

## [`0.0.41`](https://github.com/elastic/eui/tree/v0.0.41)

- Added `grow` prop to `EuiText` ([#662](https://github.com/elastic/eui/pull/662))
- Added `disabled` prop to `EuiComboBoxOption` ([#650](https://github.com/elastic/eui/pull/650))
- Added support for `<pre>` and `<code>` tags to `<EuiText>` ([#654](https://github.com/elastic/eui/pull/654))
- Added export of SASS theme variables in JSON format during compilation ([#642](https://github.com/elastic/eui/pull/642))
- Close `EuiComboBox` `singleSelection` options list when option is chosen ([#645](https://github.com/elastic/eui/pull/645))
- Wrap `EuiStepHorizontal` text instead of truncating it ([#653](https://github.com/elastic/eui/pull/653))
- Fixed a bug where `EuiSideNavItem` wouldn't pass an `onClick` handler down to `<a>` tags if they also had an `href` ([#664](https://github.com/elastic/eui/pull/664))
- Updated existing and added additional TypeScript definitions ([#666](https://github.com/elastic/eui/pull/666))

**Bug fixes**

- Fixed `EuiBasicTable` re-rendering on hover of table rows ([#665](https://github.com/elastic/eui/pull/665))

**Breaking changes**

- `EuiStepsHorizontal` now requires an `onClick` prop be provided for each step configuration object ([#653](https://github.com/elastic/eui/pull/653))

## [`0.0.40`](https://github.com/elastic/eui/tree/v0.0.40)

- Tweaked sizing, weights, color, line-heights, and added more levels to `EuiTitle` and `EuiText` ([#627](https://github.com/elastic/eui/pull/627))
- Added TypeScript type definitions for `EuiPortal`, `EuiText` and `EuiTitle` as well as the `calculatePopoverPosition` service ([#638](https://github.com/elastic/eui/pull/638))
- Grayed out labels for `disabled` controls ([#648](https://github.com/elastic/eui/pull/648))

**Bug fixes**

- Fix visual shadow glitch on hover of `EuiToast` ([#632](https://github.com/elastic/eui/pull/632))

**Breaking changes**

- **Note: This breaking change is reversed in 0.0.43.** Added a default `max-width` to `EuiText` ([#627](https://github.com/elastic/eui/pull/627))

## [`0.0.39`](https://github.com/elastic/eui/tree/v0.0.39)

**Bug fixes**

- Allow accordions to dynamically change height, and support values on radio inputs ([#613](https://github.com/elastic/eui/pull/613))
- Accordion toggle layout is no longer flagged responsive, in order to prevent unwanted stacking on mobile ([#613](https://github.com/elastic/eui/pull/613))

**Breaking changes**

- Support values on radio inputs. This is breaking because now the second argument to the radio `onChange` callback is the value, which bumps the change event to the third argument ([#613](https://github.com/elastic/eui/pull/613))

## [`0.0.38`](https://github.com/elastic/eui/tree/v0.0.38)

- Modified drop shadow intensities and color ([#607](https://github.com/elastic/eui/pull/607))
- Added SASS color functions. Made `$euiColorWarning` color usage more accessible while still being "yellow" ([#628](https://github.com/elastic/eui/pull/628))
- Removed extraneous `global_styling/mixins/_forms.scss` file and importing the correct files in the `filter_group.scss` and `combo_box.scss` files ([#609](https://github.com/elastic/eui/pull/609))
- Added `isInvalid` prop to `EuiComboBox` ([#631](https://github.com/elastic/eui/pull/631))
- Added support for rejecting user input by returning `false` from the `onCreateOption` prop of `EuiComboBox` ([#631](https://github.com/elastic/eui/pull/631))

**Bug fixes**

- Visual fix for the focus state of disabled `EuiButton` ([#603](https://github.com/elastic/eui/pull/603))
- `EuiSelect` can pass any node as a value rather than just a string ([#603](https://github.com/elastic/eui/pull/603))
- Fixed a typo in the flex TypeScript definition ([#629](https://github.com/elastic/eui/pull/629))
- Fixed `EuiComboBox` bug in which the options list wouldn't always match the width of the input ([#611](https://github.com/elastic/eui/pull/611))
- Fixed `EuiComboBox` bug in which opening the combo box when there's no scrollbar on the window would result in the list being positioned incorrectly ([#631](https://github.com/elastic/eui/pull/631))
- Fixed `EuiComboBox` bug in which clicking a pill's close button would close the list ([#631](https://github.com/elastic/eui/pull/631))
- Fixed `EuiComboBox` bug in which moving focus from one combo box to another would remove the `euiBody-hasPortalContent` class from the body ([#631](https://github.com/elastic/eui/pull/631))

## [`0.0.37`](https://github.com/elastic/eui/tree/v0.0.37)

- Added `EuiComboBox` for selecting many options from a list of options ([#567](https://github.com/elastic/eui/pull/567))
- Added `EuiHighlight` for highlighting a substring within text ([#567](https://github.com/elastic/eui/pull/567))
- `calculatePopoverPosition` service now accepts a `positions` argument so you can specify which positions are acceptable ([#567](https://github.com/elastic/eui/pull/567))
- Added `closeButtonProps` prop to `EuiBadge`, `hollow` badge type, and support for arbitrary hex color ([#567](https://github.com/elastic/eui/pull/567))
- Added support for arbitrary hex color to `EuiIcon` ([#567](https://github.com/elastic/eui/pull/567))

**Breaking changes**

- Renamed `euiBody-hasToolTip` class to `euiBody-hasPortalContent` ([#567](https://github.com/elastic/eui/pull/567))

## [`0.0.36`](https://github.com/elastic/eui/tree/v0.0.36)

- Added support for range queries in `EuiSearchBar` (works for numeric and date values) ([#485](https://github.com/elastic/eui/pull/485))
- Added support for emitting a `EuiSearchBar` query to an Elasticsearch query string ([#598](https://github.com/elastic/eui/pull/598))
- Added support for expandable rows to `EuiBasicTable` ([#585](https://github.com/elastic/eui/pull/585))

**Bug fixes**

- Relaxed query syntax of `EuiSearchBar` to allow usage of hyphens without escaping ([#581](https://github.com/elastic/eui/pull/581))
- Fixed font-weight issue in K6 theme ([#596](https://github.com/elastic/eui/pull/596))

## [`0.0.35`](https://github.com/elastic/eui/tree/v0.0.35)

- Modified `EuiLink` and all buttons to support both href and onClick ([#554](https://github.com/elastic/eui/pull/554))
- Added `color` prop to `EuiIconTip` ([#580](https://github.com/elastic/eui/pull/580))

## [`0.0.34`](https://github.com/elastic/eui/tree/v0.0.34)

- Adjust `EuiCallOut` and dark theme warning coloring ([#563](https://github.com/elastic/eui/pull/563))
- Added a `buttonColor` prop to `EuiConfirmModal` ([#546](https://github.com/elastic/eui/pull/546))
- Added 'baseline' as option to `EuiFlexGroup`'s `alignItems` prop ([#546](https://github.com/elastic/eui/pull/546))

**Bug fixes**

- Fixed `EuiToolTip` bug which caused the tooltip to hide when moving the mouse around inside of the trigger element ([#557](https://github.com/elastic/eui/pull/557), [#564](https://github.com/elastic/eui/pull/564))
- Fixed a bug where `EuiButtonEmpty` would offer a white background on hover when it was disabled, even when there was no such background transition on hover when the buttons are not disabled ([#561](https://github.com/elastic/eui/pull/561))
- Fixed table cell bugs ([#565](https://github.com/elastic/eui/pull/565))
  - `EuiBasicTable` now supports explicitly setting `truncateText` and `textOnly` on column definitions, and supports passing through unrecognized props to the cell (e.g. `data-test-subj`).
  - Updated table cell CSS so that long single-word cell content will break and wrap mid-word.

## [`0.0.33`](https://github.com/elastic/eui/tree/v0.0.33)

- Added initial sorting option to `EuiInMemoryTable` ([#547](https://github.com/elastic/eui/pull/547))
- Horizontally scrolling `EuiTabs` ([#546](https://github.com/elastic/eui/pull/546))
- Remove padding from both sides of `EuiEmptyButton` ([#546](https://github.com/elastic/eui/pull/546))
- Added `disabled` prop to placeholder (ellipses) button in pagination ([#546](https://github.com/elastic/eui/pull/546))
- Converted `.euiHeader__notification` into `EuiHeaderNotification` ([#546](https://github.com/elastic/eui/pull/546))

**Bug fixes**

- `EuiConfirmModal` will now check for the presence of confirm and cancel buttons before trying to focus them ([#555](https://github.com/elastic/eui/pull/555))

## [`0.0.32`](https://github.com/elastic/eui/tree/v0.0.32)

- Updated `EuiDescriptionList` to accept nodes for the titles and descriptions ([#552](https://github.com/elastic/eui/pull/552))
- Added `stop` and `stopFilled` icons ([#543](https://github.com/elastic/eui/pull/543))

**Bug fixes**

- Fixed `EuiToolTip` smart positioning to prevent tooltip from being clipped by the window where possible ([#550](https://github.com/elastic/eui/pull/550))

## [`0.0.31`](https://github.com/elastic/eui/tree/v0.0.31)

- Made `<EuiProgress>` TypeScript types more specific ([#518](https://github.com/elastic/eui/pull/518))
- Removed `font-smoothing` from our reset css for better text legibility ([#539](https://github.com/elastic/eui/pull/539))

**Bug fixes**

- Made `EuiIconTip` screen reader accessible ([#534](https://github.com/elastic/eui/pull/534))
- Fixed a sorting issue in `EuiInMemoryTable` ([#453](https://github.com/elastic/eui/pull/453))
- Fixed checkbox click for `EuiCheckbox` and `EuiRadio` without a label ([#541](https://github.com/elastic/eui/pull/541))

## [`0.0.30`](https://github.com/elastic/eui/tree/v0.0.30)

- Add ability to force `EuiSideNav` items open by setting `item.forceOpen` ([#515](https://github.com/elastic/eui/pull/515))

## [`0.0.29`](https://github.com/elastic/eui/tree/v0.0.29)

- Added `EuiIconTip` to make it easier to display icons with tooltips ([#528](https://github.com/elastic/eui/pull/528))
- Added `buttonRef` prop to `EuiButton`, `EuiButtonEmpty`, and `EuiButtonIcon` ([#529](https://github.com/elastic/eui/pull/529))

**Bug fixes**

- `EuiHealth` no longer stacks flex items on small screens ([#530](https://github.com/elastic/eui/pull/530))
- Fixed `EuiPageContent` centering within `EuiPage` issue ([#527](https://github.com/elastic/eui/pull/527))
- `EuiConfirmModal` will now correctly auto-focus on its confirm and cancel buttons ([#529](https://github.com/elastic/eui/pull/529))

## [`0.0.28`](https://github.com/elastic/eui/tree/v0.0.28)

- `EuiInMemoryTable` pass items to BasicTable when message is provided ([#517](https://github.com/elastic/eui/pull/517)).
- `EuiSearchBox` now passes unused props through to `EuiFieldSearch` ([#514](https://github.com/elastic/eui/pull/514))
- Change `EuiBasicTable` `noItemsMessage` and `EuiInMemoryTable` `message` propType to node
instead of just string ([#516](https://github.com/elastic/eui/pull/516))

## [`0.0.27`](https://github.com/elastic/eui/tree/v0.0.27)

- Don't propagate a null `onClick` on EuiPanels ([#473](https://github.com/elastic/eui/pull/473))
- Use 1.1px for the `EuiHorizontalRule` height, in order to work around strange Chrome height calculations ([#473](https://github.com/elastic/eui/pull/473))
- New icons for `logoGithub` and `logoSketch` ([#494](https://github.com/elastic/eui/pull/494))
- `EuiCard` now has an `href` and `isClickable` prop for better handling hover animations ([#494](https://github.com/elastic/eui/pull/494))
- Added `calculateContrast` and `rgbToHex` to services ([#494](https://github.com/elastic/eui/pull/494))

**Bug fixes**

- `EuiModal` is now responsive on mobile screens ([#512](https://github.com/elastic/eui/pull/512))
- `EuiFlexGrid` now collapses down in mobile layouts properly ([#515](https://github.com/elastic/eui/pull/515))
- Made `EuiCard` proptypes more permission by changing strings to nodes ([#515](https://github.com/elastic/eui/pull/515))
- Fixed `responsive={false}` prop not working when flex groups were nested ([#494](https://github.com/elastic/eui/pull/494))
- `EuiBadge` wrapping element changed from a `div` to `span` so it can be nested in text blocks ([#494](https://github.com/elastic/eui/pull/494))

## [`0.0.26`](https://github.com/elastic/eui/tree/v0.0.26)

**Bug fixes**

- `EuiSelect` do not set `defaultValue` property when `value` property is provided ([#504](https://github.com/elastic/eui/pull/504)).
- `EuiBottomBar` now uses `EuiPortal` to avoid z-index conflicts ([#487](https://github.com/elastic/eui/pull/487))
- Upped dark theme contrast on disabled buttons ([#487](https://github.com/elastic/eui/pull/487))

**Breaking changes**

- Removed `EuiTableOfRecords` ([#490](https://github.com/elastic/eui/pull/490))

## [`0.0.25`](https://github.com/elastic/eui/tree/v0.0.25)

- `EuiSearchBar` accepts `toolsLeft` and `toolsRight` props ([#458](https://github.com/elastic/eui/pull/458))
- Added `search.onChange` callback to `EuiInMemoryTable` ([#469](https://github.com/elastic/eui/pull/469))
- Added `initialPageSize` option to `EuiInMemoryTable` ([#477](https://github.com/elastic/eui/pull/477))
- Added design guidelines for button and toast usage ([#371](https://github.com/elastic/eui/pull/371))

**Breaking changes**

- Complete refactor of `EuiToolTip`. They now work. Only a breaking change if you were using them ([#484](https://github.com/elastic/eui/pull/484))

## [`0.0.24`](https://github.com/elastic/eui/tree/v0.0.24)

- Removed hover and focus states from non-selectable `EuiSideNavItem`s ([#434](https://github.com/elastic/eui/pull/434))
- Added `Ast` and `Query` services ([#454](https://github.com/elastic/eui/pull/454))
- Added icons for Kibana query language ([#455](https://github.com/elastic/eui/pull/455))

**Bug fixes**

- Fix error stemming from `selected` prop on `EuiSelect` ([#436](https://github.com/elastic/eui/pull/436))

**Breaking changes**

- The `Random` service's `oneOf` method now only accepts an array ([#454](https://github.com/elastic/eui/pull/454))

## [`0.0.23`](https://github.com/elastic/eui/tree/v0.0.23)

- Added `EuiInMemoryTable`, which encapsulates sorting, searching, selection, and pagination state and logic ([#390](https://github.com/elastic/eui/pull/390))
- Added stack trace information to `EuiErrorBoundary` ([#428](https://github.com/elastic/eui/pull/428))
- Make full screen code block use the same font-size on the original code block ([#447](https://github.com/elastic/eui/pull/447))

**Bug fixes**

- Fixed `EuiContextMenu` bug when using the keyboard to navigate up, which was caused by unnecessarily re-rendering the items, thus losing references to them ([#431](https://github.com/elastic/eui/pull/431))

## [`0.0.22`](https://github.com/elastic/eui/tree/v0.0.22)

- Added `EuiDelayHide` component ([#412](https://github.com/elastic/eui/pull/412))
- Decreased overall size of checkbox, radio, and switches as well as better styles for the different states ([#407](https://github.com/elastic/eui/pull/407))
- Added `EuiFilePicker` component for `input type="file"` needs ([#402](https://github.com/elastic/eui/pedull/402))
- Added `isLoading` prop to `EuiButton` ([#427](https://github.com/elastic/eui/pull/427))
- Added icons: `eye`, `eyeClosed`, `grab`, `heatmap`, `vector` ([#427](https://github.com/elastic/eui/pull/427))
- Added `hasNoInitialSelection` option to `EuiSelect` ([#422](https://github.com/elastic/eui/pull/422))

**Bug fixes**

- Fixed appearance of checked checkboxes and radios in IE ([#407](https://github.com/elastic/eui/pull/407))
- Fixed disabled vs enabled appearance of checked checkboxes and radios ([#407](https://github.com/elastic/eui/pull/407))
- Fixed disabled & checked state of switches ([#407](https://github.com/elastic/eui/pull/407))
- Fixed `EuiCard` content alignment when content is short ([#415](https://github.com/elastic/eui/pull/415))
- Only apply the `$euiCodeBlockSelectedBackgroundColor` variable if it is a color ([#427](https://github.com/elastic/eui/pull/427))
- No margins for `<hr>` ([#427](https://github.com/elastic/eui/pull/427))
- Fixed `EuiButton` truncation ([#427](https://github.com/elastic/eui/pull/427))

**Breaking changes**

- Changed `EuiAccordion`’s method of `onToggleOpen` to `onToggle` ([#427](https://github.com/elastic/eui/pull/427))

## [`0.0.21`](https://github.com/elastic/eui/tree/v0.0.21)

- Logstash icon set. [#399](https://github.com/elastic/eui/pull/399)
- Added support for `disabled` options in `EuiSelect`. [#324](https://github.com/elastic/eui/pull/324)
- Badges can now accept onClicks and custom colors. They were changed stylistically to be bolder and smaller by default ([#381](https://github.com/elastic/eui/pull/381))
- Added component to wrap blocks of substeps `EuiSubSteps` in a shaded container ([#375](https://github.com/elastic/eui/pull/375))
- Added horizontal steps component ([#375](https://github.com/elastic/eui/pull/375))
- Changed look and feel of pagination. Added `compressed` prop for smaller footprint pagination ([#380](https://github.com/elastic/eui/pull/380))
- Added `EuiBasicTable` as an opinionated, high level component for constructing tables. Its addition deprecates `EuiTableOfRecords` which is still available, but now marked for removal ([#377](https://github.com/elastic/eui/pull/377))
- Added styles for `readOnly` states of form controls ([#391](https://github.com/elastic/eui/pull/391))
- Added importAction and exportAction icons ([#394](https://github.com/elastic/eui/pull/394))
- Added `EuiCard` for UI patterns that need an icon/image, title and description with some sort of action ([#380](https://github.com/elastic/eui/pull/380))
- Added TypeScript definitions for the `EuiHealth` component ([#403](https://github.com/elastic/eui/pull/403))
- Added `SearchBar` component - introduces a simple yet rich query language to search for objects + search box and filter controls to construct/manipulate it ([#379](https://github.com/elastic/eui/pull/379))

**Bug fixes**

- Tables now default to `table-layout: fixed` to avoid some collapsing cell problems. [#398](https://github.com/elastic/eui/pull/398)
- Wrap long lines of text within the body of `EuiToast` instead of letting text overflow ([#392](https://github.com/elastic/eui/pull/392))
- Fixed dark theme coloring of SubSteps ([#396](https://github.com/elastic/eui/pull/396))
- Reorder selectors to fix fixed progress bar in Firefox ([#404](https://github.com/elastic/eui/pull/404))

## [`0.0.20`](https://github.com/elastic/eui/tree/v0.0.20)

- Renamed class from `euiFlexGroup--alignItemsStart` to `euiFlexGroup--alignItemsFlexStart` ([#378](https://github.com/elastic/eui/pull/378))

## [`0.0.19`](https://github.com/elastic/eui/tree/v0.0.19)

- `EuiGlobalToastList` now prevents toasts from disappearing while the user's mouse is over the list. Added `timer/Timer` service ([#370](https://github.com/elastic/eui/pull/370))

**Bug fixes**

- **Note: This is deprecated in 0.0.21 and removed in 0.0.26.** `EuiTableOfRecords` selection bugs ([#365](https://github.com/elastic/eui/pull/365))
  - Deleting selected items now resets the select all checkbox to an unchecked state
  - The select all checkbox only becomes checked when all selectable rows are checked, not just some of them

**Breaking changes**

- Changed `EuiGlobalToastList` to be responsible for instantiating toasts, tracking their lifetimes, and dismissing them. It now accepts `toasts`, `dismissToast`, and `toastLifeTimeMs` props. It no longer accepts `children` ([#370](https://github.com/elastic/eui/pull/370))

## [`0.0.18`](https://github.com/elastic/eui/tree/v0.0.18)

**Bug fixes**

- Fixed `EuiCodeEditor` bug in which hitting ESCAPE to close the autocompletion suggestions menu would also exit editing mode ([#363](https://github.com/elastic/eui/pull/363))

## [`0.0.17`](https://github.com/elastic/eui/tree/v0.0.17)

**Bug fixes**

- Downgraded `lodash` version to `3.10.0` to align it with Kibana ([#359](https://github.com/elastic/eui/pull/359))

## [`0.0.16`](https://github.com/elastic/eui/tree/v0.0.16)

- `EuiRadio` now supports the `input` tag's `name` attribute. `EuiRadioGroup` accepts a `name` prop that will propagate to its `EuiRadio`s ([#348](https://github.com/elastic/eui/pull/348))
- Added Machine Learning create jobs icon set ([#338](https://github.com/elastic/eui/pull/338))
- **Note: This is deprecated in 0.0.21 and removed in 0.0.26.** Added `EuiTableOfRecords`, a higher level table component to take away all your table listings frustrations ([#250](https://github.com/elastic/eui/pull/250))

**Bug fixes**

- Added `react-color` as a dependency (was previously a devDependency) ([#354](https://github.com/elastic/eui/pull/354))
- Stop propagation and prevent default when closing components. Otherwise the same Escape keypress could close the parent component(s) as well as the one you intend to close ([#344](https://github.com/elastic/eui/pull/344))

## [`0.0.15`](https://github.com/elastic/eui/tree/v0.0.15)

- Added `EuiColorPicker` ([#328](https://github.com/elastic/eui/pull/328))
- `EuiCodeBlock` now only shows fullscreen icons if `overflowHeight` prop is set. Also forces large fonts and padding while expanded ([#325](https://github.com/elastic/eui/pull/325))
- Exported `VISUALIZATION_COLORS` from services ([#329](https://github.com/elastic/eui/pull/329))
- Added typescript definitions for `EuiFormRow`, `EuiRadioGroup`, `EuiSwitch`, `EuiLoadingSpinner`, `EuiLoadingChart` and `EuiProgress` ([#326](https://github.com/elastic/eui/pull/326))
- Added `checkHrefAndOnClick` and `getSecureRelForTarget` to services.

**Breaking changes**

- `EuiCodeBlock` now only shows fullscreen icons if `overflowHeight` prop is set. Also forces large fonts and padding while expanded ([#325](https://github.com/elastic/eui/pull/325))
- React ^16.2 is now a peer dependency ([#264](https://github.com/elastic/eui/pull/264))
- `EuiProgress` no longer accepts the `indeterminate` property, which never had any effect ([#326](https://github.com/elastic/eui/pull/326))

**Bug fixes**

- Fix TypeScript definitions such that optional and readonly properties survive being passed through `Omit` ([#322](https://github.com/elastic/eui/pull/322))

## [`0.0.14`](https://github.com/elastic/eui/tree/v0.0.14)

- Added `isColorDark` color util ([#311](https://github.com/elastic/eui/pull/311))
- EuiButton, EuiButtonEmpty and EuiButtonIcon can now take an `href` ([#316](https://github.com/elastic/eui/pull/316))
- In `EuiSideNav`, allow a callback to be passed that renders the individual items in the navigation. This makes interoperability with e.g. `react-router` easier ([#310](https://github.com/elastic/eui/pull/310))
- Add new icon types to `EuiIcon` TypeScript definitions ([#323](https://github.com/elastic/eui/pull/323)).

**Bug fixes**

- Set `EuiFlexGroup` to `flex-grow: 1` to be more friendly with IE11 ([#315](https://github.com/elastic/eui/pull/315))

## [`0.0.13`](https://github.com/elastic/eui/tree/v0.0.13)

- Added index management icons ([#307](https://github.com/elastic/eui/pull/307))

**Breaking changes**

- Reverted test helper for async functions that throw exceptions. See PR for details on how this can be handled in Jest 22 ([#306](https://github.com/elastic/eui/pull/306))

**Bug fixes**

- Adjust toast z-index to show over modals ([#296](https://github.com/elastic/eui/pull/296))
- Fix nested `EuiFlexItem` collapse issue in IE ([#308](https://github.com/elastic/eui/pull/308))

## [`0.0.12`](https://github.com/elastic/eui/tree/v0.0.12)

- Minor style-only changes to `EuiPagination`, button reset, `EuiTableHeaderCell`, and `EuiCodeBlock` ([#298](https://github.com/elastic/eui/pull/298))
- All NPM dependencies now use ^ to install the latest minor version.
- Added Apache, Nginx, MySQL logos ([#270](https://github.com/elastic/eui/pull/270))
- Added small version of `EuiCallOut` ([#269](https://github.com/elastic/eui/pull/269))
- Added first batch of TypeScript type definitions for components and services ([#252](https://github.com/elastic/eui/pull/252))
- Added button for expanding `EuiCodeBlock` instances to be full-screen ([#259](https://github.com/elastic/eui/pull/259))
- Add test helper for async functions that throw exceptions ([#301](https://github.com/elastic/eui/pull/301))

**Bug fixes**

- Removed padding on `EuiPage` mobile breakpoint ([#282](https://github.com/elastic/eui/pull/282))
- Fixed some `EuiIcon` `type`s not setting their `viewBox` attribute, which caused them to not honor the `size` properly ([#277](https://github.com/elastic/eui/pull/277))
- Fixed `EuiContextMenu` to pass the `event` argument to a `EuiContextMenuItem`'s `onClick` handler even when a panel is defined ([#265](https://github.com/elastic/eui/pull/265))

**Breaking changes**

- Removed `color` prop from `EuiCodeBlock`. This component's highlighting now matches whichever theme is currently active. See PR for details on SCSS breaking changes ([#259](https://github.com/elastic/eui/pull/259))

## [`0.0.11`](https://github.com/elastic/eui/tree/v0.0.11)

- Added `EuiImage` component to allow for image sizing and zooms ([#262](https://github.com/elastic/eui/pull/262))
- Updated `EuiOverlayMask` to append `<div>` to body ([#254](https://github.com/elastic/eui/pull/254))

**Bug fixes**

- Disabled tab styling ([#258](https://github.com/elastic/eui/pull/258))
- Proper className for flexGroup alignItems prop ([#257](https://github.com/elastic/eui/pull/257))
- Clicking the downArrow icon in `EuiSelect` now triggers selection ([#255](https://github.com/elastic/eui/pull/255))
- Fixed `euiFormRow` id's from being the same as the containing input and label ([#251](https://github.com/elastic/eui/pull/251))

**Breaking changes**

- `{rest}` prop attachment moved from wrapping div to the input on checkboxes and switches ([#246](https://github.com/elastic/eui/pull/246))

## [`0.0.10`](https://github.com/elastic/eui/tree/v0.0.10)

- Updated `euiPopover` to propagate `panelPaddingSize` padding values to content only (title does inherit horizontal values) via CSS ([#229](https://github.com/elastic/eui/pull/229))
- Updated `EuiErrorBoundary` to preserve newlines in error ([#238](https://github.com/elastic/eui/pull/238))
- Added more icons and fixed a few for dark mode ([#228](https://github.com/elastic/eui/pull/228))
- Added `EuiFlyout` component ([#227](https://github.com/elastic/eui/pull/227))

**Breaking changes**

- Renamed `EuiModalOverlay` to `EuiOverlayMask` ([#227](https://github.com/elastic/eui/pull/227))

**Bug fixes**

- Fixed bug in `Pager` service which occurred when there were no items ([#237](https://github.com/elastic/eui/pull/237))
- Added `isPageable` method to `Pager` service and set first and last page index to -1 when there are no pages ([#242](https://github.com/elastic/eui/pull/242))

## [`0.0.9`](https://github.com/elastic/eui/tree/v0.0.9)

**Breaking changes**

- Renamed `euiFlexGroup--alignItemsEnd` class to `euiFlexGroup--alignItemsFlexEnd`.
- Remove support for `primary` color from `EuiTextColor` because it looked too much like a link.

**Bug fixes**

- Give `EuiFormErrorText` and `EuiFormHelpText` proper line-height ([#234](https://github.com/elastic/eui/pull/234))

## [`0.0.8`](https://github.com/elastic/eui/tree/v0.0.8)

**Bug fixes**

- Fix button vertical alignment ([#232](https://github.com/elastic/eui/pull/232))

## [`0.0.7`](https://github.com/elastic/eui/tree/v0.0.7)

- Added `EuiSteps` component ([#202](https://github.com/elastic/eui/pull/202), [#208](https://github.com/elastic/eui/pull/208))

**Breaking changes**

- Test helpers now published at `@elastic/eui/lib/test`

**Bug fixes**

- Case sensitive file name fix for Kibana dark theme ([#216](https://github.com/elastic/eui/pull/216))

## [`0.0.6`](https://github.com/elastic/eui/tree/v0.0.6)

- `justify` prop of `EuiFlexGroup` now accepts `spaceEvenly` ([#205](https://github.com/elastic/eui/pull/205))
- Increased size of `<EuiTitle size="s">` so that it's distinguishable as a title ([#204](https://github.com/elastic/eui/pull/204))

## [`0.0.5`](https://github.com/elastic/eui/tree/v0.0.5)

**Bug fixes**

- Fixed import paths for `EuiTable`, `EuiHealth`, and `EuiPopover` which prevented dependents of EUI from being able to compile when importing components from the `lib` directory ([#203](https://github.com/elastic/eui/pull/203))

## [`0.0.4`](https://github.com/elastic/eui/tree/v0.0.4)

- Added `EuiHealth` components for status checks ([#158](https://github.com/elastic/eui/pull/158))
- Cleaned up styling for checkboxes, switches, and radios ([#158](https://github.com/elastic/eui/pull/158))
- Form `disabled` states are now more consistent ([#158](https://github.com/elastic/eui/pull/158))
- Page and title padding adjusted to be more compact ([#158](https://github.com/elastic/eui/pull/158))
- Table spacing is now smaller ([#158](https://github.com/elastic/eui/pull/158))
- Dark theme forms now have better contrast with their borders ([#158](https://github.com/elastic/eui/pull/158))
- Added icons to match Kibana's app directory ([#162](https://github.com/elastic/eui/pull/162))
- Converted icons from SVG to React component during the build and stop using sprites ([#160](https://github.com/elastic/eui/pull/160))
- Added `isReadOnly`, `setOptions`, and `cursorStart` props to `EuiCodeEditor` ([#169](https://github.com/elastic/eui/pull/169))
- Added `wrap` prop to `EuiFlexGroup` ([#170](https://github.com/elastic/eui/pull/170))
- Added `scope` prop to `EuiTableHeaderCell` and `EuiTableHeaderCellCheckbox` ([#171](https://github.com/elastic/eui/pull/171))
- Added `disabled` prop to `EuiContextMenuItem` ([#172](https://github.com/elastic/eui/pull/172))
- Added `EuiTablePagination` component and `Pager` service ([#178](https://github.com/elastic/eui/pull/178))
- **Note: This is broken until 0.0.25.** Added `EuiTooltip` component ([#174](https://github.com/elastic/eui/pull/174), [#193](https://github.com/elastic/eui/pull/193))
- Added a bold weight of 700 and apply it to `<strong>` elements by default ([#193](https://github.com/elastic/eui/pull/193))
- Icon size prop now accepts `s`. Adjusted coloring of sidenav arrows ([#178](https://github.com/elastic/eui/pull/197))
- Added `EuiErrorBoundary` ([#198](https://github.com/elastic/eui/pull/198))
- Exported `test` module, which includes `findTestSubject`, `startThrowingReactWarnings`, `stopThrowingReactWarnings`, `requiredProps`, and `takeMountedSnapshot` helpers ([#198](https://github.com/elastic/eui/pull/198))
- Added a more systematic way to add themes; includes a new K6 theme for Kibana ([#191](https://github.com/elastic/eui/pull/191))

**Bug fixes**

- Fixed bug where screen-reader styles weren't being imported ([#103](https://github.com/elastic/eui/pull/103))
- Fixed a bug where `<progress>` wasn't being rendered under `block` display ([#166](https://github.com/elastic/eui/pull/166))
- Fixed a bug that caused `EuiPageSideBar` width to change when the width of its content changed ([#181](https://github.com/elastic/eui/pull/181))

**Breaking changes**

- Fixed a bug where table cell classes were being applied twice ([#167](https://github.com/elastic/eui/pull/167))
- React ^16.0 is now a peer dependency ([#198](https://github.com/elastic/eui/pull/198))

## [`0.0.3`](https://github.com/elastic/eui/tree/v0.0.3)

- `EuiFlexItem` now accepts integers between 1 and 10 for the `grow` prop ([#144](https://github.com/elastic/eui/pull/144))
- `EuiFlexItem` and `EuiFlexGrow` now accept a `component` prop which you can set to `span` or `div` (default) ([#141](https://github.com/elastic/eui/pull/141))
- Added `isLoading` prop to form inputs to allow for a loading state ([#150](https://github.com/elastic/eui/pull/150))

**Breaking changes**

- `EuiSideNav` now accepts a tree data structure via the `items` prop ([#141](https://github.com/elastic/eui/pull/141))
- `EuiSideNavGroup`, `EuiSideNavItem`, and `EuiSideNavTitle` have been removed from the public API ([#141](https://github.com/elastic/eui/pull/141))

## [`0.0.2`](https://github.com/elastic/eui/tree/v0.0.2)

- Changed the hover states of `EuiButtonEmpty` to look more like links ([#135](https://github.com/elastic/eui/pull/135))
- `EuiCode` now wraps `EuiCodeBlock`, so it can do everything `EuiCodeBlock` could, but inline ([#138](https://github.com/elastic/eui/pull/138))
- Added `transparentBackground` prop to `EuiCodeBlock` ([#138](https://github.com/elastic/eui/pull/138))
- `EuiCodeBlock` now uses the `light` theme by default ([#138](https://github.com/elastic/eui/pull/138))
- `EuiFormRow` generates its own unique `id` prop if none is provided ([#130](https://github.com/elastic/eui/pull/130))
- `EuiFormRow` associates help text and errors with the field element via ARIA attributes ([#130](https://github.com/elastic/eui/pull/130))

## [`0.0.1`](https://github.com/elastic/eui/tree/v0.0.1) Initial Release

- Initial public release<|MERGE_RESOLUTION|>--- conflicted
+++ resolved
@@ -1,6 +1,5 @@
 ## [`main`](https://github.com/elastic/eui/tree/main)
 
-<<<<<<< HEAD
 ### Feature: CSS-in-JS ([#5121](https://github.com/elastic/eui/pull/5121))
 
 - Added reset and global styles via CSS-in-JS with `@emotion/react/Global`
@@ -12,11 +11,10 @@
 - Added `@emotion/react` to `peerDependencies`
 - Amsterdam is now the default theme, deprecated and renamed old theme as "legacy"
 - Re-organized Sass files including where the `globals` are imported from
-=======
+
 **Bug fixes**
 
 - Fixed an `EuiDataGrid` bug where paginated overflowing data grids could become unscrollable when `rowCount` changed ([#5400](https://github.com/elastic/eui/pull/5400))
->>>>>>> df8652cc
 
 ## [`41.2.1`](https://github.com/elastic/eui/tree/v41.2.1)
 
