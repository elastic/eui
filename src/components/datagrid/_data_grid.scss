.euiDataGrid {
<<<<<<< HEAD
  display: flex;
  flex-direction: column;
  align-items: stretch;
  overflow: hidden;
  height: 100%;
}

.euiDataGrid--fullScreen {
  height: 100%;
  position: fixed;
  top: 0;
  left: 0;
  right: 0;
  bottom: 0;
  z-index: $euiZModal;
  background: $euiColorEmptyShade;

  .euiDataGrid__pagination {
    padding-bottom: $euiSize;
    background: $euiColorLightestShade;
  }
}

.euiDataGrid__content {
=======
>>>>>>> 1bd21d86
  @include euiScrollBar;

  font-feature-settings: 'tnum' 1; // Tabular numbers
  overflow-x: auto;
  scroll-padding: 0;
  max-width: 100%;
  width: 100%;
  background: $euiPageBackgroundColor;
}

.euiDataGrid__controls {
  @include euiBottomShadowSmall;

  background: $euiPageBackgroundColor;
  position: relative;
  z-index: 2;
  border-top: $euiBorderThin;
  border-right: $euiBorderThin;
  border-left: $euiBorderThin;
  padding: $euiSizeXS;
  flex-grow: 0;
}

.euiDataGrid__controlBtn--active {
  background: tintOrShade($euiColorSuccess, 80%, 50%);
  border-radius: $euiBorderRadius;

  &:focus {
    background: tintOrShade($euiColorSuccess, 80%, 50%);
  }
}
.euiDataGrid__pagination {
  padding-top: $euiSize;
  flex-grow: 0;
}

.euiDataGrid__verticalScroll {
  flex-grow: 1;
  overflow-y: hidden;
  height: 100%;
}

.euiDataGrid__overflow {
  overflow-y: hidden;
  height: 100%;
}

.euiDataGrid__content {
  @include euiYScrollWithShadows;
}

// This is used to remove extra scrollbars on the body when fullscreen is enabled
.euiDataGrid__restrictBody {
  height: 100vh;
  overflow: hidden;
}<|MERGE_RESOLUTION|>--- conflicted
+++ resolved
@@ -1,5 +1,4 @@
 .euiDataGrid {
-<<<<<<< HEAD
   display: flex;
   flex-direction: column;
   align-items: stretch;
@@ -24,9 +23,8 @@
 }
 
 .euiDataGrid__content {
-=======
->>>>>>> 1bd21d86
   @include euiScrollBar;
+  @include euiYScrollWithShadows;
 
   font-feature-settings: 'tnum' 1; // Tabular numbers
   overflow-x: auto;
@@ -57,6 +55,7 @@
     background: tintOrShade($euiColorSuccess, 80%, 50%);
   }
 }
+
 .euiDataGrid__pagination {
   padding-top: $euiSize;
   flex-grow: 0;
@@ -73,10 +72,6 @@
   height: 100%;
 }
 
-.euiDataGrid__content {
-  @include euiYScrollWithShadows;
-}
-
 // This is used to remove extra scrollbars on the body when fullscreen is enabled
 .euiDataGrid__restrictBody {
   height: 100vh;
