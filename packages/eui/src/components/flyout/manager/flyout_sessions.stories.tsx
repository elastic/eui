/*
 * Copyright Elasticsearch B.V. and/or licensed to Elasticsearch B.V. under one
 * or more contributor license agreements. Licensed under the Elastic License
 * 2.0 and the Server Side Public License, v 1; you may not use this file except
 * in compliance with, at your election, the Elastic License 2.0 or the Server
 * Side Public License, v 1.
 */

import { action } from '@storybook/addon-actions';
import { Meta, StoryObj } from '@storybook/react';
import React, {
  useCallback,
  useEffect,
  useMemo,
  useRef,
  useState,
} from 'react';
import type { Root } from 'react-dom/client';
import { createRoot } from 'react-dom/client';

import {
  EuiButton,
  EuiCodeBlock,
  EuiDescriptionList,
  EuiFlexGroup,
  EuiFlexItem,
  EuiFlyoutBody,
  EuiPanel,
  EuiProvider,
  EuiSpacer,
  EuiSwitch,
  EuiSwitchEvent,
  EuiText,
  EuiTitle,
} from '../..';
import { EuiFlyout } from '../flyout';
import { useCurrentSession, useFlyoutManager } from './hooks';

const meta: Meta<typeof EuiFlyout> = {
  title: 'Layout/EuiFlyout/Flyout Manager',
  component: EuiFlyout,
};

export default meta;

interface FlyoutSessionProps {
  title: string;
  mainSize?: 's' | 'm' | 'l' | 'fill';
  mainMaxWidth?: number;
  childSize?: 's' | 'm' | 'fill';
  childMaxWidth?: number;
  flyoutType: 'overlay' | 'push';
  childBackgroundShaded?: boolean;
}

const DisplayContext: React.FC<{ title: string }> = ({ title }) => {
  const flyoutManager = useFlyoutManager();
  const currentSession = useCurrentSession();
  return (
    <>
      <EuiTitle size="s">
        <h3>{title}</h3>
      </EuiTitle>
      <EuiSpacer size="s" />
      <EuiCodeBlock language="json">
        {JSON.stringify(
          {
            flyoutManager: flyoutManager
              ? { state: flyoutManager.state }
              : null,
            currentSession: currentSession ? currentSession : null,
          },
          null,
          2
        )}
      </EuiCodeBlock>
    </>
  );
};

const FlyoutSession: React.FC<FlyoutSessionProps> = React.memo((props) => {
  const {
    title,
    mainSize,
    childSize,
    mainMaxWidth,
    childMaxWidth,
    flyoutType,
  } = props;

  const [isFlyoutVisible, setIsFlyoutVisible] = useState(false);
  const [isChildFlyoutVisible, setIsChildFlyoutVisible] = useState(false);

  // Handlers for "Open" buttons

  const handleOpenMainFlyout = () => {
    setIsFlyoutVisible(true);
  };

  const handleOpenChildFlyout = () => {
    setIsChildFlyoutVisible(true);
  };

  // Callbacks for state synchronization

  const mainFlyoutOnActive = useCallback(() => {
    action('activate main flyout')(title);
  }, [title]);

  const childFlyoutOnActive = useCallback(() => {
    action('activate child flyout')(title);
  }, [title]);

  const mainFlyoutOnClose = useCallback(() => {
    action('close main flyout')(title);
    setIsFlyoutVisible(false);
    setIsChildFlyoutVisible(false);
  }, [title]);

  const childFlyoutOnClose = useCallback(() => {
    action('close child flyout')(title);
    setIsChildFlyoutVisible(false);
  }, [title]);

  // Render

  return (
    <>
      <EuiText>
        <EuiButton disabled={isFlyoutVisible} onClick={handleOpenMainFlyout}>
          Open {title}
        </EuiButton>
      </EuiText>
<<<<<<< HEAD
      <EuiFlyout
        isOpen={isFlyoutVisible}
        id={`mainFlyout-${title}`}
        session={true}
        flyoutMenuProps={{ title: `${title} - Main` }}
        size={mainSize}
        maxWidth={mainMaxWidth}
        type={flyoutType}
        ownFocus={false}
        pushAnimation={true}
        onActive={mainFlyoutOnActive}
        onClose={mainFlyoutOnClose}
      >
        <EuiFlyoutBody>
          <EuiText>
            <p>This is the content of {title}.</p>
            <EuiSpacer size="s" />
            <EuiDescriptionList
              type="column"
              listItems={[
                { title: 'Flyout type', description: flyoutType },
                {
                  title: 'Main flyout size',
                  description: mainSize ?? 'undefined (`m` by default)',
                },
                {
                  title: 'Main flyout maxWidth',
                  description: mainMaxWidth ?? 'N/A',
                },
              ]}
            />
            {childSize && (
              <EuiButton
                onClick={handleOpenChildFlyout}
                disabled={isChildFlyoutVisible}
              >
                Open child flyout
              </EuiButton>
            )}
          </EuiText>
        </EuiFlyoutBody>
        {childSize && (
          <EuiFlyout
            isOpen={isChildFlyoutVisible}
            id={`childFlyout-${title}`}
            flyoutMenuProps={{ title: `${title} - Child` }}
            size={childSize}
            maxWidth={childMaxWidth}
            onActive={childFlyoutOnActive}
            onClose={childFlyoutOnClose}
          >
            <EuiFlyoutBody>
              <EuiText>
                <p>This is the content of the child flyout of {title}.</p>
                <EuiSpacer size="s" />
                <EuiDescriptionList
                  type="column"
                  listItems={[
                    {
                      title: 'Child flyout size',
                      description: childSize ?? 'N/A',
                    },
                    {
                      title: 'Child flyout maxWidth',
                      description: childMaxWidth ?? 'N/A',
                    },
                  ]}
                />
              </EuiText>
            </EuiFlyoutBody>
          </EuiFlyout>
        )}
      </EuiFlyout>
=======
      {isFlyoutVisible && (
        <EuiFlyout
          id={`mainFlyout-${title}`}
          session={true}
          flyoutMenuProps={{ title: `${title} - Main` }}
          size={mainSize}
          maxWidth={mainMaxWidth}
          type={flyoutType}
          ownFocus={false}
          pushAnimation={true}
          onActive={mainFlyoutOnActive}
          onClose={mainFlyoutOnClose}
        >
          <EuiFlyoutBody>
            <EuiText>
              <p>This is the content of {title}.</p>
              <EuiSpacer size="s" />
              <EuiDescriptionList
                type="column"
                listItems={[
                  { title: 'Flyout type', description: flyoutType },
                  {
                    title: 'Main flyout size',
                    description: mainSize ?? 'undefined (`m` by default)',
                  },
                  {
                    title: 'Main flyout maxWidth',
                    description: mainMaxWidth ?? 'N/A',
                  },
                ]}
              />
              {childSize && (
                <EuiButton
                  onClick={handleOpenChildFlyout}
                  disabled={isChildFlyoutVisible}
                >
                  Open child flyout
                </EuiButton>
              )}
            </EuiText>
          </EuiFlyoutBody>
          {childSize && isChildFlyoutVisible && (
            <EuiFlyout
              id={`childFlyout-${title}`}
              flyoutMenuProps={{ title: `${title} - Child` }}
              aria-labelledby="childFlyoutTitle"
              size={childSize}
              maxWidth={childMaxWidth}
              onActive={childFlyoutOnActive}
              onClose={childFlyoutOnClose}
            >
              <EuiFlyoutBody>
                <EuiText>
                  <p>This is the content of the child flyout of {title}.</p>
                  <EuiSpacer size="s" />
                  <EuiDescriptionList
                    type="column"
                    listItems={[
                      {
                        title: 'Child flyout size',
                        description: childSize ?? 'N/A',
                      },
                      {
                        title: 'Child flyout maxWidth',
                        description: childMaxWidth ?? 'N/A',
                      },
                    ]}
                  />
                </EuiText>
              </EuiFlyoutBody>
            </EuiFlyout>
          )}
        </EuiFlyout>
      )}
>>>>>>> ff3c7886
    </>
  );
});

FlyoutSession.displayName = 'FlyoutSession';

const MultiSessionFlyoutDemo = () => {
  const [flyoutType, setFlyoutType] = useState<'overlay' | 'push'>('overlay');

  const handleFlyoutTypeToggle = useCallback((e: EuiSwitchEvent) => {
    setFlyoutType(e.target.checked ? 'push' : 'overlay');
  }, []);

  const listItems = useMemo(
    () => [
      {
        title: 'Session A: main size = s, child size = s',
        description: (
          <FlyoutSession
            flyoutType={flyoutType}
            title="Session A"
            mainSize="s"
            childSize="s"
          />
        ),
      },
      {
        title: 'Session B: main size = m, child size = s',
        description: (
          <FlyoutSession
            flyoutType={flyoutType}
            title="Session B"
            mainSize="m"
            childSize="s"
          />
        ),
      },
      {
        title: 'Session C: main size = s, child size = fill',
        description: (
          <FlyoutSession
            flyoutType={flyoutType}
            title="Session C"
            mainSize="s"
            childSize="fill"
          />
        ),
      },
      {
        title: 'Session D: main size = fill, child size = s',
        description: (
          <FlyoutSession
            flyoutType={flyoutType}
            title="Session D"
            mainSize="fill"
            childSize="s"
          />
        ),
      },
      {
        title: 'Session E: main size = fill',
        description: (
          <FlyoutSession
            flyoutType={flyoutType}
            title="Session E"
            mainSize="fill"
          />
        ),
      },
      {
        title:
          'Session F: main size = undefined, child size = fill (maxWidth 1000px)',
        description: (
          <FlyoutSession
            flyoutType={flyoutType}
            title="Session F"
            mainSize={undefined}
            childSize="fill"
            childMaxWidth={1000}
          />
        ),
      },
      {
        title: 'Session G: main size = fill (maxWidth 1000px), child size = s',
        description: (
          <FlyoutSession
            flyoutType={flyoutType}
            title="Session G"
            mainSize="fill"
            mainMaxWidth={1000}
            childSize="s"
          />
        ),
      },
    ],
    [flyoutType]
  );

  return (
    <>
      <EuiSwitch
        label="Flyouts push page content"
        checked={flyoutType === 'push'}
        onChange={handleFlyoutTypeToggle}
      />
      <EuiSpacer />
      <EuiDescriptionList
        type="column"
        columnGutterSize="m"
        listItems={listItems}
      />
      <EuiSpacer size="xl" />
      <DisplayContext title="Flyout manager context" />
    </>
  );
};

export const MultiSessionExample: StoryObj<typeof EuiFlyout> = {
  name: 'Multi-session example',
  render: () => <MultiSessionFlyoutDemo />,
};

const ExternalRootChildFlyout: React.FC<{ parentId: string }> = ({
  parentId,
}) => {
  const [isOpen, setIsOpen] = useState(false);

  const handleOpen = () => {
    setIsOpen(true);
  };

  const handleClose = () => {
    setIsOpen(false);
  };

  return (
    <EuiPanel hasBorder paddingSize="m" grow={false}>
      <EuiTitle size="xs">
        <h4>Root within {parentId}</h4>
      </EuiTitle>
      <EuiSpacer size="s" />
      <EuiButton onClick={handleOpen} size="s">
        Open Child Flyout
      </EuiButton>
      <EuiFlyout
        id={`child-flyout-${parentId}`}
        isOpen={isOpen}
        size="s"
        onClose={handleClose}
        flyoutMenuProps={{ title: `Child flyout of ${parentId}` }}
        data-test-subj="child-flyout-in-new-root"
      >
        <EuiFlyoutBody>
          <EuiText>
            <p>
              This is a child flyout rendered in a completely separate React
              root! It shares the same flyout manager state as the parent.
            </p>
            <EuiSpacer size="s" />
            <p>Parent ID: {parentId}</p>
          </EuiText>
        </EuiFlyoutBody>
      </EuiFlyout>
    </EuiPanel>
  );
};

const ExternalRootFlyout: React.FC<{ id: string }> = ({ id }) => {
  const [isOpen, setIsOpen] = useState(false);
  const [buttonRoot, setButtonRoot] = useState<Root | null>(null);
  const buttonContainerRef = useRef<HTMLDivElement | null>(null);

  // Create the button to open the child flyout in a separate React root
  useEffect(() => {
    if (isOpen) {
      // Use setTimeout to ensure the DOM element is rendered
      const timer = setTimeout(() => {
        if (buttonContainerRef.current) {
          const newRoot = createRoot(buttonContainerRef.current);
          newRoot.render(
            <EuiProvider>
              <ExternalRootChildFlyout parentId={id} />
            </EuiProvider>
          );
          setButtonRoot(newRoot);
        }
      }, 100);

      return () => clearTimeout(timer);
    }
  }, [isOpen, id]);

  // Cleanup the button root for opening the child flyout when the main flyout closes
  useEffect(() => {
    if (!isOpen && buttonRoot) {
      buttonRoot.unmount();
      setButtonRoot(null);
    }
  }, [isOpen, buttonRoot]);

  // Cleanup the main flyout's root on unmount
  useEffect(() => {
    return () => {
      if (buttonRoot) {
        buttonRoot.unmount();
      }
    };
  }, [buttonRoot]);

  return (
    <EuiPanel hasBorder paddingSize="m" grow={false}>
      <EuiTitle size="xs">
        <h3>{id}</h3>
      </EuiTitle>
      <EuiSpacer size="s" />
      <EuiButton onClick={() => setIsOpen((prev) => !prev)}>
        {isOpen ? 'Close flyout' : 'Open flyout'}
      </EuiButton>
      <EuiFlyout
        id={`external-root-${id}`}
        isOpen={isOpen}
        session
        size="m"
        onClose={() => setIsOpen(false)}
        flyoutMenuProps={{ title: `${id} flyout` }}
      >
        <EuiFlyoutBody>
          <EuiText>
            <p>
              This flyout lives in a separate React root but shares the same
              manager state. Closing it here should update all other flyout
              menus and history.
            </p>
            <EuiSpacer size="m" />
            <p>
              Below is a button rendered in a separate React root that opens a
              child flyout:
            </p>
            <EuiSpacer size="s" />
            {/* Container for the button React root - inside the main flyout */}
            <div ref={buttonContainerRef} />
          </EuiText>
        </EuiFlyoutBody>
      </EuiFlyout>
    </EuiPanel>
  );
};

const MultiRootFlyoutDemo: React.FC = () => {
  const secondaryRootRef = useRef<HTMLDivElement | null>(null);
  const tertiaryRootRef = useRef<HTMLDivElement | null>(null);
  const mountedRootsRef = useRef<Root[]>([]);

  useEffect(() => {
    const timer = setTimeout(() => {
      if (secondaryRootRef.current && tertiaryRootRef.current) {
        const containers = [
          { container: secondaryRootRef.current, id: 'Secondary root' },
          { container: tertiaryRootRef.current, id: 'Tertiary root' },
        ];

        mountedRootsRef.current = containers.map(({ container, id }) => {
          const root = createRoot(container);
          root.render(
            <EuiProvider>
              <ExternalRootFlyout id={id} />
            </EuiProvider>
          );
          return root;
        });
      }
    }, 100);

    return () => {
      clearTimeout(timer);
      mountedRootsRef.current.forEach((root) => root.unmount());
      mountedRootsRef.current = [];
    };
  }, []);

  return (
    <>
      <EuiTitle size="s">
        <h3>Multiple React roots</h3>
      </EuiTitle>
      <EuiSpacer size="s" />
      <EuiText size="s" color="subdued">
        <p>
          These flyouts are rendered in separate React roots but share the same
          flyout manager state. Open/close any flyout and watch the shared state
          update below.
        </p>
      </EuiText>
      <EuiSpacer />
      <EuiFlexGroup gutterSize="m">
        <EuiFlexItem grow={false}>
          <div ref={secondaryRootRef} />
        </EuiFlexItem>
        <EuiFlexItem grow={false}>
          <div ref={tertiaryRootRef} />
        </EuiFlexItem>
      </EuiFlexGroup>
      <EuiSpacer size="xl" />
      <DisplayContext title="Shared manager state" />
    </>
  );
};

export const MultiRootSyncExample: StoryObj<typeof EuiFlyout> = {
  name: 'Multi-root sync',
  render: () => <MultiRootFlyoutDemo />,
};<|MERGE_RESOLUTION|>--- conflicted
+++ resolved
@@ -131,81 +131,6 @@
           Open {title}
         </EuiButton>
       </EuiText>
-<<<<<<< HEAD
-      <EuiFlyout
-        isOpen={isFlyoutVisible}
-        id={`mainFlyout-${title}`}
-        session={true}
-        flyoutMenuProps={{ title: `${title} - Main` }}
-        size={mainSize}
-        maxWidth={mainMaxWidth}
-        type={flyoutType}
-        ownFocus={false}
-        pushAnimation={true}
-        onActive={mainFlyoutOnActive}
-        onClose={mainFlyoutOnClose}
-      >
-        <EuiFlyoutBody>
-          <EuiText>
-            <p>This is the content of {title}.</p>
-            <EuiSpacer size="s" />
-            <EuiDescriptionList
-              type="column"
-              listItems={[
-                { title: 'Flyout type', description: flyoutType },
-                {
-                  title: 'Main flyout size',
-                  description: mainSize ?? 'undefined (`m` by default)',
-                },
-                {
-                  title: 'Main flyout maxWidth',
-                  description: mainMaxWidth ?? 'N/A',
-                },
-              ]}
-            />
-            {childSize && (
-              <EuiButton
-                onClick={handleOpenChildFlyout}
-                disabled={isChildFlyoutVisible}
-              >
-                Open child flyout
-              </EuiButton>
-            )}
-          </EuiText>
-        </EuiFlyoutBody>
-        {childSize && (
-          <EuiFlyout
-            isOpen={isChildFlyoutVisible}
-            id={`childFlyout-${title}`}
-            flyoutMenuProps={{ title: `${title} - Child` }}
-            size={childSize}
-            maxWidth={childMaxWidth}
-            onActive={childFlyoutOnActive}
-            onClose={childFlyoutOnClose}
-          >
-            <EuiFlyoutBody>
-              <EuiText>
-                <p>This is the content of the child flyout of {title}.</p>
-                <EuiSpacer size="s" />
-                <EuiDescriptionList
-                  type="column"
-                  listItems={[
-                    {
-                      title: 'Child flyout size',
-                      description: childSize ?? 'N/A',
-                    },
-                    {
-                      title: 'Child flyout maxWidth',
-                      description: childMaxWidth ?? 'N/A',
-                    },
-                  ]}
-                />
-              </EuiText>
-            </EuiFlyoutBody>
-          </EuiFlyout>
-        )}
-      </EuiFlyout>
-=======
       {isFlyoutVisible && (
         <EuiFlyout
           id={`mainFlyout-${title}`}
@@ -280,7 +205,6 @@
           )}
         </EuiFlyout>
       )}
->>>>>>> ff3c7886
     </>
   );
 });
@@ -425,25 +349,26 @@
       <EuiButton onClick={handleOpen} size="s">
         Open Child Flyout
       </EuiButton>
-      <EuiFlyout
-        id={`child-flyout-${parentId}`}
-        isOpen={isOpen}
-        size="s"
-        onClose={handleClose}
-        flyoutMenuProps={{ title: `Child flyout of ${parentId}` }}
-        data-test-subj="child-flyout-in-new-root"
-      >
-        <EuiFlyoutBody>
-          <EuiText>
-            <p>
-              This is a child flyout rendered in a completely separate React
-              root! It shares the same flyout manager state as the parent.
-            </p>
-            <EuiSpacer size="s" />
-            <p>Parent ID: {parentId}</p>
-          </EuiText>
-        </EuiFlyoutBody>
-      </EuiFlyout>
+      {isOpen && (
+        <EuiFlyout
+          id={`child-flyout-${parentId}`}
+          size="s"
+          onClose={handleClose}
+          flyoutMenuProps={{ title: `Child flyout of ${parentId}` }}
+          data-test-subj="child-flyout-in-new-root"
+        >
+          <EuiFlyoutBody>
+            <EuiText>
+              <p>
+                This is a child flyout rendered in a completely separate React
+                root! It shares the same flyout manager state as the parent.
+              </p>
+              <EuiSpacer size="s" />
+              <p>Parent ID: {parentId}</p>
+            </EuiText>
+          </EuiFlyoutBody>
+        </EuiFlyout>
+      )}
     </EuiPanel>
   );
 };
@@ -499,32 +424,33 @@
       <EuiButton onClick={() => setIsOpen((prev) => !prev)}>
         {isOpen ? 'Close flyout' : 'Open flyout'}
       </EuiButton>
-      <EuiFlyout
-        id={`external-root-${id}`}
-        isOpen={isOpen}
-        session
-        size="m"
-        onClose={() => setIsOpen(false)}
-        flyoutMenuProps={{ title: `${id} flyout` }}
-      >
-        <EuiFlyoutBody>
-          <EuiText>
-            <p>
-              This flyout lives in a separate React root but shares the same
-              manager state. Closing it here should update all other flyout
-              menus and history.
-            </p>
-            <EuiSpacer size="m" />
-            <p>
-              Below is a button rendered in a separate React root that opens a
-              child flyout:
-            </p>
-            <EuiSpacer size="s" />
-            {/* Container for the button React root - inside the main flyout */}
-            <div ref={buttonContainerRef} />
-          </EuiText>
-        </EuiFlyoutBody>
-      </EuiFlyout>
+      {isOpen && (
+        <EuiFlyout
+          id={`external-root-${id}`}
+          session
+          size="m"
+          onClose={() => setIsOpen(false)}
+          flyoutMenuProps={{ title: `${id} flyout` }}
+        >
+          <EuiFlyoutBody>
+            <EuiText>
+              <p>
+                This flyout lives in a separate React root but shares the same
+                manager state. Closing it here should update all other flyout
+                menus and history.
+              </p>
+              <EuiSpacer size="m" />
+              <p>
+                Below is a button rendered in a separate React root that opens a
+                child flyout:
+              </p>
+              <EuiSpacer size="s" />
+              {/* Container for the button React root - inside the main flyout */}
+              <div ref={buttonContainerRef} />
+            </EuiText>
+          </EuiFlyoutBody>
+        </EuiFlyout>
+      )}
     </EuiPanel>
   );
 };
