import React from 'react';

import {
  EuiSeriesChart,
  EuiHistogramSeries,
  EuiSeriesChartUtils,
} from '../../../../src/experimental';

const dataA = [
  { y: 0, y0: 1, x: 1 },
  { y: 1, y0: 2, x: 2 },
  { y: 2, y0: 3, x: 3 },
  { y: 3, y0: 4, x: 4 },
  { y: 4, y0: 5, x: 5 },
];

const dataB = [
  { y: 0, y0: 1, x: 5 },
  { y: 1, y0: 2, x: 4 },
  { y: 2, y0: 3, x: 3 },
  { y: 3, y0: 4, x: 2 },
  { y: 4, y0: 5, x: 1 },
];

export default () => (
  <EuiSeriesChart
    width={600}
    height={200}
    stackBy="x"
    orientation={EuiSeriesChartUtils.ORIENTATION.HORIZONTAL}>
<<<<<<< HEAD
    <EuiHistogramSeries name={'Tag A'} data={dataA} stack={true} />
    <EuiHistogramSeries name={'Tag B'} data={dataB} stack={true} />
=======
    <EuiHistogramSeries name={`Tag A`} data={dataA} stack={true} />
    <EuiHistogramSeries name={`Tag B`} data={dataB} stack={true} />
>>>>>>> 75fee430
  </EuiSeriesChart>
);<|MERGE_RESOLUTION|>--- conflicted
+++ resolved
@@ -28,12 +28,7 @@
     height={200}
     stackBy="x"
     orientation={EuiSeriesChartUtils.ORIENTATION.HORIZONTAL}>
-<<<<<<< HEAD
-    <EuiHistogramSeries name={'Tag A'} data={dataA} stack={true} />
-    <EuiHistogramSeries name={'Tag B'} data={dataB} stack={true} />
-=======
     <EuiHistogramSeries name={`Tag A`} data={dataA} stack={true} />
     <EuiHistogramSeries name={`Tag B`} data={dataB} stack={true} />
->>>>>>> 75fee430
   </EuiSeriesChart>
 );