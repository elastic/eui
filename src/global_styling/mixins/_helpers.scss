--- conflicted
+++ resolved
@@ -113,14 +113,6 @@
   }
 }
 
-<<<<<<< HEAD
-// Wrap animations with this mixin to ensure they don't get applied
-// for users who have turned off the motion setting
-@mixin euiAnimationsAllowed {
-  @media screen and (prefers-reduced-motion: no-preference) {
-    @content;
-  }
-=======
 // Doesn't have reduced motion turned on
 @mixin euiCanAnimate {
   @media screen and (prefers-reduced-motion: no-preference) {
@@ -133,5 +125,4 @@
   @media screen and (prefers-reduced-motion: reduce) {
     @content;
   }
->>>>>>> fd7b0476
 }