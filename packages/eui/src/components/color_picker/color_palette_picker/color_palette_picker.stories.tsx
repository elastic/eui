--- conflicted
+++ resolved
@@ -6,37 +6,27 @@
  * Side Public License, v 1.
  */
 
-<<<<<<< HEAD
 import React, { useEffect, useState } from 'react';
-=======
-import React from 'react';
 import { css } from '@emotion/react';
->>>>>>> cea73269
 import type { Meta, StoryObj } from '@storybook/react';
 import { fireEvent, waitFor } from '@storybook/test';
 
-<<<<<<< HEAD
+import { within } from '../../../../.storybook/test';
+import { LOKI_SELECTORS } from '../../../../.storybook/loki';
 import {
   EUI_VIS_COLOR_STORE,
   euiPaletteColorBlind,
+  euiPaletteForStatus,
   useUpdateEffect,
 } from '../../../services';
-=======
-import { within } from '../../../../.storybook/test';
-import { LOKI_SELECTORS } from '../../../../.storybook/loki';
-import { euiPaletteColorBlind, euiPaletteForStatus } from '../../../services';
->>>>>>> cea73269
+import { EuiText } from '../../text';
 
 import {
   EuiColorPalettePicker,
   EuiColorPalettePickerPaletteProps,
   EuiColorPalettePickerProps,
 } from './color_palette_picker';
-<<<<<<< HEAD
 import { VIS_COLOR_STORE_EVENTS } from '@elastic/eui-theme-common';
-=======
-import { EuiText } from '../../text';
->>>>>>> cea73269
 
 const meta: Meta<EuiColorPalettePickerProps<string>> = {
   title: 'Forms/EuiColorPalettePicker/EuiColorPalettePicker',
@@ -69,11 +59,16 @@
     palette: euiPaletteColorBlind(),
     type: 'fixed',
   },
+  {
+    value: 'palette2',
+    title: 'Palette 2',
+    palette: euiPaletteForStatus(10),
+    type: 'gradient',
+  },
 ];
 
 export const Playground: Story = {
   args: {
-<<<<<<< HEAD
     palettes: getInitialPalettes(),
     valueOfSelected: 'palette1',
   },
@@ -102,22 +97,6 @@
     }, [palettes]);
 
     return <EuiColorPalettePicker palettes={_palettes} {...rest} />;
-=======
-    palettes: [
-      {
-        value: 'palette1',
-        title: 'Palette 1',
-        palette: euiPaletteColorBlind(),
-        type: 'fixed',
-      },
-      {
-        value: 'palette2',
-        title: 'Palette 2',
-        palette: euiPaletteForStatus(10),
-        type: 'gradient',
-      },
-    ],
-    valueOfSelected: 'palette1',
   },
 };
 
@@ -164,6 +143,5 @@
       });
       await canvas.waitForEuiPopoverVisible();
     });
->>>>>>> cea73269
   },
 };