import React, { Component } from 'react';

import {
  EuiPopover,
  EuiFilterGroup,
  EuiFilterButton,
  EuiIcon,
  EuiSpacer,
} from '../../../../src/components';

export default class extends Component {
  constructor(props) {
    super(props);

    this.state = {
      isPopoverOpen: false,
      isFilterOn: false,
      isOnFilterOn: false,
      isOffFilterOn: false,
    };
  }

  toggleFilter = () => {
    this.setState(prevState => ({
      isFilterOn: !prevState.isFilterOn,
    }));
  };

  toggleOnFilter = () => {
    this.setState(prevState => ({
      isOnFilterOn: !prevState.isOnFilterOn,
      isOffFilterOn:
        prevState.isOffFilterOn && !prevState.isOnFilterOn
          ? false
          : prevState.isOffFilterOn,
    }));
  };

  toggleOffFilter = () => {
    this.setState(prevState => ({
      isOffFilterOn: !prevState.isOffFilterOn,
      isOnFilterOn:
        prevState.isOnFilterOn && !prevState.isOffFilterOn
          ? false
          : prevState.isOnFilterOn,
    }));
  };

  onButtonClick() {
    this.setState({
      isPopoverOpen: !this.state.isPopoverOpen,
    });
  }

  closePopover() {
    this.setState({
      isPopoverOpen: false,
    });
  }

  render() {
<<<<<<< HEAD
    const items = [
      { name: 'Johann Sebastian Bach', checked: 'on' },
      { name: 'Wolfgang Amadeus Mozart', checked: 'on' },
      { name: 'Antonín Dvořák', checked: 'off' },
      { name: 'Dmitri Shostakovich' },
      { name: 'Felix Mendelssohn-Bartholdy' },
      { name: 'Franz Liszt' },
      { name: 'Franz Schubert' },
      { name: 'Frédéric Chopin' },
      { name: 'Georg Friedrich Händel' },
      { name: 'Giuseppe Verdi' },
      { name: 'Gustav Mahler' },
      { name: 'Igor Stravinsky' },
      { name: 'Johannes Brahms' },
      { name: 'Joseph Haydn' },
      { name: 'Ludwig van Beethoven' },
      { name: 'Piotr Illitch Tchaïkovsky' },
      { name: 'Robert Schumann' },
      { name: 'Sergej S. Prokofiew' },
      { name: 'Wolfgang Amadeus Mozart' },
    ];

=======
>>>>>>> 75fee430
    const button = (
      <EuiFilterButton
        iconType="arrowDown"
        onClick={this.onButtonClick.bind(this)}
        isSelected={this.state.isPopoverOpen}
        numFilters={12}
        hasActiveFilters={true}
<<<<<<< HEAD
        numActiveFilters={2}
        grow={true}>
=======
        numActiveFilters={2}>
>>>>>>> 75fee430
        Composers
      </EuiFilterButton>
    );

    return (
<<<<<<< HEAD
      <EuiFilterGroup>
        <EuiFilterButton
=======
      <EuiFilterGroup fullWidth={true}>
        <EuiFilterButton
          grow={false}
>>>>>>> 75fee430
          hasActiveFilters={this.state.isFilterOn}
          onClick={this.toggleFilter}>
          Filter
        </EuiFilterButton>
        <EuiFilterButton
<<<<<<< HEAD
          noDivider
=======
          withNext
          grow={false}
>>>>>>> 75fee430
          hasActiveFilters={this.state.isOnFilterOn}
          onClick={this.toggleOnFilter}>
          On
        </EuiFilterButton>
        <EuiFilterButton
<<<<<<< HEAD
=======
          grow={false}
>>>>>>> 75fee430
          hasActiveFilters={this.state.isOffFilterOn}
          onClick={this.toggleOffFilter}>
          Off
        </EuiFilterButton>
        <EuiPopover
          id="popover"
          ownFocus
          button={button}
          isOpen={this.state.isPopoverOpen}
          closePopover={this.closePopover.bind(this)}
          panelPaddingSize="none"
          withTitle>
<<<<<<< HEAD
          <EuiPopoverTitle>
            <EuiFieldSearch />
          </EuiPopoverTitle>
          <div className="euiFilterSelect__items">
            {items.map((item, index) => (
              <EuiFilterSelectItem checked={item.checked} key={index}>
                {item.name}
              </EuiFilterSelectItem>
            ))}
            {/*
              Use when loading items initially
            */}
            <div className="euiFilterSelect__note">
              <div className="euiFilterSelect__noteContent">
                <EuiLoadingChart size="m" />
                <EuiSpacer size="xs" />
                <p>Loading filters</p>
              </div>
            </div>
            {/*
              Use when no results are returned
            */}
            <div className="euiFilterSelect__note">
              <div className="euiFilterSelect__noteContent">
                <EuiIcon type="minusInCircle" />
                <EuiSpacer size="xs" />
                <p>No filters found</p>
              </div>
=======
          <div className="euiFilterSelect__note">
            <div className="euiFilterSelect__noteContent">
              <EuiIcon type="minusInCircle" />
              <EuiSpacer size="xs" />
              <p>No filters found</p>
>>>>>>> 75fee430
            </div>
          </div>
        </EuiPopover>
        <EuiFilterButton
          numFilters={12}
          hasActiveFilters={this.state.isFilterOn}
          onClick={this.toggleFilter}>
          Filter with a very long name
        </EuiFilterButton>
      </EuiFilterGroup>
    );
  }
}<|MERGE_RESOLUTION|>--- conflicted
+++ resolved
@@ -59,31 +59,6 @@
   }
 
   render() {
-<<<<<<< HEAD
-    const items = [
-      { name: 'Johann Sebastian Bach', checked: 'on' },
-      { name: 'Wolfgang Amadeus Mozart', checked: 'on' },
-      { name: 'Antonín Dvořák', checked: 'off' },
-      { name: 'Dmitri Shostakovich' },
-      { name: 'Felix Mendelssohn-Bartholdy' },
-      { name: 'Franz Liszt' },
-      { name: 'Franz Schubert' },
-      { name: 'Frédéric Chopin' },
-      { name: 'Georg Friedrich Händel' },
-      { name: 'Giuseppe Verdi' },
-      { name: 'Gustav Mahler' },
-      { name: 'Igor Stravinsky' },
-      { name: 'Johannes Brahms' },
-      { name: 'Joseph Haydn' },
-      { name: 'Ludwig van Beethoven' },
-      { name: 'Piotr Illitch Tchaïkovsky' },
-      { name: 'Robert Schumann' },
-      { name: 'Sergej S. Prokofiew' },
-      { name: 'Wolfgang Amadeus Mozart' },
-    ];
-
-=======
->>>>>>> 75fee430
     const button = (
       <EuiFilterButton
         iconType="arrowDown"
@@ -91,45 +66,28 @@
         isSelected={this.state.isPopoverOpen}
         numFilters={12}
         hasActiveFilters={true}
-<<<<<<< HEAD
-        numActiveFilters={2}
-        grow={true}>
-=======
         numActiveFilters={2}>
->>>>>>> 75fee430
         Composers
       </EuiFilterButton>
     );
 
     return (
-<<<<<<< HEAD
-      <EuiFilterGroup>
-        <EuiFilterButton
-=======
       <EuiFilterGroup fullWidth={true}>
         <EuiFilterButton
           grow={false}
->>>>>>> 75fee430
           hasActiveFilters={this.state.isFilterOn}
           onClick={this.toggleFilter}>
           Filter
         </EuiFilterButton>
         <EuiFilterButton
-<<<<<<< HEAD
-          noDivider
-=======
           withNext
           grow={false}
->>>>>>> 75fee430
           hasActiveFilters={this.state.isOnFilterOn}
           onClick={this.toggleOnFilter}>
           On
         </EuiFilterButton>
         <EuiFilterButton
-<<<<<<< HEAD
-=======
           grow={false}
->>>>>>> 75fee430
           hasActiveFilters={this.state.isOffFilterOn}
           onClick={this.toggleOffFilter}>
           Off
@@ -142,42 +100,11 @@
           closePopover={this.closePopover.bind(this)}
           panelPaddingSize="none"
           withTitle>
-<<<<<<< HEAD
-          <EuiPopoverTitle>
-            <EuiFieldSearch />
-          </EuiPopoverTitle>
-          <div className="euiFilterSelect__items">
-            {items.map((item, index) => (
-              <EuiFilterSelectItem checked={item.checked} key={index}>
-                {item.name}
-              </EuiFilterSelectItem>
-            ))}
-            {/*
-              Use when loading items initially
-            */}
-            <div className="euiFilterSelect__note">
-              <div className="euiFilterSelect__noteContent">
-                <EuiLoadingChart size="m" />
-                <EuiSpacer size="xs" />
-                <p>Loading filters</p>
-              </div>
-            </div>
-            {/*
-              Use when no results are returned
-            */}
-            <div className="euiFilterSelect__note">
-              <div className="euiFilterSelect__noteContent">
-                <EuiIcon type="minusInCircle" />
-                <EuiSpacer size="xs" />
-                <p>No filters found</p>
-              </div>
-=======
           <div className="euiFilterSelect__note">
             <div className="euiFilterSelect__noteContent">
               <EuiIcon type="minusInCircle" />
               <EuiSpacer size="xs" />
               <p>No filters found</p>
->>>>>>> 75fee430
             </div>
           </div>
         </EuiPopover>
