--- conflicted
+++ resolved
@@ -1063,13 +1063,10 @@
                                           ref={ref}
                                           {...commonGridProps}
                                           setColumnWidth={setColumnWidth}
-<<<<<<< HEAD
                                           setVisibleColumns={setVisibleColumns}
                                           switchColumnPos={switchColumnPos}
                                           schema={mergedSchema}
                                           sorting={sorting}
-=======
->>>>>>> 093f7d96
                                           headerIsInteractive={
                                             headerIsInteractive
                                           }
