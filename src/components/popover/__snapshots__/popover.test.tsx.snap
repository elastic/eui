// Jest Snapshot v1, https://goo.gl/fbAQLP

exports[`EuiPopover children is rendered 1`] = `
<div
  class="euiPopover euiPopover--anchorDownCenter"
  id="1"
>
  <div
    class="euiPopover__anchor"
  >
    <button />
  </div>
</div>
`;

exports[`EuiPopover is rendered 1`] = `
<div
  aria-label="aria-label"
  class="euiPopover euiPopover--anchorDownCenter testClass1 testClass2"
  data-test-subj="test subject string"
  id="0"
>
  <div
    class="euiPopover__anchor"
  >
    <button />
  </div>
</div>
`;

exports[`EuiPopover props anchorClassName is rendered 1`] = `
<div
  class="euiPopover euiPopover--anchorDownCenter"
  id="3"
>
  <div
    class="euiPopover__anchor test"
  >
    <button />
  </div>
</div>
`;

exports[`EuiPopover props anchorPosition defaults to centerDown 1`] = `
<div
  class="euiPopover euiPopover--anchorDownCenter"
  id="6"
>
  <div
    class="euiPopover__anchor"
  >
    <button />
  </div>
</div>
`;

exports[`EuiPopover props anchorPosition downRight is rendered 1`] = `
<div
  class="euiPopover euiPopover--anchorDownRight"
  id="8"
>
  <div
    class="euiPopover__anchor"
  >
    <button />
  </div>
</div>
`;

exports[`EuiPopover props anchorPosition leftCenter is rendered 1`] = `
<div
  class="euiPopover euiPopover--anchorLeftCenter"
  id="7"
>
  <div
    class="euiPopover__anchor"
  >
    <button />
  </div>
</div>
`;

exports[`EuiPopover props arrowChildren is rendered 1`] = `
<div>
  <div
    class="euiPopover euiPopover--anchorDownCenter euiPopover-isOpen"
    id="17"
  >
    <div
      class="euiPopover__anchor"
    >
      <button />
    </div>
    <div
      data-focus-guard="true"
      style="width: 1px; height: 0px; padding: 0px; overflow: hidden; position: fixed; top: 1px; left: 1px;"
      tabindex="-1"
    />
    <div
      data-focus-guard="true"
      style="width: 1px; height: 0px; padding: 0px; overflow: hidden; position: fixed; top: 1px; left: 1px;"
      tabindex="-1"
    />
    <div
      data-focus-lock-disabled="disabled"
    >
      <div
        aria-live="assertive"
        aria-modal="true"
        class="euiPanel euiPanel--paddingMedium euiPanel--borderRadiusMedium euiPanel--plain euiPopover__panel euiPopover__panel--bottom euiPopover__panel-isOpen"
        role="dialog"
        style="top: 16px; left: -22px; z-index: 2000;"
      >
        <div
          class="euiPopover__panelArrow euiPopover__panelArrow--bottom"
          style="left: 10px; top: 0px;"
        >
          <span />
        </div>
        <div />
      </div>
    </div>
    <div
      data-focus-guard="true"
      style="width: 1px; height: 0px; padding: 0px; overflow: hidden; position: fixed; top: 1px; left: 1px;"
      tabindex="-1"
    />
  </div>
</div>
`;

exports[`EuiPopover props buffer 1`] = `
<div>
  <div
    class="euiPopover euiPopover--anchorDownCenter euiPopover-isOpen"
    id="18"
  >
    <div
      class="euiPopover__anchor"
    >
      <button />
    </div>
    <div
      data-focus-guard="true"
      style="width: 1px; height: 0px; padding: 0px; overflow: hidden; position: fixed; top: 1px; left: 1px;"
      tabindex="-1"
    />
    <div
      data-focus-guard="true"
      style="width: 1px; height: 0px; padding: 0px; overflow: hidden; position: fixed; top: 1px; left: 1px;"
      tabindex="-1"
    />
    <div
      data-focus-lock-disabled="disabled"
    >
      <div
        aria-live="assertive"
        aria-modal="true"
        class="euiPanel euiPanel--paddingMedium euiPanel--borderRadiusMedium euiPanel--plain euiPopover__panel euiPopover__panel--bottom euiPopover__panel-isOpen"
        role="dialog"
        style="top: 16px; left: -22px; z-index: 2000;"
      >
        <div
          class="euiPopover__panelArrow euiPopover__panelArrow--bottom"
          style="left: 10px; top: 0px;"
        />
        <div />
      </div>
    </div>
    <div
      data-focus-guard="true"
      style="width: 1px; height: 0px; padding: 0px; overflow: hidden; position: fixed; top: 1px; left: 1px;"
      tabindex="-1"
    />
  </div>
</div>
`;

exports[`EuiPopover props display block is rendered 1`] = `
<div
  class="euiPopover euiPopover--anchorDownCenter euiPopover--displayBlock"
  id="2"
>
  <div
    class="euiPopover__anchor"
  >
    <button />
  </div>
</div>
`;

exports[`EuiPopover props isOpen defaults to false 1`] = `
<div
  class="euiPopover euiPopover--anchorDownCenter"
  id="9"
>
  <div
    class="euiPopover__anchor"
  >
    <button />
  </div>
</div>
`;

exports[`EuiPopover props isOpen renders true 1`] = `
<div>
  <div
    class="euiPopover euiPopover--anchorDownCenter euiPopover-isOpen"
    id="10"
  >
    <div
      class="euiPopover__anchor"
    >
      <button />
    </div>
    <div
      data-focus-guard="true"
      style="width: 1px; height: 0px; padding: 0px; overflow: hidden; position: fixed; top: 1px; left: 1px;"
      tabindex="-1"
    />
    <div
      data-focus-guard="true"
      style="width: 1px; height: 0px; padding: 0px; overflow: hidden; position: fixed; top: 1px; left: 1px;"
      tabindex="-1"
    />
    <div
      data-focus-lock-disabled="disabled"
    >
      <div
        aria-live="assertive"
        aria-modal="true"
        class="euiPanel euiPanel--paddingMedium euiPanel--borderRadiusMedium euiPanel--plain euiPopover__panel euiPopover__panel--bottom euiPopover__panel-isOpen"
        role="dialog"
        style="top: 16px; left: -22px; z-index: 2000;"
      >
        <div
          class="euiPopover__panelArrow euiPopover__panelArrow--bottom"
          style="left: 10px; top: 0px;"
        />
        <div />
      </div>
    </div>
    <div
      data-focus-guard="true"
      style="width: 1px; height: 0px; padding: 0px; overflow: hidden; position: fixed; top: 1px; left: 1px;"
      tabindex="-1"
    />
  </div>
</div>
`;

exports[`EuiPopover props offset with arrow 1`] = `
<div>
  <div
    class="euiPopover euiPopover--anchorDownCenter euiPopover-isOpen"
    id="15"
    offset="10"
  >
    <div
      class="euiPopover__anchor"
    >
      <button />
    </div>
    <div
      data-focus-guard="true"
      style="width: 1px; height: 0px; padding: 0px; overflow: hidden; position: fixed; top: 1px; left: 1px;"
      tabindex="-1"
    />
    <div
      data-focus-guard="true"
      style="width: 1px; height: 0px; padding: 0px; overflow: hidden; position: fixed; top: 1px; left: 1px;"
      tabindex="-1"
    />
    <div
      data-focus-lock-disabled="disabled"
    >
      <div
        aria-live="assertive"
        aria-modal="true"
        class="euiPanel euiPanel--paddingMedium euiPanel--borderRadiusMedium euiPanel--plain euiPopover__panel euiPopover__panel--bottom euiPopover__panel-isOpen"
        role="dialog"
        style="top: 26px; left: -22px; z-index: 2000;"
      >
        <div
          class="euiPopover__panelArrow euiPopover__panelArrow--bottom"
          style="left: 10px; top: 0px;"
        />
        <div />
      </div>
    </div>
    <div
      data-focus-guard="true"
      style="width: 1px; height: 0px; padding: 0px; overflow: hidden; position: fixed; top: 1px; left: 1px;"
      tabindex="-1"
    />
  </div>
</div>
`;

exports[`EuiPopover props offset without arrow 1`] = `
<div>
  <div
    class="euiPopover euiPopover--anchorDownCenter euiPopover-isOpen"
    id="16"
    offset="10"
  >
    <div
      class="euiPopover__anchor"
    >
      <button />
    </div>
    <div
      data-focus-guard="true"
      style="width: 1px; height: 0px; padding: 0px; overflow: hidden; position: fixed; top: 1px; left: 1px;"
      tabindex="-1"
    />
    <div
      data-focus-guard="true"
      style="width: 1px; height: 0px; padding: 0px; overflow: hidden; position: fixed; top: 1px; left: 1px;"
      tabindex="-1"
    />
    <div
      data-focus-lock-disabled="disabled"
    >
      <div
        aria-live="assertive"
        aria-modal="true"
        class="euiPanel euiPanel--paddingMedium euiPanel--borderRadiusMedium euiPanel--plain euiPopover__panel euiPopover__panel--bottom euiPopover__panel-isOpen euiPopover__panel-noArrow"
        role="dialog"
        style="top: 18px; left: -22px; z-index: 2000;"
      >
        <div
          class="euiPopover__panelArrow euiPopover__panelArrow--bottom"
        />
        <div />
      </div>
    </div>
    <div
      data-focus-guard="true"
      style="width: 1px; height: 0px; padding: 0px; overflow: hidden; position: fixed; top: 1px; left: 1px;"
      tabindex="-1"
    />
  </div>
</div>
`;

exports[`EuiPopover props ownFocus defaults to false 1`] = `
<div>
  <div
    class="euiPopover euiPopover--anchorDownCenter euiPopover-isOpen"
    id="11"
  >
    <div
      class="euiPopover__anchor"
    >
      <button />
    </div>
    <div
      data-focus-guard="true"
      style="width: 1px; height: 0px; padding: 0px; overflow: hidden; position: fixed; top: 1px; left: 1px;"
      tabindex="-1"
    />
    <div
      data-focus-guard="true"
      style="width: 1px; height: 0px; padding: 0px; overflow: hidden; position: fixed; top: 1px; left: 1px;"
      tabindex="-1"
    />
    <div
      data-focus-lock-disabled="disabled"
    >
      <div
        aria-live="assertive"
        aria-modal="true"
        class="euiPanel euiPanel--paddingMedium euiPanel--borderRadiusMedium euiPanel--plain euiPopover__panel euiPopover__panel--bottom euiPopover__panel-isOpen"
        role="dialog"
        style="top: 16px; left: -22px; z-index: 2000;"
      >
        <div
          class="euiPopover__panelArrow euiPopover__panelArrow--bottom"
          style="left: 10px; top: 0px;"
        />
        <div />
      </div>
    </div>
    <div
      data-focus-guard="true"
      style="width: 1px; height: 0px; padding: 0px; overflow: hidden; position: fixed; top: 1px; left: 1px;"
      tabindex="-1"
    />
  </div>
</div>
`;

exports[`EuiPopover props ownFocus renders true 1`] = `
<div>
  <div
    class="euiPopover euiPopover--anchorDownCenter euiPopover-isOpen"
    id="12"
  >
    <div
      class="euiPopover__anchor"
    >
      <button />
    </div>
    <div
      data-focus-guard="true"
      style="width: 1px; height: 0px; padding: 0px; overflow: hidden; position: fixed; top: 1px; left: 1px;"
      tabindex="-1"
    />
    <div
      data-focus-guard="true"
      style="width: 1px; height: 0px; padding: 0px; overflow: hidden; position: fixed; top: 1px; left: 1px;"
      tabindex="-1"
    />
    <div
      data-focus-lock-disabled="disabled"
    >
      <div
        aria-describedby="htmlId"
        aria-live="off"
        aria-modal="true"
        class="euiPanel euiPanel--paddingMedium euiPanel--borderRadiusMedium euiPanel--plain euiPopover__panel euiPopover__panel--bottom euiPopover__panel-isOpen"
        data-autofocus="true"
        role="dialog"
        style="top: 16px; left: -22px; z-index: 2000;"
        tabindex="0"
      >
        <div
<<<<<<< HEAD
          aria-describedby="generated-id"
          aria-live="off"
          aria-modal="true"
          class="euiPanel euiPanel--paddingMedium euiPopover__panel euiPopover__panel--bottom euiPopover__panel-isOpen"
          data-autofocus="true"
          role="dialog"
          style="top: 16px; left: -22px; z-index: 2000;"
          tabindex="0"
        >
          <div
            class="euiPopover__panelArrow euiPopover__panelArrow--bottom"
            style="left: 10px; top: 0px;"
          />
          <p
            class="euiScreenReaderOnly"
            id="generated-id"
          >
            You are in a dialog. To close this dialog, hit escape.
          </p>
          <div />
        </div>
=======
          class="euiPopover__panelArrow euiPopover__panelArrow--bottom"
          style="left: 10px; top: 0px;"
        />
        <p
          class="euiScreenReaderOnly"
          id="htmlId"
        >
          You are in a dialog. To close this dialog, hit escape.
        </p>
        <div />
>>>>>>> 369aac78
      </div>
    </div>
    <div
      data-focus-guard="true"
      style="width: 1px; height: 0px; padding: 0px; overflow: hidden; position: fixed; top: 1px; left: 1px;"
      tabindex="-1"
    />
  </div>
</div>
`;

exports[`EuiPopover props panelClassName is rendered 1`] = `
<div>
  <div
    class="euiPopover euiPopover--anchorDownCenter euiPopover-isOpen"
    id="13"
  >
    <div
      class="euiPopover__anchor"
    >
      <button />
    </div>
    <div
      data-focus-guard="true"
      style="width: 1px; height: 0px; padding: 0px; overflow: hidden; position: fixed; top: 1px; left: 1px;"
      tabindex="-1"
    />
    <div
      data-focus-guard="true"
      style="width: 1px; height: 0px; padding: 0px; overflow: hidden; position: fixed; top: 1px; left: 1px;"
      tabindex="-1"
    />
    <div
      data-focus-lock-disabled="disabled"
    >
      <div
        aria-live="assertive"
        aria-modal="true"
        class="euiPanel euiPanel--paddingMedium euiPanel--borderRadiusMedium euiPanel--plain euiPopover__panel euiPopover__panel--bottom euiPopover__panel-isOpen test"
        role="dialog"
        style="top: 16px; left: -22px; z-index: 2000;"
      >
        <div
          class="euiPopover__panelArrow euiPopover__panelArrow--bottom"
          style="left: 10px; top: 0px;"
        />
        <div />
      </div>
    </div>
    <div
      data-focus-guard="true"
      style="width: 1px; height: 0px; padding: 0px; overflow: hidden; position: fixed; top: 1px; left: 1px;"
      tabindex="-1"
    />
  </div>
</div>
`;

exports[`EuiPopover props panelPaddingSize is rendered 1`] = `
<div>
  <div
    class="euiPopover euiPopover--anchorDownCenter euiPopover-isOpen"
    id="14"
  >
    <div
      class="euiPopover__anchor"
    >
      <button />
    </div>
    <div
      data-focus-guard="true"
      style="width: 1px; height: 0px; padding: 0px; overflow: hidden; position: fixed; top: 1px; left: 1px;"
      tabindex="-1"
    />
    <div
      data-focus-guard="true"
      style="width: 1px; height: 0px; padding: 0px; overflow: hidden; position: fixed; top: 1px; left: 1px;"
      tabindex="-1"
    />
    <div
      data-focus-lock-disabled="disabled"
    >
      <div
        aria-live="assertive"
        aria-modal="true"
        class="euiPanel euiPanel--paddingSmall euiPanel--borderRadiusMedium euiPanel--plain euiPopover__panel euiPopover__panel--bottom euiPopover__panel-isOpen"
        role="dialog"
        style="top: 16px; left: -22px; z-index: 2000;"
      >
        <div
          class="euiPopover__panelArrow euiPopover__panelArrow--bottom"
          style="left: 10px; top: 0px;"
        />
        <div />
      </div>
    </div>
    <div
      data-focus-guard="true"
      style="width: 1px; height: 0px; padding: 0px; overflow: hidden; position: fixed; top: 1px; left: 1px;"
      tabindex="-1"
    />
  </div>
</div>
`;<|MERGE_RESOLUTION|>--- conflicted
+++ resolved
@@ -416,7 +416,7 @@
       data-focus-lock-disabled="disabled"
     >
       <div
-        aria-describedby="htmlId"
+        aria-describedby="generated-id"
         aria-live="off"
         aria-modal="true"
         class="euiPanel euiPanel--paddingMedium euiPanel--borderRadiusMedium euiPanel--plain euiPopover__panel euiPopover__panel--bottom euiPopover__panel-isOpen"
@@ -426,40 +426,16 @@
         tabindex="0"
       >
         <div
-<<<<<<< HEAD
-          aria-describedby="generated-id"
-          aria-live="off"
-          aria-modal="true"
-          class="euiPanel euiPanel--paddingMedium euiPopover__panel euiPopover__panel--bottom euiPopover__panel-isOpen"
-          data-autofocus="true"
-          role="dialog"
-          style="top: 16px; left: -22px; z-index: 2000;"
-          tabindex="0"
-        >
-          <div
-            class="euiPopover__panelArrow euiPopover__panelArrow--bottom"
-            style="left: 10px; top: 0px;"
-          />
-          <p
-            class="euiScreenReaderOnly"
-            id="generated-id"
-          >
-            You are in a dialog. To close this dialog, hit escape.
-          </p>
-          <div />
-        </div>
-=======
           class="euiPopover__panelArrow euiPopover__panelArrow--bottom"
           style="left: 10px; top: 0px;"
         />
         <p
           class="euiScreenReaderOnly"
-          id="htmlId"
+          id="generated-id"
         >
           You are in a dialog. To close this dialog, hit escape.
         </p>
         <div />
->>>>>>> 369aac78
       </div>
     </div>
     <div
