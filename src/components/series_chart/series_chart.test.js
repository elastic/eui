--- conflicted
+++ resolved
@@ -33,11 +33,7 @@
 };
 
 describe('EuiSeriesChart', () => {
-<<<<<<< HEAD
-  test('renders all props', () => {
-=======
   test(`renders all props`, () => {
->>>>>>> 75fee430
     const wrapper = mount(
       <EuiSeriesChart {...XYCHART_PROPS} {...requiredProps} />
     );
@@ -113,11 +109,7 @@
       return { name: `series-${i}`, data };
     });
     series.splice(1, 0, {
-<<<<<<< HEAD
-      name: 'series-colored',
-=======
       name: `series-colored`,
->>>>>>> 75fee430
       data,
       color: VISUALIZATION_COLORS[5],
     });
