--- conflicted
+++ resolved
@@ -161,10 +161,6 @@
             those against a six-color grayscale. Variation beyond these colors is minimal and
             always done with math manipulation against the original set.
           </p>
-<<<<<<< HEAD
-          {/* Is the word "dont" correct in text above? Should it be "done" instead? */}
-=======
->>>>>>> dae4fe7f
         </EuiText>
 
         <EuiSpacer />
