--- conflicted
+++ resolved
@@ -14,11 +14,7 @@
 
 // Adds the focus (and hover) animation for translating up 1px
 @mixin euiButtonFocus {
-<<<<<<< HEAD
-  @include euiAnimationsAllowed {
-=======
   @include euiCanAnimate {
->>>>>>> fd7b0476
     transition: transform $euiAnimSpeedNormal ease-in-out, background $euiAnimSpeedNormal ease-in-out;
 
     &:hover:not([class*='isDisabled']) {
