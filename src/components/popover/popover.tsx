/*
 * Licensed to Elasticsearch B.V. under one or more contributor
 * license agreements. See the NOTICE file distributed with
 * this work for additional information regarding copyright
 * ownership. Elasticsearch B.V. licenses this file to you under
 * the Apache License, Version 2.0 (the "License"); you may
 * not use this file except in compliance with the License.
 * You may obtain a copy of the License at
 *
 *    http://www.apache.org/licenses/LICENSE-2.0
 *
 * Unless required by applicable law or agreed to in writing,
 * software distributed under the License is distributed on an
 * "AS IS" BASIS, WITHOUT WARRANTIES OR CONDITIONS OF ANY
 * KIND, either express or implied.  See the License for the
 * specific language governing permissions and limitations
 * under the License.
 */

import React, {
  Component,
  CSSProperties,
  HTMLAttributes,
  ReactNode,
  Ref,
  RefCallback,
} from 'react';
import classNames from 'classnames';
import tabbable from 'tabbable';

import { CommonProps, NoArgCallback } from '../common';
import { FocusTarget, EuiFocusTrap } from '../focus_trap';
import { ReactFocusOnProps } from 'react-focus-on/dist/es5/types';

import {
  cascadingMenuKeys,
  getTransitionTimings,
  getWaitDuration,
  performOnFrame,
  htmlIdGenerator,
} from '../../services';

import { EuiOutsideClickDetector } from '../outside_click_detector';

import { EuiScreenReaderOnly } from '../accessibility';

import { EuiPanel, PanelPaddingSize } from '../panel';

import { EuiPortal } from '../portal';

import { EuiMutationObserver } from '../observer/mutation_observer';

import {
  findPopoverPosition,
  getElementZIndex,
  EuiPopoverPosition,
} from '../../services/popover';

import { EuiI18n } from '../i18n';

export type PopoverAnchorPosition =
  | 'upCenter'
  | 'upLeft'
  | 'upRight'
  | 'downCenter'
  | 'downLeft'
  | 'downRight'
  | 'leftCenter'
  | 'leftUp'
  | 'leftDown'
  | 'rightCenter'
  | 'rightUp'
  | 'rightDown';

const generateId = htmlIdGenerator();

export interface EuiPopoverProps {
  /**
   * Class name passed to the direct parent of the button
   */
  anchorClassName?: string;
  /**
   * Alignment of the popover and arrow relative to the button
   */
  anchorPosition?: PopoverAnchorPosition;
  /**
   * Style and position alteration for arrow-less, left-aligned
   * attachment. Intended for use with inputs as anchors, e.g.
   * EuiInputPopover
   */
  attachToAnchor?: boolean;
  /**
   * Triggering element for which to align the popover to
   */
  button: NonNullable<ReactNode>;
  buttonRef?: RefCallback<HTMLDivElement>;
  /**
   * Callback to handle hiding of the popover
   */
  closePopover: NoArgCallback<void>;
  /**
   * Restrict the popover's position within this element
   */
  container?: HTMLElement;
  /**
   * CSS display type for both the popover and anchor
   */
  display?: keyof typeof displayToClassNameMap;
  /**
   * Turn off to not indiate to originating button with an arrow
   */
  hasArrow?: boolean;
  /**
   * Specifies what element should initially have focus; Can be a DOM
   * node, or a selector string (which will be passed to
   * document.querySelector() to find the DOM node), or a function that
   * returns a DOM node.
   */
  initialFocus?: FocusTarget;
  /**
   * Passed directly to EuiPortal for DOM positioning. Both properties are
   * required if prop is specified
   */
  insert?: {
    sibling: HTMLElement;
    position: 'before' | 'after';
  };
  /**
   * Visibility state of the popover
   */
  isOpen?: boolean;
  /**
   * Traps tab focus within the popover contents
   */
  ownFocus?: boolean;
  /**
   * Custom class added to the EuiPanel containing the popover contents
   */
  panelClassName?: string;
  /**
   * EuiPanel padding on all sides
   */
  panelPaddingSize?: PanelPaddingSize;
  /**
   * Standard DOM `style` attribute. Passed to the EuiPanel.
   */
  panelStyle?: CSSProperties;
  panelRef?: RefCallback<HTMLElement | null>;
  popoverRef?: Ref<HTMLDivElement>;
  /**
   * When `true`, the popover's position is re-calculated when the user
   * scrolls, this supports having fixed-position popover anchors.
   */
  repositionOnScroll?: boolean;
<<<<<<< HEAD
  withTitle?: boolean;
  /**
   * By default, popover content inherits the z-index of the anchor
   * component; pass `zIndex` to override
   */
=======

  /** By default, popover content inherits the z-index of the anchor
   * component; pass zIndex to override */
>>>>>>> 826cc326
  zIndex?: number;
  /**
   * Function callback for when the focus trap is deactivated
   */
  onTrapDeactivation?: ReactFocusOnProps['onDeactivation'];
  /**
   * Distance away from the anchor that the popover will render.
   */
  offset?: number;
  /**
   * Minimum distance between the popover and the bounding container.
   * Default is 16
   */
  buffer?: number;
  /**
   * Element to pass as the child element of the arrow.
   * Use case is typically limited to an accompanying `EuiBeacon`
   */
  arrowChildren?: ReactNode;
}

type AnchorPosition = 'up' | 'right' | 'down' | 'left';

const anchorPositionToPopoverPositionMap: {
  [position in AnchorPosition]: EuiPopoverPosition;
} = {
  up: 'top',
  right: 'right',
  down: 'bottom',
  left: 'left',
};

export function getPopoverPositionFromAnchorPosition(
  anchorPosition: PopoverAnchorPosition
) {
  // maps the anchor position to the matching popover position
  // e.g. "upLeft" -> "top", "downRight" -> "bottom"

  // extract the first positional word from anchorPosition:
  // starts at the beginning (" ^ ") of anchorPosition and
  // captures all of the characters (" (.*?) ") until the
  // first capital letter (" [A-Z] ") is encountered
  const [, primaryPosition] = anchorPosition.match(/^(.*?)[A-Z]/)!;
  return anchorPositionToPopoverPositionMap[primaryPosition as AnchorPosition];
}

export function getPopoverAlignFromAnchorPosition(
  anchorPosition: PopoverAnchorPosition
) {
  // maps the gravity to the matching popover position
  // e.g. "upLeft" -> "left", "rightDown" -> "bottom"

  // extract the second positional word from anchorPosition:
  // starts a capture group at the first capital letter
  // and includes everything after it
  const [, align] = anchorPosition.match(/([A-Z].*)/)!;

  // this performs two tasks:
  // 1. normalizes the align position by lowercasing it
  // 2. `center` doesn't exist in the lookup map which converts it to `undefined` meaning no align
  return anchorPositionToPopoverPositionMap[
    align.toLowerCase() as AnchorPosition
  ];
}

const anchorPositionToClassNameMap = {
  upCenter: 'euiPopover--anchorUpCenter',
  upLeft: 'euiPopover--anchorUpLeft',
  upRight: 'euiPopover--anchorUpRight',
  downCenter: 'euiPopover--anchorDownCenter',
  downLeft: 'euiPopover--anchorDownLeft',
  downRight: 'euiPopover--anchorDownRight',
  leftCenter: 'euiPopover--anchorLeftCenter',
  leftUp: 'euiPopover--anchorLeftUp',
  leftDown: 'euiPopover--anchorLeftDown',
  rightCenter: 'euiPopover--anchorRightCenter',
  rightUp: 'euiPopover--anchorRightUp',
  rightDown: 'euiPopover--anchorRightDown',
};

export const ANCHOR_POSITIONS = Object.keys(anchorPositionToClassNameMap);

const displayToClassNameMap = {
  inlineBlock: undefined,
  block: 'euiPopover--displayBlock',
};

export const DISPLAY = Object.keys(displayToClassNameMap);

const DEFAULT_POPOVER_STYLES = {
  top: 50,
  left: 50,
};

function getElementFromInitialFocus(
  initialFocus?: FocusTarget
): HTMLElement | null {
  const initialFocusType = typeof initialFocus;

  if (initialFocusType === 'string') {
    return document.querySelector(initialFocus as string);
  }

  if (initialFocusType === 'function') {
    return (initialFocus as () => HTMLElement | null)();
  }

  return initialFocus as HTMLElement | null;
}

export type Props = CommonProps &
  HTMLAttributes<HTMLDivElement> &
  EuiPopoverProps;

interface State {
  prevProps: {
    isOpen?: boolean;
  };
  suppressingPopover?: boolean;
  isClosing: boolean;
  isOpening: boolean;
  popoverStyles: CSSProperties;
  arrowStyles?: CSSProperties;
  arrowPosition: any; // What should this be?
  openPosition: any; // What should this be?
  isOpenStable: boolean;
}

type PropsWithDefaults = Props & {
  anchorPosition: PopoverAnchorPosition;
  /** CSS display type for both the popover and anchor */
  display: keyof typeof displayToClassNameMap;
  hasArrow: boolean;
  isOpen: boolean;
  ownFocus: boolean;
  panelPaddingSize: PanelPaddingSize;
};

export class EuiPopover extends Component<Props, State> {
  static defaultProps: Partial<PropsWithDefaults> = {
    isOpen: false,
    ownFocus: false,
    anchorPosition: 'downCenter',
    panelPaddingSize: 'm',
    hasArrow: true,
    display: 'inlineBlock',
  };

  static getDerivedStateFromProps(
    nextProps: Props,
    prevState: State
  ): Partial<State> | null {
    if (prevState.prevProps.isOpen && !nextProps.isOpen) {
      return {
        prevProps: {
          isOpen: nextProps.isOpen,
        },
        isClosing: true,
        isOpening: false,
      };
    }

    if (prevState.prevProps.isOpen !== nextProps.isOpen) {
      return {
        prevProps: {
          isOpen: nextProps.isOpen,
        },
      };
    }

    return null;
  }

  private respositionTimeout: number | undefined;
  private closingTransitionTimeout: number | undefined;
  private closingTransitionAnimationFrame: number | undefined;
  private updateFocusAnimationFrame: number | undefined;
  private button: HTMLElement | null = null;
  private panel: HTMLElement | null = null;

  constructor(props: Props) {
    super(props);

    this.state = {
      prevProps: {
        isOpen: props.isOpen,
      },
      suppressingPopover: this.props.isOpen, // only suppress if created with isOpen=true
      isClosing: false,
      isOpening: false,
      popoverStyles: DEFAULT_POPOVER_STYLES,
      arrowStyles: {},
      arrowPosition: null,
      openPosition: null, // once a stable position has been found, keep the contents on that side
      isOpenStable: false, // wait for any initial opening transitions to finish before marking as stable
    };
  }

  onKeyDown = (event: React.KeyboardEvent<HTMLDivElement>) => {
    if (event.key === cascadingMenuKeys.ESCAPE) {
      if (this.state.isOpenStable || this.state.isOpening) {
        event.preventDefault();
        event.stopPropagation();
        this.props.closePopover();
      }
    }
  };

  updateFocus() {
    // Wait for the DOM to update.
    this.updateFocusAnimationFrame = window.requestAnimationFrame(() => {
      if (!this.props.ownFocus || !this.panel) {
        return;
      }

      // If we've already focused on something inside the panel, everything's fine.
      if (this.panel.contains(document.activeElement)) {
        return;
      }

      // Otherwise let's focus the first tabbable item and expedite input from the user.
      let focusTarget;

      if (this.props.initialFocus != null) {
        focusTarget = getElementFromInitialFocus(this.props.initialFocus);
      } else {
        const tabbableItems = tabbable(this.panel);
        if (tabbableItems.length) {
          focusTarget = tabbableItems[0];
        }
      }

      // there's a race condition between the popover content becoming visible and this function call
      // if the element isn't visible yet (due to css styling) then it can't accept focus
      // so wait for another render and try again
      if (focusTarget == null) {
        // there isn't a focus target, one of two reasons:
        // #1 is the whole panel hidden? If so, schedule another check
        // #2 panel is visible but no tabbables exist, move focus to the panel
        const panelVisibility = window.getComputedStyle(this.panel).visibility;
        if (panelVisibility === 'hidden') {
          // #1
          this.updateFocus();
        } else {
          // #2
          focusTarget = this.panel;
        }
      } else {
        // found an element to focus, but is it visible?
        const visibility = window.getComputedStyle(focusTarget).visibility;
        if (visibility === 'hidden') {
          // not visible, check again next render frame
          this.updateFocus();
        }
      }

      if (focusTarget != null) focusTarget.focus();
    });
  }

  componentDidMount() {
    if (this.state.suppressingPopover) {
      // component was created with isOpen=true; now that it's mounted
      // stop suppressing and start opening
      this.setState({ suppressingPopover: false, isOpening: true }); // eslint-disable-line react/no-did-mount-set-state
    }

    if (this.props.repositionOnScroll) {
      window.addEventListener('scroll', this.positionPopoverFixed);
    }

    this.updateFocus();
  }

  componentDidUpdate(prevProps: Props) {
    // The popover is being opened.
    if (!prevProps.isOpen && this.props.isOpen) {
      clearTimeout(this.closingTransitionTimeout);
      // We need to set this state a beat after the render takes place, so that the CSS
      // transition can take effect.
      this.closingTransitionAnimationFrame = window.requestAnimationFrame(
        () => {
          this.setState({
            isOpening: true,
          });
        }
      );

      // for each child element of `this.panel`, find any transition duration we should wait for before stabilizing
      const { durationMatch, delayMatch } = Array.prototype.slice
        .call(this.panel ? this.panel.children : [])
        .reduce(
          ({ durationMatch, delayMatch }, element) => {
            const transitionTimings = getTransitionTimings(element);

            return {
              durationMatch: Math.max(
                durationMatch,
                transitionTimings.durationMatch
              ),
              delayMatch: Math.max(delayMatch, transitionTimings.delayMatch),
            };
          },
          { durationMatch: 0, delayMatch: 0 }
        );

      this.respositionTimeout = window.setTimeout(() => {
        this.setState({ isOpenStable: true }, () => {
          this.positionPopoverFixed();
          this.updateFocus();
        });
      }, durationMatch + delayMatch);
    }

    // update scroll listener
    if (prevProps.repositionOnScroll !== this.props.repositionOnScroll) {
      if (this.props.repositionOnScroll) {
        window.addEventListener('scroll', this.positionPopoverFixed);
      } else {
        window.removeEventListener('scroll', this.positionPopoverFixed);
      }
    }

    // The popover is being closed.
    if (prevProps.isOpen && !this.props.isOpen) {
      // If the user has just closed the popover, queue up the removal of the content after the
      // transition is complete.
      this.closingTransitionTimeout = window.setTimeout(() => {
        this.setState({
          isClosing: false,
        });
      }, 250);
    }
  }

  componentWillUnmount() {
    window.removeEventListener('scroll', this.positionPopoverFixed);
    clearTimeout(this.respositionTimeout);
    clearTimeout(this.closingTransitionTimeout);
    cancelAnimationFrame(this.closingTransitionAnimationFrame!);
    cancelAnimationFrame(this.updateFocusAnimationFrame!);
  }

  onMutation = (records: MutationRecord[]) => {
    const waitDuration = getWaitDuration(records);
    this.positionPopoverFixed();

    performOnFrame(waitDuration, this.positionPopoverFixed);
  };

  positionPopover = (allowEnforcePosition: boolean) => {
    if (this.button == null || this.panel == null) return;

    const { anchorPosition } = this.props as PropsWithDefaults;

    let position = getPopoverPositionFromAnchorPosition(anchorPosition);
    let forcePosition = undefined;
    if (
      allowEnforcePosition &&
      this.state.isOpenStable &&
      this.state.openPosition != null
    ) {
      position = this.state.openPosition;
      forcePosition = true;
    }

    const {
      top,
      left,
      position: foundPosition,
      arrow,
      anchorBoundingBox,
    } = findPopoverPosition({
      container: this.props.container,
      position,
      forcePosition,
      align: getPopoverAlignFromAnchorPosition(anchorPosition),
      anchor: this.button,
      popover: this.panel,
      offset:
        !this.props.attachToAnchor && this.props.hasArrow
          ? 16 + (this.props.offset || 0)
          : 8 + (this.props.offset || 0),
      arrowConfig: {
        arrowWidth: 24,
        arrowBuffer: 10,
      },
      returnBoundingBox: this.props.attachToAnchor,
      buffer: this.props.buffer,
    });

    // the popover's z-index must inherit from the button
    // this keeps a button's popover under a flyout that would cover the button
    // but a popover triggered inside a flyout will appear over that flyout
    const { zIndex: zIndexProp } = this.props;
    const zIndex =
      zIndexProp == null
        ? getElementZIndex(this.button, this.panel) + 2000
        : zIndexProp;

    const popoverStyles = {
      ...this.props.panelStyle,
      top,
      left:
        this.props.attachToAnchor && anchorBoundingBox
          ? anchorBoundingBox.left
          : left,
      zIndex,
    };

    const willRenderArrow = !this.props.attachToAnchor && this.props.hasArrow;
    const arrowStyles = willRenderArrow ? arrow : undefined;
    const arrowPosition = foundPosition;

    this.setState({
      popoverStyles,
      arrowStyles,
      arrowPosition,
      openPosition: foundPosition,
    });
  };

  positionPopoverFixed = () => {
    this.positionPopover(true);
  };

  positionPopoverFluid = () => {
    this.positionPopover(false);
  };

  panelRef = (node: HTMLElement | null) => {
    this.panel = node;
    this.props.panelRef && this.props.panelRef(node);

    if (node == null) {
      // panel has unmounted, restore the state defaults
      this.setState({
        popoverStyles: DEFAULT_POPOVER_STYLES,
        arrowStyles: {},
        arrowPosition: null,
        openPosition: null,
        isOpenStable: false,
      });
      window.removeEventListener('resize', this.positionPopoverFluid);
    } else {
      // panel is coming into existence
      this.positionPopoverFluid();
      window.addEventListener('resize', this.positionPopoverFluid);
    }
  };

  buttonRef = (node: HTMLDivElement | null) => {
    this.button = node;
    this.props.buttonRef && this.props.buttonRef(node);
  };

  render() {
    const {
      anchorClassName,
      anchorPosition,
      button,
      buttonRef,
      insert,
      isOpen,
      ownFocus,
      children,
      className,
      closePopover,
      panelClassName,
      panelPaddingSize,
      panelRef,
      panelStyle,
      popoverRef,
      hasArrow,
      arrowChildren,
      repositionOnScroll,
      zIndex,
      initialFocus,
      attachToAnchor,
      display,
      onTrapDeactivation,
      buffer,
      container,
      ...rest
    } = this.props;

    const descriptionId = generateId();

    const classes = classNames(
      'euiPopover',
      anchorPosition ? anchorPositionToClassNameMap[anchorPosition] : null,
      display ? displayToClassNameMap[display] : null,
      {
        'euiPopover-isOpen': this.state.isOpening,
      },
      className
    );

    const anchorClasses = classNames('euiPopover__anchor', anchorClassName);

    const panelClasses = classNames(
      'euiPopover__panel',
      `euiPopover__panel--${this.state.arrowPosition}`,
      { 'euiPopover__panel-isOpen': this.state.isOpening },
      { 'euiPopover__panel-noArrow': !hasArrow || attachToAnchor },
      { 'euiPopover__panel-isAttached': attachToAnchor },
      panelClassName
    );

    let panel;

    if (!this.state.suppressingPopover && (isOpen || this.state.isClosing)) {
      let tabIndex;
      let initialFocus;
      let ariaDescribedby;
      let ariaLive: HTMLAttributes<any>['aria-live'];

      if (ownFocus) {
        tabIndex = 0;
        ariaLive = 'off';

        initialFocus = () => this.panel!;
      } else {
        ariaLive = 'assertive';
      }

      let focusTrapScreenReaderText;
      if (ownFocus) {
        ariaDescribedby = descriptionId;
        focusTrapScreenReaderText = (
          <EuiScreenReaderOnly>
            <p id={descriptionId}>
              <EuiI18n
                token="euiPopover.screenReaderAnnouncement"
                default="You are in a dialog. To close this dialog, hit escape."
              />
            </p>
          </EuiScreenReaderOnly>
        );
      }

      const arrowClassNames = classNames(
        'euiPopover__panelArrow',
        `euiPopover__panelArrow--${this.state.arrowPosition}`
      );

      panel = (
        <EuiPortal insert={insert}>
          <EuiFocusTrap
            returnFocus={!this.state.isOpening} // Ignore temporary state of indecisive focus
            clickOutsideDisables={true}
            initialFocus={initialFocus}
            onDeactivation={onTrapDeactivation}
            disabled={!ownFocus}>
            <EuiPanel
              panelRef={this.panelRef}
              className={panelClasses}
              paddingSize={panelPaddingSize}
              tabIndex={tabIndex}
              aria-live={ariaLive}
              role="dialog"
              aria-modal="true"
              aria-describedby={ariaDescribedby}
              style={this.state.popoverStyles}>
              <div className={arrowClassNames} style={this.state.arrowStyles}>
                {arrowChildren}
              </div>
              {focusTrapScreenReaderText}
              <EuiMutationObserver
                observerOptions={{
                  attributes: true, // element attribute changes
                  childList: true, // added/removed elements
                  characterData: true, // text changes
                  subtree: true, // watch all child elements
                }}
                onMutation={this.onMutation}>
                {(mutationRef) => <div ref={mutationRef}>{children}</div>}
              </EuiMutationObserver>
            </EuiPanel>
          </EuiFocusTrap>
        </EuiPortal>
      );
    }

    return (
      <EuiOutsideClickDetector
        isDisabled={!isOpen}
        onOutsideClick={closePopover}>
        <div
          className={classes}
          onKeyDown={this.onKeyDown}
          ref={popoverRef}
          {...rest}>
          <div className={anchorClasses} ref={this.buttonRef}>
            {button instanceof HTMLElement ? null : button}
          </div>
          {panel}
        </div>
      </EuiOutsideClickDetector>
    );
  }
}<|MERGE_RESOLUTION|>--- conflicted
+++ resolved
@@ -152,17 +152,10 @@
    * scrolls, this supports having fixed-position popover anchors.
    */
   repositionOnScroll?: boolean;
-<<<<<<< HEAD
-  withTitle?: boolean;
   /**
    * By default, popover content inherits the z-index of the anchor
    * component; pass `zIndex` to override
    */
-=======
-
-  /** By default, popover content inherits the z-index of the anchor
-   * component; pass zIndex to override */
->>>>>>> 826cc326
   zIndex?: number;
   /**
    * Function callback for when the focus trap is deactivated
