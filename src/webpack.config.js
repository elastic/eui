--- conflicted
+++ resolved
@@ -42,13 +42,8 @@
   },
 
   module: {
-<<<<<<< HEAD
-    loaders: [{
+    rules: [{
       test: /\.(js|tsx?)$/,
-=======
-    rules: [{
-      test: /\.js$/,
->>>>>>> 11cf2564
       loader: 'babel-loader',
       exclude: /node_modules/
     }, {
