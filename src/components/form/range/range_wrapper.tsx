--- conflicted
+++ resolved
@@ -9,13 +9,10 @@
 import React, { HTMLAttributes, forwardRef } from 'react';
 import classNames from 'classnames';
 import { CommonProps } from '../../common';
-<<<<<<< HEAD
+import { useFormContext } from '../eui_form_context';
+
 import { useEuiTheme } from '../../../services';
-
 import { euiRangeWrapperStyles } from './range_wrapper.styles';
-=======
-import { useFormContext } from '../eui_form_context';
->>>>>>> 9d75128e
 
 export interface EuiRangeWrapperProps
   extends CommonProps,
