--- conflicted
+++ resolved
@@ -23,13 +23,8 @@
     display: flex;
     align-items: center;
     justify-content: center;
-<<<<<<< HEAD
-    ${logicalCSS('padding-bottom', '10vh')}
     animation: ${euiAnimFadeIn} ${euiTheme.animation.fast} ease-in forwards;
     animation-iteration-count: 1;
-=======
-    animation: ${euiAnimFadeIn} ${euiTheme.animation.fast} ease-in;
->>>>>>> d60d245a
     background: ${highContrastMode
       ? euiTheme.components.overlayMaskBackgroundHighContrast
       : euiTheme.components.overlayMaskBackground};
