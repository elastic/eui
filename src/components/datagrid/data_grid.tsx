--- conflicted
+++ resolved
@@ -25,11 +25,8 @@
   EuiDataGridStyleFontSizes,
   EuiDataGridStyleHeader,
   EuiDataGridStyleRowHover,
-<<<<<<< HEAD
+  EuiDataGridExpansionFormatters,
   EuiDataGridColumnVisibility,
-=======
-  EuiDataGridExpansionFormatters,
->>>>>>> 09e6a636
 } from './data_grid_types';
 import { EuiDataGridCellProps } from './data_grid_cell';
 // @ts-ignore-next-line
