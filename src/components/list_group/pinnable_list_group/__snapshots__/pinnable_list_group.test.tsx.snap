--- conflicted
+++ resolved
@@ -26,11 +26,7 @@
     </span>
     <button
       aria-label="Pin Label with iconType to the top"
-<<<<<<< HEAD
-      class="euiButtonIcon euiButtonIcon--xSmall euiListGroupItemExtraAction css-vpixec-empty-text-hoverStyles-EuiButtonIcon-euiListGroupItemExtraAction-euiPinnableListGroup__itemExtraAction"
-=======
-      class="euiButtonIcon euiButtonIcon--xSmall euiListGroupItem__extraAction euiPinnableListGroup__itemExtraAction emotion-euiButtonIcon-empty-primary-hoverStyles"
->>>>>>> f4e6cdee
+      class="euiButtonIcon euiButtonIcon--xSmall euiListGroupItemExtraAction emotion-euiButtonIcon-empty-text-hoverStyles-euiListGroupItemExtraAction-euiPinnableListGroup__itemExtraAction"
       title="Pin Label with iconType to the top"
       type="button"
     >
@@ -57,11 +53,7 @@
     </span>
     <button
       aria-label="bell"
-<<<<<<< HEAD
-      class="euiButtonIcon euiButtonIcon--xSmall euiListGroupItemExtraAction css-1amqlrt-empty-text-hoverStyles-EuiButtonIcon-euiListGroupItemExtraAction-alwaysShow"
-=======
-      class="euiButtonIcon euiButtonIcon--xSmall euiListGroupItem__extraAction euiListGroupItem__extraAction-alwaysShow emotion-euiButtonIcon-empty-primary-hoverStyles"
->>>>>>> f4e6cdee
+      class="euiButtonIcon euiButtonIcon--xSmall euiListGroupItemExtraAction emotion-euiButtonIcon-empty-text-hoverStyles-euiListGroupItemExtraAction-alwaysShow"
       type="button"
     >
       <span
@@ -89,11 +81,7 @@
     </a>
     <button
       aria-label="Pin Active link to the top"
-<<<<<<< HEAD
-      class="euiButtonIcon euiButtonIcon--xSmall euiListGroupItemExtraAction css-vpixec-empty-text-hoverStyles-EuiButtonIcon-euiListGroupItemExtraAction-euiPinnableListGroup__itemExtraAction"
-=======
-      class="euiButtonIcon euiButtonIcon--xSmall euiListGroupItem__extraAction euiPinnableListGroup__itemExtraAction emotion-euiButtonIcon-empty-primary-hoverStyles"
->>>>>>> f4e6cdee
+      class="euiButtonIcon euiButtonIcon--xSmall euiListGroupItemExtraAction emotion-euiButtonIcon-empty-text-hoverStyles-euiListGroupItemExtraAction-euiPinnableListGroup__itemExtraAction"
       title="Pin Active link to the top"
       type="button"
     >
@@ -121,11 +109,7 @@
     </button>
     <button
       aria-label="Unpin Button with onClick to the top"
-<<<<<<< HEAD
-      class="euiButtonIcon euiButtonIcon--xSmall euiListGroupItemExtraAction css-gc2v6n-empty-text-hoverStyles-EuiButtonIcon-euiListGroupItemExtraAction-alwaysShow-euiPinnableListGroup__itemExtraAction-pinned"
-=======
-      class="euiButtonIcon euiButtonIcon--xSmall euiListGroupItem__extraAction euiListGroupItem__extraAction-alwaysShow euiPinnableListGroup__itemExtraAction euiPinnableListGroup__itemExtraAction-pinned emotion-euiButtonIcon-empty-primary-hoverStyles"
->>>>>>> f4e6cdee
+      class="euiButtonIcon euiButtonIcon--xSmall euiListGroupItemExtraAction emotion-euiButtonIcon-empty-text-hoverStyles-euiListGroupItemExtraAction-alwaysShow-euiPinnableListGroup__itemExtraAction-pinned"
       title="Unpin Button with onClick to the top"
       type="button"
     >
@@ -154,11 +138,7 @@
     </a>
     <button
       aria-label="Pin Link with href to the top"
-<<<<<<< HEAD
-      class="euiButtonIcon euiButtonIcon--xSmall euiListGroupItemExtraAction css-vpixec-empty-text-hoverStyles-EuiButtonIcon-euiListGroupItemExtraAction-euiPinnableListGroup__itemExtraAction"
-=======
-      class="euiButtonIcon euiButtonIcon--xSmall euiListGroupItem__extraAction euiPinnableListGroup__itemExtraAction emotion-euiButtonIcon-empty-primary-hoverStyles"
->>>>>>> f4e6cdee
+      class="euiButtonIcon euiButtonIcon--xSmall euiListGroupItemExtraAction emotion-euiButtonIcon-empty-text-hoverStyles-euiListGroupItemExtraAction-euiPinnableListGroup__itemExtraAction"
       title="Pin Link with href to the top"
       type="button"
     >
@@ -215,11 +195,7 @@
     </span>
     <button
       aria-label="Pin item"
-<<<<<<< HEAD
-      class="euiButtonIcon euiButtonIcon--xSmall euiListGroupItemExtraAction css-vpixec-empty-text-hoverStyles-EuiButtonIcon-euiListGroupItemExtraAction-euiPinnableListGroup__itemExtraAction"
-=======
-      class="euiButtonIcon euiButtonIcon--xSmall euiListGroupItem__extraAction euiPinnableListGroup__itemExtraAction emotion-euiButtonIcon-empty-primary-hoverStyles"
->>>>>>> f4e6cdee
+      class="euiButtonIcon euiButtonIcon--xSmall euiListGroupItemExtraAction emotion-euiButtonIcon-empty-text-hoverStyles-euiListGroupItemExtraAction-euiPinnableListGroup__itemExtraAction"
       title="Pin item"
       type="button"
     >
@@ -246,11 +222,7 @@
     </span>
     <button
       aria-label="bell"
-<<<<<<< HEAD
-      class="euiButtonIcon euiButtonIcon--xSmall euiListGroupItemExtraAction css-1amqlrt-empty-text-hoverStyles-EuiButtonIcon-euiListGroupItemExtraAction-alwaysShow"
-=======
-      class="euiButtonIcon euiButtonIcon--xSmall euiListGroupItem__extraAction euiListGroupItem__extraAction-alwaysShow emotion-euiButtonIcon-empty-primary-hoverStyles"
->>>>>>> f4e6cdee
+      class="euiButtonIcon euiButtonIcon--xSmall euiListGroupItemExtraAction emotion-euiButtonIcon-empty-text-hoverStyles-euiListGroupItemExtraAction-alwaysShow"
       type="button"
     >
       <span
@@ -278,11 +250,7 @@
     </a>
     <button
       aria-label="Pin item"
-<<<<<<< HEAD
-      class="euiButtonIcon euiButtonIcon--xSmall euiListGroupItemExtraAction css-vpixec-empty-text-hoverStyles-EuiButtonIcon-euiListGroupItemExtraAction-euiPinnableListGroup__itemExtraAction"
-=======
-      class="euiButtonIcon euiButtonIcon--xSmall euiListGroupItem__extraAction euiPinnableListGroup__itemExtraAction emotion-euiButtonIcon-empty-primary-hoverStyles"
->>>>>>> f4e6cdee
+      class="euiButtonIcon euiButtonIcon--xSmall euiListGroupItemExtraAction emotion-euiButtonIcon-empty-text-hoverStyles-euiListGroupItemExtraAction-euiPinnableListGroup__itemExtraAction"
       title="Pin item"
       type="button"
     >
@@ -310,11 +278,7 @@
     </button>
     <button
       aria-label="Unpin item"
-<<<<<<< HEAD
-      class="euiButtonIcon euiButtonIcon--xSmall euiListGroupItemExtraAction css-gc2v6n-empty-text-hoverStyles-EuiButtonIcon-euiListGroupItemExtraAction-alwaysShow-euiPinnableListGroup__itemExtraAction-pinned"
-=======
-      class="euiButtonIcon euiButtonIcon--xSmall euiListGroupItem__extraAction euiListGroupItem__extraAction-alwaysShow euiPinnableListGroup__itemExtraAction euiPinnableListGroup__itemExtraAction-pinned emotion-euiButtonIcon-empty-primary-hoverStyles"
->>>>>>> f4e6cdee
+      class="euiButtonIcon euiButtonIcon--xSmall euiListGroupItemExtraAction emotion-euiButtonIcon-empty-text-hoverStyles-euiListGroupItemExtraAction-alwaysShow-euiPinnableListGroup__itemExtraAction-pinned"
       title="Unpin item"
       type="button"
     >
@@ -343,11 +307,7 @@
     </a>
     <button
       aria-label="Pin item"
-<<<<<<< HEAD
-      class="euiButtonIcon euiButtonIcon--xSmall euiListGroupItemExtraAction css-vpixec-empty-text-hoverStyles-EuiButtonIcon-euiListGroupItemExtraAction-euiPinnableListGroup__itemExtraAction"
-=======
-      class="euiButtonIcon euiButtonIcon--xSmall euiListGroupItem__extraAction euiPinnableListGroup__itemExtraAction emotion-euiButtonIcon-empty-primary-hoverStyles"
->>>>>>> f4e6cdee
+      class="euiButtonIcon euiButtonIcon--xSmall euiListGroupItemExtraAction emotion-euiButtonIcon-empty-text-hoverStyles-euiListGroupItemExtraAction-euiPinnableListGroup__itemExtraAction"
       title="Pin item"
       type="button"
     >
