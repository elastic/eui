--- conflicted
+++ resolved
@@ -1,7 +1,6 @@
 // Jest Snapshot v1, https://goo.gl/fbAQLP
 
 exports[`EuiProvider applying modifications propagates \`modify\` 1`] = `
-<<<<<<< HEAD
 <EuiCacheProvider>
   <ContextProvider>
     <EuiThemeProvider
@@ -180,7 +179,7 @@
                 ],
               },
               "lightShade": "#D3DAE6",
-              "lightestShade": "#F0F4FB",
+              "lightestShade": "#F1F4FA",
               "link": Computed {
                 "computer": [Function],
                 "dependencies": Array [
@@ -506,7 +505,7 @@
                 ],
               },
               "lightShade": "#D3DAE6",
-              "lightestShade": "#F0F4FB",
+              "lightestShade": "#F1F4FA",
               "link": Computed {
                 "computer": [Function],
                 "dependencies": Array [
@@ -831,7 +830,7 @@
                 ],
               },
               "lightShade": "#D3DAE6",
-              "lightestShade": "#F0F4FB",
+              "lightestShade": "#F1F4FA",
               "link": Computed {
                 "computer": [Function],
                 "dependencies": Array [
@@ -987,966 +986,6 @@
     </EuiThemeProvider>
   </ContextProvider>
 </EuiCacheProvider>
-=======
-<EuiThemeProvider
-  modify={
-    Object {
-      "colors": Object {
-        "DARK": Object {
-          "lightShade": "#394c4b",
-        },
-        "LIGHT": Object {
-          "lightShade": "#d3e6df",
-        },
-      },
-    }
-  }
-  theme={
-    Object {
-      "animation": Object {
-        "bounce": "cubic-bezier(.34, 1.61, .7, 1)",
-        "extraFast": "90ms",
-        "extraSlow": "500ms",
-        "fast": "150ms",
-        "normal": "250ms",
-        "resistance": "cubic-bezier(.694, .0482, .335, 1)",
-        "slow": "350ms",
-      },
-      "base": 16,
-      "border": Object {
-        "color": Computed {
-          "computer": [Function],
-          "dependencies": Array [
-            "colors.lightShade",
-          ],
-        },
-        "editable": Computed {
-          "computer": [Function],
-          "dependencies": Array [
-            "border.width",
-            "border.color",
-          ],
-        },
-        "radius": Object {
-          "medium": Computed {
-            "computer": [Function],
-            "dependencies": Array [],
-          },
-          "small": Computed {
-            "computer": [Function],
-            "dependencies": Array [],
-          },
-        },
-        "thick": Computed {
-          "computer": [Function],
-          "dependencies": Array [
-            "border.width",
-            "border.color",
-          ],
-        },
-        "thin": Computed {
-          "computer": [Function],
-          "dependencies": Array [
-            "border.width",
-            "border.color",
-          ],
-        },
-        "width": Object {
-          "thick": "2px",
-          "thin": "1px",
-        },
-      },
-      "breakpoint": Object {
-        "l": 992,
-        "m": 768,
-        "s": 575,
-        "xl": 1200,
-        "xs": 0,
-      },
-      "colors": Object {
-        "DARK": Object {
-          "accent": "#F68FBE",
-          "accentText": Computed {
-            "computer": [Function],
-            "dependencies": Array [],
-          },
-          "body": Computed {
-            "computer": [Function],
-            "dependencies": Array [
-              "colors.lightestShade",
-            ],
-          },
-          "danger": "#F86B63",
-          "dangerText": Computed {
-            "computer": [Function],
-            "dependencies": Array [],
-          },
-          "darkShade": "#98A2B3",
-          "darkestShade": "#D4DAE5",
-          "disabled": "#515761",
-          "disabledText": Computed {
-            "computer": [Function],
-            "dependencies": Array [],
-          },
-          "emptyShade": "#1D1E24",
-          "fullShade": "#FFF",
-          "highlight": "#2E2D25",
-          "lightShade": "#343741",
-          "lightestShade": "#25262E",
-          "link": Computed {
-            "computer": [Function],
-            "dependencies": Array [
-              "colors.primaryText",
-            ],
-          },
-          "mediumShade": "#535966",
-          "primary": "#36A2EF",
-          "primaryText": Computed {
-            "computer": [Function],
-            "dependencies": Array [],
-          },
-          "shadow": Computed {
-            "computer": [Function],
-            "dependencies": Array [],
-          },
-          "subduedText": Computed {
-            "computer": [Function],
-            "dependencies": Array [],
-          },
-          "success": "#7DDED8",
-          "successText": Computed {
-            "computer": [Function],
-            "dependencies": Array [],
-          },
-          "text": "#DFE5EF",
-          "title": Computed {
-            "computer": [Function],
-            "dependencies": Array [
-              "colors.text",
-            ],
-          },
-          "warning": "#F3D371",
-          "warningText": Computed {
-            "computer": [Function],
-            "dependencies": Array [],
-          },
-        },
-        "LIGHT": Object {
-          "accent": "#F04E98",
-          "accentText": Computed {
-            "computer": [Function],
-            "dependencies": Array [],
-          },
-          "body": Computed {
-            "computer": [Function],
-            "dependencies": Array [
-              "colors.lightestShade",
-            ],
-          },
-          "danger": "#BD271E",
-          "dangerText": Computed {
-            "computer": [Function],
-            "dependencies": Array [],
-          },
-          "darkShade": "#69707D",
-          "darkestShade": "#343741",
-          "disabled": "#ABB4C4",
-          "disabledText": Computed {
-            "computer": [Function],
-            "dependencies": Array [],
-          },
-          "emptyShade": "#FFF",
-          "fullShade": "#000",
-          "highlight": Computed {
-            "computer": [Function],
-            "dependencies": Array [
-              "colors.warning",
-            ],
-          },
-          "lightShade": "#D3DAE6",
-          "lightestShade": "#F1F4FA",
-          "link": Computed {
-            "computer": [Function],
-            "dependencies": Array [
-              "colors.primaryText",
-            ],
-          },
-          "mediumShade": "#98A2B3",
-          "primary": "#07C",
-          "primaryText": Computed {
-            "computer": [Function],
-            "dependencies": Array [],
-          },
-          "shadow": Computed {
-            "computer": [Function],
-            "dependencies": Array [],
-          },
-          "subduedText": Computed {
-            "computer": [Function],
-            "dependencies": Array [],
-          },
-          "success": "#00BFB3",
-          "successText": Computed {
-            "computer": [Function],
-            "dependencies": Array [],
-          },
-          "text": Computed {
-            "computer": [Function],
-            "dependencies": Array [
-              "colors.darkestShade",
-            ],
-          },
-          "title": Computed {
-            "computer": [Function],
-            "dependencies": Array [
-              "colors.text",
-            ],
-          },
-          "warning": "#FEC514",
-          "warningText": Computed {
-            "computer": [Function],
-            "dependencies": Array [],
-          },
-        },
-        "ghost": "#FFF",
-        "ink": "#000",
-      },
-      "focus": Object {
-        "color": "currentColor",
-        "width": Computed {
-          "computer": [Function],
-          "dependencies": Array [],
-        },
-      },
-      "font": Object {
-        "baseline": Computed {
-          "computer": [Function],
-          "dependencies": Array [
-            "base",
-          ],
-        },
-        "body": Object {
-          "scale": "s",
-          "weight": "regular",
-        },
-        "family": "'Inter', BlinkMacSystemFont, Helvetica, Arial, sans-serif",
-        "familyCode": "'Roboto Mono', Menlo, Courier, monospace",
-        "familySerif": "Georgia, Times, Times New Roman, serif",
-        "featureSettings": "'calt' 1, 'kern' 1, 'liga' 1",
-        "lineHeightMultiplier": 1.5,
-        "scale": Object {
-          "l": 1.375,
-          "m": 1,
-          "s": 0.875,
-          "xl": 1.6875,
-          "xs": 0.75,
-          "xxl": 2.125,
-          "xxs": 0.6875,
-          "xxxs": 0.5625,
-        },
-        "title": Object {
-          "weight": "bold",
-        },
-        "weight": Object {
-          "bold": 700,
-          "light": 300,
-          "medium": 500,
-          "regular": 400,
-          "semiBold": 600,
-        },
-      },
-      "levels": Object {
-        "content": 0,
-        "flyout": 1000,
-        "header": 1000,
-        "mask": 6000,
-        "maskBelowHeader": 1000,
-        "menu": 2000,
-        "modal": 8000,
-        "navigation": 6000,
-        "toast": 9000,
-      },
-      "size": Object {
-        "base": Computed {
-          "computer": [Function],
-          "dependencies": Array [],
-        },
-        "l": Computed {
-          "computer": [Function],
-          "dependencies": Array [],
-        },
-        "m": Computed {
-          "computer": [Function],
-          "dependencies": Array [],
-        },
-        "s": Computed {
-          "computer": [Function],
-          "dependencies": Array [],
-        },
-        "xl": Computed {
-          "computer": [Function],
-          "dependencies": Array [],
-        },
-        "xs": Computed {
-          "computer": [Function],
-          "dependencies": Array [],
-        },
-        "xxl": Computed {
-          "computer": [Function],
-          "dependencies": Array [],
-        },
-        "xxs": Computed {
-          "computer": [Function],
-          "dependencies": Array [],
-        },
-        "xxxl": Computed {
-          "computer": [Function],
-          "dependencies": Array [],
-        },
-        "xxxxl": Computed {
-          "computer": [Function],
-          "dependencies": Array [],
-        },
-      },
-    }
-  }
->
-  <EuiGlobalStyles />
-</EuiThemeProvider>
-`;
-
-exports[`EuiProvider changing color modes propagates \`colorMode\` 1`] = `
-<EuiThemeProvider
-  colorMode="dark"
-  theme={
-    Object {
-      "animation": Object {
-        "bounce": "cubic-bezier(.34, 1.61, .7, 1)",
-        "extraFast": "90ms",
-        "extraSlow": "500ms",
-        "fast": "150ms",
-        "normal": "250ms",
-        "resistance": "cubic-bezier(.694, .0482, .335, 1)",
-        "slow": "350ms",
-      },
-      "base": 16,
-      "border": Object {
-        "color": Computed {
-          "computer": [Function],
-          "dependencies": Array [
-            "colors.lightShade",
-          ],
-        },
-        "editable": Computed {
-          "computer": [Function],
-          "dependencies": Array [
-            "border.width",
-            "border.color",
-          ],
-        },
-        "radius": Object {
-          "medium": Computed {
-            "computer": [Function],
-            "dependencies": Array [],
-          },
-          "small": Computed {
-            "computer": [Function],
-            "dependencies": Array [],
-          },
-        },
-        "thick": Computed {
-          "computer": [Function],
-          "dependencies": Array [
-            "border.width",
-            "border.color",
-          ],
-        },
-        "thin": Computed {
-          "computer": [Function],
-          "dependencies": Array [
-            "border.width",
-            "border.color",
-          ],
-        },
-        "width": Object {
-          "thick": "2px",
-          "thin": "1px",
-        },
-      },
-      "breakpoint": Object {
-        "l": 992,
-        "m": 768,
-        "s": 575,
-        "xl": 1200,
-        "xs": 0,
-      },
-      "colors": Object {
-        "DARK": Object {
-          "accent": "#F68FBE",
-          "accentText": Computed {
-            "computer": [Function],
-            "dependencies": Array [],
-          },
-          "body": Computed {
-            "computer": [Function],
-            "dependencies": Array [
-              "colors.lightestShade",
-            ],
-          },
-          "danger": "#F86B63",
-          "dangerText": Computed {
-            "computer": [Function],
-            "dependencies": Array [],
-          },
-          "darkShade": "#98A2B3",
-          "darkestShade": "#D4DAE5",
-          "disabled": "#515761",
-          "disabledText": Computed {
-            "computer": [Function],
-            "dependencies": Array [],
-          },
-          "emptyShade": "#1D1E24",
-          "fullShade": "#FFF",
-          "highlight": "#2E2D25",
-          "lightShade": "#343741",
-          "lightestShade": "#25262E",
-          "link": Computed {
-            "computer": [Function],
-            "dependencies": Array [
-              "colors.primaryText",
-            ],
-          },
-          "mediumShade": "#535966",
-          "primary": "#36A2EF",
-          "primaryText": Computed {
-            "computer": [Function],
-            "dependencies": Array [],
-          },
-          "shadow": Computed {
-            "computer": [Function],
-            "dependencies": Array [],
-          },
-          "subduedText": Computed {
-            "computer": [Function],
-            "dependencies": Array [],
-          },
-          "success": "#7DDED8",
-          "successText": Computed {
-            "computer": [Function],
-            "dependencies": Array [],
-          },
-          "text": "#DFE5EF",
-          "title": Computed {
-            "computer": [Function],
-            "dependencies": Array [
-              "colors.text",
-            ],
-          },
-          "warning": "#F3D371",
-          "warningText": Computed {
-            "computer": [Function],
-            "dependencies": Array [],
-          },
-        },
-        "LIGHT": Object {
-          "accent": "#F04E98",
-          "accentText": Computed {
-            "computer": [Function],
-            "dependencies": Array [],
-          },
-          "body": Computed {
-            "computer": [Function],
-            "dependencies": Array [
-              "colors.lightestShade",
-            ],
-          },
-          "danger": "#BD271E",
-          "dangerText": Computed {
-            "computer": [Function],
-            "dependencies": Array [],
-          },
-          "darkShade": "#69707D",
-          "darkestShade": "#343741",
-          "disabled": "#ABB4C4",
-          "disabledText": Computed {
-            "computer": [Function],
-            "dependencies": Array [],
-          },
-          "emptyShade": "#FFF",
-          "fullShade": "#000",
-          "highlight": Computed {
-            "computer": [Function],
-            "dependencies": Array [
-              "colors.warning",
-            ],
-          },
-          "lightShade": "#D3DAE6",
-          "lightestShade": "#F1F4FA",
-          "link": Computed {
-            "computer": [Function],
-            "dependencies": Array [
-              "colors.primaryText",
-            ],
-          },
-          "mediumShade": "#98A2B3",
-          "primary": "#07C",
-          "primaryText": Computed {
-            "computer": [Function],
-            "dependencies": Array [],
-          },
-          "shadow": Computed {
-            "computer": [Function],
-            "dependencies": Array [],
-          },
-          "subduedText": Computed {
-            "computer": [Function],
-            "dependencies": Array [],
-          },
-          "success": "#00BFB3",
-          "successText": Computed {
-            "computer": [Function],
-            "dependencies": Array [],
-          },
-          "text": Computed {
-            "computer": [Function],
-            "dependencies": Array [
-              "colors.darkestShade",
-            ],
-          },
-          "title": Computed {
-            "computer": [Function],
-            "dependencies": Array [
-              "colors.text",
-            ],
-          },
-          "warning": "#FEC514",
-          "warningText": Computed {
-            "computer": [Function],
-            "dependencies": Array [],
-          },
-        },
-        "ghost": "#FFF",
-        "ink": "#000",
-      },
-      "focus": Object {
-        "color": "currentColor",
-        "width": Computed {
-          "computer": [Function],
-          "dependencies": Array [],
-        },
-      },
-      "font": Object {
-        "baseline": Computed {
-          "computer": [Function],
-          "dependencies": Array [
-            "base",
-          ],
-        },
-        "body": Object {
-          "scale": "s",
-          "weight": "regular",
-        },
-        "family": "'Inter', BlinkMacSystemFont, Helvetica, Arial, sans-serif",
-        "familyCode": "'Roboto Mono', Menlo, Courier, monospace",
-        "familySerif": "Georgia, Times, Times New Roman, serif",
-        "featureSettings": "'calt' 1, 'kern' 1, 'liga' 1",
-        "lineHeightMultiplier": 1.5,
-        "scale": Object {
-          "l": 1.375,
-          "m": 1,
-          "s": 0.875,
-          "xl": 1.6875,
-          "xs": 0.75,
-          "xxl": 2.125,
-          "xxs": 0.6875,
-          "xxxs": 0.5625,
-        },
-        "title": Object {
-          "weight": "bold",
-        },
-        "weight": Object {
-          "bold": 700,
-          "light": 300,
-          "medium": 500,
-          "regular": 400,
-          "semiBold": 600,
-        },
-      },
-      "levels": Object {
-        "content": 0,
-        "flyout": 1000,
-        "header": 1000,
-        "mask": 6000,
-        "maskBelowHeader": 1000,
-        "menu": 2000,
-        "modal": 8000,
-        "navigation": 6000,
-        "toast": 9000,
-      },
-      "size": Object {
-        "base": Computed {
-          "computer": [Function],
-          "dependencies": Array [],
-        },
-        "l": Computed {
-          "computer": [Function],
-          "dependencies": Array [],
-        },
-        "m": Computed {
-          "computer": [Function],
-          "dependencies": Array [],
-        },
-        "s": Computed {
-          "computer": [Function],
-          "dependencies": Array [],
-        },
-        "xl": Computed {
-          "computer": [Function],
-          "dependencies": Array [],
-        },
-        "xs": Computed {
-          "computer": [Function],
-          "dependencies": Array [],
-        },
-        "xxl": Computed {
-          "computer": [Function],
-          "dependencies": Array [],
-        },
-        "xxs": Computed {
-          "computer": [Function],
-          "dependencies": Array [],
-        },
-        "xxxl": Computed {
-          "computer": [Function],
-          "dependencies": Array [],
-        },
-        "xxxxl": Computed {
-          "computer": [Function],
-          "dependencies": Array [],
-        },
-      },
-    }
-  }
->
-  <EuiGlobalStyles />
-</EuiThemeProvider>
-`;
-
-exports[`EuiProvider is rendered 1`] = `
-<EuiThemeProvider
-  theme={
-    Object {
-      "animation": Object {
-        "bounce": "cubic-bezier(.34, 1.61, .7, 1)",
-        "extraFast": "90ms",
-        "extraSlow": "500ms",
-        "fast": "150ms",
-        "normal": "250ms",
-        "resistance": "cubic-bezier(.694, .0482, .335, 1)",
-        "slow": "350ms",
-      },
-      "base": 16,
-      "border": Object {
-        "color": Computed {
-          "computer": [Function],
-          "dependencies": Array [
-            "colors.lightShade",
-          ],
-        },
-        "editable": Computed {
-          "computer": [Function],
-          "dependencies": Array [
-            "border.width",
-            "border.color",
-          ],
-        },
-        "radius": Object {
-          "medium": Computed {
-            "computer": [Function],
-            "dependencies": Array [],
-          },
-          "small": Computed {
-            "computer": [Function],
-            "dependencies": Array [],
-          },
-        },
-        "thick": Computed {
-          "computer": [Function],
-          "dependencies": Array [
-            "border.width",
-            "border.color",
-          ],
-        },
-        "thin": Computed {
-          "computer": [Function],
-          "dependencies": Array [
-            "border.width",
-            "border.color",
-          ],
-        },
-        "width": Object {
-          "thick": "2px",
-          "thin": "1px",
-        },
-      },
-      "breakpoint": Object {
-        "l": 992,
-        "m": 768,
-        "s": 575,
-        "xl": 1200,
-        "xs": 0,
-      },
-      "colors": Object {
-        "DARK": Object {
-          "accent": "#F68FBE",
-          "accentText": Computed {
-            "computer": [Function],
-            "dependencies": Array [],
-          },
-          "body": Computed {
-            "computer": [Function],
-            "dependencies": Array [
-              "colors.lightestShade",
-            ],
-          },
-          "danger": "#F86B63",
-          "dangerText": Computed {
-            "computer": [Function],
-            "dependencies": Array [],
-          },
-          "darkShade": "#98A2B3",
-          "darkestShade": "#D4DAE5",
-          "disabled": "#515761",
-          "disabledText": Computed {
-            "computer": [Function],
-            "dependencies": Array [],
-          },
-          "emptyShade": "#1D1E24",
-          "fullShade": "#FFF",
-          "highlight": "#2E2D25",
-          "lightShade": "#343741",
-          "lightestShade": "#25262E",
-          "link": Computed {
-            "computer": [Function],
-            "dependencies": Array [
-              "colors.primaryText",
-            ],
-          },
-          "mediumShade": "#535966",
-          "primary": "#36A2EF",
-          "primaryText": Computed {
-            "computer": [Function],
-            "dependencies": Array [],
-          },
-          "shadow": Computed {
-            "computer": [Function],
-            "dependencies": Array [],
-          },
-          "subduedText": Computed {
-            "computer": [Function],
-            "dependencies": Array [],
-          },
-          "success": "#7DDED8",
-          "successText": Computed {
-            "computer": [Function],
-            "dependencies": Array [],
-          },
-          "text": "#DFE5EF",
-          "title": Computed {
-            "computer": [Function],
-            "dependencies": Array [
-              "colors.text",
-            ],
-          },
-          "warning": "#F3D371",
-          "warningText": Computed {
-            "computer": [Function],
-            "dependencies": Array [],
-          },
-        },
-        "LIGHT": Object {
-          "accent": "#F04E98",
-          "accentText": Computed {
-            "computer": [Function],
-            "dependencies": Array [],
-          },
-          "body": Computed {
-            "computer": [Function],
-            "dependencies": Array [
-              "colors.lightestShade",
-            ],
-          },
-          "danger": "#BD271E",
-          "dangerText": Computed {
-            "computer": [Function],
-            "dependencies": Array [],
-          },
-          "darkShade": "#69707D",
-          "darkestShade": "#343741",
-          "disabled": "#ABB4C4",
-          "disabledText": Computed {
-            "computer": [Function],
-            "dependencies": Array [],
-          },
-          "emptyShade": "#FFF",
-          "fullShade": "#000",
-          "highlight": Computed {
-            "computer": [Function],
-            "dependencies": Array [
-              "colors.warning",
-            ],
-          },
-          "lightShade": "#D3DAE6",
-          "lightestShade": "#F1F4FA",
-          "link": Computed {
-            "computer": [Function],
-            "dependencies": Array [
-              "colors.primaryText",
-            ],
-          },
-          "mediumShade": "#98A2B3",
-          "primary": "#07C",
-          "primaryText": Computed {
-            "computer": [Function],
-            "dependencies": Array [],
-          },
-          "shadow": Computed {
-            "computer": [Function],
-            "dependencies": Array [],
-          },
-          "subduedText": Computed {
-            "computer": [Function],
-            "dependencies": Array [],
-          },
-          "success": "#00BFB3",
-          "successText": Computed {
-            "computer": [Function],
-            "dependencies": Array [],
-          },
-          "text": Computed {
-            "computer": [Function],
-            "dependencies": Array [
-              "colors.darkestShade",
-            ],
-          },
-          "title": Computed {
-            "computer": [Function],
-            "dependencies": Array [
-              "colors.text",
-            ],
-          },
-          "warning": "#FEC514",
-          "warningText": Computed {
-            "computer": [Function],
-            "dependencies": Array [],
-          },
-        },
-        "ghost": "#FFF",
-        "ink": "#000",
-      },
-      "focus": Object {
-        "color": "currentColor",
-        "width": Computed {
-          "computer": [Function],
-          "dependencies": Array [],
-        },
-      },
-      "font": Object {
-        "baseline": Computed {
-          "computer": [Function],
-          "dependencies": Array [
-            "base",
-          ],
-        },
-        "body": Object {
-          "scale": "s",
-          "weight": "regular",
-        },
-        "family": "'Inter', BlinkMacSystemFont, Helvetica, Arial, sans-serif",
-        "familyCode": "'Roboto Mono', Menlo, Courier, monospace",
-        "familySerif": "Georgia, Times, Times New Roman, serif",
-        "featureSettings": "'calt' 1, 'kern' 1, 'liga' 1",
-        "lineHeightMultiplier": 1.5,
-        "scale": Object {
-          "l": 1.375,
-          "m": 1,
-          "s": 0.875,
-          "xl": 1.6875,
-          "xs": 0.75,
-          "xxl": 2.125,
-          "xxs": 0.6875,
-          "xxxs": 0.5625,
-        },
-        "title": Object {
-          "weight": "bold",
-        },
-        "weight": Object {
-          "bold": 700,
-          "light": 300,
-          "medium": 500,
-          "regular": 400,
-          "semiBold": 600,
-        },
-      },
-      "levels": Object {
-        "content": 0,
-        "flyout": 1000,
-        "header": 1000,
-        "mask": 6000,
-        "maskBelowHeader": 1000,
-        "menu": 2000,
-        "modal": 8000,
-        "navigation": 6000,
-        "toast": 9000,
-      },
-      "size": Object {
-        "base": Computed {
-          "computer": [Function],
-          "dependencies": Array [],
-        },
-        "l": Computed {
-          "computer": [Function],
-          "dependencies": Array [],
-        },
-        "m": Computed {
-          "computer": [Function],
-          "dependencies": Array [],
-        },
-        "s": Computed {
-          "computer": [Function],
-          "dependencies": Array [],
-        },
-        "xl": Computed {
-          "computer": [Function],
-          "dependencies": Array [],
-        },
-        "xs": Computed {
-          "computer": [Function],
-          "dependencies": Array [],
-        },
-        "xxl": Computed {
-          "computer": [Function],
-          "dependencies": Array [],
-        },
-        "xxs": Computed {
-          "computer": [Function],
-          "dependencies": Array [],
-        },
-        "xxxl": Computed {
-          "computer": [Function],
-          "dependencies": Array [],
-        },
-        "xxxxl": Computed {
-          "computer": [Function],
-          "dependencies": Array [],
-        },
-      },
-    }
-  }
->
-  <EuiGlobalStyles />
-</EuiThemeProvider>
->>>>>>> 727a3ac3
 `;
 
 exports[`EuiProvider providing an @emotion cache config applies the cache to global styles 1`] = `
@@ -1972,318 +1011,6 @@
       },
     }
   }
-<<<<<<< HEAD
-=======
-  theme={
-    Object {
-      "animation": Object {
-        "bounce": "cubic-bezier(.34, 1.61, .7, 1)",
-        "extraFast": "90ms",
-        "extraSlow": "500ms",
-        "fast": "150ms",
-        "normal": "250ms",
-        "resistance": "cubic-bezier(.694, .0482, .335, 1)",
-        "slow": "350ms",
-      },
-      "base": 16,
-      "border": Object {
-        "color": Computed {
-          "computer": [Function],
-          "dependencies": Array [
-            "colors.lightShade",
-          ],
-        },
-        "editable": Computed {
-          "computer": [Function],
-          "dependencies": Array [
-            "border.width",
-            "border.color",
-          ],
-        },
-        "radius": Object {
-          "medium": Computed {
-            "computer": [Function],
-            "dependencies": Array [],
-          },
-          "small": Computed {
-            "computer": [Function],
-            "dependencies": Array [],
-          },
-        },
-        "thick": Computed {
-          "computer": [Function],
-          "dependencies": Array [
-            "border.width",
-            "border.color",
-          ],
-        },
-        "thin": Computed {
-          "computer": [Function],
-          "dependencies": Array [
-            "border.width",
-            "border.color",
-          ],
-        },
-        "width": Object {
-          "thick": "2px",
-          "thin": "1px",
-        },
-      },
-      "breakpoint": Object {
-        "l": 992,
-        "m": 768,
-        "s": 575,
-        "xl": 1200,
-        "xs": 0,
-      },
-      "colors": Object {
-        "DARK": Object {
-          "accent": "#F68FBE",
-          "accentText": Computed {
-            "computer": [Function],
-            "dependencies": Array [],
-          },
-          "body": Computed {
-            "computer": [Function],
-            "dependencies": Array [
-              "colors.lightestShade",
-            ],
-          },
-          "danger": "#F86B63",
-          "dangerText": Computed {
-            "computer": [Function],
-            "dependencies": Array [],
-          },
-          "darkShade": "#98A2B3",
-          "darkestShade": "#D4DAE5",
-          "disabled": "#515761",
-          "disabledText": Computed {
-            "computer": [Function],
-            "dependencies": Array [],
-          },
-          "emptyShade": "#1D1E24",
-          "fullShade": "#FFF",
-          "highlight": "#2E2D25",
-          "lightShade": "#343741",
-          "lightestShade": "#25262E",
-          "link": Computed {
-            "computer": [Function],
-            "dependencies": Array [
-              "colors.primaryText",
-            ],
-          },
-          "mediumShade": "#535966",
-          "primary": "#36A2EF",
-          "primaryText": Computed {
-            "computer": [Function],
-            "dependencies": Array [],
-          },
-          "shadow": Computed {
-            "computer": [Function],
-            "dependencies": Array [],
-          },
-          "subduedText": Computed {
-            "computer": [Function],
-            "dependencies": Array [],
-          },
-          "success": "#7DDED8",
-          "successText": Computed {
-            "computer": [Function],
-            "dependencies": Array [],
-          },
-          "text": "#DFE5EF",
-          "title": Computed {
-            "computer": [Function],
-            "dependencies": Array [
-              "colors.text",
-            ],
-          },
-          "warning": "#F3D371",
-          "warningText": Computed {
-            "computer": [Function],
-            "dependencies": Array [],
-          },
-        },
-        "LIGHT": Object {
-          "accent": "#F04E98",
-          "accentText": Computed {
-            "computer": [Function],
-            "dependencies": Array [],
-          },
-          "body": Computed {
-            "computer": [Function],
-            "dependencies": Array [
-              "colors.lightestShade",
-            ],
-          },
-          "danger": "#BD271E",
-          "dangerText": Computed {
-            "computer": [Function],
-            "dependencies": Array [],
-          },
-          "darkShade": "#69707D",
-          "darkestShade": "#343741",
-          "disabled": "#ABB4C4",
-          "disabledText": Computed {
-            "computer": [Function],
-            "dependencies": Array [],
-          },
-          "emptyShade": "#FFF",
-          "fullShade": "#000",
-          "highlight": Computed {
-            "computer": [Function],
-            "dependencies": Array [
-              "colors.warning",
-            ],
-          },
-          "lightShade": "#D3DAE6",
-          "lightestShade": "#F1F4FA",
-          "link": Computed {
-            "computer": [Function],
-            "dependencies": Array [
-              "colors.primaryText",
-            ],
-          },
-          "mediumShade": "#98A2B3",
-          "primary": "#07C",
-          "primaryText": Computed {
-            "computer": [Function],
-            "dependencies": Array [],
-          },
-          "shadow": Computed {
-            "computer": [Function],
-            "dependencies": Array [],
-          },
-          "subduedText": Computed {
-            "computer": [Function],
-            "dependencies": Array [],
-          },
-          "success": "#00BFB3",
-          "successText": Computed {
-            "computer": [Function],
-            "dependencies": Array [],
-          },
-          "text": Computed {
-            "computer": [Function],
-            "dependencies": Array [
-              "colors.darkestShade",
-            ],
-          },
-          "title": Computed {
-            "computer": [Function],
-            "dependencies": Array [
-              "colors.text",
-            ],
-          },
-          "warning": "#FEC514",
-          "warningText": Computed {
-            "computer": [Function],
-            "dependencies": Array [],
-          },
-        },
-        "ghost": "#FFF",
-        "ink": "#000",
-      },
-      "focus": Object {
-        "color": "currentColor",
-        "width": Computed {
-          "computer": [Function],
-          "dependencies": Array [],
-        },
-      },
-      "font": Object {
-        "baseline": Computed {
-          "computer": [Function],
-          "dependencies": Array [
-            "base",
-          ],
-        },
-        "body": Object {
-          "scale": "s",
-          "weight": "regular",
-        },
-        "family": "'Inter', BlinkMacSystemFont, Helvetica, Arial, sans-serif",
-        "familyCode": "'Roboto Mono', Menlo, Courier, monospace",
-        "familySerif": "Georgia, Times, Times New Roman, serif",
-        "featureSettings": "'calt' 1, 'kern' 1, 'liga' 1",
-        "lineHeightMultiplier": 1.5,
-        "scale": Object {
-          "l": 1.375,
-          "m": 1,
-          "s": 0.875,
-          "xl": 1.6875,
-          "xs": 0.75,
-          "xxl": 2.125,
-          "xxs": 0.6875,
-          "xxxs": 0.5625,
-        },
-        "title": Object {
-          "weight": "bold",
-        },
-        "weight": Object {
-          "bold": 700,
-          "light": 300,
-          "medium": 500,
-          "regular": 400,
-          "semiBold": 600,
-        },
-      },
-      "levels": Object {
-        "content": 0,
-        "flyout": 1000,
-        "header": 1000,
-        "mask": 6000,
-        "maskBelowHeader": 1000,
-        "menu": 2000,
-        "modal": 8000,
-        "navigation": 6000,
-        "toast": 9000,
-      },
-      "size": Object {
-        "base": Computed {
-          "computer": [Function],
-          "dependencies": Array [],
-        },
-        "l": Computed {
-          "computer": [Function],
-          "dependencies": Array [],
-        },
-        "m": Computed {
-          "computer": [Function],
-          "dependencies": Array [],
-        },
-        "s": Computed {
-          "computer": [Function],
-          "dependencies": Array [],
-        },
-        "xl": Computed {
-          "computer": [Function],
-          "dependencies": Array [],
-        },
-        "xs": Computed {
-          "computer": [Function],
-          "dependencies": Array [],
-        },
-        "xxl": Computed {
-          "computer": [Function],
-          "dependencies": Array [],
-        },
-        "xxs": Computed {
-          "computer": [Function],
-          "dependencies": Array [],
-        },
-        "xxxl": Computed {
-          "computer": [Function],
-          "dependencies": Array [],
-        },
-        "xxxxl": Computed {
-          "computer": [Function],
-          "dependencies": Array [],
-        },
-      },
-    }
-  }
->>>>>>> 727a3ac3
 >
   <ContextProvider>
     <EuiThemeProvider
@@ -2450,7 +1177,7 @@
                 ],
               },
               "lightShade": "#D3DAE6",
-              "lightestShade": "#F0F4FB",
+              "lightestShade": "#F1F4FA",
               "link": Computed {
                 "computer": [Function],
                 "dependencies": Array [
