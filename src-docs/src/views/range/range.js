--- conflicted
+++ resolved
@@ -11,53 +11,6 @@
     setValue(e.target.value);
   };
 
-<<<<<<< HEAD
-  render() {
-    return (
-      <Fragment>
-        <EuiRange
-          id={htmlIdGenerator()()}
-          min={100}
-          max={200}
-          step={0.05}
-          value={this.state.value}
-          onChange={this.onChange}
-          showLabels
-          aria-label="An example of EuiRange with showLabels prop"
-        />
-
-        <EuiSpacer size="xl" />
-
-        <EuiRange
-          id={htmlIdGenerator()()}
-          min={100}
-          max={200}
-          value={this.state.value}
-          onChange={this.onChange}
-          showLabels
-          showValue
-          aria-label="An example of EuiRange with showValue prop"
-        />
-
-        <EuiSpacer size="xl" />
-
-        <EuiRange
-          id={htmlIdGenerator()()}
-          min={100}
-          max={200}
-          value={this.state.value}
-          onChange={this.onChange}
-          showLabels
-          showRange
-          showValue
-          valuePrepend="100 - "
-          aria-label="An example of EuiRange with valuePrepend prop"
-        />
-      </Fragment>
-    );
-  }
-}
-=======
   return (
     <Fragment>
       <EuiRange
@@ -100,5 +53,4 @@
       />
     </Fragment>
   );
-};
->>>>>>> a96f9cf4
+};