/*
 * Copyright Elasticsearch B.V. and/or licensed to Elasticsearch B.V. under one
 * or more contributor license agreements. Licensed under the Elastic License
 * 2.0 and the Server Side Public License, v 1; you may not use this file except
 * in compliance with, at your election, the Elastic License 2.0 or the Server
 * Side Public License, v 1.
 */

const chalk = require('chalk');
const Generator = require('yeoman-generator');
const utils = require('../utils');

const DOCUMENTATION_PAGE_PATH = 'src-docs/src/views';

module.exports = class extends Generator {
  constructor(args, options) {
    super(args, options);

    this.fileType = options.fileType;
  }

  prompting() {
    const prompts = [
      {
        message:
          "What's the name of the component you're documenting? Use snake_case, please.",
        name: 'name',
        type: 'input',
        store: true,
      },
    ];

    if (this.fileType === 'demo') {
      prompts.push({
        message:
          "What's the name of the directory this demo should go in? (Within src-docs/src/views). Use snake_case, please.",
        name: 'folderName',
        type: 'input',
        store: true,
        default: answers => answers.name,
      });

      prompts.push({
        message:
          'What would you like to name this demo? Use snake_case, please.',
        name: 'demoName',
        type: 'input',
        store: true,
      });
    }

    return this.prompt(prompts).then(answers => {
      this.config = answers;
    });
  }

  writing() {
    const config = this.config;

    const writeDocumentationPage = () => {
      const componentExampleName = utils.makeComponentName(config.name, false);
      const componentExamplePrefix = utils.lowerCaseFirstLetter(
        componentExampleName
      );
      const componentName = utils.makeComponentName(config.name);
      const fileName = config.name;

      const path = DOCUMENTATION_PAGE_PATH;

      const vars = (config.documentationVars = {
        componentExampleName,
        componentExamplePrefix,
        componentName,
        fileName,
      });

      const documentationPagePath = (config.documentationPagePath = `${path}/${
        config.name
      }/${config.name}_example.js`);

      this.fs.copyTpl(
        this.templatePath('documentation_page.js'),
        this.destinationPath(documentationPagePath),
        vars
      );
    };

    const writeDocumentationPageDemo = (fileName, folderName) => {
      const componentExampleName = utils.makeComponentName(fileName, false);
      const componentExamplePrefix = utils.lowerCaseFirstLetter(
        componentExampleName
      );
      const componentName = utils.makeComponentName(config.name);

      const path = DOCUMENTATION_PAGE_PATH;

      const vars = (config.documentationVars = {
        componentExampleName,
        componentExamplePrefix,
        componentName,
        fileName,
        folderName,
      });

      const documentationPageDemoPath = (config.documentationPageDemoPath = `${path}/${folderName}/${fileName}.tsx`);

      this.fs.copyTpl(
        this.templatePath('documentation_page_demo.tsx'),
        this.destinationPath(documentationPageDemoPath),
        vars
      );
    };

    switch (this.fileType) {
      case 'documentation':
        writeDocumentationPage();
        writeDocumentationPageDemo(config.name, config.name);
        break;

      case 'demo':
        writeDocumentationPageDemo(config.demoName, config.folderName);
        break;
    }
  }

  end() {
    const showImportDemoSnippet = () => {
      const {
        componentExampleName,
        componentExamplePrefix,
        componentName,
        fileName,
      } = this.config.documentationVars;

      this.log(chalk.white('\n// Import demo into example.'));
      this.log(
        `${chalk.magenta('import')} ${componentExampleName} from ${chalk.cyan(
          `'./${fileName}'`
        )};\n` +
          `${chalk.magenta(
            'const'
          )} ${componentExamplePrefix}Source = require(${chalk.cyan(
            `'!!raw-loader!./${fileName}'`
          )});`
      );

      this.log(chalk.white('\n// Append to existing example sections.'));
      this.log(
        '{\n' +
          `  title: '${componentExampleName}',\n` +
          '  text: (\n' +
          `    <><p>Description needed: how to use the <strong>${componentExampleName}</strong> component.</p></>\n` +
          '  ),\n' +
          '  source: [{\n' +
          '    type: GuideSectionTypes.JS,\n' +
          `    code: ${componentExamplePrefix}Source,\n` +
<<<<<<< HEAD
          '  }]}\n' +
          '  text={\n' +
          `    <p>Description needed: how to use the ${componentExampleName} component.</p>\n` +
          ' }\n' +
          '  demo={\n' +
          `    <${componentExampleName} />\n` +
          ' }\n' +
          '/>\n'
=======
          '  }],\n' +
          `  demo: <${componentExampleName} />,\n` +
          `  props: { ${componentName} },\n` +
        ' }\n'
>>>>>>> df8652cc
      );
    };

    const showImportRouteSnippet = (suffix, appendToRoute) => {
      const { componentExampleName, fileName } = this.config.documentationVars;

      this.log(
        chalk.white(
          '\n// Import example into routes.js and then add it to the "components" array.'
        )
      );
      this.log(
        `${chalk.magenta('import')} { ${componentExampleName}${suffix} }\n` +
          `  ${chalk.magenta('from')} ${chalk.cyan(
            `'./views/${fileName}/${fileName}_${suffix.toLowerCase()}'`
          )};`
      );
    };

    this.log('------------------------------------------------');
    this.log(chalk.bold('Import snippets:'));

    switch (this.fileType) {
      case 'documentation':
        showImportRouteSnippet('Example');
        break;

      case 'demo':
        showImportDemoSnippet();
        break;
    }
    this.log('------------------------------------------------');
  }
};<|MERGE_RESOLUTION|>--- conflicted
+++ resolved
@@ -154,21 +154,10 @@
           '  source: [{\n' +
           '    type: GuideSectionTypes.JS,\n' +
           `    code: ${componentExamplePrefix}Source,\n` +
-<<<<<<< HEAD
-          '  }]}\n' +
-          '  text={\n' +
-          `    <p>Description needed: how to use the ${componentExampleName} component.</p>\n` +
-          ' }\n' +
-          '  demo={\n' +
-          `    <${componentExampleName} />\n` +
-          ' }\n' +
-          '/>\n'
-=======
           '  }],\n' +
           `  demo: <${componentExampleName} />,\n` +
           `  props: { ${componentName} },\n` +
         ' }\n'
->>>>>>> df8652cc
       );
     };
 
