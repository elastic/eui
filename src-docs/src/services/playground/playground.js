import React, { useState, useEffect } from 'react';
import classNames from 'classnames';
import format from 'html-format';

import { useView, Compiler, Placeholder } from 'react-view';
import {
  EuiSpacer,
  EuiCodeBlock,
  EuiErrorBoundary,
  EuiTitle,
} from '../../../../src/components';
import Knobs from './knobs';
import { GuideSectionExample } from '../../components/guide_section/guide_section_parts/guide_section_example';

export default ({
  config,
  setGhostBackground,
  playgroundClassName,
  description,
  tabs,
}) => {
  const getSnippet = (code) => {
    let regex = /return \(([\S\s]*?)(;)$/gm;
    let newCode = code.match(regex);

    if (newCode) {
      newCode = newCode[0];
      if (newCode.startsWith('return ('))
        newCode = newCode.replace('return (', '');
    } else {
      regex = /return ([\S\s]*?)(;)$/gm;
      newCode = code.match(regex)[0];
      if (newCode.startsWith('return '))
        newCode = newCode.replace('return ', '');
    }

    if (newCode.endsWith(');')) {
      newCode = newCode.replace(/(\);)$/m, '');
    }

    let formatted;
    // TODO: Replace `html-format` with something better.
    // Notably, something more jsx-friendly
    try {
      formatted = format(newCode.trim(), ' '.repeat(4));
    } catch {
      formatted = newCode.trim();
    }
    return formatted;
  };

  const Playground = () => {
    const [isGhost, setGhost] = useState(false);
    const params = useView(config);

    useEffect(() => {
      const { state } = params.knobProps;
      if (setGhostBackground) {
        let needGhostTheme = false;
        Object.keys(setGhostBackground).forEach((name) => {
          if (state[name].value === setGhostBackground[name])
            needGhostTheme = true;
        });
        setGhost(needGhostTheme);
      }
    }, [params.knobProps]);

    return (
<<<<<<< HEAD
      <div>
        <EuiTitle>
          <h3>{config.componentName}</h3>
        </EuiTitle>
        <EuiSpacer />
        <div className={compilerClasses}>
          <Compiler
            {...params.compilerProps}
            minHeight={62}
            placeholder={Placeholder}
          />
        </div>
        <EuiSpacer />

        <EuiCodeBlock language="html" fontSize="m" paddingSize="m" isCopyable>
          {getSnippet(params.editorProps.code)}
        </EuiCodeBlock>
        <EuiSpacer />

        <Knobs {...params.knobProps} />
        <EuiSpacer />
      </div>
=======
      <GuideSectionExample
        ghostBackground={isGhost}
        example={
          <>
            <div
              className={classNames('playgroundWrapper', playgroundClassName)}>
              <Compiler
                {...params.compilerProps}
                minHeight={0}
                placeholder={Placeholder}
                className={playgroundClassName}
              />
            </div>
            <EuiSpacer />
            <EuiCodeBlock
              language="html"
              fontSize="m"
              paddingSize="m"
              isCopyable>
              {getSnippet(params.editorProps.code)}
            </EuiCodeBlock>
          </>
        }
        tabs={tabs}
        tabContent={
          <>
            {description ? (
              description
            ) : (
              <div className="guideSection__propsTableIntro">
                <EuiTitle size="s">
                  <h2>{config.componentName}</h2>
                </EuiTitle>
              </div>
            )}
            <EuiErrorBoundary>
              <Knobs {...params.knobProps} />
            </EuiErrorBoundary>
          </>
        }
      />
>>>>>>> 2be38928
    );
  };

  return <Playground />;
};<|MERGE_RESOLUTION|>--- conflicted
+++ resolved
@@ -66,30 +66,6 @@
     }, [params.knobProps]);
 
     return (
-<<<<<<< HEAD
-      <div>
-        <EuiTitle>
-          <h3>{config.componentName}</h3>
-        </EuiTitle>
-        <EuiSpacer />
-        <div className={compilerClasses}>
-          <Compiler
-            {...params.compilerProps}
-            minHeight={62}
-            placeholder={Placeholder}
-          />
-        </div>
-        <EuiSpacer />
-
-        <EuiCodeBlock language="html" fontSize="m" paddingSize="m" isCopyable>
-          {getSnippet(params.editorProps.code)}
-        </EuiCodeBlock>
-        <EuiSpacer />
-
-        <Knobs {...params.knobProps} />
-        <EuiSpacer />
-      </div>
-=======
       <GuideSectionExample
         ghostBackground={isGhost}
         example={
@@ -131,7 +107,6 @@
           </>
         }
       />
->>>>>>> 2be38928
     );
   };
 
