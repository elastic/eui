/*
 * Copyright Elasticsearch B.V. and/or licensed to Elasticsearch B.V. under one
 * or more contributor license agreements. Licensed under the Elastic License
 * 2.0 and the Server Side Public License, v 1; you may not use this file except
 * in compliance with, at your election, the Elastic License 2.0 or the Server
 * Side Public License, v 1.
 */

import React, { Component } from 'react';
import { css } from '@emotion/react';
import classNames from 'classnames';

import {
  keys,
  htmlIdGenerator,
  withEuiTheme,
  WithEuiThemeProps,
} from '../../../services';
import { isWithinRange } from '../../../services/number';
import { EuiInputPopover } from '../../popover';
import {
  EuiFormControlLayoutDelimited,
  EuiFormControlLayoutProps,
} from '../form_control_layout';

import { EuiRangeProps } from './range';
import { EuiRangeDraggable } from './range_draggable';
import { EuiRangeHighlight } from './range_highlight';
import { EuiRangeInput, EuiRangeInputProps } from './range_input';
import { EuiRangeLabel } from './range_label';
import { EuiRangeLevel } from './range_levels';
import { EuiRangeSlider, EuiRangeSliderProps } from './range_slider';
import { EuiRangeThumb } from './range_thumb';
import { EuiRangeTick } from './range_ticks';
import { EuiRangeTrack } from './range_track';
import { EuiRangeWrapper } from './range_wrapper';
import { calculateThumbPosition } from './utils';
import { FormContext, FormContextValue } from '../eui_form_context';

import { euiRangeStyles } from './range.styles';
import { euiDualRangeStyles } from './dual_range.styles';

type ValueMember = number | string;

export interface EuiDualRangeProps
  extends Omit<
    EuiRangeSliderProps,
    'onChange' | 'onBlur' | 'onFocus' | 'value' | 'isLoading' | 'min' | 'max'
  > {
  min?: EuiRangeSliderProps['min'];
  max?: EuiRangeSliderProps['max'];
  value: [ValueMember, ValueMember];
  onBlur?: (
    event: React.FocusEvent<HTMLInputElement> | React.FocusEvent<HTMLDivElement>
  ) => void;
  onFocus?: (
    event: React.FocusEvent<HTMLInputElement> | React.FocusEvent<HTMLDivElement>
  ) => void;
  onChange: (
    values: [ValueMember, ValueMember],
    isValid: boolean,
    event?:
      | React.ChangeEvent<HTMLInputElement>
      | React.MouseEvent<HTMLButtonElement>
      | React.KeyboardEvent<HTMLInputElement>
      | React.KeyboardEvent<HTMLDivElement>
  ) => void;
  /**
   * Expand to fill 100% of the parent.
   * Defaults to `fullWidth` prop of `<EuiForm>`.
   * @default false
   */
  fullWidth?: boolean;
  isInvalid?: boolean;
  /**
   * Create colored indicators for certain intervals
   */
  levels?: EuiRangeLevel[];
  /**
   * Shows static min/max labels on the sides of the range slider
   */
  showLabels?: boolean;
  /**
   * Pass `true` to displays an extra input control for direct manipulation.
   * Pass `'inputWithPopover'` to only show the input but show the range in a dropdown.
   */
  showInput?: EuiRangeProps['showInput'];
  /**
   * Modifies the number of tick marks and at what interval
   */
  tickInterval?: number;
  /**
   * Specified ticks at specified values
   */
  ticks?: EuiRangeTick[];
  /**
   * Creates an input group with element(s) coming before input.  Will only show if `showInput = inputWithPopover`.
   * `string` | `ReactElement` or an array of these
   */
  prepend?: EuiFormControlLayoutProps['prepend'];
  /**
   * Creates an input group with element(s) coming after input. Will only show if `showInput = inputWithPopover`.
   * `string` | `ReactElement` or an array of these
   */
  append?: EuiFormControlLayoutProps['append'];
  /**
   *  Intended to be uses with aria attributes. Some attributes may be overwritten.
   */
  minInputProps?: Partial<EuiRangeInputProps>;

  /**
   *  Intended to be uses with aria attributes. Some attributes may be overwritten.
   */
  maxInputProps?: Partial<EuiRangeInputProps>;
  /**
   *  Creates a draggble highlighted range area
   */
  isDraggable?: boolean;
  /**
   * Will only show if `showInput = inputWithPopover`
   */
  isLoading?: boolean;
}

<<<<<<< HEAD
export class EuiDualRangeClass extends Component<
  EuiDualRangeProps & WithEuiThemeProps
> {
=======
export class EuiDualRange extends Component<EuiDualRangeProps> {
  static contextType = FormContext;

>>>>>>> 9d75128e
  static defaultProps = {
    min: 0,
    max: 100,
    step: 1,
    compressed: false,
    isLoading: false,
    showLabels: false,
    showInput: false,
    showRange: true,
    showTicks: false,
    levels: [],
  };

  state = {
    id: this.props.id || htmlIdGenerator()(),
    hasFocus: false,
    rangeSliderRefAvailable: false,
    isPopoverOpen: false,
    rangeWidth: undefined,
    isVisible: true, // used to trigger a rerender if initial element width is 0
  };

  preventPopoverClose = false;
  rangeSliderRef: HTMLInputElement | null = null;
  handleRangeSliderRefUpdate = (ref: HTMLInputElement | null) => {
    this.rangeSliderRef = ref;
    this.setState({
      rangeSliderRefAvailable: !!ref,
      rangeWidth: !!ref ? ref.clientWidth : null,
    });
  };
  private leftPosition = 0;
  private dragAcc = 0;

  get lowerValue() {
    return this.props.value ? this.props.value[0] : this.props.min!;
  }
  get upperValue() {
    return this.props.value ? this.props.value[1] : this.props.max!;
  }
  get lowerValueIsValid() {
    return isWithinRange(this.props.min!, this.upperValue, this.lowerValue);
  }
  get upperValueIsValid() {
    return isWithinRange(this.lowerValue, this.props.max!, this.upperValue);
  }
  get isValid() {
    return this.lowerValueIsValid && this.upperValueIsValid;
  }

  componentDidMount() {
    if (this.rangeSliderRef && this.rangeSliderRef.clientWidth === 0) {
      // Safe to call `setState` inside conditional
      // https://reactjs.org/docs/react-component.html#componentdidmount
      // eslint-disable-next-line react/no-did-mount-set-state
      this.setState({ isVisible: false });
    }
  }

  componentDidUpdate() {
    if (this.rangeSliderRef?.clientWidth && !this.state.isVisible) {
      // Safe to call `setState` inside conditional
      // https://reactjs.org/docs/react-component.html#componentdidupdate
      // eslint-disable-next-line  react/no-did-update-set-state
      this.setState({ isVisible: true });
    }
  }

  _determineInvalidThumbMovement = (
    newVal: ValueMember,
    lower: ValueMember,
    upper: ValueMember,
    e:
      | React.ChangeEvent<HTMLInputElement>
      | React.MouseEvent<HTMLButtonElement>
      | React.KeyboardEvent<HTMLInputElement>
  ) => {
    // If the values are invalid, find whether the new value is in the upper
    // or lower half and move the appropriate handle to the new value,
    // while the other handle gets moved to the opposite bound (if invalid)
    const min = this.props.min!;
    const max = this.props.max!;
    const lowerHalf = Math.abs(max - min) / 2 + min;
    const newValIsLow = isWithinRange(min, lowerHalf, newVal);
    if (newValIsLow) {
      lower = newVal;
      upper = !this.upperValueIsValid ? max : upper;
    } else {
      lower = !this.lowerValueIsValid ? min : lower;
      upper = newVal;
    }
    this._handleOnChange(lower, upper, e);
  };

  _determineValidThumbMovement = (
    newVal: ValueMember,
    lower: ValueMember,
    upper: ValueMember,
    e: React.ChangeEvent<HTMLInputElement> | React.MouseEvent<HTMLButtonElement>
  ) => {
    // Lower thumb targeted or right-moving swap has occurred
    if (
      Math.abs((lower as number) - (newVal as number)) <
      Math.abs((upper as number) - (newVal as number))
    ) {
      lower = newVal;
    }
    // Upper thumb targeted or left-moving swap has occurred
    else {
      upper = newVal;
    }
    this._handleOnChange(lower, upper, e);
  };

  _determineThumbMovement = (
    newVal: number,
    e: React.ChangeEvent<HTMLInputElement> | React.MouseEvent<HTMLButtonElement>
  ) => {
    // Determine thumb movement based on slider interaction
    if (!this.isValid) {
      // Non-standard positioning follows
      this._determineInvalidThumbMovement(
        newVal,
        this.lowerValue,
        this.upperValue,
        e
      );
    } else {
      // Standard positioning based on click event proximity to thumb locations
      this._determineValidThumbMovement(
        newVal,
        this.lowerValue,
        this.upperValue,
        e
      );
    }
  };

  _handleOnChange = (
    lower: ValueMember,
    upper: ValueMember,
    e?:
      | React.ChangeEvent<HTMLInputElement>
      | React.MouseEvent<HTMLButtonElement>
      | React.KeyboardEvent<HTMLInputElement>
      | React.KeyboardEvent<HTMLDivElement>
  ) => {
    const isValid =
      isWithinRange(this.props.min!, upper, lower) &&
      isWithinRange(lower, this.props.max!, upper);
    this.props.onChange([lower, upper], isValid, e);
  };

  handleSliderChange = (
    e: React.ChangeEvent<HTMLInputElement> | React.MouseEvent<HTMLButtonElement>
  ) => {
    this._determineThumbMovement(Number(e.currentTarget.value), e);
  };

  _resetToRangeEnds = (e: React.KeyboardEvent<HTMLInputElement>) => {
    // Arbitrary decision to pass `min` instead of `max`. Result is the same.
    this._determineInvalidThumbMovement(
      this.props.min!,
      this.lowerValue,
      this.upperValue,
      e
    );
  };

  _isDirectionalKeyPress = (event: React.KeyboardEvent<HTMLInputElement>) => {
    return (
      [
        keys.ARROW_UP,
        keys.ARROW_RIGHT,
        keys.ARROW_DOWN,
        keys.ARROW_LEFT,
      ].indexOf(event.key) > -1
    );
  };

  handleInputKeyDown = (e: React.KeyboardEvent<HTMLInputElement>) => {
    // Relevant only when initial values are both `''` and `showInput` is set
    if (this._isDirectionalKeyPress(e) && !this.isValid) {
      e.preventDefault();
      this._resetToRangeEnds(e);
    }
  };

  handleLowerInputChange = (e: React.ChangeEvent<HTMLInputElement>) => {
    this._handleOnChange(e.target.value, this.upperValue, e);
  };

  handleUpperInputChange = (e: React.ChangeEvent<HTMLInputElement>) => {
    this._handleOnChange(this.lowerValue, e.target.value, e);
  };

  _handleKeyDown = (
    value: ValueMember,
    event:
      | React.KeyboardEvent<HTMLInputElement>
      | React.KeyboardEvent<HTMLDivElement>
  ) => {
    let newVal = Number(value);
    let stepRemainder = 0;
    const step = this.props.step || 1;
    const min = this.props.min!;
    switch (event.key) {
      case keys.ARROW_UP:
      case keys.ARROW_RIGHT:
        event.preventDefault();
        newVal += step;
        stepRemainder = (newVal - min) % step;
        if (step !== 1 && stepRemainder > 0) {
          newVal = newVal - stepRemainder;
        }
        break;
      case keys.ARROW_DOWN:
      case keys.ARROW_LEFT:
        event.preventDefault();
        newVal -= step;
        stepRemainder = (newVal - min) % step;
        if (step !== 1 && stepRemainder > 0) {
          newVal = newVal + (step - stepRemainder);
        }
        break;
    }
    return newVal;
  };

  handleLowerKeyDown = (event: React.KeyboardEvent<HTMLInputElement>) => {
    let lower = this.lowerValue;
    switch (event.key) {
      case keys.TAB:
        return;
      default:
        if (!this.lowerValueIsValid) {
          // Relevant only when initial value is `''` and `showInput` is not set
          event.preventDefault();
          this._resetToRangeEnds(event);
          return;
        }
        lower = this._handleKeyDown(lower, event);
    }
    if (lower >= this.upperValue || lower < this.props.min!) return;
    this._handleOnChange(lower, this.upperValue, event);
  };

  handleUpperKeyDown = (event: React.KeyboardEvent<HTMLInputElement>) => {
    let upper = this.upperValue;
    switch (event.key) {
      case keys.TAB:
        return;
      default:
        if (!this.upperValueIsValid) {
          // Relevant only when initial value is `''` and `showInput` is not set
          event.preventDefault();
          this._resetToRangeEnds(event);
          return;
        }
        upper = this._handleKeyDown(upper, event);
    }
    if (upper <= this.lowerValue || upper > this.props.max!) return;
    this._handleOnChange(this.lowerValue, upper, event);
  };

  handleDraggableKeyDown = (event: React.KeyboardEvent<HTMLDivElement>) => {
    let lower = this.lowerValue;
    let upper = this.upperValue;
    switch (event.key) {
      case keys.TAB:
        return;
      default:
        lower = this._handleKeyDown(lower, event);
        upper = this._handleKeyDown(upper, event);
    }
    if (lower >= this.upperValue || lower < this.props.min!) return;
    if (upper <= this.lowerValue || upper > this.props.max!) return;
    this._handleOnChange(lower, upper, event);
  };

  calculateThumbPositionStyle = (value: number, width?: number) => {
    const trackWidth =
      this.props.showInput === 'inputWithPopover' && !!width
        ? width
        : this.rangeSliderRef!.clientWidth;

    const position = calculateThumbPosition(
      value,
      this.props.min!,
      this.props.max!,
      trackWidth
    );
    return { left: `${position}%` };
  };

  toggleHasFocus = (shouldFocused = !this.state.hasFocus) => {
    this.setState({
      hasFocus: shouldFocused,
    });
  };

  onThumbFocus = (e: React.FocusEvent<HTMLDivElement>) => {
    if (this.props.onFocus) {
      this.props.onFocus(e);
    }
    this.toggleHasFocus(true);
  };

  onThumbBlur = (e: React.FocusEvent<HTMLDivElement>) => {
    if (this.props.onBlur) {
      this.props.onBlur(e);
    }
    this.toggleHasFocus(false);
  };

  onInputFocus = (e: React.FocusEvent<HTMLInputElement>) => {
    if (this.props.onFocus) {
      this.props.onFocus(e);
    }
    this.preventPopoverClose = true;
    this.setState({
      isPopoverOpen: true,
    });
  };

  onInputBlur = (e: React.FocusEvent<HTMLInputElement>) =>
    setTimeout(() => {
      // Safari does not recognize any focus-related eventing for input[type=range]
      // making it impossible to capture its state using active/focus/relatedTarget
      // Instead, a prevention flag is set on mousedown, with a waiting period here.
      // Mousedown is viable because in the popover case, it is inaccessible via keyboard (intentionally)
      if (this.preventPopoverClose) {
        this.preventPopoverClose = false;
        return;
      }
      if (this.props.onBlur) {
        this.props.onBlur(e);
      }
      this.closePopover();
    }, 200);

  closePopover = () => {
    this.preventPopoverClose = false;
    this.setState({
      isPopoverOpen: false,
    });
  };

  onResize = (width?: number) => {
    this.setState({
      rangeWidth: width,
    });
  };

  getNearestStep = (value: number) => {
    const min = this.props.min!;
    const max = this.props.max!;
    const steps = (this.props.max! - this.props.min!) / this.props.step!;
    const approx = Math.round(((value - min) * steps) / (max - min)) / steps;
    const bound = Math.min(Math.max(approx, 0), 1);
    const nearest = bound * (max - min) + min;
    return (Number(nearest.toPrecision(10)) * 100) / 100;
  };

  handleDrag = (x: number, isFirstInteraction?: boolean) => {
    if (isFirstInteraction) {
      this.leftPosition = x;
      this.dragAcc = 0;
    }
    const min = this.props.min!;
    const max = this.props.max!;
    const lowerValue = Number(this.lowerValue);
    const upperValue = Number(this.upperValue);
    const delta = this.leftPosition - x;
    this.leftPosition = x;
    this.dragAcc = this.dragAcc + delta;
    const percentageOfArea = this.dragAcc / this.rangeSliderRef!.clientWidth;
    const percentageOfRange = percentageOfArea * (max - min);
    const newLower = this.getNearestStep(lowerValue - percentageOfRange);
    const newUpper = this.getNearestStep(upperValue - percentageOfRange);

    const noMovement = newLower === lowerValue;
    const isMin = min === lowerValue && min === newLower;
    const isMax = max === upperValue && max === newUpper;
    const isOutOfRange = newLower < min || newUpper > max;

    if (noMovement || isMin || isMax || isOutOfRange) return;
    this._handleOnChange(newLower, newUpper);
    this.dragAcc = 0;
  };

  render() {
    const { defaultFullWidth } = this.context as FormContextValue;
    const {
      className,
      css: customCss,
      compressed,
      disabled,
      fullWidth = defaultFullWidth,
      isLoading,
      readOnly,
      id: propsId,
      max: maxProps,
      min: minProps,
      name,
      step,
      showLabels,
      showInput,
      showTicks,
      tickInterval,
      ticks,
      levels,
      onBlur,
      onChange,
      onFocus,
      showRange,
      value,
      style,
      isInvalid,
      append,
      prepend,
      minInputProps,
      maxInputProps,
      isDraggable,
      theme,
      ...rest
    } = this.props;
    const min = minProps!;
    const max = maxProps!;

    const { id } = this.state;

    const digitTolerance = Math.max(String(min).length, String(max).length);
    const showInputOnly = showInput === 'inputWithPopover';
    const canShowDropdown = showInputOnly && !readOnly && !disabled;

    const rangeStyles = euiRangeStyles(theme);

    const minInput = !!showInput ? (
      <EuiRangeInput
        // Overridable props
        aria-describedby={this.props['aria-describedby']}
        aria-label={this.props['aria-label']}
        {...minInputProps}
        // Non-overridable props
        digitTolerance={digitTolerance}
        side="min"
        min={min}
        max={Number(this.upperValue)}
        step={step}
        value={this.lowerValue}
        disabled={disabled}
        compressed={compressed}
        onChange={this.handleLowerInputChange}
        onKeyDown={this.handleInputKeyDown}
        name={`${name}-minValue`}
        onFocus={canShowDropdown ? this.onInputFocus : onFocus}
        onBlur={canShowDropdown ? this.onInputBlur : onBlur}
        readOnly={readOnly}
        autoSize={!showInputOnly}
        fullWidth={!!showInputOnly && fullWidth}
        isInvalid={isInvalid}
        controlOnly={showInputOnly}
        onMouseDown={
          showInputOnly ? () => (this.preventPopoverClose = true) : undefined
        }
      />
    ) : undefined;

    const maxInput = !!showInput ? (
      <EuiRangeInput
        // Overridable props
        aria-describedby={this.props['aria-describedby']}
        aria-label={this.props['aria-label']}
        {...maxInputProps}
        // Non-overridable props
        digitTolerance={digitTolerance}
        side="max"
        min={Number(this.lowerValue)}
        max={max}
        step={step}
        value={this.upperValue}
        disabled={disabled}
        compressed={compressed}
        onChange={this.handleUpperInputChange}
        onKeyDown={this.handleInputKeyDown}
        name={`${name}-maxValue`}
        onFocus={canShowDropdown ? this.onInputFocus : onFocus}
        onBlur={canShowDropdown ? this.onInputBlur : onBlur}
        readOnly={readOnly}
        autoSize={!showInputOnly}
        fullWidth={!!showInputOnly && fullWidth}
        controlOnly={showInputOnly}
        isInvalid={isInvalid}
        onMouseDown={
          showInputOnly ? () => (this.preventPopoverClose = true) : undefined
        }
      />
    ) : undefined;

    const classes = classNames('euiDualRange', className);
    const dualRangeStyles = euiDualRangeStyles();

    const leftThumbPosition = this.state.rangeSliderRefAvailable
      ? this.calculateThumbPositionStyle(
          Number(this.lowerValue) || min,
          this.state.rangeWidth
        )
      : { left: '0' };
    const rightThumbPosition = this.state.rangeSliderRefAvailable
      ? this.calculateThumbPositionStyle(
          Number(this.upperValue) || max,
          this.state.rangeWidth
        )
      : { left: '0' };

    const styles = { euiDualRange: css`` }; // TODO: Emotion conversion
    const cssStyles = [styles.euiDualRange, customCss];

    const theRange = (
      <EuiRangeWrapper
        css={cssStyles}
        className={classes}
        fullWidth={fullWidth}
        compressed={compressed}
      >
        {showInput && !showInputOnly && (
          <>
            {minInput}
            <div
              className={
                showTicks || ticks
                  ? 'euiRange__slimHorizontalSpacer'
                  : 'euiRange__horizontalSpacer'
              }
              css={
                showTicks || ticks
                  ? rangeStyles.euiRange__slimHorizontalSpacer
                  : rangeStyles.euiRange__horizontalSpacer
              }
            />
          </>
        )}
        {showLabels && (
          <EuiRangeLabel side="min" disabled={disabled}>
            {min}
          </EuiRangeLabel>
        )}
        <EuiRangeTrack
          compressed={compressed}
          disabled={disabled}
          max={max}
          min={min}
          step={step}
          showTicks={showTicks}
          tickInterval={tickInterval}
          ticks={ticks}
          levels={levels}
          onChange={this.handleSliderChange}
          value={value}
          aria-hidden={showInput === true}
        >
          <EuiRangeSlider
            className="euiDualRange__slider"
            css={dualRangeStyles.euiDualRange__slider}
            ref={this.handleRangeSliderRefUpdate}
            id={id}
            name={name}
            min={min}
            max={max}
            step={step}
            disabled={disabled}
            onChange={this.handleSliderChange}
            style={style}
            showTicks={showTicks}
            hasFocus={this.state.hasFocus}
            aria-hidden={true}
            tabIndex={-1}
            showRange={showRange}
            onFocus={onFocus}
            onBlur={onBlur}
            {...rest}
          />

          {showRange && this.isValid && (
            <EuiRangeHighlight
              compressed={compressed}
              hasFocus={this.state.hasFocus}
              showTicks={showTicks}
              min={Number(min)}
              max={Number(max)}
              lowerValue={Number(this.lowerValue)}
              upperValue={Number(this.upperValue)}
            />
          )}

          {this.state.rangeSliderRefAvailable && (
            <React.Fragment>
              {isDraggable && this.isValid && (
                <EuiRangeDraggable
                  min={min}
                  max={max}
                  value={[Number(this.lowerValue), Number(this.upperValue)]}
                  disabled={disabled}
                  lowerPosition={leftThumbPosition.left}
                  upperPosition={rightThumbPosition.left}
                  showTicks={showTicks}
                  compressed={compressed}
                  onChange={this.handleDrag}
                  onFocus={this.onThumbFocus}
                  onBlur={this.onThumbBlur}
                  onKeyDown={this.handleDraggableKeyDown}
                  aria-describedby={this.props['aria-describedby']}
                  aria-label={this.props['aria-label']}
                />
              )}

              <EuiRangeThumb
                min={min}
                max={Number(this.upperValue)}
                value={this.lowerValue}
                disabled={disabled}
                showTicks={showTicks}
                showInput={!!showInput}
                onKeyDown={this.handleLowerKeyDown}
                onFocus={this.onThumbFocus}
                onBlur={this.onThumbBlur}
                style={leftThumbPosition}
                aria-describedby={this.props['aria-describedby']}
                aria-label={this.props['aria-label']}
              />

              <EuiRangeThumb
                min={Number(this.lowerValue)}
                max={max}
                value={this.upperValue}
                disabled={disabled}
                showTicks={showTicks}
                showInput={!!showInput}
                onKeyDown={this.handleUpperKeyDown}
                onFocus={this.onThumbFocus}
                onBlur={this.onThumbBlur}
                style={rightThumbPosition}
                aria-describedby={this.props['aria-describedby']}
                aria-label={this.props['aria-label']}
              />
            </React.Fragment>
          )}
        </EuiRangeTrack>
        {showLabels && <EuiRangeLabel disabled={disabled}>{max}</EuiRangeLabel>}
        {showInput && !showInputOnly && (
          <>
            <div
              className={
                showTicks || ticks
                  ? 'euiRange__slimHorizontalSpacer'
                  : 'euiRange__horizontalSpacer'
              }
              css={
                showTicks || ticks
                  ? rangeStyles.euiRange__slimHorizontalSpacer
                  : rangeStyles.euiRange__horizontalSpacer
              }
            />
            {maxInput}
          </>
        )}
      </EuiRangeWrapper>
    );

    const thePopover = showInputOnly ? (
      <EuiInputPopover
        className="euiRange__popover"
        input={
          <EuiFormControlLayoutDelimited
            startControl={minInput!}
            endControl={maxInput!}
            isDisabled={disabled}
            fullWidth={fullWidth}
            compressed={compressed}
            readOnly={readOnly}
            append={append}
            prepend={prepend}
            isLoading={isLoading}
          />
        }
        fullWidth={fullWidth}
        isOpen={this.state.isPopoverOpen}
        closePopover={this.closePopover}
        disableFocusTrap={true}
        onPanelResize={this.onResize}
      >
        {theRange}
      </EuiInputPopover>
    ) : undefined;

    return thePopover || theRange;
  }
}

export const EuiDualRange = withEuiTheme<EuiDualRangeProps>(EuiDualRangeClass);<|MERGE_RESOLUTION|>--- conflicted
+++ resolved
@@ -122,15 +122,11 @@
   isLoading?: boolean;
 }
 
-<<<<<<< HEAD
 export class EuiDualRangeClass extends Component<
   EuiDualRangeProps & WithEuiThemeProps
 > {
-=======
-export class EuiDualRange extends Component<EuiDualRangeProps> {
   static contextType = FormContext;
 
->>>>>>> 9d75128e
   static defaultProps = {
     min: 0,
     max: 100,
