--- conflicted
+++ resolved
@@ -20,12 +20,9 @@
 import { border_colors } from './colors/_colors_light';
 import { buttons } from './_buttons';
 import { forms } from './_forms';
-<<<<<<< HEAD
 import { popover } from './_popover';
-=======
 import { emptyPrompt } from './_empty_prompt';
 import { pageHeader } from './_page_header';
->>>>>>> 7f2df0d8
 
 const component_colors: _EuiThemeComponentColors = {
   badgeBackground: computed(
@@ -376,12 +373,9 @@
 export const components: _EuiThemeComponents = {
   buttons,
   forms,
-<<<<<<< HEAD
   popover,
-=======
   emptyPrompt,
   pageHeader,
->>>>>>> 7f2df0d8
   LIGHT: component_colors,
   DARK: {
     ...component_colors,
