import React, { createElement } from 'react';

import { GuidePage, GuideSection } from './components';

import { EuiErrorBoundary } from '../../src/components';

// Guidelines

import AccessibilityGuidelines from './views/guidelines/accessibility';

import ButtonGuidelines from './views/guidelines/button';

import FormGuidelines from './views/guidelines/forms';

import ColorGuidelines from './views/guidelines/colors';

import ModalGuidelines from './views/guidelines/modals';

import { SassGuidelines } from './views/guidelines/sass';

import TextScales from './views/text_scaling/text_scaling_sandbox';

import { ToastGuidelines } from './views/guidelines/toasts';

import WritingGuidelines from './views/guidelines/writing';

// Services

import { ColorPaletteExample } from './views/color_palette/color_palette_example';

import { IsColorDarkExample } from './views/is_color_dark/is_color_dark_example';

import { PrettyDurationExample } from './views/pretty_duration/pretty_duration_example';

import { UtilityClassesExample } from './views/utility_classes/utility_classes_example';

// Component examples

import { AccessibilityExample } from './views/accessibility/accessibility_example';

import { AccordionExample } from './views/accordion/accordion_example';

import { AspectRatioExample } from './views/aspect_ratio/aspect_ratio_example';

import { AvatarExample } from './views/avatar/avatar_example';

import { BadgeExample } from './views/badge/badge_example';

import { BeaconExample } from './views/beacon/beacon_example';

import { BottomBarExample } from './views/bottom_bar/bottom_bar_example';

import { BreadcrumbsExample } from './views/breadcrumbs/breadcrumbs_example';

import { ButtonExample } from './views/button/button_example';

import { CardExample } from './views/card/card_example';

import { CallOutExample } from './views/call_out/call_out_example';

import { CodeEditorExample } from './views/code_editor/code_editor_example';

import { CodeExample } from './views/code/code_example';

import { CollapsibleNavExample } from './views/collapsible_nav/collapsible_nav_example';

import { ColorPickerExample } from './views/color_picker/color_picker_example';

import { ComboBoxExample } from './views/combo_box/combo_box_example';

import { CommentListExample } from './views/comment/comment_example';

import { ContextMenuExample } from './views/context_menu/context_menu_example';

import { ControlBarExample } from './views/control_bar/control_bar_example';

import { CopyExample } from './views/copy/copy_example';

import { DataGridExample } from './views/datagrid/datagrid_example';
import { DataGridMemoryExample } from './views/datagrid/datagrid_memory_example';
import { DataGridSchemaExample } from './views/datagrid/datagrid_schema_example';
import { DataGridFocusExample } from './views/datagrid/datagrid_focus_example';
import { DataGridStylingExample } from './views/datagrid/datagrid_styling_example';
import { DataGridControlColumnsExample } from './views/datagrid/datagrid_controlcolumns_example';

import { DatePickerExample } from './views/date_picker/date_picker_example';

import { DelayRenderExample } from './views/delay_render/delay_render_example';

import { DescriptionListExample } from './views/description_list/description_list_example';

import { DragAndDropExample } from './views/drag_and_drop/drag_and_drop_example';

import { EmptyPromptExample } from './views/empty_prompt/empty_prompt_example';

import { ErrorBoundaryExample } from './views/error_boundary/error_boundary_example';

import { ExpressionExample } from './views/expression/expression_example';

import { FacetExample } from './views/facet/facet_example';

import { FilterGroupExample } from './views/filter_group/filter_group_example';

import { FlexExample } from './views/flex/flex_example';

import { FlyoutExample } from './views/flyout/flyout_example';

import { FocusTrapExample } from './views/focus_trap/focus_trap_example';

import { FormControlsExample } from './views/form_controls/form_controls_example';

import { FormLayoutsExample } from './views/form_layouts/form_layouts_example';

import { FormCompressedExample } from './views/form_compressed/form_compressed_example';

import { FormValidationExample } from './views/form_validation/form_validation_example';

import { HeaderExample } from './views/header/header_example';

import { HealthExample } from './views/health/health_example';

import { HighlightAndMarkExample } from './views/highlight_and_mark/highlight_and_mark_example';

import { HorizontalRuleExample } from './views/horizontal_rule/horizontal_rule_example';

import { HtmlIdGeneratorExample } from './views/html_id_generator/html_id_generator_example';

import { I18nExample } from './views/i18n/i18n_example';

import { IconExample } from './views/icon/icon_example';

import { ImageExample } from './views/image/image_example';

import { InnerTextExample } from './views/inner_text/inner_text_example';

import { KeyPadMenuExample } from './views/key_pad_menu/key_pad_menu_example';

import { LinkExample } from './views/link/link_example';

import { ListGroupExample } from './views/list_group/list_group_example';

import { LoadingExample } from './views/loading/loading_example';

import { ModalExample } from './views/modal/modal_example';

import { MutationObserverExample } from './views/mutation_observer/mutation_observer_example';

import { NavDrawerExample } from './views/nav_drawer/nav_drawer_example';

import { OutsideClickDetectorExample } from './views/outside_click_detector/outside_click_detector_example';

import { OverlayMaskExample } from './views/overlay_mask/overlay_mask_example';

import { PageExample } from './views/page/page_example';

import { PaginationExample } from './views/pagination/pagination_example';

import { PanelExample } from './views/panel/panel_example';

import { PopoverExample } from './views/popover/popover_example';

import { PortalExample } from './views/portal/portal_example';

import { ProgressExample } from './views/progress/progress_example';

import { RangeControlExample } from './views/range/range_example';

import { TreeViewExample } from './views/tree_view/tree_view_example';

import { ResizeObserverExample } from './views/resize_observer/resize_observer_example';

import { ResizableContainerExample } from './views/resizable_container/resizable_container_example';

import { ResponsiveExample } from './views/responsive/responsive_example';

import { SearchBarExample } from './views/search_bar/search_bar_example';

import { SelectableExample } from './views/selectable/selectable_example';

import { SideNavExample } from './views/side_nav/side_nav_example';

import { SpacerExample } from './views/spacer/spacer_example';

import { StatExample } from './views/stat/stat_example';

import { StepsExample } from './views/steps/steps_example';

import { SuggestExample } from './views/suggest/suggest_example';

import { SuperDatePickerExample } from './views/super_date_picker/super_date_picker_example';

import { TableExample } from './views/tables/tables_example';

import { TableInMemoryExample } from './views/tables/tables_in_memory_example';

import { TabsExample } from './views/tabs/tabs_example';

import { TextDiffExample } from './views/text_diff/text_diff_example';

import { TextExample } from './views/text/text_example';

import { TitleExample } from './views/title/title_example';

import { ToastExample } from './views/toast/toast_example';

import { ToolTipExample } from './views/tool_tip/tool_tip_example';

<<<<<<< HEAD
=======
import { ToggleExample } from './views/toggle/toggle_example';

import { TourExample } from './views/tour/tour_example';

>>>>>>> 1b09d322
import { WindowEventExample } from './views/window_event/window_event_example';

import { Changelog } from './views/package/changelog';

import { I18nTokens } from './views/package/i18n_tokens';

import { SuperSelectExample } from './views/super_select/super_select_example';

/** Elastic Charts */

import { ElasticChartsThemingExample } from './views/elastic_charts/theming_example';

import { ElasticChartsTimeExample } from './views/elastic_charts/time_example';

import { ElasticChartsCategoryExample } from './views/elastic_charts/category_example';

import { ElasticChartsSparklinesExample } from './views/elastic_charts/sparklines_example';

import { ElasticChartsPieExample } from './views/elastic_charts/pie_example';
/**
 * Lowercases input and replaces spaces with hyphens:
 * e.g. 'GridView Example' -> 'gridview-example'
 */
const slugify = str => {
  const parts = str
    .toLowerCase()
    .replace(/[-]+/g, ' ')
    .replace(/[^\w^\s]+/g, '')
    .replace(/ +/g, ' ')
    .split(' ');
  return parts.join('-');
};

const createExample = (example, customTitle) => {
  if (!example) {
    throw new Error(
      'One of your example pages is undefined. This usually happens when you export or import it with the wrong name.'
    );
  }

  const { title, intro, sections, beta, isNew } = example;
  sections.forEach(section => {
    section.id = slugify(section.title || title);
  });

  const renderedSections = sections.map(section =>
    createElement(GuideSection, {
      key: section.title || title,
      ...section,
    })
  );

  const component = () => (
    <EuiErrorBoundary>
      <GuidePage title={title} intro={intro} isBeta={beta}>
        {renderedSections}
      </GuidePage>
    </EuiErrorBoundary>
  );

  return {
    name: customTitle || title,
    component,
    sections,
    isNew,
  };
};

const navigation = [
  {
    name: 'Guidelines',
    items: [
      createExample(AccessibilityGuidelines, 'Accessibility'),
      {
        name: 'Buttons',
        component: ButtonGuidelines,
      },
      {
        name: 'Colors',
        component: ColorGuidelines,
      },
      {
        name: 'Forms',
        component: FormGuidelines,
      },
      {
        name: 'Modals',
        component: ModalGuidelines,
      },
      {
        name: 'Sass',
        component: SassGuidelines,
      },
      {
        name: 'Text scales',
        component: TextScales,
      },
      {
        name: 'Toasts',
        component: ToastGuidelines,
      },
      {
        name: 'Writing',
        component: WritingGuidelines,
      },
    ],
  },
  {
    name: 'Layout',
    items: [
      AccordionExample,
      BottomBarExample,
      FlexExample,
      FlyoutExample,
      HeaderExample,
      HorizontalRuleExample,
      ModalExample,
      NavDrawerExample,
      PageExample,
      PanelExample,
      PopoverExample,
      ResizableContainerExample,
      SpacerExample,
    ].map(example => createExample(example)),
  },
  {
    name: 'Navigation',
    items: [
      BreadcrumbsExample,
      ButtonExample,
      CollapsibleNavExample,
      ContextMenuExample,
      ControlBarExample,
      FacetExample,
      KeyPadMenuExample,
      LinkExample,
      PaginationExample,
      TreeViewExample,
      SideNavExample,
      StepsExample,
      TabsExample,
    ].map(example => createExample(example)),
  },
  {
    name: 'Tabular content',
    items: [
      DataGridExample,
      DataGridMemoryExample,
      DataGridSchemaExample,
      DataGridFocusExample,
      DataGridStylingExample,
      DataGridControlColumnsExample,
      TableExample,
      TableInMemoryExample,
    ].map(example => createExample(example)),
  },
  {
    name: 'Display',
    items: [
      AspectRatioExample,
      AvatarExample,
      BadgeExample,
      CallOutExample,
      CardExample,
      CodeExample,
      CommentListExample,
      DescriptionListExample,
      DragAndDropExample,
      EmptyPromptExample,
      HealthExample,
      IconExample,
      ImageExample,
      ListGroupExample,
      LoadingExample,
      ProgressExample,
      StatExample,

      TextExample,
      TitleExample,
      ToastExample,
      ToolTipExample,
      TourExample,
    ].map(example => createExample(example)),
  },
  {
    name: 'Forms',
    items: [
      FormControlsExample,
      FormLayoutsExample,
      FormCompressedExample,
      FormValidationExample,
      SuperSelectExample,
      ComboBoxExample,
      ColorPickerExample,
      CodeEditorExample,
      DatePickerExample,
      ExpressionExample,
      FilterGroupExample,
      RangeControlExample,
      SearchBarExample,
      SelectableExample,
      SuggestExample,
      SuperDatePickerExample,
    ].map(example => createExample(example)),
  },
  {
    name: 'Elastic Charts',
    items: [
      ElasticChartsThemingExample,
      ElasticChartsSparklinesExample,
      ElasticChartsTimeExample,
      ElasticChartsCategoryExample,
      ElasticChartsPieExample,
    ].map(example => createExample(example)),
  },
  {
    name: 'Utilities',
    items: [
      AccessibilityExample,
      BeaconExample,
      IsColorDarkExample,
      ColorPaletteExample,
      CopyExample,
      UtilityClassesExample,
      DelayRenderExample,
      ErrorBoundaryExample,
      FocusTrapExample,
      HighlightAndMarkExample,
      HtmlIdGeneratorExample,
      InnerTextExample,
      I18nExample,
      MutationObserverExample,
      OutsideClickDetectorExample,
      OverlayMaskExample,
      PortalExample,
      PrettyDurationExample,
      ResizeObserverExample,
      ResponsiveExample,
<<<<<<< HEAD
=======
      TextDiffExample,
      ToggleExample,
>>>>>>> 1b09d322
      WindowEventExample,
    ].map(example => createExample(example)),
  },
  {
    name: 'Package',
    items: [Changelog, I18nTokens],
  },
].map(({ name, items, ...rest }) => ({
  name,
  type: slugify(name),
  items: items.map(({ name: itemName, ...rest }) => ({
    name: itemName,
    path: `${slugify(name)}/${slugify(itemName)}`,
    ...rest,
  })),
  ...rest,
}));

const allRoutes = navigation.reduce((accummulatedRoutes, section) => {
  accummulatedRoutes.push(...section.items);
  return accummulatedRoutes;
}, []);

export default {
  navigation,

  getRouteForPath: path => {
    // React-router kinda sucks. Sometimes the path contains a leading slash, sometimes it doesn't.
    const normalizedPath = path[0] === '/' ? path.slice(1, path.length) : path;
    return allRoutes.find(route => normalizedPath === route.path);
  },

  getAppRoutes: function getAppRoutes() {
    return allRoutes;
  },

  getPreviousRoute: function getPreviousRoute(routeName) {
    const index = allRoutes.findIndex(item => {
      return item.name === routeName;
    });

    return index >= 0 ? allRoutes[index - 1] : undefined;
  },

  getNextRoute: function getNextRoute(routeName) {
    const index = allRoutes.findIndex(item => {
      return item.name === routeName;
    });

    return index < allRoutes.length - 1 ? allRoutes[index + 1] : undefined;
  },
};<|MERGE_RESOLUTION|>--- conflicted
+++ resolved
@@ -205,13 +205,8 @@
 
 import { ToolTipExample } from './views/tool_tip/tool_tip_example';
 
-<<<<<<< HEAD
-=======
-import { ToggleExample } from './views/toggle/toggle_example';
-
 import { TourExample } from './views/tour/tour_example';
 
->>>>>>> 1b09d322
 import { WindowEventExample } from './views/window_event/window_event_example';
 
 import { Changelog } from './views/package/changelog';
@@ -450,11 +445,7 @@
       PrettyDurationExample,
       ResizeObserverExample,
       ResponsiveExample,
-<<<<<<< HEAD
-=======
       TextDiffExample,
-      ToggleExample,
->>>>>>> 1b09d322
       WindowEventExample,
     ].map(example => createExample(example)),
   },
