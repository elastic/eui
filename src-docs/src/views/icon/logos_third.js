// DON'T USE THIS
// DON'T USE THIS
// DON'T USE THIS
// DON'T USE THIS
// DON'T USE THIS

// This example JS is overly complex for simple icon usage
// and is set up this way for ease of use in our docs.
//
// Check the snippet tab for a more common usage.

import React from 'react';

import {
  EuiFlexGrid,
  EuiFlexItem,
  EuiIcon,
  EuiPanel,
  EuiText,
  EuiCopy,
} from '../../../../src/components';

const iconTypes = [
  'logoAerospike',
  'logoApache',
  'logoAWS',
  'logoAWSMono',
  'logoAzure',
  'logoAzureMono',
  'logoCeph',
  'logoCodesandbox',
  'logoCouchbase',
  'logoDocker',
  'logoDropwizard',
  'logoEtcd',
  'logoGCP',
  'logoGCPMono',
  'logoGithub',
  'logoGmail',
  'logoGolang',
  'logoHAproxy',
  'logoIBM',
  'logoIBMMono',
  'logoKafka',
  'logoKubernetes',
  'logoMemcached',
  'logoMongodb',
  'logoMySQL',
  'logoNginx',
  'logoOsquery',
  'logoPhp',
  'logoPostgres',
  'logoPrometheus',
  'logoRabbitmq',
  'logoRedis',
  'logoSketch',
  'logoSlack',
  'logoWebhook',
  'logoWindows',
].sort();

export default () => (
  <EuiFlexGrid columns={4}>
<<<<<<< HEAD
    {iconTypes.map(iconType => (
      <EuiFlexItem
        className="guideDemo__icon"
        key={iconType}
        style={{ width: '200px' }}>
        <EuiPanel>
          <EuiIcon type={iconType} size="xl" />
          <EuiText size="s">
            <p>{iconType}</p>
          </EuiText>
        </EuiPanel>
      </EuiFlexItem>
    ))}
=======
    {
      iconTypes.map(iconType => (
        <EuiFlexItem
          className="guideDemo__icon"
          key={iconType}
          style={{ width: '200px' }}
        >
          <EuiCopy
            textToCopy={iconType}
            afterMessage={`${iconType} copied`}
          >
            {(copy) => (
              <EuiPanel
                onClick={copy}
                className="eui-textCenter"
              >
                <EuiIcon
                  type={iconType}
                  size="xl"
                />
                <EuiText size="s">
                  <p>{iconType}</p>
                </EuiText>
              </EuiPanel>
            )}
          </EuiCopy>

        </EuiFlexItem>
      ))
    }
>>>>>>> eae54174
  </EuiFlexGrid>
);<|MERGE_RESOLUTION|>--- conflicted
+++ resolved
@@ -61,21 +61,6 @@
 
 export default () => (
   <EuiFlexGrid columns={4}>
-<<<<<<< HEAD
-    {iconTypes.map(iconType => (
-      <EuiFlexItem
-        className="guideDemo__icon"
-        key={iconType}
-        style={{ width: '200px' }}>
-        <EuiPanel>
-          <EuiIcon type={iconType} size="xl" />
-          <EuiText size="s">
-            <p>{iconType}</p>
-          </EuiText>
-        </EuiPanel>
-      </EuiFlexItem>
-    ))}
-=======
     {
       iconTypes.map(iconType => (
         <EuiFlexItem
@@ -106,6 +91,5 @@
         </EuiFlexItem>
       ))
     }
->>>>>>> eae54174
   </EuiFlexGrid>
 );