/*
 * Copyright Elasticsearch B.V. and/or licensed to Elasticsearch B.V. under one
 * or more contributor license agreements. Licensed under the Elastic License
 * 2.0 and the Server Side Public License, v 1; you may not use this file except
 * in compliance with, at your election, the Elastic License 2.0 or the Server
 * Side Public License, v 1.
 */

import { themes as prismThemes } from 'prism-react-renderer';
import type { Config } from '@docusaurus/types';
import type * as Preset from '@docusaurus/preset-classic';

const baseUrl = process.env.DOCS_BASE_URL || '/';

const config: Config = {
  title: 'Elastic UI Framework',
  tagline: 'The framework powering the Elastic Stack',
  favicon: 'favicon.ico',
  trailingSlash: true,

  // Set the production url of your site here
  url: 'https://eui.elastic.co',

  // Set the /<baseUrl>/ pathname under which your site is served
  baseUrl,

  onBrokenLinks: 'throw',
  onBrokenMarkdownLinks: 'warn',

  // Even if you don't use internationalization, you can use this field to set
  // useful metadata like html lang. For example, if your site is Chinese, you
  // may want to replace "en" with "zh-Hans".
  i18n: {
    defaultLocale: 'en',
    locales: ['en'],
  },

  themes: ['@elastic/eui-docusaurus-theme'],

  presets: [
    [
      'classic',
      {
        docs: {
          sidebarPath: './sidebars.ts',
          editUrl: 'https://github.com/elastic/eui/tree/main/website/',
        },
        blog: {
          showReadingTime: true,
          editUrl: 'https://github.com/elastic/eui/tree/main/website/',
        },
      } satisfies Preset.Options,
    ],
  ],

  plugins: [
    [
      'docusaurus-lunr-search',
      {
        disableVersioning: true, // We don't use docusaurus docs versioning
      },
    ],
  ],

  themeConfig: {
    navbar: {
      title: 'Elastic UI',
      logo: {
        alt: 'Elastic UI',
        src: 'images/eui_logo.svg',
      },
      items: [
        {
          type: 'docSidebar',
          sidebarId: 'rootSidebar',
          position: 'left',
          label: 'Documentation',
        },
        {
          type: 'docSidebar',
          sidebarId: 'patternsSidebar',
          position: 'left',
          label: 'Patterns',
        },
        {
          type: 'docSidebar',
<<<<<<< HEAD
          sidebarId: 'datavizSidebar',
          position: 'left',
          label: 'Data visualization',
=======
          sidebarId: 'contentSidebar',
          position: 'left',
          label: 'Content',
>>>>>>> 36ffc1e6
        },
        {
          href: 'https://github.com/elastic/eui/tree/main/packages/eui/changelogs',
          label: 'EUI Changelog',
          position: 'right',
          component: 'changelog',
        },
        {
          href: 'https://github.com/elastic/eui',
          label: 'GitHub',
          position: 'right',
          component: 'github',
        },
      ],
    },
    footer: {
      style: 'light',
      links: [],
      copyright: `EUI is dual-licensed under <a href="https://github.com/elastic/eui/blob/main/licenses/ELASTIC-LICENSE-2.0.md">Elastic License 2.0</a> and <a href="https://github.com/elastic/eui/blob/main/licenses/SSPL-LICENSE.md">Server Side Public License, v 1</a> | Crafted with ❤️ by <a href="https://elastic.co">Elastic</a>`,
    },
    prism: {
      theme: prismThemes.github,
      darkTheme: prismThemes.dracula,
      additionalLanguages: ['scss'],
    },
  } satisfies Preset.ThemeConfig,
};

export default config;<|MERGE_RESOLUTION|>--- conflicted
+++ resolved
@@ -84,15 +84,15 @@
         },
         {
           type: 'docSidebar',
-<<<<<<< HEAD
+          sidebarId: 'contentSidebar',
+          position: 'left',
+          label: 'Content',
+        },
+        {
+          type: 'docSidebar',
           sidebarId: 'datavizSidebar',
           position: 'left',
           label: 'Data visualization',
-=======
-          sidebarId: 'contentSidebar',
-          position: 'left',
-          label: 'Content',
->>>>>>> 36ffc1e6
         },
         {
           href: 'https://github.com/elastic/eui/tree/main/packages/eui/changelogs',
