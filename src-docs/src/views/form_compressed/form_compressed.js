--- conflicted
+++ resolved
@@ -15,9 +15,8 @@
 
 import { htmlIdGenerator } from '../../../../src/services';
 
-<<<<<<< HEAD
 export default () => {
-  const idPrefix = makeId();
+  const idPrefix = htmlIdGenerator()();
 
   const [checkboxes] = useState([
     {
@@ -44,42 +43,6 @@
 
   const onRangeChange = e => {
     setValue(e.target.value);
-=======
-export default class extends Component {
-  constructor(props) {
-    super(props);
-
-    const idPrefix = htmlIdGenerator()();
-
-    this.state = {
-      isSwitchChecked: false,
-      checkboxes: [
-        {
-          id: `${idPrefix}0`,
-          label: 'Option one',
-        },
-        {
-          id: `${idPrefix}1`,
-          label: 'Option two is checked by default',
-        },
-        {
-          id: `${idPrefix}2`,
-          label: 'Option three',
-        },
-      ],
-      checkboxIdToSelectedMap: {
-        [`${idPrefix}1`]: true,
-      },
-      comboBoxSelectionOptions: [],
-      value: '20',
-    };
-  }
-
-  onRangeChange = e => {
-    this.setState({
-      value: e.target.value,
-    });
->>>>>>> cea16bf7
   };
 
   const onSwitchChange = () => {
