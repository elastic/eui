--- conflicted
+++ resolved
@@ -88,20 +88,23 @@
           </p>
 
           <EuiCodeBlock language="javascript" isCopyable fontSize="s">
-<<<<<<< HEAD
             {`import { DARK_THEME, LIGHT_THEME } from '@elastic/charts';
-import { euiPalettePositive } from '../../../../src/services';
-=======
-            {`import { euiPaletteGreen } from '../../../../src/services';
->>>>>>> 6c86d6e6
+import { euiPaletteGreen } from '../../../../src/services';
 
-const customColors = {
-  colors: {
-    vizColors: euiPaletteGreen(5),
-  },
-};
-
-<Settings baseTheme={colorMode === 'DARK' ? DARK_THEME : LIGHT_THEME} theme={[customColors]} />`}
+const MyChart = () => {
+  const customColors = {
+    colors: {
+      vizColors: euiPaletteGreen(5),
+    },
+  };
+  const chartBaseTheme = isDarkTheme ? DARK_THEME : LIGHT_THEME;
+  return (
+    <Chart>
+      <Settings baseTheme={chartBaseTheme} theme={customColors} />
+      //...
+    </Chart>
+  );
+};`}
           </EuiCodeBlock>
           <p>You&apos;ll find an example of these in the demo below.</p>
         </>
