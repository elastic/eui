--- conflicted
+++ resolved
@@ -16,13 +16,7 @@
       label="Text field"
       helpText="Show validation help text only."
       display="columnCompressed"
-<<<<<<< HEAD
     />
-=======
-    >
-      <EuiFieldText name="first" compressed />
-    </EuiFormRow>
->>>>>>> 6d89b6a3
 
     <EuiFormRow
       label={
