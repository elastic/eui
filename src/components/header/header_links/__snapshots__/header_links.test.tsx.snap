--- conflicted
+++ resolved
@@ -80,18 +80,7 @@
     >
       <button
         aria-label="Open menu"
-<<<<<<< HEAD
-        class="euiHeaderSectionItemButton customButtonClass"
-        type="button"
-      >
-        <span
-          class="euiHeaderSectionItemButton__content"
-        >
-          <span
-            data-euiicon-type="bolt"
-          />
-=======
-        class="euiButtonEmpty euiButtonEmpty--text euiHeaderSectionItem__button customButtonClass"
+        class="euiButtonEmpty euiButtonEmpty--text euiHeaderSectionItemButton customButtonClass"
         type="button"
       >
         <span
@@ -101,10 +90,13 @@
             class="euiButtonEmpty__text"
           >
             <span
-              data-euiicon-type="bolt"
-            />
+              class="euiHeaderSectionItemButton__content"
+            >
+              <span
+                data-euiicon-type="bolt"
+              />
+            </span>
           </span>
->>>>>>> fe426f6f
         </span>
       </button>
     </div>
