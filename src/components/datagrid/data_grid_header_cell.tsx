--- conflicted
+++ resolved
@@ -317,28 +317,20 @@
         </EuiScreenReaderOnly>
       )}
       {!showColumnActions ? (
-<<<<<<< HEAD
         <>
           {sortingArrow}
-          <div className="euiDataGridHeaderCell__content">{display || id}</div>
+          <div className="euiDataGridHeaderCell__content">
+            {display || displayAsText || id}
+          </div>
         </>
-=======
-        <div className="euiDataGridHeaderCell__content">
-          {display || displayAsText || id}
-        </div>
->>>>>>> 1748f905
       ) : (
         <button
           className="euiDataGridHeaderCell__button"
           onClick={() => setIsPopoverOpen(true)}>
-<<<<<<< HEAD
           {sortingArrow}
-          <div className="euiDataGridHeaderCell__content">{display || id}</div>
-=======
           <div className="euiDataGridHeaderCell__content">
             {display || displayAsText || id}
           </div>
->>>>>>> 1748f905
           <EuiPopover
             className="euiDataGridHeaderCell__popover"
             panelPaddingSize="none"
