<<<<<<< HEAD
@import 'variables';
@import 'form_control_layout/variables';
=======
@mixin euiPlaceholderPerBrowser {
  // sass-lint:disable-block no-vendor-prefixes
  // Each prefix must be it's own content block
  &::-webkit-input-placeholder { @content; }
  &::-moz-placeholder { @content; }
  &:-ms-input-placeholder { @content; }
  &:-moz-placeholder { @content; }
  &::placeholder { @content; }
}
>>>>>>> ec1524e2

@function euiFormControlGradient($color: $euiColorPrimary) {
  @return linear-gradient(to top,
    $color,
    $color 2px,
    transparent 2px,
    transparent 100%
  );
}

/**
 * 2. Account for inner box-shadow style border when in group
 * 3. Must supply both values to background-size or some browsers apply the single value to both directions
 */

@mixin euiFormControlText {
  @include euiFont;
  font-size: $euiFontSizeS;
  line-height: 1em; // fixes text alignment in IE
  color: $euiTextColor;

  // sass-lint:disable-block mixins-before-declarations
  @include euiPlaceholderPerBrowser {
    color: $euiColorDarkShade;
  }
}


@mixin euiFormControlSize(
  $height: $euiFormControlHeight,
  $includeAlternates: false
) {
  // Default
  max-width: $euiFormMaxWidth;
  width: 100%;
  height: $height;

  @if ($includeAlternates) {
    &--fullWidth {
      max-width: 100%;
    }

    &--compressed {
      height: $euiFormControlCompressedHeight;
    }

    &--inGroup:not(:read-only) {
      height: $euiFormControlLayoutGroupInputHeight; /* 2 */
    }

    &--inGroup#{&}--compressed:not(:read-only) {
      height: $euiFormControlLayoutGroupInputCompressedHeight; /* 2 */
    }
  }
}

@mixin euiFormControlWithIcon($isIconOptional: false, $side: 'left') {
  @if ($isIconOptional) {
    @at-root {
      #{&}--withIcon {
        @include euiFormControlLayoutPadding(1, $side);
      }
    }
  } @else {
    @include euiFormControlLayoutPadding(1, $side);
  }
}

@mixin euiFormControlIsLoading($isNextToIcon: false) {
  @at-root {
    #{&}-isLoading {
      @if ($isNextToIcon) {
        @include euiFormControlLayoutPadding(2);
      } @else {
        @include euiFormControlLayoutPadding(1);
      }
    }
  }
}

@mixin euiFormControlDefaultShadow($borderOnly: false) {
  // sass-lint:disable-block indentation
  background-color: $euiFormBackgroundColor;
  background-repeat: no-repeat;
  background-size: 0% 100%; /* 3 */

  @if ($borderOnly) {
    box-shadow: inset 0 0 0 1px $euiFormBorderColor;
  } @else {
    box-shadow:
      #{$euiFormControlBoxShadow},
      inset 0 0 0 1px $euiFormBorderColor;
  }

  transition:
    box-shadow $euiAnimSpeedFast ease-in,
    background-image $euiAnimSpeedFast ease-in,
    background-size $euiAnimSpeedFast ease-in,
    background-color $euiAnimSpeedFast ease-in;

  // Fixes bug in Firefox where adding a transition to the background-color
  // caused a flash of differently styled dropdown.
  @supports (-moz-appearance: none) { // sass-lint:disable-line no-vendor-prefixes
    // List *must* be in the same order as the above.
    transition-property: box-shadow, background-image, background-size;
  }
}

@mixin euiFormControlFocusStyle($borderOnly: false) {
  // sass-lint:disable-block indentation, empty-args
  background-color: tintOrShade($euiColorEmptyShade, 0%, 40%);
  background-image: euiFormControlGradient();
  background-size: 100% 100%; /* 3 */

  @if ($borderOnly) {
    box-shadow: inset 0 0 0 1px $euiFormBorderColor;
  } @else {
    box-shadow:
      0 1px 1px -1px transparentize($euiShadowColor, .8),
      0 4px 4px -2px transparentize($euiShadowColor, .8),
      inset 0 0 0 1px $euiFormBorderColor;
  }
}

@mixin euiFormControlInvalidStyle {
  background-image: euiFormControlGradient($euiColorDanger);
  background-size: 100%;
}

@mixin euiFormControlDisabledStyle {
  cursor: not-allowed;
  color: $euiFormControlDisabledColor;
  background: $euiFormBackgroundDisabledColor;
  box-shadow: inset 0 0 0 1px $euiFormBorderDisabledColor;

  // sass-lint:disable-block mixins-before-declarations
  @include euiPlaceholderPerBrowser {
    color: $euiFormControlDisabledColor;
  }
}

@mixin euiFormControlReadOnlyStyle {
  cursor: default;
  // Use transparency since there is no border and in case form is on a non-white background
  background: transparentize(lightOrDarkTheme($euiColorLightShade, $euiColorInk), .88);
  border-color: transparent;
  box-shadow: none;
}

/**
 * 4. Override invalid state with focus state.
 */

@mixin euiFormControlStyle($borderOnly: false, $includeStates: true, $includeSizes: true) {
  @include euiFormControlSize($includeAlternates: $includeSizes);
  @include euiFormControlDefaultShadow;
  @include euiFormControlText;

  border: none;
  border-radius: 0;
  padding: $euiFormControlPadding;

  @if ($includeSizes) {
    &--compressed {
      padding-top: $euiFormControlCompressedPadding;
      padding-bottom: $euiFormControlCompressedPadding;
    }

    &--inGroup {
      // sass-lint:disable-block no-important
      box-shadow: none !important;
    }
  }

  @if ($includeStates) {
    &:invalid { /* 4 */
      @include euiFormControlInvalidStyle;
    }

    &:focus { /* 4 */
      @include euiFormControlFocusStyle;
    }

    &:disabled {
      @include euiFormControlDisabledStyle;
    }

    &[readOnly] {
      @include euiFormControlReadOnlyStyle;
    }
  }

}

// Custom styles and states for checkboxes and radios

@mixin euiCustomControl($type: null, $size: $euiSize) {
  @include euiSlightShadow;

  @if $size {
    $size: $size - 2px; // subtract 2px from size to account for border size
    padding: $size / 2;
  }

  border: 1px solid shadeOrTint($euiColorLightestShade, 18%, 30%);
  background: $euiColorEmptyShade no-repeat center;

  @if $type == 'round' {
    border-radius: $size;
  } @else if $type == 'square' {
    border-radius: $euiBorderRadius;
  }
  // sass-lint:disable-block indentation
  transition: background-color $euiAnimSpeedFast ease-in,
              border-color $euiAnimSpeedFast ease-in;
}

@mixin euiCustomControlSelected($type: null) {
  border-color: $euiColorPrimary;
  background-color: $euiColorPrimary;

  @if $type != null {
    @include euiIconBackground($type, $euiColorEmptyShade);
  }
}

@mixin euiCustomControlDisabled($type: null) {
  border-color: $euiColorLightShade;
  background-color: $euiColorLightShade;
  box-shadow: none;
  @if $type != null {
    @include euiIconBackground($type, $euiFormCustomControlDisabledIconColor);
  }
}

@mixin euiCustomControlFocused {
  @include euiFocusRing;
  border-color: $euiColorPrimary;
}<|MERGE_RESOLUTION|>--- conflicted
+++ resolved
@@ -1,7 +1,6 @@
-<<<<<<< HEAD
 @import 'variables';
 @import 'form_control_layout/variables';
-=======
+
 @mixin euiPlaceholderPerBrowser {
   // sass-lint:disable-block no-vendor-prefixes
   // Each prefix must be it's own content block
@@ -11,7 +10,6 @@
   &:-moz-placeholder { @content; }
   &::placeholder { @content; }
 }
->>>>>>> ec1524e2
 
 @function euiFormControlGradient($color: $euiColorPrimary) {
   @return linear-gradient(to top,
