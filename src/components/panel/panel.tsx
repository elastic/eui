--- conflicted
+++ resolved
@@ -150,16 +150,12 @@
     borderRadiusToClassNameMap[borderRadius],
     `euiPanel--${color}`,
     {
-<<<<<<< HEAD
-      'euiPanel--shadow': color === 'plain' && hasShadow,
-=======
       // The `no` classes turn off the option for default theme
       // While the `has` classes turn it on for Amsterdam
       'euiPanel--hasShadow': canHaveShadow && hasShadow === true,
       'euiPanel--noShadow': !canHaveShadow || hasShadow === false,
       'euiPanel--hasBorder': canHaveBorder && hasBorder === true,
       'euiPanel--noBorder': !canHaveBorder || hasBorder === false,
->>>>>>> 0b6e9c0f
       'euiPanel--flexGrowZero': !grow,
       'euiPanel--isClickable': onClick,
       'euiPanel--hasBetaBadge': betaBadgeLabel,
