// Jest Snapshot v1, https://goo.gl/fbAQLP

exports[`EuiConfirmModal renders EuiConfirmModal 1`] = `
Array [
  <div
    aria-hidden="true"
    data-aria-hidden="true"
    data-focus-guard="true"
    style="width: 1px; height: 0px; padding: 0px; overflow: hidden; position: fixed; top: 1px; left: 1px;"
    tabindex="0"
  />,
  <div
    aria-hidden="true"
    data-aria-hidden="true"
    data-focus-guard="true"
    style="width: 1px; height: 0px; padding: 0px; overflow: hidden; position: fixed; top: 1px; left: 1px;"
    tabindex="1"
  />,
  <div
    data-focus-lock-disabled="false"
  >
    <div
      aria-label="aria-label"
      class="euiModal euiModal--maxWidth-default euiModal--confirmation testClass1 testClass2"
      data-test-subj="test subject string"
      tabindex="0"
    >
      <button
        aria-label="Closes this modal window"
        class="euiButtonIcon euiButtonIcon--xSmall euiModal__closeIcon css-dsw53p-empty-text-hoverStyles-EuiButtonIcon"
        type="button"
      >
        <span
          aria-hidden="true"
          class="euiButtonIcon__icon"
          color="inherit"
          data-euiicon-type="cross"
        />
      </button>
      <div
        class="euiModalHeader"
      >
        <div
          class="euiModalHeader__title"
          data-test-subj="confirmModalTitleText"
        >
          <h1>
            A confirmation modal
          </h1>
        </div>
      </div>
      <div
        class="euiModalBody"
      >
        <div
          class="euiModalBody__overflow"
        >
          <div
            class="euiText emotion-euiText-m"
            data-test-subj="confirmModalBodyText"
          >
            <p>
              This is a confirmation modal example
            </p>
          </div>
        </div>
      </div>
      <div
        class="euiModalFooter"
      >
        <button
          class="euiButtonEmpty css-9t7nyf-empty-primary"
          data-test-subj="confirmModalCancelButton"
          type="button"
        >
<<<<<<< HEAD
          <button
            class="euiButtonEmpty css-9t7nyf-empty-primary"
            data-test-subj="confirmModalCancelButton"
            type="button"
=======
          <span
            class="euiButtonContent euiButtonEmpty__content"
>>>>>>> 6d44c2cd
          >
            <span
              class="euiButtonEmpty__text"
            >
              Cancel Button Text
            </span>
<<<<<<< HEAD
          </button>
          <button
            class="euiButton emotion-euiButtonDisplay-m-m-fill-primary"
            data-test-subj="confirmModalConfirmButton"
            type="button"
          >
            <span
              class="emotion-euiButtonDisplayContent"
            >
              <span
                class="eui-textTruncate"
              >
                Confirm Button Text
              </span>
=======
          </span>
        </button>
        <button
          class="euiButton emotion-euiButtonDisplay-m-m-fill-primary"
          data-test-subj="confirmModalConfirmButton"
          type="button"
        >
          <span
            class="emotion-euiButtonDisplayContent"
          >
            <span
              class="eui-textTruncate"
            >
              Confirm Button Text
>>>>>>> 6d44c2cd
            </span>
          </span>
        </button>
      </div>
    </div>
  </div>,
  <div
    aria-hidden="true"
    data-aria-hidden="true"
    data-focus-guard="true"
    style="width: 1px; height: 0px; padding: 0px; overflow: hidden; position: fixed; top: 1px; left: 1px;"
    tabindex="0"
  />,
]
`;

exports[`EuiConfirmModal renders EuiConfirmModal without EuiModalBody, if empty 1`] = `
Array [
  <div
    aria-hidden="true"
    data-aria-hidden="true"
    data-focus-guard="true"
    style="width: 1px; height: 0px; padding: 0px; overflow: hidden; position: fixed; top: 1px; left: 1px;"
    tabindex="0"
  />,
  <div
    aria-hidden="true"
    data-aria-hidden="true"
    data-focus-guard="true"
    style="width: 1px; height: 0px; padding: 0px; overflow: hidden; position: fixed; top: 1px; left: 1px;"
    tabindex="1"
  />,
  <div
    data-focus-lock-disabled="false"
  >
    <div
      aria-label="aria-label"
      class="euiModal euiModal--maxWidth-default euiModal--confirmation testClass1 testClass2"
      data-test-subj="test subject string"
      tabindex="0"
    >
      <button
        aria-label="Closes this modal window"
        class="euiButtonIcon euiButtonIcon--xSmall euiModal__closeIcon css-dsw53p-empty-text-hoverStyles-EuiButtonIcon"
        type="button"
      >
        <span
          aria-hidden="true"
          class="euiButtonIcon__icon"
          color="inherit"
          data-euiicon-type="cross"
        />
      </button>
      <div
        class="euiModalHeader"
      >
        <div
          class="euiModalHeader__title"
          data-test-subj="confirmModalTitleText"
        >
          <h1>
            A confirmation modal
          </h1>
        </div>
      </div>
      <div
        class="euiModalFooter"
      >
        <button
          class="euiButtonEmpty css-9t7nyf-empty-primary"
          data-test-subj="confirmModalCancelButton"
          type="button"
        >
<<<<<<< HEAD
          <button
            class="euiButtonEmpty css-9t7nyf-empty-primary"
            data-test-subj="confirmModalCancelButton"
            type="button"
=======
          <span
            class="euiButtonContent euiButtonEmpty__content"
>>>>>>> 6d44c2cd
          >
            <span
              class="euiButtonEmpty__text"
            >
              Cancel Button Text
            </span>
<<<<<<< HEAD
          </button>
          <button
            class="euiButton emotion-euiButtonDisplay-m-m-fill-primary"
            data-test-subj="confirmModalConfirmButton"
            type="button"
          >
            <span
              class="emotion-euiButtonDisplayContent"
            >
              <span
                class="eui-textTruncate"
              >
                Confirm Button Text
              </span>
=======
          </span>
        </button>
        <button
          class="euiButton emotion-euiButtonDisplay-m-m-fill-primary"
          data-test-subj="confirmModalConfirmButton"
          type="button"
        >
          <span
            class="emotion-euiButtonDisplayContent"
          >
            <span
              class="eui-textTruncate"
            >
              Confirm Button Text
>>>>>>> 6d44c2cd
            </span>
          </span>
        </button>
      </div>
    </div>
  </div>,
  <div
    aria-hidden="true"
    data-aria-hidden="true"
    data-focus-guard="true"
    style="width: 1px; height: 0px; padding: 0px; overflow: hidden; position: fixed; top: 1px; left: 1px;"
    tabindex="0"
  />,
]
`;<|MERGE_RESOLUTION|>--- conflicted
+++ resolved
@@ -73,37 +73,14 @@
           data-test-subj="confirmModalCancelButton"
           type="button"
         >
-<<<<<<< HEAD
-          <button
-            class="euiButtonEmpty css-9t7nyf-empty-primary"
-            data-test-subj="confirmModalCancelButton"
-            type="button"
-=======
           <span
             class="euiButtonContent euiButtonEmpty__content"
->>>>>>> 6d44c2cd
           >
             <span
               class="euiButtonEmpty__text"
             >
               Cancel Button Text
             </span>
-<<<<<<< HEAD
-          </button>
-          <button
-            class="euiButton emotion-euiButtonDisplay-m-m-fill-primary"
-            data-test-subj="confirmModalConfirmButton"
-            type="button"
-          >
-            <span
-              class="emotion-euiButtonDisplayContent"
-            >
-              <span
-                class="eui-textTruncate"
-              >
-                Confirm Button Text
-              </span>
-=======
           </span>
         </button>
         <button
@@ -118,7 +95,6 @@
               class="eui-textTruncate"
             >
               Confirm Button Text
->>>>>>> 6d44c2cd
             </span>
           </span>
         </button>
@@ -192,37 +168,14 @@
           data-test-subj="confirmModalCancelButton"
           type="button"
         >
-<<<<<<< HEAD
-          <button
-            class="euiButtonEmpty css-9t7nyf-empty-primary"
-            data-test-subj="confirmModalCancelButton"
-            type="button"
-=======
           <span
             class="euiButtonContent euiButtonEmpty__content"
->>>>>>> 6d44c2cd
           >
             <span
               class="euiButtonEmpty__text"
             >
               Cancel Button Text
             </span>
-<<<<<<< HEAD
-          </button>
-          <button
-            class="euiButton emotion-euiButtonDisplay-m-m-fill-primary"
-            data-test-subj="confirmModalConfirmButton"
-            type="button"
-          >
-            <span
-              class="emotion-euiButtonDisplayContent"
-            >
-              <span
-                class="eui-textTruncate"
-              >
-                Confirm Button Text
-              </span>
-=======
           </span>
         </button>
         <button
@@ -237,7 +190,6 @@
               class="eui-textTruncate"
             >
               Confirm Button Text
->>>>>>> 6d44c2cd
             </span>
           </span>
         </button>
