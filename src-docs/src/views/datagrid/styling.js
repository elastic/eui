import React, { Component, Fragment } from 'react';
import { fake } from 'faker';

import {
  EuiDataGrid,
  EuiButtonGroup,
  EuiSpacer,
  EuiFormRow,
  EuiPopover,
  EuiButton,
  EuiAvatar,
  EuiFlexGroup,
  EuiFlexItem,
  EuiSwitch,
} from '../../../../src/components/';

const columns = [
  {
    id: 'avatar',
  },
  {
    id: 'name',
    footerCellValue: 'David',
  },
  {
    id: 'email',
  },
  {
    id: 'city',
    footerCellValue: 'Mexico',
  },
  {
    id: 'country',
  },
  {
    id: 'account',
  },
];

const data = [];

for (let i = 1; i < 5; i++) {
  data.push({
    avatar: (
      <EuiAvatar
        size="s"
        imageUrl={fake('{{internet.avatar}}')}
        name={fake('{{name.lastName}}, {{name.firstName}}')}
      />
    ),
    name: fake('{{name.lastName}}, {{name.firstName}} {{name.suffix}}'),
    email: fake('{{internet.email}}'),
    city: fake('{{address.city}}'),
    country: fake('{{address.country}}'),
    account: fake('{{finance.account}}'),
  });
}

export default class DataGrid extends Component {
  constructor(props) {
    super(props);
    this.borderOptions = [
      {
        id: 'all',
        label: 'All',
      },
      {
        id: 'horizontal',
        label: 'Horizontal only',
      },
      {
        id: 'none',
        label: 'None',
      },
    ];

    this.fontSizeOptions = [
      {
        id: 's',
        label: 'Small',
      },
      {
        id: 'm',
        label: 'Medium',
      },
      {
        id: 'l',
        label: 'Large',
      },
    ];

    this.cellPaddingOptions = [
      {
        id: 's',
        label: 'Small',
      },
      {
        id: 'm',
        label: 'Medium',
      },
      {
        id: 'l',
        label: 'Large',
      },
    ];

    this.stripeOptions = [
      {
        id: 'true',
        label: 'Stripes on',
      },
      {
        id: 'false',
        label: 'Stripes off',
      },
    ];

    this.rowHoverOptions = [
      {
        id: 'none',
        label: 'None',
      },
      {
        id: 'highlight',
        label: 'Highlight',
      },
    ];

    this.headerOptions = [
      {
        id: 'shade',
        label: 'Shade',
      },
      {
        id: 'underline',
        label: 'Underline',
      },
    ];

    this.footerOptions = [
      {
        id: 'shade',
        label: 'Shade',
      },
      {
        id: 'underline',
        label: 'Underline',
      },
    ];

    this.showSortSelectorOptions = [
      {
        id: 'true',
        label: 'True',
      },
      {
        id: 'false',
        label: 'False',
      },
    ];

    this.showStyleSelectorOptions = [
      {
        id: 'true',
        label: 'True',
      },
      {
        id: 'false',
        label: 'False',
      },
    ];

    this.showColumnSelectorOptions = [
      {
        id: 'true',
        label: 'True',
      },
      {
        id: 'false',
        label: 'False',
      },
    ];

    this.allowHideColumnsOptions = [
      {
        id: 'true',
        label: 'True',
      },
      {
        id: 'false',
        label: 'False',
      },
    ];

    this.allowOrderingColumnsOptions = [
      {
        id: 'true',
        label: 'True',
      },
      {
        id: 'false',
        label: 'False',
      },
    ];

    this.showFullScreenSelectorOptions = [
      {
        id: 'true',
        label: 'True',
      },
      {
        id: 'false',
        label: 'False',
      },
    ];

    this.showToolbarOptions = [
      {
        id: 'true',
        label: 'True',
      },
      {
        id: 'false',
        label: 'False',
      },
    ];

    this.toolbarPropTypeIsBooleanOptions = [
      {
        id: 'true',
        label: 'Boolean',
      },
      {
        id: 'false',
        label: 'Object',
      },
    ];

    this.state = {
      borderSelected: 'none',
      fontSizeSelected: 's',
      cellPaddingSelected: 's',
      stripesSelected: true,
      rowHoverSelected: 'none',
      isPopoverOpen: false,
      isToolbarPopoverOpen: false,
      headerSelected: 'underline',
      footerSelected: 'underline',
      showFooterRow: false,
      showSortSelector: true,
      showStyleSelector: true,
      showColumnSelector: true,
      allowHideColumns: true,
      allowOrderingColumns: true,
      showFullScreenSelector: true,
      showToolbar: true,
      toolbarPropTypeIsBoolean: true,

      pagination: {
        pageIndex: 0,
        pageSize: 50,
      },

      visibleColumns: columns.map(({ id }) => id),
    };
  }

  onBorderChange = optionId => {
    this.setState({
      borderSelected: optionId,
    });
  };

  onFontSizeChange = optionId => {
    this.setState({
      fontSizeSelected: optionId,
    });
  };

  onCellPaddingChange = optionId => {
    this.setState({
      cellPaddingSelected: optionId,
    });
  };

  onStripesChange = optionId => {
    this.setState({
      stripesSelected: optionId === 'true',
    });
  };

  onRowHoverChange = optionId => {
    this.setState({
      rowHoverSelected: optionId,
    });
  };

  onHeaderChange = optionId => {
    this.setState({
      headerSelected: optionId,
    });
  };

  onFooterChange = optionId => {
    this.setState({
      footerSelected: optionId,
    });
  };

  onShowSortSelectorChange = optionId => {
    this.setState({
      showSortSelector: optionId === 'true',
    });
  };

  onShowStyleSelectorChange = optionId => {
    this.setState({
      showStyleSelector: optionId === 'true',
    });
  };

  onShowColumnSelectorChange = optionId => {
    this.setState({
      showColumnSelector: optionId === 'true',
    });
  };

  onAllowHideColumnsChange = optionId => {
    this.setState({
      allowHideColumns: optionId === 'true',
    });
  };

  onAllowOrderingColumnsChange = optionId => {
    this.setState({
      allowOrderingColumns: optionId === 'true',
    });
  };

  onShowFullScreenSelectorChange = optionId => {
    this.setState({
      showFullScreenSelector: optionId === 'true',
    });
  };

  onShowToolbarChange = optionId => {
    this.setState({
      showToolbar: optionId === 'true',
    });
  };

  onToolbarPropTypeIsBooleanChange = optionId => {
    this.setState({
      toolbarPropTypeIsBoolean: optionId === 'true',
    });
  };

  onPopoverButtonClick() {
    this.setState({
      isPopoverOpen: !this.state.isPopoverOpen,
    });
  }

  onToolbarPopoverButtonClick() {
    this.setState({
      isToolbarPopoverOpen: !this.state.isPopoverOpen,
    });
  }

  closePopover() {
    this.setState({
      isPopoverOpen: false,
    });
  }

  closeToolbarPopover() {
    this.setState({
      isToolbarPopoverOpen: false,
    });
  }

  setPageIndex = pageIndex =>
    this.setState(({ pagination }) => ({
      pagination: { ...pagination, pageIndex },
    }));

  setPageSize = pageSize =>
    this.setState(({ pagination }) => ({
      pagination: { ...pagination, pageSize, pageIndex: 0 },
    }));

  setVisibleColumns = visibleColumns => this.setState({ visibleColumns });

  setShowFooterRow = showFooterRow => this.setState({ showFooterRow });

  render() {
    const { pagination } = this.state;

    const styleButton = (
      <EuiButton
        iconType="gear"
        iconSide="right"
        size="s"
        onClick={this.onPopoverButtonClick.bind(this)}>
        gridStyle options
      </EuiButton>
    );

    const toolbarButton = (
      <EuiButton
        iconType="gear"
        iconSide="right"
        size="s"
        onClick={this.onToolbarPopoverButtonClick.bind(this)}>
        toolbarVisibility options
      </EuiButton>
    );

    let showColumnSelector = this.state.showColumnSelector;
    if (
      this.state.showColumnSelector === true &&
      (this.state.allowHideColumns === false ||
        this.state.allowOrderingColumns === false)
    ) {
      showColumnSelector = {
        allowHide: this.state.allowHideColumns,
        allowReorder: this.state.allowOrderingColumns,
      };
    }

    const toolbarVisibilityOptions = {
      showColumnSelector: showColumnSelector,
      showStyleSelector: this.state.showStyleSelector,
      showSortSelector: this.state.showSortSelector,
      showFullScreenSelector: this.state.showFullScreenSelector,
    };

    let toolbarConfig;

    if (this.state.toolbarPropTypeIsBoolean) {
      toolbarConfig = this.state.showToolbar;
    } else {
      toolbarConfig = toolbarVisibilityOptions;
    }

    return (
      <div>
        <EuiFlexGroup gutterSize="s">
          <EuiFlexItem grow={false}>
            <EuiSwitch
              label="Show footer row"
              checked={this.state.showFooterRow}
              onChange={e => this.setShowFooterRow(e.target.checked)}
            />
          </EuiFlexItem>
          <EuiFlexItem grow={false}>
            <EuiPopover
              id="styleButton"
              button={styleButton}
              isOpen={this.state.isPopoverOpen}
              anchorPosition="rightUp"
<<<<<<< HEAD
              zIndex={4}
=======
              zIndex={3}
>>>>>>> af8575d0
              closePopover={this.closePopover.bind(this)}>
              <div style={{ width: 300 }}>
                <EuiFormRow label="Border" display="columnCompressed">
                  <EuiButtonGroup
                    isFullWidth
                    buttonSize="compressed"
                    legend="Border"
                    options={this.borderOptions}
                    idSelected={this.state.borderSelected}
                    onChange={this.onBorderChange}
                  />
                </EuiFormRow>

                <EuiFormRow label="Cell padding" display="columnCompressed">
                  <EuiButtonGroup
                    isFullWidth
                    buttonSize="compressed"
                    legend="Cell padding"
                    options={this.cellPaddingOptions}
                    idSelected={this.state.cellPaddingSelected}
                    onChange={this.onCellPaddingChange}
                  />
                </EuiFormRow>

                <EuiFormRow label="Font size" display="columnCompressed">
                  <EuiButtonGroup
                    isFullWidth
                    buttonSize="compressed"
                    legend="Fornt size"
                    options={this.fontSizeOptions}
                    idSelected={this.state.fontSizeSelected}
                    onChange={this.onFontSizeChange}
                  />
                </EuiFormRow>

                <EuiFormRow label="Stripes" display="columnCompressed">
                  <EuiButtonGroup
                    isFullWidth
                    buttonSize="compressed"
                    legend="Stripes"
                    options={this.stripeOptions}
                    idSelected={this.state.stripesSelected.toString()}
                    onChange={this.onStripesChange}
                  />
                </EuiFormRow>

                <EuiFormRow label="Hover row" display="columnCompressed">
                  <EuiButtonGroup
                    isFullWidth
                    buttonSize="compressed"
                    legend="Hover row"
                    options={this.rowHoverOptions}
                    idSelected={this.state.rowHoverSelected}
                    onChange={this.onRowHoverChange}
                  />
                </EuiFormRow>

                <EuiFormRow label="Header" display="columnCompressed">
                  <EuiButtonGroup
                    isFullWidth
                    buttonSize="compressed"
                    legend="Header"
                    options={this.headerOptions}
                    idSelected={this.state.headerSelected}
                    onChange={this.onHeaderChange}
                  />
                </EuiFormRow>

                <EuiFormRow label="Footer" display="columnCompressed">
                  <EuiButtonGroup
                    isFullWidth
                    isDisabled={!this.state.showFooterRow}
                    buttonSize="compressed"
                    legend="Footer"
                    options={this.footerOptions}
                    idSelected={this.state.footerSelected}
                    onChange={this.onFooterChange}
                  />
                </EuiFormRow>
              </div>
            </EuiPopover>
          </EuiFlexItem>
          <EuiFlexItem grow={false}>
            <EuiPopover
              id="toolbarVisibility"
              button={toolbarButton}
              isOpen={this.state.isToolbarPopoverOpen}
              anchorPosition="rightUp"
              zIndex={3}
              closePopover={this.closeToolbarPopover.bind(this)}>
              <div style={{ width: 400 }}>
                <EuiFormRow
                  display="columnCompressed"
                  label="toolbarVisibility prop">
                  <EuiButtonGroup
                    isFullWidth
                    buttonSize="compressed"
                    legend="Border"
                    options={this.toolbarPropTypeIsBooleanOptions}
                    idSelected={this.state.toolbarPropTypeIsBoolean.toString()}
                    onChange={this.onToolbarPropTypeIsBooleanChange}
                  />
                </EuiFormRow>
                {this.state.toolbarPropTypeIsBoolean === false ? (
                  <Fragment>
                    <EuiFormRow
                      display="columnCompressed"
                      label="Show style selector">
                      <EuiButtonGroup
                        isFullWidth
                        buttonSize="compressed"
                        legend="Border"
                        options={this.showStyleSelectorOptions}
                        idSelected={this.state.showStyleSelector.toString()}
                        onChange={this.onShowStyleSelectorChange}
                      />
                    </EuiFormRow>

                    <EuiFormRow
                      display="columnCompressed"
                      label="Show sort selector">
                      <EuiButtonGroup
                        isFullWidth
                        buttonSize="compressed"
                        legend="Border"
                        options={this.showSortSelectorOptions}
                        idSelected={this.state.showSortSelector.toString()}
                        onChange={this.onShowSortSelectorChange}
                      />
                    </EuiFormRow>

                    <EuiFormRow
                      display="columnCompressed"
                      label="Show full screen selector">
                      <EuiButtonGroup
                        isFullWidth
                        buttonSize="compressed"
                        legend="Border"
                        options={this.showFullScreenSelectorOptions}
                        idSelected={this.state.showFullScreenSelector.toString()}
                        onChange={this.onShowFullScreenSelectorChange}
                      />
                    </EuiFormRow>

                    <EuiFormRow
                      display="columnCompressed"
                      label="Show column selector">
                      <EuiButtonGroup
                        isFullWidth
                        buttonSize="compressed"
                        legend="Border"
                        options={this.showColumnSelectorOptions}
                        idSelected={this.state.showColumnSelector.toString()}
                        onChange={this.onShowColumnSelectorChange}
                      />
                    </EuiFormRow>
                    {this.state.showColumnSelector && (
                      <>
                        <EuiFormRow
                          display="columnCompressed"
                          label="Allow hiding columns"
                          style={{ marginLeft: 32 }}>
                          <EuiButtonGroup
                            isFullWidth
                            buttonSize="compressed"
                            legend="Border"
                            options={this.allowHideColumnsOptions}
                            idSelected={this.state.allowHideColumns.toString()}
                            onChange={this.onAllowHideColumnsChange}
                          />
                        </EuiFormRow>
                        <EuiFormRow
                          display="columnCompressed"
                          label="Allow ordering columns"
                          style={{ marginLeft: 32 }}>
                          <EuiButtonGroup
                            isFullWidth
                            buttonSize="compressed"
                            legend="Border"
                            options={this.allowOrderingColumnsOptions}
                            idSelected={this.state.allowOrderingColumns.toString()}
                            onChange={this.onAllowOrderingColumnsChange}
                          />
                        </EuiFormRow>
                      </>
                    )}
                  </Fragment>
                ) : (
                  <EuiFormRow display="columnCompressed" label="Show toolbar">
                    <EuiButtonGroup
                      isFullWidth
                      buttonSize="compressed"
                      legend="Border"
                      options={this.showToolbarOptions}
                      idSelected={this.state.showToolbar.toString()}
                      onChange={this.onShowToolbarChange}
                    />
                  </EuiFormRow>
                )}
              </div>
            </EuiPopover>
          </EuiFlexItem>
        </EuiFlexGroup>

        <EuiSpacer />

        <EuiDataGrid
          aria-label="Top EUI contributors"
          columns={columns}
          columnVisibility={{
            visibleColumns: this.state.visibleColumns,
            setVisibleColumns: this.setVisibleColumns,
          }}
          rowCount={data.length}
          gridStyle={{
            border: this.state.borderSelected,
            fontSize: this.state.fontSizeSelected,
            cellPadding: this.state.cellPaddingSelected,
            stripes: this.state.stripesSelected,
            rowHover: this.state.rowHoverSelected,
            header: this.state.headerSelected,
            footer: this.state.footerSelected,
          }}
          toolbarVisibility={toolbarConfig}
          renderCellValue={({ rowIndex, columnId }) => data[rowIndex][columnId]}
          renderFooterCellValue={
            this.state.showFooterRow
              ? ({ columnId }) =>
                  columns.find(col => col.id === columnId).footerCellValue ||
                  null
              : undefined
          }
          pagination={{
            ...pagination,
            pageSizeOptions: [5, 10, 25],
            onChangeItemsPerPage: this.setPageSize,
            onChangePage: this.setPageIndex,
          }}
        />
      </div>
    );
  }
}<|MERGE_RESOLUTION|>--- conflicted
+++ resolved
@@ -459,11 +459,7 @@
               button={styleButton}
               isOpen={this.state.isPopoverOpen}
               anchorPosition="rightUp"
-<<<<<<< HEAD
-              zIndex={4}
-=======
               zIndex={3}
->>>>>>> af8575d0
               closePopover={this.closePopover.bind(this)}>
               <div style={{ width: 300 }}>
                 <EuiFormRow label="Border" display="columnCompressed">
