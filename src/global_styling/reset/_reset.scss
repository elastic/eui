// This file allows mutli-line selectors to make it more readible
// sass-lint:disable single-line-per-selector

/**
 * Adapted from Eric Meyer's reset (http://meyerweb.com/eric/tools/css/reset/, v2.0 | 20110126).
 *
 */

*, *:before, *:after {
  box-sizing: border-box;
}

html, body, div, span, applet, object, iframe,
h1, h2, h3, h4, h5, h6, p, blockquote, pre,
a, abbr, acronym, address, big, cite, code,
del, dfn, em, img, ins, kbd, q, s, samp,
small, strike, strong, sub, sup, tt, var,
b, u, i, center,
dl, dt, dd, ol, ul, li,
fieldset, form, label, legend,
table, caption, tbody, tfoot, thead, tr, th, td,
article, aside, canvas, details, embed,
figure, figcaption, footer, header, hgroup,
menu, nav, output, ruby, section, summary,
time, mark, audio, video {
  margin: 0;
  padding: 0;
  border: none;
  vertical-align: baseline;
}

code, pre, kbd, samp {
  font-family: $euiCodeFontFamily;
}

h1, h2, h3, h4, h5, h6, p {
  font-family: inherit;
  font-weight: inherit;
  font-size: inherit;
}

input, textarea, select, button {
  font-family: $euiFontFamily;
}

em {
  font-style: italic;
}

strong {
  font-weight: $euiFontWeightBold;
}

/* HTML5 display-role reset for older browsers */
article, aside, details, figcaption, figure,
footer, header, hgroup, menu, nav, section {
  display: block;
}

html {
  @include euiFont;
  font-size: $euiFontSize;
  color: $euiTextColor;
  height: 100%;
  background-color: $euiPageBackgroundColor;
}

body {
  line-height: 1;
}

*:focus {
  outline: none;

  // sass-lint:disable no-vendor-prefixes
<<<<<<< HEAD
  &::-moz-focus-inner {
    border: none;
  }
=======
  // Disables border that shows up when tabbing in Firefox.
  &::-moz-focus-inner {
    border: none;
  }

  &:-moz-focusring {
    outline: none;
  }
>>>>>>> d262e4d5
}

a {
  text-decoration: none;
  color: $euiColorPrimary;

  &:hover {
    text-decoration: none;
  }

  &:focus {
    text-decoration: none;
    outline: none;
  }
}

a:hover, button, [role='button'] {
  cursor: pointer;
}

input {
  margin: 0;
  padding: 0;
}

button {
  background: none;
  border: none;
  padding: 0;
  margin: 0;
  outline: none;
  font-size: inherit;
  color: inherit;
  border-radius: 0;

  &:hover {
    cursor: pointer;
  }
}

ol, ul {
  list-style: none;
}

blockquote, q {
  quotes: none;
}

blockquote:before, blockquote:after,
q:before, q:after {
  content: '';
  content: none; // sass-lint:disable-line no-duplicate-properties
}

table {
  border-collapse: collapse;
  border-spacing: 0;
}

hr {
  margin: 0;
}

fieldset {
  min-inline-size: auto;
}<|MERGE_RESOLUTION|>--- conflicted
+++ resolved
@@ -73,11 +73,6 @@
   outline: none;
 
   // sass-lint:disable no-vendor-prefixes
-<<<<<<< HEAD
-  &::-moz-focus-inner {
-    border: none;
-  }
-=======
   // Disables border that shows up when tabbing in Firefox.
   &::-moz-focus-inner {
     border: none;
@@ -86,7 +81,6 @@
   &:-moz-focusring {
     outline: none;
   }
->>>>>>> d262e4d5
 }
 
 a {
