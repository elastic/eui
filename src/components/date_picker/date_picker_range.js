import React, { cloneElement, Fragment } from 'react';
import PropTypes from 'prop-types';
import classNames from 'classnames';

import { EuiText } from '../text';
<<<<<<< HEAD
import { ICON_TYPES, EuiIcon } from '../icon';
=======
import {
  IconPropType,
  EuiIcon,
} from '../icon';
>>>>>>> eae54174

export const EuiDatePickerRange = ({
  children,
  className,
  startDateControl,
  endDateControl,
  iconType,
  fullWidth,
  isCustom,
  readOnly,
  ...rest
}) => {
  const classes = classNames(
    'euiDatePickerRange',
    {
      'euiDatePickerRange--fullWidth': fullWidth,
      'euiDatePickerRange--readOnly': readOnly,
    },
    className
  );

  // Set the icon for the entire group instead of per control
  let optionalIcon;
  if (iconType) {
    const icon = typeof iconType === 'string' ? iconType : 'calendar';
    optionalIcon = (
      <span className="euiDatePickerRange__icon">
        <EuiIcon type={icon} />
      </span>
    );
  } else {
    optionalIcon = null;
  }

  let startControl = startDateControl;
  let endControl = endDateControl;

  if (!isCustom) {
    startControl = cloneElement(startDateControl, {
      showIcon: false,
      fullWidth: fullWidth,
      readOnly: readOnly,
    });

    endControl = cloneElement(endDateControl, {
      showIcon: false,
      fullWidth: fullWidth,
      readOnly: readOnly,
    });
  }

  return (
    <div className={classes} {...rest}>
      {children ? (
        children
      ) : (
        <Fragment>
          {optionalIcon}
          {startControl}
          <EuiText
            className="euiDatePickerRange__delimeter"
            size="s"
            color="subdued">
            →
          </EuiText>
          {endControl}
        </Fragment>
      )}
    </div>
  );
};

EuiDatePickerRange.propTypes = {
  /**
   * The start date `EuiDatePicker` element
   */
  startDateControl: PropTypes.node.isRequired,
  /**
   * The end date `EuiDatePicker` element
   */
  endDateControl: PropTypes.node.isRequired,
  /**
   * Pass either an icon type or set to `false` to remove icon entirely
   */
<<<<<<< HEAD
  iconType: PropTypes.oneOfType([PropTypes.bool, PropTypes.oneOf(ICON_TYPES)]),
=======
  iconType: PropTypes.oneOfType([
    PropTypes.bool,
    IconPropType,
  ]),
>>>>>>> eae54174
  fullWidth: PropTypes.bool,
  /**
   * Won't apply any additional props to start and end date components
   */
  isCustom: PropTypes.bool,
  /**
   * Including any children will replace all innerds with the provided children
   */
  children: PropTypes.node,
};

EuiDatePickerRange.defaultProps = {
  iconType: true,
};<|MERGE_RESOLUTION|>--- conflicted
+++ resolved
@@ -1,16 +1,14 @@
-import React, { cloneElement, Fragment } from 'react';
+import React, {
+  cloneElement, Fragment,
+} from 'react';
 import PropTypes from 'prop-types';
 import classNames from 'classnames';
 
 import { EuiText } from '../text';
-<<<<<<< HEAD
-import { ICON_TYPES, EuiIcon } from '../icon';
-=======
 import {
   IconPropType,
   EuiIcon,
 } from '../icon';
->>>>>>> eae54174
 
 export const EuiDatePickerRange = ({
   children,
@@ -23,6 +21,7 @@
   readOnly,
   ...rest
 }) => {
+
   const classes = classNames(
     'euiDatePickerRange',
     {
@@ -37,9 +36,7 @@
   if (iconType) {
     const icon = typeof iconType === 'string' ? iconType : 'calendar';
     optionalIcon = (
-      <span className="euiDatePickerRange__icon">
-        <EuiIcon type={icon} />
-      </span>
+      <span className="euiDatePickerRange__icon"><EuiIcon type={icon} /></span>
     );
   } else {
     optionalIcon = null;
@@ -62,20 +59,17 @@
     });
   }
 
+
   return (
-    <div className={classes} {...rest}>
-      {children ? (
-        children
-      ) : (
+    <div
+      className={classes}
+      {...rest}
+    >
+      {children ? (children) : (
         <Fragment>
           {optionalIcon}
           {startControl}
-          <EuiText
-            className="euiDatePickerRange__delimeter"
-            size="s"
-            color="subdued">
-            →
-          </EuiText>
+          <EuiText className="euiDatePickerRange__delimeter" size="s" color="subdued">→</EuiText>
           {endControl}
         </Fragment>
       )}
@@ -95,14 +89,10 @@
   /**
    * Pass either an icon type or set to `false` to remove icon entirely
    */
-<<<<<<< HEAD
-  iconType: PropTypes.oneOfType([PropTypes.bool, PropTypes.oneOf(ICON_TYPES)]),
-=======
   iconType: PropTypes.oneOfType([
     PropTypes.bool,
     IconPropType,
   ]),
->>>>>>> eae54174
   fullWidth: PropTypes.bool,
   /**
    * Won't apply any additional props to start and end date components
