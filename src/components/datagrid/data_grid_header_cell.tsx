--- conflicted
+++ resolved
@@ -133,13 +133,7 @@
       const tababbles = tabbable(headerRef.current);
       if (tababbles.length > 2) {
         console.warn(
-<<<<<<< HEAD
-          `EuiDataGridHeaderCell expects at most 2 tabbable element, ${
-            tababbles.length
-          } found instead`
-=======
-          `EuiDataGridHeaderCell expects at most 1 tabbable element, ${tababbles.length} found instead`
->>>>>>> cd5a7008
+          `EuiDataGridHeaderCell expects at most 2 tabbable element, ${tababbles.length} found instead`
         );
       }
       for (let i = 0; i < tababbles.length; i++) {
