--- conflicted
+++ resolved
@@ -65,28 +65,12 @@
 // when using a `values` object with a renderer callback.
 const EuiI18n = <T extends {}>(props: EuiI18nProps<T>) => (
   <EuiI18nConsumer>
-<<<<<<< HEAD
-    {
-      (i18nConfig) => {
-        const { mapping, mappingFunc } = i18nConfig;
-        if (hasTokens(props)) {
-          return props.children(props.tokens.map((token, idx) =>
-            lookupToken(token, mapping, props.defaults[idx], mappingFunc)));
-        }
-
-        const tokenValue = lookupToken(props.token, mapping, props.default, mappingFunc, props.values);
-        if (props.children) {
-          return props.children(tokenValue);
-        } else {
-          return tokenValue;
-        }
-=======
     {i18nConfig => {
-      const { mapping } = i18nConfig;
+      const { mapping, mappingFunc } = i18nConfig;
       if (hasTokens(props)) {
         return props.children(
           props.tokens.map((token, idx) =>
-            lookupToken(token, mapping, props.defaults[idx])
+            lookupToken(token, mapping, props.defaults[idx], mappingFunc)
           )
         );
       }
@@ -95,13 +79,13 @@
         props.token,
         mapping,
         props.default,
+        mappingFunc,
         props.values
       );
       if (props.children) {
         return props.children(tokenValue);
       } else {
         return tokenValue;
->>>>>>> 9faf2b43
       }
     }}
   </EuiI18nConsumer>
