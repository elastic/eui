--- conflicted
+++ resolved
@@ -17,13 +17,10 @@
 - Removed `schema` attribute form `<input/>` in `EuiInMemoryTable` ([#3337](https://github.com/elastic/eui/pull/3337))
 - Fixed `EuiCollapsibleNav` docked states on mobile ([#3330](https://github.com/elastic/eui/pull/3330))
 - Fixed `EuiPopover` positioning from being overridden by `style` prop ([#3329](https://github.com/elastic/eui/pull/3329))
-<<<<<<< HEAD
-- Removed additional padding applied to body to account for `EuiHeader` when fixed ([]()).
-- Fixed `EuiDescribedFormGroup` issue that prevented it from shrinking down properly in smaller viewports ([]()). 
-=======
 - Fixed `EuiCodeBlock` not copying updated content ([#3351](https://github.com/elastic/eui/pull/3351))
 - Fixed alignment of popover of end date of `EuiDatePickerRange` ([#3359](https://github.com/elastic/eui/pull/3359))
->>>>>>> 8fa92437
+- Removed additional padding applied to body to account for `EuiHeader` when fixed ([]())
+- Fixed `EuiDescribedFormGroup` issue that prevented it from shrinking down properly in smaller viewports ([]())
 
 **Breaking changes**
 
