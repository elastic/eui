## [`master`](https://github.com/elastic/eui/tree/master)

- Made `EuiCard` more accessible ([#2521](https://github.com/elastic/eui/pull/2521))
- Added ability to pass `children` to `EuiCard` ([#2521](https://github.com/elastic/eui/pull/2521))

**Bug fixes**

- Added support for `timeFormat` formatting in `EuiSuperDatePicker` and fixed some formatting inconsistencies ([#2518](https://github.com/elastic/eui/pull/2518))
- Added support for `locale` in `EuiSuperDatePicker` and `EuiDatePicker` both as a prop and from `EuiContext` ([#2518](https://github.com/elastic/eui/pull/2518))

**Breaking changes**

- Removed `EuiCardGraphic` ([#2521](https://github.com/elastic/eui/pull/2521))

## [`15.0.0`](https://github.com/elastic/eui/tree/v15.0.0)

- Converted `EuiShowFor` and `EuiHideFor` to TS ([#2503](https://github.com/elastic/eui/pull/2503))
<<<<<<< HEAD
- Added new keyboard shortcuts for the data grid component: `Home` (same row, first column), `End` (same row, last column), `Ctrl+Home` (first row, first column), `Ctrl+End` (last row, last column), `Page Up` (next page) and `Page Down` (previous page)
=======
- Upgraded `react-ace` to `7.0.5`
>>>>>>> 149e82a2

**Bug fixes**

- Created `.euiTableCaption` with `position: relative` to avoid double border under header row ([#2484](https://github.com/elastic/eui/pull/2484))
- Fixed `EuiSwitch` to use `aria-labelledby` ([#2522](https://github.com/elastic/eui/pull/2522))
- Fixed `EuiPanelProps` type definition ([#2516](https://github.com/elastic/eui/pull/2516))

**Breaking changes**

- Added `display` modifier to `EuiShowFor` ([#2503](https://github.com/elastic/eui/pull/2503))
- Updated minimum TypeScript version to 3.5.3 ([#2510](https://github.com/elastic/eui/pull/2510))
- Removed `Omit` type in favor of TypeScript's built-in ([#2510](https://github.com/elastic/eui/pull/2510))

## [`14.10.0`](https://github.com/elastic/eui/tree/v14.10.0)

- Added new `euiControlBar` component for bottom-of-screen navigational elements. ([#2204](https://github.com/elastic/eui/pull/2204))
- Converted `EuiFlyout` to TypeScript ([#2500](https://github.com/elastic/eui/pull/2500))
- Added an animation to the arrow on `EuiAccordion` as it opens / closes ([#2507](https://github.com/elastic/eui/pull/2507))
- Upgraded `react-input-autosize` to `2.2.2`

**Bug fixes**

- Simplified `EuiColorStops` popover toggling ([#2505](https://github.com/elastic/eui/pull/2505))

## [`14.9.0`](https://github.com/elastic/eui/tree/v14.9.0)

- Added new `euiTreeView` component for rendering recursive objects such as folder structures. ([#2409](https://github.com/elastic/eui/pull/2409))
- Added `euiXScrollWithShadows()` mixin and `.eui-xScrollWithShadows` utility class ([#2458](https://github.com/elastic/eui/pull/2458))
- Fixed `EuiColorStops` where empty string values would cause range min or max to be NaN ([#2496](https://github.com/elastic/eui/pull/2496))
- Improved `EuiSwitch` a11y by aligning to aria roles ([#2491](https://github.com/elastic/eui/pull/2491))
- Converted `EuiSwitch` to TypeScript ([#2491](https://github.com/elastic/eui/pull/2491))
- Added an accessible label-less `EuiSwitch` variation ([#2491](https://github.com/elastic/eui/pull/2491))

**Bug fixes**

- Normalized button `moz-focus-inner` ([#2445](https://github.com/elastic/eui/pull/2445))
- Fixed typo to correct `aria-modal` attribute in`EuiPopover` ([#2488](https://github.com/elastic/eui/pull/2488))
- Fixed position of `EuiCodeBlock` controls and added more tests ([#2459](https://github.com/elastic/eui/pull/2459))
- Changed `EuiCodeBlock` so that `overflowHeight` now applies a `maxHeight` instead of a `height` on the block ([#2487](https://github.com/elastic/eui/pull/2487))
- Fixed potentially inconsistent state update ([#2481](https://github.com/elastic/eui/pull/2481))
- Fixed `EuiSwitch` form behavior by adding a default button `type` of 'button' ([#2491](https://github.com/elastic/eui/pull/2491))

## [`14.8.0`](https://github.com/elastic/eui/tree/v14.8.0)

* `EuiButtonGroup` and `EuiButtonToggle` now accept `ReactNode` for their label prop instead of string ([#2392](https://github.com/elastic/eui/pull/2392))
* Added `useRenderToText` to `inner_text` service suite to render `ReactNode`s into label text ([#2392](https://github.com/elastic/eui/pull/2392))
* Added icons `tableDensityExpanded`, `tableDensityCompact`, `tableDensityNormal` to `EuiIcon` ([#2230](https://github.com/elastic/eui/pull/2230))
* Added `!important` to the animation of `EuiFocusRing` animation to make sure it is always used ([#2230](https://github.com/elastic/eui/pull/2230))
* Added `expandMini` icon to `EuiIcon` ([#2207](https://github.com/elastic/eui/pull/2366))
* Changed `EuiPopover` to use `role="dialog"` for better screen-reader announcements ([#2207](https://github.com/elastic/eui/pull/2366))
* Added function callback `onTrapDeactivation` to `EuiPopover` for when a focus trap is deactivated ([#2366](https://github.com/elastic/eui/pull/2366))
* Added logic for rendering of focus around `EuiPopover` to counteract a race condition ([#2366](https://github.com/elastic/eui/pull/2366))
* Added `EuiDataGrid` ([#2165](https://github.com/elastic/eui/pull/2165))

**Bug fixes**

* Corrected `lockProps` passdown in `EuiFocusTrap`, specifically to allows `style` to be passed down. ([#2230](https://github.com/elastic/eui/pull/2230))
* Changed `children` property on `I18nTokensShape` type from a single `ReactChild` to now accept an `array` ([#2230](https://github.com/elastic/eui/pull/2230))
* Adjusted the color of `$euiColorHighlight` in dark mode ([#2176](https://github.com/elastic/eui/pull/2176))
* Changed `EuiPopoverFooter` padding to uniformly adjust with the size of the popover ([#2207](https://github.com/elastic/eui/pull/2207))
* Fixed `isDragDisabled` prop usage in `EuiDraggable` ([#2207](https://github.com/elastic/eui/pull/2366))
* Fixed `EuiMutationObserver`'s handling of`onMutation` when that prop's value changes ([#2421](https://github.com/elastic/eui/pull/2421))

## [`14.7.0`](https://github.com/elastic/eui/tree/v14.7.0)

- Converted `EuiRadio` and `EuiRadioGroup` to TypeScript ([#2438](https://github.com/elastic/eui/pull/2438))
- Improved a11y in `EuiImage` ([#2447](https://github.com/elastic/eui/pull/2447))
- Made EuiIcon a PureComponent, to speed up React re-render performance ([#2448](https://github.com/elastic/eui/pull/2448))
- Added ability for `EuiColorStops` to accept user-defined range bounds ([#2396](https://github.com/elastic/eui/pull/2396))
- Added `external` prop to `EuiLink` ([#2442](https://github.com/elastic/eui/pull/2442))
- Added disabled state to `EuiBadge` ([#2440](https://github.com/elastic/eui/pull/2440))
- Changed `EuiLink` to appear non interactive when passed the `disabled` prop and an `onClick` handler ([#2423](https://github.com/elastic/eui/pull/2423))
- Added `minimize` glyph to `EuiIcon` ([#2457](https://github.com/elastic/eui/pull/2457))

**Bug fixes**

- Reenabled `width` property for `EuiTable` cell components ([#2452](https://github.com/elastic/eui/pull/2452))
- Fixed `EuiNavDrawer` collapse/expand button height issue
 ([#2463](https://github.com/elastic/eui/pull/2463))

## [`14.6.0`](https://github.com/elastic/eui/tree/v14.6.0)

- Added new updated `infraApp` and `logsApp` icons. ([#2430](https://github.com/elastic/eui/pull/2430))

**Bug fixes**

- Fixed missing misc. button and link type definition exports ([#2434](https://github.com/elastic/eui/pull/2434))
- Strip custom semantics from `EuiSideNav` ([#2429](https://github.com/elastic/eui/pull/2429))

## [`14.5.1`](https://github.com/elastic/eui/tree/v14.5.1)

**Note: this release is a backport containing changes originally made in `14.6.0` and `14.7.0`**

- Added new updated `infraApp` and `logsApp` icons. ([#2430](https://github.com/elastic/eui/pull/2430))
- Made EuiIcon a PureComponent, to speed up React re-render performance ([#2448](https://github.com/elastic/eui/pull/2448))

**Bug fixes**

- Fixed `EuiNavDrawer` collapse/expand button height issue ([#2463](https://github.com/elastic/eui/pull/2463))

## [`14.5.0`](https://github.com/elastic/eui/tree/v14.5.0)

- Update Elastic-Charts to version 13.0.0 and updated the theme object accordingly ([#2381](https://github.com/elastic/eui/pull/2381))
- Added new `EuiColorStops` component ([#2360](https://github.com/elastic/eui/pull/2360))
- Added `currency` glyph to 'EuiIcon' ([#2398](https://github.com/elastic/eui/pull/2398))
- Migrate `EuiBreadcrumbs`, `EuiHeader` etc, and `EuiLink` to TypeScript ([#2391](https://github.com/elastic/eui/pull/2391))
- Added `hasChildLabel` prop to `EuiFormRow` to avoid duplicate labels ([#2411](https://github.com/elastic/eui/pull/2411))
- Added `component` prop to `EuiPageBody`, switching the default from `div` to `main` ([#2410](https://github.com/elastic/eui/pull/2410))
- Added focus state to `EuiListGroupItem` ([#2406](https://github.com/elastic/eui/pull/2406))
- Added `keyboardShorcut` glyph to 'EuiIcon ([#2413](https://github.com/elastic/eui/pull/2413))
- Improved a11y in `EuiNavDrawer` ([#2417](https://github.com/elastic/eui/pull/2417))
- Improved a11y in `EuiSuperDatePicker` ([#2426](https://github.com/elastic/eui/pull/2426))

**Bug fixes**

- Fixed `EuiSelectable` to accept programmatic updates to its `options` prop ([#2390](https://github.com/elastic/eui/pull/2390))
- Fixed poor labeling in `EuiSuperDatePicker` ([#2411](https://github.com/elastic/eui/pull/2411))
- Fixed `EuiCodeEditor`'s ID to be dynamic between renders ([#2411](https://github.com/elastic/eui/pull/2411))
- Fixed `EuiCodeEditor` to not render multiple labels for some inputs ([#2411](https://github.com/elastic/eui/pull/2411))
- Fixed `EuiBreadcrumbs` improper use of `useInnerText` hook ([#2425](https://github.com/elastic/eui/pull/2425))

## [`14.4.0`](https://github.com/elastic/eui/tree/v14.4.0)

- Migrate `EuiEmptyPrompt`and `EuiCard` to TS ([#2387](https://github.com/elastic/eui/pull/2387))
- Added Lens app `lensApp` icon ([#2389](https://github.com/elastic/eui/pull/2389))
- Made `EuiKeyPadMenuItem` beta badge smaller ([#2388](https://github.com/elastic/eui/pull/2388))

## [`14.3.0`](https://github.com/elastic/eui/tree/v14.3.0)

- Added `package` icon to glyph set ([#2378](https://github.com/elastic/eui/pull/2378))
- Modified `EuiFacetButton` to use `$euiFocusBackgroundColor` for `:focus` state ([2365](https://github.com/elastic/eui/pull/2365))
- Added a `showMaxPopover` option for `EuiBreadcrumbs` to display all items when a `max` is set. ([#2342](https://github.com/elastic/eui/pull/2342))
- Added `data-test-subj` support for basic and in-memory tables' actions ([#2353](https://github.com/elastic/eui/pull/2353))
- Added `ip` icon to glyph set ([#2371](https://github.com/elastic/eui/pull/2371))
- Set `textOnly={true}` for expanded rows in `EuiBasicTable` ([#2376](https://github.com/elastic/eui/pull/2376))
- Added `visAreaStacked`, `visBarVerticalStacked`, and `visBarHorizontalStacked` icons to glyph set ([#2379](https://github.com/elastic/eui/pull/2379))
- Adjusted style of beta badge on `EuiKeyPadMenuItem` ([#2375](https://github.com/elastic/eui/pull/2375))
- Migrate `EuiFacetGroup`, `EuiKeyPadMenu` and `EuiCallOut` to TS ([#2382](https://github.com/elastic/eui/pull/2382))

**Bug fixes**

- Fixed spacing of `EuiFormErrorText` to match `EuiFormHelpText` ([#2354](https://github.com/elastic/eui/pull/2354))
- Fixed bug in `EuiPopover` where Array.prototype.slice() may have been called on 'undefined' ([#2369](https://github.com/elastic/eui/pull/2369))
- Properly exported `copy`, `move`, and `reorder` drag-and-drop service methods ([#2377](https://github.com/elastic/eui/pull/2377))

## [`14.2.0`](https://github.com/elastic/eui/tree/v14.2.0)

- Added `compressed` option to `buttonSize` prop of EuiButtonGroup ([#2343](https://github.com/elastic/eui/pull/2343))
- Added disabled states to `EuiCard`, `EuiKeyPadMenuItem` and `EuiKeyPadMenuItemButton`
 ([#2333](https://github.com/elastic/eui/pull/2340))
- Added missing `compressed` TS definitions to `EuiComboBox`, `EuiCheckboxGroup`, `EuiCheckbox`, `EuiFieldSearch`, `EuiRadioGroup`, `EuiSwitch` ([#2338](https://github.com/elastic/eui/pull/2338))
- Added auto-margin between `EuiFormRow` and `EuiButton` ([#2338](https://github.com/elastic/eui/pull/2338))
- Added border to `[readOnly]` inputs ([#2338](https://github.com/elastic/eui/pull/2338))

**Bug fixes**

- Fixed `onChange` TS defs for EuiRange ([#2349](https://github.com/elastic/eui/pull/2349))
- Fixed default z-index of `EuiPopover` ([#2341](https://github.com/elastic/eui/pull/2341))
- Fixed styling for `prepend` and `append` nodes that may be popovers or tooltips ([#2338](https://github.com/elastic/eui/pull/2338))

## [`14.1.1`](https://github.com/elastic/eui/tree/v14.1.1)

**Bug fixes**

- Fixed accidental removal of Elastic Charts from dependencies ([#2348](https://github.com/elastic/eui/pull/2348))

## [`14.1.0`](https://github.com/elastic/eui/tree/v14.1.0)

- Created `EuiSuggest` component ([#2270](https://github.com/elastic/eui/pull/2270))
- Added missing `compressed` styling to `EuiSwitch` ([#2327](https://github.com/elastic/eui/pull/2327))
- Migrate `EuiBottomBar`, `EuiHealth` and `EuiImage` to TS ([#2328](https://github.com/elastic/eui/pull/2328))
- Added hover and focus states when `allowFullScreen` is true in `EuiImage`([#2287](https://github.com/elastic/eui/pull/2287))
- Converted `EuiColorPicker` to TypeScript ([#2340](https://github.com/elastic/eui/pull/2340))
- Added inline rendering option to `EuiColorPicker` ([#2340](https://github.com/elastic/eui/pull/2340))

## [`14.0.0`](https://github.com/elastic/eui/tree/v14.0.0)

### Feature: Compressed Form Controls ([#2167](https://github.com/elastic/eui/pull/2167))

- Altered the look of `compressed` form controls to look more subtle
- Created `EuiFormControlLayoutDelimited` for dual inputs indicating a range
- Added compressed and column style layouts to `EuiFormRow` via `display` prop
- Reduced overall height of `compressed` `EuiRange` and `EuiDualRange`
- Added `showInput = 'inputWithPopover'` option for `compressed` `EuiRange` and `EuiDualRange` to display the slider in a popover

- Made all inputs in the `EuiSuperDatePicker` popover `compressed`
- Added `controlOnly` prop to `EuiFieldText` and `EuiFieldNumber`
- Allow `style` prop to be passed down in `EuiColorPickerSwatch`
- `EuiFilePicker` now has `default` and `large` display sizes that both have `compressed` alternatives
- Allow strings to be passed as `append`/`prepend` props and added a11y support
- Added a max height with overflow to `EuiSuperSelect`

**Bug fixes**

- Fixed `EuiColorPicker` padding on right to accomodate down caret
- Fixed sizings of `EuiComboBox` and pills
- Fixed truncation on `EuiContextMenuItem`
- Fixed style of more `append`/`prepend` options of `EuiFormControlLayout`

**Deprecations**

- `EuiFormRow`'s `compressed` prop deprecated in favor of `display: rowCompressed`
- `EuiFormRow`'s `displayOnly` prop deprecated in favor of `display: center`

**Breaking changes**

- SASS mixin `euiTextOverflowWrap()` has been removed in favor of `euiTextBreakWord()`
- `EuiFormLabel` no longer has a bottom margin
- `EuiFormRow` no longer has bottom padding, nor does it add margin to any `+ *` siblings only sibling `EuiFormRow`s

## [`13.8.2`](https://github.com/elastic/eui/tree/v13.8.2)

**Bug fixes**

- Corrected `EuiCodeBlock`'s proptype for `children` to be string or array of strings. ([#2324](https://github.com/elastic/eui/pull/2324))
- Fixed `onClick` TypeScript definition for `EuiPanel` ([#2330](https://github.com/elastic/eui/pull/2330))
- Fixed `EuiComboBox` list reopening after closing on option selection in IE11 ([#2326](https://github.com/elastic/eui/pull/2326))

## [`13.8.1`](https://github.com/elastic/eui/tree/v13.8.1)

**Bug fixes**

- Updated TS def for `EuiFilterSelect` ([#2291](https://github.com/elastic/eui/pull/2291))
- Fixed alignment of icons and label in `EuiSideNavItem` ([#2297](https://github.com/elastic/eui/pull/2297))
- Fixed logic in `EuiContextMenu` to account for index of `0` ([#2304](https://github.com/elastic/eui/pull/2304))

## [`13.8.0`](https://github.com/elastic/eui/tree/v13.8.0)

- Added href prop to `EuiTab` and converted to TypeScript ([#2275](https://github.com/elastic/eui/pull/2275))
- Created `EuiInputPopover` component (formally) ([#2269](https://github.com/elastic/eui/pull/2269))
- Added docs for using [Elastic Charts](https://elastic.github.io/elastic-charts) with EUI ([#2209](https://github.com/elastic/eui/pull/2209))
- Improved fix for `EuiSuperDatePicker` to update `asyncInterval.isStopped` on a `isPaused` prop change. ([#2298](https://github.com/elastic/eui/pull/2298))

**Bug fixes**

- Removed extra right side margin in `EuiSuperDatePicker` ([#2236](https://github.com/elastic/eui/pull/2236))
- Fixed incorrect `onClick` type for `EuiButtonEmpty` ([#2282](https://github.com/elastic/eui/pull/2282))
- Fixed compilation script to remove all TypeScript definition exports from built JS assets ([#2279](https://github.com/elastic/eui/pull/2279))
- Fixed output extension for `dist` charts theme module ([#2294](https://github.com/elastic/eui/pull/2294))

## [`13.7.0`](https://github.com/elastic/eui/tree/v13.7.0)

- Allow `EuiFlexGroup` to accept a `ref` ([#2223](https://github.com/elastic/eui/pull/2223))

**Bug fixes**

- Fixed `EuiSuperDatePicker` to update `asyncInterval.isStopped` on a `isPaused` prop change. ([#2250](https://github.com/elastic/eui/pull/2250))
- Converted table, popover, buttons, pagination, outside click detector, focus trap, context menu, and panel to TypeScript ([#2212](https://github.com/elastic/eui/pull/2212))
- Fixed `EuiStat` invalid DOM nesting due to a `<p>` tag nested within another `<p>` tag ([#2229](https://github.com/elastic/eui/pull/2229))
- Fixed title text of dock/undock icon in `EuiNavDrawer` ([#2261](https://github.com/elastic/eui/pull/2261))

**Reverts**

- Revert conversion of `EuiSwitch` to `button[role=switch]` and TypeScript ([#2255](https://github.com/elastic/eui/pull/2255))

## [`13.6.1`](https://github.com/elastic/eui/tree/v13.6.1)

**Note: this release is a backport containing changes originally made in `13.7.0`**

**Bug fixes**

- Fixed title text of dock/undock icon in `EuiNavDrawer` ([#2261](https://github.com/elastic/eui/pull/2261))

## [`13.6.0`](https://github.com/elastic/eui/tree/v13.6.0)

**Note: this contains a reversion backported for targeted release**

- Revert conversion of `EuiSwitch` to `button[role=switch]` and TypeScript ([#2255](https://github.com/elastic/eui/pull/2255))

## [`13.5.0`](https://github.com/elastic/eui/tree/v13.5.0)

**Note: this contains component code that was reverted in the next release. Use `13.6.0` instead**

- Fixed `logoCloudEnterprise`, `logoLogging`, and `logoSecurity` SVGs in `EuiIcon` to be center aligned ([#2246](https://github.com/elastic/eui/pull/2246))
- Added locking behavior of `EuiNavDrawer` expanded state inluding the following props `isLocked`, `onIsLockedUpdate` ([#2247](https://github.com/elastic/eui/pull/2247))

## [`13.4.1`](https://github.com/elastic/eui/tree/v13.4.1)

**Note: this contains component code that was later reverted. Use `13.6.0` instead**

- Converted `EuiSwitch` to TypeScript ([#2243](https://github.com/elastic/eui/pull/2243))

**Bug fixes**

- Added missing `viewBox` attribute to Docker, Kubernetes, and Redis logos ([#2240](https://github.com/elastic/eui/pull/2240))

## [`13.4.0`](https://github.com/elastic/eui/tree/v13.4.0)

**Note: this contains component code that was later reverted. Use `13.6.0` instead**

- Converted `EuiFacetButton` to TypeScript ([#2226](https://github.com/elastic/eui/pull/2226))
- Added an optional `onClear` prop to the the `EuiDatePicker` component ([#2235](https://github.com/elastic/eui/pull/2235))
- Added support for `onClick` and `href` props on `EuiListGroupItem` and converted to TypeScript ([#1933](https://github.com/elastic/eui/pull/1933))

**Bug fixes**

- Fixed `EuiSwitch` semantics to align with aria roles ([#2193](https://github.com/elastic/eui/pull/2193))
- Removed Firefox's focus ring to match other browsers ([#2193](https://github.com/elastic/eui/pull/2193))
- Added missing `onChange` TS defs for EuiRange ([#2211](https://github.com/elastic/eui/pull/2211))
- Fixed `EuiBadge` text cursor to default pointer ([#2234](https://github.com/elastic/eui/pull/2234))
- Fixed `EuiPageContent` className prop to allow the passed-in className to take cascade precedence over classes generated by the component ([#2237](https://github.com/elastic/eui/pull/2237))

## [`13.3.0`](https://github.com/elastic/eui/tree/v13.3.0)

- Added i18n tokens to `EuiSuperDatePicker` and `EuiSuperUpdateButton`

## [`13.2.0`](https://github.com/elastic/eui/tree/v13.2.0)

- Converted `EuiStep`, `EuiSteps`, `EuiStepHorizontal`, `EuiStepsHorizontal`, and `EuiSubSteps` to Typescript ([#2186](https://github.com/elastic/eui/pull/2186))

**Bug fixes**

- Fixed `EuiBadge` truncation and auto-applied `title` attribute with `innerText` ([#2190](https://github.com/elastic/eui/pull/2190))
- Remove exported TypeScript type and interface exports from built artifacts when they originate from `node_modules` ([#2191](https://github.com/elastic/eui/pull/2191))
- Fixed `EuiBadge` truncation in IE and for the global filters pattern ([#2194](https://github.com/elastic/eui/pull/2194))
- Fixed alignment of long titles in `EuiStep` ([#2186](https://github.com/elastic/eui/pull/2186))
- Fixed the TS defs for EuiFilterSelectItem ([#2192](https://github.com/elastic/eui/pull/2192))
- Added missing TS defs for EuiTextArea ([#2201](https://github.com/elastic/eui/pull/2201))

## [`13.1.1`](https://github.com/elastic/eui/tree/v13.1.1)

**Bug fixes**

- Fixed `EuiMutationObserver` errors in IE11 by conditionally setting the `attributes` observer option according to the new spec ([#2180](https://github.com/elastic/eui/pull/2180))
- Fixed error message when an I18n mapping is a formatting function with no values provided. ([#2182](https://github.com/elastic/eui/pull/2182))

## [`13.1.0`](https://github.com/elastic/eui/tree/v13.1.0)

- Added `partial` glyph to `EuiIcon` ([#2152](https://github.com/elastic/eui/pull/2152))
- Added `tall`, `fullWidth`, and `isInvalid` props to `EuiFilePicker` ([#2145](https://github.com/elastic/eui/pull/2145))
- Added exports for `react-beautiful-dnd` interfaces used by EUI components ([#2173](https://github.com/elastic/eui/pull/2173))
- Added `isDisabled` prop & styles to `EuiSuperDatePicker` ([#2139](https://github.com/elastic/eui/pull/2139))
- Added `responsiveColumn` option to `type` prop of `EuiDescriptionList` ([#2166](https://github.com/elastic/eui/pull/2166))
- Removed `<use>` and `<def>` from svg icons ([#2162](https://github.com/elastic/eui/pull/2162))

**Bug fixes**

- Fixed invalid `aria-desribedby` values set by `EuiToolTip` ([#2156](https://github.com/elastic/eui/pull/2156))
- Added `"center"` as an acceptable value to `EuiBasicTable`'s `align` proptype ([#2158](https://github.com/elastic/eui/pull/2158))
- Fixed `.eui-textBreakWord` utility class to be cross-browser compatible ([#2157](https://github.com/elastic/eui/pull/2157))
- Fixed truncation and z-index of `EuiFilePicker` ([#2145](https://github.com/elastic/eui/pull/2145))
- Fixed `EuiNavDrawer`'s support for flyout groups in production/minified builds ([#2178](https://github.com/elastic/eui/pull/2178))
- Fixed width overflow of `EuiModal` ([#2164](https://github.com/elastic/eui/pull/2164))

## [`13.0.0`](https://github.com/elastic/eui/tree/v13.0.0)

- Added `EuiSuggestItem` component ([#2090](https://github.com/elastic/eui/pull/2090))
- Added support for negated or clauses to `EuiSearchBar` ([#2140](https://github.com/elastic/eui/pull/2140))
- Added `transition` utility services to help create timeouts that account for CSS transition durations and delays ([#2136](https://github.com/elastic/eui/pull/2136))
- Removed `EuiFlexGroup` dependency from `EuiAccordion` ([#2143](https://github.com/elastic/eui/pull/2143))
- Exported `prettyDuration` and `commonDurationRanges` for pretty printing date ranges outside `EuiSuperDatePicker` ([#2132](https://github.com/elastic/eui/pull/2132))

**Bug fixes**

- Fixed `EuiComboBox`'s padding on the right ([#2135](https://github.com/elastic/eui/pull/2135))
- Fixed `EuiAccordion` to correctly account for changing computed height of child elements ([#2136](https://github.com/elastic/eui/pull/2136))
- Fixed some `EuiFlyout` sizing ([#2125](https://github.com/elastic/eui/pull/2125))

**Breaking changes**

- Removed `EuiSeriesChart` and related components. Please look to [Elastic Charts](https://github.com/elastic/elastic-charts) for a replacement. ([#2135](https://github.com/elastic/eui/pull/2108))
- Removed `eui_k6_theme` related Sass and JSON files ([#2135](https://github.com/elastic/eui/pull/2108))
- Removed no longer used Sass mixins and variables in `EuiForm`, `EuiCallOut`, and `EuiRange` components ([#2135](https://github.com/elastic/eui/pull/2108))

## [`12.4.0`](https://github.com/elastic/eui/tree/v12.4.0)

- Centered the square of the `popout` glyph in the artboard ([#2120](https://github.com/elastic/eui/pull/2120))
- Added `useInnerText` and `EuiInnerText` component utilities for retrieving text content of elements ([#2100](https://github.com/elastic/eui/pull/2100))
- Converted `EuiRangeHightlight`, `EuiRangeLabel`, `EuiRangeLevels`, `EuiRangeSlider`, `EuiRangeThumb`, `EuiRangeTicks`, `EuiRangeTrack`, and `EuiRangeWrapper` to TypeScript ([#2124](https://github.com/elastic/eui/pull/2124))
- Converted `EuiAccordion` to TypeScript ([#2128](https://github.com/elastic/eui/pull/2128))

**Bug fixes**

- Fixed `EuiComboBox`'s options list from staying open when scrolled in a container by auto-closing the list on scroll ([#2106](https://github.com/elastic/eui/pull/2106))
- Fixed content provided to `EuiListGroupItem` and `EuiFilterButton` `title` attribute to prevent unreadable popover ([#2100](https://github.com/elastic/eui/pull/2100))
- Fixed a nearly infinite `requestAnimationFrame` loop caused by `focus` state changes in nested `EuiPopover` components ([#2110](https://github.com/elastic/eui/pull/2110))
- Fixed incorrect ES Query DSL generated by `EuiSearchBar` when an OR clause is present ([#2133](https://github.com/elastic/eui/pull/2133))

## [`12.3.1`](https://github.com/elastic/eui/tree/v12.3.1)

**Bug fixes**

- Restored missing scss and react-datepicker files to the npm-published packaged ([#2119](https://github.com/elastic/eui/pull/2119))

## [`12.3.0`](https://github.com/elastic/eui/tree/v12.3.0)

**Note: this release contained a change which prevented necessary files from being published to npm, this was fixed in 12.3.1**

- Added `logoSecurity`, `logoCode`, `logoMaps`, `logoUptime` and `logoLogging` to `EuiIcon` types ([#2111](https://github.com/elastic/eui/pull/2111))
- Added a `column` direction option to `EuiFlexGrid` ([#2073](https://github.com/elastic/eui/pull/2073))
- Updated `EuiSuperDatePicker`'s  commonly used date/times to display as columns. ([#2073](https://github.com/elastic/eui/pull/2073))
- Added TypeScript definition for `EuiFormControlLayout` ([#2086](https://github.com/elastic/eui/pull/2086))
- Changed SASS mixin `euiOverflowShadow()` to use `mask-image` instead of `box-shadow` ([#2088](https://github.com/elastic/eui/pull/2088))
- Added SASS mixin and CSS utility `euiYScrollWithShadows` ([#2088](https://github.com/elastic/eui/pull/2088))
- Added `cloudDrizzle`, `cloudStormy`, `cloudSunny`, `documents`, `documentEdit`, `training` and `videoPlayer` glyphs to `EuiIcon` ([#2102](https://github.com/elastic/eui/pull/2102))
- Added `display` prop to `EuiPopover` ([#2112](https://github.com/elastic/eui/pull/2112))

**Bug fixes**

- Widened `EuiComboBox`'s `options[].value` / `EuiComboBoxOptionProps.value` TypeScript definition ([#2080](https://github.com/elastic/eui/pull/2080))
- Added TS defs for `EuiComboBox`'s props spreading onto a `div` ([#2080](https://github.com/elastic/eui/pull/2080))
- Fixed responsive display of inline `EuiDatePicker` ([#1820](https://github.com/elastic/eui/pull/1820))
- Removed time from default `dateFormat` of `EuiDatePicker` ([#1820](https://github.com/elastic/eui/pull/1820))
- Fixed `EuiPopover` from catching and preventing propagation of keydown events when closed ([#2089](https://github.com/elastic/eui/pull/2089))
- Fixed padding sizes between `EuiModal` header, body, and footer ([#2088](https://github.com/elastic/eui/pull/2088))
- Fixed placeholder text color for more browsers ([#2113](https://github.com/elastic/eui/pull/2113))

**Deprecations**

- Removed `logoXpack`from `EuiIcon` types ([#2111](https://github.com/elastic/eui/pull/2111))

## [`12.2.1`](https://github.com/elastic/eui/tree/v12.2.1)

**Note: this release is a backport containing changes originally made in `12.4.0`**

**Bug fixes**

- Fixed a nearly infinite `requestAnimationFrame` loop caused by `focus` state changes in nested `EuiPopover` components ([#2110](https://github.com/elastic/eui/pull/2110))

## [`12.2.0`](https://github.com/elastic/eui/tree/v12.2.0)

- Made `aria-label` attribute equal to `title` of the the selection checkbox in table items (for each row) in `EuiBasicTable` ([#2043](https://github.com/elastic/eui/pull/2043))
- Updated `appApm` and `logoAPM` with new updated icons ([#2084](https://github.com/elastic/eui/pull/2084))

**Bug fixes**

- Added requirement that `EuiFormRow` has exactly one child element [#2054](https://github.com/elastic/eui/pull/2054)

## [`12.1.0`](https://github.com/elastic/eui/tree/v12.1.0)

- Changed `EuiNavDrawerFlyout` title from `h5` to `div` ([#2040](https://github.com/elastic/eui/pull/2040))
- Converted `EuiGlobalToastList` into ARIA live region by adding `role="region"` attribute to add NVDA/JAWS support ([#2055](https://github.com/elastic/eui/pull/2055))
- Added `magnifyWithMinus` and `magnifyWithPlus` glyphs to `EuiIcon` ([2056](https://github.com/elastic/eui/pull/2056))
- Added a fully black (no matter the theme) color SASS variable `$euiColorInk` ([2060](https://github.com/elastic/eui/pull/2060))
- Added `autoFocus` prop to `EuiTabbedContent` ([2062](https://github.com/elastic/eui/pull/2062))
- Changed `popout` glyph in `EuiIcon` to look more like external link ([2064](https://github.com/elastic/eui/pull/2064))
- Tweaked `SuperDatePicker` to make the start/end date selection more obvious ([#2049](https://github.com/elastic/eui/pull/2049))
- Added `toSentenceCase` string service ([#2049](https://github.com/elastic/eui/pull/2049))
- Pass `EuiSuperSelect`'s `popoverClassName` to the popover's panel ([#2068](https://github.com/elastic/eui/pull/2068))
- Added `editorItemAlignLeft`, `editorItemAlignCenter`, `editorItemRight`, `editorItemAlignTop`, `editorItemAlignMiddle`, `editorItemAlignBottom`, `editorDistributeHorizontal`, `editorDistributeVertical`, `editorPositionTopLeft`, `editorPositionTopRight`, `editorPositionBottomRight`, and `editorPositionBottomLeft` glyphs to `EuiIcon` ([2070](https://github.com/elastic/eui/pull/2070))
- Added missing TS definitions for `EuiRange` ([#2072](https://github.com/elastic/eui/pull/2072))

**Bug fixes**

- Fixed proptype for `EuiCopy`'s `children` ([#2048](https://github.com/elastic/eui/pull/2048))
- Fixed `EuiInMemoryTable` to allow sorting on computed columns ([#2044](https://github.com/elastic/eui/pull/2044))
- Fixed TypeScript `Toast` member export ([#2052](https://github.com/elastic/eui/pull/2052))
- Fixed style of readOnly input groups via `EuiFormControlLayout` and `prepend`/`append` ([#2057](https://github.com/elastic/eui/pull/2057))
- Removed TS types from ES exports when the exported name differs from the imported one ([#2069](https://github.com/elastic/eui/pull/2069))
- Fixed TypeScript definitions and type exports for `EuiBadge` and `EuiCopy` ([#2052](https://github.com/elastic/eui/pull/2052))

## [`12.0.0`](https://github.com/elastic/eui/tree/v12.0.0)

- Attached `noreferrer` also to links without `target="_blank"` ([#2008](https://github.com/elastic/eui/pull/2008))
- Converted observer utility components to TypeScript ([#2009](https://github.com/elastic/eui/pull/2009))
- Converted tool tip components to TypeScript ([#2013](https://github.com/elastic/eui/pull/2013))
- Converted `EuiCopy` to TypeScript ([#2016](https://github.com/elastic/eui/pull/2016))
- Converted badge and token components to TypeScript ([#2026](https://github.com/elastic/eui/pull/2026))
- Added `magnet` glyph to `EuiIcon` ([2010](https://github.com/elastic/eui/pull/2010))
- Changed `logoAWS` SVG in `EuiIcon` to work better in dark mode ([#2036](https://github.com/elastic/eui/pull/2036))
- Converted toast components to TypeScript ([#2032](https://github.com/elastic/eui/pull/2032))

**Bug fixes**

- Fixed `EuiFlyout` scrolling in Safari ([#2033](https://github.com/elastic/eui/pull/2033))
- Fixed `EuiCallOut` header icon alignment ([#2006](https://github.com/elastic/eui/pull/2006))
- Fixed `EuiInMemoryTable` sort value persistence through lifecycle updates ([#2035](https://github.com/elastic/eui/pull/2035))
- Fixed `EuiColorPicker` positioning and keyboard navigation in certain portal contexts ([#2038](https://github.com/elastic/eui/pull/2038))

**Breaking changes**

- Removed explicit dependency on `core-js`, but a global polyfill like `core-js@3` is still required ([#1982](https://github.com/elastic/eui/pull/1982))

## [`11.3.2`](https://github.com/elastic/eui/tree/v11.3.2)

**Note: this release is a backport containing changes originally made in `12.0.0`**

**Bug fixes**

- Fixed `EuiInMemoryTable` sort value persistence through lifecycle updates ([#2035](https://github.com/elastic/eui/pull/2035))
- Fixed `EuiColorPicker` positioning and keyboard navigation in certain portal contexts ([#2038](https://github.com/elastic/eui/pull/2038))

## [`11.3.1`](https://github.com/elastic/eui/tree/v11.3.1)

**Bug fixes**

- Fixed `EuiBadge` conflicts with providing both `iconOnClick` and `onClick` ([#1994](https://github.com/elastic/eui/pull/1994))
- Fixed optional TS definitions for `EuiColorPicker` `onBlur` and `onFocus` callbacks ([#1993](https://github.com/elastic/eui/pull/1993))
- Fixed `EuiIcon` again so that webpack can build dynamic require contexts ([#1998](https://github.com/elastic/eui/pull/1998))
- Fixed double borders on prepend/append items in `EuiFormControlLayout` ([#1996](https://github.com/elastic/eui/pull/1996))
- Fixed `EuiSuperSelect` TS definitions ([#1995](https://github.com/elastic/eui/pull/1995))

## [`11.3.0`](https://github.com/elastic/eui/tree/v11.3.0)

- Converted `EuiTableRowHeaderCheckbox` to TS ([#1973](https://github.com/elastic/eui/pull/1973))
- Added missing TypeScript definition for `EuiFieldText`'s `compressed` prop ([#1977](https://github.com/elastic/eui/pull/1977))
- Converted `EuiTableRowCellCheckbox` to TS ([#1964](https://github.com/elastic/eui/pull/1964))
- Updated `caniuse-lite` version resolution ([#1970](https://github.com/elastic/eui/pull/1970))
- Added a webpack directive for naming icon chunks ([#1944](https://github.com/elastic/eui/pull/1944))
- Added ability to update `EuiInMemoryTable` `sorting` prop and remove columns after sorting is applied ([#1972](https://github.com/elastic/eui/pull/1972))
- Added `onToggle` callback to `EuiAccordion` ([#1974](https://github.com/elastic/eui/pull/1974))
- Removed `options` `defaultProps` value from `EuiSuperSelect` ([#1975](https://github.com/elastic/eui/pull/1975))
- Removed TSlint and will perform all linting through ESLint ([#1950](https://github.com/elastic/eui/pull/1950))
- Added new component `EuiDelayRender` ([#1876](https://github.com/elastic/eui/pull/1876))
- Replaced `EuiColorPicker` with custom, customizable component ([#1914](https://github.com/elastic/eui/pull/1914))
- Added `jsx-a11y` `eslint` plugin and rules to match Kibana ([#1952](https://github.com/elastic/eui/pull/1952))
- Changed `EuiCopy` `beforeMessage` prop to accept `node` instead of just `string` ([#1952](https://github.com/elastic/eui/pull/1952))

**Bug fixes**

- Fixed environment setup for running `test-unit` script on Windows ([#1971](https://github.com/elastic/eui/pull/1971))
- Fixed focus on single selection of EuiComboBox ([#1965](https://github.com/elastic/eui/pull/1965))
- Fixed type mismatch between PropType and TypeScript def for `EuiGlobalToastList` toast `title` ([#1978](https://github.com/elastic/eui/pull/1978))
- Fixed missing Typescript definition for `EuiButton`'s `color="text"` option ([#1980](https://github.com/elastic/eui/pull/1980))
- Fixed Prettier formatting lint error in `EuiTable` TS def file ([#1986](https://github.com/elastic/eui/pull/1986))
- Fixed not clickable button with svg in Safari ([#1985](https://github.com/elastic/eui/pull/1985))
- Fixed `EuiToggle` pointer events for those using icons only ([#1991](https://github.com/elastic/eui/pull/1991))

## [`11.2.1`](https://github.com/elastic/eui/tree/v11.2.1)

**Bug fixes**

- Fixed type mismatch between PropType and TypeScript def for `EuiToast` `title` ([#1962](https://github.com/elastic/eui/pull/1962))

## [`11.2.0`](https://github.com/elastic/eui/tree/v11.2.0)

- Converted `EuiFormControlLayoutCustomIcon` to TS ([#1956](https://github.com/elastic/eui/pull/1956))
- Converted `EuiStepNumber` to TS ([#1893](https://github.com/elastic/eui/pull/1893))
- Converted `EuiFormControlLayoutClearButton` to TS ([#1922](https://github.com/elastic/eui/pull/1922))
- Added `data-test-subj` property to `EuiDraggable` and `EuiDroppable` ([#1943](https://github.com/elastic/eui/pull/1943))
- Added type definitions to `EuiSuperSelect` ([#1907](https://github.com/elastic/eui/pull/1907))
- Updated `EuiIcon` to use Slack's updated branding ([#1954](https://github.com/elastic/eui/pull/1954))
- Updated `compile-icons` script to format icon components with Prettier ([#1955](https://github.com/elastic/eui/pull/1955))

**Bug fixes**

- Addressed a chrome issue where negative letter-spacing can reverse RTL text in SVGs ([#1960](https://github.com/elastic/eui/pull/1960))

## [`11.1.0`](https://github.com/elastic/eui/tree/v11.1.0)

- Converted `pretty_interval` to TS ([#1920](https://github.com/elastic/eui/pull/1920))
- Converted `relative_options` to TS ([#1921](https://github.com/elastic/eui/pull/1921))
- Added width to `EuiFlexItem` when gutter in `EuiFlexGrid` is set to none. ([#1941](https://github.com/elastic/eui/pull/1941))
- Format all JavaScript files with Prettier through ESLint ([#1906](https://github.com/elastic/eui/pull/1906))
- Replaced `appSecurityAnalytics` in `EuiIcon` with an updated SVG ([#1948](https://github.com/elastic/eui/pull/1948))

**Bug fixes**

- Removed unused prop enum of `l` in `EuiButton` ([#1936](https://github.com/elastic/eui/pull/1936))
- Fixed `EuiSelect` browser event inconsistencies by normalizing `mouseup` propagation ([#1926](https://github.com/elastic/eui/pull/1926))
- Removed `children` as a required prop for `EuiOverlayMask` ([#1937](https://github.com/elastic/eui/pull/1937))

## [`11.0.1`](https://github.com/elastic/eui/tree/v11.0.1)

**Bug fixes**

- Fixed `EuiIconTip`'s typescript definition ([#1934](https://github.com/elastic/eui/pull/1934))
- Reinstated `EuiIcon` component ability to handle `type` prop updates ([#1935](https://github.com/elastic/eui/pull/1935))

## [`11.0.0`](https://github.com/elastic/eui/tree/v11.0.0)

- Added support for custom React SVG elements and external SVG URLs to `EuiIcon` ([#1924](https://github.com/elastic/eui/pull/1924))

**Bug fixes**

- Fixed Firefox flash of unstyled select dropdown ([#1927](https://github.com/elastic/eui/pull/1927))

**Breaking changes**

- Split `EuiIcon` icon loading into dynamic imports ([#1924](https://github.com/elastic/eui/pull/1924))

## [`10.4.2`](https://github.com/elastic/eui/tree/v10.4.2)

**Note: this release is a backport containing changes originally made in `11.2.0`**

**Bug fixes**

- Addressed a chrome issue where negative letter-spacing can reverse RTL text in SVGs ([#1960](https://github.com/elastic/eui/pull/1960))

## [`10.4.1`](https://github.com/elastic/eui/tree/v10.4.1)

**Note: this release is a backport containing changes originally made in `11.1.0`**

- Replaced `appSecurityAnalytics` in `EuiIcon` with an updated SVG ([#1948](https://github.com/elastic/eui/pull/1948))

## [`10.4.0`](https://github.com/elastic/eui/tree/v10.4.0)

- Added `display` prop to `EuiTabs` and `EuiTabbedContent` components for ability to use an alternative `condensed` style ([#1904](https://github.com/elastic/eui/pull/1904))

## [`10.3.1`](https://github.com/elastic/eui/tree/v10.3.1)

**Bug fixes**

- Fixed a regression where `EuiStat` reported accepting `string` for `title`, `description`, even though `ReactNode` is acceptable ([#1910](https://github.com/elastic/eui/pull/1910))

## [`10.3.0`](https://github.com/elastic/eui/tree/v10.3.0)

- Added support for `href` on the last item in `EuiBreadcrumbs` ([#1905](https://github.com/elastic/eui/pull/1905))
- Added `selectable` prop to `EuiCard` ([#1895](https://github.com/elastic/eui/pull/1895))
- Converted `EuiValidatableControl` to TS ([#1879](https://github.com/elastic/eui/pull/1879))

**Bug fixes**

- Fixed prompt text rendering in `EuiFilePicker` when a React element is passed ([#1903](https://github.com/elastic/eui/pull/1903))
- Fixed overflow scrolling of `EuiModal` and `EuiConfirmModal` for Chrome and Safari ([#1902](https://github.com/elastic/eui/pull/1902))
- Fixed `EuiOverlayMask` `children` element mismatch TS error ([#1900](https://github.com/elastic/eui/pull/1900))

## [`10.2.1`](https://github.com/elastic/eui/tree/v10.2.1)

**Bug fixes**

- Fixed responsiveness of `EuiFilterGroup` ([#1849](https://github.com/elastic/eui/pull/1849))

**Deprecations**

- Replaced `EuiFilterButton`'s `noDivider` prop with `withNext` ([#1849](https://github.com/elastic/eui/pull/1849))

## [`10.2.0`](https://github.com/elastic/eui/tree/v10.2.0)

- Converted `EuiGlobalToastListItem` to TS ([#1880](https://github.com/elastic/eui/pull/1880))
- Converted `token_map` to TS ([#1870](https://github.com/elastic/eui/pull/1870))
- Converted `EuiOverlayMask` to TS ([#1858](https://github.com/elastic/eui/pull/1858))
- Converted `EuiStat` to TS ([#1848](https://github.com/elastic/eui/pull/1848))
- Added `isLoading` prop to `EuiStat` ([#1848](https://github.com/elastic/eui/pull/1848))
- Added `roundUp` prop to relative tab of `EuiSuperDatePicker` ([#1827](https://github.com/elastic/eui/pull/1827))
- Changed position of `EuiSwitch` for date rounding used at relative tab of `EuiSuperDatePicker` ([#1827](https://github.com/elastic/eui/pull/1827))
- Added `bug`, `flag`, and `heart` glyphs to `EuiIcon` ([#1887](https://github.com/elastic/eui/pull/1887))
- Updated `alert` glyph in `EuiIcon` ([#1887](https://github.com/elastic/eui/pull/1887))

**Bug fixes**

- Fixed `EuiComboBox` to not pass its `inputRef` prop down to the DOM ([#1867](https://github.com/elastic/eui/pull/1867))
- Fixed `euiBreakpoint()` warning to give accurate feedback ([#1874](https://github.com/elastic/eui/pull/1874))
- Fixed type definitions around `EuiI18n`'s `default` prop to better support use cases ([#1861](https://github.com/elastic/eui/pull/1861))
- Localized `EuiTablePagination`'s row count selection ([#1883](https://github.com/elastic/eui/pull/1883))
- Fixed EuiComboBox's internal tracking of its focus state ([#1796](https://github.com/elastic/eui/pull/1796))
- Fixed `EuiComboBox` with `singleSelection` and `onAddCustomOption` reopening the options list after adding a custom option ([#1882](https://github.com/elastic/eui/pull/1882))
- Fixed `EuiComboBox` reopening the options list in Firefox when closing via the dropdown arrow button ([#1885](https://github.com/elastic/eui/pull/1885))
- Fixed running the dev server and building on Windows ([#1891](https://github.com/elastic/eui/pull/1891))

## [`10.1.0`](https://github.com/elastic/eui/tree/v10.1.0)

- Added `tokenModule` and `tokenNamespace` icons to `EuiToken` ([#1839](https://github.com/elastic/eui/pull/1839))
- Used `cache-loader` to speed up development docs site build ([#1841](https://github.com/elastic/eui/pull/1841)
- Converted `matching_options` to TS ([#1828](https://github.com/elastic/eui/pull/1828))
- Converted `EuiFormHelpText` to TS ([#1852](https://github.com/elastic/eui/pull/1852))
- Added `onSearch` to `EuiFieldSearchProps`'s type defintion ([#1627](https://github.com/elastic/eui/pull/1627))
- Added `moon` glyph to `EuiIcon` ([#1859](https://github.com/elastic/eui/pull/1859))
- Added `logoAzure` and `logoAzureMono` logos to `EuiIcon` ([#1859](https://github.com/elastic/eui/pull/1859))
- Added exact-text matching operator to `EuiSearchBar` / `Query` and allow empty phrases, e.g. `""` ([#1843](https://github.com/elastic/eui/pull/1843))
- Allow forward-slash character in `EuiSearchBar` / `Query` search values ([#1843](https://github.com/elastic/eui/pull/1843))
- Changed `EuiLoadingKibana`, `EuiLoadingSpinner`, `EuiLoadingChart` and `EuiLoadingContent` components to use spans instead of divs  ([#1845](https://github.com/elastic/eui/pull/1845))

**Bug fixes**

- Added `toastLifeTimeMs` typescript definition for individual toasts in `EuiGlobalToastList` ([#1846](https://github.com/elastic/eui/pull/1846))
- Added logic to prevent refocusing `EuiComboBox` input after container blur event ([#1863](https://github.com/elastic/eui/pull/1863))
- Changed `EuiLoadingKibana` so it could better nest within `EuiFlexItem`  ([#1845](https://github.com/elastic/eui/pull/1845))

## [`10.0.1`](https://github.com/elastic/eui/tree/v10.0.1)

- Converted `EuiText`, `EuiTextColor` and `EuiTextAlign` to TS ([#1791](https://github.com/elastic/eui/pull/1791))
- Updated `IconColor` type to better distinguish between accepted types ([#1842](https://github.com/elastic/eui/pull/1842))

## [`10.0.0`](https://github.com/elastic/eui/tree/v10.0.0)

- Converted `EuiTitle` to TS ([#1810](https://github.com/elastic/eui/pull/1810))
- Added `adjustDateOnChange` prop to date pickers, enabling month and year changes to trigger `onChange` ([#1817](https://github.com/elastic/eui/pull/1817))
- Updated the overflow shadows for `EuiModal` and `EuiFlyout` ([#1829](https://github.com/elastic/eui/pull/1829))
- Added `confirmButtonDisabled` prop to `EuiConfirmModal` ([#1829](https://github.com/elastic/eui/pull/1829))
- Fixed `EuiNavDrawer` overflow scroll behavior on Firefox ([#1837](https://github.com/elastic/eui/pull/1837))

**Bug fixes**

- Fixed mobile layout for `EuiConfirmModal` ([#1829](https://github.com/elastic/eui/pull/1829))

**Deprecations**

- Replaced the following SASS mixins `euiOverflowShadowTop`, `euiOverflowShadowBottom` with `euiOverflowShadow`. ([#1829](https://github.com/elastic/eui/pull/1829))


**Breaking changes**

- Removed transitional `keyOfStringsOnly` option from TypeScript configuration ([#1814](https://github.com/elastic/eui/pull/1814))

## [`9.9.1`](https://github.com/elastic/eui/tree/v9.9.1)

- Re-enabled installation of `@elastic/eui` via npm ([#1811](https://github.com/elastic/eui/pull/1811))

**Bug fixes**

- Added `isLoading` prop typedef to `EuiSuperDatePickerProps` ([#1812](https://github.com/elastic/eui/pull/1812))
- Fixed `EuiSearchBox` query input resetting on prop updates ([#1823](https://github.com/elastic/eui/pull/1823))
- Fixed `EuiSearchBar` filter button highlighting ([#1824](https://github.com/elastic/eui/pull/1824))

## [`9.9.0`](https://github.com/elastic/eui/tree/v9.9.0)

- Added `initialPageIndex` pagination prop to `EuiInMemoryTable` ([#1798](https://github.com/elastic/eui/pull/1798))
- Converted `EuiToolTipPopover` to TS ([#1800](https://github.com/elastic/eui/pull/1800))
- Converted `EuiTableHeaderMobile` to TS ([#1786](https://github.com/elastic/eui/pull/1786))
- Added `menuLeft` and `menuRight` icons ([#1797](https://github.com/elastic/eui/pull/1797))
- Updated EuiNavDrawer’s collapse/expand button to use `menuLeft` and `menuRight` icons ([#1797](https://github.com/elastic/eui/pull/1797))
- Added `isInvalid` prop to `EuiSuperSelect` ([#1804](https://github.com/elastic/eui/pull/1804))
- Added `cut` glyph to `EuiIcon` ([#1802](https://github.com/elastic/eui/pull/1802))
- Added `glasses` glyph to `EuiIcon` ([#1813](https://github.com/elastic/eui/pull/1813))

**Bug fixes**

- Fixed issue where toasts would dismiss when they have focus ([#1803](https://github.com/elastic/eui/pull/1803))
- Fixed issue where `EuiComboBox` placeholder was not read by screen readers ([#1803](https://github.com/elastic/eui/pull/1803))

## [`9.8.0`](https://github.com/elastic/eui/tree/v9.8.0)

- **[Beta]** Added new `EuiSelectable` component  ([#1699](https://github.com/elastic/eui/pull/1699))
- **[Beta]** Added new drag and drop components: `EuiDragDropContext`, `EuiDraggable`, and `EuiDroppable` ([#1733](https://github.com/elastic/eui/pull/1733))

## [`9.7.2`](https://github.com/elastic/eui/tree/v9.7.2)

- Converted `EuiFormErrorText` to TS ([#1772](https://github.com/elastic/eui/pull/1772))
- Added `data-test-subj`s to `EuiSuperDatePicker`'s `EuiRelativeTab` inputs  ([#1782](https://github.com/elastic/eui/pull/1782))

**Bug fixes**

- Update ButtonIconColor type to provide all available options ([#1783](https://github.com/elastic/eui/pull/1783))
- Prevent calculation on `null` ref during `EuiResizeObserver` observation ([#1784](https://github.com/elastic/eui/pull/1784))

## [`9.7.1`](https://github.com/elastic/eui/tree/v9.7.1)

**Bug fixes**

- Fixed heading and paragraph tag font style inherits ([#1776](https://github.com/elastic/eui/pull/1776))

## [`9.7.0`](https://github.com/elastic/eui/tree/v9.7.0)

- Changed `EuiNavDrawer` to close on any link click ([#1773](https://github.com/elastic/eui/pull/1773))

## [`9.6.0`](https://github.com/elastic/eui/tree/v9.6.0)

- Converted `makeId` to TS ([#1759](https://github.com/elastic/eui/pull/1759))
- Converted `EuiCardGraphic` to TS ([#1751](https://github.com/elastic/eui/pull/1751))
- Enhanced the build process to emit TypeScript types for the variables extracted from the themes ([#1750](https://github.com/elastic/eui/pull/1750))

**Bug fixes**

**Note: this release creates a minor regression to text scales where paragraph and heading tags were no longer inheriting from their container. This is fixed in `9.7.1`.**

- Set `h1 through h6, p` tags font reset based on family, size, and weight ([#1760](https://github.com/elastic/eui/pull/1760))
- Fixed `EuiButton` font size inheritence ([#1760](https://github.com/elastic/eui/pull/1760))
- Updated button elements in `EuiFilePicker`, `EuiFormControlLayoutClearButton`, `EuiFormControlLayoutCustomIcon`, `EuiListGroupItem`, and `EuiSideNavItem` to type=button ([#1764](https://github.com/elastic/eui/pull/1764))
- Fixed outside click detection inconsistencies by comparing `mouseup` and `mousedown` event targets rather than using `click` event target ([#1761](https://github.com/elastic/eui/pull/1761))

## [`9.5.0`](https://github.com/elastic/eui/tree/v9.5.0)

- Changed `EuiSuperDatePicker` to call `onRefresh` instead of `onTimeChanged` when user clicks "Refresh" button ([#1745](https://github.com/elastic/eui/pull/1745))
- Added a new `EuiLoadingContent` component that displays blocks as placeholders for text. ([#1730](https://github.com/elastic/eui/pull/1730))
- Added documentation entry in `EuiPagination` for `activePage` prop. ([#1740](https://github.com/elastic/eui/pull/1740))
- Changed `EuiButton` to use "m" as it's default `size` prop ([#1742](https://github.com/elastic/eui/pull/1742))
- Adds type definitions for `EuiListGroup` and `EuiListGroupItem` ([#1737](https://github.com/elastic/eui/pull/1737))

**Bug fixes**

- Fixed `EuiToolTip` potentially having incorrect position calculations near the window edge  ([#1744](https://github.com/elastic/eui/pull/1744))

## [`9.4.2`](https://github.com/elastic/eui/tree/v9.4.2)

**Bug fixes**

- Fixed `hexToRgb` from erroring on an incorrect string input ([#1741](https://github.com/elastic/eui/pull/1741))
- Fixed `EuiBadge` custom `color` prop type ([#1741](https://github.com/elastic/eui/pull/1741))
- Fixed inaccurately required `onRefresh` prop (should be optional) that was introduced in types in version 9.4.1 ([#1743](https://github.com/elastic/eui/pull/1743))

## [`9.4.1`](https://github.com/elastic/eui/tree/v9.4.1)

**Bug fixes**

- Adds missing type and fixes closure-scope problem for `SuperDatePicker`'s `onRefresh` callback ([#1732](https://github.com/elastic/eui/pull/1732))
- Changed `EuiBottomBar` to refer to the end of document ([#1727](https://github.com/elastic/eui/pull/1727))
- Fixed `EuiComboBox`'s calls to its `onBlur` prop ([#1739](https://github.com/elastic/eui/pull/1739))

## [`9.4.0`](https://github.com/elastic/eui/tree/v9.4.0)

- Allow toasts in `EuiGlobalToastList` to override `toastLifeTimeMs` ([#1720](https://github.com/elastic/eui/pull/1720))
- Allow `EuiListGroupItem` to pass a custom element as the `icon` ([#1726](https://github.com/elastic/eui/pull/1726))
- Added default icon for `EuiListGroupItem` if one is not passed ([#1729](https://github.com/elastic/eui/pull/1729))
- Added `toInitials` string service ([#1729](https://github.com/elastic/eui/pull/1729))

**Bug fixes**

- Removed all `lodash` imports in `eui.d.ts` to avoid namespace pollution ([#1723](https://github.com/elastic/eui/pull/1723))
- Prevent `EuiComboBox` from creating a custom option value when user clicks on a value in the dropdown ([#1728](https://github.com/elastic/eui/pull/1728))

## [`9.3.0`](https://github.com/elastic/eui/tree/v9.3.0)

- Added `footerLink` and `showToolTips` to `EuiNavDrawer` and added `EuiNavDrawerGroup` ([#1701](https://github.com/elastic/eui/pull/1701))

**Bug fixes**

- Fixed `EuiSuperDatePicker` time selection jumping on focus ([#1704](https://github.com/elastic/eui/pull/1704))

## [`9.2.1`](https://github.com/elastic/eui/tree/v9.2.1)

**Bug fixes**

- Make `EuiPopover`'s repositionOnScroll prop optional in TS ([#1705](https://github.com/elastic/eui/pull/1705))

## [`9.2.0`](https://github.com/elastic/eui/tree/v9.2.0)

- Adjusted the dark theme palette a bit more and adjusted a few components ([#1700](https://github.com/elastic/eui/pull/1700))

## [`9.1.0`](https://github.com/elastic/eui/tree/v9.1.0)

- Adjusted the dark theme palette to have a slight blue tint ([#1691](https://github.com/elastic/eui/pull/1691))
- Added `repositionOnScroll` property to the `EuiPopoverProps` type definition ([#1628](https://github.com/elastic/eui/pull/1628))
- Added support to `findTestSubject` for an optional `matcher` argument, which defaults to `~=`, enabling it to identify an element based on one of multiple space-separated values within its `data-test-subj` attribute ([#1587](https://github.com/elastic/eui/pull/1587))
- Converted `EuiFlexGrid`, `EuiFlexGroup`, `EuiFlexItem`, `EuiDescriptionList`, `EuiDescriptionListTitle`, and `EuiDescriptionListDescription` to TypeScript ([#1365](https://github.com/elastic/eui/pull/1365))
- Converted `EuiAvatar` to Typescript ([#1654](https://github.com/elastic/eui/pull/1654))
- Added missing `anchorClassName` prop to `EuiToolTip` definition ([#1657](https://github.com/elastic/eui/pull/1657))
- Added `fullWidth` prop to `EuiButton` ([#1665](https://github.com/elastic/eui/pull/1665))
- Added `.eui-fullWidth` utility class ([#1665](https://github.com/elastic/eui/pull/1665))
- Added `EuiPopoverFooter` and converted `EuiPopoverTitle` to TS ([#1666](https://github.com/elastic/eui/pull/1666))
- Converted `EuiLoadingSpinner`, `EuiLoadingKibana`, and `EuiLoadingChart` to TS ([#1683](https://github.com/elastic/eui/pull/1683))

**Bug fixes**

- Added button to `EuiSuperDatePicker`'s “Now” tab to trigger the "now" time selection ([#1620](https://github.com/elastic/eui/pull/1620))
- Fixed floating point arithmetic bug in `EuiRangeTrack`'s value validation ([#1687](https://github.com/elastic/eui/pull/1687))
- Fixed `EuiComboBox` `activeOptonIndex` error with empty search results ([#1695](https://github.com/elastic/eui/pull/1695))
- Fixed IE11 rendering issue in `EuiLoadingKibana` ([#1683](https://github.com/elastic/eui/pull/1683))

## [`9.0.2`](https://github.com/elastic/eui/tree/v9.0.2)

**Note: this release is a backport containing changes originally made in `9.1.0`**

**Bug fixes**

- Fixed floating point arithmetic bug in `EuiRangeTrack`'s value validation ([#1687](https://github.com/elastic/eui/pull/1687))

## [`9.0.1`](https://github.com/elastic/eui/tree/v9.0.1)

**Bug fixes**

- Fixed definition exports for converted Typescript components ([#1633](https://github.com/elastic/eui/pull/1633))

## [`9.0.0`](https://github.com/elastic/eui/tree/v9.0.0)

- Added `allowNeutralSort` prop to `EuiInMemoryTable` to support unsorting table columns ([#1591](https://github.com/elastic/eui/pull/1591))
- Added `mobileOptions` object prop for handling of all the mobile specific options of `EuiBasicTable` ([#1462](https://github.com/elastic/eui/pull/1462))
- Table headers now accept `React.node` types ([#1462](https://github.com/elastic/eui/pull/1462))
- Added `displayOnly` prop to `EuiFormRow` ([#1582](https://github.com/elastic/eui/pull/1582))
- Added `numActiveFilters` prop to `EuiFilterButton` ([#1589](https://github.com/elastic/eui/pull/1589))
- Updated style of `EuiFilterButton` to match `EuiFacetButton` ([#1589](https://github.com/elastic/eui/pull/1589))
- Added `size` and `color` props to `EuiNotificationBadge` ([#1589](https://github.com/elastic/eui/pull/1589))
- Allow `EuiDescribedFormGroup` to exist as a description-only row ([#1522](https://github.com/elastic/eui/pull/1522))
- Added `type` prop for `EuiFormLabel` for the option to make it a `legend` ([#1613](https://github.com/elastic/eui/pull/1613))
- Added `labelAppend` and `labelType` props to `EuiFormRow` ([#1613](https://github.com/elastic/eui/pull/1613))
- Aligned text styles of table headers and form labels ([#1613](https://github.com/elastic/eui/pull/1613))
- Converted `EuiModalBody`, `EuiModalFooter`, `EuiModalHeader`, `EuiModalHeaderTitle`, `EuiFlyoutBody`, `EuiFlyoutFooter`, `EuiFlyoutHeader`, `EuiPortal`, and `EuiProgress` to Typescript ([#1621](https://github.com/elastic/eui/pull/1621))

**Bug fixes**

- Fixed keyboard navigation and UI of `EuiComboBox` items in single selection mode ([#1619](https://github.com/elastic/eui/pull/1619))
- `EuiBasicTable` select all shows up on mobile ([#1462](https://github.com/elastic/eui/pull/1462))
- Adds missing `hasActiveFilters` prop for `EuiFilterButton` type and fixes `onChange` signature for `EuiButtonGroup` ([#1603](https://github.com/elastic/eui/pull/1603))
- Included `react-datepicker` TS types in EUI itself to avoid outside dependency ([#1618](https://github.com/elastic/eui/pull/1618))
- Prevent `EuiGlobalToastList` from attempting calculations on `null` DOM elements ([#1606](https://github.com/elastic/eui/pull/1606))
- Fixed `EuiFormRow` errors from the possibility of having duplicate `key` values ([#1522](https://github.com/elastic/eui/pull/1522))

**Breaking changes**

- `EuiBasicTable`'s select all checkbox appends a `makeId` string to the id ([#1462](https://github.com/elastic/eui/pull/1462))
- Remove camel casing from exported JSON variables and preserve hex values instead of converting to rgb ([#1590](https://github.com/elastic/eui/pull/1590))
- Added `@types/react-dom` to `peerDependencies` ([#1621](https://github.com/elastic/eui/pull/1621))

## [`8.0.0`](https://github.com/elastic/eui/tree/v8.0.0)

**Breaking changes**

- Upgraded TypeScript to 3.3 ([#1583](https://github.com/elastic/eui/pull/1583))
- Upgraded React to 16.8 ([#1583](https://github.com/elastic/eui/pull/1583))
- Upgraded Jest to 24.1 ([#1583](https://github.com/elastic/eui/pull/1583))
- Upgraded Enzyme to 3.9 ([#1583](https://github.com/elastic/eui/pull/1583))

## [`7.3.0`](https://github.com/elastic/eui/tree/v7.3.0)

- Added `onRefresh` option for `EuiSuperDatePicker` ([#1577](https://github.com/elastic/eui/pull/1577))
- Converted `EuiToggle` to TypeScript ([#1570](https://github.com/elastic/eui/pull/1570))
- Added type definitions for `EuiButtonGroup`,`EuiButtonToggle`, `EuiFilterButton`, `EuiFilterGroup`, and `EuiFilterSelectItem` ([#1570](https://github.com/elastic/eui/pull/1570))
- Added `displayOnly` prop to EuiFormRow ([#1582](https://github.com/elastic/eui/pull/1582))
- Added an index.d.ts file for the date picker components, including `EuiDatePicker`, `EuiDatePickerRange`, and `EuiSuperDatePicker` ([#1574](https://github.com/elastic/eui/pull/1574))

**Bug fixes**

- Fixed several bugs with `EuiRange` and `EuiDualRange` including sizing of inputs, tick placement, and the handling of invalid values ([#1580](https://github.com/elastic/eui/pull/1580))

## [`7.2.0`](https://github.com/elastic/eui/tree/v7.2.0)

- Added `text` as a color option for `EuiLink` ([#1571](https://github.com/elastic/eui/pull/1571))
- Added `EuiResizeObserver` to expose ResizeObserver API to React components; falls back to MutationObserver API in unsupported browsers ([#1559](https://github.com/elastic/eui/pull/1559))
- Added `EuiFocusTrap` as a wrapper around `react-focus-lock` to enable trapping focus in more cases, including React portals ([#1550](https://github.com/elastic/eui/pull/1550))

**Bug fixes**

- Fixed content cut off in `EuiContextMenuPanel` when height changes dynamically ([#1559](https://github.com/elastic/eui/pull/1559))
- Fixed `EuiComboBox` to allow keyboard tab to exit single selection box ([#1576](https://github.com/elastic/eui/pull/1576))
- Various fixes related to focus order and focus trapping as they relate to content in React portals ([#1550](https://github.com/elastic/eui/pull/1550))

## [`7.1.0`](https://github.com/elastic/eui/tree/v7.1.0)

- Added `append` prop to `EuiFieldText` ([#1567](https://github.com/elastic/eui/pull/1567))
- Adjusted set of Elastic Logos in `EuiIcon` to look better in dark mode. ([#1462](https://github.com/elastic/eui/pull/1562))
- Added `isCopyable` prop to `EuiCodeBlock` ([#1556](https://github.com/elastic/eui/pull/1556))
- Added optional `Snippet` tab to docs and renamed demo tabs ([#1556](https://github.com/elastic/eui/pull/1556))
- Expanded `getSecureRelForTarget` to handle elastic.co domains as a referrer whitelist ([#1565](https://github.com/elastic/eui/pull/1565))
- New `url` utility for verifying if a URL is a referrer whitelist ([#1565](https://github.com/elastic/eui/pull/1565))
- Add iconSize to ButtonIcon type definition ([#1568](https://github.com/elastic/eui/pull/1568))

## [`7.0.0`](https://github.com/elastic/eui/tree/v7.0.0)

- Created `EuiDualRange` using components from modularized, refactored `EuiRange`. New util service `isWithinRange` is the first in the number category. ([#1485](https://github.com/elastic/eui/pull/1485))
- Upgraded `lodash` to v4, taking advantage of modular imports. ([#1534](https://github.com/elastic/eui/pull/1534))
- Added pseudo-localization mode to docs ([#1541](https://github.com/elastic/eui/pull/1541))
- New docs page listing localization tokens ([#1541](https://github.com/elastic/eui/pull/1541))
- Added support for OR group clauses in `EuiQuery` and `EuiSearchBar` ([#1204](https://github.com/elastic/eui/pull/1204))
- Added `customQuickSelectPanels` prop to `EuiSuperDatePicker` ([#1549](https://github.com/elastic/eui/pull/1549))

**Bug fixes**

- Fixed `EuiSearchBar.Query` match_all query string must be `*` ([#1521](https://github.com/elastic/eui/pull/1521))
- Fixed `EuiSuperDatePicker` crashing with negative relative value ([#1537](https://github.com/elastic/eui/pull/1537))
- Fixed `EuiSuperDatePicker` crashing with invalid start and end prop values ([#1544](https://github.com/elastic/eui/pull/1544))
- Make TSLint issues be warnings, not errors, when running `src-docs` ([#1537](https://github.com/elastic/eui/pull/1537))

**Breaking changes**

- Made `or` a reserved keyword in `EuiQuery`'s syntax ([#1204](https://github.com/elastic/eui/pull/1204))

## [`6.10.9`](https://github.com/elastic/eui/tree/v6.10.9)

**Bug fixes**

- Bumped `lodash` version to `elastic/lodash@3.10.1-kibana3` ([#2280](https://github.com/elastic/eui/issues/2280))

## [`6.10.8`](https://github.com/elastic/eui/tree/v6.10.8)

**Note: this release is a backport containing changes originally made in `11.2.0`**

**Bug fixes**

- Addressed a chrome issue where negative letter-spacing can reverse RTL text in SVGs ([#1960](https://github.com/elastic/eui/pull/1960))

## [`6.10.7`](https://github.com/elastic/eui/tree/v6.10.7)

**Note: this release is a backport containing changes originally made in `9.7.0`**

- Changed `EuiNavDrawer` to close on any link click ([#1773](https://github.com/elastic/eui/pull/1773))

## [`6.10.6`](https://github.com/elastic/eui/tree/v6.10.6)

**Note: this release is a backport containing changes originally made in `9.6.0`**

**Bug fixes**

- Fixed outside click detection inconsistencies by comparing `mouseup` and `mousedown` event targets rather than using `click` event target ([#1761](https://github.com/elastic/eui/pull/1761))

## [`6.10.5`](https://github.com/elastic/eui/tree/v6.10.5)

**Note: this release is a backport containing changes originally made in `9.0.0`, `9.1.0`, `9.3.0`, and `9.4.0`**

- Adjusted the dark theme palette to have a slight blue tint ([#1691](https://github.com/elastic/eui/pull/1691))
- Added button to `EuiSuperDatePicker`'s “Now” tab to trigger the "now" time selection ([#1620](https://github.com/elastic/eui/pull/1620))
- Added `footerLink` and `showToolTips` to `EuiNavDrawer` and added `EuiNavDrawerGroup` ([#1701](https://github.com/elastic/eui/pull/1701))
- Allow `EuiListGroupItem` to pass a custom element as the `icon` ([#1726](https://github.com/elastic/eui/pull/1726))
- Added `toInitials` string service ([#1729](https://github.com/elastic/eui/pull/1729))
- Added `fullWidth` prop to `EuiButton` ([#1665](https://github.com/elastic/eui/pull/1665))
- Added `.eui-fullWidth` utility class ([#1665](https://github.com/elastic/eui/pull/1665))

**Bug fixes**

- Fixed keyboard navigation and UI of `EuiComboBox` items in single selection mode ([#1619](https://github.com/elastic/eui/pull/1619))
- Fixed `EuiComboBox` `activeOptonIndex` error with empty search results ([#1695](https://github.com/elastic/eui/pull/1695))
- Prevent `EuiComboBox` from creating a custom option value when user clicks on a value in the dropdown ([#1728](https://github.com/elastic/eui/pull/1728))
- Fixed `EuiSuperDatePicker` time selection jumping on focus ([#1704](https://github.com/elastic/eui/pull/1704))

## [`6.10.4`](https://github.com/elastic/eui/tree/v6.10.4)

**Note: this release is a backport containing changes originally made in `7.3.0`**

- Added an index.d.ts file for the date picker components, including `EuiDatePicker`, `EuiDatePickerRange`, and `EuiSuperDatePicker` ([#1574](https://github.com/elastic/eui/pull/1574))

## [`6.10.3`](https://github.com/elastic/eui/tree/v6.10.3)

**Note: this release is a backport containing changes originally made in `7.1.0`**

- Added `append` prop to `EuiFieldText` ([#1567](https://github.com/elastic/eui/pull/1567))

## [`6.10.2`](https://github.com/elastic/eui/tree/v6.10.2)

**Note: this release is a backport containing changes originally made in `7.1.0`**

- Adjusted set of Elastic Logos in `EuiIcon` to look better in dark mode. ([#1562](https://github.com/elastic/eui/pull/1562))
- Expanded `getSecureRelForTarget` to handle elastic.co domains as a referrer whitelist ([#1565](https://github.com/elastic/eui/pull/1565))
- New `url` utility for verifying if a URL is a referrer whitelist ([#1565](https://github.com/elastic/eui/pull/1565))

## [`6.10.1`](https://github.com/elastic/eui/tree/v6.10.1)

**Note: this release is a backport containing changes originally made in `7.0.0`**

**Bug fixes**

- Fixed `EuiSuperDatePicker` crashing with negative relative value ([#1537](https://github.com/elastic/eui/pull/1537))
- Fixed `EuiSuperDatePicker` crashing with invalid start and end prop values ([#1544](https://github.com/elastic/eui/pull/1544))

## [`6.10.0`](https://github.com/elastic/eui/tree/v6.10.0)

- Adjust dark mode background color ([#1530](https://github.com/elastic/eui/pull/1530))
- TypeScript are now formatted with Prettier ([#1529](https://github.com/elastic/eui/pull/1529))
- Updated `EuiPopover` and `EuiColorPicker` to pause `EuiOutsideClickDetector` in when not open ([#1527](https://github.com/elastic/eui/pull/1527))

## [`6.9.0`](https://github.com/elastic/eui/tree/v6.9.0)

- Changed animation settings for `EuiNavDrawer` ([#1524](https://github.com/elastic/eui/pull/1524))
- Converted a number of components to support text localization ([#1504](https://github.com/elastic/eui/pull/1504))
- Updated `app_ems.svg` ([#1517](https://github.com/elastic/eui/pull/1517))

**Bug fixes**

- Updated `EuiPage` background color to match body background color ([#1513](https://github.com/elastic/eui/pull/1513))
- Fixed React key usage in `EuiPagination` ([#1514](https://github.com/elastic/eui/pull/1514))
- Fixed bug which prevented `EuiSwitch` with generated ID from having its label announced by VoiceOver ([#1519](https://github.com/elastic/eui/pull/1519))
- Fixed `EuiFilterButton` handling `numFilters` when `0` was specified ([#1510](https://github.com/elastic/eui/pull/1510))

## [`6.8.0`](https://github.com/elastic/eui/tree/v6.8.0)

- Changed `flex-basis` value on `EuiPageBody` for better cross-browser support ([#1497](https://github.com/elastic/eui/pull/1497))
- Converted a number of components to support text localization ([#1450](https://github.com/elastic/eui/pull/1450))
- Added a seconds option to the refresh interval selection in `EuiSuperDatePicker`  ([#1503](https://github.com/elastic/eui/pull/1503))
- Changed to conditionally render `EuiModalBody` if `EuiConfirmModal` has no `children` ([#1500](https://github.com/elastic/eui/pull/1500))


**Bug fixes**

- Remove `font-features` setting on `@euiFont` mixin to prevent breaks in ACE editor ([#1505](https://github.com/elastic/eui/pull/1505))

## [`6.7.4`](https://github.com/elastic/eui/tree/v6.7.4)

- Added `textAlign` property to TypeScript definition for `EuiText` ([#1487](https://github.com/elastic/eui/pull/1487))
- Added missing `'m'` option for text `size` for `EuiText`'s TypeScript definition ([#1487](https://github.com/elastic/eui/pull/1487))
- Added missing TypeScript definition for `EuiTextAlign` ([#1487](https://github.com/elastic/eui/pull/1487))

**Bug fixes**

- Fixed popover & tooltip positioning to properly account for arrow buffer ([#1490](https://github.com/elastic/eui/pull/1490))
- Fixed `EuiSuperDatePicker` unexpectedly closing start and end date popovers ([#1494](https://github.com/elastic/eui/pull/1494))

## [`6.7.3`](https://github.com/elastic/eui/tree/v6.7.3)

- `EuiHeader` no longer reduces height at mobile sizes ([#1480](https://github.com/elastic/eui/pull/1480))

**Bug fixes**

- Fixed `EuiSuperDatePicker` not updating derived `isInvalid` state on prop update ([#1483](https://github.com/elastic/eui/pull/1483))
- Fixed `logoAPM` ([#1489](https://github.com/elastic/eui/pull/1489))
- Remove Typescript type and interface definitions from ES and CJS exports ([#1486](https://github.com/elastic/eui/pull/1486))

## [`6.7.2`](https://github.com/elastic/eui/tree/v6.7.2)

- Default light theme now comes with an empty light variables file to make theme switching easier ([#1479](https://github.com/elastic/eui/pull/1479))

**Bug fixes**

- `EuiSuperDatePicker` always trigger `onTimeChange` when time changes and prop `showUpdateButton` is false ([#1477](https://github.com/elastic/eui/pull/1477))
- Fixed font rendering in italics only in Safari ([#1481](https://github.com/elastic/eui/pull/1481))

## [`6.7.1`](https://github.com/elastic/eui/tree/v6.7.1)

**Bug fixes**

- Fixed an issue with font family inheritance by changing the CSS reset ([#1474](https://github.com/elastic/eui/pull/1474))

## [`6.7.0`](https://github.com/elastic/eui/tree/v6.7.0)

- Added `z-index` to `EuiProgress` and example usage with `EuiHeader` ([#1471](https://github.com/elastic/eui/pull/1471))
- Added a new app icon for Code ([#1467](https://github.com/elastic/eui/pull/1467))
- Re-added EuiI18n, EuiI18nNumber, and EuiContext for localization ([#1466](https://github.com/elastic/eui/pull/1466))
- Expose `EuiSuperUpdateButton` component from `EuiSuperDatePicker` ([#1470](https://github.com/elastic/eui/pull/1470))
- Set `type="button"` on accordion buttons ([#1468](https://github.com/elastic/eui/pull/1468))

**Bug fixes**

- Fixed `EuiSuperDatePicker` not updating derived `showPrettyDuration` state on prop update ([#1464](https://github.com/elastic/eui/pull/1464))
- Fixed `EuiSuperDatePicker` not passing `refreshInterval` to callback when refresh internval start/stop toggle button clicked ([#1464](https://github.com/elastic/eui/pull/1464))
- Fixed `EuiSuperDatePicker` `refreshInterval` input not allowing decimals ([#1464](https://github.com/elastic/eui/pull/1464))

## [`6.6.0`](https://github.com/elastic/eui/tree/v6.6.0)

- Added `uptimeApp` icon ([#1445](https://github.com/elastic/eui/pull/1463))
- Added `wrapText` prop that enables `EuiListGroupItem` text to wrap ([#1459](https://github.com/elastic/eui/pull/1459))
- Added `inputRef` prop to `EuiFieldNumber` and updated `EuiFieldText`'s to a Ref type ([#1434](https://github.com/elastic/eui/pull/1434))
- Added `snowflake` icon ([#1445](https://github.com/elastic/eui/pull/1445))
- Added `bell` icon ([#1447](https://github.com/elastic/eui/pull/1447))
- Improved screen reader behavior for table header cell content, especially in sortable columns ([#1426](https://github.com/elastic/eui/pull/1426))

**Bug fixes**

- Fixed `textProps` and `contentProps` of `EuiButton` and `EuiButtonEmpty` so they don’t override classes ([#1455](https://github.com/elastic/eui/pull/1455))
- Fixed `closeButtonProps` of `EuiBadge` so it doesn't override classes ([#1455](https://github.com/elastic/eui/pull/1455))
- Fixed font weight shift of `EuiFilterButton` when notification is present ([#1455](https://github.com/elastic/eui/pull/1455))
- Fixed `$euiCodeFontFamily` monospace font stack and subsequent JSON asset build ([#1465](https://github.com/elastic/eui/pull/1465))

## [`6.5.1`](https://github.com/elastic/eui/tree/v6.5.1)

**Reverts**

- Reverts EuiI18n commit from previous release ([#1453](https://github.com/elastic/eui/pull/1453))

## [`6.5.0`](https://github.com/elastic/eui/tree/v6.5.0)

**Note: this contains some i18n work that we reverted in the next release. Use the patch release above instead**

- Added Inter UI to the font family stack ([#1402](https://github.com/elastic/eui/pull/1402))
- Changed padding on `EuiHeaderLogo` and updated `EuiNavDrawer` example ([#1448](https://github.com/elastic/eui/pull/1448))
- Updated `EuiNavDrawer` docs example and adjusted `EuiHeaderLogo` padding ([#1449](https://github.com/elastic/eui/pull/1449))
- Added EuiI18n, EuiI18nNumber, and EuiContext for localization ([#1404](https://github.com/elastic/eui/pull/1404))

**Bug fixes**

- Added `legend` for accessibility of `EuiButtonGroup` and fixed opacity of disabled input ([#1444](https://github.com/elastic/eui/pull/1444))

## [`6.4.0`](https://github.com/elastic/eui/tree/v6.4.0)

- Added `EuiNavDrawer` side nav component ([#1427](https://github.com/elastic/eui/pull/1427))
- Added `inputRef` prop to `EuiComboBox` ([#1433](https://github.com/elastic/eui/pull/1433))
- Added custom date string formatting for series charts crosshair overlay ([#1429](https://github.com/elastic/eui/pull/1429))
- Added new icons for `symlink` and `submodule` ([#1439](https://github.com/elastic/eui/pull/1439))

**Bug fixes**

- Fix mouse interaction with `EuiComboBox` in IE11 ([#1437](https://github.com/elastic/eui/pull/1437))

## [`6.3.1`](https://github.com/elastic/eui/tree/v6.3.1)

**Bug fixes**

- Downgraded `@types/react` and `@types/prop-types` verisons to align with Kibana ([#1435](https://github.com/elastic/eui/pull/1435))

## [`6.3.0`](https://github.com/elastic/eui/tree/v6.3.0)

- Added `onBlur` prop to `EuiComboBox` ([#1400](https://github.com/elastic/eui/pull/1400))
- Added `initialFocus` prop typedefs to `EuiModal` and `EuiPopover` ([#1410](https://github.com/elastic/eui/pull/1410))
- Updated `gisApp` icon ([#1413](https://github.com/elastic/eui/pull/1413))
- Added `isAutoRefreshOnly` prop to `EuiSuperDatePicker` ([#1412](https://github.com/elastic/eui/pull/1412))
- Migrate remaining files in `accessiblity/` to TS ([#1408](https://github.com/elastic/eui/pull/1408))
- Added `titleProps` and `descriptionProps` to `EuiDescriptionList` ([#1419](https://github.com/elastic/eui/pull/1419))
- Propagate `className` on `EuiCodeBlock` in fullscreen mode ([#1422](https://github.com/elastic/eui/pull/1422))
- Added `iconProps` prop to `EuiIconTip` ([#1420](https://github.com/elastic/eui/pull/1420))
- Added ability to pass `isDisabled` to individual `EuiButtonGroup` items ([#1424](https://github.com/elastic/eui/pull/1424))
- Changed `EuiRange` PropType for `value` to allow `number` (in addition to `string`) ([#1421](hhttps://github.com/elastic/eui/pull/1421))

**Bug fixes**

- Support extended characters (e.g. non-latin, unicode) in `EuiSearchBar` and `EuiQuery` ([#1415](https://github.com/elastic/eui/pull/1415))
- Fixed line-heights of the differently sized `EuiDescriptionList` alternates ([#1419](https://github.com/elastic/eui/pull/1419))
- Updated `EuiIconTip` TS definitions to inherit those from `EuiToolTip` as well ([#1420](https://github.com/elastic/eui/pull/1420))

## [`6.2.0`](https://github.com/elastic/eui/tree/v6.2.0)

- Added `logoCodesandbox` and updated `apmApp` icons ([#1407](https://github.com/elastic/eui/pull/1407))
- Changed `EuiListGroup` PropType for `extraAction` to remove console warning ([#1405](hhttps://github.com/elastic/eui/pull/1405))

**Bug fixes**

- Account for `min` attribute when determining `EuiRange` input width ([#1406](https://github.com/elastic/eui/pull/1406))

## [`6.1.0`](https://github.com/elastic/eui/tree/v6.1.0)

- Added `EuiListGroup` and `EuiListGroupItem` components ([#1377](https://github.com/elastic/eui/pull/1377))
- Convert the other of the services to TypeScript ([#1392](https://github.com/elastic/eui/pull/1392))
- Changed single selection to select existing option in the list ([#1391](https://github.com/elastic/eui/pull/1391))
- Added `showUpdateButton` prop to `EuiSuperDatePicker` ([#1399](https://github.com/elastic/eui/pull/1399))

## [`6.0.1`](https://github.com/elastic/eui/tree/v6.0.1)

**Bug fixes**

- `EuiColorPicker` align color picker popup with color selector when page is scrolled ([#1397](https://github.com/elastic/eui/pull/1397))

## [`6.0.0`](https://github.com/elastic/eui/tree/v6.0.0)

- Added `onFocus` prop to `EuiComboBox` ([#1375](https://github.com/elastic/eui/pull/1375))
- Added `DisambiguateSet` and `ExclusiveUnion` utility types ([#1368](https://github.com/elastic/eui/pull/1368))
- Added `EuiSuperDatePicker` component ([#1351](https://github.com/elastic/eui/pull/1351))
- Fixed up styles for `EuiSuperDatePicker` ([#1389](https://github.com/elastic/eui/pull/1389))
- Altered a few icons and added more: `crossInACircleFilled`, `editorRedo`, `editorUndo`, `grabHorizontal`, `minusInCircleFilled`, `plusInCircleFilled`, `sortable`, `starEmptySpace`, `starFilledSpace`, `starFilled`, `starMinusEmpty`, `starMinusFilled`, `starPlusEmpty`, `pinFilled` ([#1374](https://github.com/elastic/eui/pull/1374))
- Exclude `custom_typings` from `eui.d.ts` ([#1395](https://github.com/elastic/eui/pull/1395))


**Bug fixes**

- Only style anchor tags in `EuiText` that have no class attribute ([#1373](https://github.com/elastic/eui/pull/1373))
- Fixed some EUI services' TS definitions ([#1380](https://github.com/elastic/eui/pull/1380))

**Breaking changes**

- Moved `EuiExpressionButton` contents to `EuiExpression` and deleted `EuiExpressionButton`. Also added support for `color` and `uppercase` props as well as made `onClick` optional to support read only expressions. ([#1368](https://github.com/elastic/eui/pull/1368))

## [`5.8.2`](https://github.com/elastic/eui/tree/v5.8.2)

**Note: this release is a backport containing fixes made in `6.4.0`**

**Bug fixes**

- Fix mouse interaction with `EuiComboBox` in IE11 ([#1437](https://github.com/elastic/eui/pull/1437))

## [`5.8.1`](https://github.com/elastic/eui/tree/v5.8.1)

**Note: this release is a backport containing fixes made in `6.0.0`**

**Bug fixes**

- Fixed some EUI services' TS definitions ([#1380](https://github.com/elastic/eui/pull/1380))

## [`5.8.0`](https://github.com/elastic/eui/tree/v5.8.0)

**Note: this release broke some of the exported TypeScript definitions.**

- Reinstate ([#1353](https://github.com/elastic/eui/pull/1353)) `onBlur` action on `EuiComboBox` ([#1364](https://github.com/elastic/eui/pull/1364))
- Convert roughly half of the services to TypeScript ([#1360](https://github.com/elastic/eui/pull/1360))

**Bug fixes**

- Fixed `onCreateOption` callback of `EuiComboBox` so it isn't called when the input is empty ([#1364](https://github.com/elastic/eui/pull/1364))
- Added `anchorClassName` prop to `EuiPopover` ([#1367](https://github.com/elastic/eui/pull/1367))
- Added support for `fullWidth` on `EuiSuperSelect` ([#1367](https://github.com/elastic/eui/pull/1367))
- Applied new scrollbar customization for Firefox ([#1367](https://github.com/elastic/eui/pull/1367))
- Fixed `EuiSuperSelect` from accessing ref when unmounted ([1369](https://github.com/elastic/eui/pull/1369))
- Allow any color value to be passed to `EuiIcon` ([#1370](https://github.com/elastic/eui/pull/1370))

## [`5.7.0`](https://github.com/elastic/eui/tree/v5.7.0)

- Adjust EUI coloring to better match brand guidelines from Creative Services ([#1356](https://github.com/elastic/eui/pull/1356))

## [`5.6.2`](https://github.com/elastic/eui/tree/v5.6.2)

**Note: this release is a backport**

- Reinstate ([#1353](https://github.com/elastic/eui/pull/1353)) `onBlur` action on `EuiComboBox` ([#1364](https://github.com/elastic/eui/pull/1364))

**Bug fixes**

- Fixed `onCreateOption` callback of `EuiComboBox` so it isn't called when the input is empty ([#1364](https://github.com/elastic/eui/pull/1364))

## [`5.6.1`](https://github.com/elastic/eui/tree/v5.6.1)

**Note: this release is a backport containing changes originally made in `5.8.0`**

**Bug fixes**

- Allow any color value to be passed to `EuiIcon` ([#1370](https://github.com/elastic/eui/pull/1370))

## [`5.6.0`](https://github.com/elastic/eui/tree/v5.6.0)

- Convert `EuiIcon` to TypeScript ([#1355](https://github.com/elastic/eui/pull/1355))
- Add support for `aria-label`, `aria-labelledby` and `aria-describedby` to `EuiCodeEditor` ([#1354](https://github.com/elastic/eui/pull/1354))

**Bug fixes**

- `react-datepicker` set milliseconds to zero when selecting time ([#1361](https://github.com/elastic/eui/pull/1361))
- Revert ([#1353](https://github.com/elastic/eui/pull/1353)) `onBlur` action on `EuiComboBox`. It caused regressions on Kibana. ([#1363](https://github.com/elastic/eui/pull/1363))

## [`5.5.1`](https://github.com/elastic/eui/tree/v5.5.1)

**Bug fixes**

- Fixed TypeScript definitions in `eui.d.ts` ([#1359](https://github.com/elastic/eui/pull/1359))

## [`5.5.0`](https://github.com/elastic/eui/tree/v5.5.0)

**Note: this release broke the exported TypeScript definitions and `EuiComboBox` in certain situations. These are both fixed in `5.6.0`.**

- Altered functionality of `truncate` on `EuiBreadcrumbs` and added `truncate` ability on breadcrumb item ([#1346](https://github.com/elastic/eui/pull/1346))
- Altered `EuiHeader`'s location of `EuiHeaderBreadcrumbs` based on the new `truncate` ability ([#1346](https://github.com/elastic/eui/pull/1346))
- Added support for `href` and `target` props in `EuiBasicTable` actions ([#1347](https://github.com/elastic/eui/pull/1347))
- Added `.eui-textBreakWord` CSS utility class  ([#1349](https://github.com/elastic/eui/pull/1349))
- Added support for `EuiComboBox` converting entered text into a custom option when the user removes focus, e.g. by tabbing to another element. This prevents the `EuiComboBox` from being mistaken for an `EuiInputText`. ([#1353](https://github.com/elastic/eui/pull/1353))

**Bug fixes**

- Fixed word-breaks in table cells for Firefox ([#1349](https://github.com/elastic/eui/pull/1349))
- Fixed EUI when used in an environment lacking ES Modules support, e.g. Jest ([#1358](https://github.com/elastic/eui/pull/1358))

## [`5.4.0`](https://github.com/elastic/eui/tree/v5.4.0)

**Note: this release broke usage of EUI in non-ES Module compatible environments. This is fixed in `5.5.0`.**

- Added 3 new icons — `folderOpen`, `folderClosed`, and `crosshairs` ([#1350](https://github.com/elastic/eui/pull/1350))
- Added `bottomGraphic` prop to `EuiCard` for Kibana home page ([#1338](https://github.com/elastic/eui/pull/1338))
- Added keyboard and screenreader support to `EuiDatePicker` ([#1337](https://github.com/elastic/eui/pull/1337))

**Bug fixes**

- Fixed bug in exporting `CommonProps` in TypeScript definitions ([#1341](https://github.com/elastic/eui/pull/1341))

## [`5.3.0`](https://github.com/elastic/eui/tree/v5.3.0)

- Introduced TypeScript support, converted `EuiSpacer` and `EuiHorizontalRule` ([#1317](https://github.com/elastic/eui/pull/1317))

## [`5.2.0`](https://github.com/elastic/eui/tree/v5.2.0)

- Added `email` icon to `EuiIcon` ([#1331](https://github.com/elastic/eui/pull/1331))
- Added IBM logo in colour and mono
([#1321](https://github.com/elastic/eui/pull/1321))
- Added support for nodes as "Action" column headers in `EuiBasicTable`, which was overlooked in the original change in `4.5.0` ([#1312](https://github.com/elastic/eui/pull/1312))
- Updated `GlobalDatePicker` example to include all Kibana features ([#1219](https://github.com/elastic/eui/pull/1219))
- Adjusted `EuiDatePickerRange` to allow for deeper customization ([#1219](https://github.com/elastic/eui/pull/1219))
- Added `contentProps` and `textProps` to `EuiButton` and `EuiButtonEmpty` ([#1219](https://github.com/elastic/eui/pull/1219))
- TypeScript types are now published to a `eui.d.ts` top-level file ([#1304](https://github.com/elastic/eui/pull/1304))
- Added `filterWith` option for `EuiSearchBar` filters of type `field_value_selection` ([#1328](https://github.com/elastic/eui/pull/1328))

**Bug fixes**

- `EuiBasicTable` now converts the `EuiTableRowCell` `header` into `undefined` if it's been provided as a non-string node, hiding the header and preventing the node from being rendered as `[object Object]` on narrow screens ([#1312](https://github.com/elastic/eui/pull/1312))
- Fixed `fullWidth` size of `EuiComboBox`, a regression introduced in `4.7.0` ([#1314](https://github.com/elastic/eui/pull/1314))
- Fixed error when passing empty string as `value` prop for `EuiSuperSelect` ([#1319](https://github.com/elastic/eui/pull/1319))
- `EuiExpressionButton` now shows focus state when user tabs to it ([#1326](https://github.com/elastic/eui/pull/1326))
- Added `baseline` as a possible value to `EuiFlexGroup`'s `FlexGroupAlignItems` type ([#1329](https://github.com/elastic/eui/pull/1329))

## [`5.1.0`](https://github.com/elastic/eui/tree/v5.1.0)

- `EuiToken` now exports enumerated constants for `SHAPES` and `COLORS` ([#1301](https://github.com/elastic/eui/pull/1301))
- Added mixins for `EuiCallOut` coloring and `EuiTooltip` styles ([#1305](https://github.com/elastic/eui/pull/1305))
- Improve TypeScript definitions for `EuiTableRowCellProps` ([#1310](https://github.com/elastic/eui/pull/1310))

## [`5.0.1`](https://github.com/elastic/eui/tree/v5.0.1)

**Bug fixes**

- Fixed size of `EuiSuperSelect`'s dropdown menu when there is no initial selection ([#1295](https://github.com/elastic/eui/pull/1295))
- Added TypeScript definitions for `EuiPopoverTitle` and the beta and notification badges. Ensure tab TS definitions are included in the main definition index. Fix typo in icon types ([#1299](https://github.com/elastic/eui/pull/1299))

## [`5.0.0`](https://github.com/elastic/eui/tree/v5.0.0)

- Added `EuiToken` component ([#1270](https://github.com/elastic/eui/pull/1270))
- Added `beaker` icon to `EuiIcon` and updated the `EuiBetaBadge` styling ([#1291](https://github.com/elastic/eui/pull/1291/))
- Removed calls to deprecated `findDOMNode` ([#1285](https://github.com/elastic/eui/pull/1285))

**Breaking changes**

- Changed `EuiMutationObserver` to a render prop component ([#1285](https://github.com/elastic/eui/pull/1285))
- `EuiPortal` no longer accepts a React node for `insert.sibling` value ([#1285](https://github.com/elastic/eui/pull/1285))
- `popover_positioning` service's methods no longer accept React node values ([#1285](https://github.com/elastic/eui/pull/1285))

**Bug fixes**

- Added TypeScript definitions for tab components ([#1288](https://github.com/elastic/eui/pull/1288))

## [`4.8.0`](https://github.com/elastic/eui/tree/v4.8.0)

- Added `branch` icon to `EuiIcon` ([#1249](https://github.com/elastic/eui/pull/1249/))
- Added and updated new product logos to `EuiIcon` ([#1279](https://github.com/elastic/eui/pull/1279))

**Bug fixes**

- Added TypeScript definitions for `EuiToolTip`'s `delay` prop. ([#1284](https://github.com/elastic/eui/pull/1284))
- Added TypeScript definitions for step components, and some checkbox definition fixes ([#1263](https://github.com/elastic/eui/pull/1263))

**Framer X**

- Added Framer component for `EuiDescirptionList` ([#1276](https://github.com/elastic/eui/pull/1276))

## [`4.7.0`](https://github.com/elastic/eui/tree/v4.7.0)

- Added `apmTrace` icon to `EuiIcon` set ([#1263](https://github.com/elastic/eui/pull/1263))
- Added [Framer X](http://www.framer.com) component source files under the `src-framer` directory ([#1263](https://github.com/elastic/eui/pull/1263))
- Added `compressed` prop to `EuiComboBox` ([#1258](https://github.com/elastic/eui/pull/1258))
- Added guidelines for Sass usage. ([#1257](https://github.com/elastic/eui/pull/1257))

**Bug fixes**

- `EuiComboBox` no longer throws a _Maximum update depth exceeded_ error when used in popovers/modals ([#1258](https://github.com/elastic/eui/pull/1258))
- `Escape` key now closes `EuiComboBox` options list ([#1258](https://github.com/elastic/eui/pull/1258))
- Fixed margin issue around `EuiFlexGrid` in mobile displays ([#1257](https://github.com/elastic/eui/pull/1257))
- Fixed positioning and padding display issue in `EuiRange` ([#1257](https://github.com/elastic/eui/pull/1257))
- Fixed `highContrastTextColor` SASS function to account for background lightness and exit possible infinite loops ([#1275](https://github.com/elastic/eui/pull/1275))

## [`4.6.1`](https://github.com/elastic/eui/tree/v4.6.1)

**Bug fixes**

- Added TypeScript definitions for `EuiFieldPassword`. ([#1255](https://github.com/elastic/eui/pull/1255))
- Added TypeScript definitions for `EuiConfirmModal`, remove `AnyProps`, and several definition fixes ([#1260](https://github.com/elastic/eui/pull/1260))

## [`4.6.0`](https://github.com/elastic/eui/tree/v4.6.0)

- Increased default font size of tabs in K6 theme ([#1244](https://github.com/elastic/eui/pull/1244))

**Bug fixes**

- Fixed select warning on falsy value in EuiSelect ([#1254](https://github.com/elastic/eui/pull/1254))

**Bug fixes**

- Add TypeScript definitions for `EuiRange` and `EuiRadio`, and correct the definitions for `EuiRadioGroup` ([#1253](https://github.com/elastic/eui/pull/1253))

## [`4.5.2`](https://github.com/elastic/eui/tree/v4.5.2)

**Bug fixes**

- TypeScript definition changes for `EuiAccordion`, `EuiDescriptionList`, `EuiForm`, `EuiFormHelpText` and the accessibility services, plus a number of other TS fixes ([#1247](https://github.com/elastic/eui/pull/1247))

## [`4.5.1`](https://github.com/elastic/eui/tree/v4.5.1)

**Bug fixes**

- Changed names of `*beatApp` types in `EuiIcon` to follow a consistent naming pattern ([#1243](https://github.com/elastic/eui/pull/1238))

## [`4.5.0`](https://github.com/elastic/eui/tree/v4.5.0)

- Added export for `TYPES` to `EuiAvatar` ([#1238](https://github.com/elastic/eui/pull/1238))
- Updated node-sass dependency to support OSX Mojave ([#1238](https://github.com/elastic/eui/pull/1238))
- Added TypeScript definitions for `EuiFieldNumber`, `EuiFormLabel` and `EuiSelect`, and fix the `EuiTextColor` definition. ([#1240](https://github.com/elastic/eui/pull/1240))
- Added support for nodes as column headers in `EuiBasicTable` for supporting things like tooltips and localized text. ([#1234](https://github.com/elastic/eui/pull/1234))

## [`4.4.1`](https://github.com/elastic/eui/tree/v4.4.1)

**Bug fixes**

- Fixes TypeScript definitions for `EuiKeyPadMenuItem` and `EuiKeyPadMenuItemButton` ([#1232](https://github.com/elastic/eui/pull/1232))

## [`4.4.0`](https://github.com/elastic/eui/tree/v4.4.0)

- Added TypeScript typings for `EuiKeyPadMenu` ([#1229](https://github.com/elastic/eui/pull/1229))
- Forced `EuiPopover` contents to stick to its initial position when the content changes ([#1199](https://github.com/elastic/eui/pull/1199))
- Updated `EuiIcon` app icon set and allow them to adjust colorschemes ([#1225](https://github.com/elastic/eui/pull/1225))

**Bug fixes**

- Fixed EuiToolTip to show tooltips on disabled elements ([#1222](https://github.com/elastic/eui/pull/1222))
- Fixed EuiAvatar when name is composed entirely of whitespace ([#1231](https://github.com/elastic/eui/pull/1231))

## [`4.3.0`](https://github.com/elastic/eui/tree/v4.3.0)

- Added a new `colorPalette` service for retrieving and generating color arrays for use in charts ([#1209](https://github.com/elastic/eui/pull/1209))
- Added `1` as a valid value for the `columns` prop in `EuiFlexGrid` ([#1210](https://github.com/elastic/eui/pull/1210))
- Make `htmlIdGenerator` only return valid HTML4 ids ([#637](https://github.com/elastic/eui/pull/637))
- Use `cursor: pointer` to indicate clickable `EuiTable` rows ([#1213](https://github.com/elastic/eui/pull/1213))
- Add `lockOpen` icon ([#1215](https://github.com/elastic/eui/pull/1215))

## [`4.2.0`](https://github.com/elastic/eui/tree/v4.2.0)

- Added some opacity options to `EuiLineSeries` and `EuiAreaSeries` ([#1198](https://github.com/elastic/eui/pull/1198))
- Added `initialFocus` prop for focus trapping to `EuiPopover` and `EuiModal` ([#1099](https://github.com/elastic/eui/pull/1099))
- Added table footer support with `EuiTableFooter` and `EuiTableFooterCell` ([#1202](https://github.com/elastic/eui/pull/1202))

## [`4.1.0`](https://github.com/elastic/eui/tree/v4.1.0)

- Added `direction` to `EuiFlexGroup` prop types interface ([#1196](https://github.com/elastic/eui/pull/1196))
- Made `description` prop optional for `EuiDescribedFormGroup` ([#1191](https://github.com/elastic/eui/pull/1191))
- Fixed issue with unselected tabs and aria-controls attribute in EuiTabbedContent
- Added `tag` icon ([#1188](https://github.com/elastic/eui/pull/1188))
- Replaced `logging` app icon ([#1194](https://github.com/elastic/eui/pull/1194))
- Made `EuiBasicTable` rows keyboard-accessibile when they are clickable ([#1206](https://github.com/elastic/eui/pull/1206))

**Bug fixes**

- Fixed cross-axis alignment bug when positioning EuiPopover ([#1197](https://github.com/elastic/eui/pull/1197))
- Added background to `readOnly` inputs ([#1188](https://github.com/elastic/eui/pull/1188))
- Fixed some modal default and responsive sizing ([#1188](https://github.com/elastic/eui/pull/1188))
- Fixed z-index issue of `EuiComboBoxOptionsList` especially inside modals ([#1192](https://github.com/elastic/eui/pull/1192))

## [`4.0.1`](https://github.com/elastic/eui/tree/v4.0.1)

**Bug fixes**

- Fixed an issue in `EuiTooltip` because IE1 didn't support `document.contains()` ([#1190](https://github.com/elastic/eui/pull/1190))
- Fixed some issues around parsing string values in `EuiSearchBar` and `EuiQuery` ([#1189](https://github.com/elastic/eui/pull/1189))

## [`4.0.0`](https://github.com/elastic/eui/tree/v4.0.0)

- Added `delay` prop to `EuiToolTip` ([#1103](https://github.com/elastic/eui/pull/1103))

**Breaking changes**

- `EuiBasicTable` now shows up to 2 actions before condensing to all popover, but still displaying the top/primary 2 actions as well ([#1103](https://github.com/elastic/eui/pull/1103))
- `EuiBasicTable` will automatically add `hasActions` and `isSelectable` to allow proper responsive style handling, but are still overridable ([#1103](https://github.com/elastic/eui/pull/1103))

## [`3.11.0`](https://github.com/elastic/eui/tree/v3.11.0)

- Decorated `pagination` _next_ and _previous_ buttons with `data-test-subj`. ([#1182](https://github.com/elastic/eui/pull/1182))
- Added `euiFacetButton` and `euiFacetGroup` ([#1167](https://github.com/elastic/eui/pull/1167))
- Added `width` prop to `EuiContextMenu` panels ([#1173](https://github.com/elastic/eui/pull/1173))
- Added patterns for global query and filters ([#1137](https://github.com/elastic/eui/pull/1137))

**Bug fixes**

- Fixed `onClickAriaLabel` console error stemming from `EuiComboBoxPill`  ([#1183](https://github.com/elastic/eui/pull/1183))

## [`3.10.0`](https://github.com/elastic/eui/tree/v3.10.0)

- Added `maxWidth` prop to `EuiModal` ([#1165](https://github.com/elastic/eui/pull/1165))
- Support field names with `_` characters in search queries ([#1180](https://github.com/elastic/eui/pull/1180))
- Added ability to include multiple fields in a value selection filter for `EuiSearchBar` ([#1179](https://github.com/elastic/eui/pull/1179))

**Bug fixes**

- Fixed an IE11 `EuiModal` width issue by changing the `min-width` to a pixel value ([#1174](https://github.com/elastic/eui/pull/1174))

## [`3.9.0`](https://github.com/elastic/eui/tree/v3.9.0)

- Added `infraApp` icon ([#1161](https://github.com/elastic/eui/pull/1161))
- Added sizes to `EuiButtonIcon` ([#1145](https://github.com/elastic/eui/pull/1145))
- Added `singleSelection.asPlainText` prop to `EuiComboBox` ([#1139](https://github.com/elastic/eui/pull/1139))
- Added proper aria labeling to `EuiSearchBar` and `EuiBasicTable` so searching is properly announced ([#1181](https://github.com/elastic/eui/pull/1181))

**Bug fixes**

- Fixed `makeHighContrastColor` sass mixin to properly output an accessible color contrast ([#1158](https://github.com/elastic/eui/pull/1158))
- Fixed `EuiTooltip` to interact correctly when the anchor is a disabled form element ([#1158](https://github.com/elastic/eui/pull/1158))
- Fixed `EuiButton` (with icon) and `EuiButtonEmpty` truncation ([#1145](https://github.com/elastic/eui/pull/1145))
- Fixed alignment and coloring of form control clear button ([#1145](https://github.com/elastic/eui/pull/1145))
- Fixed `EuiToolTip` from setting state after component unmounts ([#1163](https://github.com/elastic/eui/pull/1163))

## [`3.8.0`](https://github.com/elastic/eui/tree/v3.8.0)

- Added a new `EuiStat` component for displaying prominent stats ([#1146](https://github.com/elastic/eui/pull/1146))
- Added color and monotone icons for AWS and GCP. ([#1135](https://github.com/elastic/eui/pull/1135))
- Added TypeScript definition for `EuiComboBox` ([#1115](https://github.com/elastic/eui/pull/1115))

**Bug fixes**

- Fixed `EuiSearchBar` when used as a controlled component in React 16.4 ([#1153](https://github.com/elastic/eui/pull/1153))
- Fixed `onChange` typedef on `EuiSwitch` ([#1144](https://github.com/elastic/eui/pull/1144)
- Fixed `EuiToolTip`'s inability to update its position when tooltip content changes ([#1116](https://github.com/elastic/eui/pull/1116))
- Fixed `EuiSearchBar`'s syntax parsing to allow multiple escaped characters in a single field value

## [`3.7.0`](https://github.com/elastic/eui/tree/v3.7.0)

- Added `zIndexAdjustment` to `EuiPopover` which allows tweaking the popover content's `z-index` ([#1097](https://github.com/elastic/eui/pull/1097))
- Added new `EuiSuperSelect` component and `hasArrow` prop to `EuiPopover` ([#921](https://github.com/elastic/eui/pull/921))
- Added a new `EuiWindowEvent` component for declarative, safe management of `window` event listeners ([#1127](https://github.com/elastic/eui/pull/1127))
- Changed `Flyout` component to close on ESC keypress even if the flyout does not have focus, using new Window Event component ([#1127](https://github.com/elastic/eui/pull/1127))
- Added TypeScript definitions for `EuiAvatar` component and the `color` services ([#1120](https://github.com/elastic/eui/pull/1120))

**Bug fixes**

- `EuiFlyout` responsive mode now gracefully overrides a custom `maxWidth` ([#1124](https://github.com/elastic/eui/pull/1124)

## [`3.6.1`](https://github.com/elastic/eui/tree/v3.6.1)

- Added TypeScript definition for `findTestSubject` test util ([#1106](https://github.com/elastic/eui/pull/1106))

**Bug fixes**

- Fixed bug where `EuiToolTip` content wasn't removed if its anchor is removed from the document ([#1119](https://github.com/elastic/eui/pull/1119))

## [`3.6.0`](https://github.com/elastic/eui/tree/v3.6.0)

- Added `EuiCopy` ([#1112](https://github.com/elastic/eui/pull/1112))
- Added `disabled` to `EuiRadioGroup.options` ([#1111](https://github.com/elastic/eui/pull/1111))

**Bug fixes**

- `EuiWrappingPopover` only re-attach anchor element on unmount if anchor element is still attached to DOM
([#1114](https://github.com/elastic/eui/pull/1114))

- Fixed `EuiSeriesChart` overrides `react-vis` classes.([#1123](https://github.com/elastic/eui/pull/1123))

## [`3.5.1`](https://github.com/elastic/eui/tree/v3.5.1)

- Fixed a bug around `indeterminate` checkboxes ([#1110](https://github.com/elastic/eui/pull/1110))

## [`3.5.0`](https://github.com/elastic/eui/tree/v3.5.0)

- Added support for `indeterminate` to `EuiCheckbox` ([#1108](https://github.com/elastic/eui/pull/1108))

## [`3.4.0`](https://github.com/elastic/eui/tree/v3.4.0)

- Added typings for `EuiToolTip` and `EuiIconTip` ([#1087](https://github.com/elastic/eui/pull/1087))
- Added `spacesApp` logo to `EuiIcon` set ([#1065](https://github.com/elastic/eui/pull/1065))
- Added `!default` to border SASS props ([#1079](https://github.com/elastic/eui/pull/1079))
- Added `repositionOnScroll` prop to `EuiPopover` which enables repositioning the popover when the window is scrolled. ([#1064](https://github.com/elastic/eui/pull/1064))
- Allow `_` and `*` characters to be used in `EuiSearchBar` query terms ([#1058](https://github.com/elastic/eui/pull/1058))
- Added more `status` options for `EuiSteps` ([#1088](https://github.com/elastic/eui/pull/1088))
- Added `maxWidth` prop `EuiFlyout` ([#1090](https://github.com/elastic/eui/pull/1090))
- Added `string` to allowed `restrictWidth` prop type of `EuiPage` and `EuiPageBody` ([#1090](https://github.com/elastic/eui/pull/1090))
- Added `.eui-textBreakNormal` and `@mixin euiTextTruncate` as CSS/SASS utilities ([#1092](https://github.com/elastic/eui/pull/1092))
- Added `fullWidth` support to `EuiComboBox` ([#1095](https://github.com/elastic/eui/pull/1095))

**Bug fixes**

- `EuiMutationObserver`'s `children` prop is no longer marked as required ([#1076](https://github.com/elastic/eui/pull/1076))
- Fixed large drop shadows so they work on darker backgrounds ([#1079](https://github.com/elastic/eui/pull/1079))
- Added `resize-observer-polyfill` as a dependency (was previously a devDependency) ([#1085](https://github.com/elastic/eui/pull/1085))
- Fixed `EuiBasicTable` to inform its parent about a selection change triggered by a different set of `items` ([#1086](https://github.com/elastic/eui/pull/1086))
- Fixed width of `EuiFilterGroup`'s popover ([#1078](https://github.com/elastic/eui/pull/1078))
- Fixed `EuiStepsHorizontal`'s title wrapping in IE ([#1088](https://github.com/elastic/eui/pull/1088))
- Fixed wrong class name being added to `EuiPageBody` when `restrictWidth !== false` ([#1090](https://github.com/elastic/eui/pull/1090))

## [`3.3.0`](https://github.com/elastic/eui/tree/v3.3.0)

- Added `onTableChange` callback to `EuiInMemoryTable` which notifies on sorting and pagination changes. ([#1060](https://github.com/elastic/eui/pull/1060))
- `EuiComboBox` now applies the provided `data-test-subj` to its options list element with the suffix `-optionsList` so you can find a specific combo box instance's options list. This wasn't previously possible because the options list is attached to the body element, not the combo box element. This is in addition to the existing `data-test-subj="comboBoxOptionsList"`. ([#1054](https://github.com/elastic/eui/pull/1054))
- EUI now provides minified versions of the themes' CSS files. ([#1070](https://github.com/elastic/eui/pull/1070))

**Bug fixes**

- Fixed `EuiSeriesChart` (previously `EuiXYChart`) responsive resize in a flexbox layout ([#1041](https://github.com/elastic/eui/pull/1041))
- `EuiInMemoryTable` no longer mutates the `items` prop array when sorting, adding deterministic sorting ([#1057](https://github.com/elastic/eui/pull/1057))
- `EuiBasicTable` actions now close their context menu when clicked ([#1069](https://github.com/elastic/eui/pull/1069))

**Experimental breaking change**

 - Renamed `EuiXYChart` to `EuiSeriesChart`, `EuiXYChartUtils` to `EuiSeriesChartUtils`, `EuiXYChartAxisUtils` to `EuiSeriesChartAxisUtils`, and  `EuiXYChartTextUtils` to `EuiSeriesChartTextUtils` ([#1066](https://github.com/elastic/eui/pull/1066))

## [`3.2.1`](https://github.com/elastic/eui/tree/v3.2.1)

- Added `closeButtonAriaLabel` property to `EuiFlyout` ([#1031](https://github.com/elastic/eui/pull/1031))
- Added types for `EuiToast`, `EuiGlobalToastList`, and `EuiGlobalToastListItem` ([#1045](https://github.com/elastic/eui/pull/1045))
- Added a handful of third-party logos to `EuiIcon` ([#1033](https://github.com/elastic/eui/pull/1033))

**Bug fixes**

- Removed IE flex column fix in favor of forcing the consumer to add a `grow` prop. ([#1044](https://github.com/elastic/eui/pull/1044))
- Removed max-width to children of `EuiPopover`. ([#1044](https://github.com/elastic/eui/pull/1044))

## [`3.2.0`](https://github.com/elastic/eui/tree/v3.2.0)

**Note: this release creates a minor regression to the display of `EuiFlexItem`s inside a `column` `EuiFlexGroup`. This is fixed in `3.2.1`.**
**Note: this release creates a minor regression to the display of `EuiPopoverTitle`. This is fixed in `3.2.1`.**

- Added typings for 'EuiBadge' ([#1034](https://github.com/elastic/eui/pull/1034))
- Added a visual pattern for Kibana's Global Date Picker ([#1026](https://github.com/elastic/eui/pull/1026))
- Added `responsive` prop to `EuiFlexGrid` ([#1026](https://github.com/elastic/eui/pull/1026))
- Added `expand` prop to `EuiTabs` and `EuiTabbedContent` ([#1026](https://github.com/elastic/eui/pull/1026))
- Allow `titleElement` to be passed to `EuiCard` ([#1032](https://github.com/elastic/eui/pull/1032))

**Bug fixes**

- Fixed `EuiContextMenuPanel` calling `ref` after being unmounted ([#1038](https://github.com/elastic/eui/pull/1038))
- `EuiOutsideClickDetector` supports nested detectors in the DOM tree ([#1039](https://github.com/elastic/eui/pull/1039))
- To make it more accessible, added a random id to `EuiSwitch`'s id prop if none is passed.  ([#779](https://github.com/elastic/eui/pull/779))
- `BetaBadge` now shows outside of `EuiPanel` bounds in IE ([#1032](https://github.com/elastic/eui/pull/1032))

## [`3.1.0`](https://github.com/elastic/eui/tree/v3.1.0)

- Added `EuiMutationObserver` to expose Mutation Observer API to React components ([#966](https://github.com/elastic/eui/pull/966))
- Added `EuiWrappingPopover` which allows existing non-React elements to be popover anchors ([#966](https://github.com/elastic/eui/pull/966))
- `EuiPopover` accepts a `container` prop to further restrict popover placement ([#966](https://github.com/elastic/eui/pull/966))
- `EuiPortal` can inject content at arbitrary DOM locations, added `portalRef` prop ([#966](https://github.com/elastic/eui/pull/966))

**Bug fixes**

- `EuiPopover` re-positions with dynamic content (including CSS height/width transitions) ([#966](https://github.com/elastic/eui/pull/966))

## [`3.0.5`](https://github.com/elastic/eui/tree/v3.0.5)

**Note: this release is a backport containing changes originally made in `3.6.1`**

**Bug fixes**

- Fixed bug where `EuiToolTip` content wasn't removed if its anchor is removed from the document ([#1119](https://github.com/elastic/eui/pull/1119))

## [`3.0.4`](https://github.com/elastic/eui/tree/v3.0.4)

**Note: this release is a backport containing changes originally made in `3.4.0`**

- Allow `_` and `*` characters to be used in `EuiSearchBar` query terms ([#1058](https://github.com/elastic/eui/pull/1058))

## [`3.0.3`](https://github.com/elastic/eui/tree/v3.0.3)

**Note: this release is a backport bugfix release containing changes originally made in `3.2.0`**

**Bug fixes**

- Fixed `EuiContextMenuPanel` calling `ref` after being unmounted ([#1038](https://github.com/elastic/eui/pull/1038))

## [`3.0.2`](https://github.com/elastic/eui/tree/v3.0.2)

- Added `restrictWidth` option to `EuiPageBody` ([#1024](https://github.com/elastic/eui/pull/1024))

**Bug fixes**

- Fixed `EuiPageContent` centered layouts ([#1024](https://github.com/elastic/eui/pull/1024))

## [`3.0.1`](https://github.com/elastic/eui/tree/v3.0.1)

- Added typings for `EuiEmptyPrompt`, `EuiCode`, `EuiCodeBlock`, and `EuiCallOut` ([#1010](https://github.com/elastic/eui/pull/1010))
- Make utility type `Omit` compatible with new `keyof` behaviour introduced in TypeScript 2.9 ([#1017](https://github.com/elastic/eui/pull/1017))
- Added visualization chart type icons ([#1020](https://github.com/elastic/eui/pull/1020))

**Bug fixes**

- Fixed `EuiContextMenu` causing scroll-jumps because of premature browser focus. ([#1018](https://github.com/elastic/eui/pull/1018))

## [`3.0.0`](https://github.com/elastic/eui/tree/v3.0.0)

- Fixed `EuiHeader` responsive styles ([#1009](https://github.com/elastic/eui/pull/1009))
- Added `prepend` and `append` props to `EuiFormControlLayout` ([#961](https://github.com/elastic/eui/pull/961))
- Updated style implementation of `EuiFilterGroup` and `EuiFilterGroupButton` ([#961](https://github.com/elastic/eui/pull/961))
- Added `EuiDatePickerRange` as a way to layout two `EuiDatePicker`s. ([#961](https://github.com/elastic/eui/pull/961))
- Temporarily removed `EuiPage` responsive styles ([#1014](https://github.com/elastic/eui/pull/1014))

**Breaking changes**

- Moved `EuiHeaderNotification` to a generic `EuiNotificationBadge` component ([#1009](https://github.com/elastic/eui/pull/1009))

**Bug fixes**

- `EuiInMemoryTable` no longer resets to the first page on prop update when `items` remains the same ([#1008](https://github.com/elastic/eui/pull/1008))
- Fixed css selector for hiding responsive `EuiBreadcrumb`'s ([#1009](https://github.com/elastic/eui/pull/1009))
- Fixed responsive utility classes for IE ([#1009](https://github.com/elastic/eui/pull/1009))
- Fixed syntax errors in `keyCodes`'s and `EuiContextMenu`'s typescript definition ([#1012](https://github.com/elastic/eui/pull/1012))

## [`2.0.0`](https://github.com/elastic/eui/tree/v2.0.0)

- Added more typings to `EuiContextMenuItemProps` ([#1006](https://github.com/elastic/eui/pull/1006))
- Made some properties of `EuiFlyout` optional ([#1003](https://github.com/elastic/eui/pull/1003))
- Added typings for `EuiFlyout`, `EuiFlyoutBody`, `EuiFlyoutHeader`, and `EuiFlyoutFooter` ([#1001](https://github.com/elastic/eui/pull/1001))
- Gave `EuiFlyout` close button a data-test-subj ([#1000](https://github.com/elastic/eui/pull/1000))
- Updated `react-vis` version to `1.10.2` ([#999](https://github.com/elastic/eui/pull/999))
- Added `component` prop to `EuiTextColor` ([#1011](https://github.com/elastic/eui/pull/1011))

**Breaking changes**

- Altered `EuiPage` and sub-component layout ([#998](https://github.com/elastic/eui/pull/998))
  - `EuiPageHeader` must now be contained within `EuiPageBody`
  - `EuiPageSideBar` must now be **outside** of `EuiPageBody`

**Bug fixes**

- `EuiDescribedFormGroup` now renders its `description` inside of a `div` instead of a `span` ([#1011](https://github.com/elastic/eui/pull/1011))

## [`1.2.1`](https://github.com/elastic/eui/tree/v1.2.1)

**Bug fixes**

- Removed global manipulation of `EuiTitle` sizing in XYCharts ([#997](https://github.com/elastic/eui/pull/997))

## [`1.2.0`](https://github.com/elastic/eui/tree/v1.2.0)

**Note: this release creates a minor regression to the sizing of `EuiTitle`s. This is fixed in `1.2.1`.**

- Added typings for keyCodes ([#988](https://github.com/elastic/eui/pull/988))
- Changed `EuiXYChart` components exports to `/experimental` subfolder ([#975](https://github.com/elastic/eui/pull/975))
- Added beta version of `EuiXYChart` and associated components ([#309](https://github.com/elastic/eui/pull/309))
- Added `size` prop to `EuiIconTip` ([987](https://github.com/elastic/eui/pull/987))
- Added `database`, `filter`, `globe`, and `save` icons ([990](https://github.com/elastic/eui/pull/990))
- Updated typings for `EuiButton`, `EuiButtonEmpty`, and `EuiButtonIcon` to include `<a>` tag attributes like `href` ([#992](https://github.com/elastic/eui/pull/992))

**Bug fixes**

- Fixed some IE11 flex box bugs and documented others (modal overflowing, image shrinking, and flex group wrapping) ([#973](https://github.com/elastic/eui/pull/973))
- Fixed white square that show in double scollbar via `euiScrollBar()` ([989](https://github.com/elastic/eui/pull/989))
- Fixed issue with Accordion would attempt to use properties and accessors on null ([#982](https://github.com/elastic/eui/pull/982))

## [`1.1.0`](https://github.com/elastic/eui/tree/v1.1.0)

- Added more (mainly style) options to `EuiRange` ([#932](https://github.com/elastic/eui/pull/932))
- Cleaned up some `EuiPopover` styles ([#969](https://github.com/elastic/eui/pull/969))
- Added `inputRef` prop to `EuiFieldPassword` ([#970](https://github.com/elastic/eui/pull/970))

**Bug fixes**

- Fixed disabled states of icon buttons ([#963](https://github.com/elastic/eui/pull/963))
- Added word-break fallback for FF & IE in table cell ([#962](https://github.com/elastic/eui/pull/962))
- Fixed `EuiPopover` to show content over modals, flyouts, etc ([#967](https://github.com/elastic/eui/pull/967))
- Fixed background transition on inputs ([#969](https://github.com/elastic/eui/pull/969))

## [`1.0.1`](https://github.com/elastic/eui/tree/v1.0.1)

- `EuiAccordion` use MutationObserver to re-calculate height when children DOM changes ([#947](https://github.com/elastic/eui/pull/947))
- Add `inspect` type option to icon typedef file. ([#952](https://github.com/elastic/eui/pull/952))
- Simplified form control styles. ([#954](https://github.com/elastic/eui/pull/954))

**Bug fixes**

- `EuiPopover` now positions popover content over all other elements, instead of sometimes clipping ([#948](https://github.com/elastic/eui/pull/948))
- `EuiOnClickOutside` works with child components rendered via React portals ([#948](https://github.com/elastic/eui/pull/948))

**Deprecations**

- Replaced the following SASS variables have been replaced `$euiFormControlHeight--compressed`, `$euiFormControlPadding--compressed`, `euiFormBorderColor--disabled`. ([#954](https://github.com/elastic/eui/pull/954))

## [`1.0.0`](https://github.com/elastic/eui/tree/v1.0.0)

- Reduced font sizes of `EuiAvatar` ([#945](https://github.com/elastic/eui/pull/945))
- Changed release process to be fully automated by script ([#944](https://github.com/elastic/eui/pull/944))

**Bug fixes**

- `EuiTooltip` re-positions content correctly after the window is resized ([#936](https://github.com/elastic/eui/pull/936))
- `EuiComboBox` list is positioned correctly in IE ([#946](https://github.com/elastic/eui/pull/946))

## [`0.0.55`](https://github.com/elastic/eui/tree/v0.0.55)

- Added `getPopoverScreenCoordinates` service function for positioining popover/tooltip content, updated `EuiToolTip` to use it ([#924](https://github.com/elastic/eui/pull/924))
- Allow `mode` prop in `EuiCodeEditor` to take custom mode object ([#935](https://github.com/elastic/eui/pull/935))
- `EuiCodeEditor` is now decorated with a `data-test-subj` selector (`codeEditorContainer`) ([#939](https://github.com/elastic/eui/pull/939))
- `EuiCodeEditor` no longer automatically scrolls cursor into view on selection change ([#940](https://github.com/elastic/eui/pull/940))

## [`0.0.54`](https://github.com/elastic/eui/tree/v0.0.54)

**Bug fixes**

- `EuiTabbedContent` now updates dynamic tab content when used as an uncontrolled component ([#931](https://github.com/elastic/eui/pull/931))

## [`0.0.53`](https://github.com/elastic/eui/tree/v0.0.53)

- `EuiComboBox` is now decorated with `data-test-subj` selectors for the search input (`comboxBoxSearchInput`), toggle button (`comboBoxToggleListButton`), and clear button (`comboBoxClearButton`) ([#918](https://github.com/elastic/eui/pull/918))
- `EuiComboBox` now gives focus to the search input when the user clicks the clear button, to prevent focus from defaulting to the body ([#918](https://github.com/elastic/eui/pull/918))
- Fixed visual size of inputs by setting the box-shadow border to `inset` ([#928](https://github.com/elastic/eui/pull/928))
- Per-column custom sort values added to `EuiInMemoryTable` ([#929](https://github.com/elastic/eui/pull/929))

**Non-breaking major changes**

- Added close (`cross`) button as default way to close to `EuiFlyout` when `onClose` is provided ([#925](https://github.com/elastic/eui/pull/925))
- Fleshed out `EuiFlyoutHeader` for consistency (see docs) ([#925](https://github.com/elastic/eui/pull/925))

**Bug fixes**

- Added `role="dialog"` to `EuiFlyout` to improve screen reader accessibility ([#916](https://github.com/elastic/eui/pull/916))
- Default sort comparator (used by `EuiInMemoryTable`) now handles `null` and `undefined` values ([#922](https://github.com/elastic/eui/pull/922))

## [`0.0.52`](https://github.com/elastic/eui/tree/v0.0.52)

- Added updated logos for Cloud and Cloud ECE ([#906](https://github.com/elastic/eui/pull/906))
- Added the ability for `EuiBetaBadge` to appear on `EuiPanel` similar to `EuiCard` ([#885](https://github.com/elastic/eui/pull/888))
- Added `restrictWidth` to `EuiPage` ([#896](https://github.com/elastic/eui/pull/896))
- Added `resize` prop to `EuiTextArea` that defaults to ‘vertical’ (only height) ([#894](https://github.com/elastic/eui/pull/894))
- Added multiple style-only adjustments to `EuiFormControlLayout` buttons/icons ([#894](https://github.com/elastic/eui/pull/894))
- Shifted `readOnly` inputs to not have left padding unless it has an icon ([#894](https://github.com/elastic/eui/pull/894))
- Added more customization options to `EuiAvatar` ([#903](https://github.com/elastic/eui/pull/903))
- Added more color options to `EuiButtonIcon` ([#907](https://github.com/elastic/eui/pull/907))
- Added icon for EMS (Elastic Map Service) (`emsApp`) ([#914](https://github.com/elastic/eui/pull/914))
- Added support for `href`, `target`, and `rel` properties for `EuiContextMenu` items ([#911](https://github.com/elastic/eui/pull/911))
- Added responsive helpers in the form of `EuiShowFor` and `EuiHideFor` components and corresponding CSS classes. ([#909](https://github.com/elastic/eui/pull/909))

**Deprecations**

- Replaced `$breakpoints` in favor of better named `$euiBreakpoints` ([#909](https://github.com/elastic/eui/pull/909))
- Replaced the following mixin `screenXSmall()`, `screenSmall()`, `screenMedium()`, `screenLarge()`, `screenSmallMediumLarge()` in favor of a single `euiBreakpoint()`. ([#909](https://github.com/elastic/eui/pull/909))

**Bug fixes**

- Removed `.nvmrc` file from published npm package ([#892](https://github.com/elastic/eui/pull/892))
- `EuiComboBox` no longer shows the _clear_ icon when it's a no-op ([#890](https://github.com/elastic/eui/pull/890))
- `EuiIcon` no longer takes focus in Edge and IE unless `tabIndex` is defined as a value other than `"-1"` ([#900](https://github.com/elastic/eui/pull/900))
- Fixed regression introduced in `0.0.50` in which the form control icons blocked users from clicking the control ([#898](https://github.com/elastic/eui/pull/898))
- Fixed `EuiSwitch` background in case it’s been placed on a gray background ([#894](https://github.com/elastic/eui/pull/894))
- Fixed `EuiComboBox` hidden input focus styles ([#894](https://github.com/elastic/eui/pull/894))
- Fixed responsive widths of `EuiDescribedFormGroup` ([#894](https://github.com/elastic/eui/pull/894))
- Fixed descenders being cut off in `EuiSelect` ([#894](https://github.com/elastic/eui/pull/894))
- Fixed extra spacing applied by Safari to `EuiFieldSearch` ([#894](https://github.com/elastic/eui/pull/894))
- Fixed contrast issues in dark theming ([#907](https://github.com/elastic/eui/pull/907))

## [`0.0.51`](https://github.com/elastic/eui/tree/v0.0.51)

- Added `textStyle="reverse"` prop to `EuiDescriptionList` as well as a class (`.eui-definitionListReverse`) for `dl`'s within `EuiText` ([#882](https://github.com/elastic/eui/pull/882))
- Added `inspect` icon ([#886](https://github.com/elastic/eui/pull/886))
- Added `layout` prop to `EuiCard` ([#885](https://github.com/elastic/eui/pull/885))

**Bug fixes**

- Moved `EuiFieldSearch`'s and `EuiValidateControl`'s ref out of render into `setRef` methods ([#883](https://github.com/elastic/eui/pull/883))

## [`0.0.50`](https://github.com/elastic/eui/tree/v0.0.50)

**Note: this release creates a minor regression to form controls containing icons, in which the icon blocks the user from clicking the control. This is fixed in `0.0.52`.**

- Created `EuiToggle`, `EuiButtonToggle`, and `EuiButtonGroup` ([#872](https://github.com/elastic/eui/pull/872))
- `EuiBasicTable` and `EuiInMemoryTable` now accept `rowProps` and `cellProps` callbacks, which let you apply custom props to rows and props ([#869](https://github.com/elastic/eui/pull/869))
- Added `offine` and `online` icons ([#881](https://github.com/elastic/eui/pull/881))

**Bug fixes**

- `EuiContextMenuPanel` now updates appropriately if its items are modified ([#887](https://github.com/elastic/eui/pull/887))
- `EuiComboBox` is no longer a focus trap, the clear button is now keyboard-accessible, and the virtualized list no longer interferes with the tab order ([#866](https://github.com/elastic/eui/pull/866))
- `EuiButton`, `EuiButtonEmpty`, and `EuiButtonIcon` now look and behave disabled when `isDisabled={true}` ([#862](https://github.com/elastic/eui/pull/862))
- `EuiGlobalToastList` no longer triggers `Uncaught TypeError: _this.callback is not a function`  ([#865](https://github.com/elastic/eui/pull/865))
- `EuiGlobalToastList` checks to see if it has dismissed a toast before re-dismissing it ([#868](https://github.com/elastic/eui/pull/868))
- Added FF/IE fallback for `.eui-textBreakWord` ([#864](https://github.com/elastic/eui/pull/864))
- Fixed `EuiCard` description text color when used in/as an anchor tag ([#864](https://github.com/elastic/eui/pull/864))
- Fixed `EuiCard` IE bugs ([#864](https://github.com/elastic/eui/pull/864))
- Fixed button labeling for `EuiFormControlLayout` and `EuiComboBox` accessibility ([#876](https://github.com/elastic/eui/pull/876))
- Fixed `EuiBreadcrumb` slash alignment when truncating ([#878](https://github.com/elastic/eui/pull/878))

**Breaking changes**

- `EuiSearchBar` no longer has an `onParse` callback, and now passes an object to `onChange` with the shape `{ query, queryText, error }` ([#863](https://github.com/elastic/eui/pull/863))
- `EuiInMemoryTable`'s `search.onChange` callback now passes an object with `{ query, queryText, error }` instead of only the query ([#863](https://github.com/elastic/eui/pull/863))
- `EuiFormControlLayout` no longer has `onClear`, `iconSide`, or `onIconClick` props. Instead of `onClear` it now accepts a `clear` object of the shape `{ onClick }`. Instead of the icon props, it now accepts a single `icon` prop which be either a string or an object of the shape `{ type, side, onClick }`. ([#866](https://github.com/elastic/eui/pull/866))
- `EuiBasicTable` and `EuiInMemoryTable` pass-through cell props (defined by the `columns` prop and the `cellProps` prop) used to be applied to the `div` inside of the `td` element. They're now applied directly to the `td` element. ([#869](https://github.com/elastic/eui/pull/869))

## [`0.0.49`](https://github.com/elastic/eui/tree/v0.0.49)

**Bug fixes**

- `EuiInMemoryTable` now applies its search filter ([#851](https://github.com/elastic/eui/pull/851))
- `EuiInMemoryTable` and `EuiBasicTable` now pass unknown props through to their child ([#836](https://github.com/elastic/eui/pull/836))
- Added `EuiHeaderLinks` which allow you to construct navigation in the header in place of the app menu. ([#844](https://github.com/elastic/eui/pull/844))
- `EuiPopover` will use an alert to warn the user it traps focus ([#844](https://github.com/elastic/eui/pull/844))

**Breaking changes**

- EUI requires React `16.3` or higher ([#849](https://github.com/elastic/eui/pull/849))
- `EuiHeaderBreadcrumbs` refactored to use `EuiBreadcrumbs`. This removed all child components of `EuiHeaderBreadcrumbs`. ([#844](https://github.com/elastic/eui/pull/844))

## [`0.0.48`](https://github.com/elastic/eui/tree/v0.0.48)

**Bug fixes**

- `EuiComboBox` does not pass `isDisabled` prop to `EuiComboBoxOptionsList` to avoid "React does not recognize the 'isDisabled' prop on a DOM element" console warning ([#838](https://github.com/elastic/eui/pull/838))
- `EuiComboBox` does not display clear icon when `isClearable` prop is set to false and `selectedOptions` prop is provided ([#838](https://github.com/elastic/eui/pull/838))

**Breaking changes**

- Move `EuiBasicTable`'s `itemId` prop from `selection` to a top-level property ([#830](https://github.com/elastic/eui/pull/830))
- Renamed/refactored `requiresAriaLabel` prop validator to a more general `withRequiredProp` ([#830](https://github.com/elastic/eui/pull/830))

## [`0.0.47`](https://github.com/elastic/eui/tree/v0.0.47)

- Added utility CSS classes for text and alignment concerns ([#774](https://github.com/elastic/eui/pull/774))
- Added `compressed` versions of `EuiFormRow` and all form controls ([#800](https://github.com/elastic/eui/pull/800))
- Removed pointer cursor on `EuiFormLabel` when a `for` property is not set ([#825](https://github.com/elastic/eui/pull/825))
- Added the ability to add tooltips to `EuiContextMenuItem`s ([#817](https://github.com/elastic/eui/pull/817))
- Added `EuiBreadcrumbs` ([#815](https://github.com/elastic/eui/pull/815))

**Bug fixes**

- Fixes height calculation error on `EuiAccordion` when it starts loads in an open state. ([#816](https://github.com/elastic/eui/pull/816))
- Added aria-invalid labeling on `EuiFormRow` ([#777](https://github.com/elastic/eui/pull/799))
- Added aria-live labeling for `EuiToasts` ([#777](https://github.com/elastic/eui/pull/777))
- Added aria labeling requirements for `EuiBadge` , as well as a generic prop_type function `requiresAriaLabel` in `utils` to check for it. ([#777](https://github.com/elastic/eui/pull/777)) ([#802](https://github.com/elastic/eui/pull/802))
- Ensure switches’ inputs are still hidden when `[disabled]` ([#778](https://github.com/elastic/eui/pull/778))
- Made boolean matching in `EuiSearchBar` more exact so it doesn't match words starting with booleans, like "truest" or "offer" ([#776](https://github.com/elastic/eui/pull/776))
- `EuiComboBox` do not setState or call refs once component is unmounted ([807](https://github.com/elastic/eui/pull/807) and [#813](https://github.com/elastic/eui/pull/813))
- Added better accessibility labeling to `EuiPagination`, `EuiSideNav`, `EuiPopover`, `EuiBottomBar` and `EuiBasicTable`.  ([#821](https://github.com/elastic/eui/pull/821))
- Added `isDisabled` to `EuiComboBox`  ([#829](https://github.com/elastic/eui/pull/829))

## [`0.0.46`](https://github.com/elastic/eui/tree/v0.0.46)

- Added `EuiDescribedFormGroup` component, a wrapper around `EuiFormRow`(s) ([#707](https://github.com/elastic/eui/pull/707))
- Added `describedByIds` prop to `EuiFormRow` to help with accessibility ([#707](https://github.com/elastic/eui/pull/707))
- Added `isLoading` prop to `EuiButtonEmpty` ([#768](https://github.com/elastic/eui/pull/768))
- Removed individual badge cross icon when `EuiComboBox` has `singleSelection` prop enabled. ([#769](https://github.com/elastic/eui/pull/769))

**Bug fixes**

- Removed specificity on `EuiText` that was causing cascade conflicts around text coloring. ([#770](https://github.com/elastic/eui/pull/770))

## [`0.0.45`](https://github.com/elastic/eui/tree/v0.0.45)

***NOTE v0.0.45 has a bug causing it to fail during installation, please use v0.0.46***

- Added `EuiBetaBadge` for non-GA labelling including options to add it to `EuiCard` and `EuiKeyPadMenuItem` ([#705](https://github.com/elastic/eui/pull/705))
- Added `direction` prop to EuiFlexGroup ([#711](https://github.com/elastic/eui/pull/711))
- Added `EuiEmptyPrompt` which can be used as a placeholder over empty tables and lists ([#711](https://github.com/elastic/eui/pull/711))
- Added `EuiTabbedContent` ([#737](https://github.com/elastic/eui/pull/737))
- `EuiComboBox` added buttons for clearing and opening/closing the combo box ([#698](https://github.com/elastic/eui/pull/698))

**Bug fixes**

- Fixed `EuiTableRowCell` from overwriting its child element's `className` [#709](https://github.com/elastic/eui/pull/709)
- Allow `EuiContextMenuPanel`s to update when their `children` changes ([#710](https://github.com/elastic/eui/pull/710))
- `EuiInMemoryTable` now passes `itemIdToExpandedRowMap` prop to `EuiBasicTable` ([#759](https://github.com/elastic/eui/pull/759))
- Expanded table rows in paginated data no longer leak to other pages ([#761](https://github.com/elastic/eui/pull/761))

**Breaking changes**

- Rename `logoElasticSearch` to `logoElasticsearch` [#755](https://github.com/elastic/eui/pull/755)

## [`0.0.44`](https://github.com/elastic/eui/tree/v0.0.44)

- Reduced `EuiToast` title size ([#703](https://github.com/elastic/eui/pull/703))

**Bug fixes**

- Fixed inherited `line-height` of inputs and buttons ([#702](https://github.com/elastic/eui/pull/702))
- Fixed card title sizing in K6 theme. ([#704](https://github.com/elastic/eui/pull/704))

## [`0.0.43`](https://github.com/elastic/eui/tree/v0.0.43)

- Added `status` prop to `EuiStep` for additional styling ([#673](https://github.com/elastic/eui/pull/673))
- `EuiForm` and `EuiFormRow` now accept nodes for `errors` prop ([#685](https://github.com/elastic/eui/pull/685))
- Removed the default `max-width` from `EuiText`. This can still be applied by setting `grow={false}` ([#683](https://github.com/elastic/eui/pull/683))
- Added support for text alignment with `EuiTextAlign` ([#683](https://github.com/elastic/eui/pull/683))
- `EuiBasicTable` added the `compressed` prop to allow for tables with smaller fonts and padding ([#687](https://github.com/elastic/eui/pull/687))

**Bug fixes**

- Added a `paddingSize` prop to `EuiAccordion` to better mitigate situations where a nested `EuiFlexGroup` causes scrollbars ([#701](https://github.com/elastic/eui/pull/701))
- Fixed `EuiCard` `icon` prop to include user provided className ([#684](https://github.com/elastic/eui/pull/684))
- `EuiInMemoryTable` pagination state is now reset automatically when a search is executed ([#686](https://github.com/elastic/eui/pull/686))
- Fixed slow performance of `EuiComboBox` when there are hundreds or thousands of options by virtualizing `EuiComboBoxOptionsList` ([#670](https://github.com/elastic/eui/pull/670))
- Fixed some text styles ([#683](https://github.com/elastic/eui/pull/683))
    - Fixed font-family of input, textarea, select, and buttons
    - Fixed style of code, pre, and dl’s inside `EuiText`
    - Fixed ghost text color which was being set to a dark gray

**Breaking changes**

- Added responsive support for tables. This isn't technically a breaking change, but you will need to apply some new props (`hasActions`, `isSelectable`) for certain tables to make them look their best in mobile. **Responsive table views are on by default.** ([#584](https://github.com/elastic/eui/pull/584))

## [`0.0.42`](https://github.com/elastic/eui/tree/v0.0.42)

- Added `EuiDatePicker` component for date/time input ([#644](https://github.com/elastic/eui/pull/644))
- Added editor icon set to `EuiIcon` ([#671](https://github.com/elastic/eui/pull/671))

## [`0.0.41`](https://github.com/elastic/eui/tree/v0.0.41)

- Added `grow` prop to `EuiText` ([#662](https://github.com/elastic/eui/pull/662))
- Added `disabled` prop to `EuiComboBoxOption` ([#650](https://github.com/elastic/eui/pull/650))
- Added support for `<pre>` and `<code>` tags to `<EuiText>` ([#654](https://github.com/elastic/eui/pull/654))
- Added export of SASS theme variables in JSON format during compilation ([#642](https://github.com/elastic/eui/pull/642))
- Close `EuiComboBox` `singleSelection` options list when option is choosen ([#645](https://github.com/elastic/eui/pull/645))
- Wrap `EuiStepHorizontal` text instead of truncating it ([#653](https://github.com/elastic/eui/pull/653))
- Fixed a bug where `EuiSideNavItem` wouldn't pass an `onClick` handler down to `<a>` tags if they also had an `href`. ([#664](https://github.com/elastic/eui/pull/664))
- Updated existing and added additional TypeScript definitions ([#666](https://github.com/elastic/eui/pull/666))

**Bug fixes**

- Fixed `EuiBasicTable` re-rendering on hover of table rows ([#665](https://github.com/elastic/eui/pull/665))

**Breaking changes**

- `EuiStepsHorizontal` now requires an `onClick` prop be provided for each step configuration object ([#653](https://github.com/elastic/eui/pull/653))

## [`0.0.40`](https://github.com/elastic/eui/tree/v0.0.40)

- Tweaked sizing, weights, color, line-heights, and added more levels to `EuiTitle` and `EuiText` ([#627](https://github.com/elastic/eui/pull/627))
- Added TypeScript type defitions for `EuiPortal`, `EuiText` and `EuiTitle` as well as the `calculatePopoverPosition` service ([#638](https://github.com/elastic/eui/pull/638))
- Grayed out labels for `disabled` controls ([#648](https://github.com/elastic/eui/pull/648))

**Bug fixes**

- Fix visual shadow glitch on hover of `EuiToast` ([#632](https://github.com/elastic/eui/pull/632))

**Breaking changes**

- **Note: This breaking change is reversed in 0.0.43.** Added a default `max-width` to `EuiText`. ([#627](https://github.com/elastic/eui/pull/627))

## [`0.0.39`](https://github.com/elastic/eui/tree/v0.0.39)

**Bug fixes**

- Allow accordions to dynamically change height, and support values on radio inputs ([#613](https://github.com/elastic/eui/pull/613))
- Accordion toggle layout is no longer flagged responsive, in order to prevent unwanted stacking on mobile ([#613](https://github.com/elastic/eui/pull/613))

**Breaking changes**

- Support values on radio inputs. This is breaking because now the second argument to the radio `onChange` callback is the value, which bumps the change event to the third argument ([#613](https://github.com/elastic/eui/pull/613))

## [`0.0.38`](https://github.com/elastic/eui/tree/v0.0.38)

- Modified drop shadow intensities and color. ([#607](https://github.com/elastic/eui/pull/607))
- Added SASS color functions. Made `$euiColorWarning` color usage more accessible while still being "yellow". ([#628](https://github.com/elastic/eui/pull/628))
- Removed extraneous `global_styling/mixins/_forms.scss` file and importing the correct files in the `filter_group.scss` and `combo_box.scss` files. ([#609](https://github.com/elastic/eui/pull/609))
- Added `isInvalid` prop to `EuiComboBox` ([#631](https://github.com/elastic/eui/pull/631))
- Added support for rejecting user input by returning `false` from the `onCreateOption` prop of `EuiComboBox` ([#631](https://github.com/elastic/eui/pull/631))

**Bug fixes**

- Visual fix for the focus state of disabled `EuiButton` ([#603](https://github.com/elastic/eui/pull/603))
- `EuiSelect` can pass any node as a value rather than just a string ([#603](https://github.com/elastic/eui/pull/603))
- Fixed a typo in the flex TypeScript definition ([#629](https://github.com/elastic/eui/pull/629))
- Fixed `EuiComboBox` bug in which the options list wouldn't always match the width of the input ([#611](https://github.com/elastic/eui/pull/611))
- Fixed `EuiComboBox` bug in which opening the combo box when there's no scrollbar on the window would result in the list being positioned incorrectly ([#631](https://github.com/elastic/eui/pull/631))
- Fixed `EuiComboBox` bug in which clicking a pill's close button would close the list ([#631](https://github.com/elastic/eui/pull/631))
- Fixed `EuiComboBox` bug in which moving focus from one combo box to another would remove the `euiBody-hasPortalContent` class from the body. ([#631](https://github.com/elastic/eui/pull/631))

## [`0.0.37`](https://github.com/elastic/eui/tree/v0.0.37)

- Added `EuiComboBox` for selecting many options from a list of options ([#567](https://github.com/elastic/eui/pull/567))
- Added `EuiHighlight` for highlighting a substring within text ([#567](https://github.com/elastic/eui/pull/567))
- `calculatePopoverPosition` service now accepts a `positions` argument so you can specify which positions are acceptable ([#567](https://github.com/elastic/eui/pull/567))
- Added `closeButtonProps` prop to `EuiBadge`, `hollow` badge type, and support for arbitrary hex color ([#567](https://github.com/elastic/eui/pull/567))
- Added support for arbitrary hex color to `EuiIcon` ([#567](https://github.com/elastic/eui/pull/567))

**Breaking changes**

- Renamed `euiBody-hasToolTip` class to `euiBody-hasPortalContent` ([#567](https://github.com/elastic/eui/pull/567))

## [`0.0.36`](https://github.com/elastic/eui/tree/v0.0.36)

- Added support for range queries in `EuiSearchBar` (works for numeric and date values) ([#485](https://github.com/elastic/eui/pull/485))
- Added support for emitting a `EuiSearchBar` query to an Elasticsearch query string ([#598](https://github.com/elastic/eui/pull/598))
- Added support for expandable rows to `EuiBasicTable` ([#585](https://github.com/elastic/eui/pull/585))

**Bug fixes**

- Relaxed query syntax of `EuiSearchBar` to allow usage of hyphens without escaping ([#581](https://github.com/elastic/eui/pull/581))
- Fixed font-weight issue in K6 theme ([#596](https://github.com/elastic/eui/pull/596))

## [`0.0.35`](https://github.com/elastic/eui/tree/v0.0.35)

- Modified `EuiLink` and all buttons to support both href and onClick ([#554](https://github.com/elastic/eui/pull/554))
- Added `color` prop to `EuiIconTip` ([#580](https://github.com/elastic/eui/pull/580))

## [`0.0.34`](https://github.com/elastic/eui/tree/v0.0.34)

- Adjust `EuiCallOut` and dark theme warning coloring ([#563](https://github.com/elastic/eui/pull/563))
- Added a `buttonColor` prop to `EuiConfirmModal` ([#546](https://github.com/elastic/eui/pull/546))
- Added 'baseline' as option to `EuiFlexGroup`'s `alignItems` prop ([#546](https://github.com/elastic/eui/pull/546))

**Bug fixes**

- Fixed `EuiToolTip` bug which caused the tooltip to hide when moving the mouse around inside of the trigger element ([#557](https://github.com/elastic/eui/pull/557), [#564](https://github.com/elastic/eui/pull/564))
- Fixed a bug where `EuiButtonEmpty` would offer a white background on hover when it was disabled, even when there was no such background transition on hover when the buttons are not disabled ([#561](https://github.com/elastic/eui/pull/561))
- Fixed table cell bugs ([#565](https://github.com/elastic/eui/pull/565))
  - `EuiBasicTable` now supports explicitly setting `truncateText` and `textOnly` on column definitions, and supports passing through unrecognized props to the cell (e.g. `data-test-subj`).
  - Updated table cell CSS so that long single-word cell content will break and wrap mid-word.

## [`0.0.33`](https://github.com/elastic/eui/tree/v0.0.33)

- Added initial sorting option to `EuiInMemoryTable` ([#547](https://github.com/elastic/eui/pull/547))
- Horizontally scrolling `EuiTabs` ([#546](https://github.com/elastic/eui/pull/546))
- Remove padding from both sides of `EuiEmptyButton` ([#546](https://github.com/elastic/eui/pull/546))
- Added `disabled` prop to placeholder (ellipses) button in pagination ([#546](https://github.com/elastic/eui/pull/546))
- Converted `.euiHeader__notification` into `EuiHeaderNotification` ([#546](https://github.com/elastic/eui/pull/546))

**Bug fixes**

- `EuiConfirmModal` will now check for the presence of confirm and cancel buttons before trying to focus them ([#555](https://github.com/elastic/eui/pull/555))

## [`0.0.32`](https://github.com/elastic/eui/tree/v0.0.32)

- Updated `EuiDescriptionList` to accept nodes for the titles and descriptions ([#552](https://github.com/elastic/eui/pull/552))
- Added `stop` and `stopFilled` icons ([#543](https://github.com/elastic/eui/pull/543))

**Bug fixes**

- Fixed `EuiToolTip` smart positioning to prevent tooltip from being clipped by the window where possible ([#550](https://github.com/elastic/eui/pull/550))

## [`0.0.31`](https://github.com/elastic/eui/tree/v0.0.31)

- Made `<EuiProgress>` TypeScript types more specific ([#518](https://github.com/elastic/eui/pull/518))
- Removed `font-smoothing` from our reset css for better text legibility ([#539](https://github.com/elastic/eui/pull/539))

**Bug fixes**

- Made `EuiIconTip` screen reader accessible ([#534](https://github.com/elastic/eui/pull/534))
- Fixed a sorting issue in `EuiInMemoryTable` ([#453](https://github.com/elastic/eui/pull/453))
- Fixed checkbox click for `EuiCheckbox` and `EuiRadio` without a label ([#541](https://github.com/elastic/eui/pull/541))

## [`0.0.30`](https://github.com/elastic/eui/tree/v0.0.30)

- Add ability to force `EuiSideNav` items open by setting `item.forceOpen`. ([#515](https://github.com/elastic/eui/pull/515))

## [`0.0.29`](https://github.com/elastic/eui/tree/v0.0.29)

- Added `EuiIconTip` to make it easier to display icons with tooltips ([#528](https://github.com/elastic/eui/pull/528))
- Added `buttonRef` prop to `EuiButton`, `EuiButtonEmpty`, and `EuiButtonIcon` ([#529](https://github.com/elastic/eui/pull/529))

**Bug fixes**

- `EuiHealth` no longer stacks flex items on small screens ([#530](https://github.com/elastic/eui/pull/530))
- Fixed `EuiPageContent` centering within `EuiPage` issue ([#527](https://github.com/elastic/eui/pull/527))
- `EuiConfirmModal` will now correctly auto-focus on its confirm and cancel buttons ([#529](https://github.com/elastic/eui/pull/529))

## [`0.0.28`](https://github.com/elastic/eui/tree/v0.0.28)

- `EuiInMemoryTable` pass items to BasicTable when message is provided ([#517](https://github.com/elastic/eui/pull/517)).
- `EuiSearchBox` now passes unused props through to `EuiFieldSearch` ([#514](https://github.com/elastic/eui/pull/514))
- Change `EuiBasicTable` `noItemsMessage` and `EuiInMemoryTable` `messgae` propType to node
instead of just string ([#516](https://github.com/elastic/eui/pull/516))

## [`0.0.27`](https://github.com/elastic/eui/tree/v0.0.27)

- Don't propagate a null `onClick` on EuiPanels ([#473](https://github.com/elastic/eui/pull/473))
- Use 1.1px for the `EuiHorizontalRule` height, in order to work around strange Chrome height calculations ([#473](https://github.com/elastic/eui/pull/473))
- New icons for `logoGithub` and `logoSketch` ([#494](https://github.com/elastic/eui/pull/494))
- `EuiCard` now has an `href` and `isClickable` prop for better handling hover animations. ([#494](https://github.com/elastic/eui/pull/494))
- Added `calculateContrast` and `rgbToHex` to services ([#494](https://github.com/elastic/eui/pull/494))

**Bug fixes**

- `EuiModal` is now responsive on mobile screens ([#512](https://github.com/elastic/eui/pull/512))
- `EuiFlexGrid` now collapses down in mobile layouts properly. ([#515](https://github.com/elastic/eui/pull/515))
- Made `EuiCard` proptypes more permission by changing strings to nodes. ([#515](https://github.com/elastic/eui/pull/515))
- Fixed `reponsive={false}` prop not working when flex groups were nested. ([#494](https://github.com/elastic/eui/pull/494))
- `EuiBadge` wrapping element changed from a `div` to `span` so it can be nested in text blocks ([#494](https://github.com/elastic/eui/pull/494))

## [`0.0.26`](https://github.com/elastic/eui/tree/v0.0.26)

**Bug fixes**

- `EuiSelect` do not set `defaultValue` property when `value` property is provided ([#504](https://github.com/elastic/eui/pull/504)).
- `EuiBottomBar` now uses `EuiPortal` to avoid zindex conflicts ([#487](https://github.com/elastic/eui/pull/487))
- Upped dark theme contrast on disabled buttons ([#487](https://github.com/elastic/eui/pull/487))

**Breaking changes**

- Removed `EuiTableOfRecords` ([#490](https://github.com/elastic/eui/pull/490))

## [`0.0.25`](https://github.com/elastic/eui/tree/v0.0.25)

- `EuiSearchBar` accepts `toolsLeft` and `toolsRight` props ([#458](https://github.com/elastic/eui/pull/458))
- Added `search.onChange` callback to `EuiInMemoryTable` ([#469](https://github.com/elastic/eui/pull/469))
- Added `initialPageSize` option to `EuiInMemoryTable` ([#477](https://github.com/elastic/eui/pull/477))
- Added design guidelines for button and toast usage ([#371](https://github.com/elastic/eui/pull/371))

**Breaking changes**

- Complete refactor of `EuiToolTip`. They now work. Only a breaking change if you were using them. ([#484](https://github.com/elastic/eui/pull/484))

## [`0.0.24`](https://github.com/elastic/eui/tree/v0.0.24)

- Removed hover and focus states from non-selectable `EuiSideNavItem`s ([#434](https://github.com/elastic/eui/pull/434))
- Added `Ast` and `Query` services ([#454](https://github.com/elastic/eui/pull/454))
- Added icons for Kibana query language ([#455](https://github.com/elastic/eui/pull/455))

**Bug fixes**

- Fix error stemming from `selected` prop on `EuiSelect` ([#436](https://github.com/elastic/eui/pull/436))

**Breaking changes**

- The `Random` service's `oneOf` method now only accepts an array ([#454](https://github.com/elastic/eui/pull/454))

## [`0.0.23`](https://github.com/elastic/eui/tree/v0.0.23)

- Added `EuiInMemoryTable`, which encapsulates sorting, searching, selection, and pagination state and logic ([#390](https://github.com/elastic/eui/pull/390))
- Added stack trace information to `EuiErrorBoundary` ([#428](https://github.com/elastic/eui/pull/428))
- Make full screen code block use the same font-size on the original code block. ([#447](https://github.com/elastic/eui/pull/447))

**Bug fixes**

- Fixed `EuiContextMenu` bug when using the keyboard to navigate up, which was caused by unnecessarily re-rendering the items, thus losing references to them ([#431](https://github.com/elastic/eui/pull/431))

## [`0.0.22`](https://github.com/elastic/eui/tree/v0.0.22)

- Added `EuiDelayHide` component. ([#412](https://github.com/elastic/eui/pull/412))
- Decreased overall size of checkbox, radio, and switches as well as better styles for the different states. ([#407](https://github.com/elastic/eui/pull/407))
- Added `EuiFilePicker` component for `input type="file"` needs. ([#402](https://github.com/elastic/eui/pedull/402))
- Added `isLoading` prop to `EuiButton` ([#427](https://github.com/elastic/eui/pull/427))
- Added icons: `eye`, `eyeClosed`, `grab`, `heatmap`, `vector` ([#427](https://github.com/elastic/eui/pull/427))
- Added `hasNoInitialSelection` option to `EuiSelect`. ([#422](https://github.com/elastic/eui/pull/422))

**Bug fixes**

- Fixed appearance of checked checkeboxes and radios in IE ([#407](https://github.com/elastic/eui/pull/407))
- Fixed disabled vs enabled appearance of checked checkeboxes and radios ([#407](https://github.com/elastic/eui/pull/407))
- Fixed disabled & checked state of switches ([#407](https://github.com/elastic/eui/pull/407))
- Fixed `EuiCard` content alignment when content is short. ([#415](https://github.com/elastic/eui/pull/415))
- Only apply the `$euiCodeBlockSelectedBackgroundColor` variable if it is a color ([#427](https://github.com/elastic/eui/pull/427))
- No margins for `<hr>` ([#427](https://github.com/elastic/eui/pull/427))
- Fixed `EuiButton` truncation ([#427](https://github.com/elastic/eui/pull/427))

**Breaking changes**

- Changed `EuiAccordion`’s method of `onToggleOpen` to `onToggle` ([#427](https://github.com/elastic/eui/pull/427))

## [`0.0.21`](https://github.com/elastic/eui/tree/v0.0.21)

- Logstash icon set. [#399](https://github.com/elastic/eui/pull/399)
- Added support for `disabled` options in `EuiSelect`. [#324](https://github.com/elastic/eui/pull/324)
- Badges can now accept onClicks and custom colors. They were changed stylistically to be bolder and smaller by default. ([#381](https://github.com/elastic/eui/pull/381))
- Added component to wrap blocks of substeps `EuiSubSteps` in a shaded container. ([#375](https://github.com/elastic/eui/pull/375))
- Added horizontal steps component ([#375](https://github.com/elastic/eui/pull/375))
- Changed look and feel of pagination. Added `compressed` prop for smaller footprint pagination. ([#380](https://github.com/elastic/eui/pull/380))
- Added `EuiBasicTable` as an opinionated, high level component for constructing tables. Its addition deprecates `EuiTableOfRecords` which is still avaiable, but now marked for removal. ([#377](https://github.com/elastic/eui/pull/377))
- Added styles for `readOnly` states of form controls. ([#391](https://github.com/elastic/eui/pull/391))
- Added importAction and exportAction icons ([#394](https://github.com/elastic/eui/pull/394))
- Added `EuiCard` for UI patterns that need an icon/image, title and description with some sort of action. ([#380](https://github.com/elastic/eui/pull/380))
- Added TypeScript definitions for the `EuiHealth` component. ([#403](https://github.com/elastic/eui/pull/403))
- Added `SearchBar` component - introduces a simple yet rich query language to search for objects + search box and filter controls to construct/manipulate it. ([#379](https://github.com/elastic/eui/pull/379))

**Bug fixes**

- Tables now default to `table-layout: fixed` to avoid some collapsing cell problems. [#398](https://github.com/elastic/eui/pull/398)
- Wrap long lines of text within the body of `EuiToast` instead of letting text overflow ([#392](https://github.com/elastic/eui/pull/392))
- Fixed dark theme coloring of Substeps ([#396](https://github.com/elastic/eui/pull/396))
- Reorder selectors to fix fixed progress bar in Firefox ([#404](https://github.com/elastic/eui/pull/404))

## [`0.0.20`](https://github.com/elastic/eui/tree/v0.0.20)

- Renamed class from `euiFlexGroup--alignItemsStart` to `euiFlexGroup--alignItemsFlexStart` ([#378](https://github.com/elastic/eui/pull/378))

## [`0.0.19`](https://github.com/elastic/eui/tree/v0.0.19)

- `EuiGlobalToastList` now prevents toasts from disappearing while the user's mouse is over the list. Added `timer/Timer` service. ([#370](https://github.com/elastic/eui/pull/370))

**Bug fixes**

- **Note: This is deprecated in 0.0.21 and removed in 0.0.26.** `EuiTableOfRecords` selection bugs ([#365](https://github.com/elastic/eui/pull/365))
  - Deleting selected items now resets the select all checkbox to an unchecked state
  - The select all checkbox only becomes checked when all selectable rows are checked, not just some of them

**Breaking changes**

- Changed `EuiGlobalToastList` to be responsible for instantiating toasts, tracking their lifetimes, and dismissing them. It now acepts `toasts`, `dismissToast`, and `toastLifeTimeMs` props. It no longer accepts `children`. ([#370](https://github.com/elastic/eui/pull/370))

## [`0.0.18`](https://github.com/elastic/eui/tree/v0.0.18)

**Bug fixes**

- Fixed `EuiCodeEditor` bug in which hitting ESCAPE to close the autocompletion suggestions menu would also exit editing mode. ([#363](https://github.com/elastic/eui/pull/363))

## [`0.0.17`](https://github.com/elastic/eui/tree/v0.0.17)

**Bug fixes**

- Downgraded `lodash` version to `3.10.0` to align it with Kibana. ([#359](https://github.com/elastic/eui/pull/359))

## [`0.0.16`](https://github.com/elastic/eui/tree/v0.0.16)

- `EuiRadio` now supports the `input` tag's `name` attribute. `EuiRadioGroup` accepts a `name` prop that will propagate to its `EuiRadio`s. ([#348](https://github.com/elastic/eui/pull/348))
- Added Machine Learning create jobs icon set. ([#338](https://github.com/elastic/eui/pull/338))
- **Note: This is deprecated in 0.0.21 and removed in 0.0.26.** Added `EuiTableOfRecords`, a higher level table component to take away all your table listings frustrations. ([#250](https://github.com/elastic/eui/pull/250))

**Bug fixes**

- Added `react-color` as a dependency (was previously a devDependency) ([#354](https://github.com/elastic/eui/pull/354))
- Stop propagation and prevent default when closing components. Otherwise the same Escape keypress could close the parent component(s) as well as the one you intend to close. ([#344](https://github.com/elastic/eui/pull/344))

## [`0.0.15`](https://github.com/elastic/eui/tree/v0.0.15)

- Added `EuiColorPicker`. ([#328](https://github.com/elastic/eui/pull/328))
- `EuiCodeBlock` now only shows fullscreen icons if `overflowHeight` prop is set. Also forces large fonts and padding while expanded. ([#325](https://github.com/elastic/eui/pull/325))
- Exported `VISUALIZATION_COLORS` from services ([#329](https://github.com/elastic/eui/pull/329))
- Added typescript definitions for `EuiFormRow`, `EuiRadioGroup`, `EuiSwitch`, `EuiLoadingSpinner`, `EuiLoadingChart` and `EuiProgress`. ([#326](https://github.com/elastic/eui/pull/326))
- Added `checkHrefAndOnClick` and `getSecureRelForTarget` to services.

**Breaking changes**

- `EuiCodeBlock` now only shows fullscreen icons if `overflowHeight` prop is set. Also forces large fonts and padding while expanded. ([#325](https://github.com/elastic/eui/pull/325))
- React ^16.2 is now a peer dependency ([#264](https://github.com/elastic/eui/pull/264))
- `EuiProgress` no longer accepts the `indeterminate` property, which never had any effect. ([#326](https://github.com/elastic/eui/pull/326))

**Bug fixes**

- Fix TypeScript definitions such that optional and readonly properties survive being passed through `Omit` ([#322](https://github.com/elastic/eui/pull/322))

## [`0.0.14`](https://github.com/elastic/eui/tree/v0.0.14)

- Added `isColorDark` color util ([#311](https://github.com/elastic/eui/pull/311))
- EuiButton, EuiButtonEmpty and EuiButtonIcon can now take an `href` ([#316](https://github.com/elastic/eui/pull/316))
- In `EuiSideNav`, allow a callback to be passed that renders the individual items in the navigation. This makes interoperability with e.g. `react-router` easier. ([#310](https://github.com/elastic/eui/pull/310))
- Add new icon types to `EuiIcon` TypeScript definitions ([#323](https://github.com/elastic/eui/pull/323)).

**Bug fixes**

- Set `EuiFlexGroup` to `flex-grow: 1` to be more friendly with IE11 ([#315](https://github.com/elastic/eui/pull/315))

## [`0.0.13`](https://github.com/elastic/eui/tree/v0.0.13)

- Added index management icons. ([#307](https://github.com/elastic/eui/pull/307))

**Breaking changes**

- Reverted test helper for async functions that throw exceptions. See PR for details on how this can be handled in Jest 22. ([#306](https://github.com/elastic/eui/pull/306))

**Bug fixes**

- Adjust toast z-index to show over modals ([#296](https://github.com/elastic/eui/pull/296))
- Fix nested `EuiFlexItem` collapse issue in IE ([#308](https://github.com/elastic/eui/pull/308))

## [`0.0.12`](https://github.com/elastic/eui/tree/v0.0.12)

- Minor style-only changes to `EuiPagination`, button reset, `EuiTableHeaderCell`, and `EuiCodeBlock`. ([#298](https://github.com/elastic/eui/pull/298))
- All NPM dependencies now use ^ to install the latest minor version.
- Added Apache, Nginx, MySQL logos ([#270](https://github.com/elastic/eui/pull/270))
- Added small version of `EuiCallOut` ([#269](https://github.com/elastic/eui/pull/269))
- Added first batch of TypeScript type definitions for components and services ([#252](https://github.com/elastic/eui/pull/252))
- Added button for expanding `EuiCodeBlock` instances to be full-screen. ([#259](https://github.com/elastic/eui/pull/259))
- Add test helper for async functions that throw exceptions ([#301](https://github.com/elastic/eui/pull/301))

**Bug fixes**

- Removed padding on `EuiPage` mobile breakpoint. ([#282](https://github.com/elastic/eui/pull/282))
- Fixed some `EuiIcon` `type`s not setting their `viewBox` attribute, which caused them to not honor the `size` properly. ([#277](https://github.com/elastic/eui/pull/277))
- Fixed `EuiContextMenu` to pass the `event` argument to a `EuiContextMenuItem`'s `onClick` handler even when a panel is defined. ([#265](https://github.com/elastic/eui/pull/265))

**Breaking changes**

- Removed `color` prop from `EuiCodeBlock`. This component's highlighting now matches whichever theme is currently active. See PR for details on SCSS breaking changes. ([#259](https://github.com/elastic/eui/pull/259))

## [`0.0.11`](https://github.com/elastic/eui/tree/v0.0.11)

- Added `EuiImage` component to allow for image sizing and zooms. ([#262](https://github.com/elastic/eui/pull/262))
- Updated `EuiOverlayMask` to append `<div>` to body. ([#254](https://github.com/elastic/eui/pull/254))

**Bug fixes**

- Disabled tab styling. ([#258](https://github.com/elastic/eui/pull/258))
- Proper classname for flexGroup alignItems prop. ([#257](https://github.com/elastic/eui/pull/257))
- Clicking the downArrow icon in `EuiSelect` now triggers selection. ([#255](https://github.com/elastic/eui/pull/255))
- Fixed `euiFormRow` id's from being the same as the containing input and label. ([#251](https://github.com/elastic/eui/pull/251))

**Breaking changes**

- `{rest}` prop attachment moved from wrapping div to the input on checkboxes and switches. ([#246](https://github.com/elastic/eui/pull/246))

## [`0.0.10`](https://github.com/elastic/eui/tree/v0.0.10)

- Updated `euiPopover` to propagate `panelPaddingSize` padding values to content only (title does inherit horizontal values) via CSS. ([#229](https://github.com/elastic/eui/pull/229))
- Updated `EuiErrorBoundary` to preserve newlines in error. ([#238](https://github.com/elastic/eui/pull/238))
- Added more icons and fixed a few for dark mode ([#228](https://github.com/elastic/eui/pull/228))
- Added `EuiFlyout` component. ([#227](https://github.com/elastic/eui/pull/227))

**Breaking changes**

- Renamed `EuiModalOverlay` to `EuiOverlayMask`. ([#227](https://github.com/elastic/eui/pull/227))

**Bug fixes**

- Fixed bug in `Pager` service which occurred when there were no items. ([#237](https://github.com/elastic/eui/pull/237))
- Added `isPageable` method to `Pager` service and set first and last page index to -1 when there are no pages. ([#242](https://github.com/elastic/eui/pull/242))

## [`0.0.9`](https://github.com/elastic/eui/tree/v0.0.9)

**Breaking changes**

- Renamed `euiFlexGroup--alignItemsEnd` class to `euiFlexGroup--alignItemsFlexEnd`.
- Remove support for `primary` color from `EuiTextColor` because it looked too much like a link.

**Bug fixes**

- Give `EuiFormErrorText` and `EuiFormHelpText` proper line-height. ([#234](https://github.com/elastic/eui/pull/234))

## [`0.0.8`](https://github.com/elastic/eui/tree/v0.0.8)

**Bug fixes**

- Fix button vertical alignment. ([#232](https://github.com/elastic/eui/pull/232))

## [`0.0.7`](https://github.com/elastic/eui/tree/v0.0.7)

- Added `EuiSteps` component ([#202](https://github.com/elastic/eui/pull/202), [#208](https://github.com/elastic/eui/pull/208))

**Breaking changes**

- Test helpers now published at `@elastic/eui/lib/test`

**Bug fixes**

- Case sensitive file name fix for Kibana dark theme. ([#216](https://github.com/elastic/eui/pull/216))

## [`0.0.6`](https://github.com/elastic/eui/tree/v0.0.6)

- `justify` prop of `EuiFlexGroup` now accepts `spaceEvenly` ([#205](https://github.com/elastic/eui/pull/205))
- Increased size of `<EuiTitle size="s">` so that it's distinguishable as a title ([#204](https://github.com/elastic/eui/pull/204))

## [`0.0.5`](https://github.com/elastic/eui/tree/v0.0.5)

**Bug fixes**

- Fixed import paths for `EuiTable`, `EuiHealth`, and `EuiPopover` which prevented dependents of EUI from being able to compile when importing components from the `lib` directory ([#203](https://github.com/elastic/eui/pull/203))

## [`0.0.4`](https://github.com/elastic/eui/tree/v0.0.4)

- Added `EuiHealth` components for status checks ([#158](https://github.com/elastic/eui/pull/158))
- Cleaned up styling for checkboxes, switches, and radios ([#158](https://github.com/elastic/eui/pull/158))
- Form `disabled` states are now more consistent ([#158](https://github.com/elastic/eui/pull/158))
- Page and title padding adjusted to be more compact ([#158](https://github.com/elastic/eui/pull/158))
- Table spacing is now smaller ([#158](https://github.com/elastic/eui/pull/158))
- Dark theme forms now have better contrast with their borders ([#158](https://github.com/elastic/eui/pull/158))
- Added icons to match Kibana's app directory ([#162](https://github.com/elastic/eui/pull/162))
- Converted icons from SVG to React component during the build and stop using sprites ([#160](https://github.com/elastic/eui/pull/160))
- Added `isReadOnly`, `setOptions`, and `cursorStart` props to `EuiCodeEditor` ([#169](https://github.com/elastic/eui/pull/169))
- Added `wrap` prop to `EuiFlexGroup` ([#170](https://github.com/elastic/eui/pull/170))
- Added `scope` prop to `EuiTableHeaderCell` and `EuiTableHeaderCellCheckbox` ([#171](https://github.com/elastic/eui/pull/171))
- Added `disabled` prop to `EuiContextMenuItem` ([#172](https://github.com/elastic/eui/pull/172))
- Added `EuiTablePagination` component and `Pager` service ([#178](https://github.com/elastic/eui/pull/178))
- **Note: This is broken until 0.0.25.** Added `EuiTooltip` component ([#174](https://github.com/elastic/eui/pull/174), [#193](https://github.com/elastic/eui/pull/193))
- Added a bold weight of 700 and apply it to `<strong>` elements by default ([#193](https://github.com/elastic/eui/pull/193))
- Icon size prop now accepts `s`. Adjusted coloring of sidenav arrows ([#178](https://github.com/elastic/eui/pull/197))
- Added `EuiErrorBoundary` ([#198](https://github.com/elastic/eui/pull/198))
- Exported `test` module, which includes `findTestSubject`, `startThrowingReactWarnings`, `stopThrowingReactWarnings`, `requiredProps`, and `takeMountedSnapshot` helpers ([#198](https://github.com/elastic/eui/pull/198))
- Added a more systematic way to add themes; includes a new K6 theme for Kibana. ([#191](https://github.com/elastic/eui/pull/191))

**Bug fixes**

- Fixed bug where screen-reader styles weren't being imported ([#103](https://github.com/elastic/eui/pull/103))
- Fixed a bug where `<progress>` wasn't being rendered under `block` display ([#166](https://github.com/elastic/eui/pull/166))
- Fixed a bug that caused `EuiPageSideBar` width to change when the width of its content changed ([#181](https://github.com/elastic/eui/pull/181))

**Breaking changes**

- Fixed a bug where table cell classes were being applied twice ([#167](https://github.com/elastic/eui/pull/167))
- React ^16.0 is now a peer dependency ([#198](https://github.com/elastic/eui/pull/198))

## [`0.0.3`](https://github.com/elastic/eui/tree/v0.0.3)

- `EuiFlexItem` now accepts integers between 1 and 10 for the `grow` prop. ([#144](https://github.com/elastic/eui/pull/144))
- `EuiFlexItem` and `EuiFlexGrow` now accept a `component` prop which you can set to `span` or `div` (default). ([#141](https://github.com/elastic/eui/pull/141))
- Added `isLoading` prop to form inputs to allow for a loading state ([#150](https://github.com/elastic/eui/pull/150))

**Breaking changes**

- `EuiSideNav` now accepts a tree data structure via the `items` prop ([#141](https://github.com/elastic/eui/pull/141))
- `EuiSideNavGroup`, `EuiSideNavItem`, and `EuiSideNavTitle` have been removed from the public API ([#141](https://github.com/elastic/eui/pull/141))

## [`0.0.2`](https://github.com/elastic/eui/tree/v0.0.2)

- Changed the hover states of `EuiButtonEmpty` to look more like links ([#135](https://github.com/elastic/eui/pull/135))
- `EuiCode` now wraps `EuiCodeBlock`, so it can do everything `EuiCodeBlock` could, but inline ([#138](https://github.com/elastic/eui/pull/138))
- Added `transparentBackground` prop to `EuiCodeBlock` ([#138](https://github.com/elastic/eui/pull/138))
- `EuiCodeBlock` now uses the `light` theme by default ([#138](https://github.com/elastic/eui/pull/138))
- `EuiFormRow` generates its own unique `id` prop if none is provided ([#130](https://github.com/elastic/eui/pull/130))
- `EuiFormRow` associates help text and errors with the field element via ARIA attributes ([#130](https://github.com/elastic/eui/pull/130))

## [`0.0.1`](https://github.com/elastic/eui/tree/v0.0.1) Initial Release

- Initial public release<|MERGE_RESOLUTION|>--- conflicted
+++ resolved
@@ -15,11 +15,8 @@
 ## [`15.0.0`](https://github.com/elastic/eui/tree/v15.0.0)
 
 - Converted `EuiShowFor` and `EuiHideFor` to TS ([#2503](https://github.com/elastic/eui/pull/2503))
-<<<<<<< HEAD
 - Added new keyboard shortcuts for the data grid component: `Home` (same row, first column), `End` (same row, last column), `Ctrl+Home` (first row, first column), `Ctrl+End` (last row, last column), `Page Up` (next page) and `Page Down` (previous page)
-=======
 - Upgraded `react-ace` to `7.0.5`
->>>>>>> 149e82a2
 
 **Bug fixes**
 
