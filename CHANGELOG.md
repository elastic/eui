## [`master`](https://github.com/elastic/eui/tree/master)

<<<<<<< HEAD
- Added `eql` glyph in `EuiIcon` ([#4110](https://github.com/elastic/eui/pull/4110))
=======
- Added `childrenBetween` prop to `EuiInMemoryTable` to add content between search bar and table ([#4103](https://github.com/elastic/eui/pull/4103))
>>>>>>> 7fc59b6e
- Added `max-width: 100%` to `EuiKeyPadMenu` to allow it to shrink when its container is smaller than its fixed width ([ #4092](https://github.com/elastic/eui/pull/4092))
- Changed `EuiIcon` test mock to render as `span` instead of `div` ([#4099](https://github.com/elastic/eui/pull/4099))
- Added `scripts/docker-puppeteer` as the new home for test-related Docker images ([#4062](https://github.com/elastic/eui/pull/4062))

**Bug fixes**

- Fixed `EuiFieldSearch` padding when `isClearable` but has no `value` ([#4089](https://github.com/elastic/eui/pull/4089))


## [`29.3.0`](https://github.com/elastic/eui/tree/v29.3.0)

- Added `both` option to `flush` prop of `EuiButtonEmpty` ([#4084](https://github.com/elastic/eui/pull/4084))

**Bug fixes**

- Fixed `EuiRange` and `EuiDualRange` display of internal spacer ([#4084](https://github.com/elastic/eui/pull/4084))
- Fixed `EuiFieldSearch` padding for the different states ([#4084](https://github.com/elastic/eui/pull/4084))
- Fixed `EuiCheckableCard` disabled but checked styles ([#4084](https://github.com/elastic/eui/pull/4084))

**Theme: Amsterdam**

- Fixed `line-height` on `EuiTitle` ([#4079](https://github.com/elastic/eui/pull/4079))

## [`29.2.0`](https://github.com/elastic/eui/tree/v29.2.0)

- Improved contrast for `EuiIcon` and `EuiButtonIcon` named colors. This affects `EuiHealth` which uses the `EuiIcon` colors. ([#4049](https://github.com/elastic/eui/pull/4049))
- Added color `accent` to `EuiButtonIcon` ([#4049](https://github.com/elastic/eui/pull/4049))

**Bug fixes**

- Fixed `EuiComboBox` `rowHeight` prop causing the height of the option list to be miscalculated ([#4072](https://github.com/elastic/eui/pull/4072))
- Fixed `EuiComboBox` not focusing on the selected option if `selectedOptions` was set without reference to `options` ([#4072](https://github.com/elastic/eui/pull/4072))

**Theme: Amsterdam**

- Removed `border-radius` from `EuiCallout` ([#4066](https://github.com/elastic/eui/pull/4066))
- Updated styles for `EuiToast` ([#4076](https://github.com/elastic/eui/pull/4076))

## [`29.1.0`](https://github.com/elastic/eui/tree/v29.1.0)

- Added footer row to `EuiDataGrid` via the `renderFooterCellValue` prop ([#3770](https://github.com/elastic/eui/pull/3770))
- Added column header menu to `EuiDataGrid` ([#3087](https://github.com/elastic/eui/pull/3087))
- Added horizontal line separator to `EuiContextMenu` ([#4018](https://github.com/elastic/eui/pull/4018))
- Added controlled pagination props to `EuiInMemoryTablee` ([#4038](https://github.com/elastic/eui/pull/4038))
- Added `gutterSize`, `popoverBreakpoints`, `popoverButtonProps`, and `popoverProps` props to `EuiHeaderLinks` ([#4046](https://github.com/elastic/eui/pull/4046))
- Added `'all'` and `'none'` options to the `sizes` prop of `EuiHideFor` and `EuiShowFor` ([#4046](https://github.com/elastic/eui/pull/4046))

**Bug fixes**

- Fixed `EuiTextColor` playground error due to `color` prop not getting captured by the documentation generator ([#4058](https://github.com/elastic/eui/pull/4058))

## [`29.0.0`](https://github.com/elastic/eui/tree/v29.0.0)

- Added `.browserslistrc` for global browser support reference ([#4022](https://github.com/elastic/eui/pull/4022))
- Added ability to specify `color` of `EuiHeaderLink` ([#4008](https://github.com/elastic/eui/pull/4008))
- Added `boolean` type to the `notification` prop of `EuiHeaderSectionItemButton` to show a simple dot ([#4008](https://github.com/elastic/eui/pull/4008))
- Added `popoverButton` and `popoverButtonBreakpoints` props to `EuiSelectableTemplateSitewide` for responsive capabilities ([#4008](https://github.com/elastic/eui/pull/4008))
- Added `isWithinMaxBreakpoint` service ([#4008](https://github.com/elastic/eui/pull/4008))

**Bug fixes**

- Fixed `EuiSuperDatePicker` got stuck in update mode if the value is not changed ([#4025](https://github.com/elastic/eui/pull/4025))
- Fixed ref not being handled properly in `EuiValidatableControl` when used with [react-hook-form](https://react-hook-form.com/) ([#4001](https://github.com/elastic/eui/pull/4001))
- Fixed `EuiNotificationBadge` `color` prop type ([#4008](https://github.com/elastic/eui/pull/4008))
- Fixed z-index of `EuiBottomBar` to stay under header ([#4008](https://github.com/elastic/eui/pull/4008))
- Fixed regression of `EuiSelectable` not abiding by the `showIcons` prop ([#4008](https://github.com/elastic/eui/pull/4008))
- Fixed contrast of search input of `EuiSelectableTemplateSitewide` in dark header ([#4008](https://github.com/elastic/eui/pull/4008))
- Fixed `EuiImage` unable to deactivate the full screen mode using the close icon ([#4033](https://github.com/elastic/eui/pull/4033))
- Allowed `onClick` prop when `href` prop is provided in `EuiBadge` ([#4035](https://github.com/elastic/eui/pull/4035))

**Breaking changes**

- Changed `EuiHideFor` and `EuiShowFor` from using media queries to hide content to not rendering the content. Children are now required and `display` has been removed ([#4008](https://github.com/elastic/eui/pull/4008))

## [`28.4.0`](https://github.com/elastic/eui/tree/v28.4.0)

- Added `loading` icon to `EuiComboBox` input when `isLoading` is `true` ([#4015](https://github.com/elastic/eui/pull/4015))
- Changed `value` prop in `EuiExpression` to not required ([#4014](https://github.com/elastic/eui/pull/4014))
- Added `fold` and `unfold` glyphs to `EuiIcon` ([#3994](https://github.com/elastic/eui/pull/3994))

**Bug fixes**

- Fix incorrect `euiCodeBlockNameColor` variable usage for `.hljs-name` in SCSS ([#3991](https://github.com/elastic/eui/pull/3991))
- Fixed bug in `EuiAccordion` where the `arrowDisplay="right"` is ignored when `extraAction` is configured ([#3971](https://github.com/elastic/eui/pull/3971))

**Theme: Amsterdam**

- Updated form control styles to use a uniform border-radius ([#3741](https://github.com/elastic/eui/pull/3741))

## [`28.3.1`](https://github.com/elastic/eui/tree/v28.3.1)

**Bug fixes**

- Fixed `EuiFieldSearch`'s clear button covering the `value` of the input ([#3936](https://github.com/elastic/eui/pull/3936))
- Fixed bug in `EuiComboBox` where the input was dropping to the next line when a `EuiBadge` had a very long text ([#3968](https://github.com/elastic/eui/pull/3968))
- Fixed type mismatch between `EuiSelectable` options extended via `EuiSelectableOption` and internal option types ([#3983](https://github.com/elastic/eui/pull/3983))
- Fixed `EuiButton` CSS for RTL languages by using `margin-inline-[pos]` instead of `margin-[pos]` ([#3974](https://github.com/elastic/eui/pull/3974))
- Fixed server-side rendering of `EuiBreadcrumbs` and `EuiCollapsibleNav` ([#3970](https://github.com/elastic/eui/pull/3970))

## [`28.3.0`](https://github.com/elastic/eui/tree/v28.3.0)

- Adjusted coloring of `EuiSideNav` to be more consistent across open states ([#3926](https://github.com/elastic/eui/pull/3926))
- Added build-specific babel configurations for docs and tests ([#3911](https://github.com/elastic/eui/pull/3911))
- Updated browserslist configuration to remove IE accommodations ([#3911](https://github.com/elastic/eui/pull/3911))
- Removed docgenInfo from non-docs production builds ([#3911](https://github.com/elastic/eui/pull/3911))
- Added `regressionJob`, `outlierDetectionJob` and `classificationJob` icons to Machine Learning icon set, updated others. ([#3931](https://github.com/elastic/eui/pull/3931))
- Added `operator` field to `EuiSearchBar`'s `field_value_selection` filter configuration ([#3922](https://github.com/elastic/eui/pull/3922))

**Bug fixes**

- Fixed bug in `EuiBasicTable` not fully expanding tall rows (height > 1000px) ([#3855](https://github.com/elastic/eui/pull/3855))
- Fixed bug in `EuiDataGrid` which sometimes prevented header cells from being focusabled ([#3943](https://github.com/elastic/eui/pull/3943))
- Fixed bug in `EuiFieldSearch` where a default value would not include the clear button ([#3958](https://github.com/elastic/eui/pull/3958))
- Fixed focus fighting bug when `EuiDataGrid` cell content manages its own popover ([#3951](https://github.com/elastic/eui/pull/3951))
- Fixed `valueText` getting cut off in `EuiProgress` ([#3948](https://github.com/elastic/eui/pull/3948))

## [`28.2.0`](https://github.com/elastic/eui/tree/v28.2.0)

- Added `EuiSelectableTemplateSitewide` as wrapper of `EuiSelectable` for Elastic's global search component ([#3800](https://github.com/elastic/eui/pull/3800))
- Updated styles of `EuiMark` to override browser default ([#3800](https://github.com/elastic/eui/pull/3800))
- Updated `EuiHighlight` to use `EuiMark` as matching element wrapper ([#3800](https://github.com/elastic/eui/pull/3800))
- Enhanced `EuiSelectable`'s `option` type to allow for a separate `searchableLabel` and any generic keys ([#3800](https://github.com/elastic/eui/pull/3800))
- Added `listProps.onFocusBadge`, `loadingMessage`, `noMatchesMessage`, and `emptyMessage` props to `EuiSelectable` ([#3800](https://github.com/elastic/eui/pull/3800))
- Added `bordered` prop to `EuiSelectableMessage` ([#3800](https://github.com/elastic/eui/pull/3800))

**Bug fixes**

- Fixed display of `EuiBadge` if only the `iconType` is passed ([#3800](https://github.com/elastic/eui/pull/3800))
- Fixed accessibility error in `EuiSelectable` when the `list` isn't on the page ([#3800](https://github.com/elastic/eui/pull/3800))
- Fixed accessibility error in `EuiPopover` when `ownFocus = false` ([#3800](https://github.com/elastic/eui/pull/3800))

## [`28.1.0`](https://github.com/elastic/eui/tree/v28.1.0)

- Added `isLoading` and `isLoadingMessage` props to `EuiAccordion` ([#3879](https://github.com/elastic/eui/pull/3879))
- Added `testenv` mock for `EuiFocusTrap` ([#3930](https://github.com/elastic/eui/pull/3930))

**Bug fixes**

- Fixed bug in `EuiCodeBlock` content overlapping with control buttons when `whiteSpace` was set to `"pre"` ([#3853](https://github.com/elastic/eui/pull/3853))
- Fixed `EuiFocusTrap` not applying provided `style` prop ([#3916](https://github.com/elastic/eui/pull/3916))
- Fixed bug in `EuiDataGrid` when a new pagination object would cause every cell to render ([#3919](https://github.com/elastic/eui/pull/3919))

## [`28.0.0`](https://github.com/elastic/eui/tree/v28.0.0)

- Update `createTheme` to apply latest changes to elastic charts `Theme`. ([#3792](https://github.com/elastic/eui/pull/3792))
- Added icons for `appSearchApp` and `workplaceSearchApp` to `EuiIcon` ([#3859](https://github.com/elastic/eui/pull/3859))
- Added `unlink` glyph to `EuiIcon` ([#3869](https://github.com/elastic/eui/pull/3869))
- Added `EuiMarkdownEditor` and `EuiMarkdownFormat` components ([#3522](https://github.com/elastic/eui/pull/3522))

**Bug fixes**

- Fixed `EuiFacetGroup` container expansion due to negative margin value ([#3871](https://github.com/elastic/eui/pull/3871))
- Fixed `EuiComboBox` delimeter-separated option creation and empty state prompt text ([#3841](https://github.com/elastic/eui/pull/3841))
- Fixed `EuiDataGrid` not properly resizing within a fixed height container ([#3894](https://github.com/elastic/eui/pull/3894))
- Fixed bug in `EuiFieldPassword` where an edge case mutated its `append` prop  ([#3884](https://github.com/elastic/eui/pull/3884))

**Breaking changes**

- Requires `@elastic/charts` version `20.0.0` and above for chart theming utils.

## [`27.4.1`](https://github.com/elastic/eui/tree/v27.4.1)

**Note: this release is a backport containing changes originally made in `28.1.0`**

- Added `testenv` mock for `EuiFocusTrap` ([#3930](https://github.com/elastic/eui/pull/3930))

## [`27.4.0`](https://github.com/elastic/eui/tree/v27.4.0)

- Added `customOptionText` prop to `EuiComboBox` ([#3811](https://github.com/elastic/eui/pull/3811))

**Bug fixes**

- Improve `EuiDataGrid` Chrome rendering performance in full screen ([#3726](https://github.com/elastic/eui/issues/3726))
- Removed `@elastic/eui/src-docs` entries from published _eui.d.ts_ ([#3856](https://github.com/elastic/eui/pull/3856))

## [`27.3.1`](https://github.com/elastic/eui/tree/v27.3.1)

**Bug fixes**

- Fixed bug in all input fields placeholders in Safari that weren't vertically centered ([#3809](https://github.com/elastic/eui/pull/3809))
- Removed `pointer-events: none` in both `EuiButton` & `EuiButtonEmpty` to not override the `pointer-events: auto` in the button mixin `euiButtonContentDisabled` ([#3824](https://github.com/elastic/eui/pull/3824))
- Fixed bug in `EuiPagination` showing wrong page count when `compressed` prop is true. ([#3827](https://github.com/elastic/eui/pull/3827))
- Fixed bug in EUI's input field components where their `inputRef` couldn't be a `RefObject` ([#3822](https://github.com/elastic/eui/pull/3822))
- Moved `react-view` and `html-format` to be `devDependencies` ([#3828](https://github.com/elastic/eui/pull/3828))
- Fixed `EuiComboBox` keyboard selection when `sortMatchesBy=startsWith` ([#3823](https://github.com/elastic/eui/pull/3823))
- Fixed `EuiCodeEditor` not exiting edit mode with `esc` when `enableLiveAutocompletion=true` ([#3833](https://github.com/elastic/eui/pull/3833))
- Fixed issue where `EuiDataGrid`'s cell expansion popover would sometimes render as a scrollable element ([#3832](https://github.com/elastic/eui/pull/3832))

## [`27.3.0`](https://github.com/elastic/eui/tree/v27.3.0)

- Added possibility to hide "Rows per page" select in `EuiDataGrid` ([#3700](https://github.com/elastic/eui/pull/3700))
- Updated lodash to `v4.17.19` ([#3764](https://github.com/elastic/eui/pull/3764))
- Added `returnKey` glyph to `EuiIcon` ([#3783](https://github.com/elastic/eui/pull/3783))
- Added `type` prop to `EuiFieldPassword` to support toggling of obfuscation ([#3751](https://github.com/elastic/eui/pull/3751))

**Bug fixes**

- Fixed bug in `EuiDataGrid` not calculating the width correctly ([#3789](https://github.com/elastic/eui/pull/3789))
- Fixed `EuiComboBox` marking some very long inputs as invalid ([#3797](https://github.com/elastic/eui/pull/3797))

## [`27.2.0`](https://github.com/elastic/eui/tree/v27.2.0)

- Added `analyzeEvent` glyph in `EuiIcon` ([#3729](https://github.com/elastic/eui/pull/3729))
- Updated `EuiComboBox` to allow the options list to open for single selection custom options ([#3706](https://github.com/elastic/eui/pull/3706))
- Added `useEuiI18n` hook for localization ([#3749](https://github.com/elastic/eui/pull/3749))
- Added a hit enter badge to `EuiComboBox` when focusing an option and for empty states that allow pressing enter ([#3782](https://github.com/elastic/eui/pull/3782))

**Bug fixes**

- Fixed `EuiComboBox` always showing a scrollbar ([#3744](https://github.com/elastic/eui/pull/3744))
- Replaced `react-focus-lock` with `react-focus-on` ([#3631](https://github.com/elastic/eui/pull/3631))
- Fixed errors in `EuiSuperDatePicker` related to invalid and `null` date formatting ([#3750](https://github.com/elastic/eui/pull/3750))
- Fixed type definitions for `findTestSubject` and `takeMountedSnapshot` ([#3763](https://github.com/elastic/eui/pull/3763))
- Fixed `EuiComboBox` not allowing clicks on previously virtualized items when inside of `EuiFormRow` ([#3784](https://github.com/elastic/eui/pull/3784))
- Removed `[Space]` as a way to select options in `EuiSelectable` ([#3784](https://github.com/elastic/eui/pull/3784))
- Fixed type definition for `windowProps` in `EuiSelectable` ([#3787](https://github.com/elastic/eui/pull/3787))

## [`27.1.0`](https://github.com/elastic/eui/tree/v27.1.0)

- Added `titleElement` and `descriptionElement` props to `EuiStat` ([#3693](https://github.com/elastic/eui/pull/3693))
- Updated `securityAnalyticsApp` app icon ([#3720](https://github.com/elastic/eui/pull/3720))
- Removed `src/test` and `@types/enzyme` references from `eui.d.ts` ([#3715](https://github.com/elastic/eui/pull/3715))
- Added `index.d.ts` file to `lib/test`  and `es/test` ([#3715](https://github.com/elastic/eui/pull/3715))
- Added `descriptionFlexItemProps` and `fieldFlexItemProps` props to `EuiDescribedFormGroup` ([#3717](https://github.com/elastic/eui/pull/3717))
- Expanded `EuiBasicTable`'s default action's name configuration to accept a function that returns a React node ([#3739](https://github.com/elastic/eui/pull/3739))
- Added internal use only button building blocks for reusability in other button components ([#3730](https://github.com/elastic/eui/pull/3730))

## [`27.0.0`](https://github.com/elastic/eui/tree/v27.0.0)
- Added `paddingSize` prop to `EuiCard` ([#3638](https://github.com/elastic/eui/pull/3638))
- Added `isClearable` and `placeholder` options to `EuiColorPicker` ([#3689](https://github.com/elastic/eui/pull/3689))
- Added SASS helper files for EUI theme globals ([#3691](https://github.com/elastic/eui/pull/3691))
- Add `label`, `labelProps` and `valueText` props to `EuiProgress` ([#3661](https://github.com/elastic/eui/pull/3661))

**Bug fixes**

- Fixed a bug in `EuiResizableContainer` preventing nested containers ([#3699](https://github.com/elastic/eui/pull/3699))
- Fixed a bug in `EuiResizableContainer` preventing resizing by arrow keys in some cases ([#3699](https://github.com/elastic/eui/pull/3699))
- Fixed `EuiHorizontalSteps` rendering over `EuiHeader` ([#3707](https://github.com/elastic/eui/pull/3707))
- Fixed bug where `EuiSuperSelect` lost focus after a value selection ([#3734](https://github.com/elastic/eui/pull/3734))

**Breaking changes**

- Significant accessibility refactor of `EuiSelectable` ([#3169](https://github.com/elastic/eui/pull/3169))
  - `react-virtualized` replaced with `react-window`
  - `virtualizedProps` on `EuiSelectableOptionsList` renamed to `windowProps`
  - Removed `rootId` and added `makeOptionId`, `listId`, and `setActiveOptionIndex` to `EuiSelectableList`
  - Added `listId` to `EuiSelectableSearch`
  - `options` passed into `EuiSelectable` cannot have an `id`
  - Requires an `onChange` to be passed into `EuiSelectableSearch`

## [`26.3.3`](https://github.com/elastic/eui/tree/v26.3.3)

**Note: this release is a backport containing changes originally made in `27.3.1`**

**Bug fixes**

- Fixed bug in `EuiPagination` showing wrong page count when `compressed` prop is true. ([#3827](https://github.com/elastic/eui/pull/3827))

## [`26.3.2`](https://github.com/elastic/eui/tree/v26.3.2)

**Note: this release is a backport containing changes originally made in `27.1.0`**

- Updated `securityAnalyticsApp` app icon ([#3720](https://github.com/elastic/eui/pull/3720))

## [`26.3.1`](https://github.com/elastic/eui/tree/v26.3.1)

**Note: this release is a backport containing changes originally made in `27.0.0`**

- Added `isClearable` and `placeholder` options to `EuiColorPicker` ([#3689](https://github.com/elastic/eui/pull/3689))

## [`26.3.0`](https://github.com/elastic/eui/tree/v26.3.0)

- Expanded `EuiBasicTable`'s default action's name configuration to accept any React node ([#3688](https://github.com/elastic/eui/pull/3688))

## [`26.2.0`](https://github.com/elastic/eui/tree/v26.2.0)

- Added `background.color` to `EUI_CHARTS_THEME_LIGHT/DARK.theme` ([#3669](https://github.com/elastic/eui/pull/3669))
- Added `gutterSize` prop to `EuiFacetGroup` ([#3639](https://github.com/elastic/eui/pull/3639))
- Updated props of `EuiCode` and `EuiCodeBlock` to reflect only functional props ([#3647](https://github.com/elastic/eui/pull/3647))
- Updated `EuiResizableContainer` `onPanelWidthChange` callback method to include all panel widths ([#3630](https://github.com/elastic/eui/pull/3630))
- Extended `Query` / `EuiSearchBar` to allow any character inside double-quoted phrases ([#3432](https://github.com/elastic/eui/pull/3432))
- Added `headerZindexLocation` prop to `EuiOverlayMask` ([#3655](https://github.com/elastic/eui/pull/3655))
- Added `maskProps` prop to `EuiFlyout` and `EuiCollapsibleNav` ([#3655](https://github.com/elastic/eui/pull/3655))

**Bug fixes**

- Fixed `EuiContextMenu` panel `onAnimationEnd` transition bug in Chrome ([#3656](https://github.com/elastic/eui/pull/3656))
- Fixed `EuiSkipLink` interactive props and Safari click issue ([#3665](https://github.com/elastic/eui/pull/3665))
- Fixed `z-index` issues with `EuiHeader`, `EuiFlyout`, and other portal content ([#3655](https://github.com/elastic/eui/pull/3655))
- Fixed `color` prop error in `EuiBadge` to be more flexible with what format it accepts ([#3655](https://github.com/elastic/eui/pull/3655))
- Fixed `EuiSuperSelect` popover from moving 16px horizontally when it's close to a window edge ([#3685](https://github.com/elastic/eui/pull/3685))

**Theme: Amsterdam**

- Fixed `EuiHeaderBreadcrumb` height, `onClick`, border-radius, and single item display ([#3655](https://github.com/elastic/eui/pull/3655))

## [`26.1.0`](https://github.com/elastic/eui/tree/v26.1.0)

- Optimized in-memory datagrid mount performance ([#3628](https://github.com/elastic/eui/pull/3628))
- Exported `EuiCardProps` and `EuiCheckableCardProps` types ([#3640](https://github.com/elastic/eui/pull/3640))

## [`26.0.1`](https://github.com/elastic/eui/tree/v26.0.1)

**Bug fixes**

- Fixed fullscreen render issue in `EuiCode` ([#3633](https://github.com/elastic/eui/pull/3633))

## [`26.0.0`](https://github.com/elastic/eui/tree/v26.0.0)

- Added `useEuiTextDiff` react hook utility ([#3288](https://github.com/elastic/eui/pull/3288))
- Converted `EuiOverlayMask` to be a React functional component ([#3555](https://github.com/elastic/eui/pull/3555))
- Changed `responsive` and `max` behavior of `EuiBreadcrumbs` to always display collapsed items in popover [#3578](https://github.com/elastic/eui/pull/3578))
- Added `BREAKPOINTS` and `getBreakpoint` utilities [#3578](https://github.com/elastic/eui/pull/3578))
- Added `'any'` option to the `step` prop of the `EuiFieldNumber` ([#3562](https://github.com/elastic/eui/pull/3562))
- Moved all `EuiHeader` SASS variables to `global_styles` ([#3592](https://github.com/elastic/eui/pull/3592))
- Added `side` prop to `EuiGlobalToastList` for choosing which window side to display toasts ([#3600](https://github.com/elastic/eui/pull/3600))
- Default `titleSize` get's implicitly set to 'm' for `EuiEmptyPrompt` ([#3598](https://github.com/elastic/eui/pull/3598))
- Updated `logoElastic` to meet brand guidelines ([#3613](https://github.com/elastic/eui/pull/3613))
- Allowed user to enter hexcode for colors in `EuiStat` ([#3617](https://github.com/elastic/eui/pull/3617))
- Extended `CommonProps` in `EuiColorPalettePickerPaletteTextProps`, `EuiColorPalettePickerPaletteFixedProps` and `EuiColorPalettePickerPaletteGradientProps` types ([#3616](https://github.com/elastic/eui/pull/3616))
- Updated `onToggle` callback in `EuiAccordion` to  allow for external state control ([#3614](https://github.com/elastic/eui/pull/3614))

**Bug fixes**

- Added `display` prop to `EuiDataGridColumnSortingDraggable` to pass` displayAsText` prop correctly to the column sorting popover.([#3574](https://github.com/elastic/eui/pull/3574))
- Fixed `EuiCodeBlockImpl` testenv mock pass-through of `data-test-subj` attribute ([#3560](https://github.com/elastic/eui/pull/3560))
- Fixed DOM element creation issues in `EuiOverlayMask` by using lifecycle methods ([#3555](https://github.com/elastic/eui/pull/3555))
- Fixed `EuiComboBox`'s options list `zIndex` positioning when nested in other `zIndex` contexts ([#3551](https://github.com/elastic/eui/pull/3551))
- Fixed `euiHeaderAffordForFixed` mixin's use of header SASS variable ([#3592](https://github.com/elastic/eui/pull/3592))
- Included `onClick` as a valid prop for `EuiControlBar` **icon** controls ([#3581](https://github.com/elastic/eui/pull/3581))
- Fixed poor performance of `EuiToolTip` during frequent mouesover/mouseout events ([#3596](https://github.com/elastic/eui/pull/3596))
- Fixed `EuiBasicTable` custom actions popover from remaining open after click ([#3619](https://github.com/elastic/eui/pull/3619))

**Breaking changes**

- Changed `breadcrumb` TS type exported name from `Breadcrumb` to `EuiBreadcrumb` ([#3578](https://github.com/elastic/eui/pull/3578))
- Removed `$euiZComboBox` SCSS variable (value was 8001) ([#3551](https://github.com/elastic/eui/pull/3551))

**Theme: Amsterdam**

- Updated `EuiCallout` by removing left border, adding border radius and increasing font weight on titles ([#3557](https://github.com/elastic/eui/pull/3557/))
- Updated `EuiHeaderBreadcrumbs` style to be more prominent ([#3578](https://github.com/elastic/eui/pull/3578/))
- Fixed `EuiFilterGroup` `border-radius` ([#3591](https://github.com/elastic/eui/pull/3591/))
- Updated `EuiCodeBlock` inline code style to use border radius ([#3599](https://github.com/elastic/eui/pull/3599))

## [`25.0.0`](https://github.com/elastic/eui/tree/v25.0.0)

- Added conditional rendering of the title element in `EuiCallOut` to avoid usage of additional space caused by the rendered `<div>` element ([#3549](https://github.com/elastic/eui/pull/3549))
- Added `invalidCallout` prop to `EuiForm` to allow conditional rendering of error callout([#3585](https://github.com/elastic/eui/pull/3585))

**Bug fixes**

- Fixed `EuiCard` image corners to be contained within border radius ([#3556](https://github.com/elastic/eui/pull/3556))
- Fixed `EuiKeyPadMenu` and `EuiKeyPadMenuItem` aria roles ([#3502](https://github.com/elastic/eui/pull/3502))
- Fixed `EuiFieldSearch` input clear button doesn't show when external input is passed([#3497](https://github.com/elastic/eui/pull/3497))
- Fixed `EuiBasicTable` footers to always use a unique `key` ([#3559](https://github.com/elastic/eui/pull/3559))
- Fixed `EuiInMemoryTable` by changing the `getDerivedStateFromProps` to not block the updates as soon as it hits a true if condition ([#3579](https://github.com/elastic/eui/pull/3579))

**Breaking changes**

- A fixed `EuiHeader` no longer automatically padding directly to the `<body>` element ([#3538](https://github.com/elastic/eui/pull/3538))
- Improved `EuiPagination`, `EuiDataGrid`, `EuiBasicTable` and `EuiInMemoryTable` accessibility, causing `EuiPaginationButton` to require a new prop `pageIndex` ([#3294](https://github.com/elastic/eui/pull/3294))
- Replaced all usages of [`KeyboardEvent.keyCode`](https://developer.mozilla.org/en-US/docs/Web/API/KeyboardEvent/keyCode) (deprecated) with [`KeyboardEvent.key`](https://developer.mozilla.org/en-US/docs/Web/API/KeyboardEvent/key). From `@elastic/eui/lib/services`, `keyCodes` has been replaced with `keys`, as has `cascadingMenuKeyCodes`->`cascadingMenuKeys`, and `comboBoxKeyCodes`->`comboBoxKeys`.  The implementation of all of those exports (as well as `accessibleClickKeys`) all now use `KeyboardEvent.key` values. ([#3517](https://github.com/elastic/eui/pull/3517))

## [`24.1.0`](https://github.com/elastic/eui/tree/v24.1.0)

- Added `displayAsText` prop to `EuiDataGridColumn` ([#3520](https://github.com/elastic/eui/pull/3520))
- Added `minSizeForControls` prop to `EuiDataGrid` to control the minimum width for showing grid controls ([#3527](https://github.com/elastic/eui/pull/3527))
- Passed `getSelectedOptionForSearchValue` to `EuiComboBoxOptionsList` as prop ([#3501](https://github.com/elastic/eui/pull/3501))
- Added `appendIconComponentCache` function to allow manual pre-emptive loading of source elements into the `EuiIcon` cache ([#3481](https://github.com/elastic/eui/pull/3481))
- Added `initialSelected` to `EuiTableSelectionType` properties to set initial selected checkboxes for `EuiBasicTable` ([#3418](https://github.com/elastic/eui/pull/3418))
- Added exports for `EuiSteps` and related components types ([#3471](https://github.com/elastic/eui/pull/3471))
- Added `displayName` to components using `React.forwardRef` ([#3451](https://github.com/elastic/eui/pull/3451))
- Added event target checker for `EuiOverlayMask`'s `onClick` prop ([#3462](https://github.com/elastic/eui/pull/3462))
- Added `EuiColorPalettePicker` component ([#3192](https://github.com/elastic/eui/pull/3192))
- Added `left-start` popover placement to `EuiDatePicker` ([#3511](https://github.com/elastic/eui/pull/3511))
- Added `theme` prop to `EuiHeader` ([#3524](https://github.com/elastic/eui/pull/3524))
- Added `.euiHeaderLink-isActive` class to `EuiHeaderLink` when `isActive` ([#3524](https://github.com/elastic/eui/pull/3524))
- Added `display`, `descriptionWidth`, `textWrap` and `isInvalid` props to `EuiExpression` ([#3467](https://github.com/elastic/eui/pull/3467))
- Added more exports for `EuiColorPalettePicker` types ([#3542](https://github.com/elastic/eui/pull/3542))

**Bug Fixes**

- Fixed issue where multiple `EuiToolTip` components could be visible when element was focused ([#3335](https://github.com/elastic/eui/pull/3335))
- Fixed `EuiSuperSelect` not rendering full width when `isOpen` is `true` ([#3495](https://github.com/elastic/eui/pull/3495))
- Fixed `EuiBasicTable` shows no items if all items of last page is deleted  ([#3422](https://github.com/elastic/eui/pull/3422))
- Fixed TypeScript module name in generated `eui_charts_theme.d.ts` file  ([#3492](https://github.com/elastic/eui/pull/3492))
- Fixed code highlight color contrast in `EuiCodeBlock` ([#3309](https://github.com/elastic/eui/pull/3309))
- Fixed regression in `EuiComboBox` not triggering its `inputRef` callback ([#3532](https://github.com/elastic/eui/pull/3532))

**Deprecations**

- Added a deprecation notice for `EuiNavDrawer` family of components. Advise usage of `EuiCollapsibleNav` instead ([#3487](https://github.com/elastic/eui/pull/3487))

**Notes**

- Removed `src-framer` files from the repository ([#3487](https://github.com/elastic/eui/pull/3487))

**Theme: Amsterdam**

- Removed borders `EuiModal` ([#3515](https://github.com/elastic/eui/pull/3515))
- Improve `EuiOverlayMask` colors ([#3515](https://github.com/elastic/eui/pull/3515))
- Updated shadow styles to improve smoothness, use black as the base color, and deprecated `opacity` value of shadow mixins ([#3428](https://github.com/elastic/eui/pull/3428))
- Removed borders from `EuiFlyout` and `EuiPopover` ([#3477](https://github.com/elastic/eui/pull/3477))
- Updated `EuiHeader` and components ([#3524](https://github.com/elastic/eui/pull/3524))

## [`24.0.0`](https://github.com/elastic/eui/tree/v24.0.0)

- Added `null` as acceptable `icon` prop for `EuiCard` ([#3470](https://github.com/elastic/eui/pull/3470))
- Added `sortBy` and `sortShift` props to `euiPaletteColorBlind()` for sorting along the color wheel ([#3387](https://github.com/elastic/eui/pull/3387))
- Added `utcOffset` prop to `EuiSuperDatePicker` ([#3436](https://github.com/elastic/eui/pull/3436))
- Added `partition` key to `EuiChartThemeType` for Partition chart support ([#3387](https://github.com/elastic/eui/pull/3387))
- Updated `EuiImage`'s `caption` prop type from `string` to `ReactNode` ([#3387](https://github.com/elastic/eui/pull/3387))
- Improved contrast for `EuiCollapsibleNav` close button ([#3465](https://github.com/elastic/eui/pull/3465))

**Bug Fixes**

- Fixed `EuiSuperDatePicker` quick selection menu overriding specified time range with default values ([#3446](https://github.com/elastic/eui/pull/3446))
- Fixed `EuiCodeEditor` console error when using the editor without import the default theme ([#3454](https://github.com/elastic/eui/pull/3454))
- Fixed `EuiDatePopoverContent` `onChange` event to only accept `string` date input  ([#3460](https://github.com/elastic/eui/pull/3460))

**Breaking changes**

- Changed parameters for `euiPaletteColorBlind()` to an object ([#3387](https://github.com/elastic/eui/pull/3387))
- Changed the default palette of `EUI_CHARTS_THEME_LIGHT/DARK` themes to the naturally sorted `euiPaletteColorBlind()` ([#3387](https://github.com/elastic/eui/pull/3387))

## [`23.3.1`](https://github.com/elastic/eui/tree/v23.3.1)

**Note: this release is a backport containing changes originally made in `24.0.0`**

**Bug Fixes**

- Fixed `EuiSuperDatePicker` quick selection menu overriding specified time range with default values ([#3446](https://github.com/elastic/eui/pull/3446))
- Fixed `EuiDatePopoverContent` `onChange` event to only accept `string` date input  ([#3460](https://github.com/elastic/eui/pull/3460))

## [`23.3.0`](https://github.com/elastic/eui/tree/v23.3.0)

- Added `aria-hidden = true` to `EuiRangeSlider` and `EuiRangeTrack` if `showInput = true` ([#3423](https://github.com/elastic/eui/pull/3423))
- Added `testenv` mock for `EuiCode` and `EuiCodeBlock` ([#3405](https://github.com/elastic/eui/pull/3405))
- Added `displayName` to components using `React.forwardRef` ([#3440](https://github.com/elastic/eui/pull/3440))

**Bug Fixes**

- Fixed `EuiCode` and `EuiCodeBlock` from erroring in environments without a DOM implementation ([#3405](https://github.com/elastic/eui/pull/3405))
- Fixed `ApplyClassComponentDefaults` typescript utility to correctly determine defaulted properties' types ([#3430](https://github.com/elastic/eui/pull/3430))
- Fixed `prettyDuration` return type to be `string`, use fallback value  ([#3438](https://github.com/elastic/eui/pull/3438))

## [`23.2.0`](https://github.com/elastic/eui/tree/v23.2.0)

- Added `iconType` prop to `EuiDatePicker` ([#3383](https://github.com/elastic/eui/pull/3383))
- Applied `max-width: 100%` to `EuiPageBody` so inner flex-based items don't overflow their containers  ([#3375](https://github.com/elastic/eui/pull/3375))
- Added `titleSize` prop to `EuiStep` and `EuiSteps` ([#3340](https://github.com/elastic/eui/pull/3340))
- Handled `ref` passed to `EuiHeaderSectionItemButton` ([#3378](https://github.com/elastic/eui/pull/3378))
- Added `iconProps` prop to `EuiCollapsibleNavGroup` to extend the props passed to the rendered `EuiIcon` ([#3365](https://github.com/elastic/eui/pull/3365))
- Added `closeButtonProps` to `EuiCollapsibleNav` ([#3398](https://github.com/elastic/eui/pull/3398))
- Added `buffer` prop to `EuiPopover` for altering minimum distance to container edges ([#3398](https://github.com/elastic/eui/pull/3398))
- Allowed `search` prop changes to update `EuiInMemoryTable` internal query state ([#3371](https://github.com/elastic/eui/pull/3371))
- Added `EuiResizableContainer` component ([#2701](https://github.com/elastic/eui/pull/2701))
- Added caching layer on `EuiIcon` to prevent delays and flickering when rendering an already fetched icon ([#3404](https://github.com/elastic/eui/pull/3404))

**Bug Fixes**

- Fixed `EuiFieldSearch` to trigger `onSearch` single time instead of two times ([#3425](https://github.com/elastic/eui/pull/3425))
- Fixed `EuiBasicTable` item selection when `id` is `0` ([#3417](https://github.com/elastic/eui/pull/3417))
- Fixed `EuiNavDrawer` not closing on outside click after being unlocked ([#3415](https://github.com/elastic/eui/pull/3415))
- Fixed `EuiBadge` `iconOnClick` props makes badge text clickable ([#3392](https://github.com/elastic/eui/pull/3392))
- Added `id` requirement if `label` is used in `EuiRadio` ([#3382](https://github.com/elastic/eui/pull/3382))
- Fixed z-index issue in `EuiDatePicker` where it's popover would sit beneath other DOM siblings that had z-index applied ([#3376](https://github.com/elastic/eui/pull/3376))
- Added `download` glyph to `EuiIcon` ([#3364](https://github.com/elastic/eui/pull/3364))
- Applies `max-width: 100%` to `EuiPageBody` so inner flex-based items don't overflow their containers  ([#3375](https://github.com/elastic/eui/pull/3375))
- Added `ReactElement` to `EuiCard` `image` prop type to allow custom component ([#3370](https://github.com/elastic/eui/pull/3370))
- Fixed `EuiCollapsibleNavGroup` `titleSize` prop type to properly exclude `l` and `m` sizes ([#3365](https://github.com/elastic/eui/pull/3365))
- Fixed `EuiDatePickerRange` start date popover to sit left under the icon ([#3383](https://github.com/elastic/eui/pull/3383))
- Fixed `euiFormControlIsLoading` SASS mixin to prevent the loading icon from overlapping with the text when the form control is `compressed` and adjusted the amount of padding ([#3401](https://github.com/elastic/eui/pull/3401)
- Fixed `EuiHeader` `z-index` issues with popovers and added body classes for the presence of `EuiFlyout` and `EuiCollapsibleNav.isOpen` ([#3398](https://github.com/elastic/eui/pull/3398))
- Fixed `EuiInMemoryTable` data reset when filter is set and item is selected ([#3419](https://github.com/elastic/eui/pull/3419))
- Fixed `popoverPlacement` default value for `EuiDatePicker` ([#3427](https://github.com/elastic/eui/pull/3427))

## [`23.1.0`](https://github.com/elastic/eui/tree/v23.1.0)

- Removed additional padding applied to `$euiHeaderHeightCompensation` when `EuiHeader` is fixed ([#3369](https://github.com/elastic/eui/pull/3369))

**Bug Fixes**

- Fixed `EuiDescribedFormGroup` issue that prevented it from shrinking down properly in smaller viewports ([#3369](https://github.com/elastic/eui/pull/3369))

## [`23.0.0`](https://github.com/elastic/eui/tree/v23.0.0)

- Added `showCloseButton` and `dockedBreakpoint` flexibility to `EuiCollapsibleNav` ([#3330](https://github.com/elastic/eui/pull/3330))
- Added `panelStyle` prop to `EuiPopover` to distinguish style object configuration ([#3329](https://github.com/elastic/eui/pull/3329))
- Added `popoverPlacement` prop in `EuiDatePicker` ([#3359](https://github.com/elastic/eui/pull/3359))
- Extended `EuiDatePicker`'s `startDate` and `endDate` types to accept `null` values for better interoperability ([#3343](https://github.com/elastic/eui/pull/3343))
- Added `EuiCommentList` component ([#3344](https://github.com/elastic/eui/pull/3344))
- Added secondary color value input element to `EuiColorPicker` ([#3336](https://github.com/elastic/eui/pull/3336))

**Bug Fixes**

- Fixed `EuiInMemoryTable` `isClearable` property to initiate reset ([#3328](https://github.com/elastic/eui/pull/3328))
- Removed `schema` attribute form `<input/>` in `EuiInMemoryTable` ([#3337](https://github.com/elastic/eui/pull/3337))
- Fixed `EuiCollapsibleNav` docked states on mobile ([#3330](https://github.com/elastic/eui/pull/3330))
- Fixed `EuiPopover` positioning from being overridden by `style` prop ([#3329](https://github.com/elastic/eui/pull/3329))
- Fixed `EuiCodeBlock` not copying updated content ([#3351](https://github.com/elastic/eui/pull/3351))
- Fixed alignment of popover of end date of `EuiDatePickerRange` ([#3359](https://github.com/elastic/eui/pull/3359))

**Breaking changes**

- Upgraded `TypeScript` to 3.7.2 ([#3295](https://github.com/elastic/eui/pull/3295))
- Changed `EuiCollapsibleNav` prop name from `hideButtonIfDocked` to `showButtonIfDocked` and flipped default ([#3330](https://github.com/elastic/eui/pull/3330))

## [`22.6.0`](https://github.com/elastic/eui/tree/v22.6.0)

- Converted `NavDrawer`, `NavDrawerGroup`, and `NavDrawerFlyout` to TypeScript ([#3268](https://github.com/elastic/eui/pull/3268))
- Converted `EuiDatePicker`, `EuiDatePickerRange`, `EuiSuperDatePicker`, and `EuiSuperUpdateButton` to TypeScript ([#2891](https://github.com/elastic/eui/pull/2891))
- Improved condensed `EuiTabs` focus states ([#3299](https://github.com/elastic/eui/pull/3299))
- Added `EuiTour`, `EuiTourStep`, and `useEuiTour` components ([#2766](https://github.com/elastic/eui/pull/2766))
- Added `EuiBeacon` component ([#2766](https://github.com/elastic/eui/pull/2766))
- Added `offset` and `arrowChildren` props to `EuiPopover` for anchor element customization ([#2766](https://github.com/elastic/eui/pull/2766))

**Bug Fixes**

- Fixed `EuiProgress` `max` property to allow `undefined` ([#3198](https://github.com/elastic/eui/pull/3198))


## [`22.5.0`](https://github.com/elastic/eui/tree/v22.5.0)

- Added `forceState` prop to control `EuiAccordion` state from outside ([#3240](https://github.com/elastic/eui/pull/3240))

**Bug Fixes**

- Fixed EuiI8n hasPropName utility errors on null values ([#3303](https://github.com/elastic/eui/pull/3303))
- Fixed the inline styles being overwritten by consumer-passed inline styles in EuiBadge ([#3284](https://github.com/elastic/eui/pull/3284))

## [`22.4.0`](https://github.com/elastic/eui/tree/v22.4.0)

- Added support for `href`, `onClick`, and related props in `EuiBasicTable` default actions ([#3115](https://github.com/elastic/eui/pull/3115))
- Added support for `EuiCodeEditor` to set `readonly` and `id` on `<textarea />` ([#3212](https://github.com/elastic/eui/pull/3212))
- Added `EuiComment` component ([#3179](https://github.com/elastic/eui/pull/3179))

**Deprecation**

- Updated makeId to DEPRECATED, shifted all the calls to htmlIdGenerator ([#3129](https://github.com/elastic/eui/pull/3129))

**Bug Fixes**

- Fixed `EuiTabbedContent` focus discrepancy between selected and initialFocus tabs ([#3285](https://github.com/elastic/eui/pull/3285))
- Fixed the `initialSelectedTab` prop of `EuiTabbedContent` to not steal focus from content. Which fixed the bug in `EuiSuperDatePicker` that required two clicks to focus input in relative tab  ([#3154](https://github.com/elastic/eui/pull/3154))
- Fixed the `img` element in `EuiIcon` using custom SVGs to have an `alt` attribute with an empty string, rather than no `alt` attribute at all ([#3245](https://github.com/elastic/eui/pull/3245))
- Added overflows to EuiDataGrid toolbar dropdowns when there are many columns ([#3238](https://github.com/elastic/eui/pull/3238))
- Fixed `EuiIcon`'s icon `type` definition to allow custom React components ([#3252](https://github.com/elastic/eui/pull/3252))
- Fixed `initialSelectedTab` properties used in `EuiDatePopoverContent` ([#3254](https://github.com/elastic/eui/pull/3254))
- Fixed `EuiSideNavItem` overriding custom `className` of item and icon ([#3283](https://github.com/elastic/eui/pull/3283))
- Fixed `EuiFieldSearch` clear button inconsistencies ([#3270](https://github.com/elastic/eui/pull/3270))
- Fixed components with `href` usage of `rel` ([#3258](https://github.com/elastic/eui/pull/3258))

## [`22.3.1`](https://github.com/elastic/eui/tree/v22.3.1)

**Note: this release is a backport containing changes originally made in `23.0.0`, `23.1.0`, and `23.2.0`**

- Removed additional padding applied to `$euiHeaderHeightCompensation` when `EuiHeader` is fixed ([#3369](https://github.com/elastic/eui/pull/3369))
- Handled `ref` passed to `EuiHeaderSectionItemButton` ([#3378](https://github.com/elastic/eui/pull/3378))
- Added `showCloseButton` and `dockedBreakpoint` flexibility to `EuiCollapsibleNav` ([#3330](https://github.com/elastic/eui/pull/3330))
- Added `closeButtonProps` to `EuiCollapsibleNav` ([#3398](https://github.com/elastic/eui/pull/3398))
- Added `buffer` prop to `EuiPopover` for altering minimum distance to container edges ([#3398](https://github.com/elastic/eui/pull/3398))

**Bug Fixes**

- Fixed `EuiDescribedFormGroup` issue that prevented it from shrinking down properly in smaller viewports ([#3369](https://github.com/elastic/eui/pull/3369))
- Fixed `EuiCollapsibleNav` docked states on mobile ([#3330](https://github.com/elastic/eui/pull/3330))
- Fixed `EuiHeader` `z-index` issues with popovers and added body classes for the presence of `EuiFlyout` and `EuiCollapsibleNav.isOpen` ([#3398](https://github.com/elastic/eui/pull/3398))

**Breaking changes**

- Changed `EuiCollapsibleNav` prop name from `hideButtonIfDocked` to `showButtonIfDocked` and flipped default ([#3330](https://github.com/elastic/eui/pull/3330))

## [`22.3.0`](https://github.com/elastic/eui/tree/v22.3.0)

- Removed dependency on option list for custom option of `EuiComboBox` ([#3183](https://github.com/elastic/eui/pull/3183))
- Fixed `EuiPopover` arrow position in Android and Linux ([#3188](https://github.com/elastic/eui/pull/3188))
- Improved `htmlIdGenerator` when supplying both `prefix` and `suffix` ([#3076](https://github.com/elastic/eui/pull/3076))
- Updated pagination prop descriptions for `EuiInMemoryTable` ([#3142](https://github.com/elastic/eui/pull/3142))
- Added `title` and `aria` attributes to `EuiToken`'s icon element ([#3195](https://github.com/elastic/eui/pull/3195))
- Added new Elasticsearch token types ([#2758](https://github.com/elastic/eui/pull/2758))

**Bug Fixes**

- Fixed bug in `EuiAccordion` to adjust to the correct height when content height changes ([#3160](https://github.com/elastic/eui/pull/3160))
- Fixed bug in `EuiBasicTable` to handle dynamic icon value properly in collapsed actions ([#3145](https://github.com/elastic/eui/pull/3145))
- Fixed `availability` check for actions in `EuiBasicTable` ([3030](https://github.com/elastic/kibana/issues/3030))

## [`22.2.0`](https://github.com/elastic/eui/tree/v22.2.0)

- Improved `EuiModal` close button position to prevent from overlapping with the title ([#3176](https://github.com/elastic/eui/pull/3176))

**Bug Fixes**

- Removed outline of `EuiSelect` in Firefox ([#3197] (https://github.com/elastic/eui/pull/3197))
- Fixed EuiBasicTable proptypes of itemId ([#3133](https://github.com/elastic/eui/pull/3133))
- Updated `EuiSuperDatePicker` to inherit the selected value in quick select ([#3105](https://github.com/elastic/eui/pull/3105))

### Feature: EuiCollapsibleNav ([#3019](https://github.com/elastic/eui/pull/3019))

- Added `EuiCollapsibleNav` and `EuiCollapsibleNavGroup` components
- Added `EuiPinnableListGroup`, an extension of `EuiListGroup`
- Added `ghost` colored `EuiListGroupItem`, increased overall large size, and fixed focus states
- Added `color` and `size` props to `EuiListGroup`
- Added `home` and `menu` glyphs to `EuiIcon`
- Added simple `euiXScroll` and `euiYScroll` SASS mixins and CSS utility equivalents

**Bug Fixes**

- Fixed `EuiAccordion` icon margins, focus state, and flex issue in IE
- Fixed `1.1px` height of  `EuiHorizontalRule`

## [`22.1.1`](https://github.com/elastic/eui/tree/v22.1.1)

**Bug Fixes**

- Fixed infinite call stack in `EuiResizeObserver`'s fallback polyfill ([#3180](https://github.com/elastic/eui/pull/3180))
- Correct `defaultProps` definition in `EuiComboBox` ([#3180](https://github.com/elastic/eui/pull/3180))

## [`22.1.0`](https://github.com/elastic/eui/tree/v22.1.0)

- Added `delimiter` prop to `EuiComboBox` ([#3104](https://github.com/elastic/eui/pull/3104))
- Added `useColorPickerState` and `useColorStopsState` utilities ([#3067](https://github.com/elastic/eui/pull/3067))
- Fixed `EuiSearchBar` related types ([#3147](https://github.com/elastic/eui/pull/3147))
- Added `prepend` and `append` ability to `EuiSuperSelect` ([#3167](https://github.com/elastic/eui/pull/3167))

**Bug Fixes**

- Fixed `EuiNavDrawer` scrolling issue on mobile ([#3174](https://github.com/elastic/eui/pull/3174))

## [`22.0.0`](https://github.com/elastic/eui/tree/v22.0.0)

- Replaced various `lodash` functions with native functions ([#3053](https://github.com/elastic/eui/pull/3053))
- Added `whiteSpace ` prop to `EuiCodeBlock` ([#3103](https://github.com/elastic/eui/pull/3103))
- Added `sortMatchesBy` prop for `EuiComboBox` ([#3089](https://github.com/elastic/eui/pull/3089))
- Added `prepend` and `append` ability to `EuiFieldPassword` ([#3122](https://github.com/elastic/eui/pull/3122))
- Added `Enter` key press functionality to `EuiSuperDatePicker` ([#3048](https://github.com/elastic/eui/pull/3048))
- Added `title` to headers of `EuiTable` in case of truncation ([#3094](https://github.com/elastic/eui/pull/3094))
- Added i18n to `EuiTableHeaderCell` ([#3094](https://github.com/elastic/eui/pull/3094))
- Added `number` and `string` to `size` type of `EuiImage` for setting custom sizes ([#3012](https://github.com/elastic/eui/pull/3012))
- Improved `EuiButtonEmpty` focus state when the `color` type is `text` ([#3135](https://github.com/elastic/eui/pull/3135))
- Added `EuiLoadingElastic` component ([#3017](https://github.com/elastic/eui/pull/3017))
- Upgraded `react-beautiful-dnd` to v13 ([#3064](https://github.com/elastic/eui/pull/3064))
- Fixed `EuiPagination` vertical alignment of the text when used as `compressed` ([#3152](https://github.com/elastic/eui/pull/3152))
- Added `showTooltip` prop for `EuiSuperUpdateButton` to show tooltip and showing only once popovers are closed ([#3127](https://github.com/elastic/eui/pull/3127))

**Bug Fixes**

- Fixed bug in `EuiSuperDatePicker` not showing correct values in relative tab of end date ([#3132](https://github.com/elastic/eui/pull/3132))
- Fixed bug in `EuiSuperDatePicker` to show correct values of commonly used values in relative tab ([#3106](https://github.com/elastic/eui/pull/3106))
- Fixed race condition in `EuiIcon` when switching from dynamically fetched components ([#3118](https://github.com/elastic/eui/pull/3118))
- Fixed the issue that `EuiResizeObserver` fallback did not properly listen to pure window resizing ([#3088](https://github.com/elastic/eui/pull/3088))

**Breaking changes**

- Removed `EuiKeyPadMenuItemButton` in favor of just `EuiKeyPadMenuItem` that can also accept an `onClick` ([#3062](https://github.com/elastic/eui/pull/3062))

## [`21.1.0`](https://github.com/elastic/eui/tree/v21.1.0)

- Updated `EuiFilterSelect` to retain the order of its filters ([#3063](https://github.com/elastic/eui/pull/3063))
- Added `href` prop to `EuiBadge` ([#3009](https://github.com/elastic/eui/pull/3009))
- Added props descriptions for `EuiComboBox` ([#3007](https://github.com/elastic/eui/pull/3007))
- Exported `dateFormatAliases` as a part of the public API ([#3043](https://github.com/elastic/eui/pull/3043))
- Exported `EuiTextProps` type definition ([#3039](https://github.com/elastic/eui/pull/3039))
- Added a `component` prop to `EuiForm` to render a `<form>`([#3010](https://github.com/elastic/eui/pull/3010))
- Removed `role` attribute from `EuiImage`([#3036](https://github.com/elastic/eui/pull/3036))
- Added `prepend` and `append` ability to `EuiComboBox` single selection only ([#3003](https://github.com/elastic/eui/pull/3003))
- Added `onColumnResize` prop to `EuiDataGrid` of type `EuiDataGridOnColumnResizeHandler` that gets called when column changes it's size ([#2963](https://github.com/elastic/eui/pull/2963))
- Added `logoEnterpriseSearch` to `EuiIcon` ([#3066](https://github.com/elastic/eui/pull/3066))
- Added RGB format support to `EuiColorPicker` and `EuiColorStops` ([#2850](https://github.com/elastic/eui/pull/2850))
- Added alpha channel (opacity) support to `EuiColorPicker` and `EuiColorStops` ([#2850](https://github.com/elastic/eui/pull/2850))
- Added `useResizeObserver` hook ([#2991](https://github.com/elastic/eui/pull/2991))
- Added `showColumnSelector.allowHide` and `showColumnSelector.allowReorder` props to `EuiDataGrid` UI configuration ([#2993](https://github.com/elastic/eui/pull/2993))
- Added `EuiMark` component ([#3060](https://github.com/elastic/eui/pull/3060))
- Changed `tabs.name` prop shape in `EuiTabbedContent` to accept a `node`, which aligns it with `EuiTab` ([#3100](https://github.com/elastic/eui/pull/3100))

**Bug Fixes**

- Fixed `EuiFieldNumber` so values of type `number` are now allowed ([#3020](https://github.com/elastic/eui/pull/3020))
- Fixed SASS `contrastRatio()` function in dark mode by fixing the `pow()` math function ([#3013], (https://github.com/elastic/eui/pull/3013))
- Fixed bug preventing `EuiDataGrid` from re-evaluating the default column width on resize ([#2991](https://github.com/elastic/eui/pull/2991))
- Fixed padding in `EuiCallOut` when used as a `banner` for `EuiFlyout` ([#3098](https://github.com/elastic/eui/pull/3098))

## [`21.0.1`](https://github.com/elastic/eui/tree/v21.0.1)

**Bug Fixes**

- Made `EuiDataGrid`'s `schema.isSortable` value optional ([#2991](https://github.com/elastic/eui/pull/2991))

## [`21.0.0`](https://github.com/elastic/eui/tree/v21.0.0)

- Added `EuiDataGrid`'s default sort order property ([#2987](https://github.com/elastic/eui/pull/2987))
- Fixed `EuiDataGrid`'s pagination visibility when changing rows per page ([#2978](https://github.com/elastic/eui/pull/2978))
- Added `highlightAll` prop to `EuiHighlight` to highlight all matches ([#2957](https://github.com/elastic/eui/pull/2957))
- Added `showOnFocus` prop to `EuiScreenReaderOnly` to force display on keyboard focus ([#2976](https://github.com/elastic/eui/pull/2976))
- Added `EuiSkipLink` component ([#2976](https://github.com/elastic/eui/pull/2976))
- Created `EuiBadgeGroup` component ([#2921](https://github.com/elastic/eui/pull/2921))
- Added `sections` and `position` props to `EuiHeader` ([#2928](https://github.com/elastic/eui/pull/2928))
- Added `gutterSize` prop to `EuiListGroup` ([#2980](https://github.com/elastic/eui/pull/2980))
- Added `color` prop to `EuiListGroupItem` and updated size style ([#2980](https://github.com/elastic/eui/pull/2980))
- Added `enableAllColumns` to `EuiBasicTable` component ([#2906](https://github.com/elastic/eui/pull/2906))

**Bug Fixes**

- Fixed `EuiDataGrid`'s sort popover to behave properly on mobile screens ([#2979](https://github.com/elastic/eui/pull/2979))
- Fixed `EuiButton` and other textual components' disabled contrast ([#2874](https://github.com/elastic/eui/pull/2874))
- Fixed z-index conflict with cell popovers in `EuiDataGrid` while in full screen mode ([#2959](https://github.com/elastic/eui/pull/2959))
- Adjusted the header on `EuiDataGrid` to fix to the top within constrained containers and full screen mode  ([#2959](https://github.com/elastic/eui/pull/2959))
- Refactored `EuiDescribedFormGroup` to allow the content inside the `EuiTitle` to be accessible to screen reader users ([#2989](https://github.com/elastic/eui/pull/2989))

**Breaking changes**

- Updated `@types/react` and `@types/react-dom` to utilize React.RefCallback type instead of custom implementation ([#2929](https://github.com/elastic/eui/pull/2929))

**Theme: Amsterdam**

- Buttons have a new visual style ([#2874](https://github.com/elastic/eui/pull/2874))

## [`20.1.0`](https://github.com/elastic/eui/tree/v20.1.0)

- Added `theme` prop to `EuiCodeEditor` in support of `AceEditor` themes ([#2970](https://github.com/elastic/eui/pull/2970))
- `EuiButton` now has a single return statement ([#2954](https://github.com/elastic/eui/pull/2954))
- Added `isSortable` props to `EuiDataGridColumn` and `EuiDataGridSchemaDetector` to mark them as un-sortable ([#2952](https://github.com/elastic/eui/pull/2952))
- Converted `EuiForm` to TypeScript, added many missing `/form` Prop types ([#2896](https://github.com/elastic/eui/pull/2896))
- Empty table th elements replaced with td in `EuiTable`. ([#2934](https://github.com/elastic/eui/pull/2934))
- Added default prompt text to `aria-describedby` for `EuiFilePicker` ([#2919](https://github.com/elastic/eui/pull/2919))
- Added SASS variables for text variants of the primary palette `$euiColorPrimaryText`, `$euiColorSecondaryText`, etc... Updated components to use these new variables. ([#2873](https://github.com/elastic/eui/pull/2873))
- Updated SASS mixin `makeHighContrastColor()` to default `$background: $euiPageBackgroundColor` and `$ratio: 4.5`. Created `makeGraphicContrastColor()` for graphic specific contrast levels of 3.0. ([#2873](https://github.com/elastic/eui/pull/2873))
- Added `arrowDisplay` prop to `EuiAccordion` for changing side or hiding completely ([#2914](https://github.com/elastic/eui/pull/2914))
- Added `prepend` and `append` ability to `EuiFieldSearch` ([#2914](https://github.com/elastic/eui/pull/2914))
- Added `notification` and `notificationColor` props to `EuiHeaderSectionItemButton` ([#2914](https://github.com/elastic/eui/pull/2914))
- Added `folderCheck`, `folderExclamation`, `push`, `quote`, `reporter` and `users` icons ([#2935](https://github.com/elastic/eui/pull/2935))
- Updated `folderClosed` and `folderOpen` to match new additions and sit better on the pixel grid ([#2935](https://github.com/elastic/eui/pull/2935))
- Converted `EuiSearchBar` to Typescript ([#2909](https://github.com/elastic/eui/pull/2909))

**Bug fixes**

- Fixed `EuiDataGrid` breaking if invalid schema passed ([#2955](https://github.com/elastic/eui/pull/2955))
- Fixed `EuiTitle` not rendering child classes ([#2925](https://github.com/elastic/eui/pull/2925))
- Extended `div` element in `EuiFlyout` type ([#2914](https://github.com/elastic/eui/pull/2914))
- Fixed popover positioning service to be more lenient when positioning 0-width or 0-height content ([#2948](https://github.com/elastic/eui/pull/2948))

**Theme: Amsterdam**

- Text sizes are now based on a 14px base font size. Headings are now bold. ([#2936](https://github.com/elastic/eui/pull/2936))
- Altered `secondary`, `accent` colors to be more saturated ([#2873](https://github.com/elastic/eui/pull/2873))

## [`20.0.2`](https://github.com/elastic/eui/tree/v20.0.2)

**Bug fixes**

- Fixed type definitions for `EuiComboBox` ([#2971](https://github.com/elastic/eui/pull/2971))

## [`20.0.1`](https://github.com/elastic/eui/tree/v20.0.1)

**Bug fixes**

- Added TypeScript definition for `EuiCodeEditor`'s accepting `react-ace` props ([#2926](https://github.com/elastic/eui/pull/2926))
- Added `@types/react-input-autosize` to project's `dependencies` ([#2930](https://github.com/elastic/eui/pull/2930))

## [`20.0.0`](https://github.com/elastic/eui/tree/v20.0.0)

- Converted `EuiComboBox`, `EuiComboBoxInput`, `EuiComboBoxPill`, `EuiComboBoxOptionsList`, `EuiComboBoxOption`, and `EuiComboBoxTitle` to TypeScript ([#2838](https://github.com/elastic/eui/pull/2838))
- Converted `EuiCodeEditor` to TypeScript ([#2836](https://github.com/elastic/eui/pull/2836))
- Converted `EuiCode` and `EuiCodeBlock` and to TypeScript ([#2835](https://github.com/elastic/eui/pull/2835))
- Converted `EuiFilePicker` to TypeScript ([#2832](https://github.com/elastic/eui/issues/2832))
- Exported `EuiSelectOptionProps` type ([#2830](https://github.com/elastic/eui/pull/2830))
- Added `paperClip` glyph to `EuiIcon` ([#2845](https://github.com/elastic/eui/pull/2845))
- Added `banner` prop to `EuiFlyoutBody` and updated `euiOverflowShadow` mixin ([#2837](https://github.com/elastic/eui/pull/2837))
- Updated `editorLink` icon ([#2866](https://github.com/elastic/eui/pull/2866))
- Added control columns to `EuiDataGrid` to support non-data columns like row selection and actions ([#2846](https://github.com/elastic/eui/pull/2846))
- Added `image` glyph to `EuiIcon` ([#2870](https://github.com/elastic/eui/pull/2870))
- Exported TS props from top level `EuiListGroupProps`, `EuiListGroupItemProps`, `EuiSelectableProps`,  `EuiSelectableOption`, `EuiSelectableOptionsListProps` ([#2869](https://github.com/elastic/eui/pull/2869))
- Extending `EuiSelectable[options]` type with correct HTML element ([#2869](https://github.com/elastic/eui/pull/2869))
- Added check mark to single selection `EuiComboBox` ([#2890](https://github.com/elastic/eui/pull/2890))
- Added `logoGoogleG` third-party logo to `EuiIcon` ([#2853](https://github.com/elastic/eui/pull/2853))
- Added Jest `modulesNameMapper` alias for `EuiIcon` using test environment mock ([#2878](https://github.com/elastic/eui/pull/2878))
- Removed `sinon` and `@types/sinon` as dependencies, and converted usages to `jest.fn` ([#2885](https://github.com/elastic/eui/pull/2885))

**Bug fixes**

- Fixed building dev & docs on Windows ([#2847](https://github.com/elastic/eui/pull/2847))
- Fixed screen reader discovery issues with `EuiBottomBar` and `EuiControlBar` ([#2861](https://github.com/elastic/eui/pull/2861))
- Fixed a bug in `EuiDataGrid` causing the first cell to autofocus if interactive ([#2872](https://github.com/elastic/eui/pull/2872))

**Breaking changes**

- Removed `visControls` and `visHeatmap` duplicate icons from docs ([#2908](https://github.com/elastic/eui/pull/2908))

## [`19.0.0`](https://github.com/elastic/eui/tree/v19.0.0)

- Added `cheer` glyph to `EuiIcon` ([#2814](https://github.com/elastic/eui/pull/2814))
- Added `tableCaption` prop to `EuiBasicTable` and improved the default one ([#2782](https://github.com/elastic/eui/pull/2782))
- Converted `EuiDescribedFormGroup` to TypeScript ([#2810](https://github.com/elastic/eui/pull/2810))
- Changed SASS comments to non-compiled comments in invisibles files ([#2807](https://github.com/elastic/eui/pull/2807))
- Optimized the third party logos Ceph, DropWizard, Golang, and Haproxy ([#2812](https://github.com/elastic/eui/pull/2812))
- Added `rowHeader` prop to `EuiBasicTable` to allow consumers to set the identifying cell in a row ([#2802](https://github.com/elastic/eui/pull/2802))
- Added prepend and append to `EuiColorPicker` ([#2819](https://github.com/elastic/eui/pull/2819))
- Improved `EuiDescribedFormGroup` accessibility by avoiding duplicated output in screen readers ([#2783](https://github.com/elastic/eui/pull/2783))
- Added optional `key` attribute to `EuiContextMenu` items and relaxed `name` attribute to allow any React node ([#2817](https://github.com/elastic/eui/pull/2817))
- Converted `EuiColorPicker` color conversion functions to `chroma-js` methods ([#2805](https://github.com/elastic/eui/pull/2805))
- Added `direction` parameter to `euiPaletteColorBlind()` for specifying lighter or darker (or both) alternates ([#2822](https://github.com/elastic/eui/pull/2822))
- Converted `EuiSideNav` to TypeScript ([#2818](https://github.com/elastic/eui/issues/2818))
- Added babel-transformed and partially mocked commonjs build (`test-env/`) to target Kibana's Jest environment ([#2698](https://github.com/elastic/eui/pull/2698))
- Altered styles of `EuiToken` and add added more token types to match ES field types of `tokenAlias`, `tokenDate`, `tokenGeo`, `tokenIP`, `tokenNested`, `tokenRange`, `tokenShape` ([#2758](https://github.com/elastic/eui/pull/2758))

**Bug fixes**

- Exported missing `EuiSelectProps` type ([#2815](https://github.com/elastic/eui/pull/2815))
- Fixed `EuiCode`'s & `EuiCodeBlock`'s ability to accept non-string children ([#2792](https://github.com/elastic/eui/pull/2792)) ([#2820](https://github.com/elastic/eui/pull/2820))
- Fixed `EuiSearchBar`, `Query`, and `AST`'s ability to accept literal parenthesis characters ([#2791](https://github.com/elastic/eui/pull/2791))
- Fixed coloring of input fields when autofill is on in Chrome ([#2798](https://github.com/elastic/eui/pull/2798))
- Moved `@types/enzyme` and `@types/react-virtualized` to `dependencies` status ([#2828](https://github.com/elastic/eui/pull/2828))
- Removed `@elastic/charts` from inclusion in `eui.d.ts` output ([#2828](https://github.com/elastic/eui/pull/2828))

**Breaking changes**

- Removed `idAria` prop from `EuiDescribedFormGroup` ([#2783](https://github.com/elastic/eui/pull/2783))
- Removed `EuiToken`'s `hideBorder` and `displayOptions` prop for applying `color`, `shape`, and `fill` props directly. Changed `fill` prop type from `boolean` to `light | dark | none`. ([#2758](https://github.com/elastic/eui/pull/2758))

## [`18.3.0`](https://github.com/elastic/eui/tree/v18.3.0)

- Converted `EuiModal` and `EuiConfirmModal` to TypeScript ([#2742](https://github.com/elastic/eui/pull/2742))
- Converted `EuiTabs` to TypeScript ([#2717](https://github.com/elastic/eui/pull/2717))
- Converted `EuiFormRow` to TypeScript ([#2712](https://github.com/elastic/eui/pull/2712))
- Updated `logoAPM`, `logoSecurity` and `logoEnterpriseSearch`. Added `logoWorkplaceSearch` and `logoObservability` ([#2769](https://github.com/elastic/eui/pull/2769))
- Converted `EuiFilterButton` to TypeScript ([#2761](https://github.com/elastic/eui/pull/2761))
- Converted `EuiFilterSelectItem` to TypeScript ([#2761](https://github.com/elastic/eui/pull/2761))
- Converted `EuiFieldSearch` to TypeScript ([#2775](https://github.com/elastic/eui/pull/2775))
- Added `data-test-subj` to the `EuiContextMenuItem` in `EuiTablePagination` ([#2778](https://github.com/elastic/eui/pull/2778))
- Improved `EuiIcon` a11y by using a `title` and `aria-labelledby` ([#2786](https://github.com/elastic/eui/pull/2786))
- Improved compressed `EuiPagination` by including active and last page numbers ([#2779](https://github.com/elastic/eui/pull/2779))
- Converted `EuiSuperSelect` to TypeScript ([#2776](https://github.com/elastic/eui/pull/2776))

**Bug fixes**

- Increased column width on `EuiTableHeaderCellCheckbox` to prevent `EuiCheckbox`'s focus ring from getting clipped in `EuiBasicTable` ([#2770](https://github.com/elastic/eui/pull/2770))
- Fixed the display of `EuiButton` within `EuiControlBar` when `fill={true}` to be more consistent with other buttons ([#2781](https://github.com/elastic/eui/pull/2781))
- Fixed `EuiFormControlLayout` from overwriting className for `prepend` nodes.  ([#2796](https://github.com/elastic/eui/pull/2796))
- Fixed `useRenderToText` and `EuiButtonToggle` from attempting state updates on unmounted components ([#2797](https://github.com/elastic/eui/pull/2797))
- Refactored function and hook instantiation to fix drag action sluggishness in `EuiColorStops` ([#2557](https://github.com/elastic/eui/pull/2557))

**Deprecations**

- `EuiIcon`'s `logoEnterpriseSearch` type deprecated in favor of `logoWorkplaceSearch`
- `EuiIcon`'s `logoAPM` type deprecated in favor of `logoObservability`

## [`18.2.2`](https://github.com/elastic/eui/tree/v18.2.2)

**Note: this release is a backport containing changes originally made in `18.3.0`**

- Updated `logoAPM`, `logoSecurity` and `logoEnterpriseSearch`. Added `logoWorkplaceSearch` and `logoObservability` ([#2769](https://github.com/elastic/eui/pull/2769))

**Bug fixes**

- Fixed `useRenderToText` and `EuiButtonToggle` from attempting state updates on unmounted components ([#2797](https://github.com/elastic/eui/pull/2797))

**Deprecations**

- `EuiIcon`'s `logoEnterpriseSearch` type deprecated in favor of `logoWorkplaceSearch`
- `EuiIcon`'s `logoAPM` type deprecated in favor of `logoObservability`

## [`18.2.1`](https://github.com/elastic/eui/tree/v18.2.1)

**Bug fixes**

- Fixed `EuiFieldSearch`'s trigger of `onChange` when clearing the field value ([#2764](https://github.com/elastic/eui/pull/2764))

## [`18.2.0`](https://github.com/elastic/eui/tree/v18.2.0)

- Added `recentlyViewedApp` app icon to `EuiIcon` ([#2755](https://github.com/elastic/eui/pull/2755))

**Bug fixes**

- Fixed `EuiBasicTable` & `EuiInMemoryTable` to not un- and re-mount rows when toggling `loading` prop ([#2754](https://github.com/elastic/eui/pull/2754))

## [`18.1.0`](https://github.com/elastic/eui/tree/v18.1.0)

- Lightened `EuiBadge` hollow border color in dark mode ([#2746](https://github.com/elastic/eui/pull/2746))
- Added `minInputProps` and `maxInputProps` to supply more props to the inputs of `EuiDualRange` ([#2738](https://github.com/elastic/eui/pull/2738))
- Changed `EuiBadge` to use EUI palette colors ([#2455](https://github.com/elastic/eui/pull/2455))
- Darkened a few `euiPaletteColorBlind` colors ([#2455](https://github.com/elastic/eui/pull/2455))
- Fixed bug in `EuiCard` where button text was not properly aligned ([#2741](https://github.com/elastic/eui/pull/2741))
- Converted `EuiRange` to TypeScript ([#2732](https://github.com/elastic/eui/pull/2732))
- Converted `EuiDualRange` to TypeScript ([#2732](https://github.com/elastic/eui/pull/2732))
- Converted `EuiRangeInput` to TypeScript ([#2732](https://github.com/elastic/eui/pull/2732))
- Added `bellSlash` glyph to `EuiIcon` ([#2714](https://github.com/elastic/eui/pull/2714))
- Added `legend` prop to `EuiCheckboxGroup` and `EuiRadioGroup` to add `EuiFieldset` wrappers for title the groups ([#2739](https://github.com/elastic/eui/pull/2739))
- Changed `EuiNavDrawerFlyout` to close after child nav items are clicked ([#2749](https://github.com/elastic/eui/pull/2749))
- Changed `EuiNavDrawerFlyout` to trap focus while navigating via keyboard ([#2749](https://github.com/elastic/eui/pull/2749))
- Created a `euiPaletteColorBlindBehindText` variant of the color blind palette ([#2750](https://github.com/elastic/eui/pull/2750))
- Improved focus state of `EuiSwitch`, `EuiCheckbox`, `EuiRadio` and `EuiRange` ([#2745](https://github.com/elastic/eui/pull/2745))

**Bug fixes**

- Changed `EuiRadio` and `EuiCheckbox` labels to be `inline-block` ([#2739](https://github.com/elastic/eui/pull/2739))
- Fixed `EuiCheckboxGroup`'s `options` type to fully extend the `EuiCheckbox` type ([#2739](https://github.com/elastic/eui/pull/2739))

## [`18.0.0`](https://github.com/elastic/eui/tree/v18.0.0)

- Converted `EuiFieldText` to Typescript ([#2688](https://github.com/elastic/eui/pull/2688))
- Added `nested` glyph to `EuiIcon` ([#2707](https://github.com/elastic/eui/pull/2707))
- Added `tableLayout` prop to `EuiTable`, `EuiBasicTable` and `EuiInMemoryTable` to provide the option of auto layout ([#2697](https://github.com/elastic/eui/pull/2697))
- Converted `EuiSuggest` to Typescript ([#2692](https://github.com/elastic/eui/pull/2692))
- Converted `EuiErrorBoundary` to Typescript  ([#2690](https://github.com/elastic/eui/pull/2690))
- Updated `EuiNavDrawer` to accept React fragments ([#2710](https://github.com/elastic/eui/pull/2710))
- Added `EuiFormFieldset` and `EuiFormLegend` components ([#2706](https://github.com/elastic/eui/pull/2706))
- Adjusted colors of color blind viz palette ([#2686](https://github.com/elastic/eui/pull/2686))
- Converted `EuiSelect` to Typescript ([#2694](https://github.com/elastic/eui/pull/2694))
- Added `aggregate`, `pageSelect`, `pagesSelect`, `securitySignal`, `securitySignalDetected`, `securitySignalResolved` and `timeline` icons ([#2704](https://github.com/elastic/eui/pull/2704))
- Added `useDependentState` custom hook ([#2725](https://github.com/elastic/eui/pull/#2725))
- Added `isClearable` prop to `EuiFieldSearch` ([#2723](https://github.com/elastic/eui/pull/2723))

**Bug fixes**

- Fixed `isExpanded` property of nodes from `EuiTreeView` ([#2700](https://github.com/elastic/eui/pull/#2700))
- Added text selection to `EuiLink` button ([#2722](https://github.com/elastic/eui/pull/#2722))
- Fixed bug in `EuiDataGrid` where resizing columns changed the active DOM element ([#2724](https://github.com/elastic/eui/pull/#2724))
- Fixed position of scrollbar in `EuiCodeBlock` ([#2727](https://github.com/elastic/eui/pull/#2727))
- Fixed bug in `EuiDataGrid` that prevented the "Hide fields" popover from showing an updated column list ([#2725](https://github.com/elastic/eui/pull/#2725))

**Breaking changes**

- Changed accepted properties of the `color_palette` method to accept an array of colors ([#2686](https://github.com/elastic/eui/pull/#2686))
- Removed the `palette` export to export each palette function directly ([#2686](https://github.com/elastic/eui/pull/#2686))
- Changed the palette functions to be methods that accept a number of steps and removed `.colors` key ([#2686](https://github.com/elastic/eui/pull/#2686))

## [`17.3.1`](https://github.com/elastic/eui/tree/v17.3.1)

**Bug fixes**

- Fixed TS types and exports for `EuiTextArea` and `EuiFieldNumber` ([#2703](https://github.com/elastic/eui/pull/2703))

## [`17.3.0`](https://github.com/elastic/eui/tree/v17.3.0)

- Converted `EuiFieldNumber` to Typescript ([#2685](https://github.com/elastic/eui/pull/2685))
- Converted `EuiFieldPassword` to Typescript ([#2683](https://github.com/elastic/eui/pull/2683))
- Converted `EuiHighlight` to Typescript ([#2681](https://github.com/elastic/eui/pull/2681))
- Added `data-test-subj` property to the `EuiCodeEditor` component ([#2689](https://github.com/elastic/eui/pull/2689))
- Converted `EuiTextArea` to Typescript ([#2695](https://github.com/elastic/eui/pull/2695))
- Converted `EuiPage` and related child components to  TypeScript ([#2669](https://github.com/elastic/eui/pull/2669))
- Added `annotation` glyph ([#2691](https://github.com/elastic/eui/pull/2691))
- Added `initialWidth` and `isResizable` configurations to `EuiDataGrid`'s columns ([#2696](https://github.com/elastic/eui/pull/2696))

**Bug fixes**

- Reverted removal of `toggleOpen` method from `EuiNavDrawer` ([#2682](https://github.com/elastic/eui/pull/2682))
- Improved `EuiDataGrid` update performance ([#2676](https://github.com/elastic/eui/pull/2676))
- Fixed `EuiDatagrid` header top border when configured to have no toolbar ([#2619](https://github.com/elastic/eui/pull/#2619))

## [`17.2.1`](https://github.com/elastic/eui/tree/v17.2.1)

**Bug fixes**

- Changed package.json version to match sure our build scripts release the correct sequential number ([#2674](https://github.com/elastic/eui/pull/2674))

## [`17.1.3`](https://github.com/elastic/eui/tree/v17.1.3)

**NOTE: This release came out of order due to a release script error. It actually came after 17.2.0 and can be ignored in favor of 17.2.1**

- Reverted docs changes in `17.2.0` that caused the build script to die ([#2672](https://github.com/elastic/eui/pull/2672))

**Bug fixes**

- Removed TypeScript definitions in `*.test.tsx?` files from _eui.d.ts_ ([#2673](https://github.com/elastic/eui/pull/2673))

## [`17.2.0`](https://github.com/elastic/eui/tree/v17.2.0)

**NOTE: This release had an error in our documentation layer. Use 17.2.1 instead**

- Improved a11y of `EuiNavDrawer` lock button state via `aria-pressed` ([#2643](https://github.com/elastic/eui/pull/2643))
- Added new stylesheets for the EUI Amsterdam theme ([#2633](https://github.com/elastic/eui/pull/2633))
- Added exports for available types related to `EuiDataGrid` ([#2640](https://github.com/elastic/eui/pull/2640))

**Bug fixes**

- Improved `EuiDataGrid` update performance ([#2638](https://github.com/elastic/eui/pull/2638))
- Fixed `EuiDroppable` not accepting multiple children when using TypeScript ([#2634](https://github.com/elastic/eui/pull/2634))
- Fixed `EuiComboBox` from submitting parent `form` element when selecting options via `Enter` key ([#2642](https://github.com/elastic/eui/pull/2642))
- Fixed `EuiNavDrawer` expand button from losing focus after click ([#2643](https://github.com/elastic/eui/pull/2643))
- Fixed instances of potentially duplicate `EuiPopover` `id` attributes ([#2667](https://github.com/elastic/eui/pull/2667))

## [`17.1.2`](https://github.com/elastic/eui/tree/v17.1.2)

**Bug fixes**

- Fixed `EuiCodeEditor` custom mode file error by initializing with existing mode ([#2616](https://github.com/elastic/eui/pull/2616))
- Removed `EuiIcon` default titles ([#2632](https://github.com/elastic/eui/pull/2632))

## [`17.1.1`](https://github.com/elastic/eui/tree/v17.1.1)

**Bug fixes**

- Fixed screenreader text in `EuiTreeView` and added truncation ([#2627](https://github.com/elastic/eui/pull/2627))

## [`17.1.0`](https://github.com/elastic/eui/tree/v17.1.0)

- Added an optional `key` property inside the `options` prop in `EuiSelectableList` component ([#2608](https://github.com/elastic/eui/pull/2608))
- Added `toolbarAdditionalControls` prop to `EuiDataGrid` to allow for custom buttons in the toolbar ([#2594](https://github.com/elastic/eui/pull/2594))
- Added TypeScript definitions for `EuiBasicTable`, `EuiInMemoryTable`, and related components ([#2428](https://github.com/elastic/eui/pull/2428))
- Updated `logoSecurity` and `appSecurityAnalytics` icons ([#2613](https://github.com/elastic/eui/pull/2613))
- Added support for `.gif` base64 images in the webpack.config

**Bug fixes**

- Fixed UX/focus bug in `EuiDataGrid` when using keyboard shortcuts to paginate ([#2602](https://github.com/elastic/eui/pull/2602))
- Fixed `EuiIcon` accessibility by adding a `title` prop and a default `aria-label` ([#2554](https://github.com/elastic/eui/pull/2554))
- Fixed `EuiDataGrid`'s in-memory sorting of numeric columns when the cell data contains multiple digit groups ([#2603](https://github.com/elastic/eui/pull/2603))
- Improved pagination in `EuiBasicTable`. `paginationBar` is hidden when there is no data and `EuiPagination` is displayed even when there is only one page ([#2598](https://github.com/elastic/eui/pull/#2598))
- Fixed react-dom warning when `EuiPopover` was unmounted before calls to setState ([#2614](https://github.com/elastic/eui/pull/2614))

## [`17.0.0`](https://github.com/elastic/eui/tree/v17.0.0)

**Breaking changes**

- Moved any shared component-level Sass variables and mixins into the `global_styling` directory ([#2551](https://github.com/elastic/eui/pull/2551))
- Reworked `euiPanel()` mixin to require the entirety of a selector (i.e. require the '.' in addition to the string) ([#2551](https://github.com/elastic/eui/pull/2551))
- Updated React peerDependencies to version 16.12 ([#2571](https://github.com/elastic/eui/pull/2571))
- Changed to generated `id` value for `EuiFormRow` to ensure uniqueness  ([#2588](https://github.com/elastic/eui/pull/2588))

## [`16.2.1`](https://github.com/elastic/eui/tree/v16.2.1)

**Bug fixes**

- Fixed label wrapping of `EuiSwitch` ([#2585](https://github.com/elastic/eui/pull/2585))
- Replaced `<p>` tag surrounding the label with a `<span>` tag in `EuiSwitch` to fix any inherited margin ([#2585](https://github.com/elastic/eui/pull/2585))
- Added the same padding from `EuiSelectableListItem` to the heading to fix alignment ([#2585](https://github.com/elastic/eui/pull/2585))
- Added exports for `EuiCheckboxType`, `EuiCheckboxGroupOption`, and `EuiCheckboxGroupIdToSelectedMap` types ([#2593](https://github.com/elastic/eui/pull/2593))
- Fixed `.euiHeaderLinks__mobileList` in `EuiHeaderLinks` to only display it on mobile ([#2590](https://github.com/elastic/eui/pull/#2590))
- Fixed `EuiAccordion` icon rotation when it is a child of another accordion so it doesn't inherit the rotation state of the parent ([#2595](https://github.com/elastic/eui/pull/#2595))

## [`16.2.0`](https://github.com/elastic/eui/tree/v16.2.0)

- Added `EuiCheckableCard` component, for radio buttons or checkboxes with complex child content ([#2555](https://github.com/elastic/eui/pull/2555))
- Updated `EuiCheckbox` and `EuiCheckboxGroup` to TypeScript ([#2555](https://github.com/elastic/eui/pull/2555))

**Bug fixes**

- Fixed `EuiSwitch` clicking on disabled label ([#2575](https://github.com/elastic/eui/pull/2575))
- Fixed `EuiComboBox` options list closing when clicking outside the component after scrolling ([#2589](https://github.com/elastic/eui/pull/2589))

## [`16.1.0`](https://github.com/elastic/eui/tree/v16.1.0)

- Updated compressed styles for `EuiButtonGroup` to include a background color ([#2568](https://github.com/elastic/eui/pull/2568))
- Added `heading` prop to `EuiCallOut` to allow for variance in the title tag ([#2357](https://github.com/elastic/eui/pull/2357))
- Added `badge` prop and new styles `EuiHeaderAlert` ([#2506](https://github.com/elastic/eui/pull/2506))
- Added new keyboard shortcuts for the data grid component: `Home` (same row, first column), `End` (same row, last column), `Ctrl+Home` (first row, first column), `Ctrl+End` (last row, last column), `Page Up` (next page) and `Page Down` (previous page) ([#2519](https://github.com/elastic/eui/pull/2519))
- Added `disabled` prop to the `EuiCheckboxGroup` definition ([#2545](https://github.com/elastic/eui/pull/2545))
- Added `disabled` option to the `option` attribute of the `options` object that is passed to the `EuiCheckboxGroup` so that checkboxes in a group can be individually disabled ([#2548](https://github.com/elastic/eui/pull/2548))
- Added `EuiAspectRatio` component that allows for responsively resizing embeds ([#2535](https://github.com/elastic/eui/pull/2535))
- Added `display` and `titleSize` props to `EuiCard` ([#2566](https://github.com/elastic/eui/pull/2566))
- Added `accessibility` glyph to `EuiIcon` ([#2566](https://github.com/elastic/eui/pull/2566))

**Bug fixes**

- Fixed `EuiDataGrid` schema detection on already defined column schemas ([#2550](https://github.com/elastic/eui/pull/2550))
- Added `euiTextBreakWord()` to `EuiToast` header ([#2549](https://github.com/elastic/eui/pull/2549))
- Fixed `.eui-textBreakAll` on Firefox ([#2549](https://github.com/elastic/eui/pull/2549))
- Fixed `EuiBetaBadge` accessibility with `tab-index=0` ([#2559](https://github.com/elastic/eui/pull/2559))
- Improved `EuiIcon` loading performance ([#2565](https://github.com/elastic/eui/pull/2565))

## [`16.0.1`](https://github.com/elastic/eui/tree/v16.0.1)

**Bug fixes**

- `EuiSwitch` now passes `name` attribute into underlying `button` ([#2533](https://github.com/elastic/eui/pull/2533))

## [`16.0.0`](https://github.com/elastic/eui/tree/v16.0.0)

- Made `EuiCard` more accessible ([#2521](https://github.com/elastic/eui/pull/2521))
- Added ability to pass `children` to `EuiCard` ([#2521](https://github.com/elastic/eui/pull/2521))
- Replaced root element in `EuiFlyout`, switching from `span` to `Fragment` ([#2527](https://github.com/elastic/eui/pull/2527))
- Upgraded `react-virtualized` to `9.21.2` ([#2531](https://github.com/elastic/eui/pull/2531))

**Bug fixes**

- Added support for `timeFormat` formatting in `EuiSuperDatePicker` and fixed some formatting inconsistencies ([#2518](https://github.com/elastic/eui/pull/2518))
- Added support for `locale` in `EuiSuperDatePicker` and `EuiDatePicker` both as a prop and from `EuiContext` ([#2518](https://github.com/elastic/eui/pull/2518))

**Breaking changes**

- Removed `EuiCardGraphic` ([#2521](https://github.com/elastic/eui/pull/2521))

## [`15.0.0`](https://github.com/elastic/eui/tree/v15.0.0)

- Converted `EuiShowFor` and `EuiHideFor` to TS ([#2503](https://github.com/elastic/eui/pull/2503))
- Upgraded `react-ace` to `7.0.5` ([#2526](https://github.com/elastic/eui/pull/2526))

**Bug fixes**
- Fixed `EuiButton` disabled text color ([#2534](lhttps://github.com/elastic/eui/pull/2534))
- Created `.euiTableCaption` with `position: relative` to avoid double border under header row ([#2484](https://github.com/elastic/eui/pull/2484))
- Fixed `EuiSwitch` to use `aria-labelledby` ([#2522](https://github.com/elastic/eui/pull/2522))
- Fixed `EuiPanelProps` type definition ([#2516](https://github.com/elastic/eui/pull/2516))

**Breaking changes**

- Added `display` modifier to `EuiShowFor` ([#2503](https://github.com/elastic/eui/pull/2503))
- Updated minimum TypeScript version to 3.5.3 ([#2510](https://github.com/elastic/eui/pull/2510))
- Removed `Omit` type in favor of TypeScript's built-in ([#2510](https://github.com/elastic/eui/pull/2510))

## [`14.10.0`](https://github.com/elastic/eui/tree/v14.10.0)

- Added new `euiControlBar` component for bottom-of-screen navigational elements. ([#2204](https://github.com/elastic/eui/pull/2204))
- Converted `EuiFlyout` to TypeScript ([#2500](https://github.com/elastic/eui/pull/2500))
- Added an animation to the arrow on `EuiAccordion` as it opens / closes ([#2507](https://github.com/elastic/eui/pull/2507))
- Upgraded `react-input-autosize` to `2.2.2` ([#2514](https://github.com/elastic/eui/pull/2514))

**Bug fixes**

- Simplified `EuiColorStops` popover toggling ([#2505](https://github.com/elastic/eui/pull/2505))

## [`14.9.0`](https://github.com/elastic/eui/tree/v14.9.0)

- Added new `euiTreeView` component for rendering recursive objects such as folder structures. ([#2409](https://github.com/elastic/eui/pull/2409))
- Added `euiXScrollWithShadows()` mixin and `.eui-xScrollWithShadows` utility class ([#2458](https://github.com/elastic/eui/pull/2458))
- Fixed `EuiColorStops` where empty string values would cause range min or max to be NaN ([#2496](https://github.com/elastic/eui/pull/2496))
- Improved `EuiSwitch` a11y by aligning to aria roles ([#2491](https://github.com/elastic/eui/pull/2491))
- Converted `EuiSwitch` to TypeScript ([#2491](https://github.com/elastic/eui/pull/2491))
- Added an accessible label-less `EuiSwitch` variation ([#2491](https://github.com/elastic/eui/pull/2491))

**Bug fixes**

- Normalized button `moz-focus-inner` ([#2445](https://github.com/elastic/eui/pull/2445))
- Fixed typo to correct `aria-modal` attribute in`EuiPopover` ([#2488](https://github.com/elastic/eui/pull/2488))
- Fixed position of `EuiCodeBlock` controls and added more tests ([#2459](https://github.com/elastic/eui/pull/2459))
- Changed `EuiCodeBlock` so that `overflowHeight` now applies a `maxHeight` instead of a `height` on the block ([#2487](https://github.com/elastic/eui/pull/2487))
- Fixed potentially inconsistent state update ([#2481](https://github.com/elastic/eui/pull/2481))
- Fixed `EuiSwitch` form behavior by adding a default button `type` of 'button' ([#2491](https://github.com/elastic/eui/pull/2491))

## [`14.8.0`](https://github.com/elastic/eui/tree/v14.8.0)

* `EuiButtonGroup` and `EuiButtonToggle` now accept `ReactNode` for their label prop instead of string ([#2392](https://github.com/elastic/eui/pull/2392))
* Added `useRenderToText` to `inner_text` service suite to render `ReactNode`s into label text ([#2392](https://github.com/elastic/eui/pull/2392))
* Added icons `tableDensityExpanded`, `tableDensityCompact`, `tableDensityNormal` to `EuiIcon` ([#2230](https://github.com/elastic/eui/pull/2230))
* Added `!important` to the animation of `EuiFocusRing` animation to make sure it is always used ([#2230](https://github.com/elastic/eui/pull/2230))
* Added `expandMini` icon to `EuiIcon` ([#2207](https://github.com/elastic/eui/pull/2366))
* Changed `EuiPopover` to use `role="dialog"` for better screen-reader announcements ([#2207](https://github.com/elastic/eui/pull/2366))
* Added function callback `onTrapDeactivation` to `EuiPopover` for when a focus trap is deactivated ([#2366](https://github.com/elastic/eui/pull/2366))
* Added logic for rendering of focus around `EuiPopover` to counteract a race condition ([#2366](https://github.com/elastic/eui/pull/2366))
* Added `EuiDataGrid` ([#2165](https://github.com/elastic/eui/pull/2165))

**Bug fixes**

* Corrected `lockProps` passdown in `EuiFocusTrap`, specifically to allows `style` to be passed down. ([#2230](https://github.com/elastic/eui/pull/2230))
* Changed `children` property on `I18nTokensShape` type from a single `ReactChild` to now accept an `array` ([#2230](https://github.com/elastic/eui/pull/2230))
* Adjusted the color of `$euiColorHighlight` in dark mode ([#2176](https://github.com/elastic/eui/pull/2176))
* Changed `EuiPopoverFooter` padding to uniformly adjust with the size of the popover ([#2207](https://github.com/elastic/eui/pull/2207))
* Fixed `isDragDisabled` prop usage in `EuiDraggable` ([#2207](https://github.com/elastic/eui/pull/2366))
* Fixed `EuiMutationObserver`'s handling of`onMutation` when that prop's value changes ([#2421](https://github.com/elastic/eui/pull/2421))

## [`14.7.0`](https://github.com/elastic/eui/tree/v14.7.0)

- Converted `EuiRadio` and `EuiRadioGroup` to TypeScript ([#2438](https://github.com/elastic/eui/pull/2438))
- Improved a11y in `EuiImage` ([#2447](https://github.com/elastic/eui/pull/2447))
- Made EuiIcon a PureComponent, to speed up React re-render performance ([#2448](https://github.com/elastic/eui/pull/2448))
- Added ability for `EuiColorStops` to accept user-defined range bounds ([#2396](https://github.com/elastic/eui/pull/2396))
- Added `external` prop to `EuiLink` ([#2442](https://github.com/elastic/eui/pull/2442))
- Added disabled state to `EuiBadge` ([#2440](https://github.com/elastic/eui/pull/2440))
- Changed `EuiLink` to appear non interactive when passed the `disabled` prop and an `onClick` handler ([#2423](https://github.com/elastic/eui/pull/2423))
- Added `minimize` glyph to `EuiIcon` ([#2457](https://github.com/elastic/eui/pull/2457))

**Bug fixes**

- Re-enabled `width` property for `EuiTable` cell components ([#2452](https://github.com/elastic/eui/pull/2452))
- Fixed `EuiNavDrawer` collapse/expand button height issue
 ([#2463](https://github.com/elastic/eui/pull/2463))

## [`14.6.0`](https://github.com/elastic/eui/tree/v14.6.0)

- Added new updated `infraApp` and `logsApp` icons. ([#2430](https://github.com/elastic/eui/pull/2430))

**Bug fixes**

- Fixed missing misc. button and link type definition exports ([#2434](https://github.com/elastic/eui/pull/2434))
- Strip custom semantics from `EuiSideNav` ([#2429](https://github.com/elastic/eui/pull/2429))

## [`14.5.1`](https://github.com/elastic/eui/tree/v14.5.1)

**Note: this release is a backport containing changes originally made in `14.6.0` and `14.7.0`**

- Added new updated `infraApp` and `logsApp` icons. ([#2430](https://github.com/elastic/eui/pull/2430))
- Made EuiIcon a PureComponent, to speed up React re-render performance ([#2448](https://github.com/elastic/eui/pull/2448))

**Bug fixes**

- Fixed `EuiNavDrawer` collapse/expand button height issue ([#2463](https://github.com/elastic/eui/pull/2463))

## [`14.5.0`](https://github.com/elastic/eui/tree/v14.5.0)

- Update Elastic-Charts to version 13.0.0 and updated the theme object accordingly ([#2381](https://github.com/elastic/eui/pull/2381))
- Added new `EuiColorStops` component ([#2360](https://github.com/elastic/eui/pull/2360))
- Added `currency` glyph to 'EuiIcon' ([#2398](https://github.com/elastic/eui/pull/2398))
- Migrate `EuiBreadcrumbs`, `EuiHeader` etc, and `EuiLink` to TypeScript ([#2391](https://github.com/elastic/eui/pull/2391))
- Added `hasChildLabel` prop to `EuiFormRow` to avoid duplicate labels ([#2411](https://github.com/elastic/eui/pull/2411))
- Added `component` prop to `EuiPageBody`, switching the default from `div` to `main` ([#2410](https://github.com/elastic/eui/pull/2410))
- Added focus state to `EuiListGroupItem` ([#2406](https://github.com/elastic/eui/pull/2406))
- Added `keyboardShortcut` glyph to 'EuiIcon ([#2413](https://github.com/elastic/eui/pull/2413))
- Improved a11y in `EuiNavDrawer` ([#2417](https://github.com/elastic/eui/pull/2417))
- Improved a11y in `EuiSuperDatePicker` ([#2426](https://github.com/elastic/eui/pull/2426))

**Bug fixes**

- Fixed `EuiSelectable` to accept programmatic updates to its `options` prop ([#2390](https://github.com/elastic/eui/pull/2390))
- Fixed poor labeling in `EuiSuperDatePicker` ([#2411](https://github.com/elastic/eui/pull/2411))
- Fixed `EuiCodeEditor`'s ID to be dynamic between renders ([#2411](https://github.com/elastic/eui/pull/2411))
- Fixed `EuiCodeEditor` to not render multiple labels for some inputs ([#2411](https://github.com/elastic/eui/pull/2411))
- Fixed `EuiBreadcrumbs` improper use of `useInnerText` hook ([#2425](https://github.com/elastic/eui/pull/2425))

## [`14.4.0`](https://github.com/elastic/eui/tree/v14.4.0)

- Migrate `EuiEmptyPrompt`and `EuiCard` to TS ([#2387](https://github.com/elastic/eui/pull/2387))
- Added Lens app `lensApp` icon ([#2389](https://github.com/elastic/eui/pull/2389))
- Made `EuiKeyPadMenuItem` beta badge smaller ([#2388](https://github.com/elastic/eui/pull/2388))

## [`14.3.0`](https://github.com/elastic/eui/tree/v14.3.0)

- Added `package` icon to glyph set ([#2378](https://github.com/elastic/eui/pull/2378))
- Modified `EuiFacetButton` to use `$euiFocusBackgroundColor` for `:focus` state ([2365](https://github.com/elastic/eui/pull/2365))
- Added a `showMaxPopover` option for `EuiBreadcrumbs` to display all items when a `max` is set. ([#2342](https://github.com/elastic/eui/pull/2342))
- Added `data-test-subj` support for basic and in-memory tables' actions ([#2353](https://github.com/elastic/eui/pull/2353))
- Added `ip` icon to glyph set ([#2371](https://github.com/elastic/eui/pull/2371))
- Set `textOnly={true}` for expanded rows in `EuiBasicTable` ([#2376](https://github.com/elastic/eui/pull/2376))
- Added `visAreaStacked`, `visBarVerticalStacked`, and `visBarHorizontalStacked` icons to glyph set ([#2379](https://github.com/elastic/eui/pull/2379))
- Adjusted style of beta badge on `EuiKeyPadMenuItem` ([#2375](https://github.com/elastic/eui/pull/2375))
- Migrate `EuiFacetGroup`, `EuiKeyPadMenu` and `EuiCallOut` to TS ([#2382](https://github.com/elastic/eui/pull/2382))

**Bug fixes**

- Fixed spacing of `EuiFormErrorText` to match `EuiFormHelpText` ([#2354](https://github.com/elastic/eui/pull/2354))
- Fixed bug in `EuiPopover` where Array.prototype.slice() may have been called on 'undefined' ([#2369](https://github.com/elastic/eui/pull/2369))
- Properly exported `copy`, `move`, and `reorder` drag-and-drop service methods ([#2377](https://github.com/elastic/eui/pull/2377))

## [`14.2.0`](https://github.com/elastic/eui/tree/v14.2.0)

- Added `compressed` option to `buttonSize` prop of EuiButtonGroup ([#2343](https://github.com/elastic/eui/pull/2343))
- Added disabled states to `EuiCard`, `EuiKeyPadMenuItem` and `EuiKeyPadMenuItemButton`
 ([#2333](https://github.com/elastic/eui/pull/2340))
- Added missing `compressed` TS definitions to `EuiComboBox`, `EuiCheckboxGroup`, `EuiCheckbox`, `EuiFieldSearch`, `EuiRadioGroup`, `EuiSwitch` ([#2338](https://github.com/elastic/eui/pull/2338))
- Added auto-margin between `EuiFormRow` and `EuiButton` ([#2338](https://github.com/elastic/eui/pull/2338))
- Added border to `[readOnly]` inputs ([#2338](https://github.com/elastic/eui/pull/2338))

**Bug fixes**

- Fixed `onChange` TS defs for EuiRange ([#2349](https://github.com/elastic/eui/pull/2349))
- Fixed default z-index of `EuiPopover` ([#2341](https://github.com/elastic/eui/pull/2341))
- Fixed styling for `prepend` and `append` nodes that may be popovers or tooltips ([#2338](https://github.com/elastic/eui/pull/2338))

## [`14.1.1`](https://github.com/elastic/eui/tree/v14.1.1)

**Bug fixes**

- Fixed accidental removal of Elastic Charts from dependencies ([#2348](https://github.com/elastic/eui/pull/2348))

## [`14.1.0`](https://github.com/elastic/eui/tree/v14.1.0)

- Created `EuiSuggest` component ([#2270](https://github.com/elastic/eui/pull/2270))
- Added missing `compressed` styling to `EuiSwitch` ([#2327](https://github.com/elastic/eui/pull/2327))
- Migrate `EuiBottomBar`, `EuiHealth` and `EuiImage` to TS ([#2328](https://github.com/elastic/eui/pull/2328))
- Added hover and focus states when `allowFullScreen` is true in `EuiImage`([#2287](https://github.com/elastic/eui/pull/2287))
- Converted `EuiColorPicker` to TypeScript ([#2340](https://github.com/elastic/eui/pull/2340))
- Added inline rendering option to `EuiColorPicker` ([#2340](https://github.com/elastic/eui/pull/2340))

## [`14.0.0`](https://github.com/elastic/eui/tree/v14.0.0)

### Feature: Compressed Form Controls ([#2167](https://github.com/elastic/eui/pull/2167))

- Altered the look of `compressed` form controls to look more subtle
- Created `EuiFormControlLayoutDelimited` for dual inputs indicating a range
- Added compressed and column style layouts to `EuiFormRow` via `display` prop
- Reduced overall height of `compressed` `EuiRange` and `EuiDualRange`
- Added `showInput = 'inputWithPopover'` option for `compressed` `EuiRange` and `EuiDualRange` to display the slider in a popover

- Made all inputs in the `EuiSuperDatePicker` popover `compressed`
- Added `controlOnly` prop to `EuiFieldText` and `EuiFieldNumber`
- Allow `style` prop to be passed down in `EuiColorPickerSwatch`
- `EuiFilePicker` now has `default` and `large` display sizes that both have `compressed` alternatives
- Allow strings to be passed as `append`/`prepend` props and added a11y support
- Added a max height with overflow to `EuiSuperSelect`

**Bug fixes**

- Fixed `EuiColorPicker` padding on right to accommodate down caret
- Fixed sizings of `EuiComboBox` and pills
- Fixed truncation on `EuiContextMenuItem`
- Fixed style of more `append`/`prepend` options of `EuiFormControlLayout`

**Deprecations**

- `EuiFormRow`'s `compressed` prop deprecated in favor of `display: rowCompressed`
- `EuiFormRow`'s `displayOnly` prop deprecated in favor of `display: center`

**Breaking changes**

- SASS mixin `euiTextOverflowWrap()` has been removed in favor of `euiTextBreakWord()`
- `EuiFormLabel` no longer has a bottom margin
- `EuiFormRow` no longer has bottom padding, nor does it add margin to any `+ *` siblings only sibling `EuiFormRow`s

## [`13.8.2`](https://github.com/elastic/eui/tree/v13.8.2)

**Bug fixes**

- Corrected `EuiCodeBlock`'s proptype for `children` to be string or array of strings. ([#2324](https://github.com/elastic/eui/pull/2324))
- Fixed `onClick` TypeScript definition for `EuiPanel` ([#2330](https://github.com/elastic/eui/pull/2330))
- Fixed `EuiComboBox` list reopening after closing on option selection in IE11 ([#2326](https://github.com/elastic/eui/pull/2326))

## [`13.8.1`](https://github.com/elastic/eui/tree/v13.8.1)

**Bug fixes**

- Updated TS def for `EuiFilterSelect` ([#2291](https://github.com/elastic/eui/pull/2291))
- Fixed alignment of icons and label in `EuiSideNavItem` ([#2297](https://github.com/elastic/eui/pull/2297))
- Fixed logic in `EuiContextMenu` to account for index of `0` ([#2304](https://github.com/elastic/eui/pull/2304))

## [`13.8.0`](https://github.com/elastic/eui/tree/v13.8.0)

- Added href prop to `EuiTab` and converted to TypeScript ([#2275](https://github.com/elastic/eui/pull/2275))
- Created `EuiInputPopover` component (formally) ([#2269](https://github.com/elastic/eui/pull/2269))
- Added docs for using [Elastic Charts](https://elastic.github.io/elastic-charts) with EUI ([#2209](https://github.com/elastic/eui/pull/2209))
- Improved fix for `EuiSuperDatePicker` to update `asyncInterval.isStopped` on a `isPaused` prop change. ([#2298](https://github.com/elastic/eui/pull/2298))

**Bug fixes**

- Removed extra right side margin in `EuiSuperDatePicker` ([#2236](https://github.com/elastic/eui/pull/2236))
- Fixed incorrect `onClick` type for `EuiButtonEmpty` ([#2282](https://github.com/elastic/eui/pull/2282))
- Fixed compilation script to remove all TypeScript definition exports from built JS assets ([#2279](https://github.com/elastic/eui/pull/2279))
- Fixed output extension for `dist` charts theme module ([#2294](https://github.com/elastic/eui/pull/2294))

## [`13.7.0`](https://github.com/elastic/eui/tree/v13.7.0)

- Allow `EuiFlexGroup` to accept a `ref` ([#2223](https://github.com/elastic/eui/pull/2223))

**Bug fixes**

- Fixed `EuiSuperDatePicker` to update `asyncInterval.isStopped` on a `isPaused` prop change. ([#2250](https://github.com/elastic/eui/pull/2250))
- Converted table, popover, buttons, pagination, outside click detector, focus trap, context menu, and panel to TypeScript ([#2212](https://github.com/elastic/eui/pull/2212))
- Fixed `EuiStat` invalid DOM nesting due to a `<p>` tag nested within another `<p>` tag ([#2229](https://github.com/elastic/eui/pull/2229))
- Fixed title text of dock/undock icon in `EuiNavDrawer` ([#2261](https://github.com/elastic/eui/pull/2261))

**Reverts**

- Revert conversion of `EuiSwitch` to `button[role=switch]` and TypeScript ([#2255](https://github.com/elastic/eui/pull/2255))

## [`13.6.1`](https://github.com/elastic/eui/tree/v13.6.1)

**Note: this release is a backport containing changes originally made in `13.7.0`**

**Bug fixes**

- Fixed title text of dock/undock icon in `EuiNavDrawer` ([#2261](https://github.com/elastic/eui/pull/2261))

## [`13.6.0`](https://github.com/elastic/eui/tree/v13.6.0)

**Note: this contains a reversion backported for targeted release**

- Revert conversion of `EuiSwitch` to `button[role=switch]` and TypeScript ([#2255](https://github.com/elastic/eui/pull/2255))

## [`13.5.0`](https://github.com/elastic/eui/tree/v13.5.0)

**Note: this contains component code that was reverted in the next release. Use `13.6.0` instead**

- Fixed `logoCloudEnterprise`, `logoLogging`, and `logoSecurity` SVGs in `EuiIcon` to be center aligned ([#2246](https://github.com/elastic/eui/pull/2246))
- Added locking behavior of `EuiNavDrawer` expanded state including the following props `isLocked`, `onIsLockedUpdate` ([#2247](https://github.com/elastic/eui/pull/2247))

## [`13.4.1`](https://github.com/elastic/eui/tree/v13.4.1)

**Note: this contains component code that was later reverted. Use `13.6.0` instead**

- Converted `EuiSwitch` to TypeScript ([#2243](https://github.com/elastic/eui/pull/2243))

**Bug fixes**

- Added missing `viewBox` attribute to Docker, Kubernetes, and Redis logos ([#2240](https://github.com/elastic/eui/pull/2240))

## [`13.4.0`](https://github.com/elastic/eui/tree/v13.4.0)

**Note: this contains component code that was later reverted. Use `13.6.0` instead**

- Converted `EuiFacetButton` to TypeScript ([#2226](https://github.com/elastic/eui/pull/2226))
- Added an optional `onClear` prop to the the `EuiDatePicker` component ([#2235](https://github.com/elastic/eui/pull/2235))
- Added support for `onClick` and `href` props on `EuiListGroupItem` and converted to TypeScript ([#1933](https://github.com/elastic/eui/pull/1933))

**Bug fixes**

- Fixed `EuiSwitch` semantics to align with aria roles ([#2193](https://github.com/elastic/eui/pull/2193))
- Removed Firefox's focus ring to match other browsers ([#2193](https://github.com/elastic/eui/pull/2193))
- Added missing `onChange` TS defs for EuiRange ([#2211](https://github.com/elastic/eui/pull/2211))
- Fixed `EuiBadge` text cursor to default pointer ([#2234](https://github.com/elastic/eui/pull/2234))
- Fixed `EuiPageContent` className prop to allow the passed-in className to take cascade precedence over classes generated by the component ([#2237](https://github.com/elastic/eui/pull/2237))

## [`13.3.0`](https://github.com/elastic/eui/tree/v13.3.0)

- Added i18n tokens to `EuiSuperDatePicker` and `EuiSuperUpdateButton`

## [`13.2.0`](https://github.com/elastic/eui/tree/v13.2.0)

- Converted `EuiStep`, `EuiSteps`, `EuiStepHorizontal`, `EuiStepsHorizontal`, and `EuiSubSteps` to Typescript ([#2186](https://github.com/elastic/eui/pull/2186))

**Bug fixes**

- Fixed `EuiBadge` truncation and auto-applied `title` attribute with `innerText` ([#2190](https://github.com/elastic/eui/pull/2190))
- Remove exported TypeScript type and interface exports from built artifacts when they originate from `node_modules` ([#2191](https://github.com/elastic/eui/pull/2191))
- Fixed `EuiBadge` truncation in IE and for the global filters pattern ([#2194](https://github.com/elastic/eui/pull/2194))
- Fixed alignment of long titles in `EuiStep` ([#2186](https://github.com/elastic/eui/pull/2186))
- Fixed the TS defs for EuiFilterSelectItem ([#2192](https://github.com/elastic/eui/pull/2192))
- Added missing TS defs for EuiTextArea ([#2201](https://github.com/elastic/eui/pull/2201))

## [`13.1.1`](https://github.com/elastic/eui/tree/v13.1.1)

**Bug fixes**

- Fixed `EuiMutationObserver` errors in IE11 by conditionally setting the `attributes` observer option according to the new spec ([#2180](https://github.com/elastic/eui/pull/2180))
- Fixed error message when an I18n mapping is a formatting function with no values provided. ([#2182](https://github.com/elastic/eui/pull/2182))

## [`13.1.0`](https://github.com/elastic/eui/tree/v13.1.0)

- Added `partial` glyph to `EuiIcon` ([#2152](https://github.com/elastic/eui/pull/2152))
- Added `tall`, `fullWidth`, and `isInvalid` props to `EuiFilePicker` ([#2145](https://github.com/elastic/eui/pull/2145))
- Added exports for `react-beautiful-dnd` interfaces used by EUI components ([#2173](https://github.com/elastic/eui/pull/2173))
- Added `isDisabled` prop & styles to `EuiSuperDatePicker` ([#2139](https://github.com/elastic/eui/pull/2139))
- Added `responsiveColumn` option to `type` prop of `EuiDescriptionList` ([#2166](https://github.com/elastic/eui/pull/2166))
- Removed `<use>` and `<def>` from svg icons ([#2162](https://github.com/elastic/eui/pull/2162))

**Bug fixes**

- Fixed invalid `aria-describedby` values set by `EuiToolTip` ([#2156](https://github.com/elastic/eui/pull/2156))
- Added `"center"` as an acceptable value to `EuiBasicTable`'s `align` proptype ([#2158](https://github.com/elastic/eui/pull/2158))
- Fixed `.eui-textBreakWord` utility class to be cross-browser compatible ([#2157](https://github.com/elastic/eui/pull/2157))
- Fixed truncation and z-index of `EuiFilePicker` ([#2145](https://github.com/elastic/eui/pull/2145))
- Fixed `EuiNavDrawer`'s support for flyout groups in production/minified builds ([#2178](https://github.com/elastic/eui/pull/2178))
- Fixed width overflow of `EuiModal` ([#2164](https://github.com/elastic/eui/pull/2164))

## [`13.0.0`](https://github.com/elastic/eui/tree/v13.0.0)

- Added `EuiSuggestItem` component ([#2090](https://github.com/elastic/eui/pull/2090))
- Added support for negated or clauses to `EuiSearchBar` ([#2140](https://github.com/elastic/eui/pull/2140))
- Added `transition` utility services to help create timeouts that account for CSS transition durations and delays ([#2136](https://github.com/elastic/eui/pull/2136))
- Removed `EuiFlexGroup` dependency from `EuiAccordion` ([#2143](https://github.com/elastic/eui/pull/2143))
- Exported `prettyDuration` and `commonDurationRanges` for pretty printing date ranges outside `EuiSuperDatePicker` ([#2132](https://github.com/elastic/eui/pull/2132))

**Bug fixes**

- Fixed `EuiComboBox`'s padding on the right ([#2135](https://github.com/elastic/eui/pull/2135))
- Fixed `EuiAccordion` to correctly account for changing computed height of child elements ([#2136](https://github.com/elastic/eui/pull/2136))
- Fixed some `EuiFlyout` sizing ([#2125](https://github.com/elastic/eui/pull/2125))

**Breaking changes**

- Removed `EuiSeriesChart` and related components. Please look to [Elastic Charts](https://github.com/elastic/elastic-charts) for a replacement. ([#2135](https://github.com/elastic/eui/pull/2108))
- Removed `eui_k6_theme` related Sass and JSON files ([#2135](https://github.com/elastic/eui/pull/2108))
- Removed no longer used Sass mixins and variables in `EuiForm`, `EuiCallOut`, and `EuiRange` components ([#2135](https://github.com/elastic/eui/pull/2108))

## [`12.4.0`](https://github.com/elastic/eui/tree/v12.4.0)

- Centered the square of the `popout` glyph in the artboard ([#2120](https://github.com/elastic/eui/pull/2120))
- Added `useInnerText` and `EuiInnerText` component utilities for retrieving text content of elements ([#2100](https://github.com/elastic/eui/pull/2100))
- Converted `EuiRangeHighlight`, `EuiRangeLabel`, `EuiRangeLevels`, `EuiRangeSlider`, `EuiRangeThumb`, `EuiRangeTicks`, `EuiRangeTrack`, and `EuiRangeWrapper` to TypeScript ([#2124](https://github.com/elastic/eui/pull/2124))
- Converted `EuiAccordion` to TypeScript ([#2128](https://github.com/elastic/eui/pull/2128))

**Bug fixes**

- Fixed `EuiComboBox`'s options list from staying open when scrolled in a container by auto-closing the list on scroll ([#2106](https://github.com/elastic/eui/pull/2106))
- Fixed content provided to `EuiListGroupItem` and `EuiFilterButton` `title` attribute to prevent unreadable popover ([#2100](https://github.com/elastic/eui/pull/2100))
- Fixed a nearly infinite `requestAnimationFrame` loop caused by `focus` state changes in nested `EuiPopover` components ([#2110](https://github.com/elastic/eui/pull/2110))
- Fixed incorrect ES Query DSL generated by `EuiSearchBar` when an OR clause is present ([#2133](https://github.com/elastic/eui/pull/2133))

## [`12.3.1`](https://github.com/elastic/eui/tree/v12.3.1)

**Bug fixes**

- Restored missing scss and react-datepicker files to the npm-published packaged ([#2119](https://github.com/elastic/eui/pull/2119))

## [`12.3.0`](https://github.com/elastic/eui/tree/v12.3.0)

**Note: this release contained a change which prevented necessary files from being published to npm, this was fixed in 12.3.1**

- Added `logoSecurity`, `logoCode`, `logoMaps`, `logoUptime` and `logoLogging` to `EuiIcon` types ([#2111](https://github.com/elastic/eui/pull/2111))
- Added a `column` direction option to `EuiFlexGrid` ([#2073](https://github.com/elastic/eui/pull/2073))
- Updated `EuiSuperDatePicker`'s  commonly used date/times to display as columns. ([#2073](https://github.com/elastic/eui/pull/2073))
- Added TypeScript definition for `EuiFormControlLayout` ([#2086](https://github.com/elastic/eui/pull/2086))
- Changed SASS mixin `euiOverflowShadow()` to use `mask-image` instead of `box-shadow` ([#2088](https://github.com/elastic/eui/pull/2088))
- Added SASS mixin and CSS utility `euiYScrollWithShadows` ([#2088](https://github.com/elastic/eui/pull/2088))
- Added `cloudDrizzle`, `cloudStormy`, `cloudSunny`, `documents`, `documentEdit`, `training` and `videoPlayer` glyphs to `EuiIcon` ([#2102](https://github.com/elastic/eui/pull/2102))
- Added `display` prop to `EuiPopover` ([#2112](https://github.com/elastic/eui/pull/2112))

**Bug fixes**

- Widened `EuiComboBox`'s `options[].value` / `EuiComboBoxOptionProps.value` TypeScript definition ([#2080](https://github.com/elastic/eui/pull/2080))
- Added TS defs for `EuiComboBox`'s props spreading onto a `div` ([#2080](https://github.com/elastic/eui/pull/2080))
- Fixed responsive display of inline `EuiDatePicker` ([#1820](https://github.com/elastic/eui/pull/1820))
- Removed time from default `dateFormat` of `EuiDatePicker` ([#1820](https://github.com/elastic/eui/pull/1820))
- Fixed `EuiPopover` from catching and preventing propagation of keydown events when closed ([#2089](https://github.com/elastic/eui/pull/2089))
- Fixed padding sizes between `EuiModal` header, body, and footer ([#2088](https://github.com/elastic/eui/pull/2088))
- Fixed placeholder text color for more browsers ([#2113](https://github.com/elastic/eui/pull/2113))

**Deprecations**

- Removed `logoXpack`from `EuiIcon` types ([#2111](https://github.com/elastic/eui/pull/2111))

## [`12.2.1`](https://github.com/elastic/eui/tree/v12.2.1)

**Note: this release is a backport containing changes originally made in `12.4.0`**

**Bug fixes**

- Fixed a nearly infinite `requestAnimationFrame` loop caused by `focus` state changes in nested `EuiPopover` components ([#2110](https://github.com/elastic/eui/pull/2110))

## [`12.2.0`](https://github.com/elastic/eui/tree/v12.2.0)

- Made `aria-label` attribute equal to `title` of the the selection checkbox in table items (for each row) in `EuiBasicTable` ([#2043](https://github.com/elastic/eui/pull/2043))
- Updated `appApm` and `logoAPM` with new updated icons ([#2084](https://github.com/elastic/eui/pull/2084))

**Bug fixes**

- Added requirement that `EuiFormRow` has exactly one child element [#2054](https://github.com/elastic/eui/pull/2054)

## [`12.1.0`](https://github.com/elastic/eui/tree/v12.1.0)

- Changed `EuiNavDrawerFlyout` title from `h5` to `div` ([#2040](https://github.com/elastic/eui/pull/2040))
- Converted `EuiGlobalToastList` into ARIA live region by adding `role="region"` attribute to add NVDA/JAWS support ([#2055](https://github.com/elastic/eui/pull/2055))
- Added `magnifyWithMinus` and `magnifyWithPlus` glyphs to `EuiIcon` ([2056](https://github.com/elastic/eui/pull/2056))
- Added a fully black (no matter the theme) color SASS variable `$euiColorInk` ([2060](https://github.com/elastic/eui/pull/2060))
- Added `autoFocus` prop to `EuiTabbedContent` ([2062](https://github.com/elastic/eui/pull/2062))
- Changed `popout` glyph in `EuiIcon` to look more like external link ([2064](https://github.com/elastic/eui/pull/2064))
- Tweaked `SuperDatePicker` to make the start/end date selection more obvious ([#2049](https://github.com/elastic/eui/pull/2049))
- Added `toSentenceCase` string service ([#2049](https://github.com/elastic/eui/pull/2049))
- Pass `EuiSuperSelect`'s `popoverClassName` to the popover's panel ([#2068](https://github.com/elastic/eui/pull/2068))
- Added `editorItemAlignLeft`, `editorItemAlignCenter`, `editorItemRight`, `editorItemAlignTop`, `editorItemAlignMiddle`, `editorItemAlignBottom`, `editorDistributeHorizontal`, `editorDistributeVertical`, `editorPositionTopLeft`, `editorPositionTopRight`, `editorPositionBottomRight`, and `editorPositionBottomLeft` glyphs to `EuiIcon` ([2070](https://github.com/elastic/eui/pull/2070))
- Added missing TS definitions for `EuiRange` ([#2072](https://github.com/elastic/eui/pull/2072))

**Bug fixes**

- Fixed proptype for `EuiCopy`'s `children` ([#2048](https://github.com/elastic/eui/pull/2048))
- Fixed `EuiInMemoryTable` to allow sorting on computed columns ([#2044](https://github.com/elastic/eui/pull/2044))
- Fixed TypeScript `Toast` member export ([#2052](https://github.com/elastic/eui/pull/2052))
- Fixed style of readOnly input groups via `EuiFormControlLayout` and `prepend`/`append` ([#2057](https://github.com/elastic/eui/pull/2057))
- Removed TS types from ES exports when the exported name differs from the imported one ([#2069](https://github.com/elastic/eui/pull/2069))
- Fixed TypeScript definitions and type exports for `EuiBadge` and `EuiCopy` ([#2052](https://github.com/elastic/eui/pull/2052))

## [`12.0.0`](https://github.com/elastic/eui/tree/v12.0.0)

- Attached `noreferrer` also to links without `target="_blank"` ([#2008](https://github.com/elastic/eui/pull/2008))
- Converted observer utility components to TypeScript ([#2009](https://github.com/elastic/eui/pull/2009))
- Converted tool tip components to TypeScript ([#2013](https://github.com/elastic/eui/pull/2013))
- Converted `EuiCopy` to TypeScript ([#2016](https://github.com/elastic/eui/pull/2016))
- Converted badge and token components to TypeScript ([#2026](https://github.com/elastic/eui/pull/2026))
- Added `magnet` glyph to `EuiIcon` ([2010](https://github.com/elastic/eui/pull/2010))
- Changed `logoAWS` SVG in `EuiIcon` to work better in dark mode ([#2036](https://github.com/elastic/eui/pull/2036))
- Converted toast components to TypeScript ([#2032](https://github.com/elastic/eui/pull/2032))

**Bug fixes**

- Fixed `EuiFlyout` scrolling in Safari ([#2033](https://github.com/elastic/eui/pull/2033))
- Fixed `EuiCallOut` header icon alignment ([#2006](https://github.com/elastic/eui/pull/2006))
- Fixed `EuiInMemoryTable` sort value persistence through lifecycle updates ([#2035](https://github.com/elastic/eui/pull/2035))
- Fixed `EuiColorPicker` positioning and keyboard navigation in certain portal contexts ([#2038](https://github.com/elastic/eui/pull/2038))

**Breaking changes**

- Removed explicit dependency on `core-js`, but a global polyfill like `core-js@3` is still required ([#1982](https://github.com/elastic/eui/pull/1982))

## [`11.3.2`](https://github.com/elastic/eui/tree/v11.3.2)

**Note: this release is a backport containing changes originally made in `12.0.0`**

**Bug fixes**

- Fixed `EuiInMemoryTable` sort value persistence through lifecycle updates ([#2035](https://github.com/elastic/eui/pull/2035))
- Fixed `EuiColorPicker` positioning and keyboard navigation in certain portal contexts ([#2038](https://github.com/elastic/eui/pull/2038))

## [`11.3.1`](https://github.com/elastic/eui/tree/v11.3.1)

**Bug fixes**

- Fixed `EuiBadge` conflicts with providing both `iconOnClick` and `onClick` ([#1994](https://github.com/elastic/eui/pull/1994))
- Fixed optional TS definitions for `EuiColorPicker` `onBlur` and `onFocus` callbacks ([#1993](https://github.com/elastic/eui/pull/1993))
- Fixed `EuiIcon` again so that webpack can build dynamic require contexts ([#1998](https://github.com/elastic/eui/pull/1998))
- Fixed double borders on prepend/append items in `EuiFormControlLayout` ([#1996](https://github.com/elastic/eui/pull/1996))
- Fixed `EuiSuperSelect` TS definitions ([#1995](https://github.com/elastic/eui/pull/1995))

## [`11.3.0`](https://github.com/elastic/eui/tree/v11.3.0)

- Converted `EuiTableRowHeaderCheckbox` to TS ([#1973](https://github.com/elastic/eui/pull/1973))
- Added missing TypeScript definition for `EuiFieldText`'s `compressed` prop ([#1977](https://github.com/elastic/eui/pull/1977))
- Converted `EuiTableRowCellCheckbox` to TS ([#1964](https://github.com/elastic/eui/pull/1964))
- Updated `caniuse-lite` version resolution ([#1970](https://github.com/elastic/eui/pull/1970))
- Added a webpack directive for naming icon chunks ([#1944](https://github.com/elastic/eui/pull/1944))
- Added ability to update `EuiInMemoryTable` `sorting` prop and remove columns after sorting is applied ([#1972](https://github.com/elastic/eui/pull/1972))
- Added `onToggle` callback to `EuiAccordion` ([#1974](https://github.com/elastic/eui/pull/1974))
- Removed `options` `defaultProps` value from `EuiSuperSelect` ([#1975](https://github.com/elastic/eui/pull/1975))
- Removed TSlint and will perform all linting through ESLint ([#1950](https://github.com/elastic/eui/pull/1950))
- Added new component `EuiDelayRender` ([#1876](https://github.com/elastic/eui/pull/1876))
- Replaced `EuiColorPicker` with custom, customizable component ([#1914](https://github.com/elastic/eui/pull/1914))
- Added `jsx-a11y` `eslint` plugin and rules to match Kibana ([#1952](https://github.com/elastic/eui/pull/1952))
- Changed `EuiCopy` `beforeMessage` prop to accept `node` instead of just `string` ([#1952](https://github.com/elastic/eui/pull/1952))

**Bug fixes**

- Fixed environment setup for running `test-unit` script on Windows ([#1971](https://github.com/elastic/eui/pull/1971))
- Fixed focus on single selection of EuiComboBox ([#1965](https://github.com/elastic/eui/pull/1965))
- Fixed type mismatch between PropType and TypeScript def for `EuiGlobalToastList` toast `title` ([#1978](https://github.com/elastic/eui/pull/1978))
- Fixed missing Typescript definition for `EuiButton`'s `color="text"` option ([#1980](https://github.com/elastic/eui/pull/1980))
- Fixed Prettier formatting lint error in `EuiTable` TS def file ([#1986](https://github.com/elastic/eui/pull/1986))
- Fixed not clickable button with svg in Safari ([#1985](https://github.com/elastic/eui/pull/1985))
- Fixed `EuiToggle` pointer events for those using icons only ([#1991](https://github.com/elastic/eui/pull/1991))

## [`11.2.1`](https://github.com/elastic/eui/tree/v11.2.1)

**Bug fixes**

- Fixed type mismatch between PropType and TypeScript def for `EuiToast` `title` ([#1962](https://github.com/elastic/eui/pull/1962))

## [`11.2.0`](https://github.com/elastic/eui/tree/v11.2.0)

- Converted `EuiFormControlLayoutCustomIcon` to TS ([#1956](https://github.com/elastic/eui/pull/1956))
- Converted `EuiStepNumber` to TS ([#1893](https://github.com/elastic/eui/pull/1893))
- Converted `EuiFormControlLayoutClearButton` to TS ([#1922](https://github.com/elastic/eui/pull/1922))
- Added `data-test-subj` property to `EuiDraggable` and `EuiDroppable` ([#1943](https://github.com/elastic/eui/pull/1943))
- Added type definitions to `EuiSuperSelect` ([#1907](https://github.com/elastic/eui/pull/1907))
- Updated `EuiIcon` to use Slack's updated branding ([#1954](https://github.com/elastic/eui/pull/1954))
- Updated `compile-icons` script to format icon components with Prettier ([#1955](https://github.com/elastic/eui/pull/1955))

**Bug fixes**

- Addressed a chrome issue where negative letter-spacing can reverse RTL text in SVGs ([#1960](https://github.com/elastic/eui/pull/1960))

## [`11.1.0`](https://github.com/elastic/eui/tree/v11.1.0)

- Converted `pretty_interval` to TS ([#1920](https://github.com/elastic/eui/pull/1920))
- Converted `relative_options` to TS ([#1921](https://github.com/elastic/eui/pull/1921))
- Added width to `EuiFlexItem` when gutter in `EuiFlexGrid` is set to none. ([#1941](https://github.com/elastic/eui/pull/1941))
- Format all JavaScript files with Prettier through ESLint ([#1906](https://github.com/elastic/eui/pull/1906))
- Replaced `appSecurityAnalytics` in `EuiIcon` with an updated SVG ([#1948](https://github.com/elastic/eui/pull/1948))

**Bug fixes**

- Removed unused prop enum of `l` in `EuiButton` ([#1936](https://github.com/elastic/eui/pull/1936))
- Fixed `EuiSelect` browser event inconsistencies by normalizing `mouseup` propagation ([#1926](https://github.com/elastic/eui/pull/1926))
- Removed `children` as a required prop for `EuiOverlayMask` ([#1937](https://github.com/elastic/eui/pull/1937))

## [`11.0.1`](https://github.com/elastic/eui/tree/v11.0.1)

**Bug fixes**

- Fixed `EuiIconTip`'s typescript definition ([#1934](https://github.com/elastic/eui/pull/1934))
- Reinstated `EuiIcon` component ability to handle `type` prop updates ([#1935](https://github.com/elastic/eui/pull/1935))

## [`11.0.0`](https://github.com/elastic/eui/tree/v11.0.0)

- Added support for custom React SVG elements and external SVG URLs to `EuiIcon` ([#1924](https://github.com/elastic/eui/pull/1924))

**Bug fixes**

- Fixed Firefox flash of unstyled select dropdown ([#1927](https://github.com/elastic/eui/pull/1927))

**Breaking changes**

- Split `EuiIcon` icon loading into dynamic imports ([#1924](https://github.com/elastic/eui/pull/1924))

## [`10.4.2`](https://github.com/elastic/eui/tree/v10.4.2)

**Note: this release is a backport containing changes originally made in `11.2.0`**

**Bug fixes**

- Addressed a chrome issue where negative letter-spacing can reverse RTL text in SVGs ([#1960](https://github.com/elastic/eui/pull/1960))

## [`10.4.1`](https://github.com/elastic/eui/tree/v10.4.1)

**Note: this release is a backport containing changes originally made in `11.1.0`**

- Replaced `appSecurityAnalytics` in `EuiIcon` with an updated SVG ([#1948](https://github.com/elastic/eui/pull/1948))

## [`10.4.0`](https://github.com/elastic/eui/tree/v10.4.0)

- Added `display` prop to `EuiTabs` and `EuiTabbedContent` components for ability to use an alternative `condensed` style ([#1904](https://github.com/elastic/eui/pull/1904))

## [`10.3.1`](https://github.com/elastic/eui/tree/v10.3.1)

**Bug fixes**

- Fixed a regression where `EuiStat` reported accepting `string` for `title`, `description`, even though `ReactNode` is acceptable ([#1910](https://github.com/elastic/eui/pull/1910))

## [`10.3.0`](https://github.com/elastic/eui/tree/v10.3.0)

- Added support for `href` on the last item in `EuiBreadcrumbs` ([#1905](https://github.com/elastic/eui/pull/1905))
- Added `selectable` prop to `EuiCard` ([#1895](https://github.com/elastic/eui/pull/1895))
- Converted `EuiValidatableControl` to TS ([#1879](https://github.com/elastic/eui/pull/1879))

**Bug fixes**

- Fixed prompt text rendering in `EuiFilePicker` when a React element is passed ([#1903](https://github.com/elastic/eui/pull/1903))
- Fixed overflow scrolling of `EuiModal` and `EuiConfirmModal` for Chrome and Safari ([#1902](https://github.com/elastic/eui/pull/1902))
- Fixed `EuiOverlayMask` `children` element mismatch TS error ([#1900](https://github.com/elastic/eui/pull/1900))

## [`10.2.1`](https://github.com/elastic/eui/tree/v10.2.1)

**Bug fixes**

- Fixed responsiveness of `EuiFilterGroup` ([#1849](https://github.com/elastic/eui/pull/1849))

**Deprecations**

- Replaced `EuiFilterButton`'s `noDivider` prop with `withNext` ([#1849](https://github.com/elastic/eui/pull/1849))

## [`10.2.0`](https://github.com/elastic/eui/tree/v10.2.0)

- Converted `EuiGlobalToastListItem` to TS ([#1880](https://github.com/elastic/eui/pull/1880))
- Converted `token_map` to TS ([#1870](https://github.com/elastic/eui/pull/1870))
- Converted `EuiOverlayMask` to TS ([#1858](https://github.com/elastic/eui/pull/1858))
- Converted `EuiStat` to TS ([#1848](https://github.com/elastic/eui/pull/1848))
- Added `isLoading` prop to `EuiStat` ([#1848](https://github.com/elastic/eui/pull/1848))
- Added `roundUp` prop to relative tab of `EuiSuperDatePicker` ([#1827](https://github.com/elastic/eui/pull/1827))
- Changed position of `EuiSwitch` for date rounding used at relative tab of `EuiSuperDatePicker` ([#1827](https://github.com/elastic/eui/pull/1827))
- Added `bug`, `flag`, and `heart` glyphs to `EuiIcon` ([#1887](https://github.com/elastic/eui/pull/1887))
- Updated `alert` glyph in `EuiIcon` ([#1887](https://github.com/elastic/eui/pull/1887))

**Bug fixes**

- Fixed `EuiComboBox` to not pass its `inputRef` prop down to the DOM ([#1867](https://github.com/elastic/eui/pull/1867))
- Fixed `euiBreakpoint()` warning to give accurate feedback ([#1874](https://github.com/elastic/eui/pull/1874))
- Fixed type definitions around `EuiI18n`'s `default` prop to better support use cases ([#1861](https://github.com/elastic/eui/pull/1861))
- Localized `EuiTablePagination`'s row count selection ([#1883](https://github.com/elastic/eui/pull/1883))
- Fixed EuiComboBox's internal tracking of its focus state ([#1796](https://github.com/elastic/eui/pull/1796))
- Fixed `EuiComboBox` with `singleSelection` and `onAddCustomOption` reopening the options list after adding a custom option ([#1882](https://github.com/elastic/eui/pull/1882))
- Fixed `EuiComboBox` reopening the options list in Firefox when closing via the dropdown arrow button ([#1885](https://github.com/elastic/eui/pull/1885))
- Fixed running the dev server and building on Windows ([#1891](https://github.com/elastic/eui/pull/1891))

## [`10.1.0`](https://github.com/elastic/eui/tree/v10.1.0)

- Added `tokenModule` and `tokenNamespace` icons to `EuiToken` ([#1839](https://github.com/elastic/eui/pull/1839))
- Used `cache-loader` to speed up development docs site build ([#1841](https://github.com/elastic/eui/pull/1841)
- Converted `matching_options` to TS ([#1828](https://github.com/elastic/eui/pull/1828))
- Converted `EuiFormHelpText` to TS ([#1852](https://github.com/elastic/eui/pull/1852))
- Added `onSearch` to `EuiFieldSearchProps`'s type definition ([#1627](https://github.com/elastic/eui/pull/1627))
- Added `moon` glyph to `EuiIcon` ([#1859](https://github.com/elastic/eui/pull/1859))
- Added `logoAzure` and `logoAzureMono` logos to `EuiIcon` ([#1859](https://github.com/elastic/eui/pull/1859))
- Added exact-text matching operator to `EuiSearchBar` / `Query` and allow empty phrases, e.g. `""` ([#1843](https://github.com/elastic/eui/pull/1843))
- Allow forward-slash character in `EuiSearchBar` / `Query` search values ([#1843](https://github.com/elastic/eui/pull/1843))
- Changed `EuiLoadingKibana`, `EuiLoadingSpinner`, `EuiLoadingChart` and `EuiLoadingContent` components to use spans instead of divs  ([#1845](https://github.com/elastic/eui/pull/1845))

**Bug fixes**

- Added `toastLifeTimeMs` typescript definition for individual toasts in `EuiGlobalToastList` ([#1846](https://github.com/elastic/eui/pull/1846))
- Added logic to prevent refocusing `EuiComboBox` input after container blur event ([#1863](https://github.com/elastic/eui/pull/1863))
- Changed `EuiLoadingKibana` so it could better nest within `EuiFlexItem`  ([#1845](https://github.com/elastic/eui/pull/1845))

## [`10.0.1`](https://github.com/elastic/eui/tree/v10.0.1)

- Converted `EuiText`, `EuiTextColor` and `EuiTextAlign` to TS ([#1791](https://github.com/elastic/eui/pull/1791))
- Updated `IconColor` type to better distinguish between accepted types ([#1842](https://github.com/elastic/eui/pull/1842))

## [`10.0.0`](https://github.com/elastic/eui/tree/v10.0.0)

- Converted `EuiTitle` to TS ([#1810](https://github.com/elastic/eui/pull/1810))
- Added `adjustDateOnChange` prop to date pickers, enabling month and year changes to trigger `onChange` ([#1817](https://github.com/elastic/eui/pull/1817))
- Updated the overflow shadows for `EuiModal` and `EuiFlyout` ([#1829](https://github.com/elastic/eui/pull/1829))
- Added `confirmButtonDisabled` prop to `EuiConfirmModal` ([#1829](https://github.com/elastic/eui/pull/1829))
- Fixed `EuiNavDrawer` overflow scroll behavior on Firefox ([#1837](https://github.com/elastic/eui/pull/1837))

**Bug fixes**

- Fixed mobile layout for `EuiConfirmModal` ([#1829](https://github.com/elastic/eui/pull/1829))

**Deprecations**

- Replaced the following SASS mixins `euiOverflowShadowTop`, `euiOverflowShadowBottom` with `euiOverflowShadow`. ([#1829](https://github.com/elastic/eui/pull/1829))


**Breaking changes**

- Removed transitional `keyOfStringsOnly` option from TypeScript configuration ([#1814](https://github.com/elastic/eui/pull/1814))

## [`9.9.1`](https://github.com/elastic/eui/tree/v9.9.1)

- Re-enabled installation of `@elastic/eui` via npm ([#1811](https://github.com/elastic/eui/pull/1811))

**Bug fixes**

- Added `isLoading` prop typedef to `EuiSuperDatePickerProps` ([#1812](https://github.com/elastic/eui/pull/1812))
- Fixed `EuiSearchBox` query input resetting on prop updates ([#1823](https://github.com/elastic/eui/pull/1823))
- Fixed `EuiSearchBar` filter button highlighting ([#1824](https://github.com/elastic/eui/pull/1824))

## [`9.9.0`](https://github.com/elastic/eui/tree/v9.9.0)

- Added `initialPageIndex` pagination prop to `EuiInMemoryTable` ([#1798](https://github.com/elastic/eui/pull/1798))
- Converted `EuiToolTipPopover` to TS ([#1800](https://github.com/elastic/eui/pull/1800))
- Converted `EuiTableHeaderMobile` to TS ([#1786](https://github.com/elastic/eui/pull/1786))
- Added `menuLeft` and `menuRight` icons ([#1797](https://github.com/elastic/eui/pull/1797))
- Updated EuiNavDrawer’s collapse/expand button to use `menuLeft` and `menuRight` icons ([#1797](https://github.com/elastic/eui/pull/1797))
- Added `isInvalid` prop to `EuiSuperSelect` ([#1804](https://github.com/elastic/eui/pull/1804))
- Added `cut` glyph to `EuiIcon` ([#1802](https://github.com/elastic/eui/pull/1802))
- Added `glasses` glyph to `EuiIcon` ([#1813](https://github.com/elastic/eui/pull/1813))

**Bug fixes**

- Fixed issue where toasts would dismiss when they have focus ([#1803](https://github.com/elastic/eui/pull/1803))
- Fixed issue where `EuiComboBox` placeholder was not read by screen readers ([#1803](https://github.com/elastic/eui/pull/1803))

## [`9.8.0`](https://github.com/elastic/eui/tree/v9.8.0)

- **[Beta]** Added new `EuiSelectable` component  ([#1699](https://github.com/elastic/eui/pull/1699))
- **[Beta]** Added new drag and drop components: `EuiDragDropContext`, `EuiDraggable`, and `EuiDroppable` ([#1733](https://github.com/elastic/eui/pull/1733))

## [`9.7.2`](https://github.com/elastic/eui/tree/v9.7.2)

- Converted `EuiFormErrorText` to TS ([#1772](https://github.com/elastic/eui/pull/1772))
- Added `data-test-subj`s to `EuiSuperDatePicker`'s `EuiRelativeTab` inputs  ([#1782](https://github.com/elastic/eui/pull/1782))

**Bug fixes**

- Update ButtonIconColor type to provide all available options ([#1783](https://github.com/elastic/eui/pull/1783))
- Prevent calculation on `null` ref during `EuiResizeObserver` observation ([#1784](https://github.com/elastic/eui/pull/1784))

## [`9.7.1`](https://github.com/elastic/eui/tree/v9.7.1)

**Bug fixes**

- Fixed heading and paragraph tag font style inherits ([#1776](https://github.com/elastic/eui/pull/1776))

## [`9.7.0`](https://github.com/elastic/eui/tree/v9.7.0)

- Changed `EuiNavDrawer` to close on any link click ([#1773](https://github.com/elastic/eui/pull/1773))

## [`9.6.0`](https://github.com/elastic/eui/tree/v9.6.0)

- Converted `makeId` to TS ([#1759](https://github.com/elastic/eui/pull/1759))
- Converted `EuiCardGraphic` to TS ([#1751](https://github.com/elastic/eui/pull/1751))
- Enhanced the build process to emit TypeScript types for the variables extracted from the themes ([#1750](https://github.com/elastic/eui/pull/1750))

**Bug fixes**

**Note: this release creates a minor regression to text scales where paragraph and heading tags were no longer inheriting from their container. This is fixed in `9.7.1`.**

- Set `h1 through h6, p` tags font reset based on family, size, and weight ([#1760](https://github.com/elastic/eui/pull/1760))
- Fixed `EuiButton` font size inheritance ([#1760](https://github.com/elastic/eui/pull/1760))
- Updated button elements in `EuiFilePicker`, `EuiFormControlLayoutClearButton`, `EuiFormControlLayoutCustomIcon`, `EuiListGroupItem`, and `EuiSideNavItem` to type=button ([#1764](https://github.com/elastic/eui/pull/1764))
- Fixed outside click detection inconsistencies by comparing `mouseup` and `mousedown` event targets rather than using `click` event target ([#1761](https://github.com/elastic/eui/pull/1761))

## [`9.5.0`](https://github.com/elastic/eui/tree/v9.5.0)

- Changed `EuiSuperDatePicker` to call `onRefresh` instead of `onTimeChanged` when user clicks "Refresh" button ([#1745](https://github.com/elastic/eui/pull/1745))
- Added a new `EuiLoadingContent` component that displays blocks as placeholders for text. ([#1730](https://github.com/elastic/eui/pull/1730))
- Added documentation entry in `EuiPagination` for `activePage` prop. ([#1740](https://github.com/elastic/eui/pull/1740))
- Changed `EuiButton` to use "m" as it's default `size` prop ([#1742](https://github.com/elastic/eui/pull/1742))
- Adds type definitions for `EuiListGroup` and `EuiListGroupItem` ([#1737](https://github.com/elastic/eui/pull/1737))

**Bug fixes**

- Fixed `EuiToolTip` potentially having incorrect position calculations near the window edge  ([#1744](https://github.com/elastic/eui/pull/1744))

## [`9.4.2`](https://github.com/elastic/eui/tree/v9.4.2)

**Bug fixes**

- Fixed `hexToRgb` from erroring on an incorrect string input ([#1741](https://github.com/elastic/eui/pull/1741))
- Fixed `EuiBadge` custom `color` prop type ([#1741](https://github.com/elastic/eui/pull/1741))
- Fixed inaccurately required `onRefresh` prop (should be optional) that was introduced in types in version 9.4.1 ([#1743](https://github.com/elastic/eui/pull/1743))

## [`9.4.1`](https://github.com/elastic/eui/tree/v9.4.1)

**Bug fixes**

- Adds missing type and fixes closure-scope problem for `SuperDatePicker`'s `onRefresh` callback ([#1732](https://github.com/elastic/eui/pull/1732))
- Changed `EuiBottomBar` to refer to the end of document ([#1727](https://github.com/elastic/eui/pull/1727))
- Fixed `EuiComboBox`'s calls to its `onBlur` prop ([#1739](https://github.com/elastic/eui/pull/1739))

## [`9.4.0`](https://github.com/elastic/eui/tree/v9.4.0)

- Allow toasts in `EuiGlobalToastList` to override `toastLifeTimeMs` ([#1720](https://github.com/elastic/eui/pull/1720))
- Allow `EuiListGroupItem` to pass a custom element as the `icon` ([#1726](https://github.com/elastic/eui/pull/1726))
- Added default icon for `EuiListGroupItem` if one is not passed ([#1729](https://github.com/elastic/eui/pull/1729))
- Added `toInitials` string service ([#1729](https://github.com/elastic/eui/pull/1729))

**Bug fixes**

- Removed all `lodash` imports in `eui.d.ts` to avoid namespace pollution ([#1723](https://github.com/elastic/eui/pull/1723))
- Prevent `EuiComboBox` from creating a custom option value when user clicks on a value in the dropdown ([#1728](https://github.com/elastic/eui/pull/1728))

## [`9.3.0`](https://github.com/elastic/eui/tree/v9.3.0)

- Added `footerLink` and `showToolTips` to `EuiNavDrawer` and added `EuiNavDrawerGroup` ([#1701](https://github.com/elastic/eui/pull/1701))

**Bug fixes**

- Fixed `EuiSuperDatePicker` time selection jumping on focus ([#1704](https://github.com/elastic/eui/pull/1704))

## [`9.2.1`](https://github.com/elastic/eui/tree/v9.2.1)

**Bug fixes**

- Make `EuiPopover`'s repositionOnScroll prop optional in TS ([#1705](https://github.com/elastic/eui/pull/1705))

## [`9.2.0`](https://github.com/elastic/eui/tree/v9.2.0)

- Adjusted the dark theme palette a bit more and adjusted a few components ([#1700](https://github.com/elastic/eui/pull/1700))

## [`9.1.0`](https://github.com/elastic/eui/tree/v9.1.0)

- Adjusted the dark theme palette to have a slight blue tint ([#1691](https://github.com/elastic/eui/pull/1691))
- Added `repositionOnScroll` property to the `EuiPopoverProps` type definition ([#1628](https://github.com/elastic/eui/pull/1628))
- Added support to `findTestSubject` for an optional `matcher` argument, which defaults to `~=`, enabling it to identify an element based on one of multiple space-separated values within its `data-test-subj` attribute ([#1587](https://github.com/elastic/eui/pull/1587))
- Converted `EuiFlexGrid`, `EuiFlexGroup`, `EuiFlexItem`, `EuiDescriptionList`, `EuiDescriptionListTitle`, and `EuiDescriptionListDescription` to TypeScript ([#1365](https://github.com/elastic/eui/pull/1365))
- Converted `EuiAvatar` to Typescript ([#1654](https://github.com/elastic/eui/pull/1654))
- Added missing `anchorClassName` prop to `EuiToolTip` definition ([#1657](https://github.com/elastic/eui/pull/1657))
- Added `fullWidth` prop to `EuiButton` ([#1665](https://github.com/elastic/eui/pull/1665))
- Added `.eui-fullWidth` utility class ([#1665](https://github.com/elastic/eui/pull/1665))
- Added `EuiPopoverFooter` and converted `EuiPopoverTitle` to TS ([#1666](https://github.com/elastic/eui/pull/1666))
- Converted `EuiLoadingSpinner`, `EuiLoadingKibana`, and `EuiLoadingChart` to TS ([#1683](https://github.com/elastic/eui/pull/1683))

**Bug fixes**

- Added button to `EuiSuperDatePicker`'s “Now” tab to trigger the "now" time selection ([#1620](https://github.com/elastic/eui/pull/1620))
- Fixed floating point arithmetic bug in `EuiRangeTrack`'s value validation ([#1687](https://github.com/elastic/eui/pull/1687))
- Fixed `EuiComboBox` `activeOptionIndex` error with empty search results ([#1695](https://github.com/elastic/eui/pull/1695))
- Fixed IE11 rendering issue in `EuiLoadingKibana` ([#1683](https://github.com/elastic/eui/pull/1683))

## [`9.0.2`](https://github.com/elastic/eui/tree/v9.0.2)

**Note: this release is a backport containing changes originally made in `9.1.0`**

**Bug fixes**

- Fixed floating point arithmetic bug in `EuiRangeTrack`'s value validation ([#1687](https://github.com/elastic/eui/pull/1687))

## [`9.0.1`](https://github.com/elastic/eui/tree/v9.0.1)

**Bug fixes**

- Fixed definition exports for converted Typescript components ([#1633](https://github.com/elastic/eui/pull/1633))

## [`9.0.0`](https://github.com/elastic/eui/tree/v9.0.0)

- Added `allowNeutralSort` prop to `EuiInMemoryTable` to support unsorting table columns ([#1591](https://github.com/elastic/eui/pull/1591))
- Added `mobileOptions` object prop for handling of all the mobile specific options of `EuiBasicTable` ([#1462](https://github.com/elastic/eui/pull/1462))
- Table headers now accept `React.node` types ([#1462](https://github.com/elastic/eui/pull/1462))
- Added `displayOnly` prop to `EuiFormRow` ([#1582](https://github.com/elastic/eui/pull/1582))
- Added `numActiveFilters` prop to `EuiFilterButton` ([#1589](https://github.com/elastic/eui/pull/1589))
- Updated style of `EuiFilterButton` to match `EuiFacetButton` ([#1589](https://github.com/elastic/eui/pull/1589))
- Added `size` and `color` props to `EuiNotificationBadge` ([#1589](https://github.com/elastic/eui/pull/1589))
- Allow `EuiDescribedFormGroup` to exist as a description-only row ([#1522](https://github.com/elastic/eui/pull/1522))
- Added `type` prop for `EuiFormLabel` for the option to make it a `legend` ([#1613](https://github.com/elastic/eui/pull/1613))
- Added `labelAppend` and `labelType` props to `EuiFormRow` ([#1613](https://github.com/elastic/eui/pull/1613))
- Aligned text styles of table headers and form labels ([#1613](https://github.com/elastic/eui/pull/1613))
- Converted `EuiModalBody`, `EuiModalFooter`, `EuiModalHeader`, `EuiModalHeaderTitle`, `EuiFlyoutBody`, `EuiFlyoutFooter`, `EuiFlyoutHeader`, `EuiPortal`, and `EuiProgress` to Typescript ([#1621](https://github.com/elastic/eui/pull/1621))

**Bug fixes**

- Fixed keyboard navigation and UI of `EuiComboBox` items in single selection mode ([#1619](https://github.com/elastic/eui/pull/1619))
- `EuiBasicTable` select all shows up on mobile ([#1462](https://github.com/elastic/eui/pull/1462))
- Adds missing `hasActiveFilters` prop for `EuiFilterButton` type and fixes `onChange` signature for `EuiButtonGroup` ([#1603](https://github.com/elastic/eui/pull/1603))
- Included `react-datepicker` TS types in EUI itself to avoid outside dependency ([#1618](https://github.com/elastic/eui/pull/1618))
- Prevent `EuiGlobalToastList` from attempting calculations on `null` DOM elements ([#1606](https://github.com/elastic/eui/pull/1606))
- Fixed `EuiFormRow` errors from the possibility of having duplicate `key` values ([#1522](https://github.com/elastic/eui/pull/1522))

**Breaking changes**

- `EuiBasicTable`'s select all checkbox appends a `makeId` string to the id ([#1462](https://github.com/elastic/eui/pull/1462))
- Remove camel casing from exported JSON variables and preserve hex values instead of converting to rgb ([#1590](https://github.com/elastic/eui/pull/1590))
- Added `@types/react-dom` to `peerDependencies` ([#1621](https://github.com/elastic/eui/pull/1621))

## [`8.0.0`](https://github.com/elastic/eui/tree/v8.0.0)

**Breaking changes**

- Upgraded TypeScript to 3.3 ([#1583](https://github.com/elastic/eui/pull/1583))
- Upgraded React to 16.8 ([#1583](https://github.com/elastic/eui/pull/1583))
- Upgraded Jest to 24.1 ([#1583](https://github.com/elastic/eui/pull/1583))
- Upgraded Enzyme to 3.9 ([#1583](https://github.com/elastic/eui/pull/1583))

## [`7.3.0`](https://github.com/elastic/eui/tree/v7.3.0)

- Added `onRefresh` option for `EuiSuperDatePicker` ([#1577](https://github.com/elastic/eui/pull/1577))
- Converted `EuiToggle` to TypeScript ([#1570](https://github.com/elastic/eui/pull/1570))
- Added type definitions for `EuiButtonGroup`,`EuiButtonToggle`, `EuiFilterButton`, `EuiFilterGroup`, and `EuiFilterSelectItem` ([#1570](https://github.com/elastic/eui/pull/1570))
- Added `displayOnly` prop to EuiFormRow ([#1582](https://github.com/elastic/eui/pull/1582))
- Added an index.d.ts file for the date picker components, including `EuiDatePicker`, `EuiDatePickerRange`, and `EuiSuperDatePicker` ([#1574](https://github.com/elastic/eui/pull/1574))

**Bug fixes**

- Fixed several bugs with `EuiRange` and `EuiDualRange` including sizing of inputs, tick placement, and the handling of invalid values ([#1580](https://github.com/elastic/eui/pull/1580))

## [`7.2.0`](https://github.com/elastic/eui/tree/v7.2.0)

- Added `text` as a color option for `EuiLink` ([#1571](https://github.com/elastic/eui/pull/1571))
- Added `EuiResizeObserver` to expose ResizeObserver API to React components; falls back to MutationObserver API in unsupported browsers ([#1559](https://github.com/elastic/eui/pull/1559))
- Added `EuiFocusTrap` as a wrapper around `react-focus-lock` to enable trapping focus in more cases, including React portals ([#1550](https://github.com/elastic/eui/pull/1550))

**Bug fixes**

- Fixed content cut off in `EuiContextMenuPanel` when height changes dynamically ([#1559](https://github.com/elastic/eui/pull/1559))
- Fixed `EuiComboBox` to allow keyboard tab to exit single selection box ([#1576](https://github.com/elastic/eui/pull/1576))
- Various fixes related to focus order and focus trapping as they relate to content in React portals ([#1550](https://github.com/elastic/eui/pull/1550))

## [`7.1.0`](https://github.com/elastic/eui/tree/v7.1.0)

- Added `append` prop to `EuiFieldText` ([#1567](https://github.com/elastic/eui/pull/1567))
- Adjusted set of Elastic Logos in `EuiIcon` to look better in dark mode. ([#1462](https://github.com/elastic/eui/pull/1562))
- Added `isCopyable` prop to `EuiCodeBlock` ([#1556](https://github.com/elastic/eui/pull/1556))
- Added optional `Snippet` tab to docs and renamed demo tabs ([#1556](https://github.com/elastic/eui/pull/1556))
- Expanded `getSecureRelForTarget` to handle elastic.co domains as a referrer whitelist ([#1565](https://github.com/elastic/eui/pull/1565))
- New `url` utility for verifying if a URL is a referrer whitelist ([#1565](https://github.com/elastic/eui/pull/1565))
- Add iconSize to ButtonIcon type definition ([#1568](https://github.com/elastic/eui/pull/1568))

## [`7.0.0`](https://github.com/elastic/eui/tree/v7.0.0)

- Created `EuiDualRange` using components from modularized, refactored `EuiRange`. New util service `isWithinRange` is the first in the number category. ([#1485](https://github.com/elastic/eui/pull/1485))
- Upgraded `lodash` to v4, taking advantage of modular imports. ([#1534](https://github.com/elastic/eui/pull/1534))
- Added pseudo-localization mode to docs ([#1541](https://github.com/elastic/eui/pull/1541))
- New docs page listing localization tokens ([#1541](https://github.com/elastic/eui/pull/1541))
- Added support for OR group clauses in `EuiQuery` and `EuiSearchBar` ([#1204](https://github.com/elastic/eui/pull/1204))
- Added `customQuickSelectPanels` prop to `EuiSuperDatePicker` ([#1549](https://github.com/elastic/eui/pull/1549))

**Bug fixes**

- Fixed `EuiSearchBar.Query` match_all query string must be `*` ([#1521](https://github.com/elastic/eui/pull/1521))
- Fixed `EuiSuperDatePicker` crashing with negative relative value ([#1537](https://github.com/elastic/eui/pull/1537))
- Fixed `EuiSuperDatePicker` crashing with invalid start and end prop values ([#1544](https://github.com/elastic/eui/pull/1544))
- Make TSLint issues be warnings, not errors, when running `src-docs` ([#1537](https://github.com/elastic/eui/pull/1537))

**Breaking changes**

- Made `or` a reserved keyword in `EuiQuery`'s syntax ([#1204](https://github.com/elastic/eui/pull/1204))

## [`6.10.9`](https://github.com/elastic/eui/tree/v6.10.9)

**Bug fixes**

- Bumped `lodash` version to `elastic/lodash@3.10.1-kibana3` ([#2280](https://github.com/elastic/eui/issues/2280))

## [`6.10.8`](https://github.com/elastic/eui/tree/v6.10.8)

**Note: this release is a backport containing changes originally made in `11.2.0`**

**Bug fixes**

- Addressed a chrome issue where negative letter-spacing can reverse RTL text in SVGs ([#1960](https://github.com/elastic/eui/pull/1960))

## [`6.10.7`](https://github.com/elastic/eui/tree/v6.10.7)

**Note: this release is a backport containing changes originally made in `9.7.0`**

- Changed `EuiNavDrawer` to close on any link click ([#1773](https://github.com/elastic/eui/pull/1773))

## [`6.10.6`](https://github.com/elastic/eui/tree/v6.10.6)

**Note: this release is a backport containing changes originally made in `9.6.0`**

**Bug fixes**

- Fixed outside click detection inconsistencies by comparing `mouseup` and `mousedown` event targets rather than using `click` event target ([#1761](https://github.com/elastic/eui/pull/1761))

## [`6.10.5`](https://github.com/elastic/eui/tree/v6.10.5)

**Note: this release is a backport containing changes originally made in `9.0.0`, `9.1.0`, `9.3.0`, and `9.4.0`**

- Adjusted the dark theme palette to have a slight blue tint ([#1691](https://github.com/elastic/eui/pull/1691))
- Added button to `EuiSuperDatePicker`'s “Now” tab to trigger the "now" time selection ([#1620](https://github.com/elastic/eui/pull/1620))
- Added `footerLink` and `showToolTips` to `EuiNavDrawer` and added `EuiNavDrawerGroup` ([#1701](https://github.com/elastic/eui/pull/1701))
- Allow `EuiListGroupItem` to pass a custom element as the `icon` ([#1726](https://github.com/elastic/eui/pull/1726))
- Added `toInitials` string service ([#1729](https://github.com/elastic/eui/pull/1729))
- Added `fullWidth` prop to `EuiButton` ([#1665](https://github.com/elastic/eui/pull/1665))
- Added `.eui-fullWidth` utility class ([#1665](https://github.com/elastic/eui/pull/1665))

**Bug fixes**

- Fixed keyboard navigation and UI of `EuiComboBox` items in single selection mode ([#1619](https://github.com/elastic/eui/pull/1619))
- Fixed `EuiComboBox` `activeOptionIndex` error with empty search results ([#1695](https://github.com/elastic/eui/pull/1695))
- Prevent `EuiComboBox` from creating a custom option value when user clicks on a value in the dropdown ([#1728](https://github.com/elastic/eui/pull/1728))
- Fixed `EuiSuperDatePicker` time selection jumping on focus ([#1704](https://github.com/elastic/eui/pull/1704))

## [`6.10.4`](https://github.com/elastic/eui/tree/v6.10.4)

**Note: this release is a backport containing changes originally made in `7.3.0`**

- Added an index.d.ts file for the date picker components, including `EuiDatePicker`, `EuiDatePickerRange`, and `EuiSuperDatePicker` ([#1574](https://github.com/elastic/eui/pull/1574))

## [`6.10.3`](https://github.com/elastic/eui/tree/v6.10.3)

**Note: this release is a backport containing changes originally made in `7.1.0`**

- Added `append` prop to `EuiFieldText` ([#1567](https://github.com/elastic/eui/pull/1567))

## [`6.10.2`](https://github.com/elastic/eui/tree/v6.10.2)

**Note: this release is a backport containing changes originally made in `7.1.0`**

- Adjusted set of Elastic Logos in `EuiIcon` to look better in dark mode. ([#1562](https://github.com/elastic/eui/pull/1562))
- Expanded `getSecureRelForTarget` to handle elastic.co domains as a referrer whitelist ([#1565](https://github.com/elastic/eui/pull/1565))
- New `url` utility for verifying if a URL is a referrer whitelist ([#1565](https://github.com/elastic/eui/pull/1565))

## [`6.10.1`](https://github.com/elastic/eui/tree/v6.10.1)

**Note: this release is a backport containing changes originally made in `7.0.0`**

**Bug fixes**

- Fixed `EuiSuperDatePicker` crashing with negative relative value ([#1537](https://github.com/elastic/eui/pull/1537))
- Fixed `EuiSuperDatePicker` crashing with invalid start and end prop values ([#1544](https://github.com/elastic/eui/pull/1544))

## [`6.10.0`](https://github.com/elastic/eui/tree/v6.10.0)

- Adjust dark mode background color ([#1530](https://github.com/elastic/eui/pull/1530))
- TypeScript are now formatted with Prettier ([#1529](https://github.com/elastic/eui/pull/1529))
- Updated `EuiPopover` and `EuiColorPicker` to pause `EuiOutsideClickDetector` in when not open ([#1527](https://github.com/elastic/eui/pull/1527))

## [`6.9.0`](https://github.com/elastic/eui/tree/v6.9.0)

- Changed animation settings for `EuiNavDrawer` ([#1524](https://github.com/elastic/eui/pull/1524))
- Converted a number of components to support text localization ([#1504](https://github.com/elastic/eui/pull/1504))
- Updated `app_ems.svg` ([#1517](https://github.com/elastic/eui/pull/1517))

**Bug fixes**

- Updated `EuiPage` background color to match body background color ([#1513](https://github.com/elastic/eui/pull/1513))
- Fixed React key usage in `EuiPagination` ([#1514](https://github.com/elastic/eui/pull/1514))
- Fixed bug which prevented `EuiSwitch` with generated ID from having its label announced by VoiceOver ([#1519](https://github.com/elastic/eui/pull/1519))
- Fixed `EuiFilterButton` handling `numFilters` when `0` was specified ([#1510](https://github.com/elastic/eui/pull/1510))

## [`6.8.0`](https://github.com/elastic/eui/tree/v6.8.0)

- Changed `flex-basis` value on `EuiPageBody` for better cross-browser support ([#1497](https://github.com/elastic/eui/pull/1497))
- Converted a number of components to support text localization ([#1450](https://github.com/elastic/eui/pull/1450))
- Added a seconds option to the refresh interval selection in `EuiSuperDatePicker`  ([#1503](https://github.com/elastic/eui/pull/1503))
- Changed to conditionally render `EuiModalBody` if `EuiConfirmModal` has no `children` ([#1500](https://github.com/elastic/eui/pull/1500))


**Bug fixes**

- Remove `font-features` setting on `@euiFont` mixin to prevent breaks in ACE editor ([#1505](https://github.com/elastic/eui/pull/1505))

## [`6.7.4`](https://github.com/elastic/eui/tree/v6.7.4)

- Added `textAlign` property to TypeScript definition for `EuiText` ([#1487](https://github.com/elastic/eui/pull/1487))
- Added missing `'m'` option for text `size` for `EuiText`'s TypeScript definition ([#1487](https://github.com/elastic/eui/pull/1487))
- Added missing TypeScript definition for `EuiTextAlign` ([#1487](https://github.com/elastic/eui/pull/1487))

**Bug fixes**

- Fixed popover & tooltip positioning to properly account for arrow buffer ([#1490](https://github.com/elastic/eui/pull/1490))
- Fixed `EuiSuperDatePicker` unexpectedly closing start and end date popovers ([#1494](https://github.com/elastic/eui/pull/1494))

## [`6.7.3`](https://github.com/elastic/eui/tree/v6.7.3)

- `EuiHeader` no longer reduces height at mobile sizes ([#1480](https://github.com/elastic/eui/pull/1480))

**Bug fixes**

- Fixed `EuiSuperDatePicker` not updating derived `isInvalid` state on prop update ([#1483](https://github.com/elastic/eui/pull/1483))
- Fixed `logoAPM` ([#1489](https://github.com/elastic/eui/pull/1489))
- Remove Typescript type and interface definitions from ES and CJS exports ([#1486](https://github.com/elastic/eui/pull/1486))

## [`6.7.2`](https://github.com/elastic/eui/tree/v6.7.2)

- Default light theme now comes with an empty light variables file to make theme switching easier ([#1479](https://github.com/elastic/eui/pull/1479))

**Bug fixes**

- `EuiSuperDatePicker` always trigger `onTimeChange` when time changes and prop `showUpdateButton` is false ([#1477](https://github.com/elastic/eui/pull/1477))
- Fixed font rendering in italics only in Safari ([#1481](https://github.com/elastic/eui/pull/1481))

## [`6.7.1`](https://github.com/elastic/eui/tree/v6.7.1)

**Bug fixes**

- Fixed an issue with font family inheritance by changing the CSS reset ([#1474](https://github.com/elastic/eui/pull/1474))

## [`6.7.0`](https://github.com/elastic/eui/tree/v6.7.0)

- Added `z-index` to `EuiProgress` and example usage with `EuiHeader` ([#1471](https://github.com/elastic/eui/pull/1471))
- Added a new app icon for Code ([#1467](https://github.com/elastic/eui/pull/1467))
- Re-added EuiI18n, EuiI18nNumber, and EuiContext for localization ([#1466](https://github.com/elastic/eui/pull/1466))
- Expose `EuiSuperUpdateButton` component from `EuiSuperDatePicker` ([#1470](https://github.com/elastic/eui/pull/1470))
- Set `type="button"` on accordion buttons ([#1468](https://github.com/elastic/eui/pull/1468))

**Bug fixes**

- Fixed `EuiSuperDatePicker` not updating derived `showPrettyDuration` state on prop update ([#1464](https://github.com/elastic/eui/pull/1464))
- Fixed `EuiSuperDatePicker` not passing `refreshInterval` to callback when refresh interval start/stop toggle button clicked ([#1464](https://github.com/elastic/eui/pull/1464))
- Fixed `EuiSuperDatePicker` `refreshInterval` input not allowing decimals ([#1464](https://github.com/elastic/eui/pull/1464))

## [`6.6.0`](https://github.com/elastic/eui/tree/v6.6.0)

- Added `uptimeApp` icon ([#1445](https://github.com/elastic/eui/pull/1463))
- Added `wrapText` prop that enables `EuiListGroupItem` text to wrap ([#1459](https://github.com/elastic/eui/pull/1459))
- Added `inputRef` prop to `EuiFieldNumber` and updated `EuiFieldText`'s to a Ref type ([#1434](https://github.com/elastic/eui/pull/1434))
- Added `snowflake` icon ([#1445](https://github.com/elastic/eui/pull/1445))
- Added `bell` icon ([#1447](https://github.com/elastic/eui/pull/1447))
- Improved screen reader behavior for table header cell content, especially in sortable columns ([#1426](https://github.com/elastic/eui/pull/1426))

**Bug fixes**

- Fixed `textProps` and `contentProps` of `EuiButton` and `EuiButtonEmpty` so they don’t override classes ([#1455](https://github.com/elastic/eui/pull/1455))
- Fixed `closeButtonProps` of `EuiBadge` so it doesn't override classes ([#1455](https://github.com/elastic/eui/pull/1455))
- Fixed font weight shift of `EuiFilterButton` when notification is present ([#1455](https://github.com/elastic/eui/pull/1455))
- Fixed `$euiCodeFontFamily` monospace font stack and subsequent JSON asset build ([#1465](https://github.com/elastic/eui/pull/1465))

## [`6.5.1`](https://github.com/elastic/eui/tree/v6.5.1)

**Reverts**

- Reverts EuiI18n commit from previous release ([#1453](https://github.com/elastic/eui/pull/1453))

## [`6.5.0`](https://github.com/elastic/eui/tree/v6.5.0)

**Note: this contains some i18n work that we reverted in the next release. Use the patch release above instead**

- Added Inter UI to the font family stack ([#1402](https://github.com/elastic/eui/pull/1402))
- Changed padding on `EuiHeaderLogo` and updated `EuiNavDrawer` example ([#1448](https://github.com/elastic/eui/pull/1448))
- Updated `EuiNavDrawer` docs example and adjusted `EuiHeaderLogo` padding ([#1449](https://github.com/elastic/eui/pull/1449))
- Added EuiI18n, EuiI18nNumber, and EuiContext for localization ([#1404](https://github.com/elastic/eui/pull/1404))

**Bug fixes**

- Added `legend` for accessibility of `EuiButtonGroup` and fixed opacity of disabled input ([#1444](https://github.com/elastic/eui/pull/1444))

## [`6.4.0`](https://github.com/elastic/eui/tree/v6.4.0)

- Added `EuiNavDrawer` side nav component ([#1427](https://github.com/elastic/eui/pull/1427))
- Added `inputRef` prop to `EuiComboBox` ([#1433](https://github.com/elastic/eui/pull/1433))
- Added custom date string formatting for series charts crosshair overlay ([#1429](https://github.com/elastic/eui/pull/1429))
- Added new icons for `symlink` and `submodule` ([#1439](https://github.com/elastic/eui/pull/1439))

**Bug fixes**

- Fix mouse interaction with `EuiComboBox` in IE11 ([#1437](https://github.com/elastic/eui/pull/1437))

## [`6.3.1`](https://github.com/elastic/eui/tree/v6.3.1)

**Bug fixes**

- Downgraded `@types/react` and `@types/prop-types` versions to align with Kibana ([#1435](https://github.com/elastic/eui/pull/1435))

## [`6.3.0`](https://github.com/elastic/eui/tree/v6.3.0)

- Added `onBlur` prop to `EuiComboBox` ([#1400](https://github.com/elastic/eui/pull/1400))
- Added `initialFocus` prop typedefs to `EuiModal` and `EuiPopover` ([#1410](https://github.com/elastic/eui/pull/1410))
- Updated `gisApp` icon ([#1413](https://github.com/elastic/eui/pull/1413))
- Added `isAutoRefreshOnly` prop to `EuiSuperDatePicker` ([#1412](https://github.com/elastic/eui/pull/1412))
- Migrate remaining files in `accessibility/` to TS ([#1408](https://github.com/elastic/eui/pull/1408))
- Added `titleProps` and `descriptionProps` to `EuiDescriptionList` ([#1419](https://github.com/elastic/eui/pull/1419))
- Propagate `className` on `EuiCodeBlock` in fullscreen mode ([#1422](https://github.com/elastic/eui/pull/1422))
- Added `iconProps` prop to `EuiIconTip` ([#1420](https://github.com/elastic/eui/pull/1420))
- Added ability to pass `isDisabled` to individual `EuiButtonGroup` items ([#1424](https://github.com/elastic/eui/pull/1424))
- Changed `EuiRange` PropType for `value` to allow `number` (in addition to `string`) ([#1421](hhttps://github.com/elastic/eui/pull/1421))

**Bug fixes**

- Support extended characters (e.g. non-latin, unicode) in `EuiSearchBar` and `EuiQuery` ([#1415](https://github.com/elastic/eui/pull/1415))
- Fixed line-heights of the differently sized `EuiDescriptionList` alternates ([#1419](https://github.com/elastic/eui/pull/1419))
- Updated `EuiIconTip` TS definitions to inherit those from `EuiToolTip` as well ([#1420](https://github.com/elastic/eui/pull/1420))

## [`6.2.0`](https://github.com/elastic/eui/tree/v6.2.0)

- Added `logoCodesandbox` and updated `apmApp` icons ([#1407](https://github.com/elastic/eui/pull/1407))
- Changed `EuiListGroup` PropType for `extraAction` to remove console warning ([#1405](hhttps://github.com/elastic/eui/pull/1405))

**Bug fixes**

- Account for `min` attribute when determining `EuiRange` input width ([#1406](https://github.com/elastic/eui/pull/1406))

## [`6.1.0`](https://github.com/elastic/eui/tree/v6.1.0)

- Added `EuiListGroup` and `EuiListGroupItem` components ([#1377](https://github.com/elastic/eui/pull/1377))
- Convert the other of the services to TypeScript ([#1392](https://github.com/elastic/eui/pull/1392))
- Changed single selection to select existing option in the list ([#1391](https://github.com/elastic/eui/pull/1391))
- Added `showUpdateButton` prop to `EuiSuperDatePicker` ([#1399](https://github.com/elastic/eui/pull/1399))

## [`6.0.1`](https://github.com/elastic/eui/tree/v6.0.1)

**Bug fixes**

- `EuiColorPicker` align color picker popup with color selector when page is scrolled ([#1397](https://github.com/elastic/eui/pull/1397))

## [`6.0.0`](https://github.com/elastic/eui/tree/v6.0.0)

- Added `onFocus` prop to `EuiComboBox` ([#1375](https://github.com/elastic/eui/pull/1375))
- Added `DisambiguateSet` and `ExclusiveUnion` utility types ([#1368](https://github.com/elastic/eui/pull/1368))
- Added `EuiSuperDatePicker` component ([#1351](https://github.com/elastic/eui/pull/1351))
- Fixed up styles for `EuiSuperDatePicker` ([#1389](https://github.com/elastic/eui/pull/1389))
- Altered a few icons and added more: `crossInACircleFilled`, `editorRedo`, `editorUndo`, `grabHorizontal`, `minusInCircleFilled`, `plusInCircleFilled`, `sortable`, `starEmptySpace`, `starFilledSpace`, `starFilled`, `starMinusEmpty`, `starMinusFilled`, `starPlusEmpty`, `pinFilled` ([#1374](https://github.com/elastic/eui/pull/1374))
- Exclude `custom_typings` from `eui.d.ts` ([#1395](https://github.com/elastic/eui/pull/1395))


**Bug fixes**

- Only style anchor tags in `EuiText` that have no class attribute ([#1373](https://github.com/elastic/eui/pull/1373))
- Fixed some EUI services' TS definitions ([#1380](https://github.com/elastic/eui/pull/1380))

**Breaking changes**

- Moved `EuiExpressionButton` contents to `EuiExpression` and deleted `EuiExpressionButton`. Also added support for `color` and `uppercase` props as well as made `onClick` optional to support read only expressions. ([#1368](https://github.com/elastic/eui/pull/1368))

## [`5.8.2`](https://github.com/elastic/eui/tree/v5.8.2)

**Note: this release is a backport containing fixes made in `6.4.0`**

**Bug fixes**

- Fix mouse interaction with `EuiComboBox` in IE11 ([#1437](https://github.com/elastic/eui/pull/1437))

## [`5.8.1`](https://github.com/elastic/eui/tree/v5.8.1)

**Note: this release is a backport containing fixes made in `6.0.0`**

**Bug fixes**

- Fixed some EUI services' TS definitions ([#1380](https://github.com/elastic/eui/pull/1380))

## [`5.8.0`](https://github.com/elastic/eui/tree/v5.8.0)

**Note: this release broke some of the exported TypeScript definitions.**

- Reinstate ([#1353](https://github.com/elastic/eui/pull/1353)) `onBlur` action on `EuiComboBox` ([#1364](https://github.com/elastic/eui/pull/1364))
- Convert roughly half of the services to TypeScript ([#1360](https://github.com/elastic/eui/pull/1360))

**Bug fixes**

- Fixed `onCreateOption` callback of `EuiComboBox` so it isn't called when the input is empty ([#1364](https://github.com/elastic/eui/pull/1364))
- Added `anchorClassName` prop to `EuiPopover` ([#1367](https://github.com/elastic/eui/pull/1367))
- Added support for `fullWidth` on `EuiSuperSelect` ([#1367](https://github.com/elastic/eui/pull/1367))
- Applied new scrollbar customization for Firefox ([#1367](https://github.com/elastic/eui/pull/1367))
- Fixed `EuiSuperSelect` from accessing ref when unmounted ([1369](https://github.com/elastic/eui/pull/1369))
- Allow any color value to be passed to `EuiIcon` ([#1370](https://github.com/elastic/eui/pull/1370))

## [`5.7.0`](https://github.com/elastic/eui/tree/v5.7.0)

- Adjust EUI coloring to better match brand guidelines from Creative Services ([#1356](https://github.com/elastic/eui/pull/1356))

## [`5.6.2`](https://github.com/elastic/eui/tree/v5.6.2)

**Note: this release is a backport**

- Reinstate ([#1353](https://github.com/elastic/eui/pull/1353)) `onBlur` action on `EuiComboBox` ([#1364](https://github.com/elastic/eui/pull/1364))

**Bug fixes**

- Fixed `onCreateOption` callback of `EuiComboBox` so it isn't called when the input is empty ([#1364](https://github.com/elastic/eui/pull/1364))

## [`5.6.1`](https://github.com/elastic/eui/tree/v5.6.1)

**Note: this release is a backport containing changes originally made in `5.8.0`**

**Bug fixes**

- Allow any color value to be passed to `EuiIcon` ([#1370](https://github.com/elastic/eui/pull/1370))

## [`5.6.0`](https://github.com/elastic/eui/tree/v5.6.0)

- Convert `EuiIcon` to TypeScript ([#1355](https://github.com/elastic/eui/pull/1355))
- Add support for `aria-label`, `aria-labelledby` and `aria-describedby` to `EuiCodeEditor` ([#1354](https://github.com/elastic/eui/pull/1354))

**Bug fixes**

- `react-datepicker` set milliseconds to zero when selecting time ([#1361](https://github.com/elastic/eui/pull/1361))
- Revert ([#1353](https://github.com/elastic/eui/pull/1353)) `onBlur` action on `EuiComboBox`. It caused regressions on Kibana. ([#1363](https://github.com/elastic/eui/pull/1363))

## [`5.5.1`](https://github.com/elastic/eui/tree/v5.5.1)

**Bug fixes**

- Fixed TypeScript definitions in `eui.d.ts` ([#1359](https://github.com/elastic/eui/pull/1359))

## [`5.5.0`](https://github.com/elastic/eui/tree/v5.5.0)

**Note: this release broke the exported TypeScript definitions and `EuiComboBox` in certain situations. These are both fixed in `5.6.0`.**

- Altered functionality of `truncate` on `EuiBreadcrumbs` and added `truncate` ability on breadcrumb item ([#1346](https://github.com/elastic/eui/pull/1346))
- Altered `EuiHeader`'s location of `EuiHeaderBreadcrumbs` based on the new `truncate` ability ([#1346](https://github.com/elastic/eui/pull/1346))
- Added support for `href` and `target` props in `EuiBasicTable` actions ([#1347](https://github.com/elastic/eui/pull/1347))
- Added `.eui-textBreakWord` CSS utility class  ([#1349](https://github.com/elastic/eui/pull/1349))
- Added support for `EuiComboBox` converting entered text into a custom option when the user removes focus, e.g. by tabbing to another element. This prevents the `EuiComboBox` from being mistaken for an `EuiInputText`. ([#1353](https://github.com/elastic/eui/pull/1353))

**Bug fixes**

- Fixed word-breaks in table cells for Firefox ([#1349](https://github.com/elastic/eui/pull/1349))
- Fixed EUI when used in an environment lacking ES Modules support, e.g. Jest ([#1358](https://github.com/elastic/eui/pull/1358))

## [`5.4.0`](https://github.com/elastic/eui/tree/v5.4.0)

**Note: this release broke usage of EUI in non-ES Module compatible environments. This is fixed in `5.5.0`.**

- Added 3 new icons — `folderOpen`, `folderClosed`, and `crosshairs` ([#1350](https://github.com/elastic/eui/pull/1350))
- Added `bottomGraphic` prop to `EuiCard` for Kibana home page ([#1338](https://github.com/elastic/eui/pull/1338))
- Added keyboard and screenreader support to `EuiDatePicker` ([#1337](https://github.com/elastic/eui/pull/1337))

**Bug fixes**

- Fixed bug in exporting `CommonProps` in TypeScript definitions ([#1341](https://github.com/elastic/eui/pull/1341))

## [`5.3.0`](https://github.com/elastic/eui/tree/v5.3.0)

- Introduced TypeScript support, converted `EuiSpacer` and `EuiHorizontalRule` ([#1317](https://github.com/elastic/eui/pull/1317))

## [`5.2.0`](https://github.com/elastic/eui/tree/v5.2.0)

- Added `email` icon to `EuiIcon` ([#1331](https://github.com/elastic/eui/pull/1331))
- Added IBM logo in colour and mono
([#1321](https://github.com/elastic/eui/pull/1321))
- Added support for nodes as "Action" column headers in `EuiBasicTable`, which was overlooked in the original change in `4.5.0` ([#1312](https://github.com/elastic/eui/pull/1312))
- Updated `GlobalDatePicker` example to include all Kibana features ([#1219](https://github.com/elastic/eui/pull/1219))
- Adjusted `EuiDatePickerRange` to allow for deeper customization ([#1219](https://github.com/elastic/eui/pull/1219))
- Added `contentProps` and `textProps` to `EuiButton` and `EuiButtonEmpty` ([#1219](https://github.com/elastic/eui/pull/1219))
- TypeScript types are now published to a `eui.d.ts` top-level file ([#1304](https://github.com/elastic/eui/pull/1304))
- Added `filterWith` option for `EuiSearchBar` filters of type `field_value_selection` ([#1328](https://github.com/elastic/eui/pull/1328))

**Bug fixes**

- `EuiBasicTable` now converts the `EuiTableRowCell` `header` into `undefined` if it's been provided as a non-string node, hiding the header and preventing the node from being rendered as `[object Object]` on narrow screens ([#1312](https://github.com/elastic/eui/pull/1312))
- Fixed `fullWidth` size of `EuiComboBox`, a regression introduced in `4.7.0` ([#1314](https://github.com/elastic/eui/pull/1314))
- Fixed error when passing empty string as `value` prop for `EuiSuperSelect` ([#1319](https://github.com/elastic/eui/pull/1319))
- `EuiExpressionButton` now shows focus state when user tabs to it ([#1326](https://github.com/elastic/eui/pull/1326))
- Added `baseline` as a possible value to `EuiFlexGroup`'s `FlexGroupAlignItems` type ([#1329](https://github.com/elastic/eui/pull/1329))

## [`5.1.0`](https://github.com/elastic/eui/tree/v5.1.0)

- `EuiToken` now exports enumerated constants for `SHAPES` and `COLORS` ([#1301](https://github.com/elastic/eui/pull/1301))
- Added mixins for `EuiCallOut` coloring and `EuiTooltip` styles ([#1305](https://github.com/elastic/eui/pull/1305))
- Improve TypeScript definitions for `EuiTableRowCellProps` ([#1310](https://github.com/elastic/eui/pull/1310))

## [`5.0.1`](https://github.com/elastic/eui/tree/v5.0.1)

**Bug fixes**

- Fixed size of `EuiSuperSelect`'s dropdown menu when there is no initial selection ([#1295](https://github.com/elastic/eui/pull/1295))
- Added TypeScript definitions for `EuiPopoverTitle` and the beta and notification badges. Ensure tab TS definitions are included in the main definition index. Fix typo in icon types ([#1299](https://github.com/elastic/eui/pull/1299))

## [`5.0.0`](https://github.com/elastic/eui/tree/v5.0.0)

- Added `EuiToken` component ([#1270](https://github.com/elastic/eui/pull/1270))
- Added `beaker` icon to `EuiIcon` and updated the `EuiBetaBadge` styling ([#1291](https://github.com/elastic/eui/pull/1291/))
- Removed calls to deprecated `findDOMNode` ([#1285](https://github.com/elastic/eui/pull/1285))

**Breaking changes**

- Changed `EuiMutationObserver` to a render prop component ([#1285](https://github.com/elastic/eui/pull/1285))
- `EuiPortal` no longer accepts a React node for `insert.sibling` value ([#1285](https://github.com/elastic/eui/pull/1285))
- `popover_positioning` service's methods no longer accept React node values ([#1285](https://github.com/elastic/eui/pull/1285))

**Bug fixes**

- Added TypeScript definitions for tab components ([#1288](https://github.com/elastic/eui/pull/1288))

## [`4.8.0`](https://github.com/elastic/eui/tree/v4.8.0)

- Added `branch` icon to `EuiIcon` ([#1249](https://github.com/elastic/eui/pull/1249/))
- Added and updated new product logos to `EuiIcon` ([#1279](https://github.com/elastic/eui/pull/1279))

**Bug fixes**

- Added TypeScript definitions for `EuiToolTip`'s `delay` prop. ([#1284](https://github.com/elastic/eui/pull/1284))
- Added TypeScript definitions for step components, and some checkbox definition fixes ([#1263](https://github.com/elastic/eui/pull/1263))

**Framer X**

- Added Framer component for `EuiDescriptionList` ([#1276](https://github.com/elastic/eui/pull/1276))

## [`4.7.0`](https://github.com/elastic/eui/tree/v4.7.0)

- Added `apmTrace` icon to `EuiIcon` set ([#1263](https://github.com/elastic/eui/pull/1263))
- Added [Framer X](http://www.framer.com) component source files under the `src-framer` directory ([#1263](https://github.com/elastic/eui/pull/1263))
- Added `compressed` prop to `EuiComboBox` ([#1258](https://github.com/elastic/eui/pull/1258))
- Added guidelines for Sass usage. ([#1257](https://github.com/elastic/eui/pull/1257))

**Bug fixes**

- `EuiComboBox` no longer throws a _Maximum update depth exceeded_ error when used in popovers/modals ([#1258](https://github.com/elastic/eui/pull/1258))
- `Escape` key now closes `EuiComboBox` options list ([#1258](https://github.com/elastic/eui/pull/1258))
- Fixed margin issue around `EuiFlexGrid` in mobile displays ([#1257](https://github.com/elastic/eui/pull/1257))
- Fixed positioning and padding display issue in `EuiRange` ([#1257](https://github.com/elastic/eui/pull/1257))
- Fixed `highContrastTextColor` SASS function to account for background lightness and exit possible infinite loops ([#1275](https://github.com/elastic/eui/pull/1275))

## [`4.6.1`](https://github.com/elastic/eui/tree/v4.6.1)

**Bug fixes**

- Added TypeScript definitions for `EuiFieldPassword`. ([#1255](https://github.com/elastic/eui/pull/1255))
- Added TypeScript definitions for `EuiConfirmModal`, remove `AnyProps`, and several definition fixes ([#1260](https://github.com/elastic/eui/pull/1260))

## [`4.6.0`](https://github.com/elastic/eui/tree/v4.6.0)

- Increased default font size of tabs in K6 theme ([#1244](https://github.com/elastic/eui/pull/1244))

**Bug fixes**

- Fixed select warning on falsy value in EuiSelect ([#1254](https://github.com/elastic/eui/pull/1254))

**Bug fixes**

- Add TypeScript definitions for `EuiRange` and `EuiRadio`, and correct the definitions for `EuiRadioGroup` ([#1253](https://github.com/elastic/eui/pull/1253))

## [`4.5.2`](https://github.com/elastic/eui/tree/v4.5.2)

**Bug fixes**

- TypeScript definition changes for `EuiAccordion`, `EuiDescriptionList`, `EuiForm`, `EuiFormHelpText` and the accessibility services, plus a number of other TS fixes ([#1247](https://github.com/elastic/eui/pull/1247))

## [`4.5.1`](https://github.com/elastic/eui/tree/v4.5.1)

**Bug fixes**

- Changed names of `*beatApp` types in `EuiIcon` to follow a consistent naming pattern ([#1243](https://github.com/elastic/eui/pull/1238))

## [`4.5.0`](https://github.com/elastic/eui/tree/v4.5.0)

- Added export for `TYPES` to `EuiAvatar` ([#1238](https://github.com/elastic/eui/pull/1238))
- Updated node-sass dependency to support OSX Mojave ([#1238](https://github.com/elastic/eui/pull/1238))
- Added TypeScript definitions for `EuiFieldNumber`, `EuiFormLabel` and `EuiSelect`, and fix the `EuiTextColor` definition. ([#1240](https://github.com/elastic/eui/pull/1240))
- Added support for nodes as column headers in `EuiBasicTable` for supporting things like tooltips and localized text. ([#1234](https://github.com/elastic/eui/pull/1234))

## [`4.4.1`](https://github.com/elastic/eui/tree/v4.4.1)

**Bug fixes**

- Fixes TypeScript definitions for `EuiKeyPadMenuItem` and `EuiKeyPadMenuItemButton` ([#1232](https://github.com/elastic/eui/pull/1232))

## [`4.4.0`](https://github.com/elastic/eui/tree/v4.4.0)

- Added TypeScript typings for `EuiKeyPadMenu` ([#1229](https://github.com/elastic/eui/pull/1229))
- Forced `EuiPopover` contents to stick to its initial position when the content changes ([#1199](https://github.com/elastic/eui/pull/1199))
- Updated `EuiIcon` app icon set and allow them to adjust colorschemes ([#1225](https://github.com/elastic/eui/pull/1225))

**Bug fixes**

- Fixed EuiToolTip to show tooltips on disabled elements ([#1222](https://github.com/elastic/eui/pull/1222))
- Fixed EuiAvatar when name is composed entirely of whitespace ([#1231](https://github.com/elastic/eui/pull/1231))

## [`4.3.0`](https://github.com/elastic/eui/tree/v4.3.0)

- Added a new `colorPalette` service for retrieving and generating color arrays for use in charts ([#1209](https://github.com/elastic/eui/pull/1209))
- Added `1` as a valid value for the `columns` prop in `EuiFlexGrid` ([#1210](https://github.com/elastic/eui/pull/1210))
- Make `htmlIdGenerator` only return valid HTML4 ids ([#637](https://github.com/elastic/eui/pull/637))
- Use `cursor: pointer` to indicate clickable `EuiTable` rows ([#1213](https://github.com/elastic/eui/pull/1213))
- Add `lockOpen` icon ([#1215](https://github.com/elastic/eui/pull/1215))

## [`4.2.0`](https://github.com/elastic/eui/tree/v4.2.0)

- Added some opacity options to `EuiLineSeries` and `EuiAreaSeries` ([#1198](https://github.com/elastic/eui/pull/1198))
- Added `initialFocus` prop for focus trapping to `EuiPopover` and `EuiModal` ([#1099](https://github.com/elastic/eui/pull/1099))
- Added table footer support with `EuiTableFooter` and `EuiTableFooterCell` ([#1202](https://github.com/elastic/eui/pull/1202))

## [`4.1.0`](https://github.com/elastic/eui/tree/v4.1.0)

- Added `direction` to `EuiFlexGroup` prop types interface ([#1196](https://github.com/elastic/eui/pull/1196))
- Made `description` prop optional for `EuiDescribedFormGroup` ([#1191](https://github.com/elastic/eui/pull/1191))
- Fixed issue with unselected tabs and aria-controls attribute in EuiTabbedContent
- Added `tag` icon ([#1188](https://github.com/elastic/eui/pull/1188))
- Replaced `logging` app icon ([#1194](https://github.com/elastic/eui/pull/1194))
- Made `EuiBasicTable` rows keyboard-accessible when they are clickable ([#1206](https://github.com/elastic/eui/pull/1206))

**Bug fixes**

- Fixed cross-axis alignment bug when positioning EuiPopover ([#1197](https://github.com/elastic/eui/pull/1197))
- Added background to `readOnly` inputs ([#1188](https://github.com/elastic/eui/pull/1188))
- Fixed some modal default and responsive sizing ([#1188](https://github.com/elastic/eui/pull/1188))
- Fixed z-index issue of `EuiComboBoxOptionsList` especially inside modals ([#1192](https://github.com/elastic/eui/pull/1192))

## [`4.0.1`](https://github.com/elastic/eui/tree/v4.0.1)

**Bug fixes**

- Fixed an issue in `EuiTooltip` because IE1 didn't support `document.contains()` ([#1190](https://github.com/elastic/eui/pull/1190))
- Fixed some issues around parsing string values in `EuiSearchBar` and `EuiQuery` ([#1189](https://github.com/elastic/eui/pull/1189))

## [`4.0.0`](https://github.com/elastic/eui/tree/v4.0.0)

- Added `delay` prop to `EuiToolTip` ([#1103](https://github.com/elastic/eui/pull/1103))

**Breaking changes**

- `EuiBasicTable` now shows up to 2 actions before condensing to all popover, but still displaying the top/primary 2 actions as well ([#1103](https://github.com/elastic/eui/pull/1103))
- `EuiBasicTable` will automatically add `hasActions` and `isSelectable` to allow proper responsive style handling, but are still overridable ([#1103](https://github.com/elastic/eui/pull/1103))

## [`3.11.0`](https://github.com/elastic/eui/tree/v3.11.0)

- Decorated `pagination` _next_ and _previous_ buttons with `data-test-subj`. ([#1182](https://github.com/elastic/eui/pull/1182))
- Added `euiFacetButton` and `euiFacetGroup` ([#1167](https://github.com/elastic/eui/pull/1167))
- Added `width` prop to `EuiContextMenu` panels ([#1173](https://github.com/elastic/eui/pull/1173))
- Added patterns for global query and filters ([#1137](https://github.com/elastic/eui/pull/1137))

**Bug fixes**

- Fixed `onClickAriaLabel` console error stemming from `EuiComboBoxPill`  ([#1183](https://github.com/elastic/eui/pull/1183))

## [`3.10.0`](https://github.com/elastic/eui/tree/v3.10.0)

- Added `maxWidth` prop to `EuiModal` ([#1165](https://github.com/elastic/eui/pull/1165))
- Support field names with `_` characters in search queries ([#1180](https://github.com/elastic/eui/pull/1180))
- Added ability to include multiple fields in a value selection filter for `EuiSearchBar` ([#1179](https://github.com/elastic/eui/pull/1179))

**Bug fixes**

- Fixed an IE11 `EuiModal` width issue by changing the `min-width` to a pixel value ([#1174](https://github.com/elastic/eui/pull/1174))

## [`3.9.0`](https://github.com/elastic/eui/tree/v3.9.0)

- Added `infraApp` icon ([#1161](https://github.com/elastic/eui/pull/1161))
- Added sizes to `EuiButtonIcon` ([#1145](https://github.com/elastic/eui/pull/1145))
- Added `singleSelection.asPlainText` prop to `EuiComboBox` ([#1139](https://github.com/elastic/eui/pull/1139))
- Added proper aria labeling to `EuiSearchBar` and `EuiBasicTable` so searching is properly announced ([#1181](https://github.com/elastic/eui/pull/1181))

**Bug fixes**

- Fixed `makeHighContrastColor` sass mixin to properly output an accessible color contrast ([#1158](https://github.com/elastic/eui/pull/1158))
- Fixed `EuiTooltip` to interact correctly when the anchor is a disabled form element ([#1158](https://github.com/elastic/eui/pull/1158))
- Fixed `EuiButton` (with icon) and `EuiButtonEmpty` truncation ([#1145](https://github.com/elastic/eui/pull/1145))
- Fixed alignment and coloring of form control clear button ([#1145](https://github.com/elastic/eui/pull/1145))
- Fixed `EuiToolTip` from setting state after component unmounts ([#1163](https://github.com/elastic/eui/pull/1163))

## [`3.8.0`](https://github.com/elastic/eui/tree/v3.8.0)

- Added a new `EuiStat` component for displaying prominent stats ([#1146](https://github.com/elastic/eui/pull/1146))
- Added color and monotone icons for AWS and GCP. ([#1135](https://github.com/elastic/eui/pull/1135))
- Added TypeScript definition for `EuiComboBox` ([#1115](https://github.com/elastic/eui/pull/1115))

**Bug fixes**

- Fixed `EuiSearchBar` when used as a controlled component in React 16.4 ([#1153](https://github.com/elastic/eui/pull/1153))
- Fixed `onChange` typedef on `EuiSwitch` ([#1144](https://github.com/elastic/eui/pull/1144)
- Fixed `EuiToolTip`'s inability to update its position when tooltip content changes ([#1116](https://github.com/elastic/eui/pull/1116))
- Fixed `EuiSearchBar`'s syntax parsing to allow multiple escaped characters in a single field value

## [`3.7.0`](https://github.com/elastic/eui/tree/v3.7.0)

- Added `zIndexAdjustment` to `EuiPopover` which allows tweaking the popover content's `z-index` ([#1097](https://github.com/elastic/eui/pull/1097))
- Added new `EuiSuperSelect` component and `hasArrow` prop to `EuiPopover` ([#921](https://github.com/elastic/eui/pull/921))
- Added a new `EuiWindowEvent` component for declarative, safe management of `window` event listeners ([#1127](https://github.com/elastic/eui/pull/1127))
- Changed `Flyout` component to close on ESC keypress even if the flyout does not have focus, using new Window Event component ([#1127](https://github.com/elastic/eui/pull/1127))
- Added TypeScript definitions for `EuiAvatar` component and the `color` services ([#1120](https://github.com/elastic/eui/pull/1120))

**Bug fixes**

- `EuiFlyout` responsive mode now gracefully overrides a custom `maxWidth` ([#1124](https://github.com/elastic/eui/pull/1124)

## [`3.6.1`](https://github.com/elastic/eui/tree/v3.6.1)

- Added TypeScript definition for `findTestSubject` test util ([#1106](https://github.com/elastic/eui/pull/1106))

**Bug fixes**

- Fixed bug where `EuiToolTip` content wasn't removed if its anchor is removed from the document ([#1119](https://github.com/elastic/eui/pull/1119))

## [`3.6.0`](https://github.com/elastic/eui/tree/v3.6.0)

- Added `EuiCopy` ([#1112](https://github.com/elastic/eui/pull/1112))
- Added `disabled` to `EuiRadioGroup.options` ([#1111](https://github.com/elastic/eui/pull/1111))

**Bug fixes**

- `EuiWrappingPopover` only re-attach anchor element on unmount if anchor element is still attached to DOM
([#1114](https://github.com/elastic/eui/pull/1114))

- Fixed `EuiSeriesChart` overrides `react-vis` classes.([#1123](https://github.com/elastic/eui/pull/1123))

## [`3.5.1`](https://github.com/elastic/eui/tree/v3.5.1)

- Fixed a bug around `indeterminate` checkboxes ([#1110](https://github.com/elastic/eui/pull/1110))

## [`3.5.0`](https://github.com/elastic/eui/tree/v3.5.0)

- Added support for `indeterminate` to `EuiCheckbox` ([#1108](https://github.com/elastic/eui/pull/1108))

## [`3.4.0`](https://github.com/elastic/eui/tree/v3.4.0)

- Added typings for `EuiToolTip` and `EuiIconTip` ([#1087](https://github.com/elastic/eui/pull/1087))
- Added `spacesApp` logo to `EuiIcon` set ([#1065](https://github.com/elastic/eui/pull/1065))
- Added `!default` to border SASS props ([#1079](https://github.com/elastic/eui/pull/1079))
- Added `repositionOnScroll` prop to `EuiPopover` which enables repositioning the popover when the window is scrolled. ([#1064](https://github.com/elastic/eui/pull/1064))
- Allow `_` and `*` characters to be used in `EuiSearchBar` query terms ([#1058](https://github.com/elastic/eui/pull/1058))
- Added more `status` options for `EuiSteps` ([#1088](https://github.com/elastic/eui/pull/1088))
- Added `maxWidth` prop `EuiFlyout` ([#1090](https://github.com/elastic/eui/pull/1090))
- Added `string` to allowed `restrictWidth` prop type of `EuiPage` and `EuiPageBody` ([#1090](https://github.com/elastic/eui/pull/1090))
- Added `.eui-textBreakNormal` and `@mixin euiTextTruncate` as CSS/SASS utilities ([#1092](https://github.com/elastic/eui/pull/1092))
- Added `fullWidth` support to `EuiComboBox` ([#1095](https://github.com/elastic/eui/pull/1095))

**Bug fixes**

- `EuiMutationObserver`'s `children` prop is no longer marked as required ([#1076](https://github.com/elastic/eui/pull/1076))
- Fixed large drop shadows so they work on darker backgrounds ([#1079](https://github.com/elastic/eui/pull/1079))
- Added `resize-observer-polyfill` as a dependency (was previously a devDependency) ([#1085](https://github.com/elastic/eui/pull/1085))
- Fixed `EuiBasicTable` to inform its parent about a selection change triggered by a different set of `items` ([#1086](https://github.com/elastic/eui/pull/1086))
- Fixed width of `EuiFilterGroup`'s popover ([#1078](https://github.com/elastic/eui/pull/1078))
- Fixed `EuiStepsHorizontal`'s title wrapping in IE ([#1088](https://github.com/elastic/eui/pull/1088))
- Fixed wrong class name being added to `EuiPageBody` when `restrictWidth !== false` ([#1090](https://github.com/elastic/eui/pull/1090))

## [`3.3.0`](https://github.com/elastic/eui/tree/v3.3.0)

- Added `onTableChange` callback to `EuiInMemoryTable` which notifies on sorting and pagination changes. ([#1060](https://github.com/elastic/eui/pull/1060))
- `EuiComboBox` now applies the provided `data-test-subj` to its options list element with the suffix `-optionsList` so you can find a specific combo box instance's options list. This wasn't previously possible because the options list is attached to the body element, not the combo box element. This is in addition to the existing `data-test-subj="comboBoxOptionsList"`. ([#1054](https://github.com/elastic/eui/pull/1054))
- EUI now provides minified versions of the themes' CSS files. ([#1070](https://github.com/elastic/eui/pull/1070))

**Bug fixes**

- Fixed `EuiSeriesChart` (previously `EuiXYChart`) responsive resize in a flexbox layout ([#1041](https://github.com/elastic/eui/pull/1041))
- `EuiInMemoryTable` no longer mutates the `items` prop array when sorting, adding deterministic sorting ([#1057](https://github.com/elastic/eui/pull/1057))
- `EuiBasicTable` actions now close their context menu when clicked ([#1069](https://github.com/elastic/eui/pull/1069))

**Experimental breaking change**

 - Renamed `EuiXYChart` to `EuiSeriesChart`, `EuiXYChartUtils` to `EuiSeriesChartUtils`, `EuiXYChartAxisUtils` to `EuiSeriesChartAxisUtils`, and  `EuiXYChartTextUtils` to `EuiSeriesChartTextUtils` ([#1066](https://github.com/elastic/eui/pull/1066))

## [`3.2.1`](https://github.com/elastic/eui/tree/v3.2.1)

- Added `closeButtonAriaLabel` property to `EuiFlyout` ([#1031](https://github.com/elastic/eui/pull/1031))
- Added types for `EuiToast`, `EuiGlobalToastList`, and `EuiGlobalToastListItem` ([#1045](https://github.com/elastic/eui/pull/1045))
- Added a handful of third-party logos to `EuiIcon` ([#1033](https://github.com/elastic/eui/pull/1033))

**Bug fixes**

- Removed IE flex column fix in favor of forcing the consumer to add a `grow` prop. ([#1044](https://github.com/elastic/eui/pull/1044))
- Removed max-width to children of `EuiPopover`. ([#1044](https://github.com/elastic/eui/pull/1044))

## [`3.2.0`](https://github.com/elastic/eui/tree/v3.2.0)

**Note: this release creates a minor regression to the display of `EuiFlexItem`s inside a `column` `EuiFlexGroup`. This is fixed in `3.2.1`.**
**Note: this release creates a minor regression to the display of `EuiPopoverTitle`. This is fixed in `3.2.1`.**

- Added typings for 'EuiBadge' ([#1034](https://github.com/elastic/eui/pull/1034))
- Added a visual pattern for Kibana's Global Date Picker ([#1026](https://github.com/elastic/eui/pull/1026))
- Added `responsive` prop to `EuiFlexGrid` ([#1026](https://github.com/elastic/eui/pull/1026))
- Added `expand` prop to `EuiTabs` and `EuiTabbedContent` ([#1026](https://github.com/elastic/eui/pull/1026))
- Allow `titleElement` to be passed to `EuiCard` ([#1032](https://github.com/elastic/eui/pull/1032))

**Bug fixes**

- Fixed `EuiContextMenuPanel` calling `ref` after being unmounted ([#1038](https://github.com/elastic/eui/pull/1038))
- `EuiOutsideClickDetector` supports nested detectors in the DOM tree ([#1039](https://github.com/elastic/eui/pull/1039))
- To make it more accessible, added a random id to `EuiSwitch`'s id prop if none is passed.  ([#779](https://github.com/elastic/eui/pull/779))
- `BetaBadge` now shows outside of `EuiPanel` bounds in IE ([#1032](https://github.com/elastic/eui/pull/1032))

## [`3.1.0`](https://github.com/elastic/eui/tree/v3.1.0)

- Added `EuiMutationObserver` to expose Mutation Observer API to React components ([#966](https://github.com/elastic/eui/pull/966))
- Added `EuiWrappingPopover` which allows existing non-React elements to be popover anchors ([#966](https://github.com/elastic/eui/pull/966))
- `EuiPopover` accepts a `container` prop to further restrict popover placement ([#966](https://github.com/elastic/eui/pull/966))
- `EuiPortal` can inject content at arbitrary DOM locations, added `portalRef` prop ([#966](https://github.com/elastic/eui/pull/966))

**Bug fixes**

- `EuiPopover` re-positions with dynamic content (including CSS height/width transitions) ([#966](https://github.com/elastic/eui/pull/966))

## [`3.0.5`](https://github.com/elastic/eui/tree/v3.0.5)

**Note: this release is a backport containing changes originally made in `3.6.1`**

**Bug fixes**

- Fixed bug where `EuiToolTip` content wasn't removed if its anchor is removed from the document ([#1119](https://github.com/elastic/eui/pull/1119))

## [`3.0.4`](https://github.com/elastic/eui/tree/v3.0.4)

**Note: this release is a backport containing changes originally made in `3.4.0`**

- Allow `_` and `*` characters to be used in `EuiSearchBar` query terms ([#1058](https://github.com/elastic/eui/pull/1058))

## [`3.0.3`](https://github.com/elastic/eui/tree/v3.0.3)

**Note: this release is a backport bugfix release containing changes originally made in `3.2.0`**

**Bug fixes**

- Fixed `EuiContextMenuPanel` calling `ref` after being unmounted ([#1038](https://github.com/elastic/eui/pull/1038))

## [`3.0.2`](https://github.com/elastic/eui/tree/v3.0.2)

- Added `restrictWidth` option to `EuiPageBody` ([#1024](https://github.com/elastic/eui/pull/1024))

**Bug fixes**

- Fixed `EuiPageContent` centered layouts ([#1024](https://github.com/elastic/eui/pull/1024))

## [`3.0.1`](https://github.com/elastic/eui/tree/v3.0.1)

- Added typings for `EuiEmptyPrompt`, `EuiCode`, `EuiCodeBlock`, and `EuiCallOut` ([#1010](https://github.com/elastic/eui/pull/1010))
- Make utility type `Omit` compatible with new `keyof` behavior introduced in TypeScript 2.9 ([#1017](https://github.com/elastic/eui/pull/1017))
- Added visualization chart type icons ([#1020](https://github.com/elastic/eui/pull/1020))

**Bug fixes**

- Fixed `EuiContextMenu` causing scroll-jumps because of premature browser focus. ([#1018](https://github.com/elastic/eui/pull/1018))

## [`3.0.0`](https://github.com/elastic/eui/tree/v3.0.0)

- Fixed `EuiHeader` responsive styles ([#1009](https://github.com/elastic/eui/pull/1009))
- Added `prepend` and `append` props to `EuiFormControlLayout` ([#961](https://github.com/elastic/eui/pull/961))
- Updated style implementation of `EuiFilterGroup` and `EuiFilterGroupButton` ([#961](https://github.com/elastic/eui/pull/961))
- Added `EuiDatePickerRange` as a way to layout two `EuiDatePicker`s. ([#961](https://github.com/elastic/eui/pull/961))
- Temporarily removed `EuiPage` responsive styles ([#1014](https://github.com/elastic/eui/pull/1014))

**Breaking changes**

- Moved `EuiHeaderNotification` to a generic `EuiNotificationBadge` component ([#1009](https://github.com/elastic/eui/pull/1009))

**Bug fixes**

- `EuiInMemoryTable` no longer resets to the first page on prop update when `items` remains the same ([#1008](https://github.com/elastic/eui/pull/1008))
- Fixed css selector for hiding responsive `EuiBreadcrumb`'s ([#1009](https://github.com/elastic/eui/pull/1009))
- Fixed responsive utility classes for IE ([#1009](https://github.com/elastic/eui/pull/1009))
- Fixed syntax errors in `keyCodes`'s and `EuiContextMenu`'s typescript definition ([#1012](https://github.com/elastic/eui/pull/1012))

## [`2.0.0`](https://github.com/elastic/eui/tree/v2.0.0)

- Added more typings to `EuiContextMenuItemProps` ([#1006](https://github.com/elastic/eui/pull/1006))
- Made some properties of `EuiFlyout` optional ([#1003](https://github.com/elastic/eui/pull/1003))
- Added typings for `EuiFlyout`, `EuiFlyoutBody`, `EuiFlyoutHeader`, and `EuiFlyoutFooter` ([#1001](https://github.com/elastic/eui/pull/1001))
- Gave `EuiFlyout` close button a data-test-subj ([#1000](https://github.com/elastic/eui/pull/1000))
- Updated `react-vis` version to `1.10.2` ([#999](https://github.com/elastic/eui/pull/999))
- Added `component` prop to `EuiTextColor` ([#1011](https://github.com/elastic/eui/pull/1011))

**Breaking changes**

- Altered `EuiPage` and sub-component layout ([#998](https://github.com/elastic/eui/pull/998))
  - `EuiPageHeader` must now be contained within `EuiPageBody`
  - `EuiPageSideBar` must now be **outside** of `EuiPageBody`

**Bug fixes**

- `EuiDescribedFormGroup` now renders its `description` inside of a `div` instead of a `span` ([#1011](https://github.com/elastic/eui/pull/1011))

## [`1.2.1`](https://github.com/elastic/eui/tree/v1.2.1)

**Bug fixes**

- Removed global manipulation of `EuiTitle` sizing in XYCharts ([#997](https://github.com/elastic/eui/pull/997))

## [`1.2.0`](https://github.com/elastic/eui/tree/v1.2.0)

**Note: this release creates a minor regression to the sizing of `EuiTitle`s. This is fixed in `1.2.1`.**

- Added typings for keyCodes ([#988](https://github.com/elastic/eui/pull/988))
- Changed `EuiXYChart` components exports to `/experimental` subfolder ([#975](https://github.com/elastic/eui/pull/975))
- Added beta version of `EuiXYChart` and associated components ([#309](https://github.com/elastic/eui/pull/309))
- Added `size` prop to `EuiIconTip` ([987](https://github.com/elastic/eui/pull/987))
- Added `database`, `filter`, `globe`, and `save` icons ([990](https://github.com/elastic/eui/pull/990))
- Updated typings for `EuiButton`, `EuiButtonEmpty`, and `EuiButtonIcon` to include `<a>` tag attributes like `href` ([#992](https://github.com/elastic/eui/pull/992))

**Bug fixes**

- Fixed some IE11 flex box bugs and documented others (modal overflowing, image shrinking, and flex group wrapping) ([#973](https://github.com/elastic/eui/pull/973))
- Fixed white square that show in double scrollbar via `euiScrollBar()` ([989](https://github.com/elastic/eui/pull/989))
- Fixed issue with Accordion would attempt to use properties and accessors on null ([#982](https://github.com/elastic/eui/pull/982))

## [`1.1.0`](https://github.com/elastic/eui/tree/v1.1.0)

- Added more (mainly style) options to `EuiRange` ([#932](https://github.com/elastic/eui/pull/932))
- Cleaned up some `EuiPopover` styles ([#969](https://github.com/elastic/eui/pull/969))
- Added `inputRef` prop to `EuiFieldPassword` ([#970](https://github.com/elastic/eui/pull/970))

**Bug fixes**

- Fixed disabled states of icon buttons ([#963](https://github.com/elastic/eui/pull/963))
- Added word-break fallback for FF & IE in table cell ([#962](https://github.com/elastic/eui/pull/962))
- Fixed `EuiPopover` to show content over modals, flyouts, etc ([#967](https://github.com/elastic/eui/pull/967))
- Fixed background transition on inputs ([#969](https://github.com/elastic/eui/pull/969))

## [`1.0.1`](https://github.com/elastic/eui/tree/v1.0.1)

- `EuiAccordion` use MutationObserver to re-calculate height when children DOM changes ([#947](https://github.com/elastic/eui/pull/947))
- Add `inspect` type option to icon typedef file. ([#952](https://github.com/elastic/eui/pull/952))
- Simplified form control styles. ([#954](https://github.com/elastic/eui/pull/954))

**Bug fixes**

- `EuiPopover` now positions popover content over all other elements, instead of sometimes clipping ([#948](https://github.com/elastic/eui/pull/948))
- `EuiOnClickOutside` works with child components rendered via React portals ([#948](https://github.com/elastic/eui/pull/948))

**Deprecations**

- Replaced the following SASS variables have been replaced `$euiFormControlHeight--compressed`, `$euiFormControlPadding--compressed`, `euiFormBorderColor--disabled`. ([#954](https://github.com/elastic/eui/pull/954))

## [`1.0.0`](https://github.com/elastic/eui/tree/v1.0.0)

- Reduced font sizes of `EuiAvatar` ([#945](https://github.com/elastic/eui/pull/945))
- Changed release process to be fully automated by script ([#944](https://github.com/elastic/eui/pull/944))

**Bug fixes**

- `EuiTooltip` re-positions content correctly after the window is resized ([#936](https://github.com/elastic/eui/pull/936))
- `EuiComboBox` list is positioned correctly in IE ([#946](https://github.com/elastic/eui/pull/946))

## [`0.0.55`](https://github.com/elastic/eui/tree/v0.0.55)

- Added `getPopoverScreenCoordinates` service function for positioning popover/tooltip content, updated `EuiToolTip` to use it ([#924](https://github.com/elastic/eui/pull/924))
- Allow `mode` prop in `EuiCodeEditor` to take custom mode object ([#935](https://github.com/elastic/eui/pull/935))
- `EuiCodeEditor` is now decorated with a `data-test-subj` selector (`codeEditorContainer`) ([#939](https://github.com/elastic/eui/pull/939))
- `EuiCodeEditor` no longer automatically scrolls cursor into view on selection change ([#940](https://github.com/elastic/eui/pull/940))

## [`0.0.54`](https://github.com/elastic/eui/tree/v0.0.54)

**Bug fixes**

- `EuiTabbedContent` now updates dynamic tab content when used as an uncontrolled component ([#931](https://github.com/elastic/eui/pull/931))

## [`0.0.53`](https://github.com/elastic/eui/tree/v0.0.53)

- `EuiComboBox` is now decorated with `data-test-subj` selectors for the search input (`comboBoxSearchInput`), toggle button (`comboBoxToggleListButton`), and clear button (`comboBoxClearButton`) ([#918](https://github.com/elastic/eui/pull/918))
- `EuiComboBox` now gives focus to the search input when the user clicks the clear button, to prevent focus from defaulting to the body ([#918](https://github.com/elastic/eui/pull/918))
- Fixed visual size of inputs by setting the box-shadow border to `inset` ([#928](https://github.com/elastic/eui/pull/928))
- Per-column custom sort values added to `EuiInMemoryTable` ([#929](https://github.com/elastic/eui/pull/929))

**Non-breaking major changes**

- Added close (`cross`) button as default way to close to `EuiFlyout` when `onClose` is provided ([#925](https://github.com/elastic/eui/pull/925))
- Fleshed out `EuiFlyoutHeader` for consistency (see docs) ([#925](https://github.com/elastic/eui/pull/925))

**Bug fixes**

- Added `role="dialog"` to `EuiFlyout` to improve screen reader accessibility ([#916](https://github.com/elastic/eui/pull/916))
- Default sort comparator (used by `EuiInMemoryTable`) now handles `null` and `undefined` values ([#922](https://github.com/elastic/eui/pull/922))

## [`0.0.52`](https://github.com/elastic/eui/tree/v0.0.52)

- Added updated logos for Cloud and Cloud ECE ([#906](https://github.com/elastic/eui/pull/906))
- Added the ability for `EuiBetaBadge` to appear on `EuiPanel` similar to `EuiCard` ([#885](https://github.com/elastic/eui/pull/888))
- Added `restrictWidth` to `EuiPage` ([#896](https://github.com/elastic/eui/pull/896))
- Added `resize` prop to `EuiTextArea` that defaults to ‘vertical’ (only height) ([#894](https://github.com/elastic/eui/pull/894))
- Added multiple style-only adjustments to `EuiFormControlLayout` buttons/icons ([#894](https://github.com/elastic/eui/pull/894))
- Shifted `readOnly` inputs to not have left padding unless it has an icon ([#894](https://github.com/elastic/eui/pull/894))
- Added more customization options to `EuiAvatar` ([#903](https://github.com/elastic/eui/pull/903))
- Added more color options to `EuiButtonIcon` ([#907](https://github.com/elastic/eui/pull/907))
- Added icon for EMS (Elastic Map Service) (`emsApp`) ([#914](https://github.com/elastic/eui/pull/914))
- Added support for `href`, `target`, and `rel` properties for `EuiContextMenu` items ([#911](https://github.com/elastic/eui/pull/911))
- Added responsive helpers in the form of `EuiShowFor` and `EuiHideFor` components and corresponding CSS classes. ([#909](https://github.com/elastic/eui/pull/909))

**Deprecations**

- Replaced `$breakpoints` in favor of better named `$euiBreakpoints` ([#909](https://github.com/elastic/eui/pull/909))
- Replaced the following mixin `screenXSmall()`, `screenSmall()`, `screenMedium()`, `screenLarge()`, `screenSmallMediumLarge()` in favor of a single `euiBreakpoint()`. ([#909](https://github.com/elastic/eui/pull/909))

**Bug fixes**

- Removed `.nvmrc` file from published npm package ([#892](https://github.com/elastic/eui/pull/892))
- `EuiComboBox` no longer shows the _clear_ icon when it's a no-op ([#890](https://github.com/elastic/eui/pull/890))
- `EuiIcon` no longer takes focus in Edge and IE unless `tabIndex` is defined as a value other than `"-1"` ([#900](https://github.com/elastic/eui/pull/900))
- Fixed regression introduced in `0.0.50` in which the form control icons blocked users from clicking the control ([#898](https://github.com/elastic/eui/pull/898))
- Fixed `EuiSwitch` background in case it’s been placed on a gray background ([#894](https://github.com/elastic/eui/pull/894))
- Fixed `EuiComboBox` hidden input focus styles ([#894](https://github.com/elastic/eui/pull/894))
- Fixed responsive widths of `EuiDescribedFormGroup` ([#894](https://github.com/elastic/eui/pull/894))
- Fixed descenders being cut off in `EuiSelect` ([#894](https://github.com/elastic/eui/pull/894))
- Fixed extra spacing applied by Safari to `EuiFieldSearch` ([#894](https://github.com/elastic/eui/pull/894))
- Fixed contrast issues in dark theming ([#907](https://github.com/elastic/eui/pull/907))

## [`0.0.51`](https://github.com/elastic/eui/tree/v0.0.51)

- Added `textStyle="reverse"` prop to `EuiDescriptionList` as well as a class (`.eui-definitionListReverse`) for `dl`'s within `EuiText` ([#882](https://github.com/elastic/eui/pull/882))
- Added `inspect` icon ([#886](https://github.com/elastic/eui/pull/886))
- Added `layout` prop to `EuiCard` ([#885](https://github.com/elastic/eui/pull/885))

**Bug fixes**

- Moved `EuiFieldSearch`'s and `EuiValidateControl`'s ref out of render into `setRef` methods ([#883](https://github.com/elastic/eui/pull/883))

## [`0.0.50`](https://github.com/elastic/eui/tree/v0.0.50)

**Note: this release creates a minor regression to form controls containing icons, in which the icon blocks the user from clicking the control. This is fixed in `0.0.52`.**

- Created `EuiToggle`, `EuiButtonToggle`, and `EuiButtonGroup` ([#872](https://github.com/elastic/eui/pull/872))
- `EuiBasicTable` and `EuiInMemoryTable` now accept `rowProps` and `cellProps` callbacks, which let you apply custom props to rows and props ([#869](https://github.com/elastic/eui/pull/869))
- Added `offline` and `online` icons ([#881](https://github.com/elastic/eui/pull/881))

**Bug fixes**

- `EuiContextMenuPanel` now updates appropriately if its items are modified ([#887](https://github.com/elastic/eui/pull/887))
- `EuiComboBox` is no longer a focus trap, the clear button is now keyboard-accessible, and the virtualized list no longer interferes with the tab order ([#866](https://github.com/elastic/eui/pull/866))
- `EuiButton`, `EuiButtonEmpty`, and `EuiButtonIcon` now look and behave disabled when `isDisabled={true}` ([#862](https://github.com/elastic/eui/pull/862))
- `EuiGlobalToastList` no longer triggers `Uncaught TypeError: _this.callback is not a function`  ([#865](https://github.com/elastic/eui/pull/865))
- `EuiGlobalToastList` checks to see if it has dismissed a toast before re-dismissing it ([#868](https://github.com/elastic/eui/pull/868))
- Added FF/IE fallback for `.eui-textBreakWord` ([#864](https://github.com/elastic/eui/pull/864))
- Fixed `EuiCard` description text color when used in/as an anchor tag ([#864](https://github.com/elastic/eui/pull/864))
- Fixed `EuiCard` IE bugs ([#864](https://github.com/elastic/eui/pull/864))
- Fixed button labeling for `EuiFormControlLayout` and `EuiComboBox` accessibility ([#876](https://github.com/elastic/eui/pull/876))
- Fixed `EuiBreadcrumb` slash alignment when truncating ([#878](https://github.com/elastic/eui/pull/878))

**Breaking changes**

- `EuiSearchBar` no longer has an `onParse` callback, and now passes an object to `onChange` with the shape `{ query, queryText, error }` ([#863](https://github.com/elastic/eui/pull/863))
- `EuiInMemoryTable`'s `search.onChange` callback now passes an object with `{ query, queryText, error }` instead of only the query ([#863](https://github.com/elastic/eui/pull/863))
- `EuiFormControlLayout` no longer has `onClear`, `iconSide`, or `onIconClick` props. Instead of `onClear` it now accepts a `clear` object of the shape `{ onClick }`. Instead of the icon props, it now accepts a single `icon` prop which be either a string or an object of the shape `{ type, side, onClick }`. ([#866](https://github.com/elastic/eui/pull/866))
- `EuiBasicTable` and `EuiInMemoryTable` pass-through cell props (defined by the `columns` prop and the `cellProps` prop) used to be applied to the `div` inside of the `td` element. They're now applied directly to the `td` element. ([#869](https://github.com/elastic/eui/pull/869))

## [`0.0.49`](https://github.com/elastic/eui/tree/v0.0.49)

**Bug fixes**

- `EuiInMemoryTable` now applies its search filter ([#851](https://github.com/elastic/eui/pull/851))
- `EuiInMemoryTable` and `EuiBasicTable` now pass unknown props through to their child ([#836](https://github.com/elastic/eui/pull/836))
- Added `EuiHeaderLinks` which allow you to construct navigation in the header in place of the app menu. ([#844](https://github.com/elastic/eui/pull/844))
- `EuiPopover` will use an alert to warn the user it traps focus ([#844](https://github.com/elastic/eui/pull/844))

**Breaking changes**

- EUI requires React `16.3` or higher ([#849](https://github.com/elastic/eui/pull/849))
- `EuiHeaderBreadcrumbs` refactored to use `EuiBreadcrumbs`. This removed all child components of `EuiHeaderBreadcrumbs`. ([#844](https://github.com/elastic/eui/pull/844))

## [`0.0.48`](https://github.com/elastic/eui/tree/v0.0.48)

**Bug fixes**

- `EuiComboBox` does not pass `isDisabled` prop to `EuiComboBoxOptionsList` to avoid "React does not recognize the 'isDisabled' prop on a DOM element" console warning ([#838](https://github.com/elastic/eui/pull/838))
- `EuiComboBox` does not display clear icon when `isClearable` prop is set to false and `selectedOptions` prop is provided ([#838](https://github.com/elastic/eui/pull/838))

**Breaking changes**

- Move `EuiBasicTable`'s `itemId` prop from `selection` to a top-level property ([#830](https://github.com/elastic/eui/pull/830))
- Renamed/refactored `requiresAriaLabel` prop validator to a more general `withRequiredProp` ([#830](https://github.com/elastic/eui/pull/830))

## [`0.0.47`](https://github.com/elastic/eui/tree/v0.0.47)

- Added utility CSS classes for text and alignment concerns ([#774](https://github.com/elastic/eui/pull/774))
- Added `compressed` versions of `EuiFormRow` and all form controls ([#800](https://github.com/elastic/eui/pull/800))
- Removed pointer cursor on `EuiFormLabel` when a `for` property is not set ([#825](https://github.com/elastic/eui/pull/825))
- Added the ability to add tooltips to `EuiContextMenuItem`s ([#817](https://github.com/elastic/eui/pull/817))
- Added `EuiBreadcrumbs` ([#815](https://github.com/elastic/eui/pull/815))

**Bug fixes**

- Fixes height calculation error on `EuiAccordion` when it starts loads in an open state. ([#816](https://github.com/elastic/eui/pull/816))
- Added aria-invalid labeling on `EuiFormRow` ([#777](https://github.com/elastic/eui/pull/799))
- Added aria-live labeling for `EuiToasts` ([#777](https://github.com/elastic/eui/pull/777))
- Added aria labeling requirements for `EuiBadge` , as well as a generic prop_type function `requiresAriaLabel` in `utils` to check for it. ([#777](https://github.com/elastic/eui/pull/777)) ([#802](https://github.com/elastic/eui/pull/802))
- Ensure switches’ inputs are still hidden when `[disabled]` ([#778](https://github.com/elastic/eui/pull/778))
- Made boolean matching in `EuiSearchBar` more exact so it doesn't match words starting with booleans, like "truest" or "offer" ([#776](https://github.com/elastic/eui/pull/776))
- `EuiComboBox` do not setState or call refs once component is unmounted ([807](https://github.com/elastic/eui/pull/807) and [#813](https://github.com/elastic/eui/pull/813))
- Added better accessibility labeling to `EuiPagination`, `EuiSideNav`, `EuiPopover`, `EuiBottomBar` and `EuiBasicTable`.  ([#821](https://github.com/elastic/eui/pull/821))
- Added `isDisabled` to `EuiComboBox`  ([#829](https://github.com/elastic/eui/pull/829))

## [`0.0.46`](https://github.com/elastic/eui/tree/v0.0.46)

- Added `EuiDescribedFormGroup` component, a wrapper around `EuiFormRow`(s) ([#707](https://github.com/elastic/eui/pull/707))
- Added `describedByIds` prop to `EuiFormRow` to help with accessibility ([#707](https://github.com/elastic/eui/pull/707))
- Added `isLoading` prop to `EuiButtonEmpty` ([#768](https://github.com/elastic/eui/pull/768))
- Removed individual badge cross icon when `EuiComboBox` has `singleSelection` prop enabled. ([#769](https://github.com/elastic/eui/pull/769))

**Bug fixes**

- Removed specificity on `EuiText` that was causing cascade conflicts around text coloring. ([#770](https://github.com/elastic/eui/pull/770))

## [`0.0.45`](https://github.com/elastic/eui/tree/v0.0.45)

***NOTE v0.0.45 has a bug causing it to fail during installation, please use v0.0.46***

- Added `EuiBetaBadge` for non-GA labelling including options to add it to `EuiCard` and `EuiKeyPadMenuItem` ([#705](https://github.com/elastic/eui/pull/705))
- Added `direction` prop to EuiFlexGroup ([#711](https://github.com/elastic/eui/pull/711))
- Added `EuiEmptyPrompt` which can be used as a placeholder over empty tables and lists ([#711](https://github.com/elastic/eui/pull/711))
- Added `EuiTabbedContent` ([#737](https://github.com/elastic/eui/pull/737))
- `EuiComboBox` added buttons for clearing and opening/closing the combo box ([#698](https://github.com/elastic/eui/pull/698))

**Bug fixes**

- Fixed `EuiTableRowCell` from overwriting its child element's `className` [#709](https://github.com/elastic/eui/pull/709)
- Allow `EuiContextMenuPanel`s to update when their `children` changes ([#710](https://github.com/elastic/eui/pull/710))
- `EuiInMemoryTable` now passes `itemIdToExpandedRowMap` prop to `EuiBasicTable` ([#759](https://github.com/elastic/eui/pull/759))
- Expanded table rows in paginated data no longer leak to other pages ([#761](https://github.com/elastic/eui/pull/761))

**Breaking changes**

- Rename `logoElasticSearch` to `logoElasticsearch` [#755](https://github.com/elastic/eui/pull/755)

## [`0.0.44`](https://github.com/elastic/eui/tree/v0.0.44)

- Reduced `EuiToast` title size ([#703](https://github.com/elastic/eui/pull/703))

**Bug fixes**

- Fixed inherited `line-height` of inputs and buttons ([#702](https://github.com/elastic/eui/pull/702))
- Fixed card title sizing in K6 theme. ([#704](https://github.com/elastic/eui/pull/704))

## [`0.0.43`](https://github.com/elastic/eui/tree/v0.0.43)

- Added `status` prop to `EuiStep` for additional styling ([#673](https://github.com/elastic/eui/pull/673))
- `EuiForm` and `EuiFormRow` now accept nodes for `errors` prop ([#685](https://github.com/elastic/eui/pull/685))
- Removed the default `max-width` from `EuiText`. This can still be applied by setting `grow={false}` ([#683](https://github.com/elastic/eui/pull/683))
- Added support for text alignment with `EuiTextAlign` ([#683](https://github.com/elastic/eui/pull/683))
- `EuiBasicTable` added the `compressed` prop to allow for tables with smaller fonts and padding ([#687](https://github.com/elastic/eui/pull/687))

**Bug fixes**

- Added a `paddingSize` prop to `EuiAccordion` to better mitigate situations where a nested `EuiFlexGroup` causes scrollbars ([#701](https://github.com/elastic/eui/pull/701))
- Fixed `EuiCard` `icon` prop to include user provided className ([#684](https://github.com/elastic/eui/pull/684))
- `EuiInMemoryTable` pagination state is now reset automatically when a search is executed ([#686](https://github.com/elastic/eui/pull/686))
- Fixed slow performance of `EuiComboBox` when there are hundreds or thousands of options by virtualizing `EuiComboBoxOptionsList` ([#670](https://github.com/elastic/eui/pull/670))
- Fixed some text styles ([#683](https://github.com/elastic/eui/pull/683))
    - Fixed font-family of input, textarea, select, and buttons
    - Fixed style of code, pre, and dl’s inside `EuiText`
    - Fixed ghost text color which was being set to a dark gray

**Breaking changes**

- Added responsive support for tables. This isn't technically a breaking change, but you will need to apply some new props (`hasActions`, `isSelectable`) for certain tables to make them look their best in mobile. **Responsive table views are on by default.** ([#584](https://github.com/elastic/eui/pull/584))

## [`0.0.42`](https://github.com/elastic/eui/tree/v0.0.42)

- Added `EuiDatePicker` component for date/time input ([#644](https://github.com/elastic/eui/pull/644))
- Added editor icon set to `EuiIcon` ([#671](https://github.com/elastic/eui/pull/671))

## [`0.0.41`](https://github.com/elastic/eui/tree/v0.0.41)

- Added `grow` prop to `EuiText` ([#662](https://github.com/elastic/eui/pull/662))
- Added `disabled` prop to `EuiComboBoxOption` ([#650](https://github.com/elastic/eui/pull/650))
- Added support for `<pre>` and `<code>` tags to `<EuiText>` ([#654](https://github.com/elastic/eui/pull/654))
- Added export of SASS theme variables in JSON format during compilation ([#642](https://github.com/elastic/eui/pull/642))
- Close `EuiComboBox` `singleSelection` options list when option is chosen ([#645](https://github.com/elastic/eui/pull/645))
- Wrap `EuiStepHorizontal` text instead of truncating it ([#653](https://github.com/elastic/eui/pull/653))
- Fixed a bug where `EuiSideNavItem` wouldn't pass an `onClick` handler down to `<a>` tags if they also had an `href`. ([#664](https://github.com/elastic/eui/pull/664))
- Updated existing and added additional TypeScript definitions ([#666](https://github.com/elastic/eui/pull/666))

**Bug fixes**

- Fixed `EuiBasicTable` re-rendering on hover of table rows ([#665](https://github.com/elastic/eui/pull/665))

**Breaking changes**

- `EuiStepsHorizontal` now requires an `onClick` prop be provided for each step configuration object ([#653](https://github.com/elastic/eui/pull/653))

## [`0.0.40`](https://github.com/elastic/eui/tree/v0.0.40)

- Tweaked sizing, weights, color, line-heights, and added more levels to `EuiTitle` and `EuiText` ([#627](https://github.com/elastic/eui/pull/627))
- Added TypeScript type definitions for `EuiPortal`, `EuiText` and `EuiTitle` as well as the `calculatePopoverPosition` service ([#638](https://github.com/elastic/eui/pull/638))
- Grayed out labels for `disabled` controls ([#648](https://github.com/elastic/eui/pull/648))

**Bug fixes**

- Fix visual shadow glitch on hover of `EuiToast` ([#632](https://github.com/elastic/eui/pull/632))

**Breaking changes**

- **Note: This breaking change is reversed in 0.0.43.** Added a default `max-width` to `EuiText`. ([#627](https://github.com/elastic/eui/pull/627))

## [`0.0.39`](https://github.com/elastic/eui/tree/v0.0.39)

**Bug fixes**

- Allow accordions to dynamically change height, and support values on radio inputs ([#613](https://github.com/elastic/eui/pull/613))
- Accordion toggle layout is no longer flagged responsive, in order to prevent unwanted stacking on mobile ([#613](https://github.com/elastic/eui/pull/613))

**Breaking changes**

- Support values on radio inputs. This is breaking because now the second argument to the radio `onChange` callback is the value, which bumps the change event to the third argument ([#613](https://github.com/elastic/eui/pull/613))

## [`0.0.38`](https://github.com/elastic/eui/tree/v0.0.38)

- Modified drop shadow intensities and color. ([#607](https://github.com/elastic/eui/pull/607))
- Added SASS color functions. Made `$euiColorWarning` color usage more accessible while still being "yellow". ([#628](https://github.com/elastic/eui/pull/628))
- Removed extraneous `global_styling/mixins/_forms.scss` file and importing the correct files in the `filter_group.scss` and `combo_box.scss` files. ([#609](https://github.com/elastic/eui/pull/609))
- Added `isInvalid` prop to `EuiComboBox` ([#631](https://github.com/elastic/eui/pull/631))
- Added support for rejecting user input by returning `false` from the `onCreateOption` prop of `EuiComboBox` ([#631](https://github.com/elastic/eui/pull/631))

**Bug fixes**

- Visual fix for the focus state of disabled `EuiButton` ([#603](https://github.com/elastic/eui/pull/603))
- `EuiSelect` can pass any node as a value rather than just a string ([#603](https://github.com/elastic/eui/pull/603))
- Fixed a typo in the flex TypeScript definition ([#629](https://github.com/elastic/eui/pull/629))
- Fixed `EuiComboBox` bug in which the options list wouldn't always match the width of the input ([#611](https://github.com/elastic/eui/pull/611))
- Fixed `EuiComboBox` bug in which opening the combo box when there's no scrollbar on the window would result in the list being positioned incorrectly ([#631](https://github.com/elastic/eui/pull/631))
- Fixed `EuiComboBox` bug in which clicking a pill's close button would close the list ([#631](https://github.com/elastic/eui/pull/631))
- Fixed `EuiComboBox` bug in which moving focus from one combo box to another would remove the `euiBody-hasPortalContent` class from the body. ([#631](https://github.com/elastic/eui/pull/631))

## [`0.0.37`](https://github.com/elastic/eui/tree/v0.0.37)

- Added `EuiComboBox` for selecting many options from a list of options ([#567](https://github.com/elastic/eui/pull/567))
- Added `EuiHighlight` for highlighting a substring within text ([#567](https://github.com/elastic/eui/pull/567))
- `calculatePopoverPosition` service now accepts a `positions` argument so you can specify which positions are acceptable ([#567](https://github.com/elastic/eui/pull/567))
- Added `closeButtonProps` prop to `EuiBadge`, `hollow` badge type, and support for arbitrary hex color ([#567](https://github.com/elastic/eui/pull/567))
- Added support for arbitrary hex color to `EuiIcon` ([#567](https://github.com/elastic/eui/pull/567))

**Breaking changes**

- Renamed `euiBody-hasToolTip` class to `euiBody-hasPortalContent` ([#567](https://github.com/elastic/eui/pull/567))

## [`0.0.36`](https://github.com/elastic/eui/tree/v0.0.36)

- Added support for range queries in `EuiSearchBar` (works for numeric and date values) ([#485](https://github.com/elastic/eui/pull/485))
- Added support for emitting a `EuiSearchBar` query to an Elasticsearch query string ([#598](https://github.com/elastic/eui/pull/598))
- Added support for expandable rows to `EuiBasicTable` ([#585](https://github.com/elastic/eui/pull/585))

**Bug fixes**

- Relaxed query syntax of `EuiSearchBar` to allow usage of hyphens without escaping ([#581](https://github.com/elastic/eui/pull/581))
- Fixed font-weight issue in K6 theme ([#596](https://github.com/elastic/eui/pull/596))

## [`0.0.35`](https://github.com/elastic/eui/tree/v0.0.35)

- Modified `EuiLink` and all buttons to support both href and onClick ([#554](https://github.com/elastic/eui/pull/554))
- Added `color` prop to `EuiIconTip` ([#580](https://github.com/elastic/eui/pull/580))

## [`0.0.34`](https://github.com/elastic/eui/tree/v0.0.34)

- Adjust `EuiCallOut` and dark theme warning coloring ([#563](https://github.com/elastic/eui/pull/563))
- Added a `buttonColor` prop to `EuiConfirmModal` ([#546](https://github.com/elastic/eui/pull/546))
- Added 'baseline' as option to `EuiFlexGroup`'s `alignItems` prop ([#546](https://github.com/elastic/eui/pull/546))

**Bug fixes**

- Fixed `EuiToolTip` bug which caused the tooltip to hide when moving the mouse around inside of the trigger element ([#557](https://github.com/elastic/eui/pull/557), [#564](https://github.com/elastic/eui/pull/564))
- Fixed a bug where `EuiButtonEmpty` would offer a white background on hover when it was disabled, even when there was no such background transition on hover when the buttons are not disabled ([#561](https://github.com/elastic/eui/pull/561))
- Fixed table cell bugs ([#565](https://github.com/elastic/eui/pull/565))
  - `EuiBasicTable` now supports explicitly setting `truncateText` and `textOnly` on column definitions, and supports passing through unrecognized props to the cell (e.g. `data-test-subj`).
  - Updated table cell CSS so that long single-word cell content will break and wrap mid-word.

## [`0.0.33`](https://github.com/elastic/eui/tree/v0.0.33)

- Added initial sorting option to `EuiInMemoryTable` ([#547](https://github.com/elastic/eui/pull/547))
- Horizontally scrolling `EuiTabs` ([#546](https://github.com/elastic/eui/pull/546))
- Remove padding from both sides of `EuiEmptyButton` ([#546](https://github.com/elastic/eui/pull/546))
- Added `disabled` prop to placeholder (ellipses) button in pagination ([#546](https://github.com/elastic/eui/pull/546))
- Converted `.euiHeader__notification` into `EuiHeaderNotification` ([#546](https://github.com/elastic/eui/pull/546))

**Bug fixes**

- `EuiConfirmModal` will now check for the presence of confirm and cancel buttons before trying to focus them ([#555](https://github.com/elastic/eui/pull/555))

## [`0.0.32`](https://github.com/elastic/eui/tree/v0.0.32)

- Updated `EuiDescriptionList` to accept nodes for the titles and descriptions ([#552](https://github.com/elastic/eui/pull/552))
- Added `stop` and `stopFilled` icons ([#543](https://github.com/elastic/eui/pull/543))

**Bug fixes**

- Fixed `EuiToolTip` smart positioning to prevent tooltip from being clipped by the window where possible ([#550](https://github.com/elastic/eui/pull/550))

## [`0.0.31`](https://github.com/elastic/eui/tree/v0.0.31)

- Made `<EuiProgress>` TypeScript types more specific ([#518](https://github.com/elastic/eui/pull/518))
- Removed `font-smoothing` from our reset css for better text legibility ([#539](https://github.com/elastic/eui/pull/539))

**Bug fixes**

- Made `EuiIconTip` screen reader accessible ([#534](https://github.com/elastic/eui/pull/534))
- Fixed a sorting issue in `EuiInMemoryTable` ([#453](https://github.com/elastic/eui/pull/453))
- Fixed checkbox click for `EuiCheckbox` and `EuiRadio` without a label ([#541](https://github.com/elastic/eui/pull/541))

## [`0.0.30`](https://github.com/elastic/eui/tree/v0.0.30)

- Add ability to force `EuiSideNav` items open by setting `item.forceOpen`. ([#515](https://github.com/elastic/eui/pull/515))

## [`0.0.29`](https://github.com/elastic/eui/tree/v0.0.29)

- Added `EuiIconTip` to make it easier to display icons with tooltips ([#528](https://github.com/elastic/eui/pull/528))
- Added `buttonRef` prop to `EuiButton`, `EuiButtonEmpty`, and `EuiButtonIcon` ([#529](https://github.com/elastic/eui/pull/529))

**Bug fixes**

- `EuiHealth` no longer stacks flex items on small screens ([#530](https://github.com/elastic/eui/pull/530))
- Fixed `EuiPageContent` centering within `EuiPage` issue ([#527](https://github.com/elastic/eui/pull/527))
- `EuiConfirmModal` will now correctly auto-focus on its confirm and cancel buttons ([#529](https://github.com/elastic/eui/pull/529))

## [`0.0.28`](https://github.com/elastic/eui/tree/v0.0.28)

- `EuiInMemoryTable` pass items to BasicTable when message is provided ([#517](https://github.com/elastic/eui/pull/517)).
- `EuiSearchBox` now passes unused props through to `EuiFieldSearch` ([#514](https://github.com/elastic/eui/pull/514))
- Change `EuiBasicTable` `noItemsMessage` and `EuiInMemoryTable` `message` propType to node
instead of just string ([#516](https://github.com/elastic/eui/pull/516))

## [`0.0.27`](https://github.com/elastic/eui/tree/v0.0.27)

- Don't propagate a null `onClick` on EuiPanels ([#473](https://github.com/elastic/eui/pull/473))
- Use 1.1px for the `EuiHorizontalRule` height, in order to work around strange Chrome height calculations ([#473](https://github.com/elastic/eui/pull/473))
- New icons for `logoGithub` and `logoSketch` ([#494](https://github.com/elastic/eui/pull/494))
- `EuiCard` now has an `href` and `isClickable` prop for better handling hover animations. ([#494](https://github.com/elastic/eui/pull/494))
- Added `calculateContrast` and `rgbToHex` to services ([#494](https://github.com/elastic/eui/pull/494))

**Bug fixes**

- `EuiModal` is now responsive on mobile screens ([#512](https://github.com/elastic/eui/pull/512))
- `EuiFlexGrid` now collapses down in mobile layouts properly. ([#515](https://github.com/elastic/eui/pull/515))
- Made `EuiCard` proptypes more permission by changing strings to nodes. ([#515](https://github.com/elastic/eui/pull/515))
- Fixed `responsive={false}` prop not working when flex groups were nested. ([#494](https://github.com/elastic/eui/pull/494))
- `EuiBadge` wrapping element changed from a `div` to `span` so it can be nested in text blocks ([#494](https://github.com/elastic/eui/pull/494))

## [`0.0.26`](https://github.com/elastic/eui/tree/v0.0.26)

**Bug fixes**

- `EuiSelect` do not set `defaultValue` property when `value` property is provided ([#504](https://github.com/elastic/eui/pull/504)).
- `EuiBottomBar` now uses `EuiPortal` to avoid z-index conflicts ([#487](https://github.com/elastic/eui/pull/487))
- Upped dark theme contrast on disabled buttons ([#487](https://github.com/elastic/eui/pull/487))

**Breaking changes**

- Removed `EuiTableOfRecords` ([#490](https://github.com/elastic/eui/pull/490))

## [`0.0.25`](https://github.com/elastic/eui/tree/v0.0.25)

- `EuiSearchBar` accepts `toolsLeft` and `toolsRight` props ([#458](https://github.com/elastic/eui/pull/458))
- Added `search.onChange` callback to `EuiInMemoryTable` ([#469](https://github.com/elastic/eui/pull/469))
- Added `initialPageSize` option to `EuiInMemoryTable` ([#477](https://github.com/elastic/eui/pull/477))
- Added design guidelines for button and toast usage ([#371](https://github.com/elastic/eui/pull/371))

**Breaking changes**

- Complete refactor of `EuiToolTip`. They now work. Only a breaking change if you were using them. ([#484](https://github.com/elastic/eui/pull/484))

## [`0.0.24`](https://github.com/elastic/eui/tree/v0.0.24)

- Removed hover and focus states from non-selectable `EuiSideNavItem`s ([#434](https://github.com/elastic/eui/pull/434))
- Added `Ast` and `Query` services ([#454](https://github.com/elastic/eui/pull/454))
- Added icons for Kibana query language ([#455](https://github.com/elastic/eui/pull/455))

**Bug fixes**

- Fix error stemming from `selected` prop on `EuiSelect` ([#436](https://github.com/elastic/eui/pull/436))

**Breaking changes**

- The `Random` service's `oneOf` method now only accepts an array ([#454](https://github.com/elastic/eui/pull/454))

## [`0.0.23`](https://github.com/elastic/eui/tree/v0.0.23)

- Added `EuiInMemoryTable`, which encapsulates sorting, searching, selection, and pagination state and logic ([#390](https://github.com/elastic/eui/pull/390))
- Added stack trace information to `EuiErrorBoundary` ([#428](https://github.com/elastic/eui/pull/428))
- Make full screen code block use the same font-size on the original code block. ([#447](https://github.com/elastic/eui/pull/447))

**Bug fixes**

- Fixed `EuiContextMenu` bug when using the keyboard to navigate up, which was caused by unnecessarily re-rendering the items, thus losing references to them ([#431](https://github.com/elastic/eui/pull/431))

## [`0.0.22`](https://github.com/elastic/eui/tree/v0.0.22)

- Added `EuiDelayHide` component. ([#412](https://github.com/elastic/eui/pull/412))
- Decreased overall size of checkbox, radio, and switches as well as better styles for the different states. ([#407](https://github.com/elastic/eui/pull/407))
- Added `EuiFilePicker` component for `input type="file"` needs. ([#402](https://github.com/elastic/eui/pedull/402))
- Added `isLoading` prop to `EuiButton` ([#427](https://github.com/elastic/eui/pull/427))
- Added icons: `eye`, `eyeClosed`, `grab`, `heatmap`, `vector` ([#427](https://github.com/elastic/eui/pull/427))
- Added `hasNoInitialSelection` option to `EuiSelect`. ([#422](https://github.com/elastic/eui/pull/422))

**Bug fixes**

- Fixed appearance of checked checkboxes and radios in IE ([#407](https://github.com/elastic/eui/pull/407))
- Fixed disabled vs enabled appearance of checked checkboxes and radios ([#407](https://github.com/elastic/eui/pull/407))
- Fixed disabled & checked state of switches ([#407](https://github.com/elastic/eui/pull/407))
- Fixed `EuiCard` content alignment when content is short. ([#415](https://github.com/elastic/eui/pull/415))
- Only apply the `$euiCodeBlockSelectedBackgroundColor` variable if it is a color ([#427](https://github.com/elastic/eui/pull/427))
- No margins for `<hr>` ([#427](https://github.com/elastic/eui/pull/427))
- Fixed `EuiButton` truncation ([#427](https://github.com/elastic/eui/pull/427))

**Breaking changes**

- Changed `EuiAccordion`’s method of `onToggleOpen` to `onToggle` ([#427](https://github.com/elastic/eui/pull/427))

## [`0.0.21`](https://github.com/elastic/eui/tree/v0.0.21)

- Logstash icon set. [#399](https://github.com/elastic/eui/pull/399)
- Added support for `disabled` options in `EuiSelect`. [#324](https://github.com/elastic/eui/pull/324)
- Badges can now accept onClicks and custom colors. They were changed stylistically to be bolder and smaller by default. ([#381](https://github.com/elastic/eui/pull/381))
- Added component to wrap blocks of substeps `EuiSubSteps` in a shaded container. ([#375](https://github.com/elastic/eui/pull/375))
- Added horizontal steps component ([#375](https://github.com/elastic/eui/pull/375))
- Changed look and feel of pagination. Added `compressed` prop for smaller footprint pagination. ([#380](https://github.com/elastic/eui/pull/380))
- Added `EuiBasicTable` as an opinionated, high level component for constructing tables. Its addition deprecates `EuiTableOfRecords` which is still available, but now marked for removal. ([#377](https://github.com/elastic/eui/pull/377))
- Added styles for `readOnly` states of form controls. ([#391](https://github.com/elastic/eui/pull/391))
- Added importAction and exportAction icons ([#394](https://github.com/elastic/eui/pull/394))
- Added `EuiCard` for UI patterns that need an icon/image, title and description with some sort of action. ([#380](https://github.com/elastic/eui/pull/380))
- Added TypeScript definitions for the `EuiHealth` component. ([#403](https://github.com/elastic/eui/pull/403))
- Added `SearchBar` component - introduces a simple yet rich query language to search for objects + search box and filter controls to construct/manipulate it. ([#379](https://github.com/elastic/eui/pull/379))

**Bug fixes**

- Tables now default to `table-layout: fixed` to avoid some collapsing cell problems. [#398](https://github.com/elastic/eui/pull/398)
- Wrap long lines of text within the body of `EuiToast` instead of letting text overflow ([#392](https://github.com/elastic/eui/pull/392))
- Fixed dark theme coloring of SubSteps ([#396](https://github.com/elastic/eui/pull/396))
- Reorder selectors to fix fixed progress bar in Firefox ([#404](https://github.com/elastic/eui/pull/404))

## [`0.0.20`](https://github.com/elastic/eui/tree/v0.0.20)

- Renamed class from `euiFlexGroup--alignItemsStart` to `euiFlexGroup--alignItemsFlexStart` ([#378](https://github.com/elastic/eui/pull/378))

## [`0.0.19`](https://github.com/elastic/eui/tree/v0.0.19)

- `EuiGlobalToastList` now prevents toasts from disappearing while the user's mouse is over the list. Added `timer/Timer` service. ([#370](https://github.com/elastic/eui/pull/370))

**Bug fixes**

- **Note: This is deprecated in 0.0.21 and removed in 0.0.26.** `EuiTableOfRecords` selection bugs ([#365](https://github.com/elastic/eui/pull/365))
  - Deleting selected items now resets the select all checkbox to an unchecked state
  - The select all checkbox only becomes checked when all selectable rows are checked, not just some of them

**Breaking changes**

- Changed `EuiGlobalToastList` to be responsible for instantiating toasts, tracking their lifetimes, and dismissing them. It now accepts `toasts`, `dismissToast`, and `toastLifeTimeMs` props. It no longer accepts `children`. ([#370](https://github.com/elastic/eui/pull/370))

## [`0.0.18`](https://github.com/elastic/eui/tree/v0.0.18)

**Bug fixes**

- Fixed `EuiCodeEditor` bug in which hitting ESCAPE to close the autocompletion suggestions menu would also exit editing mode. ([#363](https://github.com/elastic/eui/pull/363))

## [`0.0.17`](https://github.com/elastic/eui/tree/v0.0.17)

**Bug fixes**

- Downgraded `lodash` version to `3.10.0` to align it with Kibana. ([#359](https://github.com/elastic/eui/pull/359))

## [`0.0.16`](https://github.com/elastic/eui/tree/v0.0.16)

- `EuiRadio` now supports the `input` tag's `name` attribute. `EuiRadioGroup` accepts a `name` prop that will propagate to its `EuiRadio`s. ([#348](https://github.com/elastic/eui/pull/348))
- Added Machine Learning create jobs icon set. ([#338](https://github.com/elastic/eui/pull/338))
- **Note: This is deprecated in 0.0.21 and removed in 0.0.26.** Added `EuiTableOfRecords`, a higher level table component to take away all your table listings frustrations. ([#250](https://github.com/elastic/eui/pull/250))

**Bug fixes**

- Added `react-color` as a dependency (was previously a devDependency) ([#354](https://github.com/elastic/eui/pull/354))
- Stop propagation and prevent default when closing components. Otherwise the same Escape keypress could close the parent component(s) as well as the one you intend to close. ([#344](https://github.com/elastic/eui/pull/344))

## [`0.0.15`](https://github.com/elastic/eui/tree/v0.0.15)

- Added `EuiColorPicker`. ([#328](https://github.com/elastic/eui/pull/328))
- `EuiCodeBlock` now only shows fullscreen icons if `overflowHeight` prop is set. Also forces large fonts and padding while expanded. ([#325](https://github.com/elastic/eui/pull/325))
- Exported `VISUALIZATION_COLORS` from services ([#329](https://github.com/elastic/eui/pull/329))
- Added typescript definitions for `EuiFormRow`, `EuiRadioGroup`, `EuiSwitch`, `EuiLoadingSpinner`, `EuiLoadingChart` and `EuiProgress`. ([#326](https://github.com/elastic/eui/pull/326))
- Added `checkHrefAndOnClick` and `getSecureRelForTarget` to services.

**Breaking changes**

- `EuiCodeBlock` now only shows fullscreen icons if `overflowHeight` prop is set. Also forces large fonts and padding while expanded. ([#325](https://github.com/elastic/eui/pull/325))
- React ^16.2 is now a peer dependency ([#264](https://github.com/elastic/eui/pull/264))
- `EuiProgress` no longer accepts the `indeterminate` property, which never had any effect. ([#326](https://github.com/elastic/eui/pull/326))

**Bug fixes**

- Fix TypeScript definitions such that optional and readonly properties survive being passed through `Omit` ([#322](https://github.com/elastic/eui/pull/322))

## [`0.0.14`](https://github.com/elastic/eui/tree/v0.0.14)

- Added `isColorDark` color util ([#311](https://github.com/elastic/eui/pull/311))
- EuiButton, EuiButtonEmpty and EuiButtonIcon can now take an `href` ([#316](https://github.com/elastic/eui/pull/316))
- In `EuiSideNav`, allow a callback to be passed that renders the individual items in the navigation. This makes interoperability with e.g. `react-router` easier. ([#310](https://github.com/elastic/eui/pull/310))
- Add new icon types to `EuiIcon` TypeScript definitions ([#323](https://github.com/elastic/eui/pull/323)).

**Bug fixes**

- Set `EuiFlexGroup` to `flex-grow: 1` to be more friendly with IE11 ([#315](https://github.com/elastic/eui/pull/315))

## [`0.0.13`](https://github.com/elastic/eui/tree/v0.0.13)

- Added index management icons. ([#307](https://github.com/elastic/eui/pull/307))

**Breaking changes**

- Reverted test helper for async functions that throw exceptions. See PR for details on how this can be handled in Jest 22. ([#306](https://github.com/elastic/eui/pull/306))

**Bug fixes**

- Adjust toast z-index to show over modals ([#296](https://github.com/elastic/eui/pull/296))
- Fix nested `EuiFlexItem` collapse issue in IE ([#308](https://github.com/elastic/eui/pull/308))

## [`0.0.12`](https://github.com/elastic/eui/tree/v0.0.12)

- Minor style-only changes to `EuiPagination`, button reset, `EuiTableHeaderCell`, and `EuiCodeBlock`. ([#298](https://github.com/elastic/eui/pull/298))
- All NPM dependencies now use ^ to install the latest minor version.
- Added Apache, Nginx, MySQL logos ([#270](https://github.com/elastic/eui/pull/270))
- Added small version of `EuiCallOut` ([#269](https://github.com/elastic/eui/pull/269))
- Added first batch of TypeScript type definitions for components and services ([#252](https://github.com/elastic/eui/pull/252))
- Added button for expanding `EuiCodeBlock` instances to be full-screen. ([#259](https://github.com/elastic/eui/pull/259))
- Add test helper for async functions that throw exceptions ([#301](https://github.com/elastic/eui/pull/301))

**Bug fixes**

- Removed padding on `EuiPage` mobile breakpoint. ([#282](https://github.com/elastic/eui/pull/282))
- Fixed some `EuiIcon` `type`s not setting their `viewBox` attribute, which caused them to not honor the `size` properly. ([#277](https://github.com/elastic/eui/pull/277))
- Fixed `EuiContextMenu` to pass the `event` argument to a `EuiContextMenuItem`'s `onClick` handler even when a panel is defined. ([#265](https://github.com/elastic/eui/pull/265))

**Breaking changes**

- Removed `color` prop from `EuiCodeBlock`. This component's highlighting now matches whichever theme is currently active. See PR for details on SCSS breaking changes. ([#259](https://github.com/elastic/eui/pull/259))

## [`0.0.11`](https://github.com/elastic/eui/tree/v0.0.11)

- Added `EuiImage` component to allow for image sizing and zooms. ([#262](https://github.com/elastic/eui/pull/262))
- Updated `EuiOverlayMask` to append `<div>` to body. ([#254](https://github.com/elastic/eui/pull/254))

**Bug fixes**

- Disabled tab styling. ([#258](https://github.com/elastic/eui/pull/258))
- Proper className for flexGroup alignItems prop. ([#257](https://github.com/elastic/eui/pull/257))
- Clicking the downArrow icon in `EuiSelect` now triggers selection. ([#255](https://github.com/elastic/eui/pull/255))
- Fixed `euiFormRow` id's from being the same as the containing input and label. ([#251](https://github.com/elastic/eui/pull/251))

**Breaking changes**

- `{rest}` prop attachment moved from wrapping div to the input on checkboxes and switches. ([#246](https://github.com/elastic/eui/pull/246))

## [`0.0.10`](https://github.com/elastic/eui/tree/v0.0.10)

- Updated `euiPopover` to propagate `panelPaddingSize` padding values to content only (title does inherit horizontal values) via CSS. ([#229](https://github.com/elastic/eui/pull/229))
- Updated `EuiErrorBoundary` to preserve newlines in error. ([#238](https://github.com/elastic/eui/pull/238))
- Added more icons and fixed a few for dark mode ([#228](https://github.com/elastic/eui/pull/228))
- Added `EuiFlyout` component. ([#227](https://github.com/elastic/eui/pull/227))

**Breaking changes**

- Renamed `EuiModalOverlay` to `EuiOverlayMask`. ([#227](https://github.com/elastic/eui/pull/227))

**Bug fixes**

- Fixed bug in `Pager` service which occurred when there were no items. ([#237](https://github.com/elastic/eui/pull/237))
- Added `isPageable` method to `Pager` service and set first and last page index to -1 when there are no pages. ([#242](https://github.com/elastic/eui/pull/242))

## [`0.0.9`](https://github.com/elastic/eui/tree/v0.0.9)

**Breaking changes**

- Renamed `euiFlexGroup--alignItemsEnd` class to `euiFlexGroup--alignItemsFlexEnd`.
- Remove support for `primary` color from `EuiTextColor` because it looked too much like a link.

**Bug fixes**

- Give `EuiFormErrorText` and `EuiFormHelpText` proper line-height. ([#234](https://github.com/elastic/eui/pull/234))

## [`0.0.8`](https://github.com/elastic/eui/tree/v0.0.8)

**Bug fixes**

- Fix button vertical alignment. ([#232](https://github.com/elastic/eui/pull/232))

## [`0.0.7`](https://github.com/elastic/eui/tree/v0.0.7)

- Added `EuiSteps` component ([#202](https://github.com/elastic/eui/pull/202), [#208](https://github.com/elastic/eui/pull/208))

**Breaking changes**

- Test helpers now published at `@elastic/eui/lib/test`

**Bug fixes**

- Case sensitive file name fix for Kibana dark theme. ([#216](https://github.com/elastic/eui/pull/216))

## [`0.0.6`](https://github.com/elastic/eui/tree/v0.0.6)

- `justify` prop of `EuiFlexGroup` now accepts `spaceEvenly` ([#205](https://github.com/elastic/eui/pull/205))
- Increased size of `<EuiTitle size="s">` so that it's distinguishable as a title ([#204](https://github.com/elastic/eui/pull/204))

## [`0.0.5`](https://github.com/elastic/eui/tree/v0.0.5)

**Bug fixes**

- Fixed import paths for `EuiTable`, `EuiHealth`, and `EuiPopover` which prevented dependents of EUI from being able to compile when importing components from the `lib` directory ([#203](https://github.com/elastic/eui/pull/203))

## [`0.0.4`](https://github.com/elastic/eui/tree/v0.0.4)

- Added `EuiHealth` components for status checks ([#158](https://github.com/elastic/eui/pull/158))
- Cleaned up styling for checkboxes, switches, and radios ([#158](https://github.com/elastic/eui/pull/158))
- Form `disabled` states are now more consistent ([#158](https://github.com/elastic/eui/pull/158))
- Page and title padding adjusted to be more compact ([#158](https://github.com/elastic/eui/pull/158))
- Table spacing is now smaller ([#158](https://github.com/elastic/eui/pull/158))
- Dark theme forms now have better contrast with their borders ([#158](https://github.com/elastic/eui/pull/158))
- Added icons to match Kibana's app directory ([#162](https://github.com/elastic/eui/pull/162))
- Converted icons from SVG to React component during the build and stop using sprites ([#160](https://github.com/elastic/eui/pull/160))
- Added `isReadOnly`, `setOptions`, and `cursorStart` props to `EuiCodeEditor` ([#169](https://github.com/elastic/eui/pull/169))
- Added `wrap` prop to `EuiFlexGroup` ([#170](https://github.com/elastic/eui/pull/170))
- Added `scope` prop to `EuiTableHeaderCell` and `EuiTableHeaderCellCheckbox` ([#171](https://github.com/elastic/eui/pull/171))
- Added `disabled` prop to `EuiContextMenuItem` ([#172](https://github.com/elastic/eui/pull/172))
- Added `EuiTablePagination` component and `Pager` service ([#178](https://github.com/elastic/eui/pull/178))
- **Note: This is broken until 0.0.25.** Added `EuiTooltip` component ([#174](https://github.com/elastic/eui/pull/174), [#193](https://github.com/elastic/eui/pull/193))
- Added a bold weight of 700 and apply it to `<strong>` elements by default ([#193](https://github.com/elastic/eui/pull/193))
- Icon size prop now accepts `s`. Adjusted coloring of sidenav arrows ([#178](https://github.com/elastic/eui/pull/197))
- Added `EuiErrorBoundary` ([#198](https://github.com/elastic/eui/pull/198))
- Exported `test` module, which includes `findTestSubject`, `startThrowingReactWarnings`, `stopThrowingReactWarnings`, `requiredProps`, and `takeMountedSnapshot` helpers ([#198](https://github.com/elastic/eui/pull/198))
- Added a more systematic way to add themes; includes a new K6 theme for Kibana. ([#191](https://github.com/elastic/eui/pull/191))

**Bug fixes**

- Fixed bug where screen-reader styles weren't being imported ([#103](https://github.com/elastic/eui/pull/103))
- Fixed a bug where `<progress>` wasn't being rendered under `block` display ([#166](https://github.com/elastic/eui/pull/166))
- Fixed a bug that caused `EuiPageSideBar` width to change when the width of its content changed ([#181](https://github.com/elastic/eui/pull/181))

**Breaking changes**

- Fixed a bug where table cell classes were being applied twice ([#167](https://github.com/elastic/eui/pull/167))
- React ^16.0 is now a peer dependency ([#198](https://github.com/elastic/eui/pull/198))

## [`0.0.3`](https://github.com/elastic/eui/tree/v0.0.3)

- `EuiFlexItem` now accepts integers between 1 and 10 for the `grow` prop. ([#144](https://github.com/elastic/eui/pull/144))
- `EuiFlexItem` and `EuiFlexGrow` now accept a `component` prop which you can set to `span` or `div` (default). ([#141](https://github.com/elastic/eui/pull/141))
- Added `isLoading` prop to form inputs to allow for a loading state ([#150](https://github.com/elastic/eui/pull/150))

**Breaking changes**

- `EuiSideNav` now accepts a tree data structure via the `items` prop ([#141](https://github.com/elastic/eui/pull/141))
- `EuiSideNavGroup`, `EuiSideNavItem`, and `EuiSideNavTitle` have been removed from the public API ([#141](https://github.com/elastic/eui/pull/141))

## [`0.0.2`](https://github.com/elastic/eui/tree/v0.0.2)

- Changed the hover states of `EuiButtonEmpty` to look more like links ([#135](https://github.com/elastic/eui/pull/135))
- `EuiCode` now wraps `EuiCodeBlock`, so it can do everything `EuiCodeBlock` could, but inline ([#138](https://github.com/elastic/eui/pull/138))
- Added `transparentBackground` prop to `EuiCodeBlock` ([#138](https://github.com/elastic/eui/pull/138))
- `EuiCodeBlock` now uses the `light` theme by default ([#138](https://github.com/elastic/eui/pull/138))
- `EuiFormRow` generates its own unique `id` prop if none is provided ([#130](https://github.com/elastic/eui/pull/130))
- `EuiFormRow` associates help text and errors with the field element via ARIA attributes ([#130](https://github.com/elastic/eui/pull/130))

## [`0.0.1`](https://github.com/elastic/eui/tree/v0.0.1) Initial Release

- Initial public release<|MERGE_RESOLUTION|>--- conflicted
+++ resolved
@@ -1,10 +1,7 @@
 ## [`master`](https://github.com/elastic/eui/tree/master)
 
-<<<<<<< HEAD
 - Added `eql` glyph in `EuiIcon` ([#4110](https://github.com/elastic/eui/pull/4110))
-=======
 - Added `childrenBetween` prop to `EuiInMemoryTable` to add content between search bar and table ([#4103](https://github.com/elastic/eui/pull/4103))
->>>>>>> 7fc59b6e
 - Added `max-width: 100%` to `EuiKeyPadMenu` to allow it to shrink when its container is smaller than its fixed width ([ #4092](https://github.com/elastic/eui/pull/4092))
 - Changed `EuiIcon` test mock to render as `span` instead of `div` ([#4099](https://github.com/elastic/eui/pull/4099))
 - Added `scripts/docker-puppeteer` as the new home for test-related Docker images ([#4062](https://github.com/elastic/eui/pull/4062))
