--- conflicted
+++ resolved
@@ -12,12 +12,9 @@
 } from '../../services/theme/types';
 import { _EuiThemeButton } from './buttons';
 import { _EuiThemeForm, _EuiThemeFormColors } from './forms';
-<<<<<<< HEAD
 import { _EuiThemePopover } from './popover';
-=======
 import { _EuiThemeEmptyPrompt } from './empty_prompt';
 import { _EuiThemePageHeader } from './page_header';
->>>>>>> 7f2df0d8
 
 export type _EuiThemeComponentColors = {
   badgeBackground: ColorModeSwitch;
@@ -163,12 +160,9 @@
 export type _EuiThemeComponents = {
   buttons: _EuiThemeButton;
   forms: _EuiThemeForm & StrictColorModeSwitch<_EuiThemeFormColors>;
-<<<<<<< HEAD
   popover: _EuiThemePopover;
-=======
   emptyPrompt: _EuiThemeEmptyPrompt;
   pageHeader: _EuiThemePageHeader;
->>>>>>> 7f2df0d8
   /**
    * internal-only key that holds temporary tokens used while migrating themes
    */
