--- conflicted
+++ resolved
@@ -1,6 +1,8 @@
 ## [`master`](https://github.com/elastic/eui/tree/master)
-
-No public interface changes since `27.3.0`.
+  
+**Bug fixes**
+
+- Fixed bug in all input fields placeholders in Safari that weren't vertically centered ([#3809](https://github.com/elastic/eui/pull/3809))
 
 ## [`27.3.0`](https://github.com/elastic/eui/tree/v27.3.0)
 
@@ -12,13 +14,6 @@
 **Bug fixes**
 
 - Fixed bug in `EuiDataGrid` not calculating the width correctly ([#3789](https://github.com/elastic/eui/pull/3789))
-<<<<<<< HEAD
-- Fixed bug in all input fields placeholders in Safari that weren't vertically centered ([#3796](https://github.com/elastic/eui/pull/3796))
-
-**Bug fixes**
-
-=======
->>>>>>> 34e187fb
 - Fixed `EuiComboBox` marking some very long inputs as invalid ([#3797](https://github.com/elastic/eui/pull/3797))
 
 ## [`27.2.0`](https://github.com/elastic/eui/tree/v27.2.0)
