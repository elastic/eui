--- conflicted
+++ resolved
@@ -3,7 +3,7 @@
 exports[`EuiStat is rendered 1`] = `
 <div
   aria-label="aria-label"
-  class="euiStat testClass1 testClass2 css-10hx1zo-euiStat-left"
+  class="euiStat testClass1 testClass2 emotion-euiStat-left"
   data-test-subj="test subject string"
 >
   <div
@@ -17,11 +17,7 @@
   </div>
   <p
     aria-hidden="true"
-<<<<<<< HEAD
-    class="euiTitle euiStat__title emotion-euiTitle-l"
-=======
-    class="euiTitle euiStat__title css-1xoqla4-euiTitle-l-euiStat__title-default"
->>>>>>> 0d7da151
+    class="euiTitle euiStat__title emotion-euiTitle-l-euiStat__title-default"
   >
     title
   </p>
@@ -35,24 +31,20 @@
 
 exports[`EuiStat props accent is rendered 1`] = `
 <div
-  class="euiStat css-10hx1zo-euiStat-left"
->
-  <div
-    class="euiText euiStat__description emotion-euiText-s"
-  >
-    <p
-      aria-hidden="true"
-    >
-      description
-    </p>
-  </div>
-  <p
-    aria-hidden="true"
-<<<<<<< HEAD
-    class="euiTitle euiStat__title euiStat__title--accent emotion-euiTitle-l"
-=======
+  class="euiStat emotion-euiStat-left"
+>
+  <div
+    class="euiText euiStat__description emotion-euiText-s"
+  >
+    <p
+      aria-hidden="true"
+    >
+      description
+    </p>
+  </div>
+  <p
+    aria-hidden="true"
     class="euiTitle euiStat__title css-v0lnn-euiTitle-l-euiStat__title-accent"
->>>>>>> 0d7da151
   >
     title
   </p>
@@ -66,24 +58,20 @@
 
 exports[`EuiStat props center is rendered 1`] = `
 <div
-  class="euiStat css-1knrvjp-euiStat-center"
->
-  <div
-    class="euiText euiStat__description emotion-euiText-s"
-  >
-    <p
-      aria-hidden="true"
-    >
-      description
-    </p>
-  </div>
-  <p
-    aria-hidden="true"
-<<<<<<< HEAD
-    class="euiTitle euiStat__title emotion-euiTitle-l"
-=======
-    class="euiTitle euiStat__title css-1xoqla4-euiTitle-l-euiStat__title-default"
->>>>>>> 0d7da151
+  class="euiStat emotion-euiStat-center"
+>
+  <div
+    class="euiText euiStat__description emotion-euiText-s"
+  >
+    <p
+      aria-hidden="true"
+    >
+      description
+    </p>
+  </div>
+  <p
+    aria-hidden="true"
+    class="euiTitle euiStat__title emotion-euiTitle-l-euiStat__title-default"
   >
     title
   </p>
@@ -97,24 +85,20 @@
 
 exports[`EuiStat props danger is rendered 1`] = `
 <div
-  class="euiStat css-10hx1zo-euiStat-left"
->
-  <div
-    class="euiText euiStat__description emotion-euiText-s"
-  >
-    <p
-      aria-hidden="true"
-    >
-      description
-    </p>
-  </div>
-  <p
-    aria-hidden="true"
-<<<<<<< HEAD
-    class="euiTitle euiStat__title euiStat__title--danger emotion-euiTitle-l"
-=======
-    class="euiTitle euiStat__title css-r7lk1s-euiTitle-l-euiStat__title-danger"
->>>>>>> 0d7da151
+  class="euiStat emotion-euiStat-left"
+>
+  <div
+    class="euiText euiStat__description emotion-euiText-s"
+  >
+    <p
+      aria-hidden="true"
+    >
+      description
+    </p>
+  </div>
+  <p
+    aria-hidden="true"
+    class="euiTitle euiStat__title emotion-euiTitle-l-euiStat__title-danger"
   >
     title
   </p>
@@ -128,24 +112,20 @@
 
 exports[`EuiStat props default is rendered 1`] = `
 <div
-  class="euiStat css-10hx1zo-euiStat-left"
->
-  <div
-    class="euiText euiStat__description emotion-euiText-s"
-  >
-    <p
-      aria-hidden="true"
-    >
-      description
-    </p>
-  </div>
-  <p
-    aria-hidden="true"
-<<<<<<< HEAD
-    class="euiTitle euiStat__title emotion-euiTitle-l"
-=======
-    class="euiTitle euiStat__title css-1xoqla4-euiTitle-l-euiStat__title-default"
->>>>>>> 0d7da151
+  class="euiStat emotion-euiStat-left"
+>
+  <div
+    class="euiText euiStat__description emotion-euiText-s"
+  >
+    <p
+      aria-hidden="true"
+    >
+      description
+    </p>
+  </div>
+  <p
+    aria-hidden="true"
+    class="euiTitle euiStat__title emotion-euiTitle-l-euiStat__title-default"
   >
     title
   </p>
@@ -159,24 +139,20 @@
 
 exports[`EuiStat props hexcode colors are rendered 1`] = `
 <div
-  class="euiStat css-10hx1zo-euiStat-left"
->
-  <div
-    class="euiText euiStat__description emotion-euiText-s"
-  >
-    <p
-      aria-hidden="true"
-    >
-      description
-    </p>
-  </div>
-  <p
-    aria-hidden="true"
-<<<<<<< HEAD
-    class="euiTitle euiStat__title emotion-euiTitle-l"
-=======
-    class="euiTitle euiStat__title css-u22j5q-euiTitle-l-euiStat__title"
->>>>>>> 0d7da151
+  class="euiStat emotion-euiStat-left"
+>
+  <div
+    class="euiText euiStat__description emotion-euiText-s"
+  >
+    <p
+      aria-hidden="true"
+    >
+      description
+    </p>
+  </div>
+  <p
+    aria-hidden="true"
+    class="euiTitle euiStat__title emotion-euiTitle-l-euiStat__title"
     style="color:#EB1919"
   >
     title
@@ -191,24 +167,20 @@
 
 exports[`EuiStat props l is rendered 1`] = `
 <div
-  class="euiStat css-10hx1zo-euiStat-left"
->
-  <div
-    class="euiText euiStat__description emotion-euiText-s"
-  >
-    <p
-      aria-hidden="true"
-    >
-      description
-    </p>
-  </div>
-  <p
-    aria-hidden="true"
-<<<<<<< HEAD
-    class="euiTitle euiStat__title emotion-euiTitle-l"
-=======
-    class="euiTitle euiStat__title css-1xoqla4-euiTitle-l-euiStat__title-default"
->>>>>>> 0d7da151
+  class="euiStat emotion-euiStat-left"
+>
+  <div
+    class="euiText euiStat__description emotion-euiText-s"
+  >
+    <p
+      aria-hidden="true"
+    >
+      description
+    </p>
+  </div>
+  <p
+    aria-hidden="true"
+    class="euiTitle euiStat__title emotion-euiTitle-l-euiStat__title-default"
   >
     title
   </p>
@@ -222,24 +194,20 @@
 
 exports[`EuiStat props left is rendered 1`] = `
 <div
-  class="euiStat css-10hx1zo-euiStat-left"
->
-  <div
-    class="euiText euiStat__description emotion-euiText-s"
-  >
-    <p
-      aria-hidden="true"
-    >
-      description
-    </p>
-  </div>
-  <p
-    aria-hidden="true"
-<<<<<<< HEAD
-    class="euiTitle euiStat__title emotion-euiTitle-l"
-=======
-    class="euiTitle euiStat__title css-1xoqla4-euiTitle-l-euiStat__title-default"
->>>>>>> 0d7da151
+  class="euiStat emotion-euiStat-left"
+>
+  <div
+    class="euiText euiStat__description emotion-euiText-s"
+  >
+    <p
+      aria-hidden="true"
+    >
+      description
+    </p>
+  </div>
+  <p
+    aria-hidden="true"
+    class="euiTitle euiStat__title emotion-euiTitle-l-euiStat__title-default"
   >
     title
   </p>
@@ -254,7 +222,7 @@
 exports[`EuiStat props loading is rendered 1`] = `
 <div
   aria-label="aria-label"
-  class="euiStat testClass1 testClass2 css-10hx1zo-euiStat-left"
+  class="euiStat testClass1 testClass2 emotion-euiStat-left"
   data-test-subj="test subject string"
 >
   <div
@@ -268,11 +236,7 @@
   </div>
   <p
     aria-hidden="true"
-<<<<<<< HEAD
-    class="euiTitle euiStat__title euiStat__title-isLoading emotion-euiTitle-l"
-=======
-    class="euiTitle euiStat__title css-7d62ue-euiTitle-l-euiStat__title-default-isLoading"
->>>>>>> 0d7da151
+    class="euiTitle euiStat__title emotion-euiTitle-l-euiStat__title-default-isLoading"
   >
     --
   </p>
@@ -286,24 +250,20 @@
 
 exports[`EuiStat props m is rendered 1`] = `
 <div
-  class="euiStat css-10hx1zo-euiStat-left"
->
-  <div
-    class="euiText euiStat__description emotion-euiText-s"
-  >
-    <p
-      aria-hidden="true"
-    >
-      description
-    </p>
-  </div>
-  <p
-    aria-hidden="true"
-<<<<<<< HEAD
-    class="euiTitle euiStat__title emotion-euiTitle-m"
-=======
-    class="euiTitle euiStat__title css-s10lms-euiTitle-m-euiStat__title-default"
->>>>>>> 0d7da151
+  class="euiStat emotion-euiStat-left"
+>
+  <div
+    class="euiText euiStat__description emotion-euiText-s"
+  >
+    <p
+      aria-hidden="true"
+    >
+      description
+    </p>
+  </div>
+  <p
+    aria-hidden="true"
+    class="euiTitle euiStat__title emotion-euiTitle-m-euiStat__title-default"
   >
     title
   </p>
@@ -317,24 +277,20 @@
 
 exports[`EuiStat props primary is rendered 1`] = `
 <div
-  class="euiStat css-10hx1zo-euiStat-left"
->
-  <div
-    class="euiText euiStat__description emotion-euiText-s"
-  >
-    <p
-      aria-hidden="true"
-    >
-      description
-    </p>
-  </div>
-  <p
-    aria-hidden="true"
-<<<<<<< HEAD
-    class="euiTitle euiStat__title euiStat__title--primary emotion-euiTitle-l"
-=======
-    class="euiTitle euiStat__title css-1mvd3te-euiTitle-l-euiStat__title-primary"
->>>>>>> 0d7da151
+  class="euiStat emotion-euiStat-left"
+>
+  <div
+    class="euiText euiStat__description emotion-euiText-s"
+  >
+    <p
+      aria-hidden="true"
+    >
+      description
+    </p>
+  </div>
+  <p
+    aria-hidden="true"
+    class="euiTitle euiStat__title emotion-euiTitle-l-euiStat__title-primary"
   >
     title
   </p>
@@ -348,7 +304,7 @@
 
 exports[`EuiStat props render with custom description element 1`] = `
 <div
-  class="euiStat css-10hx1zo-euiStat-left"
+  class="euiStat emotion-euiStat-left"
 >
   <div
     class="euiText euiStat__description emotion-euiText-s"
@@ -363,11 +319,7 @@
   </div>
   <p
     aria-hidden="true"
-<<<<<<< HEAD
-    class="euiTitle euiStat__title emotion-euiTitle-l"
-=======
-    class="euiTitle euiStat__title css-u22j5q-euiTitle-l-euiStat__title"
->>>>>>> 0d7da151
+    class="euiTitle euiStat__title emotion-euiTitle-l-euiStat__title"
     style="color:#EB1919"
   >
     title
@@ -377,24 +329,20 @@
 
 exports[`EuiStat props render with custom title element 1`] = `
 <div
-  class="euiStat css-10hx1zo-euiStat-left"
->
-  <div
-    class="euiText euiStat__description emotion-euiText-s"
-  >
-    <p
-      aria-hidden="true"
-    >
-      description
-    </p>
-  </div>
-  <div
-    aria-hidden="true"
-<<<<<<< HEAD
-    class="euiTitle euiStat__title emotion-euiTitle-l"
-=======
-    class="euiTitle euiStat__title css-1xoqla4-euiTitle-l-euiStat__title-default"
->>>>>>> 0d7da151
+  class="euiStat emotion-euiStat-left"
+>
+  <div
+    class="euiText euiStat__description emotion-euiText-s"
+  >
+    <p
+      aria-hidden="true"
+    >
+      description
+    </p>
+  </div>
+  <div
+    aria-hidden="true"
+    class="euiTitle euiStat__title emotion-euiTitle-l-euiStat__title-default"
   >
     <div>
       title
@@ -405,24 +353,20 @@
 
 exports[`EuiStat props right is rendered 1`] = `
 <div
-  class="euiStat css-dsvwis-euiStat-right"
->
-  <div
-    class="euiText euiStat__description emotion-euiText-s"
-  >
-    <p
-      aria-hidden="true"
-    >
-      description
-    </p>
-  </div>
-  <p
-    aria-hidden="true"
-<<<<<<< HEAD
-    class="euiTitle euiStat__title emotion-euiTitle-l"
-=======
-    class="euiTitle euiStat__title css-1xoqla4-euiTitle-l-euiStat__title-default"
->>>>>>> 0d7da151
+  class="euiStat emotion-euiStat-right"
+>
+  <div
+    class="euiText euiStat__description emotion-euiText-s"
+  >
+    <p
+      aria-hidden="true"
+    >
+      description
+    </p>
+  </div>
+  <p
+    aria-hidden="true"
+    class="euiTitle euiStat__title emotion-euiTitle-l-euiStat__title-default"
   >
     title
   </p>
@@ -436,24 +380,20 @@
 
 exports[`EuiStat props s is rendered 1`] = `
 <div
-  class="euiStat css-10hx1zo-euiStat-left"
->
-  <div
-    class="euiText euiStat__description emotion-euiText-s"
-  >
-    <p
-      aria-hidden="true"
-    >
-      description
-    </p>
-  </div>
-  <p
-    aria-hidden="true"
-<<<<<<< HEAD
-    class="euiTitle euiStat__title emotion-euiTitle-s"
-=======
-    class="euiTitle euiStat__title css-1qa61ob-euiTitle-s-euiStat__title-default"
->>>>>>> 0d7da151
+  class="euiStat emotion-euiStat-left"
+>
+  <div
+    class="euiText euiStat__description emotion-euiText-s"
+  >
+    <p
+      aria-hidden="true"
+    >
+      description
+    </p>
+  </div>
+  <p
+    aria-hidden="true"
+    class="euiTitle euiStat__title emotion-euiTitle-s-euiStat__title-default"
   >
     title
   </p>
@@ -467,24 +407,20 @@
 
 exports[`EuiStat props subdued is rendered 1`] = `
 <div
-  class="euiStat css-10hx1zo-euiStat-left"
->
-  <div
-    class="euiText euiStat__description emotion-euiText-s"
-  >
-    <p
-      aria-hidden="true"
-    >
-      description
-    </p>
-  </div>
-  <p
-    aria-hidden="true"
-<<<<<<< HEAD
-    class="euiTitle euiStat__title euiStat__title--subdued emotion-euiTitle-l"
-=======
-    class="euiTitle euiStat__title css-1g16j5h-euiTitle-l-euiStat__title-subdued"
->>>>>>> 0d7da151
+  class="euiStat emotion-euiStat-left"
+>
+  <div
+    class="euiText euiStat__description emotion-euiText-s"
+  >
+    <p
+      aria-hidden="true"
+    >
+      description
+    </p>
+  </div>
+  <p
+    aria-hidden="true"
+    class="euiTitle euiStat__title emotion-euiTitle-l-euiStat__title-subdued"
   >
     title
   </p>
@@ -498,24 +434,20 @@
 
 exports[`EuiStat props success is rendered 1`] = `
 <div
-  class="euiStat css-10hx1zo-euiStat-left"
->
-  <div
-    class="euiText euiStat__description emotion-euiText-s"
-  >
-    <p
-      aria-hidden="true"
-    >
-      description
-    </p>
-  </div>
-  <p
-    aria-hidden="true"
-<<<<<<< HEAD
-    class="euiTitle euiStat__title euiStat__title--success emotion-euiTitle-l"
-=======
-    class="euiTitle euiStat__title css-1c2unxr-euiTitle-l-euiStat__title-success"
->>>>>>> 0d7da151
+  class="euiStat emotion-euiStat-left"
+>
+  <div
+    class="euiText euiStat__description emotion-euiText-s"
+  >
+    <p
+      aria-hidden="true"
+    >
+      description
+    </p>
+  </div>
+  <p
+    aria-hidden="true"
+    class="euiTitle euiStat__title emotion-euiTitle-l-euiStat__title-success"
   >
     title
   </p>
@@ -529,15 +461,11 @@
 
 exports[`EuiStat props title and description are reversed 1`] = `
 <div
-  class="euiStat css-10hx1zo-euiStat-left"
->
-  <p
-    aria-hidden="true"
-<<<<<<< HEAD
-    class="euiTitle euiStat__title emotion-euiTitle-l"
-=======
-    class="euiTitle euiStat__title css-1xoqla4-euiTitle-l-euiStat__title-default"
->>>>>>> 0d7da151
+  class="euiStat emotion-euiStat-left"
+>
+  <p
+    aria-hidden="true"
+    class="euiTitle euiStat__title emotion-euiTitle-l-euiStat__title-default"
   >
     title
   </p>
@@ -560,24 +488,20 @@
 
 exports[`EuiStat props xs is rendered 1`] = `
 <div
-  class="euiStat css-10hx1zo-euiStat-left"
->
-  <div
-    class="euiText euiStat__description emotion-euiText-s"
-  >
-    <p
-      aria-hidden="true"
-    >
-      description
-    </p>
-  </div>
-  <p
-    aria-hidden="true"
-<<<<<<< HEAD
-    class="euiTitle euiStat__title emotion-euiTitle-xs"
-=======
-    class="euiTitle euiStat__title css-1ns3k2c-euiTitle-xs-euiStat__title-default"
->>>>>>> 0d7da151
+  class="euiStat emotion-euiStat-left"
+>
+  <div
+    class="euiText euiStat__description emotion-euiText-s"
+  >
+    <p
+      aria-hidden="true"
+    >
+      description
+    </p>
+  </div>
+  <p
+    aria-hidden="true"
+    class="euiTitle euiStat__title emotion-euiTitle-xs-euiStat__title-default"
   >
     title
   </p>
@@ -591,24 +515,20 @@
 
 exports[`EuiStat props xxs is rendered 1`] = `
 <div
-  class="euiStat css-10hx1zo-euiStat-left"
->
-  <div
-    class="euiText euiStat__description emotion-euiText-s"
-  >
-    <p
-      aria-hidden="true"
-    >
-      description
-    </p>
-  </div>
-  <p
-    aria-hidden="true"
-<<<<<<< HEAD
-    class="euiTitle euiStat__title emotion-euiTitle-xxs"
-=======
-    class="euiTitle euiStat__title css-ent020-euiTitle-xxs-euiStat__title-default"
->>>>>>> 0d7da151
+  class="euiStat emotion-euiStat-left"
+>
+  <div
+    class="euiText euiStat__description emotion-euiText-s"
+  >
+    <p
+      aria-hidden="true"
+    >
+      description
+    </p>
+  </div>
+  <p
+    aria-hidden="true"
+    class="euiTitle euiStat__title emotion-euiTitle-xxs-euiStat__title-default"
   >
     title
   </p>
@@ -622,24 +542,20 @@
 
 exports[`EuiStat props xxxs is rendered 1`] = `
 <div
-  class="euiStat css-10hx1zo-euiStat-left"
->
-  <div
-    class="euiText euiStat__description emotion-euiText-s"
-  >
-    <p
-      aria-hidden="true"
-    >
-      description
-    </p>
-  </div>
-  <p
-    aria-hidden="true"
-<<<<<<< HEAD
-    class="euiTitle euiStat__title emotion-euiTitle-xxxs"
-=======
-    class="euiTitle euiStat__title css-16l0ulc-euiTitle-xxxs-euiStat__title-default"
->>>>>>> 0d7da151
+  class="euiStat emotion-euiStat-left"
+>
+  <div
+    class="euiText euiStat__description emotion-euiText-s"
+  >
+    <p
+      aria-hidden="true"
+    >
+      description
+    </p>
+  </div>
+  <p
+    aria-hidden="true"
+    class="euiTitle euiStat__title emotion-euiTitle-xxxs-euiStat__title-default"
   >
     title
   </p>
