// Jest Snapshot v1, https://goo.gl/fbAQLP

exports[`EuiPageSection is rendered 1`] = `
<div
  aria-label="aria-label"
  class="testClass1 testClass2 css-npj38n-euiPageSection-l-top-transparent"
  data-test-subj="test subject string"
>
  <div
<<<<<<< HEAD
    class="css-1iy07oy-euiPageRestictWidthStyles-l-EuiPageSection"
=======
    class="css-10pkat8-euiPageSection__width-l"
>>>>>>> 1cad3be9
  />
</div>
`;

exports[`EuiPageSection props alignment center is rendered 1`] = `
<div
  class="css-85enli-euiPageSection-l-center-transparent"
>
  <div
<<<<<<< HEAD
    class="css-1lpwpgn-euiPageRestictWidthStyles-l-EuiPageSection"
=======
    class="css-1isurur-euiPageSection__width-l"
>>>>>>> 1cad3be9
  />
</div>
`;

exports[`EuiPageSection props alignment horizontalCenter is rendered 1`] = `
<div
  class="css-14uzs5l-euiPageSection-l-horizontalCenter-transparent"
>
  <div
<<<<<<< HEAD
    class="css-1lpwpgn-euiPageRestictWidthStyles-l-EuiPageSection"
=======
    class="css-1isurur-euiPageSection__width-l"
>>>>>>> 1cad3be9
  />
</div>
`;

exports[`EuiPageSection props alignment top is rendered 1`] = `
<div
  class="css-npj38n-euiPageSection-l-top-transparent"
>
  <div
<<<<<<< HEAD
    class="css-1iy07oy-euiPageRestictWidthStyles-l-EuiPageSection"
=======
    class="css-10pkat8-euiPageSection__width-l"
>>>>>>> 1cad3be9
  />
</div>
`;

exports[`EuiPageSection props bottomBorder can be true 1`] = `
<div
  class="css-npj38n-euiPageSection-l-top-transparent"
>
  <div
<<<<<<< HEAD
    class="css-d4n4nx-euiPageRestictWidthStyles-l-border-EuiPageSection"
=======
    class="css-zpl7n-euiPageSection__width-l-border"
>>>>>>> 1cad3be9
  />
</div>
`;

exports[`EuiPageSection props color accent is rendered 1`] = `
<div
  class="css-jdgeyb-euiPageSection-l-top-accent"
>
  <div
<<<<<<< HEAD
    class="css-1iy07oy-euiPageRestictWidthStyles-l-EuiPageSection"
=======
    class="css-10pkat8-euiPageSection__width-l"
>>>>>>> 1cad3be9
  />
</div>
`;

exports[`EuiPageSection props color danger is rendered 1`] = `
<div
  class="css-1az1rt2-euiPageSection-l-top-danger"
>
  <div
<<<<<<< HEAD
    class="css-1iy07oy-euiPageRestictWidthStyles-l-EuiPageSection"
=======
    class="css-10pkat8-euiPageSection__width-l"
>>>>>>> 1cad3be9
  />
</div>
`;

exports[`EuiPageSection props color plain is rendered 1`] = `
<div
  class="css-1z00izn-euiPageSection-l-top-plain"
>
  <div
<<<<<<< HEAD
    class="css-1iy07oy-euiPageRestictWidthStyles-l-EuiPageSection"
=======
    class="css-10pkat8-euiPageSection__width-l"
>>>>>>> 1cad3be9
  />
</div>
`;

exports[`EuiPageSection props color primary is rendered 1`] = `
<div
  class="css-r3f5kg-euiPageSection-l-top-primary"
>
  <div
<<<<<<< HEAD
    class="css-1iy07oy-euiPageRestictWidthStyles-l-EuiPageSection"
=======
    class="css-10pkat8-euiPageSection__width-l"
>>>>>>> 1cad3be9
  />
</div>
`;

exports[`EuiPageSection props color subdued is rendered 1`] = `
<div
  class="css-5nbjgw-euiPageSection-l-top-subdued"
>
  <div
<<<<<<< HEAD
    class="css-1iy07oy-euiPageRestictWidthStyles-l-EuiPageSection"
=======
    class="css-10pkat8-euiPageSection__width-l"
>>>>>>> 1cad3be9
  />
</div>
`;

exports[`EuiPageSection props color success is rendered 1`] = `
<div
  class="css-17kf5rd-euiPageSection-l-top-success"
>
  <div
<<<<<<< HEAD
    class="css-1iy07oy-euiPageRestictWidthStyles-l-EuiPageSection"
=======
    class="css-10pkat8-euiPageSection__width-l"
>>>>>>> 1cad3be9
  />
</div>
`;

exports[`EuiPageSection props color transparent is rendered 1`] = `
<div
  class="css-npj38n-euiPageSection-l-top-transparent"
>
  <div
<<<<<<< HEAD
    class="css-1iy07oy-euiPageRestictWidthStyles-l-EuiPageSection"
=======
    class="css-10pkat8-euiPageSection__width-l"
>>>>>>> 1cad3be9
  />
</div>
`;

exports[`EuiPageSection props color warning is rendered 1`] = `
<div
  class="css-6o8lyd-euiPageSection-l-top-warning"
>
  <div
<<<<<<< HEAD
    class="css-1iy07oy-euiPageRestictWidthStyles-l-EuiPageSection"
=======
    class="css-10pkat8-euiPageSection__width-l"
>>>>>>> 1cad3be9
  />
</div>
`;

exports[`EuiPageSection props contentProps are passed down 1`] = `
<div
  class="css-npj38n-euiPageSection-l-top-transparent"
>
  <div
    aria-label="aria-label"
<<<<<<< HEAD
    class="testClass1 testClass2 css-1iy07oy-euiPageRestictWidthStyles-l-EuiPageSection"
=======
    class="testClass1 testClass2 css-10pkat8-euiPageSection__width-l"
>>>>>>> 1cad3be9
    data-test-subj="test subject string"
  />
</div>
`;

exports[`EuiPageSection props grow can be true 1`] = `
<div
  class="css-1e0odcr-euiPageSection-grow-l-top-transparent"
>
  <div
<<<<<<< HEAD
    class="css-1iy07oy-euiPageRestictWidthStyles-l-EuiPageSection"
=======
    class="css-10pkat8-euiPageSection__width-l"
>>>>>>> 1cad3be9
  />
</div>
`;

exports[`EuiPageSection props paddingSize l is rendered 1`] = `
<div
  class="css-npj38n-euiPageSection-l-top-transparent"
>
  <div
<<<<<<< HEAD
    class="css-1iy07oy-euiPageRestictWidthStyles-l-EuiPageSection"
=======
    class="css-10pkat8-euiPageSection__width-l"
>>>>>>> 1cad3be9
  />
</div>
`;

exports[`EuiPageSection props paddingSize m is rendered 1`] = `
<div
  class="css-11vpkfb-euiPageSection-m-top-transparent"
>
  <div
<<<<<<< HEAD
    class="css-1johrno-euiPageRestictWidthStyles-m-EuiPageSection"
=======
    class="css-r5o87e-euiPageSection__width-m"
>>>>>>> 1cad3be9
  />
</div>
`;

exports[`EuiPageSection props paddingSize none is rendered 1`] = `
<div
  class="css-utbtd9-euiPageSection-top-transparent"
>
  <div
<<<<<<< HEAD
    class="css-6hu19r-euiPageRestictWidthStyles-EuiPageSection"
=======
    class="css-17q7k44-euiPageSection__width"
>>>>>>> 1cad3be9
  />
</div>
`;

exports[`EuiPageSection props paddingSize s is rendered 1`] = `
<div
  class="css-8fzuso-euiPageSection-s-top-transparent"
>
  <div
<<<<<<< HEAD
    class="css-owi9ki-euiPageRestictWidthStyles-s-EuiPageSection"
=======
    class="css-x2ge1o-euiPageSection__width-s"
>>>>>>> 1cad3be9
  />
</div>
`;

exports[`EuiPageSection props paddingSize xl is rendered 1`] = `
<div
  class="css-kzwuy3-euiPageSection-xl-top-transparent"
>
  <div
<<<<<<< HEAD
    class="css-1rv4ba2-euiPageRestictWidthStyles-xl-EuiPageSection"
=======
    class="css-1395yyy-euiPageSection__width-xl"
>>>>>>> 1cad3be9
  />
</div>
`;

exports[`EuiPageSection props paddingSize xs is rendered 1`] = `
<div
  class="css-v3ihak-euiPageSection-xs-top-transparent"
>
  <div
<<<<<<< HEAD
    class="css-1ur4fks-euiPageRestictWidthStyles-xs-EuiPageSection"
=======
    class="css-1ebgf5s-euiPageSection__width-xs"
>>>>>>> 1cad3be9
  />
</div>
`;

exports[`EuiPageSection props restrictWidth can be true 1`] = `
<div
  class="css-npj38n-euiPageSection-l-top-transparent"
>
  <div
<<<<<<< HEAD
    class="css-gmhk7n-euiPageRestictWidthStyles-l-EuiPageSection"
=======
    class="css-12fxf36-euiPageSection__width-l"
>>>>>>> 1cad3be9
  />
</div>
`;<|MERGE_RESOLUTION|>--- conflicted
+++ resolved
@@ -7,11 +7,7 @@
   data-test-subj="test subject string"
 >
   <div
-<<<<<<< HEAD
-    class="css-1iy07oy-euiPageRestictWidthStyles-l-EuiPageSection"
-=======
-    class="css-10pkat8-euiPageSection__width-l"
->>>>>>> 1cad3be9
+    class="css-10pkat8-euiPageSection__width-l"
   />
 </div>
 `;
@@ -21,11 +17,7 @@
   class="css-85enli-euiPageSection-l-center-transparent"
 >
   <div
-<<<<<<< HEAD
-    class="css-1lpwpgn-euiPageRestictWidthStyles-l-EuiPageSection"
-=======
     class="css-1isurur-euiPageSection__width-l"
->>>>>>> 1cad3be9
   />
 </div>
 `;
@@ -35,11 +27,7 @@
   class="css-14uzs5l-euiPageSection-l-horizontalCenter-transparent"
 >
   <div
-<<<<<<< HEAD
-    class="css-1lpwpgn-euiPageRestictWidthStyles-l-EuiPageSection"
-=======
     class="css-1isurur-euiPageSection__width-l"
->>>>>>> 1cad3be9
   />
 </div>
 `;
@@ -49,11 +37,7 @@
   class="css-npj38n-euiPageSection-l-top-transparent"
 >
   <div
-<<<<<<< HEAD
-    class="css-1iy07oy-euiPageRestictWidthStyles-l-EuiPageSection"
-=======
-    class="css-10pkat8-euiPageSection__width-l"
->>>>>>> 1cad3be9
+    class="css-10pkat8-euiPageSection__width-l"
   />
 </div>
 `;
@@ -63,11 +47,7 @@
   class="css-npj38n-euiPageSection-l-top-transparent"
 >
   <div
-<<<<<<< HEAD
-    class="css-d4n4nx-euiPageRestictWidthStyles-l-border-EuiPageSection"
-=======
     class="css-zpl7n-euiPageSection__width-l-border"
->>>>>>> 1cad3be9
   />
 </div>
 `;
@@ -77,11 +57,7 @@
   class="css-jdgeyb-euiPageSection-l-top-accent"
 >
   <div
-<<<<<<< HEAD
-    class="css-1iy07oy-euiPageRestictWidthStyles-l-EuiPageSection"
-=======
-    class="css-10pkat8-euiPageSection__width-l"
->>>>>>> 1cad3be9
+    class="css-10pkat8-euiPageSection__width-l"
   />
 </div>
 `;
@@ -91,11 +67,7 @@
   class="css-1az1rt2-euiPageSection-l-top-danger"
 >
   <div
-<<<<<<< HEAD
-    class="css-1iy07oy-euiPageRestictWidthStyles-l-EuiPageSection"
-=======
-    class="css-10pkat8-euiPageSection__width-l"
->>>>>>> 1cad3be9
+    class="css-10pkat8-euiPageSection__width-l"
   />
 </div>
 `;
@@ -105,11 +77,7 @@
   class="css-1z00izn-euiPageSection-l-top-plain"
 >
   <div
-<<<<<<< HEAD
-    class="css-1iy07oy-euiPageRestictWidthStyles-l-EuiPageSection"
-=======
-    class="css-10pkat8-euiPageSection__width-l"
->>>>>>> 1cad3be9
+    class="css-10pkat8-euiPageSection__width-l"
   />
 </div>
 `;
@@ -119,11 +87,7 @@
   class="css-r3f5kg-euiPageSection-l-top-primary"
 >
   <div
-<<<<<<< HEAD
-    class="css-1iy07oy-euiPageRestictWidthStyles-l-EuiPageSection"
-=======
-    class="css-10pkat8-euiPageSection__width-l"
->>>>>>> 1cad3be9
+    class="css-10pkat8-euiPageSection__width-l"
   />
 </div>
 `;
@@ -133,11 +97,7 @@
   class="css-5nbjgw-euiPageSection-l-top-subdued"
 >
   <div
-<<<<<<< HEAD
-    class="css-1iy07oy-euiPageRestictWidthStyles-l-EuiPageSection"
-=======
-    class="css-10pkat8-euiPageSection__width-l"
->>>>>>> 1cad3be9
+    class="css-10pkat8-euiPageSection__width-l"
   />
 </div>
 `;
@@ -147,11 +107,7 @@
   class="css-17kf5rd-euiPageSection-l-top-success"
 >
   <div
-<<<<<<< HEAD
-    class="css-1iy07oy-euiPageRestictWidthStyles-l-EuiPageSection"
-=======
-    class="css-10pkat8-euiPageSection__width-l"
->>>>>>> 1cad3be9
+    class="css-10pkat8-euiPageSection__width-l"
   />
 </div>
 `;
@@ -161,11 +117,7 @@
   class="css-npj38n-euiPageSection-l-top-transparent"
 >
   <div
-<<<<<<< HEAD
-    class="css-1iy07oy-euiPageRestictWidthStyles-l-EuiPageSection"
-=======
-    class="css-10pkat8-euiPageSection__width-l"
->>>>>>> 1cad3be9
+    class="css-10pkat8-euiPageSection__width-l"
   />
 </div>
 `;
@@ -175,11 +127,7 @@
   class="css-6o8lyd-euiPageSection-l-top-warning"
 >
   <div
-<<<<<<< HEAD
-    class="css-1iy07oy-euiPageRestictWidthStyles-l-EuiPageSection"
-=======
-    class="css-10pkat8-euiPageSection__width-l"
->>>>>>> 1cad3be9
+    class="css-10pkat8-euiPageSection__width-l"
   />
 </div>
 `;
@@ -190,11 +138,7 @@
 >
   <div
     aria-label="aria-label"
-<<<<<<< HEAD
-    class="testClass1 testClass2 css-1iy07oy-euiPageRestictWidthStyles-l-EuiPageSection"
-=======
     class="testClass1 testClass2 css-10pkat8-euiPageSection__width-l"
->>>>>>> 1cad3be9
     data-test-subj="test subject string"
   />
 </div>
@@ -205,11 +149,7 @@
   class="css-1e0odcr-euiPageSection-grow-l-top-transparent"
 >
   <div
-<<<<<<< HEAD
-    class="css-1iy07oy-euiPageRestictWidthStyles-l-EuiPageSection"
-=======
-    class="css-10pkat8-euiPageSection__width-l"
->>>>>>> 1cad3be9
+    class="css-10pkat8-euiPageSection__width-l"
   />
 </div>
 `;
@@ -219,11 +159,7 @@
   class="css-npj38n-euiPageSection-l-top-transparent"
 >
   <div
-<<<<<<< HEAD
-    class="css-1iy07oy-euiPageRestictWidthStyles-l-EuiPageSection"
-=======
-    class="css-10pkat8-euiPageSection__width-l"
->>>>>>> 1cad3be9
+    class="css-10pkat8-euiPageSection__width-l"
   />
 </div>
 `;
@@ -233,11 +169,7 @@
   class="css-11vpkfb-euiPageSection-m-top-transparent"
 >
   <div
-<<<<<<< HEAD
-    class="css-1johrno-euiPageRestictWidthStyles-m-EuiPageSection"
-=======
     class="css-r5o87e-euiPageSection__width-m"
->>>>>>> 1cad3be9
   />
 </div>
 `;
@@ -247,11 +179,7 @@
   class="css-utbtd9-euiPageSection-top-transparent"
 >
   <div
-<<<<<<< HEAD
-    class="css-6hu19r-euiPageRestictWidthStyles-EuiPageSection"
-=======
     class="css-17q7k44-euiPageSection__width"
->>>>>>> 1cad3be9
   />
 </div>
 `;
@@ -261,11 +189,7 @@
   class="css-8fzuso-euiPageSection-s-top-transparent"
 >
   <div
-<<<<<<< HEAD
-    class="css-owi9ki-euiPageRestictWidthStyles-s-EuiPageSection"
-=======
     class="css-x2ge1o-euiPageSection__width-s"
->>>>>>> 1cad3be9
   />
 </div>
 `;
@@ -275,11 +199,7 @@
   class="css-kzwuy3-euiPageSection-xl-top-transparent"
 >
   <div
-<<<<<<< HEAD
-    class="css-1rv4ba2-euiPageRestictWidthStyles-xl-EuiPageSection"
-=======
     class="css-1395yyy-euiPageSection__width-xl"
->>>>>>> 1cad3be9
   />
 </div>
 `;
@@ -289,11 +209,7 @@
   class="css-v3ihak-euiPageSection-xs-top-transparent"
 >
   <div
-<<<<<<< HEAD
-    class="css-1ur4fks-euiPageRestictWidthStyles-xs-EuiPageSection"
-=======
     class="css-1ebgf5s-euiPageSection__width-xs"
->>>>>>> 1cad3be9
   />
 </div>
 `;
@@ -303,11 +219,7 @@
   class="css-npj38n-euiPageSection-l-top-transparent"
 >
   <div
-<<<<<<< HEAD
-    class="css-gmhk7n-euiPageRestictWidthStyles-l-EuiPageSection"
-=======
     class="css-12fxf36-euiPageSection__width-l"
->>>>>>> 1cad3be9
   />
 </div>
 `;