// Jest Snapshot v1, https://goo.gl/fbAQLP

exports[`useDataGridColumnSorting columnSorting renders a toolbar button/popover allowing users to set column sorting 1`] = `
<div
  class="euiPopover euiPopover--anchorDownLeft"
  data-test-subj="dataGridColumnSortingPopover"
>
  <div
    class="euiPopover__anchor"
  >
    <button
      class="euiButtonEmpty euiButtonEmpty--text euiButtonEmpty--xSmall euiDataGrid__controlBtn euiDataGrid__controlBtn--active"
      data-test-subj="dataGridColumnSortingButton"
      type="button"
    >
      <span
        class="euiButtonContent euiButtonEmpty__content"
      >
        <span
          class="euiButtonContent__icon"
          color="inherit"
          data-euiicon-type="sortable"
        />
        <span
          class="euiButtonEmpty__text"
        >
          1 field sorted
        </span>
      </span>
    </button>
  </div>
</div>
`;

exports[`useDataGridColumnSorting columnSorting renders a toolbar button/popover allowing users to set column sorting 2`] = `
<div
  aria-describedby="generated-id"
  aria-live="off"
  aria-modal="true"
  class="euiPanel euiPanel--plain euiPanel--paddingSmall euiPopover__panel euiPopover__panel--bottom euiDataGrid__controlPopoverWithDragDrop css-6zsgh2-euiPanel-grow-m-s-plain"
  data-autofocus="true"
  data-popover-panel="true"
  role="dialog"
  style="top: 16px; left: -22px; will-change: transform, opacity; z-index: 2000;"
  tabindex="0"
>
  <div
    class="euiPopover__panelArrow euiPopover__panelArrow--bottom"
    style="left: 10px; top: 0px;"
  />
  <p
    class="euiScreenReaderOnly"
    id="generated-id"
  >
    You are in a dialog. To close this dialog, hit escape.
  </p>
  <div>
    <div
      aria-live="assertive"
      class="euiDataGrid__controlScroll"
      role="region"
    >
      <div
        class="euiDroppable euiDroppable--noGrow"
        data-rbd-droppable-context-id="0"
        data-rbd-droppable-id="columnSorting"
        data-test-subj="droppable"
      >
        <div
          aria-describedby="rbd-hidden-text-0-hidden-text-0"
          class="euiDraggable"
          data-rbd-drag-handle-context-id="0"
          data-rbd-drag-handle-draggable-id="columnA"
          data-rbd-draggable-context-id="0"
          data-rbd-draggable-id="columnA"
          data-test-subj="draggable"
          draggable="false"
          role="button"
          tabindex="0"
        >
          <div
            class="euiDataGridColumnSorting__item false euiDraggable__item"
          >
            <p
              class="euiScreenReaderOnly"
            >
              Column A is sorting this data grid
            </p>
            <div
              class="euiFlexGroup euiFlexGroup--gutterExtraSmall euiFlexGroup--alignItemsCenter euiFlexGroup--directionRow"
              data-test-subj="euiDataGridColumnSorting-sortColumn-columnA"
            >
              <div
                class="euiFlexItem euiFlexItem--flexGrowZero"
              >
                <button
                  aria-label="Remove Column A from data grid sort"
                  class="euiButtonIcon euiButtonIcon--text euiButtonIcon--empty euiButtonIcon--xSmall euiDataGridColumnSorting__button"
                  type="button"
                >
                  <span
                    aria-hidden="true"
                    class="euiButtonIcon__icon"
                    color="inherit"
                    data-euiicon-type="cross"
                  />
                </button>
              </div>
              <div
                class="euiFlexItem euiFlexItem--flexGrowZero"
              >
                <span
                  class="euiToken euiToken--euiColorVis0 euiToken--square euiToken--light euiToken--small"
                >
                  <span
                    data-euiicon-type="tokenNumber"
                  />
                </span>
              </div>
              <div
                aria-hidden="true"
                class="euiFlexItem"
              >
                <div
                  class="euiText euiText--extraSmall"
                >
                  <p>
                    Column A
                  </p>
                </div>
              </div>
              <div
                class="euiFlexItem euiDataGridColumnSorting__orderButtons"
              >
                <fieldset
                  class="euiButtonGroup euiButtonGroup--compressed euiButtonGroup--text euiButtonGroup--fullWidth euiDataGridColumnSorting__order"
                >
                  <legend
                    class="euiScreenReaderOnly"
                  >
                    Select sorting method for Column A
                  </legend>
                  <div
                    class="euiButtonGroup__buttons"
                  >
                    <label
                      class="euiButtonGroupButton euiButtonGroupButton--text euiButtonGroupButton--small euiButtonGroupButton-isSelected"
                      data-test-subj="euiDataGridColumnSorting-sortColumn-columnA-asc"
                      for="generated-id"
                      title="Low-High"
                    >
                      <span
                        class="euiButtonContent euiButton__content"
                      >
                        <span
                          class="euiButton__text euiButtonGroupButton__textShift"
                          data-text="Low-High"
                        >
<<<<<<< HEAD
                          <input
                            checked=""
                            class="euiScreenReaderOnly"
                            data-test-subj="columnAAsc"
                            id="generated-id"
                            name="columnA"
                            type="radio"
                            value="asc"
                          />
                          Low-High
                        </span>
                      </span>
                    </label>
                    <label
                      class="euiButtonGroupButton euiButtonGroupButton--text euiButtonGroupButton--small"
                      data-test-subj="euiDataGridColumnSorting-sortColumn-columnA-desc"
                      for="generated-id"
                      title="High-Low"
=======
                          <div
                            class="euiDataGridColumnSorting__item false euiDraggable__item"
                          >
                            <p
                              class="euiScreenReaderOnly"
                            >
                              Column A is sorting this data grid
                            </p>
                            <div
                              class="euiFlexGroup euiFlexGroup--gutterExtraSmall euiFlexGroup--alignItemsCenter euiFlexGroup--directionRow"
                              data-test-subj="euiDataGridColumnSorting-sortColumn-columnA"
                            >
                              <div
                                class="euiFlexItem euiFlexItem--flexGrowZero"
                              >
                                <button
                                  aria-label="Remove Column A from data grid sort"
                                  class="euiButtonIcon euiButtonIcon--text euiButtonIcon--empty euiButtonIcon--xSmall euiDataGridColumnSorting__button"
                                  type="button"
                                >
                                  <span
                                    aria-hidden="true"
                                    class="euiButtonIcon__icon"
                                    color="inherit"
                                    data-euiicon-type="cross"
                                  />
                                </button>
                              </div>
                              <div
                                class="euiFlexItem euiFlexItem--flexGrowZero"
                              >
                                <span
                                  class="euiToken euiToken--euiColorVis0 euiToken--square euiToken--light euiToken--small"
                                >
                                  <span
                                    data-euiicon-type="tokenNumber"
                                  />
                                </span>
                              </div>
                              <div
                                aria-hidden="true"
                                class="euiFlexItem"
                              >
                                <div
                                  class="euiText euiText--extraSmall"
                                >
                                  <p>
                                    Column A
                                  </p>
                                </div>
                              </div>
                              <div
                                class="euiFlexItem euiDataGridColumnSorting__orderButtons"
                              >
                                <fieldset
                                  class="euiButtonGroup euiButtonGroup--compressed euiButtonGroup--text euiButtonGroup--fullWidth euiDataGridColumnSorting__order"
                                >
                                  <legend
                                    class="euiScreenReaderOnly"
                                  >
                                    Select sorting method for Column A
                                  </legend>
                                  <div
                                    class="euiButtonGroup__buttons"
                                  >
                                    <label
                                      class="euiButtonGroupButton euiButtonGroupButton--text euiButtonGroupButton--small euiButtonGroupButton-isSelected"
                                      data-test-subj="euiDataGridColumnSorting-sortColumn-columnA-asc"
                                      for="generated-id"
                                      title="Low-High"
                                    >
                                      <span
                                        class="euiButtonContent euiButton__content"
                                      >
                                        <span
                                          class="euiButton__text euiButtonGroupButton__textShift"
                                          data-text="Low-High"
                                        >
                                          <input
                                            checked=""
                                            class="euiScreenReaderOnly"
                                            data-test-subj="columnAAsc"
                                            id="generated-id"
                                            name="columnA"
                                            type="radio"
                                            value="asc"
                                          />
                                          Low-High
                                        </span>
                                      </span>
                                    </label>
                                    <label
                                      class="euiButtonGroupButton euiButtonGroupButton--text euiButtonGroupButton--small"
                                      data-test-subj="euiDataGridColumnSorting-sortColumn-columnA-desc"
                                      for="generated-id"
                                      title="High-Low"
                                    >
                                      <span
                                        class="euiButtonContent euiButton__content"
                                      >
                                        <span
                                          class="euiButton__text euiButtonGroupButton__textShift"
                                          data-text="High-Low"
                                        >
                                          <input
                                            class="euiScreenReaderOnly"
                                            data-test-subj="columnADesc"
                                            id="generated-id"
                                            name="columnA"
                                            type="radio"
                                            value="desc"
                                          />
                                          High-Low
                                        </span>
                                      </span>
                                    </label>
                                  </div>
                                </fieldset>
                              </div>
                              <div
                                aria-describedby="rbd-hidden-text-0-hidden-text-0"
                                aria-label="Drag handle"
                                class="euiFlexItem euiFlexItem--flexGrowZero"
                                data-rbd-drag-handle-context-id="0"
                                data-rbd-drag-handle-draggable-id="columnA"
                                draggable="false"
                                role="button"
                                tabindex="0"
                              >
                                <span
                                  color="subdued"
                                  data-euiicon-type="grab"
                                />
                              </div>
                            </div>
                          </div>
                        </div>
                        <div
                          class="euiDroppable__placeholder"
                        />
                      </div>
                    </div>
                    <div
                      class="euiPopoverFooter"
>>>>>>> 4045ff20
                    >
                      <span
                        class="euiButtonContent euiButton__content"
                      >
                        <span
                          class="euiButton__text euiButtonGroupButton__textShift"
                          data-text="High-Low"
                        >
                          <input
                            class="euiScreenReaderOnly"
                            data-test-subj="columnADesc"
                            id="generated-id"
                            name="columnA"
                            type="radio"
                            value="desc"
                          />
                          High-Low
                        </span>
                      </span>
                    </label>
                  </div>
                </fieldset>
              </div>
              <div
                aria-describedby="rbd-hidden-text-0-hidden-text-0"
                class="euiFlexItem euiFlexItem--flexGrowZero"
                data-rbd-drag-handle-context-id="0"
                data-rbd-drag-handle-draggable-id="columnA"
                draggable="false"
                role="button"
                tabindex="0"
              >
                <div
                  aria-describedby="rbd-hidden-text-0-hidden-text-0"
                  data-rbd-drag-handle-context-id="0"
                  data-rbd-drag-handle-draggable-id="columnA"
                  draggable="false"
                  role="button"
                  tabindex="0"
                >
                  <span
                    color="subdued"
                    data-euiicon-type="grab"
                  />
                </div>
              </div>
            </div>
          </div>
        </div>
        <div
          class="euiDroppable__placeholder"
        />
      </div>
    </div>
    <div
      class="euiPopoverFooter"
    >
      <div
        class="euiFlexGroup euiFlexGroup--gutterMedium euiFlexGroup--justifyContentSpaceBetween euiFlexGroup--directionRow"
      >
        <div
          class="euiFlexItem euiFlexItem--flexGrowZero"
        >
          <div
            class="euiPopover euiPopover--anchorDownLeft"
            data-test-subj="dataGridColumnSortingPopoverColumnSelection"
          >
            <div
              class="euiPopover__anchor"
            >
              <button
                class="euiButtonEmpty euiButtonEmpty--primary euiButtonEmpty--xSmall euiButtonEmpty--flushLeft"
                data-test-subj="dataGridColumnSortingSelectionButton"
                type="button"
              >
                <span
                  class="euiButtonContent euiButtonContent--iconRight euiButtonEmpty__content"
                >
                  <span
                    class="euiButtonContent__icon"
                    color="inherit"
                    data-euiicon-type="arrowDown"
                  />
                  <span
                    class="euiButtonEmpty__text"
                  >
<<<<<<< HEAD
                    Pick fields to sort by
                  </span>
                </span>
              </button>
            </div>
          </div>
        </div>
        <div
          class="euiFlexItem euiFlexItem--flexGrowZero"
        >
          <button
            class="euiButtonEmpty euiButtonEmpty--primary euiButtonEmpty--xSmall euiButtonEmpty--flushRight"
            data-test-subj="dataGridColumnSortingClearButton"
            type="button"
          >
            <span
              class="euiButtonContent euiButtonEmpty__content"
            >
              <span
                class="euiButtonEmpty__text"
              >
                Clear sorting
              </span>
            </span>
          </button>
        </div>
      </div>
=======
                    <div
                      data-focus-lock-disabled="disabled"
                      onBlur={[Function]}
                      onFocus={[Function]}
                      onScrollCapture={[Function]}
                      onTouchMoveCapture={[Function]}
                      onWheelCapture={[Function]}
                    >
                      <EuiPanel
                        aria-describedby="generated-id"
                        aria-live="off"
                        aria-modal="true"
                        className="euiPopover__panel euiPopover__panel--bottom euiDataGrid__controlPopoverWithDragDrop"
                        data-popover-panel={true}
                        hasShadow={false}
                        paddingSize="s"
                        panelRef={[Function]}
                        role="dialog"
                        style={
                          Object {
                            "left": -22,
                            "top": 16,
                            "willChange": "transform, opacity",
                            "zIndex": 2000,
                          }
                        }
                        tabIndex={0}
                      >
                        <div
                          aria-describedby="generated-id"
                          aria-live="off"
                          aria-modal="true"
                          className="euiPanel euiPanel--paddingSmall euiPanel--borderRadiusMedium euiPanel--plain euiPanel--noShadow euiPopover__panel euiPopover__panel--bottom euiDataGrid__controlPopoverWithDragDrop"
                          data-popover-panel={true}
                          role="dialog"
                          style={
                            Object {
                              "left": -22,
                              "top": 16,
                              "willChange": "transform, opacity",
                              "zIndex": 2000,
                            }
                          }
                          tabIndex={0}
                        >
                          <div
                            className="euiPopover__panelArrow euiPopover__panelArrow--bottom"
                            style={
                              Object {
                                "left": 10,
                                "top": 0,
                              }
                            }
                          />
                          <EuiScreenReaderOnly>
                            <p
                              className="euiScreenReaderOnly"
                              id="generated-id"
                            >
                              <EuiI18n
                                default="You are in a dialog. To close this dialog, hit escape."
                                token="euiPopover.screenReaderAnnouncement"
                              >
                                You are in a dialog. To close this dialog, hit escape.
                              </EuiI18n>
                            </p>
                          </EuiScreenReaderOnly>
                          <EuiMutationObserver
                            observerOptions={
                              Object {
                                "attributes": true,
                                "characterData": true,
                                "childList": true,
                                "subtree": true,
                              }
                            }
                            onMutation={[Function]}
                          >
                            <div>
                              <div
                                aria-live="assertive"
                                className="euiDataGrid__controlScroll"
                                role="region"
                              >
                                <EuiDragDropContext
                                  onDragEnd={[Function]}
                                >
                                  <DragDropContext
                                    onDragEnd={[Function]}
                                    onDragStart={[Function]}
                                  >
                                    <ErrorBoundary>
                                      <App
                                        contextId="0"
                                        dragHandleUsageInstructions="
  Press space bar to start a drag.
  When dragging you can use the arrow keys to move the item around and escape to cancel.
  Some screen readers may require you to be in focus mode or to use your pass through key
"
                                        onDragEnd={[Function]}
                                        onDragStart={[Function]}
                                        setCallbacks={[Function]}
                                      >
                                        <Provider
                                          context={
                                            Object {
                                              "$$typeof": Symbol(react.context),
                                              "Consumer": Object {
                                                "$$typeof": Symbol(react.context),
                                                "_calculateChangedBits": null,
                                                "_context": [Circular],
                                              },
                                              "Provider": Object {
                                                "$$typeof": Symbol(react.provider),
                                                "_context": [Circular],
                                              },
                                              "_calculateChangedBits": null,
                                              "_currentRenderer": Object {},
                                              "_currentRenderer2": null,
                                              "_currentValue": null,
                                              "_currentValue2": null,
                                              "_threadCount": 0,
                                            }
                                          }
                                          store={
                                            Object {
                                              "dispatch": [Function],
                                              "getState": [Function],
                                              "replaceReducer": [Function],
                                              "subscribe": [Function],
                                              Symbol(observable): [Function],
                                            }
                                          }
                                        >
                                          <EuiDroppable
                                            droppableId="columnSorting"
                                          >
                                            <Connect(Droppable)
                                              direction="vertical"
                                              droppableId="columnSorting"
                                              getContainerForClone={[Function]}
                                              ignoreContainerClipping={false}
                                              isCombineEnabled={false}
                                              isDropDisabled={false}
                                              mode="standard"
                                              renderClone={null}
                                              type="EUI_DEFAULT"
                                            >
                                              <Droppable
                                                direction="vertical"
                                                droppableId="columnSorting"
                                                getContainerForClone={[Function]}
                                                ignoreContainerClipping={false}
                                                isCombineEnabled={false}
                                                isDropDisabled={false}
                                                mode="standard"
                                                placeholder={null}
                                                renderClone={null}
                                                shouldAnimatePlaceholder={false}
                                                snapshot={
                                                  Object {
                                                    "draggingFromThisWith": null,
                                                    "draggingOverWith": null,
                                                    "isDraggingOver": false,
                                                    "isUsingPlaceholder": false,
                                                  }
                                                }
                                                type="EUI_DEFAULT"
                                                updateViewportMaxScroll={[Function]}
                                                useClone={null}
                                              >
                                                <div
                                                  className="euiDroppable euiDroppable--noGrow"
                                                  data-rbd-droppable-context-id="0"
                                                  data-rbd-droppable-id="columnSorting"
                                                  data-test-subj="droppable"
                                                >
                                                  <EuiDataGridColumnSortingDraggable
                                                    direction="asc"
                                                    display="Column A"
                                                    id="columnA"
                                                    index={0}
                                                    key="columnA"
                                                    schema={
                                                      Object {
                                                        "columnA": Object {
                                                          "columnType": "numeric",
                                                        },
                                                        "columnC": Object {
                                                          "columnType": "boolean",
                                                        },
                                                      }
                                                    }
                                                    schemaDetectors={
                                                      Array [
                                                        Object {
                                                          "comparator": [Function],
                                                          "detector": [Function],
                                                          "icon": "tokenBoolean",
                                                          "sortTextAsc": <EuiI18n
                                                            default="False-True"
                                                            token="euiDataGridSchema.booleanSortTextAsc"
                                                          />,
                                                          "sortTextDesc": <EuiI18n
                                                            default="True-False"
                                                            token="euiDataGridSchema.booleanSortTextDesc"
                                                          />,
                                                          "type": "boolean",
                                                        },
                                                        Object {
                                                          "color": "euiColorVis0",
                                                          "comparator": [Function],
                                                          "detector": [Function],
                                                          "icon": "currency",
                                                          "sortTextAsc": <EuiI18n
                                                            default="Low-High"
                                                            token="euiDataGridSchema.currencySortTextAsc"
                                                          />,
                                                          "sortTextDesc": <EuiI18n
                                                            default="High-Low"
                                                            token="euiDataGridSchema.currencySortTextDesc"
                                                          />,
                                                          "type": "currency",
                                                        },
                                                        Object {
                                                          "detector": [Function],
                                                          "icon": "tokenDate",
                                                          "sortTextAsc": <EuiI18n
                                                            default="Old-New"
                                                            token="euiDataGridSchema.dateSortTextAsc"
                                                          />,
                                                          "sortTextDesc": <EuiI18n
                                                            default="New-Old"
                                                            token="euiDataGridSchema.dateSortTextDesc"
                                                          />,
                                                          "type": "datetime",
                                                        },
                                                        Object {
                                                          "comparator": [Function],
                                                          "detector": [Function],
                                                          "icon": "tokenNumber",
                                                          "sortTextAsc": <EuiI18n
                                                            default="Low-High"
                                                            token="euiDataGridSchema.numberSortTextAsc"
                                                          />,
                                                          "sortTextDesc": <EuiI18n
                                                            default="High-Low"
                                                            token="euiDataGridSchema.numberSortTextDesc"
                                                          />,
                                                          "type": "numeric",
                                                        },
                                                        Object {
                                                          "comparator": [Function],
                                                          "detector": [Function],
                                                          "icon": "tokenObject",
                                                          "sortTextAsc": <EuiI18n
                                                            default="Small-Large"
                                                            token="euiDataGridSchema.jsonSortTextAsc"
                                                          />,
                                                          "sortTextDesc": <EuiI18n
                                                            default="Large-Small"
                                                            token="euiDataGridSchema.jsonSortTextDesc"
                                                          />,
                                                          "type": "json",
                                                        },
                                                      ]
                                                    }
                                                    sorting={
                                                      Object {
                                                        "columns": Array [
                                                          Object {
                                                            "direction": "asc",
                                                            "id": "columnA",
                                                          },
                                                        ],
                                                        "onSort": [MockFunction],
                                                      }
                                                    }
                                                  >
                                                    <EuiDraggable
                                                      draggableId="columnA"
                                                      index={0}
                                                    >
                                                      <PublicDraggable
                                                        draggableId="columnA"
                                                        index={0}
                                                        isDragDisabled={false}
                                                      >
                                                        <PrivateDraggable
                                                          canDragInteractiveElements={false}
                                                          draggableId="columnA"
                                                          index={0}
                                                          isClone={false}
                                                          isDragDisabled={false}
                                                          isEnabled={true}
                                                          shouldRespectForcePress={false}
                                                        >
                                                          <Connect(Draggable)
                                                            canDragInteractiveElements={false}
                                                            draggableId="columnA"
                                                            index={0}
                                                            isClone={false}
                                                            isDragDisabled={false}
                                                            isEnabled={true}
                                                            shouldRespectForcePress={false}
                                                          >
                                                            <Draggable
                                                              canDragInteractiveElements={false}
                                                              draggableId="columnA"
                                                              dropAnimationFinished={[Function]}
                                                              index={0}
                                                              isClone={false}
                                                              isDragDisabled={false}
                                                              isEnabled={true}
                                                              mapped={
                                                                Object {
                                                                  "combineTargetFor": null,
                                                                  "offset": Object {
                                                                    "x": 0,
                                                                    "y": 0,
                                                                  },
                                                                  "shouldAnimateDisplacement": true,
                                                                  "snapshot": Object {
                                                                    "combineTargetFor": null,
                                                                    "combineWith": null,
                                                                    "draggingOver": null,
                                                                    "dropAnimation": null,
                                                                    "isClone": false,
                                                                    "isDragging": false,
                                                                    "isDropAnimating": false,
                                                                    "mode": null,
                                                                  },
                                                                  "type": "SECONDARY",
                                                                }
                                                              }
                                                              shouldRespectForcePress={false}
                                                            >
                                                              <div
                                                                aria-describedby="rbd-hidden-text-0-hidden-text-0"
                                                                className="euiDraggable"
                                                                data-rbd-drag-handle-context-id="0"
                                                                data-rbd-drag-handle-draggable-id="columnA"
                                                                data-rbd-draggable-context-id="0"
                                                                data-rbd-draggable-id="columnA"
                                                                data-test-subj="draggable"
                                                                draggable={false}
                                                                onDragStart={[Function]}
                                                                onTransitionEnd={null}
                                                                role="button"
                                                                style={
                                                                  Object {
                                                                    "transform": null,
                                                                    "transition": null,
                                                                  }
                                                                }
                                                                tabIndex={0}
                                                              >
                                                                <div
                                                                  className="euiDataGridColumnSorting__item false euiDraggable__item"
                                                                >
                                                                  <EuiScreenReaderOnly>
                                                                    <p
                                                                      className="euiScreenReaderOnly"
                                                                    >
                                                                      <EuiI18n
                                                                        default="{display} is sorting this data grid"
                                                                        token="euiColumnSortingDraggable.activeSortLabel"
                                                                        values={
                                                                          Object {
                                                                            "display": "Column A",
                                                                          }
                                                                        }
                                                                      >
                                                                        Column A is sorting this data grid
                                                                      </EuiI18n>
                                                                    </p>
                                                                  </EuiScreenReaderOnly>
                                                                  <EuiFlexGroup
                                                                    alignItems="center"
                                                                    data-test-subj="euiDataGridColumnSorting-sortColumn-columnA"
                                                                    gutterSize="xs"
                                                                    responsive={false}
                                                                  >
                                                                    <div
                                                                      className="euiFlexGroup euiFlexGroup--gutterExtraSmall euiFlexGroup--alignItemsCenter euiFlexGroup--directionRow"
                                                                      data-test-subj="euiDataGridColumnSorting-sortColumn-columnA"
                                                                    >
                                                                      <EuiFlexItem
                                                                        grow={false}
                                                                      >
                                                                        <div
                                                                          className="euiFlexItem euiFlexItem--flexGrowZero"
                                                                        >
                                                                          <EuiI18n
                                                                            default="Remove {display} from data grid sort"
                                                                            token="euiColumnSortingDraggable.removeSortLabel"
                                                                            values={
                                                                              Object {
                                                                                "display": "Column A",
                                                                              }
                                                                            }
                                                                          >
                                                                            <EuiButtonIcon
                                                                              aria-label="Remove Column A from data grid sort"
                                                                              className="euiDataGridColumnSorting__button"
                                                                              color="text"
                                                                              iconType="cross"
                                                                              onClick={[Function]}
                                                                            >
                                                                              <button
                                                                                aria-label="Remove Column A from data grid sort"
                                                                                className="euiButtonIcon euiButtonIcon--text euiButtonIcon--empty euiButtonIcon--xSmall euiDataGridColumnSorting__button"
                                                                                onClick={[Function]}
                                                                                type="button"
                                                                              >
                                                                                <EuiIcon
                                                                                  aria-hidden="true"
                                                                                  className="euiButtonIcon__icon"
                                                                                  color="inherit"
                                                                                  size="m"
                                                                                  type="cross"
                                                                                >
                                                                                  <span
                                                                                    aria-hidden="true"
                                                                                    className="euiButtonIcon__icon"
                                                                                    color="inherit"
                                                                                    data-euiicon-type="cross"
                                                                                    size="m"
                                                                                  />
                                                                                </EuiIcon>
                                                                              </button>
                                                                            </EuiButtonIcon>
                                                                          </EuiI18n>
                                                                        </div>
                                                                      </EuiFlexItem>
                                                                      <EuiFlexItem
                                                                        grow={false}
                                                                      >
                                                                        <div
                                                                          className="euiFlexItem euiFlexItem--flexGrowZero"
                                                                        >
                                                                          <EuiToken
                                                                            iconType="tokenNumber"
                                                                          >
                                                                            <span
                                                                              className="euiToken euiToken--euiColorVis0 euiToken--square euiToken--light euiToken--small"
                                                                              style={Object {}}
                                                                            >
                                                                              <EuiIcon
                                                                                size="m"
                                                                                type="tokenNumber"
                                                                              >
                                                                                <span
                                                                                  data-euiicon-type="tokenNumber"
                                                                                  size="m"
                                                                                />
                                                                              </EuiIcon>
                                                                            </span>
                                                                          </EuiToken>
                                                                        </div>
                                                                      </EuiFlexItem>
                                                                      <EuiFlexItem
                                                                        aria-hidden={true}
                                                                      >
                                                                        <div
                                                                          aria-hidden={true}
                                                                          className="euiFlexItem"
                                                                        >
                                                                          <EuiText
                                                                            size="xs"
                                                                          >
                                                                            <div
                                                                              className="euiText euiText--extraSmall"
                                                                            >
                                                                              <p>
                                                                                Column A
                                                                              </p>
                                                                            </div>
                                                                          </EuiText>
                                                                        </div>
                                                                      </EuiFlexItem>
                                                                      <EuiFlexItem
                                                                        className="euiDataGridColumnSorting__orderButtons"
                                                                      >
                                                                        <div
                                                                          className="euiFlexItem euiDataGridColumnSorting__orderButtons"
                                                                        >
                                                                          <EuiI18n
                                                                            default="Select sorting method for {display}"
                                                                            token="euiColumnSortingDraggable.toggleLegend"
                                                                            values={
                                                                              Object {
                                                                                "display": "Column A",
                                                                              }
                                                                            }
                                                                          >
                                                                            <EuiButtonGroup
                                                                              buttonSize="compressed"
                                                                              className="euiDataGridColumnSorting__order"
                                                                              idSelected="columnAAsc"
                                                                              isFullWidth={true}
                                                                              legend="Select sorting method for Column A"
                                                                              name="columnA"
                                                                              onChange={[Function]}
                                                                              options={
                                                                                Array [
                                                                                  Object {
                                                                                    "data-test-subj": "euiDataGridColumnSorting-sortColumn-columnA-asc",
                                                                                    "id": "columnAAsc",
                                                                                    "label": <EuiI18n
                                                                                      default="Low-High"
                                                                                      token="euiDataGridSchema.numberSortTextAsc"
                                                                                    />,
                                                                                    "value": "asc",
                                                                                  },
                                                                                  Object {
                                                                                    "data-test-subj": "euiDataGridColumnSorting-sortColumn-columnA-desc",
                                                                                    "id": "columnADesc",
                                                                                    "label": <EuiI18n
                                                                                      default="High-Low"
                                                                                      token="euiDataGridSchema.numberSortTextDesc"
                                                                                    />,
                                                                                    "value": "desc",
                                                                                  },
                                                                                ]
                                                                              }
                                                                            >
                                                                              <fieldset
                                                                                className="euiButtonGroup euiButtonGroup--compressed euiButtonGroup--text euiButtonGroup--fullWidth euiDataGridColumnSorting__order"
                                                                                disabled={false}
                                                                              >
                                                                                <EuiScreenReaderOnly>
                                                                                  <legend
                                                                                    className="euiScreenReaderOnly"
                                                                                  >
                                                                                    Select sorting method for Column A
                                                                                  </legend>
                                                                                </EuiScreenReaderOnly>
                                                                                <div
                                                                                  className="euiButtonGroup__buttons"
                                                                                >
                                                                                  <EuiButtonGroupButton
                                                                                    color="text"
                                                                                    data-test-subj="euiDataGridColumnSorting-sortColumn-columnA-asc"
                                                                                    element="label"
                                                                                    id="columnAAsc"
                                                                                    isDisabled={false}
                                                                                    isIconOnly={false}
                                                                                    isSelected={true}
                                                                                    key="0"
                                                                                    label={
                                                                                      <EuiI18n
                                                                                        default="Low-High"
                                                                                        token="euiDataGridSchema.numberSortTextAsc"
                                                                                      />
                                                                                    }
                                                                                    name="columnA"
                                                                                    onChange={[Function]}
                                                                                    size="compressed"
                                                                                    value="asc"
                                                                                  >
                                                                                    <EuiButtonDisplay
                                                                                      baseClassName="euiButtonGroupButton"
                                                                                      className="euiButtonGroupButton-isSelected"
                                                                                      color="text"
                                                                                      data-test-subj="euiDataGridColumnSorting-sortColumn-columnA-asc"
                                                                                      element="label"
                                                                                      fill={false}
                                                                                      htmlFor="generated-id"
                                                                                      isDisabled={false}
                                                                                      size="s"
                                                                                      textProps={
                                                                                        Object {
                                                                                          "className": "euiButtonGroupButton__textShift",
                                                                                          "data-text": "Low-High",
                                                                                          "ref": [Function],
                                                                                        }
                                                                                      }
                                                                                      title="Low-High"
                                                                                    >
                                                                                      <label
                                                                                        className="euiButtonGroupButton euiButtonGroupButton--text euiButtonGroupButton--small euiButtonGroupButton-isSelected"
                                                                                        data-test-subj="euiDataGridColumnSorting-sortColumn-columnA-asc"
                                                                                        disabled={false}
                                                                                        htmlFor="generated-id"
                                                                                        style={
                                                                                          Object {
                                                                                            "minWidth": undefined,
                                                                                          }
                                                                                        }
                                                                                        title="Low-High"
                                                                                      >
                                                                                        <EuiButtonContent
                                                                                          className="euiButton__content"
                                                                                          iconSide="left"
                                                                                          textProps={
                                                                                            Object {
                                                                                              "className": "euiButton__text euiButtonGroupButton__textShift",
                                                                                              "data-text": "Low-High",
                                                                                              "ref": [Function],
                                                                                            }
                                                                                          }
                                                                                        >
                                                                                          <span
                                                                                            className="euiButtonContent euiButton__content"
                                                                                          >
                                                                                            <span
                                                                                              className="euiButton__text euiButtonGroupButton__textShift"
                                                                                              data-text="Low-High"
                                                                                            >
                                                                                              <input
                                                                                                checked={true}
                                                                                                className="euiScreenReaderOnly"
                                                                                                data-test-subj="columnAAsc"
                                                                                                disabled={false}
                                                                                                id="generated-id"
                                                                                                name="columnA"
                                                                                                onChange={[Function]}
                                                                                                type="radio"
                                                                                                value="asc"
                                                                                              />
                                                                                              <EuiI18n
                                                                                                default="Low-High"
                                                                                                token="euiDataGridSchema.numberSortTextAsc"
                                                                                              >
                                                                                                Low-High
                                                                                              </EuiI18n>
                                                                                            </span>
                                                                                          </span>
                                                                                        </EuiButtonContent>
                                                                                      </label>
                                                                                    </EuiButtonDisplay>
                                                                                  </EuiButtonGroupButton>
                                                                                  <EuiButtonGroupButton
                                                                                    color="text"
                                                                                    data-test-subj="euiDataGridColumnSorting-sortColumn-columnA-desc"
                                                                                    element="label"
                                                                                    id="columnADesc"
                                                                                    isDisabled={false}
                                                                                    isIconOnly={false}
                                                                                    isSelected={false}
                                                                                    key="1"
                                                                                    label={
                                                                                      <EuiI18n
                                                                                        default="High-Low"
                                                                                        token="euiDataGridSchema.numberSortTextDesc"
                                                                                      />
                                                                                    }
                                                                                    name="columnA"
                                                                                    onChange={[Function]}
                                                                                    size="compressed"
                                                                                    value="desc"
                                                                                  >
                                                                                    <EuiButtonDisplay
                                                                                      baseClassName="euiButtonGroupButton"
                                                                                      color="text"
                                                                                      data-test-subj="euiDataGridColumnSorting-sortColumn-columnA-desc"
                                                                                      element="label"
                                                                                      fill={false}
                                                                                      htmlFor="generated-id"
                                                                                      isDisabled={false}
                                                                                      size="s"
                                                                                      textProps={
                                                                                        Object {
                                                                                          "className": "euiButtonGroupButton__textShift",
                                                                                          "data-text": "High-Low",
                                                                                          "ref": [Function],
                                                                                        }
                                                                                      }
                                                                                      title="High-Low"
                                                                                    >
                                                                                      <label
                                                                                        className="euiButtonGroupButton euiButtonGroupButton--text euiButtonGroupButton--small"
                                                                                        data-test-subj="euiDataGridColumnSorting-sortColumn-columnA-desc"
                                                                                        disabled={false}
                                                                                        htmlFor="generated-id"
                                                                                        style={
                                                                                          Object {
                                                                                            "minWidth": undefined,
                                                                                          }
                                                                                        }
                                                                                        title="High-Low"
                                                                                      >
                                                                                        <EuiButtonContent
                                                                                          className="euiButton__content"
                                                                                          iconSide="left"
                                                                                          textProps={
                                                                                            Object {
                                                                                              "className": "euiButton__text euiButtonGroupButton__textShift",
                                                                                              "data-text": "High-Low",
                                                                                              "ref": [Function],
                                                                                            }
                                                                                          }
                                                                                        >
                                                                                          <span
                                                                                            className="euiButtonContent euiButton__content"
                                                                                          >
                                                                                            <span
                                                                                              className="euiButton__text euiButtonGroupButton__textShift"
                                                                                              data-text="High-Low"
                                                                                            >
                                                                                              <input
                                                                                                checked={false}
                                                                                                className="euiScreenReaderOnly"
                                                                                                data-test-subj="columnADesc"
                                                                                                disabled={false}
                                                                                                id="generated-id"
                                                                                                name="columnA"
                                                                                                onChange={[Function]}
                                                                                                type="radio"
                                                                                                value="desc"
                                                                                              />
                                                                                              <EuiI18n
                                                                                                default="High-Low"
                                                                                                token="euiDataGridSchema.numberSortTextDesc"
                                                                                              >
                                                                                                High-Low
                                                                                              </EuiI18n>
                                                                                            </span>
                                                                                          </span>
                                                                                        </EuiButtonContent>
                                                                                      </label>
                                                                                    </EuiButtonDisplay>
                                                                                  </EuiButtonGroupButton>
                                                                                </div>
                                                                              </fieldset>
                                                                            </EuiButtonGroup>
                                                                          </EuiI18n>
                                                                        </div>
                                                                      </EuiFlexItem>
                                                                      <EuiFlexItem
                                                                        aria-describedby="rbd-hidden-text-0-hidden-text-0"
                                                                        aria-label="Drag handle"
                                                                        data-rbd-drag-handle-context-id="0"
                                                                        data-rbd-drag-handle-draggable-id="columnA"
                                                                        draggable={false}
                                                                        grow={false}
                                                                        onDragStart={[Function]}
                                                                        role="button"
                                                                        tabIndex={0}
                                                                      >
                                                                        <div
                                                                          aria-describedby="rbd-hidden-text-0-hidden-text-0"
                                                                          aria-label="Drag handle"
                                                                          className="euiFlexItem euiFlexItem--flexGrowZero"
                                                                          data-rbd-drag-handle-context-id="0"
                                                                          data-rbd-drag-handle-draggable-id="columnA"
                                                                          draggable={false}
                                                                          onDragStart={[Function]}
                                                                          role="button"
                                                                          tabIndex={0}
                                                                        >
                                                                          <EuiIcon
                                                                            color="subdued"
                                                                            type="grab"
                                                                          >
                                                                            <span
                                                                              color="subdued"
                                                                              data-euiicon-type="grab"
                                                                            />
                                                                          </EuiIcon>
                                                                        </div>
                                                                      </EuiFlexItem>
                                                                    </div>
                                                                  </EuiFlexGroup>
                                                                </div>
                                                              </div>
                                                            </Draggable>
                                                          </Connect(Draggable)>
                                                        </PrivateDraggable>
                                                      </PublicDraggable>
                                                    </EuiDraggable>
                                                  </EuiDataGridColumnSortingDraggable>
                                                  <div
                                                    className="euiDroppable__placeholder"
                                                  >
                                                    <AnimateInOut
                                                      on={null}
                                                      shouldAnimate={false}
                                                    />
                                                  </div>
                                                </div>
                                              </Droppable>
                                            </Connect(Droppable)>
                                          </EuiDroppable>
                                        </Provider>
                                      </App>
                                    </ErrorBoundary>
                                  </DragDropContext>
                                </EuiDragDropContext>
                              </div>
                              <EuiPopoverFooter>
                                <div
                                  className="euiPopoverFooter"
                                >
                                  <EuiFlexGroup
                                    gutterSize="m"
                                    justifyContent="spaceBetween"
                                    responsive={false}
                                  >
                                    <div
                                      className="euiFlexGroup euiFlexGroup--gutterMedium euiFlexGroup--justifyContentSpaceBetween euiFlexGroup--directionRow"
                                    >
                                      <EuiFlexItem
                                        grow={false}
                                      >
                                        <div
                                          className="euiFlexItem euiFlexItem--flexGrowZero"
                                        >
                                          <EuiPopover
                                            anchorPosition="downLeft"
                                            button={
                                              <EuiButtonEmpty
                                                data-test-subj="dataGridColumnSortingSelectionButton"
                                                flush="left"
                                                iconSide="right"
                                                iconType="arrowDown"
                                                onClick={[Function]}
                                                size="xs"
                                              >
                                                <EuiI18n
                                                  default="Pick fields to sort by"
                                                  token="euiColumnSorting.pickFields"
                                                />
                                              </EuiButtonEmpty>
                                            }
                                            closePopover={[Function]}
                                            data-test-subj="dataGridColumnSortingPopoverColumnSelection"
                                            display="inlineBlock"
                                            hasArrow={true}
                                            isOpen={false}
                                            ownFocus={true}
                                            panelPaddingSize="none"
                                          >
                                            <div
                                              className="euiPopover euiPopover--anchorDownLeft"
                                              data-test-subj="dataGridColumnSortingPopoverColumnSelection"
                                            >
                                              <div
                                                className="euiPopover__anchor"
                                              >
                                                <EuiButtonEmpty
                                                  data-test-subj="dataGridColumnSortingSelectionButton"
                                                  flush="left"
                                                  iconSide="right"
                                                  iconType="arrowDown"
                                                  onClick={[Function]}
                                                  size="xs"
                                                >
                                                  <button
                                                    className="euiButtonEmpty euiButtonEmpty--primary euiButtonEmpty--xSmall euiButtonEmpty--flushLeft"
                                                    data-test-subj="dataGridColumnSortingSelectionButton"
                                                    disabled={false}
                                                    onClick={[Function]}
                                                    type="button"
                                                  >
                                                    <EuiButtonContent
                                                      className="euiButtonEmpty__content"
                                                      iconSide="right"
                                                      iconSize="s"
                                                      iconType="arrowDown"
                                                      textProps={
                                                        Object {
                                                          "className": "euiButtonEmpty__text",
                                                        }
                                                      }
                                                    >
                                                      <span
                                                        className="euiButtonContent euiButtonContent--iconRight euiButtonEmpty__content"
                                                      >
                                                        <EuiIcon
                                                          className="euiButtonContent__icon"
                                                          color="inherit"
                                                          size="s"
                                                          type="arrowDown"
                                                        >
                                                          <span
                                                            className="euiButtonContent__icon"
                                                            color="inherit"
                                                            data-euiicon-type="arrowDown"
                                                            size="s"
                                                          />
                                                        </EuiIcon>
                                                        <span
                                                          className="euiButtonEmpty__text"
                                                        >
                                                          <EuiI18n
                                                            default="Pick fields to sort by"
                                                            token="euiColumnSorting.pickFields"
                                                          >
                                                            Pick fields to sort by
                                                          </EuiI18n>
                                                        </span>
                                                      </span>
                                                    </EuiButtonContent>
                                                  </button>
                                                </EuiButtonEmpty>
                                              </div>
                                            </div>
                                          </EuiPopover>
                                        </div>
                                      </EuiFlexItem>
                                      <EuiFlexItem
                                        grow={false}
                                      >
                                        <div
                                          className="euiFlexItem euiFlexItem--flexGrowZero"
                                        >
                                          <EuiButtonEmpty
                                            data-test-subj="dataGridColumnSortingClearButton"
                                            flush="right"
                                            onClick={[Function]}
                                            size="xs"
                                          >
                                            <button
                                              className="euiButtonEmpty euiButtonEmpty--primary euiButtonEmpty--xSmall euiButtonEmpty--flushRight"
                                              data-test-subj="dataGridColumnSortingClearButton"
                                              disabled={false}
                                              onClick={[Function]}
                                              type="button"
                                            >
                                              <EuiButtonContent
                                                className="euiButtonEmpty__content"
                                                iconSide="left"
                                                iconSize="s"
                                                textProps={
                                                  Object {
                                                    "className": "euiButtonEmpty__text",
                                                  }
                                                }
                                              >
                                                <span
                                                  className="euiButtonContent euiButtonEmpty__content"
                                                >
                                                  <span
                                                    className="euiButtonEmpty__text"
                                                  >
                                                    <EuiI18n
                                                      default="Clear sorting"
                                                      token="euiColumnSorting.clearAll"
                                                    >
                                                      Clear sorting
                                                    </EuiI18n>
                                                  </span>
                                                </span>
                                              </EuiButtonContent>
                                            </button>
                                          </EuiButtonEmpty>
                                        </div>
                                      </EuiFlexItem>
                                    </div>
                                  </EuiFlexGroup>
                                </div>
                              </EuiPopoverFooter>
                            </div>
                          </EuiMutationObserver>
                        </div>
                      </EuiPanel>
                    </div>
                  </ForwardRef>
                  <div
                    data-focus-guard={true}
                    style={
                      Object {
                        "height": "0px",
                        "left": "1px",
                        "overflow": "hidden",
                        "padding": 0,
                        "position": "fixed",
                        "top": "1px",
                        "width": "1px",
                      }
                    }
                    tabIndex={-1}
                  />
                </ForwardRef(FocusLockUI)>
              </ForwardRef>
            </ForwardRef>
          </EuiFocusTrap>
        </Portal>
      </EuiPortal>
>>>>>>> 4045ff20
    </div>
  </div>
</div>
`;<|MERGE_RESOLUTION|>--- conflicted
+++ resolved
@@ -156,7 +156,6 @@
                           class="euiButton__text euiButtonGroupButton__textShift"
                           data-text="Low-High"
                         >
-<<<<<<< HEAD
                           <input
                             checked=""
                             class="euiScreenReaderOnly"
@@ -175,152 +174,6 @@
                       data-test-subj="euiDataGridColumnSorting-sortColumn-columnA-desc"
                       for="generated-id"
                       title="High-Low"
-=======
-                          <div
-                            class="euiDataGridColumnSorting__item false euiDraggable__item"
-                          >
-                            <p
-                              class="euiScreenReaderOnly"
-                            >
-                              Column A is sorting this data grid
-                            </p>
-                            <div
-                              class="euiFlexGroup euiFlexGroup--gutterExtraSmall euiFlexGroup--alignItemsCenter euiFlexGroup--directionRow"
-                              data-test-subj="euiDataGridColumnSorting-sortColumn-columnA"
-                            >
-                              <div
-                                class="euiFlexItem euiFlexItem--flexGrowZero"
-                              >
-                                <button
-                                  aria-label="Remove Column A from data grid sort"
-                                  class="euiButtonIcon euiButtonIcon--text euiButtonIcon--empty euiButtonIcon--xSmall euiDataGridColumnSorting__button"
-                                  type="button"
-                                >
-                                  <span
-                                    aria-hidden="true"
-                                    class="euiButtonIcon__icon"
-                                    color="inherit"
-                                    data-euiicon-type="cross"
-                                  />
-                                </button>
-                              </div>
-                              <div
-                                class="euiFlexItem euiFlexItem--flexGrowZero"
-                              >
-                                <span
-                                  class="euiToken euiToken--euiColorVis0 euiToken--square euiToken--light euiToken--small"
-                                >
-                                  <span
-                                    data-euiicon-type="tokenNumber"
-                                  />
-                                </span>
-                              </div>
-                              <div
-                                aria-hidden="true"
-                                class="euiFlexItem"
-                              >
-                                <div
-                                  class="euiText euiText--extraSmall"
-                                >
-                                  <p>
-                                    Column A
-                                  </p>
-                                </div>
-                              </div>
-                              <div
-                                class="euiFlexItem euiDataGridColumnSorting__orderButtons"
-                              >
-                                <fieldset
-                                  class="euiButtonGroup euiButtonGroup--compressed euiButtonGroup--text euiButtonGroup--fullWidth euiDataGridColumnSorting__order"
-                                >
-                                  <legend
-                                    class="euiScreenReaderOnly"
-                                  >
-                                    Select sorting method for Column A
-                                  </legend>
-                                  <div
-                                    class="euiButtonGroup__buttons"
-                                  >
-                                    <label
-                                      class="euiButtonGroupButton euiButtonGroupButton--text euiButtonGroupButton--small euiButtonGroupButton-isSelected"
-                                      data-test-subj="euiDataGridColumnSorting-sortColumn-columnA-asc"
-                                      for="generated-id"
-                                      title="Low-High"
-                                    >
-                                      <span
-                                        class="euiButtonContent euiButton__content"
-                                      >
-                                        <span
-                                          class="euiButton__text euiButtonGroupButton__textShift"
-                                          data-text="Low-High"
-                                        >
-                                          <input
-                                            checked=""
-                                            class="euiScreenReaderOnly"
-                                            data-test-subj="columnAAsc"
-                                            id="generated-id"
-                                            name="columnA"
-                                            type="radio"
-                                            value="asc"
-                                          />
-                                          Low-High
-                                        </span>
-                                      </span>
-                                    </label>
-                                    <label
-                                      class="euiButtonGroupButton euiButtonGroupButton--text euiButtonGroupButton--small"
-                                      data-test-subj="euiDataGridColumnSorting-sortColumn-columnA-desc"
-                                      for="generated-id"
-                                      title="High-Low"
-                                    >
-                                      <span
-                                        class="euiButtonContent euiButton__content"
-                                      >
-                                        <span
-                                          class="euiButton__text euiButtonGroupButton__textShift"
-                                          data-text="High-Low"
-                                        >
-                                          <input
-                                            class="euiScreenReaderOnly"
-                                            data-test-subj="columnADesc"
-                                            id="generated-id"
-                                            name="columnA"
-                                            type="radio"
-                                            value="desc"
-                                          />
-                                          High-Low
-                                        </span>
-                                      </span>
-                                    </label>
-                                  </div>
-                                </fieldset>
-                              </div>
-                              <div
-                                aria-describedby="rbd-hidden-text-0-hidden-text-0"
-                                aria-label="Drag handle"
-                                class="euiFlexItem euiFlexItem--flexGrowZero"
-                                data-rbd-drag-handle-context-id="0"
-                                data-rbd-drag-handle-draggable-id="columnA"
-                                draggable="false"
-                                role="button"
-                                tabindex="0"
-                              >
-                                <span
-                                  color="subdued"
-                                  data-euiicon-type="grab"
-                                />
-                              </div>
-                            </div>
-                          </div>
-                        </div>
-                        <div
-                          class="euiDroppable__placeholder"
-                        />
-                      </div>
-                    </div>
-                    <div
-                      class="euiPopoverFooter"
->>>>>>> 4045ff20
                     >
                       <span
                         class="euiButtonContent euiButton__content"
@@ -346,6 +199,7 @@
               </div>
               <div
                 aria-describedby="rbd-hidden-text-0-hidden-text-0"
+                aria-label="Drag handle"
                 class="euiFlexItem euiFlexItem--flexGrowZero"
                 data-rbd-drag-handle-context-id="0"
                 data-rbd-drag-handle-draggable-id="columnA"
@@ -353,19 +207,10 @@
                 role="button"
                 tabindex="0"
               >
-                <div
-                  aria-describedby="rbd-hidden-text-0-hidden-text-0"
-                  data-rbd-drag-handle-context-id="0"
-                  data-rbd-drag-handle-draggable-id="columnA"
-                  draggable="false"
-                  role="button"
-                  tabindex="0"
-                >
-                  <span
-                    color="subdued"
-                    data-euiicon-type="grab"
-                  />
-                </div>
+                <span
+                  color="subdued"
+                  data-euiicon-type="grab"
+                />
               </div>
             </div>
           </div>
@@ -407,7 +252,6 @@
                   <span
                     class="euiButtonEmpty__text"
                   >
-<<<<<<< HEAD
                     Pick fields to sort by
                   </span>
                 </span>
@@ -435,989 +279,6 @@
           </button>
         </div>
       </div>
-=======
-                    <div
-                      data-focus-lock-disabled="disabled"
-                      onBlur={[Function]}
-                      onFocus={[Function]}
-                      onScrollCapture={[Function]}
-                      onTouchMoveCapture={[Function]}
-                      onWheelCapture={[Function]}
-                    >
-                      <EuiPanel
-                        aria-describedby="generated-id"
-                        aria-live="off"
-                        aria-modal="true"
-                        className="euiPopover__panel euiPopover__panel--bottom euiDataGrid__controlPopoverWithDragDrop"
-                        data-popover-panel={true}
-                        hasShadow={false}
-                        paddingSize="s"
-                        panelRef={[Function]}
-                        role="dialog"
-                        style={
-                          Object {
-                            "left": -22,
-                            "top": 16,
-                            "willChange": "transform, opacity",
-                            "zIndex": 2000,
-                          }
-                        }
-                        tabIndex={0}
-                      >
-                        <div
-                          aria-describedby="generated-id"
-                          aria-live="off"
-                          aria-modal="true"
-                          className="euiPanel euiPanel--paddingSmall euiPanel--borderRadiusMedium euiPanel--plain euiPanel--noShadow euiPopover__panel euiPopover__panel--bottom euiDataGrid__controlPopoverWithDragDrop"
-                          data-popover-panel={true}
-                          role="dialog"
-                          style={
-                            Object {
-                              "left": -22,
-                              "top": 16,
-                              "willChange": "transform, opacity",
-                              "zIndex": 2000,
-                            }
-                          }
-                          tabIndex={0}
-                        >
-                          <div
-                            className="euiPopover__panelArrow euiPopover__panelArrow--bottom"
-                            style={
-                              Object {
-                                "left": 10,
-                                "top": 0,
-                              }
-                            }
-                          />
-                          <EuiScreenReaderOnly>
-                            <p
-                              className="euiScreenReaderOnly"
-                              id="generated-id"
-                            >
-                              <EuiI18n
-                                default="You are in a dialog. To close this dialog, hit escape."
-                                token="euiPopover.screenReaderAnnouncement"
-                              >
-                                You are in a dialog. To close this dialog, hit escape.
-                              </EuiI18n>
-                            </p>
-                          </EuiScreenReaderOnly>
-                          <EuiMutationObserver
-                            observerOptions={
-                              Object {
-                                "attributes": true,
-                                "characterData": true,
-                                "childList": true,
-                                "subtree": true,
-                              }
-                            }
-                            onMutation={[Function]}
-                          >
-                            <div>
-                              <div
-                                aria-live="assertive"
-                                className="euiDataGrid__controlScroll"
-                                role="region"
-                              >
-                                <EuiDragDropContext
-                                  onDragEnd={[Function]}
-                                >
-                                  <DragDropContext
-                                    onDragEnd={[Function]}
-                                    onDragStart={[Function]}
-                                  >
-                                    <ErrorBoundary>
-                                      <App
-                                        contextId="0"
-                                        dragHandleUsageInstructions="
-  Press space bar to start a drag.
-  When dragging you can use the arrow keys to move the item around and escape to cancel.
-  Some screen readers may require you to be in focus mode or to use your pass through key
-"
-                                        onDragEnd={[Function]}
-                                        onDragStart={[Function]}
-                                        setCallbacks={[Function]}
-                                      >
-                                        <Provider
-                                          context={
-                                            Object {
-                                              "$$typeof": Symbol(react.context),
-                                              "Consumer": Object {
-                                                "$$typeof": Symbol(react.context),
-                                                "_calculateChangedBits": null,
-                                                "_context": [Circular],
-                                              },
-                                              "Provider": Object {
-                                                "$$typeof": Symbol(react.provider),
-                                                "_context": [Circular],
-                                              },
-                                              "_calculateChangedBits": null,
-                                              "_currentRenderer": Object {},
-                                              "_currentRenderer2": null,
-                                              "_currentValue": null,
-                                              "_currentValue2": null,
-                                              "_threadCount": 0,
-                                            }
-                                          }
-                                          store={
-                                            Object {
-                                              "dispatch": [Function],
-                                              "getState": [Function],
-                                              "replaceReducer": [Function],
-                                              "subscribe": [Function],
-                                              Symbol(observable): [Function],
-                                            }
-                                          }
-                                        >
-                                          <EuiDroppable
-                                            droppableId="columnSorting"
-                                          >
-                                            <Connect(Droppable)
-                                              direction="vertical"
-                                              droppableId="columnSorting"
-                                              getContainerForClone={[Function]}
-                                              ignoreContainerClipping={false}
-                                              isCombineEnabled={false}
-                                              isDropDisabled={false}
-                                              mode="standard"
-                                              renderClone={null}
-                                              type="EUI_DEFAULT"
-                                            >
-                                              <Droppable
-                                                direction="vertical"
-                                                droppableId="columnSorting"
-                                                getContainerForClone={[Function]}
-                                                ignoreContainerClipping={false}
-                                                isCombineEnabled={false}
-                                                isDropDisabled={false}
-                                                mode="standard"
-                                                placeholder={null}
-                                                renderClone={null}
-                                                shouldAnimatePlaceholder={false}
-                                                snapshot={
-                                                  Object {
-                                                    "draggingFromThisWith": null,
-                                                    "draggingOverWith": null,
-                                                    "isDraggingOver": false,
-                                                    "isUsingPlaceholder": false,
-                                                  }
-                                                }
-                                                type="EUI_DEFAULT"
-                                                updateViewportMaxScroll={[Function]}
-                                                useClone={null}
-                                              >
-                                                <div
-                                                  className="euiDroppable euiDroppable--noGrow"
-                                                  data-rbd-droppable-context-id="0"
-                                                  data-rbd-droppable-id="columnSorting"
-                                                  data-test-subj="droppable"
-                                                >
-                                                  <EuiDataGridColumnSortingDraggable
-                                                    direction="asc"
-                                                    display="Column A"
-                                                    id="columnA"
-                                                    index={0}
-                                                    key="columnA"
-                                                    schema={
-                                                      Object {
-                                                        "columnA": Object {
-                                                          "columnType": "numeric",
-                                                        },
-                                                        "columnC": Object {
-                                                          "columnType": "boolean",
-                                                        },
-                                                      }
-                                                    }
-                                                    schemaDetectors={
-                                                      Array [
-                                                        Object {
-                                                          "comparator": [Function],
-                                                          "detector": [Function],
-                                                          "icon": "tokenBoolean",
-                                                          "sortTextAsc": <EuiI18n
-                                                            default="False-True"
-                                                            token="euiDataGridSchema.booleanSortTextAsc"
-                                                          />,
-                                                          "sortTextDesc": <EuiI18n
-                                                            default="True-False"
-                                                            token="euiDataGridSchema.booleanSortTextDesc"
-                                                          />,
-                                                          "type": "boolean",
-                                                        },
-                                                        Object {
-                                                          "color": "euiColorVis0",
-                                                          "comparator": [Function],
-                                                          "detector": [Function],
-                                                          "icon": "currency",
-                                                          "sortTextAsc": <EuiI18n
-                                                            default="Low-High"
-                                                            token="euiDataGridSchema.currencySortTextAsc"
-                                                          />,
-                                                          "sortTextDesc": <EuiI18n
-                                                            default="High-Low"
-                                                            token="euiDataGridSchema.currencySortTextDesc"
-                                                          />,
-                                                          "type": "currency",
-                                                        },
-                                                        Object {
-                                                          "detector": [Function],
-                                                          "icon": "tokenDate",
-                                                          "sortTextAsc": <EuiI18n
-                                                            default="Old-New"
-                                                            token="euiDataGridSchema.dateSortTextAsc"
-                                                          />,
-                                                          "sortTextDesc": <EuiI18n
-                                                            default="New-Old"
-                                                            token="euiDataGridSchema.dateSortTextDesc"
-                                                          />,
-                                                          "type": "datetime",
-                                                        },
-                                                        Object {
-                                                          "comparator": [Function],
-                                                          "detector": [Function],
-                                                          "icon": "tokenNumber",
-                                                          "sortTextAsc": <EuiI18n
-                                                            default="Low-High"
-                                                            token="euiDataGridSchema.numberSortTextAsc"
-                                                          />,
-                                                          "sortTextDesc": <EuiI18n
-                                                            default="High-Low"
-                                                            token="euiDataGridSchema.numberSortTextDesc"
-                                                          />,
-                                                          "type": "numeric",
-                                                        },
-                                                        Object {
-                                                          "comparator": [Function],
-                                                          "detector": [Function],
-                                                          "icon": "tokenObject",
-                                                          "sortTextAsc": <EuiI18n
-                                                            default="Small-Large"
-                                                            token="euiDataGridSchema.jsonSortTextAsc"
-                                                          />,
-                                                          "sortTextDesc": <EuiI18n
-                                                            default="Large-Small"
-                                                            token="euiDataGridSchema.jsonSortTextDesc"
-                                                          />,
-                                                          "type": "json",
-                                                        },
-                                                      ]
-                                                    }
-                                                    sorting={
-                                                      Object {
-                                                        "columns": Array [
-                                                          Object {
-                                                            "direction": "asc",
-                                                            "id": "columnA",
-                                                          },
-                                                        ],
-                                                        "onSort": [MockFunction],
-                                                      }
-                                                    }
-                                                  >
-                                                    <EuiDraggable
-                                                      draggableId="columnA"
-                                                      index={0}
-                                                    >
-                                                      <PublicDraggable
-                                                        draggableId="columnA"
-                                                        index={0}
-                                                        isDragDisabled={false}
-                                                      >
-                                                        <PrivateDraggable
-                                                          canDragInteractiveElements={false}
-                                                          draggableId="columnA"
-                                                          index={0}
-                                                          isClone={false}
-                                                          isDragDisabled={false}
-                                                          isEnabled={true}
-                                                          shouldRespectForcePress={false}
-                                                        >
-                                                          <Connect(Draggable)
-                                                            canDragInteractiveElements={false}
-                                                            draggableId="columnA"
-                                                            index={0}
-                                                            isClone={false}
-                                                            isDragDisabled={false}
-                                                            isEnabled={true}
-                                                            shouldRespectForcePress={false}
-                                                          >
-                                                            <Draggable
-                                                              canDragInteractiveElements={false}
-                                                              draggableId="columnA"
-                                                              dropAnimationFinished={[Function]}
-                                                              index={0}
-                                                              isClone={false}
-                                                              isDragDisabled={false}
-                                                              isEnabled={true}
-                                                              mapped={
-                                                                Object {
-                                                                  "combineTargetFor": null,
-                                                                  "offset": Object {
-                                                                    "x": 0,
-                                                                    "y": 0,
-                                                                  },
-                                                                  "shouldAnimateDisplacement": true,
-                                                                  "snapshot": Object {
-                                                                    "combineTargetFor": null,
-                                                                    "combineWith": null,
-                                                                    "draggingOver": null,
-                                                                    "dropAnimation": null,
-                                                                    "isClone": false,
-                                                                    "isDragging": false,
-                                                                    "isDropAnimating": false,
-                                                                    "mode": null,
-                                                                  },
-                                                                  "type": "SECONDARY",
-                                                                }
-                                                              }
-                                                              shouldRespectForcePress={false}
-                                                            >
-                                                              <div
-                                                                aria-describedby="rbd-hidden-text-0-hidden-text-0"
-                                                                className="euiDraggable"
-                                                                data-rbd-drag-handle-context-id="0"
-                                                                data-rbd-drag-handle-draggable-id="columnA"
-                                                                data-rbd-draggable-context-id="0"
-                                                                data-rbd-draggable-id="columnA"
-                                                                data-test-subj="draggable"
-                                                                draggable={false}
-                                                                onDragStart={[Function]}
-                                                                onTransitionEnd={null}
-                                                                role="button"
-                                                                style={
-                                                                  Object {
-                                                                    "transform": null,
-                                                                    "transition": null,
-                                                                  }
-                                                                }
-                                                                tabIndex={0}
-                                                              >
-                                                                <div
-                                                                  className="euiDataGridColumnSorting__item false euiDraggable__item"
-                                                                >
-                                                                  <EuiScreenReaderOnly>
-                                                                    <p
-                                                                      className="euiScreenReaderOnly"
-                                                                    >
-                                                                      <EuiI18n
-                                                                        default="{display} is sorting this data grid"
-                                                                        token="euiColumnSortingDraggable.activeSortLabel"
-                                                                        values={
-                                                                          Object {
-                                                                            "display": "Column A",
-                                                                          }
-                                                                        }
-                                                                      >
-                                                                        Column A is sorting this data grid
-                                                                      </EuiI18n>
-                                                                    </p>
-                                                                  </EuiScreenReaderOnly>
-                                                                  <EuiFlexGroup
-                                                                    alignItems="center"
-                                                                    data-test-subj="euiDataGridColumnSorting-sortColumn-columnA"
-                                                                    gutterSize="xs"
-                                                                    responsive={false}
-                                                                  >
-                                                                    <div
-                                                                      className="euiFlexGroup euiFlexGroup--gutterExtraSmall euiFlexGroup--alignItemsCenter euiFlexGroup--directionRow"
-                                                                      data-test-subj="euiDataGridColumnSorting-sortColumn-columnA"
-                                                                    >
-                                                                      <EuiFlexItem
-                                                                        grow={false}
-                                                                      >
-                                                                        <div
-                                                                          className="euiFlexItem euiFlexItem--flexGrowZero"
-                                                                        >
-                                                                          <EuiI18n
-                                                                            default="Remove {display} from data grid sort"
-                                                                            token="euiColumnSortingDraggable.removeSortLabel"
-                                                                            values={
-                                                                              Object {
-                                                                                "display": "Column A",
-                                                                              }
-                                                                            }
-                                                                          >
-                                                                            <EuiButtonIcon
-                                                                              aria-label="Remove Column A from data grid sort"
-                                                                              className="euiDataGridColumnSorting__button"
-                                                                              color="text"
-                                                                              iconType="cross"
-                                                                              onClick={[Function]}
-                                                                            >
-                                                                              <button
-                                                                                aria-label="Remove Column A from data grid sort"
-                                                                                className="euiButtonIcon euiButtonIcon--text euiButtonIcon--empty euiButtonIcon--xSmall euiDataGridColumnSorting__button"
-                                                                                onClick={[Function]}
-                                                                                type="button"
-                                                                              >
-                                                                                <EuiIcon
-                                                                                  aria-hidden="true"
-                                                                                  className="euiButtonIcon__icon"
-                                                                                  color="inherit"
-                                                                                  size="m"
-                                                                                  type="cross"
-                                                                                >
-                                                                                  <span
-                                                                                    aria-hidden="true"
-                                                                                    className="euiButtonIcon__icon"
-                                                                                    color="inherit"
-                                                                                    data-euiicon-type="cross"
-                                                                                    size="m"
-                                                                                  />
-                                                                                </EuiIcon>
-                                                                              </button>
-                                                                            </EuiButtonIcon>
-                                                                          </EuiI18n>
-                                                                        </div>
-                                                                      </EuiFlexItem>
-                                                                      <EuiFlexItem
-                                                                        grow={false}
-                                                                      >
-                                                                        <div
-                                                                          className="euiFlexItem euiFlexItem--flexGrowZero"
-                                                                        >
-                                                                          <EuiToken
-                                                                            iconType="tokenNumber"
-                                                                          >
-                                                                            <span
-                                                                              className="euiToken euiToken--euiColorVis0 euiToken--square euiToken--light euiToken--small"
-                                                                              style={Object {}}
-                                                                            >
-                                                                              <EuiIcon
-                                                                                size="m"
-                                                                                type="tokenNumber"
-                                                                              >
-                                                                                <span
-                                                                                  data-euiicon-type="tokenNumber"
-                                                                                  size="m"
-                                                                                />
-                                                                              </EuiIcon>
-                                                                            </span>
-                                                                          </EuiToken>
-                                                                        </div>
-                                                                      </EuiFlexItem>
-                                                                      <EuiFlexItem
-                                                                        aria-hidden={true}
-                                                                      >
-                                                                        <div
-                                                                          aria-hidden={true}
-                                                                          className="euiFlexItem"
-                                                                        >
-                                                                          <EuiText
-                                                                            size="xs"
-                                                                          >
-                                                                            <div
-                                                                              className="euiText euiText--extraSmall"
-                                                                            >
-                                                                              <p>
-                                                                                Column A
-                                                                              </p>
-                                                                            </div>
-                                                                          </EuiText>
-                                                                        </div>
-                                                                      </EuiFlexItem>
-                                                                      <EuiFlexItem
-                                                                        className="euiDataGridColumnSorting__orderButtons"
-                                                                      >
-                                                                        <div
-                                                                          className="euiFlexItem euiDataGridColumnSorting__orderButtons"
-                                                                        >
-                                                                          <EuiI18n
-                                                                            default="Select sorting method for {display}"
-                                                                            token="euiColumnSortingDraggable.toggleLegend"
-                                                                            values={
-                                                                              Object {
-                                                                                "display": "Column A",
-                                                                              }
-                                                                            }
-                                                                          >
-                                                                            <EuiButtonGroup
-                                                                              buttonSize="compressed"
-                                                                              className="euiDataGridColumnSorting__order"
-                                                                              idSelected="columnAAsc"
-                                                                              isFullWidth={true}
-                                                                              legend="Select sorting method for Column A"
-                                                                              name="columnA"
-                                                                              onChange={[Function]}
-                                                                              options={
-                                                                                Array [
-                                                                                  Object {
-                                                                                    "data-test-subj": "euiDataGridColumnSorting-sortColumn-columnA-asc",
-                                                                                    "id": "columnAAsc",
-                                                                                    "label": <EuiI18n
-                                                                                      default="Low-High"
-                                                                                      token="euiDataGridSchema.numberSortTextAsc"
-                                                                                    />,
-                                                                                    "value": "asc",
-                                                                                  },
-                                                                                  Object {
-                                                                                    "data-test-subj": "euiDataGridColumnSorting-sortColumn-columnA-desc",
-                                                                                    "id": "columnADesc",
-                                                                                    "label": <EuiI18n
-                                                                                      default="High-Low"
-                                                                                      token="euiDataGridSchema.numberSortTextDesc"
-                                                                                    />,
-                                                                                    "value": "desc",
-                                                                                  },
-                                                                                ]
-                                                                              }
-                                                                            >
-                                                                              <fieldset
-                                                                                className="euiButtonGroup euiButtonGroup--compressed euiButtonGroup--text euiButtonGroup--fullWidth euiDataGridColumnSorting__order"
-                                                                                disabled={false}
-                                                                              >
-                                                                                <EuiScreenReaderOnly>
-                                                                                  <legend
-                                                                                    className="euiScreenReaderOnly"
-                                                                                  >
-                                                                                    Select sorting method for Column A
-                                                                                  </legend>
-                                                                                </EuiScreenReaderOnly>
-                                                                                <div
-                                                                                  className="euiButtonGroup__buttons"
-                                                                                >
-                                                                                  <EuiButtonGroupButton
-                                                                                    color="text"
-                                                                                    data-test-subj="euiDataGridColumnSorting-sortColumn-columnA-asc"
-                                                                                    element="label"
-                                                                                    id="columnAAsc"
-                                                                                    isDisabled={false}
-                                                                                    isIconOnly={false}
-                                                                                    isSelected={true}
-                                                                                    key="0"
-                                                                                    label={
-                                                                                      <EuiI18n
-                                                                                        default="Low-High"
-                                                                                        token="euiDataGridSchema.numberSortTextAsc"
-                                                                                      />
-                                                                                    }
-                                                                                    name="columnA"
-                                                                                    onChange={[Function]}
-                                                                                    size="compressed"
-                                                                                    value="asc"
-                                                                                  >
-                                                                                    <EuiButtonDisplay
-                                                                                      baseClassName="euiButtonGroupButton"
-                                                                                      className="euiButtonGroupButton-isSelected"
-                                                                                      color="text"
-                                                                                      data-test-subj="euiDataGridColumnSorting-sortColumn-columnA-asc"
-                                                                                      element="label"
-                                                                                      fill={false}
-                                                                                      htmlFor="generated-id"
-                                                                                      isDisabled={false}
-                                                                                      size="s"
-                                                                                      textProps={
-                                                                                        Object {
-                                                                                          "className": "euiButtonGroupButton__textShift",
-                                                                                          "data-text": "Low-High",
-                                                                                          "ref": [Function],
-                                                                                        }
-                                                                                      }
-                                                                                      title="Low-High"
-                                                                                    >
-                                                                                      <label
-                                                                                        className="euiButtonGroupButton euiButtonGroupButton--text euiButtonGroupButton--small euiButtonGroupButton-isSelected"
-                                                                                        data-test-subj="euiDataGridColumnSorting-sortColumn-columnA-asc"
-                                                                                        disabled={false}
-                                                                                        htmlFor="generated-id"
-                                                                                        style={
-                                                                                          Object {
-                                                                                            "minWidth": undefined,
-                                                                                          }
-                                                                                        }
-                                                                                        title="Low-High"
-                                                                                      >
-                                                                                        <EuiButtonContent
-                                                                                          className="euiButton__content"
-                                                                                          iconSide="left"
-                                                                                          textProps={
-                                                                                            Object {
-                                                                                              "className": "euiButton__text euiButtonGroupButton__textShift",
-                                                                                              "data-text": "Low-High",
-                                                                                              "ref": [Function],
-                                                                                            }
-                                                                                          }
-                                                                                        >
-                                                                                          <span
-                                                                                            className="euiButtonContent euiButton__content"
-                                                                                          >
-                                                                                            <span
-                                                                                              className="euiButton__text euiButtonGroupButton__textShift"
-                                                                                              data-text="Low-High"
-                                                                                            >
-                                                                                              <input
-                                                                                                checked={true}
-                                                                                                className="euiScreenReaderOnly"
-                                                                                                data-test-subj="columnAAsc"
-                                                                                                disabled={false}
-                                                                                                id="generated-id"
-                                                                                                name="columnA"
-                                                                                                onChange={[Function]}
-                                                                                                type="radio"
-                                                                                                value="asc"
-                                                                                              />
-                                                                                              <EuiI18n
-                                                                                                default="Low-High"
-                                                                                                token="euiDataGridSchema.numberSortTextAsc"
-                                                                                              >
-                                                                                                Low-High
-                                                                                              </EuiI18n>
-                                                                                            </span>
-                                                                                          </span>
-                                                                                        </EuiButtonContent>
-                                                                                      </label>
-                                                                                    </EuiButtonDisplay>
-                                                                                  </EuiButtonGroupButton>
-                                                                                  <EuiButtonGroupButton
-                                                                                    color="text"
-                                                                                    data-test-subj="euiDataGridColumnSorting-sortColumn-columnA-desc"
-                                                                                    element="label"
-                                                                                    id="columnADesc"
-                                                                                    isDisabled={false}
-                                                                                    isIconOnly={false}
-                                                                                    isSelected={false}
-                                                                                    key="1"
-                                                                                    label={
-                                                                                      <EuiI18n
-                                                                                        default="High-Low"
-                                                                                        token="euiDataGridSchema.numberSortTextDesc"
-                                                                                      />
-                                                                                    }
-                                                                                    name="columnA"
-                                                                                    onChange={[Function]}
-                                                                                    size="compressed"
-                                                                                    value="desc"
-                                                                                  >
-                                                                                    <EuiButtonDisplay
-                                                                                      baseClassName="euiButtonGroupButton"
-                                                                                      color="text"
-                                                                                      data-test-subj="euiDataGridColumnSorting-sortColumn-columnA-desc"
-                                                                                      element="label"
-                                                                                      fill={false}
-                                                                                      htmlFor="generated-id"
-                                                                                      isDisabled={false}
-                                                                                      size="s"
-                                                                                      textProps={
-                                                                                        Object {
-                                                                                          "className": "euiButtonGroupButton__textShift",
-                                                                                          "data-text": "High-Low",
-                                                                                          "ref": [Function],
-                                                                                        }
-                                                                                      }
-                                                                                      title="High-Low"
-                                                                                    >
-                                                                                      <label
-                                                                                        className="euiButtonGroupButton euiButtonGroupButton--text euiButtonGroupButton--small"
-                                                                                        data-test-subj="euiDataGridColumnSorting-sortColumn-columnA-desc"
-                                                                                        disabled={false}
-                                                                                        htmlFor="generated-id"
-                                                                                        style={
-                                                                                          Object {
-                                                                                            "minWidth": undefined,
-                                                                                          }
-                                                                                        }
-                                                                                        title="High-Low"
-                                                                                      >
-                                                                                        <EuiButtonContent
-                                                                                          className="euiButton__content"
-                                                                                          iconSide="left"
-                                                                                          textProps={
-                                                                                            Object {
-                                                                                              "className": "euiButton__text euiButtonGroupButton__textShift",
-                                                                                              "data-text": "High-Low",
-                                                                                              "ref": [Function],
-                                                                                            }
-                                                                                          }
-                                                                                        >
-                                                                                          <span
-                                                                                            className="euiButtonContent euiButton__content"
-                                                                                          >
-                                                                                            <span
-                                                                                              className="euiButton__text euiButtonGroupButton__textShift"
-                                                                                              data-text="High-Low"
-                                                                                            >
-                                                                                              <input
-                                                                                                checked={false}
-                                                                                                className="euiScreenReaderOnly"
-                                                                                                data-test-subj="columnADesc"
-                                                                                                disabled={false}
-                                                                                                id="generated-id"
-                                                                                                name="columnA"
-                                                                                                onChange={[Function]}
-                                                                                                type="radio"
-                                                                                                value="desc"
-                                                                                              />
-                                                                                              <EuiI18n
-                                                                                                default="High-Low"
-                                                                                                token="euiDataGridSchema.numberSortTextDesc"
-                                                                                              >
-                                                                                                High-Low
-                                                                                              </EuiI18n>
-                                                                                            </span>
-                                                                                          </span>
-                                                                                        </EuiButtonContent>
-                                                                                      </label>
-                                                                                    </EuiButtonDisplay>
-                                                                                  </EuiButtonGroupButton>
-                                                                                </div>
-                                                                              </fieldset>
-                                                                            </EuiButtonGroup>
-                                                                          </EuiI18n>
-                                                                        </div>
-                                                                      </EuiFlexItem>
-                                                                      <EuiFlexItem
-                                                                        aria-describedby="rbd-hidden-text-0-hidden-text-0"
-                                                                        aria-label="Drag handle"
-                                                                        data-rbd-drag-handle-context-id="0"
-                                                                        data-rbd-drag-handle-draggable-id="columnA"
-                                                                        draggable={false}
-                                                                        grow={false}
-                                                                        onDragStart={[Function]}
-                                                                        role="button"
-                                                                        tabIndex={0}
-                                                                      >
-                                                                        <div
-                                                                          aria-describedby="rbd-hidden-text-0-hidden-text-0"
-                                                                          aria-label="Drag handle"
-                                                                          className="euiFlexItem euiFlexItem--flexGrowZero"
-                                                                          data-rbd-drag-handle-context-id="0"
-                                                                          data-rbd-drag-handle-draggable-id="columnA"
-                                                                          draggable={false}
-                                                                          onDragStart={[Function]}
-                                                                          role="button"
-                                                                          tabIndex={0}
-                                                                        >
-                                                                          <EuiIcon
-                                                                            color="subdued"
-                                                                            type="grab"
-                                                                          >
-                                                                            <span
-                                                                              color="subdued"
-                                                                              data-euiicon-type="grab"
-                                                                            />
-                                                                          </EuiIcon>
-                                                                        </div>
-                                                                      </EuiFlexItem>
-                                                                    </div>
-                                                                  </EuiFlexGroup>
-                                                                </div>
-                                                              </div>
-                                                            </Draggable>
-                                                          </Connect(Draggable)>
-                                                        </PrivateDraggable>
-                                                      </PublicDraggable>
-                                                    </EuiDraggable>
-                                                  </EuiDataGridColumnSortingDraggable>
-                                                  <div
-                                                    className="euiDroppable__placeholder"
-                                                  >
-                                                    <AnimateInOut
-                                                      on={null}
-                                                      shouldAnimate={false}
-                                                    />
-                                                  </div>
-                                                </div>
-                                              </Droppable>
-                                            </Connect(Droppable)>
-                                          </EuiDroppable>
-                                        </Provider>
-                                      </App>
-                                    </ErrorBoundary>
-                                  </DragDropContext>
-                                </EuiDragDropContext>
-                              </div>
-                              <EuiPopoverFooter>
-                                <div
-                                  className="euiPopoverFooter"
-                                >
-                                  <EuiFlexGroup
-                                    gutterSize="m"
-                                    justifyContent="spaceBetween"
-                                    responsive={false}
-                                  >
-                                    <div
-                                      className="euiFlexGroup euiFlexGroup--gutterMedium euiFlexGroup--justifyContentSpaceBetween euiFlexGroup--directionRow"
-                                    >
-                                      <EuiFlexItem
-                                        grow={false}
-                                      >
-                                        <div
-                                          className="euiFlexItem euiFlexItem--flexGrowZero"
-                                        >
-                                          <EuiPopover
-                                            anchorPosition="downLeft"
-                                            button={
-                                              <EuiButtonEmpty
-                                                data-test-subj="dataGridColumnSortingSelectionButton"
-                                                flush="left"
-                                                iconSide="right"
-                                                iconType="arrowDown"
-                                                onClick={[Function]}
-                                                size="xs"
-                                              >
-                                                <EuiI18n
-                                                  default="Pick fields to sort by"
-                                                  token="euiColumnSorting.pickFields"
-                                                />
-                                              </EuiButtonEmpty>
-                                            }
-                                            closePopover={[Function]}
-                                            data-test-subj="dataGridColumnSortingPopoverColumnSelection"
-                                            display="inlineBlock"
-                                            hasArrow={true}
-                                            isOpen={false}
-                                            ownFocus={true}
-                                            panelPaddingSize="none"
-                                          >
-                                            <div
-                                              className="euiPopover euiPopover--anchorDownLeft"
-                                              data-test-subj="dataGridColumnSortingPopoverColumnSelection"
-                                            >
-                                              <div
-                                                className="euiPopover__anchor"
-                                              >
-                                                <EuiButtonEmpty
-                                                  data-test-subj="dataGridColumnSortingSelectionButton"
-                                                  flush="left"
-                                                  iconSide="right"
-                                                  iconType="arrowDown"
-                                                  onClick={[Function]}
-                                                  size="xs"
-                                                >
-                                                  <button
-                                                    className="euiButtonEmpty euiButtonEmpty--primary euiButtonEmpty--xSmall euiButtonEmpty--flushLeft"
-                                                    data-test-subj="dataGridColumnSortingSelectionButton"
-                                                    disabled={false}
-                                                    onClick={[Function]}
-                                                    type="button"
-                                                  >
-                                                    <EuiButtonContent
-                                                      className="euiButtonEmpty__content"
-                                                      iconSide="right"
-                                                      iconSize="s"
-                                                      iconType="arrowDown"
-                                                      textProps={
-                                                        Object {
-                                                          "className": "euiButtonEmpty__text",
-                                                        }
-                                                      }
-                                                    >
-                                                      <span
-                                                        className="euiButtonContent euiButtonContent--iconRight euiButtonEmpty__content"
-                                                      >
-                                                        <EuiIcon
-                                                          className="euiButtonContent__icon"
-                                                          color="inherit"
-                                                          size="s"
-                                                          type="arrowDown"
-                                                        >
-                                                          <span
-                                                            className="euiButtonContent__icon"
-                                                            color="inherit"
-                                                            data-euiicon-type="arrowDown"
-                                                            size="s"
-                                                          />
-                                                        </EuiIcon>
-                                                        <span
-                                                          className="euiButtonEmpty__text"
-                                                        >
-                                                          <EuiI18n
-                                                            default="Pick fields to sort by"
-                                                            token="euiColumnSorting.pickFields"
-                                                          >
-                                                            Pick fields to sort by
-                                                          </EuiI18n>
-                                                        </span>
-                                                      </span>
-                                                    </EuiButtonContent>
-                                                  </button>
-                                                </EuiButtonEmpty>
-                                              </div>
-                                            </div>
-                                          </EuiPopover>
-                                        </div>
-                                      </EuiFlexItem>
-                                      <EuiFlexItem
-                                        grow={false}
-                                      >
-                                        <div
-                                          className="euiFlexItem euiFlexItem--flexGrowZero"
-                                        >
-                                          <EuiButtonEmpty
-                                            data-test-subj="dataGridColumnSortingClearButton"
-                                            flush="right"
-                                            onClick={[Function]}
-                                            size="xs"
-                                          >
-                                            <button
-                                              className="euiButtonEmpty euiButtonEmpty--primary euiButtonEmpty--xSmall euiButtonEmpty--flushRight"
-                                              data-test-subj="dataGridColumnSortingClearButton"
-                                              disabled={false}
-                                              onClick={[Function]}
-                                              type="button"
-                                            >
-                                              <EuiButtonContent
-                                                className="euiButtonEmpty__content"
-                                                iconSide="left"
-                                                iconSize="s"
-                                                textProps={
-                                                  Object {
-                                                    "className": "euiButtonEmpty__text",
-                                                  }
-                                                }
-                                              >
-                                                <span
-                                                  className="euiButtonContent euiButtonEmpty__content"
-                                                >
-                                                  <span
-                                                    className="euiButtonEmpty__text"
-                                                  >
-                                                    <EuiI18n
-                                                      default="Clear sorting"
-                                                      token="euiColumnSorting.clearAll"
-                                                    >
-                                                      Clear sorting
-                                                    </EuiI18n>
-                                                  </span>
-                                                </span>
-                                              </EuiButtonContent>
-                                            </button>
-                                          </EuiButtonEmpty>
-                                        </div>
-                                      </EuiFlexItem>
-                                    </div>
-                                  </EuiFlexGroup>
-                                </div>
-                              </EuiPopoverFooter>
-                            </div>
-                          </EuiMutationObserver>
-                        </div>
-                      </EuiPanel>
-                    </div>
-                  </ForwardRef>
-                  <div
-                    data-focus-guard={true}
-                    style={
-                      Object {
-                        "height": "0px",
-                        "left": "1px",
-                        "overflow": "hidden",
-                        "padding": 0,
-                        "position": "fixed",
-                        "top": "1px",
-                        "width": "1px",
-                      }
-                    }
-                    tabIndex={-1}
-                  />
-                </ForwardRef(FocusLockUI)>
-              </ForwardRef>
-            </ForwardRef>
-          </EuiFocusTrap>
-        </Portal>
-      </EuiPortal>
->>>>>>> 4045ff20
     </div>
   </div>
 </div>
