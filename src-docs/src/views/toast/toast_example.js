--- conflicted
+++ resolved
@@ -11,13 +11,10 @@
   EuiToast,
   EuiGlobalToastList,
   EuiGlobalToastListItem,
-<<<<<<< HEAD
   EuiFlexGroup,
   EuiFlexItem,
-=======
   EuiText,
   EuiSpacer,
->>>>>>> e134e570
 } from '../../../../src/components';
 
 import ToastList, { addToast, removeAllToasts } from './toast_list';
