--- conflicted
+++ resolved
@@ -92,12 +92,6 @@
     // import                        - import + whitespace
     // ([^]+?)                       - capture any characters (including newlines)
     //  from ('[A-Za-z0-9 -_.@/]*';) - ` from 'someLibrary';` - alphanumeric and certain special characters only
-<<<<<<< HEAD
-    // /(?<!(`[\s\S]*))(\/\/.+\n)?import ([^]+?) from ('[A-Za-z0-9 -_.@/]*';)/g,
-
-    // reverting to the old regex for now, as the negative lookbehind is not supported in Safari (fix coming in https://github.com/elastic/eui/pull/6603)
-=======
->>>>>>> abd38c6a
     /(\/\/.+\n)?import ([^]+?) from ('[A-Za-z0-9 -_.@/]*';)/g,
     (match) => {
       remainingImports.push(match);
