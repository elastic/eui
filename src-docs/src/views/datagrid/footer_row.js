--- conflicted
+++ resolved
@@ -133,13 +133,7 @@
             onChangeItemsPerPage: onChangeItemsPerPage,
             onChangePage: onChangePage,
           }}
-<<<<<<< HEAD
-          onColumnResize={eventData => {}}
-=======
-          onColumnResize={(eventData) => {
-            console.log(eventData);
-          }}
->>>>>>> 01c6986a
+          onColumnResize={(eventData) => {}}
           gridStyle={{
             border: 'horizontal',
             rowHover: 'highlight',
