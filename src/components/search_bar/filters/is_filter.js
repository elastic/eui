--- conflicted
+++ resolved
@@ -56,15 +56,10 @@
       this.valueChanged(config.field, checked);
     };
     return (
-<<<<<<< HEAD
       <EuiFilterButton
         onClick={onClick}
         hasActiveFilters={hasActiveFilters}
-        aria-pressed={hasActiveFilters ? 'true' : 'false'}
-      >
-=======
-      <EuiFilterButton onClick={onClick} hasActiveFilters={hasActiveFilters}>
->>>>>>> 75fee430
+        aria-pressed={hasActiveFilters ? 'true' : 'false'}>
         {name}
       </EuiFilterButton>
     );
