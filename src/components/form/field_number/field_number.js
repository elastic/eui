import React from 'react';
import PropTypes from 'prop-types';
import classNames from 'classnames';

import { EuiFormControlLayout } from '../form_control_layout';

import { EuiValidatableControl } from '../validatable_control';

export const EuiFieldNumber = ({
  className,
  icon,
  id,
  placeholder,
  name,
  min,
  max,
  value,
  isInvalid,
  fullWidth,
  isLoading,
  compressed,
  prepend,
  append,
  inputRef,
  ...rest
}) => {
  const classes = classNames('euiFieldNumber', className, {
    'euiFieldNumber--withIcon': icon,
    'euiFieldNumber--fullWidth': fullWidth,
    'euiFieldNumber--compressed': compressed,
    'euiFieldNumber--inGroup': prepend || append,
    'euiFieldNumber-isLoading': isLoading,
  });

  return (
    <EuiFormControlLayout
      icon={icon}
      fullWidth={fullWidth}
      isLoading={isLoading}
      compressed={compressed}
      prepend={prepend}
      append={append}>
      <EuiValidatableControl isInvalid={isInvalid}>
        <input
          type="number"
          id={id}
          min={min}
          max={max}
          name={name}
          value={value}
          placeholder={placeholder}
          className={classes}
          ref={inputRef}
          {...rest}
        />
      </EuiValidatableControl>
    </EuiFormControlLayout>
  );
};

function numberOrEmptyString(props, propName, componentName) {
  componentName = componentName || 'ANONYMOUS';

  if (props[propName]) {
    const value = props[propName];
    if (typeof value === 'string' && value !== '') {
      return new Error(
        `Invalid prop '${propName}' of type 'string' supplied to '${componentName}',` +
          ` expected empty string or type 'number', you supplied a string with the contents '${value}'.`
      );
    } else if (typeof value !== 'number') {
      return new Error(
        `Invalid prop '${propName}' of type '${typeof value}' supplied to '${componentName}',` +
<<<<<<< HEAD
          " expected empty string or type 'number'."
=======
          ` expected empty string or type 'number'.`
>>>>>>> 75fee430
      );
    }
  }

  // assume all ok
  return null;
}

EuiFieldNumber.propTypes = {
  id: PropTypes.string,
  name: PropTypes.string,
  min: PropTypes.number,
  max: PropTypes.number,
  step: PropTypes.number,
  value: numberOrEmptyString,
  icon: PropTypes.string,
  isInvalid: PropTypes.bool,
  fullWidth: PropTypes.bool,
  isLoading: PropTypes.bool,
  /**
   * when `true` creates a shorter height input
   */
  compressed: PropTypes.bool,
  /**
   * Creates an input group with element(s) coming before input
   */
  prepend: PropTypes.oneOfType([
    PropTypes.node,
    PropTypes.arrayOf(PropTypes.node),
  ]),
  /**
   * Creates an input group with element(s) coming after input
   */
  append: PropTypes.oneOfType([
    PropTypes.node,
    PropTypes.arrayOf(PropTypes.node),
  ]),
};

EuiFieldNumber.defaultProps = {
  value: undefined,
  fullWidth: false,
  isLoading: false,
  compressed: false,
};<|MERGE_RESOLUTION|>--- conflicted
+++ resolved
@@ -71,11 +71,7 @@
     } else if (typeof value !== 'number') {
       return new Error(
         `Invalid prop '${propName}' of type '${typeof value}' supplied to '${componentName}',` +
-<<<<<<< HEAD
-          " expected empty string or type 'number'."
-=======
           ` expected empty string or type 'number'.`
->>>>>>> 75fee430
       );
     }
   }
