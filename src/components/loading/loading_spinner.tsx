/*
 * Copyright Elasticsearch B.V. and/or licensed to Elasticsearch B.V. under one
 * or more contributor license agreements. Licensed under the Elastic License
 * 2.0 and the Server Side Public License, v 1; you may not use this file except
 * in compliance with, at your election, the Elastic License 2.0 or the Server
 * Side Public License, v 1.
 */

import React, { HTMLAttributes, FunctionComponent, CSSProperties } from 'react';
import { CommonProps } from '../common';
import classNames from 'classnames';
import { withEuiSystem, WithEuiSystemProps } from '../provider/system';
import { useLoadingAriaLabel } from './_loading_strings';
import { euiLoadingSpinnerStyles } from './loading_spinner.styles';

export const SIZES = ['s', 'm', 'l', 'xl', 'xxl'] as const;
export type EuiLoadingSpinnerSize = typeof SIZES[number];

export type EuiLoadingSpinnerColor = {
  border?: CSSProperties['color'];
  highlight?: CSSProperties['color'];
};

export type EuiLoadingSpinnerProps = CommonProps &
  Omit<HTMLAttributes<HTMLDivElement>, 'color'> & {
    size?: EuiLoadingSpinnerSize;
    /**
     * Sets the color of the border and highlight.
     * Each key accepts any valid CSS color value as a `string`
     * See #EuiLoadingSpinnerColor
     */
    color?: EuiLoadingSpinnerColor;
  };

<<<<<<< HEAD
export const _EuiLoadingSpinner: FunctionComponent<
  EuiLoadingSpinnerProps & WithEuiSystemProps
> = ({ size = 'm', className, 'aria-label': ariaLabel, euiTheme, ...rest }) => {
  const styles = euiLoadingSpinnerStyles(euiTheme);
=======
export const EuiLoadingSpinner: FunctionComponent<EuiLoadingSpinnerProps> = ({
  size = 'm',
  className,
  'aria-label': ariaLabel,
  color,
  ...rest
}) => {
  const euiTheme = useEuiTheme();
  const styles = euiLoadingSpinnerStyles(euiTheme, color);
>>>>>>> 1d00c47b
  const cssStyles = [styles.euiLoadingSpinner, styles[size]];
  const classes = classNames('euiLoadingSpinner', className);
  const defaultLabel = useLoadingAriaLabel();

  return (
    <span
      className={classes}
      css={cssStyles}
      role="progressbar"
      aria-label={ariaLabel || defaultLabel}
      {...rest}
    />
  );
};

export const EuiLoadingSpinner = withEuiSystem(_EuiLoadingSpinner);<|MERGE_RESOLUTION|>--- conflicted
+++ resolved
@@ -32,22 +32,17 @@
     color?: EuiLoadingSpinnerColor;
   };
 
-<<<<<<< HEAD
 export const _EuiLoadingSpinner: FunctionComponent<
   EuiLoadingSpinnerProps & WithEuiSystemProps
-> = ({ size = 'm', className, 'aria-label': ariaLabel, euiTheme, ...rest }) => {
-  const styles = euiLoadingSpinnerStyles(euiTheme);
-=======
-export const EuiLoadingSpinner: FunctionComponent<EuiLoadingSpinnerProps> = ({
+> = ({
   size = 'm',
   className,
   'aria-label': ariaLabel,
   color,
+  euiTheme,
   ...rest
 }) => {
-  const euiTheme = useEuiTheme();
   const styles = euiLoadingSpinnerStyles(euiTheme, color);
->>>>>>> 1d00c47b
   const cssStyles = [styles.euiLoadingSpinner, styles[size]];
   const classes = classNames('euiLoadingSpinner', className);
   const defaultLabel = useLoadingAriaLabel();
