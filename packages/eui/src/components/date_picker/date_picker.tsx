--- conflicted
+++ resolved
@@ -195,34 +195,11 @@
     'euiDatePicker--shadow': inline && shadow,
   });
 
-<<<<<<< HEAD
   const datePickerClasses = classNames('euiDatePicker', className);
-=======
+
   // Check for whether the passed `selected` moment date is valid
   const isInvalid =
     _isInvalid || (selected?.isValid() === false ? true : undefined);
-
-  const numIconsClass = controlOnly
-    ? false
-    : getFormControlClassNameForIconCount({
-        isInvalid,
-        isLoading,
-      });
-
-  const datePickerClasses = classNames(
-    'euiDatePicker',
-    'euiFieldText',
-    numIconsClass,
-    !inline && {
-      'euiFieldText--fullWidth': fullWidth,
-      'euiFieldText-isLoading': isLoading,
-      'euiFieldText--compressed': compressed,
-      'euiFieldText--withIcon': showIcon,
-      'euiFieldText--isClearable': selected && onClear,
-    },
-    className
-  );
->>>>>>> 15f3d457
 
   // Passed to the default EuiFieldText input, not passed to custom inputs
   const defaultInputProps =
