/*
 * Copyright Elasticsearch B.V. and/or licensed to Elasticsearch B.V. under one
 * or more contributor license agreements. Licensed under the Elastic License
 * 2.0 and the Server Side Public License, v 1; you may not use this file except
 * in compliance with, at your election, the Elastic License 2.0 or the Server
 * Side Public License, v 1.
 */

import { TokenProps } from './token';

export type EuiTokenMapType =
  | 'tokenAlias'
  | 'tokenAnnotation'
  | 'tokenArray'
  | 'tokenBinary'
  | 'tokenBoolean'
  | 'tokenClass'
  | 'tokenCompletionSuggester'
  | 'tokenConstant'
  | 'tokenDate'
  | 'tokenDenseVector'
  | 'tokenElement'
  | 'tokenEnum'
  | 'tokenEnumMember'
  | 'tokenEvent'
  | 'tokenException'
  | 'tokenField'
  | 'tokenFile'
  | 'tokenFlattened'
  | 'tokenFunction'
  | 'tokenGeo'
  | 'tokenHistogram'
  | 'tokenInterface'
  | 'tokenIP'
  | 'tokenJoin'
  | 'tokenKey'
  | 'tokenKeyword'
  | 'tokenMethod'
  | 'tokenMetricCounter'
  | 'tokenMetricGauge'
  | 'tokenModule'
  | 'tokenNamespace'
  | 'tokenNested'
  | 'tokenNull'
  | 'tokenNumber'
  | 'tokenObject'
  | 'tokenOperator'
  | 'tokenPackage'
  | 'tokenParameter'
  | 'tokenPercolator'
  | 'tokenProperty'
  | 'tokenRange'
  | 'tokenRankFeature'
  | 'tokenRankFeatures'
  | 'tokenRepo'
  | 'tokenSearchType'
  | 'tokenShape'
  | 'tokenString'
  | 'tokenStruct'
  | 'tokenSymbol'
  | 'tokenTag'
  | 'tokenText'
  | 'tokenTokenCount'
  | 'tokenVariable';

/**
 * Most of the style combinations for tokens are semi-arbitrary. However, there was an effort
 * to use the square shape for more common token types like string and number. Reserving the
 * circle shape for more uncommon token types so they grab attention.
 */

export const TOKEN_MAP: {
  [mapType in EuiTokenMapType]: Omit<TokenProps, 'iconType'>;
} = {
  tokenAlias: {
    shape: 'circle',
    color: 'euiColorVis3',
  },
  tokenAnnotation: {
    shape: 'square',
    color: 'euiColorVis5',
  },
  tokenArray: {
    shape: 'square',
    color: 'euiColorVis7',
  },
  tokenBinary: {
    shape: 'square',
    color: 'euiColorVis4',
  },
  tokenBoolean: {
    shape: 'square',
    color: 'euiColorVis7',
  },
  tokenClass: {
    shape: 'circle',
    color: 'euiColorVis1',
  },
  tokenCompletionSuggester: {
    shape: 'square',
    color: 'euiColorVis1',
  },
  tokenConstant: {
    shape: 'circle',
    color: 'euiColorVis0',
  },
  tokenDate: {
    shape: 'square',
    color: 'euiColorVis6',
  },
  tokenDenseVector: {
    shape: 'square',
    color: 'euiColorVis2',
  },
  tokenElement: {
    shape: 'square',
    color: 'euiColorVis3',
  },
  tokenEnum: {
    shape: 'circle',
    color: 'euiColorVis3',
  },
  tokenEnumMember: {
    shape: 'square',
    color: 'euiColorVis7',
  },
<<<<<<< HEAD
  tokenRepo: {
    shape: 'square',
    color: 'euiColorVis1',
  },
  tokenSymbol: {
    shape: 'square',
=======
  tokenEvent: {
    shape: 'circle',
    color: 'euiColorVis4',
  },
  tokenException: {
    shape: 'circle',
    color: 'euiColorVis0',
  },
  tokenField: {
    shape: 'circle',
>>>>>>> 74edbd0d
    color: 'euiColorVis0',
  },
  tokenFile: {
    shape: 'square',
    color: 'euiColorVis2',
  },
  tokenFlattened: {
    shape: 'square',
    color: 'euiColorVis7',
  },
  tokenFunction: {
    shape: 'circle',
    color: 'euiColorVis2',
  },
  tokenGeo: {
    shape: 'square',
    color: 'euiColorVis5',
  },
  tokenHistogram: {
    shape: 'square',
    color: 'euiColorVis6',
  },
  tokenInterface: {
    shape: 'circle',
    color: 'euiColorVis9',
  },
  tokenIP: {
    shape: 'square',
    color: 'euiColorVis9',
  },
  tokenJoin: {
    shape: 'square',
    color: 'euiColorVis5',
  },
  tokenKey: {
    shape: 'circle',
    color: 'euiColorVis5',
  },
  tokenKeyword: {
    shape: 'square',
    color: 'euiColorVis1',
  },
  tokenMethod: {
    shape: 'square',
    color: 'euiColorVis2',
  },
  tokenMetricCounter: {
    shape: 'square',
    color: 'euiColorVis0',
  },
  tokenMetricGauge: {
    shape: 'square',
    color: 'euiColorVis0',
  },
  tokenModule: {
    shape: 'square',
    color: 'euiColorVis4',
  },
  tokenNamespace: {
    shape: 'square',
    color: 'euiColorVis1',
  },
  tokenNested: {
    shape: 'circle',
    color: 'euiColorVis2',
  },
  tokenNull: {
    shape: 'square',
    color: 'euiColorVis2',
  },
  tokenNumber: {
    shape: 'square',
    color: 'euiColorVis0',
  },
  tokenObject: {
    shape: 'circle',
    color: 'euiColorVis3',
  },
  tokenOperator: {
    shape: 'circle',
    color: 'euiColorVis4',
  },
  tokenPackage: {
    shape: 'square',
    color: 'euiColorVis0',
  },
  tokenParameter: {
    shape: 'square',
    color: 'euiColorVis4',
  },
  tokenPercolator: {
    shape: 'square',
    color: 'euiColorVis6',
  },
  tokenProperty: {
    shape: 'circle',
    color: 'euiColorVis2',
  },
  tokenRange: {
    shape: 'circle',
    color: 'euiColorVis4',
  },
  tokenRankFeature: {
    shape: 'square',
    color: 'euiColorVis8',
  },
  tokenRankFeatures: {
    shape: 'square',
    color: 'euiColorVis3',
  },
  tokenRepo: {
    shape: 'rectangle',
    color: 'euiColorVis1',
    fill: 'dark',
  },
  tokenSearchType: {
    shape: 'square',
    color: 'euiColorVis5',
  },
  tokenShape: {
    shape: 'circle',
    color: 'euiColorVis8',
  },
  tokenString: {
    shape: 'square',
    color: 'euiColorVis1',
  },
  tokenStruct: {
    shape: 'square',
    color: 'euiColorVis0',
  },
  tokenSymbol: {
    shape: 'rectangle',
    color: 'euiColorVis0',
    fill: 'dark',
  },
  tokenTag: {
    shape: 'square',
    color: 'euiColorVis9',
  },
  tokenText: {
    shape: 'square',
    color: 'euiColorVis3',
  },
  tokenTokenCount: {
    shape: 'square',
    color: 'euiColorVis4',
  },
  tokenVariable: {
    shape: 'circle',
    color: 'euiColorVis7',
  },
};<|MERGE_RESOLUTION|>--- conflicted
+++ resolved
@@ -124,165 +124,154 @@
     shape: 'square',
     color: 'euiColorVis7',
   },
-<<<<<<< HEAD
+  tokenEvent: {
+    shape: 'circle',
+    color: 'euiColorVis4',
+  },
+  tokenException: {
+    shape: 'circle',
+    color: 'euiColorVis0',
+  },
+  tokenField: {
+    shape: 'circle',
+    color: 'euiColorVis0',
+  },
+  tokenFile: {
+    shape: 'square',
+    color: 'euiColorVis2',
+  },
+  tokenFlattened: {
+    shape: 'square',
+    color: 'euiColorVis7',
+  },
+  tokenFunction: {
+    shape: 'circle',
+    color: 'euiColorVis2',
+  },
+  tokenGeo: {
+    shape: 'square',
+    color: 'euiColorVis5',
+  },
+  tokenHistogram: {
+    shape: 'square',
+    color: 'euiColorVis6',
+  },
+  tokenInterface: {
+    shape: 'circle',
+    color: 'euiColorVis9',
+  },
+  tokenIP: {
+    shape: 'square',
+    color: 'euiColorVis9',
+  },
+  tokenJoin: {
+    shape: 'square',
+    color: 'euiColorVis5',
+  },
+  tokenKey: {
+    shape: 'circle',
+    color: 'euiColorVis5',
+  },
+  tokenKeyword: {
+    shape: 'square',
+    color: 'euiColorVis1',
+  },
+  tokenMethod: {
+    shape: 'square',
+    color: 'euiColorVis2',
+  },
+  tokenMetricCounter: {
+    shape: 'square',
+    color: 'euiColorVis0',
+  },
+  tokenMetricGauge: {
+    shape: 'square',
+    color: 'euiColorVis0',
+  },
+  tokenModule: {
+    shape: 'square',
+    color: 'euiColorVis4',
+  },
+  tokenNamespace: {
+    shape: 'square',
+    color: 'euiColorVis1',
+  },
+  tokenNested: {
+    shape: 'circle',
+    color: 'euiColorVis2',
+  },
+  tokenNull: {
+    shape: 'square',
+    color: 'euiColorVis2',
+  },
+  tokenNumber: {
+    shape: 'square',
+    color: 'euiColorVis0',
+  },
+  tokenObject: {
+    shape: 'circle',
+    color: 'euiColorVis3',
+  },
+  tokenOperator: {
+    shape: 'circle',
+    color: 'euiColorVis4',
+  },
+  tokenPackage: {
+    shape: 'square',
+    color: 'euiColorVis0',
+  },
+  tokenParameter: {
+    shape: 'square',
+    color: 'euiColorVis4',
+  },
+  tokenPercolator: {
+    shape: 'square',
+    color: 'euiColorVis6',
+  },
+  tokenProperty: {
+    shape: 'circle',
+    color: 'euiColorVis2',
+  },
+  tokenRange: {
+    shape: 'circle',
+    color: 'euiColorVis4',
+  },
+  tokenRankFeature: {
+    shape: 'square',
+    color: 'euiColorVis8',
+  },
+  tokenRankFeatures: {
+    shape: 'square',
+    color: 'euiColorVis3',
+  },
   tokenRepo: {
     shape: 'square',
     color: 'euiColorVis1',
   },
+  tokenSearchType: {
+    shape: 'square',
+    color: 'euiColorVis5',
+  },
+  tokenShape: {
+    shape: 'circle',
+    color: 'euiColorVis8',
+  },
+  tokenString: {
+    shape: 'square',
+    color: 'euiColorVis1',
+  },
+  tokenStruct: {
+    shape: 'square',
+    color: 'euiColorVis0',
+  },
   tokenSymbol: {
     shape: 'square',
-=======
-  tokenEvent: {
-    shape: 'circle',
-    color: 'euiColorVis4',
-  },
-  tokenException: {
-    shape: 'circle',
-    color: 'euiColorVis0',
-  },
-  tokenField: {
-    shape: 'circle',
->>>>>>> 74edbd0d
-    color: 'euiColorVis0',
-  },
-  tokenFile: {
-    shape: 'square',
-    color: 'euiColorVis2',
-  },
-  tokenFlattened: {
-    shape: 'square',
-    color: 'euiColorVis7',
-  },
-  tokenFunction: {
-    shape: 'circle',
-    color: 'euiColorVis2',
-  },
-  tokenGeo: {
-    shape: 'square',
-    color: 'euiColorVis5',
-  },
-  tokenHistogram: {
-    shape: 'square',
-    color: 'euiColorVis6',
-  },
-  tokenInterface: {
-    shape: 'circle',
+    color: 'euiColorVis0',
+  },
+  tokenTag: {
+    shape: 'square',
     color: 'euiColorVis9',
   },
-  tokenIP: {
-    shape: 'square',
-    color: 'euiColorVis9',
-  },
-  tokenJoin: {
-    shape: 'square',
-    color: 'euiColorVis5',
-  },
-  tokenKey: {
-    shape: 'circle',
-    color: 'euiColorVis5',
-  },
-  tokenKeyword: {
-    shape: 'square',
-    color: 'euiColorVis1',
-  },
-  tokenMethod: {
-    shape: 'square',
-    color: 'euiColorVis2',
-  },
-  tokenMetricCounter: {
-    shape: 'square',
-    color: 'euiColorVis0',
-  },
-  tokenMetricGauge: {
-    shape: 'square',
-    color: 'euiColorVis0',
-  },
-  tokenModule: {
-    shape: 'square',
-    color: 'euiColorVis4',
-  },
-  tokenNamespace: {
-    shape: 'square',
-    color: 'euiColorVis1',
-  },
-  tokenNested: {
-    shape: 'circle',
-    color: 'euiColorVis2',
-  },
-  tokenNull: {
-    shape: 'square',
-    color: 'euiColorVis2',
-  },
-  tokenNumber: {
-    shape: 'square',
-    color: 'euiColorVis0',
-  },
-  tokenObject: {
-    shape: 'circle',
-    color: 'euiColorVis3',
-  },
-  tokenOperator: {
-    shape: 'circle',
-    color: 'euiColorVis4',
-  },
-  tokenPackage: {
-    shape: 'square',
-    color: 'euiColorVis0',
-  },
-  tokenParameter: {
-    shape: 'square',
-    color: 'euiColorVis4',
-  },
-  tokenPercolator: {
-    shape: 'square',
-    color: 'euiColorVis6',
-  },
-  tokenProperty: {
-    shape: 'circle',
-    color: 'euiColorVis2',
-  },
-  tokenRange: {
-    shape: 'circle',
-    color: 'euiColorVis4',
-  },
-  tokenRankFeature: {
-    shape: 'square',
-    color: 'euiColorVis8',
-  },
-  tokenRankFeatures: {
-    shape: 'square',
-    color: 'euiColorVis3',
-  },
-  tokenRepo: {
-    shape: 'rectangle',
-    color: 'euiColorVis1',
-    fill: 'dark',
-  },
-  tokenSearchType: {
-    shape: 'square',
-    color: 'euiColorVis5',
-  },
-  tokenShape: {
-    shape: 'circle',
-    color: 'euiColorVis8',
-  },
-  tokenString: {
-    shape: 'square',
-    color: 'euiColorVis1',
-  },
-  tokenStruct: {
-    shape: 'square',
-    color: 'euiColorVis0',
-  },
-  tokenSymbol: {
-    shape: 'rectangle',
-    color: 'euiColorVis0',
-    fill: 'dark',
-  },
-  tokenTag: {
-    shape: 'square',
-    color: 'euiColorVis9',
-  },
   tokenText: {
     shape: 'square',
     color: 'euiColorVis3',
