import React, {
  AnchorHTMLAttributes,
  ButtonHTMLAttributes,
  FunctionComponent,
  HTMLAttributes,
  Ref,
} from 'react';
import classNames from 'classnames';

import {
  CommonProps,
  ExclusiveUnion,
  PropsForAnchor,
  PropsForButton,
  keysOf,
} from '../common';
import { EuiLoadingSpinner } from '../loading';

import { getSecureRelForTarget } from '../../services';

import { IconType, EuiIcon } from '../icon';

export type ButtonIconSide = 'left' | 'right';

export type ButtonColor =
  | 'primary'
  | 'secondary'
  | 'warning'
  | 'danger'
  | 'ghost'
  | 'text';

export type ButtonSize = 's' | 'm';

const colorToClassNameMap: { [color in ButtonColor]: string } = {
  primary: 'euiButton--primary',
  secondary: 'euiButton--secondary',
  warning: 'euiButton--warning',
  danger: 'euiButton--danger',
  ghost: 'euiButton--ghost',
  text: 'euiButton--text',
};

export const COLORS = keysOf(colorToClassNameMap);

const sizeToClassNameMap: { [size in ButtonSize]: string | null } = {
  s: 'euiButton--small',
  m: null,
};

export const SIZES = keysOf(sizeToClassNameMap);

const iconSideToClassNameMap: { [side in ButtonIconSide]: string | null } = {
  left: null,
  right: 'euiButton--iconRight',
};

export const ICON_SIDES = keysOf(iconSideToClassNameMap);

export interface EuiButtonProps extends CommonProps {
  iconType?: IconType;
  iconSide?: ButtonIconSide;
  fill?: boolean;
  color?: ButtonColor;
  size?: ButtonSize;
  isLoading?: boolean;
  isDisabled?: boolean;
  fullWidth?: boolean;
  contentProps?: HTMLAttributes<HTMLSpanElement>;
  textProps?: HTMLAttributes<HTMLSpanElement>;
}

type EuiButtonPropsForAnchor = PropsForAnchor<
  EuiButtonProps,
  {
    buttonRef?: Ref<HTMLAnchorElement>;
  }
>;

type EuiButtonPropsForButton = PropsForButton<
  EuiButtonProps,
  {
    buttonRef?: Ref<HTMLButtonElement>;
  }
>;

export type Props = ExclusiveUnion<
  EuiButtonPropsForAnchor,
  EuiButtonPropsForButton
>;

export const EuiButton: FunctionComponent<Props> = ({
  children,
  className,
  iconType,
  iconSide = 'left',
  color = 'primary',
  size = 'm',
  fill = false,
  isDisabled,
  isLoading,
  href,
  target,
  rel,
  type = 'button',
  buttonRef,
  contentProps,
  textProps,
  fullWidth,
  ...rest
}) => {
  // If in the loading state, force disabled to true
  isDisabled = isLoading ? true : isDisabled;

  const classes = classNames(
    'euiButton',
    color ? colorToClassNameMap[color] : null,
    size ? sizeToClassNameMap[size] : null,
    iconSide ? iconSideToClassNameMap[iconSide] : null,
    className,
    {
      'euiButton--fill': fill,
      'euiButton--fullWidth': fullWidth,
    }
  );

  const contentClassNames = classNames(
    'euiButton__content',
    contentProps && contentProps.className
  );

  const textClassNames = classNames(
    'euiButton__text',
    textProps && textProps.className
  );

  // Add an icon to the button if one exists.
  let buttonIcon;

  if (isLoading) {
    buttonIcon = <EuiLoadingSpinner className="euiButton__spinner" size="m" />;
  } else if (iconType) {
    buttonIcon = (
      <EuiIcon
        className="euiButton__icon"
        type={iconType}
        size="m"
        aria-hidden="true"
      />
    );
  }

  const innerNode = (
    <span {...contentProps} className={contentClassNames}>
      {buttonIcon}
      <span {...textProps} className={textClassNames}>
        {children}
      </span>
    </span>
  );

  // <a> elements don't respect the `disabled` attribute. So if we're disabled, we'll just pretend
  // this is a button and piggyback off its disabled styles.
  if (href && !isDisabled) {
    const secureRel = getSecureRelForTarget({ href, target, rel });

    return (
      <a
        className={classes}
        href={href}
        target={target}
        rel={secureRel}
        ref={buttonRef as Ref<HTMLAnchorElement>}
        {...rest as AnchorHTMLAttributes<HTMLAnchorElement>}>
        {innerNode}
      </a>
    );
  }

  let buttonType: ButtonHTMLAttributes<HTMLButtonElement>['type'];
  return (
    <button
      disabled={isDisabled}
      className={classes}
<<<<<<< HEAD
      type={type as ButtonHTMLAttributes<HTMLButtonElement>['type']}
=======
      type={type as typeof buttonType}
>>>>>>> 78980b35
      ref={buttonRef as Ref<HTMLButtonElement>}
      {...rest as ButtonHTMLAttributes<HTMLButtonElement>}>
      {innerNode}
    </button>
  );
};<|MERGE_RESOLUTION|>--- conflicted
+++ resolved
@@ -182,11 +182,7 @@
     <button
       disabled={isDisabled}
       className={classes}
-<<<<<<< HEAD
-      type={type as ButtonHTMLAttributes<HTMLButtonElement>['type']}
-=======
       type={type as typeof buttonType}
->>>>>>> 78980b35
       ref={buttonRef as Ref<HTMLButtonElement>}
       {...rest as ButtonHTMLAttributes<HTMLButtonElement>}>
       {innerNode}
