## [`master`](https://github.com/elastic/eui/tree/master)

<<<<<<< HEAD
- `EuiComboBox` now applies the provided `data-test-subj` to its options list element with the suffix `-optionsList` so you can find a specific combo box instance's options list. This wasn't previously possible because the options list is attached to the body element, not the combo box element. This is in addition to the existing `data-test-subj="comboBoxOptionsList"`. ([#1054](https://github.com/elastic/eui/pull/1054))
=======
**Bug fixes**

- Fixed `EuiXYChart` responsive resize in a flexbox layout ([#1041](https://github.com/elastic/eui/pull/1041))
>>>>>>> 22238add

## [`3.2.1`](https://github.com/elastic/eui/tree/v3.2.1)

- Added `closeButtonAriaLabel` property to `EuiFlyout` ([#1031](https://github.com/elastic/eui/pull/1031))
- Added types for `EuiToast`, `EuiGlobalToastList`, and `EuiGlobalToastListItem` ([#1045](https://github.com/elastic/eui/pull/1045))
- Added a handful of third-party logos to `EuiIcon` ([#1033](https://github.com/elastic/eui/pull/1033))

**Bug fixes**

- Removed IE flex column fix in favor of forcing the consumer to add a `grow` prop. ([#1044](https://github.com/elastic/eui/pull/1044))
- Removed max-width to children of `EuiPopover`. ([#1044](https://github.com/elastic/eui/pull/1044))

## [`3.2.0`](https://github.com/elastic/eui/tree/v3.2.0)

**Note: this release creates a minor regression to the display of `EuiFlexItem`s inside a `column` `EuiFlexGroup`. This is fixed in `3.2.1`.**
**Note: this release creates a minor regression to the display of `EuiPopoverTitle`. This is fixed in `3.2.1`.**

- Added typings for 'EuiBadge' ([#1034](https://github.com/elastic/eui/pull/1034))
- Added a visual pattern for Kibana's Global Date Picker ([#1026](https://github.com/elastic/eui/pull/1026))
- Added `responsive` prop to `EuiFlexGrid` ([#1026](https://github.com/elastic/eui/pull/1026))
- Added `expand` prop to `EuiTabs` and `EuiTabbedContent` ([#1026](https://github.com/elastic/eui/pull/1026))
- Allow `titleElement` to be passed to `EuiCard` ([#1032](https://github.com/elastic/eui/pull/1032))

**Bug fixes**

- Fixed `EuiContextMenuPanel` calling `ref` after being unmounted ([#1038](https://github.com/elastic/eui/pull/1038))
- `EuiOutsideClickDetector` supports nested detectors in the DOM tree ([#1039](https://github.com/elastic/eui/pull/1039))
- To make it more accessible, added a random id to `EuiSwitch`'s id prop if none is passed.  ([#779](https://github.com/elastic/eui/pull/779))
- `BetaBadge` now shows outside of `EuiPanel` bounds in IE ([#1032](https://github.com/elastic/eui/pull/1032))

## [`3.1.0`](https://github.com/elastic/eui/tree/v3.1.0)

- Added `EuiMutationObserver` to expose Mutation Observer API to React components ([#966](https://github.com/elastic/eui/pull/966))
- Added `EuiWrappingPopover` which allows existing non-React elements to be popover anchors ([#966](https://github.com/elastic/eui/pull/966))
- `EuiPopover` accepts a `container` prop to further restrict popover placement ([#966](https://github.com/elastic/eui/pull/966))
- `EuiPortal` can inject content at arbitrary DOM locations, added `portalRef` prop ([#966](https://github.com/elastic/eui/pull/966))

**Bug fixes**

- `EuiPopover` re-positions with dynamic content (including CSS height/width transitions) ([#966](https://github.com/elastic/eui/pull/966))

## [`3.0.3`](https://github.com/elastic/eui/tree/v3.0.3)

**Note: this release is a backport bugfix release containing changes original made in `3.2.0`**

**Bug fixes**

- Fixed `EuiContextMenuPanel` calling `ref` after being unmounted ([#1038](https://github.com/elastic/eui/pull/1038))

## [`3.0.2`](https://github.com/elastic/eui/tree/v3.0.2)

- Added `restrictWidth` option to `EuiPageBody` ([#1024](https://github.com/elastic/eui/pull/1024))

**Bug fixes**

- Fixed `EuiPageContent` centered layouts ([#1024](https://github.com/elastic/eui/pull/1024))

## [`3.0.1`](https://github.com/elastic/eui/tree/v3.0.1)

- Added typings for `EuiEmptyPrompt`, `EuiCode`, `EuiCodeBlock`, and `EuiCallOut` ([#1010](https://github.com/elastic/eui/pull/1010))
- Make utility type `Omit` compatible with new `keyof` behaviour introduced in TypeScript 2.9 ([#1017](https://github.com/elastic/eui/pull/1017))
- Added visualization chart type icons ([#1020](https://github.com/elastic/eui/pull/1020))

**Bug fixes**

- Fixed `EuiContextMenu` causing scroll-jumps because of premature browser focus. ([#1018](https://github.com/elastic/eui/pull/1018))

## [`3.0.0`](https://github.com/elastic/eui/tree/v3.0.0)

- Fixed `EuiHeader` responsive styles ([#1009](https://github.com/elastic/eui/pull/1009))
- Added `prepend` and `append` props to `EuiFormControlLayout` ([#961](https://github.com/elastic/eui/pull/961))
- Updated style implementation of `EuiFilterGroup` and `EuiFilterGroupButton` ([#961](https://github.com/elastic/eui/pull/961))
- Added `EuiDatePickerRange` as a way to layout two `EuiDatePicker`s. ([#961](https://github.com/elastic/eui/pull/961))
- Temporarily removed `EuiPage` responsive styles ([#1014](https://github.com/elastic/eui/pull/1014))

**Breaking changes**

- Moved `EuiHeaderNotification` to a generic `EuiNotificationBadge` component ([#1009](https://github.com/elastic/eui/pull/1009))

**Bug fixes**

- `EuiInMemoryTable` no longer resets to the first page on prop update when `items` remains the same ([#1008](https://github.com/elastic/eui/pull/1008))
- Fixed css selector for hiding responsive `EuiBreadcrumb`'s ([#1009](https://github.com/elastic/eui/pull/1009))
- Fixed responsive utility classes for IE ([#1009](https://github.com/elastic/eui/pull/1009))
- Fixed syntax errors in `keyCodes`'s and `EuiContextMenu`'s typescript definition ([#1012](https://github.com/elastic/eui/pull/1012))

## [`2.0.0`](https://github.com/elastic/eui/tree/v2.0.0)

- Added more typings to `EuiContextMenuItemProps` ([#1006](https://github.com/elastic/eui/pull/1006))
- Made some properties of `EuiFlyout` optional ([#1003](https://github.com/elastic/eui/pull/1003))
- Added typings for `EuiFlyout`, `EuiFlyoutBody`, `EuiFlyoutHeader`, and `EuiFlyoutFooter` ([#1001](https://github.com/elastic/eui/pull/1001))
- Gave `EuiFlyout` close button a data-test-subj ([#1000](https://github.com/elastic/eui/pull/1000))
- Updated `react-vis` version to `1.10.2` ([#999](https://github.com/elastic/eui/pull/999))
- Added `component` prop to `EuiTextColor` ([#1011](https://github.com/elastic/eui/pull/1011))

**Breaking changes**

- Altered `EuiPage` and sub-component layout ([#998](https://github.com/elastic/eui/pull/998))
  - `EuiPageHeader` must now be contained within `EuiPageBody`
  - `EuiPageSideBar` must now be **outside** of `EuiPageBody`

**Bug fixes**

- `EuiDescribedFormGroup` now renders its `description` inside of a `div` instead of a `span` ([#1011](https://github.com/elastic/eui/pull/1011))

## [`1.2.1`](https://github.com/elastic/eui/tree/v1.2.1)

**Bug fixes**

- Removed global manipulation of `EuiTitle` sizing in XYCharts ([#997](https://github.com/elastic/eui/pull/997))

## [`1.2.0`](https://github.com/elastic/eui/tree/v1.2.0)

**Note: this release creates a minor regression to the sizing of `EuiTitle`s. This is fixed in `1.2.1`.**

- Added typings for keyCodes ([#988](https://github.com/elastic/eui/pull/988))
- Changed `EuiXYChart` components exports to `/experimental` subfolder ([#975](https://github.com/elastic/eui/pull/975))
- Added beta version of `EuiXYChart` and associated components ([#309](https://github.com/elastic/eui/pull/309))
- Added `size` prop to `EuiIconTip` ([987](https://github.com/elastic/eui/pull/987))
- Added `database`, `filter`, `globe`, and `save` icons ([990](https://github.com/elastic/eui/pull/990))
- Updated typings for `EuiButton`, `EuiButtonEmpty`, and `EuiButtonIcon` to include `<a>` tag attributes like `href` ([#992](https://github.com/elastic/eui/pull/992))

**Bug fixes**

- Fixed some IE11 flex box bugs and documented others (modal overflowing, image shrinking, and flex group wrapping) ([#973](https://github.com/elastic/eui/pull/973))
- Fixed white square that show in double scollbar via `euiScrollBar()` ([989](https://github.com/elastic/eui/pull/989))
- Fixed issue with Accordion would attempt to use properties and accessors on null ([#982](https://github.com/elastic/eui/pull/982))

## [`1.1.0`](https://github.com/elastic/eui/tree/v1.1.0)

- Added more (mainly style) options to `EuiRange` ([#932](https://github.com/elastic/eui/pull/932))
- Cleaned up some `EuiPopover` styles ([#969](https://github.com/elastic/eui/pull/969))
- Added `inputRef` prop to `EuiFieldPassword` ([#970](https://github.com/elastic/eui/pull/970))

**Bug fixes**

- Fixed disabled states of icon buttons ([#963](https://github.com/elastic/eui/pull/963))
- Added word-break fallback for FF & IE in table cell ([#962](https://github.com/elastic/eui/pull/962))
- Fixed `EuiPopover` to show content over modals, flyouts, etc ([#967](https://github.com/elastic/eui/pull/967))
- Fixed background transition on inputs ([#969](https://github.com/elastic/eui/pull/969))

## [`1.0.1`](https://github.com/elastic/eui/tree/v1.0.1)

- `EuiAccordion` use MutationObserver to re-calculate height when children DOM changes ([#947](https://github.com/elastic/eui/pull/947))
- Add `inspect` type option to icon typedef file. ([#952](https://github.com/elastic/eui/pull/952))
- Simplified form control styles. ([#954](https://github.com/elastic/eui/pull/954))

**Bug fixes**

- `EuiPopover` now positions popover content over all other elements, instead of sometimes clipping ([#948](https://github.com/elastic/eui/pull/948))
- `EuiOnClickOutside` works with child components rendered via React portals ([#948](https://github.com/elastic/eui/pull/948))

**Deprecations**

- Replaced the following SASS variables have been replaced `$euiFormControlHeight--compressed`, `$euiFormControlPadding--compressed`, `euiFormBorderColor--disabled`. ([#954](https://github.com/elastic/eui/pull/954))

## [`1.0.0`](https://github.com/elastic/eui/tree/v1.0.0)

- Reduced font sizes of `EuiAvatar` ([#945](https://github.com/elastic/eui/pull/945))
- Changed release process to be fully automated by script ([#944](https://github.com/elastic/eui/pull/944))

**Bug fixes**

- `EuiTooltip` re-positions content correctly after the window is resized ([#936](https://github.com/elastic/eui/pull/936))
- `EuiComboBox` list is positioned correctly in IE ([#946](https://github.com/elastic/eui/pull/946))

## [`0.0.55`](https://github.com/elastic/eui/tree/v0.0.55)

- Added `getPopoverScreenCoordinates` service function for positioining popover/tooltip content, updated `EuiToolTip` to use it ([#924](https://github.com/elastic/eui/pull/924))
- Allow `mode` prop in `EuiCodeEditor` to take custom mode object ([#935](https://github.com/elastic/eui/pull/935))
- `EuiCodeEditor` is now decorated with a `data-test-subj` selector (`codeEditorContainer`) ([#939](https://github.com/elastic/eui/pull/939))
- `EuiCodeEditor` no longer automatically scrolls cursor into view on selection change ([#940](https://github.com/elastic/eui/pull/940))

## [`0.0.54`](https://github.com/elastic/eui/tree/v0.0.54)

**Bug fixes**

- `EuiTabbedContent` now updates dynamic tab content when used as an uncontrolled component ([#931](https://github.com/elastic/eui/pull/931))

## [`0.0.53`](https://github.com/elastic/eui/tree/v0.0.53)

- `EuiComboBox` is now decorated with `data-test-subj` selectors for the search input (`comboxBoxSearchInput`), toggle button (`comboBoxToggleListButton`), and clear button (`comboBoxClearButton`) ([#918](https://github.com/elastic/eui/pull/918))
- `EuiComboBox` now gives focus to the search input when the user clicks the clear button, to prevent focus from defaulting to the body ([#918](https://github.com/elastic/eui/pull/918))
- Fixed visual size of inputs by setting the box-shadow border to `inset` ([#928](https://github.com/elastic/eui/pull/928))
- Per-column custom sort values added to `EuiInMemoryTable` ([#929](https://github.com/elastic/eui/pull/929))

**Non-breaking major changes**

- Added close (`cross`) button as default way to close to `EuiFlyout` when `onClose` is provided ([#925](https://github.com/elastic/eui/pull/925))
- Fleshed out `EuiFlyoutHeader` for consistency (see docs) ([#925](https://github.com/elastic/eui/pull/925))

**Bug fixes**

- Added `role="dialog"` to `EuiFlyout` to improve screen reader accessibility ([#916](https://github.com/elastic/eui/pull/916))
- Default sort comparator (used by `EuiInMemoryTable`) now handles `null` and `undefined` values ([#922](https://github.com/elastic/eui/pull/922))

## [`0.0.52`](https://github.com/elastic/eui/tree/v0.0.52)

- Added updated logos for Cloud and Cloud ECE ([#906](https://github.com/elastic/eui/pull/906))
- Added the ability for `EuiBetaBadge` to appear on `EuiPanel` similar to `EuiCard` ([#885](https://github.com/elastic/eui/pull/888))
- Added `restrictWidth` to `EuiPage` ([#896](https://github.com/elastic/eui/pull/896))
- Added `resize` prop to `EuiTextArea` that defaults to ‘vertical’ (only height) ([#894](https://github.com/elastic/eui/pull/894))
- Added multiple style-only adjustments to `EuiFormControlLayout` buttons/icons ([#894](https://github.com/elastic/eui/pull/894))
- Shifted `readOnly` inputs to not have left padding unless it has an icon ([#894](https://github.com/elastic/eui/pull/894))
- Added more customization options to `EuiAvatar` ([#903](https://github.com/elastic/eui/pull/903))
- Added more color options to `EuiButtonIcon` ([#907](https://github.com/elastic/eui/pull/907))
- Added icon for EMS (Elastic Map Service) (`emsApp`) ([#914](https://github.com/elastic/eui/pull/914))
- Added support for `href`, `target`, and `rel` properties for `EuiContextMenu` items ([#911](https://github.com/elastic/eui/pull/911))
- Added responsive helpers in the form of `EuiShowFor` and `EuiHideFor` components and corresponding CSS classes. ([#909](https://github.com/elastic/eui/pull/909))

**Deprecations**

- Replaced `$breakpoints` in favor of better named `$euiBreakpoints` ([#909](https://github.com/elastic/eui/pull/909))
- Replaced the following mixin `screenXSmall()`, `screenSmall()`, `screenMedium()`, `screenLarge()`, `screenSmallMediumLarge()` in favor of a single `euiBreakpoint()`. ([#909](https://github.com/elastic/eui/pull/909))

**Bug fixes**

- Removed `.nvmrc` file from published npm package ([#892](https://github.com/elastic/eui/pull/892))
- `EuiComboBox` no longer shows the _clear_ icon when it's a no-op ([#890](https://github.com/elastic/eui/pull/890))
- `EuiIcon` no longer takes focus in Edge and IE unless `tabIndex` is defined as a value other than `"-1"` ([#900](https://github.com/elastic/eui/pull/900))
- Fixed regression introduced in `0.0.50` in which the form control icons blocked users from clicking the control ([#898](https://github.com/elastic/eui/pull/898))
- Fixed `EuiSwitch` background in case it’s been placed on a gray background ([#894](https://github.com/elastic/eui/pull/894))
- Fixed `EuiComboBox` hidden input focus styles ([#894](https://github.com/elastic/eui/pull/894))
- Fixed responsive widths of `EuiDescribedFormGroup` ([#894](https://github.com/elastic/eui/pull/894))
- Fixed descenders being cut off in `EuiSelect` ([#894](https://github.com/elastic/eui/pull/894))
- Fixed extra spacing applied by Safari to `EuiFieldSearch` ([#894](https://github.com/elastic/eui/pull/894))
- Fixed contrast issues in dark theming ([#907](https://github.com/elastic/eui/pull/907))

## [`0.0.51`](https://github.com/elastic/eui/tree/v0.0.51)

- Added `textStyle="reverse"` prop to `EuiDescriptionList` as well as a class (`.eui-definitionListReverse`) for `dl`'s within `EuiText` ([#882](https://github.com/elastic/eui/pull/882))
- Added `inspect` icon ([#886](https://github.com/elastic/eui/pull/886))
- Added `layout` prop to `EuiCard` ([#885](https://github.com/elastic/eui/pull/885))

**Bug fixes**

- Moved `EuiFieldSearch`'s and `EuiValidateControl`'s ref out of render into `setRef` methods ([#883](https://github.com/elastic/eui/pull/883))

## [`0.0.50`](https://github.com/elastic/eui/tree/v0.0.50)

**Note: this release creates a minor regression to form controls containing icons, in which the icon blocks the user from clicking the control. This is fixed in `0.0.52`.**

- Created `EuiToggle`, `EuiButtonToggle`, and `EuiButtonGroup` ([#872](https://github.com/elastic/eui/pull/872))
- `EuiBasicTable` and `EuiInMemoryTable` now accept `rowProps` and `cellProps` callbacks, which let you apply custom props to rows and props ([#869](https://github.com/elastic/eui/pull/869))
- Added `offine` and `online` icons ([#881](https://github.com/elastic/eui/pull/881))

**Bug fixes**

- `EuiContextMenuPanel` now updates appropriately if its items are modified ([#887](https://github.com/elastic/eui/pull/887))
- `EuiComboBox` is no longer a focus trap, the clear button is now keyboard-accessible, and the virtualized list no longer interferes with the tab order ([#866](https://github.com/elastic/eui/pull/866))
- `EuiButton`, `EuiButtonEmpty`, and `EuiButtonIcon` now look and behave disabled when `isDisabled={true}` ([#862](https://github.com/elastic/eui/pull/862))
- `EuiGlobalToastList` no longer triggers `Uncaught TypeError: _this.callback is not a function`  ([#865](https://github.com/elastic/eui/pull/865))
- `EuiGlobalToastList` checks to see if it has dismissed a toast before re-dismissing it ([#868](https://github.com/elastic/eui/pull/868))
- Added FF/IE fallback for `.eui-textBreakWord` ([#864](https://github.com/elastic/eui/pull/864))
- Fixed `EuiCard` description text color when used in/as an anchor tag ([#864](https://github.com/elastic/eui/pull/864))
- Fixed `EuiCard` IE bugs ([#864](https://github.com/elastic/eui/pull/864))
- Fixed button labeling for `EuiFormControlLayout` and `EuiComboBox` accessibility ([#876](https://github.com/elastic/eui/pull/876))
- Fixed `EuiBreadcrumb` slash alignment when truncating ([#878](https://github.com/elastic/eui/pull/878))

**Breaking changes**

- `EuiSearchBar` no longer has an `onParse` callback, and now passes an object to `onChange` with the shape `{ query, queryText, error }` ([#863](https://github.com/elastic/eui/pull/863))
- `EuiInMemoryTable`'s `search.onChange` callback now passes an object with `{ query, queryText, error }` instead of only the query ([#863](https://github.com/elastic/eui/pull/863))
- `EuiFormControlLayout` no longer has `onClear`, `iconSide`, or `onIconClick` props. Instead of `onClear` it now accepts a `clear` object of the shape `{ onClick }`. Instead of the icon props, it now accepts a single `icon` prop which be either a string or an object of the shape `{ type, side, onClick }`. ([#866](https://github.com/elastic/eui/pull/866))
- `EuiBasicTable` and `EuiInMemoryTable` pass-through cell props (defined by the `columns` prop and the `cellProps` prop) used to be applied to the `div` inside of the `td` element. They're now applied directly to the `td` element. ([#869](https://github.com/elastic/eui/pull/869))

## [`0.0.49`](https://github.com/elastic/eui/tree/v0.0.49)

**Bug fixes**

- `EuiInMemoryTable` now applies its search filter ([#851](https://github.com/elastic/eui/pull/851))
- `EuiInMemoryTable` and `EuiBasicTable` now pass unknown props through to their child ([#836](https://github.com/elastic/eui/pull/836))
- Added `EuiHeaderLinks` which allow you to construct navigation in the header in place of the app menu. ([#844](https://github.com/elastic/eui/pull/844))
- `EuiPopover` will use an alert to warn the user it traps focus ([#844](https://github.com/elastic/eui/pull/844))

**Breaking changes**

- EUI requires React `16.3` or higher ([#849](https://github.com/elastic/eui/pull/849))
- `EuiHeaderBreadcrumbs` refactored to use `EuiBreadcrumbs`. This removed all child components of `EuiHeaderBreadcrumbs`. ([#844](https://github.com/elastic/eui/pull/844))

## [`0.0.48`](https://github.com/elastic/eui/tree/v0.0.48)

**Bug fixes**

- `EuiComboBox` does not pass `isDisabled` prop to `EuiComboBoxOptionsList` to avoid "React does not recognize the 'isDisabled' prop on a DOM element" console warning ([#838](https://github.com/elastic/eui/pull/838))
- `EuiComboBox` does not display clear icon when `isClearable` prop is set to false and `selectedOptions` prop is provided ([#838](https://github.com/elastic/eui/pull/838))

**Breaking changes**

- Move `EuiBasicTable`'s `itemId` prop from `selection` to a top-level property ([#830](https://github.com/elastic/eui/pull/830))
- Renamed/refactored `requiresAriaLabel` prop validator to a more general `withRequiredProp` ([#830](https://github.com/elastic/eui/pull/830))

## [`0.0.47`](https://github.com/elastic/eui/tree/v0.0.47)

- Added utility CSS classes for text and alignment concerns ([#774](https://github.com/elastic/eui/pull/774))
- Added `compressed` versions of `EuiFormRow` and all form controls ([#800](https://github.com/elastic/eui/pull/800))
- Removed pointer cursor on `EuiFormLabel` when a `for` property is not set ([#825](https://github.com/elastic/eui/pull/825))
- Added the ability to add tooltips to `EuiContextMenuItem`s ([#817](https://github.com/elastic/eui/pull/817))
- Added `EuiBreadcrumbs` ([#815](https://github.com/elastic/eui/pull/815))

**Bug fixes**

- Fixes height calculation error on `EuiAccordion` when it starts loads in an open state. ([#816](https://github.com/elastic/eui/pull/816))
- Added aria-invalid labeling on `EuiFormRow` ([#777](https://github.com/elastic/eui/pull/799))
- Added aria-live labeling for `EuiToasts` ([#777](https://github.com/elastic/eui/pull/777))
- Added aria labeling requirements for `EuiBadge` , as well as a generic prop_type function `requiresAriaLabel` in `utils` to check for it. ([#777](https://github.com/elastic/eui/pull/777)) ([#802](https://github.com/elastic/eui/pull/802))
- Ensure switches’ inputs are still hidden when `[disabled]` ([#778](https://github.com/elastic/eui/pull/778))
- Made boolean matching in `EuiSearchBar` more exact so it doesn't match words starting with booleans, like "truest" or "offer" ([#776](https://github.com/elastic/eui/pull/776))
- `EuiComboBox` do not setState or call refs once component is unmounted ([807](https://github.com/elastic/eui/pull/807) and [#813](https://github.com/elastic/eui/pull/813))
- Added better accessibility labeling to `EuiPagination`, `EuiSideNav`, `EuiPopover`, `EuiBottomBar` and `EuiBasicTable`.  ([#821](https://github.com/elastic/eui/pull/821))
- Added `isDisabled` to `EuiComboBox`  ([#829](https://github.com/elastic/eui/pull/829))

## [`0.0.46`](https://github.com/elastic/eui/tree/v0.0.46)

- Added `EuiDescribedFormGroup` component, a wrapper around `EuiFormRow`(s) ([#707](https://github.com/elastic/eui/pull/707))
- Added `describedByIds` prop to `EuiFormRow` to help with accessibility ([#707](https://github.com/elastic/eui/pull/707))
- Added `isLoading` prop to `EuiButtonEmpty` ([#768](https://github.com/elastic/eui/pull/768))
- Removed individual badge cross icon when `EuiComboBox` has `singleSelection` prop enabled. ([#769](https://github.com/elastic/eui/pull/769))

**Bug fixes**

- Removed specificity on `EuiText` that was causing cascade conflicts around text coloring. ([#770](https://github.com/elastic/eui/pull/770))

## [`0.0.45`](https://github.com/elastic/eui/tree/v0.0.45)

***NOTE v0.0.45 has a bug causing it to fail during installation, please use v0.0.46***

- Added `EuiBetaBadge` for non-GA labelling including options to add it to `EuiCard` and `EuiKeyPadMenuItem` ([#705](https://github.com/elastic/eui/pull/705))
- Added `direction` prop to EuiFlexGroup ([#711](https://github.com/elastic/eui/pull/711))
- Added `EuiEmptyPrompt` which can be used as a placeholder over empty tables and lists ([#711](https://github.com/elastic/eui/pull/711))
- Added `EuiTabbedContent` ([#737](https://github.com/elastic/eui/pull/737))
- `EuiComboBox` added buttons for clearing and opening/closing the combo box ([#698](https://github.com/elastic/eui/pull/698))

**Bug fixes**

- Fixed `EuiTableRowCell` from overwriting its child element's `className` [#709](https://github.com/elastic/eui/pull/709)
- Allow `EuiContextMenuPanel`s to update when their `children` changes ([#710](https://github.com/elastic/eui/pull/710))
- `EuiInMemoryTable` now passes `itemIdToExpandedRowMap` prop to `EuiBasicTable` ([#759](https://github.com/elastic/eui/pull/759))
- Expanded table rows in paginated data no longer leak to other pages ([#761](https://github.com/elastic/eui/pull/761))

**Breaking changes**

- Rename `logoElasticSearch` to `logoElasticsearch` [#755](https://github.com/elastic/eui/pull/755)

## [`0.0.44`](https://github.com/elastic/eui/tree/v0.0.44)

- Reduced `EuiToast` title size ([#703](https://github.com/elastic/eui/pull/703))

**Bug fixes**

- Fixed inherited `line-height` of inputs and buttons ([#702](https://github.com/elastic/eui/pull/702))
- Fixed card title sizing in K6 theme. ([#704](https://github.com/elastic/eui/pull/704))

## [`0.0.43`](https://github.com/elastic/eui/tree/v0.0.43)

- Added `status` prop to `EuiStep` for additional styling ([#673](https://github.com/elastic/eui/pull/673))
- `EuiForm` and `EuiFormRow` now accept nodes for `errors` prop ([#685](https://github.com/elastic/eui/pull/685))
- Removed the default `max-width` from `EuiText`. This can still be applied by setting `grow={false}` ([#683](https://github.com/elastic/eui/pull/683))
- Added support for text alignment with `EuiTextAlign` ([#683](https://github.com/elastic/eui/pull/683))
- `EuiBasicTable` added the `compressed` prop to allow for tables with smaller fonts and padding ([#687](https://github.com/elastic/eui/pull/687))

**Bug fixes**

- Added a `paddingSize` prop to `EuiAccordion` to better mitigate situations where a nested `EuiFlexGroup` causes scrollbars ([#701](https://github.com/elastic/eui/pull/701))
- Fixed `EuiCard` `icon` prop to include user provided className ([#684](https://github.com/elastic/eui/pull/684))
- `EuiInMemoryTable` pagination state is now reset automatically when a search is executed ([#686](https://github.com/elastic/eui/pull/686))
- Fixed slow performance of `EuiComboBox` when there are hundreds or thousands of options by virtualizing `EuiComboBoxOptionsList` ([#670](https://github.com/elastic/eui/pull/670))
- Fixed some text styles ([#683](https://github.com/elastic/eui/pull/683))
    - Fixed font-family of input, textarea, select, and buttons
    - Fixed style of code, pre, and dl’s inside `EuiText`
    - Fixed ghost text color which was being set to a dark gray

**Breaking changes**

- Added responsive support for tables. This isn't technically a breaking change, but you will need to apply some new props (`hasActions`, `isSelectable`) for certain tables to make them look their best in mobile. **Responsive table views are on by default.** ([#584](https://github.com/elastic/eui/pull/584))

## [`0.0.42`](https://github.com/elastic/eui/tree/v0.0.42)

- Added `EuiDatePicker` component for date/time input ([#644](https://github.com/elastic/eui/pull/644))
- Added editor icon set to `EuiIcon` ([#671](https://github.com/elastic/eui/pull/671))

## [`0.0.41`](https://github.com/elastic/eui/tree/v0.0.41)

- Added `grow` prop to `EuiText` ([#662](https://github.com/elastic/eui/pull/662))
- Added `disabled` prop to `EuiComboBoxOption` ([#650](https://github.com/elastic/eui/pull/650))
- Added support for `<pre>` and `<code>` tags to `<EuiText>` ([#654](https://github.com/elastic/eui/pull/654))
- Added export of SASS theme variables in JSON format during compilation ([#642](https://github.com/elastic/eui/pull/642))
- Close `EuiComboBox` `singleSelection` options list when option is choosen ([#645](https://github.com/elastic/eui/pull/645))
- Wrap `EuiStepHorizontal` text instead of truncating it ([#653](https://github.com/elastic/eui/pull/653))
- Fixed a bug where `EuiSideNavItem` wouldn't pass an `onClick` handler down to `<a>` tags if they also had an `href`. ([#664](https://github.com/elastic/eui/pull/664))
- Updated existing and added additional TypeScript definitions ([#666](https://github.com/elastic/eui/pull/666))

**Bug fixes**

- Fixed `EuiBasicTable` re-rendering on hover of table rows ([#665](https://github.com/elastic/eui/pull/665))

**Breaking changes**

- `EuiStepsHorizontal` now requires an `onClick` prop be provided for each step configuration object ([#653](https://github.com/elastic/eui/pull/653))

## [`0.0.40`](https://github.com/elastic/eui/tree/v0.0.40)

- Tweaked sizing, weights, color, line-heights, and added more levels to `EuiTitle` and `EuiText` ([#627](https://github.com/elastic/eui/pull/627))
- Added TypeScript type defitions for `EuiPortal`, `EuiText` and `EuiTitle` as well as the `calculatePopoverPosition` service ([#638](https://github.com/elastic/eui/pull/638))
- Grayed out labels for `disabled` controls ([#648](https://github.com/elastic/eui/pull/648))

**Bug fixes**

- Fix visual shadow glitch on hover of `EuiToast` ([#632](https://github.com/elastic/eui/pull/632))

**Breaking changes**

- **Note: This breaking change is reversed in 0.0.43.** Added a default `max-width` to `EuiText`. ([#627](https://github.com/elastic/eui/pull/627))

## [`0.0.39`](https://github.com/elastic/eui/tree/v0.0.39)

**Bug fixes**

- Allow accordions to dynamically change height, and support values on radio inputs ([#613](https://github.com/elastic/eui/pull/613))
- Accordion toggle layout is no longer flagged responsive, in order to prevent unwanted stacking on mobile ([#613](https://github.com/elastic/eui/pull/613))

**Breaking changes**

- Support values on radio inputs. This is breaking because now the second argument to the radio `onChange` callback is the value, which bumps the change event to the third argument ([#613](https://github.com/elastic/eui/pull/613))

## [`0.0.38`](https://github.com/elastic/eui/tree/v0.0.38)

- Modified drop shadow intensities and color. ([#607](https://github.com/elastic/eui/pull/607))
- Added SASS color functions. Made `$euiColorWarning` color usage more accessible while still being "yellow". ([#628](https://github.com/elastic/eui/pull/628))
- Removed extraneous `global_styling/mixins/_forms.scss` file and importing the correct files in the `filter_group.scss` and `combo_box.scss` files. ([#609](https://github.com/elastic/eui/pull/609))
- Added `isInvalid` prop to `EuiComboBox` ([#631](https://github.com/elastic/eui/pull/631))
- Added support for rejecting user input by returning `false` from the `onCreateOption` prop of `EuiComboBox` ([#631](https://github.com/elastic/eui/pull/631))

**Bug fixes**

- Visual fix for the focus state of disabled `EuiButton` ([#603](https://github.com/elastic/eui/pull/603))
- `EuiSelect` can pass any node as a value rather than just a string ([#603](https://github.com/elastic/eui/pull/603))
- Fixed a typo in the flex TypeScript definition ([#629](https://github.com/elastic/eui/pull/629))
- Fixed `EuiComboBox` bug in which the options list wouldn't always match the width of the input ([#611](https://github.com/elastic/eui/pull/611))
- Fixed `EuiComboBox` bug in which opening the combo box when there's no scrollbar on the window would result in the list being positioned incorrectly ([#631](https://github.com/elastic/eui/pull/631))
- Fixed `EuiComboBox` bug in which clicking a pill's close button would close the list ([#631](https://github.com/elastic/eui/pull/631))
- Fixed `EuiComboBox` bug in which moving focus from one combo box to another would remove the `euiBody-hasPortalContent` class from the body. ([#631](https://github.com/elastic/eui/pull/631))

## [`0.0.37`](https://github.com/elastic/eui/tree/v0.0.37)

- Added `EuiComboBox` for selecting many options from a list of options ([#567](https://github.com/elastic/eui/pull/567))
- Added `EuiHighlight` for highlighting a substring within text ([#567](https://github.com/elastic/eui/pull/567))
- `calculatePopoverPosition` service now accepts a `positions` argument so you can specify which positions are acceptable ([#567](https://github.com/elastic/eui/pull/567))
- Added `closeButtonProps` prop to `EuiBadge`, `hollow` badge type, and support for arbitrary hex color ([#567](https://github.com/elastic/eui/pull/567))
- Added support for arbitrary hex color to `EuiIcon` ([#567](https://github.com/elastic/eui/pull/567))

**Breaking changes**

- Renamed `euiBody-hasToolTip` class to `euiBody-hasPortalContent` ([#567](https://github.com/elastic/eui/pull/567))

## [`0.0.36`](https://github.com/elastic/eui/tree/v0.0.36)

- Added support for range queries in `EuiSearchBar` (works for numeric and date values) ([#485](https://github.com/elastic/eui/pull/485))
- Added support for emitting a `EuiSearchBar` query to an Elasticsearch query string ([#598](https://github.com/elastic/eui/pull/598))
- Added support for expandable rows to `EuiBasicTable` ([#585](https://github.com/elastic/eui/pull/585))

**Bug fixes**

- Relaxed query syntax of `EuiSearchBar` to allow usage of hyphens without escaping ([#581](https://github.com/elastic/eui/pull/581))
- Fixed font-weight issue in K6 theme ([#596](https://github.com/elastic/eui/pull/596))

## [`0.0.35`](https://github.com/elastic/eui/tree/v0.0.35)

- Modified `EuiLink` and all buttons to support both href and onClick ([#554](https://github.com/elastic/eui/pull/554))
- Added `color` prop to `EuiIconTip` ([#580](https://github.com/elastic/eui/pull/580))

## [`0.0.34`](https://github.com/elastic/eui/tree/v0.0.34)

- Adjust `EuiCallOut` and dark theme warning coloring ([#563](https://github.com/elastic/eui/pull/563))
- Added a `buttonColor` prop to `EuiConfirmModal` ([#546](https://github.com/elastic/eui/pull/546))
- Added 'baseline' as option to `EuiFlexGroup`'s `alignItems` prop ([#546](https://github.com/elastic/eui/pull/546))

**Bug fixes**

- Fixed `EuiToolTip` bug which caused the tooltip to hide when moving the mouse around inside of the trigger element ([#557](https://github.com/elastic/eui/pull/557), [#564](https://github.com/elastic/eui/pull/564))
- Fixed a bug where `EuiButtonEmpty` would offer a white background on hover when it was disabled, even when there was no such background transition on hover when the buttons are not disabled ([#561](https://github.com/elastic/eui/pull/561))
- Fixed table cell bugs ([#565](https://github.com/elastic/eui/pull/565))
  - `EuiBasicTable` now supports explicitly setting `truncateText` and `textOnly` on column definitions, and supports passing through unrecognized props to the cell (e.g. `data-test-subj`).
  - Updated table cell CSS so that long single-word cell content will break and wrap mid-word.

## [`0.0.33`](https://github.com/elastic/eui/tree/v0.0.33)

- Added initial sorting option to `EuiInMemoryTable` ([#547](https://github.com/elastic/eui/pull/547))
- Horizontally scrolling `EuiTabs` ([#546](https://github.com/elastic/eui/pull/546))
- Remove padding from both sides of `EuiEmptyButton` ([#546](https://github.com/elastic/eui/pull/546))
- Added `disabled` prop to placeholder (ellipses) button in pagination ([#546](https://github.com/elastic/eui/pull/546))
- Converted `.euiHeader__notification` into `EuiHeaderNotification` ([#546](https://github.com/elastic/eui/pull/546))

**Bug fixes**

- `EuiConfirmModal` will now check for the presence of confirm and cancel buttons before trying to focus them ([#555](https://github.com/elastic/eui/pull/555))

## [`0.0.32`](https://github.com/elastic/eui/tree/v0.0.32)

- Updated `EuiDescriptionList` to accept nodes for the titles and descriptions ([#552](https://github.com/elastic/eui/pull/552))
- Added `stop` and `stopFilled` icons ([#543](https://github.com/elastic/eui/pull/543))

**Bug fixes**

- Fixed `EuiToolTip` smart positioning to prevent tooltip from being clipped by the window where possible ([#550](https://github.com/elastic/eui/pull/550))

## [`0.0.31`](https://github.com/elastic/eui/tree/v0.0.31)

- Made `<EuiProgress>` TypeScript types more specific ([#518](https://github.com/elastic/eui/pull/518))
- Removed `font-smoothing` from our reset css for better text legibility ([#539](https://github.com/elastic/eui/pull/539))

**Bug fixes**

- Made `EuiIconTip` screen reader accessible ([#534](https://github.com/elastic/eui/pull/534))
- Fixed a sorting issue in `EuiInMemoryTable` ([#453](https://github.com/elastic/eui/pull/453))
- Fixed checkbox click for `EuiCheckbox` and `EuiRadio` without a label ([#541](https://github.com/elastic/eui/pull/541))

## [`0.0.30`](https://github.com/elastic/eui/tree/v0.0.30)

- Add ability to force `EuiSideNav` items open by setting `item.forceOpen`. ([#515](https://github.com/elastic/eui/pull/515))

## [`0.0.29`](https://github.com/elastic/eui/tree/v0.0.29)

- Added `EuiIconTip` to make it easier to display icons with tooltips ([#528](https://github.com/elastic/eui/pull/528))
- Added `buttonRef` prop to `EuiButton`, `EuiButtonEmpty`, and `EuiButtonIcon` ([#529](https://github.com/elastic/eui/pull/529))

**Bug fixes**

- `EuiHealth` no longer stacks flex items on small screens ([#530](https://github.com/elastic/eui/pull/530))
- Fixed `EuiPageContent` centering within `EuiPage` issue ([#527](https://github.com/elastic/eui/pull/527))
- `EuiConfirmModal` will now correctly auto-focus on its confirm and cancel buttons ([#529](https://github.com/elastic/eui/pull/529))

## [`0.0.28`](https://github.com/elastic/eui/tree/v0.0.28)

- `EuiInMemoryTable` pass items to BasicTable when message is provided ([#517](https://github.com/elastic/eui/pull/517)).
- `EuiSearchBox` now passes unused props through to `EuiFieldSearch` ([#514](https://github.com/elastic/eui/pull/514))
- Change `EuiBasicTable` `noItemsMessage` and `EuiInMemoryTable` `messgae` propType to node
instead of just string ([#516](https://github.com/elastic/eui/pull/516))

## [`0.0.27`](https://github.com/elastic/eui/tree/v0.0.27)

- Don't propagate a null `onClick` on EuiPanels ([#473](https://github.com/elastic/eui/pull/473))
- Use 1.1px for the `EuiHorizontalRule` height, in order to work around strange Chrome height calculations ([#473](https://github.com/elastic/eui/pull/473))
- New icons for `logoGithub` and `logoSketch` ([#494](https://github.com/elastic/eui/pull/494))
- `EuiCard` now has an `href` and `isClickable` prop for better handling hover animations. ([#494](https://github.com/elastic/eui/pull/494))
- Added `calculateContrast` and `rgbToHex` to services ([#494](https://github.com/elastic/eui/pull/494))

**Bug fixes**

- `EuiModal` is now responsive on mobile screens ([#512](https://github.com/elastic/eui/pull/512))
- `EuiFlexGrid` now collapses down in mobile layouts properly. ([#515](https://github.com/elastic/eui/pull/515))
- Made `EuiCard` proptypes more permission by changing strings to nodes. ([#515](https://github.com/elastic/eui/pull/515))
- Fixed `reponsive={false}` prop not working when flex groups were nested. ([#494](https://github.com/elastic/eui/pull/494))
- `EuiBadge` wrapping element changed from a `div` to `span` so it can be nested in text blocks ([#494](https://github.com/elastic/eui/pull/494))

## [`0.0.26`](https://github.com/elastic/eui/tree/v0.0.26)

**Bug fixes**

- `EuiSelect` do not set `defaultValue` property when `value` property is provided ([#504](https://github.com/elastic/eui/pull/504)).
- `EuiBottomBar` now uses `EuiPortal` to avoid zindex conflicts ([#487](https://github.com/elastic/eui/pull/487))
- Upped dark theme contrast on disabled buttons ([#487](https://github.com/elastic/eui/pull/487))

**Breaking changes**

- Removed `EuiTableOfRecords` ([#490](https://github.com/elastic/eui/pull/490))

## [`0.0.25`](https://github.com/elastic/eui/tree/v0.0.25)

- `EuiSearchBar` accepts `toolsLeft` and `toolsRight` props ([#458](https://github.com/elastic/eui/pull/458))
- Added `search.onChange` callback to `EuiInMemoryTable` ([#469](https://github.com/elastic/eui/pull/469))
- Added `initialPageSize` option to `EuiInMemoryTable` ([#477](https://github.com/elastic/eui/pull/477))
- Added design guidelines for button and toast usage ([#371](https://github.com/elastic/eui/pull/371))

**Breaking changes**

- Complete refactor of `EuiToolTip`. They now work. Only a breaking change if you were using them. ([#484](https://github.com/elastic/eui/pull/484))

## [`0.0.24`](https://github.com/elastic/eui/tree/v0.0.24)

- Removed hover and focus states from non-selectable `EuiSideNavItem`s ([#434](https://github.com/elastic/eui/pull/434))
- Added `Ast` and `Query` services ([#454](https://github.com/elastic/eui/pull/454))
- Added icons for Kibana query language ([#455](https://github.com/elastic/eui/pull/455))

**Bug fixes**

- Fix error stemming from `selected` prop on `EuiSelect` ([#436](https://github.com/elastic/eui/pull/436))

**Breaking changes**

- The `Random` service's `oneOf` method now only accepts an array ([#454](https://github.com/elastic/eui/pull/454))

## [`0.0.23`](https://github.com/elastic/eui/tree/v0.0.23)

- Added `EuiInMemoryTable`, which encapsulates sorting, searching, selection, and pagination state and logic ([#390](https://github.com/elastic/eui/pull/390))
- Added stack trace information to `EuiErrorBoundary` ([#428](https://github.com/elastic/eui/pull/428))
- Make full screen code block use the same font-size on the original code block. ([#447](https://github.com/elastic/eui/pull/447))

**Bug fixes**

- Fixed `EuiContextMenu` bug when using the keyboard to navigate up, which was caused by unnecessarily re-rendering the items, thus losing references to them ([#431](https://github.com/elastic/eui/pull/431))

## [`0.0.22`](https://github.com/elastic/eui/tree/v0.0.22)

- Added `EuiDelayHide` component. ([#412](https://github.com/elastic/eui/pull/412))
- Decreased overall size of checkbox, radio, and switches as well as better styles for the different states. ([#407](https://github.com/elastic/eui/pull/407))
- Added `EuiFilePicker` component for `input type="file"` needs. ([#402](https://github.com/elastic/eui/pedull/402))
- Added `isLoading` prop to `EuiButton` ([#427](https://github.com/elastic/eui/pull/427))
- Added icons: `eye`, `eyeClosed`, `grab`, `heatmap`, `vector` ([#427](https://github.com/elastic/eui/pull/427))
- Added `hasNoInitialSelection` option to `EuiSelect`. ([#422](https://github.com/elastic/eui/pull/422))

**Bug fixes**

- Fixed appearance of checked checkeboxes and radios in IE ([#407](https://github.com/elastic/eui/pull/407))
- Fixed disabled vs enabled appearance of checked checkeboxes and radios ([#407](https://github.com/elastic/eui/pull/407))
- Fixed disabled & checked state of switches ([#407](https://github.com/elastic/eui/pull/407))
- Fixed `EuiCard` content alignment when content is short. ([#415](https://github.com/elastic/eui/pull/415))
- Only apply the `$euiCodeBlockSelectedBackgroundColor` variable if it is a color ([#427](https://github.com/elastic/eui/pull/427))
- No margins for `<hr>` ([#427](https://github.com/elastic/eui/pull/427))
- Fixed `EuiButton` truncation ([#427](https://github.com/elastic/eui/pull/427))

**Breaking changes**

- Changed `EuiAccordion`’s method of `onToggleOpen` to `onToggle` ([#427](https://github.com/elastic/eui/pull/427))

## [`0.0.21`](https://github.com/elastic/eui/tree/v0.0.21)

- Logstash icon set. [#399](https://github.com/elastic/eui/pull/399)
- Added support for `disabled` options in `EuiSelect`. [#324](https://github.com/elastic/eui/pull/324)
- Badges can now accept onClicks and custom colors. They were changed stylistically to be bolder and smaller by default. ([#381](https://github.com/elastic/eui/pull/381))
- Added component to wrap blocks of substeps `EuiSubSteps` in a shaded container. ([#375](https://github.com/elastic/eui/pull/375))
- Added horizontal steps component ([#375](https://github.com/elastic/eui/pull/375))
- Changed look and feel of pagination. Added `compressed` prop for smaller footprint pagination. ([#380](https://github.com/elastic/eui/pull/380))
- Added `EuiBasicTable` as an opinionated, high level component for constructing tables. Its addition deprecates `EuiTableOfRecords` which is still avaiable, but now marked for removal. ([#377](https://github.com/elastic/eui/pull/377))
- Added styles for `readOnly` states of form controls. ([#391](https://github.com/elastic/eui/pull/391))
- Added importAction and exportAction icons ([#394](https://github.com/elastic/eui/pull/394))
- Added `EuiCard` for UI patterns that need an icon/image, title and description with some sort of action. ([#380](https://github.com/elastic/eui/pull/380))
- Added TypeScript definitions for the `EuiHealth` component. ([#403](https://github.com/elastic/eui/pull/403))
- Added `SearchBar` component - introduces a simple yet rich query language to search for objects + search box and filter controls to construct/manipulate it. ([#379](https://github.com/elastic/eui/pull/379))

**Bug fixes**

- Tables now default to `table-layout: fixed` to avoid some collapsing cell problems. [#398](https://github.com/elastic/eui/pull/398)
- Wrap long lines of text within the body of `EuiToast` instead of letting text overflow ([#392](https://github.com/elastic/eui/pull/392))
- Fixed dark theme coloring of Substeps ([#396](https://github.com/elastic/eui/pull/396))
- Reorder selectors to fix fixed progress bar in Firefox ([#404](https://github.com/elastic/eui/pull/404))

## [`0.0.20`](https://github.com/elastic/eui/tree/v0.0.20)

- Renamed class from `euiFlexGroup--alignItemsStart` to `euiFlexGroup--alignItemsFlexStart` ([#378](https://github.com/elastic/eui/pull/378))

## [`0.0.19`](https://github.com/elastic/eui/tree/v0.0.19)

- `EuiGlobalToastList` now prevents toasts from disappearing while the user's mouse is over the list. Added `timer/Timer` service. ([#370](https://github.com/elastic/eui/pull/370))

**Bug fixes**

- **Note: This is deprecated in 0.0.21 and removed in 0.0.26.** `EuiTableOfRecords` selection bugs ([#365](https://github.com/elastic/eui/pull/365))
  - Deleting selected items now resets the select all checkbox to an unchecked state
  - The select all checkbox only becomes checked when all selectable rows are checked, not just some of them

**Breaking changes**

- Changed `EuiGlobalToastList` to be responsible for instantiating toasts, tracking their lifetimes, and dismissing them. It now acepts `toasts`, `dismissToast`, and `toastLifeTimeMs` props. It no longer accepts `children`. ([#370](https://github.com/elastic/eui/pull/370))

## [`0.0.18`](https://github.com/elastic/eui/tree/v0.0.18)

**Bug fixes**

- Fixed `EuiCodeEditor` bug in which hitting ESCAPE to close the autocompletion suggestions menu would also exit editing mode. ([#363](https://github.com/elastic/eui/pull/363))

## [`0.0.17`](https://github.com/elastic/eui/tree/v0.0.17)

**Bug fixes**

- Downgraded `lodash` version to `3.10.0` to align it with Kibana. ([#359](https://github.com/elastic/eui/pull/359))

## [`0.0.16`](https://github.com/elastic/eui/tree/v0.0.16)

- `EuiRadio` now supports the `input` tag's `name` attribute. `EuiRadioGroup` accepts a `name` prop that will propagate to its `EuiRadio`s. ([#348](https://github.com/elastic/eui/pull/348))
- Added Machine Learning create jobs icon set. ([#338](https://github.com/elastic/eui/pull/338))
- **Note: This is deprecated in 0.0.21 and removed in 0.0.26.** Added `EuiTableOfRecords`, a higher level table component to take away all your table listings frustrations. ([#250](https://github.com/elastic/eui/pull/250))

**Bug fixes**

- Added `react-color` as a dependency (was previously a devDependency) ([#354](https://github.com/elastic/eui/pull/354))
- Stop propagation and prevent default when closing components. Otherwise the same Escape keypress could close the parent component(s) as well as the one you intend to close. ([#344](https://github.com/elastic/eui/pull/344))

## [`0.0.15`](https://github.com/elastic/eui/tree/v0.0.15)

- Added `EuiColorPicker`. ([#328](https://github.com/elastic/eui/pull/328))
- `EuiCodeBlock` now only shows fullscreen icons if `overflowHeight` prop is set. Also forces large fonts and padding while expanded. ([#325](https://github.com/elastic/eui/pull/325))
- Exported `VISUALIZATION_COLORS` from services ([#329](https://github.com/elastic/eui/pull/329))
- Added typescript definitions for `EuiFormRow`, `EuiRadioGroup`, `EuiSwitch`, `EuiLoadingSpinner`, `EuiLoadingChart` and `EuiProgress`. ([#326](https://github.com/elastic/eui/pull/326))
- Added `checkHrefAndOnClick` and `getSecureRelForTarget` to services.

**Breaking changes**

- `EuiCodeBlock` now only shows fullscreen icons if `overflowHeight` prop is set. Also forces large fonts and padding while expanded. ([#325](https://github.com/elastic/eui/pull/325))
- React ^16.2 is now a peer dependency ([#264](https://github.com/elastic/eui/pull/264))
- `EuiProgress` no longer accepts the `indeterminate` property, which never had any effect. ([#326](https://github.com/elastic/eui/pull/326))

**Bug fixes**

- Fix TypeScript definitions such that optional and readonly properties survive being passed through `Omit` ([#322](https://github.com/elastic/eui/pull/322))

## [`0.0.14`](https://github.com/elastic/eui/tree/v0.0.14)

- Added `isColorDark` color util ([#311](https://github.com/elastic/eui/pull/311))
- EuiButton, EuiButtonEmpty and EuiButtonIcon can now take an `href` ([#316](https://github.com/elastic/eui/pull/316))
- In `EuiSideNav`, allow a callback to be passed that renders the individual items in the navigation. This makes interoperability with e.g. `react-router` easier. ([#310](https://github.com/elastic/eui/pull/310))
- Add new icon types to `EuiIcon` TypeScript definitions ([#323](https://github.com/elastic/eui/pull/323)).

**Bug fixes**

- Set `EuiFlexGroup` to `flex-grow: 1` to be more friendly with IE11 ([#315](https://github.com/elastic/eui/pull/315))

## [`0.0.13`](https://github.com/elastic/eui/tree/v0.0.13)

- Added index management icons. ([#307](https://github.com/elastic/eui/pull/307))

**Breaking changes**

- Reverted test helper for async functions that throw exceptions. See PR for details on how this can be handled in Jest 22. ([#306](https://github.com/elastic/eui/pull/306))

**Bug fixes**

- Adjust toast z-index to show over modals ([#296](https://github.com/elastic/eui/pull/296))
- Fix nested `EuiFlexItem` collapse issue in IE ([#308](https://github.com/elastic/eui/pull/308))

## [`0.0.12`](https://github.com/elastic/eui/tree/v0.0.12)

- Minor style-only changes to `EuiPagination`, button reset, `EuiTableHeaderCell`, and `EuiCodeBlock`. ([#298](https://github.com/elastic/eui/pull/298))
- All NPM dependencies now use ^ to install the latest minor version.
- Added Apache, Nginx, MySQL logos ([#270](https://github.com/elastic/eui/pull/270))
- Added small version of `EuiCallOut` ([#269](https://github.com/elastic/eui/pull/269))
- Added first batch of TypeScript type definitions for components and services ([#252](https://github.com/elastic/eui/pull/252))
- Added button for expanding `EuiCodeBlock` instances to be full-screen. ([#259](https://github.com/elastic/eui/pull/259))
- Add test helper for async functions that throw exceptions ([#301](https://github.com/elastic/eui/pull/301))

**Bug fixes**

- Removed padding on `EuiPage` mobile breakpoint. ([#282](https://github.com/elastic/eui/pull/282))
- Fixed some `EuiIcon` `type`s not setting their `viewBox` attribute, which caused them to not honor the `size` properly. ([#277](https://github.com/elastic/eui/pull/277))
- Fixed `EuiContextMenu` to pass the `event` argument to a `EuiContextMenuItem`'s `onClick` handler even when a panel is defined. ([#265](https://github.com/elastic/eui/pull/265))

**Breaking changes**

- Removed `color` prop from `EuiCodeBlock`. This component's highlighting now matches whichever theme is currently active. See PR for details on SCSS breaking changes. ([#259](https://github.com/elastic/eui/pull/259))

## [`0.0.11`](https://github.com/elastic/eui/tree/v0.0.11)

- Added `EuiImage` component to allow for image sizing and zooms. ([#262](https://github.com/elastic/eui/pull/262))
- Updated `EuiOverlayMask` to append `<div>` to body. ([#254](https://github.com/elastic/eui/pull/254))

**Bug fixes**

- Disabled tab styling. ([#258](https://github.com/elastic/eui/pull/258))
- Proper classname for flexGroup alignItems prop. ([#257](https://github.com/elastic/eui/pull/257))
- Clicking the downArrow icon in `EuiSelect` now triggers selection. ([#255](https://github.com/elastic/eui/pull/255))
- Fixed `euiFormRow` id's from being the same as the containing input and label. ([#251](https://github.com/elastic/eui/pull/251))

**Breaking changes**

- `{rest}` prop attachment moved from wrapping div to the input on checkboxes and switches. ([#246](https://github.com/elastic/eui/pull/246))

## [`0.0.10`](https://github.com/elastic/eui/tree/v0.0.10)

- Updated `euiPopover` to propagate `panelPaddingSize` padding values to content only (title does inherit horizontal values) via CSS. ([#229](https://github.com/elastic/eui/pull/229))
- Updated `EuiErrorBoundary` to preserve newlines in error. ([#238](https://github.com/elastic/eui/pull/238))
- Added more icons and fixed a few for dark mode ([#228](https://github.com/elastic/eui/pull/228))
- Added `EuiFlyout` component. ([#227](https://github.com/elastic/eui/pull/227))

**Breaking changes**

- Renamed `EuiModalOverlay` to `EuiOverlayMask`. ([#227](https://github.com/elastic/eui/pull/227))

**Bug fixes**

- Fixed bug in `Pager` service which occurred when there were no items. ([#237](https://github.com/elastic/eui/pull/237))
- Added `isPageable` method to `Pager` service and set first and last page index to -1 when there are no pages. ([#242](https://github.com/elastic/eui/pull/242))

## [`0.0.9`](https://github.com/elastic/eui/tree/v0.0.9)

**Breaking changes**

- Renamed `euiFlexGroup--alignItemsEnd` class to `euiFlexGroup--alignItemsFlexEnd`.
- Remove support for `primary` color from `EuiTextColor` because it looked too much like a link.

**Bug fixes**

- Give `EuiFormErrorText` and `EuiFormHelpText` proper line-height. ([#234](https://github.com/elastic/eui/pull/234))

## [`0.0.8`](https://github.com/elastic/eui/tree/v0.0.8)

**Bug fixes**

- Fix button vertical alignment. ([#232](https://github.com/elastic/eui/pull/232))

## [`0.0.7`](https://github.com/elastic/eui/tree/v0.0.7)

- Added `EuiSteps` component ([#202](https://github.com/elastic/eui/pull/202), [#208](https://github.com/elastic/eui/pull/208))

**Breaking changes**

- Test helpers now published at `@elastic/eui/lib/test`

**Bug fixes**

- Case sensitive file name fix for Kibana dark theme. ([#216](https://github.com/elastic/eui/pull/216))

## [`0.0.6`](https://github.com/elastic/eui/tree/v0.0.6)

- `justify` prop of `EuiFlexGroup` now accepts `spaceEvenly` ([#205](https://github.com/elastic/eui/pull/205))
- Increased size of `<EuiTitle size="s">` so that it's distinguishable as a title ([#204](https://github.com/elastic/eui/pull/204))

## [`0.0.5`](https://github.com/elastic/eui/tree/v0.0.5)

**Bug fixes**

- Fixed import paths for `EuiTable`, `EuiHealth`, and `EuiPopover` which prevented dependents of EUI from being able to compile when importing components from the `lib` directory ([#203](https://github.com/elastic/eui/pull/203))

## [`0.0.4`](https://github.com/elastic/eui/tree/v0.0.4)

- Added `EuiHealth` components for status checks ([#158](https://github.com/elastic/eui/pull/158))
- Cleaned up styling for checkboxes, switches, and radios ([#158](https://github.com/elastic/eui/pull/158))
- Form `disabled` states are now more consistent ([#158](https://github.com/elastic/eui/pull/158))
- Page and title padding adjusted to be more compact ([#158](https://github.com/elastic/eui/pull/158))
- Table spacing is now smaller ([#158](https://github.com/elastic/eui/pull/158))
- Dark theme forms now have better contrast with their borders ([#158](https://github.com/elastic/eui/pull/158))
- Added icons to match Kibana's app directory ([#162](https://github.com/elastic/eui/pull/162))
- Converted icons from SVG to React component during the build and stop using sprites ([#160](https://github.com/elastic/eui/pull/160))
- Added `isReadOnly`, `setOptions`, and `cursorStart` props to `EuiCodeEditor` ([#169](https://github.com/elastic/eui/pull/169))
- Added `wrap` prop to `EuiFlexGroup` ([#170](https://github.com/elastic/eui/pull/170))
- Added `scope` prop to `EuiTableHeaderCell` and `EuiTableHeaderCellCheckbox` ([#171](https://github.com/elastic/eui/pull/171))
- Added `disabled` prop to `EuiContextMenuItem` ([#172](https://github.com/elastic/eui/pull/172))
- Added `EuiTablePagination` component and `Pager` service ([#178](https://github.com/elastic/eui/pull/178))
- **Note: This is broken until 0.0.25.** Added `EuiTooltip` component ([#174](https://github.com/elastic/eui/pull/174), [#193](https://github.com/elastic/eui/pull/193))
- Added a bold weight of 700 and apply it to `<strong>` elements by default ([#193](https://github.com/elastic/eui/pull/193))
- Icon size prop now accepts `s`. Adjusted coloring of sidenav arrows ([#178](https://github.com/elastic/eui/pull/197))
- Added `EuiErrorBoundary` ([#198](https://github.com/elastic/eui/pull/198))
- Exported `test` module, which includes `findTestSubject`, `startThrowingReactWarnings`, `stopThrowingReactWarnings`, `requiredProps`, and `takeMountedSnapshot` helpers ([#198](https://github.com/elastic/eui/pull/198))
- Added a more systematic way to add themes; includes a new K6 theme for Kibana. ([#191](https://github.com/elastic/eui/pull/191))

**Bug fixes**

- Fixed bug where screen-reader styles weren't being imported ([#103](https://github.com/elastic/eui/pull/103))
- Fixed a bug where `<progress>` wasn't being rendered under `block` display ([#166](https://github.com/elastic/eui/pull/166))
- Fixed a bug that caused `EuiPageSideBar` width to change when the width of its content changed ([#181](https://github.com/elastic/eui/pull/181))

**Breaking changes**

- Fixed a bug where table cell classes were being applied twice ([#167](https://github.com/elastic/eui/pull/167))
- React ^16.0 is now a peer dependency ([#198](https://github.com/elastic/eui/pull/198))

## [`0.0.3`](https://github.com/elastic/eui/tree/v0.0.3)

- `EuiFlexItem` now accepts integers between 1 and 10 for the `grow` prop. ([#144](https://github.com/elastic/eui/pull/144))
- `EuiFlexItem` and `EuiFlexGrow` now accept a `component` prop which you can set to `span` or `div` (default). ([#141](https://github.com/elastic/eui/pull/141))
- Added `isLoading` prop to form inputs to allow for a loading state ([#150](https://github.com/elastic/eui/pull/150))

**Breaking changes**

- `EuiSideNav` now accepts a tree data structure via the `items` prop ([#141](https://github.com/elastic/eui/pull/141))
- `EuiSideNavGroup`, `EuiSideNavItem`, and `EuiSideNavTitle` have been removed from the public API ([#141](https://github.com/elastic/eui/pull/141))

## [`0.0.2`](https://github.com/elastic/eui/tree/v0.0.2)

- Changed the hover states of `EuiButtonEmpty` to look more like links ([#135](https://github.com/elastic/eui/pull/135))
- `EuiCode` now wraps `EuiCodeBlock`, so it can do everything `EuiCodeBlock` could, but inline ([#138](https://github.com/elastic/eui/pull/138))
- Added `transparentBackground` prop to `EuiCodeBlock` ([#138](https://github.com/elastic/eui/pull/138))
- `EuiCodeBlock` now uses the `light` theme by default ([#138](https://github.com/elastic/eui/pull/138))
- `EuiFormRow` generates its own unique `id` prop if none is provided ([#130](https://github.com/elastic/eui/pull/130))
- `EuiFormRow` associates help text and errors with the field element via ARIA attributes ([#130](https://github.com/elastic/eui/pull/130))

## [`0.0.1`](https://github.com/elastic/eui/tree/v0.0.1) Initial Release

- Initial public release<|MERGE_RESOLUTION|>--- conflicted
+++ resolved
@@ -1,12 +1,10 @@
 ## [`master`](https://github.com/elastic/eui/tree/master)
 
-<<<<<<< HEAD
 - `EuiComboBox` now applies the provided `data-test-subj` to its options list element with the suffix `-optionsList` so you can find a specific combo box instance's options list. This wasn't previously possible because the options list is attached to the body element, not the combo box element. This is in addition to the existing `data-test-subj="comboBoxOptionsList"`. ([#1054](https://github.com/elastic/eui/pull/1054))
-=======
+
 **Bug fixes**
 
 - Fixed `EuiXYChart` responsive resize in a flexbox layout ([#1041](https://github.com/elastic/eui/pull/1041))
->>>>>>> 22238add
 
 ## [`3.2.1`](https://github.com/elastic/eui/tree/v3.2.1)
 
