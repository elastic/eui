/*
 * Copyright Elasticsearch B.V. and/or licensed to Elasticsearch B.V. under one
 * or more contributor license agreements. Licensed under the Elastic License
 * 2.0 and the Server Side Public License, v 1; you may not use this file except
 * in compliance with, at your election, the Elastic License 2.0 or the Server
 * Side Public License, v 1.
 */

import React, {
  cloneElement,
  Component,
  Children,
  HTMLAttributes,
  ReactElement,
  ReactNode,
} from 'react';
import classNames from 'classnames';
import { ExclusiveUnion, CommonProps, keysOf } from '../../common';

import { get } from '../../../services/objects';

import { EuiFormHelpText } from '../form_help_text';
import { EuiFormErrorText } from '../form_error_text';
import { EuiFormLabel } from '../form_label';

import { htmlIdGenerator } from '../../../services/accessibility';

const displayToClassNameMap = {
  row: null,
  rowCompressed: 'euiFormRow--compressed',
  columnCompressed: 'euiFormRow--compressed euiFormRow--horizontal',
  center: null,
  centerCompressed: 'euiFormRow--compressed',
  columnCompressedSwitch:
    'euiFormRow--compressed euiFormRow--horizontal euiFormRow--hasSwitch',
};

export const DISPLAYS = keysOf(displayToClassNameMap);

export type EuiFormRowDisplayKeys = keyof typeof displayToClassNameMap;

interface EuiFormRowState {
  isFocused: boolean;
  id: string;
}

export function euiFormRowDisplayIsCompressed(
  display?: EuiFormRowDisplayKeys
): boolean {
  return display ? display.includes('Compressed') : false;
}

export type EuiFormRowCommonProps = CommonProps & {
  /**
   * When `rowCompressed`, just tightens up the spacing;
   * Set to `columnCompressed` if compressed
   * and horizontal layout is needed.
   * Set to `center` or `centerCompressed` to align non-input
   * content better with inline rows.
   * Set to `columnCompressedSwitch` if the form control being passed
   * as the child is a switch.
   */
  display?: EuiFormRowDisplayKeys;
  fullWidth?: boolean;
  /**
   * IDs of additional elements that should be part of children's `aria-describedby`
   */
  describedByIds?: string[];
  /**
   * Escape hatch to not render duplicate labels if the child also renders a label
   */
  hasChildLabel?: boolean;
  /**
   * ReactElement to render as this component's content
   */
  children: ReactElement;
  /**
   * The content for the `<label>` (or `<legend>`) element
   */
  label?: ReactNode;
  /**
   * Pass some common props to the `<label>` (or `<legend>`) element
   */
  labelProps?: CommonProps;
  /**
   * Adds an extra node to the right of the form label without
   * being contained inside the form label. Good for things
   * like documentation links.
   */
  labelAppend?: ReactNode;
  /**
   * Used to generate the wrapper `id`s and will be passed plainly to the child (input) if `inputId` is not supplied.
   * If not provided, one will be generated
   */
  id?: string;
  /**
   * Specific `id` passed to the label as the `htmlFor` attribute.
   * If not provided, one will be generated
   */
  inputId?: string;
  isInvalid?: boolean;
  /**
   * Error nodes will only show when `isInvalid` is true;
   * Displayed after the input, before the `helpText`
   */
  error?: ReactNode | ReactNode[];
  /**
   * Small text that displays below the input
   */
  helpText?: ReactNode | ReactNode[];
  /**
<<<<<<< HEAD
   * For use only in inline forms to align the inputs
   * in case the form row has no label
   */
  hasEmptyLabelSpace?: boolean;
=======
   *  Passed along to the label element; and to the child field element when `disabled` doesn't already exist on the child field element.
   */
  isDisabled?: boolean;
>>>>>>> 6d89b6a3
};

type LabelProps = {
  labelType?: 'label';
} & EuiFormRowCommonProps &
  HTMLAttributes<HTMLDivElement>;

type LegendProps = {
  /**
   * Defaults to rendering a `<label>` but if passed `'legend'` for labelType,
   * will render both a `<legend>` and the surrounding container as a `<fieldset>`
   */
  labelType?: 'legend';
} & EuiFormRowCommonProps &
  Omit<HTMLAttributes<HTMLFieldSetElement>, 'disabled'>;

export type EuiFormRowProps = ExclusiveUnion<LabelProps, LegendProps>;

export class EuiFormRow extends Component<EuiFormRowProps, EuiFormRowState> {
  static defaultProps = {
    display: 'row',
    hasEmptyLabelSpace: false,
    fullWidth: false,
    describedByIds: [],
    labelType: 'label',
    hasChildLabel: true,
  };

  state: EuiFormRowState = {
    isFocused: false,
    id: this.props.id || htmlIdGenerator()(),
  };

  onFocus = (...args: any[]) => {
    // Doing this to allow onFocus to be called correctly from the child input element as this component overrides it
    const onChildFocus = get(this.props, 'children.props.onFocus');
    if (onChildFocus) {
      onChildFocus(...args);
    }

    this.setState(({ isFocused }) => {
      if (!isFocused) {
        return {
          isFocused: true,
        };
      } else {
        return null;
      }
    });
  };

  onBlur = (...args: any[]) => {
    // Doing this to allow onBlur to be called correctly from the child input element as this component overrides it
    const onChildBlur = get(this.props, 'children.props.onBlur');
    if (onChildBlur) {
      onChildBlur(...args);
    }

    this.setState({
      isFocused: false,
    });
  };

  render() {
    const {
      children,
      helpText,
      isInvalid,
      error,
      label,
      labelType,
      labelAppend,
      labelProps: _labelProps,
      hasEmptyLabelSpace,
      fullWidth,
      className,
      describedByIds,
      display,
      hasChildLabel,
      id: propsId,
<<<<<<< HEAD
      inputId,
=======
      isDisabled,
>>>>>>> 6d89b6a3
      ...rest
    } = this.props;

    const { id } = this.state;

    const classes = classNames(
      'euiFormRow',
      {
        'euiFormRow--hasEmptyLabelSpace': hasEmptyLabelSpace,
        'euiFormRow--fullWidth': fullWidth,
      },
      displayToClassNameMap[display!], // Safe use of ! as default prop is 'row'
      className
    );

    let optionalHelpTexts;

    if (helpText) {
      const helpTexts = Array.isArray(helpText) ? helpText : [helpText];
      optionalHelpTexts = helpTexts.map((helpText, i) => {
        const key = typeof helpText === 'string' ? helpText : i;
        return (
          <EuiFormHelpText
            key={key}
            id={`${id}-help-${i}`}
            className="euiFormRow__text"
          >
            {helpText}
          </EuiFormHelpText>
        );
      });
    }

    let optionalErrors;

    if (error && isInvalid) {
      const errorTexts = Array.isArray(error) ? error : [error];
      optionalErrors = errorTexts.map((error, i) => {
        const key = typeof error === 'string' ? error : i;
        return (
          <EuiFormErrorText
            key={key}
            id={`${id}-error-${i}`}
            className="euiFormRow__text"
          >
            {error}
          </EuiFormErrorText>
        );
      });
    }

    let optionalLabel;
    const isLegend = label && labelType === 'legend' ? true : false;

    if (label || labelAppend) {
      let labelProps = {};
      if (isLegend) {
        labelProps = {
          ..._labelProps,
          type: labelType,
        };
      } else {
        labelProps = {
<<<<<<< HEAD
          ..._labelProps,
          htmlFor: hasChildLabel ? inputId || id : undefined,
          isFocused: this.state.isFocused,
=======
          htmlFor: hasChildLabel ? id : undefined,
          ...(!isDisabled && { isFocused: this.state.isFocused }), // If the row is disabled, don't pass the isFocused state.
>>>>>>> 6d89b6a3
          type: labelType,
        };
      }
      optionalLabel = (
        <div className="euiFormRow__labelWrapper">
          <EuiFormLabel
            className="euiFormRow__label"
            isInvalid={isInvalid}
            isDisabled={isDisabled}
            aria-invalid={isInvalid}
            {...labelProps}
          >
            {label}
          </EuiFormLabel>
          {labelAppend && ' '}
          {labelAppend}
        </div>
      );
    }

    const optionalProps: React.AriaAttributes = {};
    /**
     * Safe use of ! as default prop is []
     */
    const describingIds = [...describedByIds!];

    if (optionalHelpTexts) {
      optionalHelpTexts.forEach((optionalHelpText) =>
        describingIds.push(optionalHelpText.props.id)
      );
    }

    if (optionalErrors) {
      optionalErrors.forEach((error) => describingIds.push(error.props.id));
    }

    if (describingIds.length > 0) {
      optionalProps['aria-describedby'] = describingIds.join(' ');
    }

<<<<<<< HEAD
    const field = cloneElement(Children.only(children), {
      id: inputId ? undefined : id,
      ...children.props,
=======
    const child = Children.only(children);
    const field = cloneElement(child, {
      id,
      // Allow the child's disabled or isDisabled prop to supercede the `isDisabled`
      disabled: child.props.disabled ?? child.props.isDisabled ?? isDisabled,
>>>>>>> 6d89b6a3
      onFocus: this.onFocus,
      onBlur: this.onBlur,
      ...optionalProps,
    });

    const fieldWrapperClasses = classNames('euiFormRow__fieldWrapper', {
      euiFormRow__fieldWrapperDisplayOnly:
        /**
         * Safe use of ! as default prop is 'row'
         */
        display!.startsWith('center'),
    });

    const sharedProps = {
      className: classes,
      id: `${id}-row`,
    };

    const contents = (
      <React.Fragment>
        {optionalLabel}
        <div className={fieldWrapperClasses}>
          {field}
          {optionalErrors}
          {optionalHelpTexts}
        </div>
      </React.Fragment>
    );

    return labelType === 'legend' ? (
      <fieldset
        {...sharedProps}
        {...(rest as HTMLAttributes<HTMLFieldSetElement>)}
      >
        {contents}
      </fieldset>
    ) : (
      <div {...sharedProps} {...(rest as HTMLAttributes<HTMLDivElement>)}>
        {contents}
      </div>
    );
  }
}<|MERGE_RESOLUTION|>--- conflicted
+++ resolved
@@ -109,16 +109,14 @@
    */
   helpText?: ReactNode | ReactNode[];
   /**
-<<<<<<< HEAD
    * For use only in inline forms to align the inputs
    * in case the form row has no label
    */
   hasEmptyLabelSpace?: boolean;
-=======
+  /**
    *  Passed along to the label element; and to the child field element when `disabled` doesn't already exist on the child field element.
    */
   isDisabled?: boolean;
->>>>>>> 6d89b6a3
 };
 
 type LabelProps = {
@@ -199,11 +197,8 @@
       display,
       hasChildLabel,
       id: propsId,
-<<<<<<< HEAD
       inputId,
-=======
       isDisabled,
->>>>>>> 6d89b6a3
       ...rest
     } = this.props;
 
@@ -267,14 +262,10 @@
         };
       } else {
         labelProps = {
-<<<<<<< HEAD
           ..._labelProps,
           htmlFor: hasChildLabel ? inputId || id : undefined,
           isFocused: this.state.isFocused,
-=======
-          htmlFor: hasChildLabel ? id : undefined,
           ...(!isDisabled && { isFocused: this.state.isFocused }), // If the row is disabled, don't pass the isFocused state.
->>>>>>> 6d89b6a3
           type: labelType,
         };
       }
@@ -315,17 +306,11 @@
       optionalProps['aria-describedby'] = describingIds.join(' ');
     }
 
-<<<<<<< HEAD
     const field = cloneElement(Children.only(children), {
       id: inputId ? undefined : id,
+      disabled: isDisabled,
+      // Allow the child's disabled or isDisabled prop to supercede the ones before
       ...children.props,
-=======
-    const child = Children.only(children);
-    const field = cloneElement(child, {
-      id,
-      // Allow the child's disabled or isDisabled prop to supercede the `isDisabled`
-      disabled: child.props.disabled ?? child.props.isDisabled ?? isDisabled,
->>>>>>> 6d89b6a3
       onFocus: this.onFocus,
       onBlur: this.onBlur,
       ...optionalProps,
