--- conflicted
+++ resolved
@@ -7,29 +7,6 @@
 >
   <div
     class="euiPopover__anchor"
-<<<<<<< HEAD
-  >
-    <button
-      class="euiButtonEmpty euiButtonEmpty--text euiButtonEmpty--xSmall euiDataGrid__controlBtn euiDataGrid__controlBtn--active"
-      data-test-subj="dataGridColumnSortingButton"
-      type="button"
-    >
-      <span
-        class="euiButtonContent euiButtonEmpty__content"
-      >
-        <span
-          class="euiButtonContent__icon"
-          color="inherit"
-          data-euiicon-type="sortable"
-        />
-        <span
-          class="euiButtonEmpty__text"
-        >
-          1 field sorted
-        </span>
-      </span>
-    </button>
-=======
   >
     <button
       class="euiButtonEmpty euiButtonEmpty--text euiButtonEmpty--xSmall euiDataGrid__controlBtn euiDataGrid__controlBtn--active"
@@ -72,7 +49,7 @@
     style="left: 10px; top: 0px;"
   />
   <p
-    class="euiScreenReaderOnly"
+    class="euiScreenReaderOnly emotion-euiScreenReaderOnlyStyles"
     id="generated-id"
   >
     You are in a dialog. To close this dialog, hit escape.
@@ -105,7 +82,7 @@
             class="euiDataGridColumnSorting__item false euiDraggable__item"
           >
             <p
-              class="euiScreenReaderOnly"
+              class="euiScreenReaderOnly emotion-euiScreenReaderOnlyStyles"
             >
               Column A is sorting this data grid
             </p>
@@ -159,7 +136,7 @@
                   class="euiButtonGroup euiButtonGroup--compressed euiButtonGroup--text euiButtonGroup--fullWidth euiDataGridColumnSorting__order"
                 >
                   <legend
-                    class="euiScreenReaderOnly"
+                    class="euiScreenReaderOnly emotion-euiScreenReaderOnlyStyles"
                   >
                     Select sorting method for Column A
                   </legend>
@@ -303,7 +280,6 @@
         </div>
       </div>
     </div>
->>>>>>> aea4705f
   </div>
 </div>
 `;