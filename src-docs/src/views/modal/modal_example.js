--- conflicted
+++ resolved
@@ -64,11 +64,7 @@
   </EuiModalHeader>
 
   <EuiModalBody>
-<<<<<<< HEAD
-    <EuiForm id={formId}><!-- Modal body --></EuiForm>
-=======
     <EuiForm id={formId} component="form"><!-- Modal body --></EuiForm>
->>>>>>> fd7b0476
   </EuiModalBody>
 
   <EuiModalFooter>
