{
  "name": "@elastic/eui",
  "description": "Elastic UI Component Library",
<<<<<<< HEAD
  "version": "40.0.0",
=======
  "version": "40.1.0",
>>>>>>> 932671cd
  "license": "SEE LICENSE IN LICENSE.txt",
  "main": "lib",
  "module": "es",
  "types": "eui.d.ts",
  "docker_image": "node:14.17.6",
  "sideEffects": [
    "*.css",
    "*.scss"
  ],
  "scripts": {
    "start": "cross-env BABEL_MODULES=false webpack-dev-server --inline --hot --config=src-docs/webpack.config.js",
    "test-docker": "node ./scripts/test-docker.js",
    "sync-docs": "node ./scripts/docs-sync.js",
    "build-docs": "cross-env BABEL_MODULES=false cross-env NODE_ENV=production NODE_OPTIONS=--max-old-space-size=4096 webpack --config=src-docs/webpack.config.js",
    "build": "yarn extract-i18n-strings && node ./scripts/compile-clean.js && node ./scripts/compile-eui.js && yarn compile-scss",
    "build-pack": "yarn build && npm pack",
    "compile-icons": "node ./scripts/compile-icons.js && prettier --write --loglevel=warn \"./src/components/icon/assets/**/*.tsx\"",
    "compile-scss": "node ./scripts/compile-scss.js $npm_package_name",
    "extract-i18n-strings": "node ./scripts/babel/fetch-i18n-strings",
    "lint": "yarn tsc --noEmit && yarn lint-es && yarn lint-sass",
    "lint-fix": "yarn lint-es-fix",
    "lint-es": "eslint --cache \"{src,src-docs}/**/*.{ts,tsx,js}\" --max-warnings 0",
    "lint-es-fix": "yarn lint-es --fix",
    "lint-sass": "sass-lint -v --max-warnings 0",
    "lint-sass-fix": "sass-lint-auto-fix -c ./.sass-lint-fix.yml",
    "test": "yarn lint && yarn test-unit",
    "test-ci": "yarn test && yarn test-cypress",
    "test-unit": "cross-env NODE_ENV=test jest --config ./scripts/jest/config.json",
    "test-a11y": "node ./scripts/a11y-testing",
    "test-staged": "yarn lint && node scripts/test-staged.js",
<<<<<<< HEAD
    "test-cypress": "cross-env BABEL_MODULES=false NODE_ENV=cypress_test cypress run-ct",
    "test-cypress-dev": "cross-env BABEL_MODULES=false NODE_ENV=cypress_test cypress open-ct",
=======
    "test-cypress": "cross-env NODE_ENV=cypress_test cypress run-ct",
    "test-cypress-dev": "cross-env NODE_ENV=cypress_test cypress open-ct",
>>>>>>> 932671cd
    "combine-test-coverage": "sh ./scripts/combine-coverage.sh",
    "start-test-server": "BABEL_MODULES=false NODE_ENV=puppeteer NODE_OPTIONS=--max-old-space-size=4096 webpack-dev-server --config src-docs/webpack.config.js --port 9999",
    "yo-component": "yo ./generator-eui/app/component.js",
    "update-token-changelog": "node ./scripts/update-token-changelog.js",
    "start-test-server-and-a11y-test": "cross-env WAIT_ON_TIMEOUT=600000 start-server-and-test start-test-server http-get://localhost:9999 test-a11y",
    "yo-doc": "yo ./generator-eui/app/documentation.js",
    "release": "node ./scripts/release.js",
    "postinstall": "node ./scripts/postinstall.js",
    "version": "node ./scripts/update-changelog-version.js"
  },
  "repository": {
    "type": "git",
    "url": "https://github.com/elastic/eui.git"
  },
  "resolutions": {
    "**/trim": "0.0.3"
  },
  "pre-commit": [
    "test-staged"
  ],
  "dependencies": {
    "@types/chroma-js": "^2.0.0",
    "@types/lodash": "^4.14.160",
    "@types/numeral": "^0.0.28",
    "@types/react-beautiful-dnd": "^13.0.0",
    "@types/react-input-autosize": "^2.2.0",
    "@types/react-virtualized-auto-sizer": "^1.0.0",
    "@types/react-window": "^1.8.2",
    "@types/refractor": "^3.0.0",
    "@types/resize-observer-browser": "^0.1.5",
    "@types/vfile-message": "^2.0.0",
    "chroma-js": "^2.1.0",
    "classnames": "^2.2.6",
    "lodash": "^4.17.21",
    "mdast-util-to-hast": "^10.0.0",
    "numeral": "^2.0.6",
    "prop-types": "^15.6.0",
    "react-ace": "^7.0.5",
    "react-beautiful-dnd": "^13.0.0",
    "react-dropzone": "^11.2.0",
    "react-focus-on": "^3.5.0",
    "react-input-autosize": "^2.2.2",
    "react-is": "~16.3.0",
    "react-virtualized-auto-sizer": "^1.0.2",
    "react-window": "^1.8.5",
    "refractor": "^3.5.0",
    "rehype-raw": "^5.0.0",
    "rehype-react": "^6.0.0",
    "rehype-stringify": "^8.0.0",
    "remark-breaks": "^2.0.2",
    "remark-emoji": "^2.1.0",
    "remark-parse": "^8.0.3",
    "remark-rehype": "^8.0.0",
    "tabbable": "^3.0.0",
    "text-diff": "^1.0.1",
    "unified": "^9.2.0",
    "unist-util-visit": "^2.0.3",
    "url-parse": "^1.5.3",
    "uuid": "^8.3.0",
    "vfile": "^4.2.0"
  },
  "devDependencies": {
    "@axe-core/puppeteer": "^4.1.1",
    "@babel/cli": "^7.10.5",
    "@babel/core": "^7.11.4",
    "@babel/plugin-proposal-class-properties": "^7.10.4",
    "@babel/plugin-proposal-object-rest-spread": "^7.11.0",
    "@babel/plugin-syntax-dynamic-import": "^7.8.3",
    "@babel/plugin-transform-async-to-generator": "^7.10.4",
    "@babel/plugin-transform-runtime": "^7.11.0",
    "@babel/preset-env": "^7.11.0",
    "@babel/preset-react": "^7.10.4",
    "@babel/preset-typescript": "^7.12.1",
    "@cypress/code-coverage": "^3.9.11",
    "@cypress/react": "^5.9.4",
    "@cypress/webpack-dev-server": "^1.4.0",
    "@elastic/charts": "^38.1.0",
    "@elastic/datemath": "^5.0.3",
    "@elastic/eslint-config-kibana": "^0.15.0",
    "@emotion/babel-preset-css-prop": "^11.0.0",
    "@emotion/eslint-plugin": "^11.0.0",
    "@emotion/react": "^11.1.1",
    "@svgr/core": "5.5.0",
    "@svgr/plugin-svgo": "^4.0.3",
    "@types/classnames": "^2.2.10",
    "@types/enzyme": "^3.10.5",
    "@types/jest": "^24.0.6",
    "@types/node": "^10.17.5",
    "@types/react": "^16.9.34",
    "@types/react-dom": "^16.9.6",
    "@types/react-is": "^16.7.1",
    "@types/react-router-dom": "^5.1.5",
    "@types/tabbable": "^3.1.0",
    "@types/url-parse": "^1.4.3",
    "@types/uuid": "^8.3.0",
    "@typescript-eslint/eslint-plugin": "^4.8.1",
    "@typescript-eslint/parser": "^4.8.1",
    "argparse": "^2.0.1",
    "autoprefixer": "^9.8.6",
    "axe-core": "^4.1.1",
    "babel-core": "7.0.0-bridge.0",
    "babel-eslint": "^10.1.0",
    "babel-jest": "^24.1.0",
    "babel-loader": "^8.1.0",
    "babel-plugin-add-module-exports": "^1.0.2",
    "babel-plugin-dynamic-import-node": "^2.3.3",
    "babel-plugin-inline-react-svg": "^1.1.1",
    "babel-plugin-istanbul": "^6.0.0",
    "babel-plugin-pegjs-inline-precompile": "^0.1.1",
    "babel-template": "^6.26.0",
    "cache-loader": "^4.1.0",
    "chalk": "^4.1.0",
    "chokidar": "^3.4.2",
    "circular-dependency-plugin": "^5.2.0",
    "codesandbox": "^2.1.16",
    "core-js": "^3.6.5",
    "cross-env": "^7.0.2",
    "css-loader": "^4.2.2",
    "cssnano": "^4.1.10",
    "cypress": "^8.3.0",
    "deasync": "^0.1.20",
    "dedent": "^0.7.0",
    "dts-generator": "^3.0.0",
    "enzyme": "^3.11.0",
    "enzyme-adapter-react-16": "^1.15.3",
    "enzyme-to-json": "^3.5.0",
    "eslint": "^7.10.0",
    "eslint-config-prettier": "^6.12.0",
    "eslint-import-resolver-webpack": "^0.13.0",
    "eslint-plugin-babel": "^5.3.1",
    "eslint-plugin-import": "^2.22.1",
    "eslint-plugin-jest": "^24.1.0",
    "eslint-plugin-jsx-a11y": "^6.3.1",
    "eslint-plugin-local": "^1.0.0",
    "eslint-plugin-mocha": "^8.0.0",
    "eslint-plugin-prefer-object-spread": "^1.2.1",
    "eslint-plugin-prettier": "^3.1.4",
    "eslint-plugin-react": "^7.21.3",
    "eslint-plugin-react-hooks": "^4.1.2",
    "expose-gc": "^1.0.0",
    "faker": "^4.1.0",
    "file-loader": "^6.1.0",
    "findup": "^0.1.5",
    "fork-ts-checker-webpack-plugin": "^5.1.0",
    "get-port": "^5.1.1",
    "glob": "^7.1.6",
    "html": "^1.0.0",
    "html-format": "^1.0.1",
    "html-webpack-plugin": "^4.4.1",
    "jest": "^24.1.0",
    "jest-cli": "^24.1.0",
    "moment": "^2.27.0",
    "moment-timezone": "^0.5.31",
    "node-sass": "^4.14.1",
    "nodegit": "^0.27.0",
    "pegjs": "^0.10.0",
    "postcss-cli": "^7.1.2",
    "postcss-inline-svg": "^4.1.0",
    "postcss-loader": "^4.0.1",
    "pre-commit": "^1.2.2",
    "prettier": "^2.1.2",
    "prettier-stylelint": "^0.4.2",
    "prompt": "^1.0.0",
    "prop-types": "^15.6.0",
    "puppeteer": "^5.5.0",
    "raw-loader": "^4.0.1",
    "react": "^16.12.0",
    "react-docgen-typescript": "^1.20.5",
    "react-dom": "^16.12.0",
    "react-helmet": "^6.1.0",
    "react-redux": "^7.2.1",
    "react-router": "^5.2.0",
    "react-router-dom": "^5.2.0",
    "react-router-redux": "^4.0.8",
    "react-test-renderer": "^16.12.0",
    "react-view": "^2.3.2",
    "redux": "^4.0.5",
    "redux-thunk": "^2.3.0",
    "resolve": "^1.17.0",
    "rimraf": "^3.0.2",
    "sass-extract": "^2.1.0",
    "sass-lint": "^1.13.1",
    "sass-lint-auto-fix": "^0.21.2",
    "sass-loader": "^10.0.1",
    "sass-vars-to-js-loader": "^2.1.1",
    "shelljs": "^0.8.4",
    "start-server-and-test": "^1.11.3",
    "style-loader": "^1.2.1",
    "terser-webpack-plugin": "^4.1.0",
    "typescript": "4.1.3",
    "uglifyjs-webpack-plugin": "^2.2.0",
    "url-loader": "^4.1.0",
    "webpack": "^4.44.1",
    "webpack-cli": "^3.3.12",
    "webpack-dev-server": "^3.11.0",
    "yeoman-generator": "^4.12.0",
    "yo": "^3.1.1"
  },
  "peerDependencies": {
    "@elastic/datemath": "^5.0.2",
    "@types/react": "^16.9.34",
    "@types/react-dom": "^16.9.6",
    "moment": "^2.13.0",
    "prop-types": "^15.5.0",
    "react": "^16.12",
    "react-dom": "^16.12",
    "typescript": "~4.1.3"
  }
}<|MERGE_RESOLUTION|>--- conflicted
+++ resolved
@@ -1,11 +1,7 @@
 {
   "name": "@elastic/eui",
   "description": "Elastic UI Component Library",
-<<<<<<< HEAD
-  "version": "40.0.0",
-=======
   "version": "40.1.0",
->>>>>>> 932671cd
   "license": "SEE LICENSE IN LICENSE.txt",
   "main": "lib",
   "module": "es",
@@ -36,13 +32,8 @@
     "test-unit": "cross-env NODE_ENV=test jest --config ./scripts/jest/config.json",
     "test-a11y": "node ./scripts/a11y-testing",
     "test-staged": "yarn lint && node scripts/test-staged.js",
-<<<<<<< HEAD
     "test-cypress": "cross-env BABEL_MODULES=false NODE_ENV=cypress_test cypress run-ct",
     "test-cypress-dev": "cross-env BABEL_MODULES=false NODE_ENV=cypress_test cypress open-ct",
-=======
-    "test-cypress": "cross-env NODE_ENV=cypress_test cypress run-ct",
-    "test-cypress-dev": "cross-env NODE_ENV=cypress_test cypress open-ct",
->>>>>>> 932671cd
     "combine-test-coverage": "sh ./scripts/combine-coverage.sh",
     "start-test-server": "BABEL_MODULES=false NODE_ENV=puppeteer NODE_OPTIONS=--max-old-space-size=4096 webpack-dev-server --config src-docs/webpack.config.js --port 9999",
     "yo-component": "yo ./generator-eui/app/component.js",
