## [`master`](https://github.com/elastic/eui/tree/master)

- Adjusted the shadow in `EuiComment` ([#4321](https://github.com/elastic/eui/pull/4321))
- Added `success` and `warning` colors to `EuiButtonEmpty` ([#4325](https://github.com/elastic/eui/pull/4325))
<<<<<<< HEAD
- Added a sorting indicator on the `EuiDataGridColumn` which indicates the sorting direction and is being displayed only when the column is sorted ([#4343](https://github.com/elastic/eui/pull/4343))
=======
- Added `disabled` and `loading` `status` to `EuiStep` ([#4338](https://github.com/elastic/eui/pull/4338))
>>>>>>> 41232237

**Bug fixes**

- Fixed `EuiErrorBoundary` error message not showing in non-Chromium browsers ([#4324](https://github.com/elastic/eui/pull/4324))
- Fixed `EuiToolTip` closing during initial positioning period ([#4327](https://github.com/elastic/eui/pull/4327))
- Added `!default` to SASS variables of `EuiCollapsibleNav` ([#4335](https://github.com/elastic/eui/pull/4335))
- Fixed `EuiDataGrid` column property `displayAsText`. Column headers prefer `displayAsText` over `id`; `display` still takes precedence. If provided, the filter in the sort-popover will search against `displayAsText` instead of `id`. ([#4351](https://github.com/elastic/eui/pull/4351))
- Fixed propagation of `esc` key presses closing parent popovers ([#4336](https://github.com/elastic/eui/pull/4336))


**Theme: Amsterdam**

- Removed the shadow in `EuiComment` ([#4321](https://github.com/elastic/eui/pull/4321))
- Reduced font size for `xs` size in `EuiButtonEmpty` ([#4325](https://github.com/elastic/eui/pull/4325))
- Increased font size for `m` size of `EuiListGroupItem` ([#4340](https://github.com/elastic/eui/pull/4340))
- Reduced padding in `EuiToolTip` ([#4353](https://github.com/elastic/eui/pull/4353))
- Reduced border-radius in `EuiRange`'s tooltip ([#4353](https://github.com/elastic/eui/pull/4353))
- Consolidated `EuiStepNumber` indicators for `EuiSteps` and `EuiHorizontalSteps` ([#4338](https://github.com/elastic/eui/pull/4338))

## [`30.5.1`](https://github.com/elastic/eui/tree/v30.5.1)

- Upgraded `highlight.js` to 9.18.5 ([#4313](https://github.com/elastic/eui/pull/4313))

## [`30.5.0`](https://github.com/elastic/eui/tree/v30.5.0)

- Export `euiSelectableTemplateSitewideRenderOptions` ([#4305](https://github.com/elastic/eui/pull/4305))

**Bug fixes**

- Expose `isPreFiltered` in `EuiSelectable` props fixing consumer-side searching ([#4305](https://github.com/elastic/eui/pull/4305))
- Fixed stale state argument passed to `searchProps.onChange` in an `EuiSelectable`([#4292](https://github.com/elastic/eui/pull/4292))
- Fixed initial focus of an `EuiButtonGroup` when first item in a popover ([#4288](https://github.com/elastic/eui/pull/4288))
- Fixed visible scrollbar in `EuiComboBox` list ([#4301](https://github.com/elastic/eui/pull/4301))
- Removed hiding of time select on small screens for `EuiDatePicker` ([#4301](https://github.com/elastic/eui/pull/4301))
- Fixed wrong columns assigned to `EuiDataGrid` leadingControlColumns ([#4269](https://github.com/elastic/eui/pull/4269))

**Theme: Amsterdam**

- Fixed styles for `EuiMarkdownEditor` ([#4289](https://github.com/elastic/eui/pull/4289))
- Rounded all corners of dropdown type of inputs ([#4301](https://github.com/elastic/eui/pull/4301))

## [`30.4.2`](https://github.com/elastic/eui/tree/v30.4.2)

**Bug fixes**

- Reverted changing of `EuiPopover`s `ownFocus` default from `false` to `true` ([#4228](https://github.com/elastic/eui/pull/4228))

## [`30.4.1`](https://github.com/elastic/eui/tree/v30.4.1)

- Exported `useDataGridColumnSelector`, `useDataGridColumnSorting`, and `useDataGridStyleSelector` hooks ([#4271](https://github.com/elastic/eui/pull/4271))

**Theme: Amsterdam**

- Unify colors with the Elastic brand ([#4284](https://github.com/elastic/eui/pull/4284))
- Created one consistent look for disabled `EuiButton` ([#4284](https://github.com/elastic/eui/pull/4284))

## [`30.4.0`](https://github.com/elastic/eui/tree/v30.4.0)

- Added `eql` glyph in `EuiIcon` ([#4110](https://github.com/elastic/eui/pull/4110))
- Added `testenv` mock for `htmlIdGenerator` ([#4212](https://github.com/elastic/eui/pull/4212))
- Added several Sass mixins for handling of unified focus/hover states ([#4242](https://github.com/elastic/eui/pull/4242))

**Bug fixes**

- Fixed cell resizer overlapping of `EuiDataGrid` rightmost header cell ([#4071](https://github.com/elastic/eui/pull/4268))


**Theme: Amsterdam**

- Unify focus states by leaning into `outline` and restricting to keyboard navigation ([#4242](https://github.com/elastic/eui/pull/4242))
- Removed faux border from `EuiAvatar` ([#4255](https://github.com/elastic/eui/pull/4255))
- Changed the color and font-weight of inline code block ([#4272](https://github.com/elastic/eui/pull/4272))

## [`30.3.0`](https://github.com/elastic/eui/tree/v30.3.0)

- Added `EuiColorPaletteDisplay` component ([#3865](https://github.com/elastic/eui/pull/3865))
- Added `initialFocusedItemIndex` support to `EuiContextMenuPanelDescriptor` ([#4223](https://github.com/elastic/eui/pull/4223))
- Updated the default of the `EuiPopover`s `ownFocus` prop from `false` to `true` ([#4228](https://github.com/elastic/eui/pull/4228))
- Added `role="alert"` and `aria-live="assertive"` to `EuiForm`'s `EuiCallOut` for the errors ([#4238](https://github.com/elastic/eui/pull/4238))
- Added `menuDown` and `menuUp` glyphs to `EuiIcon` ([#4244](https://github.com/elastic/eui/pull/4244))
- Removed spacer after `childrenBetween` in `EuiInMemoryTable` ([#4248](https://github.com/elastic/eui/pull/4248))
- Changed `clickOutsideDisables` to `true` when `ownFocus={false}` in `EuiFlyout` ([#4236](https://github.com/elastic/eui/pull/4236))

**Bug fixes**

- Fixed focus trap + `EuiPopover` bug which prevented the anchor from receiving focus when the popover closes ([#4071](https://github.com/elastic/eui/pull/4071))
- Fixed focus trap error & performance impact when one focus trap is deactivated and another becomes enabled ([#4071](https://github.com/elastic/eui/pull/4071))
- Fixed a condition in `EuiInMemoryTable` to avoid mistaken assignment of `sortName` ([#4138](https://github.com/elastic/eui/pull/4138))
- Fixed bug in small `EuiImage`'s not respecting the optional sizes when `allowFullScreen` is set to true ([#4207](https://github.com/elastic/eui/pull/4207))
- Fixed incorrect initial rendering of `EuiDualRange` thumbs when element width is 0 ([#4230](https://github.com/elastic/eui/pull/4230))
- Fixed bug in `EuiSelectable` to call `searchProps.onChange` and `searchProps.onSearch` calls in `EuiSelectable` ([#4153](https://github.com/elastic/eui/pull/4153))
- Fixed truncation of the `EuiComboBox` `placeholder` text ([#4210](https://github.com/elastic/eui/pull/4210))

**Theme: Amsterdam**

- Fixed base `line-heights` for within `euiFontSize[size]()` SASS mixins ([#4229](https://github.com/elastic/eui/pull/4229))

## [`30.2.0`](https://github.com/elastic/eui/tree/v30.2.0)

- Added `labelWidth` and `descriptionDisplay` props to `EuiSuggestItem` ([#4180](https://github.com/elastic/eui/pull/4180))
- Added screen reader notification if `EuiLink` opens in a new window ([#4172](https://github.com/elastic/eui/pull/4172))
- Set `external` prop to true if `EuiLink` opens in a new window ([#4172](https://github.com/elastic/eui/pull/4172))
- Added `float` and `margin` props to `EuiImage` ([#4209](https://github.com/elastic/eui/pull/4209))
- Added `color` and `borderRadius` props to `EuiPanel` ([#4194](https://github.com/elastic/eui/pull/4194))
- Updated the use case for the `EuiPanel` prop `hasShadow` ([#4194](https://github.com/elastic/eui/pull/4194))
- Deprecated the `onClick`, `betaBadgeLabel`, `betaBadgeTooltipContent`, and `betaBadgeTitle` props of `EuiPanel` ([#4194](https://github.com/elastic/eui/pull/4194))

**Bug fixes**

- Fixed issue with `labelDisplay` not being passed to `EuiSuggestItem` ([#4180](https://github.com/elastic/eui/pull/4180))
- Fixed copy in `EuiDataGrid`'s header menu's sort actions ([#4199](https://github.com/elastic/eui/pull/4199))

**Theme: Amsterdam**

- Fixed `border-radius` in `EuiFormControlLayout` ([#4196](https://github.com/elastic/eui/pull/4196))

## [`30.1.1`](https://github.com/elastic/eui/tree/v30.1.1)

- Added more exports for `EuiInMemoryTable` types ([#4179](https://github.com/elastic/eui/pull/4179))

**Bug fixes**

- Removed unnecessary shadow on hover of `EuiButtonGroup` ([#4186](https://github.com/elastic/eui/pull/4186))
- Fixed position of `EuiScreenReaderOnly` elements within `EuiButtonGroup` ([#4189](https://github.com/elastic/eui/pull/4189))

## [`30.1.0`](https://github.com/elastic/eui/tree/v30.1.0)

- Improved `EuiButtonGroup` focus, hover, selected and disabled states ([#4142](https://github.com/elastic/eui/pull/4142))
- Added `display` prop to `EuiToolTip` for common display block needs ([#4148](https://github.com/elastic/eui/pull/4148))
- Added support for more colors in `EuiProgress` such as `vis0` through `vis9`, `warning`, `success`  and custom colors ([#4130](https://github.com/elastic/eui/pull/4130))
- Added `affordForDisplacement` prop to `EuiBottomBar` ([#4156](https://github.com/elastic/eui/pull/4156))
- Added `width` property to `mobileOptions` prop of `EuiTableRowCell` ([#4169](https://github.com/elastic/eui/issues/4169))

**Bug fixes**

- Fixed issue with duplicate checkmarks in `EuiComboBox` ([#4162](https://github.com/elastic/eui/pull/4162))
- Reinstated base element type extensions for `EuiStepHorizontal` and `EuiStepsHorizontal` ([4166](https://github.com/elastic/eui/pull/4166))

## [`30.0.0`](https://github.com/elastic/eui/tree/v30.0.0)

- Deprecated `EuiKeyboardAccessible` ([#4135](https://github.com/elastic/eui/pull/4135))
- Refactored `EuiStep`, `EuiHorizontalSteps`, and `EuiCodeEditor` for better accessibility ([#4135](https://github.com/elastic/eui/pull/4135))
- Added `minWidth` prop to `EuiButton` ([#4056](https://github.com/elastic/eui/pull/4056))
- Added `isSelected` prop to easily turn `EuiButton`, `EuiButtonEmpty`, and `EuiButtonIcon` into toggle buttons ([#4056](https://github.com/elastic/eui/pull/4056))
- Updated `EuiButtonGroup` props and render for better accessibility ([#4056](https://github.com/elastic/eui/pull/4056))
- Added `paddingSize` prop to `EuiPopoverTitle` and `EuiPopoverFooter` ([#4133](https://github.com/elastic/eui/pull/4133))
- Added more exports for `EuiBasicTable` types ([#4125](https://github.com/elastic/eui/pull/4125))
- Updated types associated with `EuiMarkdownEditor` plugin dependencies ([#4124](https://github.com/elastic/eui/pull/4124))
- Upgraded dependencies related to `EuiMarkdownEditor`: `react-dropzone`, `rehype-*`, `remark-*`, and `unified` ([#4124](https://github.com/elastic/eui/pull/4124))
- Added `cellActions` to `EuiDataGrid` ([#3668](https://github.com/elastic/eui/pull/3668))

**Bug fixes**

- Fixed focus management bug in `EuiSelectable` ([#4152](https://github.com/elastic/eui/pull/4152))

**Breaking changes**

- Removed `EuiToggle` and `EuiButtonToggle` in favor of `aria-pressed` ([#4056](https://github.com/elastic/eui/pull/4056))
- Updated `legend` and `idSelected` props of `EuiButtonGroup` to be required ([#4056](https://github.com/elastic/eui/pull/4056))
- Removed `logoAPM` in favor of `logoObservability` ([#4065](https://github.com/elastic/eui/pull/4065))
- Removed `.euiHeaderNotification` CSS class ([#4065](https://github.com/elastic/eui/pull/4065))
- Removed `EuiNavDrawer` in favor of `EuiCollapsibleNav` ([#4065](https://github.com/elastic/eui/pull/4065))
- Removed `compressed` and `displayOnly` props from `EuiFormRow` in favor of the `display` prop ([#4065](https://github.com/elastic/eui/pull/4065))
- Removed `EuiPopover`'s `withTitle` prop ([#4065](https://github.com/elastic/eui/pull/4065))

**Theme: Amsterdam**

- Tightened `line-height` for some `EuiTitle` sizes ([#4133](https://github.com/elastic/eui/pull/4133))
- Removed uppercase from `EuiPopoverTitle` and fixed inherited padding from `EuiPopover` ([#4146](https://github.com/elastic/eui/pull/4146))
- Fixed `EuiFilterGroup` and `EuiFilterButton` styles ([#4151](https://github.com/elastic/eui/pull/4151))

## [`29.5.0`](https://github.com/elastic/eui/tree/v29.5.0)

- Added `plus` and `minus` glyphs to `EuiIcon` ([#4111](https://github.com/elastic/eui/pull/4111))

**Bug fixes**

- Fixed custom color render of `EuiIcon` app (two-tone) icons ([#4104](https://github.com/elastic/eui/pull/4104))
- Changed `iconType` prop to be `required` in `EuiButtonIcon` ([#4106](https://github.com/elastic/eui/pull/4106))

## [`29.4.0`](https://github.com/elastic/eui/tree/v29.4.0)

- Added `childrenBetween` prop to `EuiInMemoryTable` to add content between search bar and table ([#4103](https://github.com/elastic/eui/pull/4103))
- Added `max-width: 100%` to `EuiKeyPadMenu` to allow it to shrink when its container is smaller than its fixed width ([ #4092](https://github.com/elastic/eui/pull/4092))
- Added `key` to `EuiComboBoxOptionOption` to allow duplicate labels ([#4048](https://github.com/elastic/eui/pull/4048))
- Changed `EuiIcon` test mock to render as `span` instead of `div` ([#4099](https://github.com/elastic/eui/pull/4099))
- Added `scripts/docker-puppeteer` as the new home for test-related Docker images ([#4062](https://github.com/elastic/eui/pull/4062))

**Bug fixes**

- Fixed `EuiFieldSearch` padding when `isClearable` but has no `value` ([#4089](https://github.com/elastic/eui/pull/4089))

## [`29.3.1`](https://github.com/elastic/eui/tree/v29.3.1)

**Note: this release is a backport containing changes originally made in `30.0.0`**

**Bug fixes**

- Fixed focus management bug in `EuiSelectable` ([#4152](https://github.com/elastic/eui/pull/4152))

## [`29.3.0`](https://github.com/elastic/eui/tree/v29.3.0)

- Added `both` option to `flush` prop of `EuiButtonEmpty` ([#4084](https://github.com/elastic/eui/pull/4084))

## [`29.3.0`](https://github.com/elastic/eui/tree/v29.3.0)

- Added `both` option to `flush` prop of `EuiButtonEmpty` ([#4084](https://github.com/elastic/eui/pull/4084))

**Bug fixes**

- Fixed `EuiRange` and `EuiDualRange` display of internal spacer ([#4084](https://github.com/elastic/eui/pull/4084))
- Fixed `EuiFieldSearch` padding for the different states ([#4084](https://github.com/elastic/eui/pull/4084))
- Fixed `EuiCheckableCard` disabled but checked styles ([#4084](https://github.com/elastic/eui/pull/4084))

**Theme: Amsterdam**

- Fixed `line-height` on `EuiTitle` ([#4079](https://github.com/elastic/eui/pull/4079))

## [`29.2.0`](https://github.com/elastic/eui/tree/v29.2.0)

- Improved contrast for `EuiIcon` and `EuiButtonIcon` named colors. This affects `EuiHealth` which uses the `EuiIcon` colors. ([#4049](https://github.com/elastic/eui/pull/4049))
- Added color `accent` to `EuiButtonIcon` ([#4049](https://github.com/elastic/eui/pull/4049))

**Bug fixes**

- Fixed `EuiComboBox` `rowHeight` prop causing the height of the option list to be miscalculated ([#4072](https://github.com/elastic/eui/pull/4072))
- Fixed `EuiComboBox` not focusing on the selected option if `selectedOptions` was set without reference to `options` ([#4072](https://github.com/elastic/eui/pull/4072))

**Theme: Amsterdam**

- Removed `border-radius` from `EuiCallout` ([#4066](https://github.com/elastic/eui/pull/4066))
- Updated styles for `EuiToast` ([#4076](https://github.com/elastic/eui/pull/4076))

## [`29.1.0`](https://github.com/elastic/eui/tree/v29.1.0)

- Added footer row to `EuiDataGrid` via the `renderFooterCellValue` prop ([#3770](https://github.com/elastic/eui/pull/3770))
- Added column header menu to `EuiDataGrid` ([#3087](https://github.com/elastic/eui/pull/3087))
- Added horizontal line separator to `EuiContextMenu` ([#4018](https://github.com/elastic/eui/pull/4018))
- Added controlled pagination props to `EuiInMemoryTablee` ([#4038](https://github.com/elastic/eui/pull/4038))
- Added `gutterSize`, `popoverBreakpoints`, `popoverButtonProps`, and `popoverProps` props to `EuiHeaderLinks` ([#4046](https://github.com/elastic/eui/pull/4046))
- Added `'all'` and `'none'` options to the `sizes` prop of `EuiHideFor` and `EuiShowFor` ([#4046](https://github.com/elastic/eui/pull/4046))

**Bug fixes**

- Fixed `EuiTextColor` playground error due to `color` prop not getting captured by the documentation generator ([#4058](https://github.com/elastic/eui/pull/4058))

## [`29.0.0`](https://github.com/elastic/eui/tree/v29.0.0)

- Added `.browserslistrc` for global browser support reference ([#4022](https://github.com/elastic/eui/pull/4022))
- Added ability to specify `color` of `EuiHeaderLink` ([#4008](https://github.com/elastic/eui/pull/4008))
- Added `boolean` type to the `notification` prop of `EuiHeaderSectionItemButton` to show a simple dot ([#4008](https://github.com/elastic/eui/pull/4008))
- Added `popoverButton` and `popoverButtonBreakpoints` props to `EuiSelectableTemplateSitewide` for responsive capabilities ([#4008](https://github.com/elastic/eui/pull/4008))
- Added `isWithinMaxBreakpoint` service ([#4008](https://github.com/elastic/eui/pull/4008))

**Bug fixes**

- Fixed `EuiSuperDatePicker` got stuck in update mode if the value is not changed ([#4025](https://github.com/elastic/eui/pull/4025))
- Fixed ref not being handled properly in `EuiValidatableControl` when used with [react-hook-form](https://react-hook-form.com/) ([#4001](https://github.com/elastic/eui/pull/4001))
- Fixed `EuiNotificationBadge` `color` prop type ([#4008](https://github.com/elastic/eui/pull/4008))
- Fixed z-index of `EuiBottomBar` to stay under header ([#4008](https://github.com/elastic/eui/pull/4008))
- Fixed regression of `EuiSelectable` not abiding by the `showIcons` prop ([#4008](https://github.com/elastic/eui/pull/4008))
- Fixed contrast of search input of `EuiSelectableTemplateSitewide` in dark header ([#4008](https://github.com/elastic/eui/pull/4008))
- Fixed `EuiImage` unable to deactivate the full screen mode using the close icon ([#4033](https://github.com/elastic/eui/pull/4033))
- Allowed `onClick` prop when `href` prop is provided in `EuiBadge` ([#4035](https://github.com/elastic/eui/pull/4035))

**Breaking changes**

- Changed `EuiHideFor` and `EuiShowFor` from using media queries to hide content to not rendering the content. Children are now required and `display` has been removed ([#4008](https://github.com/elastic/eui/pull/4008))

## [`28.4.0`](https://github.com/elastic/eui/tree/v28.4.0)

- Added `loading` icon to `EuiComboBox` input when `isLoading` is `true` ([#4015](https://github.com/elastic/eui/pull/4015))
- Changed `value` prop in `EuiExpression` to not required ([#4014](https://github.com/elastic/eui/pull/4014))
- Added `fold` and `unfold` glyphs to `EuiIcon` ([#3994](https://github.com/elastic/eui/pull/3994))

**Bug fixes**

- Fix incorrect `euiCodeBlockNameColor` variable usage for `.hljs-name` in SCSS ([#3991](https://github.com/elastic/eui/pull/3991))
- Fixed bug in `EuiAccordion` where the `arrowDisplay="right"` is ignored when `extraAction` is configured ([#3971](https://github.com/elastic/eui/pull/3971))

**Theme: Amsterdam**

- Updated form control styles to use a uniform border-radius ([#3741](https://github.com/elastic/eui/pull/3741))

## [`28.3.1`](https://github.com/elastic/eui/tree/v28.3.1)

**Bug fixes**

- Fixed `EuiFieldSearch`'s clear button covering the `value` of the input ([#3936](https://github.com/elastic/eui/pull/3936))
- Fixed bug in `EuiComboBox` where the input was dropping to the next line when a `EuiBadge` had a very long text ([#3968](https://github.com/elastic/eui/pull/3968))
- Fixed type mismatch between `EuiSelectable` options extended via `EuiSelectableOption` and internal option types ([#3983](https://github.com/elastic/eui/pull/3983))
- Fixed `EuiButton` CSS for RTL languages by using `margin-inline-[pos]` instead of `margin-[pos]` ([#3974](https://github.com/elastic/eui/pull/3974))
- Fixed server-side rendering of `EuiBreadcrumbs` and `EuiCollapsibleNav` ([#3970](https://github.com/elastic/eui/pull/3970))

## [`28.3.0`](https://github.com/elastic/eui/tree/v28.3.0)

- Adjusted coloring of `EuiSideNav` to be more consistent across open states ([#3926](https://github.com/elastic/eui/pull/3926))
- Added build-specific babel configurations for docs and tests ([#3911](https://github.com/elastic/eui/pull/3911))
- Updated browserslist configuration to remove IE accommodations ([#3911](https://github.com/elastic/eui/pull/3911))
- Removed docgenInfo from non-docs production builds ([#3911](https://github.com/elastic/eui/pull/3911))
- Added `regressionJob`, `outlierDetectionJob` and `classificationJob` icons to Machine Learning icon set, updated others. ([#3931](https://github.com/elastic/eui/pull/3931))
- Added `operator` field to `EuiSearchBar`'s `field_value_selection` filter configuration ([#3922](https://github.com/elastic/eui/pull/3922))

**Bug fixes**

- Fixed bug in `EuiBasicTable` not fully expanding tall rows (height > 1000px) ([#3855](https://github.com/elastic/eui/pull/3855))
- Fixed bug in `EuiDataGrid` which sometimes prevented header cells from being focusabled ([#3943](https://github.com/elastic/eui/pull/3943))
- Fixed bug in `EuiFieldSearch` where a default value would not include the clear button ([#3958](https://github.com/elastic/eui/pull/3958))
- Fixed focus fighting bug when `EuiDataGrid` cell content manages its own popover ([#3951](https://github.com/elastic/eui/pull/3951))
- Fixed `valueText` getting cut off in `EuiProgress` ([#3948](https://github.com/elastic/eui/pull/3948))

## [`28.2.0`](https://github.com/elastic/eui/tree/v28.2.0)

- Added `EuiSelectableTemplateSitewide` as wrapper of `EuiSelectable` for Elastic's global search component ([#3800](https://github.com/elastic/eui/pull/3800))
- Updated styles of `EuiMark` to override browser default ([#3800](https://github.com/elastic/eui/pull/3800))
- Updated `EuiHighlight` to use `EuiMark` as matching element wrapper ([#3800](https://github.com/elastic/eui/pull/3800))
- Enhanced `EuiSelectable`'s `option` type to allow for a separate `searchableLabel` and any generic keys ([#3800](https://github.com/elastic/eui/pull/3800))
- Added `listProps.onFocusBadge`, `loadingMessage`, `noMatchesMessage`, and `emptyMessage` props to `EuiSelectable` ([#3800](https://github.com/elastic/eui/pull/3800))
- Added `bordered` prop to `EuiSelectableMessage` ([#3800](https://github.com/elastic/eui/pull/3800))

**Bug fixes**

- Fixed display of `EuiBadge` if only the `iconType` is passed ([#3800](https://github.com/elastic/eui/pull/3800))
- Fixed accessibility error in `EuiSelectable` when the `list` isn't on the page ([#3800](https://github.com/elastic/eui/pull/3800))
- Fixed accessibility error in `EuiPopover` when `ownFocus = false` ([#3800](https://github.com/elastic/eui/pull/3800))

## [`28.1.0`](https://github.com/elastic/eui/tree/v28.1.0)

- Added `isLoading` and `isLoadingMessage` props to `EuiAccordion` ([#3879](https://github.com/elastic/eui/pull/3879))
- Added `testenv` mock for `EuiFocusTrap` ([#3930](https://github.com/elastic/eui/pull/3930))

**Bug fixes**

- Fixed bug in `EuiCodeBlock` content overlapping with control buttons when `whiteSpace` was set to `"pre"` ([#3853](https://github.com/elastic/eui/pull/3853))
- Fixed `EuiFocusTrap` not applying provided `style` prop ([#3916](https://github.com/elastic/eui/pull/3916))
- Fixed bug in `EuiDataGrid` when a new pagination object would cause every cell to render ([#3919](https://github.com/elastic/eui/pull/3919))

## [`28.0.0`](https://github.com/elastic/eui/tree/v28.0.0)

- Update `createTheme` to apply latest changes to elastic charts `Theme`. ([#3792](https://github.com/elastic/eui/pull/3792))
- Added icons for `appSearchApp` and `workplaceSearchApp` to `EuiIcon` ([#3859](https://github.com/elastic/eui/pull/3859))
- Added `unlink` glyph to `EuiIcon` ([#3869](https://github.com/elastic/eui/pull/3869))
- Added `EuiMarkdownEditor` and `EuiMarkdownFormat` components ([#3522](https://github.com/elastic/eui/pull/3522))

**Bug fixes**

- Fixed `EuiFacetGroup` container expansion due to negative margin value ([#3871](https://github.com/elastic/eui/pull/3871))
- Fixed `EuiComboBox` delimeter-separated option creation and empty state prompt text ([#3841](https://github.com/elastic/eui/pull/3841))
- Fixed `EuiDataGrid` not properly resizing within a fixed height container ([#3894](https://github.com/elastic/eui/pull/3894))
- Fixed bug in `EuiFieldPassword` where an edge case mutated its `append` prop  ([#3884](https://github.com/elastic/eui/pull/3884))

**Breaking changes**

- Requires `@elastic/charts` version `20.0.0` and above for chart theming utils.

## [`27.4.1`](https://github.com/elastic/eui/tree/v27.4.1)

**Note: this release is a backport containing changes originally made in `28.1.0`**

- Added `testenv` mock for `EuiFocusTrap` ([#3930](https://github.com/elastic/eui/pull/3930))

## [`27.4.0`](https://github.com/elastic/eui/tree/v27.4.0)

- Added `customOptionText` prop to `EuiComboBox` ([#3811](https://github.com/elastic/eui/pull/3811))

**Bug fixes**

- Improve `EuiDataGrid` Chrome rendering performance in full screen ([#3726](https://github.com/elastic/eui/issues/3726))
- Removed `@elastic/eui/src-docs` entries from published _eui.d.ts_ ([#3856](https://github.com/elastic/eui/pull/3856))

## [`27.3.1`](https://github.com/elastic/eui/tree/v27.3.1)

**Bug fixes**

- Fixed bug in all input fields placeholders in Safari that weren't vertically centered ([#3809](https://github.com/elastic/eui/pull/3809))
- Removed `pointer-events: none` in both `EuiButton` & `EuiButtonEmpty` to not override the `pointer-events: auto` in the button mixin `euiButtonContentDisabled` ([#3824](https://github.com/elastic/eui/pull/3824))
- Fixed bug in `EuiPagination` showing wrong page count when `compressed` prop is true. ([#3827](https://github.com/elastic/eui/pull/3827))
- Fixed bug in EUI's input field components where their `inputRef` couldn't be a `RefObject` ([#3822](https://github.com/elastic/eui/pull/3822))
- Moved `react-view` and `html-format` to be `devDependencies` ([#3828](https://github.com/elastic/eui/pull/3828))
- Fixed `EuiComboBox` keyboard selection when `sortMatchesBy=startsWith` ([#3823](https://github.com/elastic/eui/pull/3823))
- Fixed `EuiCodeEditor` not exiting edit mode with `esc` when `enableLiveAutocompletion=true` ([#3833](https://github.com/elastic/eui/pull/3833))
- Fixed issue where `EuiDataGrid`'s cell expansion popover would sometimes render as a scrollable element ([#3832](https://github.com/elastic/eui/pull/3832))

## [`27.3.0`](https://github.com/elastic/eui/tree/v27.3.0)

- Added possibility to hide "Rows per page" select in `EuiDataGrid` ([#3700](https://github.com/elastic/eui/pull/3700))
- Updated lodash to `v4.17.19` ([#3764](https://github.com/elastic/eui/pull/3764))
- Added `returnKey` glyph to `EuiIcon` ([#3783](https://github.com/elastic/eui/pull/3783))
- Added `type` prop to `EuiFieldPassword` to support toggling of obfuscation ([#3751](https://github.com/elastic/eui/pull/3751))

**Bug fixes**

- Fixed bug in `EuiDataGrid` not calculating the width correctly ([#3789](https://github.com/elastic/eui/pull/3789))
- Fixed `EuiComboBox` marking some very long inputs as invalid ([#3797](https://github.com/elastic/eui/pull/3797))

## [`27.2.0`](https://github.com/elastic/eui/tree/v27.2.0)

- Added `analyzeEvent` glyph in `EuiIcon` ([#3729](https://github.com/elastic/eui/pull/3729))
- Updated `EuiComboBox` to allow the options list to open for single selection custom options ([#3706](https://github.com/elastic/eui/pull/3706))
- Added `useEuiI18n` hook for localization ([#3749](https://github.com/elastic/eui/pull/3749))
- Added a hit enter badge to `EuiComboBox` when focusing an option and for empty states that allow pressing enter ([#3782](https://github.com/elastic/eui/pull/3782))

**Bug fixes**

- Fixed `EuiComboBox` always showing a scrollbar ([#3744](https://github.com/elastic/eui/pull/3744))
- Replaced `react-focus-lock` with `react-focus-on` ([#3631](https://github.com/elastic/eui/pull/3631))
- Fixed errors in `EuiSuperDatePicker` related to invalid and `null` date formatting ([#3750](https://github.com/elastic/eui/pull/3750))
- Fixed type definitions for `findTestSubject` and `takeMountedSnapshot` ([#3763](https://github.com/elastic/eui/pull/3763))
- Fixed `EuiComboBox` not allowing clicks on previously virtualized items when inside of `EuiFormRow` ([#3784](https://github.com/elastic/eui/pull/3784))
- Removed `[Space]` as a way to select options in `EuiSelectable` ([#3784](https://github.com/elastic/eui/pull/3784))
- Fixed type definition for `windowProps` in `EuiSelectable` ([#3787](https://github.com/elastic/eui/pull/3787))

## [`27.1.0`](https://github.com/elastic/eui/tree/v27.1.0)

- Added `titleElement` and `descriptionElement` props to `EuiStat` ([#3693](https://github.com/elastic/eui/pull/3693))
- Updated `securityAnalyticsApp` app icon ([#3720](https://github.com/elastic/eui/pull/3720))
- Removed `src/test` and `@types/enzyme` references from `eui.d.ts` ([#3715](https://github.com/elastic/eui/pull/3715))
- Added `index.d.ts` file to `lib/test`  and `es/test` ([#3715](https://github.com/elastic/eui/pull/3715))
- Added `descriptionFlexItemProps` and `fieldFlexItemProps` props to `EuiDescribedFormGroup` ([#3717](https://github.com/elastic/eui/pull/3717))
- Expanded `EuiBasicTable`'s default action's name configuration to accept a function that returns a React node ([#3739](https://github.com/elastic/eui/pull/3739))
- Added internal use only button building blocks for reusability in other button components ([#3730](https://github.com/elastic/eui/pull/3730))

## [`27.0.0`](https://github.com/elastic/eui/tree/v27.0.0)
- Added `paddingSize` prop to `EuiCard` ([#3638](https://github.com/elastic/eui/pull/3638))
- Added `isClearable` and `placeholder` options to `EuiColorPicker` ([#3689](https://github.com/elastic/eui/pull/3689))
- Added SASS helper files for EUI theme globals ([#3691](https://github.com/elastic/eui/pull/3691))
- Add `label`, `labelProps` and `valueText` props to `EuiProgress` ([#3661](https://github.com/elastic/eui/pull/3661))

**Bug fixes**

- Fixed a bug in `EuiResizableContainer` preventing nested containers ([#3699](https://github.com/elastic/eui/pull/3699))
- Fixed a bug in `EuiResizableContainer` preventing resizing by arrow keys in some cases ([#3699](https://github.com/elastic/eui/pull/3699))
- Fixed `EuiHorizontalSteps` rendering over `EuiHeader` ([#3707](https://github.com/elastic/eui/pull/3707))
- Fixed bug where `EuiSuperSelect` lost focus after a value selection ([#3734](https://github.com/elastic/eui/pull/3734))

**Breaking changes**

- Significant accessibility refactor of `EuiSelectable` ([#3169](https://github.com/elastic/eui/pull/3169))
  - `react-virtualized` replaced with `react-window`
  - `virtualizedProps` on `EuiSelectableOptionsList` renamed to `windowProps`
  - Removed `rootId` and added `makeOptionId`, `listId`, and `setActiveOptionIndex` to `EuiSelectableList`
  - Added `listId` to `EuiSelectableSearch`
  - `options` passed into `EuiSelectable` cannot have an `id`
  - Requires an `onChange` to be passed into `EuiSelectableSearch`

## [`26.3.4`](https://github.com/elastic/eui/tree/v26.3.4)

**Note: this release is a backport containing changes originally made in `27.2.0`**

**Bug fixes**

- Fixed errors in `EuiSuperDatePicker` related to invalid and `null` date formatting ([#3750](https://github.com/elastic/eui/pull/3750))

## [`26.3.3`](https://github.com/elastic/eui/tree/v26.3.3)

**Note: this release is a backport containing changes originally made in `27.3.1`**

**Bug fixes**

- Fixed bug in `EuiPagination` showing wrong page count when `compressed` prop is true. ([#3827](https://github.com/elastic/eui/pull/3827))

## [`26.3.2`](https://github.com/elastic/eui/tree/v26.3.2)

**Note: this release is a backport containing changes originally made in `27.1.0`**

- Updated `securityAnalyticsApp` app icon ([#3720](https://github.com/elastic/eui/pull/3720))

## [`26.3.1`](https://github.com/elastic/eui/tree/v26.3.1)

**Note: this release is a backport containing changes originally made in `27.0.0`**

- Added `isClearable` and `placeholder` options to `EuiColorPicker` ([#3689](https://github.com/elastic/eui/pull/3689))

## [`26.3.0`](https://github.com/elastic/eui/tree/v26.3.0)

- Expanded `EuiBasicTable`'s default action's name configuration to accept any React node ([#3688](https://github.com/elastic/eui/pull/3688))

## [`26.2.0`](https://github.com/elastic/eui/tree/v26.2.0)

- Added `background.color` to `EUI_CHARTS_THEME_LIGHT/DARK.theme` ([#3669](https://github.com/elastic/eui/pull/3669))
- Added `gutterSize` prop to `EuiFacetGroup` ([#3639](https://github.com/elastic/eui/pull/3639))
- Updated props of `EuiCode` and `EuiCodeBlock` to reflect only functional props ([#3647](https://github.com/elastic/eui/pull/3647))
- Updated `EuiResizableContainer` `onPanelWidthChange` callback method to include all panel widths ([#3630](https://github.com/elastic/eui/pull/3630))
- Extended `Query` / `EuiSearchBar` to allow any character inside double-quoted phrases ([#3432](https://github.com/elastic/eui/pull/3432))
- Added `headerZindexLocation` prop to `EuiOverlayMask` ([#3655](https://github.com/elastic/eui/pull/3655))
- Added `maskProps` prop to `EuiFlyout` and `EuiCollapsibleNav` ([#3655](https://github.com/elastic/eui/pull/3655))

**Bug fixes**

- Fixed `EuiContextMenu` panel `onAnimationEnd` transition bug in Chrome ([#3656](https://github.com/elastic/eui/pull/3656))
- Fixed `EuiSkipLink` interactive props and Safari click issue ([#3665](https://github.com/elastic/eui/pull/3665))
- Fixed `z-index` issues with `EuiHeader`, `EuiFlyout`, and other portal content ([#3655](https://github.com/elastic/eui/pull/3655))
- Fixed `color` prop error in `EuiBadge` to be more flexible with what format it accepts ([#3655](https://github.com/elastic/eui/pull/3655))
- Fixed `EuiSuperSelect` popover from moving 16px horizontally when it's close to a window edge ([#3685](https://github.com/elastic/eui/pull/3685))

**Theme: Amsterdam**

- Fixed `EuiHeaderBreadcrumb` height, `onClick`, border-radius, and single item display ([#3655](https://github.com/elastic/eui/pull/3655))

## [`26.1.0`](https://github.com/elastic/eui/tree/v26.1.0)

- Optimized in-memory datagrid mount performance ([#3628](https://github.com/elastic/eui/pull/3628))
- Exported `EuiCardProps` and `EuiCheckableCardProps` types ([#3640](https://github.com/elastic/eui/pull/3640))

## [`26.0.1`](https://github.com/elastic/eui/tree/v26.0.1)

**Bug fixes**

- Fixed fullscreen render issue in `EuiCode` ([#3633](https://github.com/elastic/eui/pull/3633))

## [`26.0.0`](https://github.com/elastic/eui/tree/v26.0.0)

- Added `useEuiTextDiff` react hook utility ([#3288](https://github.com/elastic/eui/pull/3288))
- Converted `EuiOverlayMask` to be a React functional component ([#3555](https://github.com/elastic/eui/pull/3555))
- Changed `responsive` and `max` behavior of `EuiBreadcrumbs` to always display collapsed items in popover [#3578](https://github.com/elastic/eui/pull/3578))
- Added `BREAKPOINTS` and `getBreakpoint` utilities [#3578](https://github.com/elastic/eui/pull/3578))
- Added `'any'` option to the `step` prop of the `EuiFieldNumber` ([#3562](https://github.com/elastic/eui/pull/3562))
- Moved all `EuiHeader` SASS variables to `global_styles` ([#3592](https://github.com/elastic/eui/pull/3592))
- Added `side` prop to `EuiGlobalToastList` for choosing which window side to display toasts ([#3600](https://github.com/elastic/eui/pull/3600))
- Default `titleSize` get's implicitly set to 'm' for `EuiEmptyPrompt` ([#3598](https://github.com/elastic/eui/pull/3598))
- Updated `logoElastic` to meet brand guidelines ([#3613](https://github.com/elastic/eui/pull/3613))
- Allowed user to enter hexcode for colors in `EuiStat` ([#3617](https://github.com/elastic/eui/pull/3617))
- Extended `CommonProps` in `EuiColorPalettePickerPaletteTextProps`, `EuiColorPalettePickerPaletteFixedProps` and `EuiColorPalettePickerPaletteGradientProps` types ([#3616](https://github.com/elastic/eui/pull/3616))
- Updated `onToggle` callback in `EuiAccordion` to  allow for external state control ([#3614](https://github.com/elastic/eui/pull/3614))

**Bug fixes**

- Added `display` prop to `EuiDataGridColumnSortingDraggable` to pass` displayAsText` prop correctly to the column sorting popover.([#3574](https://github.com/elastic/eui/pull/3574))
- Fixed `EuiCodeBlockImpl` testenv mock pass-through of `data-test-subj` attribute ([#3560](https://github.com/elastic/eui/pull/3560))
- Fixed DOM element creation issues in `EuiOverlayMask` by using lifecycle methods ([#3555](https://github.com/elastic/eui/pull/3555))
- Fixed `EuiComboBox`'s options list `zIndex` positioning when nested in other `zIndex` contexts ([#3551](https://github.com/elastic/eui/pull/3551))
- Fixed `euiHeaderAffordForFixed` mixin's use of header SASS variable ([#3592](https://github.com/elastic/eui/pull/3592))
- Included `onClick` as a valid prop for `EuiControlBar` **icon** controls ([#3581](https://github.com/elastic/eui/pull/3581))
- Fixed poor performance of `EuiToolTip` during frequent mouesover/mouseout events ([#3596](https://github.com/elastic/eui/pull/3596))
- Fixed `EuiBasicTable` custom actions popover from remaining open after click ([#3619](https://github.com/elastic/eui/pull/3619))

**Breaking changes**

- Changed `breadcrumb` TS type exported name from `Breadcrumb` to `EuiBreadcrumb` ([#3578](https://github.com/elastic/eui/pull/3578))
- Removed `$euiZComboBox` SCSS variable (value was 8001) ([#3551](https://github.com/elastic/eui/pull/3551))

**Theme: Amsterdam**

- Updated `EuiCallout` by removing left border, adding border radius and increasing font weight on titles ([#3557](https://github.com/elastic/eui/pull/3557/))
- Updated `EuiHeaderBreadcrumbs` style to be more prominent ([#3578](https://github.com/elastic/eui/pull/3578/))
- Fixed `EuiFilterGroup` `border-radius` ([#3591](https://github.com/elastic/eui/pull/3591/))
- Updated `EuiCodeBlock` inline code style to use border radius ([#3599](https://github.com/elastic/eui/pull/3599))

## [`25.0.0`](https://github.com/elastic/eui/tree/v25.0.0)

- Added conditional rendering of the title element in `EuiCallOut` to avoid usage of additional space caused by the rendered `<div>` element ([#3549](https://github.com/elastic/eui/pull/3549))
- Added `invalidCallout` prop to `EuiForm` to allow conditional rendering of error callout([#3585](https://github.com/elastic/eui/pull/3585))

**Bug fixes**

- Fixed `EuiCard` image corners to be contained within border radius ([#3556](https://github.com/elastic/eui/pull/3556))
- Fixed `EuiKeyPadMenu` and `EuiKeyPadMenuItem` aria roles ([#3502](https://github.com/elastic/eui/pull/3502))
- Fixed `EuiFieldSearch` input clear button doesn't show when external input is passed([#3497](https://github.com/elastic/eui/pull/3497))
- Fixed `EuiBasicTable` footers to always use a unique `key` ([#3559](https://github.com/elastic/eui/pull/3559))
- Fixed `EuiInMemoryTable` by changing the `getDerivedStateFromProps` to not block the updates as soon as it hits a true if condition ([#3579](https://github.com/elastic/eui/pull/3579))

**Breaking changes**

- A fixed `EuiHeader` no longer automatically padding directly to the `<body>` element ([#3538](https://github.com/elastic/eui/pull/3538))
- Improved `EuiPagination`, `EuiDataGrid`, `EuiBasicTable` and `EuiInMemoryTable` accessibility, causing `EuiPaginationButton` to require a new prop `pageIndex` ([#3294](https://github.com/elastic/eui/pull/3294))
- Replaced all usages of [`KeyboardEvent.keyCode`](https://developer.mozilla.org/en-US/docs/Web/API/KeyboardEvent/keyCode) (deprecated) with [`KeyboardEvent.key`](https://developer.mozilla.org/en-US/docs/Web/API/KeyboardEvent/key). From `@elastic/eui/lib/services`, `keyCodes` has been replaced with `keys`, as has `cascadingMenuKeyCodes`->`cascadingMenuKeys`, and `comboBoxKeyCodes`->`comboBoxKeys`.  The implementation of all of those exports (as well as `accessibleClickKeys`) all now use `KeyboardEvent.key` values. ([#3517](https://github.com/elastic/eui/pull/3517))

## [`24.1.0`](https://github.com/elastic/eui/tree/v24.1.0)

- Added `displayAsText` prop to `EuiDataGridColumn` ([#3520](https://github.com/elastic/eui/pull/3520))
- Added `minSizeForControls` prop to `EuiDataGrid` to control the minimum width for showing grid controls ([#3527](https://github.com/elastic/eui/pull/3527))
- Passed `getSelectedOptionForSearchValue` to `EuiComboBoxOptionsList` as prop ([#3501](https://github.com/elastic/eui/pull/3501))
- Added `appendIconComponentCache` function to allow manual pre-emptive loading of source elements into the `EuiIcon` cache ([#3481](https://github.com/elastic/eui/pull/3481))
- Added `initialSelected` to `EuiTableSelectionType` properties to set initial selected checkboxes for `EuiBasicTable` ([#3418](https://github.com/elastic/eui/pull/3418))
- Added exports for `EuiSteps` and related components types ([#3471](https://github.com/elastic/eui/pull/3471))
- Added `displayName` to components using `React.forwardRef` ([#3451](https://github.com/elastic/eui/pull/3451))
- Added event target checker for `EuiOverlayMask`'s `onClick` prop ([#3462](https://github.com/elastic/eui/pull/3462))
- Added `EuiColorPalettePicker` component ([#3192](https://github.com/elastic/eui/pull/3192))
- Added `left-start` popover placement to `EuiDatePicker` ([#3511](https://github.com/elastic/eui/pull/3511))
- Added `theme` prop to `EuiHeader` ([#3524](https://github.com/elastic/eui/pull/3524))
- Added `.euiHeaderLink-isActive` class to `EuiHeaderLink` when `isActive` ([#3524](https://github.com/elastic/eui/pull/3524))
- Added `display`, `descriptionWidth`, `textWrap` and `isInvalid` props to `EuiExpression` ([#3467](https://github.com/elastic/eui/pull/3467))
- Added more exports for `EuiColorPalettePicker` types ([#3542](https://github.com/elastic/eui/pull/3542))

**Bug Fixes**

- Fixed issue where multiple `EuiToolTip` components could be visible when element was focused ([#3335](https://github.com/elastic/eui/pull/3335))
- Fixed `EuiSuperSelect` not rendering full width when `isOpen` is `true` ([#3495](https://github.com/elastic/eui/pull/3495))
- Fixed `EuiBasicTable` shows no items if all items of last page is deleted  ([#3422](https://github.com/elastic/eui/pull/3422))
- Fixed TypeScript module name in generated `eui_charts_theme.d.ts` file  ([#3492](https://github.com/elastic/eui/pull/3492))
- Fixed code highlight color contrast in `EuiCodeBlock` ([#3309](https://github.com/elastic/eui/pull/3309))
- Fixed regression in `EuiComboBox` not triggering its `inputRef` callback ([#3532](https://github.com/elastic/eui/pull/3532))

**Deprecations**

- Added a deprecation notice for `EuiNavDrawer` family of components. Advise usage of `EuiCollapsibleNav` instead ([#3487](https://github.com/elastic/eui/pull/3487))

**Notes**

- Removed `src-framer` files from the repository ([#3487](https://github.com/elastic/eui/pull/3487))

**Theme: Amsterdam**

- Removed borders `EuiModal` ([#3515](https://github.com/elastic/eui/pull/3515))
- Improve `EuiOverlayMask` colors ([#3515](https://github.com/elastic/eui/pull/3515))
- Updated shadow styles to improve smoothness, use black as the base color, and deprecated `opacity` value of shadow mixins ([#3428](https://github.com/elastic/eui/pull/3428))
- Removed borders from `EuiFlyout` and `EuiPopover` ([#3477](https://github.com/elastic/eui/pull/3477))
- Updated `EuiHeader` and components ([#3524](https://github.com/elastic/eui/pull/3524))

## [`24.0.0`](https://github.com/elastic/eui/tree/v24.0.0)

- Added `null` as acceptable `icon` prop for `EuiCard` ([#3470](https://github.com/elastic/eui/pull/3470))
- Added `sortBy` and `sortShift` props to `euiPaletteColorBlind()` for sorting along the color wheel ([#3387](https://github.com/elastic/eui/pull/3387))
- Added `utcOffset` prop to `EuiSuperDatePicker` ([#3436](https://github.com/elastic/eui/pull/3436))
- Added `partition` key to `EuiChartThemeType` for Partition chart support ([#3387](https://github.com/elastic/eui/pull/3387))
- Updated `EuiImage`'s `caption` prop type from `string` to `ReactNode` ([#3387](https://github.com/elastic/eui/pull/3387))
- Improved contrast for `EuiCollapsibleNav` close button ([#3465](https://github.com/elastic/eui/pull/3465))

**Bug Fixes**

- Fixed `EuiSuperDatePicker` quick selection menu overriding specified time range with default values ([#3446](https://github.com/elastic/eui/pull/3446))
- Fixed `EuiCodeEditor` console error when using the editor without import the default theme ([#3454](https://github.com/elastic/eui/pull/3454))
- Fixed `EuiDatePopoverContent` `onChange` event to only accept `string` date input  ([#3460](https://github.com/elastic/eui/pull/3460))

**Breaking changes**

- Changed parameters for `euiPaletteColorBlind()` to an object ([#3387](https://github.com/elastic/eui/pull/3387))
- Changed the default palette of `EUI_CHARTS_THEME_LIGHT/DARK` themes to the naturally sorted `euiPaletteColorBlind()` ([#3387](https://github.com/elastic/eui/pull/3387))

## [`23.3.1`](https://github.com/elastic/eui/tree/v23.3.1)

**Note: this release is a backport containing changes originally made in `24.0.0`**

**Bug Fixes**

- Fixed `EuiSuperDatePicker` quick selection menu overriding specified time range with default values ([#3446](https://github.com/elastic/eui/pull/3446))
- Fixed `EuiDatePopoverContent` `onChange` event to only accept `string` date input  ([#3460](https://github.com/elastic/eui/pull/3460))

## [`23.3.0`](https://github.com/elastic/eui/tree/v23.3.0)

- Added `aria-hidden = true` to `EuiRangeSlider` and `EuiRangeTrack` if `showInput = true` ([#3423](https://github.com/elastic/eui/pull/3423))
- Added `testenv` mock for `EuiCode` and `EuiCodeBlock` ([#3405](https://github.com/elastic/eui/pull/3405))
- Added `displayName` to components using `React.forwardRef` ([#3440](https://github.com/elastic/eui/pull/3440))

**Bug Fixes**

- Fixed `EuiCode` and `EuiCodeBlock` from erroring in environments without a DOM implementation ([#3405](https://github.com/elastic/eui/pull/3405))
- Fixed `ApplyClassComponentDefaults` typescript utility to correctly determine defaulted properties' types ([#3430](https://github.com/elastic/eui/pull/3430))
- Fixed `prettyDuration` return type to be `string`, use fallback value  ([#3438](https://github.com/elastic/eui/pull/3438))

## [`23.2.0`](https://github.com/elastic/eui/tree/v23.2.0)

- Added `iconType` prop to `EuiDatePicker` ([#3383](https://github.com/elastic/eui/pull/3383))
- Applied `max-width: 100%` to `EuiPageBody` so inner flex-based items don't overflow their containers  ([#3375](https://github.com/elastic/eui/pull/3375))
- Added `titleSize` prop to `EuiStep` and `EuiSteps` ([#3340](https://github.com/elastic/eui/pull/3340))
- Handled `ref` passed to `EuiHeaderSectionItemButton` ([#3378](https://github.com/elastic/eui/pull/3378))
- Added `iconProps` prop to `EuiCollapsibleNavGroup` to extend the props passed to the rendered `EuiIcon` ([#3365](https://github.com/elastic/eui/pull/3365))
- Added `closeButtonProps` to `EuiCollapsibleNav` ([#3398](https://github.com/elastic/eui/pull/3398))
- Added `buffer` prop to `EuiPopover` for altering minimum distance to container edges ([#3398](https://github.com/elastic/eui/pull/3398))
- Allowed `search` prop changes to update `EuiInMemoryTable` internal query state ([#3371](https://github.com/elastic/eui/pull/3371))
- Added `EuiResizableContainer` component ([#2701](https://github.com/elastic/eui/pull/2701))
- Added caching layer on `EuiIcon` to prevent delays and flickering when rendering an already fetched icon ([#3404](https://github.com/elastic/eui/pull/3404))

**Bug Fixes**

- Fixed `EuiFieldSearch` to trigger `onSearch` single time instead of two times ([#3425](https://github.com/elastic/eui/pull/3425))
- Fixed `EuiBasicTable` item selection when `id` is `0` ([#3417](https://github.com/elastic/eui/pull/3417))
- Fixed `EuiNavDrawer` not closing on outside click after being unlocked ([#3415](https://github.com/elastic/eui/pull/3415))
- Fixed `EuiBadge` `iconOnClick` props makes badge text clickable ([#3392](https://github.com/elastic/eui/pull/3392))
- Added `id` requirement if `label` is used in `EuiRadio` ([#3382](https://github.com/elastic/eui/pull/3382))
- Fixed z-index issue in `EuiDatePicker` where it's popover would sit beneath other DOM siblings that had z-index applied ([#3376](https://github.com/elastic/eui/pull/3376))
- Added `download` glyph to `EuiIcon` ([#3364](https://github.com/elastic/eui/pull/3364))
- Applies `max-width: 100%` to `EuiPageBody` so inner flex-based items don't overflow their containers  ([#3375](https://github.com/elastic/eui/pull/3375))
- Added `ReactElement` to `EuiCard` `image` prop type to allow custom component ([#3370](https://github.com/elastic/eui/pull/3370))
- Fixed `EuiCollapsibleNavGroup` `titleSize` prop type to properly exclude `l` and `m` sizes ([#3365](https://github.com/elastic/eui/pull/3365))
- Fixed `EuiDatePickerRange` start date popover to sit left under the icon ([#3383](https://github.com/elastic/eui/pull/3383))
- Fixed `euiFormControlIsLoading` SASS mixin to prevent the loading icon from overlapping with the text when the form control is `compressed` and adjusted the amount of padding ([#3401](https://github.com/elastic/eui/pull/3401)
- Fixed `EuiHeader` `z-index` issues with popovers and added body classes for the presence of `EuiFlyout` and `EuiCollapsibleNav.isOpen` ([#3398](https://github.com/elastic/eui/pull/3398))
- Fixed `EuiInMemoryTable` data reset when filter is set and item is selected ([#3419](https://github.com/elastic/eui/pull/3419))
- Fixed `popoverPlacement` default value for `EuiDatePicker` ([#3427](https://github.com/elastic/eui/pull/3427))

## [`23.1.0`](https://github.com/elastic/eui/tree/v23.1.0)

- Removed additional padding applied to `$euiHeaderHeightCompensation` when `EuiHeader` is fixed ([#3369](https://github.com/elastic/eui/pull/3369))

**Bug Fixes**

- Fixed `EuiDescribedFormGroup` issue that prevented it from shrinking down properly in smaller viewports ([#3369](https://github.com/elastic/eui/pull/3369))

## [`23.0.0`](https://github.com/elastic/eui/tree/v23.0.0)

- Added `showCloseButton` and `dockedBreakpoint` flexibility to `EuiCollapsibleNav` ([#3330](https://github.com/elastic/eui/pull/3330))
- Added `panelStyle` prop to `EuiPopover` to distinguish style object configuration ([#3329](https://github.com/elastic/eui/pull/3329))
- Added `popoverPlacement` prop in `EuiDatePicker` ([#3359](https://github.com/elastic/eui/pull/3359))
- Extended `EuiDatePicker`'s `startDate` and `endDate` types to accept `null` values for better interoperability ([#3343](https://github.com/elastic/eui/pull/3343))
- Added `EuiCommentList` component ([#3344](https://github.com/elastic/eui/pull/3344))
- Added secondary color value input element to `EuiColorPicker` ([#3336](https://github.com/elastic/eui/pull/3336))

**Bug Fixes**

- Fixed `EuiInMemoryTable` `isClearable` property to initiate reset ([#3328](https://github.com/elastic/eui/pull/3328))
- Removed `schema` attribute form `<input/>` in `EuiInMemoryTable` ([#3337](https://github.com/elastic/eui/pull/3337))
- Fixed `EuiCollapsibleNav` docked states on mobile ([#3330](https://github.com/elastic/eui/pull/3330))
- Fixed `EuiPopover` positioning from being overridden by `style` prop ([#3329](https://github.com/elastic/eui/pull/3329))
- Fixed `EuiCodeBlock` not copying updated content ([#3351](https://github.com/elastic/eui/pull/3351))
- Fixed alignment of popover of end date of `EuiDatePickerRange` ([#3359](https://github.com/elastic/eui/pull/3359))

**Breaking changes**

- Upgraded `TypeScript` to 3.7.2 ([#3295](https://github.com/elastic/eui/pull/3295))
- Changed `EuiCollapsibleNav` prop name from `hideButtonIfDocked` to `showButtonIfDocked` and flipped default ([#3330](https://github.com/elastic/eui/pull/3330))

## [`22.6.0`](https://github.com/elastic/eui/tree/v22.6.0)

- Converted `NavDrawer`, `NavDrawerGroup`, and `NavDrawerFlyout` to TypeScript ([#3268](https://github.com/elastic/eui/pull/3268))
- Converted `EuiDatePicker`, `EuiDatePickerRange`, `EuiSuperDatePicker`, and `EuiSuperUpdateButton` to TypeScript ([#2891](https://github.com/elastic/eui/pull/2891))
- Improved condensed `EuiTabs` focus states ([#3299](https://github.com/elastic/eui/pull/3299))
- Added `EuiTour`, `EuiTourStep`, and `useEuiTour` components ([#2766](https://github.com/elastic/eui/pull/2766))
- Added `EuiBeacon` component ([#2766](https://github.com/elastic/eui/pull/2766))
- Added `offset` and `arrowChildren` props to `EuiPopover` for anchor element customization ([#2766](https://github.com/elastic/eui/pull/2766))

**Bug Fixes**

- Fixed `EuiProgress` `max` property to allow `undefined` ([#3198](https://github.com/elastic/eui/pull/3198))


## [`22.5.0`](https://github.com/elastic/eui/tree/v22.5.0)

- Added `forceState` prop to control `EuiAccordion` state from outside ([#3240](https://github.com/elastic/eui/pull/3240))

**Bug Fixes**

- Fixed EuiI8n hasPropName utility errors on null values ([#3303](https://github.com/elastic/eui/pull/3303))
- Fixed the inline styles being overwritten by consumer-passed inline styles in EuiBadge ([#3284](https://github.com/elastic/eui/pull/3284))

## [`22.4.0`](https://github.com/elastic/eui/tree/v22.4.0)

- Added support for `href`, `onClick`, and related props in `EuiBasicTable` default actions ([#3115](https://github.com/elastic/eui/pull/3115))
- Added support for `EuiCodeEditor` to set `readonly` and `id` on `<textarea />` ([#3212](https://github.com/elastic/eui/pull/3212))
- Added `EuiComment` component ([#3179](https://github.com/elastic/eui/pull/3179))

**Deprecation**

- Updated makeId to DEPRECATED, shifted all the calls to htmlIdGenerator ([#3129](https://github.com/elastic/eui/pull/3129))

**Bug Fixes**

- Fixed `EuiTabbedContent` focus discrepancy between selected and initialFocus tabs ([#3285](https://github.com/elastic/eui/pull/3285))
- Fixed the `initialSelectedTab` prop of `EuiTabbedContent` to not steal focus from content. Which fixed the bug in `EuiSuperDatePicker` that required two clicks to focus input in relative tab  ([#3154](https://github.com/elastic/eui/pull/3154))
- Fixed the `img` element in `EuiIcon` using custom SVGs to have an `alt` attribute with an empty string, rather than no `alt` attribute at all ([#3245](https://github.com/elastic/eui/pull/3245))
- Added overflows to EuiDataGrid toolbar dropdowns when there are many columns ([#3238](https://github.com/elastic/eui/pull/3238))
- Fixed `EuiIcon`'s icon `type` definition to allow custom React components ([#3252](https://github.com/elastic/eui/pull/3252))
- Fixed `initialSelectedTab` properties used in `EuiDatePopoverContent` ([#3254](https://github.com/elastic/eui/pull/3254))
- Fixed `EuiSideNavItem` overriding custom `className` of item and icon ([#3283](https://github.com/elastic/eui/pull/3283))
- Fixed `EuiFieldSearch` clear button inconsistencies ([#3270](https://github.com/elastic/eui/pull/3270))
- Fixed components with `href` usage of `rel` ([#3258](https://github.com/elastic/eui/pull/3258))

## [`22.3.1`](https://github.com/elastic/eui/tree/v22.3.1)

**Note: this release is a backport containing changes originally made in `23.0.0`, `23.1.0`, and `23.2.0`**

- Removed additional padding applied to `$euiHeaderHeightCompensation` when `EuiHeader` is fixed ([#3369](https://github.com/elastic/eui/pull/3369))
- Handled `ref` passed to `EuiHeaderSectionItemButton` ([#3378](https://github.com/elastic/eui/pull/3378))
- Added `showCloseButton` and `dockedBreakpoint` flexibility to `EuiCollapsibleNav` ([#3330](https://github.com/elastic/eui/pull/3330))
- Added `closeButtonProps` to `EuiCollapsibleNav` ([#3398](https://github.com/elastic/eui/pull/3398))
- Added `buffer` prop to `EuiPopover` for altering minimum distance to container edges ([#3398](https://github.com/elastic/eui/pull/3398))

**Bug Fixes**

- Fixed `EuiDescribedFormGroup` issue that prevented it from shrinking down properly in smaller viewports ([#3369](https://github.com/elastic/eui/pull/3369))
- Fixed `EuiCollapsibleNav` docked states on mobile ([#3330](https://github.com/elastic/eui/pull/3330))
- Fixed `EuiHeader` `z-index` issues with popovers and added body classes for the presence of `EuiFlyout` and `EuiCollapsibleNav.isOpen` ([#3398](https://github.com/elastic/eui/pull/3398))

**Breaking changes**

- Changed `EuiCollapsibleNav` prop name from `hideButtonIfDocked` to `showButtonIfDocked` and flipped default ([#3330](https://github.com/elastic/eui/pull/3330))

## [`22.3.0`](https://github.com/elastic/eui/tree/v22.3.0)

- Removed dependency on option list for custom option of `EuiComboBox` ([#3183](https://github.com/elastic/eui/pull/3183))
- Fixed `EuiPopover` arrow position in Android and Linux ([#3188](https://github.com/elastic/eui/pull/3188))
- Improved `htmlIdGenerator` when supplying both `prefix` and `suffix` ([#3076](https://github.com/elastic/eui/pull/3076))
- Updated pagination prop descriptions for `EuiInMemoryTable` ([#3142](https://github.com/elastic/eui/pull/3142))
- Added `title` and `aria` attributes to `EuiToken`'s icon element ([#3195](https://github.com/elastic/eui/pull/3195))
- Added new Elasticsearch token types ([#2758](https://github.com/elastic/eui/pull/2758))

**Bug Fixes**

- Fixed bug in `EuiAccordion` to adjust to the correct height when content height changes ([#3160](https://github.com/elastic/eui/pull/3160))
- Fixed bug in `EuiBasicTable` to handle dynamic icon value properly in collapsed actions ([#3145](https://github.com/elastic/eui/pull/3145))
- Fixed `availability` check for actions in `EuiBasicTable` ([3030](https://github.com/elastic/kibana/issues/3030))

## [`22.2.0`](https://github.com/elastic/eui/tree/v22.2.0)

- Improved `EuiModal` close button position to prevent from overlapping with the title ([#3176](https://github.com/elastic/eui/pull/3176))

**Bug Fixes**

- Removed outline of `EuiSelect` in Firefox ([#3197] (https://github.com/elastic/eui/pull/3197))
- Fixed EuiBasicTable proptypes of itemId ([#3133](https://github.com/elastic/eui/pull/3133))
- Updated `EuiSuperDatePicker` to inherit the selected value in quick select ([#3105](https://github.com/elastic/eui/pull/3105))

### Feature: EuiCollapsibleNav ([#3019](https://github.com/elastic/eui/pull/3019))

- Added `EuiCollapsibleNav` and `EuiCollapsibleNavGroup` components
- Added `EuiPinnableListGroup`, an extension of `EuiListGroup`
- Added `ghost` colored `EuiListGroupItem`, increased overall large size, and fixed focus states
- Added `color` and `size` props to `EuiListGroup`
- Added `home` and `menu` glyphs to `EuiIcon`
- Added simple `euiXScroll` and `euiYScroll` SASS mixins and CSS utility equivalents

**Bug Fixes**

- Fixed `EuiAccordion` icon margins, focus state, and flex issue in IE
- Fixed `1.1px` height of  `EuiHorizontalRule`

## [`22.1.1`](https://github.com/elastic/eui/tree/v22.1.1)

**Bug Fixes**

- Fixed infinite call stack in `EuiResizeObserver`'s fallback polyfill ([#3180](https://github.com/elastic/eui/pull/3180))
- Correct `defaultProps` definition in `EuiComboBox` ([#3180](https://github.com/elastic/eui/pull/3180))

## [`22.1.0`](https://github.com/elastic/eui/tree/v22.1.0)

- Added `delimiter` prop to `EuiComboBox` ([#3104](https://github.com/elastic/eui/pull/3104))
- Added `useColorPickerState` and `useColorStopsState` utilities ([#3067](https://github.com/elastic/eui/pull/3067))
- Fixed `EuiSearchBar` related types ([#3147](https://github.com/elastic/eui/pull/3147))
- Added `prepend` and `append` ability to `EuiSuperSelect` ([#3167](https://github.com/elastic/eui/pull/3167))

**Bug Fixes**

- Fixed `EuiNavDrawer` scrolling issue on mobile ([#3174](https://github.com/elastic/eui/pull/3174))

## [`22.0.0`](https://github.com/elastic/eui/tree/v22.0.0)

- Replaced various `lodash` functions with native functions ([#3053](https://github.com/elastic/eui/pull/3053))
- Added `whiteSpace ` prop to `EuiCodeBlock` ([#3103](https://github.com/elastic/eui/pull/3103))
- Added `sortMatchesBy` prop for `EuiComboBox` ([#3089](https://github.com/elastic/eui/pull/3089))
- Added `prepend` and `append` ability to `EuiFieldPassword` ([#3122](https://github.com/elastic/eui/pull/3122))
- Added `Enter` key press functionality to `EuiSuperDatePicker` ([#3048](https://github.com/elastic/eui/pull/3048))
- Added `title` to headers of `EuiTable` in case of truncation ([#3094](https://github.com/elastic/eui/pull/3094))
- Added i18n to `EuiTableHeaderCell` ([#3094](https://github.com/elastic/eui/pull/3094))
- Added `number` and `string` to `size` type of `EuiImage` for setting custom sizes ([#3012](https://github.com/elastic/eui/pull/3012))
- Improved `EuiButtonEmpty` focus state when the `color` type is `text` ([#3135](https://github.com/elastic/eui/pull/3135))
- Added `EuiLoadingElastic` component ([#3017](https://github.com/elastic/eui/pull/3017))
- Upgraded `react-beautiful-dnd` to v13 ([#3064](https://github.com/elastic/eui/pull/3064))
- Fixed `EuiPagination` vertical alignment of the text when used as `compressed` ([#3152](https://github.com/elastic/eui/pull/3152))
- Added `showTooltip` prop for `EuiSuperUpdateButton` to show tooltip and showing only once popovers are closed ([#3127](https://github.com/elastic/eui/pull/3127))

**Bug Fixes**

- Fixed bug in `EuiSuperDatePicker` not showing correct values in relative tab of end date ([#3132](https://github.com/elastic/eui/pull/3132))
- Fixed bug in `EuiSuperDatePicker` to show correct values of commonly used values in relative tab ([#3106](https://github.com/elastic/eui/pull/3106))
- Fixed race condition in `EuiIcon` when switching from dynamically fetched components ([#3118](https://github.com/elastic/eui/pull/3118))
- Fixed the issue that `EuiResizeObserver` fallback did not properly listen to pure window resizing ([#3088](https://github.com/elastic/eui/pull/3088))

**Breaking changes**

- Removed `EuiKeyPadMenuItemButton` in favor of just `EuiKeyPadMenuItem` that can also accept an `onClick` ([#3062](https://github.com/elastic/eui/pull/3062))

## [`21.1.0`](https://github.com/elastic/eui/tree/v21.1.0)

- Updated `EuiFilterSelect` to retain the order of its filters ([#3063](https://github.com/elastic/eui/pull/3063))
- Added `href` prop to `EuiBadge` ([#3009](https://github.com/elastic/eui/pull/3009))
- Added props descriptions for `EuiComboBox` ([#3007](https://github.com/elastic/eui/pull/3007))
- Exported `dateFormatAliases` as a part of the public API ([#3043](https://github.com/elastic/eui/pull/3043))
- Exported `EuiTextProps` type definition ([#3039](https://github.com/elastic/eui/pull/3039))
- Added a `component` prop to `EuiForm` to render a `<form>`([#3010](https://github.com/elastic/eui/pull/3010))
- Removed `role` attribute from `EuiImage`([#3036](https://github.com/elastic/eui/pull/3036))
- Added `prepend` and `append` ability to `EuiComboBox` single selection only ([#3003](https://github.com/elastic/eui/pull/3003))
- Added `onColumnResize` prop to `EuiDataGrid` of type `EuiDataGridOnColumnResizeHandler` that gets called when column changes it's size ([#2963](https://github.com/elastic/eui/pull/2963))
- Added `logoEnterpriseSearch` to `EuiIcon` ([#3066](https://github.com/elastic/eui/pull/3066))
- Added RGB format support to `EuiColorPicker` and `EuiColorStops` ([#2850](https://github.com/elastic/eui/pull/2850))
- Added alpha channel (opacity) support to `EuiColorPicker` and `EuiColorStops` ([#2850](https://github.com/elastic/eui/pull/2850))
- Added `useResizeObserver` hook ([#2991](https://github.com/elastic/eui/pull/2991))
- Added `showColumnSelector.allowHide` and `showColumnSelector.allowReorder` props to `EuiDataGrid` UI configuration ([#2993](https://github.com/elastic/eui/pull/2993))
- Added `EuiMark` component ([#3060](https://github.com/elastic/eui/pull/3060))
- Changed `tabs.name` prop shape in `EuiTabbedContent` to accept a `node`, which aligns it with `EuiTab` ([#3100](https://github.com/elastic/eui/pull/3100))

**Bug Fixes**

- Fixed `EuiFieldNumber` so values of type `number` are now allowed ([#3020](https://github.com/elastic/eui/pull/3020))
- Fixed SASS `contrastRatio()` function in dark mode by fixing the `pow()` math function ([#3013], (https://github.com/elastic/eui/pull/3013))
- Fixed bug preventing `EuiDataGrid` from re-evaluating the default column width on resize ([#2991](https://github.com/elastic/eui/pull/2991))
- Fixed padding in `EuiCallOut` when used as a `banner` for `EuiFlyout` ([#3098](https://github.com/elastic/eui/pull/3098))

## [`21.0.1`](https://github.com/elastic/eui/tree/v21.0.1)

**Bug Fixes**

- Made `EuiDataGrid`'s `schema.isSortable` value optional ([#2991](https://github.com/elastic/eui/pull/2991))

## [`21.0.0`](https://github.com/elastic/eui/tree/v21.0.0)

- Added `EuiDataGrid`'s default sort order property ([#2987](https://github.com/elastic/eui/pull/2987))
- Fixed `EuiDataGrid`'s pagination visibility when changing rows per page ([#2978](https://github.com/elastic/eui/pull/2978))
- Added `highlightAll` prop to `EuiHighlight` to highlight all matches ([#2957](https://github.com/elastic/eui/pull/2957))
- Added `showOnFocus` prop to `EuiScreenReaderOnly` to force display on keyboard focus ([#2976](https://github.com/elastic/eui/pull/2976))
- Added `EuiSkipLink` component ([#2976](https://github.com/elastic/eui/pull/2976))
- Created `EuiBadgeGroup` component ([#2921](https://github.com/elastic/eui/pull/2921))
- Added `sections` and `position` props to `EuiHeader` ([#2928](https://github.com/elastic/eui/pull/2928))
- Added `gutterSize` prop to `EuiListGroup` ([#2980](https://github.com/elastic/eui/pull/2980))
- Added `color` prop to `EuiListGroupItem` and updated size style ([#2980](https://github.com/elastic/eui/pull/2980))
- Added `enableAllColumns` to `EuiBasicTable` component ([#2906](https://github.com/elastic/eui/pull/2906))

**Bug Fixes**

- Fixed `EuiDataGrid`'s sort popover to behave properly on mobile screens ([#2979](https://github.com/elastic/eui/pull/2979))
- Fixed `EuiButton` and other textual components' disabled contrast ([#2874](https://github.com/elastic/eui/pull/2874))
- Fixed z-index conflict with cell popovers in `EuiDataGrid` while in full screen mode ([#2959](https://github.com/elastic/eui/pull/2959))
- Adjusted the header on `EuiDataGrid` to fix to the top within constrained containers and full screen mode  ([#2959](https://github.com/elastic/eui/pull/2959))
- Refactored `EuiDescribedFormGroup` to allow the content inside the `EuiTitle` to be accessible to screen reader users ([#2989](https://github.com/elastic/eui/pull/2989))

**Breaking changes**

- Updated `@types/react` and `@types/react-dom` to utilize React.RefCallback type instead of custom implementation ([#2929](https://github.com/elastic/eui/pull/2929))

**Theme: Amsterdam**

- Buttons have a new visual style ([#2874](https://github.com/elastic/eui/pull/2874))

## [`20.1.0`](https://github.com/elastic/eui/tree/v20.1.0)

- Added `theme` prop to `EuiCodeEditor` in support of `AceEditor` themes ([#2970](https://github.com/elastic/eui/pull/2970))
- `EuiButton` now has a single return statement ([#2954](https://github.com/elastic/eui/pull/2954))
- Added `isSortable` props to `EuiDataGridColumn` and `EuiDataGridSchemaDetector` to mark them as un-sortable ([#2952](https://github.com/elastic/eui/pull/2952))
- Converted `EuiForm` to TypeScript, added many missing `/form` Prop types ([#2896](https://github.com/elastic/eui/pull/2896))
- Empty table th elements replaced with td in `EuiTable`. ([#2934](https://github.com/elastic/eui/pull/2934))
- Added default prompt text to `aria-describedby` for `EuiFilePicker` ([#2919](https://github.com/elastic/eui/pull/2919))
- Added SASS variables for text variants of the primary palette `$euiColorPrimaryText`, `$euiColorSecondaryText`, etc... Updated components to use these new variables. ([#2873](https://github.com/elastic/eui/pull/2873))
- Updated SASS mixin `makeHighContrastColor()` to default `$background: $euiPageBackgroundColor` and `$ratio: 4.5`. Created `makeGraphicContrastColor()` for graphic specific contrast levels of 3.0. ([#2873](https://github.com/elastic/eui/pull/2873))
- Added `arrowDisplay` prop to `EuiAccordion` for changing side or hiding completely ([#2914](https://github.com/elastic/eui/pull/2914))
- Added `prepend` and `append` ability to `EuiFieldSearch` ([#2914](https://github.com/elastic/eui/pull/2914))
- Added `notification` and `notificationColor` props to `EuiHeaderSectionItemButton` ([#2914](https://github.com/elastic/eui/pull/2914))
- Added `folderCheck`, `folderExclamation`, `push`, `quote`, `reporter` and `users` icons ([#2935](https://github.com/elastic/eui/pull/2935))
- Updated `folderClosed` and `folderOpen` to match new additions and sit better on the pixel grid ([#2935](https://github.com/elastic/eui/pull/2935))
- Converted `EuiSearchBar` to Typescript ([#2909](https://github.com/elastic/eui/pull/2909))

**Bug fixes**

- Fixed `EuiDataGrid` breaking if invalid schema passed ([#2955](https://github.com/elastic/eui/pull/2955))
- Fixed `EuiTitle` not rendering child classes ([#2925](https://github.com/elastic/eui/pull/2925))
- Extended `div` element in `EuiFlyout` type ([#2914](https://github.com/elastic/eui/pull/2914))
- Fixed popover positioning service to be more lenient when positioning 0-width or 0-height content ([#2948](https://github.com/elastic/eui/pull/2948))

**Theme: Amsterdam**

- Text sizes are now based on a 14px base font size. Headings are now bold. ([#2936](https://github.com/elastic/eui/pull/2936))
- Altered `secondary`, `accent` colors to be more saturated ([#2873](https://github.com/elastic/eui/pull/2873))

## [`20.0.2`](https://github.com/elastic/eui/tree/v20.0.2)

**Bug fixes**

- Fixed type definitions for `EuiComboBox` ([#2971](https://github.com/elastic/eui/pull/2971))

## [`20.0.1`](https://github.com/elastic/eui/tree/v20.0.1)

**Bug fixes**

- Added TypeScript definition for `EuiCodeEditor`'s accepting `react-ace` props ([#2926](https://github.com/elastic/eui/pull/2926))
- Added `@types/react-input-autosize` to project's `dependencies` ([#2930](https://github.com/elastic/eui/pull/2930))

## [`20.0.0`](https://github.com/elastic/eui/tree/v20.0.0)

- Converted `EuiComboBox`, `EuiComboBoxInput`, `EuiComboBoxPill`, `EuiComboBoxOptionsList`, `EuiComboBoxOption`, and `EuiComboBoxTitle` to TypeScript ([#2838](https://github.com/elastic/eui/pull/2838))
- Converted `EuiCodeEditor` to TypeScript ([#2836](https://github.com/elastic/eui/pull/2836))
- Converted `EuiCode` and `EuiCodeBlock` and to TypeScript ([#2835](https://github.com/elastic/eui/pull/2835))
- Converted `EuiFilePicker` to TypeScript ([#2832](https://github.com/elastic/eui/issues/2832))
- Exported `EuiSelectOptionProps` type ([#2830](https://github.com/elastic/eui/pull/2830))
- Added `paperClip` glyph to `EuiIcon` ([#2845](https://github.com/elastic/eui/pull/2845))
- Added `banner` prop to `EuiFlyoutBody` and updated `euiOverflowShadow` mixin ([#2837](https://github.com/elastic/eui/pull/2837))
- Updated `editorLink` icon ([#2866](https://github.com/elastic/eui/pull/2866))
- Added control columns to `EuiDataGrid` to support non-data columns like row selection and actions ([#2846](https://github.com/elastic/eui/pull/2846))
- Added `image` glyph to `EuiIcon` ([#2870](https://github.com/elastic/eui/pull/2870))
- Exported TS props from top level `EuiListGroupProps`, `EuiListGroupItemProps`, `EuiSelectableProps`,  `EuiSelectableOption`, `EuiSelectableOptionsListProps` ([#2869](https://github.com/elastic/eui/pull/2869))
- Extending `EuiSelectable[options]` type with correct HTML element ([#2869](https://github.com/elastic/eui/pull/2869))
- Added check mark to single selection `EuiComboBox` ([#2890](https://github.com/elastic/eui/pull/2890))
- Added `logoGoogleG` third-party logo to `EuiIcon` ([#2853](https://github.com/elastic/eui/pull/2853))
- Added Jest `modulesNameMapper` alias for `EuiIcon` using test environment mock ([#2878](https://github.com/elastic/eui/pull/2878))
- Removed `sinon` and `@types/sinon` as dependencies, and converted usages to `jest.fn` ([#2885](https://github.com/elastic/eui/pull/2885))

**Bug fixes**

- Fixed building dev & docs on Windows ([#2847](https://github.com/elastic/eui/pull/2847))
- Fixed screen reader discovery issues with `EuiBottomBar` and `EuiControlBar` ([#2861](https://github.com/elastic/eui/pull/2861))
- Fixed a bug in `EuiDataGrid` causing the first cell to autofocus if interactive ([#2872](https://github.com/elastic/eui/pull/2872))

**Breaking changes**

- Removed `visControls` and `visHeatmap` duplicate icons from docs ([#2908](https://github.com/elastic/eui/pull/2908))

## [`19.0.0`](https://github.com/elastic/eui/tree/v19.0.0)

- Added `cheer` glyph to `EuiIcon` ([#2814](https://github.com/elastic/eui/pull/2814))
- Added `tableCaption` prop to `EuiBasicTable` and improved the default one ([#2782](https://github.com/elastic/eui/pull/2782))
- Converted `EuiDescribedFormGroup` to TypeScript ([#2810](https://github.com/elastic/eui/pull/2810))
- Changed SASS comments to non-compiled comments in invisibles files ([#2807](https://github.com/elastic/eui/pull/2807))
- Optimized the third party logos Ceph, DropWizard, Golang, and Haproxy ([#2812](https://github.com/elastic/eui/pull/2812))
- Added `rowHeader` prop to `EuiBasicTable` to allow consumers to set the identifying cell in a row ([#2802](https://github.com/elastic/eui/pull/2802))
- Added prepend and append to `EuiColorPicker` ([#2819](https://github.com/elastic/eui/pull/2819))
- Improved `EuiDescribedFormGroup` accessibility by avoiding duplicated output in screen readers ([#2783](https://github.com/elastic/eui/pull/2783))
- Added optional `key` attribute to `EuiContextMenu` items and relaxed `name` attribute to allow any React node ([#2817](https://github.com/elastic/eui/pull/2817))
- Converted `EuiColorPicker` color conversion functions to `chroma-js` methods ([#2805](https://github.com/elastic/eui/pull/2805))
- Added `direction` parameter to `euiPaletteColorBlind()` for specifying lighter or darker (or both) alternates ([#2822](https://github.com/elastic/eui/pull/2822))
- Converted `EuiSideNav` to TypeScript ([#2818](https://github.com/elastic/eui/issues/2818))
- Added babel-transformed and partially mocked commonjs build (`test-env/`) to target Kibana's Jest environment ([#2698](https://github.com/elastic/eui/pull/2698))
- Altered styles of `EuiToken` and add added more token types to match ES field types of `tokenAlias`, `tokenDate`, `tokenGeo`, `tokenIP`, `tokenNested`, `tokenRange`, `tokenShape` ([#2758](https://github.com/elastic/eui/pull/2758))

**Bug fixes**

- Exported missing `EuiSelectProps` type ([#2815](https://github.com/elastic/eui/pull/2815))
- Fixed `EuiCode`'s & `EuiCodeBlock`'s ability to accept non-string children ([#2792](https://github.com/elastic/eui/pull/2792)) ([#2820](https://github.com/elastic/eui/pull/2820))
- Fixed `EuiSearchBar`, `Query`, and `AST`'s ability to accept literal parenthesis characters ([#2791](https://github.com/elastic/eui/pull/2791))
- Fixed coloring of input fields when autofill is on in Chrome ([#2798](https://github.com/elastic/eui/pull/2798))
- Moved `@types/enzyme` and `@types/react-virtualized` to `dependencies` status ([#2828](https://github.com/elastic/eui/pull/2828))
- Removed `@elastic/charts` from inclusion in `eui.d.ts` output ([#2828](https://github.com/elastic/eui/pull/2828))

**Breaking changes**

- Removed `idAria` prop from `EuiDescribedFormGroup` ([#2783](https://github.com/elastic/eui/pull/2783))
- Removed `EuiToken`'s `hideBorder` and `displayOptions` prop for applying `color`, `shape`, and `fill` props directly. Changed `fill` prop type from `boolean` to `light | dark | none`. ([#2758](https://github.com/elastic/eui/pull/2758))

## [`18.3.0`](https://github.com/elastic/eui/tree/v18.3.0)

- Converted `EuiModal` and `EuiConfirmModal` to TypeScript ([#2742](https://github.com/elastic/eui/pull/2742))
- Converted `EuiTabs` to TypeScript ([#2717](https://github.com/elastic/eui/pull/2717))
- Converted `EuiFormRow` to TypeScript ([#2712](https://github.com/elastic/eui/pull/2712))
- Updated `logoAPM`, `logoSecurity` and `logoEnterpriseSearch`. Added `logoWorkplaceSearch` and `logoObservability` ([#2769](https://github.com/elastic/eui/pull/2769))
- Converted `EuiFilterButton` to TypeScript ([#2761](https://github.com/elastic/eui/pull/2761))
- Converted `EuiFilterSelectItem` to TypeScript ([#2761](https://github.com/elastic/eui/pull/2761))
- Converted `EuiFieldSearch` to TypeScript ([#2775](https://github.com/elastic/eui/pull/2775))
- Added `data-test-subj` to the `EuiContextMenuItem` in `EuiTablePagination` ([#2778](https://github.com/elastic/eui/pull/2778))
- Improved `EuiIcon` a11y by using a `title` and `aria-labelledby` ([#2786](https://github.com/elastic/eui/pull/2786))
- Improved compressed `EuiPagination` by including active and last page numbers ([#2779](https://github.com/elastic/eui/pull/2779))
- Converted `EuiSuperSelect` to TypeScript ([#2776](https://github.com/elastic/eui/pull/2776))

**Bug fixes**

- Increased column width on `EuiTableHeaderCellCheckbox` to prevent `EuiCheckbox`'s focus ring from getting clipped in `EuiBasicTable` ([#2770](https://github.com/elastic/eui/pull/2770))
- Fixed the display of `EuiButton` within `EuiControlBar` when `fill={true}` to be more consistent with other buttons ([#2781](https://github.com/elastic/eui/pull/2781))
- Fixed `EuiFormControlLayout` from overwriting className for `prepend` nodes.  ([#2796](https://github.com/elastic/eui/pull/2796))
- Fixed `useRenderToText` and `EuiButtonToggle` from attempting state updates on unmounted components ([#2797](https://github.com/elastic/eui/pull/2797))
- Refactored function and hook instantiation to fix drag action sluggishness in `EuiColorStops` ([#2557](https://github.com/elastic/eui/pull/2557))

**Deprecations**

- `EuiIcon`'s `logoEnterpriseSearch` type deprecated in favor of `logoWorkplaceSearch`
- `EuiIcon`'s `logoAPM` type deprecated in favor of `logoObservability`

## [`18.2.2`](https://github.com/elastic/eui/tree/v18.2.2)

**Note: this release is a backport containing changes originally made in `18.3.0`**

- Updated `logoAPM`, `logoSecurity` and `logoEnterpriseSearch`. Added `logoWorkplaceSearch` and `logoObservability` ([#2769](https://github.com/elastic/eui/pull/2769))

**Bug fixes**

- Fixed `useRenderToText` and `EuiButtonToggle` from attempting state updates on unmounted components ([#2797](https://github.com/elastic/eui/pull/2797))

**Deprecations**

- `EuiIcon`'s `logoEnterpriseSearch` type deprecated in favor of `logoWorkplaceSearch`
- `EuiIcon`'s `logoAPM` type deprecated in favor of `logoObservability`

## [`18.2.1`](https://github.com/elastic/eui/tree/v18.2.1)

**Bug fixes**

- Fixed `EuiFieldSearch`'s trigger of `onChange` when clearing the field value ([#2764](https://github.com/elastic/eui/pull/2764))

## [`18.2.0`](https://github.com/elastic/eui/tree/v18.2.0)

- Added `recentlyViewedApp` app icon to `EuiIcon` ([#2755](https://github.com/elastic/eui/pull/2755))

**Bug fixes**

- Fixed `EuiBasicTable` & `EuiInMemoryTable` to not un- and re-mount rows when toggling `loading` prop ([#2754](https://github.com/elastic/eui/pull/2754))

## [`18.1.0`](https://github.com/elastic/eui/tree/v18.1.0)

- Lightened `EuiBadge` hollow border color in dark mode ([#2746](https://github.com/elastic/eui/pull/2746))
- Added `minInputProps` and `maxInputProps` to supply more props to the inputs of `EuiDualRange` ([#2738](https://github.com/elastic/eui/pull/2738))
- Changed `EuiBadge` to use EUI palette colors ([#2455](https://github.com/elastic/eui/pull/2455))
- Darkened a few `euiPaletteColorBlind` colors ([#2455](https://github.com/elastic/eui/pull/2455))
- Fixed bug in `EuiCard` where button text was not properly aligned ([#2741](https://github.com/elastic/eui/pull/2741))
- Converted `EuiRange` to TypeScript ([#2732](https://github.com/elastic/eui/pull/2732))
- Converted `EuiDualRange` to TypeScript ([#2732](https://github.com/elastic/eui/pull/2732))
- Converted `EuiRangeInput` to TypeScript ([#2732](https://github.com/elastic/eui/pull/2732))
- Added `bellSlash` glyph to `EuiIcon` ([#2714](https://github.com/elastic/eui/pull/2714))
- Added `legend` prop to `EuiCheckboxGroup` and `EuiRadioGroup` to add `EuiFieldset` wrappers for title the groups ([#2739](https://github.com/elastic/eui/pull/2739))
- Changed `EuiNavDrawerFlyout` to close after child nav items are clicked ([#2749](https://github.com/elastic/eui/pull/2749))
- Changed `EuiNavDrawerFlyout` to trap focus while navigating via keyboard ([#2749](https://github.com/elastic/eui/pull/2749))
- Created a `euiPaletteColorBlindBehindText` variant of the color blind palette ([#2750](https://github.com/elastic/eui/pull/2750))
- Improved focus state of `EuiSwitch`, `EuiCheckbox`, `EuiRadio` and `EuiRange` ([#2745](https://github.com/elastic/eui/pull/2745))

**Bug fixes**

- Changed `EuiRadio` and `EuiCheckbox` labels to be `inline-block` ([#2739](https://github.com/elastic/eui/pull/2739))
- Fixed `EuiCheckboxGroup`'s `options` type to fully extend the `EuiCheckbox` type ([#2739](https://github.com/elastic/eui/pull/2739))

## [`18.0.0`](https://github.com/elastic/eui/tree/v18.0.0)

- Converted `EuiFieldText` to Typescript ([#2688](https://github.com/elastic/eui/pull/2688))
- Added `nested` glyph to `EuiIcon` ([#2707](https://github.com/elastic/eui/pull/2707))
- Added `tableLayout` prop to `EuiTable`, `EuiBasicTable` and `EuiInMemoryTable` to provide the option of auto layout ([#2697](https://github.com/elastic/eui/pull/2697))
- Converted `EuiSuggest` to Typescript ([#2692](https://github.com/elastic/eui/pull/2692))
- Converted `EuiErrorBoundary` to Typescript  ([#2690](https://github.com/elastic/eui/pull/2690))
- Updated `EuiNavDrawer` to accept React fragments ([#2710](https://github.com/elastic/eui/pull/2710))
- Added `EuiFormFieldset` and `EuiFormLegend` components ([#2706](https://github.com/elastic/eui/pull/2706))
- Adjusted colors of color blind viz palette ([#2686](https://github.com/elastic/eui/pull/2686))
- Converted `EuiSelect` to Typescript ([#2694](https://github.com/elastic/eui/pull/2694))
- Added `aggregate`, `pageSelect`, `pagesSelect`, `securitySignal`, `securitySignalDetected`, `securitySignalResolved` and `timeline` icons ([#2704](https://github.com/elastic/eui/pull/2704))
- Added `useDependentState` custom hook ([#2725](https://github.com/elastic/eui/pull/#2725))
- Added `isClearable` prop to `EuiFieldSearch` ([#2723](https://github.com/elastic/eui/pull/2723))

**Bug fixes**

- Fixed `isExpanded` property of nodes from `EuiTreeView` ([#2700](https://github.com/elastic/eui/pull/#2700))
- Added text selection to `EuiLink` button ([#2722](https://github.com/elastic/eui/pull/#2722))
- Fixed bug in `EuiDataGrid` where resizing columns changed the active DOM element ([#2724](https://github.com/elastic/eui/pull/#2724))
- Fixed position of scrollbar in `EuiCodeBlock` ([#2727](https://github.com/elastic/eui/pull/#2727))
- Fixed bug in `EuiDataGrid` that prevented the "Hide fields" popover from showing an updated column list ([#2725](https://github.com/elastic/eui/pull/#2725))

**Breaking changes**

- Changed accepted properties of the `color_palette` method to accept an array of colors ([#2686](https://github.com/elastic/eui/pull/#2686))
- Removed the `palette` export to export each palette function directly ([#2686](https://github.com/elastic/eui/pull/#2686))
- Changed the palette functions to be methods that accept a number of steps and removed `.colors` key ([#2686](https://github.com/elastic/eui/pull/#2686))

## [`17.3.1`](https://github.com/elastic/eui/tree/v17.3.1)

**Bug fixes**

- Fixed TS types and exports for `EuiTextArea` and `EuiFieldNumber` ([#2703](https://github.com/elastic/eui/pull/2703))

## [`17.3.0`](https://github.com/elastic/eui/tree/v17.3.0)

- Converted `EuiFieldNumber` to Typescript ([#2685](https://github.com/elastic/eui/pull/2685))
- Converted `EuiFieldPassword` to Typescript ([#2683](https://github.com/elastic/eui/pull/2683))
- Converted `EuiHighlight` to Typescript ([#2681](https://github.com/elastic/eui/pull/2681))
- Added `data-test-subj` property to the `EuiCodeEditor` component ([#2689](https://github.com/elastic/eui/pull/2689))
- Converted `EuiTextArea` to Typescript ([#2695](https://github.com/elastic/eui/pull/2695))
- Converted `EuiPage` and related child components to  TypeScript ([#2669](https://github.com/elastic/eui/pull/2669))
- Added `annotation` glyph ([#2691](https://github.com/elastic/eui/pull/2691))
- Added `initialWidth` and `isResizable` configurations to `EuiDataGrid`'s columns ([#2696](https://github.com/elastic/eui/pull/2696))

**Bug fixes**

- Reverted removal of `toggleOpen` method from `EuiNavDrawer` ([#2682](https://github.com/elastic/eui/pull/2682))
- Improved `EuiDataGrid` update performance ([#2676](https://github.com/elastic/eui/pull/2676))
- Fixed `EuiDatagrid` header top border when configured to have no toolbar ([#2619](https://github.com/elastic/eui/pull/#2619))

## [`17.2.1`](https://github.com/elastic/eui/tree/v17.2.1)

**Bug fixes**

- Changed package.json version to match sure our build scripts release the correct sequential number ([#2674](https://github.com/elastic/eui/pull/2674))

## [`17.1.3`](https://github.com/elastic/eui/tree/v17.1.3)

**NOTE: This release came out of order due to a release script error. It actually came after 17.2.0 and can be ignored in favor of 17.2.1**

- Reverted docs changes in `17.2.0` that caused the build script to die ([#2672](https://github.com/elastic/eui/pull/2672))

**Bug fixes**

- Removed TypeScript definitions in `*.test.tsx?` files from _eui.d.ts_ ([#2673](https://github.com/elastic/eui/pull/2673))

## [`17.2.0`](https://github.com/elastic/eui/tree/v17.2.0)

**NOTE: This release had an error in our documentation layer. Use 17.2.1 instead**

- Improved a11y of `EuiNavDrawer` lock button state via `aria-pressed` ([#2643](https://github.com/elastic/eui/pull/2643))
- Added new stylesheets for the EUI Amsterdam theme ([#2633](https://github.com/elastic/eui/pull/2633))
- Added exports for available types related to `EuiDataGrid` ([#2640](https://github.com/elastic/eui/pull/2640))

**Bug fixes**

- Improved `EuiDataGrid` update performance ([#2638](https://github.com/elastic/eui/pull/2638))
- Fixed `EuiDroppable` not accepting multiple children when using TypeScript ([#2634](https://github.com/elastic/eui/pull/2634))
- Fixed `EuiComboBox` from submitting parent `form` element when selecting options via `Enter` key ([#2642](https://github.com/elastic/eui/pull/2642))
- Fixed `EuiNavDrawer` expand button from losing focus after click ([#2643](https://github.com/elastic/eui/pull/2643))
- Fixed instances of potentially duplicate `EuiPopover` `id` attributes ([#2667](https://github.com/elastic/eui/pull/2667))

## [`17.1.2`](https://github.com/elastic/eui/tree/v17.1.2)

**Bug fixes**

- Fixed `EuiCodeEditor` custom mode file error by initializing with existing mode ([#2616](https://github.com/elastic/eui/pull/2616))
- Removed `EuiIcon` default titles ([#2632](https://github.com/elastic/eui/pull/2632))

## [`17.1.1`](https://github.com/elastic/eui/tree/v17.1.1)

**Bug fixes**

- Fixed screenreader text in `EuiTreeView` and added truncation ([#2627](https://github.com/elastic/eui/pull/2627))

## [`17.1.0`](https://github.com/elastic/eui/tree/v17.1.0)

- Added an optional `key` property inside the `options` prop in `EuiSelectableList` component ([#2608](https://github.com/elastic/eui/pull/2608))
- Added `toolbarAdditionalControls` prop to `EuiDataGrid` to allow for custom buttons in the toolbar ([#2594](https://github.com/elastic/eui/pull/2594))
- Added TypeScript definitions for `EuiBasicTable`, `EuiInMemoryTable`, and related components ([#2428](https://github.com/elastic/eui/pull/2428))
- Updated `logoSecurity` and `appSecurityAnalytics` icons ([#2613](https://github.com/elastic/eui/pull/2613))
- Added support for `.gif` base64 images in the webpack.config

**Bug fixes**

- Fixed UX/focus bug in `EuiDataGrid` when using keyboard shortcuts to paginate ([#2602](https://github.com/elastic/eui/pull/2602))
- Fixed `EuiIcon` accessibility by adding a `title` prop and a default `aria-label` ([#2554](https://github.com/elastic/eui/pull/2554))
- Fixed `EuiDataGrid`'s in-memory sorting of numeric columns when the cell data contains multiple digit groups ([#2603](https://github.com/elastic/eui/pull/2603))
- Improved pagination in `EuiBasicTable`. `paginationBar` is hidden when there is no data and `EuiPagination` is displayed even when there is only one page ([#2598](https://github.com/elastic/eui/pull/#2598))
- Fixed react-dom warning when `EuiPopover` was unmounted before calls to setState ([#2614](https://github.com/elastic/eui/pull/2614))

## [`17.0.0`](https://github.com/elastic/eui/tree/v17.0.0)

**Breaking changes**

- Moved any shared component-level Sass variables and mixins into the `global_styling` directory ([#2551](https://github.com/elastic/eui/pull/2551))
- Reworked `euiPanel()` mixin to require the entirety of a selector (i.e. require the '.' in addition to the string) ([#2551](https://github.com/elastic/eui/pull/2551))
- Updated React peerDependencies to version 16.12 ([#2571](https://github.com/elastic/eui/pull/2571))
- Changed to generated `id` value for `EuiFormRow` to ensure uniqueness  ([#2588](https://github.com/elastic/eui/pull/2588))

## [`16.2.1`](https://github.com/elastic/eui/tree/v16.2.1)

**Bug fixes**

- Fixed label wrapping of `EuiSwitch` ([#2585](https://github.com/elastic/eui/pull/2585))
- Replaced `<p>` tag surrounding the label with a `<span>` tag in `EuiSwitch` to fix any inherited margin ([#2585](https://github.com/elastic/eui/pull/2585))
- Added the same padding from `EuiSelectableListItem` to the heading to fix alignment ([#2585](https://github.com/elastic/eui/pull/2585))
- Added exports for `EuiCheckboxType`, `EuiCheckboxGroupOption`, and `EuiCheckboxGroupIdToSelectedMap` types ([#2593](https://github.com/elastic/eui/pull/2593))
- Fixed `.euiHeaderLinks__mobileList` in `EuiHeaderLinks` to only display it on mobile ([#2590](https://github.com/elastic/eui/pull/#2590))
- Fixed `EuiAccordion` icon rotation when it is a child of another accordion so it doesn't inherit the rotation state of the parent ([#2595](https://github.com/elastic/eui/pull/#2595))

## [`16.2.0`](https://github.com/elastic/eui/tree/v16.2.0)

- Added `EuiCheckableCard` component, for radio buttons or checkboxes with complex child content ([#2555](https://github.com/elastic/eui/pull/2555))
- Updated `EuiCheckbox` and `EuiCheckboxGroup` to TypeScript ([#2555](https://github.com/elastic/eui/pull/2555))

**Bug fixes**

- Fixed `EuiSwitch` clicking on disabled label ([#2575](https://github.com/elastic/eui/pull/2575))
- Fixed `EuiComboBox` options list closing when clicking outside the component after scrolling ([#2589](https://github.com/elastic/eui/pull/2589))

## [`16.1.0`](https://github.com/elastic/eui/tree/v16.1.0)

- Updated compressed styles for `EuiButtonGroup` to include a background color ([#2568](https://github.com/elastic/eui/pull/2568))
- Added `heading` prop to `EuiCallOut` to allow for variance in the title tag ([#2357](https://github.com/elastic/eui/pull/2357))
- Added `badge` prop and new styles `EuiHeaderAlert` ([#2506](https://github.com/elastic/eui/pull/2506))
- Added new keyboard shortcuts for the data grid component: `Home` (same row, first column), `End` (same row, last column), `Ctrl+Home` (first row, first column), `Ctrl+End` (last row, last column), `Page Up` (next page) and `Page Down` (previous page) ([#2519](https://github.com/elastic/eui/pull/2519))
- Added `disabled` prop to the `EuiCheckboxGroup` definition ([#2545](https://github.com/elastic/eui/pull/2545))
- Added `disabled` option to the `option` attribute of the `options` object that is passed to the `EuiCheckboxGroup` so that checkboxes in a group can be individually disabled ([#2548](https://github.com/elastic/eui/pull/2548))
- Added `EuiAspectRatio` component that allows for responsively resizing embeds ([#2535](https://github.com/elastic/eui/pull/2535))
- Added `display` and `titleSize` props to `EuiCard` ([#2566](https://github.com/elastic/eui/pull/2566))
- Added `accessibility` glyph to `EuiIcon` ([#2566](https://github.com/elastic/eui/pull/2566))

**Bug fixes**

- Fixed `EuiDataGrid` schema detection on already defined column schemas ([#2550](https://github.com/elastic/eui/pull/2550))
- Added `euiTextBreakWord()` to `EuiToast` header ([#2549](https://github.com/elastic/eui/pull/2549))
- Fixed `.eui-textBreakAll` on Firefox ([#2549](https://github.com/elastic/eui/pull/2549))
- Fixed `EuiBetaBadge` accessibility with `tab-index=0` ([#2559](https://github.com/elastic/eui/pull/2559))
- Improved `EuiIcon` loading performance ([#2565](https://github.com/elastic/eui/pull/2565))

## [`16.0.1`](https://github.com/elastic/eui/tree/v16.0.1)

**Bug fixes**

- `EuiSwitch` now passes `name` attribute into underlying `button` ([#2533](https://github.com/elastic/eui/pull/2533))

## [`16.0.0`](https://github.com/elastic/eui/tree/v16.0.0)

- Made `EuiCard` more accessible ([#2521](https://github.com/elastic/eui/pull/2521))
- Added ability to pass `children` to `EuiCard` ([#2521](https://github.com/elastic/eui/pull/2521))
- Replaced root element in `EuiFlyout`, switching from `span` to `Fragment` ([#2527](https://github.com/elastic/eui/pull/2527))
- Upgraded `react-virtualized` to `9.21.2` ([#2531](https://github.com/elastic/eui/pull/2531))

**Bug fixes**

- Added support for `timeFormat` formatting in `EuiSuperDatePicker` and fixed some formatting inconsistencies ([#2518](https://github.com/elastic/eui/pull/2518))
- Added support for `locale` in `EuiSuperDatePicker` and `EuiDatePicker` both as a prop and from `EuiContext` ([#2518](https://github.com/elastic/eui/pull/2518))

**Breaking changes**

- Removed `EuiCardGraphic` ([#2521](https://github.com/elastic/eui/pull/2521))

## [`15.0.0`](https://github.com/elastic/eui/tree/v15.0.0)

- Converted `EuiShowFor` and `EuiHideFor` to TS ([#2503](https://github.com/elastic/eui/pull/2503))
- Upgraded `react-ace` to `7.0.5` ([#2526](https://github.com/elastic/eui/pull/2526))

**Bug fixes**
- Fixed `EuiButton` disabled text color ([#2534](lhttps://github.com/elastic/eui/pull/2534))
- Created `.euiTableCaption` with `position: relative` to avoid double border under header row ([#2484](https://github.com/elastic/eui/pull/2484))
- Fixed `EuiSwitch` to use `aria-labelledby` ([#2522](https://github.com/elastic/eui/pull/2522))
- Fixed `EuiPanelProps` type definition ([#2516](https://github.com/elastic/eui/pull/2516))

**Breaking changes**

- Added `display` modifier to `EuiShowFor` ([#2503](https://github.com/elastic/eui/pull/2503))
- Updated minimum TypeScript version to 3.5.3 ([#2510](https://github.com/elastic/eui/pull/2510))
- Removed `Omit` type in favor of TypeScript's built-in ([#2510](https://github.com/elastic/eui/pull/2510))

## [`14.10.0`](https://github.com/elastic/eui/tree/v14.10.0)

- Added new `euiControlBar` component for bottom-of-screen navigational elements. ([#2204](https://github.com/elastic/eui/pull/2204))
- Converted `EuiFlyout` to TypeScript ([#2500](https://github.com/elastic/eui/pull/2500))
- Added an animation to the arrow on `EuiAccordion` as it opens / closes ([#2507](https://github.com/elastic/eui/pull/2507))
- Upgraded `react-input-autosize` to `2.2.2` ([#2514](https://github.com/elastic/eui/pull/2514))

**Bug fixes**

- Simplified `EuiColorStops` popover toggling ([#2505](https://github.com/elastic/eui/pull/2505))

## [`14.9.0`](https://github.com/elastic/eui/tree/v14.9.0)

- Added new `euiTreeView` component for rendering recursive objects such as folder structures. ([#2409](https://github.com/elastic/eui/pull/2409))
- Added `euiXScrollWithShadows()` mixin and `.eui-xScrollWithShadows` utility class ([#2458](https://github.com/elastic/eui/pull/2458))
- Fixed `EuiColorStops` where empty string values would cause range min or max to be NaN ([#2496](https://github.com/elastic/eui/pull/2496))
- Improved `EuiSwitch` a11y by aligning to aria roles ([#2491](https://github.com/elastic/eui/pull/2491))
- Converted `EuiSwitch` to TypeScript ([#2491](https://github.com/elastic/eui/pull/2491))
- Added an accessible label-less `EuiSwitch` variation ([#2491](https://github.com/elastic/eui/pull/2491))

**Bug fixes**

- Normalized button `moz-focus-inner` ([#2445](https://github.com/elastic/eui/pull/2445))
- Fixed typo to correct `aria-modal` attribute in`EuiPopover` ([#2488](https://github.com/elastic/eui/pull/2488))
- Fixed position of `EuiCodeBlock` controls and added more tests ([#2459](https://github.com/elastic/eui/pull/2459))
- Changed `EuiCodeBlock` so that `overflowHeight` now applies a `maxHeight` instead of a `height` on the block ([#2487](https://github.com/elastic/eui/pull/2487))
- Fixed potentially inconsistent state update ([#2481](https://github.com/elastic/eui/pull/2481))
- Fixed `EuiSwitch` form behavior by adding a default button `type` of 'button' ([#2491](https://github.com/elastic/eui/pull/2491))

## [`14.8.0`](https://github.com/elastic/eui/tree/v14.8.0)

* `EuiButtonGroup` and `EuiButtonToggle` now accept `ReactNode` for their label prop instead of string ([#2392](https://github.com/elastic/eui/pull/2392))
* Added `useRenderToText` to `inner_text` service suite to render `ReactNode`s into label text ([#2392](https://github.com/elastic/eui/pull/2392))
* Added icons `tableDensityExpanded`, `tableDensityCompact`, `tableDensityNormal` to `EuiIcon` ([#2230](https://github.com/elastic/eui/pull/2230))
* Added `!important` to the animation of `EuiFocusRing` animation to make sure it is always used ([#2230](https://github.com/elastic/eui/pull/2230))
* Added `expandMini` icon to `EuiIcon` ([#2207](https://github.com/elastic/eui/pull/2366))
* Changed `EuiPopover` to use `role="dialog"` for better screen-reader announcements ([#2207](https://github.com/elastic/eui/pull/2366))
* Added function callback `onTrapDeactivation` to `EuiPopover` for when a focus trap is deactivated ([#2366](https://github.com/elastic/eui/pull/2366))
* Added logic for rendering of focus around `EuiPopover` to counteract a race condition ([#2366](https://github.com/elastic/eui/pull/2366))
* Added `EuiDataGrid` ([#2165](https://github.com/elastic/eui/pull/2165))

**Bug fixes**

* Corrected `lockProps` passdown in `EuiFocusTrap`, specifically to allows `style` to be passed down. ([#2230](https://github.com/elastic/eui/pull/2230))
* Changed `children` property on `I18nTokensShape` type from a single `ReactChild` to now accept an `array` ([#2230](https://github.com/elastic/eui/pull/2230))
* Adjusted the color of `$euiColorHighlight` in dark mode ([#2176](https://github.com/elastic/eui/pull/2176))
* Changed `EuiPopoverFooter` padding to uniformly adjust with the size of the popover ([#2207](https://github.com/elastic/eui/pull/2207))
* Fixed `isDragDisabled` prop usage in `EuiDraggable` ([#2207](https://github.com/elastic/eui/pull/2366))
* Fixed `EuiMutationObserver`'s handling of`onMutation` when that prop's value changes ([#2421](https://github.com/elastic/eui/pull/2421))

## [`14.7.0`](https://github.com/elastic/eui/tree/v14.7.0)

- Converted `EuiRadio` and `EuiRadioGroup` to TypeScript ([#2438](https://github.com/elastic/eui/pull/2438))
- Improved a11y in `EuiImage` ([#2447](https://github.com/elastic/eui/pull/2447))
- Made EuiIcon a PureComponent, to speed up React re-render performance ([#2448](https://github.com/elastic/eui/pull/2448))
- Added ability for `EuiColorStops` to accept user-defined range bounds ([#2396](https://github.com/elastic/eui/pull/2396))
- Added `external` prop to `EuiLink` ([#2442](https://github.com/elastic/eui/pull/2442))
- Added disabled state to `EuiBadge` ([#2440](https://github.com/elastic/eui/pull/2440))
- Changed `EuiLink` to appear non interactive when passed the `disabled` prop and an `onClick` handler ([#2423](https://github.com/elastic/eui/pull/2423))
- Added `minimize` glyph to `EuiIcon` ([#2457](https://github.com/elastic/eui/pull/2457))

**Bug fixes**

- Re-enabled `width` property for `EuiTable` cell components ([#2452](https://github.com/elastic/eui/pull/2452))
- Fixed `EuiNavDrawer` collapse/expand button height issue
 ([#2463](https://github.com/elastic/eui/pull/2463))

## [`14.6.0`](https://github.com/elastic/eui/tree/v14.6.0)

- Added new updated `infraApp` and `logsApp` icons. ([#2430](https://github.com/elastic/eui/pull/2430))

**Bug fixes**

- Fixed missing misc. button and link type definition exports ([#2434](https://github.com/elastic/eui/pull/2434))
- Strip custom semantics from `EuiSideNav` ([#2429](https://github.com/elastic/eui/pull/2429))

## [`14.5.1`](https://github.com/elastic/eui/tree/v14.5.1)

**Note: this release is a backport containing changes originally made in `14.6.0` and `14.7.0`**

- Added new updated `infraApp` and `logsApp` icons. ([#2430](https://github.com/elastic/eui/pull/2430))
- Made EuiIcon a PureComponent, to speed up React re-render performance ([#2448](https://github.com/elastic/eui/pull/2448))

**Bug fixes**

- Fixed `EuiNavDrawer` collapse/expand button height issue ([#2463](https://github.com/elastic/eui/pull/2463))

## [`14.5.0`](https://github.com/elastic/eui/tree/v14.5.0)

- Update Elastic-Charts to version 13.0.0 and updated the theme object accordingly ([#2381](https://github.com/elastic/eui/pull/2381))
- Added new `EuiColorStops` component ([#2360](https://github.com/elastic/eui/pull/2360))
- Added `currency` glyph to 'EuiIcon' ([#2398](https://github.com/elastic/eui/pull/2398))
- Migrate `EuiBreadcrumbs`, `EuiHeader` etc, and `EuiLink` to TypeScript ([#2391](https://github.com/elastic/eui/pull/2391))
- Added `hasChildLabel` prop to `EuiFormRow` to avoid duplicate labels ([#2411](https://github.com/elastic/eui/pull/2411))
- Added `component` prop to `EuiPageBody`, switching the default from `div` to `main` ([#2410](https://github.com/elastic/eui/pull/2410))
- Added focus state to `EuiListGroupItem` ([#2406](https://github.com/elastic/eui/pull/2406))
- Added `keyboardShortcut` glyph to 'EuiIcon ([#2413](https://github.com/elastic/eui/pull/2413))
- Improved a11y in `EuiNavDrawer` ([#2417](https://github.com/elastic/eui/pull/2417))
- Improved a11y in `EuiSuperDatePicker` ([#2426](https://github.com/elastic/eui/pull/2426))

**Bug fixes**

- Fixed `EuiSelectable` to accept programmatic updates to its `options` prop ([#2390](https://github.com/elastic/eui/pull/2390))
- Fixed poor labeling in `EuiSuperDatePicker` ([#2411](https://github.com/elastic/eui/pull/2411))
- Fixed `EuiCodeEditor`'s ID to be dynamic between renders ([#2411](https://github.com/elastic/eui/pull/2411))
- Fixed `EuiCodeEditor` to not render multiple labels for some inputs ([#2411](https://github.com/elastic/eui/pull/2411))
- Fixed `EuiBreadcrumbs` improper use of `useInnerText` hook ([#2425](https://github.com/elastic/eui/pull/2425))

## [`14.4.0`](https://github.com/elastic/eui/tree/v14.4.0)

- Migrate `EuiEmptyPrompt`and `EuiCard` to TS ([#2387](https://github.com/elastic/eui/pull/2387))
- Added Lens app `lensApp` icon ([#2389](https://github.com/elastic/eui/pull/2389))
- Made `EuiKeyPadMenuItem` beta badge smaller ([#2388](https://github.com/elastic/eui/pull/2388))

## [`14.3.0`](https://github.com/elastic/eui/tree/v14.3.0)

- Added `package` icon to glyph set ([#2378](https://github.com/elastic/eui/pull/2378))
- Modified `EuiFacetButton` to use `$euiFocusBackgroundColor` for `:focus` state ([2365](https://github.com/elastic/eui/pull/2365))
- Added a `showMaxPopover` option for `EuiBreadcrumbs` to display all items when a `max` is set. ([#2342](https://github.com/elastic/eui/pull/2342))
- Added `data-test-subj` support for basic and in-memory tables' actions ([#2353](https://github.com/elastic/eui/pull/2353))
- Added `ip` icon to glyph set ([#2371](https://github.com/elastic/eui/pull/2371))
- Set `textOnly={true}` for expanded rows in `EuiBasicTable` ([#2376](https://github.com/elastic/eui/pull/2376))
- Added `visAreaStacked`, `visBarVerticalStacked`, and `visBarHorizontalStacked` icons to glyph set ([#2379](https://github.com/elastic/eui/pull/2379))
- Adjusted style of beta badge on `EuiKeyPadMenuItem` ([#2375](https://github.com/elastic/eui/pull/2375))
- Migrate `EuiFacetGroup`, `EuiKeyPadMenu` and `EuiCallOut` to TS ([#2382](https://github.com/elastic/eui/pull/2382))

**Bug fixes**

- Fixed spacing of `EuiFormErrorText` to match `EuiFormHelpText` ([#2354](https://github.com/elastic/eui/pull/2354))
- Fixed bug in `EuiPopover` where Array.prototype.slice() may have been called on 'undefined' ([#2369](https://github.com/elastic/eui/pull/2369))
- Properly exported `copy`, `move`, and `reorder` drag-and-drop service methods ([#2377](https://github.com/elastic/eui/pull/2377))

## [`14.2.0`](https://github.com/elastic/eui/tree/v14.2.0)

- Added `compressed` option to `buttonSize` prop of EuiButtonGroup ([#2343](https://github.com/elastic/eui/pull/2343))
- Added disabled states to `EuiCard`, `EuiKeyPadMenuItem` and `EuiKeyPadMenuItemButton`
 ([#2333](https://github.com/elastic/eui/pull/2340))
- Added missing `compressed` TS definitions to `EuiComboBox`, `EuiCheckboxGroup`, `EuiCheckbox`, `EuiFieldSearch`, `EuiRadioGroup`, `EuiSwitch` ([#2338](https://github.com/elastic/eui/pull/2338))
- Added auto-margin between `EuiFormRow` and `EuiButton` ([#2338](https://github.com/elastic/eui/pull/2338))
- Added border to `[readOnly]` inputs ([#2338](https://github.com/elastic/eui/pull/2338))

**Bug fixes**

- Fixed `onChange` TS defs for EuiRange ([#2349](https://github.com/elastic/eui/pull/2349))
- Fixed default z-index of `EuiPopover` ([#2341](https://github.com/elastic/eui/pull/2341))
- Fixed styling for `prepend` and `append` nodes that may be popovers or tooltips ([#2338](https://github.com/elastic/eui/pull/2338))

## [`14.1.1`](https://github.com/elastic/eui/tree/v14.1.1)

**Bug fixes**

- Fixed accidental removal of Elastic Charts from dependencies ([#2348](https://github.com/elastic/eui/pull/2348))

## [`14.1.0`](https://github.com/elastic/eui/tree/v14.1.0)

- Created `EuiSuggest` component ([#2270](https://github.com/elastic/eui/pull/2270))
- Added missing `compressed` styling to `EuiSwitch` ([#2327](https://github.com/elastic/eui/pull/2327))
- Migrate `EuiBottomBar`, `EuiHealth` and `EuiImage` to TS ([#2328](https://github.com/elastic/eui/pull/2328))
- Added hover and focus states when `allowFullScreen` is true in `EuiImage`([#2287](https://github.com/elastic/eui/pull/2287))
- Converted `EuiColorPicker` to TypeScript ([#2340](https://github.com/elastic/eui/pull/2340))
- Added inline rendering option to `EuiColorPicker` ([#2340](https://github.com/elastic/eui/pull/2340))

## [`14.0.0`](https://github.com/elastic/eui/tree/v14.0.0)

### Feature: Compressed Form Controls ([#2167](https://github.com/elastic/eui/pull/2167))

- Altered the look of `compressed` form controls to look more subtle
- Created `EuiFormControlLayoutDelimited` for dual inputs indicating a range
- Added compressed and column style layouts to `EuiFormRow` via `display` prop
- Reduced overall height of `compressed` `EuiRange` and `EuiDualRange`
- Added `showInput = 'inputWithPopover'` option for `compressed` `EuiRange` and `EuiDualRange` to display the slider in a popover

- Made all inputs in the `EuiSuperDatePicker` popover `compressed`
- Added `controlOnly` prop to `EuiFieldText` and `EuiFieldNumber`
- Allow `style` prop to be passed down in `EuiColorPickerSwatch`
- `EuiFilePicker` now has `default` and `large` display sizes that both have `compressed` alternatives
- Allow strings to be passed as `append`/`prepend` props and added a11y support
- Added a max height with overflow to `EuiSuperSelect`

**Bug fixes**

- Fixed `EuiColorPicker` padding on right to accommodate down caret
- Fixed sizings of `EuiComboBox` and pills
- Fixed truncation on `EuiContextMenuItem`
- Fixed style of more `append`/`prepend` options of `EuiFormControlLayout`

**Deprecations**

- `EuiFormRow`'s `compressed` prop deprecated in favor of `display: rowCompressed`
- `EuiFormRow`'s `displayOnly` prop deprecated in favor of `display: center`

**Breaking changes**

- SASS mixin `euiTextOverflowWrap()` has been removed in favor of `euiTextBreakWord()`
- `EuiFormLabel` no longer has a bottom margin
- `EuiFormRow` no longer has bottom padding, nor does it add margin to any `+ *` siblings only sibling `EuiFormRow`s

## [`13.8.2`](https://github.com/elastic/eui/tree/v13.8.2)

**Bug fixes**

- Corrected `EuiCodeBlock`'s proptype for `children` to be string or array of strings. ([#2324](https://github.com/elastic/eui/pull/2324))
- Fixed `onClick` TypeScript definition for `EuiPanel` ([#2330](https://github.com/elastic/eui/pull/2330))
- Fixed `EuiComboBox` list reopening after closing on option selection in IE11 ([#2326](https://github.com/elastic/eui/pull/2326))

## [`13.8.1`](https://github.com/elastic/eui/tree/v13.8.1)

**Bug fixes**

- Updated TS def for `EuiFilterSelect` ([#2291](https://github.com/elastic/eui/pull/2291))
- Fixed alignment of icons and label in `EuiSideNavItem` ([#2297](https://github.com/elastic/eui/pull/2297))
- Fixed logic in `EuiContextMenu` to account for index of `0` ([#2304](https://github.com/elastic/eui/pull/2304))

## [`13.8.0`](https://github.com/elastic/eui/tree/v13.8.0)

- Added href prop to `EuiTab` and converted to TypeScript ([#2275](https://github.com/elastic/eui/pull/2275))
- Created `EuiInputPopover` component (formally) ([#2269](https://github.com/elastic/eui/pull/2269))
- Added docs for using [Elastic Charts](https://elastic.github.io/elastic-charts) with EUI ([#2209](https://github.com/elastic/eui/pull/2209))
- Improved fix for `EuiSuperDatePicker` to update `asyncInterval.isStopped` on a `isPaused` prop change. ([#2298](https://github.com/elastic/eui/pull/2298))

**Bug fixes**

- Removed extra right side margin in `EuiSuperDatePicker` ([#2236](https://github.com/elastic/eui/pull/2236))
- Fixed incorrect `onClick` type for `EuiButtonEmpty` ([#2282](https://github.com/elastic/eui/pull/2282))
- Fixed compilation script to remove all TypeScript definition exports from built JS assets ([#2279](https://github.com/elastic/eui/pull/2279))
- Fixed output extension for `dist` charts theme module ([#2294](https://github.com/elastic/eui/pull/2294))

## [`13.7.0`](https://github.com/elastic/eui/tree/v13.7.0)

- Allow `EuiFlexGroup` to accept a `ref` ([#2223](https://github.com/elastic/eui/pull/2223))

**Bug fixes**

- Fixed `EuiSuperDatePicker` to update `asyncInterval.isStopped` on a `isPaused` prop change. ([#2250](https://github.com/elastic/eui/pull/2250))
- Converted table, popover, buttons, pagination, outside click detector, focus trap, context menu, and panel to TypeScript ([#2212](https://github.com/elastic/eui/pull/2212))
- Fixed `EuiStat` invalid DOM nesting due to a `<p>` tag nested within another `<p>` tag ([#2229](https://github.com/elastic/eui/pull/2229))
- Fixed title text of dock/undock icon in `EuiNavDrawer` ([#2261](https://github.com/elastic/eui/pull/2261))

**Reverts**

- Revert conversion of `EuiSwitch` to `button[role=switch]` and TypeScript ([#2255](https://github.com/elastic/eui/pull/2255))

## [`13.6.1`](https://github.com/elastic/eui/tree/v13.6.1)

**Note: this release is a backport containing changes originally made in `13.7.0`**

**Bug fixes**

- Fixed title text of dock/undock icon in `EuiNavDrawer` ([#2261](https://github.com/elastic/eui/pull/2261))

## [`13.6.0`](https://github.com/elastic/eui/tree/v13.6.0)

**Note: this contains a reversion backported for targeted release**

- Revert conversion of `EuiSwitch` to `button[role=switch]` and TypeScript ([#2255](https://github.com/elastic/eui/pull/2255))

## [`13.5.0`](https://github.com/elastic/eui/tree/v13.5.0)

**Note: this contains component code that was reverted in the next release. Use `13.6.0` instead**

- Fixed `logoCloudEnterprise`, `logoLogging`, and `logoSecurity` SVGs in `EuiIcon` to be center aligned ([#2246](https://github.com/elastic/eui/pull/2246))
- Added locking behavior of `EuiNavDrawer` expanded state including the following props `isLocked`, `onIsLockedUpdate` ([#2247](https://github.com/elastic/eui/pull/2247))

## [`13.4.1`](https://github.com/elastic/eui/tree/v13.4.1)

**Note: this contains component code that was later reverted. Use `13.6.0` instead**

- Converted `EuiSwitch` to TypeScript ([#2243](https://github.com/elastic/eui/pull/2243))

**Bug fixes**

- Added missing `viewBox` attribute to Docker, Kubernetes, and Redis logos ([#2240](https://github.com/elastic/eui/pull/2240))

## [`13.4.0`](https://github.com/elastic/eui/tree/v13.4.0)

**Note: this contains component code that was later reverted. Use `13.6.0` instead**

- Converted `EuiFacetButton` to TypeScript ([#2226](https://github.com/elastic/eui/pull/2226))
- Added an optional `onClear` prop to the the `EuiDatePicker` component ([#2235](https://github.com/elastic/eui/pull/2235))
- Added support for `onClick` and `href` props on `EuiListGroupItem` and converted to TypeScript ([#1933](https://github.com/elastic/eui/pull/1933))

**Bug fixes**

- Fixed `EuiSwitch` semantics to align with aria roles ([#2193](https://github.com/elastic/eui/pull/2193))
- Removed Firefox's focus ring to match other browsers ([#2193](https://github.com/elastic/eui/pull/2193))
- Added missing `onChange` TS defs for EuiRange ([#2211](https://github.com/elastic/eui/pull/2211))
- Fixed `EuiBadge` text cursor to default pointer ([#2234](https://github.com/elastic/eui/pull/2234))
- Fixed `EuiPageContent` className prop to allow the passed-in className to take cascade precedence over classes generated by the component ([#2237](https://github.com/elastic/eui/pull/2237))

## [`13.3.0`](https://github.com/elastic/eui/tree/v13.3.0)

- Added i18n tokens to `EuiSuperDatePicker` and `EuiSuperUpdateButton`

## [`13.2.0`](https://github.com/elastic/eui/tree/v13.2.0)

- Converted `EuiStep`, `EuiSteps`, `EuiStepHorizontal`, `EuiStepsHorizontal`, and `EuiSubSteps` to Typescript ([#2186](https://github.com/elastic/eui/pull/2186))

**Bug fixes**

- Fixed `EuiBadge` truncation and auto-applied `title` attribute with `innerText` ([#2190](https://github.com/elastic/eui/pull/2190))
- Remove exported TypeScript type and interface exports from built artifacts when they originate from `node_modules` ([#2191](https://github.com/elastic/eui/pull/2191))
- Fixed `EuiBadge` truncation in IE and for the global filters pattern ([#2194](https://github.com/elastic/eui/pull/2194))
- Fixed alignment of long titles in `EuiStep` ([#2186](https://github.com/elastic/eui/pull/2186))
- Fixed the TS defs for EuiFilterSelectItem ([#2192](https://github.com/elastic/eui/pull/2192))
- Added missing TS defs for EuiTextArea ([#2201](https://github.com/elastic/eui/pull/2201))

## [`13.1.1`](https://github.com/elastic/eui/tree/v13.1.1)

**Bug fixes**

- Fixed `EuiMutationObserver` errors in IE11 by conditionally setting the `attributes` observer option according to the new spec ([#2180](https://github.com/elastic/eui/pull/2180))
- Fixed error message when an I18n mapping is a formatting function with no values provided. ([#2182](https://github.com/elastic/eui/pull/2182))

## [`13.1.0`](https://github.com/elastic/eui/tree/v13.1.0)

- Added `partial` glyph to `EuiIcon` ([#2152](https://github.com/elastic/eui/pull/2152))
- Added `tall`, `fullWidth`, and `isInvalid` props to `EuiFilePicker` ([#2145](https://github.com/elastic/eui/pull/2145))
- Added exports for `react-beautiful-dnd` interfaces used by EUI components ([#2173](https://github.com/elastic/eui/pull/2173))
- Added `isDisabled` prop & styles to `EuiSuperDatePicker` ([#2139](https://github.com/elastic/eui/pull/2139))
- Added `responsiveColumn` option to `type` prop of `EuiDescriptionList` ([#2166](https://github.com/elastic/eui/pull/2166))
- Removed `<use>` and `<def>` from svg icons ([#2162](https://github.com/elastic/eui/pull/2162))

**Bug fixes**

- Fixed invalid `aria-describedby` values set by `EuiToolTip` ([#2156](https://github.com/elastic/eui/pull/2156))
- Added `"center"` as an acceptable value to `EuiBasicTable`'s `align` proptype ([#2158](https://github.com/elastic/eui/pull/2158))
- Fixed `.eui-textBreakWord` utility class to be cross-browser compatible ([#2157](https://github.com/elastic/eui/pull/2157))
- Fixed truncation and z-index of `EuiFilePicker` ([#2145](https://github.com/elastic/eui/pull/2145))
- Fixed `EuiNavDrawer`'s support for flyout groups in production/minified builds ([#2178](https://github.com/elastic/eui/pull/2178))
- Fixed width overflow of `EuiModal` ([#2164](https://github.com/elastic/eui/pull/2164))

## [`13.0.0`](https://github.com/elastic/eui/tree/v13.0.0)

- Added `EuiSuggestItem` component ([#2090](https://github.com/elastic/eui/pull/2090))
- Added support for negated or clauses to `EuiSearchBar` ([#2140](https://github.com/elastic/eui/pull/2140))
- Added `transition` utility services to help create timeouts that account for CSS transition durations and delays ([#2136](https://github.com/elastic/eui/pull/2136))
- Removed `EuiFlexGroup` dependency from `EuiAccordion` ([#2143](https://github.com/elastic/eui/pull/2143))
- Exported `prettyDuration` and `commonDurationRanges` for pretty printing date ranges outside `EuiSuperDatePicker` ([#2132](https://github.com/elastic/eui/pull/2132))

**Bug fixes**

- Fixed `EuiComboBox`'s padding on the right ([#2135](https://github.com/elastic/eui/pull/2135))
- Fixed `EuiAccordion` to correctly account for changing computed height of child elements ([#2136](https://github.com/elastic/eui/pull/2136))
- Fixed some `EuiFlyout` sizing ([#2125](https://github.com/elastic/eui/pull/2125))

**Breaking changes**

- Removed `EuiSeriesChart` and related components. Please look to [Elastic Charts](https://github.com/elastic/elastic-charts) for a replacement. ([#2135](https://github.com/elastic/eui/pull/2108))
- Removed `eui_k6_theme` related Sass and JSON files ([#2135](https://github.com/elastic/eui/pull/2108))
- Removed no longer used Sass mixins and variables in `EuiForm`, `EuiCallOut`, and `EuiRange` components ([#2135](https://github.com/elastic/eui/pull/2108))

## [`12.4.0`](https://github.com/elastic/eui/tree/v12.4.0)

- Centered the square of the `popout` glyph in the artboard ([#2120](https://github.com/elastic/eui/pull/2120))
- Added `useInnerText` and `EuiInnerText` component utilities for retrieving text content of elements ([#2100](https://github.com/elastic/eui/pull/2100))
- Converted `EuiRangeHighlight`, `EuiRangeLabel`, `EuiRangeLevels`, `EuiRangeSlider`, `EuiRangeThumb`, `EuiRangeTicks`, `EuiRangeTrack`, and `EuiRangeWrapper` to TypeScript ([#2124](https://github.com/elastic/eui/pull/2124))
- Converted `EuiAccordion` to TypeScript ([#2128](https://github.com/elastic/eui/pull/2128))

**Bug fixes**

- Fixed `EuiComboBox`'s options list from staying open when scrolled in a container by auto-closing the list on scroll ([#2106](https://github.com/elastic/eui/pull/2106))
- Fixed content provided to `EuiListGroupItem` and `EuiFilterButton` `title` attribute to prevent unreadable popover ([#2100](https://github.com/elastic/eui/pull/2100))
- Fixed a nearly infinite `requestAnimationFrame` loop caused by `focus` state changes in nested `EuiPopover` components ([#2110](https://github.com/elastic/eui/pull/2110))
- Fixed incorrect ES Query DSL generated by `EuiSearchBar` when an OR clause is present ([#2133](https://github.com/elastic/eui/pull/2133))

## [`12.3.1`](https://github.com/elastic/eui/tree/v12.3.1)

**Bug fixes**

- Restored missing scss and react-datepicker files to the npm-published packaged ([#2119](https://github.com/elastic/eui/pull/2119))

## [`12.3.0`](https://github.com/elastic/eui/tree/v12.3.0)

**Note: this release contained a change which prevented necessary files from being published to npm, this was fixed in 12.3.1**

- Added `logoSecurity`, `logoCode`, `logoMaps`, `logoUptime` and `logoLogging` to `EuiIcon` types ([#2111](https://github.com/elastic/eui/pull/2111))
- Added a `column` direction option to `EuiFlexGrid` ([#2073](https://github.com/elastic/eui/pull/2073))
- Updated `EuiSuperDatePicker`'s  commonly used date/times to display as columns. ([#2073](https://github.com/elastic/eui/pull/2073))
- Added TypeScript definition for `EuiFormControlLayout` ([#2086](https://github.com/elastic/eui/pull/2086))
- Changed SASS mixin `euiOverflowShadow()` to use `mask-image` instead of `box-shadow` ([#2088](https://github.com/elastic/eui/pull/2088))
- Added SASS mixin and CSS utility `euiYScrollWithShadows` ([#2088](https://github.com/elastic/eui/pull/2088))
- Added `cloudDrizzle`, `cloudStormy`, `cloudSunny`, `documents`, `documentEdit`, `training` and `videoPlayer` glyphs to `EuiIcon` ([#2102](https://github.com/elastic/eui/pull/2102))
- Added `display` prop to `EuiPopover` ([#2112](https://github.com/elastic/eui/pull/2112))

**Bug fixes**

- Widened `EuiComboBox`'s `options[].value` / `EuiComboBoxOptionProps.value` TypeScript definition ([#2080](https://github.com/elastic/eui/pull/2080))
- Added TS defs for `EuiComboBox`'s props spreading onto a `div` ([#2080](https://github.com/elastic/eui/pull/2080))
- Fixed responsive display of inline `EuiDatePicker` ([#1820](https://github.com/elastic/eui/pull/1820))
- Removed time from default `dateFormat` of `EuiDatePicker` ([#1820](https://github.com/elastic/eui/pull/1820))
- Fixed `EuiPopover` from catching and preventing propagation of keydown events when closed ([#2089](https://github.com/elastic/eui/pull/2089))
- Fixed padding sizes between `EuiModal` header, body, and footer ([#2088](https://github.com/elastic/eui/pull/2088))
- Fixed placeholder text color for more browsers ([#2113](https://github.com/elastic/eui/pull/2113))

**Deprecations**

- Removed `logoXpack`from `EuiIcon` types ([#2111](https://github.com/elastic/eui/pull/2111))

## [`12.2.1`](https://github.com/elastic/eui/tree/v12.2.1)

**Note: this release is a backport containing changes originally made in `12.4.0`**

**Bug fixes**

- Fixed a nearly infinite `requestAnimationFrame` loop caused by `focus` state changes in nested `EuiPopover` components ([#2110](https://github.com/elastic/eui/pull/2110))

## [`12.2.0`](https://github.com/elastic/eui/tree/v12.2.0)

- Made `aria-label` attribute equal to `title` of the the selection checkbox in table items (for each row) in `EuiBasicTable` ([#2043](https://github.com/elastic/eui/pull/2043))
- Updated `appApm` and `logoAPM` with new updated icons ([#2084](https://github.com/elastic/eui/pull/2084))

**Bug fixes**

- Added requirement that `EuiFormRow` has exactly one child element [#2054](https://github.com/elastic/eui/pull/2054)

## [`12.1.0`](https://github.com/elastic/eui/tree/v12.1.0)

- Changed `EuiNavDrawerFlyout` title from `h5` to `div` ([#2040](https://github.com/elastic/eui/pull/2040))
- Converted `EuiGlobalToastList` into ARIA live region by adding `role="region"` attribute to add NVDA/JAWS support ([#2055](https://github.com/elastic/eui/pull/2055))
- Added `magnifyWithMinus` and `magnifyWithPlus` glyphs to `EuiIcon` ([2056](https://github.com/elastic/eui/pull/2056))
- Added a fully black (no matter the theme) color SASS variable `$euiColorInk` ([2060](https://github.com/elastic/eui/pull/2060))
- Added `autoFocus` prop to `EuiTabbedContent` ([2062](https://github.com/elastic/eui/pull/2062))
- Changed `popout` glyph in `EuiIcon` to look more like external link ([2064](https://github.com/elastic/eui/pull/2064))
- Tweaked `SuperDatePicker` to make the start/end date selection more obvious ([#2049](https://github.com/elastic/eui/pull/2049))
- Added `toSentenceCase` string service ([#2049](https://github.com/elastic/eui/pull/2049))
- Pass `EuiSuperSelect`'s `popoverClassName` to the popover's panel ([#2068](https://github.com/elastic/eui/pull/2068))
- Added `editorItemAlignLeft`, `editorItemAlignCenter`, `editorItemRight`, `editorItemAlignTop`, `editorItemAlignMiddle`, `editorItemAlignBottom`, `editorDistributeHorizontal`, `editorDistributeVertical`, `editorPositionTopLeft`, `editorPositionTopRight`, `editorPositionBottomRight`, and `editorPositionBottomLeft` glyphs to `EuiIcon` ([2070](https://github.com/elastic/eui/pull/2070))
- Added missing TS definitions for `EuiRange` ([#2072](https://github.com/elastic/eui/pull/2072))

**Bug fixes**

- Fixed proptype for `EuiCopy`'s `children` ([#2048](https://github.com/elastic/eui/pull/2048))
- Fixed `EuiInMemoryTable` to allow sorting on computed columns ([#2044](https://github.com/elastic/eui/pull/2044))
- Fixed TypeScript `Toast` member export ([#2052](https://github.com/elastic/eui/pull/2052))
- Fixed style of readOnly input groups via `EuiFormControlLayout` and `prepend`/`append` ([#2057](https://github.com/elastic/eui/pull/2057))
- Removed TS types from ES exports when the exported name differs from the imported one ([#2069](https://github.com/elastic/eui/pull/2069))
- Fixed TypeScript definitions and type exports for `EuiBadge` and `EuiCopy` ([#2052](https://github.com/elastic/eui/pull/2052))

## [`12.0.0`](https://github.com/elastic/eui/tree/v12.0.0)

- Attached `noreferrer` also to links without `target="_blank"` ([#2008](https://github.com/elastic/eui/pull/2008))
- Converted observer utility components to TypeScript ([#2009](https://github.com/elastic/eui/pull/2009))
- Converted tool tip components to TypeScript ([#2013](https://github.com/elastic/eui/pull/2013))
- Converted `EuiCopy` to TypeScript ([#2016](https://github.com/elastic/eui/pull/2016))
- Converted badge and token components to TypeScript ([#2026](https://github.com/elastic/eui/pull/2026))
- Added `magnet` glyph to `EuiIcon` ([2010](https://github.com/elastic/eui/pull/2010))
- Changed `logoAWS` SVG in `EuiIcon` to work better in dark mode ([#2036](https://github.com/elastic/eui/pull/2036))
- Converted toast components to TypeScript ([#2032](https://github.com/elastic/eui/pull/2032))

**Bug fixes**

- Fixed `EuiFlyout` scrolling in Safari ([#2033](https://github.com/elastic/eui/pull/2033))
- Fixed `EuiCallOut` header icon alignment ([#2006](https://github.com/elastic/eui/pull/2006))
- Fixed `EuiInMemoryTable` sort value persistence through lifecycle updates ([#2035](https://github.com/elastic/eui/pull/2035))
- Fixed `EuiColorPicker` positioning and keyboard navigation in certain portal contexts ([#2038](https://github.com/elastic/eui/pull/2038))

**Breaking changes**

- Removed explicit dependency on `core-js`, but a global polyfill like `core-js@3` is still required ([#1982](https://github.com/elastic/eui/pull/1982))

## [`11.3.2`](https://github.com/elastic/eui/tree/v11.3.2)

**Note: this release is a backport containing changes originally made in `12.0.0`**

**Bug fixes**

- Fixed `EuiInMemoryTable` sort value persistence through lifecycle updates ([#2035](https://github.com/elastic/eui/pull/2035))
- Fixed `EuiColorPicker` positioning and keyboard navigation in certain portal contexts ([#2038](https://github.com/elastic/eui/pull/2038))

## [`11.3.1`](https://github.com/elastic/eui/tree/v11.3.1)

**Bug fixes**

- Fixed `EuiBadge` conflicts with providing both `iconOnClick` and `onClick` ([#1994](https://github.com/elastic/eui/pull/1994))
- Fixed optional TS definitions for `EuiColorPicker` `onBlur` and `onFocus` callbacks ([#1993](https://github.com/elastic/eui/pull/1993))
- Fixed `EuiIcon` again so that webpack can build dynamic require contexts ([#1998](https://github.com/elastic/eui/pull/1998))
- Fixed double borders on prepend/append items in `EuiFormControlLayout` ([#1996](https://github.com/elastic/eui/pull/1996))
- Fixed `EuiSuperSelect` TS definitions ([#1995](https://github.com/elastic/eui/pull/1995))

## [`11.3.0`](https://github.com/elastic/eui/tree/v11.3.0)

- Converted `EuiTableRowHeaderCheckbox` to TS ([#1973](https://github.com/elastic/eui/pull/1973))
- Added missing TypeScript definition for `EuiFieldText`'s `compressed` prop ([#1977](https://github.com/elastic/eui/pull/1977))
- Converted `EuiTableRowCellCheckbox` to TS ([#1964](https://github.com/elastic/eui/pull/1964))
- Updated `caniuse-lite` version resolution ([#1970](https://github.com/elastic/eui/pull/1970))
- Added a webpack directive for naming icon chunks ([#1944](https://github.com/elastic/eui/pull/1944))
- Added ability to update `EuiInMemoryTable` `sorting` prop and remove columns after sorting is applied ([#1972](https://github.com/elastic/eui/pull/1972))
- Added `onToggle` callback to `EuiAccordion` ([#1974](https://github.com/elastic/eui/pull/1974))
- Removed `options` `defaultProps` value from `EuiSuperSelect` ([#1975](https://github.com/elastic/eui/pull/1975))
- Removed TSlint and will perform all linting through ESLint ([#1950](https://github.com/elastic/eui/pull/1950))
- Added new component `EuiDelayRender` ([#1876](https://github.com/elastic/eui/pull/1876))
- Replaced `EuiColorPicker` with custom, customizable component ([#1914](https://github.com/elastic/eui/pull/1914))
- Added `jsx-a11y` `eslint` plugin and rules to match Kibana ([#1952](https://github.com/elastic/eui/pull/1952))
- Changed `EuiCopy` `beforeMessage` prop to accept `node` instead of just `string` ([#1952](https://github.com/elastic/eui/pull/1952))

**Bug fixes**

- Fixed environment setup for running `test-unit` script on Windows ([#1971](https://github.com/elastic/eui/pull/1971))
- Fixed focus on single selection of EuiComboBox ([#1965](https://github.com/elastic/eui/pull/1965))
- Fixed type mismatch between PropType and TypeScript def for `EuiGlobalToastList` toast `title` ([#1978](https://github.com/elastic/eui/pull/1978))
- Fixed missing Typescript definition for `EuiButton`'s `color="text"` option ([#1980](https://github.com/elastic/eui/pull/1980))
- Fixed Prettier formatting lint error in `EuiTable` TS def file ([#1986](https://github.com/elastic/eui/pull/1986))
- Fixed not clickable button with svg in Safari ([#1985](https://github.com/elastic/eui/pull/1985))
- Fixed `EuiToggle` pointer events for those using icons only ([#1991](https://github.com/elastic/eui/pull/1991))

## [`11.2.1`](https://github.com/elastic/eui/tree/v11.2.1)

**Bug fixes**

- Fixed type mismatch between PropType and TypeScript def for `EuiToast` `title` ([#1962](https://github.com/elastic/eui/pull/1962))

## [`11.2.0`](https://github.com/elastic/eui/tree/v11.2.0)

- Converted `EuiFormControlLayoutCustomIcon` to TS ([#1956](https://github.com/elastic/eui/pull/1956))
- Converted `EuiStepNumber` to TS ([#1893](https://github.com/elastic/eui/pull/1893))
- Converted `EuiFormControlLayoutClearButton` to TS ([#1922](https://github.com/elastic/eui/pull/1922))
- Added `data-test-subj` property to `EuiDraggable` and `EuiDroppable` ([#1943](https://github.com/elastic/eui/pull/1943))
- Added type definitions to `EuiSuperSelect` ([#1907](https://github.com/elastic/eui/pull/1907))
- Updated `EuiIcon` to use Slack's updated branding ([#1954](https://github.com/elastic/eui/pull/1954))
- Updated `compile-icons` script to format icon components with Prettier ([#1955](https://github.com/elastic/eui/pull/1955))

**Bug fixes**

- Addressed a chrome issue where negative letter-spacing can reverse RTL text in SVGs ([#1960](https://github.com/elastic/eui/pull/1960))

## [`11.1.0`](https://github.com/elastic/eui/tree/v11.1.0)

- Converted `pretty_interval` to TS ([#1920](https://github.com/elastic/eui/pull/1920))
- Converted `relative_options` to TS ([#1921](https://github.com/elastic/eui/pull/1921))
- Added width to `EuiFlexItem` when gutter in `EuiFlexGrid` is set to none. ([#1941](https://github.com/elastic/eui/pull/1941))
- Format all JavaScript files with Prettier through ESLint ([#1906](https://github.com/elastic/eui/pull/1906))
- Replaced `appSecurityAnalytics` in `EuiIcon` with an updated SVG ([#1948](https://github.com/elastic/eui/pull/1948))

**Bug fixes**

- Removed unused prop enum of `l` in `EuiButton` ([#1936](https://github.com/elastic/eui/pull/1936))
- Fixed `EuiSelect` browser event inconsistencies by normalizing `mouseup` propagation ([#1926](https://github.com/elastic/eui/pull/1926))
- Removed `children` as a required prop for `EuiOverlayMask` ([#1937](https://github.com/elastic/eui/pull/1937))

## [`11.0.1`](https://github.com/elastic/eui/tree/v11.0.1)

**Bug fixes**

- Fixed `EuiIconTip`'s typescript definition ([#1934](https://github.com/elastic/eui/pull/1934))
- Reinstated `EuiIcon` component ability to handle `type` prop updates ([#1935](https://github.com/elastic/eui/pull/1935))

## [`11.0.0`](https://github.com/elastic/eui/tree/v11.0.0)

- Added support for custom React SVG elements and external SVG URLs to `EuiIcon` ([#1924](https://github.com/elastic/eui/pull/1924))

**Bug fixes**

- Fixed Firefox flash of unstyled select dropdown ([#1927](https://github.com/elastic/eui/pull/1927))

**Breaking changes**

- Split `EuiIcon` icon loading into dynamic imports ([#1924](https://github.com/elastic/eui/pull/1924))

## [`10.4.2`](https://github.com/elastic/eui/tree/v10.4.2)

**Note: this release is a backport containing changes originally made in `11.2.0`**

**Bug fixes**

- Addressed a chrome issue where negative letter-spacing can reverse RTL text in SVGs ([#1960](https://github.com/elastic/eui/pull/1960))

## [`10.4.1`](https://github.com/elastic/eui/tree/v10.4.1)

**Note: this release is a backport containing changes originally made in `11.1.0`**

- Replaced `appSecurityAnalytics` in `EuiIcon` with an updated SVG ([#1948](https://github.com/elastic/eui/pull/1948))

## [`10.4.0`](https://github.com/elastic/eui/tree/v10.4.0)

- Added `display` prop to `EuiTabs` and `EuiTabbedContent` components for ability to use an alternative `condensed` style ([#1904](https://github.com/elastic/eui/pull/1904))

## [`10.3.1`](https://github.com/elastic/eui/tree/v10.3.1)

**Bug fixes**

- Fixed a regression where `EuiStat` reported accepting `string` for `title`, `description`, even though `ReactNode` is acceptable ([#1910](https://github.com/elastic/eui/pull/1910))

## [`10.3.0`](https://github.com/elastic/eui/tree/v10.3.0)

- Added support for `href` on the last item in `EuiBreadcrumbs` ([#1905](https://github.com/elastic/eui/pull/1905))
- Added `selectable` prop to `EuiCard` ([#1895](https://github.com/elastic/eui/pull/1895))
- Converted `EuiValidatableControl` to TS ([#1879](https://github.com/elastic/eui/pull/1879))

**Bug fixes**

- Fixed prompt text rendering in `EuiFilePicker` when a React element is passed ([#1903](https://github.com/elastic/eui/pull/1903))
- Fixed overflow scrolling of `EuiModal` and `EuiConfirmModal` for Chrome and Safari ([#1902](https://github.com/elastic/eui/pull/1902))
- Fixed `EuiOverlayMask` `children` element mismatch TS error ([#1900](https://github.com/elastic/eui/pull/1900))

## [`10.2.1`](https://github.com/elastic/eui/tree/v10.2.1)

**Bug fixes**

- Fixed responsiveness of `EuiFilterGroup` ([#1849](https://github.com/elastic/eui/pull/1849))

**Deprecations**

- Replaced `EuiFilterButton`'s `noDivider` prop with `withNext` ([#1849](https://github.com/elastic/eui/pull/1849))

## [`10.2.0`](https://github.com/elastic/eui/tree/v10.2.0)

- Converted `EuiGlobalToastListItem` to TS ([#1880](https://github.com/elastic/eui/pull/1880))
- Converted `token_map` to TS ([#1870](https://github.com/elastic/eui/pull/1870))
- Converted `EuiOverlayMask` to TS ([#1858](https://github.com/elastic/eui/pull/1858))
- Converted `EuiStat` to TS ([#1848](https://github.com/elastic/eui/pull/1848))
- Added `isLoading` prop to `EuiStat` ([#1848](https://github.com/elastic/eui/pull/1848))
- Added `roundUp` prop to relative tab of `EuiSuperDatePicker` ([#1827](https://github.com/elastic/eui/pull/1827))
- Changed position of `EuiSwitch` for date rounding used at relative tab of `EuiSuperDatePicker` ([#1827](https://github.com/elastic/eui/pull/1827))
- Added `bug`, `flag`, and `heart` glyphs to `EuiIcon` ([#1887](https://github.com/elastic/eui/pull/1887))
- Updated `alert` glyph in `EuiIcon` ([#1887](https://github.com/elastic/eui/pull/1887))

**Bug fixes**

- Fixed `EuiComboBox` to not pass its `inputRef` prop down to the DOM ([#1867](https://github.com/elastic/eui/pull/1867))
- Fixed `euiBreakpoint()` warning to give accurate feedback ([#1874](https://github.com/elastic/eui/pull/1874))
- Fixed type definitions around `EuiI18n`'s `default` prop to better support use cases ([#1861](https://github.com/elastic/eui/pull/1861))
- Localized `EuiTablePagination`'s row count selection ([#1883](https://github.com/elastic/eui/pull/1883))
- Fixed EuiComboBox's internal tracking of its focus state ([#1796](https://github.com/elastic/eui/pull/1796))
- Fixed `EuiComboBox` with `singleSelection` and `onAddCustomOption` reopening the options list after adding a custom option ([#1882](https://github.com/elastic/eui/pull/1882))
- Fixed `EuiComboBox` reopening the options list in Firefox when closing via the dropdown arrow button ([#1885](https://github.com/elastic/eui/pull/1885))
- Fixed running the dev server and building on Windows ([#1891](https://github.com/elastic/eui/pull/1891))

## [`10.1.0`](https://github.com/elastic/eui/tree/v10.1.0)

- Added `tokenModule` and `tokenNamespace` icons to `EuiToken` ([#1839](https://github.com/elastic/eui/pull/1839))
- Used `cache-loader` to speed up development docs site build ([#1841](https://github.com/elastic/eui/pull/1841)
- Converted `matching_options` to TS ([#1828](https://github.com/elastic/eui/pull/1828))
- Converted `EuiFormHelpText` to TS ([#1852](https://github.com/elastic/eui/pull/1852))
- Added `onSearch` to `EuiFieldSearchProps`'s type definition ([#1627](https://github.com/elastic/eui/pull/1627))
- Added `moon` glyph to `EuiIcon` ([#1859](https://github.com/elastic/eui/pull/1859))
- Added `logoAzure` and `logoAzureMono` logos to `EuiIcon` ([#1859](https://github.com/elastic/eui/pull/1859))
- Added exact-text matching operator to `EuiSearchBar` / `Query` and allow empty phrases, e.g. `""` ([#1843](https://github.com/elastic/eui/pull/1843))
- Allow forward-slash character in `EuiSearchBar` / `Query` search values ([#1843](https://github.com/elastic/eui/pull/1843))
- Changed `EuiLoadingKibana`, `EuiLoadingSpinner`, `EuiLoadingChart` and `EuiLoadingContent` components to use spans instead of divs  ([#1845](https://github.com/elastic/eui/pull/1845))

**Bug fixes**

- Added `toastLifeTimeMs` typescript definition for individual toasts in `EuiGlobalToastList` ([#1846](https://github.com/elastic/eui/pull/1846))
- Added logic to prevent refocusing `EuiComboBox` input after container blur event ([#1863](https://github.com/elastic/eui/pull/1863))
- Changed `EuiLoadingKibana` so it could better nest within `EuiFlexItem`  ([#1845](https://github.com/elastic/eui/pull/1845))

## [`10.0.1`](https://github.com/elastic/eui/tree/v10.0.1)

- Converted `EuiText`, `EuiTextColor` and `EuiTextAlign` to TS ([#1791](https://github.com/elastic/eui/pull/1791))
- Updated `IconColor` type to better distinguish between accepted types ([#1842](https://github.com/elastic/eui/pull/1842))

## [`10.0.0`](https://github.com/elastic/eui/tree/v10.0.0)

- Converted `EuiTitle` to TS ([#1810](https://github.com/elastic/eui/pull/1810))
- Added `adjustDateOnChange` prop to date pickers, enabling month and year changes to trigger `onChange` ([#1817](https://github.com/elastic/eui/pull/1817))
- Updated the overflow shadows for `EuiModal` and `EuiFlyout` ([#1829](https://github.com/elastic/eui/pull/1829))
- Added `confirmButtonDisabled` prop to `EuiConfirmModal` ([#1829](https://github.com/elastic/eui/pull/1829))
- Fixed `EuiNavDrawer` overflow scroll behavior on Firefox ([#1837](https://github.com/elastic/eui/pull/1837))

**Bug fixes**

- Fixed mobile layout for `EuiConfirmModal` ([#1829](https://github.com/elastic/eui/pull/1829))

**Deprecations**

- Replaced the following SASS mixins `euiOverflowShadowTop`, `euiOverflowShadowBottom` with `euiOverflowShadow`. ([#1829](https://github.com/elastic/eui/pull/1829))


**Breaking changes**

- Removed transitional `keyOfStringsOnly` option from TypeScript configuration ([#1814](https://github.com/elastic/eui/pull/1814))

## [`9.9.1`](https://github.com/elastic/eui/tree/v9.9.1)

- Re-enabled installation of `@elastic/eui` via npm ([#1811](https://github.com/elastic/eui/pull/1811))

**Bug fixes**

- Added `isLoading` prop typedef to `EuiSuperDatePickerProps` ([#1812](https://github.com/elastic/eui/pull/1812))
- Fixed `EuiSearchBox` query input resetting on prop updates ([#1823](https://github.com/elastic/eui/pull/1823))
- Fixed `EuiSearchBar` filter button highlighting ([#1824](https://github.com/elastic/eui/pull/1824))

## [`9.9.0`](https://github.com/elastic/eui/tree/v9.9.0)

- Added `initialPageIndex` pagination prop to `EuiInMemoryTable` ([#1798](https://github.com/elastic/eui/pull/1798))
- Converted `EuiToolTipPopover` to TS ([#1800](https://github.com/elastic/eui/pull/1800))
- Converted `EuiTableHeaderMobile` to TS ([#1786](https://github.com/elastic/eui/pull/1786))
- Added `menuLeft` and `menuRight` icons ([#1797](https://github.com/elastic/eui/pull/1797))
- Updated EuiNavDrawer’s collapse/expand button to use `menuLeft` and `menuRight` icons ([#1797](https://github.com/elastic/eui/pull/1797))
- Added `isInvalid` prop to `EuiSuperSelect` ([#1804](https://github.com/elastic/eui/pull/1804))
- Added `cut` glyph to `EuiIcon` ([#1802](https://github.com/elastic/eui/pull/1802))
- Added `glasses` glyph to `EuiIcon` ([#1813](https://github.com/elastic/eui/pull/1813))

**Bug fixes**

- Fixed issue where toasts would dismiss when they have focus ([#1803](https://github.com/elastic/eui/pull/1803))
- Fixed issue where `EuiComboBox` placeholder was not read by screen readers ([#1803](https://github.com/elastic/eui/pull/1803))

## [`9.8.0`](https://github.com/elastic/eui/tree/v9.8.0)

- **[Beta]** Added new `EuiSelectable` component  ([#1699](https://github.com/elastic/eui/pull/1699))
- **[Beta]** Added new drag and drop components: `EuiDragDropContext`, `EuiDraggable`, and `EuiDroppable` ([#1733](https://github.com/elastic/eui/pull/1733))

## [`9.7.2`](https://github.com/elastic/eui/tree/v9.7.2)

- Converted `EuiFormErrorText` to TS ([#1772](https://github.com/elastic/eui/pull/1772))
- Added `data-test-subj`s to `EuiSuperDatePicker`'s `EuiRelativeTab` inputs  ([#1782](https://github.com/elastic/eui/pull/1782))

**Bug fixes**

- Update ButtonIconColor type to provide all available options ([#1783](https://github.com/elastic/eui/pull/1783))
- Prevent calculation on `null` ref during `EuiResizeObserver` observation ([#1784](https://github.com/elastic/eui/pull/1784))

## [`9.7.1`](https://github.com/elastic/eui/tree/v9.7.1)

**Bug fixes**

- Fixed heading and paragraph tag font style inherits ([#1776](https://github.com/elastic/eui/pull/1776))

## [`9.7.0`](https://github.com/elastic/eui/tree/v9.7.0)

- Changed `EuiNavDrawer` to close on any link click ([#1773](https://github.com/elastic/eui/pull/1773))

## [`9.6.0`](https://github.com/elastic/eui/tree/v9.6.0)

- Converted `makeId` to TS ([#1759](https://github.com/elastic/eui/pull/1759))
- Converted `EuiCardGraphic` to TS ([#1751](https://github.com/elastic/eui/pull/1751))
- Enhanced the build process to emit TypeScript types for the variables extracted from the themes ([#1750](https://github.com/elastic/eui/pull/1750))

**Bug fixes**

**Note: this release creates a minor regression to text scales where paragraph and heading tags were no longer inheriting from their container. This is fixed in `9.7.1`.**

- Set `h1 through h6, p` tags font reset based on family, size, and weight ([#1760](https://github.com/elastic/eui/pull/1760))
- Fixed `EuiButton` font size inheritance ([#1760](https://github.com/elastic/eui/pull/1760))
- Updated button elements in `EuiFilePicker`, `EuiFormControlLayoutClearButton`, `EuiFormControlLayoutCustomIcon`, `EuiListGroupItem`, and `EuiSideNavItem` to type=button ([#1764](https://github.com/elastic/eui/pull/1764))
- Fixed outside click detection inconsistencies by comparing `mouseup` and `mousedown` event targets rather than using `click` event target ([#1761](https://github.com/elastic/eui/pull/1761))

## [`9.5.0`](https://github.com/elastic/eui/tree/v9.5.0)

- Changed `EuiSuperDatePicker` to call `onRefresh` instead of `onTimeChanged` when user clicks "Refresh" button ([#1745](https://github.com/elastic/eui/pull/1745))
- Added a new `EuiLoadingContent` component that displays blocks as placeholders for text. ([#1730](https://github.com/elastic/eui/pull/1730))
- Added documentation entry in `EuiPagination` for `activePage` prop. ([#1740](https://github.com/elastic/eui/pull/1740))
- Changed `EuiButton` to use "m" as it's default `size` prop ([#1742](https://github.com/elastic/eui/pull/1742))
- Adds type definitions for `EuiListGroup` and `EuiListGroupItem` ([#1737](https://github.com/elastic/eui/pull/1737))

**Bug fixes**

- Fixed `EuiToolTip` potentially having incorrect position calculations near the window edge  ([#1744](https://github.com/elastic/eui/pull/1744))

## [`9.4.2`](https://github.com/elastic/eui/tree/v9.4.2)

**Bug fixes**

- Fixed `hexToRgb` from erroring on an incorrect string input ([#1741](https://github.com/elastic/eui/pull/1741))
- Fixed `EuiBadge` custom `color` prop type ([#1741](https://github.com/elastic/eui/pull/1741))
- Fixed inaccurately required `onRefresh` prop (should be optional) that was introduced in types in version 9.4.1 ([#1743](https://github.com/elastic/eui/pull/1743))

## [`9.4.1`](https://github.com/elastic/eui/tree/v9.4.1)

**Bug fixes**

- Adds missing type and fixes closure-scope problem for `SuperDatePicker`'s `onRefresh` callback ([#1732](https://github.com/elastic/eui/pull/1732))
- Changed `EuiBottomBar` to refer to the end of document ([#1727](https://github.com/elastic/eui/pull/1727))
- Fixed `EuiComboBox`'s calls to its `onBlur` prop ([#1739](https://github.com/elastic/eui/pull/1739))

## [`9.4.0`](https://github.com/elastic/eui/tree/v9.4.0)

- Allow toasts in `EuiGlobalToastList` to override `toastLifeTimeMs` ([#1720](https://github.com/elastic/eui/pull/1720))
- Allow `EuiListGroupItem` to pass a custom element as the `icon` ([#1726](https://github.com/elastic/eui/pull/1726))
- Added default icon for `EuiListGroupItem` if one is not passed ([#1729](https://github.com/elastic/eui/pull/1729))
- Added `toInitials` string service ([#1729](https://github.com/elastic/eui/pull/1729))

**Bug fixes**

- Removed all `lodash` imports in `eui.d.ts` to avoid namespace pollution ([#1723](https://github.com/elastic/eui/pull/1723))
- Prevent `EuiComboBox` from creating a custom option value when user clicks on a value in the dropdown ([#1728](https://github.com/elastic/eui/pull/1728))

## [`9.3.0`](https://github.com/elastic/eui/tree/v9.3.0)

- Added `footerLink` and `showToolTips` to `EuiNavDrawer` and added `EuiNavDrawerGroup` ([#1701](https://github.com/elastic/eui/pull/1701))

**Bug fixes**

- Fixed `EuiSuperDatePicker` time selection jumping on focus ([#1704](https://github.com/elastic/eui/pull/1704))

## [`9.2.1`](https://github.com/elastic/eui/tree/v9.2.1)

**Bug fixes**

- Make `EuiPopover`'s repositionOnScroll prop optional in TS ([#1705](https://github.com/elastic/eui/pull/1705))

## [`9.2.0`](https://github.com/elastic/eui/tree/v9.2.0)

- Adjusted the dark theme palette a bit more and adjusted a few components ([#1700](https://github.com/elastic/eui/pull/1700))

## [`9.1.0`](https://github.com/elastic/eui/tree/v9.1.0)

- Adjusted the dark theme palette to have a slight blue tint ([#1691](https://github.com/elastic/eui/pull/1691))
- Added `repositionOnScroll` property to the `EuiPopoverProps` type definition ([#1628](https://github.com/elastic/eui/pull/1628))
- Added support to `findTestSubject` for an optional `matcher` argument, which defaults to `~=`, enabling it to identify an element based on one of multiple space-separated values within its `data-test-subj` attribute ([#1587](https://github.com/elastic/eui/pull/1587))
- Converted `EuiFlexGrid`, `EuiFlexGroup`, `EuiFlexItem`, `EuiDescriptionList`, `EuiDescriptionListTitle`, and `EuiDescriptionListDescription` to TypeScript ([#1365](https://github.com/elastic/eui/pull/1365))
- Converted `EuiAvatar` to Typescript ([#1654](https://github.com/elastic/eui/pull/1654))
- Added missing `anchorClassName` prop to `EuiToolTip` definition ([#1657](https://github.com/elastic/eui/pull/1657))
- Added `fullWidth` prop to `EuiButton` ([#1665](https://github.com/elastic/eui/pull/1665))
- Added `.eui-fullWidth` utility class ([#1665](https://github.com/elastic/eui/pull/1665))
- Added `EuiPopoverFooter` and converted `EuiPopoverTitle` to TS ([#1666](https://github.com/elastic/eui/pull/1666))
- Converted `EuiLoadingSpinner`, `EuiLoadingKibana`, and `EuiLoadingChart` to TS ([#1683](https://github.com/elastic/eui/pull/1683))

**Bug fixes**

- Added button to `EuiSuperDatePicker`'s “Now” tab to trigger the "now" time selection ([#1620](https://github.com/elastic/eui/pull/1620))
- Fixed floating point arithmetic bug in `EuiRangeTrack`'s value validation ([#1687](https://github.com/elastic/eui/pull/1687))
- Fixed `EuiComboBox` `activeOptionIndex` error with empty search results ([#1695](https://github.com/elastic/eui/pull/1695))
- Fixed IE11 rendering issue in `EuiLoadingKibana` ([#1683](https://github.com/elastic/eui/pull/1683))

## [`9.0.2`](https://github.com/elastic/eui/tree/v9.0.2)

**Note: this release is a backport containing changes originally made in `9.1.0`**

**Bug fixes**

- Fixed floating point arithmetic bug in `EuiRangeTrack`'s value validation ([#1687](https://github.com/elastic/eui/pull/1687))

## [`9.0.1`](https://github.com/elastic/eui/tree/v9.0.1)

**Bug fixes**

- Fixed definition exports for converted Typescript components ([#1633](https://github.com/elastic/eui/pull/1633))

## [`9.0.0`](https://github.com/elastic/eui/tree/v9.0.0)

- Added `allowNeutralSort` prop to `EuiInMemoryTable` to support unsorting table columns ([#1591](https://github.com/elastic/eui/pull/1591))
- Added `mobileOptions` object prop for handling of all the mobile specific options of `EuiBasicTable` ([#1462](https://github.com/elastic/eui/pull/1462))
- Table headers now accept `React.node` types ([#1462](https://github.com/elastic/eui/pull/1462))
- Added `displayOnly` prop to `EuiFormRow` ([#1582](https://github.com/elastic/eui/pull/1582))
- Added `numActiveFilters` prop to `EuiFilterButton` ([#1589](https://github.com/elastic/eui/pull/1589))
- Updated style of `EuiFilterButton` to match `EuiFacetButton` ([#1589](https://github.com/elastic/eui/pull/1589))
- Added `size` and `color` props to `EuiNotificationBadge` ([#1589](https://github.com/elastic/eui/pull/1589))
- Allow `EuiDescribedFormGroup` to exist as a description-only row ([#1522](https://github.com/elastic/eui/pull/1522))
- Added `type` prop for `EuiFormLabel` for the option to make it a `legend` ([#1613](https://github.com/elastic/eui/pull/1613))
- Added `labelAppend` and `labelType` props to `EuiFormRow` ([#1613](https://github.com/elastic/eui/pull/1613))
- Aligned text styles of table headers and form labels ([#1613](https://github.com/elastic/eui/pull/1613))
- Converted `EuiModalBody`, `EuiModalFooter`, `EuiModalHeader`, `EuiModalHeaderTitle`, `EuiFlyoutBody`, `EuiFlyoutFooter`, `EuiFlyoutHeader`, `EuiPortal`, and `EuiProgress` to Typescript ([#1621](https://github.com/elastic/eui/pull/1621))

**Bug fixes**

- Fixed keyboard navigation and UI of `EuiComboBox` items in single selection mode ([#1619](https://github.com/elastic/eui/pull/1619))
- `EuiBasicTable` select all shows up on mobile ([#1462](https://github.com/elastic/eui/pull/1462))
- Adds missing `hasActiveFilters` prop for `EuiFilterButton` type and fixes `onChange` signature for `EuiButtonGroup` ([#1603](https://github.com/elastic/eui/pull/1603))
- Included `react-datepicker` TS types in EUI itself to avoid outside dependency ([#1618](https://github.com/elastic/eui/pull/1618))
- Prevent `EuiGlobalToastList` from attempting calculations on `null` DOM elements ([#1606](https://github.com/elastic/eui/pull/1606))
- Fixed `EuiFormRow` errors from the possibility of having duplicate `key` values ([#1522](https://github.com/elastic/eui/pull/1522))

**Breaking changes**

- `EuiBasicTable`'s select all checkbox appends a `makeId` string to the id ([#1462](https://github.com/elastic/eui/pull/1462))
- Remove camel casing from exported JSON variables and preserve hex values instead of converting to rgb ([#1590](https://github.com/elastic/eui/pull/1590))
- Added `@types/react-dom` to `peerDependencies` ([#1621](https://github.com/elastic/eui/pull/1621))

## [`8.0.0`](https://github.com/elastic/eui/tree/v8.0.0)

**Breaking changes**

- Upgraded TypeScript to 3.3 ([#1583](https://github.com/elastic/eui/pull/1583))
- Upgraded React to 16.8 ([#1583](https://github.com/elastic/eui/pull/1583))
- Upgraded Jest to 24.1 ([#1583](https://github.com/elastic/eui/pull/1583))
- Upgraded Enzyme to 3.9 ([#1583](https://github.com/elastic/eui/pull/1583))

## [`7.3.0`](https://github.com/elastic/eui/tree/v7.3.0)

- Added `onRefresh` option for `EuiSuperDatePicker` ([#1577](https://github.com/elastic/eui/pull/1577))
- Converted `EuiToggle` to TypeScript ([#1570](https://github.com/elastic/eui/pull/1570))
- Added type definitions for `EuiButtonGroup`,`EuiButtonToggle`, `EuiFilterButton`, `EuiFilterGroup`, and `EuiFilterSelectItem` ([#1570](https://github.com/elastic/eui/pull/1570))
- Added `displayOnly` prop to EuiFormRow ([#1582](https://github.com/elastic/eui/pull/1582))
- Added an index.d.ts file for the date picker components, including `EuiDatePicker`, `EuiDatePickerRange`, and `EuiSuperDatePicker` ([#1574](https://github.com/elastic/eui/pull/1574))

**Bug fixes**

- Fixed several bugs with `EuiRange` and `EuiDualRange` including sizing of inputs, tick placement, and the handling of invalid values ([#1580](https://github.com/elastic/eui/pull/1580))

## [`7.2.0`](https://github.com/elastic/eui/tree/v7.2.0)

- Added `text` as a color option for `EuiLink` ([#1571](https://github.com/elastic/eui/pull/1571))
- Added `EuiResizeObserver` to expose ResizeObserver API to React components; falls back to MutationObserver API in unsupported browsers ([#1559](https://github.com/elastic/eui/pull/1559))
- Added `EuiFocusTrap` as a wrapper around `react-focus-lock` to enable trapping focus in more cases, including React portals ([#1550](https://github.com/elastic/eui/pull/1550))

**Bug fixes**

- Fixed content cut off in `EuiContextMenuPanel` when height changes dynamically ([#1559](https://github.com/elastic/eui/pull/1559))
- Fixed `EuiComboBox` to allow keyboard tab to exit single selection box ([#1576](https://github.com/elastic/eui/pull/1576))
- Various fixes related to focus order and focus trapping as they relate to content in React portals ([#1550](https://github.com/elastic/eui/pull/1550))

## [`7.1.0`](https://github.com/elastic/eui/tree/v7.1.0)

- Added `append` prop to `EuiFieldText` ([#1567](https://github.com/elastic/eui/pull/1567))
- Adjusted set of Elastic Logos in `EuiIcon` to look better in dark mode. ([#1462](https://github.com/elastic/eui/pull/1562))
- Added `isCopyable` prop to `EuiCodeBlock` ([#1556](https://github.com/elastic/eui/pull/1556))
- Added optional `Snippet` tab to docs and renamed demo tabs ([#1556](https://github.com/elastic/eui/pull/1556))
- Expanded `getSecureRelForTarget` to handle elastic.co domains as a referrer whitelist ([#1565](https://github.com/elastic/eui/pull/1565))
- New `url` utility for verifying if a URL is a referrer whitelist ([#1565](https://github.com/elastic/eui/pull/1565))
- Add iconSize to ButtonIcon type definition ([#1568](https://github.com/elastic/eui/pull/1568))

## [`7.0.0`](https://github.com/elastic/eui/tree/v7.0.0)

- Created `EuiDualRange` using components from modularized, refactored `EuiRange`. New util service `isWithinRange` is the first in the number category. ([#1485](https://github.com/elastic/eui/pull/1485))
- Upgraded `lodash` to v4, taking advantage of modular imports. ([#1534](https://github.com/elastic/eui/pull/1534))
- Added pseudo-localization mode to docs ([#1541](https://github.com/elastic/eui/pull/1541))
- New docs page listing localization tokens ([#1541](https://github.com/elastic/eui/pull/1541))
- Added support for OR group clauses in `EuiQuery` and `EuiSearchBar` ([#1204](https://github.com/elastic/eui/pull/1204))
- Added `customQuickSelectPanels` prop to `EuiSuperDatePicker` ([#1549](https://github.com/elastic/eui/pull/1549))

**Bug fixes**

- Fixed `EuiSearchBar.Query` match_all query string must be `*` ([#1521](https://github.com/elastic/eui/pull/1521))
- Fixed `EuiSuperDatePicker` crashing with negative relative value ([#1537](https://github.com/elastic/eui/pull/1537))
- Fixed `EuiSuperDatePicker` crashing with invalid start and end prop values ([#1544](https://github.com/elastic/eui/pull/1544))
- Make TSLint issues be warnings, not errors, when running `src-docs` ([#1537](https://github.com/elastic/eui/pull/1537))

**Breaking changes**

- Made `or` a reserved keyword in `EuiQuery`'s syntax ([#1204](https://github.com/elastic/eui/pull/1204))

## [`6.10.9`](https://github.com/elastic/eui/tree/v6.10.9)

**Bug fixes**

- Bumped `lodash` version to `elastic/lodash@3.10.1-kibana3` ([#2280](https://github.com/elastic/eui/issues/2280))

## [`6.10.8`](https://github.com/elastic/eui/tree/v6.10.8)

**Note: this release is a backport containing changes originally made in `11.2.0`**

**Bug fixes**

- Addressed a chrome issue where negative letter-spacing can reverse RTL text in SVGs ([#1960](https://github.com/elastic/eui/pull/1960))

## [`6.10.7`](https://github.com/elastic/eui/tree/v6.10.7)

**Note: this release is a backport containing changes originally made in `9.7.0`**

- Changed `EuiNavDrawer` to close on any link click ([#1773](https://github.com/elastic/eui/pull/1773))

## [`6.10.6`](https://github.com/elastic/eui/tree/v6.10.6)

**Note: this release is a backport containing changes originally made in `9.6.0`**

**Bug fixes**

- Fixed outside click detection inconsistencies by comparing `mouseup` and `mousedown` event targets rather than using `click` event target ([#1761](https://github.com/elastic/eui/pull/1761))

## [`6.10.5`](https://github.com/elastic/eui/tree/v6.10.5)

**Note: this release is a backport containing changes originally made in `9.0.0`, `9.1.0`, `9.3.0`, and `9.4.0`**

- Adjusted the dark theme palette to have a slight blue tint ([#1691](https://github.com/elastic/eui/pull/1691))
- Added button to `EuiSuperDatePicker`'s “Now” tab to trigger the "now" time selection ([#1620](https://github.com/elastic/eui/pull/1620))
- Added `footerLink` and `showToolTips` to `EuiNavDrawer` and added `EuiNavDrawerGroup` ([#1701](https://github.com/elastic/eui/pull/1701))
- Allow `EuiListGroupItem` to pass a custom element as the `icon` ([#1726](https://github.com/elastic/eui/pull/1726))
- Added `toInitials` string service ([#1729](https://github.com/elastic/eui/pull/1729))
- Added `fullWidth` prop to `EuiButton` ([#1665](https://github.com/elastic/eui/pull/1665))
- Added `.eui-fullWidth` utility class ([#1665](https://github.com/elastic/eui/pull/1665))

**Bug fixes**

- Fixed keyboard navigation and UI of `EuiComboBox` items in single selection mode ([#1619](https://github.com/elastic/eui/pull/1619))
- Fixed `EuiComboBox` `activeOptionIndex` error with empty search results ([#1695](https://github.com/elastic/eui/pull/1695))
- Prevent `EuiComboBox` from creating a custom option value when user clicks on a value in the dropdown ([#1728](https://github.com/elastic/eui/pull/1728))
- Fixed `EuiSuperDatePicker` time selection jumping on focus ([#1704](https://github.com/elastic/eui/pull/1704))

## [`6.10.4`](https://github.com/elastic/eui/tree/v6.10.4)

**Note: this release is a backport containing changes originally made in `7.3.0`**

- Added an index.d.ts file for the date picker components, including `EuiDatePicker`, `EuiDatePickerRange`, and `EuiSuperDatePicker` ([#1574](https://github.com/elastic/eui/pull/1574))

## [`6.10.3`](https://github.com/elastic/eui/tree/v6.10.3)

**Note: this release is a backport containing changes originally made in `7.1.0`**

- Added `append` prop to `EuiFieldText` ([#1567](https://github.com/elastic/eui/pull/1567))

## [`6.10.2`](https://github.com/elastic/eui/tree/v6.10.2)

**Note: this release is a backport containing changes originally made in `7.1.0`**

- Adjusted set of Elastic Logos in `EuiIcon` to look better in dark mode. ([#1562](https://github.com/elastic/eui/pull/1562))
- Expanded `getSecureRelForTarget` to handle elastic.co domains as a referrer whitelist ([#1565](https://github.com/elastic/eui/pull/1565))
- New `url` utility for verifying if a URL is a referrer whitelist ([#1565](https://github.com/elastic/eui/pull/1565))

## [`6.10.1`](https://github.com/elastic/eui/tree/v6.10.1)

**Note: this release is a backport containing changes originally made in `7.0.0`**

**Bug fixes**

- Fixed `EuiSuperDatePicker` crashing with negative relative value ([#1537](https://github.com/elastic/eui/pull/1537))
- Fixed `EuiSuperDatePicker` crashing with invalid start and end prop values ([#1544](https://github.com/elastic/eui/pull/1544))

## [`6.10.0`](https://github.com/elastic/eui/tree/v6.10.0)

- Adjust dark mode background color ([#1530](https://github.com/elastic/eui/pull/1530))
- TypeScript are now formatted with Prettier ([#1529](https://github.com/elastic/eui/pull/1529))
- Updated `EuiPopover` and `EuiColorPicker` to pause `EuiOutsideClickDetector` in when not open ([#1527](https://github.com/elastic/eui/pull/1527))

## [`6.9.0`](https://github.com/elastic/eui/tree/v6.9.0)

- Changed animation settings for `EuiNavDrawer` ([#1524](https://github.com/elastic/eui/pull/1524))
- Converted a number of components to support text localization ([#1504](https://github.com/elastic/eui/pull/1504))
- Updated `app_ems.svg` ([#1517](https://github.com/elastic/eui/pull/1517))

**Bug fixes**

- Updated `EuiPage` background color to match body background color ([#1513](https://github.com/elastic/eui/pull/1513))
- Fixed React key usage in `EuiPagination` ([#1514](https://github.com/elastic/eui/pull/1514))
- Fixed bug which prevented `EuiSwitch` with generated ID from having its label announced by VoiceOver ([#1519](https://github.com/elastic/eui/pull/1519))
- Fixed `EuiFilterButton` handling `numFilters` when `0` was specified ([#1510](https://github.com/elastic/eui/pull/1510))

## [`6.8.0`](https://github.com/elastic/eui/tree/v6.8.0)

- Changed `flex-basis` value on `EuiPageBody` for better cross-browser support ([#1497](https://github.com/elastic/eui/pull/1497))
- Converted a number of components to support text localization ([#1450](https://github.com/elastic/eui/pull/1450))
- Added a seconds option to the refresh interval selection in `EuiSuperDatePicker`  ([#1503](https://github.com/elastic/eui/pull/1503))
- Changed to conditionally render `EuiModalBody` if `EuiConfirmModal` has no `children` ([#1500](https://github.com/elastic/eui/pull/1500))


**Bug fixes**

- Remove `font-features` setting on `@euiFont` mixin to prevent breaks in ACE editor ([#1505](https://github.com/elastic/eui/pull/1505))

## [`6.7.4`](https://github.com/elastic/eui/tree/v6.7.4)

- Added `textAlign` property to TypeScript definition for `EuiText` ([#1487](https://github.com/elastic/eui/pull/1487))
- Added missing `'m'` option for text `size` for `EuiText`'s TypeScript definition ([#1487](https://github.com/elastic/eui/pull/1487))
- Added missing TypeScript definition for `EuiTextAlign` ([#1487](https://github.com/elastic/eui/pull/1487))

**Bug fixes**

- Fixed popover & tooltip positioning to properly account for arrow buffer ([#1490](https://github.com/elastic/eui/pull/1490))
- Fixed `EuiSuperDatePicker` unexpectedly closing start and end date popovers ([#1494](https://github.com/elastic/eui/pull/1494))

## [`6.7.3`](https://github.com/elastic/eui/tree/v6.7.3)

- `EuiHeader` no longer reduces height at mobile sizes ([#1480](https://github.com/elastic/eui/pull/1480))

**Bug fixes**

- Fixed `EuiSuperDatePicker` not updating derived `isInvalid` state on prop update ([#1483](https://github.com/elastic/eui/pull/1483))
- Fixed `logoAPM` ([#1489](https://github.com/elastic/eui/pull/1489))
- Remove Typescript type and interface definitions from ES and CJS exports ([#1486](https://github.com/elastic/eui/pull/1486))

## [`6.7.2`](https://github.com/elastic/eui/tree/v6.7.2)

- Default light theme now comes with an empty light variables file to make theme switching easier ([#1479](https://github.com/elastic/eui/pull/1479))

**Bug fixes**

- `EuiSuperDatePicker` always trigger `onTimeChange` when time changes and prop `showUpdateButton` is false ([#1477](https://github.com/elastic/eui/pull/1477))
- Fixed font rendering in italics only in Safari ([#1481](https://github.com/elastic/eui/pull/1481))

## [`6.7.1`](https://github.com/elastic/eui/tree/v6.7.1)

**Bug fixes**

- Fixed an issue with font family inheritance by changing the CSS reset ([#1474](https://github.com/elastic/eui/pull/1474))

## [`6.7.0`](https://github.com/elastic/eui/tree/v6.7.0)

- Added `z-index` to `EuiProgress` and example usage with `EuiHeader` ([#1471](https://github.com/elastic/eui/pull/1471))
- Added a new app icon for Code ([#1467](https://github.com/elastic/eui/pull/1467))
- Re-added EuiI18n, EuiI18nNumber, and EuiContext for localization ([#1466](https://github.com/elastic/eui/pull/1466))
- Expose `EuiSuperUpdateButton` component from `EuiSuperDatePicker` ([#1470](https://github.com/elastic/eui/pull/1470))
- Set `type="button"` on accordion buttons ([#1468](https://github.com/elastic/eui/pull/1468))

**Bug fixes**

- Fixed `EuiSuperDatePicker` not updating derived `showPrettyDuration` state on prop update ([#1464](https://github.com/elastic/eui/pull/1464))
- Fixed `EuiSuperDatePicker` not passing `refreshInterval` to callback when refresh interval start/stop toggle button clicked ([#1464](https://github.com/elastic/eui/pull/1464))
- Fixed `EuiSuperDatePicker` `refreshInterval` input not allowing decimals ([#1464](https://github.com/elastic/eui/pull/1464))

## [`6.6.0`](https://github.com/elastic/eui/tree/v6.6.0)

- Added `uptimeApp` icon ([#1445](https://github.com/elastic/eui/pull/1463))
- Added `wrapText` prop that enables `EuiListGroupItem` text to wrap ([#1459](https://github.com/elastic/eui/pull/1459))
- Added `inputRef` prop to `EuiFieldNumber` and updated `EuiFieldText`'s to a Ref type ([#1434](https://github.com/elastic/eui/pull/1434))
- Added `snowflake` icon ([#1445](https://github.com/elastic/eui/pull/1445))
- Added `bell` icon ([#1447](https://github.com/elastic/eui/pull/1447))
- Improved screen reader behavior for table header cell content, especially in sortable columns ([#1426](https://github.com/elastic/eui/pull/1426))

**Bug fixes**

- Fixed `textProps` and `contentProps` of `EuiButton` and `EuiButtonEmpty` so they don’t override classes ([#1455](https://github.com/elastic/eui/pull/1455))
- Fixed `closeButtonProps` of `EuiBadge` so it doesn't override classes ([#1455](https://github.com/elastic/eui/pull/1455))
- Fixed font weight shift of `EuiFilterButton` when notification is present ([#1455](https://github.com/elastic/eui/pull/1455))
- Fixed `$euiCodeFontFamily` monospace font stack and subsequent JSON asset build ([#1465](https://github.com/elastic/eui/pull/1465))

## [`6.5.1`](https://github.com/elastic/eui/tree/v6.5.1)

**Reverts**

- Reverts EuiI18n commit from previous release ([#1453](https://github.com/elastic/eui/pull/1453))

## [`6.5.0`](https://github.com/elastic/eui/tree/v6.5.0)

**Note: this contains some i18n work that we reverted in the next release. Use the patch release above instead**

- Added Inter UI to the font family stack ([#1402](https://github.com/elastic/eui/pull/1402))
- Changed padding on `EuiHeaderLogo` and updated `EuiNavDrawer` example ([#1448](https://github.com/elastic/eui/pull/1448))
- Updated `EuiNavDrawer` docs example and adjusted `EuiHeaderLogo` padding ([#1449](https://github.com/elastic/eui/pull/1449))
- Added EuiI18n, EuiI18nNumber, and EuiContext for localization ([#1404](https://github.com/elastic/eui/pull/1404))

**Bug fixes**

- Added `legend` for accessibility of `EuiButtonGroup` and fixed opacity of disabled input ([#1444](https://github.com/elastic/eui/pull/1444))

## [`6.4.0`](https://github.com/elastic/eui/tree/v6.4.0)

- Added `EuiNavDrawer` side nav component ([#1427](https://github.com/elastic/eui/pull/1427))
- Added `inputRef` prop to `EuiComboBox` ([#1433](https://github.com/elastic/eui/pull/1433))
- Added custom date string formatting for series charts crosshair overlay ([#1429](https://github.com/elastic/eui/pull/1429))
- Added new icons for `symlink` and `submodule` ([#1439](https://github.com/elastic/eui/pull/1439))

**Bug fixes**

- Fix mouse interaction with `EuiComboBox` in IE11 ([#1437](https://github.com/elastic/eui/pull/1437))

## [`6.3.1`](https://github.com/elastic/eui/tree/v6.3.1)

**Bug fixes**

- Downgraded `@types/react` and `@types/prop-types` versions to align with Kibana ([#1435](https://github.com/elastic/eui/pull/1435))

## [`6.3.0`](https://github.com/elastic/eui/tree/v6.3.0)

- Added `onBlur` prop to `EuiComboBox` ([#1400](https://github.com/elastic/eui/pull/1400))
- Added `initialFocus` prop typedefs to `EuiModal` and `EuiPopover` ([#1410](https://github.com/elastic/eui/pull/1410))
- Updated `gisApp` icon ([#1413](https://github.com/elastic/eui/pull/1413))
- Added `isAutoRefreshOnly` prop to `EuiSuperDatePicker` ([#1412](https://github.com/elastic/eui/pull/1412))
- Migrate remaining files in `accessibility/` to TS ([#1408](https://github.com/elastic/eui/pull/1408))
- Added `titleProps` and `descriptionProps` to `EuiDescriptionList` ([#1419](https://github.com/elastic/eui/pull/1419))
- Propagate `className` on `EuiCodeBlock` in fullscreen mode ([#1422](https://github.com/elastic/eui/pull/1422))
- Added `iconProps` prop to `EuiIconTip` ([#1420](https://github.com/elastic/eui/pull/1420))
- Added ability to pass `isDisabled` to individual `EuiButtonGroup` items ([#1424](https://github.com/elastic/eui/pull/1424))
- Changed `EuiRange` PropType for `value` to allow `number` (in addition to `string`) ([#1421](hhttps://github.com/elastic/eui/pull/1421))

**Bug fixes**

- Support extended characters (e.g. non-latin, unicode) in `EuiSearchBar` and `EuiQuery` ([#1415](https://github.com/elastic/eui/pull/1415))
- Fixed line-heights of the differently sized `EuiDescriptionList` alternates ([#1419](https://github.com/elastic/eui/pull/1419))
- Updated `EuiIconTip` TS definitions to inherit those from `EuiToolTip` as well ([#1420](https://github.com/elastic/eui/pull/1420))

## [`6.2.0`](https://github.com/elastic/eui/tree/v6.2.0)

- Added `logoCodesandbox` and updated `apmApp` icons ([#1407](https://github.com/elastic/eui/pull/1407))
- Changed `EuiListGroup` PropType for `extraAction` to remove console warning ([#1405](hhttps://github.com/elastic/eui/pull/1405))

**Bug fixes**

- Account for `min` attribute when determining `EuiRange` input width ([#1406](https://github.com/elastic/eui/pull/1406))

## [`6.1.0`](https://github.com/elastic/eui/tree/v6.1.0)

- Added `EuiListGroup` and `EuiListGroupItem` components ([#1377](https://github.com/elastic/eui/pull/1377))
- Convert the other of the services to TypeScript ([#1392](https://github.com/elastic/eui/pull/1392))
- Changed single selection to select existing option in the list ([#1391](https://github.com/elastic/eui/pull/1391))
- Added `showUpdateButton` prop to `EuiSuperDatePicker` ([#1399](https://github.com/elastic/eui/pull/1399))

## [`6.0.1`](https://github.com/elastic/eui/tree/v6.0.1)

**Bug fixes**

- `EuiColorPicker` align color picker popup with color selector when page is scrolled ([#1397](https://github.com/elastic/eui/pull/1397))

## [`6.0.0`](https://github.com/elastic/eui/tree/v6.0.0)

- Added `onFocus` prop to `EuiComboBox` ([#1375](https://github.com/elastic/eui/pull/1375))
- Added `DisambiguateSet` and `ExclusiveUnion` utility types ([#1368](https://github.com/elastic/eui/pull/1368))
- Added `EuiSuperDatePicker` component ([#1351](https://github.com/elastic/eui/pull/1351))
- Fixed up styles for `EuiSuperDatePicker` ([#1389](https://github.com/elastic/eui/pull/1389))
- Altered a few icons and added more: `crossInACircleFilled`, `editorRedo`, `editorUndo`, `grabHorizontal`, `minusInCircleFilled`, `plusInCircleFilled`, `sortable`, `starEmptySpace`, `starFilledSpace`, `starFilled`, `starMinusEmpty`, `starMinusFilled`, `starPlusEmpty`, `pinFilled` ([#1374](https://github.com/elastic/eui/pull/1374))
- Exclude `custom_typings` from `eui.d.ts` ([#1395](https://github.com/elastic/eui/pull/1395))


**Bug fixes**

- Only style anchor tags in `EuiText` that have no class attribute ([#1373](https://github.com/elastic/eui/pull/1373))
- Fixed some EUI services' TS definitions ([#1380](https://github.com/elastic/eui/pull/1380))

**Breaking changes**

- Moved `EuiExpressionButton` contents to `EuiExpression` and deleted `EuiExpressionButton`. Also added support for `color` and `uppercase` props as well as made `onClick` optional to support read only expressions. ([#1368](https://github.com/elastic/eui/pull/1368))

## [`5.8.2`](https://github.com/elastic/eui/tree/v5.8.2)

**Note: this release is a backport containing fixes made in `6.4.0`**

**Bug fixes**

- Fix mouse interaction with `EuiComboBox` in IE11 ([#1437](https://github.com/elastic/eui/pull/1437))

## [`5.8.1`](https://github.com/elastic/eui/tree/v5.8.1)

**Note: this release is a backport containing fixes made in `6.0.0`**

**Bug fixes**

- Fixed some EUI services' TS definitions ([#1380](https://github.com/elastic/eui/pull/1380))

## [`5.8.0`](https://github.com/elastic/eui/tree/v5.8.0)

**Note: this release broke some of the exported TypeScript definitions.**

- Reinstate ([#1353](https://github.com/elastic/eui/pull/1353)) `onBlur` action on `EuiComboBox` ([#1364](https://github.com/elastic/eui/pull/1364))
- Convert roughly half of the services to TypeScript ([#1360](https://github.com/elastic/eui/pull/1360))

**Bug fixes**

- Fixed `onCreateOption` callback of `EuiComboBox` so it isn't called when the input is empty ([#1364](https://github.com/elastic/eui/pull/1364))
- Added `anchorClassName` prop to `EuiPopover` ([#1367](https://github.com/elastic/eui/pull/1367))
- Added support for `fullWidth` on `EuiSuperSelect` ([#1367](https://github.com/elastic/eui/pull/1367))
- Applied new scrollbar customization for Firefox ([#1367](https://github.com/elastic/eui/pull/1367))
- Fixed `EuiSuperSelect` from accessing ref when unmounted ([1369](https://github.com/elastic/eui/pull/1369))
- Allow any color value to be passed to `EuiIcon` ([#1370](https://github.com/elastic/eui/pull/1370))

## [`5.7.0`](https://github.com/elastic/eui/tree/v5.7.0)

- Adjust EUI coloring to better match brand guidelines from Creative Services ([#1356](https://github.com/elastic/eui/pull/1356))

## [`5.6.2`](https://github.com/elastic/eui/tree/v5.6.2)

**Note: this release is a backport**

- Reinstate ([#1353](https://github.com/elastic/eui/pull/1353)) `onBlur` action on `EuiComboBox` ([#1364](https://github.com/elastic/eui/pull/1364))

**Bug fixes**

- Fixed `onCreateOption` callback of `EuiComboBox` so it isn't called when the input is empty ([#1364](https://github.com/elastic/eui/pull/1364))

## [`5.6.1`](https://github.com/elastic/eui/tree/v5.6.1)

**Note: this release is a backport containing changes originally made in `5.8.0`**

**Bug fixes**

- Allow any color value to be passed to `EuiIcon` ([#1370](https://github.com/elastic/eui/pull/1370))

## [`5.6.0`](https://github.com/elastic/eui/tree/v5.6.0)

- Convert `EuiIcon` to TypeScript ([#1355](https://github.com/elastic/eui/pull/1355))
- Add support for `aria-label`, `aria-labelledby` and `aria-describedby` to `EuiCodeEditor` ([#1354](https://github.com/elastic/eui/pull/1354))

**Bug fixes**

- `react-datepicker` set milliseconds to zero when selecting time ([#1361](https://github.com/elastic/eui/pull/1361))
- Revert ([#1353](https://github.com/elastic/eui/pull/1353)) `onBlur` action on `EuiComboBox`. It caused regressions on Kibana. ([#1363](https://github.com/elastic/eui/pull/1363))

## [`5.5.1`](https://github.com/elastic/eui/tree/v5.5.1)

**Bug fixes**

- Fixed TypeScript definitions in `eui.d.ts` ([#1359](https://github.com/elastic/eui/pull/1359))

## [`5.5.0`](https://github.com/elastic/eui/tree/v5.5.0)

**Note: this release broke the exported TypeScript definitions and `EuiComboBox` in certain situations. These are both fixed in `5.6.0`.**

- Altered functionality of `truncate` on `EuiBreadcrumbs` and added `truncate` ability on breadcrumb item ([#1346](https://github.com/elastic/eui/pull/1346))
- Altered `EuiHeader`'s location of `EuiHeaderBreadcrumbs` based on the new `truncate` ability ([#1346](https://github.com/elastic/eui/pull/1346))
- Added support for `href` and `target` props in `EuiBasicTable` actions ([#1347](https://github.com/elastic/eui/pull/1347))
- Added `.eui-textBreakWord` CSS utility class  ([#1349](https://github.com/elastic/eui/pull/1349))
- Added support for `EuiComboBox` converting entered text into a custom option when the user removes focus, e.g. by tabbing to another element. This prevents the `EuiComboBox` from being mistaken for an `EuiInputText`. ([#1353](https://github.com/elastic/eui/pull/1353))

**Bug fixes**

- Fixed word-breaks in table cells for Firefox ([#1349](https://github.com/elastic/eui/pull/1349))
- Fixed EUI when used in an environment lacking ES Modules support, e.g. Jest ([#1358](https://github.com/elastic/eui/pull/1358))

## [`5.4.0`](https://github.com/elastic/eui/tree/v5.4.0)

**Note: this release broke usage of EUI in non-ES Module compatible environments. This is fixed in `5.5.0`.**

- Added 3 new icons — `folderOpen`, `folderClosed`, and `crosshairs` ([#1350](https://github.com/elastic/eui/pull/1350))
- Added `bottomGraphic` prop to `EuiCard` for Kibana home page ([#1338](https://github.com/elastic/eui/pull/1338))
- Added keyboard and screenreader support to `EuiDatePicker` ([#1337](https://github.com/elastic/eui/pull/1337))

**Bug fixes**

- Fixed bug in exporting `CommonProps` in TypeScript definitions ([#1341](https://github.com/elastic/eui/pull/1341))

## [`5.3.0`](https://github.com/elastic/eui/tree/v5.3.0)

- Introduced TypeScript support, converted `EuiSpacer` and `EuiHorizontalRule` ([#1317](https://github.com/elastic/eui/pull/1317))

## [`5.2.0`](https://github.com/elastic/eui/tree/v5.2.0)

- Added `email` icon to `EuiIcon` ([#1331](https://github.com/elastic/eui/pull/1331))
- Added IBM logo in colour and mono
([#1321](https://github.com/elastic/eui/pull/1321))
- Added support for nodes as "Action" column headers in `EuiBasicTable`, which was overlooked in the original change in `4.5.0` ([#1312](https://github.com/elastic/eui/pull/1312))
- Updated `GlobalDatePicker` example to include all Kibana features ([#1219](https://github.com/elastic/eui/pull/1219))
- Adjusted `EuiDatePickerRange` to allow for deeper customization ([#1219](https://github.com/elastic/eui/pull/1219))
- Added `contentProps` and `textProps` to `EuiButton` and `EuiButtonEmpty` ([#1219](https://github.com/elastic/eui/pull/1219))
- TypeScript types are now published to a `eui.d.ts` top-level file ([#1304](https://github.com/elastic/eui/pull/1304))
- Added `filterWith` option for `EuiSearchBar` filters of type `field_value_selection` ([#1328](https://github.com/elastic/eui/pull/1328))

**Bug fixes**

- `EuiBasicTable` now converts the `EuiTableRowCell` `header` into `undefined` if it's been provided as a non-string node, hiding the header and preventing the node from being rendered as `[object Object]` on narrow screens ([#1312](https://github.com/elastic/eui/pull/1312))
- Fixed `fullWidth` size of `EuiComboBox`, a regression introduced in `4.7.0` ([#1314](https://github.com/elastic/eui/pull/1314))
- Fixed error when passing empty string as `value` prop for `EuiSuperSelect` ([#1319](https://github.com/elastic/eui/pull/1319))
- `EuiExpressionButton` now shows focus state when user tabs to it ([#1326](https://github.com/elastic/eui/pull/1326))
- Added `baseline` as a possible value to `EuiFlexGroup`'s `FlexGroupAlignItems` type ([#1329](https://github.com/elastic/eui/pull/1329))

## [`5.1.0`](https://github.com/elastic/eui/tree/v5.1.0)

- `EuiToken` now exports enumerated constants for `SHAPES` and `COLORS` ([#1301](https://github.com/elastic/eui/pull/1301))
- Added mixins for `EuiCallOut` coloring and `EuiTooltip` styles ([#1305](https://github.com/elastic/eui/pull/1305))
- Improve TypeScript definitions for `EuiTableRowCellProps` ([#1310](https://github.com/elastic/eui/pull/1310))

## [`5.0.1`](https://github.com/elastic/eui/tree/v5.0.1)

**Bug fixes**

- Fixed size of `EuiSuperSelect`'s dropdown menu when there is no initial selection ([#1295](https://github.com/elastic/eui/pull/1295))
- Added TypeScript definitions for `EuiPopoverTitle` and the beta and notification badges. Ensure tab TS definitions are included in the main definition index. Fix typo in icon types ([#1299](https://github.com/elastic/eui/pull/1299))

## [`5.0.0`](https://github.com/elastic/eui/tree/v5.0.0)

- Added `EuiToken` component ([#1270](https://github.com/elastic/eui/pull/1270))
- Added `beaker` icon to `EuiIcon` and updated the `EuiBetaBadge` styling ([#1291](https://github.com/elastic/eui/pull/1291/))
- Removed calls to deprecated `findDOMNode` ([#1285](https://github.com/elastic/eui/pull/1285))

**Breaking changes**

- Changed `EuiMutationObserver` to a render prop component ([#1285](https://github.com/elastic/eui/pull/1285))
- `EuiPortal` no longer accepts a React node for `insert.sibling` value ([#1285](https://github.com/elastic/eui/pull/1285))
- `popover_positioning` service's methods no longer accept React node values ([#1285](https://github.com/elastic/eui/pull/1285))

**Bug fixes**

- Added TypeScript definitions for tab components ([#1288](https://github.com/elastic/eui/pull/1288))

## [`4.8.0`](https://github.com/elastic/eui/tree/v4.8.0)

- Added `branch` icon to `EuiIcon` ([#1249](https://github.com/elastic/eui/pull/1249/))
- Added and updated new product logos to `EuiIcon` ([#1279](https://github.com/elastic/eui/pull/1279))

**Bug fixes**

- Added TypeScript definitions for `EuiToolTip`'s `delay` prop. ([#1284](https://github.com/elastic/eui/pull/1284))
- Added TypeScript definitions for step components, and some checkbox definition fixes ([#1263](https://github.com/elastic/eui/pull/1263))

**Framer X**

- Added Framer component for `EuiDescriptionList` ([#1276](https://github.com/elastic/eui/pull/1276))

## [`4.7.0`](https://github.com/elastic/eui/tree/v4.7.0)

- Added `apmTrace` icon to `EuiIcon` set ([#1263](https://github.com/elastic/eui/pull/1263))
- Added [Framer X](http://www.framer.com) component source files under the `src-framer` directory ([#1263](https://github.com/elastic/eui/pull/1263))
- Added `compressed` prop to `EuiComboBox` ([#1258](https://github.com/elastic/eui/pull/1258))
- Added guidelines for Sass usage. ([#1257](https://github.com/elastic/eui/pull/1257))

**Bug fixes**

- `EuiComboBox` no longer throws a _Maximum update depth exceeded_ error when used in popovers/modals ([#1258](https://github.com/elastic/eui/pull/1258))
- `Escape` key now closes `EuiComboBox` options list ([#1258](https://github.com/elastic/eui/pull/1258))
- Fixed margin issue around `EuiFlexGrid` in mobile displays ([#1257](https://github.com/elastic/eui/pull/1257))
- Fixed positioning and padding display issue in `EuiRange` ([#1257](https://github.com/elastic/eui/pull/1257))
- Fixed `highContrastTextColor` SASS function to account for background lightness and exit possible infinite loops ([#1275](https://github.com/elastic/eui/pull/1275))

## [`4.6.1`](https://github.com/elastic/eui/tree/v4.6.1)

**Bug fixes**

- Added TypeScript definitions for `EuiFieldPassword`. ([#1255](https://github.com/elastic/eui/pull/1255))
- Added TypeScript definitions for `EuiConfirmModal`, remove `AnyProps`, and several definition fixes ([#1260](https://github.com/elastic/eui/pull/1260))

## [`4.6.0`](https://github.com/elastic/eui/tree/v4.6.0)

- Increased default font size of tabs in K6 theme ([#1244](https://github.com/elastic/eui/pull/1244))

**Bug fixes**

- Fixed select warning on falsy value in EuiSelect ([#1254](https://github.com/elastic/eui/pull/1254))

**Bug fixes**

- Add TypeScript definitions for `EuiRange` and `EuiRadio`, and correct the definitions for `EuiRadioGroup` ([#1253](https://github.com/elastic/eui/pull/1253))

## [`4.5.2`](https://github.com/elastic/eui/tree/v4.5.2)

**Bug fixes**

- TypeScript definition changes for `EuiAccordion`, `EuiDescriptionList`, `EuiForm`, `EuiFormHelpText` and the accessibility services, plus a number of other TS fixes ([#1247](https://github.com/elastic/eui/pull/1247))

## [`4.5.1`](https://github.com/elastic/eui/tree/v4.5.1)

**Bug fixes**

- Changed names of `*beatApp` types in `EuiIcon` to follow a consistent naming pattern ([#1243](https://github.com/elastic/eui/pull/1238))

## [`4.5.0`](https://github.com/elastic/eui/tree/v4.5.0)

- Added export for `TYPES` to `EuiAvatar` ([#1238](https://github.com/elastic/eui/pull/1238))
- Updated node-sass dependency to support OSX Mojave ([#1238](https://github.com/elastic/eui/pull/1238))
- Added TypeScript definitions for `EuiFieldNumber`, `EuiFormLabel` and `EuiSelect`, and fix the `EuiTextColor` definition. ([#1240](https://github.com/elastic/eui/pull/1240))
- Added support for nodes as column headers in `EuiBasicTable` for supporting things like tooltips and localized text. ([#1234](https://github.com/elastic/eui/pull/1234))

## [`4.4.1`](https://github.com/elastic/eui/tree/v4.4.1)

**Bug fixes**

- Fixes TypeScript definitions for `EuiKeyPadMenuItem` and `EuiKeyPadMenuItemButton` ([#1232](https://github.com/elastic/eui/pull/1232))

## [`4.4.0`](https://github.com/elastic/eui/tree/v4.4.0)

- Added TypeScript typings for `EuiKeyPadMenu` ([#1229](https://github.com/elastic/eui/pull/1229))
- Forced `EuiPopover` contents to stick to its initial position when the content changes ([#1199](https://github.com/elastic/eui/pull/1199))
- Updated `EuiIcon` app icon set and allow them to adjust colorschemes ([#1225](https://github.com/elastic/eui/pull/1225))

**Bug fixes**

- Fixed EuiToolTip to show tooltips on disabled elements ([#1222](https://github.com/elastic/eui/pull/1222))
- Fixed EuiAvatar when name is composed entirely of whitespace ([#1231](https://github.com/elastic/eui/pull/1231))

## [`4.3.0`](https://github.com/elastic/eui/tree/v4.3.0)

- Added a new `colorPalette` service for retrieving and generating color arrays for use in charts ([#1209](https://github.com/elastic/eui/pull/1209))
- Added `1` as a valid value for the `columns` prop in `EuiFlexGrid` ([#1210](https://github.com/elastic/eui/pull/1210))
- Make `htmlIdGenerator` only return valid HTML4 ids ([#637](https://github.com/elastic/eui/pull/637))
- Use `cursor: pointer` to indicate clickable `EuiTable` rows ([#1213](https://github.com/elastic/eui/pull/1213))
- Add `lockOpen` icon ([#1215](https://github.com/elastic/eui/pull/1215))

## [`4.2.0`](https://github.com/elastic/eui/tree/v4.2.0)

- Added some opacity options to `EuiLineSeries` and `EuiAreaSeries` ([#1198](https://github.com/elastic/eui/pull/1198))
- Added `initialFocus` prop for focus trapping to `EuiPopover` and `EuiModal` ([#1099](https://github.com/elastic/eui/pull/1099))
- Added table footer support with `EuiTableFooter` and `EuiTableFooterCell` ([#1202](https://github.com/elastic/eui/pull/1202))

## [`4.1.0`](https://github.com/elastic/eui/tree/v4.1.0)

- Added `direction` to `EuiFlexGroup` prop types interface ([#1196](https://github.com/elastic/eui/pull/1196))
- Made `description` prop optional for `EuiDescribedFormGroup` ([#1191](https://github.com/elastic/eui/pull/1191))
- Fixed issue with unselected tabs and aria-controls attribute in EuiTabbedContent
- Added `tag` icon ([#1188](https://github.com/elastic/eui/pull/1188))
- Replaced `logging` app icon ([#1194](https://github.com/elastic/eui/pull/1194))
- Made `EuiBasicTable` rows keyboard-accessible when they are clickable ([#1206](https://github.com/elastic/eui/pull/1206))

**Bug fixes**

- Fixed cross-axis alignment bug when positioning EuiPopover ([#1197](https://github.com/elastic/eui/pull/1197))
- Added background to `readOnly` inputs ([#1188](https://github.com/elastic/eui/pull/1188))
- Fixed some modal default and responsive sizing ([#1188](https://github.com/elastic/eui/pull/1188))
- Fixed z-index issue of `EuiComboBoxOptionsList` especially inside modals ([#1192](https://github.com/elastic/eui/pull/1192))

## [`4.0.1`](https://github.com/elastic/eui/tree/v4.0.1)

**Bug fixes**

- Fixed an issue in `EuiTooltip` because IE1 didn't support `document.contains()` ([#1190](https://github.com/elastic/eui/pull/1190))
- Fixed some issues around parsing string values in `EuiSearchBar` and `EuiQuery` ([#1189](https://github.com/elastic/eui/pull/1189))

## [`4.0.0`](https://github.com/elastic/eui/tree/v4.0.0)

- Added `delay` prop to `EuiToolTip` ([#1103](https://github.com/elastic/eui/pull/1103))

**Breaking changes**

- `EuiBasicTable` now shows up to 2 actions before condensing to all popover, but still displaying the top/primary 2 actions as well ([#1103](https://github.com/elastic/eui/pull/1103))
- `EuiBasicTable` will automatically add `hasActions` and `isSelectable` to allow proper responsive style handling, but are still overridable ([#1103](https://github.com/elastic/eui/pull/1103))

## [`3.11.0`](https://github.com/elastic/eui/tree/v3.11.0)

- Decorated `pagination` _next_ and _previous_ buttons with `data-test-subj`. ([#1182](https://github.com/elastic/eui/pull/1182))
- Added `euiFacetButton` and `euiFacetGroup` ([#1167](https://github.com/elastic/eui/pull/1167))
- Added `width` prop to `EuiContextMenu` panels ([#1173](https://github.com/elastic/eui/pull/1173))
- Added patterns for global query and filters ([#1137](https://github.com/elastic/eui/pull/1137))

**Bug fixes**

- Fixed `onClickAriaLabel` console error stemming from `EuiComboBoxPill`  ([#1183](https://github.com/elastic/eui/pull/1183))

## [`3.10.0`](https://github.com/elastic/eui/tree/v3.10.0)

- Added `maxWidth` prop to `EuiModal` ([#1165](https://github.com/elastic/eui/pull/1165))
- Support field names with `_` characters in search queries ([#1180](https://github.com/elastic/eui/pull/1180))
- Added ability to include multiple fields in a value selection filter for `EuiSearchBar` ([#1179](https://github.com/elastic/eui/pull/1179))

**Bug fixes**

- Fixed an IE11 `EuiModal` width issue by changing the `min-width` to a pixel value ([#1174](https://github.com/elastic/eui/pull/1174))

## [`3.9.0`](https://github.com/elastic/eui/tree/v3.9.0)

- Added `infraApp` icon ([#1161](https://github.com/elastic/eui/pull/1161))
- Added sizes to `EuiButtonIcon` ([#1145](https://github.com/elastic/eui/pull/1145))
- Added `singleSelection.asPlainText` prop to `EuiComboBox` ([#1139](https://github.com/elastic/eui/pull/1139))
- Added proper aria labeling to `EuiSearchBar` and `EuiBasicTable` so searching is properly announced ([#1181](https://github.com/elastic/eui/pull/1181))

**Bug fixes**

- Fixed `makeHighContrastColor` sass mixin to properly output an accessible color contrast ([#1158](https://github.com/elastic/eui/pull/1158))
- Fixed `EuiTooltip` to interact correctly when the anchor is a disabled form element ([#1158](https://github.com/elastic/eui/pull/1158))
- Fixed `EuiButton` (with icon) and `EuiButtonEmpty` truncation ([#1145](https://github.com/elastic/eui/pull/1145))
- Fixed alignment and coloring of form control clear button ([#1145](https://github.com/elastic/eui/pull/1145))
- Fixed `EuiToolTip` from setting state after component unmounts ([#1163](https://github.com/elastic/eui/pull/1163))

## [`3.8.0`](https://github.com/elastic/eui/tree/v3.8.0)

- Added a new `EuiStat` component for displaying prominent stats ([#1146](https://github.com/elastic/eui/pull/1146))
- Added color and monotone icons for AWS and GCP. ([#1135](https://github.com/elastic/eui/pull/1135))
- Added TypeScript definition for `EuiComboBox` ([#1115](https://github.com/elastic/eui/pull/1115))

**Bug fixes**

- Fixed `EuiSearchBar` when used as a controlled component in React 16.4 ([#1153](https://github.com/elastic/eui/pull/1153))
- Fixed `onChange` typedef on `EuiSwitch` ([#1144](https://github.com/elastic/eui/pull/1144)
- Fixed `EuiToolTip`'s inability to update its position when tooltip content changes ([#1116](https://github.com/elastic/eui/pull/1116))
- Fixed `EuiSearchBar`'s syntax parsing to allow multiple escaped characters in a single field value

## [`3.7.0`](https://github.com/elastic/eui/tree/v3.7.0)

- Added `zIndexAdjustment` to `EuiPopover` which allows tweaking the popover content's `z-index` ([#1097](https://github.com/elastic/eui/pull/1097))
- Added new `EuiSuperSelect` component and `hasArrow` prop to `EuiPopover` ([#921](https://github.com/elastic/eui/pull/921))
- Added a new `EuiWindowEvent` component for declarative, safe management of `window` event listeners ([#1127](https://github.com/elastic/eui/pull/1127))
- Changed `Flyout` component to close on ESC keypress even if the flyout does not have focus, using new Window Event component ([#1127](https://github.com/elastic/eui/pull/1127))
- Added TypeScript definitions for `EuiAvatar` component and the `color` services ([#1120](https://github.com/elastic/eui/pull/1120))

**Bug fixes**

- `EuiFlyout` responsive mode now gracefully overrides a custom `maxWidth` ([#1124](https://github.com/elastic/eui/pull/1124)

## [`3.6.1`](https://github.com/elastic/eui/tree/v3.6.1)

- Added TypeScript definition for `findTestSubject` test util ([#1106](https://github.com/elastic/eui/pull/1106))

**Bug fixes**

- Fixed bug where `EuiToolTip` content wasn't removed if its anchor is removed from the document ([#1119](https://github.com/elastic/eui/pull/1119))

## [`3.6.0`](https://github.com/elastic/eui/tree/v3.6.0)

- Added `EuiCopy` ([#1112](https://github.com/elastic/eui/pull/1112))
- Added `disabled` to `EuiRadioGroup.options` ([#1111](https://github.com/elastic/eui/pull/1111))

**Bug fixes**

- `EuiWrappingPopover` only re-attach anchor element on unmount if anchor element is still attached to DOM
([#1114](https://github.com/elastic/eui/pull/1114))

- Fixed `EuiSeriesChart` overrides `react-vis` classes.([#1123](https://github.com/elastic/eui/pull/1123))

## [`3.5.1`](https://github.com/elastic/eui/tree/v3.5.1)

- Fixed a bug around `indeterminate` checkboxes ([#1110](https://github.com/elastic/eui/pull/1110))

## [`3.5.0`](https://github.com/elastic/eui/tree/v3.5.0)

- Added support for `indeterminate` to `EuiCheckbox` ([#1108](https://github.com/elastic/eui/pull/1108))

## [`3.4.0`](https://github.com/elastic/eui/tree/v3.4.0)

- Added typings for `EuiToolTip` and `EuiIconTip` ([#1087](https://github.com/elastic/eui/pull/1087))
- Added `spacesApp` logo to `EuiIcon` set ([#1065](https://github.com/elastic/eui/pull/1065))
- Added `!default` to border SASS props ([#1079](https://github.com/elastic/eui/pull/1079))
- Added `repositionOnScroll` prop to `EuiPopover` which enables repositioning the popover when the window is scrolled. ([#1064](https://github.com/elastic/eui/pull/1064))
- Allow `_` and `*` characters to be used in `EuiSearchBar` query terms ([#1058](https://github.com/elastic/eui/pull/1058))
- Added more `status` options for `EuiSteps` ([#1088](https://github.com/elastic/eui/pull/1088))
- Added `maxWidth` prop `EuiFlyout` ([#1090](https://github.com/elastic/eui/pull/1090))
- Added `string` to allowed `restrictWidth` prop type of `EuiPage` and `EuiPageBody` ([#1090](https://github.com/elastic/eui/pull/1090))
- Added `.eui-textBreakNormal` and `@mixin euiTextTruncate` as CSS/SASS utilities ([#1092](https://github.com/elastic/eui/pull/1092))
- Added `fullWidth` support to `EuiComboBox` ([#1095](https://github.com/elastic/eui/pull/1095))

**Bug fixes**

- `EuiMutationObserver`'s `children` prop is no longer marked as required ([#1076](https://github.com/elastic/eui/pull/1076))
- Fixed large drop shadows so they work on darker backgrounds ([#1079](https://github.com/elastic/eui/pull/1079))
- Added `resize-observer-polyfill` as a dependency (was previously a devDependency) ([#1085](https://github.com/elastic/eui/pull/1085))
- Fixed `EuiBasicTable` to inform its parent about a selection change triggered by a different set of `items` ([#1086](https://github.com/elastic/eui/pull/1086))
- Fixed width of `EuiFilterGroup`'s popover ([#1078](https://github.com/elastic/eui/pull/1078))
- Fixed `EuiStepsHorizontal`'s title wrapping in IE ([#1088](https://github.com/elastic/eui/pull/1088))
- Fixed wrong class name being added to `EuiPageBody` when `restrictWidth !== false` ([#1090](https://github.com/elastic/eui/pull/1090))

## [`3.3.0`](https://github.com/elastic/eui/tree/v3.3.0)

- Added `onTableChange` callback to `EuiInMemoryTable` which notifies on sorting and pagination changes. ([#1060](https://github.com/elastic/eui/pull/1060))
- `EuiComboBox` now applies the provided `data-test-subj` to its options list element with the suffix `-optionsList` so you can find a specific combo box instance's options list. This wasn't previously possible because the options list is attached to the body element, not the combo box element. This is in addition to the existing `data-test-subj="comboBoxOptionsList"`. ([#1054](https://github.com/elastic/eui/pull/1054))
- EUI now provides minified versions of the themes' CSS files. ([#1070](https://github.com/elastic/eui/pull/1070))

**Bug fixes**

- Fixed `EuiSeriesChart` (previously `EuiXYChart`) responsive resize in a flexbox layout ([#1041](https://github.com/elastic/eui/pull/1041))
- `EuiInMemoryTable` no longer mutates the `items` prop array when sorting, adding deterministic sorting ([#1057](https://github.com/elastic/eui/pull/1057))
- `EuiBasicTable` actions now close their context menu when clicked ([#1069](https://github.com/elastic/eui/pull/1069))

**Experimental breaking change**

 - Renamed `EuiXYChart` to `EuiSeriesChart`, `EuiXYChartUtils` to `EuiSeriesChartUtils`, `EuiXYChartAxisUtils` to `EuiSeriesChartAxisUtils`, and  `EuiXYChartTextUtils` to `EuiSeriesChartTextUtils` ([#1066](https://github.com/elastic/eui/pull/1066))

## [`3.2.1`](https://github.com/elastic/eui/tree/v3.2.1)

- Added `closeButtonAriaLabel` property to `EuiFlyout` ([#1031](https://github.com/elastic/eui/pull/1031))
- Added types for `EuiToast`, `EuiGlobalToastList`, and `EuiGlobalToastListItem` ([#1045](https://github.com/elastic/eui/pull/1045))
- Added a handful of third-party logos to `EuiIcon` ([#1033](https://github.com/elastic/eui/pull/1033))

**Bug fixes**

- Removed IE flex column fix in favor of forcing the consumer to add a `grow` prop. ([#1044](https://github.com/elastic/eui/pull/1044))
- Removed max-width to children of `EuiPopover`. ([#1044](https://github.com/elastic/eui/pull/1044))

## [`3.2.0`](https://github.com/elastic/eui/tree/v3.2.0)

**Note: this release creates a minor regression to the display of `EuiFlexItem`s inside a `column` `EuiFlexGroup`. This is fixed in `3.2.1`.**
**Note: this release creates a minor regression to the display of `EuiPopoverTitle`. This is fixed in `3.2.1`.**

- Added typings for 'EuiBadge' ([#1034](https://github.com/elastic/eui/pull/1034))
- Added a visual pattern for Kibana's Global Date Picker ([#1026](https://github.com/elastic/eui/pull/1026))
- Added `responsive` prop to `EuiFlexGrid` ([#1026](https://github.com/elastic/eui/pull/1026))
- Added `expand` prop to `EuiTabs` and `EuiTabbedContent` ([#1026](https://github.com/elastic/eui/pull/1026))
- Allow `titleElement` to be passed to `EuiCard` ([#1032](https://github.com/elastic/eui/pull/1032))

**Bug fixes**

- Fixed `EuiContextMenuPanel` calling `ref` after being unmounted ([#1038](https://github.com/elastic/eui/pull/1038))
- `EuiOutsideClickDetector` supports nested detectors in the DOM tree ([#1039](https://github.com/elastic/eui/pull/1039))
- To make it more accessible, added a random id to `EuiSwitch`'s id prop if none is passed.  ([#779](https://github.com/elastic/eui/pull/779))
- `BetaBadge` now shows outside of `EuiPanel` bounds in IE ([#1032](https://github.com/elastic/eui/pull/1032))

## [`3.1.0`](https://github.com/elastic/eui/tree/v3.1.0)

- Added `EuiMutationObserver` to expose Mutation Observer API to React components ([#966](https://github.com/elastic/eui/pull/966))
- Added `EuiWrappingPopover` which allows existing non-React elements to be popover anchors ([#966](https://github.com/elastic/eui/pull/966))
- `EuiPopover` accepts a `container` prop to further restrict popover placement ([#966](https://github.com/elastic/eui/pull/966))
- `EuiPortal` can inject content at arbitrary DOM locations, added `portalRef` prop ([#966](https://github.com/elastic/eui/pull/966))

**Bug fixes**

- `EuiPopover` re-positions with dynamic content (including CSS height/width transitions) ([#966](https://github.com/elastic/eui/pull/966))

## [`3.0.5`](https://github.com/elastic/eui/tree/v3.0.5)

**Note: this release is a backport containing changes originally made in `3.6.1`**

**Bug fixes**

- Fixed bug where `EuiToolTip` content wasn't removed if its anchor is removed from the document ([#1119](https://github.com/elastic/eui/pull/1119))

## [`3.0.4`](https://github.com/elastic/eui/tree/v3.0.4)

**Note: this release is a backport containing changes originally made in `3.4.0`**

- Allow `_` and `*` characters to be used in `EuiSearchBar` query terms ([#1058](https://github.com/elastic/eui/pull/1058))

## [`3.0.3`](https://github.com/elastic/eui/tree/v3.0.3)

**Note: this release is a backport bugfix release containing changes originally made in `3.2.0`**

**Bug fixes**

- Fixed `EuiContextMenuPanel` calling `ref` after being unmounted ([#1038](https://github.com/elastic/eui/pull/1038))

## [`3.0.2`](https://github.com/elastic/eui/tree/v3.0.2)

- Added `restrictWidth` option to `EuiPageBody` ([#1024](https://github.com/elastic/eui/pull/1024))

**Bug fixes**

- Fixed `EuiPageContent` centered layouts ([#1024](https://github.com/elastic/eui/pull/1024))

## [`3.0.1`](https://github.com/elastic/eui/tree/v3.0.1)

- Added typings for `EuiEmptyPrompt`, `EuiCode`, `EuiCodeBlock`, and `EuiCallOut` ([#1010](https://github.com/elastic/eui/pull/1010))
- Make utility type `Omit` compatible with new `keyof` behavior introduced in TypeScript 2.9 ([#1017](https://github.com/elastic/eui/pull/1017))
- Added visualization chart type icons ([#1020](https://github.com/elastic/eui/pull/1020))

**Bug fixes**

- Fixed `EuiContextMenu` causing scroll-jumps because of premature browser focus. ([#1018](https://github.com/elastic/eui/pull/1018))

## [`3.0.0`](https://github.com/elastic/eui/tree/v3.0.0)

- Fixed `EuiHeader` responsive styles ([#1009](https://github.com/elastic/eui/pull/1009))
- Added `prepend` and `append` props to `EuiFormControlLayout` ([#961](https://github.com/elastic/eui/pull/961))
- Updated style implementation of `EuiFilterGroup` and `EuiFilterGroupButton` ([#961](https://github.com/elastic/eui/pull/961))
- Added `EuiDatePickerRange` as a way to layout two `EuiDatePicker`s. ([#961](https://github.com/elastic/eui/pull/961))
- Temporarily removed `EuiPage` responsive styles ([#1014](https://github.com/elastic/eui/pull/1014))

**Breaking changes**

- Moved `EuiHeaderNotification` to a generic `EuiNotificationBadge` component ([#1009](https://github.com/elastic/eui/pull/1009))

**Bug fixes**

- `EuiInMemoryTable` no longer resets to the first page on prop update when `items` remains the same ([#1008](https://github.com/elastic/eui/pull/1008))
- Fixed css selector for hiding responsive `EuiBreadcrumb`'s ([#1009](https://github.com/elastic/eui/pull/1009))
- Fixed responsive utility classes for IE ([#1009](https://github.com/elastic/eui/pull/1009))
- Fixed syntax errors in `keyCodes`'s and `EuiContextMenu`'s typescript definition ([#1012](https://github.com/elastic/eui/pull/1012))

## [`2.0.0`](https://github.com/elastic/eui/tree/v2.0.0)

- Added more typings to `EuiContextMenuItemProps` ([#1006](https://github.com/elastic/eui/pull/1006))
- Made some properties of `EuiFlyout` optional ([#1003](https://github.com/elastic/eui/pull/1003))
- Added typings for `EuiFlyout`, `EuiFlyoutBody`, `EuiFlyoutHeader`, and `EuiFlyoutFooter` ([#1001](https://github.com/elastic/eui/pull/1001))
- Gave `EuiFlyout` close button a data-test-subj ([#1000](https://github.com/elastic/eui/pull/1000))
- Updated `react-vis` version to `1.10.2` ([#999](https://github.com/elastic/eui/pull/999))
- Added `component` prop to `EuiTextColor` ([#1011](https://github.com/elastic/eui/pull/1011))

**Breaking changes**

- Altered `EuiPage` and sub-component layout ([#998](https://github.com/elastic/eui/pull/998))
  - `EuiPageHeader` must now be contained within `EuiPageBody`
  - `EuiPageSideBar` must now be **outside** of `EuiPageBody`

**Bug fixes**

- `EuiDescribedFormGroup` now renders its `description` inside of a `div` instead of a `span` ([#1011](https://github.com/elastic/eui/pull/1011))

## [`1.2.1`](https://github.com/elastic/eui/tree/v1.2.1)

**Bug fixes**

- Removed global manipulation of `EuiTitle` sizing in XYCharts ([#997](https://github.com/elastic/eui/pull/997))

## [`1.2.0`](https://github.com/elastic/eui/tree/v1.2.0)

**Note: this release creates a minor regression to the sizing of `EuiTitle`s. This is fixed in `1.2.1`.**

- Added typings for keyCodes ([#988](https://github.com/elastic/eui/pull/988))
- Changed `EuiXYChart` components exports to `/experimental` subfolder ([#975](https://github.com/elastic/eui/pull/975))
- Added beta version of `EuiXYChart` and associated components ([#309](https://github.com/elastic/eui/pull/309))
- Added `size` prop to `EuiIconTip` ([987](https://github.com/elastic/eui/pull/987))
- Added `database`, `filter`, `globe`, and `save` icons ([990](https://github.com/elastic/eui/pull/990))
- Updated typings for `EuiButton`, `EuiButtonEmpty`, and `EuiButtonIcon` to include `<a>` tag attributes like `href` ([#992](https://github.com/elastic/eui/pull/992))

**Bug fixes**

- Fixed some IE11 flex box bugs and documented others (modal overflowing, image shrinking, and flex group wrapping) ([#973](https://github.com/elastic/eui/pull/973))
- Fixed white square that show in double scrollbar via `euiScrollBar()` ([989](https://github.com/elastic/eui/pull/989))
- Fixed issue with Accordion would attempt to use properties and accessors on null ([#982](https://github.com/elastic/eui/pull/982))

## [`1.1.0`](https://github.com/elastic/eui/tree/v1.1.0)

- Added more (mainly style) options to `EuiRange` ([#932](https://github.com/elastic/eui/pull/932))
- Cleaned up some `EuiPopover` styles ([#969](https://github.com/elastic/eui/pull/969))
- Added `inputRef` prop to `EuiFieldPassword` ([#970](https://github.com/elastic/eui/pull/970))

**Bug fixes**

- Fixed disabled states of icon buttons ([#963](https://github.com/elastic/eui/pull/963))
- Added word-break fallback for FF & IE in table cell ([#962](https://github.com/elastic/eui/pull/962))
- Fixed `EuiPopover` to show content over modals, flyouts, etc ([#967](https://github.com/elastic/eui/pull/967))
- Fixed background transition on inputs ([#969](https://github.com/elastic/eui/pull/969))

## [`1.0.1`](https://github.com/elastic/eui/tree/v1.0.1)

- `EuiAccordion` use MutationObserver to re-calculate height when children DOM changes ([#947](https://github.com/elastic/eui/pull/947))
- Add `inspect` type option to icon typedef file. ([#952](https://github.com/elastic/eui/pull/952))
- Simplified form control styles. ([#954](https://github.com/elastic/eui/pull/954))

**Bug fixes**

- `EuiPopover` now positions popover content over all other elements, instead of sometimes clipping ([#948](https://github.com/elastic/eui/pull/948))
- `EuiOnClickOutside` works with child components rendered via React portals ([#948](https://github.com/elastic/eui/pull/948))

**Deprecations**

- Replaced the following SASS variables have been replaced `$euiFormControlHeight--compressed`, `$euiFormControlPadding--compressed`, `euiFormBorderColor--disabled`. ([#954](https://github.com/elastic/eui/pull/954))

## [`1.0.0`](https://github.com/elastic/eui/tree/v1.0.0)

- Reduced font sizes of `EuiAvatar` ([#945](https://github.com/elastic/eui/pull/945))
- Changed release process to be fully automated by script ([#944](https://github.com/elastic/eui/pull/944))

**Bug fixes**

- `EuiTooltip` re-positions content correctly after the window is resized ([#936](https://github.com/elastic/eui/pull/936))
- `EuiComboBox` list is positioned correctly in IE ([#946](https://github.com/elastic/eui/pull/946))

## [`0.0.55`](https://github.com/elastic/eui/tree/v0.0.55)

- Added `getPopoverScreenCoordinates` service function for positioning popover/tooltip content, updated `EuiToolTip` to use it ([#924](https://github.com/elastic/eui/pull/924))
- Allow `mode` prop in `EuiCodeEditor` to take custom mode object ([#935](https://github.com/elastic/eui/pull/935))
- `EuiCodeEditor` is now decorated with a `data-test-subj` selector (`codeEditorContainer`) ([#939](https://github.com/elastic/eui/pull/939))
- `EuiCodeEditor` no longer automatically scrolls cursor into view on selection change ([#940](https://github.com/elastic/eui/pull/940))

## [`0.0.54`](https://github.com/elastic/eui/tree/v0.0.54)

**Bug fixes**

- `EuiTabbedContent` now updates dynamic tab content when used as an uncontrolled component ([#931](https://github.com/elastic/eui/pull/931))

## [`0.0.53`](https://github.com/elastic/eui/tree/v0.0.53)

- `EuiComboBox` is now decorated with `data-test-subj` selectors for the search input (`comboBoxSearchInput`), toggle button (`comboBoxToggleListButton`), and clear button (`comboBoxClearButton`) ([#918](https://github.com/elastic/eui/pull/918))
- `EuiComboBox` now gives focus to the search input when the user clicks the clear button, to prevent focus from defaulting to the body ([#918](https://github.com/elastic/eui/pull/918))
- Fixed visual size of inputs by setting the box-shadow border to `inset` ([#928](https://github.com/elastic/eui/pull/928))
- Per-column custom sort values added to `EuiInMemoryTable` ([#929](https://github.com/elastic/eui/pull/929))

**Non-breaking major changes**

- Added close (`cross`) button as default way to close to `EuiFlyout` when `onClose` is provided ([#925](https://github.com/elastic/eui/pull/925))
- Fleshed out `EuiFlyoutHeader` for consistency (see docs) ([#925](https://github.com/elastic/eui/pull/925))

**Bug fixes**

- Added `role="dialog"` to `EuiFlyout` to improve screen reader accessibility ([#916](https://github.com/elastic/eui/pull/916))
- Default sort comparator (used by `EuiInMemoryTable`) now handles `null` and `undefined` values ([#922](https://github.com/elastic/eui/pull/922))

## [`0.0.52`](https://github.com/elastic/eui/tree/v0.0.52)

- Added updated logos for Cloud and Cloud ECE ([#906](https://github.com/elastic/eui/pull/906))
- Added the ability for `EuiBetaBadge` to appear on `EuiPanel` similar to `EuiCard` ([#885](https://github.com/elastic/eui/pull/888))
- Added `restrictWidth` to `EuiPage` ([#896](https://github.com/elastic/eui/pull/896))
- Added `resize` prop to `EuiTextArea` that defaults to ‘vertical’ (only height) ([#894](https://github.com/elastic/eui/pull/894))
- Added multiple style-only adjustments to `EuiFormControlLayout` buttons/icons ([#894](https://github.com/elastic/eui/pull/894))
- Shifted `readOnly` inputs to not have left padding unless it has an icon ([#894](https://github.com/elastic/eui/pull/894))
- Added more customization options to `EuiAvatar` ([#903](https://github.com/elastic/eui/pull/903))
- Added more color options to `EuiButtonIcon` ([#907](https://github.com/elastic/eui/pull/907))
- Added icon for EMS (Elastic Map Service) (`emsApp`) ([#914](https://github.com/elastic/eui/pull/914))
- Added support for `href`, `target`, and `rel` properties for `EuiContextMenu` items ([#911](https://github.com/elastic/eui/pull/911))
- Added responsive helpers in the form of `EuiShowFor` and `EuiHideFor` components and corresponding CSS classes. ([#909](https://github.com/elastic/eui/pull/909))

**Deprecations**

- Replaced `$breakpoints` in favor of better named `$euiBreakpoints` ([#909](https://github.com/elastic/eui/pull/909))
- Replaced the following mixin `screenXSmall()`, `screenSmall()`, `screenMedium()`, `screenLarge()`, `screenSmallMediumLarge()` in favor of a single `euiBreakpoint()`. ([#909](https://github.com/elastic/eui/pull/909))

**Bug fixes**

- Removed `.nvmrc` file from published npm package ([#892](https://github.com/elastic/eui/pull/892))
- `EuiComboBox` no longer shows the _clear_ icon when it's a no-op ([#890](https://github.com/elastic/eui/pull/890))
- `EuiIcon` no longer takes focus in Edge and IE unless `tabIndex` is defined as a value other than `"-1"` ([#900](https://github.com/elastic/eui/pull/900))
- Fixed regression introduced in `0.0.50` in which the form control icons blocked users from clicking the control ([#898](https://github.com/elastic/eui/pull/898))
- Fixed `EuiSwitch` background in case it’s been placed on a gray background ([#894](https://github.com/elastic/eui/pull/894))
- Fixed `EuiComboBox` hidden input focus styles ([#894](https://github.com/elastic/eui/pull/894))
- Fixed responsive widths of `EuiDescribedFormGroup` ([#894](https://github.com/elastic/eui/pull/894))
- Fixed descenders being cut off in `EuiSelect` ([#894](https://github.com/elastic/eui/pull/894))
- Fixed extra spacing applied by Safari to `EuiFieldSearch` ([#894](https://github.com/elastic/eui/pull/894))
- Fixed contrast issues in dark theming ([#907](https://github.com/elastic/eui/pull/907))

## [`0.0.51`](https://github.com/elastic/eui/tree/v0.0.51)

- Added `textStyle="reverse"` prop to `EuiDescriptionList` as well as a class (`.eui-definitionListReverse`) for `dl`'s within `EuiText` ([#882](https://github.com/elastic/eui/pull/882))
- Added `inspect` icon ([#886](https://github.com/elastic/eui/pull/886))
- Added `layout` prop to `EuiCard` ([#885](https://github.com/elastic/eui/pull/885))

**Bug fixes**

- Moved `EuiFieldSearch`'s and `EuiValidateControl`'s ref out of render into `setRef` methods ([#883](https://github.com/elastic/eui/pull/883))

## [`0.0.50`](https://github.com/elastic/eui/tree/v0.0.50)

**Note: this release creates a minor regression to form controls containing icons, in which the icon blocks the user from clicking the control. This is fixed in `0.0.52`.**

- Created `EuiToggle`, `EuiButtonToggle`, and `EuiButtonGroup` ([#872](https://github.com/elastic/eui/pull/872))
- `EuiBasicTable` and `EuiInMemoryTable` now accept `rowProps` and `cellProps` callbacks, which let you apply custom props to rows and props ([#869](https://github.com/elastic/eui/pull/869))
- Added `offline` and `online` icons ([#881](https://github.com/elastic/eui/pull/881))

**Bug fixes**

- `EuiContextMenuPanel` now updates appropriately if its items are modified ([#887](https://github.com/elastic/eui/pull/887))
- `EuiComboBox` is no longer a focus trap, the clear button is now keyboard-accessible, and the virtualized list no longer interferes with the tab order ([#866](https://github.com/elastic/eui/pull/866))
- `EuiButton`, `EuiButtonEmpty`, and `EuiButtonIcon` now look and behave disabled when `isDisabled={true}` ([#862](https://github.com/elastic/eui/pull/862))
- `EuiGlobalToastList` no longer triggers `Uncaught TypeError: _this.callback is not a function`  ([#865](https://github.com/elastic/eui/pull/865))
- `EuiGlobalToastList` checks to see if it has dismissed a toast before re-dismissing it ([#868](https://github.com/elastic/eui/pull/868))
- Added FF/IE fallback for `.eui-textBreakWord` ([#864](https://github.com/elastic/eui/pull/864))
- Fixed `EuiCard` description text color when used in/as an anchor tag ([#864](https://github.com/elastic/eui/pull/864))
- Fixed `EuiCard` IE bugs ([#864](https://github.com/elastic/eui/pull/864))
- Fixed button labeling for `EuiFormControlLayout` and `EuiComboBox` accessibility ([#876](https://github.com/elastic/eui/pull/876))
- Fixed `EuiBreadcrumb` slash alignment when truncating ([#878](https://github.com/elastic/eui/pull/878))

**Breaking changes**

- `EuiSearchBar` no longer has an `onParse` callback, and now passes an object to `onChange` with the shape `{ query, queryText, error }` ([#863](https://github.com/elastic/eui/pull/863))
- `EuiInMemoryTable`'s `search.onChange` callback now passes an object with `{ query, queryText, error }` instead of only the query ([#863](https://github.com/elastic/eui/pull/863))
- `EuiFormControlLayout` no longer has `onClear`, `iconSide`, or `onIconClick` props. Instead of `onClear` it now accepts a `clear` object of the shape `{ onClick }`. Instead of the icon props, it now accepts a single `icon` prop which be either a string or an object of the shape `{ type, side, onClick }`. ([#866](https://github.com/elastic/eui/pull/866))
- `EuiBasicTable` and `EuiInMemoryTable` pass-through cell props (defined by the `columns` prop and the `cellProps` prop) used to be applied to the `div` inside of the `td` element. They're now applied directly to the `td` element. ([#869](https://github.com/elastic/eui/pull/869))

## [`0.0.49`](https://github.com/elastic/eui/tree/v0.0.49)

**Bug fixes**

- `EuiInMemoryTable` now applies its search filter ([#851](https://github.com/elastic/eui/pull/851))
- `EuiInMemoryTable` and `EuiBasicTable` now pass unknown props through to their child ([#836](https://github.com/elastic/eui/pull/836))
- Added `EuiHeaderLinks` which allow you to construct navigation in the header in place of the app menu. ([#844](https://github.com/elastic/eui/pull/844))
- `EuiPopover` will use an alert to warn the user it traps focus ([#844](https://github.com/elastic/eui/pull/844))

**Breaking changes**

- EUI requires React `16.3` or higher ([#849](https://github.com/elastic/eui/pull/849))
- `EuiHeaderBreadcrumbs` refactored to use `EuiBreadcrumbs`. This removed all child components of `EuiHeaderBreadcrumbs`. ([#844](https://github.com/elastic/eui/pull/844))

## [`0.0.48`](https://github.com/elastic/eui/tree/v0.0.48)

**Bug fixes**

- `EuiComboBox` does not pass `isDisabled` prop to `EuiComboBoxOptionsList` to avoid "React does not recognize the 'isDisabled' prop on a DOM element" console warning ([#838](https://github.com/elastic/eui/pull/838))
- `EuiComboBox` does not display clear icon when `isClearable` prop is set to false and `selectedOptions` prop is provided ([#838](https://github.com/elastic/eui/pull/838))

**Breaking changes**

- Move `EuiBasicTable`'s `itemId` prop from `selection` to a top-level property ([#830](https://github.com/elastic/eui/pull/830))
- Renamed/refactored `requiresAriaLabel` prop validator to a more general `withRequiredProp` ([#830](https://github.com/elastic/eui/pull/830))

## [`0.0.47`](https://github.com/elastic/eui/tree/v0.0.47)

- Added utility CSS classes for text and alignment concerns ([#774](https://github.com/elastic/eui/pull/774))
- Added `compressed` versions of `EuiFormRow` and all form controls ([#800](https://github.com/elastic/eui/pull/800))
- Removed pointer cursor on `EuiFormLabel` when a `for` property is not set ([#825](https://github.com/elastic/eui/pull/825))
- Added the ability to add tooltips to `EuiContextMenuItem`s ([#817](https://github.com/elastic/eui/pull/817))
- Added `EuiBreadcrumbs` ([#815](https://github.com/elastic/eui/pull/815))

**Bug fixes**

- Fixes height calculation error on `EuiAccordion` when it starts loads in an open state. ([#816](https://github.com/elastic/eui/pull/816))
- Added aria-invalid labeling on `EuiFormRow` ([#777](https://github.com/elastic/eui/pull/799))
- Added aria-live labeling for `EuiToasts` ([#777](https://github.com/elastic/eui/pull/777))
- Added aria labeling requirements for `EuiBadge` , as well as a generic prop_type function `requiresAriaLabel` in `utils` to check for it. ([#777](https://github.com/elastic/eui/pull/777)) ([#802](https://github.com/elastic/eui/pull/802))
- Ensure switches’ inputs are still hidden when `[disabled]` ([#778](https://github.com/elastic/eui/pull/778))
- Made boolean matching in `EuiSearchBar` more exact so it doesn't match words starting with booleans, like "truest" or "offer" ([#776](https://github.com/elastic/eui/pull/776))
- `EuiComboBox` do not setState or call refs once component is unmounted ([807](https://github.com/elastic/eui/pull/807) and [#813](https://github.com/elastic/eui/pull/813))
- Added better accessibility labeling to `EuiPagination`, `EuiSideNav`, `EuiPopover`, `EuiBottomBar` and `EuiBasicTable`.  ([#821](https://github.com/elastic/eui/pull/821))
- Added `isDisabled` to `EuiComboBox`  ([#829](https://github.com/elastic/eui/pull/829))

## [`0.0.46`](https://github.com/elastic/eui/tree/v0.0.46)

- Added `EuiDescribedFormGroup` component, a wrapper around `EuiFormRow`(s) ([#707](https://github.com/elastic/eui/pull/707))
- Added `describedByIds` prop to `EuiFormRow` to help with accessibility ([#707](https://github.com/elastic/eui/pull/707))
- Added `isLoading` prop to `EuiButtonEmpty` ([#768](https://github.com/elastic/eui/pull/768))
- Removed individual badge cross icon when `EuiComboBox` has `singleSelection` prop enabled. ([#769](https://github.com/elastic/eui/pull/769))

**Bug fixes**

- Removed specificity on `EuiText` that was causing cascade conflicts around text coloring. ([#770](https://github.com/elastic/eui/pull/770))

## [`0.0.45`](https://github.com/elastic/eui/tree/v0.0.45)

***NOTE v0.0.45 has a bug causing it to fail during installation, please use v0.0.46***

- Added `EuiBetaBadge` for non-GA labelling including options to add it to `EuiCard` and `EuiKeyPadMenuItem` ([#705](https://github.com/elastic/eui/pull/705))
- Added `direction` prop to EuiFlexGroup ([#711](https://github.com/elastic/eui/pull/711))
- Added `EuiEmptyPrompt` which can be used as a placeholder over empty tables and lists ([#711](https://github.com/elastic/eui/pull/711))
- Added `EuiTabbedContent` ([#737](https://github.com/elastic/eui/pull/737))
- `EuiComboBox` added buttons for clearing and opening/closing the combo box ([#698](https://github.com/elastic/eui/pull/698))

**Bug fixes**

- Fixed `EuiTableRowCell` from overwriting its child element's `className` [#709](https://github.com/elastic/eui/pull/709)
- Allow `EuiContextMenuPanel`s to update when their `children` changes ([#710](https://github.com/elastic/eui/pull/710))
- `EuiInMemoryTable` now passes `itemIdToExpandedRowMap` prop to `EuiBasicTable` ([#759](https://github.com/elastic/eui/pull/759))
- Expanded table rows in paginated data no longer leak to other pages ([#761](https://github.com/elastic/eui/pull/761))

**Breaking changes**

- Rename `logoElasticSearch` to `logoElasticsearch` [#755](https://github.com/elastic/eui/pull/755)

## [`0.0.44`](https://github.com/elastic/eui/tree/v0.0.44)

- Reduced `EuiToast` title size ([#703](https://github.com/elastic/eui/pull/703))

**Bug fixes**

- Fixed inherited `line-height` of inputs and buttons ([#702](https://github.com/elastic/eui/pull/702))
- Fixed card title sizing in K6 theme. ([#704](https://github.com/elastic/eui/pull/704))

## [`0.0.43`](https://github.com/elastic/eui/tree/v0.0.43)

- Added `status` prop to `EuiStep` for additional styling ([#673](https://github.com/elastic/eui/pull/673))
- `EuiForm` and `EuiFormRow` now accept nodes for `errors` prop ([#685](https://github.com/elastic/eui/pull/685))
- Removed the default `max-width` from `EuiText`. This can still be applied by setting `grow={false}` ([#683](https://github.com/elastic/eui/pull/683))
- Added support for text alignment with `EuiTextAlign` ([#683](https://github.com/elastic/eui/pull/683))
- `EuiBasicTable` added the `compressed` prop to allow for tables with smaller fonts and padding ([#687](https://github.com/elastic/eui/pull/687))

**Bug fixes**

- Added a `paddingSize` prop to `EuiAccordion` to better mitigate situations where a nested `EuiFlexGroup` causes scrollbars ([#701](https://github.com/elastic/eui/pull/701))
- Fixed `EuiCard` `icon` prop to include user provided className ([#684](https://github.com/elastic/eui/pull/684))
- `EuiInMemoryTable` pagination state is now reset automatically when a search is executed ([#686](https://github.com/elastic/eui/pull/686))
- Fixed slow performance of `EuiComboBox` when there are hundreds or thousands of options by virtualizing `EuiComboBoxOptionsList` ([#670](https://github.com/elastic/eui/pull/670))
- Fixed some text styles ([#683](https://github.com/elastic/eui/pull/683))
    - Fixed font-family of input, textarea, select, and buttons
    - Fixed style of code, pre, and dl’s inside `EuiText`
    - Fixed ghost text color which was being set to a dark gray

**Breaking changes**

- Added responsive support for tables. This isn't technically a breaking change, but you will need to apply some new props (`hasActions`, `isSelectable`) for certain tables to make them look their best in mobile. **Responsive table views are on by default.** ([#584](https://github.com/elastic/eui/pull/584))

## [`0.0.42`](https://github.com/elastic/eui/tree/v0.0.42)

- Added `EuiDatePicker` component for date/time input ([#644](https://github.com/elastic/eui/pull/644))
- Added editor icon set to `EuiIcon` ([#671](https://github.com/elastic/eui/pull/671))

## [`0.0.41`](https://github.com/elastic/eui/tree/v0.0.41)

- Added `grow` prop to `EuiText` ([#662](https://github.com/elastic/eui/pull/662))
- Added `disabled` prop to `EuiComboBoxOption` ([#650](https://github.com/elastic/eui/pull/650))
- Added support for `<pre>` and `<code>` tags to `<EuiText>` ([#654](https://github.com/elastic/eui/pull/654))
- Added export of SASS theme variables in JSON format during compilation ([#642](https://github.com/elastic/eui/pull/642))
- Close `EuiComboBox` `singleSelection` options list when option is chosen ([#645](https://github.com/elastic/eui/pull/645))
- Wrap `EuiStepHorizontal` text instead of truncating it ([#653](https://github.com/elastic/eui/pull/653))
- Fixed a bug where `EuiSideNavItem` wouldn't pass an `onClick` handler down to `<a>` tags if they also had an `href`. ([#664](https://github.com/elastic/eui/pull/664))
- Updated existing and added additional TypeScript definitions ([#666](https://github.com/elastic/eui/pull/666))

**Bug fixes**

- Fixed `EuiBasicTable` re-rendering on hover of table rows ([#665](https://github.com/elastic/eui/pull/665))

**Breaking changes**

- `EuiStepsHorizontal` now requires an `onClick` prop be provided for each step configuration object ([#653](https://github.com/elastic/eui/pull/653))

## [`0.0.40`](https://github.com/elastic/eui/tree/v0.0.40)

- Tweaked sizing, weights, color, line-heights, and added more levels to `EuiTitle` and `EuiText` ([#627](https://github.com/elastic/eui/pull/627))
- Added TypeScript type definitions for `EuiPortal`, `EuiText` and `EuiTitle` as well as the `calculatePopoverPosition` service ([#638](https://github.com/elastic/eui/pull/638))
- Grayed out labels for `disabled` controls ([#648](https://github.com/elastic/eui/pull/648))

**Bug fixes**

- Fix visual shadow glitch on hover of `EuiToast` ([#632](https://github.com/elastic/eui/pull/632))

**Breaking changes**

- **Note: This breaking change is reversed in 0.0.43.** Added a default `max-width` to `EuiText`. ([#627](https://github.com/elastic/eui/pull/627))

## [`0.0.39`](https://github.com/elastic/eui/tree/v0.0.39)

**Bug fixes**

- Allow accordions to dynamically change height, and support values on radio inputs ([#613](https://github.com/elastic/eui/pull/613))
- Accordion toggle layout is no longer flagged responsive, in order to prevent unwanted stacking on mobile ([#613](https://github.com/elastic/eui/pull/613))

**Breaking changes**

- Support values on radio inputs. This is breaking because now the second argument to the radio `onChange` callback is the value, which bumps the change event to the third argument ([#613](https://github.com/elastic/eui/pull/613))

## [`0.0.38`](https://github.com/elastic/eui/tree/v0.0.38)

- Modified drop shadow intensities and color. ([#607](https://github.com/elastic/eui/pull/607))
- Added SASS color functions. Made `$euiColorWarning` color usage more accessible while still being "yellow". ([#628](https://github.com/elastic/eui/pull/628))
- Removed extraneous `global_styling/mixins/_forms.scss` file and importing the correct files in the `filter_group.scss` and `combo_box.scss` files. ([#609](https://github.com/elastic/eui/pull/609))
- Added `isInvalid` prop to `EuiComboBox` ([#631](https://github.com/elastic/eui/pull/631))
- Added support for rejecting user input by returning `false` from the `onCreateOption` prop of `EuiComboBox` ([#631](https://github.com/elastic/eui/pull/631))

**Bug fixes**

- Visual fix for the focus state of disabled `EuiButton` ([#603](https://github.com/elastic/eui/pull/603))
- `EuiSelect` can pass any node as a value rather than just a string ([#603](https://github.com/elastic/eui/pull/603))
- Fixed a typo in the flex TypeScript definition ([#629](https://github.com/elastic/eui/pull/629))
- Fixed `EuiComboBox` bug in which the options list wouldn't always match the width of the input ([#611](https://github.com/elastic/eui/pull/611))
- Fixed `EuiComboBox` bug in which opening the combo box when there's no scrollbar on the window would result in the list being positioned incorrectly ([#631](https://github.com/elastic/eui/pull/631))
- Fixed `EuiComboBox` bug in which clicking a pill's close button would close the list ([#631](https://github.com/elastic/eui/pull/631))
- Fixed `EuiComboBox` bug in which moving focus from one combo box to another would remove the `euiBody-hasPortalContent` class from the body. ([#631](https://github.com/elastic/eui/pull/631))

## [`0.0.37`](https://github.com/elastic/eui/tree/v0.0.37)

- Added `EuiComboBox` for selecting many options from a list of options ([#567](https://github.com/elastic/eui/pull/567))
- Added `EuiHighlight` for highlighting a substring within text ([#567](https://github.com/elastic/eui/pull/567))
- `calculatePopoverPosition` service now accepts a `positions` argument so you can specify which positions are acceptable ([#567](https://github.com/elastic/eui/pull/567))
- Added `closeButtonProps` prop to `EuiBadge`, `hollow` badge type, and support for arbitrary hex color ([#567](https://github.com/elastic/eui/pull/567))
- Added support for arbitrary hex color to `EuiIcon` ([#567](https://github.com/elastic/eui/pull/567))

**Breaking changes**

- Renamed `euiBody-hasToolTip` class to `euiBody-hasPortalContent` ([#567](https://github.com/elastic/eui/pull/567))

## [`0.0.36`](https://github.com/elastic/eui/tree/v0.0.36)

- Added support for range queries in `EuiSearchBar` (works for numeric and date values) ([#485](https://github.com/elastic/eui/pull/485))
- Added support for emitting a `EuiSearchBar` query to an Elasticsearch query string ([#598](https://github.com/elastic/eui/pull/598))
- Added support for expandable rows to `EuiBasicTable` ([#585](https://github.com/elastic/eui/pull/585))

**Bug fixes**

- Relaxed query syntax of `EuiSearchBar` to allow usage of hyphens without escaping ([#581](https://github.com/elastic/eui/pull/581))
- Fixed font-weight issue in K6 theme ([#596](https://github.com/elastic/eui/pull/596))

## [`0.0.35`](https://github.com/elastic/eui/tree/v0.0.35)

- Modified `EuiLink` and all buttons to support both href and onClick ([#554](https://github.com/elastic/eui/pull/554))
- Added `color` prop to `EuiIconTip` ([#580](https://github.com/elastic/eui/pull/580))

## [`0.0.34`](https://github.com/elastic/eui/tree/v0.0.34)

- Adjust `EuiCallOut` and dark theme warning coloring ([#563](https://github.com/elastic/eui/pull/563))
- Added a `buttonColor` prop to `EuiConfirmModal` ([#546](https://github.com/elastic/eui/pull/546))
- Added 'baseline' as option to `EuiFlexGroup`'s `alignItems` prop ([#546](https://github.com/elastic/eui/pull/546))

**Bug fixes**

- Fixed `EuiToolTip` bug which caused the tooltip to hide when moving the mouse around inside of the trigger element ([#557](https://github.com/elastic/eui/pull/557), [#564](https://github.com/elastic/eui/pull/564))
- Fixed a bug where `EuiButtonEmpty` would offer a white background on hover when it was disabled, even when there was no such background transition on hover when the buttons are not disabled ([#561](https://github.com/elastic/eui/pull/561))
- Fixed table cell bugs ([#565](https://github.com/elastic/eui/pull/565))
  - `EuiBasicTable` now supports explicitly setting `truncateText` and `textOnly` on column definitions, and supports passing through unrecognized props to the cell (e.g. `data-test-subj`).
  - Updated table cell CSS so that long single-word cell content will break and wrap mid-word.

## [`0.0.33`](https://github.com/elastic/eui/tree/v0.0.33)

- Added initial sorting option to `EuiInMemoryTable` ([#547](https://github.com/elastic/eui/pull/547))
- Horizontally scrolling `EuiTabs` ([#546](https://github.com/elastic/eui/pull/546))
- Remove padding from both sides of `EuiEmptyButton` ([#546](https://github.com/elastic/eui/pull/546))
- Added `disabled` prop to placeholder (ellipses) button in pagination ([#546](https://github.com/elastic/eui/pull/546))
- Converted `.euiHeader__notification` into `EuiHeaderNotification` ([#546](https://github.com/elastic/eui/pull/546))

**Bug fixes**

- `EuiConfirmModal` will now check for the presence of confirm and cancel buttons before trying to focus them ([#555](https://github.com/elastic/eui/pull/555))

## [`0.0.32`](https://github.com/elastic/eui/tree/v0.0.32)

- Updated `EuiDescriptionList` to accept nodes for the titles and descriptions ([#552](https://github.com/elastic/eui/pull/552))
- Added `stop` and `stopFilled` icons ([#543](https://github.com/elastic/eui/pull/543))

**Bug fixes**

- Fixed `EuiToolTip` smart positioning to prevent tooltip from being clipped by the window where possible ([#550](https://github.com/elastic/eui/pull/550))

## [`0.0.31`](https://github.com/elastic/eui/tree/v0.0.31)

- Made `<EuiProgress>` TypeScript types more specific ([#518](https://github.com/elastic/eui/pull/518))
- Removed `font-smoothing` from our reset css for better text legibility ([#539](https://github.com/elastic/eui/pull/539))

**Bug fixes**

- Made `EuiIconTip` screen reader accessible ([#534](https://github.com/elastic/eui/pull/534))
- Fixed a sorting issue in `EuiInMemoryTable` ([#453](https://github.com/elastic/eui/pull/453))
- Fixed checkbox click for `EuiCheckbox` and `EuiRadio` without a label ([#541](https://github.com/elastic/eui/pull/541))

## [`0.0.30`](https://github.com/elastic/eui/tree/v0.0.30)

- Add ability to force `EuiSideNav` items open by setting `item.forceOpen`. ([#515](https://github.com/elastic/eui/pull/515))

## [`0.0.29`](https://github.com/elastic/eui/tree/v0.0.29)

- Added `EuiIconTip` to make it easier to display icons with tooltips ([#528](https://github.com/elastic/eui/pull/528))
- Added `buttonRef` prop to `EuiButton`, `EuiButtonEmpty`, and `EuiButtonIcon` ([#529](https://github.com/elastic/eui/pull/529))

**Bug fixes**

- `EuiHealth` no longer stacks flex items on small screens ([#530](https://github.com/elastic/eui/pull/530))
- Fixed `EuiPageContent` centering within `EuiPage` issue ([#527](https://github.com/elastic/eui/pull/527))
- `EuiConfirmModal` will now correctly auto-focus on its confirm and cancel buttons ([#529](https://github.com/elastic/eui/pull/529))

## [`0.0.28`](https://github.com/elastic/eui/tree/v0.0.28)

- `EuiInMemoryTable` pass items to BasicTable when message is provided ([#517](https://github.com/elastic/eui/pull/517)).
- `EuiSearchBox` now passes unused props through to `EuiFieldSearch` ([#514](https://github.com/elastic/eui/pull/514))
- Change `EuiBasicTable` `noItemsMessage` and `EuiInMemoryTable` `message` propType to node
instead of just string ([#516](https://github.com/elastic/eui/pull/516))

## [`0.0.27`](https://github.com/elastic/eui/tree/v0.0.27)

- Don't propagate a null `onClick` on EuiPanels ([#473](https://github.com/elastic/eui/pull/473))
- Use 1.1px for the `EuiHorizontalRule` height, in order to work around strange Chrome height calculations ([#473](https://github.com/elastic/eui/pull/473))
- New icons for `logoGithub` and `logoSketch` ([#494](https://github.com/elastic/eui/pull/494))
- `EuiCard` now has an `href` and `isClickable` prop for better handling hover animations. ([#494](https://github.com/elastic/eui/pull/494))
- Added `calculateContrast` and `rgbToHex` to services ([#494](https://github.com/elastic/eui/pull/494))

**Bug fixes**

- `EuiModal` is now responsive on mobile screens ([#512](https://github.com/elastic/eui/pull/512))
- `EuiFlexGrid` now collapses down in mobile layouts properly. ([#515](https://github.com/elastic/eui/pull/515))
- Made `EuiCard` proptypes more permission by changing strings to nodes. ([#515](https://github.com/elastic/eui/pull/515))
- Fixed `responsive={false}` prop not working when flex groups were nested. ([#494](https://github.com/elastic/eui/pull/494))
- `EuiBadge` wrapping element changed from a `div` to `span` so it can be nested in text blocks ([#494](https://github.com/elastic/eui/pull/494))

## [`0.0.26`](https://github.com/elastic/eui/tree/v0.0.26)

**Bug fixes**

- `EuiSelect` do not set `defaultValue` property when `value` property is provided ([#504](https://github.com/elastic/eui/pull/504)).
- `EuiBottomBar` now uses `EuiPortal` to avoid z-index conflicts ([#487](https://github.com/elastic/eui/pull/487))
- Upped dark theme contrast on disabled buttons ([#487](https://github.com/elastic/eui/pull/487))

**Breaking changes**

- Removed `EuiTableOfRecords` ([#490](https://github.com/elastic/eui/pull/490))

## [`0.0.25`](https://github.com/elastic/eui/tree/v0.0.25)

- `EuiSearchBar` accepts `toolsLeft` and `toolsRight` props ([#458](https://github.com/elastic/eui/pull/458))
- Added `search.onChange` callback to `EuiInMemoryTable` ([#469](https://github.com/elastic/eui/pull/469))
- Added `initialPageSize` option to `EuiInMemoryTable` ([#477](https://github.com/elastic/eui/pull/477))
- Added design guidelines for button and toast usage ([#371](https://github.com/elastic/eui/pull/371))

**Breaking changes**

- Complete refactor of `EuiToolTip`. They now work. Only a breaking change if you were using them. ([#484](https://github.com/elastic/eui/pull/484))

## [`0.0.24`](https://github.com/elastic/eui/tree/v0.0.24)

- Removed hover and focus states from non-selectable `EuiSideNavItem`s ([#434](https://github.com/elastic/eui/pull/434))
- Added `Ast` and `Query` services ([#454](https://github.com/elastic/eui/pull/454))
- Added icons for Kibana query language ([#455](https://github.com/elastic/eui/pull/455))

**Bug fixes**

- Fix error stemming from `selected` prop on `EuiSelect` ([#436](https://github.com/elastic/eui/pull/436))

**Breaking changes**

- The `Random` service's `oneOf` method now only accepts an array ([#454](https://github.com/elastic/eui/pull/454))

## [`0.0.23`](https://github.com/elastic/eui/tree/v0.0.23)

- Added `EuiInMemoryTable`, which encapsulates sorting, searching, selection, and pagination state and logic ([#390](https://github.com/elastic/eui/pull/390))
- Added stack trace information to `EuiErrorBoundary` ([#428](https://github.com/elastic/eui/pull/428))
- Make full screen code block use the same font-size on the original code block. ([#447](https://github.com/elastic/eui/pull/447))

**Bug fixes**

- Fixed `EuiContextMenu` bug when using the keyboard to navigate up, which was caused by unnecessarily re-rendering the items, thus losing references to them ([#431](https://github.com/elastic/eui/pull/431))

## [`0.0.22`](https://github.com/elastic/eui/tree/v0.0.22)

- Added `EuiDelayHide` component. ([#412](https://github.com/elastic/eui/pull/412))
- Decreased overall size of checkbox, radio, and switches as well as better styles for the different states. ([#407](https://github.com/elastic/eui/pull/407))
- Added `EuiFilePicker` component for `input type="file"` needs. ([#402](https://github.com/elastic/eui/pedull/402))
- Added `isLoading` prop to `EuiButton` ([#427](https://github.com/elastic/eui/pull/427))
- Added icons: `eye`, `eyeClosed`, `grab`, `heatmap`, `vector` ([#427](https://github.com/elastic/eui/pull/427))
- Added `hasNoInitialSelection` option to `EuiSelect`. ([#422](https://github.com/elastic/eui/pull/422))

**Bug fixes**

- Fixed appearance of checked checkboxes and radios in IE ([#407](https://github.com/elastic/eui/pull/407))
- Fixed disabled vs enabled appearance of checked checkboxes and radios ([#407](https://github.com/elastic/eui/pull/407))
- Fixed disabled & checked state of switches ([#407](https://github.com/elastic/eui/pull/407))
- Fixed `EuiCard` content alignment when content is short. ([#415](https://github.com/elastic/eui/pull/415))
- Only apply the `$euiCodeBlockSelectedBackgroundColor` variable if it is a color ([#427](https://github.com/elastic/eui/pull/427))
- No margins for `<hr>` ([#427](https://github.com/elastic/eui/pull/427))
- Fixed `EuiButton` truncation ([#427](https://github.com/elastic/eui/pull/427))

**Breaking changes**

- Changed `EuiAccordion`’s method of `onToggleOpen` to `onToggle` ([#427](https://github.com/elastic/eui/pull/427))

## [`0.0.21`](https://github.com/elastic/eui/tree/v0.0.21)

- Logstash icon set. [#399](https://github.com/elastic/eui/pull/399)
- Added support for `disabled` options in `EuiSelect`. [#324](https://github.com/elastic/eui/pull/324)
- Badges can now accept onClicks and custom colors. They were changed stylistically to be bolder and smaller by default. ([#381](https://github.com/elastic/eui/pull/381))
- Added component to wrap blocks of substeps `EuiSubSteps` in a shaded container. ([#375](https://github.com/elastic/eui/pull/375))
- Added horizontal steps component ([#375](https://github.com/elastic/eui/pull/375))
- Changed look and feel of pagination. Added `compressed` prop for smaller footprint pagination. ([#380](https://github.com/elastic/eui/pull/380))
- Added `EuiBasicTable` as an opinionated, high level component for constructing tables. Its addition deprecates `EuiTableOfRecords` which is still available, but now marked for removal. ([#377](https://github.com/elastic/eui/pull/377))
- Added styles for `readOnly` states of form controls. ([#391](https://github.com/elastic/eui/pull/391))
- Added importAction and exportAction icons ([#394](https://github.com/elastic/eui/pull/394))
- Added `EuiCard` for UI patterns that need an icon/image, title and description with some sort of action. ([#380](https://github.com/elastic/eui/pull/380))
- Added TypeScript definitions for the `EuiHealth` component. ([#403](https://github.com/elastic/eui/pull/403))
- Added `SearchBar` component - introduces a simple yet rich query language to search for objects + search box and filter controls to construct/manipulate it. ([#379](https://github.com/elastic/eui/pull/379))

**Bug fixes**

- Tables now default to `table-layout: fixed` to avoid some collapsing cell problems. [#398](https://github.com/elastic/eui/pull/398)
- Wrap long lines of text within the body of `EuiToast` instead of letting text overflow ([#392](https://github.com/elastic/eui/pull/392))
- Fixed dark theme coloring of SubSteps ([#396](https://github.com/elastic/eui/pull/396))
- Reorder selectors to fix fixed progress bar in Firefox ([#404](https://github.com/elastic/eui/pull/404))

## [`0.0.20`](https://github.com/elastic/eui/tree/v0.0.20)

- Renamed class from `euiFlexGroup--alignItemsStart` to `euiFlexGroup--alignItemsFlexStart` ([#378](https://github.com/elastic/eui/pull/378))

## [`0.0.19`](https://github.com/elastic/eui/tree/v0.0.19)

- `EuiGlobalToastList` now prevents toasts from disappearing while the user's mouse is over the list. Added `timer/Timer` service. ([#370](https://github.com/elastic/eui/pull/370))

**Bug fixes**

- **Note: This is deprecated in 0.0.21 and removed in 0.0.26.** `EuiTableOfRecords` selection bugs ([#365](https://github.com/elastic/eui/pull/365))
  - Deleting selected items now resets the select all checkbox to an unchecked state
  - The select all checkbox only becomes checked when all selectable rows are checked, not just some of them

**Breaking changes**

- Changed `EuiGlobalToastList` to be responsible for instantiating toasts, tracking their lifetimes, and dismissing them. It now accepts `toasts`, `dismissToast`, and `toastLifeTimeMs` props. It no longer accepts `children`. ([#370](https://github.com/elastic/eui/pull/370))

## [`0.0.18`](https://github.com/elastic/eui/tree/v0.0.18)

**Bug fixes**

- Fixed `EuiCodeEditor` bug in which hitting ESCAPE to close the autocompletion suggestions menu would also exit editing mode. ([#363](https://github.com/elastic/eui/pull/363))

## [`0.0.17`](https://github.com/elastic/eui/tree/v0.0.17)

**Bug fixes**

- Downgraded `lodash` version to `3.10.0` to align it with Kibana. ([#359](https://github.com/elastic/eui/pull/359))

## [`0.0.16`](https://github.com/elastic/eui/tree/v0.0.16)

- `EuiRadio` now supports the `input` tag's `name` attribute. `EuiRadioGroup` accepts a `name` prop that will propagate to its `EuiRadio`s. ([#348](https://github.com/elastic/eui/pull/348))
- Added Machine Learning create jobs icon set. ([#338](https://github.com/elastic/eui/pull/338))
- **Note: This is deprecated in 0.0.21 and removed in 0.0.26.** Added `EuiTableOfRecords`, a higher level table component to take away all your table listings frustrations. ([#250](https://github.com/elastic/eui/pull/250))

**Bug fixes**

- Added `react-color` as a dependency (was previously a devDependency) ([#354](https://github.com/elastic/eui/pull/354))
- Stop propagation and prevent default when closing components. Otherwise the same Escape keypress could close the parent component(s) as well as the one you intend to close. ([#344](https://github.com/elastic/eui/pull/344))

## [`0.0.15`](https://github.com/elastic/eui/tree/v0.0.15)

- Added `EuiColorPicker`. ([#328](https://github.com/elastic/eui/pull/328))
- `EuiCodeBlock` now only shows fullscreen icons if `overflowHeight` prop is set. Also forces large fonts and padding while expanded. ([#325](https://github.com/elastic/eui/pull/325))
- Exported `VISUALIZATION_COLORS` from services ([#329](https://github.com/elastic/eui/pull/329))
- Added typescript definitions for `EuiFormRow`, `EuiRadioGroup`, `EuiSwitch`, `EuiLoadingSpinner`, `EuiLoadingChart` and `EuiProgress`. ([#326](https://github.com/elastic/eui/pull/326))
- Added `checkHrefAndOnClick` and `getSecureRelForTarget` to services.

**Breaking changes**

- `EuiCodeBlock` now only shows fullscreen icons if `overflowHeight` prop is set. Also forces large fonts and padding while expanded. ([#325](https://github.com/elastic/eui/pull/325))
- React ^16.2 is now a peer dependency ([#264](https://github.com/elastic/eui/pull/264))
- `EuiProgress` no longer accepts the `indeterminate` property, which never had any effect. ([#326](https://github.com/elastic/eui/pull/326))

**Bug fixes**

- Fix TypeScript definitions such that optional and readonly properties survive being passed through `Omit` ([#322](https://github.com/elastic/eui/pull/322))

## [`0.0.14`](https://github.com/elastic/eui/tree/v0.0.14)

- Added `isColorDark` color util ([#311](https://github.com/elastic/eui/pull/311))
- EuiButton, EuiButtonEmpty and EuiButtonIcon can now take an `href` ([#316](https://github.com/elastic/eui/pull/316))
- In `EuiSideNav`, allow a callback to be passed that renders the individual items in the navigation. This makes interoperability with e.g. `react-router` easier. ([#310](https://github.com/elastic/eui/pull/310))
- Add new icon types to `EuiIcon` TypeScript definitions ([#323](https://github.com/elastic/eui/pull/323)).

**Bug fixes**

- Set `EuiFlexGroup` to `flex-grow: 1` to be more friendly with IE11 ([#315](https://github.com/elastic/eui/pull/315))

## [`0.0.13`](https://github.com/elastic/eui/tree/v0.0.13)

- Added index management icons. ([#307](https://github.com/elastic/eui/pull/307))

**Breaking changes**

- Reverted test helper for async functions that throw exceptions. See PR for details on how this can be handled in Jest 22. ([#306](https://github.com/elastic/eui/pull/306))

**Bug fixes**

- Adjust toast z-index to show over modals ([#296](https://github.com/elastic/eui/pull/296))
- Fix nested `EuiFlexItem` collapse issue in IE ([#308](https://github.com/elastic/eui/pull/308))

## [`0.0.12`](https://github.com/elastic/eui/tree/v0.0.12)

- Minor style-only changes to `EuiPagination`, button reset, `EuiTableHeaderCell`, and `EuiCodeBlock`. ([#298](https://github.com/elastic/eui/pull/298))
- All NPM dependencies now use ^ to install the latest minor version.
- Added Apache, Nginx, MySQL logos ([#270](https://github.com/elastic/eui/pull/270))
- Added small version of `EuiCallOut` ([#269](https://github.com/elastic/eui/pull/269))
- Added first batch of TypeScript type definitions for components and services ([#252](https://github.com/elastic/eui/pull/252))
- Added button for expanding `EuiCodeBlock` instances to be full-screen. ([#259](https://github.com/elastic/eui/pull/259))
- Add test helper for async functions that throw exceptions ([#301](https://github.com/elastic/eui/pull/301))

**Bug fixes**

- Removed padding on `EuiPage` mobile breakpoint. ([#282](https://github.com/elastic/eui/pull/282))
- Fixed some `EuiIcon` `type`s not setting their `viewBox` attribute, which caused them to not honor the `size` properly. ([#277](https://github.com/elastic/eui/pull/277))
- Fixed `EuiContextMenu` to pass the `event` argument to a `EuiContextMenuItem`'s `onClick` handler even when a panel is defined. ([#265](https://github.com/elastic/eui/pull/265))

**Breaking changes**

- Removed `color` prop from `EuiCodeBlock`. This component's highlighting now matches whichever theme is currently active. See PR for details on SCSS breaking changes. ([#259](https://github.com/elastic/eui/pull/259))

## [`0.0.11`](https://github.com/elastic/eui/tree/v0.0.11)

- Added `EuiImage` component to allow for image sizing and zooms. ([#262](https://github.com/elastic/eui/pull/262))
- Updated `EuiOverlayMask` to append `<div>` to body. ([#254](https://github.com/elastic/eui/pull/254))

**Bug fixes**

- Disabled tab styling. ([#258](https://github.com/elastic/eui/pull/258))
- Proper className for flexGroup alignItems prop. ([#257](https://github.com/elastic/eui/pull/257))
- Clicking the downArrow icon in `EuiSelect` now triggers selection. ([#255](https://github.com/elastic/eui/pull/255))
- Fixed `euiFormRow` id's from being the same as the containing input and label. ([#251](https://github.com/elastic/eui/pull/251))

**Breaking changes**

- `{rest}` prop attachment moved from wrapping div to the input on checkboxes and switches. ([#246](https://github.com/elastic/eui/pull/246))

## [`0.0.10`](https://github.com/elastic/eui/tree/v0.0.10)

- Updated `euiPopover` to propagate `panelPaddingSize` padding values to content only (title does inherit horizontal values) via CSS. ([#229](https://github.com/elastic/eui/pull/229))
- Updated `EuiErrorBoundary` to preserve newlines in error. ([#238](https://github.com/elastic/eui/pull/238))
- Added more icons and fixed a few for dark mode ([#228](https://github.com/elastic/eui/pull/228))
- Added `EuiFlyout` component. ([#227](https://github.com/elastic/eui/pull/227))

**Breaking changes**

- Renamed `EuiModalOverlay` to `EuiOverlayMask`. ([#227](https://github.com/elastic/eui/pull/227))

**Bug fixes**

- Fixed bug in `Pager` service which occurred when there were no items. ([#237](https://github.com/elastic/eui/pull/237))
- Added `isPageable` method to `Pager` service and set first and last page index to -1 when there are no pages. ([#242](https://github.com/elastic/eui/pull/242))

## [`0.0.9`](https://github.com/elastic/eui/tree/v0.0.9)

**Breaking changes**

- Renamed `euiFlexGroup--alignItemsEnd` class to `euiFlexGroup--alignItemsFlexEnd`.
- Remove support for `primary` color from `EuiTextColor` because it looked too much like a link.

**Bug fixes**

- Give `EuiFormErrorText` and `EuiFormHelpText` proper line-height. ([#234](https://github.com/elastic/eui/pull/234))

## [`0.0.8`](https://github.com/elastic/eui/tree/v0.0.8)

**Bug fixes**

- Fix button vertical alignment. ([#232](https://github.com/elastic/eui/pull/232))

## [`0.0.7`](https://github.com/elastic/eui/tree/v0.0.7)

- Added `EuiSteps` component ([#202](https://github.com/elastic/eui/pull/202), [#208](https://github.com/elastic/eui/pull/208))

**Breaking changes**

- Test helpers now published at `@elastic/eui/lib/test`

**Bug fixes**

- Case sensitive file name fix for Kibana dark theme. ([#216](https://github.com/elastic/eui/pull/216))

## [`0.0.6`](https://github.com/elastic/eui/tree/v0.0.6)

- `justify` prop of `EuiFlexGroup` now accepts `spaceEvenly` ([#205](https://github.com/elastic/eui/pull/205))
- Increased size of `<EuiTitle size="s">` so that it's distinguishable as a title ([#204](https://github.com/elastic/eui/pull/204))

## [`0.0.5`](https://github.com/elastic/eui/tree/v0.0.5)

**Bug fixes**

- Fixed import paths for `EuiTable`, `EuiHealth`, and `EuiPopover` which prevented dependents of EUI from being able to compile when importing components from the `lib` directory ([#203](https://github.com/elastic/eui/pull/203))

## [`0.0.4`](https://github.com/elastic/eui/tree/v0.0.4)

- Added `EuiHealth` components for status checks ([#158](https://github.com/elastic/eui/pull/158))
- Cleaned up styling for checkboxes, switches, and radios ([#158](https://github.com/elastic/eui/pull/158))
- Form `disabled` states are now more consistent ([#158](https://github.com/elastic/eui/pull/158))
- Page and title padding adjusted to be more compact ([#158](https://github.com/elastic/eui/pull/158))
- Table spacing is now smaller ([#158](https://github.com/elastic/eui/pull/158))
- Dark theme forms now have better contrast with their borders ([#158](https://github.com/elastic/eui/pull/158))
- Added icons to match Kibana's app directory ([#162](https://github.com/elastic/eui/pull/162))
- Converted icons from SVG to React component during the build and stop using sprites ([#160](https://github.com/elastic/eui/pull/160))
- Added `isReadOnly`, `setOptions`, and `cursorStart` props to `EuiCodeEditor` ([#169](https://github.com/elastic/eui/pull/169))
- Added `wrap` prop to `EuiFlexGroup` ([#170](https://github.com/elastic/eui/pull/170))
- Added `scope` prop to `EuiTableHeaderCell` and `EuiTableHeaderCellCheckbox` ([#171](https://github.com/elastic/eui/pull/171))
- Added `disabled` prop to `EuiContextMenuItem` ([#172](https://github.com/elastic/eui/pull/172))
- Added `EuiTablePagination` component and `Pager` service ([#178](https://github.com/elastic/eui/pull/178))
- **Note: This is broken until 0.0.25.** Added `EuiTooltip` component ([#174](https://github.com/elastic/eui/pull/174), [#193](https://github.com/elastic/eui/pull/193))
- Added a bold weight of 700 and apply it to `<strong>` elements by default ([#193](https://github.com/elastic/eui/pull/193))
- Icon size prop now accepts `s`. Adjusted coloring of sidenav arrows ([#178](https://github.com/elastic/eui/pull/197))
- Added `EuiErrorBoundary` ([#198](https://github.com/elastic/eui/pull/198))
- Exported `test` module, which includes `findTestSubject`, `startThrowingReactWarnings`, `stopThrowingReactWarnings`, `requiredProps`, and `takeMountedSnapshot` helpers ([#198](https://github.com/elastic/eui/pull/198))
- Added a more systematic way to add themes; includes a new K6 theme for Kibana. ([#191](https://github.com/elastic/eui/pull/191))

**Bug fixes**

- Fixed bug where screen-reader styles weren't being imported ([#103](https://github.com/elastic/eui/pull/103))
- Fixed a bug where `<progress>` wasn't being rendered under `block` display ([#166](https://github.com/elastic/eui/pull/166))
- Fixed a bug that caused `EuiPageSideBar` width to change when the width of its content changed ([#181](https://github.com/elastic/eui/pull/181))

**Breaking changes**

- Fixed a bug where table cell classes were being applied twice ([#167](https://github.com/elastic/eui/pull/167))
- React ^16.0 is now a peer dependency ([#198](https://github.com/elastic/eui/pull/198))

## [`0.0.3`](https://github.com/elastic/eui/tree/v0.0.3)

- `EuiFlexItem` now accepts integers between 1 and 10 for the `grow` prop. ([#144](https://github.com/elastic/eui/pull/144))
- `EuiFlexItem` and `EuiFlexGrow` now accept a `component` prop which you can set to `span` or `div` (default). ([#141](https://github.com/elastic/eui/pull/141))
- Added `isLoading` prop to form inputs to allow for a loading state ([#150](https://github.com/elastic/eui/pull/150))

**Breaking changes**

- `EuiSideNav` now accepts a tree data structure via the `items` prop ([#141](https://github.com/elastic/eui/pull/141))
- `EuiSideNavGroup`, `EuiSideNavItem`, and `EuiSideNavTitle` have been removed from the public API ([#141](https://github.com/elastic/eui/pull/141))

## [`0.0.2`](https://github.com/elastic/eui/tree/v0.0.2)

- Changed the hover states of `EuiButtonEmpty` to look more like links ([#135](https://github.com/elastic/eui/pull/135))
- `EuiCode` now wraps `EuiCodeBlock`, so it can do everything `EuiCodeBlock` could, but inline ([#138](https://github.com/elastic/eui/pull/138))
- Added `transparentBackground` prop to `EuiCodeBlock` ([#138](https://github.com/elastic/eui/pull/138))
- `EuiCodeBlock` now uses the `light` theme by default ([#138](https://github.com/elastic/eui/pull/138))
- `EuiFormRow` generates its own unique `id` prop if none is provided ([#130](https://github.com/elastic/eui/pull/130))
- `EuiFormRow` associates help text and errors with the field element via ARIA attributes ([#130](https://github.com/elastic/eui/pull/130))

## [`0.0.1`](https://github.com/elastic/eui/tree/v0.0.1) Initial Release

- Initial public release<|MERGE_RESOLUTION|>--- conflicted
+++ resolved
@@ -2,11 +2,8 @@
 
 - Adjusted the shadow in `EuiComment` ([#4321](https://github.com/elastic/eui/pull/4321))
 - Added `success` and `warning` colors to `EuiButtonEmpty` ([#4325](https://github.com/elastic/eui/pull/4325))
-<<<<<<< HEAD
 - Added a sorting indicator on the `EuiDataGridColumn` which indicates the sorting direction and is being displayed only when the column is sorted ([#4343](https://github.com/elastic/eui/pull/4343))
-=======
 - Added `disabled` and `loading` `status` to `EuiStep` ([#4338](https://github.com/elastic/eui/pull/4338))
->>>>>>> 41232237
 
 **Bug fixes**
 
