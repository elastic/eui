/*
 * Copyright Elasticsearch B.V. and/or licensed to Elasticsearch B.V. under one
 * or more contributor license agreements. Licensed under the Elastic License
 * 2.0 and the Server Side Public License, v 1; you may not use this file except
 * in compliance with, at your election, the Elastic License 2.0 or the Server
 * Side Public License, v 1.
 */

import React, { JSXElementConstructor, useMemo, useCallback } from 'react';
import {
  EuiDataGridColumn,
  EuiDataGridColumnCellAction,
  EuiDataGridColumnCellActionProps,
} from '../data_grid_types';

import { EuiI18n } from '../../i18n';
import { EuiButtonIcon, EuiButtonIconProps } from '../../button/button_icon';
import { EuiButtonEmpty, EuiButtonEmptyProps } from '../../button/button_empty';
import { EuiFlexGroup, EuiFlexItem } from '../../flex';
import { EuiPopoverFooter } from '../../popover';

export const EuiDataGridCellActions = ({
  onExpandClick,
  column,
  rowIndex,
  colIndex,
}: {
  onExpandClick: () => void;
  column?: EuiDataGridColumn;
  rowIndex: number;
  colIndex: number;
}) => {
  // Note: The cell expand button/expansion popover is *always* rendered if
  // column.cellActions is present (regardless of column.isExpandable).
  // This is because cell actions are not otherwise accessible to keyboard
  // or screen reader users
  const expandButton = (
    <EuiI18n
      key={'expand'}
      token="euiDataGridCellActions.expandButtonTitle"
      default="Click or hit enter to interact with cell content"
    >
      {(expandButtonTitle: string) => (
        <EuiButtonIcon
          display="fill"
          className="euiDataGridRowCell__actionButtonIcon"
          data-test-subj="euiDataGridCellExpandButton"
          color="primary"
          iconSize="s"
          iconType="expandMini"
          aria-hidden
          onClick={onExpandClick}
          title={expandButtonTitle}
        />
      )}
    </EuiI18n>
  );

  const additionalButtons = useMemo(() => {
    if (!column || !Array.isArray(column?.cellActions)) return [];

    const ButtonComponent = (props: EuiButtonIconProps) => (
      <EuiButtonIcon
        {...props}
        aria-hidden
        className="euiDataGridRowCell__actionButtonIcon"
        iconSize="s"
      />
    );
<<<<<<< HEAD
    return column && Array.isArray(column.cellActions)
      ? column.cellActions.map(
          (Action: EuiDataGridColumnCellAction, idx: number) => {
            // React is more permissible than the TS types indicate
            const ActionButtonElement = Action as JSXElementConstructor<
              EuiDataGridColumnCellActionProps
            >;
            return (
              <ActionButtonElement
                key={idx}
                rowIndex={rowIndex}
                colIndex={colIndex}
                columnId={column.id}
                Component={ButtonComponent}
                isExpanded={false}
              />
            );
          }
        )
      : [];
  }, [column, colIndex, rowIndex]);
=======

    const [visibleCellActions] = getVisibleCellActions(
      column?.cellActions,
      column?.visibleCellActions
    );
    return visibleCellActions.map(
      (Action: EuiDataGridColumnCellAction, idx: number) => {
        // React is more permissible than the TS types indicate
        const ActionButtonElement = Action as JSXElementConstructor<
          EuiDataGridColumnCellActionProps
        >;
        return (
          <ActionButtonElement
            key={idx}
            rowIndex={rowIndex}
            colIndex={colIndex}
            columnId={column.id}
            Component={ButtonComponent}
            isExpanded={false}
            closePopover={closePopover}
          />
        );
      }
    );
  }, [column, colIndex, rowIndex, closePopover]);
>>>>>>> 5de971c9

  return (
    <div className="euiDataGridRowCell__expandActions">
      {[...additionalButtons, expandButton]}
    </div>
  );
};

export const EuiDataGridCellPopoverActions = ({
  rowIndex,
  colIndex,
  column,
}: {
  column?: EuiDataGridColumn;
  colIndex: number;
  rowIndex: number;
}) => {
  const [primaryActions, secondaryActions] = getVisibleCellActions(
    column?.cellActions,
    column?.visibleCellActions
  );

  const renderActions = useCallback(
    (Action: EuiDataGridColumnCellAction, idx: number) => {
      const ActionButtonElement = Action as JSXElementConstructor<
        EuiDataGridColumnCellActionProps
      >;
      return (
        <EuiFlexItem key={idx}>
          <div>
            <ActionButtonElement
              rowIndex={rowIndex}
              colIndex={colIndex}
              columnId={column!.id}
              Component={(props: EuiButtonEmptyProps) => (
                <EuiButtonEmpty {...props} size="s" />
              )}
              isExpanded={true}
            />
          </div>
        </EuiFlexItem>
      );
    },
    [column, colIndex, rowIndex]
  );

  return (
    <>
      {primaryActions.length > 0 && (
        <EuiPopoverFooter>
          <EuiFlexGroup gutterSize="s" responsive={false} wrap>
            {primaryActions.map(renderActions)}
          </EuiFlexGroup>
        </EuiPopoverFooter>
      )}
      {secondaryActions.length > 0 && (
        <EuiPopoverFooter>
          <EuiFlexGroup
            gutterSize="s"
            direction="column"
            alignItems="flexStart"
          >
            {secondaryActions.map(renderActions)}
          </EuiFlexGroup>
        </EuiPopoverFooter>
      )}
    </>
  );
};

// Util helper to separate primary actions (columns.visibleCellActions, defaults to 2)
// and secondary actions (all remaning actions)
const getVisibleCellActions = (
  cellActions?: EuiDataGridColumnCellAction[],
  visibleCellActions = 2
): [EuiDataGridColumnCellAction[], EuiDataGridColumnCellAction[]] => {
  if (!cellActions) return [[], []];
  if (cellActions.length <= visibleCellActions) return [cellActions, []];

  const primaryCellActions = cellActions.slice(0, visibleCellActions);
  const remainingCellActions = cellActions.slice(visibleCellActions);

  return [primaryCellActions, remainingCellActions];
};<|MERGE_RESOLUTION|>--- conflicted
+++ resolved
@@ -67,30 +67,6 @@
         iconSize="s"
       />
     );
-<<<<<<< HEAD
-    return column && Array.isArray(column.cellActions)
-      ? column.cellActions.map(
-          (Action: EuiDataGridColumnCellAction, idx: number) => {
-            // React is more permissible than the TS types indicate
-            const ActionButtonElement = Action as JSXElementConstructor<
-              EuiDataGridColumnCellActionProps
-            >;
-            return (
-              <ActionButtonElement
-                key={idx}
-                rowIndex={rowIndex}
-                colIndex={colIndex}
-                columnId={column.id}
-                Component={ButtonComponent}
-                isExpanded={false}
-              />
-            );
-          }
-        )
-      : [];
-  }, [column, colIndex, rowIndex]);
-=======
-
     const [visibleCellActions] = getVisibleCellActions(
       column?.cellActions,
       column?.visibleCellActions
@@ -109,13 +85,11 @@
             columnId={column.id}
             Component={ButtonComponent}
             isExpanded={false}
-            closePopover={closePopover}
           />
         );
       }
     );
-  }, [column, colIndex, rowIndex, closePopover]);
->>>>>>> 5de971c9
+  }, [column, colIndex, rowIndex]);
 
   return (
     <div className="euiDataGridRowCell__expandActions">
