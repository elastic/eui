/*
 * Copyright Elasticsearch B.V. and/or licensed to Elasticsearch B.V. under one
 * or more contributor license agreements. Licensed under the Elastic License
 * 2.0 and the Server Side Public License, v 1; you may not use this file except
 * in compliance with, at your election, the Elastic License 2.0 or the Server
 * Side Public License, v 1.
 */

export * from './reset/global_styles';
<<<<<<< HEAD
export * from './mixins/_typography';
export * from './variables/_typography';
=======
export * from './variables/_shadow';
export * from './mixins';
>>>>>>> e01a8ebc
<|MERGE_RESOLUTION|>--- conflicted
+++ resolved
@@ -7,10 +7,6 @@
  */
 
 export * from './reset/global_styles';
-<<<<<<< HEAD
-export * from './mixins/_typography';
 export * from './variables/_typography';
-=======
 export * from './variables/_shadow';
-export * from './mixins';
->>>>>>> e01a8ebc
+export * from './mixins';