--- conflicted
+++ resolved
@@ -82,14 +82,10 @@
             }
           }
 
-<<<<<<< HEAD
-          const result = comparator(aValue, bValue, column.direction, {aIndex: a.index, bIndex: b.index});
-=======
           const result = comparator(aValue, bValue, column.direction, {
             aIndex: a.index,
             bIndex: b.index,
           });
->>>>>>> 72231f5f
           // only return if the columns are unequal, otherwise allow the next sort-by column to run
           if (result !== 0) return result;
         }
