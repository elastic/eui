// Jest Snapshot v1, https://goo.gl/fbAQLP

<<<<<<< HEAD
exports[`EuiModal is rendered 1`] = `
Array [
=======
exports[`EuiModal renders 1`] = `
<body>
>>>>>>> bdea7105
  <div
    aria-hidden="true"
    data-aria-hidden="true"
  />
  <div
    class="euiOverlayMask emotion-euiOverlayMask-aboveHeader"
    data-euiportal="true"
    data-relative-to-header="above"
  >
    <div
<<<<<<< HEAD
      aria-label="aria-label"
      class="euiModal testClass1 testClass2 emotion-euiModal-maxWidthDefault"
      data-test-subj="test subject string"
=======
      aria-hidden="true"
      data-aria-hidden="true"
      data-focus-guard="true"
      style="width: 1px; height: 0px; padding: 0px; overflow: hidden; position: fixed; top: 1px; left: 1px;"
>>>>>>> bdea7105
      tabindex="0"
    />
    <div
      aria-hidden="true"
      data-aria-hidden="true"
      data-focus-guard="true"
      style="width: 1px; height: 0px; padding: 0px; overflow: hidden; position: fixed; top: 1px; left: 1px;"
      tabindex="1"
    />
    <div
      data-focus-lock-disabled="false"
    >
<<<<<<< HEAD
      <button
        aria-label="Closes this modal window"
        class="euiButtonIcon euiButtonIcon--xSmall euiModal__closeIcon emotion-euiButtonIcon-empty-text-hoverStyles-euiModal__closeIcon"
        type="button"
=======
      <div
        aria-label="aria-label"
        class="euiModal euiModal--maxWidth-default testClass1 testClass2"
        data-test-subj="test subject string"
        tabindex="0"
>>>>>>> bdea7105
      >
        <button
          aria-label="Closes this modal window"
          class="euiButtonIcon euiButtonIcon--xSmall euiModal__closeIcon emotion-euiButtonIcon-empty-text-hoverStyles"
          type="button"
        >
          <span
            aria-hidden="true"
            class="euiButtonIcon__icon"
            color="inherit"
            data-euiicon-type="cross"
          />
        </button>
        children
      </div>
    </div>
    <div
      aria-hidden="true"
      data-aria-hidden="true"
      data-focus-guard="true"
      style="width: 1px; height: 0px; padding: 0px; overflow: hidden; position: fixed; top: 1px; left: 1px;"
      tabindex="0"
    />
  </div>
</body>
`;<|MERGE_RESOLUTION|>--- conflicted
+++ resolved
@@ -1,12 +1,7 @@
 // Jest Snapshot v1, https://goo.gl/fbAQLP
 
-<<<<<<< HEAD
-exports[`EuiModal is rendered 1`] = `
-Array [
-=======
 exports[`EuiModal renders 1`] = `
 <body>
->>>>>>> bdea7105
   <div
     aria-hidden="true"
     data-aria-hidden="true"
@@ -17,16 +12,10 @@
     data-relative-to-header="above"
   >
     <div
-<<<<<<< HEAD
-      aria-label="aria-label"
-      class="euiModal testClass1 testClass2 emotion-euiModal-maxWidthDefault"
-      data-test-subj="test subject string"
-=======
       aria-hidden="true"
       data-aria-hidden="true"
       data-focus-guard="true"
       style="width: 1px; height: 0px; padding: 0px; overflow: hidden; position: fixed; top: 1px; left: 1px;"
->>>>>>> bdea7105
       tabindex="0"
     />
     <div
@@ -39,22 +28,15 @@
     <div
       data-focus-lock-disabled="false"
     >
-<<<<<<< HEAD
-      <button
-        aria-label="Closes this modal window"
-        class="euiButtonIcon euiButtonIcon--xSmall euiModal__closeIcon emotion-euiButtonIcon-empty-text-hoverStyles-euiModal__closeIcon"
-        type="button"
-=======
       <div
         aria-label="aria-label"
-        class="euiModal euiModal--maxWidth-default testClass1 testClass2"
+        class="euiModal testClass1 testClass2 emotion-euiModal-maxWidthDefault"
         data-test-subj="test subject string"
         tabindex="0"
->>>>>>> bdea7105
       >
         <button
           aria-label="Closes this modal window"
-          class="euiButtonIcon euiButtonIcon--xSmall euiModal__closeIcon emotion-euiButtonIcon-empty-text-hoverStyles"
+          class="euiButtonIcon euiButtonIcon--xSmall euiModal__closeIcon emotion-euiButtonIcon-empty-text-hoverStyles-euiModal__closeIcon"
           type="button"
         >
           <span
