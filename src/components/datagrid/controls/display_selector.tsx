/*
 * Copyright Elasticsearch B.V. and/or licensed to Elasticsearch B.V. under one
 * or more contributor license agreements. Licensed under the Elastic License
 * 2.0 and the Server Side Public License, v 1; you may not use this file except
 * in compliance with, at your election, the Elastic License 2.0 or the Server
 * Side Public License, v 1.
 */

import React, { ReactNode, useState, useMemo, useCallback } from 'react';

import { useUpdateEffect } from '../../../services';
import { EuiI18n, useEuiI18n } from '../../i18n';
import { EuiPopover, EuiPopoverFooter } from '../../popover';
import { EuiButtonIcon, EuiButtonGroup, EuiButtonEmpty } from '../../button';
import { EuiFormRow, EuiRange } from '../../form';
import { EuiToolTip } from '../../tool_tip';

import {
  EuiDataGridToolBarVisibilityOptions,
  EuiDataGridStyle,
  EuiDataGridRowHeightsOptions,
} from '../data_grid_types';
import { getNestedObjectOptions } from './data_grid_toolbar';

export const startingStyles: EuiDataGridStyle = {
  cellPadding: 'm',
  fontSize: 'm',
  border: 'all',
  stripes: false,
  rowHover: 'highlight',
  header: 'shade',
  footer: 'overline',
  stickyFooter: true,
};

// These are the available options. They power the gridDensity hook and also the options in the render
const densityOptions: string[] = ['compact', 'normal', 'expanded'];
const densityStyles: { [key: string]: Partial<EuiDataGridStyle> } = {
  expanded: {
    fontSize: 'l',
    cellPadding: 'l',
  },
  normal: {
    fontSize: 'm',
    cellPadding: 'm',
  },
  compact: {
    fontSize: 's',
    cellPadding: 's',
  },
};
const convertGridStylesToSelection = (gridStyles: EuiDataGridStyle) => {
  if (gridStyles?.fontSize === 's' && gridStyles?.cellPadding === 's')
    return 'compact';
  if (gridStyles?.fontSize === 'm' && gridStyles?.cellPadding === 'm')
    return 'normal';
  if (gridStyles?.fontSize === 'l' && gridStyles?.cellPadding === 'l')
    return 'expanded';
  return '';
};

// Used to correctly format the icon name for the grid density icon
const capitalizeDensityString = (s: string) => s[0].toUpperCase() + s.slice(1);

// Row height options and utilities
const rowHeightButtonOptions: string[] = ['undefined', 'auto', 'lineCount'];
const convertRowHeightsOptionsToSelection = (
  rowHeightsOptions?: EuiDataGridRowHeightsOptions
) => {
  if (rowHeightsOptions) {
    const { defaultHeight } = rowHeightsOptions;

    if (defaultHeight === 'auto') {
      return rowHeightButtonOptions[1];
    }
    if (typeof defaultHeight === 'object' && defaultHeight?.lineCount) {
      return rowHeightButtonOptions[2];
    }
    if (
      typeof defaultHeight === 'number' ||
      (typeof defaultHeight === 'object' && defaultHeight.height)
    ) {
      return '';
    }
  }
  return rowHeightButtonOptions[0];
};

export const useDataGridDisplaySelector = (
  showDisplaySelector: EuiDataGridToolBarVisibilityOptions['showDisplaySelector'],
  initialStyles: EuiDataGridStyle,
  initialRowHeightsOptions?: EuiDataGridRowHeightsOptions
): [ReactNode, EuiDataGridStyle, EuiDataGridRowHeightsOptions] => {
  const [isOpen, setIsOpen] = useState(false);

  const showDensityControls = getNestedObjectOptions(
    showDisplaySelector,
    'allowDensity'
  );

  const showRowHeightControls = getNestedObjectOptions(
    showDisplaySelector,
    'allowRowHeight'
  );

  // Get initial state (also used when resetting)
  const initialDensity = useMemo(
    () => convertGridStylesToSelection(initialStyles),
    [initialStyles]
  );
  const initialRowHeight = useMemo(
    () => convertRowHeightsOptionsToSelection(initialRowHeightsOptions),
    [initialRowHeightsOptions]
  );
  const initialLineCount = useMemo(
    // @ts-ignore - optional chaining operator handles types & cases that aren't lineCount
    () => initialRowHeightsOptions?.defaultHeight?.lineCount || 2,
    [initialRowHeightsOptions?.defaultHeight]
  );

  // Track styles specified by the user at run time
  const [userGridStyles, setUserGridStyles] = useState({});
  const [userRowHeightsOptions, setUserRowHeightsOptions] = useState({});

  // Density state
  const [gridDensity, _setGridDensity] = useState(initialDensity);
  const setGridDensity = (density: string) => {
    _setGridDensity(density);
    setUserGridStyles(densityStyles[density]);
  };

  // Row height state
  const [lineCount, setLineCount] = useState(initialLineCount);
  const [rowHeightSelection, setRowHeightSelection] = useState(
    initialRowHeight
  );
  const setRowHeight = useCallback(
    (option: string) => {
      const rowHeightsOptions: EuiDataGridRowHeightsOptions = {
        rowHeights: {}, // Unset all row-specific heights
      };

      if (option === 'auto') {
        rowHeightsOptions.defaultHeight = 'auto';
      } else if (option === 'lineCount') {
        rowHeightsOptions.defaultHeight = { lineCount };
      } else {
        rowHeightsOptions.defaultHeight = undefined;
      }

      setRowHeightSelection(option);
      setUserRowHeightsOptions(rowHeightsOptions);
    },
    [lineCount]
  );
  const setLineCountHeight = useCallback((event) => {
    const newLineCount = Number(event.target.value);
    if (newLineCount < 1) return; // Don't let users set a 0 or negative line count

    setLineCount(newLineCount);
    setUserRowHeightsOptions({
      rowHeights: {}, // Unset all row-specific line counts
      defaultHeight: { lineCount: newLineCount },
    });
  }, []);

  // Merge the developer-specified configurations with user overrides
  const gridStyles = useMemo(() => {
    return {
      ...initialStyles,
      ...userGridStyles,
    };
  }, [initialStyles, userGridStyles]);

  const rowHeightsOptions = useMemo(() => {
    return {
      ...initialRowHeightsOptions,
      ...userRowHeightsOptions,
    };
  }, [initialRowHeightsOptions, userRowHeightsOptions]);

<<<<<<< HEAD
  // Allow resetting to initial developer-specified configurations
  const resetToInitialState = useCallback(() => {
    setGridDensity(initialDensity);
    setUserGridStyles({});
    setRowHeightSelection(initialRowHeight);
    setUserRowHeightsOptions({});
    setLineCount(initialLineCount);
  }, [initialDensity, initialRowHeight, initialLineCount]);
=======
  // Invoke onChange callbacks on user input (removing the callback value itself, so that only configuration values are returned)
  useUpdateEffect(() => {
    const { onChange, ...currentGridStyles } = gridStyles;
    initialStyles?.onChange?.(currentGridStyles);
  }, [userGridStyles]);

  useUpdateEffect(() => {
    const { onChange, ...currentRowHeightsOptions } = rowHeightsOptions;
    initialRowHeightsOptions?.onChange?.(currentRowHeightsOptions);
  }, [userRowHeightsOptions]);
>>>>>>> 7969f142

  const buttonLabel = useEuiI18n(
    'euiDisplaySelector.buttonText',
    'Display options'
  );
  const resetButtonLabel = useEuiI18n(
    'euiDisplaySelector.resetButtonText',
    'Reset to default'
  );

  const displaySelector =
    showDensityControls || showRowHeightControls ? (
      <EuiPopover
        data-test-subj="dataGridDisplaySelectorPopover"
        isOpen={isOpen}
        closePopover={() => setIsOpen(false)}
        anchorPosition="downRight"
        panelPaddingSize="s"
        panelClassName="euiDataGrid__displayPopoverPanel"
        button={
          <EuiToolTip content={buttonLabel} delay="long">
            <EuiButtonIcon
              size="xs"
              iconType={
                gridDensity
                  ? `tableDensity${capitalizeDensityString(gridDensity)}`
                  : 'tableDensityNormal'
              }
              className="euiDataGrid__controlBtn"
              color="text"
              data-test-subj="dataGridDisplaySelectorButton"
              onClick={() => setIsOpen(!isOpen)}
              aria-label={buttonLabel}
            />
          </EuiToolTip>
        }
      >
        {showDensityControls && (
          <EuiI18n
            tokens={[
              'euiDisplaySelector.densityLabel',
              'euiDisplaySelector.labelCompact',
              'euiDisplaySelector.labelNormal',
              'euiDisplaySelector.labelExpanded',
            ]}
            defaults={['Density', 'Compact', 'Normal', 'Expanded']}
          >
            {([
              densityLabel,
              labelCompact,
              labelNormal,
              labelExpanded,
            ]: string[]) => (
              <EuiFormRow label={densityLabel} display="columnCompressed">
                <EuiButtonGroup
                  legend={densityLabel}
                  buttonSize="compressed"
                  isFullWidth
                  options={[
                    {
                      id: densityOptions[0],
                      label: labelCompact,
                    },
                    {
                      id: densityOptions[1],
                      label: labelNormal,
                    },
                    {
                      id: densityOptions[2],
                      label: labelExpanded,
                    },
                  ]}
                  onChange={setGridDensity}
                  idSelected={gridDensity}
                  data-test-subj="densityButtonGroup"
                />
              </EuiFormRow>
            )}
          </EuiI18n>
        )}
        {showRowHeightControls && (
          <EuiI18n
            tokens={[
              'euiDisplaySelector.rowHeightLabel',
              'euiDisplaySelector.labelSingle',
              'euiDisplaySelector.labelAuto',
              'euiDisplaySelector.labelCustom',
              'euiDisplaySelector.lineCountLabel',
            ]}
            defaults={[
              'Row height',
              'Single',
              'Auto fit',
              'Custom',
              'Lines per row',
            ]}
          >
            {([
              rowHeightLabel,
              labelSingle,
              labelAuto,
              labelCustom,
              lineCountLabel,
            ]: string[]) => (
              <>
                <EuiFormRow label={rowHeightLabel} display="columnCompressed">
                  <EuiButtonGroup
                    legend={rowHeightLabel}
                    buttonSize="compressed"
                    isFullWidth
                    options={[
                      {
                        id: rowHeightButtonOptions[0],
                        label: labelSingle,
                      },
                      {
                        id: rowHeightButtonOptions[1],
                        label: labelAuto,
                      },
                      {
                        id: rowHeightButtonOptions[2],
                        label: labelCustom,
                      },
                    ]}
                    onChange={setRowHeight}
                    idSelected={rowHeightSelection}
                    data-test-subj="rowHeightButtonGroup"
                  />
                </EuiFormRow>
                {rowHeightSelection === rowHeightButtonOptions[2] && (
                  <EuiFormRow label={lineCountLabel} display="columnCompressed">
                    <EuiRange
                      compressed
                      fullWidth
                      showInput
                      min={1}
                      max={20}
                      step={1}
                      value={lineCount}
                      onChange={setLineCountHeight}
                      data-test-subj="lineCountNumber"
                    />
                  </EuiFormRow>
                )}
              </>
            )}
          </EuiI18n>
        )}
        <EuiPopoverFooter>
          <EuiButtonEmpty
            size="xs"
            onClick={resetToInitialState}
            data-test-subj="resetDisplaySelector"
          >
            {resetButtonLabel}
          </EuiButtonEmpty>
        </EuiPopoverFooter>
      </EuiPopover>
    ) : null;

  return [displaySelector, gridStyles, rowHeightsOptions];
};<|MERGE_RESOLUTION|>--- conflicted
+++ resolved
@@ -179,7 +179,17 @@
     };
   }, [initialRowHeightsOptions, userRowHeightsOptions]);
 
-<<<<<<< HEAD
+  // Invoke onChange callbacks on user input (removing the callback value itself, so that only configuration values are returned)
+  useUpdateEffect(() => {
+    const { onChange, ...currentGridStyles } = gridStyles;
+    initialStyles?.onChange?.(currentGridStyles);
+  }, [userGridStyles]);
+
+  useUpdateEffect(() => {
+    const { onChange, ...currentRowHeightsOptions } = rowHeightsOptions;
+    initialRowHeightsOptions?.onChange?.(currentRowHeightsOptions);
+  }, [userRowHeightsOptions]);
+
   // Allow resetting to initial developer-specified configurations
   const resetToInitialState = useCallback(() => {
     setGridDensity(initialDensity);
@@ -188,18 +198,6 @@
     setUserRowHeightsOptions({});
     setLineCount(initialLineCount);
   }, [initialDensity, initialRowHeight, initialLineCount]);
-=======
-  // Invoke onChange callbacks on user input (removing the callback value itself, so that only configuration values are returned)
-  useUpdateEffect(() => {
-    const { onChange, ...currentGridStyles } = gridStyles;
-    initialStyles?.onChange?.(currentGridStyles);
-  }, [userGridStyles]);
-
-  useUpdateEffect(() => {
-    const { onChange, ...currentRowHeightsOptions } = rowHeightsOptions;
-    initialRowHeightsOptions?.onChange?.(currentRowHeightsOptions);
-  }, [userRowHeightsOptions]);
->>>>>>> 7969f142
 
   const buttonLabel = useEuiI18n(
     'euiDisplaySelector.buttonText',
