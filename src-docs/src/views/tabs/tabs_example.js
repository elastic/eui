--- conflicted
+++ resolved
@@ -3,16 +3,12 @@
 
 import { GuideSectionTypes } from '../../components';
 
-<<<<<<< HEAD
-import { EuiCode, EuiTabs, EuiTabbedContent } from '../../../../src/components';
-=======
 import {
   EuiCode,
   EuiTabs,
   EuiTab,
   EuiTabbedContent,
 } from '../../../../src/components';
->>>>>>> 75fee430
 
 import Tabs from './tabs';
 const tabsSource = require('!!raw-loader!./tabs');
@@ -54,35 +50,6 @@
       ),
       props: {
         EuiTabs,
-<<<<<<< HEAD
-      },
-      demo: <Tabs />,
-    },
-    {
-      title: 'Tabbed content',
-      source: [
-        {
-          type: GuideSectionTypes.JS,
-          code: tabbedContentSource,
-        },
-        {
-          type: GuideSectionTypes.HTML,
-          code: tabbedContentHtml,
-        },
-      ],
-      text: (
-        <p>
-          <EuiCode>EuiTabbedContent</EuiCode> makes it easier to associate tabs
-          with content based on the selected tab. Use the{' '}
-          <EuiCode>initialSelectedTab</EuiCode> prop to specify which tab to
-          initially select.
-        </p>
-      ),
-      props: {
-        EuiTabbedContent,
-      },
-      demo: <TabbedContent />,
-=======
         EuiTab,
       },
       demo: <Tabs />,
@@ -160,7 +127,6 @@
     },
   ]}
 />`,
->>>>>>> 75fee430
     },
     {
       title: 'Controlled tabbed content',
