#!/usr/bin/env bash

set -e
set +x

# Two stage script: first it compiles using Node Docker container, then it runs
# itself from within another docker container to deploy to GCP.

# Usage:
# * Compile and deploy:          ./scripts/deploy/deploy_docs
# * Deploy only without docker:  ./scripts/deploy/deploy_docs nodocker

# Expected env variables:
# * GPROJECT - GCE project name, e.g. elastic-bekitzur
# * GCE_ACCOUNT - credentials for the google service account (JSON blob)
# * GIT_BRANCH - current Git branch or tag (e.g. "refs/heads/main", "v18.2.1")

# Docker images
NODE_IMAGE=node:18.16.0-slim
GCE_IMAGE=google/cloud-sdk:slim

if [[ -z "${GPROJECT}" ]]; then
    echo "GPROJECT is not set, e.g. 'GPROJECT=elastic-bekitzur'"
    exit 1
fi
if [[ -z "${GCE_ACCOUNT}" ]]; then
  echo "GCE_ACCOUNT is not set. Expected Google service account JSON blob."
  exit 1
fi
if [[ -z "${GIT_BRANCH}" ]]; then
  echo "GIT_BRANCH is not set, e.g. 'GIT_BRANCH=refs/heads/main'"
  exit 1
fi

post_comment_to_gh()
{
  if [[ -z "${GITHUB_TOKEN}" ]]; then
    echo "Warning: GITHUB_TOKEN is not set; cannot publish PR docs preview URL to Github."
  else
    printf '\nAdding comment to GitHub Pull Request: %i\n' "$pull_request_id"

    comment="Preview documentation changes for this PR: https://eui.elastic.co/pr_$pull_request_id/"

    set +x
    curl \
      --silent \
      --location \
      --header "Authorization: token ${GITHUB_TOKEN}" \
      --request POST \
      --data "$(jq --null-input --arg comment "$comment" '{ body: $comment }')" \
      "https://api.github.com/repos/elastic/eui/issues/${pull_request_id}/comments"
  fi
}

publish_to_bucket()
{
  echo "Copying $PWD/docs/* to $full_bucket_path"
  gsutil -m \
    -h "Cache-Control:public, max-age=$max_age" \
    cp \
    -r \
    -a public-read \
    -z js,css,html \
    "$PWD/docs/*" "$full_bucket_path"
}

if [[ "$1" != "nodocker" ]]; then
  ./scripts/deploy/build_docs

  # we look this up to inject into the next docker run so it can decide whether
  # we need to overwrite the root /index.html file with a new one.
<<<<<<< HEAD
  echo "Looking up most-current release info"
  CURRENT_RELEASE=$(docker run \
    --rm -i \
    --volume "$PWD":/app \
    --workdir /app \
    "$NODE_IMAGE" \
    bash -c 'git tag | xargs npx semver' | tail -n 1)
=======
  CURRENT_RELEASE=$(git describe --tags "$(git rev-list --tags --max-count=1)")
  echo "Current release: $CURRENT_RELEASE"
>>>>>>> d58f3ce7

  # Run this script from inside the docker container, using google/cloud-sdk image
  echo "Deploying to bucket"
  docker run \
    --rm -i \
    --env GCE_ACCOUNT \
    --env GIT_BRANCH \
    --env GPROJECT \
    --env pull_request_id \
    --env CURRENT_RELEASE="$CURRENT_RELEASE" \
    --env HOME=/tmp \
    --volume "$PWD":/app \
    --user="$(id -u)":"$(id -g)" \
    --workdir /app \
    "$GCE_IMAGE" \
    /app/scripts/deploy/deploy_docs nodocker "$@"
  unset GCE_ACCOUNT

  if [[ ! -z "${pull_request_id}" ]]; then
    post_comment_to_gh
  fi
  unset GITHUB_TOKEN
else
  # Copying files to the bucket
  # Login to the cloud with the service account
  gcloud auth activate-service-account --key-file <(echo "$GCE_ACCOUNT")
  unset GCE_ACCOUNT

  # All branches go into correspondingly named dirs.
  # remove remote "origin/", leaving just the branch name
  BRANCH="${GIT_BRANCH#*/}"
  echo "Git branch: $GIT_BRANCH"

  # Copy files
  EUI_DOCS_PROJECT=eui-docs-live
  BUCKET=${GPROJECT}-${EUI_DOCS_PROJECT}

  max_age="1800"

  if [[ ! -z "${pull_request_id}" ]]; then
    full_bucket_path="gs://$BUCKET/pr_$pull_request_id/"
    publish_to_bucket
  else
    full_bucket_path="gs://$BUCKET/$BRANCH/"
    max_age="604800"
    publish_to_bucket

    # if this is the highest release number to date, also publish the docs to the
    # root directory
    if [[ "$CURRENT_RELEASE" == "$GIT_BRANCH" ]]; then
      echo "This is the current release."
      full_bucket_path="gs://$BUCKET/"
      publish_to_bucket
    fi
  fi
fi<|MERGE_RESOLUTION|>--- conflicted
+++ resolved
@@ -69,18 +69,8 @@
 
   # we look this up to inject into the next docker run so it can decide whether
   # we need to overwrite the root /index.html file with a new one.
-<<<<<<< HEAD
-  echo "Looking up most-current release info"
-  CURRENT_RELEASE=$(docker run \
-    --rm -i \
-    --volume "$PWD":/app \
-    --workdir /app \
-    "$NODE_IMAGE" \
-    bash -c 'git tag | xargs npx semver' | tail -n 1)
-=======
   CURRENT_RELEASE=$(git describe --tags "$(git rev-list --tags --max-count=1)")
   echo "Current release: $CURRENT_RELEASE"
->>>>>>> d58f3ce7
 
   # Run this script from inside the docker container, using google/cloud-sdk image
   echo "Deploying to bucket"
