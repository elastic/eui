import React, {
  Fragment,
  useState,
  ReactChild,
  ReactElement,
  ChangeEvent,
} from 'react';
import classNames from 'classnames';
import { EuiDataGridColumn } from './data_grid_types';
// @ts-ignore-next-line
import { EuiPopover, EuiPopoverFooter, EuiPopoverTitle } from '../popover';
import { EuiI18n } from '../i18n';
// @ts-ignore-next-line
import { EuiButtonEmpty } from '../button';
import { EuiFlexGroup, EuiFlexItem } from '../flex';
// @ts-ignore-next-line
import { EuiSwitch, EuiFieldText } from '../form';
import {
  EuiDragDropContext,
  EuiDraggable,
  EuiDroppable,
} from '../drag_and_drop';
import { DropResult } from 'react-beautiful-dnd';
import { EuiIcon } from '../icon';

export const useColumnSelector = (
  availableColumns: EuiDataGridColumn[]
): [ReactElement, EuiDataGridColumn[]] => {
  const [sortedColumns, setSortedColumns] = useState(availableColumns);

  const [visibleColumns, setVisibleColumns] = useState(availableColumns);
  const visibleColumnIds = visibleColumns.reduce((visibleColumnIds, { id }) => {
    visibleColumnIds.add(id);
    return visibleColumnIds;
  }, new Set());

  const [isOpen, setIsOpen] = useState(false);

  function onDragEnd({
    source: { index: sourceIndex },
    destination,
  }: DropResult) {
    const destinationIndex = destination!.index;
    const nextSortedColumns = [...sortedColumns];

    nextSortedColumns[sourceIndex] = sortedColumns[destinationIndex];
    nextSortedColumns[destinationIndex] = sortedColumns[sourceIndex];

    setSortedColumns(nextSortedColumns);

    const nextVisibleColumns = nextSortedColumns.filter(({ id }) =>
      visibleColumnIds.has(id)
    );
    setVisibleColumns(nextVisibleColumns);
  }

  const numberOfHiddenFields = availableColumns.length - visibleColumns.length;

  const [columnSearchText, setColumnSearchText] = useState('');

  const controlBtnClasses = classNames('euiDataGrid__controlBtn', {
    'euiDataGrid__controlBtn--active': numberOfHiddenFields > 0,
  });

  const filteredColumns = sortedColumns.filter(
    ({ id }) => id.toLowerCase().indexOf(columnSearchText.toLowerCase()) !== -1
  );
  const isDragEnabled = columnSearchText.length === 0; // only allow drag-and-drop when not filtering columns

  const columnSelector = (
    <EuiPopover
      data-test-subj="dataGridColumnSelectorPopover"
      isOpen={isOpen}
      closePopover={() => setIsOpen(false)}
      anchorPosition="downLeft"
      ownFocus
      panelPaddingSize="s"
      panelClassName="euiDataGridColumnSelectorPopover"
      button={
        <EuiI18n
          tokens={[
            'euiColumnSelector.button',
            'euiColumnSelector.buttonActive',
          ]}
          defaults={['Hide fields', 'fields hidden']}>
          {([button, buttonActive]: ReactChild[]) => (
            <EuiButtonEmpty
              size="xs"
              iconType="eyeClosed"
              color="text"
              className={controlBtnClasses}
              onClick={() => setIsOpen(!isOpen)}>
              {numberOfHiddenFields > 0
                ? `${numberOfHiddenFields} ${buttonActive}`
                : button}
            </EuiButtonEmpty>
          )}
        </EuiI18n>
      }>
      <div>
        <EuiPopoverTitle>
<<<<<<< HEAD
          <EuiFieldText
            compressed
            placeholder="Search"
            aria-label="Search columns"
            value={columnSearchText}
            onChange={(e: ChangeEvent<HTMLInputElement>) =>
              setColumnSearchText(e.currentTarget.value)
            }
          />
=======
          <EuiI18n
            tokens={[
              'euiColumnSelector.search',
              'euiColumnSelector.searchcolumns',
            ]}
            defaults={['Search', 'Search columns']}>
            {([search, searchcolumns]: string[]) => (
              <EuiFieldText
                compressed
                placeholder={search}
                aria-label={searchcolumns}
                value={columnSearchText}
                onChange={(e: ChangeEvent<HTMLInputElement>) =>
                  setColumnSearchText(e.currentTarget.value)
                }
              />
            )}
          </EuiI18n>
>>>>>>> 09e6a636
        </EuiPopoverTitle>
        <EuiDragDropContext onDragEnd={onDragEnd}>
          <EuiDroppable
            droppableId="columnOrder"
            isDropDisabled={!isDragEnabled}
            className="euiDataGridColumnSelector">
            <Fragment>
              {filteredColumns.map(({ id }, index) => (
                <EuiDraggable
                  key={id}
                  draggableId={id}
                  index={index}
                  isDragDisabled={!isDragEnabled}>
                  {(provided, state) => (
                    <div
                      className={`euiDataGridColumnSelector__item ${state.isDragging &&
                        'euiDataGridColumnSelector__item-isDragging'}`}>
                      <EuiFlexGroup gutterSize="m" alignItems="center">
                        <EuiFlexItem>
                          <EuiSwitch
                            name={id}
                            label={id}
                            checked={visibleColumnIds.has(id)}
                            compressed
                            className="euiSwitch--mini"
                            onChange={({
                              currentTarget: { checked },
                            }: React.FormEvent<HTMLInputElement>) => {
                              const nextVisibleColumns = sortedColumns.filter(
                                ({ id: columnId }) =>
                                  checked
                                    ? visibleColumnIds.has(columnId) ||
                                      id === columnId
                                    : visibleColumnIds.has(columnId) &&
                                      id !== columnId
                              );
                              setVisibleColumns(nextVisibleColumns);
                            }}
                          />
                        </EuiFlexItem>
                        {isDragEnabled && (
<<<<<<< HEAD
                          <EuiFlexItem
                            grow={false}
                            {...provided.dragHandleProps}>
                            <div {...provided.dragHandleProps}>
                              <EuiIcon type="grab" color="subdued" />
                            </div>
=======
                          <EuiFlexItem grow={false}>
                            <EuiIcon type="grab" color="subdued" />
>>>>>>> 09e6a636
                          </EuiFlexItem>
                        )}
                      </EuiFlexGroup>
                    </div>
                  )}
                </EuiDraggable>
              ))}
            </Fragment>
          </EuiDroppable>
        </EuiDragDropContext>
      </div>
      <EuiPopoverFooter>
        <EuiFlexGroup gutterSize="s" justifyContent="spaceBetween">
          <EuiFlexItem>
            <EuiButtonEmpty
              size="xs"
              flush="left"
              onClick={() => setVisibleColumns(sortedColumns)}>
              <EuiI18n token="euiColumnSelector.selectAll" default="Show all" />
            </EuiButtonEmpty>
          </EuiFlexItem>
          <EuiFlexItem>
            <EuiButtonEmpty
              size="xs"
              flush="right"
              onClick={() => setVisibleColumns([])}>
              <EuiI18n token="euiColumnSelector.hideAll" default="Hide all" />
            </EuiButtonEmpty>
          </EuiFlexItem>
        </EuiFlexGroup>
      </EuiPopoverFooter>
    </EuiPopover>
  );

  return [columnSelector, visibleColumns];
};<|MERGE_RESOLUTION|>--- conflicted
+++ resolved
@@ -99,17 +99,6 @@
       }>
       <div>
         <EuiPopoverTitle>
-<<<<<<< HEAD
-          <EuiFieldText
-            compressed
-            placeholder="Search"
-            aria-label="Search columns"
-            value={columnSearchText}
-            onChange={(e: ChangeEvent<HTMLInputElement>) =>
-              setColumnSearchText(e.currentTarget.value)
-            }
-          />
-=======
           <EuiI18n
             tokens={[
               'euiColumnSelector.search',
@@ -128,7 +117,6 @@
               />
             )}
           </EuiI18n>
->>>>>>> 09e6a636
         </EuiPopoverTitle>
         <EuiDragDropContext onDragEnd={onDragEnd}>
           <EuiDroppable
@@ -170,17 +158,8 @@
                           />
                         </EuiFlexItem>
                         {isDragEnabled && (
-<<<<<<< HEAD
-                          <EuiFlexItem
-                            grow={false}
-                            {...provided.dragHandleProps}>
-                            <div {...provided.dragHandleProps}>
-                              <EuiIcon type="grab" color="subdued" />
-                            </div>
-=======
                           <EuiFlexItem grow={false}>
                             <EuiIcon type="grab" color="subdued" />
->>>>>>> 09e6a636
                           </EuiFlexItem>
                         )}
                       </EuiFlexGroup>
