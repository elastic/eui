--- conflicted
+++ resolved
@@ -64,28 +64,9 @@
       compressed={compressed}
       readOnly={readOnly}
       prepend={prepend}
-<<<<<<< HEAD
-      append={append}>
-      {control}
-=======
       append={append}
       inputId={id}>
-      <EuiValidatableControl isInvalid={isInvalid}>
-        <input
-          type="number"
-          id={id}
-          min={min}
-          max={max}
-          name={name}
-          value={value}
-          placeholder={placeholder}
-          readOnly={readOnly}
-          className={classes}
-          ref={inputRef}
-          {...rest}
-        />
-      </EuiValidatableControl>
->>>>>>> 1dfd0300
+      {control}
     </EuiFormControlLayout>
   );
 };
