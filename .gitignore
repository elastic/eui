.idea
node_modules/
test/spec/screenshots/baseline/**/*.png
test/spec/screenshots/diff/**/*.png
test/spec/screenshots/screen/**/*.png
test/failure-screenshots/**/*.png

reports/
tmp/
dist/
lib/
types/
es/
types/
.idea
.vscode/
.DS_Store
.eslintcache
.yo-rc.json
npm-debug.log
yarn-error.log
<<<<<<< HEAD

# typescript output
types/ # various tsc processing will output here
eui.d.ts # bundled definitions file
=======
eui.d.ts
>>>>>>> 1c837b7d
<|MERGE_RESOLUTION|>--- conflicted
+++ resolved
@@ -19,11 +19,8 @@
 .yo-rc.json
 npm-debug.log
 yarn-error.log
-<<<<<<< HEAD
+eui.d.ts
 
 # typescript output
 types/ # various tsc processing will output here
-eui.d.ts # bundled definitions file
-=======
-eui.d.ts
->>>>>>> 1c837b7d
+eui.d.ts # bundled definitions file