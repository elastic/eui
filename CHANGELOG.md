## [`master`](https://github.com/elastic/eui/tree/master)

- Added TypeScript definitions for `EuiBasicTable`, `EuiInMemoryTable`, and related components ([#2428](https://github.com/elastic/eui/pull/2428))

**Bug fixes**

- Fixed UX/focus bug in `EuiDataGrid` when using keyboard shortcuts to paginate ([#2602](https://github.com/elastic/eui/pull/2602))
<<<<<<< HEAD
- Improved pagination in `EuiBasicTable`. `paginationBar` is hidden when there is no data and `EuiPagination` is displayed even when there is only one page ([#2598](https://github.com/elastic/eui/pull/#2598))
=======
- Fixed `EuiIcon` accessibility by adding a `title` prop and a default `aria-label` ([#2554](https://github.com/elastic/eui/pull/2554))
>>>>>>> 2b2cf69c

## [`17.0.0`](https://github.com/elastic/eui/tree/v17.0.0)

**Breaking changes**

- Moved any shared component-level Sass variables and mixins into the `global_styling` directory ([#2551](https://github.com/elastic/eui/pull/2551))
- Reworked `euiPanel()` mixin to require the entirety of a selector (i.e. require the '.' in addition to the string) ([#2551](https://github.com/elastic/eui/pull/2551))
- Updated React peerDependencies to version 16.12 ([#2571](https://github.com/elastic/eui/pull/2571))
- Changed to generated `id` value for `EuiFormRow` to ensure uniqueness  ([#2588](https://github.com/elastic/eui/pull/2588))

## [`16.2.1`](https://github.com/elastic/eui/tree/v16.2.1)

**Bug fixes**

- Fixed label wrapping of `EuiSwitch` ([#2585](https://github.com/elastic/eui/pull/2585))
- Replaced `<p>` tag surrounding the label with a `<span>` tag in `EuiSwitch` to fix any inherited margin ([#2585](https://github.com/elastic/eui/pull/2585))
- Added the same padding from `EuiSelectableListItem` to the heading to fix alignment ([#2585](https://github.com/elastic/eui/pull/2585))
- Added exports for `EuiCheckboxType`, `EuiCheckboxGroupOption`, and `EuiCheckboxGroupIdToSelectedMap` types ([#2593](https://github.com/elastic/eui/pull/2593))
- Fixed `.euiHeaderLinks__mobileList` in `EuiHeaderLinks` to only display it on mobile ([#2590](https://github.com/elastic/eui/pull/#2590))
- Fixed `EuiAccordion` icon rotation when it is a child of another accordion so it doesn't inherit the rotation state of the parent ([#2595](https://github.com/elastic/eui/pull/#2595))

## [`16.2.0`](https://github.com/elastic/eui/tree/v16.2.0)

- Added `EuiCheckableCard` component, for radio buttons or checkboxes with complex child content ([#2555](https://github.com/elastic/eui/pull/2555))
- Updated `EuiCheckbox` and `EuiCheckboxGroup` to TypeScript ([#2555](https://github.com/elastic/eui/pull/2555))

**Bug fixes**

- Fixed `EuiSwitch` clicking on disabled label ([#2575](https://github.com/elastic/eui/pull/2575))
- Fixed `EuiComboBox` options list closing when clicking outside the component after scrolling ([#2589](https://github.com/elastic/eui/pull/2589))

## [`16.1.0`](https://github.com/elastic/eui/tree/v16.1.0)

- Updated compressed styles for `EuiButtonGroup` to include a background color ([#2568](https://github.com/elastic/eui/pull/2568))
- Added `heading` prop to `EuiCallOut` to allow for variance in the title tag ([#2357](https://github.com/elastic/eui/pull/2357))
- Added `badge` prop and new styles `EuiHeaderAlert` ([#2506](https://github.com/elastic/eui/pull/2506))
- Added new keyboard shortcuts for the data grid component: `Home` (same row, first column), `End` (same row, last column), `Ctrl+Home` (first row, first column), `Ctrl+End` (last row, last column), `Page Up` (next page) and `Page Down` (previous page) ([#2519](https://github.com/elastic/eui/pull/2519))
- Added `disabled` prop to the `EuiCheckboxGroup` definition ([#2545](https://github.com/elastic/eui/pull/2545))
- Added `disabled` option to the `option` attribute of the `options` object that is passed to the `EuiCheckboxGroup` so that checkboxes in a group can be individually disabled ([#2548](https://github.com/elastic/eui/pull/2548))
- Added `EuiAspectRatio` component that allows for responsively resizing embeds ([#2535](https://github.com/elastic/eui/pull/2535))
- Added `display` and `titleSize` props to `EuiCard` ([#2566](https://github.com/elastic/eui/pull/2566))
- Added `accessibility` glyph to `EuiIcon` ([#2566](https://github.com/elastic/eui/pull/2566))

**Bug fixes**

- Fixed `EuiDataGrid` schema detection on already defined column schemas ([#2550](https://github.com/elastic/eui/pull/2550))
- Added `euiTextBreakWord()` to `EuiToast` header ([#2549](https://github.com/elastic/eui/pull/2549))
- Fixed `.eui-textBreakAll` on Firefox ([#2549](https://github.com/elastic/eui/pull/2549))
- Fixed `EuiBetaBadge` accessibility with `tab-index=0` ([#2559](https://github.com/elastic/eui/pull/2559))
- Improved `EuiIcon` loading performance ([#2565](https://github.com/elastic/eui/pull/2565))

## [`16.0.1`](https://github.com/elastic/eui/tree/v16.0.1)

**Bug fixes**

- `EuiSwitch` now passes `name` attribute into underlying `button` ([#2533](https://github.com/elastic/eui/pull/2533))

## [`16.0.0`](https://github.com/elastic/eui/tree/v16.0.0)

- Made `EuiCard` more accessible ([#2521](https://github.com/elastic/eui/pull/2521))
- Added ability to pass `children` to `EuiCard` ([#2521](https://github.com/elastic/eui/pull/2521))
- Replaced root element in `EuiFlyout`, switching from `span` to `Fragment` ([#2527](https://github.com/elastic/eui/pull/2527))
- Upgraded `react-virtualized` to `9.21.2` ([#2531](https://github.com/elastic/eui/pull/2531))

**Bug fixes**

- Added support for `timeFormat` formatting in `EuiSuperDatePicker` and fixed some formatting inconsistencies ([#2518](https://github.com/elastic/eui/pull/2518))
- Added support for `locale` in `EuiSuperDatePicker` and `EuiDatePicker` both as a prop and from `EuiContext` ([#2518](https://github.com/elastic/eui/pull/2518))

**Breaking changes**

- Removed `EuiCardGraphic` ([#2521](https://github.com/elastic/eui/pull/2521))

## [`15.0.0`](https://github.com/elastic/eui/tree/v15.0.0)

- Converted `EuiShowFor` and `EuiHideFor` to TS ([#2503](https://github.com/elastic/eui/pull/2503))
- Upgraded `react-ace` to `7.0.5` ([#2526](https://github.com/elastic/eui/pull/2526))

**Bug fixes**
- Fixed `EuiButton` disabled text color ([#2534](lhttps://github.com/elastic/eui/pull/2534))
- Created `.euiTableCaption` with `position: relative` to avoid double border under header row ([#2484](https://github.com/elastic/eui/pull/2484))
- Fixed `EuiSwitch` to use `aria-labelledby` ([#2522](https://github.com/elastic/eui/pull/2522))
- Fixed `EuiPanelProps` type definition ([#2516](https://github.com/elastic/eui/pull/2516))

**Breaking changes**

- Added `display` modifier to `EuiShowFor` ([#2503](https://github.com/elastic/eui/pull/2503))
- Updated minimum TypeScript version to 3.5.3 ([#2510](https://github.com/elastic/eui/pull/2510))
- Removed `Omit` type in favor of TypeScript's built-in ([#2510](https://github.com/elastic/eui/pull/2510))

## [`14.10.0`](https://github.com/elastic/eui/tree/v14.10.0)

- Added new `euiControlBar` component for bottom-of-screen navigational elements. ([#2204](https://github.com/elastic/eui/pull/2204))
- Converted `EuiFlyout` to TypeScript ([#2500](https://github.com/elastic/eui/pull/2500))
- Added an animation to the arrow on `EuiAccordion` as it opens / closes ([#2507](https://github.com/elastic/eui/pull/2507))
- Upgraded `react-input-autosize` to `2.2.2` ([#2514](https://github.com/elastic/eui/pull/2514))

**Bug fixes**

- Simplified `EuiColorStops` popover toggling ([#2505](https://github.com/elastic/eui/pull/2505))

## [`14.9.0`](https://github.com/elastic/eui/tree/v14.9.0)

- Added new `euiTreeView` component for rendering recursive objects such as folder structures. ([#2409](https://github.com/elastic/eui/pull/2409))
- Added `euiXScrollWithShadows()` mixin and `.eui-xScrollWithShadows` utility class ([#2458](https://github.com/elastic/eui/pull/2458))
- Fixed `EuiColorStops` where empty string values would cause range min or max to be NaN ([#2496](https://github.com/elastic/eui/pull/2496))
- Improved `EuiSwitch` a11y by aligning to aria roles ([#2491](https://github.com/elastic/eui/pull/2491))
- Converted `EuiSwitch` to TypeScript ([#2491](https://github.com/elastic/eui/pull/2491))
- Added an accessible label-less `EuiSwitch` variation ([#2491](https://github.com/elastic/eui/pull/2491))

**Bug fixes**

- Normalized button `moz-focus-inner` ([#2445](https://github.com/elastic/eui/pull/2445))
- Fixed typo to correct `aria-modal` attribute in`EuiPopover` ([#2488](https://github.com/elastic/eui/pull/2488))
- Fixed position of `EuiCodeBlock` controls and added more tests ([#2459](https://github.com/elastic/eui/pull/2459))
- Changed `EuiCodeBlock` so that `overflowHeight` now applies a `maxHeight` instead of a `height` on the block ([#2487](https://github.com/elastic/eui/pull/2487))
- Fixed potentially inconsistent state update ([#2481](https://github.com/elastic/eui/pull/2481))
- Fixed `EuiSwitch` form behavior by adding a default button `type` of 'button' ([#2491](https://github.com/elastic/eui/pull/2491))

## [`14.8.0`](https://github.com/elastic/eui/tree/v14.8.0)

* `EuiButtonGroup` and `EuiButtonToggle` now accept `ReactNode` for their label prop instead of string ([#2392](https://github.com/elastic/eui/pull/2392))
* Added `useRenderToText` to `inner_text` service suite to render `ReactNode`s into label text ([#2392](https://github.com/elastic/eui/pull/2392))
* Added icons `tableDensityExpanded`, `tableDensityCompact`, `tableDensityNormal` to `EuiIcon` ([#2230](https://github.com/elastic/eui/pull/2230))
* Added `!important` to the animation of `EuiFocusRing` animation to make sure it is always used ([#2230](https://github.com/elastic/eui/pull/2230))
* Added `expandMini` icon to `EuiIcon` ([#2207](https://github.com/elastic/eui/pull/2366))
* Changed `EuiPopover` to use `role="dialog"` for better screen-reader announcements ([#2207](https://github.com/elastic/eui/pull/2366))
* Added function callback `onTrapDeactivation` to `EuiPopover` for when a focus trap is deactivated ([#2366](https://github.com/elastic/eui/pull/2366))
* Added logic for rendering of focus around `EuiPopover` to counteract a race condition ([#2366](https://github.com/elastic/eui/pull/2366))
* Added `EuiDataGrid` ([#2165](https://github.com/elastic/eui/pull/2165))

**Bug fixes**

* Corrected `lockProps` passdown in `EuiFocusTrap`, specifically to allows `style` to be passed down. ([#2230](https://github.com/elastic/eui/pull/2230))
* Changed `children` property on `I18nTokensShape` type from a single `ReactChild` to now accept an `array` ([#2230](https://github.com/elastic/eui/pull/2230))
* Adjusted the color of `$euiColorHighlight` in dark mode ([#2176](https://github.com/elastic/eui/pull/2176))
* Changed `EuiPopoverFooter` padding to uniformly adjust with the size of the popover ([#2207](https://github.com/elastic/eui/pull/2207))
* Fixed `isDragDisabled` prop usage in `EuiDraggable` ([#2207](https://github.com/elastic/eui/pull/2366))
* Fixed `EuiMutationObserver`'s handling of`onMutation` when that prop's value changes ([#2421](https://github.com/elastic/eui/pull/2421))

## [`14.7.0`](https://github.com/elastic/eui/tree/v14.7.0)

- Converted `EuiRadio` and `EuiRadioGroup` to TypeScript ([#2438](https://github.com/elastic/eui/pull/2438))
- Improved a11y in `EuiImage` ([#2447](https://github.com/elastic/eui/pull/2447))
- Made EuiIcon a PureComponent, to speed up React re-render performance ([#2448](https://github.com/elastic/eui/pull/2448))
- Added ability for `EuiColorStops` to accept user-defined range bounds ([#2396](https://github.com/elastic/eui/pull/2396))
- Added `external` prop to `EuiLink` ([#2442](https://github.com/elastic/eui/pull/2442))
- Added disabled state to `EuiBadge` ([#2440](https://github.com/elastic/eui/pull/2440))
- Changed `EuiLink` to appear non interactive when passed the `disabled` prop and an `onClick` handler ([#2423](https://github.com/elastic/eui/pull/2423))
- Added `minimize` glyph to `EuiIcon` ([#2457](https://github.com/elastic/eui/pull/2457))

**Bug fixes**

- Reenabled `width` property for `EuiTable` cell components ([#2452](https://github.com/elastic/eui/pull/2452))
- Fixed `EuiNavDrawer` collapse/expand button height issue
 ([#2463](https://github.com/elastic/eui/pull/2463))

## [`14.6.0`](https://github.com/elastic/eui/tree/v14.6.0)

- Added new updated `infraApp` and `logsApp` icons. ([#2430](https://github.com/elastic/eui/pull/2430))

**Bug fixes**

- Fixed missing misc. button and link type definition exports ([#2434](https://github.com/elastic/eui/pull/2434))
- Strip custom semantics from `EuiSideNav` ([#2429](https://github.com/elastic/eui/pull/2429))

## [`14.5.1`](https://github.com/elastic/eui/tree/v14.5.1)

**Note: this release is a backport containing changes originally made in `14.6.0` and `14.7.0`**

- Added new updated `infraApp` and `logsApp` icons. ([#2430](https://github.com/elastic/eui/pull/2430))
- Made EuiIcon a PureComponent, to speed up React re-render performance ([#2448](https://github.com/elastic/eui/pull/2448))

**Bug fixes**

- Fixed `EuiNavDrawer` collapse/expand button height issue ([#2463](https://github.com/elastic/eui/pull/2463))

## [`14.5.0`](https://github.com/elastic/eui/tree/v14.5.0)

- Update Elastic-Charts to version 13.0.0 and updated the theme object accordingly ([#2381](https://github.com/elastic/eui/pull/2381))
- Added new `EuiColorStops` component ([#2360](https://github.com/elastic/eui/pull/2360))
- Added `currency` glyph to 'EuiIcon' ([#2398](https://github.com/elastic/eui/pull/2398))
- Migrate `EuiBreadcrumbs`, `EuiHeader` etc, and `EuiLink` to TypeScript ([#2391](https://github.com/elastic/eui/pull/2391))
- Added `hasChildLabel` prop to `EuiFormRow` to avoid duplicate labels ([#2411](https://github.com/elastic/eui/pull/2411))
- Added `component` prop to `EuiPageBody`, switching the default from `div` to `main` ([#2410](https://github.com/elastic/eui/pull/2410))
- Added focus state to `EuiListGroupItem` ([#2406](https://github.com/elastic/eui/pull/2406))
- Added `keyboardShorcut` glyph to 'EuiIcon ([#2413](https://github.com/elastic/eui/pull/2413))
- Improved a11y in `EuiNavDrawer` ([#2417](https://github.com/elastic/eui/pull/2417))
- Improved a11y in `EuiSuperDatePicker` ([#2426](https://github.com/elastic/eui/pull/2426))

**Bug fixes**

- Fixed `EuiSelectable` to accept programmatic updates to its `options` prop ([#2390](https://github.com/elastic/eui/pull/2390))
- Fixed poor labeling in `EuiSuperDatePicker` ([#2411](https://github.com/elastic/eui/pull/2411))
- Fixed `EuiCodeEditor`'s ID to be dynamic between renders ([#2411](https://github.com/elastic/eui/pull/2411))
- Fixed `EuiCodeEditor` to not render multiple labels for some inputs ([#2411](https://github.com/elastic/eui/pull/2411))
- Fixed `EuiBreadcrumbs` improper use of `useInnerText` hook ([#2425](https://github.com/elastic/eui/pull/2425))

## [`14.4.0`](https://github.com/elastic/eui/tree/v14.4.0)

- Migrate `EuiEmptyPrompt`and `EuiCard` to TS ([#2387](https://github.com/elastic/eui/pull/2387))
- Added Lens app `lensApp` icon ([#2389](https://github.com/elastic/eui/pull/2389))
- Made `EuiKeyPadMenuItem` beta badge smaller ([#2388](https://github.com/elastic/eui/pull/2388))

## [`14.3.0`](https://github.com/elastic/eui/tree/v14.3.0)

- Added `package` icon to glyph set ([#2378](https://github.com/elastic/eui/pull/2378))
- Modified `EuiFacetButton` to use `$euiFocusBackgroundColor` for `:focus` state ([2365](https://github.com/elastic/eui/pull/2365))
- Added a `showMaxPopover` option for `EuiBreadcrumbs` to display all items when a `max` is set. ([#2342](https://github.com/elastic/eui/pull/2342))
- Added `data-test-subj` support for basic and in-memory tables' actions ([#2353](https://github.com/elastic/eui/pull/2353))
- Added `ip` icon to glyph set ([#2371](https://github.com/elastic/eui/pull/2371))
- Set `textOnly={true}` for expanded rows in `EuiBasicTable` ([#2376](https://github.com/elastic/eui/pull/2376))
- Added `visAreaStacked`, `visBarVerticalStacked`, and `visBarHorizontalStacked` icons to glyph set ([#2379](https://github.com/elastic/eui/pull/2379))
- Adjusted style of beta badge on `EuiKeyPadMenuItem` ([#2375](https://github.com/elastic/eui/pull/2375))
- Migrate `EuiFacetGroup`, `EuiKeyPadMenu` and `EuiCallOut` to TS ([#2382](https://github.com/elastic/eui/pull/2382))

**Bug fixes**

- Fixed spacing of `EuiFormErrorText` to match `EuiFormHelpText` ([#2354](https://github.com/elastic/eui/pull/2354))
- Fixed bug in `EuiPopover` where Array.prototype.slice() may have been called on 'undefined' ([#2369](https://github.com/elastic/eui/pull/2369))
- Properly exported `copy`, `move`, and `reorder` drag-and-drop service methods ([#2377](https://github.com/elastic/eui/pull/2377))

## [`14.2.0`](https://github.com/elastic/eui/tree/v14.2.0)

- Added `compressed` option to `buttonSize` prop of EuiButtonGroup ([#2343](https://github.com/elastic/eui/pull/2343))
- Added disabled states to `EuiCard`, `EuiKeyPadMenuItem` and `EuiKeyPadMenuItemButton`
 ([#2333](https://github.com/elastic/eui/pull/2340))
- Added missing `compressed` TS definitions to `EuiComboBox`, `EuiCheckboxGroup`, `EuiCheckbox`, `EuiFieldSearch`, `EuiRadioGroup`, `EuiSwitch` ([#2338](https://github.com/elastic/eui/pull/2338))
- Added auto-margin between `EuiFormRow` and `EuiButton` ([#2338](https://github.com/elastic/eui/pull/2338))
- Added border to `[readOnly]` inputs ([#2338](https://github.com/elastic/eui/pull/2338))

**Bug fixes**

- Fixed `onChange` TS defs for EuiRange ([#2349](https://github.com/elastic/eui/pull/2349))
- Fixed default z-index of `EuiPopover` ([#2341](https://github.com/elastic/eui/pull/2341))
- Fixed styling for `prepend` and `append` nodes that may be popovers or tooltips ([#2338](https://github.com/elastic/eui/pull/2338))

## [`14.1.1`](https://github.com/elastic/eui/tree/v14.1.1)

**Bug fixes**

- Fixed accidental removal of Elastic Charts from dependencies ([#2348](https://github.com/elastic/eui/pull/2348))

## [`14.1.0`](https://github.com/elastic/eui/tree/v14.1.0)

- Created `EuiSuggest` component ([#2270](https://github.com/elastic/eui/pull/2270))
- Added missing `compressed` styling to `EuiSwitch` ([#2327](https://github.com/elastic/eui/pull/2327))
- Migrate `EuiBottomBar`, `EuiHealth` and `EuiImage` to TS ([#2328](https://github.com/elastic/eui/pull/2328))
- Added hover and focus states when `allowFullScreen` is true in `EuiImage`([#2287](https://github.com/elastic/eui/pull/2287))
- Converted `EuiColorPicker` to TypeScript ([#2340](https://github.com/elastic/eui/pull/2340))
- Added inline rendering option to `EuiColorPicker` ([#2340](https://github.com/elastic/eui/pull/2340))

## [`14.0.0`](https://github.com/elastic/eui/tree/v14.0.0)

### Feature: Compressed Form Controls ([#2167](https://github.com/elastic/eui/pull/2167))

- Altered the look of `compressed` form controls to look more subtle
- Created `EuiFormControlLayoutDelimited` for dual inputs indicating a range
- Added compressed and column style layouts to `EuiFormRow` via `display` prop
- Reduced overall height of `compressed` `EuiRange` and `EuiDualRange`
- Added `showInput = 'inputWithPopover'` option for `compressed` `EuiRange` and `EuiDualRange` to display the slider in a popover

- Made all inputs in the `EuiSuperDatePicker` popover `compressed`
- Added `controlOnly` prop to `EuiFieldText` and `EuiFieldNumber`
- Allow `style` prop to be passed down in `EuiColorPickerSwatch`
- `EuiFilePicker` now has `default` and `large` display sizes that both have `compressed` alternatives
- Allow strings to be passed as `append`/`prepend` props and added a11y support
- Added a max height with overflow to `EuiSuperSelect`

**Bug fixes**

- Fixed `EuiColorPicker` padding on right to accomodate down caret
- Fixed sizings of `EuiComboBox` and pills
- Fixed truncation on `EuiContextMenuItem`
- Fixed style of more `append`/`prepend` options of `EuiFormControlLayout`

**Deprecations**

- `EuiFormRow`'s `compressed` prop deprecated in favor of `display: rowCompressed`
- `EuiFormRow`'s `displayOnly` prop deprecated in favor of `display: center`

**Breaking changes**

- SASS mixin `euiTextOverflowWrap()` has been removed in favor of `euiTextBreakWord()`
- `EuiFormLabel` no longer has a bottom margin
- `EuiFormRow` no longer has bottom padding, nor does it add margin to any `+ *` siblings only sibling `EuiFormRow`s

## [`13.8.2`](https://github.com/elastic/eui/tree/v13.8.2)

**Bug fixes**

- Corrected `EuiCodeBlock`'s proptype for `children` to be string or array of strings. ([#2324](https://github.com/elastic/eui/pull/2324))
- Fixed `onClick` TypeScript definition for `EuiPanel` ([#2330](https://github.com/elastic/eui/pull/2330))
- Fixed `EuiComboBox` list reopening after closing on option selection in IE11 ([#2326](https://github.com/elastic/eui/pull/2326))

## [`13.8.1`](https://github.com/elastic/eui/tree/v13.8.1)

**Bug fixes**

- Updated TS def for `EuiFilterSelect` ([#2291](https://github.com/elastic/eui/pull/2291))
- Fixed alignment of icons and label in `EuiSideNavItem` ([#2297](https://github.com/elastic/eui/pull/2297))
- Fixed logic in `EuiContextMenu` to account for index of `0` ([#2304](https://github.com/elastic/eui/pull/2304))

## [`13.8.0`](https://github.com/elastic/eui/tree/v13.8.0)

- Added href prop to `EuiTab` and converted to TypeScript ([#2275](https://github.com/elastic/eui/pull/2275))
- Created `EuiInputPopover` component (formally) ([#2269](https://github.com/elastic/eui/pull/2269))
- Added docs for using [Elastic Charts](https://elastic.github.io/elastic-charts) with EUI ([#2209](https://github.com/elastic/eui/pull/2209))
- Improved fix for `EuiSuperDatePicker` to update `asyncInterval.isStopped` on a `isPaused` prop change. ([#2298](https://github.com/elastic/eui/pull/2298))

**Bug fixes**

- Removed extra right side margin in `EuiSuperDatePicker` ([#2236](https://github.com/elastic/eui/pull/2236))
- Fixed incorrect `onClick` type for `EuiButtonEmpty` ([#2282](https://github.com/elastic/eui/pull/2282))
- Fixed compilation script to remove all TypeScript definition exports from built JS assets ([#2279](https://github.com/elastic/eui/pull/2279))
- Fixed output extension for `dist` charts theme module ([#2294](https://github.com/elastic/eui/pull/2294))

## [`13.7.0`](https://github.com/elastic/eui/tree/v13.7.0)

- Allow `EuiFlexGroup` to accept a `ref` ([#2223](https://github.com/elastic/eui/pull/2223))

**Bug fixes**

- Fixed `EuiSuperDatePicker` to update `asyncInterval.isStopped` on a `isPaused` prop change. ([#2250](https://github.com/elastic/eui/pull/2250))
- Converted table, popover, buttons, pagination, outside click detector, focus trap, context menu, and panel to TypeScript ([#2212](https://github.com/elastic/eui/pull/2212))
- Fixed `EuiStat` invalid DOM nesting due to a `<p>` tag nested within another `<p>` tag ([#2229](https://github.com/elastic/eui/pull/2229))
- Fixed title text of dock/undock icon in `EuiNavDrawer` ([#2261](https://github.com/elastic/eui/pull/2261))

**Reverts**

- Revert conversion of `EuiSwitch` to `button[role=switch]` and TypeScript ([#2255](https://github.com/elastic/eui/pull/2255))

## [`13.6.1`](https://github.com/elastic/eui/tree/v13.6.1)

**Note: this release is a backport containing changes originally made in `13.7.0`**

**Bug fixes**

- Fixed title text of dock/undock icon in `EuiNavDrawer` ([#2261](https://github.com/elastic/eui/pull/2261))

## [`13.6.0`](https://github.com/elastic/eui/tree/v13.6.0)

**Note: this contains a reversion backported for targeted release**

- Revert conversion of `EuiSwitch` to `button[role=switch]` and TypeScript ([#2255](https://github.com/elastic/eui/pull/2255))

## [`13.5.0`](https://github.com/elastic/eui/tree/v13.5.0)

**Note: this contains component code that was reverted in the next release. Use `13.6.0` instead**

- Fixed `logoCloudEnterprise`, `logoLogging`, and `logoSecurity` SVGs in `EuiIcon` to be center aligned ([#2246](https://github.com/elastic/eui/pull/2246))
- Added locking behavior of `EuiNavDrawer` expanded state inluding the following props `isLocked`, `onIsLockedUpdate` ([#2247](https://github.com/elastic/eui/pull/2247))

## [`13.4.1`](https://github.com/elastic/eui/tree/v13.4.1)

**Note: this contains component code that was later reverted. Use `13.6.0` instead**

- Converted `EuiSwitch` to TypeScript ([#2243](https://github.com/elastic/eui/pull/2243))

**Bug fixes**

- Added missing `viewBox` attribute to Docker, Kubernetes, and Redis logos ([#2240](https://github.com/elastic/eui/pull/2240))

## [`13.4.0`](https://github.com/elastic/eui/tree/v13.4.0)

**Note: this contains component code that was later reverted. Use `13.6.0` instead**

- Converted `EuiFacetButton` to TypeScript ([#2226](https://github.com/elastic/eui/pull/2226))
- Added an optional `onClear` prop to the the `EuiDatePicker` component ([#2235](https://github.com/elastic/eui/pull/2235))
- Added support for `onClick` and `href` props on `EuiListGroupItem` and converted to TypeScript ([#1933](https://github.com/elastic/eui/pull/1933))

**Bug fixes**

- Fixed `EuiSwitch` semantics to align with aria roles ([#2193](https://github.com/elastic/eui/pull/2193))
- Removed Firefox's focus ring to match other browsers ([#2193](https://github.com/elastic/eui/pull/2193))
- Added missing `onChange` TS defs for EuiRange ([#2211](https://github.com/elastic/eui/pull/2211))
- Fixed `EuiBadge` text cursor to default pointer ([#2234](https://github.com/elastic/eui/pull/2234))
- Fixed `EuiPageContent` className prop to allow the passed-in className to take cascade precedence over classes generated by the component ([#2237](https://github.com/elastic/eui/pull/2237))

## [`13.3.0`](https://github.com/elastic/eui/tree/v13.3.0)

- Added i18n tokens to `EuiSuperDatePicker` and `EuiSuperUpdateButton`

## [`13.2.0`](https://github.com/elastic/eui/tree/v13.2.0)

- Converted `EuiStep`, `EuiSteps`, `EuiStepHorizontal`, `EuiStepsHorizontal`, and `EuiSubSteps` to Typescript ([#2186](https://github.com/elastic/eui/pull/2186))

**Bug fixes**

- Fixed `EuiBadge` truncation and auto-applied `title` attribute with `innerText` ([#2190](https://github.com/elastic/eui/pull/2190))
- Remove exported TypeScript type and interface exports from built artifacts when they originate from `node_modules` ([#2191](https://github.com/elastic/eui/pull/2191))
- Fixed `EuiBadge` truncation in IE and for the global filters pattern ([#2194](https://github.com/elastic/eui/pull/2194))
- Fixed alignment of long titles in `EuiStep` ([#2186](https://github.com/elastic/eui/pull/2186))
- Fixed the TS defs for EuiFilterSelectItem ([#2192](https://github.com/elastic/eui/pull/2192))
- Added missing TS defs for EuiTextArea ([#2201](https://github.com/elastic/eui/pull/2201))

## [`13.1.1`](https://github.com/elastic/eui/tree/v13.1.1)

**Bug fixes**

- Fixed `EuiMutationObserver` errors in IE11 by conditionally setting the `attributes` observer option according to the new spec ([#2180](https://github.com/elastic/eui/pull/2180))
- Fixed error message when an I18n mapping is a formatting function with no values provided. ([#2182](https://github.com/elastic/eui/pull/2182))

## [`13.1.0`](https://github.com/elastic/eui/tree/v13.1.0)

- Added `partial` glyph to `EuiIcon` ([#2152](https://github.com/elastic/eui/pull/2152))
- Added `tall`, `fullWidth`, and `isInvalid` props to `EuiFilePicker` ([#2145](https://github.com/elastic/eui/pull/2145))
- Added exports for `react-beautiful-dnd` interfaces used by EUI components ([#2173](https://github.com/elastic/eui/pull/2173))
- Added `isDisabled` prop & styles to `EuiSuperDatePicker` ([#2139](https://github.com/elastic/eui/pull/2139))
- Added `responsiveColumn` option to `type` prop of `EuiDescriptionList` ([#2166](https://github.com/elastic/eui/pull/2166))
- Removed `<use>` and `<def>` from svg icons ([#2162](https://github.com/elastic/eui/pull/2162))

**Bug fixes**

- Fixed invalid `aria-desribedby` values set by `EuiToolTip` ([#2156](https://github.com/elastic/eui/pull/2156))
- Added `"center"` as an acceptable value to `EuiBasicTable`'s `align` proptype ([#2158](https://github.com/elastic/eui/pull/2158))
- Fixed `.eui-textBreakWord` utility class to be cross-browser compatible ([#2157](https://github.com/elastic/eui/pull/2157))
- Fixed truncation and z-index of `EuiFilePicker` ([#2145](https://github.com/elastic/eui/pull/2145))
- Fixed `EuiNavDrawer`'s support for flyout groups in production/minified builds ([#2178](https://github.com/elastic/eui/pull/2178))
- Fixed width overflow of `EuiModal` ([#2164](https://github.com/elastic/eui/pull/2164))

## [`13.0.0`](https://github.com/elastic/eui/tree/v13.0.0)

- Added `EuiSuggestItem` component ([#2090](https://github.com/elastic/eui/pull/2090))
- Added support for negated or clauses to `EuiSearchBar` ([#2140](https://github.com/elastic/eui/pull/2140))
- Added `transition` utility services to help create timeouts that account for CSS transition durations and delays ([#2136](https://github.com/elastic/eui/pull/2136))
- Removed `EuiFlexGroup` dependency from `EuiAccordion` ([#2143](https://github.com/elastic/eui/pull/2143))
- Exported `prettyDuration` and `commonDurationRanges` for pretty printing date ranges outside `EuiSuperDatePicker` ([#2132](https://github.com/elastic/eui/pull/2132))

**Bug fixes**

- Fixed `EuiComboBox`'s padding on the right ([#2135](https://github.com/elastic/eui/pull/2135))
- Fixed `EuiAccordion` to correctly account for changing computed height of child elements ([#2136](https://github.com/elastic/eui/pull/2136))
- Fixed some `EuiFlyout` sizing ([#2125](https://github.com/elastic/eui/pull/2125))

**Breaking changes**

- Removed `EuiSeriesChart` and related components. Please look to [Elastic Charts](https://github.com/elastic/elastic-charts) for a replacement. ([#2135](https://github.com/elastic/eui/pull/2108))
- Removed `eui_k6_theme` related Sass and JSON files ([#2135](https://github.com/elastic/eui/pull/2108))
- Removed no longer used Sass mixins and variables in `EuiForm`, `EuiCallOut`, and `EuiRange` components ([#2135](https://github.com/elastic/eui/pull/2108))

## [`12.4.0`](https://github.com/elastic/eui/tree/v12.4.0)

- Centered the square of the `popout` glyph in the artboard ([#2120](https://github.com/elastic/eui/pull/2120))
- Added `useInnerText` and `EuiInnerText` component utilities for retrieving text content of elements ([#2100](https://github.com/elastic/eui/pull/2100))
- Converted `EuiRangeHightlight`, `EuiRangeLabel`, `EuiRangeLevels`, `EuiRangeSlider`, `EuiRangeThumb`, `EuiRangeTicks`, `EuiRangeTrack`, and `EuiRangeWrapper` to TypeScript ([#2124](https://github.com/elastic/eui/pull/2124))
- Converted `EuiAccordion` to TypeScript ([#2128](https://github.com/elastic/eui/pull/2128))

**Bug fixes**

- Fixed `EuiComboBox`'s options list from staying open when scrolled in a container by auto-closing the list on scroll ([#2106](https://github.com/elastic/eui/pull/2106))
- Fixed content provided to `EuiListGroupItem` and `EuiFilterButton` `title` attribute to prevent unreadable popover ([#2100](https://github.com/elastic/eui/pull/2100))
- Fixed a nearly infinite `requestAnimationFrame` loop caused by `focus` state changes in nested `EuiPopover` components ([#2110](https://github.com/elastic/eui/pull/2110))
- Fixed incorrect ES Query DSL generated by `EuiSearchBar` when an OR clause is present ([#2133](https://github.com/elastic/eui/pull/2133))

## [`12.3.1`](https://github.com/elastic/eui/tree/v12.3.1)

**Bug fixes**

- Restored missing scss and react-datepicker files to the npm-published packaged ([#2119](https://github.com/elastic/eui/pull/2119))

## [`12.3.0`](https://github.com/elastic/eui/tree/v12.3.0)

**Note: this release contained a change which prevented necessary files from being published to npm, this was fixed in 12.3.1**

- Added `logoSecurity`, `logoCode`, `logoMaps`, `logoUptime` and `logoLogging` to `EuiIcon` types ([#2111](https://github.com/elastic/eui/pull/2111))
- Added a `column` direction option to `EuiFlexGrid` ([#2073](https://github.com/elastic/eui/pull/2073))
- Updated `EuiSuperDatePicker`'s  commonly used date/times to display as columns. ([#2073](https://github.com/elastic/eui/pull/2073))
- Added TypeScript definition for `EuiFormControlLayout` ([#2086](https://github.com/elastic/eui/pull/2086))
- Changed SASS mixin `euiOverflowShadow()` to use `mask-image` instead of `box-shadow` ([#2088](https://github.com/elastic/eui/pull/2088))
- Added SASS mixin and CSS utility `euiYScrollWithShadows` ([#2088](https://github.com/elastic/eui/pull/2088))
- Added `cloudDrizzle`, `cloudStormy`, `cloudSunny`, `documents`, `documentEdit`, `training` and `videoPlayer` glyphs to `EuiIcon` ([#2102](https://github.com/elastic/eui/pull/2102))
- Added `display` prop to `EuiPopover` ([#2112](https://github.com/elastic/eui/pull/2112))

**Bug fixes**

- Widened `EuiComboBox`'s `options[].value` / `EuiComboBoxOptionProps.value` TypeScript definition ([#2080](https://github.com/elastic/eui/pull/2080))
- Added TS defs for `EuiComboBox`'s props spreading onto a `div` ([#2080](https://github.com/elastic/eui/pull/2080))
- Fixed responsive display of inline `EuiDatePicker` ([#1820](https://github.com/elastic/eui/pull/1820))
- Removed time from default `dateFormat` of `EuiDatePicker` ([#1820](https://github.com/elastic/eui/pull/1820))
- Fixed `EuiPopover` from catching and preventing propagation of keydown events when closed ([#2089](https://github.com/elastic/eui/pull/2089))
- Fixed padding sizes between `EuiModal` header, body, and footer ([#2088](https://github.com/elastic/eui/pull/2088))
- Fixed placeholder text color for more browsers ([#2113](https://github.com/elastic/eui/pull/2113))

**Deprecations**

- Removed `logoXpack`from `EuiIcon` types ([#2111](https://github.com/elastic/eui/pull/2111))

## [`12.2.1`](https://github.com/elastic/eui/tree/v12.2.1)

**Note: this release is a backport containing changes originally made in `12.4.0`**

**Bug fixes**

- Fixed a nearly infinite `requestAnimationFrame` loop caused by `focus` state changes in nested `EuiPopover` components ([#2110](https://github.com/elastic/eui/pull/2110))

## [`12.2.0`](https://github.com/elastic/eui/tree/v12.2.0)

- Made `aria-label` attribute equal to `title` of the the selection checkbox in table items (for each row) in `EuiBasicTable` ([#2043](https://github.com/elastic/eui/pull/2043))
- Updated `appApm` and `logoAPM` with new updated icons ([#2084](https://github.com/elastic/eui/pull/2084))

**Bug fixes**

- Added requirement that `EuiFormRow` has exactly one child element [#2054](https://github.com/elastic/eui/pull/2054)

## [`12.1.0`](https://github.com/elastic/eui/tree/v12.1.0)

- Changed `EuiNavDrawerFlyout` title from `h5` to `div` ([#2040](https://github.com/elastic/eui/pull/2040))
- Converted `EuiGlobalToastList` into ARIA live region by adding `role="region"` attribute to add NVDA/JAWS support ([#2055](https://github.com/elastic/eui/pull/2055))
- Added `magnifyWithMinus` and `magnifyWithPlus` glyphs to `EuiIcon` ([2056](https://github.com/elastic/eui/pull/2056))
- Added a fully black (no matter the theme) color SASS variable `$euiColorInk` ([2060](https://github.com/elastic/eui/pull/2060))
- Added `autoFocus` prop to `EuiTabbedContent` ([2062](https://github.com/elastic/eui/pull/2062))
- Changed `popout` glyph in `EuiIcon` to look more like external link ([2064](https://github.com/elastic/eui/pull/2064))
- Tweaked `SuperDatePicker` to make the start/end date selection more obvious ([#2049](https://github.com/elastic/eui/pull/2049))
- Added `toSentenceCase` string service ([#2049](https://github.com/elastic/eui/pull/2049))
- Pass `EuiSuperSelect`'s `popoverClassName` to the popover's panel ([#2068](https://github.com/elastic/eui/pull/2068))
- Added `editorItemAlignLeft`, `editorItemAlignCenter`, `editorItemRight`, `editorItemAlignTop`, `editorItemAlignMiddle`, `editorItemAlignBottom`, `editorDistributeHorizontal`, `editorDistributeVertical`, `editorPositionTopLeft`, `editorPositionTopRight`, `editorPositionBottomRight`, and `editorPositionBottomLeft` glyphs to `EuiIcon` ([2070](https://github.com/elastic/eui/pull/2070))
- Added missing TS definitions for `EuiRange` ([#2072](https://github.com/elastic/eui/pull/2072))

**Bug fixes**

- Fixed proptype for `EuiCopy`'s `children` ([#2048](https://github.com/elastic/eui/pull/2048))
- Fixed `EuiInMemoryTable` to allow sorting on computed columns ([#2044](https://github.com/elastic/eui/pull/2044))
- Fixed TypeScript `Toast` member export ([#2052](https://github.com/elastic/eui/pull/2052))
- Fixed style of readOnly input groups via `EuiFormControlLayout` and `prepend`/`append` ([#2057](https://github.com/elastic/eui/pull/2057))
- Removed TS types from ES exports when the exported name differs from the imported one ([#2069](https://github.com/elastic/eui/pull/2069))
- Fixed TypeScript definitions and type exports for `EuiBadge` and `EuiCopy` ([#2052](https://github.com/elastic/eui/pull/2052))

## [`12.0.0`](https://github.com/elastic/eui/tree/v12.0.0)

- Attached `noreferrer` also to links without `target="_blank"` ([#2008](https://github.com/elastic/eui/pull/2008))
- Converted observer utility components to TypeScript ([#2009](https://github.com/elastic/eui/pull/2009))
- Converted tool tip components to TypeScript ([#2013](https://github.com/elastic/eui/pull/2013))
- Converted `EuiCopy` to TypeScript ([#2016](https://github.com/elastic/eui/pull/2016))
- Converted badge and token components to TypeScript ([#2026](https://github.com/elastic/eui/pull/2026))
- Added `magnet` glyph to `EuiIcon` ([2010](https://github.com/elastic/eui/pull/2010))
- Changed `logoAWS` SVG in `EuiIcon` to work better in dark mode ([#2036](https://github.com/elastic/eui/pull/2036))
- Converted toast components to TypeScript ([#2032](https://github.com/elastic/eui/pull/2032))

**Bug fixes**

- Fixed `EuiFlyout` scrolling in Safari ([#2033](https://github.com/elastic/eui/pull/2033))
- Fixed `EuiCallOut` header icon alignment ([#2006](https://github.com/elastic/eui/pull/2006))
- Fixed `EuiInMemoryTable` sort value persistence through lifecycle updates ([#2035](https://github.com/elastic/eui/pull/2035))
- Fixed `EuiColorPicker` positioning and keyboard navigation in certain portal contexts ([#2038](https://github.com/elastic/eui/pull/2038))

**Breaking changes**

- Removed explicit dependency on `core-js`, but a global polyfill like `core-js@3` is still required ([#1982](https://github.com/elastic/eui/pull/1982))

## [`11.3.2`](https://github.com/elastic/eui/tree/v11.3.2)

**Note: this release is a backport containing changes originally made in `12.0.0`**

**Bug fixes**

- Fixed `EuiInMemoryTable` sort value persistence through lifecycle updates ([#2035](https://github.com/elastic/eui/pull/2035))
- Fixed `EuiColorPicker` positioning and keyboard navigation in certain portal contexts ([#2038](https://github.com/elastic/eui/pull/2038))

## [`11.3.1`](https://github.com/elastic/eui/tree/v11.3.1)

**Bug fixes**

- Fixed `EuiBadge` conflicts with providing both `iconOnClick` and `onClick` ([#1994](https://github.com/elastic/eui/pull/1994))
- Fixed optional TS definitions for `EuiColorPicker` `onBlur` and `onFocus` callbacks ([#1993](https://github.com/elastic/eui/pull/1993))
- Fixed `EuiIcon` again so that webpack can build dynamic require contexts ([#1998](https://github.com/elastic/eui/pull/1998))
- Fixed double borders on prepend/append items in `EuiFormControlLayout` ([#1996](https://github.com/elastic/eui/pull/1996))
- Fixed `EuiSuperSelect` TS definitions ([#1995](https://github.com/elastic/eui/pull/1995))

## [`11.3.0`](https://github.com/elastic/eui/tree/v11.3.0)

- Converted `EuiTableRowHeaderCheckbox` to TS ([#1973](https://github.com/elastic/eui/pull/1973))
- Added missing TypeScript definition for `EuiFieldText`'s `compressed` prop ([#1977](https://github.com/elastic/eui/pull/1977))
- Converted `EuiTableRowCellCheckbox` to TS ([#1964](https://github.com/elastic/eui/pull/1964))
- Updated `caniuse-lite` version resolution ([#1970](https://github.com/elastic/eui/pull/1970))
- Added a webpack directive for naming icon chunks ([#1944](https://github.com/elastic/eui/pull/1944))
- Added ability to update `EuiInMemoryTable` `sorting` prop and remove columns after sorting is applied ([#1972](https://github.com/elastic/eui/pull/1972))
- Added `onToggle` callback to `EuiAccordion` ([#1974](https://github.com/elastic/eui/pull/1974))
- Removed `options` `defaultProps` value from `EuiSuperSelect` ([#1975](https://github.com/elastic/eui/pull/1975))
- Removed TSlint and will perform all linting through ESLint ([#1950](https://github.com/elastic/eui/pull/1950))
- Added new component `EuiDelayRender` ([#1876](https://github.com/elastic/eui/pull/1876))
- Replaced `EuiColorPicker` with custom, customizable component ([#1914](https://github.com/elastic/eui/pull/1914))
- Added `jsx-a11y` `eslint` plugin and rules to match Kibana ([#1952](https://github.com/elastic/eui/pull/1952))
- Changed `EuiCopy` `beforeMessage` prop to accept `node` instead of just `string` ([#1952](https://github.com/elastic/eui/pull/1952))

**Bug fixes**

- Fixed environment setup for running `test-unit` script on Windows ([#1971](https://github.com/elastic/eui/pull/1971))
- Fixed focus on single selection of EuiComboBox ([#1965](https://github.com/elastic/eui/pull/1965))
- Fixed type mismatch between PropType and TypeScript def for `EuiGlobalToastList` toast `title` ([#1978](https://github.com/elastic/eui/pull/1978))
- Fixed missing Typescript definition for `EuiButton`'s `color="text"` option ([#1980](https://github.com/elastic/eui/pull/1980))
- Fixed Prettier formatting lint error in `EuiTable` TS def file ([#1986](https://github.com/elastic/eui/pull/1986))
- Fixed not clickable button with svg in Safari ([#1985](https://github.com/elastic/eui/pull/1985))
- Fixed `EuiToggle` pointer events for those using icons only ([#1991](https://github.com/elastic/eui/pull/1991))

## [`11.2.1`](https://github.com/elastic/eui/tree/v11.2.1)

**Bug fixes**

- Fixed type mismatch between PropType and TypeScript def for `EuiToast` `title` ([#1962](https://github.com/elastic/eui/pull/1962))

## [`11.2.0`](https://github.com/elastic/eui/tree/v11.2.0)

- Converted `EuiFormControlLayoutCustomIcon` to TS ([#1956](https://github.com/elastic/eui/pull/1956))
- Converted `EuiStepNumber` to TS ([#1893](https://github.com/elastic/eui/pull/1893))
- Converted `EuiFormControlLayoutClearButton` to TS ([#1922](https://github.com/elastic/eui/pull/1922))
- Added `data-test-subj` property to `EuiDraggable` and `EuiDroppable` ([#1943](https://github.com/elastic/eui/pull/1943))
- Added type definitions to `EuiSuperSelect` ([#1907](https://github.com/elastic/eui/pull/1907))
- Updated `EuiIcon` to use Slack's updated branding ([#1954](https://github.com/elastic/eui/pull/1954))
- Updated `compile-icons` script to format icon components with Prettier ([#1955](https://github.com/elastic/eui/pull/1955))

**Bug fixes**

- Addressed a chrome issue where negative letter-spacing can reverse RTL text in SVGs ([#1960](https://github.com/elastic/eui/pull/1960))

## [`11.1.0`](https://github.com/elastic/eui/tree/v11.1.0)

- Converted `pretty_interval` to TS ([#1920](https://github.com/elastic/eui/pull/1920))
- Converted `relative_options` to TS ([#1921](https://github.com/elastic/eui/pull/1921))
- Added width to `EuiFlexItem` when gutter in `EuiFlexGrid` is set to none. ([#1941](https://github.com/elastic/eui/pull/1941))
- Format all JavaScript files with Prettier through ESLint ([#1906](https://github.com/elastic/eui/pull/1906))
- Replaced `appSecurityAnalytics` in `EuiIcon` with an updated SVG ([#1948](https://github.com/elastic/eui/pull/1948))

**Bug fixes**

- Removed unused prop enum of `l` in `EuiButton` ([#1936](https://github.com/elastic/eui/pull/1936))
- Fixed `EuiSelect` browser event inconsistencies by normalizing `mouseup` propagation ([#1926](https://github.com/elastic/eui/pull/1926))
- Removed `children` as a required prop for `EuiOverlayMask` ([#1937](https://github.com/elastic/eui/pull/1937))

## [`11.0.1`](https://github.com/elastic/eui/tree/v11.0.1)

**Bug fixes**

- Fixed `EuiIconTip`'s typescript definition ([#1934](https://github.com/elastic/eui/pull/1934))
- Reinstated `EuiIcon` component ability to handle `type` prop updates ([#1935](https://github.com/elastic/eui/pull/1935))

## [`11.0.0`](https://github.com/elastic/eui/tree/v11.0.0)

- Added support for custom React SVG elements and external SVG URLs to `EuiIcon` ([#1924](https://github.com/elastic/eui/pull/1924))

**Bug fixes**

- Fixed Firefox flash of unstyled select dropdown ([#1927](https://github.com/elastic/eui/pull/1927))

**Breaking changes**

- Split `EuiIcon` icon loading into dynamic imports ([#1924](https://github.com/elastic/eui/pull/1924))

## [`10.4.2`](https://github.com/elastic/eui/tree/v10.4.2)

**Note: this release is a backport containing changes originally made in `11.2.0`**

**Bug fixes**

- Addressed a chrome issue where negative letter-spacing can reverse RTL text in SVGs ([#1960](https://github.com/elastic/eui/pull/1960))

## [`10.4.1`](https://github.com/elastic/eui/tree/v10.4.1)

**Note: this release is a backport containing changes originally made in `11.1.0`**

- Replaced `appSecurityAnalytics` in `EuiIcon` with an updated SVG ([#1948](https://github.com/elastic/eui/pull/1948))

## [`10.4.0`](https://github.com/elastic/eui/tree/v10.4.0)

- Added `display` prop to `EuiTabs` and `EuiTabbedContent` components for ability to use an alternative `condensed` style ([#1904](https://github.com/elastic/eui/pull/1904))

## [`10.3.1`](https://github.com/elastic/eui/tree/v10.3.1)

**Bug fixes**

- Fixed a regression where `EuiStat` reported accepting `string` for `title`, `description`, even though `ReactNode` is acceptable ([#1910](https://github.com/elastic/eui/pull/1910))

## [`10.3.0`](https://github.com/elastic/eui/tree/v10.3.0)

- Added support for `href` on the last item in `EuiBreadcrumbs` ([#1905](https://github.com/elastic/eui/pull/1905))
- Added `selectable` prop to `EuiCard` ([#1895](https://github.com/elastic/eui/pull/1895))
- Converted `EuiValidatableControl` to TS ([#1879](https://github.com/elastic/eui/pull/1879))

**Bug fixes**

- Fixed prompt text rendering in `EuiFilePicker` when a React element is passed ([#1903](https://github.com/elastic/eui/pull/1903))
- Fixed overflow scrolling of `EuiModal` and `EuiConfirmModal` for Chrome and Safari ([#1902](https://github.com/elastic/eui/pull/1902))
- Fixed `EuiOverlayMask` `children` element mismatch TS error ([#1900](https://github.com/elastic/eui/pull/1900))

## [`10.2.1`](https://github.com/elastic/eui/tree/v10.2.1)

**Bug fixes**

- Fixed responsiveness of `EuiFilterGroup` ([#1849](https://github.com/elastic/eui/pull/1849))

**Deprecations**

- Replaced `EuiFilterButton`'s `noDivider` prop with `withNext` ([#1849](https://github.com/elastic/eui/pull/1849))

## [`10.2.0`](https://github.com/elastic/eui/tree/v10.2.0)

- Converted `EuiGlobalToastListItem` to TS ([#1880](https://github.com/elastic/eui/pull/1880))
- Converted `token_map` to TS ([#1870](https://github.com/elastic/eui/pull/1870))
- Converted `EuiOverlayMask` to TS ([#1858](https://github.com/elastic/eui/pull/1858))
- Converted `EuiStat` to TS ([#1848](https://github.com/elastic/eui/pull/1848))
- Added `isLoading` prop to `EuiStat` ([#1848](https://github.com/elastic/eui/pull/1848))
- Added `roundUp` prop to relative tab of `EuiSuperDatePicker` ([#1827](https://github.com/elastic/eui/pull/1827))
- Changed position of `EuiSwitch` for date rounding used at relative tab of `EuiSuperDatePicker` ([#1827](https://github.com/elastic/eui/pull/1827))
- Added `bug`, `flag`, and `heart` glyphs to `EuiIcon` ([#1887](https://github.com/elastic/eui/pull/1887))
- Updated `alert` glyph in `EuiIcon` ([#1887](https://github.com/elastic/eui/pull/1887))

**Bug fixes**

- Fixed `EuiComboBox` to not pass its `inputRef` prop down to the DOM ([#1867](https://github.com/elastic/eui/pull/1867))
- Fixed `euiBreakpoint()` warning to give accurate feedback ([#1874](https://github.com/elastic/eui/pull/1874))
- Fixed type definitions around `EuiI18n`'s `default` prop to better support use cases ([#1861](https://github.com/elastic/eui/pull/1861))
- Localized `EuiTablePagination`'s row count selection ([#1883](https://github.com/elastic/eui/pull/1883))
- Fixed EuiComboBox's internal tracking of its focus state ([#1796](https://github.com/elastic/eui/pull/1796))
- Fixed `EuiComboBox` with `singleSelection` and `onAddCustomOption` reopening the options list after adding a custom option ([#1882](https://github.com/elastic/eui/pull/1882))
- Fixed `EuiComboBox` reopening the options list in Firefox when closing via the dropdown arrow button ([#1885](https://github.com/elastic/eui/pull/1885))
- Fixed running the dev server and building on Windows ([#1891](https://github.com/elastic/eui/pull/1891))

## [`10.1.0`](https://github.com/elastic/eui/tree/v10.1.0)

- Added `tokenModule` and `tokenNamespace` icons to `EuiToken` ([#1839](https://github.com/elastic/eui/pull/1839))
- Used `cache-loader` to speed up development docs site build ([#1841](https://github.com/elastic/eui/pull/1841)
- Converted `matching_options` to TS ([#1828](https://github.com/elastic/eui/pull/1828))
- Converted `EuiFormHelpText` to TS ([#1852](https://github.com/elastic/eui/pull/1852))
- Added `onSearch` to `EuiFieldSearchProps`'s type defintion ([#1627](https://github.com/elastic/eui/pull/1627))
- Added `moon` glyph to `EuiIcon` ([#1859](https://github.com/elastic/eui/pull/1859))
- Added `logoAzure` and `logoAzureMono` logos to `EuiIcon` ([#1859](https://github.com/elastic/eui/pull/1859))
- Added exact-text matching operator to `EuiSearchBar` / `Query` and allow empty phrases, e.g. `""` ([#1843](https://github.com/elastic/eui/pull/1843))
- Allow forward-slash character in `EuiSearchBar` / `Query` search values ([#1843](https://github.com/elastic/eui/pull/1843))
- Changed `EuiLoadingKibana`, `EuiLoadingSpinner`, `EuiLoadingChart` and `EuiLoadingContent` components to use spans instead of divs  ([#1845](https://github.com/elastic/eui/pull/1845))

**Bug fixes**

- Added `toastLifeTimeMs` typescript definition for individual toasts in `EuiGlobalToastList` ([#1846](https://github.com/elastic/eui/pull/1846))
- Added logic to prevent refocusing `EuiComboBox` input after container blur event ([#1863](https://github.com/elastic/eui/pull/1863))
- Changed `EuiLoadingKibana` so it could better nest within `EuiFlexItem`  ([#1845](https://github.com/elastic/eui/pull/1845))

## [`10.0.1`](https://github.com/elastic/eui/tree/v10.0.1)

- Converted `EuiText`, `EuiTextColor` and `EuiTextAlign` to TS ([#1791](https://github.com/elastic/eui/pull/1791))
- Updated `IconColor` type to better distinguish between accepted types ([#1842](https://github.com/elastic/eui/pull/1842))

## [`10.0.0`](https://github.com/elastic/eui/tree/v10.0.0)

- Converted `EuiTitle` to TS ([#1810](https://github.com/elastic/eui/pull/1810))
- Added `adjustDateOnChange` prop to date pickers, enabling month and year changes to trigger `onChange` ([#1817](https://github.com/elastic/eui/pull/1817))
- Updated the overflow shadows for `EuiModal` and `EuiFlyout` ([#1829](https://github.com/elastic/eui/pull/1829))
- Added `confirmButtonDisabled` prop to `EuiConfirmModal` ([#1829](https://github.com/elastic/eui/pull/1829))
- Fixed `EuiNavDrawer` overflow scroll behavior on Firefox ([#1837](https://github.com/elastic/eui/pull/1837))

**Bug fixes**

- Fixed mobile layout for `EuiConfirmModal` ([#1829](https://github.com/elastic/eui/pull/1829))

**Deprecations**

- Replaced the following SASS mixins `euiOverflowShadowTop`, `euiOverflowShadowBottom` with `euiOverflowShadow`. ([#1829](https://github.com/elastic/eui/pull/1829))


**Breaking changes**

- Removed transitional `keyOfStringsOnly` option from TypeScript configuration ([#1814](https://github.com/elastic/eui/pull/1814))

## [`9.9.1`](https://github.com/elastic/eui/tree/v9.9.1)

- Re-enabled installation of `@elastic/eui` via npm ([#1811](https://github.com/elastic/eui/pull/1811))

**Bug fixes**

- Added `isLoading` prop typedef to `EuiSuperDatePickerProps` ([#1812](https://github.com/elastic/eui/pull/1812))
- Fixed `EuiSearchBox` query input resetting on prop updates ([#1823](https://github.com/elastic/eui/pull/1823))
- Fixed `EuiSearchBar` filter button highlighting ([#1824](https://github.com/elastic/eui/pull/1824))

## [`9.9.0`](https://github.com/elastic/eui/tree/v9.9.0)

- Added `initialPageIndex` pagination prop to `EuiInMemoryTable` ([#1798](https://github.com/elastic/eui/pull/1798))
- Converted `EuiToolTipPopover` to TS ([#1800](https://github.com/elastic/eui/pull/1800))
- Converted `EuiTableHeaderMobile` to TS ([#1786](https://github.com/elastic/eui/pull/1786))
- Added `menuLeft` and `menuRight` icons ([#1797](https://github.com/elastic/eui/pull/1797))
- Updated EuiNavDrawer’s collapse/expand button to use `menuLeft` and `menuRight` icons ([#1797](https://github.com/elastic/eui/pull/1797))
- Added `isInvalid` prop to `EuiSuperSelect` ([#1804](https://github.com/elastic/eui/pull/1804))
- Added `cut` glyph to `EuiIcon` ([#1802](https://github.com/elastic/eui/pull/1802))
- Added `glasses` glyph to `EuiIcon` ([#1813](https://github.com/elastic/eui/pull/1813))

**Bug fixes**

- Fixed issue where toasts would dismiss when they have focus ([#1803](https://github.com/elastic/eui/pull/1803))
- Fixed issue where `EuiComboBox` placeholder was not read by screen readers ([#1803](https://github.com/elastic/eui/pull/1803))

## [`9.8.0`](https://github.com/elastic/eui/tree/v9.8.0)

- **[Beta]** Added new `EuiSelectable` component  ([#1699](https://github.com/elastic/eui/pull/1699))
- **[Beta]** Added new drag and drop components: `EuiDragDropContext`, `EuiDraggable`, and `EuiDroppable` ([#1733](https://github.com/elastic/eui/pull/1733))

## [`9.7.2`](https://github.com/elastic/eui/tree/v9.7.2)

- Converted `EuiFormErrorText` to TS ([#1772](https://github.com/elastic/eui/pull/1772))
- Added `data-test-subj`s to `EuiSuperDatePicker`'s `EuiRelativeTab` inputs  ([#1782](https://github.com/elastic/eui/pull/1782))

**Bug fixes**

- Update ButtonIconColor type to provide all available options ([#1783](https://github.com/elastic/eui/pull/1783))
- Prevent calculation on `null` ref during `EuiResizeObserver` observation ([#1784](https://github.com/elastic/eui/pull/1784))

## [`9.7.1`](https://github.com/elastic/eui/tree/v9.7.1)

**Bug fixes**

- Fixed heading and paragraph tag font style inherits ([#1776](https://github.com/elastic/eui/pull/1776))

## [`9.7.0`](https://github.com/elastic/eui/tree/v9.7.0)

- Changed `EuiNavDrawer` to close on any link click ([#1773](https://github.com/elastic/eui/pull/1773))

## [`9.6.0`](https://github.com/elastic/eui/tree/v9.6.0)

- Converted `makeId` to TS ([#1759](https://github.com/elastic/eui/pull/1759))
- Converted `EuiCardGraphic` to TS ([#1751](https://github.com/elastic/eui/pull/1751))
- Enhanced the build process to emit TypeScript types for the variables extracted from the themes ([#1750](https://github.com/elastic/eui/pull/1750))

**Bug fixes**

**Note: this release creates a minor regression to text scales where paragraph and heading tags were no longer inheriting from their container. This is fixed in `9.7.1`.**

- Set `h1 through h6, p` tags font reset based on family, size, and weight ([#1760](https://github.com/elastic/eui/pull/1760))
- Fixed `EuiButton` font size inheritence ([#1760](https://github.com/elastic/eui/pull/1760))
- Updated button elements in `EuiFilePicker`, `EuiFormControlLayoutClearButton`, `EuiFormControlLayoutCustomIcon`, `EuiListGroupItem`, and `EuiSideNavItem` to type=button ([#1764](https://github.com/elastic/eui/pull/1764))
- Fixed outside click detection inconsistencies by comparing `mouseup` and `mousedown` event targets rather than using `click` event target ([#1761](https://github.com/elastic/eui/pull/1761))

## [`9.5.0`](https://github.com/elastic/eui/tree/v9.5.0)

- Changed `EuiSuperDatePicker` to call `onRefresh` instead of `onTimeChanged` when user clicks "Refresh" button ([#1745](https://github.com/elastic/eui/pull/1745))
- Added a new `EuiLoadingContent` component that displays blocks as placeholders for text. ([#1730](https://github.com/elastic/eui/pull/1730))
- Added documentation entry in `EuiPagination` for `activePage` prop. ([#1740](https://github.com/elastic/eui/pull/1740))
- Changed `EuiButton` to use "m" as it's default `size` prop ([#1742](https://github.com/elastic/eui/pull/1742))
- Adds type definitions for `EuiListGroup` and `EuiListGroupItem` ([#1737](https://github.com/elastic/eui/pull/1737))

**Bug fixes**

- Fixed `EuiToolTip` potentially having incorrect position calculations near the window edge  ([#1744](https://github.com/elastic/eui/pull/1744))

## [`9.4.2`](https://github.com/elastic/eui/tree/v9.4.2)

**Bug fixes**

- Fixed `hexToRgb` from erroring on an incorrect string input ([#1741](https://github.com/elastic/eui/pull/1741))
- Fixed `EuiBadge` custom `color` prop type ([#1741](https://github.com/elastic/eui/pull/1741))
- Fixed inaccurately required `onRefresh` prop (should be optional) that was introduced in types in version 9.4.1 ([#1743](https://github.com/elastic/eui/pull/1743))

## [`9.4.1`](https://github.com/elastic/eui/tree/v9.4.1)

**Bug fixes**

- Adds missing type and fixes closure-scope problem for `SuperDatePicker`'s `onRefresh` callback ([#1732](https://github.com/elastic/eui/pull/1732))
- Changed `EuiBottomBar` to refer to the end of document ([#1727](https://github.com/elastic/eui/pull/1727))
- Fixed `EuiComboBox`'s calls to its `onBlur` prop ([#1739](https://github.com/elastic/eui/pull/1739))

## [`9.4.0`](https://github.com/elastic/eui/tree/v9.4.0)

- Allow toasts in `EuiGlobalToastList` to override `toastLifeTimeMs` ([#1720](https://github.com/elastic/eui/pull/1720))
- Allow `EuiListGroupItem` to pass a custom element as the `icon` ([#1726](https://github.com/elastic/eui/pull/1726))
- Added default icon for `EuiListGroupItem` if one is not passed ([#1729](https://github.com/elastic/eui/pull/1729))
- Added `toInitials` string service ([#1729](https://github.com/elastic/eui/pull/1729))

**Bug fixes**

- Removed all `lodash` imports in `eui.d.ts` to avoid namespace pollution ([#1723](https://github.com/elastic/eui/pull/1723))
- Prevent `EuiComboBox` from creating a custom option value when user clicks on a value in the dropdown ([#1728](https://github.com/elastic/eui/pull/1728))

## [`9.3.0`](https://github.com/elastic/eui/tree/v9.3.0)

- Added `footerLink` and `showToolTips` to `EuiNavDrawer` and added `EuiNavDrawerGroup` ([#1701](https://github.com/elastic/eui/pull/1701))

**Bug fixes**

- Fixed `EuiSuperDatePicker` time selection jumping on focus ([#1704](https://github.com/elastic/eui/pull/1704))

## [`9.2.1`](https://github.com/elastic/eui/tree/v9.2.1)

**Bug fixes**

- Make `EuiPopover`'s repositionOnScroll prop optional in TS ([#1705](https://github.com/elastic/eui/pull/1705))

## [`9.2.0`](https://github.com/elastic/eui/tree/v9.2.0)

- Adjusted the dark theme palette a bit more and adjusted a few components ([#1700](https://github.com/elastic/eui/pull/1700))

## [`9.1.0`](https://github.com/elastic/eui/tree/v9.1.0)

- Adjusted the dark theme palette to have a slight blue tint ([#1691](https://github.com/elastic/eui/pull/1691))
- Added `repositionOnScroll` property to the `EuiPopoverProps` type definition ([#1628](https://github.com/elastic/eui/pull/1628))
- Added support to `findTestSubject` for an optional `matcher` argument, which defaults to `~=`, enabling it to identify an element based on one of multiple space-separated values within its `data-test-subj` attribute ([#1587](https://github.com/elastic/eui/pull/1587))
- Converted `EuiFlexGrid`, `EuiFlexGroup`, `EuiFlexItem`, `EuiDescriptionList`, `EuiDescriptionListTitle`, and `EuiDescriptionListDescription` to TypeScript ([#1365](https://github.com/elastic/eui/pull/1365))
- Converted `EuiAvatar` to Typescript ([#1654](https://github.com/elastic/eui/pull/1654))
- Added missing `anchorClassName` prop to `EuiToolTip` definition ([#1657](https://github.com/elastic/eui/pull/1657))
- Added `fullWidth` prop to `EuiButton` ([#1665](https://github.com/elastic/eui/pull/1665))
- Added `.eui-fullWidth` utility class ([#1665](https://github.com/elastic/eui/pull/1665))
- Added `EuiPopoverFooter` and converted `EuiPopoverTitle` to TS ([#1666](https://github.com/elastic/eui/pull/1666))
- Converted `EuiLoadingSpinner`, `EuiLoadingKibana`, and `EuiLoadingChart` to TS ([#1683](https://github.com/elastic/eui/pull/1683))

**Bug fixes**

- Added button to `EuiSuperDatePicker`'s “Now” tab to trigger the "now" time selection ([#1620](https://github.com/elastic/eui/pull/1620))
- Fixed floating point arithmetic bug in `EuiRangeTrack`'s value validation ([#1687](https://github.com/elastic/eui/pull/1687))
- Fixed `EuiComboBox` `activeOptonIndex` error with empty search results ([#1695](https://github.com/elastic/eui/pull/1695))
- Fixed IE11 rendering issue in `EuiLoadingKibana` ([#1683](https://github.com/elastic/eui/pull/1683))

## [`9.0.2`](https://github.com/elastic/eui/tree/v9.0.2)

**Note: this release is a backport containing changes originally made in `9.1.0`**

**Bug fixes**

- Fixed floating point arithmetic bug in `EuiRangeTrack`'s value validation ([#1687](https://github.com/elastic/eui/pull/1687))

## [`9.0.1`](https://github.com/elastic/eui/tree/v9.0.1)

**Bug fixes**

- Fixed definition exports for converted Typescript components ([#1633](https://github.com/elastic/eui/pull/1633))

## [`9.0.0`](https://github.com/elastic/eui/tree/v9.0.0)

- Added `allowNeutralSort` prop to `EuiInMemoryTable` to support unsorting table columns ([#1591](https://github.com/elastic/eui/pull/1591))
- Added `mobileOptions` object prop for handling of all the mobile specific options of `EuiBasicTable` ([#1462](https://github.com/elastic/eui/pull/1462))
- Table headers now accept `React.node` types ([#1462](https://github.com/elastic/eui/pull/1462))
- Added `displayOnly` prop to `EuiFormRow` ([#1582](https://github.com/elastic/eui/pull/1582))
- Added `numActiveFilters` prop to `EuiFilterButton` ([#1589](https://github.com/elastic/eui/pull/1589))
- Updated style of `EuiFilterButton` to match `EuiFacetButton` ([#1589](https://github.com/elastic/eui/pull/1589))
- Added `size` and `color` props to `EuiNotificationBadge` ([#1589](https://github.com/elastic/eui/pull/1589))
- Allow `EuiDescribedFormGroup` to exist as a description-only row ([#1522](https://github.com/elastic/eui/pull/1522))
- Added `type` prop for `EuiFormLabel` for the option to make it a `legend` ([#1613](https://github.com/elastic/eui/pull/1613))
- Added `labelAppend` and `labelType` props to `EuiFormRow` ([#1613](https://github.com/elastic/eui/pull/1613))
- Aligned text styles of table headers and form labels ([#1613](https://github.com/elastic/eui/pull/1613))
- Converted `EuiModalBody`, `EuiModalFooter`, `EuiModalHeader`, `EuiModalHeaderTitle`, `EuiFlyoutBody`, `EuiFlyoutFooter`, `EuiFlyoutHeader`, `EuiPortal`, and `EuiProgress` to Typescript ([#1621](https://github.com/elastic/eui/pull/1621))

**Bug fixes**

- Fixed keyboard navigation and UI of `EuiComboBox` items in single selection mode ([#1619](https://github.com/elastic/eui/pull/1619))
- `EuiBasicTable` select all shows up on mobile ([#1462](https://github.com/elastic/eui/pull/1462))
- Adds missing `hasActiveFilters` prop for `EuiFilterButton` type and fixes `onChange` signature for `EuiButtonGroup` ([#1603](https://github.com/elastic/eui/pull/1603))
- Included `react-datepicker` TS types in EUI itself to avoid outside dependency ([#1618](https://github.com/elastic/eui/pull/1618))
- Prevent `EuiGlobalToastList` from attempting calculations on `null` DOM elements ([#1606](https://github.com/elastic/eui/pull/1606))
- Fixed `EuiFormRow` errors from the possibility of having duplicate `key` values ([#1522](https://github.com/elastic/eui/pull/1522))

**Breaking changes**

- `EuiBasicTable`'s select all checkbox appends a `makeId` string to the id ([#1462](https://github.com/elastic/eui/pull/1462))
- Remove camel casing from exported JSON variables and preserve hex values instead of converting to rgb ([#1590](https://github.com/elastic/eui/pull/1590))
- Added `@types/react-dom` to `peerDependencies` ([#1621](https://github.com/elastic/eui/pull/1621))

## [`8.0.0`](https://github.com/elastic/eui/tree/v8.0.0)

**Breaking changes**

- Upgraded TypeScript to 3.3 ([#1583](https://github.com/elastic/eui/pull/1583))
- Upgraded React to 16.8 ([#1583](https://github.com/elastic/eui/pull/1583))
- Upgraded Jest to 24.1 ([#1583](https://github.com/elastic/eui/pull/1583))
- Upgraded Enzyme to 3.9 ([#1583](https://github.com/elastic/eui/pull/1583))

## [`7.3.0`](https://github.com/elastic/eui/tree/v7.3.0)

- Added `onRefresh` option for `EuiSuperDatePicker` ([#1577](https://github.com/elastic/eui/pull/1577))
- Converted `EuiToggle` to TypeScript ([#1570](https://github.com/elastic/eui/pull/1570))
- Added type definitions for `EuiButtonGroup`,`EuiButtonToggle`, `EuiFilterButton`, `EuiFilterGroup`, and `EuiFilterSelectItem` ([#1570](https://github.com/elastic/eui/pull/1570))
- Added `displayOnly` prop to EuiFormRow ([#1582](https://github.com/elastic/eui/pull/1582))
- Added an index.d.ts file for the date picker components, including `EuiDatePicker`, `EuiDatePickerRange`, and `EuiSuperDatePicker` ([#1574](https://github.com/elastic/eui/pull/1574))

**Bug fixes**

- Fixed several bugs with `EuiRange` and `EuiDualRange` including sizing of inputs, tick placement, and the handling of invalid values ([#1580](https://github.com/elastic/eui/pull/1580))

## [`7.2.0`](https://github.com/elastic/eui/tree/v7.2.0)

- Added `text` as a color option for `EuiLink` ([#1571](https://github.com/elastic/eui/pull/1571))
- Added `EuiResizeObserver` to expose ResizeObserver API to React components; falls back to MutationObserver API in unsupported browsers ([#1559](https://github.com/elastic/eui/pull/1559))
- Added `EuiFocusTrap` as a wrapper around `react-focus-lock` to enable trapping focus in more cases, including React portals ([#1550](https://github.com/elastic/eui/pull/1550))

**Bug fixes**

- Fixed content cut off in `EuiContextMenuPanel` when height changes dynamically ([#1559](https://github.com/elastic/eui/pull/1559))
- Fixed `EuiComboBox` to allow keyboard tab to exit single selection box ([#1576](https://github.com/elastic/eui/pull/1576))
- Various fixes related to focus order and focus trapping as they relate to content in React portals ([#1550](https://github.com/elastic/eui/pull/1550))

## [`7.1.0`](https://github.com/elastic/eui/tree/v7.1.0)

- Added `append` prop to `EuiFieldText` ([#1567](https://github.com/elastic/eui/pull/1567))
- Adjusted set of Elastic Logos in `EuiIcon` to look better in dark mode. ([#1462](https://github.com/elastic/eui/pull/1562))
- Added `isCopyable` prop to `EuiCodeBlock` ([#1556](https://github.com/elastic/eui/pull/1556))
- Added optional `Snippet` tab to docs and renamed demo tabs ([#1556](https://github.com/elastic/eui/pull/1556))
- Expanded `getSecureRelForTarget` to handle elastic.co domains as a referrer whitelist ([#1565](https://github.com/elastic/eui/pull/1565))
- New `url` utility for verifying if a URL is a referrer whitelist ([#1565](https://github.com/elastic/eui/pull/1565))
- Add iconSize to ButtonIcon type definition ([#1568](https://github.com/elastic/eui/pull/1568))

## [`7.0.0`](https://github.com/elastic/eui/tree/v7.0.0)

- Created `EuiDualRange` using components from modularized, refactored `EuiRange`. New util service `isWithinRange` is the first in the number category. ([#1485](https://github.com/elastic/eui/pull/1485))
- Upgraded `lodash` to v4, taking advantage of modular imports. ([#1534](https://github.com/elastic/eui/pull/1534))
- Added pseudo-localization mode to docs ([#1541](https://github.com/elastic/eui/pull/1541))
- New docs page listing localization tokens ([#1541](https://github.com/elastic/eui/pull/1541))
- Added support for OR group clauses in `EuiQuery` and `EuiSearchBar` ([#1204](https://github.com/elastic/eui/pull/1204))
- Added `customQuickSelectPanels` prop to `EuiSuperDatePicker` ([#1549](https://github.com/elastic/eui/pull/1549))

**Bug fixes**

- Fixed `EuiSearchBar.Query` match_all query string must be `*` ([#1521](https://github.com/elastic/eui/pull/1521))
- Fixed `EuiSuperDatePicker` crashing with negative relative value ([#1537](https://github.com/elastic/eui/pull/1537))
- Fixed `EuiSuperDatePicker` crashing with invalid start and end prop values ([#1544](https://github.com/elastic/eui/pull/1544))
- Make TSLint issues be warnings, not errors, when running `src-docs` ([#1537](https://github.com/elastic/eui/pull/1537))

**Breaking changes**

- Made `or` a reserved keyword in `EuiQuery`'s syntax ([#1204](https://github.com/elastic/eui/pull/1204))

## [`6.10.9`](https://github.com/elastic/eui/tree/v6.10.9)

**Bug fixes**

- Bumped `lodash` version to `elastic/lodash@3.10.1-kibana3` ([#2280](https://github.com/elastic/eui/issues/2280))

## [`6.10.8`](https://github.com/elastic/eui/tree/v6.10.8)

**Note: this release is a backport containing changes originally made in `11.2.0`**

**Bug fixes**

- Addressed a chrome issue where negative letter-spacing can reverse RTL text in SVGs ([#1960](https://github.com/elastic/eui/pull/1960))

## [`6.10.7`](https://github.com/elastic/eui/tree/v6.10.7)

**Note: this release is a backport containing changes originally made in `9.7.0`**

- Changed `EuiNavDrawer` to close on any link click ([#1773](https://github.com/elastic/eui/pull/1773))

## [`6.10.6`](https://github.com/elastic/eui/tree/v6.10.6)

**Note: this release is a backport containing changes originally made in `9.6.0`**

**Bug fixes**

- Fixed outside click detection inconsistencies by comparing `mouseup` and `mousedown` event targets rather than using `click` event target ([#1761](https://github.com/elastic/eui/pull/1761))

## [`6.10.5`](https://github.com/elastic/eui/tree/v6.10.5)

**Note: this release is a backport containing changes originally made in `9.0.0`, `9.1.0`, `9.3.0`, and `9.4.0`**

- Adjusted the dark theme palette to have a slight blue tint ([#1691](https://github.com/elastic/eui/pull/1691))
- Added button to `EuiSuperDatePicker`'s “Now” tab to trigger the "now" time selection ([#1620](https://github.com/elastic/eui/pull/1620))
- Added `footerLink` and `showToolTips` to `EuiNavDrawer` and added `EuiNavDrawerGroup` ([#1701](https://github.com/elastic/eui/pull/1701))
- Allow `EuiListGroupItem` to pass a custom element as the `icon` ([#1726](https://github.com/elastic/eui/pull/1726))
- Added `toInitials` string service ([#1729](https://github.com/elastic/eui/pull/1729))
- Added `fullWidth` prop to `EuiButton` ([#1665](https://github.com/elastic/eui/pull/1665))
- Added `.eui-fullWidth` utility class ([#1665](https://github.com/elastic/eui/pull/1665))

**Bug fixes**

- Fixed keyboard navigation and UI of `EuiComboBox` items in single selection mode ([#1619](https://github.com/elastic/eui/pull/1619))
- Fixed `EuiComboBox` `activeOptonIndex` error with empty search results ([#1695](https://github.com/elastic/eui/pull/1695))
- Prevent `EuiComboBox` from creating a custom option value when user clicks on a value in the dropdown ([#1728](https://github.com/elastic/eui/pull/1728))
- Fixed `EuiSuperDatePicker` time selection jumping on focus ([#1704](https://github.com/elastic/eui/pull/1704))

## [`6.10.4`](https://github.com/elastic/eui/tree/v6.10.4)

**Note: this release is a backport containing changes originally made in `7.3.0`**

- Added an index.d.ts file for the date picker components, including `EuiDatePicker`, `EuiDatePickerRange`, and `EuiSuperDatePicker` ([#1574](https://github.com/elastic/eui/pull/1574))

## [`6.10.3`](https://github.com/elastic/eui/tree/v6.10.3)

**Note: this release is a backport containing changes originally made in `7.1.0`**

- Added `append` prop to `EuiFieldText` ([#1567](https://github.com/elastic/eui/pull/1567))

## [`6.10.2`](https://github.com/elastic/eui/tree/v6.10.2)

**Note: this release is a backport containing changes originally made in `7.1.0`**

- Adjusted set of Elastic Logos in `EuiIcon` to look better in dark mode. ([#1562](https://github.com/elastic/eui/pull/1562))
- Expanded `getSecureRelForTarget` to handle elastic.co domains as a referrer whitelist ([#1565](https://github.com/elastic/eui/pull/1565))
- New `url` utility for verifying if a URL is a referrer whitelist ([#1565](https://github.com/elastic/eui/pull/1565))

## [`6.10.1`](https://github.com/elastic/eui/tree/v6.10.1)

**Note: this release is a backport containing changes originally made in `7.0.0`**

**Bug fixes**

- Fixed `EuiSuperDatePicker` crashing with negative relative value ([#1537](https://github.com/elastic/eui/pull/1537))
- Fixed `EuiSuperDatePicker` crashing with invalid start and end prop values ([#1544](https://github.com/elastic/eui/pull/1544))

## [`6.10.0`](https://github.com/elastic/eui/tree/v6.10.0)

- Adjust dark mode background color ([#1530](https://github.com/elastic/eui/pull/1530))
- TypeScript are now formatted with Prettier ([#1529](https://github.com/elastic/eui/pull/1529))
- Updated `EuiPopover` and `EuiColorPicker` to pause `EuiOutsideClickDetector` in when not open ([#1527](https://github.com/elastic/eui/pull/1527))

## [`6.9.0`](https://github.com/elastic/eui/tree/v6.9.0)

- Changed animation settings for `EuiNavDrawer` ([#1524](https://github.com/elastic/eui/pull/1524))
- Converted a number of components to support text localization ([#1504](https://github.com/elastic/eui/pull/1504))
- Updated `app_ems.svg` ([#1517](https://github.com/elastic/eui/pull/1517))

**Bug fixes**

- Updated `EuiPage` background color to match body background color ([#1513](https://github.com/elastic/eui/pull/1513))
- Fixed React key usage in `EuiPagination` ([#1514](https://github.com/elastic/eui/pull/1514))
- Fixed bug which prevented `EuiSwitch` with generated ID from having its label announced by VoiceOver ([#1519](https://github.com/elastic/eui/pull/1519))
- Fixed `EuiFilterButton` handling `numFilters` when `0` was specified ([#1510](https://github.com/elastic/eui/pull/1510))

## [`6.8.0`](https://github.com/elastic/eui/tree/v6.8.0)

- Changed `flex-basis` value on `EuiPageBody` for better cross-browser support ([#1497](https://github.com/elastic/eui/pull/1497))
- Converted a number of components to support text localization ([#1450](https://github.com/elastic/eui/pull/1450))
- Added a seconds option to the refresh interval selection in `EuiSuperDatePicker`  ([#1503](https://github.com/elastic/eui/pull/1503))
- Changed to conditionally render `EuiModalBody` if `EuiConfirmModal` has no `children` ([#1500](https://github.com/elastic/eui/pull/1500))


**Bug fixes**

- Remove `font-features` setting on `@euiFont` mixin to prevent breaks in ACE editor ([#1505](https://github.com/elastic/eui/pull/1505))

## [`6.7.4`](https://github.com/elastic/eui/tree/v6.7.4)

- Added `textAlign` property to TypeScript definition for `EuiText` ([#1487](https://github.com/elastic/eui/pull/1487))
- Added missing `'m'` option for text `size` for `EuiText`'s TypeScript definition ([#1487](https://github.com/elastic/eui/pull/1487))
- Added missing TypeScript definition for `EuiTextAlign` ([#1487](https://github.com/elastic/eui/pull/1487))

**Bug fixes**

- Fixed popover & tooltip positioning to properly account for arrow buffer ([#1490](https://github.com/elastic/eui/pull/1490))
- Fixed `EuiSuperDatePicker` unexpectedly closing start and end date popovers ([#1494](https://github.com/elastic/eui/pull/1494))

## [`6.7.3`](https://github.com/elastic/eui/tree/v6.7.3)

- `EuiHeader` no longer reduces height at mobile sizes ([#1480](https://github.com/elastic/eui/pull/1480))

**Bug fixes**

- Fixed `EuiSuperDatePicker` not updating derived `isInvalid` state on prop update ([#1483](https://github.com/elastic/eui/pull/1483))
- Fixed `logoAPM` ([#1489](https://github.com/elastic/eui/pull/1489))
- Remove Typescript type and interface definitions from ES and CJS exports ([#1486](https://github.com/elastic/eui/pull/1486))

## [`6.7.2`](https://github.com/elastic/eui/tree/v6.7.2)

- Default light theme now comes with an empty light variables file to make theme switching easier ([#1479](https://github.com/elastic/eui/pull/1479))

**Bug fixes**

- `EuiSuperDatePicker` always trigger `onTimeChange` when time changes and prop `showUpdateButton` is false ([#1477](https://github.com/elastic/eui/pull/1477))
- Fixed font rendering in italics only in Safari ([#1481](https://github.com/elastic/eui/pull/1481))

## [`6.7.1`](https://github.com/elastic/eui/tree/v6.7.1)

**Bug fixes**

- Fixed an issue with font family inheritance by changing the CSS reset ([#1474](https://github.com/elastic/eui/pull/1474))

## [`6.7.0`](https://github.com/elastic/eui/tree/v6.7.0)

- Added `z-index` to `EuiProgress` and example usage with `EuiHeader` ([#1471](https://github.com/elastic/eui/pull/1471))
- Added a new app icon for Code ([#1467](https://github.com/elastic/eui/pull/1467))
- Re-added EuiI18n, EuiI18nNumber, and EuiContext for localization ([#1466](https://github.com/elastic/eui/pull/1466))
- Expose `EuiSuperUpdateButton` component from `EuiSuperDatePicker` ([#1470](https://github.com/elastic/eui/pull/1470))
- Set `type="button"` on accordion buttons ([#1468](https://github.com/elastic/eui/pull/1468))

**Bug fixes**

- Fixed `EuiSuperDatePicker` not updating derived `showPrettyDuration` state on prop update ([#1464](https://github.com/elastic/eui/pull/1464))
- Fixed `EuiSuperDatePicker` not passing `refreshInterval` to callback when refresh internval start/stop toggle button clicked ([#1464](https://github.com/elastic/eui/pull/1464))
- Fixed `EuiSuperDatePicker` `refreshInterval` input not allowing decimals ([#1464](https://github.com/elastic/eui/pull/1464))

## [`6.6.0`](https://github.com/elastic/eui/tree/v6.6.0)

- Added `uptimeApp` icon ([#1445](https://github.com/elastic/eui/pull/1463))
- Added `wrapText` prop that enables `EuiListGroupItem` text to wrap ([#1459](https://github.com/elastic/eui/pull/1459))
- Added `inputRef` prop to `EuiFieldNumber` and updated `EuiFieldText`'s to a Ref type ([#1434](https://github.com/elastic/eui/pull/1434))
- Added `snowflake` icon ([#1445](https://github.com/elastic/eui/pull/1445))
- Added `bell` icon ([#1447](https://github.com/elastic/eui/pull/1447))
- Improved screen reader behavior for table header cell content, especially in sortable columns ([#1426](https://github.com/elastic/eui/pull/1426))

**Bug fixes**

- Fixed `textProps` and `contentProps` of `EuiButton` and `EuiButtonEmpty` so they don’t override classes ([#1455](https://github.com/elastic/eui/pull/1455))
- Fixed `closeButtonProps` of `EuiBadge` so it doesn't override classes ([#1455](https://github.com/elastic/eui/pull/1455))
- Fixed font weight shift of `EuiFilterButton` when notification is present ([#1455](https://github.com/elastic/eui/pull/1455))
- Fixed `$euiCodeFontFamily` monospace font stack and subsequent JSON asset build ([#1465](https://github.com/elastic/eui/pull/1465))

## [`6.5.1`](https://github.com/elastic/eui/tree/v6.5.1)

**Reverts**

- Reverts EuiI18n commit from previous release ([#1453](https://github.com/elastic/eui/pull/1453))

## [`6.5.0`](https://github.com/elastic/eui/tree/v6.5.0)

**Note: this contains some i18n work that we reverted in the next release. Use the patch release above instead**

- Added Inter UI to the font family stack ([#1402](https://github.com/elastic/eui/pull/1402))
- Changed padding on `EuiHeaderLogo` and updated `EuiNavDrawer` example ([#1448](https://github.com/elastic/eui/pull/1448))
- Updated `EuiNavDrawer` docs example and adjusted `EuiHeaderLogo` padding ([#1449](https://github.com/elastic/eui/pull/1449))
- Added EuiI18n, EuiI18nNumber, and EuiContext for localization ([#1404](https://github.com/elastic/eui/pull/1404))

**Bug fixes**

- Added `legend` for accessibility of `EuiButtonGroup` and fixed opacity of disabled input ([#1444](https://github.com/elastic/eui/pull/1444))

## [`6.4.0`](https://github.com/elastic/eui/tree/v6.4.0)

- Added `EuiNavDrawer` side nav component ([#1427](https://github.com/elastic/eui/pull/1427))
- Added `inputRef` prop to `EuiComboBox` ([#1433](https://github.com/elastic/eui/pull/1433))
- Added custom date string formatting for series charts crosshair overlay ([#1429](https://github.com/elastic/eui/pull/1429))
- Added new icons for `symlink` and `submodule` ([#1439](https://github.com/elastic/eui/pull/1439))

**Bug fixes**

- Fix mouse interaction with `EuiComboBox` in IE11 ([#1437](https://github.com/elastic/eui/pull/1437))

## [`6.3.1`](https://github.com/elastic/eui/tree/v6.3.1)

**Bug fixes**

- Downgraded `@types/react` and `@types/prop-types` verisons to align with Kibana ([#1435](https://github.com/elastic/eui/pull/1435))

## [`6.3.0`](https://github.com/elastic/eui/tree/v6.3.0)

- Added `onBlur` prop to `EuiComboBox` ([#1400](https://github.com/elastic/eui/pull/1400))
- Added `initialFocus` prop typedefs to `EuiModal` and `EuiPopover` ([#1410](https://github.com/elastic/eui/pull/1410))
- Updated `gisApp` icon ([#1413](https://github.com/elastic/eui/pull/1413))
- Added `isAutoRefreshOnly` prop to `EuiSuperDatePicker` ([#1412](https://github.com/elastic/eui/pull/1412))
- Migrate remaining files in `accessiblity/` to TS ([#1408](https://github.com/elastic/eui/pull/1408))
- Added `titleProps` and `descriptionProps` to `EuiDescriptionList` ([#1419](https://github.com/elastic/eui/pull/1419))
- Propagate `className` on `EuiCodeBlock` in fullscreen mode ([#1422](https://github.com/elastic/eui/pull/1422))
- Added `iconProps` prop to `EuiIconTip` ([#1420](https://github.com/elastic/eui/pull/1420))
- Added ability to pass `isDisabled` to individual `EuiButtonGroup` items ([#1424](https://github.com/elastic/eui/pull/1424))
- Changed `EuiRange` PropType for `value` to allow `number` (in addition to `string`) ([#1421](hhttps://github.com/elastic/eui/pull/1421))

**Bug fixes**

- Support extended characters (e.g. non-latin, unicode) in `EuiSearchBar` and `EuiQuery` ([#1415](https://github.com/elastic/eui/pull/1415))
- Fixed line-heights of the differently sized `EuiDescriptionList` alternates ([#1419](https://github.com/elastic/eui/pull/1419))
- Updated `EuiIconTip` TS definitions to inherit those from `EuiToolTip` as well ([#1420](https://github.com/elastic/eui/pull/1420))

## [`6.2.0`](https://github.com/elastic/eui/tree/v6.2.0)

- Added `logoCodesandbox` and updated `apmApp` icons ([#1407](https://github.com/elastic/eui/pull/1407))
- Changed `EuiListGroup` PropType for `extraAction` to remove console warning ([#1405](hhttps://github.com/elastic/eui/pull/1405))

**Bug fixes**

- Account for `min` attribute when determining `EuiRange` input width ([#1406](https://github.com/elastic/eui/pull/1406))

## [`6.1.0`](https://github.com/elastic/eui/tree/v6.1.0)

- Added `EuiListGroup` and `EuiListGroupItem` components ([#1377](https://github.com/elastic/eui/pull/1377))
- Convert the other of the services to TypeScript ([#1392](https://github.com/elastic/eui/pull/1392))
- Changed single selection to select existing option in the list ([#1391](https://github.com/elastic/eui/pull/1391))
- Added `showUpdateButton` prop to `EuiSuperDatePicker` ([#1399](https://github.com/elastic/eui/pull/1399))

## [`6.0.1`](https://github.com/elastic/eui/tree/v6.0.1)

**Bug fixes**

- `EuiColorPicker` align color picker popup with color selector when page is scrolled ([#1397](https://github.com/elastic/eui/pull/1397))

## [`6.0.0`](https://github.com/elastic/eui/tree/v6.0.0)

- Added `onFocus` prop to `EuiComboBox` ([#1375](https://github.com/elastic/eui/pull/1375))
- Added `DisambiguateSet` and `ExclusiveUnion` utility types ([#1368](https://github.com/elastic/eui/pull/1368))
- Added `EuiSuperDatePicker` component ([#1351](https://github.com/elastic/eui/pull/1351))
- Fixed up styles for `EuiSuperDatePicker` ([#1389](https://github.com/elastic/eui/pull/1389))
- Altered a few icons and added more: `crossInACircleFilled`, `editorRedo`, `editorUndo`, `grabHorizontal`, `minusInCircleFilled`, `plusInCircleFilled`, `sortable`, `starEmptySpace`, `starFilledSpace`, `starFilled`, `starMinusEmpty`, `starMinusFilled`, `starPlusEmpty`, `pinFilled` ([#1374](https://github.com/elastic/eui/pull/1374))
- Exclude `custom_typings` from `eui.d.ts` ([#1395](https://github.com/elastic/eui/pull/1395))


**Bug fixes**

- Only style anchor tags in `EuiText` that have no class attribute ([#1373](https://github.com/elastic/eui/pull/1373))
- Fixed some EUI services' TS definitions ([#1380](https://github.com/elastic/eui/pull/1380))

**Breaking changes**

- Moved `EuiExpressionButton` contents to `EuiExpression` and deleted `EuiExpressionButton`. Also added support for `color` and `uppercase` props as well as made `onClick` optional to support read only expressions. ([#1368](https://github.com/elastic/eui/pull/1368))

## [`5.8.2`](https://github.com/elastic/eui/tree/v5.8.2)

**Note: this release is a backport containing fixes made in `6.4.0`**

**Bug fixes**

- Fix mouse interaction with `EuiComboBox` in IE11 ([#1437](https://github.com/elastic/eui/pull/1437))

## [`5.8.1`](https://github.com/elastic/eui/tree/v5.8.1)

**Note: this release is a backport containing fixes made in `6.0.0`**

**Bug fixes**

- Fixed some EUI services' TS definitions ([#1380](https://github.com/elastic/eui/pull/1380))

## [`5.8.0`](https://github.com/elastic/eui/tree/v5.8.0)

**Note: this release broke some of the exported TypeScript definitions.**

- Reinstate ([#1353](https://github.com/elastic/eui/pull/1353)) `onBlur` action on `EuiComboBox` ([#1364](https://github.com/elastic/eui/pull/1364))
- Convert roughly half of the services to TypeScript ([#1360](https://github.com/elastic/eui/pull/1360))

**Bug fixes**

- Fixed `onCreateOption` callback of `EuiComboBox` so it isn't called when the input is empty ([#1364](https://github.com/elastic/eui/pull/1364))
- Added `anchorClassName` prop to `EuiPopover` ([#1367](https://github.com/elastic/eui/pull/1367))
- Added support for `fullWidth` on `EuiSuperSelect` ([#1367](https://github.com/elastic/eui/pull/1367))
- Applied new scrollbar customization for Firefox ([#1367](https://github.com/elastic/eui/pull/1367))
- Fixed `EuiSuperSelect` from accessing ref when unmounted ([1369](https://github.com/elastic/eui/pull/1369))
- Allow any color value to be passed to `EuiIcon` ([#1370](https://github.com/elastic/eui/pull/1370))

## [`5.7.0`](https://github.com/elastic/eui/tree/v5.7.0)

- Adjust EUI coloring to better match brand guidelines from Creative Services ([#1356](https://github.com/elastic/eui/pull/1356))

## [`5.6.2`](https://github.com/elastic/eui/tree/v5.6.2)

**Note: this release is a backport**

- Reinstate ([#1353](https://github.com/elastic/eui/pull/1353)) `onBlur` action on `EuiComboBox` ([#1364](https://github.com/elastic/eui/pull/1364))

**Bug fixes**

- Fixed `onCreateOption` callback of `EuiComboBox` so it isn't called when the input is empty ([#1364](https://github.com/elastic/eui/pull/1364))

## [`5.6.1`](https://github.com/elastic/eui/tree/v5.6.1)

**Note: this release is a backport containing changes originally made in `5.8.0`**

**Bug fixes**

- Allow any color value to be passed to `EuiIcon` ([#1370](https://github.com/elastic/eui/pull/1370))

## [`5.6.0`](https://github.com/elastic/eui/tree/v5.6.0)

- Convert `EuiIcon` to TypeScript ([#1355](https://github.com/elastic/eui/pull/1355))
- Add support for `aria-label`, `aria-labelledby` and `aria-describedby` to `EuiCodeEditor` ([#1354](https://github.com/elastic/eui/pull/1354))

**Bug fixes**

- `react-datepicker` set milliseconds to zero when selecting time ([#1361](https://github.com/elastic/eui/pull/1361))
- Revert ([#1353](https://github.com/elastic/eui/pull/1353)) `onBlur` action on `EuiComboBox`. It caused regressions on Kibana. ([#1363](https://github.com/elastic/eui/pull/1363))

## [`5.5.1`](https://github.com/elastic/eui/tree/v5.5.1)

**Bug fixes**

- Fixed TypeScript definitions in `eui.d.ts` ([#1359](https://github.com/elastic/eui/pull/1359))

## [`5.5.0`](https://github.com/elastic/eui/tree/v5.5.0)

**Note: this release broke the exported TypeScript definitions and `EuiComboBox` in certain situations. These are both fixed in `5.6.0`.**

- Altered functionality of `truncate` on `EuiBreadcrumbs` and added `truncate` ability on breadcrumb item ([#1346](https://github.com/elastic/eui/pull/1346))
- Altered `EuiHeader`'s location of `EuiHeaderBreadcrumbs` based on the new `truncate` ability ([#1346](https://github.com/elastic/eui/pull/1346))
- Added support for `href` and `target` props in `EuiBasicTable` actions ([#1347](https://github.com/elastic/eui/pull/1347))
- Added `.eui-textBreakWord` CSS utility class  ([#1349](https://github.com/elastic/eui/pull/1349))
- Added support for `EuiComboBox` converting entered text into a custom option when the user removes focus, e.g. by tabbing to another element. This prevents the `EuiComboBox` from being mistaken for an `EuiInputText`. ([#1353](https://github.com/elastic/eui/pull/1353))

**Bug fixes**

- Fixed word-breaks in table cells for Firefox ([#1349](https://github.com/elastic/eui/pull/1349))
- Fixed EUI when used in an environment lacking ES Modules support, e.g. Jest ([#1358](https://github.com/elastic/eui/pull/1358))

## [`5.4.0`](https://github.com/elastic/eui/tree/v5.4.0)

**Note: this release broke usage of EUI in non-ES Module compatible environments. This is fixed in `5.5.0`.**

- Added 3 new icons — `folderOpen`, `folderClosed`, and `crosshairs` ([#1350](https://github.com/elastic/eui/pull/1350))
- Added `bottomGraphic` prop to `EuiCard` for Kibana home page ([#1338](https://github.com/elastic/eui/pull/1338))
- Added keyboard and screenreader support to `EuiDatePicker` ([#1337](https://github.com/elastic/eui/pull/1337))

**Bug fixes**

- Fixed bug in exporting `CommonProps` in TypeScript definitions ([#1341](https://github.com/elastic/eui/pull/1341))

## [`5.3.0`](https://github.com/elastic/eui/tree/v5.3.0)

- Introduced TypeScript support, converted `EuiSpacer` and `EuiHorizontalRule` ([#1317](https://github.com/elastic/eui/pull/1317))

## [`5.2.0`](https://github.com/elastic/eui/tree/v5.2.0)

- Added `email` icon to `EuiIcon` ([#1331](https://github.com/elastic/eui/pull/1331))
- Added IBM logo in colour and mono
([#1321](https://github.com/elastic/eui/pull/1321))
- Added support for nodes as "Action" column headers in `EuiBasicTable`, which was overlooked in the original change in `4.5.0` ([#1312](https://github.com/elastic/eui/pull/1312))
- Updated `GlobalDatePicker` example to include all Kibana features ([#1219](https://github.com/elastic/eui/pull/1219))
- Adjusted `EuiDatePickerRange` to allow for deeper customization ([#1219](https://github.com/elastic/eui/pull/1219))
- Added `contentProps` and `textProps` to `EuiButton` and `EuiButtonEmpty` ([#1219](https://github.com/elastic/eui/pull/1219))
- TypeScript types are now published to a `eui.d.ts` top-level file ([#1304](https://github.com/elastic/eui/pull/1304))
- Added `filterWith` option for `EuiSearchBar` filters of type `field_value_selection` ([#1328](https://github.com/elastic/eui/pull/1328))

**Bug fixes**

- `EuiBasicTable` now converts the `EuiTableRowCell` `header` into `undefined` if it's been provided as a non-string node, hiding the header and preventing the node from being rendered as `[object Object]` on narrow screens ([#1312](https://github.com/elastic/eui/pull/1312))
- Fixed `fullWidth` size of `EuiComboBox`, a regression introduced in `4.7.0` ([#1314](https://github.com/elastic/eui/pull/1314))
- Fixed error when passing empty string as `value` prop for `EuiSuperSelect` ([#1319](https://github.com/elastic/eui/pull/1319))
- `EuiExpressionButton` now shows focus state when user tabs to it ([#1326](https://github.com/elastic/eui/pull/1326))
- Added `baseline` as a possible value to `EuiFlexGroup`'s `FlexGroupAlignItems` type ([#1329](https://github.com/elastic/eui/pull/1329))

## [`5.1.0`](https://github.com/elastic/eui/tree/v5.1.0)

- `EuiToken` now exports enumerated constants for `SHAPES` and `COLORS` ([#1301](https://github.com/elastic/eui/pull/1301))
- Added mixins for `EuiCallOut` coloring and `EuiTooltip` styles ([#1305](https://github.com/elastic/eui/pull/1305))
- Improve TypeScript definitions for `EuiTableRowCellProps` ([#1310](https://github.com/elastic/eui/pull/1310))

## [`5.0.1`](https://github.com/elastic/eui/tree/v5.0.1)

**Bug fixes**

- Fixed size of `EuiSuperSelect`'s dropdown menu when there is no initial selection ([#1295](https://github.com/elastic/eui/pull/1295))
- Added TypeScript definitions for `EuiPopoverTitle` and the beta and notification badges. Ensure tab TS definitions are included in the main definition index. Fix typo in icon types ([#1299](https://github.com/elastic/eui/pull/1299))

## [`5.0.0`](https://github.com/elastic/eui/tree/v5.0.0)

- Added `EuiToken` component ([#1270](https://github.com/elastic/eui/pull/1270))
- Added `beaker` icon to `EuiIcon` and updated the `EuiBetaBadge` styling ([#1291](https://github.com/elastic/eui/pull/1291/))
- Removed calls to deprecated `findDOMNode` ([#1285](https://github.com/elastic/eui/pull/1285))

**Breaking changes**

- Changed `EuiMutationObserver` to a render prop component ([#1285](https://github.com/elastic/eui/pull/1285))
- `EuiPortal` no longer accepts a React node for `insert.sibling` value ([#1285](https://github.com/elastic/eui/pull/1285))
- `popover_positioning` service's methods no longer accept React node values ([#1285](https://github.com/elastic/eui/pull/1285))

**Bug fixes**

- Added TypeScript definitions for tab components ([#1288](https://github.com/elastic/eui/pull/1288))

## [`4.8.0`](https://github.com/elastic/eui/tree/v4.8.0)

- Added `branch` icon to `EuiIcon` ([#1249](https://github.com/elastic/eui/pull/1249/))
- Added and updated new product logos to `EuiIcon` ([#1279](https://github.com/elastic/eui/pull/1279))

**Bug fixes**

- Added TypeScript definitions for `EuiToolTip`'s `delay` prop. ([#1284](https://github.com/elastic/eui/pull/1284))
- Added TypeScript definitions for step components, and some checkbox definition fixes ([#1263](https://github.com/elastic/eui/pull/1263))

**Framer X**

- Added Framer component for `EuiDescirptionList` ([#1276](https://github.com/elastic/eui/pull/1276))

## [`4.7.0`](https://github.com/elastic/eui/tree/v4.7.0)

- Added `apmTrace` icon to `EuiIcon` set ([#1263](https://github.com/elastic/eui/pull/1263))
- Added [Framer X](http://www.framer.com) component source files under the `src-framer` directory ([#1263](https://github.com/elastic/eui/pull/1263))
- Added `compressed` prop to `EuiComboBox` ([#1258](https://github.com/elastic/eui/pull/1258))
- Added guidelines for Sass usage. ([#1257](https://github.com/elastic/eui/pull/1257))

**Bug fixes**

- `EuiComboBox` no longer throws a _Maximum update depth exceeded_ error when used in popovers/modals ([#1258](https://github.com/elastic/eui/pull/1258))
- `Escape` key now closes `EuiComboBox` options list ([#1258](https://github.com/elastic/eui/pull/1258))
- Fixed margin issue around `EuiFlexGrid` in mobile displays ([#1257](https://github.com/elastic/eui/pull/1257))
- Fixed positioning and padding display issue in `EuiRange` ([#1257](https://github.com/elastic/eui/pull/1257))
- Fixed `highContrastTextColor` SASS function to account for background lightness and exit possible infinite loops ([#1275](https://github.com/elastic/eui/pull/1275))

## [`4.6.1`](https://github.com/elastic/eui/tree/v4.6.1)

**Bug fixes**

- Added TypeScript definitions for `EuiFieldPassword`. ([#1255](https://github.com/elastic/eui/pull/1255))
- Added TypeScript definitions for `EuiConfirmModal`, remove `AnyProps`, and several definition fixes ([#1260](https://github.com/elastic/eui/pull/1260))

## [`4.6.0`](https://github.com/elastic/eui/tree/v4.6.0)

- Increased default font size of tabs in K6 theme ([#1244](https://github.com/elastic/eui/pull/1244))

**Bug fixes**

- Fixed select warning on falsy value in EuiSelect ([#1254](https://github.com/elastic/eui/pull/1254))

**Bug fixes**

- Add TypeScript definitions for `EuiRange` and `EuiRadio`, and correct the definitions for `EuiRadioGroup` ([#1253](https://github.com/elastic/eui/pull/1253))

## [`4.5.2`](https://github.com/elastic/eui/tree/v4.5.2)

**Bug fixes**

- TypeScript definition changes for `EuiAccordion`, `EuiDescriptionList`, `EuiForm`, `EuiFormHelpText` and the accessibility services, plus a number of other TS fixes ([#1247](https://github.com/elastic/eui/pull/1247))

## [`4.5.1`](https://github.com/elastic/eui/tree/v4.5.1)

**Bug fixes**

- Changed names of `*beatApp` types in `EuiIcon` to follow a consistent naming pattern ([#1243](https://github.com/elastic/eui/pull/1238))

## [`4.5.0`](https://github.com/elastic/eui/tree/v4.5.0)

- Added export for `TYPES` to `EuiAvatar` ([#1238](https://github.com/elastic/eui/pull/1238))
- Updated node-sass dependency to support OSX Mojave ([#1238](https://github.com/elastic/eui/pull/1238))
- Added TypeScript definitions for `EuiFieldNumber`, `EuiFormLabel` and `EuiSelect`, and fix the `EuiTextColor` definition. ([#1240](https://github.com/elastic/eui/pull/1240))
- Added support for nodes as column headers in `EuiBasicTable` for supporting things like tooltips and localized text. ([#1234](https://github.com/elastic/eui/pull/1234))

## [`4.4.1`](https://github.com/elastic/eui/tree/v4.4.1)

**Bug fixes**

- Fixes TypeScript definitions for `EuiKeyPadMenuItem` and `EuiKeyPadMenuItemButton` ([#1232](https://github.com/elastic/eui/pull/1232))

## [`4.4.0`](https://github.com/elastic/eui/tree/v4.4.0)

- Added TypeScript typings for `EuiKeyPadMenu` ([#1229](https://github.com/elastic/eui/pull/1229))
- Forced `EuiPopover` contents to stick to its initial position when the content changes ([#1199](https://github.com/elastic/eui/pull/1199))
- Updated `EuiIcon` app icon set and allow them to adjust colorschemes ([#1225](https://github.com/elastic/eui/pull/1225))

**Bug fixes**

- Fixed EuiToolTip to show tooltips on disabled elements ([#1222](https://github.com/elastic/eui/pull/1222))
- Fixed EuiAvatar when name is composed entirely of whitespace ([#1231](https://github.com/elastic/eui/pull/1231))

## [`4.3.0`](https://github.com/elastic/eui/tree/v4.3.0)

- Added a new `colorPalette` service for retrieving and generating color arrays for use in charts ([#1209](https://github.com/elastic/eui/pull/1209))
- Added `1` as a valid value for the `columns` prop in `EuiFlexGrid` ([#1210](https://github.com/elastic/eui/pull/1210))
- Make `htmlIdGenerator` only return valid HTML4 ids ([#637](https://github.com/elastic/eui/pull/637))
- Use `cursor: pointer` to indicate clickable `EuiTable` rows ([#1213](https://github.com/elastic/eui/pull/1213))
- Add `lockOpen` icon ([#1215](https://github.com/elastic/eui/pull/1215))

## [`4.2.0`](https://github.com/elastic/eui/tree/v4.2.0)

- Added some opacity options to `EuiLineSeries` and `EuiAreaSeries` ([#1198](https://github.com/elastic/eui/pull/1198))
- Added `initialFocus` prop for focus trapping to `EuiPopover` and `EuiModal` ([#1099](https://github.com/elastic/eui/pull/1099))
- Added table footer support with `EuiTableFooter` and `EuiTableFooterCell` ([#1202](https://github.com/elastic/eui/pull/1202))

## [`4.1.0`](https://github.com/elastic/eui/tree/v4.1.0)

- Added `direction` to `EuiFlexGroup` prop types interface ([#1196](https://github.com/elastic/eui/pull/1196))
- Made `description` prop optional for `EuiDescribedFormGroup` ([#1191](https://github.com/elastic/eui/pull/1191))
- Fixed issue with unselected tabs and aria-controls attribute in EuiTabbedContent
- Added `tag` icon ([#1188](https://github.com/elastic/eui/pull/1188))
- Replaced `logging` app icon ([#1194](https://github.com/elastic/eui/pull/1194))
- Made `EuiBasicTable` rows keyboard-accessibile when they are clickable ([#1206](https://github.com/elastic/eui/pull/1206))

**Bug fixes**

- Fixed cross-axis alignment bug when positioning EuiPopover ([#1197](https://github.com/elastic/eui/pull/1197))
- Added background to `readOnly` inputs ([#1188](https://github.com/elastic/eui/pull/1188))
- Fixed some modal default and responsive sizing ([#1188](https://github.com/elastic/eui/pull/1188))
- Fixed z-index issue of `EuiComboBoxOptionsList` especially inside modals ([#1192](https://github.com/elastic/eui/pull/1192))

## [`4.0.1`](https://github.com/elastic/eui/tree/v4.0.1)

**Bug fixes**

- Fixed an issue in `EuiTooltip` because IE1 didn't support `document.contains()` ([#1190](https://github.com/elastic/eui/pull/1190))
- Fixed some issues around parsing string values in `EuiSearchBar` and `EuiQuery` ([#1189](https://github.com/elastic/eui/pull/1189))

## [`4.0.0`](https://github.com/elastic/eui/tree/v4.0.0)

- Added `delay` prop to `EuiToolTip` ([#1103](https://github.com/elastic/eui/pull/1103))

**Breaking changes**

- `EuiBasicTable` now shows up to 2 actions before condensing to all popover, but still displaying the top/primary 2 actions as well ([#1103](https://github.com/elastic/eui/pull/1103))
- `EuiBasicTable` will automatically add `hasActions` and `isSelectable` to allow proper responsive style handling, but are still overridable ([#1103](https://github.com/elastic/eui/pull/1103))

## [`3.11.0`](https://github.com/elastic/eui/tree/v3.11.0)

- Decorated `pagination` _next_ and _previous_ buttons with `data-test-subj`. ([#1182](https://github.com/elastic/eui/pull/1182))
- Added `euiFacetButton` and `euiFacetGroup` ([#1167](https://github.com/elastic/eui/pull/1167))
- Added `width` prop to `EuiContextMenu` panels ([#1173](https://github.com/elastic/eui/pull/1173))
- Added patterns for global query and filters ([#1137](https://github.com/elastic/eui/pull/1137))

**Bug fixes**

- Fixed `onClickAriaLabel` console error stemming from `EuiComboBoxPill`  ([#1183](https://github.com/elastic/eui/pull/1183))

## [`3.10.0`](https://github.com/elastic/eui/tree/v3.10.0)

- Added `maxWidth` prop to `EuiModal` ([#1165](https://github.com/elastic/eui/pull/1165))
- Support field names with `_` characters in search queries ([#1180](https://github.com/elastic/eui/pull/1180))
- Added ability to include multiple fields in a value selection filter for `EuiSearchBar` ([#1179](https://github.com/elastic/eui/pull/1179))

**Bug fixes**

- Fixed an IE11 `EuiModal` width issue by changing the `min-width` to a pixel value ([#1174](https://github.com/elastic/eui/pull/1174))

## [`3.9.0`](https://github.com/elastic/eui/tree/v3.9.0)

- Added `infraApp` icon ([#1161](https://github.com/elastic/eui/pull/1161))
- Added sizes to `EuiButtonIcon` ([#1145](https://github.com/elastic/eui/pull/1145))
- Added `singleSelection.asPlainText` prop to `EuiComboBox` ([#1139](https://github.com/elastic/eui/pull/1139))
- Added proper aria labeling to `EuiSearchBar` and `EuiBasicTable` so searching is properly announced ([#1181](https://github.com/elastic/eui/pull/1181))

**Bug fixes**

- Fixed `makeHighContrastColor` sass mixin to properly output an accessible color contrast ([#1158](https://github.com/elastic/eui/pull/1158))
- Fixed `EuiTooltip` to interact correctly when the anchor is a disabled form element ([#1158](https://github.com/elastic/eui/pull/1158))
- Fixed `EuiButton` (with icon) and `EuiButtonEmpty` truncation ([#1145](https://github.com/elastic/eui/pull/1145))
- Fixed alignment and coloring of form control clear button ([#1145](https://github.com/elastic/eui/pull/1145))
- Fixed `EuiToolTip` from setting state after component unmounts ([#1163](https://github.com/elastic/eui/pull/1163))

## [`3.8.0`](https://github.com/elastic/eui/tree/v3.8.0)

- Added a new `EuiStat` component for displaying prominent stats ([#1146](https://github.com/elastic/eui/pull/1146))
- Added color and monotone icons for AWS and GCP. ([#1135](https://github.com/elastic/eui/pull/1135))
- Added TypeScript definition for `EuiComboBox` ([#1115](https://github.com/elastic/eui/pull/1115))

**Bug fixes**

- Fixed `EuiSearchBar` when used as a controlled component in React 16.4 ([#1153](https://github.com/elastic/eui/pull/1153))
- Fixed `onChange` typedef on `EuiSwitch` ([#1144](https://github.com/elastic/eui/pull/1144)
- Fixed `EuiToolTip`'s inability to update its position when tooltip content changes ([#1116](https://github.com/elastic/eui/pull/1116))
- Fixed `EuiSearchBar`'s syntax parsing to allow multiple escaped characters in a single field value

## [`3.7.0`](https://github.com/elastic/eui/tree/v3.7.0)

- Added `zIndexAdjustment` to `EuiPopover` which allows tweaking the popover content's `z-index` ([#1097](https://github.com/elastic/eui/pull/1097))
- Added new `EuiSuperSelect` component and `hasArrow` prop to `EuiPopover` ([#921](https://github.com/elastic/eui/pull/921))
- Added a new `EuiWindowEvent` component for declarative, safe management of `window` event listeners ([#1127](https://github.com/elastic/eui/pull/1127))
- Changed `Flyout` component to close on ESC keypress even if the flyout does not have focus, using new Window Event component ([#1127](https://github.com/elastic/eui/pull/1127))
- Added TypeScript definitions for `EuiAvatar` component and the `color` services ([#1120](https://github.com/elastic/eui/pull/1120))

**Bug fixes**

- `EuiFlyout` responsive mode now gracefully overrides a custom `maxWidth` ([#1124](https://github.com/elastic/eui/pull/1124)

## [`3.6.1`](https://github.com/elastic/eui/tree/v3.6.1)

- Added TypeScript definition for `findTestSubject` test util ([#1106](https://github.com/elastic/eui/pull/1106))

**Bug fixes**

- Fixed bug where `EuiToolTip` content wasn't removed if its anchor is removed from the document ([#1119](https://github.com/elastic/eui/pull/1119))

## [`3.6.0`](https://github.com/elastic/eui/tree/v3.6.0)

- Added `EuiCopy` ([#1112](https://github.com/elastic/eui/pull/1112))
- Added `disabled` to `EuiRadioGroup.options` ([#1111](https://github.com/elastic/eui/pull/1111))

**Bug fixes**

- `EuiWrappingPopover` only re-attach anchor element on unmount if anchor element is still attached to DOM
([#1114](https://github.com/elastic/eui/pull/1114))

- Fixed `EuiSeriesChart` overrides `react-vis` classes.([#1123](https://github.com/elastic/eui/pull/1123))

## [`3.5.1`](https://github.com/elastic/eui/tree/v3.5.1)

- Fixed a bug around `indeterminate` checkboxes ([#1110](https://github.com/elastic/eui/pull/1110))

## [`3.5.0`](https://github.com/elastic/eui/tree/v3.5.0)

- Added support for `indeterminate` to `EuiCheckbox` ([#1108](https://github.com/elastic/eui/pull/1108))

## [`3.4.0`](https://github.com/elastic/eui/tree/v3.4.0)

- Added typings for `EuiToolTip` and `EuiIconTip` ([#1087](https://github.com/elastic/eui/pull/1087))
- Added `spacesApp` logo to `EuiIcon` set ([#1065](https://github.com/elastic/eui/pull/1065))
- Added `!default` to border SASS props ([#1079](https://github.com/elastic/eui/pull/1079))
- Added `repositionOnScroll` prop to `EuiPopover` which enables repositioning the popover when the window is scrolled. ([#1064](https://github.com/elastic/eui/pull/1064))
- Allow `_` and `*` characters to be used in `EuiSearchBar` query terms ([#1058](https://github.com/elastic/eui/pull/1058))
- Added more `status` options for `EuiSteps` ([#1088](https://github.com/elastic/eui/pull/1088))
- Added `maxWidth` prop `EuiFlyout` ([#1090](https://github.com/elastic/eui/pull/1090))
- Added `string` to allowed `restrictWidth` prop type of `EuiPage` and `EuiPageBody` ([#1090](https://github.com/elastic/eui/pull/1090))
- Added `.eui-textBreakNormal` and `@mixin euiTextTruncate` as CSS/SASS utilities ([#1092](https://github.com/elastic/eui/pull/1092))
- Added `fullWidth` support to `EuiComboBox` ([#1095](https://github.com/elastic/eui/pull/1095))

**Bug fixes**

- `EuiMutationObserver`'s `children` prop is no longer marked as required ([#1076](https://github.com/elastic/eui/pull/1076))
- Fixed large drop shadows so they work on darker backgrounds ([#1079](https://github.com/elastic/eui/pull/1079))
- Added `resize-observer-polyfill` as a dependency (was previously a devDependency) ([#1085](https://github.com/elastic/eui/pull/1085))
- Fixed `EuiBasicTable` to inform its parent about a selection change triggered by a different set of `items` ([#1086](https://github.com/elastic/eui/pull/1086))
- Fixed width of `EuiFilterGroup`'s popover ([#1078](https://github.com/elastic/eui/pull/1078))
- Fixed `EuiStepsHorizontal`'s title wrapping in IE ([#1088](https://github.com/elastic/eui/pull/1088))
- Fixed wrong class name being added to `EuiPageBody` when `restrictWidth !== false` ([#1090](https://github.com/elastic/eui/pull/1090))

## [`3.3.0`](https://github.com/elastic/eui/tree/v3.3.0)

- Added `onTableChange` callback to `EuiInMemoryTable` which notifies on sorting and pagination changes. ([#1060](https://github.com/elastic/eui/pull/1060))
- `EuiComboBox` now applies the provided `data-test-subj` to its options list element with the suffix `-optionsList` so you can find a specific combo box instance's options list. This wasn't previously possible because the options list is attached to the body element, not the combo box element. This is in addition to the existing `data-test-subj="comboBoxOptionsList"`. ([#1054](https://github.com/elastic/eui/pull/1054))
- EUI now provides minified versions of the themes' CSS files. ([#1070](https://github.com/elastic/eui/pull/1070))

**Bug fixes**

- Fixed `EuiSeriesChart` (previously `EuiXYChart`) responsive resize in a flexbox layout ([#1041](https://github.com/elastic/eui/pull/1041))
- `EuiInMemoryTable` no longer mutates the `items` prop array when sorting, adding deterministic sorting ([#1057](https://github.com/elastic/eui/pull/1057))
- `EuiBasicTable` actions now close their context menu when clicked ([#1069](https://github.com/elastic/eui/pull/1069))

**Experimental breaking change**

 - Renamed `EuiXYChart` to `EuiSeriesChart`, `EuiXYChartUtils` to `EuiSeriesChartUtils`, `EuiXYChartAxisUtils` to `EuiSeriesChartAxisUtils`, and  `EuiXYChartTextUtils` to `EuiSeriesChartTextUtils` ([#1066](https://github.com/elastic/eui/pull/1066))

## [`3.2.1`](https://github.com/elastic/eui/tree/v3.2.1)

- Added `closeButtonAriaLabel` property to `EuiFlyout` ([#1031](https://github.com/elastic/eui/pull/1031))
- Added types for `EuiToast`, `EuiGlobalToastList`, and `EuiGlobalToastListItem` ([#1045](https://github.com/elastic/eui/pull/1045))
- Added a handful of third-party logos to `EuiIcon` ([#1033](https://github.com/elastic/eui/pull/1033))

**Bug fixes**

- Removed IE flex column fix in favor of forcing the consumer to add a `grow` prop. ([#1044](https://github.com/elastic/eui/pull/1044))
- Removed max-width to children of `EuiPopover`. ([#1044](https://github.com/elastic/eui/pull/1044))

## [`3.2.0`](https://github.com/elastic/eui/tree/v3.2.0)

**Note: this release creates a minor regression to the display of `EuiFlexItem`s inside a `column` `EuiFlexGroup`. This is fixed in `3.2.1`.**
**Note: this release creates a minor regression to the display of `EuiPopoverTitle`. This is fixed in `3.2.1`.**

- Added typings for 'EuiBadge' ([#1034](https://github.com/elastic/eui/pull/1034))
- Added a visual pattern for Kibana's Global Date Picker ([#1026](https://github.com/elastic/eui/pull/1026))
- Added `responsive` prop to `EuiFlexGrid` ([#1026](https://github.com/elastic/eui/pull/1026))
- Added `expand` prop to `EuiTabs` and `EuiTabbedContent` ([#1026](https://github.com/elastic/eui/pull/1026))
- Allow `titleElement` to be passed to `EuiCard` ([#1032](https://github.com/elastic/eui/pull/1032))

**Bug fixes**

- Fixed `EuiContextMenuPanel` calling `ref` after being unmounted ([#1038](https://github.com/elastic/eui/pull/1038))
- `EuiOutsideClickDetector` supports nested detectors in the DOM tree ([#1039](https://github.com/elastic/eui/pull/1039))
- To make it more accessible, added a random id to `EuiSwitch`'s id prop if none is passed.  ([#779](https://github.com/elastic/eui/pull/779))
- `BetaBadge` now shows outside of `EuiPanel` bounds in IE ([#1032](https://github.com/elastic/eui/pull/1032))

## [`3.1.0`](https://github.com/elastic/eui/tree/v3.1.0)

- Added `EuiMutationObserver` to expose Mutation Observer API to React components ([#966](https://github.com/elastic/eui/pull/966))
- Added `EuiWrappingPopover` which allows existing non-React elements to be popover anchors ([#966](https://github.com/elastic/eui/pull/966))
- `EuiPopover` accepts a `container` prop to further restrict popover placement ([#966](https://github.com/elastic/eui/pull/966))
- `EuiPortal` can inject content at arbitrary DOM locations, added `portalRef` prop ([#966](https://github.com/elastic/eui/pull/966))

**Bug fixes**

- `EuiPopover` re-positions with dynamic content (including CSS height/width transitions) ([#966](https://github.com/elastic/eui/pull/966))

## [`3.0.5`](https://github.com/elastic/eui/tree/v3.0.5)

**Note: this release is a backport containing changes originally made in `3.6.1`**

**Bug fixes**

- Fixed bug where `EuiToolTip` content wasn't removed if its anchor is removed from the document ([#1119](https://github.com/elastic/eui/pull/1119))

## [`3.0.4`](https://github.com/elastic/eui/tree/v3.0.4)

**Note: this release is a backport containing changes originally made in `3.4.0`**

- Allow `_` and `*` characters to be used in `EuiSearchBar` query terms ([#1058](https://github.com/elastic/eui/pull/1058))

## [`3.0.3`](https://github.com/elastic/eui/tree/v3.0.3)

**Note: this release is a backport bugfix release containing changes originally made in `3.2.0`**

**Bug fixes**

- Fixed `EuiContextMenuPanel` calling `ref` after being unmounted ([#1038](https://github.com/elastic/eui/pull/1038))

## [`3.0.2`](https://github.com/elastic/eui/tree/v3.0.2)

- Added `restrictWidth` option to `EuiPageBody` ([#1024](https://github.com/elastic/eui/pull/1024))

**Bug fixes**

- Fixed `EuiPageContent` centered layouts ([#1024](https://github.com/elastic/eui/pull/1024))

## [`3.0.1`](https://github.com/elastic/eui/tree/v3.0.1)

- Added typings for `EuiEmptyPrompt`, `EuiCode`, `EuiCodeBlock`, and `EuiCallOut` ([#1010](https://github.com/elastic/eui/pull/1010))
- Make utility type `Omit` compatible with new `keyof` behaviour introduced in TypeScript 2.9 ([#1017](https://github.com/elastic/eui/pull/1017))
- Added visualization chart type icons ([#1020](https://github.com/elastic/eui/pull/1020))

**Bug fixes**

- Fixed `EuiContextMenu` causing scroll-jumps because of premature browser focus. ([#1018](https://github.com/elastic/eui/pull/1018))

## [`3.0.0`](https://github.com/elastic/eui/tree/v3.0.0)

- Fixed `EuiHeader` responsive styles ([#1009](https://github.com/elastic/eui/pull/1009))
- Added `prepend` and `append` props to `EuiFormControlLayout` ([#961](https://github.com/elastic/eui/pull/961))
- Updated style implementation of `EuiFilterGroup` and `EuiFilterGroupButton` ([#961](https://github.com/elastic/eui/pull/961))
- Added `EuiDatePickerRange` as a way to layout two `EuiDatePicker`s. ([#961](https://github.com/elastic/eui/pull/961))
- Temporarily removed `EuiPage` responsive styles ([#1014](https://github.com/elastic/eui/pull/1014))

**Breaking changes**

- Moved `EuiHeaderNotification` to a generic `EuiNotificationBadge` component ([#1009](https://github.com/elastic/eui/pull/1009))

**Bug fixes**

- `EuiInMemoryTable` no longer resets to the first page on prop update when `items` remains the same ([#1008](https://github.com/elastic/eui/pull/1008))
- Fixed css selector for hiding responsive `EuiBreadcrumb`'s ([#1009](https://github.com/elastic/eui/pull/1009))
- Fixed responsive utility classes for IE ([#1009](https://github.com/elastic/eui/pull/1009))
- Fixed syntax errors in `keyCodes`'s and `EuiContextMenu`'s typescript definition ([#1012](https://github.com/elastic/eui/pull/1012))

## [`2.0.0`](https://github.com/elastic/eui/tree/v2.0.0)

- Added more typings to `EuiContextMenuItemProps` ([#1006](https://github.com/elastic/eui/pull/1006))
- Made some properties of `EuiFlyout` optional ([#1003](https://github.com/elastic/eui/pull/1003))
- Added typings for `EuiFlyout`, `EuiFlyoutBody`, `EuiFlyoutHeader`, and `EuiFlyoutFooter` ([#1001](https://github.com/elastic/eui/pull/1001))
- Gave `EuiFlyout` close button a data-test-subj ([#1000](https://github.com/elastic/eui/pull/1000))
- Updated `react-vis` version to `1.10.2` ([#999](https://github.com/elastic/eui/pull/999))
- Added `component` prop to `EuiTextColor` ([#1011](https://github.com/elastic/eui/pull/1011))

**Breaking changes**

- Altered `EuiPage` and sub-component layout ([#998](https://github.com/elastic/eui/pull/998))
  - `EuiPageHeader` must now be contained within `EuiPageBody`
  - `EuiPageSideBar` must now be **outside** of `EuiPageBody`

**Bug fixes**

- `EuiDescribedFormGroup` now renders its `description` inside of a `div` instead of a `span` ([#1011](https://github.com/elastic/eui/pull/1011))

## [`1.2.1`](https://github.com/elastic/eui/tree/v1.2.1)

**Bug fixes**

- Removed global manipulation of `EuiTitle` sizing in XYCharts ([#997](https://github.com/elastic/eui/pull/997))

## [`1.2.0`](https://github.com/elastic/eui/tree/v1.2.0)

**Note: this release creates a minor regression to the sizing of `EuiTitle`s. This is fixed in `1.2.1`.**

- Added typings for keyCodes ([#988](https://github.com/elastic/eui/pull/988))
- Changed `EuiXYChart` components exports to `/experimental` subfolder ([#975](https://github.com/elastic/eui/pull/975))
- Added beta version of `EuiXYChart` and associated components ([#309](https://github.com/elastic/eui/pull/309))
- Added `size` prop to `EuiIconTip` ([987](https://github.com/elastic/eui/pull/987))
- Added `database`, `filter`, `globe`, and `save` icons ([990](https://github.com/elastic/eui/pull/990))
- Updated typings for `EuiButton`, `EuiButtonEmpty`, and `EuiButtonIcon` to include `<a>` tag attributes like `href` ([#992](https://github.com/elastic/eui/pull/992))

**Bug fixes**

- Fixed some IE11 flex box bugs and documented others (modal overflowing, image shrinking, and flex group wrapping) ([#973](https://github.com/elastic/eui/pull/973))
- Fixed white square that show in double scollbar via `euiScrollBar()` ([989](https://github.com/elastic/eui/pull/989))
- Fixed issue with Accordion would attempt to use properties and accessors on null ([#982](https://github.com/elastic/eui/pull/982))

## [`1.1.0`](https://github.com/elastic/eui/tree/v1.1.0)

- Added more (mainly style) options to `EuiRange` ([#932](https://github.com/elastic/eui/pull/932))
- Cleaned up some `EuiPopover` styles ([#969](https://github.com/elastic/eui/pull/969))
- Added `inputRef` prop to `EuiFieldPassword` ([#970](https://github.com/elastic/eui/pull/970))

**Bug fixes**

- Fixed disabled states of icon buttons ([#963](https://github.com/elastic/eui/pull/963))
- Added word-break fallback for FF & IE in table cell ([#962](https://github.com/elastic/eui/pull/962))
- Fixed `EuiPopover` to show content over modals, flyouts, etc ([#967](https://github.com/elastic/eui/pull/967))
- Fixed background transition on inputs ([#969](https://github.com/elastic/eui/pull/969))

## [`1.0.1`](https://github.com/elastic/eui/tree/v1.0.1)

- `EuiAccordion` use MutationObserver to re-calculate height when children DOM changes ([#947](https://github.com/elastic/eui/pull/947))
- Add `inspect` type option to icon typedef file. ([#952](https://github.com/elastic/eui/pull/952))
- Simplified form control styles. ([#954](https://github.com/elastic/eui/pull/954))

**Bug fixes**

- `EuiPopover` now positions popover content over all other elements, instead of sometimes clipping ([#948](https://github.com/elastic/eui/pull/948))
- `EuiOnClickOutside` works with child components rendered via React portals ([#948](https://github.com/elastic/eui/pull/948))

**Deprecations**

- Replaced the following SASS variables have been replaced `$euiFormControlHeight--compressed`, `$euiFormControlPadding--compressed`, `euiFormBorderColor--disabled`. ([#954](https://github.com/elastic/eui/pull/954))

## [`1.0.0`](https://github.com/elastic/eui/tree/v1.0.0)

- Reduced font sizes of `EuiAvatar` ([#945](https://github.com/elastic/eui/pull/945))
- Changed release process to be fully automated by script ([#944](https://github.com/elastic/eui/pull/944))

**Bug fixes**

- `EuiTooltip` re-positions content correctly after the window is resized ([#936](https://github.com/elastic/eui/pull/936))
- `EuiComboBox` list is positioned correctly in IE ([#946](https://github.com/elastic/eui/pull/946))

## [`0.0.55`](https://github.com/elastic/eui/tree/v0.0.55)

- Added `getPopoverScreenCoordinates` service function for positioining popover/tooltip content, updated `EuiToolTip` to use it ([#924](https://github.com/elastic/eui/pull/924))
- Allow `mode` prop in `EuiCodeEditor` to take custom mode object ([#935](https://github.com/elastic/eui/pull/935))
- `EuiCodeEditor` is now decorated with a `data-test-subj` selector (`codeEditorContainer`) ([#939](https://github.com/elastic/eui/pull/939))
- `EuiCodeEditor` no longer automatically scrolls cursor into view on selection change ([#940](https://github.com/elastic/eui/pull/940))

## [`0.0.54`](https://github.com/elastic/eui/tree/v0.0.54)

**Bug fixes**

- `EuiTabbedContent` now updates dynamic tab content when used as an uncontrolled component ([#931](https://github.com/elastic/eui/pull/931))

## [`0.0.53`](https://github.com/elastic/eui/tree/v0.0.53)

- `EuiComboBox` is now decorated with `data-test-subj` selectors for the search input (`comboxBoxSearchInput`), toggle button (`comboBoxToggleListButton`), and clear button (`comboBoxClearButton`) ([#918](https://github.com/elastic/eui/pull/918))
- `EuiComboBox` now gives focus to the search input when the user clicks the clear button, to prevent focus from defaulting to the body ([#918](https://github.com/elastic/eui/pull/918))
- Fixed visual size of inputs by setting the box-shadow border to `inset` ([#928](https://github.com/elastic/eui/pull/928))
- Per-column custom sort values added to `EuiInMemoryTable` ([#929](https://github.com/elastic/eui/pull/929))

**Non-breaking major changes**

- Added close (`cross`) button as default way to close to `EuiFlyout` when `onClose` is provided ([#925](https://github.com/elastic/eui/pull/925))
- Fleshed out `EuiFlyoutHeader` for consistency (see docs) ([#925](https://github.com/elastic/eui/pull/925))

**Bug fixes**

- Added `role="dialog"` to `EuiFlyout` to improve screen reader accessibility ([#916](https://github.com/elastic/eui/pull/916))
- Default sort comparator (used by `EuiInMemoryTable`) now handles `null` and `undefined` values ([#922](https://github.com/elastic/eui/pull/922))

## [`0.0.52`](https://github.com/elastic/eui/tree/v0.0.52)

- Added updated logos for Cloud and Cloud ECE ([#906](https://github.com/elastic/eui/pull/906))
- Added the ability for `EuiBetaBadge` to appear on `EuiPanel` similar to `EuiCard` ([#885](https://github.com/elastic/eui/pull/888))
- Added `restrictWidth` to `EuiPage` ([#896](https://github.com/elastic/eui/pull/896))
- Added `resize` prop to `EuiTextArea` that defaults to ‘vertical’ (only height) ([#894](https://github.com/elastic/eui/pull/894))
- Added multiple style-only adjustments to `EuiFormControlLayout` buttons/icons ([#894](https://github.com/elastic/eui/pull/894))
- Shifted `readOnly` inputs to not have left padding unless it has an icon ([#894](https://github.com/elastic/eui/pull/894))
- Added more customization options to `EuiAvatar` ([#903](https://github.com/elastic/eui/pull/903))
- Added more color options to `EuiButtonIcon` ([#907](https://github.com/elastic/eui/pull/907))
- Added icon for EMS (Elastic Map Service) (`emsApp`) ([#914](https://github.com/elastic/eui/pull/914))
- Added support for `href`, `target`, and `rel` properties for `EuiContextMenu` items ([#911](https://github.com/elastic/eui/pull/911))
- Added responsive helpers in the form of `EuiShowFor` and `EuiHideFor` components and corresponding CSS classes. ([#909](https://github.com/elastic/eui/pull/909))

**Deprecations**

- Replaced `$breakpoints` in favor of better named `$euiBreakpoints` ([#909](https://github.com/elastic/eui/pull/909))
- Replaced the following mixin `screenXSmall()`, `screenSmall()`, `screenMedium()`, `screenLarge()`, `screenSmallMediumLarge()` in favor of a single `euiBreakpoint()`. ([#909](https://github.com/elastic/eui/pull/909))

**Bug fixes**

- Removed `.nvmrc` file from published npm package ([#892](https://github.com/elastic/eui/pull/892))
- `EuiComboBox` no longer shows the _clear_ icon when it's a no-op ([#890](https://github.com/elastic/eui/pull/890))
- `EuiIcon` no longer takes focus in Edge and IE unless `tabIndex` is defined as a value other than `"-1"` ([#900](https://github.com/elastic/eui/pull/900))
- Fixed regression introduced in `0.0.50` in which the form control icons blocked users from clicking the control ([#898](https://github.com/elastic/eui/pull/898))
- Fixed `EuiSwitch` background in case it’s been placed on a gray background ([#894](https://github.com/elastic/eui/pull/894))
- Fixed `EuiComboBox` hidden input focus styles ([#894](https://github.com/elastic/eui/pull/894))
- Fixed responsive widths of `EuiDescribedFormGroup` ([#894](https://github.com/elastic/eui/pull/894))
- Fixed descenders being cut off in `EuiSelect` ([#894](https://github.com/elastic/eui/pull/894))
- Fixed extra spacing applied by Safari to `EuiFieldSearch` ([#894](https://github.com/elastic/eui/pull/894))
- Fixed contrast issues in dark theming ([#907](https://github.com/elastic/eui/pull/907))

## [`0.0.51`](https://github.com/elastic/eui/tree/v0.0.51)

- Added `textStyle="reverse"` prop to `EuiDescriptionList` as well as a class (`.eui-definitionListReverse`) for `dl`'s within `EuiText` ([#882](https://github.com/elastic/eui/pull/882))
- Added `inspect` icon ([#886](https://github.com/elastic/eui/pull/886))
- Added `layout` prop to `EuiCard` ([#885](https://github.com/elastic/eui/pull/885))

**Bug fixes**

- Moved `EuiFieldSearch`'s and `EuiValidateControl`'s ref out of render into `setRef` methods ([#883](https://github.com/elastic/eui/pull/883))

## [`0.0.50`](https://github.com/elastic/eui/tree/v0.0.50)

**Note: this release creates a minor regression to form controls containing icons, in which the icon blocks the user from clicking the control. This is fixed in `0.0.52`.**

- Created `EuiToggle`, `EuiButtonToggle`, and `EuiButtonGroup` ([#872](https://github.com/elastic/eui/pull/872))
- `EuiBasicTable` and `EuiInMemoryTable` now accept `rowProps` and `cellProps` callbacks, which let you apply custom props to rows and props ([#869](https://github.com/elastic/eui/pull/869))
- Added `offine` and `online` icons ([#881](https://github.com/elastic/eui/pull/881))

**Bug fixes**

- `EuiContextMenuPanel` now updates appropriately if its items are modified ([#887](https://github.com/elastic/eui/pull/887))
- `EuiComboBox` is no longer a focus trap, the clear button is now keyboard-accessible, and the virtualized list no longer interferes with the tab order ([#866](https://github.com/elastic/eui/pull/866))
- `EuiButton`, `EuiButtonEmpty`, and `EuiButtonIcon` now look and behave disabled when `isDisabled={true}` ([#862](https://github.com/elastic/eui/pull/862))
- `EuiGlobalToastList` no longer triggers `Uncaught TypeError: _this.callback is not a function`  ([#865](https://github.com/elastic/eui/pull/865))
- `EuiGlobalToastList` checks to see if it has dismissed a toast before re-dismissing it ([#868](https://github.com/elastic/eui/pull/868))
- Added FF/IE fallback for `.eui-textBreakWord` ([#864](https://github.com/elastic/eui/pull/864))
- Fixed `EuiCard` description text color when used in/as an anchor tag ([#864](https://github.com/elastic/eui/pull/864))
- Fixed `EuiCard` IE bugs ([#864](https://github.com/elastic/eui/pull/864))
- Fixed button labeling for `EuiFormControlLayout` and `EuiComboBox` accessibility ([#876](https://github.com/elastic/eui/pull/876))
- Fixed `EuiBreadcrumb` slash alignment when truncating ([#878](https://github.com/elastic/eui/pull/878))

**Breaking changes**

- `EuiSearchBar` no longer has an `onParse` callback, and now passes an object to `onChange` with the shape `{ query, queryText, error }` ([#863](https://github.com/elastic/eui/pull/863))
- `EuiInMemoryTable`'s `search.onChange` callback now passes an object with `{ query, queryText, error }` instead of only the query ([#863](https://github.com/elastic/eui/pull/863))
- `EuiFormControlLayout` no longer has `onClear`, `iconSide`, or `onIconClick` props. Instead of `onClear` it now accepts a `clear` object of the shape `{ onClick }`. Instead of the icon props, it now accepts a single `icon` prop which be either a string or an object of the shape `{ type, side, onClick }`. ([#866](https://github.com/elastic/eui/pull/866))
- `EuiBasicTable` and `EuiInMemoryTable` pass-through cell props (defined by the `columns` prop and the `cellProps` prop) used to be applied to the `div` inside of the `td` element. They're now applied directly to the `td` element. ([#869](https://github.com/elastic/eui/pull/869))

## [`0.0.49`](https://github.com/elastic/eui/tree/v0.0.49)

**Bug fixes**

- `EuiInMemoryTable` now applies its search filter ([#851](https://github.com/elastic/eui/pull/851))
- `EuiInMemoryTable` and `EuiBasicTable` now pass unknown props through to their child ([#836](https://github.com/elastic/eui/pull/836))
- Added `EuiHeaderLinks` which allow you to construct navigation in the header in place of the app menu. ([#844](https://github.com/elastic/eui/pull/844))
- `EuiPopover` will use an alert to warn the user it traps focus ([#844](https://github.com/elastic/eui/pull/844))

**Breaking changes**

- EUI requires React `16.3` or higher ([#849](https://github.com/elastic/eui/pull/849))
- `EuiHeaderBreadcrumbs` refactored to use `EuiBreadcrumbs`. This removed all child components of `EuiHeaderBreadcrumbs`. ([#844](https://github.com/elastic/eui/pull/844))

## [`0.0.48`](https://github.com/elastic/eui/tree/v0.0.48)

**Bug fixes**

- `EuiComboBox` does not pass `isDisabled` prop to `EuiComboBoxOptionsList` to avoid "React does not recognize the 'isDisabled' prop on a DOM element" console warning ([#838](https://github.com/elastic/eui/pull/838))
- `EuiComboBox` does not display clear icon when `isClearable` prop is set to false and `selectedOptions` prop is provided ([#838](https://github.com/elastic/eui/pull/838))

**Breaking changes**

- Move `EuiBasicTable`'s `itemId` prop from `selection` to a top-level property ([#830](https://github.com/elastic/eui/pull/830))
- Renamed/refactored `requiresAriaLabel` prop validator to a more general `withRequiredProp` ([#830](https://github.com/elastic/eui/pull/830))

## [`0.0.47`](https://github.com/elastic/eui/tree/v0.0.47)

- Added utility CSS classes for text and alignment concerns ([#774](https://github.com/elastic/eui/pull/774))
- Added `compressed` versions of `EuiFormRow` and all form controls ([#800](https://github.com/elastic/eui/pull/800))
- Removed pointer cursor on `EuiFormLabel` when a `for` property is not set ([#825](https://github.com/elastic/eui/pull/825))
- Added the ability to add tooltips to `EuiContextMenuItem`s ([#817](https://github.com/elastic/eui/pull/817))
- Added `EuiBreadcrumbs` ([#815](https://github.com/elastic/eui/pull/815))

**Bug fixes**

- Fixes height calculation error on `EuiAccordion` when it starts loads in an open state. ([#816](https://github.com/elastic/eui/pull/816))
- Added aria-invalid labeling on `EuiFormRow` ([#777](https://github.com/elastic/eui/pull/799))
- Added aria-live labeling for `EuiToasts` ([#777](https://github.com/elastic/eui/pull/777))
- Added aria labeling requirements for `EuiBadge` , as well as a generic prop_type function `requiresAriaLabel` in `utils` to check for it. ([#777](https://github.com/elastic/eui/pull/777)) ([#802](https://github.com/elastic/eui/pull/802))
- Ensure switches’ inputs are still hidden when `[disabled]` ([#778](https://github.com/elastic/eui/pull/778))
- Made boolean matching in `EuiSearchBar` more exact so it doesn't match words starting with booleans, like "truest" or "offer" ([#776](https://github.com/elastic/eui/pull/776))
- `EuiComboBox` do not setState or call refs once component is unmounted ([807](https://github.com/elastic/eui/pull/807) and [#813](https://github.com/elastic/eui/pull/813))
- Added better accessibility labeling to `EuiPagination`, `EuiSideNav`, `EuiPopover`, `EuiBottomBar` and `EuiBasicTable`.  ([#821](https://github.com/elastic/eui/pull/821))
- Added `isDisabled` to `EuiComboBox`  ([#829](https://github.com/elastic/eui/pull/829))

## [`0.0.46`](https://github.com/elastic/eui/tree/v0.0.46)

- Added `EuiDescribedFormGroup` component, a wrapper around `EuiFormRow`(s) ([#707](https://github.com/elastic/eui/pull/707))
- Added `describedByIds` prop to `EuiFormRow` to help with accessibility ([#707](https://github.com/elastic/eui/pull/707))
- Added `isLoading` prop to `EuiButtonEmpty` ([#768](https://github.com/elastic/eui/pull/768))
- Removed individual badge cross icon when `EuiComboBox` has `singleSelection` prop enabled. ([#769](https://github.com/elastic/eui/pull/769))

**Bug fixes**

- Removed specificity on `EuiText` that was causing cascade conflicts around text coloring. ([#770](https://github.com/elastic/eui/pull/770))

## [`0.0.45`](https://github.com/elastic/eui/tree/v0.0.45)

***NOTE v0.0.45 has a bug causing it to fail during installation, please use v0.0.46***

- Added `EuiBetaBadge` for non-GA labelling including options to add it to `EuiCard` and `EuiKeyPadMenuItem` ([#705](https://github.com/elastic/eui/pull/705))
- Added `direction` prop to EuiFlexGroup ([#711](https://github.com/elastic/eui/pull/711))
- Added `EuiEmptyPrompt` which can be used as a placeholder over empty tables and lists ([#711](https://github.com/elastic/eui/pull/711))
- Added `EuiTabbedContent` ([#737](https://github.com/elastic/eui/pull/737))
- `EuiComboBox` added buttons for clearing and opening/closing the combo box ([#698](https://github.com/elastic/eui/pull/698))

**Bug fixes**

- Fixed `EuiTableRowCell` from overwriting its child element's `className` [#709](https://github.com/elastic/eui/pull/709)
- Allow `EuiContextMenuPanel`s to update when their `children` changes ([#710](https://github.com/elastic/eui/pull/710))
- `EuiInMemoryTable` now passes `itemIdToExpandedRowMap` prop to `EuiBasicTable` ([#759](https://github.com/elastic/eui/pull/759))
- Expanded table rows in paginated data no longer leak to other pages ([#761](https://github.com/elastic/eui/pull/761))

**Breaking changes**

- Rename `logoElasticSearch` to `logoElasticsearch` [#755](https://github.com/elastic/eui/pull/755)

## [`0.0.44`](https://github.com/elastic/eui/tree/v0.0.44)

- Reduced `EuiToast` title size ([#703](https://github.com/elastic/eui/pull/703))

**Bug fixes**

- Fixed inherited `line-height` of inputs and buttons ([#702](https://github.com/elastic/eui/pull/702))
- Fixed card title sizing in K6 theme. ([#704](https://github.com/elastic/eui/pull/704))

## [`0.0.43`](https://github.com/elastic/eui/tree/v0.0.43)

- Added `status` prop to `EuiStep` for additional styling ([#673](https://github.com/elastic/eui/pull/673))
- `EuiForm` and `EuiFormRow` now accept nodes for `errors` prop ([#685](https://github.com/elastic/eui/pull/685))
- Removed the default `max-width` from `EuiText`. This can still be applied by setting `grow={false}` ([#683](https://github.com/elastic/eui/pull/683))
- Added support for text alignment with `EuiTextAlign` ([#683](https://github.com/elastic/eui/pull/683))
- `EuiBasicTable` added the `compressed` prop to allow for tables with smaller fonts and padding ([#687](https://github.com/elastic/eui/pull/687))

**Bug fixes**

- Added a `paddingSize` prop to `EuiAccordion` to better mitigate situations where a nested `EuiFlexGroup` causes scrollbars ([#701](https://github.com/elastic/eui/pull/701))
- Fixed `EuiCard` `icon` prop to include user provided className ([#684](https://github.com/elastic/eui/pull/684))
- `EuiInMemoryTable` pagination state is now reset automatically when a search is executed ([#686](https://github.com/elastic/eui/pull/686))
- Fixed slow performance of `EuiComboBox` when there are hundreds or thousands of options by virtualizing `EuiComboBoxOptionsList` ([#670](https://github.com/elastic/eui/pull/670))
- Fixed some text styles ([#683](https://github.com/elastic/eui/pull/683))
    - Fixed font-family of input, textarea, select, and buttons
    - Fixed style of code, pre, and dl’s inside `EuiText`
    - Fixed ghost text color which was being set to a dark gray

**Breaking changes**

- Added responsive support for tables. This isn't technically a breaking change, but you will need to apply some new props (`hasActions`, `isSelectable`) for certain tables to make them look their best in mobile. **Responsive table views are on by default.** ([#584](https://github.com/elastic/eui/pull/584))

## [`0.0.42`](https://github.com/elastic/eui/tree/v0.0.42)

- Added `EuiDatePicker` component for date/time input ([#644](https://github.com/elastic/eui/pull/644))
- Added editor icon set to `EuiIcon` ([#671](https://github.com/elastic/eui/pull/671))

## [`0.0.41`](https://github.com/elastic/eui/tree/v0.0.41)

- Added `grow` prop to `EuiText` ([#662](https://github.com/elastic/eui/pull/662))
- Added `disabled` prop to `EuiComboBoxOption` ([#650](https://github.com/elastic/eui/pull/650))
- Added support for `<pre>` and `<code>` tags to `<EuiText>` ([#654](https://github.com/elastic/eui/pull/654))
- Added export of SASS theme variables in JSON format during compilation ([#642](https://github.com/elastic/eui/pull/642))
- Close `EuiComboBox` `singleSelection` options list when option is choosen ([#645](https://github.com/elastic/eui/pull/645))
- Wrap `EuiStepHorizontal` text instead of truncating it ([#653](https://github.com/elastic/eui/pull/653))
- Fixed a bug where `EuiSideNavItem` wouldn't pass an `onClick` handler down to `<a>` tags if they also had an `href`. ([#664](https://github.com/elastic/eui/pull/664))
- Updated existing and added additional TypeScript definitions ([#666](https://github.com/elastic/eui/pull/666))

**Bug fixes**

- Fixed `EuiBasicTable` re-rendering on hover of table rows ([#665](https://github.com/elastic/eui/pull/665))

**Breaking changes**

- `EuiStepsHorizontal` now requires an `onClick` prop be provided for each step configuration object ([#653](https://github.com/elastic/eui/pull/653))

## [`0.0.40`](https://github.com/elastic/eui/tree/v0.0.40)

- Tweaked sizing, weights, color, line-heights, and added more levels to `EuiTitle` and `EuiText` ([#627](https://github.com/elastic/eui/pull/627))
- Added TypeScript type defitions for `EuiPortal`, `EuiText` and `EuiTitle` as well as the `calculatePopoverPosition` service ([#638](https://github.com/elastic/eui/pull/638))
- Grayed out labels for `disabled` controls ([#648](https://github.com/elastic/eui/pull/648))

**Bug fixes**

- Fix visual shadow glitch on hover of `EuiToast` ([#632](https://github.com/elastic/eui/pull/632))

**Breaking changes**

- **Note: This breaking change is reversed in 0.0.43.** Added a default `max-width` to `EuiText`. ([#627](https://github.com/elastic/eui/pull/627))

## [`0.0.39`](https://github.com/elastic/eui/tree/v0.0.39)

**Bug fixes**

- Allow accordions to dynamically change height, and support values on radio inputs ([#613](https://github.com/elastic/eui/pull/613))
- Accordion toggle layout is no longer flagged responsive, in order to prevent unwanted stacking on mobile ([#613](https://github.com/elastic/eui/pull/613))

**Breaking changes**

- Support values on radio inputs. This is breaking because now the second argument to the radio `onChange` callback is the value, which bumps the change event to the third argument ([#613](https://github.com/elastic/eui/pull/613))

## [`0.0.38`](https://github.com/elastic/eui/tree/v0.0.38)

- Modified drop shadow intensities and color. ([#607](https://github.com/elastic/eui/pull/607))
- Added SASS color functions. Made `$euiColorWarning` color usage more accessible while still being "yellow". ([#628](https://github.com/elastic/eui/pull/628))
- Removed extraneous `global_styling/mixins/_forms.scss` file and importing the correct files in the `filter_group.scss` and `combo_box.scss` files. ([#609](https://github.com/elastic/eui/pull/609))
- Added `isInvalid` prop to `EuiComboBox` ([#631](https://github.com/elastic/eui/pull/631))
- Added support for rejecting user input by returning `false` from the `onCreateOption` prop of `EuiComboBox` ([#631](https://github.com/elastic/eui/pull/631))

**Bug fixes**

- Visual fix for the focus state of disabled `EuiButton` ([#603](https://github.com/elastic/eui/pull/603))
- `EuiSelect` can pass any node as a value rather than just a string ([#603](https://github.com/elastic/eui/pull/603))
- Fixed a typo in the flex TypeScript definition ([#629](https://github.com/elastic/eui/pull/629))
- Fixed `EuiComboBox` bug in which the options list wouldn't always match the width of the input ([#611](https://github.com/elastic/eui/pull/611))
- Fixed `EuiComboBox` bug in which opening the combo box when there's no scrollbar on the window would result in the list being positioned incorrectly ([#631](https://github.com/elastic/eui/pull/631))
- Fixed `EuiComboBox` bug in which clicking a pill's close button would close the list ([#631](https://github.com/elastic/eui/pull/631))
- Fixed `EuiComboBox` bug in which moving focus from one combo box to another would remove the `euiBody-hasPortalContent` class from the body. ([#631](https://github.com/elastic/eui/pull/631))

## [`0.0.37`](https://github.com/elastic/eui/tree/v0.0.37)

- Added `EuiComboBox` for selecting many options from a list of options ([#567](https://github.com/elastic/eui/pull/567))
- Added `EuiHighlight` for highlighting a substring within text ([#567](https://github.com/elastic/eui/pull/567))
- `calculatePopoverPosition` service now accepts a `positions` argument so you can specify which positions are acceptable ([#567](https://github.com/elastic/eui/pull/567))
- Added `closeButtonProps` prop to `EuiBadge`, `hollow` badge type, and support for arbitrary hex color ([#567](https://github.com/elastic/eui/pull/567))
- Added support for arbitrary hex color to `EuiIcon` ([#567](https://github.com/elastic/eui/pull/567))

**Breaking changes**

- Renamed `euiBody-hasToolTip` class to `euiBody-hasPortalContent` ([#567](https://github.com/elastic/eui/pull/567))

## [`0.0.36`](https://github.com/elastic/eui/tree/v0.0.36)

- Added support for range queries in `EuiSearchBar` (works for numeric and date values) ([#485](https://github.com/elastic/eui/pull/485))
- Added support for emitting a `EuiSearchBar` query to an Elasticsearch query string ([#598](https://github.com/elastic/eui/pull/598))
- Added support for expandable rows to `EuiBasicTable` ([#585](https://github.com/elastic/eui/pull/585))

**Bug fixes**

- Relaxed query syntax of `EuiSearchBar` to allow usage of hyphens without escaping ([#581](https://github.com/elastic/eui/pull/581))
- Fixed font-weight issue in K6 theme ([#596](https://github.com/elastic/eui/pull/596))

## [`0.0.35`](https://github.com/elastic/eui/tree/v0.0.35)

- Modified `EuiLink` and all buttons to support both href and onClick ([#554](https://github.com/elastic/eui/pull/554))
- Added `color` prop to `EuiIconTip` ([#580](https://github.com/elastic/eui/pull/580))

## [`0.0.34`](https://github.com/elastic/eui/tree/v0.0.34)

- Adjust `EuiCallOut` and dark theme warning coloring ([#563](https://github.com/elastic/eui/pull/563))
- Added a `buttonColor` prop to `EuiConfirmModal` ([#546](https://github.com/elastic/eui/pull/546))
- Added 'baseline' as option to `EuiFlexGroup`'s `alignItems` prop ([#546](https://github.com/elastic/eui/pull/546))

**Bug fixes**

- Fixed `EuiToolTip` bug which caused the tooltip to hide when moving the mouse around inside of the trigger element ([#557](https://github.com/elastic/eui/pull/557), [#564](https://github.com/elastic/eui/pull/564))
- Fixed a bug where `EuiButtonEmpty` would offer a white background on hover when it was disabled, even when there was no such background transition on hover when the buttons are not disabled ([#561](https://github.com/elastic/eui/pull/561))
- Fixed table cell bugs ([#565](https://github.com/elastic/eui/pull/565))
  - `EuiBasicTable` now supports explicitly setting `truncateText` and `textOnly` on column definitions, and supports passing through unrecognized props to the cell (e.g. `data-test-subj`).
  - Updated table cell CSS so that long single-word cell content will break and wrap mid-word.

## [`0.0.33`](https://github.com/elastic/eui/tree/v0.0.33)

- Added initial sorting option to `EuiInMemoryTable` ([#547](https://github.com/elastic/eui/pull/547))
- Horizontally scrolling `EuiTabs` ([#546](https://github.com/elastic/eui/pull/546))
- Remove padding from both sides of `EuiEmptyButton` ([#546](https://github.com/elastic/eui/pull/546))
- Added `disabled` prop to placeholder (ellipses) button in pagination ([#546](https://github.com/elastic/eui/pull/546))
- Converted `.euiHeader__notification` into `EuiHeaderNotification` ([#546](https://github.com/elastic/eui/pull/546))

**Bug fixes**

- `EuiConfirmModal` will now check for the presence of confirm and cancel buttons before trying to focus them ([#555](https://github.com/elastic/eui/pull/555))

## [`0.0.32`](https://github.com/elastic/eui/tree/v0.0.32)

- Updated `EuiDescriptionList` to accept nodes for the titles and descriptions ([#552](https://github.com/elastic/eui/pull/552))
- Added `stop` and `stopFilled` icons ([#543](https://github.com/elastic/eui/pull/543))

**Bug fixes**

- Fixed `EuiToolTip` smart positioning to prevent tooltip from being clipped by the window where possible ([#550](https://github.com/elastic/eui/pull/550))

## [`0.0.31`](https://github.com/elastic/eui/tree/v0.0.31)

- Made `<EuiProgress>` TypeScript types more specific ([#518](https://github.com/elastic/eui/pull/518))
- Removed `font-smoothing` from our reset css for better text legibility ([#539](https://github.com/elastic/eui/pull/539))

**Bug fixes**

- Made `EuiIconTip` screen reader accessible ([#534](https://github.com/elastic/eui/pull/534))
- Fixed a sorting issue in `EuiInMemoryTable` ([#453](https://github.com/elastic/eui/pull/453))
- Fixed checkbox click for `EuiCheckbox` and `EuiRadio` without a label ([#541](https://github.com/elastic/eui/pull/541))

## [`0.0.30`](https://github.com/elastic/eui/tree/v0.0.30)

- Add ability to force `EuiSideNav` items open by setting `item.forceOpen`. ([#515](https://github.com/elastic/eui/pull/515))

## [`0.0.29`](https://github.com/elastic/eui/tree/v0.0.29)

- Added `EuiIconTip` to make it easier to display icons with tooltips ([#528](https://github.com/elastic/eui/pull/528))
- Added `buttonRef` prop to `EuiButton`, `EuiButtonEmpty`, and `EuiButtonIcon` ([#529](https://github.com/elastic/eui/pull/529))

**Bug fixes**

- `EuiHealth` no longer stacks flex items on small screens ([#530](https://github.com/elastic/eui/pull/530))
- Fixed `EuiPageContent` centering within `EuiPage` issue ([#527](https://github.com/elastic/eui/pull/527))
- `EuiConfirmModal` will now correctly auto-focus on its confirm and cancel buttons ([#529](https://github.com/elastic/eui/pull/529))

## [`0.0.28`](https://github.com/elastic/eui/tree/v0.0.28)

- `EuiInMemoryTable` pass items to BasicTable when message is provided ([#517](https://github.com/elastic/eui/pull/517)).
- `EuiSearchBox` now passes unused props through to `EuiFieldSearch` ([#514](https://github.com/elastic/eui/pull/514))
- Change `EuiBasicTable` `noItemsMessage` and `EuiInMemoryTable` `messgae` propType to node
instead of just string ([#516](https://github.com/elastic/eui/pull/516))

## [`0.0.27`](https://github.com/elastic/eui/tree/v0.0.27)

- Don't propagate a null `onClick` on EuiPanels ([#473](https://github.com/elastic/eui/pull/473))
- Use 1.1px for the `EuiHorizontalRule` height, in order to work around strange Chrome height calculations ([#473](https://github.com/elastic/eui/pull/473))
- New icons for `logoGithub` and `logoSketch` ([#494](https://github.com/elastic/eui/pull/494))
- `EuiCard` now has an `href` and `isClickable` prop for better handling hover animations. ([#494](https://github.com/elastic/eui/pull/494))
- Added `calculateContrast` and `rgbToHex` to services ([#494](https://github.com/elastic/eui/pull/494))

**Bug fixes**

- `EuiModal` is now responsive on mobile screens ([#512](https://github.com/elastic/eui/pull/512))
- `EuiFlexGrid` now collapses down in mobile layouts properly. ([#515](https://github.com/elastic/eui/pull/515))
- Made `EuiCard` proptypes more permission by changing strings to nodes. ([#515](https://github.com/elastic/eui/pull/515))
- Fixed `reponsive={false}` prop not working when flex groups were nested. ([#494](https://github.com/elastic/eui/pull/494))
- `EuiBadge` wrapping element changed from a `div` to `span` so it can be nested in text blocks ([#494](https://github.com/elastic/eui/pull/494))

## [`0.0.26`](https://github.com/elastic/eui/tree/v0.0.26)

**Bug fixes**

- `EuiSelect` do not set `defaultValue` property when `value` property is provided ([#504](https://github.com/elastic/eui/pull/504)).
- `EuiBottomBar` now uses `EuiPortal` to avoid zindex conflicts ([#487](https://github.com/elastic/eui/pull/487))
- Upped dark theme contrast on disabled buttons ([#487](https://github.com/elastic/eui/pull/487))

**Breaking changes**

- Removed `EuiTableOfRecords` ([#490](https://github.com/elastic/eui/pull/490))

## [`0.0.25`](https://github.com/elastic/eui/tree/v0.0.25)

- `EuiSearchBar` accepts `toolsLeft` and `toolsRight` props ([#458](https://github.com/elastic/eui/pull/458))
- Added `search.onChange` callback to `EuiInMemoryTable` ([#469](https://github.com/elastic/eui/pull/469))
- Added `initialPageSize` option to `EuiInMemoryTable` ([#477](https://github.com/elastic/eui/pull/477))
- Added design guidelines for button and toast usage ([#371](https://github.com/elastic/eui/pull/371))

**Breaking changes**

- Complete refactor of `EuiToolTip`. They now work. Only a breaking change if you were using them. ([#484](https://github.com/elastic/eui/pull/484))

## [`0.0.24`](https://github.com/elastic/eui/tree/v0.0.24)

- Removed hover and focus states from non-selectable `EuiSideNavItem`s ([#434](https://github.com/elastic/eui/pull/434))
- Added `Ast` and `Query` services ([#454](https://github.com/elastic/eui/pull/454))
- Added icons for Kibana query language ([#455](https://github.com/elastic/eui/pull/455))

**Bug fixes**

- Fix error stemming from `selected` prop on `EuiSelect` ([#436](https://github.com/elastic/eui/pull/436))

**Breaking changes**

- The `Random` service's `oneOf` method now only accepts an array ([#454](https://github.com/elastic/eui/pull/454))

## [`0.0.23`](https://github.com/elastic/eui/tree/v0.0.23)

- Added `EuiInMemoryTable`, which encapsulates sorting, searching, selection, and pagination state and logic ([#390](https://github.com/elastic/eui/pull/390))
- Added stack trace information to `EuiErrorBoundary` ([#428](https://github.com/elastic/eui/pull/428))
- Make full screen code block use the same font-size on the original code block. ([#447](https://github.com/elastic/eui/pull/447))

**Bug fixes**

- Fixed `EuiContextMenu` bug when using the keyboard to navigate up, which was caused by unnecessarily re-rendering the items, thus losing references to them ([#431](https://github.com/elastic/eui/pull/431))

## [`0.0.22`](https://github.com/elastic/eui/tree/v0.0.22)

- Added `EuiDelayHide` component. ([#412](https://github.com/elastic/eui/pull/412))
- Decreased overall size of checkbox, radio, and switches as well as better styles for the different states. ([#407](https://github.com/elastic/eui/pull/407))
- Added `EuiFilePicker` component for `input type="file"` needs. ([#402](https://github.com/elastic/eui/pedull/402))
- Added `isLoading` prop to `EuiButton` ([#427](https://github.com/elastic/eui/pull/427))
- Added icons: `eye`, `eyeClosed`, `grab`, `heatmap`, `vector` ([#427](https://github.com/elastic/eui/pull/427))
- Added `hasNoInitialSelection` option to `EuiSelect`. ([#422](https://github.com/elastic/eui/pull/422))

**Bug fixes**

- Fixed appearance of checked checkeboxes and radios in IE ([#407](https://github.com/elastic/eui/pull/407))
- Fixed disabled vs enabled appearance of checked checkeboxes and radios ([#407](https://github.com/elastic/eui/pull/407))
- Fixed disabled & checked state of switches ([#407](https://github.com/elastic/eui/pull/407))
- Fixed `EuiCard` content alignment when content is short. ([#415](https://github.com/elastic/eui/pull/415))
- Only apply the `$euiCodeBlockSelectedBackgroundColor` variable if it is a color ([#427](https://github.com/elastic/eui/pull/427))
- No margins for `<hr>` ([#427](https://github.com/elastic/eui/pull/427))
- Fixed `EuiButton` truncation ([#427](https://github.com/elastic/eui/pull/427))

**Breaking changes**

- Changed `EuiAccordion`’s method of `onToggleOpen` to `onToggle` ([#427](https://github.com/elastic/eui/pull/427))

## [`0.0.21`](https://github.com/elastic/eui/tree/v0.0.21)

- Logstash icon set. [#399](https://github.com/elastic/eui/pull/399)
- Added support for `disabled` options in `EuiSelect`. [#324](https://github.com/elastic/eui/pull/324)
- Badges can now accept onClicks and custom colors. They were changed stylistically to be bolder and smaller by default. ([#381](https://github.com/elastic/eui/pull/381))
- Added component to wrap blocks of substeps `EuiSubSteps` in a shaded container. ([#375](https://github.com/elastic/eui/pull/375))
- Added horizontal steps component ([#375](https://github.com/elastic/eui/pull/375))
- Changed look and feel of pagination. Added `compressed` prop for smaller footprint pagination. ([#380](https://github.com/elastic/eui/pull/380))
- Added `EuiBasicTable` as an opinionated, high level component for constructing tables. Its addition deprecates `EuiTableOfRecords` which is still avaiable, but now marked for removal. ([#377](https://github.com/elastic/eui/pull/377))
- Added styles for `readOnly` states of form controls. ([#391](https://github.com/elastic/eui/pull/391))
- Added importAction and exportAction icons ([#394](https://github.com/elastic/eui/pull/394))
- Added `EuiCard` for UI patterns that need an icon/image, title and description with some sort of action. ([#380](https://github.com/elastic/eui/pull/380))
- Added TypeScript definitions for the `EuiHealth` component. ([#403](https://github.com/elastic/eui/pull/403))
- Added `SearchBar` component - introduces a simple yet rich query language to search for objects + search box and filter controls to construct/manipulate it. ([#379](https://github.com/elastic/eui/pull/379))

**Bug fixes**

- Tables now default to `table-layout: fixed` to avoid some collapsing cell problems. [#398](https://github.com/elastic/eui/pull/398)
- Wrap long lines of text within the body of `EuiToast` instead of letting text overflow ([#392](https://github.com/elastic/eui/pull/392))
- Fixed dark theme coloring of Substeps ([#396](https://github.com/elastic/eui/pull/396))
- Reorder selectors to fix fixed progress bar in Firefox ([#404](https://github.com/elastic/eui/pull/404))

## [`0.0.20`](https://github.com/elastic/eui/tree/v0.0.20)

- Renamed class from `euiFlexGroup--alignItemsStart` to `euiFlexGroup--alignItemsFlexStart` ([#378](https://github.com/elastic/eui/pull/378))

## [`0.0.19`](https://github.com/elastic/eui/tree/v0.0.19)

- `EuiGlobalToastList` now prevents toasts from disappearing while the user's mouse is over the list. Added `timer/Timer` service. ([#370](https://github.com/elastic/eui/pull/370))

**Bug fixes**

- **Note: This is deprecated in 0.0.21 and removed in 0.0.26.** `EuiTableOfRecords` selection bugs ([#365](https://github.com/elastic/eui/pull/365))
  - Deleting selected items now resets the select all checkbox to an unchecked state
  - The select all checkbox only becomes checked when all selectable rows are checked, not just some of them

**Breaking changes**

- Changed `EuiGlobalToastList` to be responsible for instantiating toasts, tracking their lifetimes, and dismissing them. It now acepts `toasts`, `dismissToast`, and `toastLifeTimeMs` props. It no longer accepts `children`. ([#370](https://github.com/elastic/eui/pull/370))

## [`0.0.18`](https://github.com/elastic/eui/tree/v0.0.18)

**Bug fixes**

- Fixed `EuiCodeEditor` bug in which hitting ESCAPE to close the autocompletion suggestions menu would also exit editing mode. ([#363](https://github.com/elastic/eui/pull/363))

## [`0.0.17`](https://github.com/elastic/eui/tree/v0.0.17)

**Bug fixes**

- Downgraded `lodash` version to `3.10.0` to align it with Kibana. ([#359](https://github.com/elastic/eui/pull/359))

## [`0.0.16`](https://github.com/elastic/eui/tree/v0.0.16)

- `EuiRadio` now supports the `input` tag's `name` attribute. `EuiRadioGroup` accepts a `name` prop that will propagate to its `EuiRadio`s. ([#348](https://github.com/elastic/eui/pull/348))
- Added Machine Learning create jobs icon set. ([#338](https://github.com/elastic/eui/pull/338))
- **Note: This is deprecated in 0.0.21 and removed in 0.0.26.** Added `EuiTableOfRecords`, a higher level table component to take away all your table listings frustrations. ([#250](https://github.com/elastic/eui/pull/250))

**Bug fixes**

- Added `react-color` as a dependency (was previously a devDependency) ([#354](https://github.com/elastic/eui/pull/354))
- Stop propagation and prevent default when closing components. Otherwise the same Escape keypress could close the parent component(s) as well as the one you intend to close. ([#344](https://github.com/elastic/eui/pull/344))

## [`0.0.15`](https://github.com/elastic/eui/tree/v0.0.15)

- Added `EuiColorPicker`. ([#328](https://github.com/elastic/eui/pull/328))
- `EuiCodeBlock` now only shows fullscreen icons if `overflowHeight` prop is set. Also forces large fonts and padding while expanded. ([#325](https://github.com/elastic/eui/pull/325))
- Exported `VISUALIZATION_COLORS` from services ([#329](https://github.com/elastic/eui/pull/329))
- Added typescript definitions for `EuiFormRow`, `EuiRadioGroup`, `EuiSwitch`, `EuiLoadingSpinner`, `EuiLoadingChart` and `EuiProgress`. ([#326](https://github.com/elastic/eui/pull/326))
- Added `checkHrefAndOnClick` and `getSecureRelForTarget` to services.

**Breaking changes**

- `EuiCodeBlock` now only shows fullscreen icons if `overflowHeight` prop is set. Also forces large fonts and padding while expanded. ([#325](https://github.com/elastic/eui/pull/325))
- React ^16.2 is now a peer dependency ([#264](https://github.com/elastic/eui/pull/264))
- `EuiProgress` no longer accepts the `indeterminate` property, which never had any effect. ([#326](https://github.com/elastic/eui/pull/326))

**Bug fixes**

- Fix TypeScript definitions such that optional and readonly properties survive being passed through `Omit` ([#322](https://github.com/elastic/eui/pull/322))

## [`0.0.14`](https://github.com/elastic/eui/tree/v0.0.14)

- Added `isColorDark` color util ([#311](https://github.com/elastic/eui/pull/311))
- EuiButton, EuiButtonEmpty and EuiButtonIcon can now take an `href` ([#316](https://github.com/elastic/eui/pull/316))
- In `EuiSideNav`, allow a callback to be passed that renders the individual items in the navigation. This makes interoperability with e.g. `react-router` easier. ([#310](https://github.com/elastic/eui/pull/310))
- Add new icon types to `EuiIcon` TypeScript definitions ([#323](https://github.com/elastic/eui/pull/323)).

**Bug fixes**

- Set `EuiFlexGroup` to `flex-grow: 1` to be more friendly with IE11 ([#315](https://github.com/elastic/eui/pull/315))

## [`0.0.13`](https://github.com/elastic/eui/tree/v0.0.13)

- Added index management icons. ([#307](https://github.com/elastic/eui/pull/307))

**Breaking changes**

- Reverted test helper for async functions that throw exceptions. See PR for details on how this can be handled in Jest 22. ([#306](https://github.com/elastic/eui/pull/306))

**Bug fixes**

- Adjust toast z-index to show over modals ([#296](https://github.com/elastic/eui/pull/296))
- Fix nested `EuiFlexItem` collapse issue in IE ([#308](https://github.com/elastic/eui/pull/308))

## [`0.0.12`](https://github.com/elastic/eui/tree/v0.0.12)

- Minor style-only changes to `EuiPagination`, button reset, `EuiTableHeaderCell`, and `EuiCodeBlock`. ([#298](https://github.com/elastic/eui/pull/298))
- All NPM dependencies now use ^ to install the latest minor version.
- Added Apache, Nginx, MySQL logos ([#270](https://github.com/elastic/eui/pull/270))
- Added small version of `EuiCallOut` ([#269](https://github.com/elastic/eui/pull/269))
- Added first batch of TypeScript type definitions for components and services ([#252](https://github.com/elastic/eui/pull/252))
- Added button for expanding `EuiCodeBlock` instances to be full-screen. ([#259](https://github.com/elastic/eui/pull/259))
- Add test helper for async functions that throw exceptions ([#301](https://github.com/elastic/eui/pull/301))

**Bug fixes**

- Removed padding on `EuiPage` mobile breakpoint. ([#282](https://github.com/elastic/eui/pull/282))
- Fixed some `EuiIcon` `type`s not setting their `viewBox` attribute, which caused them to not honor the `size` properly. ([#277](https://github.com/elastic/eui/pull/277))
- Fixed `EuiContextMenu` to pass the `event` argument to a `EuiContextMenuItem`'s `onClick` handler even when a panel is defined. ([#265](https://github.com/elastic/eui/pull/265))

**Breaking changes**

- Removed `color` prop from `EuiCodeBlock`. This component's highlighting now matches whichever theme is currently active. See PR for details on SCSS breaking changes. ([#259](https://github.com/elastic/eui/pull/259))

## [`0.0.11`](https://github.com/elastic/eui/tree/v0.0.11)

- Added `EuiImage` component to allow for image sizing and zooms. ([#262](https://github.com/elastic/eui/pull/262))
- Updated `EuiOverlayMask` to append `<div>` to body. ([#254](https://github.com/elastic/eui/pull/254))

**Bug fixes**

- Disabled tab styling. ([#258](https://github.com/elastic/eui/pull/258))
- Proper classname for flexGroup alignItems prop. ([#257](https://github.com/elastic/eui/pull/257))
- Clicking the downArrow icon in `EuiSelect` now triggers selection. ([#255](https://github.com/elastic/eui/pull/255))
- Fixed `euiFormRow` id's from being the same as the containing input and label. ([#251](https://github.com/elastic/eui/pull/251))

**Breaking changes**

- `{rest}` prop attachment moved from wrapping div to the input on checkboxes and switches. ([#246](https://github.com/elastic/eui/pull/246))

## [`0.0.10`](https://github.com/elastic/eui/tree/v0.0.10)

- Updated `euiPopover` to propagate `panelPaddingSize` padding values to content only (title does inherit horizontal values) via CSS. ([#229](https://github.com/elastic/eui/pull/229))
- Updated `EuiErrorBoundary` to preserve newlines in error. ([#238](https://github.com/elastic/eui/pull/238))
- Added more icons and fixed a few for dark mode ([#228](https://github.com/elastic/eui/pull/228))
- Added `EuiFlyout` component. ([#227](https://github.com/elastic/eui/pull/227))

**Breaking changes**

- Renamed `EuiModalOverlay` to `EuiOverlayMask`. ([#227](https://github.com/elastic/eui/pull/227))

**Bug fixes**

- Fixed bug in `Pager` service which occurred when there were no items. ([#237](https://github.com/elastic/eui/pull/237))
- Added `isPageable` method to `Pager` service and set first and last page index to -1 when there are no pages. ([#242](https://github.com/elastic/eui/pull/242))

## [`0.0.9`](https://github.com/elastic/eui/tree/v0.0.9)

**Breaking changes**

- Renamed `euiFlexGroup--alignItemsEnd` class to `euiFlexGroup--alignItemsFlexEnd`.
- Remove support for `primary` color from `EuiTextColor` because it looked too much like a link.

**Bug fixes**

- Give `EuiFormErrorText` and `EuiFormHelpText` proper line-height. ([#234](https://github.com/elastic/eui/pull/234))

## [`0.0.8`](https://github.com/elastic/eui/tree/v0.0.8)

**Bug fixes**

- Fix button vertical alignment. ([#232](https://github.com/elastic/eui/pull/232))

## [`0.0.7`](https://github.com/elastic/eui/tree/v0.0.7)

- Added `EuiSteps` component ([#202](https://github.com/elastic/eui/pull/202), [#208](https://github.com/elastic/eui/pull/208))

**Breaking changes**

- Test helpers now published at `@elastic/eui/lib/test`

**Bug fixes**

- Case sensitive file name fix for Kibana dark theme. ([#216](https://github.com/elastic/eui/pull/216))

## [`0.0.6`](https://github.com/elastic/eui/tree/v0.0.6)

- `justify` prop of `EuiFlexGroup` now accepts `spaceEvenly` ([#205](https://github.com/elastic/eui/pull/205))
- Increased size of `<EuiTitle size="s">` so that it's distinguishable as a title ([#204](https://github.com/elastic/eui/pull/204))

## [`0.0.5`](https://github.com/elastic/eui/tree/v0.0.5)

**Bug fixes**

- Fixed import paths for `EuiTable`, `EuiHealth`, and `EuiPopover` which prevented dependents of EUI from being able to compile when importing components from the `lib` directory ([#203](https://github.com/elastic/eui/pull/203))

## [`0.0.4`](https://github.com/elastic/eui/tree/v0.0.4)

- Added `EuiHealth` components for status checks ([#158](https://github.com/elastic/eui/pull/158))
- Cleaned up styling for checkboxes, switches, and radios ([#158](https://github.com/elastic/eui/pull/158))
- Form `disabled` states are now more consistent ([#158](https://github.com/elastic/eui/pull/158))
- Page and title padding adjusted to be more compact ([#158](https://github.com/elastic/eui/pull/158))
- Table spacing is now smaller ([#158](https://github.com/elastic/eui/pull/158))
- Dark theme forms now have better contrast with their borders ([#158](https://github.com/elastic/eui/pull/158))
- Added icons to match Kibana's app directory ([#162](https://github.com/elastic/eui/pull/162))
- Converted icons from SVG to React component during the build and stop using sprites ([#160](https://github.com/elastic/eui/pull/160))
- Added `isReadOnly`, `setOptions`, and `cursorStart` props to `EuiCodeEditor` ([#169](https://github.com/elastic/eui/pull/169))
- Added `wrap` prop to `EuiFlexGroup` ([#170](https://github.com/elastic/eui/pull/170))
- Added `scope` prop to `EuiTableHeaderCell` and `EuiTableHeaderCellCheckbox` ([#171](https://github.com/elastic/eui/pull/171))
- Added `disabled` prop to `EuiContextMenuItem` ([#172](https://github.com/elastic/eui/pull/172))
- Added `EuiTablePagination` component and `Pager` service ([#178](https://github.com/elastic/eui/pull/178))
- **Note: This is broken until 0.0.25.** Added `EuiTooltip` component ([#174](https://github.com/elastic/eui/pull/174), [#193](https://github.com/elastic/eui/pull/193))
- Added a bold weight of 700 and apply it to `<strong>` elements by default ([#193](https://github.com/elastic/eui/pull/193))
- Icon size prop now accepts `s`. Adjusted coloring of sidenav arrows ([#178](https://github.com/elastic/eui/pull/197))
- Added `EuiErrorBoundary` ([#198](https://github.com/elastic/eui/pull/198))
- Exported `test` module, which includes `findTestSubject`, `startThrowingReactWarnings`, `stopThrowingReactWarnings`, `requiredProps`, and `takeMountedSnapshot` helpers ([#198](https://github.com/elastic/eui/pull/198))
- Added a more systematic way to add themes; includes a new K6 theme for Kibana. ([#191](https://github.com/elastic/eui/pull/191))

**Bug fixes**

- Fixed bug where screen-reader styles weren't being imported ([#103](https://github.com/elastic/eui/pull/103))
- Fixed a bug where `<progress>` wasn't being rendered under `block` display ([#166](https://github.com/elastic/eui/pull/166))
- Fixed a bug that caused `EuiPageSideBar` width to change when the width of its content changed ([#181](https://github.com/elastic/eui/pull/181))

**Breaking changes**

- Fixed a bug where table cell classes were being applied twice ([#167](https://github.com/elastic/eui/pull/167))
- React ^16.0 is now a peer dependency ([#198](https://github.com/elastic/eui/pull/198))

## [`0.0.3`](https://github.com/elastic/eui/tree/v0.0.3)

- `EuiFlexItem` now accepts integers between 1 and 10 for the `grow` prop. ([#144](https://github.com/elastic/eui/pull/144))
- `EuiFlexItem` and `EuiFlexGrow` now accept a `component` prop which you can set to `span` or `div` (default). ([#141](https://github.com/elastic/eui/pull/141))
- Added `isLoading` prop to form inputs to allow for a loading state ([#150](https://github.com/elastic/eui/pull/150))

**Breaking changes**

- `EuiSideNav` now accepts a tree data structure via the `items` prop ([#141](https://github.com/elastic/eui/pull/141))
- `EuiSideNavGroup`, `EuiSideNavItem`, and `EuiSideNavTitle` have been removed from the public API ([#141](https://github.com/elastic/eui/pull/141))

## [`0.0.2`](https://github.com/elastic/eui/tree/v0.0.2)

- Changed the hover states of `EuiButtonEmpty` to look more like links ([#135](https://github.com/elastic/eui/pull/135))
- `EuiCode` now wraps `EuiCodeBlock`, so it can do everything `EuiCodeBlock` could, but inline ([#138](https://github.com/elastic/eui/pull/138))
- Added `transparentBackground` prop to `EuiCodeBlock` ([#138](https://github.com/elastic/eui/pull/138))
- `EuiCodeBlock` now uses the `light` theme by default ([#138](https://github.com/elastic/eui/pull/138))
- `EuiFormRow` generates its own unique `id` prop if none is provided ([#130](https://github.com/elastic/eui/pull/130))
- `EuiFormRow` associates help text and errors with the field element via ARIA attributes ([#130](https://github.com/elastic/eui/pull/130))

## [`0.0.1`](https://github.com/elastic/eui/tree/v0.0.1) Initial Release

- Initial public release<|MERGE_RESOLUTION|>--- conflicted
+++ resolved
@@ -5,11 +5,8 @@
 **Bug fixes**
 
 - Fixed UX/focus bug in `EuiDataGrid` when using keyboard shortcuts to paginate ([#2602](https://github.com/elastic/eui/pull/2602))
-<<<<<<< HEAD
+- Fixed `EuiIcon` accessibility by adding a `title` prop and a default `aria-label` ([#2554](https://github.com/elastic/eui/pull/2554))
 - Improved pagination in `EuiBasicTable`. `paginationBar` is hidden when there is no data and `EuiPagination` is displayed even when there is only one page ([#2598](https://github.com/elastic/eui/pull/#2598))
-=======
-- Fixed `EuiIcon` accessibility by adding a `title` prop and a default `aria-label` ([#2554](https://github.com/elastic/eui/pull/2554))
->>>>>>> 2b2cf69c
 
 ## [`17.0.0`](https://github.com/elastic/eui/tree/v17.0.0)
 
