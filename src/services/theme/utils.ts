/*
 * Copyright Elasticsearch B.V. and/or licensed to Elasticsearch B.V. under one
 * or more contributor license agreements. Licensed under the Elastic License
 * 2.0 and the Server Side Public License, v 1; you may not use this file except
 * in compliance with, at your election, the Elastic License 2.0 or the Server
 * Side Public License, v 1.
 */

import {
  EuiThemeColorMode,
  EuiThemeModifications,
  EuiThemeSystem,
  EuiThemeShape,
  EuiThemeComputed,
  COLOR_MODES_STANDARD,
  COLOR_MODES_INVERSE,
} from './types';

export const DEFAULT_COLOR_MODE = COLOR_MODES_STANDARD.light;

/**
 * Returns whether the parameter is an object
 * @param {any} obj - Anything
 */
const isObject = (obj: any) => obj && typeof obj === 'object';

/**
 * Returns whether the provided color mode is `inverse`
 * @param {string} colorMode - `light`, `dark`, or `inverse`
 */
export const isInverseColorMode = (colorMode?: EuiThemeColorMode) => {
  return colorMode === COLOR_MODES_INVERSE;
};

/**
 * Returns the color mode configured in the current EuiThemeProvider.
 * Returns the parent color mode if none is explicity set.
 * @param {string} coloMode - `light`, `dark`, or `inverse`
 * @param {string} parentColorMode - `light`, `dark`, or `inverse`; used as the fallback
 */
export const getColorMode = (
  colorMode?: EuiThemeColorMode,
  parentColorMode?: EuiThemeColorMode
) => {
  const mode = colorMode?.toUpperCase();
  if (mode == null) {
    return parentColorMode || DEFAULT_COLOR_MODE;
  } else if (isInverseColorMode(mode)) {
    return parentColorMode === COLOR_MODES_STANDARD.dark ||
      parentColorMode === undefined
      ? COLOR_MODES_STANDARD.light
      : COLOR_MODES_STANDARD.dark;
  } else {
    return mode;
  }
};

/**
 * Returns a value at a given path on an object.
 * If `colorMode` is provided, will scope the value to the appropriate color mode key (LIGHT\DARK)
 * @param {object} model - Object
 * @param {string} _path - Dot-notated string to a path on the object
 * @param {string} colorMode - `light` or `dark`
 */
export const getOn = (
  model: { [key: string]: any },
  _path: string,
  colorMode?: EuiThemeColorMode
) => {
  const path = _path.split('.');
  let node = model;
  while (path.length) {
    const segment = path.shift()!;

    if (node.hasOwnProperty(segment) === false) {
      if (
        colorMode &&
        node.hasOwnProperty(colorMode) === true &&
        node[colorMode].hasOwnProperty(segment) === true
      ) {
        if (node[colorMode][segment] instanceof Computed) {
          node = node[colorMode][segment].getValue(null, null, node, colorMode);
        } else {
          node = node[colorMode][segment];
        }
      } else {
        return undefined;
      }
    } else {
      if (node[segment] instanceof Computed) {
        node = node[segment].getValue(null, null, node, colorMode);
      } else {
        node = node[segment];
      }
    }
  }

  return node;
};

/**
 * Sets a value at a given path on an object.
 * @param {object} model - Object
 * @param {string} _path - Dot-notated string to a path on the object
 * @param {any} string -  The value to set
 */
export const setOn = (
  model: { [key: string]: any },
  _path: string,
  value: any
) => {
  const path = _path.split('.');
  const propertyName = path.pop()!;
  let node = model;

  while (path.length) {
    const segment = path.shift()!;
    if (node.hasOwnProperty(segment) === false) {
      node[segment] = {};
    }
    node = node[segment];
  }

  node[propertyName] = value;
  return true;
};

/**
 * Creates a class to store the `computer` method and its eventual parameters.
 * Allows for on-demand computation with up-to-date parameters via `getValue` method.
 * @constructor
 * @param {function} computer - Function to be computed
 * @param {string | array} dependencies - Dependencies passed to the `computer` as parameters
 */
export class Computed<T> {
  constructor(
    public computer: (...values: any[]) => T,
    public dependencies: string | string[] = []
  ) {}

  /**
   * Executes the `computer` method with the current state of the theme
   * by taking into account previously computed values and modifications.
   * @param {Proxy | object} base - Computed or uncomputed theme
   * @param {Proxy | object} modifications - Theme value overrides
   * @param {object} working - Partially computed theme
   * @param {string} colorMode - `light` or `dark`
   */
  getValue(
    base: EuiThemeSystem | EuiThemeShape,
    modifications: EuiThemeModifications = {},
    working: EuiThemeComputed,
    colorMode: EuiThemeColorMode
  ) {
    if (!this.dependencies.length) {
      return this.computer(working);
    }
    if (!Array.isArray(this.dependencies)) {
      return this.computer(
        getOn(working, this.dependencies) ??
          getOn(modifications, this.dependencies, colorMode) ??
          getOn(base, this.dependencies, colorMode)
      );
    }
    return this.computer(
      this.dependencies.map((dependency) => {
        return (
          getOn(working, dependency) ??
          getOn(modifications, dependency, colorMode) ??
          getOn(base, dependency, colorMode)
        );
      })
    );
  }
}

/**
 * Returns a Class (`Computed`) that stores the arbitrary computer method
 * and references to its optional dependecies.
 * @param {function} computer - Arbitrary method to be called at compute time.
 * @param {string | array} dependencies - Values that will be provided to `computer` at compute time.
 */
export function computed<T>(computer: (value: EuiThemeComputed) => T): T;
export function computed<T>(
  computer: (value: any[]) => T,
  dependencies: string[]
): T;
export function computed<T>(
  computer: (value: any) => T,
  dependencies: string
): T;
export function computed<T>(
  comp: ((value: T) => T) | ((value: any) => T) | ((value: any[]) => T),
  dep?: string | string[]
) {
  return new Computed<T>(comp, dep);
}

/**
 * Takes an uncomputed theme, and computes and returns all values taking
 * into consideration value overrides and configured color mode.
 * Overrides take precedence, and only values in the current color mode
 * are computed and returned.
 * @param {Proxy} base - Object to transform into Proxy
 * @param {Proxy | object} over - Unique identifier or name
 * @param {string} colorMode - `light` or `dark`
 */
export const getComputed = <T = EuiThemeShape>(
  base: EuiThemeSystem<T>,
  over: Partial<EuiThemeSystem<T>>,
  colorMode: EuiThemeColorMode
): EuiThemeComputed<T> => {
  const output = { themeName: base.key };

  function loop(
    base: { [key: string]: any },
    over: { [key: string]: any },
    checkExisting: boolean = false,
    path?: string
  ) {
    Object.keys(base).forEach((key) => {
      let newPath = path ? `${path}.${key}` : `${key}`;
      if ([...Object.values(COLOR_MODES_STANDARD), colorMode].includes(key)) {
        if (key !== colorMode) {
          return;
        } else {
          const colorModeSegment = new RegExp(
            `(\\.${colorMode}\\b)|(\\b${colorMode}\\.)`
          );
          newPath = newPath.replace(colorModeSegment, '');
        }
      }
      const existing = checkExisting && getOn(output, newPath);
      if (!existing || isObject(existing)) {
        const baseValue =
          base[key] instanceof Computed
            ? base[key].getValue(base.root, over.root, output, colorMode)
            : base[key];
        const overValue =
          over[key] instanceof Computed
            ? over[key].getValue(base.root, over.root, output, colorMode)
            : over[key];
        if (isObject(baseValue) && !Array.isArray(baseValue)) {
          loop(baseValue, overValue ?? {}, checkExisting, newPath);
        } else {
          setOn(output, newPath, overValue ?? baseValue);
        }
      }
    });
  }
  // Compute standard theme values and apply overrides
  loop(base, over);
  // Compute and apply extension values only
  loop(over, {}, true);
  return output as EuiThemeComputed<T>;
};

/**
 * Builds a Proxy with a custom `handler` designed to self-reference values
 * and prevent arbitrary value overrides.
 * @param {object} model - Object to transform into Proxy
 * @param {string} key - Unique identifier or name
 */
export const buildTheme = <T extends {}>(model: T, key: string) => {
  const handler: ProxyHandler<EuiThemeSystem<T>> = {
    getPrototypeOf(target) {
      return Reflect.getPrototypeOf(target.model);
    },

    setPrototypeOf(target, prototype) {
      return Reflect.setPrototypeOf(target.model, prototype);
    },

    isExtensible(target) {
      return Reflect.isExtensible(target);
    },

    preventExtensions(target) {
      return Reflect.preventExtensions(target.model);
    },

    getOwnPropertyDescriptor(target, key) {
      return Reflect.getOwnPropertyDescriptor(target.model, key);
    },

    defineProperty(target, property, attributes) {
      return Reflect.defineProperty(target.model, property, attributes);
    },

    has(target, property) {
      return Reflect.has(target.model, property);
    },

    get(_target, property) {
      if (property === 'key') {
        return _target[property];
      }

      // prevent Safari from locking up when the proxy is used in dev tools
      // as it doesn't support getPrototypeOf
      if (property === '__proto__') return {};

      const target = property === 'root' ? _target : _target.model || _target;
      // @ts-ignore `string` index signature
      const value = target[property];
      if (isObject(value) && !Array.isArray(value)) {
        return new Proxy(
          {
            model: value,
            root: _target.root,
            key: `_${_target.key}`,
          },
          handler
        );
      } else {
        return value;
      }
    },

    set(target: any) {
      return target;
    },

    deleteProperty(target: any) {
      return target;
    },

    ownKeys(target) {
      return Reflect.ownKeys(target.model);
    },

    apply(target: any) {
      return target;
    },

    construct(target: any) {
      return target;
    },
  };
  const themeProxy = new Proxy({ model, root: model, key }, handler);

  return themeProxy;
};

/**
 * Deeply merges two objects, using `source` values whenever possible.
 * @param {object} _target - Object with fallback values
 * @param {object} source - Object with desired values
 */
export const mergeDeep = (
  _target: { [key: string]: any },
  source: { [key: string]: any } = {}
) => {
  const target = { ..._target };

  if (!isObject(target) || !isObject(source)) {
    return source;
  }

  Object.keys(source).forEach((key) => {
    const targetValue = target[key];
    const sourceValue = source[key];

    if (isObject(targetValue) && isObject(sourceValue)) {
      target[key] = mergeDeep({ ...targetValue }, { ...sourceValue });
    } else {
      target[key] = sourceValue;
    }
  });

  return target;
<<<<<<< HEAD
};

export const isLegacyTheme = (name: string) => {
  return name === DEFAULT_NAME_KEY;
=======
>>>>>>> f00cacc8
};<|MERGE_RESOLUTION|>--- conflicted
+++ resolved
@@ -369,11 +369,4 @@
   });
 
   return target;
-<<<<<<< HEAD
-};
-
-export const isLegacyTheme = (name: string) => {
-  return name === DEFAULT_NAME_KEY;
-=======
->>>>>>> f00cacc8
 };