const { execSync } = require('child_process');
const chalk = require('chalk');
const yargs = require('yargs/yargs')
const { hideBin } = require('yargs/helpers')

const argv = yargs(hideBin(process.argv))
  .parserConfiguration({
    "camel-case-expansion": false, // don't convert dash-separated options into camel case (e.g. dashSeparated)
    "unknown-options-as-args": true, // collect any extra options to pass on to cypress
  })
  .options({
    'skip-css': { type: 'boolean' },
    'dev': { type: 'boolean' },
    'theme': { type: 'string', default: 'light', choices: ['light', 'dark'] },
  })
  .argv

const isDev = argv.hasOwnProperty('dev');
const skipScss = argv.hasOwnProperty('skip-css');
const theme = argv.theme;

const info = chalk.white;
const log = chalk.grey;

// compile scss -> css so tests can render correctly
if (!skipScss) {
  console.log(info('Compiling SCSS'));
  execSync(
<<<<<<< HEAD
    `TARGET_THEME=dark yarn compile-scss`,
=======
    `TARGET_THEME=amsterdam_${theme} yarn compile-scss`,
>>>>>>> 99f3cb31
    {
      stdio: 'inherit'
    }
  );
} else {
  console.log(info('Not compiling SCSS, disabled by --skip-css'));
}

const cypressCommandParts = [
  'cross-env', // windows support
  `THEME=${theme}`, // pass the theme
  'BABEL_MODULES=false', // let webpack receive ES Module code
  'NODE_ENV=cypress_test', // enable code coverage checks
  `cypress ${isDev ? 'open-ct' : 'run-ct'}`,
  ...argv._ // pass any extra options given to this script
];
const cypressCommand = cypressCommandParts.join(' ');

console.log(info(`${isDev ? 'Opening' : 'Running'} cypress`));
console.log(log(cypressCommand))
execSync(
  cypressCommand,
  {
    stdio: 'inherit'
  }
);<|MERGE_RESOLUTION|>--- conflicted
+++ resolved
@@ -1,19 +1,26 @@
+/*
+ * Copyright Elasticsearch B.V. and/or licensed to Elasticsearch B.V. under one
+ * or more contributor license agreements. Licensed under the Elastic License
+ * 2.0 and the Server Side Public License, v 1; you may not use this file except
+ * in compliance with, at your election, the Elastic License 2.0 or the Server
+ * Side Public License, v 1.
+ */
+
 const { execSync } = require('child_process');
 const chalk = require('chalk');
-const yargs = require('yargs/yargs')
-const { hideBin } = require('yargs/helpers')
+const yargs = require('yargs/yargs');
+const { hideBin } = require('yargs/helpers');
 
 const argv = yargs(hideBin(process.argv))
   .parserConfiguration({
-    "camel-case-expansion": false, // don't convert dash-separated options into camel case (e.g. dashSeparated)
-    "unknown-options-as-args": true, // collect any extra options to pass on to cypress
+    'camel-case-expansion': false, // don't convert dash-separated options into camel case (e.g. dashSeparated)
+    'unknown-options-as-args': true, // collect any extra options to pass on to cypress
   })
   .options({
     'skip-css': { type: 'boolean' },
-    'dev': { type: 'boolean' },
-    'theme': { type: 'string', default: 'light', choices: ['light', 'dark'] },
-  })
-  .argv
+    dev: { type: 'boolean' },
+    theme: { type: 'string', default: 'light', choices: ['light', 'dark'] },
+  }).argv;
 
 const isDev = argv.hasOwnProperty('dev');
 const skipScss = argv.hasOwnProperty('skip-css');
@@ -25,16 +32,9 @@
 // compile scss -> css so tests can render correctly
 if (!skipScss) {
   console.log(info('Compiling SCSS'));
-  execSync(
-<<<<<<< HEAD
-    `TARGET_THEME=dark yarn compile-scss`,
-=======
-    `TARGET_THEME=amsterdam_${theme} yarn compile-scss`,
->>>>>>> 99f3cb31
-    {
-      stdio: 'inherit'
-    }
-  );
+  execSync(`TARGET_THEME=${theme} yarn compile-scss`, {
+    stdio: 'inherit',
+  });
 } else {
   console.log(info('Not compiling SCSS, disabled by --skip-css'));
 }
@@ -45,15 +45,12 @@
   'BABEL_MODULES=false', // let webpack receive ES Module code
   'NODE_ENV=cypress_test', // enable code coverage checks
   `cypress ${isDev ? 'open-ct' : 'run-ct'}`,
-  ...argv._ // pass any extra options given to this script
+  ...argv._, // pass any extra options given to this script
 ];
 const cypressCommand = cypressCommandParts.join(' ');
 
 console.log(info(`${isDev ? 'Opening' : 'Running'} cypress`));
-console.log(log(cypressCommand))
-execSync(
-  cypressCommand,
-  {
-    stdio: 'inherit'
-  }
-);+console.log(log(cypressCommand));
+execSync(cypressCommand, {
+  stdio: 'inherit',
+});