import React, { useState, Fragment } from 'react';

import {
  EuiButtonGroup,
  EuiSpacer,
  EuiTitle,
} from '../../../../src/components';

import { htmlIdGenerator } from '../../../../src/services';
import { EuiPanel } from '../../../../src/components/panel/panel';

const idPrefix = htmlIdGenerator()();
const idPrefix2 = htmlIdGenerator()();
const idPrefix3 = htmlIdGenerator()();

export default () => {
  const toggleButtons = [
    {
      id: `${idPrefix}0`,
      label: 'Option one',
    },
    {
      id: `${idPrefix}1`,
      label: 'Option two is selected by default',
    },
    {
      id: `${idPrefix}2`,
      label: 'Option three',
    },
  ];

<<<<<<< HEAD
    this.toggleButtons = [
      {
        id: `${idPrefix}0`,
        label: 'Option one',
      },
      {
        id: `${idPrefix}1`,
        label:
          'Option two is selected by default Option two is selected by default',
      },
      {
        id: `${idPrefix}2`,
        label: 'Option three',
      },
    ];
=======
  const toggleButtonsDisabled = [
    {
      id: `${idPrefix}3`,
      label: 'Option one',
    },
    {
      id: `${idPrefix}4`,
      label: 'Option two is selected by default',
    },
    {
      id: `${idPrefix}5`,
      label: 'Option three',
    },
  ];
>>>>>>> 1b09d322

  const toggleButtonsMulti = [
    {
      id: `${idPrefix2}0`,
      label: 'Option 1',
    },
    {
      id: `${idPrefix2}1`,
      label: 'Option 2 is selected by default',
    },
    {
      id: `${idPrefix2}2`,
      label: 'Option 3',
    },
  ];

<<<<<<< HEAD
    this.toggleButtonsMulti = [
      {
        id: `${idPrefix2}0`,
        label: 'Option 1',
      },
      {
        id: `${idPrefix2}1`,
        label:
          'Option 2 is selected by default Option 2 is selected by default',
      },
      {
        id: `${idPrefix2}2`,
        label: 'Option 3',
      },
    ];
=======
  const toggleButtonsCompressed = [
    {
      id: `${idPrefix2}3`,
      label: 'fine',
    },
    {
      id: `${idPrefix2}4`,
      label: 'rough',
    },
    {
      id: `${idPrefix2}5`,
      label: 'coarse',
    },
  ];
>>>>>>> 1b09d322

  const toggleButtonsIcons = [
    {
      id: `${idPrefix3}0`,
      label: 'Align left',
      iconType: 'editorAlignLeft',
    },
    {
      id: `${idPrefix3}1`,
      label: 'Align center',
      iconType: 'editorAlignCenter',
    },
    {
      id: `${idPrefix3}2`,
      label: 'Align right',
      iconType: 'editorAlignRight',
    },
  ];

  const toggleButtonsIconsMulti = [
    {
      id: `${idPrefix3}3`,
      label: 'Bold',
      name: 'bold',
      iconType: 'editorBold',
    },
    {
      id: `${idPrefix3}4`,
      label: 'Italic',
      name: 'italic',
      iconType: 'editorItalic',
    },
    {
      id: `${idPrefix3}5`,
      label: 'Underline',
      name: 'underline',
      iconType: 'editorUnderline',
    },
    {
      id: `${idPrefix3}6`,
      label: 'Strikethrough',
      name: 'strikethrough',
      iconType: 'editorStrike',
    },
  ];

  const [toggleIdSelected, setToggleIdSelected] = useState(`${idPrefix}1`);
  const [toggleIdDisabled, setToggleIdDisabled] = useState(`${idPrefix}4`);
  const [toggleIdToSelectedMap, setToggleIdToSelectedMap] = useState({
    [`${idPrefix2}1`]: true,
  });
  const [toggleIconIdSelected, setToggleIconIdSelected] = useState(
    `${idPrefix3}1`
  );
  const [toggleIconIdToSelectedMap, setToggleIconIdToSelectedMap] = useState(
    {}
  );
  const [
    toggleIconIdToSelectedMapIcon,
    setToggleIconIdToSelectedMapIcon,
  ] = useState({});
  const [toggleCompressedIdSelected, setToggleCompressedIdSelected] = useState(
    `${idPrefix2}4`
  );

  const onChange = optionId => {
    setToggleIdSelected(optionId);
  };

  const onChangeDisabled = optionId => {
    setToggleIdDisabled(optionId);
  };

  const onChangeMulti = optionId => {
    const newToggleIdToSelectedMap = {
      ...toggleIdToSelectedMap,
      ...{
        [optionId]: !toggleIdToSelectedMap[optionId],
      },
    };
    setToggleIdToSelectedMap(newToggleIdToSelectedMap);
  };

  const onChangeIcons = optionId => {
    setToggleIconIdSelected(optionId);
  };

  const onChangeCompressed = optionId => {
    setToggleCompressedIdSelected(optionId);
  };

  const onChangeIconsMulti = optionId => {
    const newToggleIconIdToSelectedMap = {
      ...toggleIconIdToSelectedMap,
      ...{
        [optionId]: !toggleIconIdToSelectedMap[optionId],
      },
    };

    setToggleIconIdToSelectedMap(newToggleIconIdToSelectedMap);
  };

  const onChangeIconsMultiIcons = optionId => {
    const newToggleIconIdToSelectedMapIcon = {
      ...toggleIconIdToSelectedMapIcon,
      ...{
        [optionId]: !toggleIconIdToSelectedMapIcon[optionId],
      },
    };

    setToggleIconIdToSelectedMapIcon(newToggleIconIdToSelectedMapIcon);
  };

  return (
    <Fragment>
      <EuiButtonGroup
        legend="This is a basic group"
        options={toggleButtons}
        idSelected={toggleIdSelected}
        onChange={id => onChange(id)}
      />
      <EuiSpacer size="m" />
      <EuiTitle size="xxs">
        <h3>Primary &amp; multi select</h3>
      </EuiTitle>
      <EuiSpacer size="s" />
      <EuiButtonGroup
        legend="This is a primary group"
        name="primary"
        options={toggleButtonsMulti}
        idToSelectedMap={toggleIdToSelectedMap}
        onChange={id => onChangeMulti(id)}
        color="primary"
        type="multi"
      />
      <EuiSpacer size="m" />
      <EuiTitle size="xxs">
        <h3>Disabled &amp; full width</h3>
      </EuiTitle>
      <EuiSpacer size="s" />
      <EuiButtonGroup
        legend="This is a disabled group"
        name="disabledGroup"
        options={toggleButtonsDisabled}
        idSelected={toggleIdDisabled}
        onChange={id => onChangeDisabled(id)}
        buttonSize="m"
        isDisabled
        isFullWidth
      />
      <EuiSpacer size="m" />
      <EuiTitle size="xxs">
        <h3>Icons only</h3>
      </EuiTitle>
      <EuiSpacer size="s" />
      <EuiButtonGroup
        legend="Text align"
        name="textAlign"
        options={toggleButtonsIcons}
        idSelected={toggleIconIdSelected}
        onChange={id => onChangeIcons(id)}
        isIconOnly
      />
      &nbsp;&nbsp;
      <EuiButtonGroup
        legend="Text style"
        options={toggleButtonsIconsMulti}
        idToSelectedMap={toggleIconIdToSelectedMap}
        onChange={id => onChangeIconsMulti(id)}
        type="multi"
        isIconOnly
      />
      <EuiSpacer />
      <EuiPanel style={{ maxWidth: 300 }}>
        <EuiTitle size="xxxs">
          <h3>
            Compressed groups should always be fullWidth so they line up nicely
            in their small container.
          </h3>
        </EuiTitle>
        <EuiSpacer size="s" />
        <EuiButtonGroup
          name="coarsness"
          legend="This is a basic group"
          options={toggleButtonsCompressed}
          idSelected={toggleCompressedIdSelected}
          onChange={id => onChangeCompressed(id)}
          buttonSize="compressed"
          isFullWidth
        />
        <EuiSpacer />
        <EuiTitle size="xxxs">
          <h3>Unless they are icon only</h3>
        </EuiTitle>
        <EuiSpacer size="s" />
        <EuiButtonGroup
          name="textStyleCompressed"
          legend="Text style"
          className="eui-displayInlineBlock"
          options={toggleButtonsIconsMulti}
          idToSelectedMap={toggleIconIdToSelectedMapIcon}
          onChange={id => onChangeIconsMultiIcons(id)}
          type="multi"
          buttonSize="compressed"
          isIconOnly
        />
      </EuiPanel>
    </Fragment>
  );
};<|MERGE_RESOLUTION|>--- conflicted
+++ resolved
@@ -29,23 +29,6 @@
     },
   ];
 
-<<<<<<< HEAD
-    this.toggleButtons = [
-      {
-        id: `${idPrefix}0`,
-        label: 'Option one',
-      },
-      {
-        id: `${idPrefix}1`,
-        label:
-          'Option two is selected by default Option two is selected by default',
-      },
-      {
-        id: `${idPrefix}2`,
-        label: 'Option three',
-      },
-    ];
-=======
   const toggleButtonsDisabled = [
     {
       id: `${idPrefix}3`,
@@ -60,7 +43,6 @@
       label: 'Option three',
     },
   ];
->>>>>>> 1b09d322
 
   const toggleButtonsMulti = [
     {
@@ -77,23 +59,6 @@
     },
   ];
 
-<<<<<<< HEAD
-    this.toggleButtonsMulti = [
-      {
-        id: `${idPrefix2}0`,
-        label: 'Option 1',
-      },
-      {
-        id: `${idPrefix2}1`,
-        label:
-          'Option 2 is selected by default Option 2 is selected by default',
-      },
-      {
-        id: `${idPrefix2}2`,
-        label: 'Option 3',
-      },
-    ];
-=======
   const toggleButtonsCompressed = [
     {
       id: `${idPrefix2}3`,
@@ -108,7 +73,6 @@
       label: 'coarse',
     },
   ];
->>>>>>> 1b09d322
 
   const toggleButtonsIcons = [
     {
