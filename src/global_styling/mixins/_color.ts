/*
 * Copyright Elasticsearch B.V. and/or licensed to Elasticsearch B.V. under one
 * or more contributor license agreements. Licensed under the Elastic License
 * 2.0 and the Server Side Public License, v 1; you may not use this file except
 * in compliance with, at your election, the Elastic License 2.0 or the Server
 * Side Public License, v 1.
 */

<<<<<<< HEAD
import {
  shade,
  tint,
  transparentize,
  useEuiTheme,
  UseEuiTheme,
} from '../../services';
=======
import { css } from '@emotion/react';
import { shade, tint, useEuiTheme, UseEuiTheme } from '../../services';
>>>>>>> 4ce30ba2

export const BACKGROUND_COLORS = [
  'plain',
  'subdued',
  'accent',
  'primary',
  'success',
  'warning',
  'danger',
] as const;

export type _EuiBackgroundColor = typeof BACKGROUND_COLORS[number];
/**
 * Use `opaque` for containers of unkown content.
 * Use `transparent` for interactive states like hover and focus.
 */
export type _EuiBackgroundColorMethod = 'opaque' | 'transparent';

export const euiBackgroundColor = (
<<<<<<< HEAD
  color: _EuiBackgroundColor,
  { euiTheme, colorMode }: UseEuiTheme,
  method: _EuiBackgroundColorMethod = 'opaque'
=======
  { euiTheme, colorMode }: UseEuiTheme,
  color: EuiBackgroundColor
>>>>>>> 4ce30ba2
) => {
  if (method === 'transparent') {
    if (color === 'plain') {
      return transparentize(euiTheme.colors.ghost, 0.2);
    } else if (color === 'subdued') {
      return transparentize(euiTheme.colors.lightShade, 0.2);
    } else {
      return transparentize(euiTheme.colors[color], 0.1);
    }
  } else {
    function tintOrShade(color: string) {
      return colorMode === 'DARK' ? shade(color, 0.8) : tint(color, 0.9);
    }

    switch (color) {
      case 'plain':
        return euiTheme.colors.emptyShade;
      case 'subdued':
        return euiTheme.colors.body;
      default:
        return tintOrShade(euiTheme.colors[color]);
    }
  }
};

export const useEuiBackgroundColor = (
  color: _EuiBackgroundColor,
  method: _EuiBackgroundColorMethod = 'opaque'
) => {
  const euiTheme = useEuiTheme();
<<<<<<< HEAD
  return euiBackgroundColor(color, euiTheme, method);
=======
  return euiBackgroundColor(euiTheme, color);
>>>>>>> 4ce30ba2
};

export const useEuiBackgroundColorCSS = () => {
  return {
<<<<<<< HEAD
    plain: `
=======
    transparent: css`
      background-color: ${useEuiBackgroundColor('transparent')};
    `,
    plain: css`
>>>>>>> 4ce30ba2
      background-color: ${useEuiBackgroundColor('plain')};
    `,
    subdued: css`
      background-color: ${useEuiBackgroundColor('subdued')};
    `,
    accent: css`
      background-color: ${useEuiBackgroundColor('accent')};
    `,
    primary: css`
      background-color: ${useEuiBackgroundColor('primary')};
    `,
    success: css`
      background-color: ${useEuiBackgroundColor('success')};
    `,
    warning: css`
      background-color: ${useEuiBackgroundColor('warning')};
    `,
    danger: css`
      background-color: ${useEuiBackgroundColor('danger')};
    `,
  };
};<|MERGE_RESOLUTION|>--- conflicted
+++ resolved
@@ -6,7 +6,7 @@
  * Side Public License, v 1.
  */
 
-<<<<<<< HEAD
+import { css } from '@emotion/react';
 import {
   shade,
   tint,
@@ -14,10 +14,6 @@
   useEuiTheme,
   UseEuiTheme,
 } from '../../services';
-=======
-import { css } from '@emotion/react';
-import { shade, tint, useEuiTheme, UseEuiTheme } from '../../services';
->>>>>>> 4ce30ba2
 
 export const BACKGROUND_COLORS = [
   'plain',
@@ -37,16 +33,13 @@
 export type _EuiBackgroundColorMethod = 'opaque' | 'transparent';
 
 export const euiBackgroundColor = (
-<<<<<<< HEAD
+  { euiTheme, colorMode }: UseEuiTheme,
   color: _EuiBackgroundColor,
-  { euiTheme, colorMode }: UseEuiTheme,
-  method: _EuiBackgroundColorMethod = 'opaque'
-=======
-  { euiTheme, colorMode }: UseEuiTheme,
-  color: EuiBackgroundColor
->>>>>>> 4ce30ba2
+  options?: {
+    method: _EuiBackgroundColorMethod;
+  }
 ) => {
-  if (method === 'transparent') {
+  if (options && options.method === 'transparent') {
     if (color === 'plain') {
       return transparentize(euiTheme.colors.ghost, 0.2);
     } else if (color === 'subdued') {
@@ -72,26 +65,17 @@
 
 export const useEuiBackgroundColor = (
   color: _EuiBackgroundColor,
-  method: _EuiBackgroundColorMethod = 'opaque'
+  options?: {
+    method: _EuiBackgroundColorMethod;
+  }
 ) => {
   const euiTheme = useEuiTheme();
-<<<<<<< HEAD
-  return euiBackgroundColor(color, euiTheme, method);
-=======
-  return euiBackgroundColor(euiTheme, color);
->>>>>>> 4ce30ba2
+  return euiBackgroundColor(euiTheme, color, options);
 };
 
 export const useEuiBackgroundColorCSS = () => {
   return {
-<<<<<<< HEAD
-    plain: `
-=======
-    transparent: css`
-      background-color: ${useEuiBackgroundColor('transparent')};
-    `,
     plain: css`
->>>>>>> 4ce30ba2
       background-color: ${useEuiBackgroundColor('plain')};
     `,
     subdued: css`
