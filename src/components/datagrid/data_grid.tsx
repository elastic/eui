<<<<<<< HEAD
import React, { Component, HTMLAttributes } from 'react';
import { EuiDataGridHeaderRow } from './data_grid_header_row';
import { CommonProps } from '../common';
import {
  EuiDataGridColumn,
  EuiDataGridColumnWidths,
  EuiDataGridPaginationProps,
} from './data_grid_types';
=======
import React, {
  Component,
  HTMLAttributes,
  ReactElement,
  KeyboardEvent,
} from 'react';
import { EuiDataGridHeaderRow } from './data_grid_header_row';
import { EuiDataGridDataRow } from './data_grid_data_row';
import { CommonProps, Omit } from '../common';
import { Column, ColumnWidths } from './data_grid_types';
>>>>>>> 2a37c8d3
import { EuiDataGridCellProps } from './data_grid_cell';
import classNames from 'classnames';
import { keyCodes } from '../../services';

<<<<<<< HEAD
// @ts-ignore-next-line
import { EuiTablePagination } from '../table/table_pagination';
import { EuiSpacer } from '../spacer';
import { EuiDataGridBody } from './grid_body';

type EuiDataGridProps = CommonProps &
=======
type CommonGridProps = CommonProps &
>>>>>>> 2a37c8d3
  HTMLAttributes<HTMLDivElement> & {
    columns: EuiDataGridColumn[];
    rowCount: number;
    renderCellValue: EuiDataGridCellProps['renderCellValue'];
<<<<<<< HEAD
    pagination?: EuiDataGridPaginationProps;
=======
    gridStyle?: EuiDataGridStyle;
>>>>>>> 2a37c8d3
  };

// This structure forces either aria-label or aria-labelledby to be defined
// making some type of label a requirement
type EuiDataGridProps = Omit<CommonGridProps, 'aria-label'> &
  ({ 'aria-label': string } | { 'aria-labelledby': string });

interface EuiDataGridState {
<<<<<<< HEAD
  columnWidths: EuiDataGridColumnWidths;
=======
  columnWidths: ColumnWidths;
  rows: ReactElement[];
  focusedCell: [number, number];
>>>>>>> 2a37c8d3
}

// Types for styling options, passed down through the `gridStyle` prop
type EuiDataGridStyleFontSizes = 's' | 'm' | 'l';
type EuiDataGridStyleBorders = 'all' | 'horizontal' | 'none';
type EuiDataGridStyleHeader = 'shade' | 'underline';
type EuiDataGridStyleRowHover = 'highlight' | 'none';
type EuiDataGridStyleCellPaddings = 's' | 'm' | 'l';

interface EuiDataGridStyle {
  fontSize?: EuiDataGridStyleFontSizes;
  border?: EuiDataGridStyleBorders;
  stripes?: boolean;
  header?: EuiDataGridStyleHeader;
  rowHover?: EuiDataGridStyleRowHover;
  cellPadding?: EuiDataGridStyleCellPaddings;
}

// Each gridStyle object above sets a specific CSS select to .euiGrid
const fontSizesToClassMap: { [size in EuiDataGridStyleFontSizes]: string } = {
  s: 'euiDataGrid--fontSizeSmall',
  m: '',
  l: 'euiDataGrid--fontSizeLarge',
};

const headerToClassMap: { [header in EuiDataGridStyleHeader]: string } = {
  shade: 'euiDataGrid--headerShade',
  underline: 'euiDataGrid--headerUnderline',
};

const rowHoverToClassMap: {
  [rowHighlight in EuiDataGridStyleRowHover]: string
} = {
  highlight: 'euiDataGrid--rowHoverHighlight',
  none: '',
};

const bordersToClassMap: { [border in EuiDataGridStyleBorders]: string } = {
  all: 'euiDataGrid--bordersAll',
  horizontal: 'euiDataGrid--bordersHorizontal',
  none: 'euiDataGrid--bordersNone',
};

const cellPaddingsToClassMap: {
  [cellPaddings in EuiDataGridStyleCellPaddings]: string
} = {
  s: 'euiDataGrid--paddingSmall',
  m: '',
  l: 'euiDataGrid--paddingLarge',
};
const ORIGIN: [number, number] = [0, 0];

export class EuiDataGrid extends Component<EuiDataGridProps, EuiDataGridState> {
  state = {
    columnWidths: {},
<<<<<<< HEAD
  };

  setColumnWidth = (columnName: string, width: number) => {
    this.setState(({ columnWidths }) => ({
      columnWidths: { ...columnWidths, [columnName]: width },
    }));
  };

  renderPagination() {
    const { pagination } = this.props;

    if (pagination == null) {
      return null;
=======
    rows: this.renderRows(),
    focusedCell: ORIGIN,
  };

  setColumnWidth = (columnName: string, width: number) => {
    this.setState(
      ({ columnWidths }) => ({
        columnWidths: { ...columnWidths, [columnName]: width },
      }),
      this.updateRows
    );
  };

  handleKeyDown = (e: KeyboardEvent<HTMLDivElement>) => {
    const colCount = this.props.columns.length - 1;
    const [x, y] = this.state.focusedCell;
    const rowCount = this.state.rows.length - 1;

    switch (e.keyCode) {
      case keyCodes.DOWN:
        e.preventDefault();
        if (y < rowCount) {
          this.setState({ focusedCell: [x, y + 1] }, this.updateRows);
        }
        break;
      case keyCodes.LEFT:
        e.preventDefault();
        if (x > 0) {
          this.setState({ focusedCell: [x - 1, y] }, this.updateRows);
        }
        break;
      case keyCodes.UP:
        e.preventDefault();
        // TODO sort out when a user can arrow up into the column headers
        if (y > 0) {
          this.setState({ focusedCell: [x, y - 1] }, this.updateRows);
        }
        break;
      case keyCodes.RIGHT:
        e.preventDefault();
        if (x < colCount) {
          this.setState({ focusedCell: [x + 1, y] }, this.updateRows);
        }
        break;
    }
  };

  onCellFocus = (x: number, y: number) => {
    this.setState({ focusedCell: [x, y] });
  };

  updateRows = () => {
    this.setState({
      rows: this.renderRows(),
    });
  };

  renderRows() {
    const { columnWidths = {}, focusedCell = ORIGIN as [number, number] } =
      this.state || {};
    const { columns, rowCount, renderCellValue } = this.props;
    const onCellFocus = this.onCellFocus || function() {}; // TODO re-enable after PR#2188
    const rows = [];

    for (let i = 0; i < rowCount; i++) {
      rows.push(
        <EuiDataGridDataRow
          key={i}
          rowIndex={i}
          focusedCell={focusedCell}
          columns={columns}
          renderCellValue={renderCellValue}
          columnWidths={columnWidths}
          onCellFocus={onCellFocus}
        />
      );
>>>>>>> 2a37c8d3
    }

    const {
      pageIndex,
      pageSize,
      pageSizeOptions,
      onChangePage,
      onChangeItemsPerPage,
    } = pagination;
    const pageCount = Math.ceil(this.props.rowCount / pageSize);

    return (
      <EuiTablePagination
        activePage={pageIndex}
        itemsPerPage={pageSize}
        itemsPerPageOptions={pageSizeOptions}
        pageCount={pageCount}
        onChangePage={onChangePage}
        onChangeItemsPerPage={onChangeItemsPerPage}
      />
    );
  }

  render() {
    const { columnWidths } = this.state;
    const {
      columns,
      rowCount,
      renderCellValue,
      className,
<<<<<<< HEAD
      pagination,
=======
      gridStyle = {},
>>>>>>> 2a37c8d3
      ...rest
    } = this.props;

    const fontSize = gridStyle.fontSize || 'm';
    const border = gridStyle.border || 'all';
    const header = gridStyle.header || 'shade';
    const rowHover = gridStyle.rowHover || 'highlight';
    const stripes = gridStyle.stripes ? true : false;
    const cellPadding = gridStyle.cellPadding || 'm';

    const classes = classNames(
      'euiDataGrid',
      fontSizesToClassMap[fontSize],
      bordersToClassMap[border],
      headerToClassMap[header],
      rowHoverToClassMap[rowHover],
      cellPaddingsToClassMap[cellPadding],
      {
        'euiDataGrid--stripes': stripes,
      },
      className
    );

    return (
<<<<<<< HEAD
      <div {...rest} className={classNames(className, 'euiDataGrid')}>
        <div className="euiDataGrid__content">
          <EuiDataGridHeaderRow
            columns={columns}
            columnWidths={columnWidths}
            setColumnWidth={this.setColumnWidth}
          />
          <EuiDataGridBody
            columnWidths={columnWidths}
            columns={columns}
            rowCount={rowCount}
            renderCellValue={renderCellValue}
            pagination={pagination}
          />
        </div>
        <EuiSpacer size="s" />
        {this.renderPagination()}
=======
      // Unsure why this element causes errors as focus follows spec
      // eslint-disable-next-line jsx-a11y/interactive-supports-focus
      <div
        role="grid"
        onKeyDown={this.handleKeyDown}
        // {...label}
        {...rest}
        className={classes}>
        <EuiDataGridHeaderRow
          columns={columns}
          columnWidths={columnWidths}
          setColumnWidth={this.setColumnWidth}
        />
        {rows}
>>>>>>> 2a37c8d3
      </div>
    );
  }
}<|MERGE_RESOLUTION|>--- conflicted
+++ resolved
@@ -1,63 +1,19 @@
-<<<<<<< HEAD
-import React, { Component, HTMLAttributes } from 'react';
+import React, { Component, HTMLAttributes, KeyboardEvent } from 'react';
 import { EuiDataGridHeaderRow } from './data_grid_header_row';
-import { CommonProps } from '../common';
+import { CommonProps, Omit } from '../common';
 import {
   EuiDataGridColumn,
   EuiDataGridColumnWidths,
   EuiDataGridPaginationProps,
 } from './data_grid_types';
-=======
-import React, {
-  Component,
-  HTMLAttributes,
-  ReactElement,
-  KeyboardEvent,
-} from 'react';
-import { EuiDataGridHeaderRow } from './data_grid_header_row';
-import { EuiDataGridDataRow } from './data_grid_data_row';
-import { CommonProps, Omit } from '../common';
-import { Column, ColumnWidths } from './data_grid_types';
->>>>>>> 2a37c8d3
 import { EuiDataGridCellProps } from './data_grid_cell';
 import classNames from 'classnames';
 import { keyCodes } from '../../services';
 
-<<<<<<< HEAD
 // @ts-ignore-next-line
 import { EuiTablePagination } from '../table/table_pagination';
 import { EuiSpacer } from '../spacer';
-import { EuiDataGridBody } from './grid_body';
-
-type EuiDataGridProps = CommonProps &
-=======
-type CommonGridProps = CommonProps &
->>>>>>> 2a37c8d3
-  HTMLAttributes<HTMLDivElement> & {
-    columns: EuiDataGridColumn[];
-    rowCount: number;
-    renderCellValue: EuiDataGridCellProps['renderCellValue'];
-<<<<<<< HEAD
-    pagination?: EuiDataGridPaginationProps;
-=======
-    gridStyle?: EuiDataGridStyle;
->>>>>>> 2a37c8d3
-  };
-
-// This structure forces either aria-label or aria-labelledby to be defined
-// making some type of label a requirement
-type EuiDataGridProps = Omit<CommonGridProps, 'aria-label'> &
-  ({ 'aria-label': string } | { 'aria-labelledby': string });
-
-interface EuiDataGridState {
-<<<<<<< HEAD
-  columnWidths: EuiDataGridColumnWidths;
-=======
-  columnWidths: ColumnWidths;
-  rows: ReactElement[];
-  focusedCell: [number, number];
->>>>>>> 2a37c8d3
-}
+import { EuiDataGridBody } from './data_grid_body';
 
 // Types for styling options, passed down through the `gridStyle` prop
 type EuiDataGridStyleFontSizes = 's' | 'm' | 'l';
@@ -75,6 +31,25 @@
   cellPadding?: EuiDataGridStyleCellPaddings;
 }
 
+type CommonGridProps = CommonProps &
+  HTMLAttributes<HTMLDivElement> & {
+    columns: EuiDataGridColumn[];
+    rowCount: number;
+    renderCellValue: EuiDataGridCellProps['renderCellValue'];
+    gridStyle?: EuiDataGridStyle;
+    pagination?: EuiDataGridPaginationProps;
+  };
+
+// This structure forces either aria-label or aria-labelledby to be defined
+// making some type of label a requirement
+type EuiDataGridProps = Omit<CommonGridProps, 'aria-label'> &
+  ({ 'aria-label': string } | { 'aria-labelledby': string });
+
+interface EuiDataGridState {
+  columnWidths: EuiDataGridColumnWidths;
+  focusedCell: [number, number];
+}
+
 // Each gridStyle object above sets a specific CSS select to .euiGrid
 const fontSizesToClassMap: { [size in EuiDataGridStyleFontSizes]: string } = {
   s: 'euiDataGrid--fontSizeSmall',
@@ -112,7 +87,21 @@
 export class EuiDataGrid extends Component<EuiDataGridProps, EuiDataGridState> {
   state = {
     columnWidths: {},
-<<<<<<< HEAD
+    focusedCell: ORIGIN,
+  };
+
+  computeVisibleRows = () => {
+    const { pagination, rowCount } = this.props;
+
+    const startRow = pagination
+      ? pagination.pageIndex * pagination.pageSize
+      : 0;
+    let endRow = pagination
+      ? (pagination.pageIndex + 1) * pagination.pageSize
+      : rowCount;
+    endRow = Math.min(endRow, rowCount);
+
+    return endRow - startRow;
   };
 
   setColumnWidth = (columnName: string, width: number) => {
@@ -121,54 +110,35 @@
     }));
   };
 
-  renderPagination() {
-    const { pagination } = this.props;
-
-    if (pagination == null) {
-      return null;
-=======
-    rows: this.renderRows(),
-    focusedCell: ORIGIN,
-  };
-
-  setColumnWidth = (columnName: string, width: number) => {
-    this.setState(
-      ({ columnWidths }) => ({
-        columnWidths: { ...columnWidths, [columnName]: width },
-      }),
-      this.updateRows
-    );
-  };
-
   handleKeyDown = (e: KeyboardEvent<HTMLDivElement>) => {
     const colCount = this.props.columns.length - 1;
     const [x, y] = this.state.focusedCell;
-    const rowCount = this.state.rows.length - 1;
+    const rowCount = this.computeVisibleRows();
 
     switch (e.keyCode) {
       case keyCodes.DOWN:
         e.preventDefault();
         if (y < rowCount) {
-          this.setState({ focusedCell: [x, y + 1] }, this.updateRows);
+          this.setState({ focusedCell: [x, y + 1] });
         }
         break;
       case keyCodes.LEFT:
         e.preventDefault();
         if (x > 0) {
-          this.setState({ focusedCell: [x - 1, y] }, this.updateRows);
+          this.setState({ focusedCell: [x - 1, y] });
         }
         break;
       case keyCodes.UP:
         e.preventDefault();
         // TODO sort out when a user can arrow up into the column headers
         if (y > 0) {
-          this.setState({ focusedCell: [x, y - 1] }, this.updateRows);
+          this.setState({ focusedCell: [x, y - 1] });
         }
         break;
       case keyCodes.RIGHT:
         e.preventDefault();
         if (x < colCount) {
-          this.setState({ focusedCell: [x + 1, y] }, this.updateRows);
+          this.setState({ focusedCell: [x + 1, y] });
         }
         break;
     }
@@ -178,32 +148,11 @@
     this.setState({ focusedCell: [x, y] });
   };
 
-  updateRows = () => {
-    this.setState({
-      rows: this.renderRows(),
-    });
-  };
-
-  renderRows() {
-    const { columnWidths = {}, focusedCell = ORIGIN as [number, number] } =
-      this.state || {};
-    const { columns, rowCount, renderCellValue } = this.props;
-    const onCellFocus = this.onCellFocus || function() {}; // TODO re-enable after PR#2188
-    const rows = [];
-
-    for (let i = 0; i < rowCount; i++) {
-      rows.push(
-        <EuiDataGridDataRow
-          key={i}
-          rowIndex={i}
-          focusedCell={focusedCell}
-          columns={columns}
-          renderCellValue={renderCellValue}
-          columnWidths={columnWidths}
-          onCellFocus={onCellFocus}
-        />
-      );
->>>>>>> 2a37c8d3
+  renderPagination() {
+    const { pagination } = this.props;
+
+    if (pagination == null) {
+      return null;
     }
 
     const {
@@ -228,17 +177,14 @@
   }
 
   render() {
-    const { columnWidths } = this.state;
+    const { columnWidths, focusedCell } = this.state;
     const {
       columns,
       rowCount,
       renderCellValue,
       className,
-<<<<<<< HEAD
+      gridStyle = {},
       pagination,
-=======
-      gridStyle = {},
->>>>>>> 2a37c8d3
       ...rest
     } = this.props;
 
@@ -263,8 +209,14 @@
     );
 
     return (
-<<<<<<< HEAD
-      <div {...rest} className={classNames(className, 'euiDataGrid')}>
+      // Unsure why this element causes errors as focus follows spec
+      // eslint-disable-next-line jsx-a11y/interactive-supports-focus
+      <div
+        role="grid"
+        onKeyDown={this.handleKeyDown}
+        // {...label}
+        {...rest}
+        className={classes}>
         <div className="euiDataGrid__content">
           <EuiDataGridHeaderRow
             columns={columns}
@@ -274,29 +226,15 @@
           <EuiDataGridBody
             columnWidths={columnWidths}
             columns={columns}
+            focusedCell={focusedCell}
+            onCellFocus={this.onCellFocus}
+            pagination={pagination}
+            renderCellValue={renderCellValue}
             rowCount={rowCount}
-            renderCellValue={renderCellValue}
-            pagination={pagination}
           />
         </div>
         <EuiSpacer size="s" />
         {this.renderPagination()}
-=======
-      // Unsure why this element causes errors as focus follows spec
-      // eslint-disable-next-line jsx-a11y/interactive-supports-focus
-      <div
-        role="grid"
-        onKeyDown={this.handleKeyDown}
-        // {...label}
-        {...rest}
-        className={classes}>
-        <EuiDataGridHeaderRow
-          columns={columns}
-          columnWidths={columnWidths}
-          setColumnWidth={this.setColumnWidth}
-        />
-        {rows}
->>>>>>> 2a37c8d3
       </div>
     );
   }
