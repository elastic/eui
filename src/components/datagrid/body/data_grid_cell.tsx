--- conflicted
+++ resolved
@@ -73,15 +73,9 @@
           ref={setCellContentsRef}
           data-datagrid-cellcontent
           className={
-<<<<<<< HEAD
-            !isDefinedHeight
-              ? 'euiDataGridRowCell__truncate'
-              : 'euiDataGridRowCell__definedHeight'
-=======
             isDefinedHeight
               ? 'euiDataGridRowCell__definedHeight'
               : 'euiDataGridRowCell__truncate'
->>>>>>> 8bc5aac7
           }
           style={
             isDefinedHeight
@@ -104,20 +98,6 @@
   }
 );
 
-function observeHeight(
-  component: HTMLDivElement | null,
-  setRowHeight?: (rowHeight: number) => void
-) {
-  const observer = new (window as any).ResizeObserver(() => {
-    const rowHeight = component!.getBoundingClientRect().height;
-    if (setRowHeight) {
-      setRowHeight(rowHeight);
-    }
-  });
-  observer.observe(component);
-  return observer;
-}
-
 export class EuiDataGridCell extends Component<
   EuiDataGridCellProps,
   EuiDataGridCellState
@@ -170,11 +150,7 @@
     // watch the first cell for size changes and use that to re-compute row heights
     if (this.props.colIndex === 0 && this.props.visibleRowIndex === 0) {
       if (ref && hasResizeObserver) {
-<<<<<<< HEAD
-        this.observer = observeHeight(ref, this.props.setRowHeight);
-=======
         this.observer = this.observeHeight(ref, this.props.setRowHeight);
->>>>>>> 8bc5aac7
       } else if (this.observer) {
         this.observer.disconnect();
       }
@@ -268,32 +244,8 @@
   }
 
   componentDidUpdate(prevProps: EuiDataGridCellProps) {
-<<<<<<< HEAD
-    if (
-      this.cellRef.current &&
-      this.props.getRowHeight &&
-      this.props.rowHeightUtils &&
-      this.props.rowHeightsOptions &&
-      this.props.rowHeightUtils.isAutoHeight(
-        this.props.rowIndex,
-        this.props.rowHeightsOptions
-      ) &&
-      !this.props.rowHeightUtils?.compareHeights(
-        this.cellRef.current.offsetHeight,
-        this.props.getRowHeight(this.props.rowIndex)
-      )
-    ) {
-      this.props.rowHeightUtils?.setRowHeight(
-        this.props.rowIndex,
-        this.props.colIndex,
-        this.cellContentsRef?.offsetHeight,
-        this.props.visibleRowIndex
-      );
-    }
-=======
     this.recalculateRowHeight();
 
->>>>>>> 8bc5aac7
     if (this.props.columnId !== prevProps.columnId) {
       this.setCellProps({});
     }
@@ -359,25 +311,6 @@
 
   setCellContentsRef = (ref: HTMLDivElement | null) => {
     this.cellContentsRef = ref;
-<<<<<<< HEAD
-    if (
-      this.props.rowHeightUtils &&
-      this.props.rowHeightsOptions &&
-      this.props.rowHeightUtils.isAutoHeight(
-        this.props.rowIndex,
-        this.props.rowHeightsOptions
-      )
-    ) {
-      if (ref && hasResizeObserver) {
-        const setRowHeight = (rowHeight: number) =>
-          this.props.rowHeightUtils?.setRowHeight(
-            this.props.rowIndex,
-            this.props.colIndex,
-            rowHeight,
-            this.props.visibleRowIndex
-          );
-        this.contentObserver = observeHeight(ref, setRowHeight);
-=======
     const { rowHeightUtils, rowHeightsOptions, rowIndex } = this.props;
     if (
       hasResizeObserver &&
@@ -396,7 +329,6 @@
             visibleRowIndex
           );
         this.contentObserver = this.observeHeight(ref, setRowHeight);
->>>>>>> 8bc5aac7
       } else if (this.contentObserver) {
         this.contentObserver.disconnect();
       }
