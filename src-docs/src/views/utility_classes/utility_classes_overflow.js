import React from 'react';

import {
  EuiText,
  EuiCode,
  EuiSpacer,
  EuiPanel,
  EuiFlexItem,
  EuiFlexGroup,
} from '../../../../src/components';
import { UtilityClassesSection } from './utility_classes_section';

export default () => (
  <>
    <UtilityClassesSection
      code="eui-yScroll"
      description={
        <>
          <p>
            Quick utility for adding vertical scrolling to a container. Requires
            the wrapping element to control the height and to have
            <EuiCode language="sass">overflow-y: hidden;</EuiCode> applied.
          </p>
          <p>
            If you would like the content to fade at the top and bottom, use the
            variant <EuiCode>eui-yScrollWithShadows</EuiCode>.
          </p>
          <dl>
            <dt>Sass mixins</dt>
            <dd>
              <EuiCode language="scss">@include euiYScroll;</EuiCode>
            </dd>
            <dd>
              <EuiCode language="scss">@include euiYScrollWithShadows;</EuiCode>
            </dd>
          </dl>
        </>
      }
      example={
        <EuiPanel
          color="warning"
          paddingSize="none"
          style={{
            height: 180,
            overflowY: 'hidden',
          }}>
          <EuiText
            tabIndex={0}
            className="eui-yScrollWithShadows"
            size="s"
            style={{ padding: 16 }}>
            <p>
              Orbiting this at a distance of roughly ninety-two million miles is
              an utterly insignificant little blue green planet whose ape-
              descended life forms are so amazingly primitive that they still
              think digital watches are a pretty neat idea.
            </p>
            <p>
              Orbiting this at a distance of roughly ninety-two million miles is
              an utterly insignificant little blue green planet whose ape-
              descended life forms are so amazingly primitive that they still
              think digital watches are a pretty neat idea.
            </p>
            <p>
              Orbiting this at a distance of roughly ninety-two million miles is
              an utterly insignificant little blue green planet whose ape-
              descended life forms are so amazingly primitive that they still
              think digital watches are a pretty neat idea.
            </p>
          </EuiText>
        </EuiPanel>
      }
      snippet={`<BodyContent
  style={{ height: 200, overflowY: 'hidden' }}>
  <BodyScroll
    className="eui-yScrollWithShadows"
    tabIndex={0}
  />
</BodyContent>`}
    />
    <EuiSpacer />
    <UtilityClassesSection
      code="eui-xScroll"
      description={
        <>
          <p>Quick utility for adding horizontal scrolling to a container.</p>
          <p>
            If you would like the content to fade at the left and right, use the
            variant <EuiCode>eui-xScrollWithShadows</EuiCode>. It is recommended
            to add padding to the sides of the inner content so the mask
            doesn&apos;t overlay it.
          </p>
          <dl>
            <dt>Sass mixins</dt>
            <dd>
              <EuiCode language="scss">@include euiXScroll;</EuiCode>
            </dd>
            <dd>
              <EuiCode language="scss">@include euiXScrollWithShadows;</EuiCode>
            </dd>
          </dl>
        </>
      }
      example={
<<<<<<< HEAD
        <EuiPanel color="warning" paddingSize="none">
          <div tabIndex="0" className="eui-xScrollWithShadows">
=======
        <div style={wrappingExampleStyle}>
          <div tabIndex={0} className="eui-xScrollWithShadows">
>>>>>>> f44cf94b
            <EuiText size="s" style={{ width: '150%', padding: 16 }}>
              <p>
                Orbiting this at a distance of roughly ninety-two million miles
                is an utterly insignificant little blue green planet whose ape-
                descended life forms are so amazingly primitive that they still
                think digital watches are a pretty neat idea.
              </p>
            </EuiText>
          </div>
        </EuiPanel>
      }
      snippet={`<BodyScroll
  className="eui-xScrollWithShadows"
  tabIndex={0}>
  <BodyContent style={{ width: '150%', padding: 16 }} />
</BodyScroll>`}
    />
    <EuiSpacer />
    <UtilityClassesSection
      code="eui-fullHeight"
      description={
        <>
          <p>
            Quick utility for expanding the height of the element to its parents
            dimensions. Use it to stretch each nested element until the one that
            applies scroll.
          </p>
          <p>
            It applies{' '}
            <EuiCode language="sass">height: 100%; overflow: hidden;</EuiCode>{' '}
            but also adds <EuiCode language="sass">flex: 1 1 auto;</EuiCode> for
            uses within <EuiCode language="sass">flex</EuiCode> containers.
          </p>
          <dl>
            <dt>Sass mixins</dt>
            <dd>
              <EuiCode language="scss">@include euiFullHeight;</EuiCode>
            </dd>
          </dl>
        </>
      }
      example={
        <div style={{ height: 180 }}>
          <EuiFlexGroup
            className="eui-fullHeight"
            gutterSize="s"
            responsive={false}>
            <EuiFlexItem>
              <EuiPanel className="eui-yScroll" color="warning" tabIndex="0">
                <EuiText size="s">
                  <p>
                    Orbiting this at a distance of roughly ninety-two million
                    miles is an utterly insignificant little blue green planet
                    whose ape- descended life forms are so amazingly primitive
                    that they still think digital watches are a pretty neat
                    idea.
                  </p>
                </EuiText>
              </EuiPanel>
            </EuiFlexItem>
            <EuiFlexItem>
              <EuiPanel className="eui-yScroll" color="warning" tabIndex="0">
                <EuiText size="s">
                  <p>
                    Orbiting this at a distance of roughly ninety-two million
                    miles is an utterly insignificant little blue green planet
                    whose ape- descended life forms are so amazingly primitive
                    that they still think digital watches are a pretty neat
                    idea.
                  </p>
                </EuiText>
              </EuiPanel>
            </EuiFlexItem>
          </EuiFlexGroup>
        </div>
      }
      snippet={`<BodyContent style={{ height: 180 }}>
  <EuiFlexGroup
    className="eui-fullHeight" responsive={false}>
    <EuiFlexItem>
      <BodyScroll
        className="eui-yScroll" tabIndex="0"/>
    </EuiFlexItem>
    <EuiFlexItem>
      <BodyScroll
        className="eui-yScroll" tabIndex="0"/>
    </EuiFlexItem>
  </EuiFlexGroup>
</BodyContent>`}
    />
  </>
);<|MERGE_RESOLUTION|>--- conflicted
+++ resolved
@@ -102,13 +102,8 @@
         </>
       }
       example={
-<<<<<<< HEAD
         <EuiPanel color="warning" paddingSize="none">
-          <div tabIndex="0" className="eui-xScrollWithShadows">
-=======
-        <div style={wrappingExampleStyle}>
           <div tabIndex={0} className="eui-xScrollWithShadows">
->>>>>>> f44cf94b
             <EuiText size="s" style={{ width: '150%', padding: 16 }}>
               <p>
                 Orbiting this at a distance of roughly ninety-two million miles
