/*
 * Licensed to Elasticsearch B.V. under one or more contributor
 * license agreements. See the NOTICE file distributed with
 * this work for additional information regarding copyright
 * ownership. Elasticsearch B.V. licenses this file to you under
 * the Apache License, Version 2.0 (the "License"); you may
 * not use this file except in compliance with the License.
 * You may obtain a copy of the License at
 *
 *    http://www.apache.org/licenses/LICENSE-2.0
 *
 * Unless required by applicable law or agreed to in writing,
 * software distributed under the License is distributed on an
 * "AS IS" BASIS, WITHOUT WARRANTIES OR CONDITIONS OF ANY
 * KIND, either express or implied.  See the License for the
 * specific language governing permissions and limitations
 * under the License.
 */

import React, {
  FunctionComponent,
  HTMLAttributes,
  KeyboardEvent,
  useCallback,
  useState,
  useEffect,
  Fragment,
  ReactChild,
  useMemo,
  useRef,
  Dispatch,
  SetStateAction,
} from 'react';
import classNames from 'classnames';
import tabbable from 'tabbable';
import { EuiI18n } from '../i18n';
import { EuiDataGridHeaderRow } from './data_grid_header_row';
import { CommonProps, OneOf } from '../common';
import {
  EuiDataGridColumn,
  EuiDataGridColumnWidths,
  EuiDataGridInMemory,
  EuiDataGridPaginationProps,
  EuiDataGridInMemoryValues,
  EuiDataGridControlColumn,
  EuiDataGridSorting,
  EuiDataGridStyle,
  EuiDataGridStyleBorders,
  EuiDataGridStyleCellPaddings,
  EuiDataGridStyleFontSizes,
  EuiDataGridStyleHeader,
  EuiDataGridStyleRowHover,
  EuiDataGridPopoverContents,
  EuiDataGridColumnVisibility,
  EuiDataGridToolBarVisibilityOptions,
  EuiDataGridFocusedCell,
  EuiDataGridOnColumnResizeHandler,
  EuiDataGridStyleFooter,
} from './data_grid_types';
import { EuiDataGridCellProps } from './data_grid_cell';
import { EuiButtonEmpty } from '../button';
import { keys, htmlIdGenerator } from '../../services';
import { EuiDataGridBody } from './data_grid_body';
import { useColumnSelector } from './column_selector';
import { useStyleSelector, startingStyles } from './style_selector';
import { EuiTablePagination } from '../table/table_pagination';
import { EuiFocusTrap } from '../focus_trap';
import { EuiResizeObserver } from '../observer/resize_observer';
import { EuiDataGridInMemoryRenderer } from './data_grid_inmemory_renderer';
import {
  useMergedSchema,
  EuiDataGridSchemaDetector,
  useDetectSchema,
  schemaDetectors as providedSchemaDetectors,
} from './data_grid_schema';
import { useColumnSorting } from './column_sorting';
import { EuiMutationObserver } from '../observer/mutation_observer';
import { DataGridContext } from './data_grid_context';
import { useResizeObserver } from '../observer/resize_observer/resize_observer';

// Used to short-circuit some async browser behaviour that is difficult to account for in tests
const IS_JEST_ENVIRONMENT = global.hasOwnProperty('_isJest');

// When below this number the grid only shows the full screen button
const MINIMUM_WIDTH_FOR_GRID_CONTROLS = 479;

type CommonGridProps = CommonProps &
  HTMLAttributes<HTMLDivElement> & {
    /**
     * An array of #EuiDataGridControlColumn objects. Used to define ancillary columns on the left side of the data grid.
     */
    leadingControlColumns?: EuiDataGridControlColumn[];
    /**
     * An array of #EuiDataGridControlColumn objects. Used to define ancillary columns on the right side of the data grid.
     */
    trailingControlColumns?: EuiDataGridControlColumn[];
    /**
     * An array of #EuiDataGridColumn objects. Lists the columns available and the schema and settings tied to it.
     */
    columns: EuiDataGridColumn[];
    /**
     * An array of #EuiDataGridColumnVisibility objects. Defines which columns are visible in the grid and the order they are displayed.
     */
    columnVisibility: EuiDataGridColumnVisibility;
    /**
     * An array of custom #EuiDataGridSchemaDetector objects. You can inject custom schemas to the grid to define the classnames applied
     */
    schemaDetectors?: EuiDataGridSchemaDetector[];
    /**
     * An object mapping #EuiDataGridColumn `schema`s to a custom popover formatting component which receives #EuiDataGridPopoverContent props
     */
    popoverContents?: EuiDataGridPopoverContents;
    /**
     * The total number of rows in the dataset (used by e.g. pagination to know how many pages to list)
     */
    rowCount: number;
    /**
     * A function called to render a cell's value. Behind the scenes it is treated as a React component
     * allowing hooks, context, and other React concepts to be used. The function receives a #CellValueElement
     * as its only argument.
     */
    renderCellValue: EuiDataGridCellProps['renderCellValue'];
    /**
     * A function called to render a cell's value. Behind the scenes it is treated as a React component
     * allowing hooks, context, and other React concepts to be used. The function receives a #CellValueElement
     * as its only argument.
     */
    renderFooterCellValue?: EuiDataGridCellProps['renderCellValue'];
    /**
     * Defines the look and feel for the grid. Accepts a partial #EuiDataGridStyle object. Settings provided may be overwritten or merged with user defined preferences if toolbarVisibility density controls are available.
     */
    gridStyle?: EuiDataGridStyle;
    /**
     * Accepts either a boolean or #EuiDataGridToolbarVisibilityOptions object. When used as a boolean, defines the display of the toolbar entire. WHen passed an object allows you to turn off individual controls within the toolbar as well as add additional buttons.
     */
    toolbarVisibility?: boolean | EuiDataGridToolBarVisibilityOptions;
    /**
     * A #EuiDataGridInMemory object to definite the level of high order schema-detection and sorting logic to use on your data. *Try to set when possible*. When ommited, disables all enhancements and assumes content is flat strings.
     */
    inMemory?: EuiDataGridInMemory;
    /**
     * A #EuiDataGridPagination object. Omit to disable pagination completely.
     */
    pagination?: EuiDataGridPaginationProps;
    /**
     * A #EuiDataGridSorting oject that provides the sorted columns along with their direction. Omit to disable, but you'll likely want to also turn off the user sorting controls through the `toolbarVisibility` prop.
     */
    sorting?: EuiDataGridSorting;
    /**
     * A callback for when a column's size changes. Callback receives `{ columnId: string, width: number }`.
     */
    onColumnResize?: EuiDataGridOnColumnResizeHandler;
    /**
     * Defines a minimum width for the grid to show all controls in its header.
     */
    minSizeForControls?: number;
  };

// Force either aria-label or aria-labelledby to be defined
export type EuiDataGridProps = OneOf<
  CommonGridProps,
  'aria-label' | 'aria-labelledby'
>;

// Each gridStyle object above sets a specific CSS select to .euiGrid
const fontSizesToClassMap: { [size in EuiDataGridStyleFontSizes]: string } = {
  s: 'euiDataGrid--fontSizeSmall',
  m: '',
  l: 'euiDataGrid--fontSizeLarge',
};

const headerToClassMap: { [header in EuiDataGridStyleHeader]: string } = {
  shade: 'euiDataGrid--headerShade',
  underline: 'euiDataGrid--headerUnderline',
};

const footerToClassMap: { [footer in EuiDataGridStyleFooter]: string } = {
  shade: 'euiDataGrid--footerShade',
  underline: 'euiDataGrid--footerUnderline',
};

const rowHoverToClassMap: {
  [rowHighlight in EuiDataGridStyleRowHover]: string;
} = {
  highlight: 'euiDataGrid--rowHoverHighlight',
  none: '',
};

const bordersToClassMap: { [border in EuiDataGridStyleBorders]: string } = {
  all: 'euiDataGrid--bordersAll',
  horizontal: 'euiDataGrid--bordersHorizontal',
  none: 'euiDataGrid--bordersNone',
};

const cellPaddingsToClassMap: {
  [cellPaddings in EuiDataGridStyleCellPaddings]: string;
} = {
  s: 'euiDataGrid--paddingSmall',
  m: '',
  l: 'euiDataGrid--paddingLarge',
};

function computeVisibleRows(
  props: Pick<EuiDataGridProps, 'pagination' | 'rowCount'>
) {
  const { pagination, rowCount } = props;

  const startRow = pagination ? pagination.pageIndex * pagination.pageSize : 0;
  let endRow = pagination
    ? (pagination.pageIndex + 1) * pagination.pageSize
    : rowCount;
  endRow = Math.min(endRow, rowCount);

  return endRow - startRow;
}

function renderPagination(props: EuiDataGridProps, controls: string) {
  const { pagination } = props;

  if (pagination == null) {
    return null;
  }

  const {
    pageIndex,
    pageSize,
    pageSizeOptions,
    onChangePage,
    onChangeItemsPerPage,
  } = pagination;
  const pageCount = Math.ceil(props.rowCount / pageSize);
  const minSizeOption =
    pageSizeOptions && [...pageSizeOptions].sort((a, b) => a - b)[0];

  if (props.rowCount < (minSizeOption || pageSize)) {
    /**
     * Do not render the pagination when:
     * 1. Rows count is less than min pagination option (rows per page)
     * 2. Rows count is less than pageSize (the case when there are no pageSizeOptions provided)
     */
    return null;
  }

  // hide select rows per page if pageSizeOptions is undefined or an empty array
  const hidePerPageOptions = !pageSizeOptions || pageSizeOptions.length === 0;

  return (
    <EuiI18n
      token="euiDataGrid.ariaLabelGridPagination"
      default="Pagination for preceding grid: {label}"
      values={{ label: props['aria-label'] }}>
      {(ariaLabelGridPagination: string) => {
        return (
          <EuiI18n
            token="euiDataGrid.ariaLabelledByGridPagination"
            default="Pagination for preceding grid">
            {(ariaLabelledByGridPagination: string) => {
              const accessibleName = {
                ...(props['aria-label'] && {
                  'aria-label': ariaLabelGridPagination,
                }),
                ...(props['aria-labelledby'] && {
                  'aria-labelledby': ariaLabelledByGridPagination,
                }),
              };

              return (
                <div className="euiDataGrid__pagination">
                  <EuiTablePagination
                    aria-controls={controls}
                    activePage={pageIndex}
<<<<<<< HEAD
                    hidePerPageOptions={!pageSizeOptions.length}
=======
                    hidePerPageOptions={hidePerPageOptions}
>>>>>>> 34e187fb
                    itemsPerPage={pageSize}
                    itemsPerPageOptions={pageSizeOptions}
                    pageCount={pageCount}
                    onChangePage={onChangePage}
                    onChangeItemsPerPage={onChangeItemsPerPage}
                    {...accessibleName}
                  />
                </div>
              );
            }}
          </EuiI18n>
        );
      }}
    </EuiI18n>
  );
}

function useDefaultColumnWidth(
  container: HTMLElement | null,
  leadingControlColumns: EuiDataGridControlColumn[],
  trailingControlColumns: EuiDataGridControlColumn[],
  columns: EuiDataGridProps['columns']
): number | null {
  const containerSize = useResizeObserver(container, 'width');
  const gridWidth = containerSize.width;

  const computeDefaultWidth = useCallback((): number | null => {
    if (IS_JEST_ENVIRONMENT) return 100;
    if (gridWidth === 0) return null; // we can't tell what size to compute yet

    const controlColumnWidths = [
      ...leadingControlColumns,
      ...trailingControlColumns,
    ].reduce<number>(
      (claimedWidth, controlColumn: EuiDataGridControlColumn) =>
        claimedWidth + controlColumn.width,
      0
    );

    const columnsWithWidths = columns.filter<
      EuiDataGridColumn & { initialWidth: number }
    >(doesColumnHaveAnInitialWidth);

    const definedColumnsWidth = columnsWithWidths.reduce(
      (claimedWidth, column) => claimedWidth + column.initialWidth,
      0
    );

    const claimedWidth = controlColumnWidths + definedColumnsWidth;

    const widthToFill = gridWidth - claimedWidth;
    const unsizedColumnCount = columns.length - columnsWithWidths.length;
    if (unsizedColumnCount === 0) {
      return 100;
    }
    return Math.max(widthToFill / unsizedColumnCount, 100);
  }, [gridWidth, columns, leadingControlColumns, trailingControlColumns]);

  const [defaultColumnWidth, setDefaultColumnWidth] = useState<number | null>(
    computeDefaultWidth
  );

  useEffect(() => {
    const columnWidth = computeDefaultWidth();
    setDefaultColumnWidth(columnWidth);
  }, [computeDefaultWidth]);

  return defaultColumnWidth;
}

function doesColumnHaveAnInitialWidth(
  column: EuiDataGridColumn
): column is EuiDataGridColumn & { initialWidth: number } {
  return column.hasOwnProperty('initialWidth');
}

function useColumnWidths(
  columns: EuiDataGridColumn[],
  onColumnResize?: EuiDataGridOnColumnResizeHandler
): [EuiDataGridColumnWidths, (columnId: string, width: number) => void] {
  const hasMounted = useRef(false);

  const computeColumnWidths = useCallback(() => {
    return columns
      .filter<EuiDataGridColumn & { initialWidth: number }>(
        doesColumnHaveAnInitialWidth
      )
      .reduce<EuiDataGridColumnWidths>((initialWidths, column) => {
        initialWidths[column.id] = column.initialWidth;
        return initialWidths;
      }, {});
  }, [columns]);

  const [columnWidths, setColumnWidths] = useState<EuiDataGridColumnWidths>(
    computeColumnWidths
  );

  useEffect(() => {
    if (!hasMounted.current) {
      hasMounted.current = true;
      return;
    }

    setColumnWidths(computeColumnWidths());
  }, [computeColumnWidths]);

  const setColumnWidth = (columnId: string, width: number) => {
    setColumnWidths({ ...columnWidths, [columnId]: width });

    if (onColumnResize) {
      onColumnResize({ columnId, width });
    }
  };

  return [columnWidths, setColumnWidth];
}

function useOnResize(
  setHasRoomForGridControls: (hasRoomForGridControls: boolean) => void,
  isFullScreen: boolean,
  minSizeForControls: number
) {
  return useCallback(
    ({ width }: { width: number }) => {
      setHasRoomForGridControls(width > minSizeForControls || isFullScreen);
    },
    [setHasRoomForGridControls, isFullScreen, minSizeForControls]
  );
}

function useInMemoryValues(
  inMemory: EuiDataGridInMemory | undefined,
  rowCount: number
): [
  EuiDataGridInMemoryValues,
  (rowIndex: number, columnId: string, value: string) => void
] {
  /**
   * For performance, `onCellRender` below mutates the inMemoryValues object
   * instead of cloning. If this operation were done in a setState call
   * React would ignore the update as the object itself has not changed.
   * So, we keep a dual record: the in-memory values themselves and a "version" counter.
   * When the object is mutated, the version is incremented triggering a re-render, and
   * the returned `inMemoryValues` object is re-created (cloned) from the mutated version.
   * The version updates are batched, so only one clone happens per batch.
   **/
  const _inMemoryValues = useRef<EuiDataGridInMemoryValues>({});
  const [inMemoryValuesVersion, setInMemoryValuesVersion] = useState(0);

  // eslint-disable-next-line react-hooks/exhaustive-deps
  const inMemoryValues = useMemo(() => ({ ..._inMemoryValues.current }), [
    inMemoryValuesVersion,
  ]);

  const onCellRender = useCallback((rowIndex, columnId, value) => {
    const nextInMemoryValues = _inMemoryValues.current;
    nextInMemoryValues[rowIndex] = nextInMemoryValues[rowIndex] || {};
    nextInMemoryValues[rowIndex][columnId] = value;
    setInMemoryValuesVersion(version => version + 1);
  }, []);

  // if `inMemory.level` or `rowCount` changes reset the values
  const inMemoryLevel = inMemory && inMemory.level;
  const resetRunCount = useRef(0);
  useEffect(() => {
    if (resetRunCount.current++ > 0) {
      // this has to delete "overflow" keys from the object instead of resetting to an empty one,
      // as the internal inmemoryrenderer component's useEffect which sets the values
      // exectues before this outer, wrapping useEffect
      const existingRowKeyCount = Object.keys(_inMemoryValues.current).length;
      for (let i = rowCount; i < existingRowKeyCount; i++) {
        delete _inMemoryValues.current[i];
      }
      setInMemoryValuesVersion(version => version + 1);
    }
  }, [inMemoryLevel, rowCount]);

  return [inMemoryValues, onCellRender];
}

function createKeyDownHandler(
  props: EuiDataGridProps,
  visibleColumns: EuiDataGridProps['columns'],
  leadingControlColumns: EuiDataGridControlColumn[],
  trailingControlColumns: EuiDataGridControlColumn[],
  focusedCell: EuiDataGridFocusedCell | undefined,
  headerIsInteractive: boolean,
  setFocusedCell: (focusedCell: EuiDataGridFocusedCell) => void,
  updateFocus: Function
) {
  return (event: KeyboardEvent<HTMLDivElement>) => {
    if (focusedCell == null) return;

    const colCount =
      visibleColumns.length +
      leadingControlColumns.length +
      trailingControlColumns.length -
      1;
    const [x, y] = focusedCell;
    const rowCount = computeVisibleRows(props);
    const { key, ctrlKey } = event;

    if (key === keys.ARROW_DOWN) {
      event.preventDefault();
      if (props.renderFooterCellValue ? y < rowCount : y < rowCount - 1) {
        setFocusedCell([x, y + 1]);
      }
    } else if (key === keys.ARROW_LEFT) {
      event.preventDefault();
      if (x > 0) {
        setFocusedCell([x - 1, y]);
      }
    } else if (key === keys.ARROW_UP) {
      event.preventDefault();
      const minimumIndex = headerIsInteractive ? -1 : 0;
      if (y > minimumIndex) {
        setFocusedCell([x, y - 1]);
      }
    } else if (key === keys.ARROW_RIGHT) {
      event.preventDefault();
      if (x < colCount) {
        setFocusedCell([x + 1, y]);
      }
    } else if (key === keys.PAGE_DOWN) {
      if (props.pagination) {
        event.preventDefault();
        const rowCount = props.rowCount;
        const pageIndex = props.pagination.pageIndex;
        const pageSize = props.pagination.pageSize;
        const pageCount = Math.ceil(rowCount / pageSize);
        if (pageIndex < pageCount - 1) {
          props.pagination.onChangePage(pageIndex + 1);
        }
        setFocusedCell([focusedCell[0], 0]);
        updateFocus();
      }
    } else if (key === keys.PAGE_UP) {
      if (props.pagination) {
        event.preventDefault();
        const pageIndex = props.pagination.pageIndex;
        if (pageIndex > 0) {
          props.pagination.onChangePage(pageIndex - 1);
        }
        setFocusedCell([focusedCell[0], props.pagination.pageSize - 1]);
        updateFocus();
      }
    } else if (key === (ctrlKey && keys.END)) {
      event.preventDefault();
      setFocusedCell([colCount, rowCount - 1]);
    } else if (key === (ctrlKey && keys.HOME)) {
      event.preventDefault();
      setFocusedCell([0, 0]);
    } else if (key === keys.END) {
      event.preventDefault();
      setFocusedCell([colCount, y]);
    } else if (key === keys.HOME) {
      event.preventDefault();
      setFocusedCell([0, y]);
    }
  };
}

function useAfterRender(fn: Function): Function {
  const [isSubscribed, setIsSubscribed] = useState(false);
  const [needsExecution, setNeedsExecution] = useState(false);

  // first useEffect waits for the parent & children to render & flush to dom
  useEffect(() => {
    if (isSubscribed) {
      setIsSubscribed(false);
      setNeedsExecution(true);
    }
  }, [isSubscribed, setIsSubscribed, setNeedsExecution]);

  // second useEffect allows for a new `fn` to have been created
  // with any state updates before being called
  useEffect(() => {
    if (needsExecution) {
      setNeedsExecution(false);
      fn();
    }
  }, [needsExecution, setNeedsExecution, fn]);

  return () => {
    setIsSubscribed(true);
  };
}

type FocusProps = Pick<HTMLAttributes<HTMLDivElement>, 'tabIndex' | 'onFocus'>;
const useFocus = (
  headerIsInteractive: boolean
): [
  FocusProps,
  EuiDataGridFocusedCell | undefined,
  Dispatch<SetStateAction<EuiDataGridFocusedCell | undefined>>
] => {
  const [focusedCell, setFocusedCell] = useState<
    EuiDataGridFocusedCell | undefined
  >(undefined);

  const hasHadFocus = useMemo(() => focusedCell != null, [focusedCell]);

  const focusProps = useMemo<FocusProps>(
    () =>
      hasHadFocus
        ? {
            // FireFox allows tabbing to a div that is scrollable, while Chrome does not
            tabIndex: -1,
          }
        : {
            tabIndex: 0,
            onFocus: e => {
              // if e.target (the source element of the `focus event`
              // matches e.currentTarget (always the div with this onFocus listener)
              // then the user has focused directly on the data grid wrapper (almost definitely by tabbing)
              // so shift focus to the first interactive cell within the grid
              if (e.target === e.currentTarget) {
                setFocusedCell(headerIsInteractive ? [0, -1] : [0, 0]);
              }
            },
          },
    [hasHadFocus, setFocusedCell, headerIsInteractive]
  );

  return [focusProps, focusedCell, setFocusedCell];
};

// Typeguards to see if toolbarVisibility has a certain boolean property assigned
// If not, just set it to true and assume it's OK to show
function objectHasKey<O extends Record<string, any>, ObjectKey extends keyof O>(
  object: O,
  key: ObjectKey
): object is Required<O> {
  return object.hasOwnProperty(key);
}
function checkOrDefaultToolBarDiplayOptions<
  OptionKey extends keyof EuiDataGridToolBarVisibilityOptions
>(
  arg: EuiDataGridProps['toolbarVisibility'],
  option: OptionKey
): Required<EuiDataGridToolBarVisibilityOptions>[OptionKey] {
  if (arg === undefined) {
    return true;
  } else if (typeof arg === 'boolean') {
    return arg as boolean;
  } else if (objectHasKey(arg, option)) {
    return arg[option];
  } else {
    return true;
  }
}

const emptyArrayDefault: EuiDataGridControlColumn[] = [];
export const EuiDataGrid: FunctionComponent<EuiDataGridProps> = props => {
  const [isFullScreen, setIsFullScreen] = useState(false);
  const [hasRoomForGridControls, setHasRoomForGridControls] = useState(true);
  const [containerRef, _setContainerRef] = useState<HTMLDivElement | null>(
    null
  );
  const [interactiveCellId] = useState(htmlIdGenerator()());
  const [headerIsInteractive, setHeaderIsInteractive] = useState(false);

  const setContainerRef = useCallback(ref => _setContainerRef(ref), []);

  const [wrappingDivFocusProps, focusedCell, setFocusedCell] = useFocus(
    headerIsInteractive
  );

  const handleHeaderChange = useCallback<MutationCallback>(
    records => {
      const [{ target }] = records;

      // find the wrapping header div
      let headerRow = target.parentElement;
      while (
        headerRow &&
        (headerRow.getAttribute('data-test-subj') || '').indexOf(
          'dataGridHeader'
        ) === -1
      ) {
        headerRow = headerRow.parentElement;
      }

      if (headerRow) {
        const tabbables = tabbable(headerRow);
        const managed = headerRow.querySelectorAll(
          '[data-euigrid-tab-managed]'
        );
        const hasInteractives = tabbables.length > 0 || managed.length > 0;
        if (hasInteractives !== headerIsInteractive) {
          setHeaderIsInteractive(hasInteractives);

          // if the focus is on the header, and the header is no longer interactive
          // move the focus down to the first row
          if (
            hasInteractives === false &&
            focusedCell &&
            focusedCell[1] === -1
          ) {
            setFocusedCell([focusedCell[0], 0]);
          }
        }
      }
    },
    [headerIsInteractive, setHeaderIsInteractive, focusedCell, setFocusedCell]
  );

  const handleGridKeyDown = (event: KeyboardEvent<HTMLDivElement>) => {
    switch (event.key) {
      case keys.ESCAPE:
        if (isFullScreen) {
          event.preventDefault();
          setIsFullScreen(false);
        }
        break;
    }
  };

  const {
    leadingControlColumns = emptyArrayDefault,
    trailingControlColumns = emptyArrayDefault,
    columns,
    columnVisibility,
    schemaDetectors,
    rowCount,
    renderCellValue,
    renderFooterCellValue,
    className,
    gridStyle,
    toolbarVisibility = true,
    pagination,
    sorting,
    inMemory,
    popoverContents,
    onColumnResize,
    minSizeForControls = MINIMUM_WIDTH_FOR_GRID_CONTROLS,
    ...rest
  } = props;

  // enables/disables grid controls based on available width
  const onResize = useOnResize(
    nextHasRoomForGridControls => {
      if (nextHasRoomForGridControls !== hasRoomForGridControls) {
        setHasRoomForGridControls(nextHasRoomForGridControls);
      }
    },
    isFullScreen,
    minSizeForControls
  );

  const [columnWidths, setColumnWidth] = useColumnWidths(
    columns,
    onColumnResize
  );

  // apply style props on top of defaults
  const gridStyleWithDefaults = { ...startingStyles, ...gridStyle };

  const [inMemoryValues, onCellRender] = useInMemoryValues(inMemory, rowCount);

  const definedColumnSchemas = useMemo(() => {
    return columns.reduce<{ [key: string]: string }>(
      (definedColumnSchemas, { id, schema }) => {
        if (schema != null) {
          definedColumnSchemas[id] = schema;
        }
        return definedColumnSchemas;
      },
      {}
    );
  }, [columns]);

  const allSchemaDetectors = useMemo(
    () => [...providedSchemaDetectors, ...(schemaDetectors || [])],
    [schemaDetectors]
  );
  const detectedSchema = useDetectSchema(
    inMemory,
    inMemoryValues,
    allSchemaDetectors,
    definedColumnSchemas,
    inMemory != null
  );
  const mergedSchema = useMergedSchema(detectedSchema, columns);

  const displayValues: { [key: string]: string } = columns.reduce(
    (acc: { [key: string]: string }, column: EuiDataGridColumn) => ({
      ...acc,
      [column.id]: column.displayAsText || column.id,
    }),
    {}
  );

  const [columnSelector, orderedVisibleColumns] = useColumnSelector(
    columns,
    columnVisibility,
    checkOrDefaultToolBarDiplayOptions(toolbarVisibility, 'showColumnSelector'),
    displayValues
  );
  const columnSorting = useColumnSorting(
    orderedVisibleColumns,
    sorting,
    mergedSchema,
    allSchemaDetectors,
    displayValues
  );
  const [styleSelector, gridStyles] = useStyleSelector(gridStyleWithDefaults);

  // compute the default column width from the container's clientWidth and count of visible columns
  const defaultColumnWidth = useDefaultColumnWidth(
    containerRef,
    leadingControlColumns,
    trailingControlColumns,
    orderedVisibleColumns
  );

  const contentRef = useRef<HTMLDivElement>(null);

  // Because of a weird Chrome bug with position:sticky css items and focus, we force scrolling to the top
  // if the item is in the first row. This prevents the cell from ever being under the sticky header.
  useEffect(() => {
    if (focusedCell !== undefined && focusedCell[1] === 0) {
      if (contentRef.current != null) {
        contentRef.current.scrollTop = 0;
      }
    }
  }, [focusedCell]);

  const classes = classNames(
    'euiDataGrid',
    fontSizesToClassMap[gridStyles.fontSize!],
    bordersToClassMap[gridStyles.border!],
    headerToClassMap[gridStyles.header!],
    footerToClassMap[gridStyles.footer!],
    rowHoverToClassMap[gridStyles.rowHover!],
    cellPaddingsToClassMap[gridStyles.cellPadding!],
    {
      'euiDataGrid--stripes': gridStyles.stripes!,
    },
    {
      'euiDataGrid--fullScreen': isFullScreen,
    },
    {
      'euiDataGrid--noControls': !toolbarVisibility,
    },
    className
  );

  const controlBtnClasses = classNames(
    'euiDataGrid__controlBtn',
    {
      'euiDataGrid__controlBtn--active': isFullScreen,
    },
    className
  );

  // By default the toolbar appears
  const showToolbar = !!toolbarVisibility;

  // These grid controls will only show when there is room. Check the resize observer callback
  // They can also be optionally turned off individually by using toolbarVisibility
  const gridControls = (
    <Fragment>
      {checkOrDefaultToolBarDiplayOptions(
        toolbarVisibility,
        'additionalControls'
      ) && typeof toolbarVisibility !== 'boolean'
        ? toolbarVisibility.additionalControls
        : null}
      {checkOrDefaultToolBarDiplayOptions(
        toolbarVisibility,
        'showColumnSelector'
      )
        ? columnSelector
        : null}
      {checkOrDefaultToolBarDiplayOptions(
        toolbarVisibility,
        'showStyleSelector'
      )
        ? styleSelector
        : null}
      {checkOrDefaultToolBarDiplayOptions(toolbarVisibility, 'showSortSelector')
        ? columnSorting
        : null}
    </Fragment>
  );

  // When data grid is full screen, we add a class to the body to remove the extra scrollbar
  if (isFullScreen) {
    document.body.classList.add('euiDataGrid__restrictBody');
  } else {
    document.body.classList.remove('euiDataGrid__restrictBody');
  }

  const fullScreenSelector = (
    <EuiI18n
      tokens={[
        'euiDataGrid.fullScreenButton',
        'euiDataGrid.fullScreenButtonActive',
      ]}
      defaults={['Full screen', 'Exit full screen']}>
      {([fullScreenButton, fullScreenButtonActive]: ReactChild[]) => (
        <EuiButtonEmpty
          size="xs"
          iconType="fullScreen"
          color="text"
          className={controlBtnClasses}
          data-test-subj="dataGridFullScrenButton"
          onClick={() => setIsFullScreen(!isFullScreen)}>
          {isFullScreen ? fullScreenButtonActive : fullScreenButton}
        </EuiButtonEmpty>
      )}
    </EuiI18n>
  );

  const cellsUpdateFocus = useRef<Map<string, Function>>(new Map());

  const focusAfterRender = useAfterRender(() => {
    if (focusedCell) {
      const key = `${focusedCell[0]}-${focusedCell[1]}`;

      if (cellsUpdateFocus.current.has(key)) {
        cellsUpdateFocus.current.get(key)!();
      }
    }
  });

  const datagridContext = useMemo(
    () => ({
      onFocusUpdate: (cell: EuiDataGridFocusedCell, updateFocus: Function) => {
        if (pagination) {
          const key = `${cell[0]}-${cell[1]}`;
          cellsUpdateFocus.current.set(key, updateFocus);

          return () => {
            cellsUpdateFocus.current.delete(key);
          };
        }
      },
    }),
    [pagination]
  );

  const gridIds = htmlIdGenerator();
  const gridId = gridIds();
  const ariaLabelledById = gridIds();

  const commonGridProps = {
    columns: orderedVisibleColumns,
    columnWidths,
    defaultColumnWidth,
    focusedCell,
    leadingControlColumns,
    onCellFocus: setFocusedCell,
    schema: mergedSchema,
    sorting,
    trailingControlColumns,
  };

  return (
    <EuiI18n
      token="euiDataGrid.ariaLabel"
      default="{label}; Page {page} of {pageCount}."
      values={{
        label: rest['aria-label'],
        page: pagination ? pagination.pageIndex + 1 : 0,
        pageCount: pagination
          ? Math.ceil(props.rowCount / pagination.pageSize)
          : 0,
      }}>
      {(ariaLabel: string) => {
        return (
          <EuiI18n
            token="euiDataGrid.ariaLabelledBy"
            default="Page {page} of {pageCount}."
            values={{
              page: pagination ? pagination.pageIndex + 1 : 0,
              pageCount: pagination
                ? Math.ceil(props.rowCount / pagination.pageSize)
                : 0,
            }}>
            {(ariaLabelledBy: string) => {
              // extract aria-label and/or aria-labelledby from `rest`
              const gridAriaProps: {
                'aria-label'?: string;
                'aria-labelledby'?: string;
              } = {};
              if ('aria-label' in rest) {
                gridAriaProps['aria-label'] = pagination
                  ? ariaLabel
                  : rest['aria-label'];
                delete rest['aria-label'];
              }
              if ('aria-labelledby' in rest) {
                gridAriaProps['aria-labelledby'] = `${
                  rest['aria-labelledby']
                } ${pagination ? ariaLabelledById : ''}`;
                delete rest['aria-labelledby'];
              }

              return (
                <DataGridContext.Provider value={datagridContext}>
                  <EuiFocusTrap
                    disabled={!isFullScreen}
                    style={{ height: '100%' }}>
                    <div
                      className={classes}
                      onKeyDown={handleGridKeyDown}
                      ref={setContainerRef}>
                      {(IS_JEST_ENVIRONMENT || defaultColumnWidth) && (
                        <>
                          {showToolbar ? (
                            <div
                              className="euiDataGrid__controls"
                              data-test-sub="dataGridControls">
                              {hasRoomForGridControls ? gridControls : null}
                              {checkOrDefaultToolBarDiplayOptions(
                                toolbarVisibility,
                                'showFullScreenSelector'
                              )
                                ? fullScreenSelector
                                : null}
                            </div>
                          ) : null}
                          <EuiResizeObserver onResize={onResize}>
                            {resizeRef => (
                              <div
                                onKeyDown={createKeyDownHandler(
                                  props,
                                  orderedVisibleColumns,
                                  leadingControlColumns,
                                  trailingControlColumns,
                                  focusedCell,
                                  headerIsInteractive,
                                  setFocusedCell,
                                  focusAfterRender
                                )}
                                className="euiDataGrid__verticalScroll"
                                ref={resizeRef}
                                {...rest}>
                                <div className="euiDataGrid__overflow">
                                  {inMemory ? (
                                    <EuiDataGridInMemoryRenderer
                                      inMemory={inMemory}
                                      renderCellValue={renderCellValue}
                                      columns={columns}
                                      rowCount={
                                        inMemory.level === 'enhancements'
                                          ? // if `inMemory.level === enhancements` then we can only be sure the pagination's pageSize is available in memory
                                            pagination?.pageSize || rowCount
                                          : // otherwise, all of the data is present and usable
                                            rowCount
                                      }
                                      onCellRender={onCellRender}
                                    />
                                  ) : null}
                                  <div
                                    ref={contentRef}
                                    data-test-subj="dataGridWrapper"
                                    className="euiDataGrid__content"
                                    role="grid"
                                    id={gridId}
                                    {...wrappingDivFocusProps}
                                    {...gridAriaProps}>
                                    <EuiMutationObserver
                                      observerOptions={{
                                        subtree: true,
                                        childList: true,
                                      }}
                                      onMutation={handleHeaderChange}>
                                      {ref => (
                                        <EuiDataGridHeaderRow
                                          ref={ref}
                                          {...commonGridProps}
                                          setColumnWidth={setColumnWidth}
                                          headerIsInteractive={
                                            headerIsInteractive
                                          }
                                        />
                                      )}
                                    </EuiMutationObserver>
                                    <EuiDataGridBody
                                      {...commonGridProps}
                                      inMemoryValues={inMemoryValues}
                                      inMemory={inMemory}
                                      schemaDetectors={allSchemaDetectors}
                                      popoverContents={popoverContents}
                                      pagination={pagination}
                                      renderCellValue={renderCellValue}
                                      renderFooterCellValue={
                                        renderFooterCellValue
                                      }
                                      rowCount={rowCount}
                                      interactiveCellId={interactiveCellId}
                                    />
                                  </div>
                                </div>
                              </div>
                            )}
                          </EuiResizeObserver>
                          {props.pagination && props['aria-labelledby'] && (
                            <p id={ariaLabelledBy} hidden>
                              {ariaLabelledBy}
                            </p>
                          )}
                          {renderPagination(props, gridId)}
                          <p id={interactiveCellId} hidden>
                            <EuiI18n
                              token="euiDataGrid.screenReaderNotice"
                              default="Cell contains interactive content."
                            />
                            {/* TODO: if no keyboard shortcuts panel gets built, add keyboard shortcut info here */}
                          </p>
                        </>
                      )}
                    </div>
                  </EuiFocusTrap>
                </DataGridContext.Provider>
              );
            }}
          </EuiI18n>
        );
      }}
    </EuiI18n>
  );
};<|MERGE_RESOLUTION|>--- conflicted
+++ resolved
@@ -269,11 +269,7 @@
                   <EuiTablePagination
                     aria-controls={controls}
                     activePage={pageIndex}
-<<<<<<< HEAD
-                    hidePerPageOptions={!pageSizeOptions.length}
-=======
                     hidePerPageOptions={hidePerPageOptions}
->>>>>>> 34e187fb
                     itemsPerPage={pageSize}
                     itemsPerPageOptions={pageSizeOptions}
                     pageCount={pageCount}
