## [`master`](https://github.com/elastic/eui/tree/master)

- Fixed `EuiPopover` arrow position in Android and Linux ([#3188](https://github.com/elastic/eui/pull/3188))
- Improved `htmlIdGenerator` when supplying both `prefix` and `suffix` ([#3076](https://github.com/elastic/eui/pull/3076))
- Updated pagination prop descriptions for `EuiInMemoryTable` ([#3142](https://github.com/elastic/eui/pull/3142))
- Added `title` and `aria` attributes to `EuiToken`'s icon element ([#3195](https://github.com/elastic/eui/pull/3195))
- Added new Elasticsearch token types ([58036](https://github.com/elastic/kibana/issues/58036))

## [`22.2.0`](https://github.com/elastic/eui/tree/v22.2.0)

- Improved `EuiModal` close button position to prevent from overlapping with the title ([#3176](https://github.com/elastic/eui/pull/3176))

**Bug Fixes**

- Removed outline of `EuiSelect` in Firefox ([#3197] (https://github.com/elastic/eui/pull/3197))
- Fixed EuiBasicTable proptypes of itemId ([#3133](https://github.com/elastic/eui/pull/3133))
- Updated `EuiSuperDatePicker` to inherit the selected value in quick select ([#3105](https://github.com/elastic/eui/pull/3105))

### Feature: EuiCollapsibleNav ([#3019](https://github.com/elastic/eui/pull/3019))

- Added `EuiCollapsibleNav` and `EuiCollapsibleNavGroup` components
- Added `EuiPinnableListGroup`, an extension of `EuiListGroup`
- Added `ghost` colored `EuiListGroupItem`, increased overall large size, and fixed focus states
- Added `color` and `size` props to `EuiListGroup`
- Added `home` and `menu` glyphs to `EuiIcon`
- Added simple `euiXScroll` and `euiYScroll` SASS mixins and CSS utility equivelants

**Bug Fixes**

- Fixed `EuiAccordion` icon margins, focus state, and flex issue in IE
- Fixed `1.1px` height of  `EuiHorizontalRule`

## [`22.1.1`](https://github.com/elastic/eui/tree/v22.1.1)

**Bug Fixes**

- Fixed infinite call stack in `EuiResizeObserver`'s fallback polyfill ([#3180](https://github.com/elastic/eui/pull/3180))
- Correct `defaultProps` definition in `EuiComboBox` ([#3180](https://github.com/elastic/eui/pull/3180))

## [`22.1.0`](https://github.com/elastic/eui/tree/v22.1.0)

- Added `delimiter` prop to `EuiComboBox` ([#3104](https://github.com/elastic/eui/pull/3104))
- Added `useColorPickerState` and `useColorStopsState` utilities ([#3067](https://github.com/elastic/eui/pull/3067))
- Fixed `EuiSearchBar` related types ([#3147](https://github.com/elastic/eui/pull/3147))
- Added `prepend` and `append` ability to `EuiSuperSelect` ([#3167](https://github.com/elastic/eui/pull/3167))

**Bug Fixes**

- Fixed `EuiNavDrawer` scrolling issue on mobile ([#3174](https://github.com/elastic/eui/pull/3174))

## [`22.0.0`](https://github.com/elastic/eui/tree/v22.0.0)

- Replaced various `lodash` functions with native functions ([#3053](https://github.com/elastic/eui/pull/3053))
- Added `whiteSpace ` prop to `EuiCodeBlock` ([#3103](https://github.com/elastic/eui/pull/3103))
- Added `sortMatchesBy` prop for `EuiComboBox` ([#3089](https://github.com/elastic/eui/pull/3089))
- Added `prepend` and `append` ability to `EuiFieldPassword` ([#3122](https://github.com/elastic/eui/pull/3122))
- Added `Enter` key press functionality to `EuiSuperDatePicker` ([#3048](https://github.com/elastic/eui/pull/3048))
- Added `title` to headers of `EuiTable` in case of truncation ([#3094](https://github.com/elastic/eui/pull/3094))
- Added i18n to `EuiTableHeaderCell` ([#3094](https://github.com/elastic/eui/pull/3094))
- Added `number` and `string` to `size` type of `EuiImage` for setting custom sizes ([#3012](https://github.com/elastic/eui/pull/3012))
- Improved `EuiButtonEmpty` focus state when the `color` type is `text` ([#3135](https://github.com/elastic/eui/pull/3135))
- Added `EuiLoadingElastic` component ([#3017](https://github.com/elastic/eui/pull/3017))
- Upgraded `react-beautiful-dnd` to v13 ([#3064](https://github.com/elastic/eui/pull/3064))
- Fixed `EuiPagination` vertical alignment of the text when used as `compressed` ([#3152](https://github.com/elastic/eui/pull/3152))
- Added `showTooltip` prop for `EuiSuperUpdateButton` to show tooltip and showing only once popovers are closed ([#3127](https://github.com/elastic/eui/pull/3127))

**Bug Fixes**

<<<<<<< HEAD
- Fixed bug in `EuiAccordion` to adjust to the correct height when content height changes ([#3160](https://github.com/elastic/eui/pull/3160))
=======
- Fixed bug in `EuiSuperDatePicker` not showing correct values in relative tab of end date ([#3132](https://github.com/elastic/eui/pull/3132))
>>>>>>> 31c332bc
- Fixed bug in `EuiSuperDatePicker` to show correct values of commonly used values in relative tab ([#3106](https://github.com/elastic/eui/pull/3106))
- Fixed race condition in `EuiIcon` when switching from dynamically fetched components ([#3118](https://github.com/elastic/eui/pull/3118))
- Fixed the issue that `EuiResizeObserver` fallback did not properly listen to pure window resizing ([#3088](https://github.com/elastic/eui/pull/3088))

**Breaking changes**

- Removed `EuiKeyPadMenuItemButton` in favor of just `EuiKeyPadMenuItem` that can also accept an `onClick` ([#3062](https://github.com/elastic/eui/pull/3062))

## [`21.1.0`](https://github.com/elastic/eui/tree/v21.1.0)

- Updated `EuiFilterSelect` to retain the order of its filters ([#3063](https://github.com/elastic/eui/pull/3063))
- Added `href` prop to `EuiBadge` ([#3009](https://github.com/elastic/eui/pull/3009))
- Added props descriptions for `EuiComboBox` ([#3007](https://github.com/elastic/eui/pull/3007))
- Exported `dateFormatAliases` as a part of the public API ([#3043](https://github.com/elastic/eui/pull/3043))
- Exported `EuiTextProps` type definition ([#3039](https://github.com/elastic/eui/pull/3039))
- Added a `component` prop to `EuiForm` to render a `<form>`([#3010](https://github.com/elastic/eui/pull/3010))
- Removed `role` attribute from `EuiImage`([#3036](https://github.com/elastic/eui/pull/3036))
- Added `prepend` and `append` ability to `EuiComboBox` single selection only ([#3003](https://github.com/elastic/eui/pull/3003))
- Added `onColumnResize` prop to `EuiDataGrid` of type `EuiDataGridOnColumnResizeHandler` that gets called when column changes it's size ([#2963](https://github.com/elastic/eui/pull/2963))
- Added `logoEnterpriseSearch` to `EuiIcon` ([#3066](https://github.com/elastic/eui/pull/3066))
- Added RGB format support to `EuiColorPicker` and `EuiColorStops` ([#2850](https://github.com/elastic/eui/pull/2850))
- Added alpha channel (opacity) support to `EuiColorPicker` and `EuiColorStops` ([#2850](https://github.com/elastic/eui/pull/2850))
- Added `useResizeObserver` hook ([#2991](https://github.com/elastic/eui/pull/2991))
- Added `showColumnSelector.allowHide` and `showColumnSelector.allowReorder` props to `EuiDataGrid` UI configuration ([#2993](https://github.com/elastic/eui/pull/2993))
- Added `EuiMark` component ([#3060](https://github.com/elastic/eui/pull/3060))
- Changed `tabs.name` prop shape in `EuiTabbedContent` to accept a `node`, which aligns it with `EuiTab` ([#3100](https://github.com/elastic/eui/pull/3100))

**Bug Fixes**

- Fixed `EuiFieldNumber` so values of type `number` are now allowed ([#3020](https://github.com/elastic/eui/pull/3020))
- Fixed SASS `contrastRatio()` function in dark mode by fixing the `pow()` math function ([#3013], (https://github.com/elastic/eui/pull/3013))
- Fixed bug preventing `EuiDataGrid` from re-evaluating the default column width on resize ([#2991](https://github.com/elastic/eui/pull/2991))
- Fixed padding in `EuiCallOut` when used as a `banner` for `EuiFlyout` ([#3098](https://github.com/elastic/eui/pull/3098))

## [`21.0.1`](https://github.com/elastic/eui/tree/v21.0.1)

**Bug Fixes**

- Made `EuiDataGrid`'s `schema.isSortable` value optional ([#2991](https://github.com/elastic/eui/pull/2991))

## [`21.0.0`](https://github.com/elastic/eui/tree/v21.0.0)

- Added `EuiDataGrid`'s default sort order property ([#2987](https://github.com/elastic/eui/pull/2987))
- Fixed `EuiDataGrid`'s pagination visibility when changing rows per page ([#2978](https://github.com/elastic/eui/pull/2978))
- Added `highlightAll` prop to `EuiHighlight` to highlight all matches ([#2957](https://github.com/elastic/eui/pull/2957))
- Added `showOnFocus` prop to `EuiScreenReaderOnly` to force display on keyboard focus ([#2976](https://github.com/elastic/eui/pull/2976))
- Added `EuiSkipLink` component ([#2976](https://github.com/elastic/eui/pull/2976))
- Created `EuiBadgeGroup` component ([#2921](https://github.com/elastic/eui/pull/2921))
- Added `sections` and `position` props to `EuiHeader` ([#2928](https://github.com/elastic/eui/pull/2928))
- Added `gutterSize` prop to `EuiListGroup` ([#2980](https://github.com/elastic/eui/pull/2980))
- Added `color` prop to `EuiListGroupItem` and updated size style ([#2980](https://github.com/elastic/eui/pull/2980))
- Added `enableAllColumns` to `EuiBasicTable` component ([#2906](https://github.com/elastic/eui/pull/2906))

**Bug Fixes**

- Fixed `EuiDataGrid`'s sort popover to behave properly on mobile screens ([#2979](https://github.com/elastic/eui/pull/2979))
- Fixed `EuiButton` and other textual components' disabled contrast ([#2874](https://github.com/elastic/eui/pull/2874))
- Fixed z-index conflict with cell popovers in `EuiDataGrid` while in full screen mode ([#2959](https://github.com/elastic/eui/pull/2959))
- Adjusted the header on `EuiDataGrid` to fix to the top within constrained containers and full screen mode  ([#2959](https://github.com/elastic/eui/pull/2959))
- Refactored `EuiDescribedFormGroup` to allow the content inside the `EuiTitle` to be accessible to screen reader users ([#2989](https://github.com/elastic/eui/pull/2989))

**Breaking changes**

- Updated `@types/react` and `@types/react-dom` to utilize React.RefCallback type instead of custom implementation ([#2929](https://github.com/elastic/eui/pull/2929))

**Theme: Amsterdam**

- Buttons have a new visual style ([#2874](https://github.com/elastic/eui/pull/2874))

## [`20.1.0`](https://github.com/elastic/eui/tree/v20.1.0)

- Added `theme` prop to `EuiCodeEditor` in support of `AceEditor` themes ([#2970](https://github.com/elastic/eui/pull/2970))
- `EuiButton` now has a single return statement ([#2954](https://github.com/elastic/eui/pull/2954))
- Added `isSortable` props to `EuiDataGridColumn` and `EuiDataGridSchemaDetector` to mark them as un-sortable ([#2952](https://github.com/elastic/eui/pull/2952))
- Converted `EuiForm` to TypeScript, added many missing `/form` Prop types ([#2896](https://github.com/elastic/eui/pull/2896))
- Empty table th elements replaced with td in `EuiTable`. ([#2934](https://github.com/elastic/eui/pull/2934))
- Added default prompt text to `aria-describedby` for `EuiFilePicker` ([#2919](https://github.com/elastic/eui/pull/2919))
- Added SASS variables for text variants of the primary palette `$euiColorPrimaryText`, `$euiColorSecondaryText`, etc... Updated components to use these new variables. ([#2873](https://github.com/elastic/eui/pull/2873))
- Updated SASS mixin `makeHighContrastColor()` to default `$background: $euiPageBackgroundColor` and `$ratio: 4.5`. Created `makeGraphicContrastColor()` for graphic specific contrast levels of 3.0. ([#2873](https://github.com/elastic/eui/pull/2873))
- Added `arrowDisplay` prop to `EuiAccordion` for changing side or hiding completely ([#2914](https://github.com/elastic/eui/pull/2914))
- Added `prepend` and `append` ability to `EuiFieldSearch` ([#2914](https://github.com/elastic/eui/pull/2914))
- Added `notification` and `notificationColor` props to `EuiHeaderSectionItemButton` ([#2914](https://github.com/elastic/eui/pull/2914))
- Added `folderCheck`, `folderExclamation`, `push`, `quote`, `reporter` and `users` icons ([#2935](https://github.com/elastic/eui/pull/2935))
- Updated `folderClosed` and `folderOpen` to match new additions and sit better on the pixel grid ([#2935](https://github.com/elastic/eui/pull/2935))
- Converted `EuiSearchBar` to Typescript ([#2909](https://github.com/elastic/eui/pull/2909))

**Bug fixes**

- Fixed `EuiDataGrid` breaking if invalid schema passed ([#2955](https://github.com/elastic/eui/pull/2955))
- Fixed `EuiTitle` not rendering child classes ([#2925](https://github.com/elastic/eui/pull/2925))
- Extended `div` element in `EuiFlyout` type ([#2914](https://github.com/elastic/eui/pull/2914))
- Fixed popover positioning service to be more lenient when positioning 0-width or 0-height content ([#2948](https://github.com/elastic/eui/pull/2948))

**Theme: Amsterdam**

- Text sizes are now based on a 14px base font size. Headings are now bold. ([#2936](https://github.com/elastic/eui/pull/2936))
- Altered `secondary`, `accent` colors to be more saturated ([#2873](https://github.com/elastic/eui/pull/2873))

## [`20.0.2`](https://github.com/elastic/eui/tree/v20.0.2)

**Bug fixes**

- Fixed type definitions for `EuiComboBox` ([#2971](https://github.com/elastic/eui/pull/2971))

## [`20.0.1`](https://github.com/elastic/eui/tree/v20.0.1)

**Bug fixes**

- Added TypeScript definition for `EuiCodeEditor`'s accepting `react-ace` props ([#2926](https://github.com/elastic/eui/pull/2926))
- Added `@types/react-input-autosize` to project's `dependencies` ([#2930](https://github.com/elastic/eui/pull/2930))

## [`20.0.0`](https://github.com/elastic/eui/tree/v20.0.0)

- Converted `EuiComboBox`, `EuiComboBoxInput`, `EuiComboBoxPill`, `EuiComboBoxOptionsList`, `EuiComboBoxOption`, and `EuiComboBoxTitle` to TypeScript ([#2838](https://github.com/elastic/eui/pull/2838))
- Converted `EuiCodeEditor` to TypeScript ([#2836](https://github.com/elastic/eui/pull/2836))
- Converted `EuiCode` and `EuiCodeBlock` and to TypeScript ([#2835](https://github.com/elastic/eui/pull/2835))
- Converted `EuiFilePicker` to TypeScript ([#2832](https://github.com/elastic/eui/issues/2832))
- Exported `EuiSelectOptionProps` type ([#2830](https://github.com/elastic/eui/pull/2830))
- Added `paperClip` glyph to `EuiIcon` ([#2845](https://github.com/elastic/eui/pull/2845))
- Added `banner` prop to `EuiFlyoutBody` and updated `euiOverflowShadow` mixin ([#2837](https://github.com/elastic/eui/pull/2837))
- Updated `editorLink` icon ([#2866](https://github.com/elastic/eui/pull/2866))
- Added control columns to `EuiDataGrid` to support non-data columns like row selection and actions ([#2846](https://github.com/elastic/eui/pull/2846))
- Added `image` glyph to `EuiIcon` ([#2870](https://github.com/elastic/eui/pull/2870))
- Exported TS props from top level `EuiListGroupProps`, `EuiListGroupItemProps`, `EuiSelectableProps`,  `EuiSelectableOption`, `EuiSelectableOptionsListProps` ([#2869](https://github.com/elastic/eui/pull/2869))
- Extending `EuiSelectable[options]` type with correct HTML element ([#2869](https://github.com/elastic/eui/pull/2869))
- Added check mark to single selection `EuiComboBox` ([#2890](https://github.com/elastic/eui/pull/2890))
- Added `logoGoogleG` third-party logo to `EuiIcon` ([#2853](https://github.com/elastic/eui/pull/2853))
- Added Jest `modulesNameMapper` alias for `EuiIcon` using test environment mock ([#2878](https://github.com/elastic/eui/pull/2878))
- Removed `sinon` and `@types/sinon` as dependencies, and converted usages to `jest.fn` ([#2885](https://github.com/elastic/eui/pull/2885))

**Bug fixes**

- Fixed building dev & docs on Windows ([#2847](https://github.com/elastic/eui/pull/2847))
- Fixed screen reader discovery issues with `EuiBottomBar` and `EuiControlBar` ([#2861](https://github.com/elastic/eui/pull/2861))
- Fixed a bug in `EuiDataGrid` causing the first cell to autofocus if interactive ([#2872](https://github.com/elastic/eui/pull/2872))

**Breaking changes**

- Removed `visControls` and `visHeatmap` duplicate icons from docs ([#2908](https://github.com/elastic/eui/pull/2908))

## [`19.0.0`](https://github.com/elastic/eui/tree/v19.0.0)

- Added `cheer` glyph to `EuiIcon` ([#2814](https://github.com/elastic/eui/pull/2814))
- Added `tableCaption` prop to `EuiBasicTable` and improved the default one ([#2782](https://github.com/elastic/eui/pull/2782))
- Converted `EuiDescribedFormGroup` to TypeScript ([#2810](https://github.com/elastic/eui/pull/2810))
- Changed SASS comments to non-compiled comments in invisibles files ([#2807](https://github.com/elastic/eui/pull/2807))
- Optimized the third party logos Ceph, DropWizard, Golang, and Haproxy ([#2812](https://github.com/elastic/eui/pull/2812))
- Added `rowHeader` prop to `EuiBasicTable` to allow consumers to set the identifying cell in a row ([#2802](https://github.com/elastic/eui/pull/2802))
- Added prepend and append to `EuiColorPicker` ([#2819](https://github.com/elastic/eui/pull/2819))
- Improved `EuiDescribedFormGroup` accessibility by avoiding duplicated output in screen readers ([#2783](https://github.com/elastic/eui/pull/2783))
- Added optional `key` attribute to `EuiContextMenu` items and relaxed `name` attribute to allow any React node ([#2817](https://github.com/elastic/eui/pull/2817))
- Converted `EuiColorPicker` color conversion functions to `chroma-js` methods ([#2805](https://github.com/elastic/eui/pull/2805))
- Added `direction` parameter to `euiPaletteColorBlind()` for specifiying lighter or darker (or both) alternates ([#2822](https://github.com/elastic/eui/pull/2822))
- Converted `EuiSideNav` to TypeScript ([#2818](https://github.com/elastic/eui/issues/2818))
- Added babel-transformed and partially mocked commonjs build (`test-env/`) to target Kibana's Jest environment ([#2698](https://github.com/elastic/eui/pull/2698))
- Altered styles of `EuiToken` and add added more token types to match ES field types of `tokenAlias`, `tokenDate`, `tokenGeo`, `tokenIP`, `tokenNested`, `tokenRange`, `tokenShape` ([#2758](https://github.com/elastic/eui/pull/2758))

**Bug fixes**

- Exported missing `EuiSelectProps` type ([#2815](https://github.com/elastic/eui/pull/2815))
- Fixed `EuiCode`'s & `EuiCodeBlock`'s ability to accept non-string children ([#2792](https://github.com/elastic/eui/pull/2792)) ([#2820](https://github.com/elastic/eui/pull/2820))
- Fixed `EuiSearchBar`, `Query`, and `AST`'s ability to accept literal parenthesis characters ([#2791](https://github.com/elastic/eui/pull/2791))
- Fixed coloring of input fields when autofill is on in Chrome ([#2798](https://github.com/elastic/eui/pull/2798))
- Moved `@types/enzyme` and `@types/react-virtualized` to `dependencies` status ([#2828](https://github.com/elastic/eui/pull/2828))
- Removed `@elastic/charts` from inclusion in `eui.d.ts` output ([#2828](https://github.com/elastic/eui/pull/2828))

**Breaking changes**

- Removed `idAria` prop from `EuiDescribedFormGroup` ([#2783](https://github.com/elastic/eui/pull/2783))
- Removed `EuiToken`'s `hideBorder` and `displayOptions` prop for applying `color`, `shape`, and `fill` props directly. Changed `fill` prop type from `boolean` to `light | dark | none`. ([#2758](https://github.com/elastic/eui/pull/2758))

## [`18.3.0`](https://github.com/elastic/eui/tree/v18.3.0)

- Converted `EuiModal` and `EuiConfirmModal` to TypeScript ([#2742](https://github.com/elastic/eui/pull/2742))
- Converted `EuiTabs` to TypeScript ([#2717](https://github.com/elastic/eui/pull/2717))
- Converted `EuiFormRow` to TypeScript ([#2712](https://github.com/elastic/eui/pull/2712))
- Updated `logoAPM`, `logoSecurity` and `logoEnterpriseSearch`. Added `logoWorkplaceSearch` and `logoObservability` ([#2769](https://github.com/elastic/eui/pull/2769))
- Converted `EuiFilterButton` to TypeScript ([#2761](https://github.com/elastic/eui/pull/2761))
- Converted `EuiFilterSelectItem` to TypeScript ([#2761](https://github.com/elastic/eui/pull/2761))
- Converted `EuiFieldSearch` to TypeScript ([#2775](https://github.com/elastic/eui/pull/2775))
- Added `data-test-subj` to the `EuiContextMenuItem` in `EuiTablePagination` ([#2778](https://github.com/elastic/eui/pull/2778))
- Improved `EuiIcon` a11y by using a `title` and `aria-labelledby` ([#2786](https://github.com/elastic/eui/pull/2786))
- Improved compressed `EuiPagination` by including active and last page numbers ([#2779](https://github.com/elastic/eui/pull/2779))
- Converted `EuiSuperSelect` to TypeScript ([#2776](https://github.com/elastic/eui/pull/2776))

**Bug fixes**

- Increased column width on `EuiTableHeaderCellCheckbox` to prevent `EuiCheckbox`'s focus ring from getting clipped in `EuiBasicTable` ([#2770](https://github.com/elastic/eui/pull/2770))
- Fixed the display of `EuiButton` within `EuiControlBar` when `fill={true}` to be more consistent with other buttons ([#2781](https://github.com/elastic/eui/pull/2781))
- Fixed `EuiFormControlLayout` from overwriting className for `prepend` nodes.  ([#2796](https://github.com/elastic/eui/pull/2796))
- Fixed `useRenderToText` and `EuiButtonToggle` from attempting state updates on unmounted components ([#2797](https://github.com/elastic/eui/pull/2797))
- Refactored function and hook instantiation to fix drag action sluggishness in `EuiColorStops` ([#2557](https://github.com/elastic/eui/pull/2557))

**Deprecations**

- `EuiIcon`'s `logoEnterpriseSearch` type deprecated in favor of `logoWorkplaceSearch`
- `EuiIcon`'s `logoAPM` type deprecated in favor of `logoObservability`

## [`18.2.2`](https://github.com/elastic/eui/tree/v18.2.2)

**Note: this release is a backport containing changes originally made in `18.3.0`**

- Updated `logoAPM`, `logoSecurity` and `logoEnterpriseSearch`. Added `logoWorkplaceSearch` and `logoObservability` ([#2769](https://github.com/elastic/eui/pull/2769))

**Bug fixes**

- Fixed `useRenderToText` and `EuiButtonToggle` from attempting state updates on unmounted components ([#2797](https://github.com/elastic/eui/pull/2797))

**Deprecations**

- `EuiIcon`'s `logoEnterpriseSearch` type deprecated in favor of `logoWorkplaceSearch`
- `EuiIcon`'s `logoAPM` type deprecated in favor of `logoObservability`

## [`18.2.1`](https://github.com/elastic/eui/tree/v18.2.1)

**Bug fixes**

- Fixed `EuiFieldSearch`'s trigger of `onChange` when clearing the field value ([#2764](https://github.com/elastic/eui/pull/2764))

## [`18.2.0`](https://github.com/elastic/eui/tree/v18.2.0)

- Added `rencentlyViewedApp` app icon to `EuiIcon` ([#2755](https://github.com/elastic/eui/pull/2755))

**Bug fixes**

- Fixed `EuiBasicTable` & `EuiInMemoryTable` to not un- and re-mount rows when toggling `loading` prop ([#2754](https://github.com/elastic/eui/pull/2754))

## [`18.1.0`](https://github.com/elastic/eui/tree/v18.1.0)

- Lightened `EuiBadge` hollow border color in dark mode ([#2746](https://github.com/elastic/eui/pull/2746))
- Added `minInputProps` and `maxInputProps` to supply more props to the inputs of `EuiDualRange` ([#2738](https://github.com/elastic/eui/pull/2738))
- Changed `EuiBadge` to use EUI palette colors ([#2455](https://github.com/elastic/eui/pull/2455))
- Darkened a few `euiPaletteColorBlind` colors ([#2455](https://github.com/elastic/eui/pull/2455))
- Fixed bug in `EuiCard` where button text was not properly aligned ([#2741](https://github.com/elastic/eui/pull/2741))
- Converted `EuiRange` to TypeScript ([#2732](https://github.com/elastic/eui/pull/2732))
- Converted `EuiDualRange` to TypeScript ([#2732](https://github.com/elastic/eui/pull/2732))
- Converted `EuiRangeInput` to TypeScript ([#2732](https://github.com/elastic/eui/pull/2732))
- Added `bellSlash` glyph to `EuiIcon` ([#2714](https://github.com/elastic/eui/pull/2714))
- Added `legend` prop to `EuiCheckboxGroup` and `EuiRadioGroup` to add `EuiFieldset` wrappers for title the groups ([#2739](https://github.com/elastic/eui/pull/2739))
- Changed `EuiNavDrawerFlyout` to close after child nav items are clicked ([#2749](https://github.com/elastic/eui/pull/2749))
- Changed `EuiNavDrawerFlyout` to trap focus while navigating via keyboard ([#2749](https://github.com/elastic/eui/pull/2749))
- Created a `euiPaletteColorBlindBehindText` variant of the color blind palette ([#2750](https://github.com/elastic/eui/pull/2750))
- Improved focus state of `EuiSwitch`, `EuiCheckbox`, `EuiRadio` and `EuiRange` ([#2745](https://github.com/elastic/eui/pull/2745))

**Bug fixes**

- Changed `EuiRadio` and `EuiCheckbox` labels to be `inline-block` ([#2739](https://github.com/elastic/eui/pull/2739))
- Fixed `EuiCheckboxGroup`'s `options` type to fully extend the `EuiCheckbox` type ([#2739](https://github.com/elastic/eui/pull/2739))

## [`18.0.0`](https://github.com/elastic/eui/tree/v18.0.0)

- Converted `EuiFieldText` to Typescript ([#2688](https://github.com/elastic/eui/pull/2688))
- Added `nested` glyph to `EuiIcon` ([#2707](https://github.com/elastic/eui/pull/2707))
- Added `tableLayout` prop to `EuiTable`, `EuiBasicTable` and `EuiInMemoryTable` to provide the option of auto layout ([#2697](https://github.com/elastic/eui/pull/2697))
- Converted `EuiSuggest` to Typescript ([#2692](https://github.com/elastic/eui/pull/2692))
- Converted `EuiErrorBoundary` to Typescript  ([#2690](https://github.com/elastic/eui/pull/2690))
- Updated `EuiNavDrawer` to accept React fragments ([#2710](https://github.com/elastic/eui/pull/2710))
- Added `EuiFormFieldset` and `EuiFormLegend` components ([#2706](https://github.com/elastic/eui/pull/2706))
- Adjusted colors of color blind viz palette ([#2686](https://github.com/elastic/eui/pull/2686))
- Converted `EuiSelect` to Typescript ([#2694](https://github.com/elastic/eui/pull/2694))
- Added `aggregate`, `pageSelect`, `pagesSelect`, `securitySignal`, `securitySignalDetected`, `securitySignalResolved` and `timeline` icons ([#2704](https://github.com/elastic/eui/pull/2704))
- Added `useDependentState` custom hook ([#2725](https://github.com/elastic/eui/pull/#2725))
- Added `isClearable` prop to `EuiFieldSearch` ([#2723](https://github.com/elastic/eui/pull/2723))

**Bug fixes**

- Fixed `isExpanded` property of nodes from `EuiTreeView` ([#2700](https://github.com/elastic/eui/pull/#2700))
- Added text selection to `EuiLink` button ([#2722](https://github.com/elastic/eui/pull/#2722))
- Fixed bug in `EuiDataGrid` where resizing columns changed the active DOM element ([#2724](https://github.com/elastic/eui/pull/#2724))
- Fixed position of scrollbar in `EuiCodeBlock` ([#2727](https://github.com/elastic/eui/pull/#2727))
- Fixed bug in `EuiDataGrid` that prevented the "Hide fields" popover from showing an updated column list ([#2725](https://github.com/elastic/eui/pull/#2725))

**Breaking changes**

- Changed accepted properties of the `color_palette` method to accept an array of colors ([#2686](https://github.com/elastic/eui/pull/#2686))
- Removed the `palette` export to export each palette function directly ([#2686](https://github.com/elastic/eui/pull/#2686))
- Changed the palette functions to be methods that accept a number of steps and removed `.colors` key ([#2686](https://github.com/elastic/eui/pull/#2686))

## [`17.3.1`](https://github.com/elastic/eui/tree/v17.3.1)

**Bug fixes**

- Fixed TS types and exports for `EuiTextArea` and `EuiFieldNumber` ([#2703](https://github.com/elastic/eui/pull/2703))

## [`17.3.0`](https://github.com/elastic/eui/tree/v17.3.0)

- Converted `EuiFieldNumber` to Typescript ([#2685](https://github.com/elastic/eui/pull/2685))
- Converted `EuiFieldPassword` to Typescript ([#2683](https://github.com/elastic/eui/pull/2683))
- Converted `EuiHighlight` to Typescript ([#2681](https://github.com/elastic/eui/pull/2681))
- Added `data-test-subj` property to the `EuiCodeEditor` component ([#2689](https://github.com/elastic/eui/pull/2689))
- Converted `EuiTextArea` to Typescript ([#2695](https://github.com/elastic/eui/pull/2695))
- Converted `EuiPage` and related child components to  TypeScript ([#2669](https://github.com/elastic/eui/pull/2669))
- Added `annotation` glyph ([#2691](https://github.com/elastic/eui/pull/2691))
- Added `initialWidth` and `isResizable` configurations to `EuiDataGrid`'s columns ([#2696](https://github.com/elastic/eui/pull/2696))

**Bug fixes**

- Reverted removal of `toggleOpen` method from `EuiNavDrawer` ([#2682](https://github.com/elastic/eui/pull/2682))
- Improved `EuiDataGrid` update performance ([#2676](https://github.com/elastic/eui/pull/2676))
- Fixed `EuiDatagrid` header top border when configured to have no toolbar ([#2619](https://github.com/elastic/eui/pull/#2619))

## [`17.2.1`](https://github.com/elastic/eui/tree/v17.2.1)

**Bug fixes**

- Changed package.json version to match sure our build scripts release the correct sequential number ([#2674](https://github.com/elastic/eui/pull/2674))

## [`17.1.3`](https://github.com/elastic/eui/tree/v17.1.3)

**NOTE: This release came out of order due to a release script error. It actually came after 17.2.0 and can be ignored in favor of 17.2.1**

- Reverted docs changes in `17.2.0` that caused the build script to die ([#2672](https://github.com/elastic/eui/pull/2672))

**Bug fixes**

- Removed TypeScript definitions in `*.test.tsx?` files from _eui.d.ts_ ([#2673](https://github.com/elastic/eui/pull/2673))

## [`17.2.0`](https://github.com/elastic/eui/tree/v17.2.0)

**NOTE: This release had an error in our documentation layer. Use 17.2.1 instead**

- Improved a11y of `EuiNavDrawer` lock button state via `aria-pressed` ([#2643](https://github.com/elastic/eui/pull/2643))
- Added new stylesheets for the EUI Amsterdam theme ([#2633](https://github.com/elastic/eui/pull/2633))
- Added exports for available types related to `EuiDataGrid` ([#2640](https://github.com/elastic/eui/pull/2640))

**Bug fixes**

- Improved `EuiDataGrid` update performance ([#2638](https://github.com/elastic/eui/pull/2638))
- Fixed `EuiDroppable` not accepting multiple children when using TypeScript ([#2634](https://github.com/elastic/eui/pull/2634))
- Fixed `EuiComboBox` from submitting parent `form` element when selecting options via `Enter` key ([#2642](https://github.com/elastic/eui/pull/2642))
- Fixed `EuiNavDrawer` expand button from losing focus after click ([#2643](https://github.com/elastic/eui/pull/2643))
- Fixed instances of potentially duplicate `EuiPopover` `id` attributes ([#2667](https://github.com/elastic/eui/pull/2667))

## [`17.1.2`](https://github.com/elastic/eui/tree/v17.1.2)

**Bug fixes**

- Fixed `EuiCodeEditor` custom mode file error by initializing with existing mode ([#2616](https://github.com/elastic/eui/pull/2616))
- Removed `EuiIcon` default titles ([#2632](https://github.com/elastic/eui/pull/2632))

## [`17.1.1`](https://github.com/elastic/eui/tree/v17.1.1)

**Bug fixes**

- Fixed screenreader text in `EuiTreeView` and added truncation ([#2627](https://github.com/elastic/eui/pull/2627))

## [`17.1.0`](https://github.com/elastic/eui/tree/v17.1.0)

- Added an optional `key` property inside the `options` prop in `EuiSelectableList` component ([#2608](https://github.com/elastic/eui/pull/2608))
- Added `toolbarAdditionalControls` prop to `EuiDataGrid` to allow for custom buttons in the toolbar ([#2594](https://github.com/elastic/eui/pull/2594))
- Added TypeScript definitions for `EuiBasicTable`, `EuiInMemoryTable`, and related components ([#2428](https://github.com/elastic/eui/pull/2428))
- Updated `logoSecurity` and `appSecurityAnalytics` icons ([#2613](https://github.com/elastic/eui/pull/2613))
- Added support for `.gif` base64 images in the webpack.config

**Bug fixes**

- Fixed UX/focus bug in `EuiDataGrid` when using keyboard shortcuts to paginate ([#2602](https://github.com/elastic/eui/pull/2602))
- Fixed `EuiIcon` accessibility by adding a `title` prop and a default `aria-label` ([#2554](https://github.com/elastic/eui/pull/2554))
- Fixed `EuiDataGrid`'s in-memory sorting of numeric columns when the cell data contains multiple digit groups ([#2603](https://github.com/elastic/eui/pull/2603))
- Improved pagination in `EuiBasicTable`. `paginationBar` is hidden when there is no data and `EuiPagination` is displayed even when there is only one page ([#2598](https://github.com/elastic/eui/pull/#2598))
- Fixed react-dom warning when `EuiPopover` was unmounted before calls to setState ([#2614](https://github.com/elastic/eui/pull/2614))

## [`17.0.0`](https://github.com/elastic/eui/tree/v17.0.0)

**Breaking changes**

- Moved any shared component-level Sass variables and mixins into the `global_styling` directory ([#2551](https://github.com/elastic/eui/pull/2551))
- Reworked `euiPanel()` mixin to require the entirety of a selector (i.e. require the '.' in addition to the string) ([#2551](https://github.com/elastic/eui/pull/2551))
- Updated React peerDependencies to version 16.12 ([#2571](https://github.com/elastic/eui/pull/2571))
- Changed to generated `id` value for `EuiFormRow` to ensure uniqueness  ([#2588](https://github.com/elastic/eui/pull/2588))

## [`16.2.1`](https://github.com/elastic/eui/tree/v16.2.1)

**Bug fixes**

- Fixed label wrapping of `EuiSwitch` ([#2585](https://github.com/elastic/eui/pull/2585))
- Replaced `<p>` tag surrounding the label with a `<span>` tag in `EuiSwitch` to fix any inherited margin ([#2585](https://github.com/elastic/eui/pull/2585))
- Added the same padding from `EuiSelectableListItem` to the heading to fix alignment ([#2585](https://github.com/elastic/eui/pull/2585))
- Added exports for `EuiCheckboxType`, `EuiCheckboxGroupOption`, and `EuiCheckboxGroupIdToSelectedMap` types ([#2593](https://github.com/elastic/eui/pull/2593))
- Fixed `.euiHeaderLinks__mobileList` in `EuiHeaderLinks` to only display it on mobile ([#2590](https://github.com/elastic/eui/pull/#2590))
- Fixed `EuiAccordion` icon rotation when it is a child of another accordion so it doesn't inherit the rotation state of the parent ([#2595](https://github.com/elastic/eui/pull/#2595))

## [`16.2.0`](https://github.com/elastic/eui/tree/v16.2.0)

- Added `EuiCheckableCard` component, for radio buttons or checkboxes with complex child content ([#2555](https://github.com/elastic/eui/pull/2555))
- Updated `EuiCheckbox` and `EuiCheckboxGroup` to TypeScript ([#2555](https://github.com/elastic/eui/pull/2555))

**Bug fixes**

- Fixed `EuiSwitch` clicking on disabled label ([#2575](https://github.com/elastic/eui/pull/2575))
- Fixed `EuiComboBox` options list closing when clicking outside the component after scrolling ([#2589](https://github.com/elastic/eui/pull/2589))

## [`16.1.0`](https://github.com/elastic/eui/tree/v16.1.0)

- Updated compressed styles for `EuiButtonGroup` to include a background color ([#2568](https://github.com/elastic/eui/pull/2568))
- Added `heading` prop to `EuiCallOut` to allow for variance in the title tag ([#2357](https://github.com/elastic/eui/pull/2357))
- Added `badge` prop and new styles `EuiHeaderAlert` ([#2506](https://github.com/elastic/eui/pull/2506))
- Added new keyboard shortcuts for the data grid component: `Home` (same row, first column), `End` (same row, last column), `Ctrl+Home` (first row, first column), `Ctrl+End` (last row, last column), `Page Up` (next page) and `Page Down` (previous page) ([#2519](https://github.com/elastic/eui/pull/2519))
- Added `disabled` prop to the `EuiCheckboxGroup` definition ([#2545](https://github.com/elastic/eui/pull/2545))
- Added `disabled` option to the `option` attribute of the `options` object that is passed to the `EuiCheckboxGroup` so that checkboxes in a group can be individually disabled ([#2548](https://github.com/elastic/eui/pull/2548))
- Added `EuiAspectRatio` component that allows for responsively resizing embeds ([#2535](https://github.com/elastic/eui/pull/2535))
- Added `display` and `titleSize` props to `EuiCard` ([#2566](https://github.com/elastic/eui/pull/2566))
- Added `accessibility` glyph to `EuiIcon` ([#2566](https://github.com/elastic/eui/pull/2566))

**Bug fixes**

- Fixed `EuiDataGrid` schema detection on already defined column schemas ([#2550](https://github.com/elastic/eui/pull/2550))
- Added `euiTextBreakWord()` to `EuiToast` header ([#2549](https://github.com/elastic/eui/pull/2549))
- Fixed `.eui-textBreakAll` on Firefox ([#2549](https://github.com/elastic/eui/pull/2549))
- Fixed `EuiBetaBadge` accessibility with `tab-index=0` ([#2559](https://github.com/elastic/eui/pull/2559))
- Improved `EuiIcon` loading performance ([#2565](https://github.com/elastic/eui/pull/2565))

## [`16.0.1`](https://github.com/elastic/eui/tree/v16.0.1)

**Bug fixes**

- `EuiSwitch` now passes `name` attribute into underlying `button` ([#2533](https://github.com/elastic/eui/pull/2533))

## [`16.0.0`](https://github.com/elastic/eui/tree/v16.0.0)

- Made `EuiCard` more accessible ([#2521](https://github.com/elastic/eui/pull/2521))
- Added ability to pass `children` to `EuiCard` ([#2521](https://github.com/elastic/eui/pull/2521))
- Replaced root element in `EuiFlyout`, switching from `span` to `Fragment` ([#2527](https://github.com/elastic/eui/pull/2527))
- Upgraded `react-virtualized` to `9.21.2` ([#2531](https://github.com/elastic/eui/pull/2531))

**Bug fixes**

- Added support for `timeFormat` formatting in `EuiSuperDatePicker` and fixed some formatting inconsistencies ([#2518](https://github.com/elastic/eui/pull/2518))
- Added support for `locale` in `EuiSuperDatePicker` and `EuiDatePicker` both as a prop and from `EuiContext` ([#2518](https://github.com/elastic/eui/pull/2518))

**Breaking changes**

- Removed `EuiCardGraphic` ([#2521](https://github.com/elastic/eui/pull/2521))

## [`15.0.0`](https://github.com/elastic/eui/tree/v15.0.0)

- Converted `EuiShowFor` and `EuiHideFor` to TS ([#2503](https://github.com/elastic/eui/pull/2503))
- Upgraded `react-ace` to `7.0.5` ([#2526](https://github.com/elastic/eui/pull/2526))

**Bug fixes**
- Fixed `EuiButton` disabled text color ([#2534](lhttps://github.com/elastic/eui/pull/2534))
- Created `.euiTableCaption` with `position: relative` to avoid double border under header row ([#2484](https://github.com/elastic/eui/pull/2484))
- Fixed `EuiSwitch` to use `aria-labelledby` ([#2522](https://github.com/elastic/eui/pull/2522))
- Fixed `EuiPanelProps` type definition ([#2516](https://github.com/elastic/eui/pull/2516))

**Breaking changes**

- Added `display` modifier to `EuiShowFor` ([#2503](https://github.com/elastic/eui/pull/2503))
- Updated minimum TypeScript version to 3.5.3 ([#2510](https://github.com/elastic/eui/pull/2510))
- Removed `Omit` type in favor of TypeScript's built-in ([#2510](https://github.com/elastic/eui/pull/2510))

## [`14.10.0`](https://github.com/elastic/eui/tree/v14.10.0)

- Added new `euiControlBar` component for bottom-of-screen navigational elements. ([#2204](https://github.com/elastic/eui/pull/2204))
- Converted `EuiFlyout` to TypeScript ([#2500](https://github.com/elastic/eui/pull/2500))
- Added an animation to the arrow on `EuiAccordion` as it opens / closes ([#2507](https://github.com/elastic/eui/pull/2507))
- Upgraded `react-input-autosize` to `2.2.2` ([#2514](https://github.com/elastic/eui/pull/2514))

**Bug fixes**

- Simplified `EuiColorStops` popover toggling ([#2505](https://github.com/elastic/eui/pull/2505))

## [`14.9.0`](https://github.com/elastic/eui/tree/v14.9.0)

- Added new `euiTreeView` component for rendering recursive objects such as folder structures. ([#2409](https://github.com/elastic/eui/pull/2409))
- Added `euiXScrollWithShadows()` mixin and `.eui-xScrollWithShadows` utility class ([#2458](https://github.com/elastic/eui/pull/2458))
- Fixed `EuiColorStops` where empty string values would cause range min or max to be NaN ([#2496](https://github.com/elastic/eui/pull/2496))
- Improved `EuiSwitch` a11y by aligning to aria roles ([#2491](https://github.com/elastic/eui/pull/2491))
- Converted `EuiSwitch` to TypeScript ([#2491](https://github.com/elastic/eui/pull/2491))
- Added an accessible label-less `EuiSwitch` variation ([#2491](https://github.com/elastic/eui/pull/2491))

**Bug fixes**

- Normalized button `moz-focus-inner` ([#2445](https://github.com/elastic/eui/pull/2445))
- Fixed typo to correct `aria-modal` attribute in`EuiPopover` ([#2488](https://github.com/elastic/eui/pull/2488))
- Fixed position of `EuiCodeBlock` controls and added more tests ([#2459](https://github.com/elastic/eui/pull/2459))
- Changed `EuiCodeBlock` so that `overflowHeight` now applies a `maxHeight` instead of a `height` on the block ([#2487](https://github.com/elastic/eui/pull/2487))
- Fixed potentially inconsistent state update ([#2481](https://github.com/elastic/eui/pull/2481))
- Fixed `EuiSwitch` form behavior by adding a default button `type` of 'button' ([#2491](https://github.com/elastic/eui/pull/2491))

## [`14.8.0`](https://github.com/elastic/eui/tree/v14.8.0)

* `EuiButtonGroup` and `EuiButtonToggle` now accept `ReactNode` for their label prop instead of string ([#2392](https://github.com/elastic/eui/pull/2392))
* Added `useRenderToText` to `inner_text` service suite to render `ReactNode`s into label text ([#2392](https://github.com/elastic/eui/pull/2392))
* Added icons `tableDensityExpanded`, `tableDensityCompact`, `tableDensityNormal` to `EuiIcon` ([#2230](https://github.com/elastic/eui/pull/2230))
* Added `!important` to the animation of `EuiFocusRing` animation to make sure it is always used ([#2230](https://github.com/elastic/eui/pull/2230))
* Added `expandMini` icon to `EuiIcon` ([#2207](https://github.com/elastic/eui/pull/2366))
* Changed `EuiPopover` to use `role="dialog"` for better screen-reader announcements ([#2207](https://github.com/elastic/eui/pull/2366))
* Added function callback `onTrapDeactivation` to `EuiPopover` for when a focus trap is deactivated ([#2366](https://github.com/elastic/eui/pull/2366))
* Added logic for rendering of focus around `EuiPopover` to counteract a race condition ([#2366](https://github.com/elastic/eui/pull/2366))
* Added `EuiDataGrid` ([#2165](https://github.com/elastic/eui/pull/2165))

**Bug fixes**

* Corrected `lockProps` passdown in `EuiFocusTrap`, specifically to allows `style` to be passed down. ([#2230](https://github.com/elastic/eui/pull/2230))
* Changed `children` property on `I18nTokensShape` type from a single `ReactChild` to now accept an `array` ([#2230](https://github.com/elastic/eui/pull/2230))
* Adjusted the color of `$euiColorHighlight` in dark mode ([#2176](https://github.com/elastic/eui/pull/2176))
* Changed `EuiPopoverFooter` padding to uniformly adjust with the size of the popover ([#2207](https://github.com/elastic/eui/pull/2207))
* Fixed `isDragDisabled` prop usage in `EuiDraggable` ([#2207](https://github.com/elastic/eui/pull/2366))
* Fixed `EuiMutationObserver`'s handling of`onMutation` when that prop's value changes ([#2421](https://github.com/elastic/eui/pull/2421))

## [`14.7.0`](https://github.com/elastic/eui/tree/v14.7.0)

- Converted `EuiRadio` and `EuiRadioGroup` to TypeScript ([#2438](https://github.com/elastic/eui/pull/2438))
- Improved a11y in `EuiImage` ([#2447](https://github.com/elastic/eui/pull/2447))
- Made EuiIcon a PureComponent, to speed up React re-render performance ([#2448](https://github.com/elastic/eui/pull/2448))
- Added ability for `EuiColorStops` to accept user-defined range bounds ([#2396](https://github.com/elastic/eui/pull/2396))
- Added `external` prop to `EuiLink` ([#2442](https://github.com/elastic/eui/pull/2442))
- Added disabled state to `EuiBadge` ([#2440](https://github.com/elastic/eui/pull/2440))
- Changed `EuiLink` to appear non interactive when passed the `disabled` prop and an `onClick` handler ([#2423](https://github.com/elastic/eui/pull/2423))
- Added `minimize` glyph to `EuiIcon` ([#2457](https://github.com/elastic/eui/pull/2457))

**Bug fixes**

- Reenabled `width` property for `EuiTable` cell components ([#2452](https://github.com/elastic/eui/pull/2452))
- Fixed `EuiNavDrawer` collapse/expand button height issue
 ([#2463](https://github.com/elastic/eui/pull/2463))

## [`14.6.0`](https://github.com/elastic/eui/tree/v14.6.0)

- Added new updated `infraApp` and `logsApp` icons. ([#2430](https://github.com/elastic/eui/pull/2430))

**Bug fixes**

- Fixed missing misc. button and link type definition exports ([#2434](https://github.com/elastic/eui/pull/2434))
- Strip custom semantics from `EuiSideNav` ([#2429](https://github.com/elastic/eui/pull/2429))

## [`14.5.1`](https://github.com/elastic/eui/tree/v14.5.1)

**Note: this release is a backport containing changes originally made in `14.6.0` and `14.7.0`**

- Added new updated `infraApp` and `logsApp` icons. ([#2430](https://github.com/elastic/eui/pull/2430))
- Made EuiIcon a PureComponent, to speed up React re-render performance ([#2448](https://github.com/elastic/eui/pull/2448))

**Bug fixes**

- Fixed `EuiNavDrawer` collapse/expand button height issue ([#2463](https://github.com/elastic/eui/pull/2463))

## [`14.5.0`](https://github.com/elastic/eui/tree/v14.5.0)

- Update Elastic-Charts to version 13.0.0 and updated the theme object accordingly ([#2381](https://github.com/elastic/eui/pull/2381))
- Added new `EuiColorStops` component ([#2360](https://github.com/elastic/eui/pull/2360))
- Added `currency` glyph to 'EuiIcon' ([#2398](https://github.com/elastic/eui/pull/2398))
- Migrate `EuiBreadcrumbs`, `EuiHeader` etc, and `EuiLink` to TypeScript ([#2391](https://github.com/elastic/eui/pull/2391))
- Added `hasChildLabel` prop to `EuiFormRow` to avoid duplicate labels ([#2411](https://github.com/elastic/eui/pull/2411))
- Added `component` prop to `EuiPageBody`, switching the default from `div` to `main` ([#2410](https://github.com/elastic/eui/pull/2410))
- Added focus state to `EuiListGroupItem` ([#2406](https://github.com/elastic/eui/pull/2406))
- Added `keyboardShorcut` glyph to 'EuiIcon ([#2413](https://github.com/elastic/eui/pull/2413))
- Improved a11y in `EuiNavDrawer` ([#2417](https://github.com/elastic/eui/pull/2417))
- Improved a11y in `EuiSuperDatePicker` ([#2426](https://github.com/elastic/eui/pull/2426))

**Bug fixes**

- Fixed `EuiSelectable` to accept programmatic updates to its `options` prop ([#2390](https://github.com/elastic/eui/pull/2390))
- Fixed poor labeling in `EuiSuperDatePicker` ([#2411](https://github.com/elastic/eui/pull/2411))
- Fixed `EuiCodeEditor`'s ID to be dynamic between renders ([#2411](https://github.com/elastic/eui/pull/2411))
- Fixed `EuiCodeEditor` to not render multiple labels for some inputs ([#2411](https://github.com/elastic/eui/pull/2411))
- Fixed `EuiBreadcrumbs` improper use of `useInnerText` hook ([#2425](https://github.com/elastic/eui/pull/2425))

## [`14.4.0`](https://github.com/elastic/eui/tree/v14.4.0)

- Migrate `EuiEmptyPrompt`and `EuiCard` to TS ([#2387](https://github.com/elastic/eui/pull/2387))
- Added Lens app `lensApp` icon ([#2389](https://github.com/elastic/eui/pull/2389))
- Made `EuiKeyPadMenuItem` beta badge smaller ([#2388](https://github.com/elastic/eui/pull/2388))

## [`14.3.0`](https://github.com/elastic/eui/tree/v14.3.0)

- Added `package` icon to glyph set ([#2378](https://github.com/elastic/eui/pull/2378))
- Modified `EuiFacetButton` to use `$euiFocusBackgroundColor` for `:focus` state ([2365](https://github.com/elastic/eui/pull/2365))
- Added a `showMaxPopover` option for `EuiBreadcrumbs` to display all items when a `max` is set. ([#2342](https://github.com/elastic/eui/pull/2342))
- Added `data-test-subj` support for basic and in-memory tables' actions ([#2353](https://github.com/elastic/eui/pull/2353))
- Added `ip` icon to glyph set ([#2371](https://github.com/elastic/eui/pull/2371))
- Set `textOnly={true}` for expanded rows in `EuiBasicTable` ([#2376](https://github.com/elastic/eui/pull/2376))
- Added `visAreaStacked`, `visBarVerticalStacked`, and `visBarHorizontalStacked` icons to glyph set ([#2379](https://github.com/elastic/eui/pull/2379))
- Adjusted style of beta badge on `EuiKeyPadMenuItem` ([#2375](https://github.com/elastic/eui/pull/2375))
- Migrate `EuiFacetGroup`, `EuiKeyPadMenu` and `EuiCallOut` to TS ([#2382](https://github.com/elastic/eui/pull/2382))

**Bug fixes**

- Fixed spacing of `EuiFormErrorText` to match `EuiFormHelpText` ([#2354](https://github.com/elastic/eui/pull/2354))
- Fixed bug in `EuiPopover` where Array.prototype.slice() may have been called on 'undefined' ([#2369](https://github.com/elastic/eui/pull/2369))
- Properly exported `copy`, `move`, and `reorder` drag-and-drop service methods ([#2377](https://github.com/elastic/eui/pull/2377))

## [`14.2.0`](https://github.com/elastic/eui/tree/v14.2.0)

- Added `compressed` option to `buttonSize` prop of EuiButtonGroup ([#2343](https://github.com/elastic/eui/pull/2343))
- Added disabled states to `EuiCard`, `EuiKeyPadMenuItem` and `EuiKeyPadMenuItemButton`
 ([#2333](https://github.com/elastic/eui/pull/2340))
- Added missing `compressed` TS definitions to `EuiComboBox`, `EuiCheckboxGroup`, `EuiCheckbox`, `EuiFieldSearch`, `EuiRadioGroup`, `EuiSwitch` ([#2338](https://github.com/elastic/eui/pull/2338))
- Added auto-margin between `EuiFormRow` and `EuiButton` ([#2338](https://github.com/elastic/eui/pull/2338))
- Added border to `[readOnly]` inputs ([#2338](https://github.com/elastic/eui/pull/2338))

**Bug fixes**

- Fixed `onChange` TS defs for EuiRange ([#2349](https://github.com/elastic/eui/pull/2349))
- Fixed default z-index of `EuiPopover` ([#2341](https://github.com/elastic/eui/pull/2341))
- Fixed styling for `prepend` and `append` nodes that may be popovers or tooltips ([#2338](https://github.com/elastic/eui/pull/2338))

## [`14.1.1`](https://github.com/elastic/eui/tree/v14.1.1)

**Bug fixes**

- Fixed accidental removal of Elastic Charts from dependencies ([#2348](https://github.com/elastic/eui/pull/2348))

## [`14.1.0`](https://github.com/elastic/eui/tree/v14.1.0)

- Created `EuiSuggest` component ([#2270](https://github.com/elastic/eui/pull/2270))
- Added missing `compressed` styling to `EuiSwitch` ([#2327](https://github.com/elastic/eui/pull/2327))
- Migrate `EuiBottomBar`, `EuiHealth` and `EuiImage` to TS ([#2328](https://github.com/elastic/eui/pull/2328))
- Added hover and focus states when `allowFullScreen` is true in `EuiImage`([#2287](https://github.com/elastic/eui/pull/2287))
- Converted `EuiColorPicker` to TypeScript ([#2340](https://github.com/elastic/eui/pull/2340))
- Added inline rendering option to `EuiColorPicker` ([#2340](https://github.com/elastic/eui/pull/2340))

## [`14.0.0`](https://github.com/elastic/eui/tree/v14.0.0)

### Feature: Compressed Form Controls ([#2167](https://github.com/elastic/eui/pull/2167))

- Altered the look of `compressed` form controls to look more subtle
- Created `EuiFormControlLayoutDelimited` for dual inputs indicating a range
- Added compressed and column style layouts to `EuiFormRow` via `display` prop
- Reduced overall height of `compressed` `EuiRange` and `EuiDualRange`
- Added `showInput = 'inputWithPopover'` option for `compressed` `EuiRange` and `EuiDualRange` to display the slider in a popover

- Made all inputs in the `EuiSuperDatePicker` popover `compressed`
- Added `controlOnly` prop to `EuiFieldText` and `EuiFieldNumber`
- Allow `style` prop to be passed down in `EuiColorPickerSwatch`
- `EuiFilePicker` now has `default` and `large` display sizes that both have `compressed` alternatives
- Allow strings to be passed as `append`/`prepend` props and added a11y support
- Added a max height with overflow to `EuiSuperSelect`

**Bug fixes**

- Fixed `EuiColorPicker` padding on right to accomodate down caret
- Fixed sizings of `EuiComboBox` and pills
- Fixed truncation on `EuiContextMenuItem`
- Fixed style of more `append`/`prepend` options of `EuiFormControlLayout`

**Deprecations**

- `EuiFormRow`'s `compressed` prop deprecated in favor of `display: rowCompressed`
- `EuiFormRow`'s `displayOnly` prop deprecated in favor of `display: center`

**Breaking changes**

- SASS mixin `euiTextOverflowWrap()` has been removed in favor of `euiTextBreakWord()`
- `EuiFormLabel` no longer has a bottom margin
- `EuiFormRow` no longer has bottom padding, nor does it add margin to any `+ *` siblings only sibling `EuiFormRow`s

## [`13.8.2`](https://github.com/elastic/eui/tree/v13.8.2)

**Bug fixes**

- Corrected `EuiCodeBlock`'s proptype for `children` to be string or array of strings. ([#2324](https://github.com/elastic/eui/pull/2324))
- Fixed `onClick` TypeScript definition for `EuiPanel` ([#2330](https://github.com/elastic/eui/pull/2330))
- Fixed `EuiComboBox` list reopening after closing on option selection in IE11 ([#2326](https://github.com/elastic/eui/pull/2326))

## [`13.8.1`](https://github.com/elastic/eui/tree/v13.8.1)

**Bug fixes**

- Updated TS def for `EuiFilterSelect` ([#2291](https://github.com/elastic/eui/pull/2291))
- Fixed alignment of icons and label in `EuiSideNavItem` ([#2297](https://github.com/elastic/eui/pull/2297))
- Fixed logic in `EuiContextMenu` to account for index of `0` ([#2304](https://github.com/elastic/eui/pull/2304))

## [`13.8.0`](https://github.com/elastic/eui/tree/v13.8.0)

- Added href prop to `EuiTab` and converted to TypeScript ([#2275](https://github.com/elastic/eui/pull/2275))
- Created `EuiInputPopover` component (formally) ([#2269](https://github.com/elastic/eui/pull/2269))
- Added docs for using [Elastic Charts](https://elastic.github.io/elastic-charts) with EUI ([#2209](https://github.com/elastic/eui/pull/2209))
- Improved fix for `EuiSuperDatePicker` to update `asyncInterval.isStopped` on a `isPaused` prop change. ([#2298](https://github.com/elastic/eui/pull/2298))

**Bug fixes**

- Removed extra right side margin in `EuiSuperDatePicker` ([#2236](https://github.com/elastic/eui/pull/2236))
- Fixed incorrect `onClick` type for `EuiButtonEmpty` ([#2282](https://github.com/elastic/eui/pull/2282))
- Fixed compilation script to remove all TypeScript definition exports from built JS assets ([#2279](https://github.com/elastic/eui/pull/2279))
- Fixed output extension for `dist` charts theme module ([#2294](https://github.com/elastic/eui/pull/2294))

## [`13.7.0`](https://github.com/elastic/eui/tree/v13.7.0)

- Allow `EuiFlexGroup` to accept a `ref` ([#2223](https://github.com/elastic/eui/pull/2223))

**Bug fixes**

- Fixed `EuiSuperDatePicker` to update `asyncInterval.isStopped` on a `isPaused` prop change. ([#2250](https://github.com/elastic/eui/pull/2250))
- Converted table, popover, buttons, pagination, outside click detector, focus trap, context menu, and panel to TypeScript ([#2212](https://github.com/elastic/eui/pull/2212))
- Fixed `EuiStat` invalid DOM nesting due to a `<p>` tag nested within another `<p>` tag ([#2229](https://github.com/elastic/eui/pull/2229))
- Fixed title text of dock/undock icon in `EuiNavDrawer` ([#2261](https://github.com/elastic/eui/pull/2261))

**Reverts**

- Revert conversion of `EuiSwitch` to `button[role=switch]` and TypeScript ([#2255](https://github.com/elastic/eui/pull/2255))

## [`13.6.1`](https://github.com/elastic/eui/tree/v13.6.1)

**Note: this release is a backport containing changes originally made in `13.7.0`**

**Bug fixes**

- Fixed title text of dock/undock icon in `EuiNavDrawer` ([#2261](https://github.com/elastic/eui/pull/2261))

## [`13.6.0`](https://github.com/elastic/eui/tree/v13.6.0)

**Note: this contains a reversion backported for targeted release**

- Revert conversion of `EuiSwitch` to `button[role=switch]` and TypeScript ([#2255](https://github.com/elastic/eui/pull/2255))

## [`13.5.0`](https://github.com/elastic/eui/tree/v13.5.0)

**Note: this contains component code that was reverted in the next release. Use `13.6.0` instead**

- Fixed `logoCloudEnterprise`, `logoLogging`, and `logoSecurity` SVGs in `EuiIcon` to be center aligned ([#2246](https://github.com/elastic/eui/pull/2246))
- Added locking behavior of `EuiNavDrawer` expanded state inluding the following props `isLocked`, `onIsLockedUpdate` ([#2247](https://github.com/elastic/eui/pull/2247))

## [`13.4.1`](https://github.com/elastic/eui/tree/v13.4.1)

**Note: this contains component code that was later reverted. Use `13.6.0` instead**

- Converted `EuiSwitch` to TypeScript ([#2243](https://github.com/elastic/eui/pull/2243))

**Bug fixes**

- Added missing `viewBox` attribute to Docker, Kubernetes, and Redis logos ([#2240](https://github.com/elastic/eui/pull/2240))

## [`13.4.0`](https://github.com/elastic/eui/tree/v13.4.0)

**Note: this contains component code that was later reverted. Use `13.6.0` instead**

- Converted `EuiFacetButton` to TypeScript ([#2226](https://github.com/elastic/eui/pull/2226))
- Added an optional `onClear` prop to the the `EuiDatePicker` component ([#2235](https://github.com/elastic/eui/pull/2235))
- Added support for `onClick` and `href` props on `EuiListGroupItem` and converted to TypeScript ([#1933](https://github.com/elastic/eui/pull/1933))

**Bug fixes**

- Fixed `EuiSwitch` semantics to align with aria roles ([#2193](https://github.com/elastic/eui/pull/2193))
- Removed Firefox's focus ring to match other browsers ([#2193](https://github.com/elastic/eui/pull/2193))
- Added missing `onChange` TS defs for EuiRange ([#2211](https://github.com/elastic/eui/pull/2211))
- Fixed `EuiBadge` text cursor to default pointer ([#2234](https://github.com/elastic/eui/pull/2234))
- Fixed `EuiPageContent` className prop to allow the passed-in className to take cascade precedence over classes generated by the component ([#2237](https://github.com/elastic/eui/pull/2237))

## [`13.3.0`](https://github.com/elastic/eui/tree/v13.3.0)

- Added i18n tokens to `EuiSuperDatePicker` and `EuiSuperUpdateButton`

## [`13.2.0`](https://github.com/elastic/eui/tree/v13.2.0)

- Converted `EuiStep`, `EuiSteps`, `EuiStepHorizontal`, `EuiStepsHorizontal`, and `EuiSubSteps` to Typescript ([#2186](https://github.com/elastic/eui/pull/2186))

**Bug fixes**

- Fixed `EuiBadge` truncation and auto-applied `title` attribute with `innerText` ([#2190](https://github.com/elastic/eui/pull/2190))
- Remove exported TypeScript type and interface exports from built artifacts when they originate from `node_modules` ([#2191](https://github.com/elastic/eui/pull/2191))
- Fixed `EuiBadge` truncation in IE and for the global filters pattern ([#2194](https://github.com/elastic/eui/pull/2194))
- Fixed alignment of long titles in `EuiStep` ([#2186](https://github.com/elastic/eui/pull/2186))
- Fixed the TS defs for EuiFilterSelectItem ([#2192](https://github.com/elastic/eui/pull/2192))
- Added missing TS defs for EuiTextArea ([#2201](https://github.com/elastic/eui/pull/2201))

## [`13.1.1`](https://github.com/elastic/eui/tree/v13.1.1)

**Bug fixes**

- Fixed `EuiMutationObserver` errors in IE11 by conditionally setting the `attributes` observer option according to the new spec ([#2180](https://github.com/elastic/eui/pull/2180))
- Fixed error message when an I18n mapping is a formatting function with no values provided. ([#2182](https://github.com/elastic/eui/pull/2182))

## [`13.1.0`](https://github.com/elastic/eui/tree/v13.1.0)

- Added `partial` glyph to `EuiIcon` ([#2152](https://github.com/elastic/eui/pull/2152))
- Added `tall`, `fullWidth`, and `isInvalid` props to `EuiFilePicker` ([#2145](https://github.com/elastic/eui/pull/2145))
- Added exports for `react-beautiful-dnd` interfaces used by EUI components ([#2173](https://github.com/elastic/eui/pull/2173))
- Added `isDisabled` prop & styles to `EuiSuperDatePicker` ([#2139](https://github.com/elastic/eui/pull/2139))
- Added `responsiveColumn` option to `type` prop of `EuiDescriptionList` ([#2166](https://github.com/elastic/eui/pull/2166))
- Removed `<use>` and `<def>` from svg icons ([#2162](https://github.com/elastic/eui/pull/2162))

**Bug fixes**

- Fixed invalid `aria-desribedby` values set by `EuiToolTip` ([#2156](https://github.com/elastic/eui/pull/2156))
- Added `"center"` as an acceptable value to `EuiBasicTable`'s `align` proptype ([#2158](https://github.com/elastic/eui/pull/2158))
- Fixed `.eui-textBreakWord` utility class to be cross-browser compatible ([#2157](https://github.com/elastic/eui/pull/2157))
- Fixed truncation and z-index of `EuiFilePicker` ([#2145](https://github.com/elastic/eui/pull/2145))
- Fixed `EuiNavDrawer`'s support for flyout groups in production/minified builds ([#2178](https://github.com/elastic/eui/pull/2178))
- Fixed width overflow of `EuiModal` ([#2164](https://github.com/elastic/eui/pull/2164))

## [`13.0.0`](https://github.com/elastic/eui/tree/v13.0.0)

- Added `EuiSuggestItem` component ([#2090](https://github.com/elastic/eui/pull/2090))
- Added support for negated or clauses to `EuiSearchBar` ([#2140](https://github.com/elastic/eui/pull/2140))
- Added `transition` utility services to help create timeouts that account for CSS transition durations and delays ([#2136](https://github.com/elastic/eui/pull/2136))
- Removed `EuiFlexGroup` dependency from `EuiAccordion` ([#2143](https://github.com/elastic/eui/pull/2143))
- Exported `prettyDuration` and `commonDurationRanges` for pretty printing date ranges outside `EuiSuperDatePicker` ([#2132](https://github.com/elastic/eui/pull/2132))

**Bug fixes**

- Fixed `EuiComboBox`'s padding on the right ([#2135](https://github.com/elastic/eui/pull/2135))
- Fixed `EuiAccordion` to correctly account for changing computed height of child elements ([#2136](https://github.com/elastic/eui/pull/2136))
- Fixed some `EuiFlyout` sizing ([#2125](https://github.com/elastic/eui/pull/2125))

**Breaking changes**

- Removed `EuiSeriesChart` and related components. Please look to [Elastic Charts](https://github.com/elastic/elastic-charts) for a replacement. ([#2135](https://github.com/elastic/eui/pull/2108))
- Removed `eui_k6_theme` related Sass and JSON files ([#2135](https://github.com/elastic/eui/pull/2108))
- Removed no longer used Sass mixins and variables in `EuiForm`, `EuiCallOut`, and `EuiRange` components ([#2135](https://github.com/elastic/eui/pull/2108))

## [`12.4.0`](https://github.com/elastic/eui/tree/v12.4.0)

- Centered the square of the `popout` glyph in the artboard ([#2120](https://github.com/elastic/eui/pull/2120))
- Added `useInnerText` and `EuiInnerText` component utilities for retrieving text content of elements ([#2100](https://github.com/elastic/eui/pull/2100))
- Converted `EuiRangeHightlight`, `EuiRangeLabel`, `EuiRangeLevels`, `EuiRangeSlider`, `EuiRangeThumb`, `EuiRangeTicks`, `EuiRangeTrack`, and `EuiRangeWrapper` to TypeScript ([#2124](https://github.com/elastic/eui/pull/2124))
- Converted `EuiAccordion` to TypeScript ([#2128](https://github.com/elastic/eui/pull/2128))

**Bug fixes**

- Fixed `EuiComboBox`'s options list from staying open when scrolled in a container by auto-closing the list on scroll ([#2106](https://github.com/elastic/eui/pull/2106))
- Fixed content provided to `EuiListGroupItem` and `EuiFilterButton` `title` attribute to prevent unreadable popover ([#2100](https://github.com/elastic/eui/pull/2100))
- Fixed a nearly infinite `requestAnimationFrame` loop caused by `focus` state changes in nested `EuiPopover` components ([#2110](https://github.com/elastic/eui/pull/2110))
- Fixed incorrect ES Query DSL generated by `EuiSearchBar` when an OR clause is present ([#2133](https://github.com/elastic/eui/pull/2133))

## [`12.3.1`](https://github.com/elastic/eui/tree/v12.3.1)

**Bug fixes**

- Restored missing scss and react-datepicker files to the npm-published packaged ([#2119](https://github.com/elastic/eui/pull/2119))

## [`12.3.0`](https://github.com/elastic/eui/tree/v12.3.0)

**Note: this release contained a change which prevented necessary files from being published to npm, this was fixed in 12.3.1**

- Added `logoSecurity`, `logoCode`, `logoMaps`, `logoUptime` and `logoLogging` to `EuiIcon` types ([#2111](https://github.com/elastic/eui/pull/2111))
- Added a `column` direction option to `EuiFlexGrid` ([#2073](https://github.com/elastic/eui/pull/2073))
- Updated `EuiSuperDatePicker`'s  commonly used date/times to display as columns. ([#2073](https://github.com/elastic/eui/pull/2073))
- Added TypeScript definition for `EuiFormControlLayout` ([#2086](https://github.com/elastic/eui/pull/2086))
- Changed SASS mixin `euiOverflowShadow()` to use `mask-image` instead of `box-shadow` ([#2088](https://github.com/elastic/eui/pull/2088))
- Added SASS mixin and CSS utility `euiYScrollWithShadows` ([#2088](https://github.com/elastic/eui/pull/2088))
- Added `cloudDrizzle`, `cloudStormy`, `cloudSunny`, `documents`, `documentEdit`, `training` and `videoPlayer` glyphs to `EuiIcon` ([#2102](https://github.com/elastic/eui/pull/2102))
- Added `display` prop to `EuiPopover` ([#2112](https://github.com/elastic/eui/pull/2112))

**Bug fixes**

- Widened `EuiComboBox`'s `options[].value` / `EuiComboBoxOptionProps.value` TypeScript definition ([#2080](https://github.com/elastic/eui/pull/2080))
- Added TS defs for `EuiComboBox`'s props spreading onto a `div` ([#2080](https://github.com/elastic/eui/pull/2080))
- Fixed responsive display of inline `EuiDatePicker` ([#1820](https://github.com/elastic/eui/pull/1820))
- Removed time from default `dateFormat` of `EuiDatePicker` ([#1820](https://github.com/elastic/eui/pull/1820))
- Fixed `EuiPopover` from catching and preventing propagation of keydown events when closed ([#2089](https://github.com/elastic/eui/pull/2089))
- Fixed padding sizes between `EuiModal` header, body, and footer ([#2088](https://github.com/elastic/eui/pull/2088))
- Fixed placeholder text color for more browsers ([#2113](https://github.com/elastic/eui/pull/2113))

**Deprecations**

- Removed `logoXpack`from `EuiIcon` types ([#2111](https://github.com/elastic/eui/pull/2111))

## [`12.2.1`](https://github.com/elastic/eui/tree/v12.2.1)

**Note: this release is a backport containing changes originally made in `12.4.0`**

**Bug fixes**

- Fixed a nearly infinite `requestAnimationFrame` loop caused by `focus` state changes in nested `EuiPopover` components ([#2110](https://github.com/elastic/eui/pull/2110))

## [`12.2.0`](https://github.com/elastic/eui/tree/v12.2.0)

- Made `aria-label` attribute equal to `title` of the the selection checkbox in table items (for each row) in `EuiBasicTable` ([#2043](https://github.com/elastic/eui/pull/2043))
- Updated `appApm` and `logoAPM` with new updated icons ([#2084](https://github.com/elastic/eui/pull/2084))

**Bug fixes**

- Added requirement that `EuiFormRow` has exactly one child element [#2054](https://github.com/elastic/eui/pull/2054)

## [`12.1.0`](https://github.com/elastic/eui/tree/v12.1.0)

- Changed `EuiNavDrawerFlyout` title from `h5` to `div` ([#2040](https://github.com/elastic/eui/pull/2040))
- Converted `EuiGlobalToastList` into ARIA live region by adding `role="region"` attribute to add NVDA/JAWS support ([#2055](https://github.com/elastic/eui/pull/2055))
- Added `magnifyWithMinus` and `magnifyWithPlus` glyphs to `EuiIcon` ([2056](https://github.com/elastic/eui/pull/2056))
- Added a fully black (no matter the theme) color SASS variable `$euiColorInk` ([2060](https://github.com/elastic/eui/pull/2060))
- Added `autoFocus` prop to `EuiTabbedContent` ([2062](https://github.com/elastic/eui/pull/2062))
- Changed `popout` glyph in `EuiIcon` to look more like external link ([2064](https://github.com/elastic/eui/pull/2064))
- Tweaked `SuperDatePicker` to make the start/end date selection more obvious ([#2049](https://github.com/elastic/eui/pull/2049))
- Added `toSentenceCase` string service ([#2049](https://github.com/elastic/eui/pull/2049))
- Pass `EuiSuperSelect`'s `popoverClassName` to the popover's panel ([#2068](https://github.com/elastic/eui/pull/2068))
- Added `editorItemAlignLeft`, `editorItemAlignCenter`, `editorItemRight`, `editorItemAlignTop`, `editorItemAlignMiddle`, `editorItemAlignBottom`, `editorDistributeHorizontal`, `editorDistributeVertical`, `editorPositionTopLeft`, `editorPositionTopRight`, `editorPositionBottomRight`, and `editorPositionBottomLeft` glyphs to `EuiIcon` ([2070](https://github.com/elastic/eui/pull/2070))
- Added missing TS definitions for `EuiRange` ([#2072](https://github.com/elastic/eui/pull/2072))

**Bug fixes**

- Fixed proptype for `EuiCopy`'s `children` ([#2048](https://github.com/elastic/eui/pull/2048))
- Fixed `EuiInMemoryTable` to allow sorting on computed columns ([#2044](https://github.com/elastic/eui/pull/2044))
- Fixed TypeScript `Toast` member export ([#2052](https://github.com/elastic/eui/pull/2052))
- Fixed style of readOnly input groups via `EuiFormControlLayout` and `prepend`/`append` ([#2057](https://github.com/elastic/eui/pull/2057))
- Removed TS types from ES exports when the exported name differs from the imported one ([#2069](https://github.com/elastic/eui/pull/2069))
- Fixed TypeScript definitions and type exports for `EuiBadge` and `EuiCopy` ([#2052](https://github.com/elastic/eui/pull/2052))

## [`12.0.0`](https://github.com/elastic/eui/tree/v12.0.0)

- Attached `noreferrer` also to links without `target="_blank"` ([#2008](https://github.com/elastic/eui/pull/2008))
- Converted observer utility components to TypeScript ([#2009](https://github.com/elastic/eui/pull/2009))
- Converted tool tip components to TypeScript ([#2013](https://github.com/elastic/eui/pull/2013))
- Converted `EuiCopy` to TypeScript ([#2016](https://github.com/elastic/eui/pull/2016))
- Converted badge and token components to TypeScript ([#2026](https://github.com/elastic/eui/pull/2026))
- Added `magnet` glyph to `EuiIcon` ([2010](https://github.com/elastic/eui/pull/2010))
- Changed `logoAWS` SVG in `EuiIcon` to work better in dark mode ([#2036](https://github.com/elastic/eui/pull/2036))
- Converted toast components to TypeScript ([#2032](https://github.com/elastic/eui/pull/2032))

**Bug fixes**

- Fixed `EuiFlyout` scrolling in Safari ([#2033](https://github.com/elastic/eui/pull/2033))
- Fixed `EuiCallOut` header icon alignment ([#2006](https://github.com/elastic/eui/pull/2006))
- Fixed `EuiInMemoryTable` sort value persistence through lifecycle updates ([#2035](https://github.com/elastic/eui/pull/2035))
- Fixed `EuiColorPicker` positioning and keyboard navigation in certain portal contexts ([#2038](https://github.com/elastic/eui/pull/2038))

**Breaking changes**

- Removed explicit dependency on `core-js`, but a global polyfill like `core-js@3` is still required ([#1982](https://github.com/elastic/eui/pull/1982))

## [`11.3.2`](https://github.com/elastic/eui/tree/v11.3.2)

**Note: this release is a backport containing changes originally made in `12.0.0`**

**Bug fixes**

- Fixed `EuiInMemoryTable` sort value persistence through lifecycle updates ([#2035](https://github.com/elastic/eui/pull/2035))
- Fixed `EuiColorPicker` positioning and keyboard navigation in certain portal contexts ([#2038](https://github.com/elastic/eui/pull/2038))

## [`11.3.1`](https://github.com/elastic/eui/tree/v11.3.1)

**Bug fixes**

- Fixed `EuiBadge` conflicts with providing both `iconOnClick` and `onClick` ([#1994](https://github.com/elastic/eui/pull/1994))
- Fixed optional TS definitions for `EuiColorPicker` `onBlur` and `onFocus` callbacks ([#1993](https://github.com/elastic/eui/pull/1993))
- Fixed `EuiIcon` again so that webpack can build dynamic require contexts ([#1998](https://github.com/elastic/eui/pull/1998))
- Fixed double borders on prepend/append items in `EuiFormControlLayout` ([#1996](https://github.com/elastic/eui/pull/1996))
- Fixed `EuiSuperSelect` TS definitions ([#1995](https://github.com/elastic/eui/pull/1995))

## [`11.3.0`](https://github.com/elastic/eui/tree/v11.3.0)

- Converted `EuiTableRowHeaderCheckbox` to TS ([#1973](https://github.com/elastic/eui/pull/1973))
- Added missing TypeScript definition for `EuiFieldText`'s `compressed` prop ([#1977](https://github.com/elastic/eui/pull/1977))
- Converted `EuiTableRowCellCheckbox` to TS ([#1964](https://github.com/elastic/eui/pull/1964))
- Updated `caniuse-lite` version resolution ([#1970](https://github.com/elastic/eui/pull/1970))
- Added a webpack directive for naming icon chunks ([#1944](https://github.com/elastic/eui/pull/1944))
- Added ability to update `EuiInMemoryTable` `sorting` prop and remove columns after sorting is applied ([#1972](https://github.com/elastic/eui/pull/1972))
- Added `onToggle` callback to `EuiAccordion` ([#1974](https://github.com/elastic/eui/pull/1974))
- Removed `options` `defaultProps` value from `EuiSuperSelect` ([#1975](https://github.com/elastic/eui/pull/1975))
- Removed TSlint and will perform all linting through ESLint ([#1950](https://github.com/elastic/eui/pull/1950))
- Added new component `EuiDelayRender` ([#1876](https://github.com/elastic/eui/pull/1876))
- Replaced `EuiColorPicker` with custom, customizable component ([#1914](https://github.com/elastic/eui/pull/1914))
- Added `jsx-a11y` `eslint` plugin and rules to match Kibana ([#1952](https://github.com/elastic/eui/pull/1952))
- Changed `EuiCopy` `beforeMessage` prop to accept `node` instead of just `string` ([#1952](https://github.com/elastic/eui/pull/1952))

**Bug fixes**

- Fixed environment setup for running `test-unit` script on Windows ([#1971](https://github.com/elastic/eui/pull/1971))
- Fixed focus on single selection of EuiComboBox ([#1965](https://github.com/elastic/eui/pull/1965))
- Fixed type mismatch between PropType and TypeScript def for `EuiGlobalToastList` toast `title` ([#1978](https://github.com/elastic/eui/pull/1978))
- Fixed missing Typescript definition for `EuiButton`'s `color="text"` option ([#1980](https://github.com/elastic/eui/pull/1980))
- Fixed Prettier formatting lint error in `EuiTable` TS def file ([#1986](https://github.com/elastic/eui/pull/1986))
- Fixed not clickable button with svg in Safari ([#1985](https://github.com/elastic/eui/pull/1985))
- Fixed `EuiToggle` pointer events for those using icons only ([#1991](https://github.com/elastic/eui/pull/1991))

## [`11.2.1`](https://github.com/elastic/eui/tree/v11.2.1)

**Bug fixes**

- Fixed type mismatch between PropType and TypeScript def for `EuiToast` `title` ([#1962](https://github.com/elastic/eui/pull/1962))

## [`11.2.0`](https://github.com/elastic/eui/tree/v11.2.0)

- Converted `EuiFormControlLayoutCustomIcon` to TS ([#1956](https://github.com/elastic/eui/pull/1956))
- Converted `EuiStepNumber` to TS ([#1893](https://github.com/elastic/eui/pull/1893))
- Converted `EuiFormControlLayoutClearButton` to TS ([#1922](https://github.com/elastic/eui/pull/1922))
- Added `data-test-subj` property to `EuiDraggable` and `EuiDroppable` ([#1943](https://github.com/elastic/eui/pull/1943))
- Added type definitions to `EuiSuperSelect` ([#1907](https://github.com/elastic/eui/pull/1907))
- Updated `EuiIcon` to use Slack's updated branding ([#1954](https://github.com/elastic/eui/pull/1954))
- Updated `compile-icons` script to format icon components with Prettier ([#1955](https://github.com/elastic/eui/pull/1955))

**Bug fixes**

- Addressed a chrome issue where negative letter-spacing can reverse RTL text in SVGs ([#1960](https://github.com/elastic/eui/pull/1960))

## [`11.1.0`](https://github.com/elastic/eui/tree/v11.1.0)

- Converted `pretty_interval` to TS ([#1920](https://github.com/elastic/eui/pull/1920))
- Converted `relative_options` to TS ([#1921](https://github.com/elastic/eui/pull/1921))
- Added width to `EuiFlexItem` when gutter in `EuiFlexGrid` is set to none. ([#1941](https://github.com/elastic/eui/pull/1941))
- Format all JavaScript files with Prettier through ESLint ([#1906](https://github.com/elastic/eui/pull/1906))
- Replaced `appSecurityAnalytics` in `EuiIcon` with an updated SVG ([#1948](https://github.com/elastic/eui/pull/1948))

**Bug fixes**

- Removed unused prop enum of `l` in `EuiButton` ([#1936](https://github.com/elastic/eui/pull/1936))
- Fixed `EuiSelect` browser event inconsistencies by normalizing `mouseup` propagation ([#1926](https://github.com/elastic/eui/pull/1926))
- Removed `children` as a required prop for `EuiOverlayMask` ([#1937](https://github.com/elastic/eui/pull/1937))

## [`11.0.1`](https://github.com/elastic/eui/tree/v11.0.1)

**Bug fixes**

- Fixed `EuiIconTip`'s typescript definition ([#1934](https://github.com/elastic/eui/pull/1934))
- Reinstated `EuiIcon` component ability to handle `type` prop updates ([#1935](https://github.com/elastic/eui/pull/1935))

## [`11.0.0`](https://github.com/elastic/eui/tree/v11.0.0)

- Added support for custom React SVG elements and external SVG URLs to `EuiIcon` ([#1924](https://github.com/elastic/eui/pull/1924))

**Bug fixes**

- Fixed Firefox flash of unstyled select dropdown ([#1927](https://github.com/elastic/eui/pull/1927))

**Breaking changes**

- Split `EuiIcon` icon loading into dynamic imports ([#1924](https://github.com/elastic/eui/pull/1924))

## [`10.4.2`](https://github.com/elastic/eui/tree/v10.4.2)

**Note: this release is a backport containing changes originally made in `11.2.0`**

**Bug fixes**

- Addressed a chrome issue where negative letter-spacing can reverse RTL text in SVGs ([#1960](https://github.com/elastic/eui/pull/1960))

## [`10.4.1`](https://github.com/elastic/eui/tree/v10.4.1)

**Note: this release is a backport containing changes originally made in `11.1.0`**

- Replaced `appSecurityAnalytics` in `EuiIcon` with an updated SVG ([#1948](https://github.com/elastic/eui/pull/1948))

## [`10.4.0`](https://github.com/elastic/eui/tree/v10.4.0)

- Added `display` prop to `EuiTabs` and `EuiTabbedContent` components for ability to use an alternative `condensed` style ([#1904](https://github.com/elastic/eui/pull/1904))

## [`10.3.1`](https://github.com/elastic/eui/tree/v10.3.1)

**Bug fixes**

- Fixed a regression where `EuiStat` reported accepting `string` for `title`, `description`, even though `ReactNode` is acceptable ([#1910](https://github.com/elastic/eui/pull/1910))

## [`10.3.0`](https://github.com/elastic/eui/tree/v10.3.0)

- Added support for `href` on the last item in `EuiBreadcrumbs` ([#1905](https://github.com/elastic/eui/pull/1905))
- Added `selectable` prop to `EuiCard` ([#1895](https://github.com/elastic/eui/pull/1895))
- Converted `EuiValidatableControl` to TS ([#1879](https://github.com/elastic/eui/pull/1879))

**Bug fixes**

- Fixed prompt text rendering in `EuiFilePicker` when a React element is passed ([#1903](https://github.com/elastic/eui/pull/1903))
- Fixed overflow scrolling of `EuiModal` and `EuiConfirmModal` for Chrome and Safari ([#1902](https://github.com/elastic/eui/pull/1902))
- Fixed `EuiOverlayMask` `children` element mismatch TS error ([#1900](https://github.com/elastic/eui/pull/1900))

## [`10.2.1`](https://github.com/elastic/eui/tree/v10.2.1)

**Bug fixes**

- Fixed responsiveness of `EuiFilterGroup` ([#1849](https://github.com/elastic/eui/pull/1849))

**Deprecations**

- Replaced `EuiFilterButton`'s `noDivider` prop with `withNext` ([#1849](https://github.com/elastic/eui/pull/1849))

## [`10.2.0`](https://github.com/elastic/eui/tree/v10.2.0)

- Converted `EuiGlobalToastListItem` to TS ([#1880](https://github.com/elastic/eui/pull/1880))
- Converted `token_map` to TS ([#1870](https://github.com/elastic/eui/pull/1870))
- Converted `EuiOverlayMask` to TS ([#1858](https://github.com/elastic/eui/pull/1858))
- Converted `EuiStat` to TS ([#1848](https://github.com/elastic/eui/pull/1848))
- Added `isLoading` prop to `EuiStat` ([#1848](https://github.com/elastic/eui/pull/1848))
- Added `roundUp` prop to relative tab of `EuiSuperDatePicker` ([#1827](https://github.com/elastic/eui/pull/1827))
- Changed position of `EuiSwitch` for date rounding used at relative tab of `EuiSuperDatePicker` ([#1827](https://github.com/elastic/eui/pull/1827))
- Added `bug`, `flag`, and `heart` glyphs to `EuiIcon` ([#1887](https://github.com/elastic/eui/pull/1887))
- Updated `alert` glyph in `EuiIcon` ([#1887](https://github.com/elastic/eui/pull/1887))

**Bug fixes**

- Fixed `EuiComboBox` to not pass its `inputRef` prop down to the DOM ([#1867](https://github.com/elastic/eui/pull/1867))
- Fixed `euiBreakpoint()` warning to give accurate feedback ([#1874](https://github.com/elastic/eui/pull/1874))
- Fixed type definitions around `EuiI18n`'s `default` prop to better support use cases ([#1861](https://github.com/elastic/eui/pull/1861))
- Localized `EuiTablePagination`'s row count selection ([#1883](https://github.com/elastic/eui/pull/1883))
- Fixed EuiComboBox's internal tracking of its focus state ([#1796](https://github.com/elastic/eui/pull/1796))
- Fixed `EuiComboBox` with `singleSelection` and `onAddCustomOption` reopening the options list after adding a custom option ([#1882](https://github.com/elastic/eui/pull/1882))
- Fixed `EuiComboBox` reopening the options list in Firefox when closing via the dropdown arrow button ([#1885](https://github.com/elastic/eui/pull/1885))
- Fixed running the dev server and building on Windows ([#1891](https://github.com/elastic/eui/pull/1891))

## [`10.1.0`](https://github.com/elastic/eui/tree/v10.1.0)

- Added `tokenModule` and `tokenNamespace` icons to `EuiToken` ([#1839](https://github.com/elastic/eui/pull/1839))
- Used `cache-loader` to speed up development docs site build ([#1841](https://github.com/elastic/eui/pull/1841)
- Converted `matching_options` to TS ([#1828](https://github.com/elastic/eui/pull/1828))
- Converted `EuiFormHelpText` to TS ([#1852](https://github.com/elastic/eui/pull/1852))
- Added `onSearch` to `EuiFieldSearchProps`'s type defintion ([#1627](https://github.com/elastic/eui/pull/1627))
- Added `moon` glyph to `EuiIcon` ([#1859](https://github.com/elastic/eui/pull/1859))
- Added `logoAzure` and `logoAzureMono` logos to `EuiIcon` ([#1859](https://github.com/elastic/eui/pull/1859))
- Added exact-text matching operator to `EuiSearchBar` / `Query` and allow empty phrases, e.g. `""` ([#1843](https://github.com/elastic/eui/pull/1843))
- Allow forward-slash character in `EuiSearchBar` / `Query` search values ([#1843](https://github.com/elastic/eui/pull/1843))
- Changed `EuiLoadingKibana`, `EuiLoadingSpinner`, `EuiLoadingChart` and `EuiLoadingContent` components to use spans instead of divs  ([#1845](https://github.com/elastic/eui/pull/1845))

**Bug fixes**

- Added `toastLifeTimeMs` typescript definition for individual toasts in `EuiGlobalToastList` ([#1846](https://github.com/elastic/eui/pull/1846))
- Added logic to prevent refocusing `EuiComboBox` input after container blur event ([#1863](https://github.com/elastic/eui/pull/1863))
- Changed `EuiLoadingKibana` so it could better nest within `EuiFlexItem`  ([#1845](https://github.com/elastic/eui/pull/1845))

## [`10.0.1`](https://github.com/elastic/eui/tree/v10.0.1)

- Converted `EuiText`, `EuiTextColor` and `EuiTextAlign` to TS ([#1791](https://github.com/elastic/eui/pull/1791))
- Updated `IconColor` type to better distinguish between accepted types ([#1842](https://github.com/elastic/eui/pull/1842))

## [`10.0.0`](https://github.com/elastic/eui/tree/v10.0.0)

- Converted `EuiTitle` to TS ([#1810](https://github.com/elastic/eui/pull/1810))
- Added `adjustDateOnChange` prop to date pickers, enabling month and year changes to trigger `onChange` ([#1817](https://github.com/elastic/eui/pull/1817))
- Updated the overflow shadows for `EuiModal` and `EuiFlyout` ([#1829](https://github.com/elastic/eui/pull/1829))
- Added `confirmButtonDisabled` prop to `EuiConfirmModal` ([#1829](https://github.com/elastic/eui/pull/1829))
- Fixed `EuiNavDrawer` overflow scroll behavior on Firefox ([#1837](https://github.com/elastic/eui/pull/1837))

**Bug fixes**

- Fixed mobile layout for `EuiConfirmModal` ([#1829](https://github.com/elastic/eui/pull/1829))

**Deprecations**

- Replaced the following SASS mixins `euiOverflowShadowTop`, `euiOverflowShadowBottom` with `euiOverflowShadow`. ([#1829](https://github.com/elastic/eui/pull/1829))


**Breaking changes**

- Removed transitional `keyOfStringsOnly` option from TypeScript configuration ([#1814](https://github.com/elastic/eui/pull/1814))

## [`9.9.1`](https://github.com/elastic/eui/tree/v9.9.1)

- Re-enabled installation of `@elastic/eui` via npm ([#1811](https://github.com/elastic/eui/pull/1811))

**Bug fixes**

- Added `isLoading` prop typedef to `EuiSuperDatePickerProps` ([#1812](https://github.com/elastic/eui/pull/1812))
- Fixed `EuiSearchBox` query input resetting on prop updates ([#1823](https://github.com/elastic/eui/pull/1823))
- Fixed `EuiSearchBar` filter button highlighting ([#1824](https://github.com/elastic/eui/pull/1824))

## [`9.9.0`](https://github.com/elastic/eui/tree/v9.9.0)

- Added `initialPageIndex` pagination prop to `EuiInMemoryTable` ([#1798](https://github.com/elastic/eui/pull/1798))
- Converted `EuiToolTipPopover` to TS ([#1800](https://github.com/elastic/eui/pull/1800))
- Converted `EuiTableHeaderMobile` to TS ([#1786](https://github.com/elastic/eui/pull/1786))
- Added `menuLeft` and `menuRight` icons ([#1797](https://github.com/elastic/eui/pull/1797))
- Updated EuiNavDrawer’s collapse/expand button to use `menuLeft` and `menuRight` icons ([#1797](https://github.com/elastic/eui/pull/1797))
- Added `isInvalid` prop to `EuiSuperSelect` ([#1804](https://github.com/elastic/eui/pull/1804))
- Added `cut` glyph to `EuiIcon` ([#1802](https://github.com/elastic/eui/pull/1802))
- Added `glasses` glyph to `EuiIcon` ([#1813](https://github.com/elastic/eui/pull/1813))

**Bug fixes**

- Fixed issue where toasts would dismiss when they have focus ([#1803](https://github.com/elastic/eui/pull/1803))
- Fixed issue where `EuiComboBox` placeholder was not read by screen readers ([#1803](https://github.com/elastic/eui/pull/1803))

## [`9.8.0`](https://github.com/elastic/eui/tree/v9.8.0)

- **[Beta]** Added new `EuiSelectable` component  ([#1699](https://github.com/elastic/eui/pull/1699))
- **[Beta]** Added new drag and drop components: `EuiDragDropContext`, `EuiDraggable`, and `EuiDroppable` ([#1733](https://github.com/elastic/eui/pull/1733))

## [`9.7.2`](https://github.com/elastic/eui/tree/v9.7.2)

- Converted `EuiFormErrorText` to TS ([#1772](https://github.com/elastic/eui/pull/1772))
- Added `data-test-subj`s to `EuiSuperDatePicker`'s `EuiRelativeTab` inputs  ([#1782](https://github.com/elastic/eui/pull/1782))

**Bug fixes**

- Update ButtonIconColor type to provide all available options ([#1783](https://github.com/elastic/eui/pull/1783))
- Prevent calculation on `null` ref during `EuiResizeObserver` observation ([#1784](https://github.com/elastic/eui/pull/1784))

## [`9.7.1`](https://github.com/elastic/eui/tree/v9.7.1)

**Bug fixes**

- Fixed heading and paragraph tag font style inherits ([#1776](https://github.com/elastic/eui/pull/1776))

## [`9.7.0`](https://github.com/elastic/eui/tree/v9.7.0)

- Changed `EuiNavDrawer` to close on any link click ([#1773](https://github.com/elastic/eui/pull/1773))

## [`9.6.0`](https://github.com/elastic/eui/tree/v9.6.0)

- Converted `makeId` to TS ([#1759](https://github.com/elastic/eui/pull/1759))
- Converted `EuiCardGraphic` to TS ([#1751](https://github.com/elastic/eui/pull/1751))
- Enhanced the build process to emit TypeScript types for the variables extracted from the themes ([#1750](https://github.com/elastic/eui/pull/1750))

**Bug fixes**

**Note: this release creates a minor regression to text scales where paragraph and heading tags were no longer inheriting from their container. This is fixed in `9.7.1`.**

- Set `h1 through h6, p` tags font reset based on family, size, and weight ([#1760](https://github.com/elastic/eui/pull/1760))
- Fixed `EuiButton` font size inheritence ([#1760](https://github.com/elastic/eui/pull/1760))
- Updated button elements in `EuiFilePicker`, `EuiFormControlLayoutClearButton`, `EuiFormControlLayoutCustomIcon`, `EuiListGroupItem`, and `EuiSideNavItem` to type=button ([#1764](https://github.com/elastic/eui/pull/1764))
- Fixed outside click detection inconsistencies by comparing `mouseup` and `mousedown` event targets rather than using `click` event target ([#1761](https://github.com/elastic/eui/pull/1761))

## [`9.5.0`](https://github.com/elastic/eui/tree/v9.5.0)

- Changed `EuiSuperDatePicker` to call `onRefresh` instead of `onTimeChanged` when user clicks "Refresh" button ([#1745](https://github.com/elastic/eui/pull/1745))
- Added a new `EuiLoadingContent` component that displays blocks as placeholders for text. ([#1730](https://github.com/elastic/eui/pull/1730))
- Added documentation entry in `EuiPagination` for `activePage` prop. ([#1740](https://github.com/elastic/eui/pull/1740))
- Changed `EuiButton` to use "m" as it's default `size` prop ([#1742](https://github.com/elastic/eui/pull/1742))
- Adds type definitions for `EuiListGroup` and `EuiListGroupItem` ([#1737](https://github.com/elastic/eui/pull/1737))

**Bug fixes**

- Fixed `EuiToolTip` potentially having incorrect position calculations near the window edge  ([#1744](https://github.com/elastic/eui/pull/1744))

## [`9.4.2`](https://github.com/elastic/eui/tree/v9.4.2)

**Bug fixes**

- Fixed `hexToRgb` from erroring on an incorrect string input ([#1741](https://github.com/elastic/eui/pull/1741))
- Fixed `EuiBadge` custom `color` prop type ([#1741](https://github.com/elastic/eui/pull/1741))
- Fixed inaccurately required `onRefresh` prop (should be optional) that was introduced in types in version 9.4.1 ([#1743](https://github.com/elastic/eui/pull/1743))

## [`9.4.1`](https://github.com/elastic/eui/tree/v9.4.1)

**Bug fixes**

- Adds missing type and fixes closure-scope problem for `SuperDatePicker`'s `onRefresh` callback ([#1732](https://github.com/elastic/eui/pull/1732))
- Changed `EuiBottomBar` to refer to the end of document ([#1727](https://github.com/elastic/eui/pull/1727))
- Fixed `EuiComboBox`'s calls to its `onBlur` prop ([#1739](https://github.com/elastic/eui/pull/1739))

## [`9.4.0`](https://github.com/elastic/eui/tree/v9.4.0)

- Allow toasts in `EuiGlobalToastList` to override `toastLifeTimeMs` ([#1720](https://github.com/elastic/eui/pull/1720))
- Allow `EuiListGroupItem` to pass a custom element as the `icon` ([#1726](https://github.com/elastic/eui/pull/1726))
- Added default icon for `EuiListGroupItem` if one is not passed ([#1729](https://github.com/elastic/eui/pull/1729))
- Added `toInitials` string service ([#1729](https://github.com/elastic/eui/pull/1729))

**Bug fixes**

- Removed all `lodash` imports in `eui.d.ts` to avoid namespace pollution ([#1723](https://github.com/elastic/eui/pull/1723))
- Prevent `EuiComboBox` from creating a custom option value when user clicks on a value in the dropdown ([#1728](https://github.com/elastic/eui/pull/1728))

## [`9.3.0`](https://github.com/elastic/eui/tree/v9.3.0)

- Added `footerLink` and `showToolTips` to `EuiNavDrawer` and added `EuiNavDrawerGroup` ([#1701](https://github.com/elastic/eui/pull/1701))

**Bug fixes**

- Fixed `EuiSuperDatePicker` time selection jumping on focus ([#1704](https://github.com/elastic/eui/pull/1704))

## [`9.2.1`](https://github.com/elastic/eui/tree/v9.2.1)

**Bug fixes**

- Make `EuiPopover`'s repositionOnScroll prop optional in TS ([#1705](https://github.com/elastic/eui/pull/1705))

## [`9.2.0`](https://github.com/elastic/eui/tree/v9.2.0)

- Adjusted the dark theme palette a bit more and adjusted a few components ([#1700](https://github.com/elastic/eui/pull/1700))

## [`9.1.0`](https://github.com/elastic/eui/tree/v9.1.0)

- Adjusted the dark theme palette to have a slight blue tint ([#1691](https://github.com/elastic/eui/pull/1691))
- Added `repositionOnScroll` property to the `EuiPopoverProps` type definition ([#1628](https://github.com/elastic/eui/pull/1628))
- Added support to `findTestSubject` for an optional `matcher` argument, which defaults to `~=`, enabling it to identify an element based on one of multiple space-separated values within its `data-test-subj` attribute ([#1587](https://github.com/elastic/eui/pull/1587))
- Converted `EuiFlexGrid`, `EuiFlexGroup`, `EuiFlexItem`, `EuiDescriptionList`, `EuiDescriptionListTitle`, and `EuiDescriptionListDescription` to TypeScript ([#1365](https://github.com/elastic/eui/pull/1365))
- Converted `EuiAvatar` to Typescript ([#1654](https://github.com/elastic/eui/pull/1654))
- Added missing `anchorClassName` prop to `EuiToolTip` definition ([#1657](https://github.com/elastic/eui/pull/1657))
- Added `fullWidth` prop to `EuiButton` ([#1665](https://github.com/elastic/eui/pull/1665))
- Added `.eui-fullWidth` utility class ([#1665](https://github.com/elastic/eui/pull/1665))
- Added `EuiPopoverFooter` and converted `EuiPopoverTitle` to TS ([#1666](https://github.com/elastic/eui/pull/1666))
- Converted `EuiLoadingSpinner`, `EuiLoadingKibana`, and `EuiLoadingChart` to TS ([#1683](https://github.com/elastic/eui/pull/1683))

**Bug fixes**

- Added button to `EuiSuperDatePicker`'s “Now” tab to trigger the "now" time selection ([#1620](https://github.com/elastic/eui/pull/1620))
- Fixed floating point arithmetic bug in `EuiRangeTrack`'s value validation ([#1687](https://github.com/elastic/eui/pull/1687))
- Fixed `EuiComboBox` `activeOptonIndex` error with empty search results ([#1695](https://github.com/elastic/eui/pull/1695))
- Fixed IE11 rendering issue in `EuiLoadingKibana` ([#1683](https://github.com/elastic/eui/pull/1683))

## [`9.0.2`](https://github.com/elastic/eui/tree/v9.0.2)

**Note: this release is a backport containing changes originally made in `9.1.0`**

**Bug fixes**

- Fixed floating point arithmetic bug in `EuiRangeTrack`'s value validation ([#1687](https://github.com/elastic/eui/pull/1687))

## [`9.0.1`](https://github.com/elastic/eui/tree/v9.0.1)

**Bug fixes**

- Fixed definition exports for converted Typescript components ([#1633](https://github.com/elastic/eui/pull/1633))

## [`9.0.0`](https://github.com/elastic/eui/tree/v9.0.0)

- Added `allowNeutralSort` prop to `EuiInMemoryTable` to support unsorting table columns ([#1591](https://github.com/elastic/eui/pull/1591))
- Added `mobileOptions` object prop for handling of all the mobile specific options of `EuiBasicTable` ([#1462](https://github.com/elastic/eui/pull/1462))
- Table headers now accept `React.node` types ([#1462](https://github.com/elastic/eui/pull/1462))
- Added `displayOnly` prop to `EuiFormRow` ([#1582](https://github.com/elastic/eui/pull/1582))
- Added `numActiveFilters` prop to `EuiFilterButton` ([#1589](https://github.com/elastic/eui/pull/1589))
- Updated style of `EuiFilterButton` to match `EuiFacetButton` ([#1589](https://github.com/elastic/eui/pull/1589))
- Added `size` and `color` props to `EuiNotificationBadge` ([#1589](https://github.com/elastic/eui/pull/1589))
- Allow `EuiDescribedFormGroup` to exist as a description-only row ([#1522](https://github.com/elastic/eui/pull/1522))
- Added `type` prop for `EuiFormLabel` for the option to make it a `legend` ([#1613](https://github.com/elastic/eui/pull/1613))
- Added `labelAppend` and `labelType` props to `EuiFormRow` ([#1613](https://github.com/elastic/eui/pull/1613))
- Aligned text styles of table headers and form labels ([#1613](https://github.com/elastic/eui/pull/1613))
- Converted `EuiModalBody`, `EuiModalFooter`, `EuiModalHeader`, `EuiModalHeaderTitle`, `EuiFlyoutBody`, `EuiFlyoutFooter`, `EuiFlyoutHeader`, `EuiPortal`, and `EuiProgress` to Typescript ([#1621](https://github.com/elastic/eui/pull/1621))

**Bug fixes**

- Fixed keyboard navigation and UI of `EuiComboBox` items in single selection mode ([#1619](https://github.com/elastic/eui/pull/1619))
- `EuiBasicTable` select all shows up on mobile ([#1462](https://github.com/elastic/eui/pull/1462))
- Adds missing `hasActiveFilters` prop for `EuiFilterButton` type and fixes `onChange` signature for `EuiButtonGroup` ([#1603](https://github.com/elastic/eui/pull/1603))
- Included `react-datepicker` TS types in EUI itself to avoid outside dependency ([#1618](https://github.com/elastic/eui/pull/1618))
- Prevent `EuiGlobalToastList` from attempting calculations on `null` DOM elements ([#1606](https://github.com/elastic/eui/pull/1606))
- Fixed `EuiFormRow` errors from the possibility of having duplicate `key` values ([#1522](https://github.com/elastic/eui/pull/1522))

**Breaking changes**

- `EuiBasicTable`'s select all checkbox appends a `makeId` string to the id ([#1462](https://github.com/elastic/eui/pull/1462))
- Remove camel casing from exported JSON variables and preserve hex values instead of converting to rgb ([#1590](https://github.com/elastic/eui/pull/1590))
- Added `@types/react-dom` to `peerDependencies` ([#1621](https://github.com/elastic/eui/pull/1621))

## [`8.0.0`](https://github.com/elastic/eui/tree/v8.0.0)

**Breaking changes**

- Upgraded TypeScript to 3.3 ([#1583](https://github.com/elastic/eui/pull/1583))
- Upgraded React to 16.8 ([#1583](https://github.com/elastic/eui/pull/1583))
- Upgraded Jest to 24.1 ([#1583](https://github.com/elastic/eui/pull/1583))
- Upgraded Enzyme to 3.9 ([#1583](https://github.com/elastic/eui/pull/1583))

## [`7.3.0`](https://github.com/elastic/eui/tree/v7.3.0)

- Added `onRefresh` option for `EuiSuperDatePicker` ([#1577](https://github.com/elastic/eui/pull/1577))
- Converted `EuiToggle` to TypeScript ([#1570](https://github.com/elastic/eui/pull/1570))
- Added type definitions for `EuiButtonGroup`,`EuiButtonToggle`, `EuiFilterButton`, `EuiFilterGroup`, and `EuiFilterSelectItem` ([#1570](https://github.com/elastic/eui/pull/1570))
- Added `displayOnly` prop to EuiFormRow ([#1582](https://github.com/elastic/eui/pull/1582))
- Added an index.d.ts file for the date picker components, including `EuiDatePicker`, `EuiDatePickerRange`, and `EuiSuperDatePicker` ([#1574](https://github.com/elastic/eui/pull/1574))

**Bug fixes**

- Fixed several bugs with `EuiRange` and `EuiDualRange` including sizing of inputs, tick placement, and the handling of invalid values ([#1580](https://github.com/elastic/eui/pull/1580))

## [`7.2.0`](https://github.com/elastic/eui/tree/v7.2.0)

- Added `text` as a color option for `EuiLink` ([#1571](https://github.com/elastic/eui/pull/1571))
- Added `EuiResizeObserver` to expose ResizeObserver API to React components; falls back to MutationObserver API in unsupported browsers ([#1559](https://github.com/elastic/eui/pull/1559))
- Added `EuiFocusTrap` as a wrapper around `react-focus-lock` to enable trapping focus in more cases, including React portals ([#1550](https://github.com/elastic/eui/pull/1550))

**Bug fixes**

- Fixed content cut off in `EuiContextMenuPanel` when height changes dynamically ([#1559](https://github.com/elastic/eui/pull/1559))
- Fixed `EuiComboBox` to allow keyboard tab to exit single selection box ([#1576](https://github.com/elastic/eui/pull/1576))
- Various fixes related to focus order and focus trapping as they relate to content in React portals ([#1550](https://github.com/elastic/eui/pull/1550))

## [`7.1.0`](https://github.com/elastic/eui/tree/v7.1.0)

- Added `append` prop to `EuiFieldText` ([#1567](https://github.com/elastic/eui/pull/1567))
- Adjusted set of Elastic Logos in `EuiIcon` to look better in dark mode. ([#1462](https://github.com/elastic/eui/pull/1562))
- Added `isCopyable` prop to `EuiCodeBlock` ([#1556](https://github.com/elastic/eui/pull/1556))
- Added optional `Snippet` tab to docs and renamed demo tabs ([#1556](https://github.com/elastic/eui/pull/1556))
- Expanded `getSecureRelForTarget` to handle elastic.co domains as a referrer whitelist ([#1565](https://github.com/elastic/eui/pull/1565))
- New `url` utility for verifying if a URL is a referrer whitelist ([#1565](https://github.com/elastic/eui/pull/1565))
- Add iconSize to ButtonIcon type definition ([#1568](https://github.com/elastic/eui/pull/1568))

## [`7.0.0`](https://github.com/elastic/eui/tree/v7.0.0)

- Created `EuiDualRange` using components from modularized, refactored `EuiRange`. New util service `isWithinRange` is the first in the number category. ([#1485](https://github.com/elastic/eui/pull/1485))
- Upgraded `lodash` to v4, taking advantage of modular imports. ([#1534](https://github.com/elastic/eui/pull/1534))
- Added pseudo-localization mode to docs ([#1541](https://github.com/elastic/eui/pull/1541))
- New docs page listing localization tokens ([#1541](https://github.com/elastic/eui/pull/1541))
- Added support for OR group clauses in `EuiQuery` and `EuiSearchBar` ([#1204](https://github.com/elastic/eui/pull/1204))
- Added `customQuickSelectPanels` prop to `EuiSuperDatePicker` ([#1549](https://github.com/elastic/eui/pull/1549))

**Bug fixes**

- Fixed `EuiSearchBar.Query` match_all query string must be `*` ([#1521](https://github.com/elastic/eui/pull/1521))
- Fixed `EuiSuperDatePicker` crashing with negative relative value ([#1537](https://github.com/elastic/eui/pull/1537))
- Fixed `EuiSuperDatePicker` crashing with invalid start and end prop values ([#1544](https://github.com/elastic/eui/pull/1544))
- Make TSLint issues be warnings, not errors, when running `src-docs` ([#1537](https://github.com/elastic/eui/pull/1537))

**Breaking changes**

- Made `or` a reserved keyword in `EuiQuery`'s syntax ([#1204](https://github.com/elastic/eui/pull/1204))

## [`6.10.9`](https://github.com/elastic/eui/tree/v6.10.9)

**Bug fixes**

- Bumped `lodash` version to `elastic/lodash@3.10.1-kibana3` ([#2280](https://github.com/elastic/eui/issues/2280))

## [`6.10.8`](https://github.com/elastic/eui/tree/v6.10.8)

**Note: this release is a backport containing changes originally made in `11.2.0`**

**Bug fixes**

- Addressed a chrome issue where negative letter-spacing can reverse RTL text in SVGs ([#1960](https://github.com/elastic/eui/pull/1960))

## [`6.10.7`](https://github.com/elastic/eui/tree/v6.10.7)

**Note: this release is a backport containing changes originally made in `9.7.0`**

- Changed `EuiNavDrawer` to close on any link click ([#1773](https://github.com/elastic/eui/pull/1773))

## [`6.10.6`](https://github.com/elastic/eui/tree/v6.10.6)

**Note: this release is a backport containing changes originally made in `9.6.0`**

**Bug fixes**

- Fixed outside click detection inconsistencies by comparing `mouseup` and `mousedown` event targets rather than using `click` event target ([#1761](https://github.com/elastic/eui/pull/1761))

## [`6.10.5`](https://github.com/elastic/eui/tree/v6.10.5)

**Note: this release is a backport containing changes originally made in `9.0.0`, `9.1.0`, `9.3.0`, and `9.4.0`**

- Adjusted the dark theme palette to have a slight blue tint ([#1691](https://github.com/elastic/eui/pull/1691))
- Added button to `EuiSuperDatePicker`'s “Now” tab to trigger the "now" time selection ([#1620](https://github.com/elastic/eui/pull/1620))
- Added `footerLink` and `showToolTips` to `EuiNavDrawer` and added `EuiNavDrawerGroup` ([#1701](https://github.com/elastic/eui/pull/1701))
- Allow `EuiListGroupItem` to pass a custom element as the `icon` ([#1726](https://github.com/elastic/eui/pull/1726))
- Added `toInitials` string service ([#1729](https://github.com/elastic/eui/pull/1729))
- Added `fullWidth` prop to `EuiButton` ([#1665](https://github.com/elastic/eui/pull/1665))
- Added `.eui-fullWidth` utility class ([#1665](https://github.com/elastic/eui/pull/1665))

**Bug fixes**

- Fixed keyboard navigation and UI of `EuiComboBox` items in single selection mode ([#1619](https://github.com/elastic/eui/pull/1619))
- Fixed `EuiComboBox` `activeOptonIndex` error with empty search results ([#1695](https://github.com/elastic/eui/pull/1695))
- Prevent `EuiComboBox` from creating a custom option value when user clicks on a value in the dropdown ([#1728](https://github.com/elastic/eui/pull/1728))
- Fixed `EuiSuperDatePicker` time selection jumping on focus ([#1704](https://github.com/elastic/eui/pull/1704))

## [`6.10.4`](https://github.com/elastic/eui/tree/v6.10.4)

**Note: this release is a backport containing changes originally made in `7.3.0`**

- Added an index.d.ts file for the date picker components, including `EuiDatePicker`, `EuiDatePickerRange`, and `EuiSuperDatePicker` ([#1574](https://github.com/elastic/eui/pull/1574))

## [`6.10.3`](https://github.com/elastic/eui/tree/v6.10.3)

**Note: this release is a backport containing changes originally made in `7.1.0`**

- Added `append` prop to `EuiFieldText` ([#1567](https://github.com/elastic/eui/pull/1567))

## [`6.10.2`](https://github.com/elastic/eui/tree/v6.10.2)

**Note: this release is a backport containing changes originally made in `7.1.0`**

- Adjusted set of Elastic Logos in `EuiIcon` to look better in dark mode. ([#1562](https://github.com/elastic/eui/pull/1562))
- Expanded `getSecureRelForTarget` to handle elastic.co domains as a referrer whitelist ([#1565](https://github.com/elastic/eui/pull/1565))
- New `url` utility for verifying if a URL is a referrer whitelist ([#1565](https://github.com/elastic/eui/pull/1565))

## [`6.10.1`](https://github.com/elastic/eui/tree/v6.10.1)

**Note: this release is a backport containing changes originally made in `7.0.0`**

**Bug fixes**

- Fixed `EuiSuperDatePicker` crashing with negative relative value ([#1537](https://github.com/elastic/eui/pull/1537))
- Fixed `EuiSuperDatePicker` crashing with invalid start and end prop values ([#1544](https://github.com/elastic/eui/pull/1544))

## [`6.10.0`](https://github.com/elastic/eui/tree/v6.10.0)

- Adjust dark mode background color ([#1530](https://github.com/elastic/eui/pull/1530))
- TypeScript are now formatted with Prettier ([#1529](https://github.com/elastic/eui/pull/1529))
- Updated `EuiPopover` and `EuiColorPicker` to pause `EuiOutsideClickDetector` in when not open ([#1527](https://github.com/elastic/eui/pull/1527))

## [`6.9.0`](https://github.com/elastic/eui/tree/v6.9.0)

- Changed animation settings for `EuiNavDrawer` ([#1524](https://github.com/elastic/eui/pull/1524))
- Converted a number of components to support text localization ([#1504](https://github.com/elastic/eui/pull/1504))
- Updated `app_ems.svg` ([#1517](https://github.com/elastic/eui/pull/1517))

**Bug fixes**

- Updated `EuiPage` background color to match body background color ([#1513](https://github.com/elastic/eui/pull/1513))
- Fixed React key usage in `EuiPagination` ([#1514](https://github.com/elastic/eui/pull/1514))
- Fixed bug which prevented `EuiSwitch` with generated ID from having its label announced by VoiceOver ([#1519](https://github.com/elastic/eui/pull/1519))
- Fixed `EuiFilterButton` handling `numFilters` when `0` was specified ([#1510](https://github.com/elastic/eui/pull/1510))

## [`6.8.0`](https://github.com/elastic/eui/tree/v6.8.0)

- Changed `flex-basis` value on `EuiPageBody` for better cross-browser support ([#1497](https://github.com/elastic/eui/pull/1497))
- Converted a number of components to support text localization ([#1450](https://github.com/elastic/eui/pull/1450))
- Added a seconds option to the refresh interval selection in `EuiSuperDatePicker`  ([#1503](https://github.com/elastic/eui/pull/1503))
- Changed to conditionally render `EuiModalBody` if `EuiConfirmModal` has no `children` ([#1500](https://github.com/elastic/eui/pull/1500))


**Bug fixes**

- Remove `font-features` setting on `@euiFont` mixin to prevent breaks in ACE editor ([#1505](https://github.com/elastic/eui/pull/1505))

## [`6.7.4`](https://github.com/elastic/eui/tree/v6.7.4)

- Added `textAlign` property to TypeScript definition for `EuiText` ([#1487](https://github.com/elastic/eui/pull/1487))
- Added missing `'m'` option for text `size` for `EuiText`'s TypeScript definition ([#1487](https://github.com/elastic/eui/pull/1487))
- Added missing TypeScript definition for `EuiTextAlign` ([#1487](https://github.com/elastic/eui/pull/1487))

**Bug fixes**

- Fixed popover & tooltip positioning to properly account for arrow buffer ([#1490](https://github.com/elastic/eui/pull/1490))
- Fixed `EuiSuperDatePicker` unexpectedly closing start and end date popovers ([#1494](https://github.com/elastic/eui/pull/1494))

## [`6.7.3`](https://github.com/elastic/eui/tree/v6.7.3)

- `EuiHeader` no longer reduces height at mobile sizes ([#1480](https://github.com/elastic/eui/pull/1480))

**Bug fixes**

- Fixed `EuiSuperDatePicker` not updating derived `isInvalid` state on prop update ([#1483](https://github.com/elastic/eui/pull/1483))
- Fixed `logoAPM` ([#1489](https://github.com/elastic/eui/pull/1489))
- Remove Typescript type and interface definitions from ES and CJS exports ([#1486](https://github.com/elastic/eui/pull/1486))

## [`6.7.2`](https://github.com/elastic/eui/tree/v6.7.2)

- Default light theme now comes with an empty light variables file to make theme switching easier ([#1479](https://github.com/elastic/eui/pull/1479))

**Bug fixes**

- `EuiSuperDatePicker` always trigger `onTimeChange` when time changes and prop `showUpdateButton` is false ([#1477](https://github.com/elastic/eui/pull/1477))
- Fixed font rendering in italics only in Safari ([#1481](https://github.com/elastic/eui/pull/1481))

## [`6.7.1`](https://github.com/elastic/eui/tree/v6.7.1)

**Bug fixes**

- Fixed an issue with font family inheritance by changing the CSS reset ([#1474](https://github.com/elastic/eui/pull/1474))

## [`6.7.0`](https://github.com/elastic/eui/tree/v6.7.0)

- Added `z-index` to `EuiProgress` and example usage with `EuiHeader` ([#1471](https://github.com/elastic/eui/pull/1471))
- Added a new app icon for Code ([#1467](https://github.com/elastic/eui/pull/1467))
- Re-added EuiI18n, EuiI18nNumber, and EuiContext for localization ([#1466](https://github.com/elastic/eui/pull/1466))
- Expose `EuiSuperUpdateButton` component from `EuiSuperDatePicker` ([#1470](https://github.com/elastic/eui/pull/1470))
- Set `type="button"` on accordion buttons ([#1468](https://github.com/elastic/eui/pull/1468))

**Bug fixes**

- Fixed `EuiSuperDatePicker` not updating derived `showPrettyDuration` state on prop update ([#1464](https://github.com/elastic/eui/pull/1464))
- Fixed `EuiSuperDatePicker` not passing `refreshInterval` to callback when refresh internval start/stop toggle button clicked ([#1464](https://github.com/elastic/eui/pull/1464))
- Fixed `EuiSuperDatePicker` `refreshInterval` input not allowing decimals ([#1464](https://github.com/elastic/eui/pull/1464))

## [`6.6.0`](https://github.com/elastic/eui/tree/v6.6.0)

- Added `uptimeApp` icon ([#1445](https://github.com/elastic/eui/pull/1463))
- Added `wrapText` prop that enables `EuiListGroupItem` text to wrap ([#1459](https://github.com/elastic/eui/pull/1459))
- Added `inputRef` prop to `EuiFieldNumber` and updated `EuiFieldText`'s to a Ref type ([#1434](https://github.com/elastic/eui/pull/1434))
- Added `snowflake` icon ([#1445](https://github.com/elastic/eui/pull/1445))
- Added `bell` icon ([#1447](https://github.com/elastic/eui/pull/1447))
- Improved screen reader behavior for table header cell content, especially in sortable columns ([#1426](https://github.com/elastic/eui/pull/1426))

**Bug fixes**

- Fixed `textProps` and `contentProps` of `EuiButton` and `EuiButtonEmpty` so they don’t override classes ([#1455](https://github.com/elastic/eui/pull/1455))
- Fixed `closeButtonProps` of `EuiBadge` so it doesn't override classes ([#1455](https://github.com/elastic/eui/pull/1455))
- Fixed font weight shift of `EuiFilterButton` when notification is present ([#1455](https://github.com/elastic/eui/pull/1455))
- Fixed `$euiCodeFontFamily` monospace font stack and subsequent JSON asset build ([#1465](https://github.com/elastic/eui/pull/1465))

## [`6.5.1`](https://github.com/elastic/eui/tree/v6.5.1)

**Reverts**

- Reverts EuiI18n commit from previous release ([#1453](https://github.com/elastic/eui/pull/1453))

## [`6.5.0`](https://github.com/elastic/eui/tree/v6.5.0)

**Note: this contains some i18n work that we reverted in the next release. Use the patch release above instead**

- Added Inter UI to the font family stack ([#1402](https://github.com/elastic/eui/pull/1402))
- Changed padding on `EuiHeaderLogo` and updated `EuiNavDrawer` example ([#1448](https://github.com/elastic/eui/pull/1448))
- Updated `EuiNavDrawer` docs example and adjusted `EuiHeaderLogo` padding ([#1449](https://github.com/elastic/eui/pull/1449))
- Added EuiI18n, EuiI18nNumber, and EuiContext for localization ([#1404](https://github.com/elastic/eui/pull/1404))

**Bug fixes**

- Added `legend` for accessibility of `EuiButtonGroup` and fixed opacity of disabled input ([#1444](https://github.com/elastic/eui/pull/1444))

## [`6.4.0`](https://github.com/elastic/eui/tree/v6.4.0)

- Added `EuiNavDrawer` side nav component ([#1427](https://github.com/elastic/eui/pull/1427))
- Added `inputRef` prop to `EuiComboBox` ([#1433](https://github.com/elastic/eui/pull/1433))
- Added custom date string formatting for series charts crosshair overlay ([#1429](https://github.com/elastic/eui/pull/1429))
- Added new icons for `symlink` and `submodule` ([#1439](https://github.com/elastic/eui/pull/1439))

**Bug fixes**

- Fix mouse interaction with `EuiComboBox` in IE11 ([#1437](https://github.com/elastic/eui/pull/1437))

## [`6.3.1`](https://github.com/elastic/eui/tree/v6.3.1)

**Bug fixes**

- Downgraded `@types/react` and `@types/prop-types` verisons to align with Kibana ([#1435](https://github.com/elastic/eui/pull/1435))

## [`6.3.0`](https://github.com/elastic/eui/tree/v6.3.0)

- Added `onBlur` prop to `EuiComboBox` ([#1400](https://github.com/elastic/eui/pull/1400))
- Added `initialFocus` prop typedefs to `EuiModal` and `EuiPopover` ([#1410](https://github.com/elastic/eui/pull/1410))
- Updated `gisApp` icon ([#1413](https://github.com/elastic/eui/pull/1413))
- Added `isAutoRefreshOnly` prop to `EuiSuperDatePicker` ([#1412](https://github.com/elastic/eui/pull/1412))
- Migrate remaining files in `accessiblity/` to TS ([#1408](https://github.com/elastic/eui/pull/1408))
- Added `titleProps` and `descriptionProps` to `EuiDescriptionList` ([#1419](https://github.com/elastic/eui/pull/1419))
- Propagate `className` on `EuiCodeBlock` in fullscreen mode ([#1422](https://github.com/elastic/eui/pull/1422))
- Added `iconProps` prop to `EuiIconTip` ([#1420](https://github.com/elastic/eui/pull/1420))
- Added ability to pass `isDisabled` to individual `EuiButtonGroup` items ([#1424](https://github.com/elastic/eui/pull/1424))
- Changed `EuiRange` PropType for `value` to allow `number` (in addition to `string`) ([#1421](hhttps://github.com/elastic/eui/pull/1421))

**Bug fixes**

- Support extended characters (e.g. non-latin, unicode) in `EuiSearchBar` and `EuiQuery` ([#1415](https://github.com/elastic/eui/pull/1415))
- Fixed line-heights of the differently sized `EuiDescriptionList` alternates ([#1419](https://github.com/elastic/eui/pull/1419))
- Updated `EuiIconTip` TS definitions to inherit those from `EuiToolTip` as well ([#1420](https://github.com/elastic/eui/pull/1420))

## [`6.2.0`](https://github.com/elastic/eui/tree/v6.2.0)

- Added `logoCodesandbox` and updated `apmApp` icons ([#1407](https://github.com/elastic/eui/pull/1407))
- Changed `EuiListGroup` PropType for `extraAction` to remove console warning ([#1405](hhttps://github.com/elastic/eui/pull/1405))

**Bug fixes**

- Account for `min` attribute when determining `EuiRange` input width ([#1406](https://github.com/elastic/eui/pull/1406))

## [`6.1.0`](https://github.com/elastic/eui/tree/v6.1.0)

- Added `EuiListGroup` and `EuiListGroupItem` components ([#1377](https://github.com/elastic/eui/pull/1377))
- Convert the other of the services to TypeScript ([#1392](https://github.com/elastic/eui/pull/1392))
- Changed single selection to select existing option in the list ([#1391](https://github.com/elastic/eui/pull/1391))
- Added `showUpdateButton` prop to `EuiSuperDatePicker` ([#1399](https://github.com/elastic/eui/pull/1399))

## [`6.0.1`](https://github.com/elastic/eui/tree/v6.0.1)

**Bug fixes**

- `EuiColorPicker` align color picker popup with color selector when page is scrolled ([#1397](https://github.com/elastic/eui/pull/1397))

## [`6.0.0`](https://github.com/elastic/eui/tree/v6.0.0)

- Added `onFocus` prop to `EuiComboBox` ([#1375](https://github.com/elastic/eui/pull/1375))
- Added `DisambiguateSet` and `ExclusiveUnion` utility types ([#1368](https://github.com/elastic/eui/pull/1368))
- Added `EuiSuperDatePicker` component ([#1351](https://github.com/elastic/eui/pull/1351))
- Fixed up styles for `EuiSuperDatePicker` ([#1389](https://github.com/elastic/eui/pull/1389))
- Altered a few icons and added more: `crossInACircleFilled`, `editorRedo`, `editorUndo`, `grabHorizontal`, `minusInCircleFilled`, `plusInCircleFilled`, `sortable`, `starEmptySpace`, `starFilledSpace`, `starFilled`, `starMinusEmpty`, `starMinusFilled`, `starPlusEmpty`, `pinFilled` ([#1374](https://github.com/elastic/eui/pull/1374))
- Exclude `custom_typings` from `eui.d.ts` ([#1395](https://github.com/elastic/eui/pull/1395))


**Bug fixes**

- Only style anchor tags in `EuiText` that have no class attribute ([#1373](https://github.com/elastic/eui/pull/1373))
- Fixed some EUI services' TS definitions ([#1380](https://github.com/elastic/eui/pull/1380))

**Breaking changes**

- Moved `EuiExpressionButton` contents to `EuiExpression` and deleted `EuiExpressionButton`. Also added support for `color` and `uppercase` props as well as made `onClick` optional to support read only expressions. ([#1368](https://github.com/elastic/eui/pull/1368))

## [`5.8.2`](https://github.com/elastic/eui/tree/v5.8.2)

**Note: this release is a backport containing fixes made in `6.4.0`**

**Bug fixes**

- Fix mouse interaction with `EuiComboBox` in IE11 ([#1437](https://github.com/elastic/eui/pull/1437))

## [`5.8.1`](https://github.com/elastic/eui/tree/v5.8.1)

**Note: this release is a backport containing fixes made in `6.0.0`**

**Bug fixes**

- Fixed some EUI services' TS definitions ([#1380](https://github.com/elastic/eui/pull/1380))

## [`5.8.0`](https://github.com/elastic/eui/tree/v5.8.0)

**Note: this release broke some of the exported TypeScript definitions.**

- Reinstate ([#1353](https://github.com/elastic/eui/pull/1353)) `onBlur` action on `EuiComboBox` ([#1364](https://github.com/elastic/eui/pull/1364))
- Convert roughly half of the services to TypeScript ([#1360](https://github.com/elastic/eui/pull/1360))

**Bug fixes**

- Fixed `onCreateOption` callback of `EuiComboBox` so it isn't called when the input is empty ([#1364](https://github.com/elastic/eui/pull/1364))
- Added `anchorClassName` prop to `EuiPopover` ([#1367](https://github.com/elastic/eui/pull/1367))
- Added support for `fullWidth` on `EuiSuperSelect` ([#1367](https://github.com/elastic/eui/pull/1367))
- Applied new scrollbar customization for Firefox ([#1367](https://github.com/elastic/eui/pull/1367))
- Fixed `EuiSuperSelect` from accessing ref when unmounted ([1369](https://github.com/elastic/eui/pull/1369))
- Allow any color value to be passed to `EuiIcon` ([#1370](https://github.com/elastic/eui/pull/1370))

## [`5.7.0`](https://github.com/elastic/eui/tree/v5.7.0)

- Adjust EUI coloring to better match brand guidelines from Creative Services ([#1356](https://github.com/elastic/eui/pull/1356))

## [`5.6.2`](https://github.com/elastic/eui/tree/v5.6.2)

**Note: this release is a backport**

- Reinstate ([#1353](https://github.com/elastic/eui/pull/1353)) `onBlur` action on `EuiComboBox` ([#1364](https://github.com/elastic/eui/pull/1364))

**Bug fixes**

- Fixed `onCreateOption` callback of `EuiComboBox` so it isn't called when the input is empty ([#1364](https://github.com/elastic/eui/pull/1364))

## [`5.6.1`](https://github.com/elastic/eui/tree/v5.6.1)

**Note: this release is a backport containing changes originally made in `5.8.0`**

**Bug fixes**

- Allow any color value to be passed to `EuiIcon` ([#1370](https://github.com/elastic/eui/pull/1370))

## [`5.6.0`](https://github.com/elastic/eui/tree/v5.6.0)

- Convert `EuiIcon` to TypeScript ([#1355](https://github.com/elastic/eui/pull/1355))
- Add support for `aria-label`, `aria-labelledby` and `aria-describedby` to `EuiCodeEditor` ([#1354](https://github.com/elastic/eui/pull/1354))

**Bug fixes**

- `react-datepicker` set milliseconds to zero when selecting time ([#1361](https://github.com/elastic/eui/pull/1361))
- Revert ([#1353](https://github.com/elastic/eui/pull/1353)) `onBlur` action on `EuiComboBox`. It caused regressions on Kibana. ([#1363](https://github.com/elastic/eui/pull/1363))

## [`5.5.1`](https://github.com/elastic/eui/tree/v5.5.1)

**Bug fixes**

- Fixed TypeScript definitions in `eui.d.ts` ([#1359](https://github.com/elastic/eui/pull/1359))

## [`5.5.0`](https://github.com/elastic/eui/tree/v5.5.0)

**Note: this release broke the exported TypeScript definitions and `EuiComboBox` in certain situations. These are both fixed in `5.6.0`.**

- Altered functionality of `truncate` on `EuiBreadcrumbs` and added `truncate` ability on breadcrumb item ([#1346](https://github.com/elastic/eui/pull/1346))
- Altered `EuiHeader`'s location of `EuiHeaderBreadcrumbs` based on the new `truncate` ability ([#1346](https://github.com/elastic/eui/pull/1346))
- Added support for `href` and `target` props in `EuiBasicTable` actions ([#1347](https://github.com/elastic/eui/pull/1347))
- Added `.eui-textBreakWord` CSS utility class  ([#1349](https://github.com/elastic/eui/pull/1349))
- Added support for `EuiComboBox` converting entered text into a custom option when the user removes focus, e.g. by tabbing to another element. This prevents the `EuiComboBox` from being mistaken for an `EuiInputText`. ([#1353](https://github.com/elastic/eui/pull/1353))

**Bug fixes**

- Fixed word-breaks in table cells for Firefox ([#1349](https://github.com/elastic/eui/pull/1349))
- Fixed EUI when used in an environment lacking ES Modules support, e.g. Jest ([#1358](https://github.com/elastic/eui/pull/1358))

## [`5.4.0`](https://github.com/elastic/eui/tree/v5.4.0)

**Note: this release broke usage of EUI in non-ES Module compatible environments. This is fixed in `5.5.0`.**

- Added 3 new icons — `folderOpen`, `folderClosed`, and `crosshairs` ([#1350](https://github.com/elastic/eui/pull/1350))
- Added `bottomGraphic` prop to `EuiCard` for Kibana home page ([#1338](https://github.com/elastic/eui/pull/1338))
- Added keyboard and screenreader support to `EuiDatePicker` ([#1337](https://github.com/elastic/eui/pull/1337))

**Bug fixes**

- Fixed bug in exporting `CommonProps` in TypeScript definitions ([#1341](https://github.com/elastic/eui/pull/1341))

## [`5.3.0`](https://github.com/elastic/eui/tree/v5.3.0)

- Introduced TypeScript support, converted `EuiSpacer` and `EuiHorizontalRule` ([#1317](https://github.com/elastic/eui/pull/1317))

## [`5.2.0`](https://github.com/elastic/eui/tree/v5.2.0)

- Added `email` icon to `EuiIcon` ([#1331](https://github.com/elastic/eui/pull/1331))
- Added IBM logo in colour and mono
([#1321](https://github.com/elastic/eui/pull/1321))
- Added support for nodes as "Action" column headers in `EuiBasicTable`, which was overlooked in the original change in `4.5.0` ([#1312](https://github.com/elastic/eui/pull/1312))
- Updated `GlobalDatePicker` example to include all Kibana features ([#1219](https://github.com/elastic/eui/pull/1219))
- Adjusted `EuiDatePickerRange` to allow for deeper customization ([#1219](https://github.com/elastic/eui/pull/1219))
- Added `contentProps` and `textProps` to `EuiButton` and `EuiButtonEmpty` ([#1219](https://github.com/elastic/eui/pull/1219))
- TypeScript types are now published to a `eui.d.ts` top-level file ([#1304](https://github.com/elastic/eui/pull/1304))
- Added `filterWith` option for `EuiSearchBar` filters of type `field_value_selection` ([#1328](https://github.com/elastic/eui/pull/1328))

**Bug fixes**

- `EuiBasicTable` now converts the `EuiTableRowCell` `header` into `undefined` if it's been provided as a non-string node, hiding the header and preventing the node from being rendered as `[object Object]` on narrow screens ([#1312](https://github.com/elastic/eui/pull/1312))
- Fixed `fullWidth` size of `EuiComboBox`, a regression introduced in `4.7.0` ([#1314](https://github.com/elastic/eui/pull/1314))
- Fixed error when passing empty string as `value` prop for `EuiSuperSelect` ([#1319](https://github.com/elastic/eui/pull/1319))
- `EuiExpressionButton` now shows focus state when user tabs to it ([#1326](https://github.com/elastic/eui/pull/1326))
- Added `baseline` as a possible value to `EuiFlexGroup`'s `FlexGroupAlignItems` type ([#1329](https://github.com/elastic/eui/pull/1329))

## [`5.1.0`](https://github.com/elastic/eui/tree/v5.1.0)

- `EuiToken` now exports enumerated constants for `SHAPES` and `COLORS` ([#1301](https://github.com/elastic/eui/pull/1301))
- Added mixins for `EuiCallOut` coloring and `EuiTooltip` styles ([#1305](https://github.com/elastic/eui/pull/1305))
- Improve TypeScript definitions for `EuiTableRowCellProps` ([#1310](https://github.com/elastic/eui/pull/1310))

## [`5.0.1`](https://github.com/elastic/eui/tree/v5.0.1)

**Bug fixes**

- Fixed size of `EuiSuperSelect`'s dropdown menu when there is no initial selection ([#1295](https://github.com/elastic/eui/pull/1295))
- Added TypeScript definitions for `EuiPopoverTitle` and the beta and notification badges. Ensure tab TS definitions are included in the main definition index. Fix typo in icon types ([#1299](https://github.com/elastic/eui/pull/1299))

## [`5.0.0`](https://github.com/elastic/eui/tree/v5.0.0)

- Added `EuiToken` component ([#1270](https://github.com/elastic/eui/pull/1270))
- Added `beaker` icon to `EuiIcon` and updated the `EuiBetaBadge` styling ([#1291](https://github.com/elastic/eui/pull/1291/))
- Removed calls to deprecated `findDOMNode` ([#1285](https://github.com/elastic/eui/pull/1285))

**Breaking changes**

- Changed `EuiMutationObserver` to a render prop component ([#1285](https://github.com/elastic/eui/pull/1285))
- `EuiPortal` no longer accepts a React node for `insert.sibling` value ([#1285](https://github.com/elastic/eui/pull/1285))
- `popover_positioning` service's methods no longer accept React node values ([#1285](https://github.com/elastic/eui/pull/1285))

**Bug fixes**

- Added TypeScript definitions for tab components ([#1288](https://github.com/elastic/eui/pull/1288))

## [`4.8.0`](https://github.com/elastic/eui/tree/v4.8.0)

- Added `branch` icon to `EuiIcon` ([#1249](https://github.com/elastic/eui/pull/1249/))
- Added and updated new product logos to `EuiIcon` ([#1279](https://github.com/elastic/eui/pull/1279))

**Bug fixes**

- Added TypeScript definitions for `EuiToolTip`'s `delay` prop. ([#1284](https://github.com/elastic/eui/pull/1284))
- Added TypeScript definitions for step components, and some checkbox definition fixes ([#1263](https://github.com/elastic/eui/pull/1263))

**Framer X**

- Added Framer component for `EuiDescirptionList` ([#1276](https://github.com/elastic/eui/pull/1276))

## [`4.7.0`](https://github.com/elastic/eui/tree/v4.7.0)

- Added `apmTrace` icon to `EuiIcon` set ([#1263](https://github.com/elastic/eui/pull/1263))
- Added [Framer X](http://www.framer.com) component source files under the `src-framer` directory ([#1263](https://github.com/elastic/eui/pull/1263))
- Added `compressed` prop to `EuiComboBox` ([#1258](https://github.com/elastic/eui/pull/1258))
- Added guidelines for Sass usage. ([#1257](https://github.com/elastic/eui/pull/1257))

**Bug fixes**

- `EuiComboBox` no longer throws a _Maximum update depth exceeded_ error when used in popovers/modals ([#1258](https://github.com/elastic/eui/pull/1258))
- `Escape` key now closes `EuiComboBox` options list ([#1258](https://github.com/elastic/eui/pull/1258))
- Fixed margin issue around `EuiFlexGrid` in mobile displays ([#1257](https://github.com/elastic/eui/pull/1257))
- Fixed positioning and padding display issue in `EuiRange` ([#1257](https://github.com/elastic/eui/pull/1257))
- Fixed `highContrastTextColor` SASS function to account for background lightness and exit possible infinite loops ([#1275](https://github.com/elastic/eui/pull/1275))

## [`4.6.1`](https://github.com/elastic/eui/tree/v4.6.1)

**Bug fixes**

- Added TypeScript definitions for `EuiFieldPassword`. ([#1255](https://github.com/elastic/eui/pull/1255))
- Added TypeScript definitions for `EuiConfirmModal`, remove `AnyProps`, and several definition fixes ([#1260](https://github.com/elastic/eui/pull/1260))

## [`4.6.0`](https://github.com/elastic/eui/tree/v4.6.0)

- Increased default font size of tabs in K6 theme ([#1244](https://github.com/elastic/eui/pull/1244))

**Bug fixes**

- Fixed select warning on falsy value in EuiSelect ([#1254](https://github.com/elastic/eui/pull/1254))

**Bug fixes**

- Add TypeScript definitions for `EuiRange` and `EuiRadio`, and correct the definitions for `EuiRadioGroup` ([#1253](https://github.com/elastic/eui/pull/1253))

## [`4.5.2`](https://github.com/elastic/eui/tree/v4.5.2)

**Bug fixes**

- TypeScript definition changes for `EuiAccordion`, `EuiDescriptionList`, `EuiForm`, `EuiFormHelpText` and the accessibility services, plus a number of other TS fixes ([#1247](https://github.com/elastic/eui/pull/1247))

## [`4.5.1`](https://github.com/elastic/eui/tree/v4.5.1)

**Bug fixes**

- Changed names of `*beatApp` types in `EuiIcon` to follow a consistent naming pattern ([#1243](https://github.com/elastic/eui/pull/1238))

## [`4.5.0`](https://github.com/elastic/eui/tree/v4.5.0)

- Added export for `TYPES` to `EuiAvatar` ([#1238](https://github.com/elastic/eui/pull/1238))
- Updated node-sass dependency to support OSX Mojave ([#1238](https://github.com/elastic/eui/pull/1238))
- Added TypeScript definitions for `EuiFieldNumber`, `EuiFormLabel` and `EuiSelect`, and fix the `EuiTextColor` definition. ([#1240](https://github.com/elastic/eui/pull/1240))
- Added support for nodes as column headers in `EuiBasicTable` for supporting things like tooltips and localized text. ([#1234](https://github.com/elastic/eui/pull/1234))

## [`4.4.1`](https://github.com/elastic/eui/tree/v4.4.1)

**Bug fixes**

- Fixes TypeScript definitions for `EuiKeyPadMenuItem` and `EuiKeyPadMenuItemButton` ([#1232](https://github.com/elastic/eui/pull/1232))

## [`4.4.0`](https://github.com/elastic/eui/tree/v4.4.0)

- Added TypeScript typings for `EuiKeyPadMenu` ([#1229](https://github.com/elastic/eui/pull/1229))
- Forced `EuiPopover` contents to stick to its initial position when the content changes ([#1199](https://github.com/elastic/eui/pull/1199))
- Updated `EuiIcon` app icon set and allow them to adjust colorschemes ([#1225](https://github.com/elastic/eui/pull/1225))

**Bug fixes**

- Fixed EuiToolTip to show tooltips on disabled elements ([#1222](https://github.com/elastic/eui/pull/1222))
- Fixed EuiAvatar when name is composed entirely of whitespace ([#1231](https://github.com/elastic/eui/pull/1231))

## [`4.3.0`](https://github.com/elastic/eui/tree/v4.3.0)

- Added a new `colorPalette` service for retrieving and generating color arrays for use in charts ([#1209](https://github.com/elastic/eui/pull/1209))
- Added `1` as a valid value for the `columns` prop in `EuiFlexGrid` ([#1210](https://github.com/elastic/eui/pull/1210))
- Make `htmlIdGenerator` only return valid HTML4 ids ([#637](https://github.com/elastic/eui/pull/637))
- Use `cursor: pointer` to indicate clickable `EuiTable` rows ([#1213](https://github.com/elastic/eui/pull/1213))
- Add `lockOpen` icon ([#1215](https://github.com/elastic/eui/pull/1215))

## [`4.2.0`](https://github.com/elastic/eui/tree/v4.2.0)

- Added some opacity options to `EuiLineSeries` and `EuiAreaSeries` ([#1198](https://github.com/elastic/eui/pull/1198))
- Added `initialFocus` prop for focus trapping to `EuiPopover` and `EuiModal` ([#1099](https://github.com/elastic/eui/pull/1099))
- Added table footer support with `EuiTableFooter` and `EuiTableFooterCell` ([#1202](https://github.com/elastic/eui/pull/1202))

## [`4.1.0`](https://github.com/elastic/eui/tree/v4.1.0)

- Added `direction` to `EuiFlexGroup` prop types interface ([#1196](https://github.com/elastic/eui/pull/1196))
- Made `description` prop optional for `EuiDescribedFormGroup` ([#1191](https://github.com/elastic/eui/pull/1191))
- Fixed issue with unselected tabs and aria-controls attribute in EuiTabbedContent
- Added `tag` icon ([#1188](https://github.com/elastic/eui/pull/1188))
- Replaced `logging` app icon ([#1194](https://github.com/elastic/eui/pull/1194))
- Made `EuiBasicTable` rows keyboard-accessibile when they are clickable ([#1206](https://github.com/elastic/eui/pull/1206))

**Bug fixes**

- Fixed cross-axis alignment bug when positioning EuiPopover ([#1197](https://github.com/elastic/eui/pull/1197))
- Added background to `readOnly` inputs ([#1188](https://github.com/elastic/eui/pull/1188))
- Fixed some modal default and responsive sizing ([#1188](https://github.com/elastic/eui/pull/1188))
- Fixed z-index issue of `EuiComboBoxOptionsList` especially inside modals ([#1192](https://github.com/elastic/eui/pull/1192))

## [`4.0.1`](https://github.com/elastic/eui/tree/v4.0.1)

**Bug fixes**

- Fixed an issue in `EuiTooltip` because IE1 didn't support `document.contains()` ([#1190](https://github.com/elastic/eui/pull/1190))
- Fixed some issues around parsing string values in `EuiSearchBar` and `EuiQuery` ([#1189](https://github.com/elastic/eui/pull/1189))

## [`4.0.0`](https://github.com/elastic/eui/tree/v4.0.0)

- Added `delay` prop to `EuiToolTip` ([#1103](https://github.com/elastic/eui/pull/1103))

**Breaking changes**

- `EuiBasicTable` now shows up to 2 actions before condensing to all popover, but still displaying the top/primary 2 actions as well ([#1103](https://github.com/elastic/eui/pull/1103))
- `EuiBasicTable` will automatically add `hasActions` and `isSelectable` to allow proper responsive style handling, but are still overridable ([#1103](https://github.com/elastic/eui/pull/1103))

## [`3.11.0`](https://github.com/elastic/eui/tree/v3.11.0)

- Decorated `pagination` _next_ and _previous_ buttons with `data-test-subj`. ([#1182](https://github.com/elastic/eui/pull/1182))
- Added `euiFacetButton` and `euiFacetGroup` ([#1167](https://github.com/elastic/eui/pull/1167))
- Added `width` prop to `EuiContextMenu` panels ([#1173](https://github.com/elastic/eui/pull/1173))
- Added patterns for global query and filters ([#1137](https://github.com/elastic/eui/pull/1137))

**Bug fixes**

- Fixed `onClickAriaLabel` console error stemming from `EuiComboBoxPill`  ([#1183](https://github.com/elastic/eui/pull/1183))

## [`3.10.0`](https://github.com/elastic/eui/tree/v3.10.0)

- Added `maxWidth` prop to `EuiModal` ([#1165](https://github.com/elastic/eui/pull/1165))
- Support field names with `_` characters in search queries ([#1180](https://github.com/elastic/eui/pull/1180))
- Added ability to include multiple fields in a value selection filter for `EuiSearchBar` ([#1179](https://github.com/elastic/eui/pull/1179))

**Bug fixes**

- Fixed an IE11 `EuiModal` width issue by changing the `min-width` to a pixel value ([#1174](https://github.com/elastic/eui/pull/1174))

## [`3.9.0`](https://github.com/elastic/eui/tree/v3.9.0)

- Added `infraApp` icon ([#1161](https://github.com/elastic/eui/pull/1161))
- Added sizes to `EuiButtonIcon` ([#1145](https://github.com/elastic/eui/pull/1145))
- Added `singleSelection.asPlainText` prop to `EuiComboBox` ([#1139](https://github.com/elastic/eui/pull/1139))
- Added proper aria labeling to `EuiSearchBar` and `EuiBasicTable` so searching is properly announced ([#1181](https://github.com/elastic/eui/pull/1181))

**Bug fixes**

- Fixed `makeHighContrastColor` sass mixin to properly output an accessible color contrast ([#1158](https://github.com/elastic/eui/pull/1158))
- Fixed `EuiTooltip` to interact correctly when the anchor is a disabled form element ([#1158](https://github.com/elastic/eui/pull/1158))
- Fixed `EuiButton` (with icon) and `EuiButtonEmpty` truncation ([#1145](https://github.com/elastic/eui/pull/1145))
- Fixed alignment and coloring of form control clear button ([#1145](https://github.com/elastic/eui/pull/1145))
- Fixed `EuiToolTip` from setting state after component unmounts ([#1163](https://github.com/elastic/eui/pull/1163))

## [`3.8.0`](https://github.com/elastic/eui/tree/v3.8.0)

- Added a new `EuiStat` component for displaying prominent stats ([#1146](https://github.com/elastic/eui/pull/1146))
- Added color and monotone icons for AWS and GCP. ([#1135](https://github.com/elastic/eui/pull/1135))
- Added TypeScript definition for `EuiComboBox` ([#1115](https://github.com/elastic/eui/pull/1115))

**Bug fixes**

- Fixed `EuiSearchBar` when used as a controlled component in React 16.4 ([#1153](https://github.com/elastic/eui/pull/1153))
- Fixed `onChange` typedef on `EuiSwitch` ([#1144](https://github.com/elastic/eui/pull/1144)
- Fixed `EuiToolTip`'s inability to update its position when tooltip content changes ([#1116](https://github.com/elastic/eui/pull/1116))
- Fixed `EuiSearchBar`'s syntax parsing to allow multiple escaped characters in a single field value

## [`3.7.0`](https://github.com/elastic/eui/tree/v3.7.0)

- Added `zIndexAdjustment` to `EuiPopover` which allows tweaking the popover content's `z-index` ([#1097](https://github.com/elastic/eui/pull/1097))
- Added new `EuiSuperSelect` component and `hasArrow` prop to `EuiPopover` ([#921](https://github.com/elastic/eui/pull/921))
- Added a new `EuiWindowEvent` component for declarative, safe management of `window` event listeners ([#1127](https://github.com/elastic/eui/pull/1127))
- Changed `Flyout` component to close on ESC keypress even if the flyout does not have focus, using new Window Event component ([#1127](https://github.com/elastic/eui/pull/1127))
- Added TypeScript definitions for `EuiAvatar` component and the `color` services ([#1120](https://github.com/elastic/eui/pull/1120))

**Bug fixes**

- `EuiFlyout` responsive mode now gracefully overrides a custom `maxWidth` ([#1124](https://github.com/elastic/eui/pull/1124)

## [`3.6.1`](https://github.com/elastic/eui/tree/v3.6.1)

- Added TypeScript definition for `findTestSubject` test util ([#1106](https://github.com/elastic/eui/pull/1106))

**Bug fixes**

- Fixed bug where `EuiToolTip` content wasn't removed if its anchor is removed from the document ([#1119](https://github.com/elastic/eui/pull/1119))

## [`3.6.0`](https://github.com/elastic/eui/tree/v3.6.0)

- Added `EuiCopy` ([#1112](https://github.com/elastic/eui/pull/1112))
- Added `disabled` to `EuiRadioGroup.options` ([#1111](https://github.com/elastic/eui/pull/1111))

**Bug fixes**

- `EuiWrappingPopover` only re-attach anchor element on unmount if anchor element is still attached to DOM
([#1114](https://github.com/elastic/eui/pull/1114))

- Fixed `EuiSeriesChart` overrides `react-vis` classes.([#1123](https://github.com/elastic/eui/pull/1123))

## [`3.5.1`](https://github.com/elastic/eui/tree/v3.5.1)

- Fixed a bug around `indeterminate` checkboxes ([#1110](https://github.com/elastic/eui/pull/1110))

## [`3.5.0`](https://github.com/elastic/eui/tree/v3.5.0)

- Added support for `indeterminate` to `EuiCheckbox` ([#1108](https://github.com/elastic/eui/pull/1108))

## [`3.4.0`](https://github.com/elastic/eui/tree/v3.4.0)

- Added typings for `EuiToolTip` and `EuiIconTip` ([#1087](https://github.com/elastic/eui/pull/1087))
- Added `spacesApp` logo to `EuiIcon` set ([#1065](https://github.com/elastic/eui/pull/1065))
- Added `!default` to border SASS props ([#1079](https://github.com/elastic/eui/pull/1079))
- Added `repositionOnScroll` prop to `EuiPopover` which enables repositioning the popover when the window is scrolled. ([#1064](https://github.com/elastic/eui/pull/1064))
- Allow `_` and `*` characters to be used in `EuiSearchBar` query terms ([#1058](https://github.com/elastic/eui/pull/1058))
- Added more `status` options for `EuiSteps` ([#1088](https://github.com/elastic/eui/pull/1088))
- Added `maxWidth` prop `EuiFlyout` ([#1090](https://github.com/elastic/eui/pull/1090))
- Added `string` to allowed `restrictWidth` prop type of `EuiPage` and `EuiPageBody` ([#1090](https://github.com/elastic/eui/pull/1090))
- Added `.eui-textBreakNormal` and `@mixin euiTextTruncate` as CSS/SASS utilities ([#1092](https://github.com/elastic/eui/pull/1092))
- Added `fullWidth` support to `EuiComboBox` ([#1095](https://github.com/elastic/eui/pull/1095))

**Bug fixes**

- `EuiMutationObserver`'s `children` prop is no longer marked as required ([#1076](https://github.com/elastic/eui/pull/1076))
- Fixed large drop shadows so they work on darker backgrounds ([#1079](https://github.com/elastic/eui/pull/1079))
- Added `resize-observer-polyfill` as a dependency (was previously a devDependency) ([#1085](https://github.com/elastic/eui/pull/1085))
- Fixed `EuiBasicTable` to inform its parent about a selection change triggered by a different set of `items` ([#1086](https://github.com/elastic/eui/pull/1086))
- Fixed width of `EuiFilterGroup`'s popover ([#1078](https://github.com/elastic/eui/pull/1078))
- Fixed `EuiStepsHorizontal`'s title wrapping in IE ([#1088](https://github.com/elastic/eui/pull/1088))
- Fixed wrong class name being added to `EuiPageBody` when `restrictWidth !== false` ([#1090](https://github.com/elastic/eui/pull/1090))

## [`3.3.0`](https://github.com/elastic/eui/tree/v3.3.0)

- Added `onTableChange` callback to `EuiInMemoryTable` which notifies on sorting and pagination changes. ([#1060](https://github.com/elastic/eui/pull/1060))
- `EuiComboBox` now applies the provided `data-test-subj` to its options list element with the suffix `-optionsList` so you can find a specific combo box instance's options list. This wasn't previously possible because the options list is attached to the body element, not the combo box element. This is in addition to the existing `data-test-subj="comboBoxOptionsList"`. ([#1054](https://github.com/elastic/eui/pull/1054))
- EUI now provides minified versions of the themes' CSS files. ([#1070](https://github.com/elastic/eui/pull/1070))

**Bug fixes**

- Fixed `EuiSeriesChart` (previously `EuiXYChart`) responsive resize in a flexbox layout ([#1041](https://github.com/elastic/eui/pull/1041))
- `EuiInMemoryTable` no longer mutates the `items` prop array when sorting, adding deterministic sorting ([#1057](https://github.com/elastic/eui/pull/1057))
- `EuiBasicTable` actions now close their context menu when clicked ([#1069](https://github.com/elastic/eui/pull/1069))

**Experimental breaking change**

 - Renamed `EuiXYChart` to `EuiSeriesChart`, `EuiXYChartUtils` to `EuiSeriesChartUtils`, `EuiXYChartAxisUtils` to `EuiSeriesChartAxisUtils`, and  `EuiXYChartTextUtils` to `EuiSeriesChartTextUtils` ([#1066](https://github.com/elastic/eui/pull/1066))

## [`3.2.1`](https://github.com/elastic/eui/tree/v3.2.1)

- Added `closeButtonAriaLabel` property to `EuiFlyout` ([#1031](https://github.com/elastic/eui/pull/1031))
- Added types for `EuiToast`, `EuiGlobalToastList`, and `EuiGlobalToastListItem` ([#1045](https://github.com/elastic/eui/pull/1045))
- Added a handful of third-party logos to `EuiIcon` ([#1033](https://github.com/elastic/eui/pull/1033))

**Bug fixes**

- Removed IE flex column fix in favor of forcing the consumer to add a `grow` prop. ([#1044](https://github.com/elastic/eui/pull/1044))
- Removed max-width to children of `EuiPopover`. ([#1044](https://github.com/elastic/eui/pull/1044))

## [`3.2.0`](https://github.com/elastic/eui/tree/v3.2.0)

**Note: this release creates a minor regression to the display of `EuiFlexItem`s inside a `column` `EuiFlexGroup`. This is fixed in `3.2.1`.**
**Note: this release creates a minor regression to the display of `EuiPopoverTitle`. This is fixed in `3.2.1`.**

- Added typings for 'EuiBadge' ([#1034](https://github.com/elastic/eui/pull/1034))
- Added a visual pattern for Kibana's Global Date Picker ([#1026](https://github.com/elastic/eui/pull/1026))
- Added `responsive` prop to `EuiFlexGrid` ([#1026](https://github.com/elastic/eui/pull/1026))
- Added `expand` prop to `EuiTabs` and `EuiTabbedContent` ([#1026](https://github.com/elastic/eui/pull/1026))
- Allow `titleElement` to be passed to `EuiCard` ([#1032](https://github.com/elastic/eui/pull/1032))

**Bug fixes**

- Fixed `EuiContextMenuPanel` calling `ref` after being unmounted ([#1038](https://github.com/elastic/eui/pull/1038))
- `EuiOutsideClickDetector` supports nested detectors in the DOM tree ([#1039](https://github.com/elastic/eui/pull/1039))
- To make it more accessible, added a random id to `EuiSwitch`'s id prop if none is passed.  ([#779](https://github.com/elastic/eui/pull/779))
- `BetaBadge` now shows outside of `EuiPanel` bounds in IE ([#1032](https://github.com/elastic/eui/pull/1032))

## [`3.1.0`](https://github.com/elastic/eui/tree/v3.1.0)

- Added `EuiMutationObserver` to expose Mutation Observer API to React components ([#966](https://github.com/elastic/eui/pull/966))
- Added `EuiWrappingPopover` which allows existing non-React elements to be popover anchors ([#966](https://github.com/elastic/eui/pull/966))
- `EuiPopover` accepts a `container` prop to further restrict popover placement ([#966](https://github.com/elastic/eui/pull/966))
- `EuiPortal` can inject content at arbitrary DOM locations, added `portalRef` prop ([#966](https://github.com/elastic/eui/pull/966))

**Bug fixes**

- `EuiPopover` re-positions with dynamic content (including CSS height/width transitions) ([#966](https://github.com/elastic/eui/pull/966))

## [`3.0.5`](https://github.com/elastic/eui/tree/v3.0.5)

**Note: this release is a backport containing changes originally made in `3.6.1`**

**Bug fixes**

- Fixed bug where `EuiToolTip` content wasn't removed if its anchor is removed from the document ([#1119](https://github.com/elastic/eui/pull/1119))

## [`3.0.4`](https://github.com/elastic/eui/tree/v3.0.4)

**Note: this release is a backport containing changes originally made in `3.4.0`**

- Allow `_` and `*` characters to be used in `EuiSearchBar` query terms ([#1058](https://github.com/elastic/eui/pull/1058))

## [`3.0.3`](https://github.com/elastic/eui/tree/v3.0.3)

**Note: this release is a backport bugfix release containing changes originally made in `3.2.0`**

**Bug fixes**

- Fixed `EuiContextMenuPanel` calling `ref` after being unmounted ([#1038](https://github.com/elastic/eui/pull/1038))

## [`3.0.2`](https://github.com/elastic/eui/tree/v3.0.2)

- Added `restrictWidth` option to `EuiPageBody` ([#1024](https://github.com/elastic/eui/pull/1024))

**Bug fixes**

- Fixed `EuiPageContent` centered layouts ([#1024](https://github.com/elastic/eui/pull/1024))

## [`3.0.1`](https://github.com/elastic/eui/tree/v3.0.1)

- Added typings for `EuiEmptyPrompt`, `EuiCode`, `EuiCodeBlock`, and `EuiCallOut` ([#1010](https://github.com/elastic/eui/pull/1010))
- Make utility type `Omit` compatible with new `keyof` behaviour introduced in TypeScript 2.9 ([#1017](https://github.com/elastic/eui/pull/1017))
- Added visualization chart type icons ([#1020](https://github.com/elastic/eui/pull/1020))

**Bug fixes**

- Fixed `EuiContextMenu` causing scroll-jumps because of premature browser focus. ([#1018](https://github.com/elastic/eui/pull/1018))

## [`3.0.0`](https://github.com/elastic/eui/tree/v3.0.0)

- Fixed `EuiHeader` responsive styles ([#1009](https://github.com/elastic/eui/pull/1009))
- Added `prepend` and `append` props to `EuiFormControlLayout` ([#961](https://github.com/elastic/eui/pull/961))
- Updated style implementation of `EuiFilterGroup` and `EuiFilterGroupButton` ([#961](https://github.com/elastic/eui/pull/961))
- Added `EuiDatePickerRange` as a way to layout two `EuiDatePicker`s. ([#961](https://github.com/elastic/eui/pull/961))
- Temporarily removed `EuiPage` responsive styles ([#1014](https://github.com/elastic/eui/pull/1014))

**Breaking changes**

- Moved `EuiHeaderNotification` to a generic `EuiNotificationBadge` component ([#1009](https://github.com/elastic/eui/pull/1009))

**Bug fixes**

- `EuiInMemoryTable` no longer resets to the first page on prop update when `items` remains the same ([#1008](https://github.com/elastic/eui/pull/1008))
- Fixed css selector for hiding responsive `EuiBreadcrumb`'s ([#1009](https://github.com/elastic/eui/pull/1009))
- Fixed responsive utility classes for IE ([#1009](https://github.com/elastic/eui/pull/1009))
- Fixed syntax errors in `keyCodes`'s and `EuiContextMenu`'s typescript definition ([#1012](https://github.com/elastic/eui/pull/1012))

## [`2.0.0`](https://github.com/elastic/eui/tree/v2.0.0)

- Added more typings to `EuiContextMenuItemProps` ([#1006](https://github.com/elastic/eui/pull/1006))
- Made some properties of `EuiFlyout` optional ([#1003](https://github.com/elastic/eui/pull/1003))
- Added typings for `EuiFlyout`, `EuiFlyoutBody`, `EuiFlyoutHeader`, and `EuiFlyoutFooter` ([#1001](https://github.com/elastic/eui/pull/1001))
- Gave `EuiFlyout` close button a data-test-subj ([#1000](https://github.com/elastic/eui/pull/1000))
- Updated `react-vis` version to `1.10.2` ([#999](https://github.com/elastic/eui/pull/999))
- Added `component` prop to `EuiTextColor` ([#1011](https://github.com/elastic/eui/pull/1011))

**Breaking changes**

- Altered `EuiPage` and sub-component layout ([#998](https://github.com/elastic/eui/pull/998))
  - `EuiPageHeader` must now be contained within `EuiPageBody`
  - `EuiPageSideBar` must now be **outside** of `EuiPageBody`

**Bug fixes**

- `EuiDescribedFormGroup` now renders its `description` inside of a `div` instead of a `span` ([#1011](https://github.com/elastic/eui/pull/1011))

## [`1.2.1`](https://github.com/elastic/eui/tree/v1.2.1)

**Bug fixes**

- Removed global manipulation of `EuiTitle` sizing in XYCharts ([#997](https://github.com/elastic/eui/pull/997))

## [`1.2.0`](https://github.com/elastic/eui/tree/v1.2.0)

**Note: this release creates a minor regression to the sizing of `EuiTitle`s. This is fixed in `1.2.1`.**

- Added typings for keyCodes ([#988](https://github.com/elastic/eui/pull/988))
- Changed `EuiXYChart` components exports to `/experimental` subfolder ([#975](https://github.com/elastic/eui/pull/975))
- Added beta version of `EuiXYChart` and associated components ([#309](https://github.com/elastic/eui/pull/309))
- Added `size` prop to `EuiIconTip` ([987](https://github.com/elastic/eui/pull/987))
- Added `database`, `filter`, `globe`, and `save` icons ([990](https://github.com/elastic/eui/pull/990))
- Updated typings for `EuiButton`, `EuiButtonEmpty`, and `EuiButtonIcon` to include `<a>` tag attributes like `href` ([#992](https://github.com/elastic/eui/pull/992))

**Bug fixes**

- Fixed some IE11 flex box bugs and documented others (modal overflowing, image shrinking, and flex group wrapping) ([#973](https://github.com/elastic/eui/pull/973))
- Fixed white square that show in double scollbar via `euiScrollBar()` ([989](https://github.com/elastic/eui/pull/989))
- Fixed issue with Accordion would attempt to use properties and accessors on null ([#982](https://github.com/elastic/eui/pull/982))

## [`1.1.0`](https://github.com/elastic/eui/tree/v1.1.0)

- Added more (mainly style) options to `EuiRange` ([#932](https://github.com/elastic/eui/pull/932))
- Cleaned up some `EuiPopover` styles ([#969](https://github.com/elastic/eui/pull/969))
- Added `inputRef` prop to `EuiFieldPassword` ([#970](https://github.com/elastic/eui/pull/970))

**Bug fixes**

- Fixed disabled states of icon buttons ([#963](https://github.com/elastic/eui/pull/963))
- Added word-break fallback for FF & IE in table cell ([#962](https://github.com/elastic/eui/pull/962))
- Fixed `EuiPopover` to show content over modals, flyouts, etc ([#967](https://github.com/elastic/eui/pull/967))
- Fixed background transition on inputs ([#969](https://github.com/elastic/eui/pull/969))

## [`1.0.1`](https://github.com/elastic/eui/tree/v1.0.1)

- `EuiAccordion` use MutationObserver to re-calculate height when children DOM changes ([#947](https://github.com/elastic/eui/pull/947))
- Add `inspect` type option to icon typedef file. ([#952](https://github.com/elastic/eui/pull/952))
- Simplified form control styles. ([#954](https://github.com/elastic/eui/pull/954))

**Bug fixes**

- `EuiPopover` now positions popover content over all other elements, instead of sometimes clipping ([#948](https://github.com/elastic/eui/pull/948))
- `EuiOnClickOutside` works with child components rendered via React portals ([#948](https://github.com/elastic/eui/pull/948))

**Deprecations**

- Replaced the following SASS variables have been replaced `$euiFormControlHeight--compressed`, `$euiFormControlPadding--compressed`, `euiFormBorderColor--disabled`. ([#954](https://github.com/elastic/eui/pull/954))

## [`1.0.0`](https://github.com/elastic/eui/tree/v1.0.0)

- Reduced font sizes of `EuiAvatar` ([#945](https://github.com/elastic/eui/pull/945))
- Changed release process to be fully automated by script ([#944](https://github.com/elastic/eui/pull/944))

**Bug fixes**

- `EuiTooltip` re-positions content correctly after the window is resized ([#936](https://github.com/elastic/eui/pull/936))
- `EuiComboBox` list is positioned correctly in IE ([#946](https://github.com/elastic/eui/pull/946))

## [`0.0.55`](https://github.com/elastic/eui/tree/v0.0.55)

- Added `getPopoverScreenCoordinates` service function for positioining popover/tooltip content, updated `EuiToolTip` to use it ([#924](https://github.com/elastic/eui/pull/924))
- Allow `mode` prop in `EuiCodeEditor` to take custom mode object ([#935](https://github.com/elastic/eui/pull/935))
- `EuiCodeEditor` is now decorated with a `data-test-subj` selector (`codeEditorContainer`) ([#939](https://github.com/elastic/eui/pull/939))
- `EuiCodeEditor` no longer automatically scrolls cursor into view on selection change ([#940](https://github.com/elastic/eui/pull/940))

## [`0.0.54`](https://github.com/elastic/eui/tree/v0.0.54)

**Bug fixes**

- `EuiTabbedContent` now updates dynamic tab content when used as an uncontrolled component ([#931](https://github.com/elastic/eui/pull/931))

## [`0.0.53`](https://github.com/elastic/eui/tree/v0.0.53)

- `EuiComboBox` is now decorated with `data-test-subj` selectors for the search input (`comboxBoxSearchInput`), toggle button (`comboBoxToggleListButton`), and clear button (`comboBoxClearButton`) ([#918](https://github.com/elastic/eui/pull/918))
- `EuiComboBox` now gives focus to the search input when the user clicks the clear button, to prevent focus from defaulting to the body ([#918](https://github.com/elastic/eui/pull/918))
- Fixed visual size of inputs by setting the box-shadow border to `inset` ([#928](https://github.com/elastic/eui/pull/928))
- Per-column custom sort values added to `EuiInMemoryTable` ([#929](https://github.com/elastic/eui/pull/929))

**Non-breaking major changes**

- Added close (`cross`) button as default way to close to `EuiFlyout` when `onClose` is provided ([#925](https://github.com/elastic/eui/pull/925))
- Fleshed out `EuiFlyoutHeader` for consistency (see docs) ([#925](https://github.com/elastic/eui/pull/925))

**Bug fixes**

- Added `role="dialog"` to `EuiFlyout` to improve screen reader accessibility ([#916](https://github.com/elastic/eui/pull/916))
- Default sort comparator (used by `EuiInMemoryTable`) now handles `null` and `undefined` values ([#922](https://github.com/elastic/eui/pull/922))

## [`0.0.52`](https://github.com/elastic/eui/tree/v0.0.52)

- Added updated logos for Cloud and Cloud ECE ([#906](https://github.com/elastic/eui/pull/906))
- Added the ability for `EuiBetaBadge` to appear on `EuiPanel` similar to `EuiCard` ([#885](https://github.com/elastic/eui/pull/888))
- Added `restrictWidth` to `EuiPage` ([#896](https://github.com/elastic/eui/pull/896))
- Added `resize` prop to `EuiTextArea` that defaults to ‘vertical’ (only height) ([#894](https://github.com/elastic/eui/pull/894))
- Added multiple style-only adjustments to `EuiFormControlLayout` buttons/icons ([#894](https://github.com/elastic/eui/pull/894))
- Shifted `readOnly` inputs to not have left padding unless it has an icon ([#894](https://github.com/elastic/eui/pull/894))
- Added more customization options to `EuiAvatar` ([#903](https://github.com/elastic/eui/pull/903))
- Added more color options to `EuiButtonIcon` ([#907](https://github.com/elastic/eui/pull/907))
- Added icon for EMS (Elastic Map Service) (`emsApp`) ([#914](https://github.com/elastic/eui/pull/914))
- Added support for `href`, `target`, and `rel` properties for `EuiContextMenu` items ([#911](https://github.com/elastic/eui/pull/911))
- Added responsive helpers in the form of `EuiShowFor` and `EuiHideFor` components and corresponding CSS classes. ([#909](https://github.com/elastic/eui/pull/909))

**Deprecations**

- Replaced `$breakpoints` in favor of better named `$euiBreakpoints` ([#909](https://github.com/elastic/eui/pull/909))
- Replaced the following mixin `screenXSmall()`, `screenSmall()`, `screenMedium()`, `screenLarge()`, `screenSmallMediumLarge()` in favor of a single `euiBreakpoint()`. ([#909](https://github.com/elastic/eui/pull/909))

**Bug fixes**

- Removed `.nvmrc` file from published npm package ([#892](https://github.com/elastic/eui/pull/892))
- `EuiComboBox` no longer shows the _clear_ icon when it's a no-op ([#890](https://github.com/elastic/eui/pull/890))
- `EuiIcon` no longer takes focus in Edge and IE unless `tabIndex` is defined as a value other than `"-1"` ([#900](https://github.com/elastic/eui/pull/900))
- Fixed regression introduced in `0.0.50` in which the form control icons blocked users from clicking the control ([#898](https://github.com/elastic/eui/pull/898))
- Fixed `EuiSwitch` background in case it’s been placed on a gray background ([#894](https://github.com/elastic/eui/pull/894))
- Fixed `EuiComboBox` hidden input focus styles ([#894](https://github.com/elastic/eui/pull/894))
- Fixed responsive widths of `EuiDescribedFormGroup` ([#894](https://github.com/elastic/eui/pull/894))
- Fixed descenders being cut off in `EuiSelect` ([#894](https://github.com/elastic/eui/pull/894))
- Fixed extra spacing applied by Safari to `EuiFieldSearch` ([#894](https://github.com/elastic/eui/pull/894))
- Fixed contrast issues in dark theming ([#907](https://github.com/elastic/eui/pull/907))

## [`0.0.51`](https://github.com/elastic/eui/tree/v0.0.51)

- Added `textStyle="reverse"` prop to `EuiDescriptionList` as well as a class (`.eui-definitionListReverse`) for `dl`'s within `EuiText` ([#882](https://github.com/elastic/eui/pull/882))
- Added `inspect` icon ([#886](https://github.com/elastic/eui/pull/886))
- Added `layout` prop to `EuiCard` ([#885](https://github.com/elastic/eui/pull/885))

**Bug fixes**

- Moved `EuiFieldSearch`'s and `EuiValidateControl`'s ref out of render into `setRef` methods ([#883](https://github.com/elastic/eui/pull/883))

## [`0.0.50`](https://github.com/elastic/eui/tree/v0.0.50)

**Note: this release creates a minor regression to form controls containing icons, in which the icon blocks the user from clicking the control. This is fixed in `0.0.52`.**

- Created `EuiToggle`, `EuiButtonToggle`, and `EuiButtonGroup` ([#872](https://github.com/elastic/eui/pull/872))
- `EuiBasicTable` and `EuiInMemoryTable` now accept `rowProps` and `cellProps` callbacks, which let you apply custom props to rows and props ([#869](https://github.com/elastic/eui/pull/869))
- Added `offine` and `online` icons ([#881](https://github.com/elastic/eui/pull/881))

**Bug fixes**

- `EuiContextMenuPanel` now updates appropriately if its items are modified ([#887](https://github.com/elastic/eui/pull/887))
- `EuiComboBox` is no longer a focus trap, the clear button is now keyboard-accessible, and the virtualized list no longer interferes with the tab order ([#866](https://github.com/elastic/eui/pull/866))
- `EuiButton`, `EuiButtonEmpty`, and `EuiButtonIcon` now look and behave disabled when `isDisabled={true}` ([#862](https://github.com/elastic/eui/pull/862))
- `EuiGlobalToastList` no longer triggers `Uncaught TypeError: _this.callback is not a function`  ([#865](https://github.com/elastic/eui/pull/865))
- `EuiGlobalToastList` checks to see if it has dismissed a toast before re-dismissing it ([#868](https://github.com/elastic/eui/pull/868))
- Added FF/IE fallback for `.eui-textBreakWord` ([#864](https://github.com/elastic/eui/pull/864))
- Fixed `EuiCard` description text color when used in/as an anchor tag ([#864](https://github.com/elastic/eui/pull/864))
- Fixed `EuiCard` IE bugs ([#864](https://github.com/elastic/eui/pull/864))
- Fixed button labeling for `EuiFormControlLayout` and `EuiComboBox` accessibility ([#876](https://github.com/elastic/eui/pull/876))
- Fixed `EuiBreadcrumb` slash alignment when truncating ([#878](https://github.com/elastic/eui/pull/878))

**Breaking changes**

- `EuiSearchBar` no longer has an `onParse` callback, and now passes an object to `onChange` with the shape `{ query, queryText, error }` ([#863](https://github.com/elastic/eui/pull/863))
- `EuiInMemoryTable`'s `search.onChange` callback now passes an object with `{ query, queryText, error }` instead of only the query ([#863](https://github.com/elastic/eui/pull/863))
- `EuiFormControlLayout` no longer has `onClear`, `iconSide`, or `onIconClick` props. Instead of `onClear` it now accepts a `clear` object of the shape `{ onClick }`. Instead of the icon props, it now accepts a single `icon` prop which be either a string or an object of the shape `{ type, side, onClick }`. ([#866](https://github.com/elastic/eui/pull/866))
- `EuiBasicTable` and `EuiInMemoryTable` pass-through cell props (defined by the `columns` prop and the `cellProps` prop) used to be applied to the `div` inside of the `td` element. They're now applied directly to the `td` element. ([#869](https://github.com/elastic/eui/pull/869))

## [`0.0.49`](https://github.com/elastic/eui/tree/v0.0.49)

**Bug fixes**

- `EuiInMemoryTable` now applies its search filter ([#851](https://github.com/elastic/eui/pull/851))
- `EuiInMemoryTable` and `EuiBasicTable` now pass unknown props through to their child ([#836](https://github.com/elastic/eui/pull/836))
- Added `EuiHeaderLinks` which allow you to construct navigation in the header in place of the app menu. ([#844](https://github.com/elastic/eui/pull/844))
- `EuiPopover` will use an alert to warn the user it traps focus ([#844](https://github.com/elastic/eui/pull/844))

**Breaking changes**

- EUI requires React `16.3` or higher ([#849](https://github.com/elastic/eui/pull/849))
- `EuiHeaderBreadcrumbs` refactored to use `EuiBreadcrumbs`. This removed all child components of `EuiHeaderBreadcrumbs`. ([#844](https://github.com/elastic/eui/pull/844))

## [`0.0.48`](https://github.com/elastic/eui/tree/v0.0.48)

**Bug fixes**

- `EuiComboBox` does not pass `isDisabled` prop to `EuiComboBoxOptionsList` to avoid "React does not recognize the 'isDisabled' prop on a DOM element" console warning ([#838](https://github.com/elastic/eui/pull/838))
- `EuiComboBox` does not display clear icon when `isClearable` prop is set to false and `selectedOptions` prop is provided ([#838](https://github.com/elastic/eui/pull/838))

**Breaking changes**

- Move `EuiBasicTable`'s `itemId` prop from `selection` to a top-level property ([#830](https://github.com/elastic/eui/pull/830))
- Renamed/refactored `requiresAriaLabel` prop validator to a more general `withRequiredProp` ([#830](https://github.com/elastic/eui/pull/830))

## [`0.0.47`](https://github.com/elastic/eui/tree/v0.0.47)

- Added utility CSS classes for text and alignment concerns ([#774](https://github.com/elastic/eui/pull/774))
- Added `compressed` versions of `EuiFormRow` and all form controls ([#800](https://github.com/elastic/eui/pull/800))
- Removed pointer cursor on `EuiFormLabel` when a `for` property is not set ([#825](https://github.com/elastic/eui/pull/825))
- Added the ability to add tooltips to `EuiContextMenuItem`s ([#817](https://github.com/elastic/eui/pull/817))
- Added `EuiBreadcrumbs` ([#815](https://github.com/elastic/eui/pull/815))

**Bug fixes**

- Fixes height calculation error on `EuiAccordion` when it starts loads in an open state. ([#816](https://github.com/elastic/eui/pull/816))
- Added aria-invalid labeling on `EuiFormRow` ([#777](https://github.com/elastic/eui/pull/799))
- Added aria-live labeling for `EuiToasts` ([#777](https://github.com/elastic/eui/pull/777))
- Added aria labeling requirements for `EuiBadge` , as well as a generic prop_type function `requiresAriaLabel` in `utils` to check for it. ([#777](https://github.com/elastic/eui/pull/777)) ([#802](https://github.com/elastic/eui/pull/802))
- Ensure switches’ inputs are still hidden when `[disabled]` ([#778](https://github.com/elastic/eui/pull/778))
- Made boolean matching in `EuiSearchBar` more exact so it doesn't match words starting with booleans, like "truest" or "offer" ([#776](https://github.com/elastic/eui/pull/776))
- `EuiComboBox` do not setState or call refs once component is unmounted ([807](https://github.com/elastic/eui/pull/807) and [#813](https://github.com/elastic/eui/pull/813))
- Added better accessibility labeling to `EuiPagination`, `EuiSideNav`, `EuiPopover`, `EuiBottomBar` and `EuiBasicTable`.  ([#821](https://github.com/elastic/eui/pull/821))
- Added `isDisabled` to `EuiComboBox`  ([#829](https://github.com/elastic/eui/pull/829))

## [`0.0.46`](https://github.com/elastic/eui/tree/v0.0.46)

- Added `EuiDescribedFormGroup` component, a wrapper around `EuiFormRow`(s) ([#707](https://github.com/elastic/eui/pull/707))
- Added `describedByIds` prop to `EuiFormRow` to help with accessibility ([#707](https://github.com/elastic/eui/pull/707))
- Added `isLoading` prop to `EuiButtonEmpty` ([#768](https://github.com/elastic/eui/pull/768))
- Removed individual badge cross icon when `EuiComboBox` has `singleSelection` prop enabled. ([#769](https://github.com/elastic/eui/pull/769))

**Bug fixes**

- Removed specificity on `EuiText` that was causing cascade conflicts around text coloring. ([#770](https://github.com/elastic/eui/pull/770))

## [`0.0.45`](https://github.com/elastic/eui/tree/v0.0.45)

***NOTE v0.0.45 has a bug causing it to fail during installation, please use v0.0.46***

- Added `EuiBetaBadge` for non-GA labelling including options to add it to `EuiCard` and `EuiKeyPadMenuItem` ([#705](https://github.com/elastic/eui/pull/705))
- Added `direction` prop to EuiFlexGroup ([#711](https://github.com/elastic/eui/pull/711))
- Added `EuiEmptyPrompt` which can be used as a placeholder over empty tables and lists ([#711](https://github.com/elastic/eui/pull/711))
- Added `EuiTabbedContent` ([#737](https://github.com/elastic/eui/pull/737))
- `EuiComboBox` added buttons for clearing and opening/closing the combo box ([#698](https://github.com/elastic/eui/pull/698))

**Bug fixes**

- Fixed `EuiTableRowCell` from overwriting its child element's `className` [#709](https://github.com/elastic/eui/pull/709)
- Allow `EuiContextMenuPanel`s to update when their `children` changes ([#710](https://github.com/elastic/eui/pull/710))
- `EuiInMemoryTable` now passes `itemIdToExpandedRowMap` prop to `EuiBasicTable` ([#759](https://github.com/elastic/eui/pull/759))
- Expanded table rows in paginated data no longer leak to other pages ([#761](https://github.com/elastic/eui/pull/761))

**Breaking changes**

- Rename `logoElasticSearch` to `logoElasticsearch` [#755](https://github.com/elastic/eui/pull/755)

## [`0.0.44`](https://github.com/elastic/eui/tree/v0.0.44)

- Reduced `EuiToast` title size ([#703](https://github.com/elastic/eui/pull/703))

**Bug fixes**

- Fixed inherited `line-height` of inputs and buttons ([#702](https://github.com/elastic/eui/pull/702))
- Fixed card title sizing in K6 theme. ([#704](https://github.com/elastic/eui/pull/704))

## [`0.0.43`](https://github.com/elastic/eui/tree/v0.0.43)

- Added `status` prop to `EuiStep` for additional styling ([#673](https://github.com/elastic/eui/pull/673))
- `EuiForm` and `EuiFormRow` now accept nodes for `errors` prop ([#685](https://github.com/elastic/eui/pull/685))
- Removed the default `max-width` from `EuiText`. This can still be applied by setting `grow={false}` ([#683](https://github.com/elastic/eui/pull/683))
- Added support for text alignment with `EuiTextAlign` ([#683](https://github.com/elastic/eui/pull/683))
- `EuiBasicTable` added the `compressed` prop to allow for tables with smaller fonts and padding ([#687](https://github.com/elastic/eui/pull/687))

**Bug fixes**

- Added a `paddingSize` prop to `EuiAccordion` to better mitigate situations where a nested `EuiFlexGroup` causes scrollbars ([#701](https://github.com/elastic/eui/pull/701))
- Fixed `EuiCard` `icon` prop to include user provided className ([#684](https://github.com/elastic/eui/pull/684))
- `EuiInMemoryTable` pagination state is now reset automatically when a search is executed ([#686](https://github.com/elastic/eui/pull/686))
- Fixed slow performance of `EuiComboBox` when there are hundreds or thousands of options by virtualizing `EuiComboBoxOptionsList` ([#670](https://github.com/elastic/eui/pull/670))
- Fixed some text styles ([#683](https://github.com/elastic/eui/pull/683))
    - Fixed font-family of input, textarea, select, and buttons
    - Fixed style of code, pre, and dl’s inside `EuiText`
    - Fixed ghost text color which was being set to a dark gray

**Breaking changes**

- Added responsive support for tables. This isn't technically a breaking change, but you will need to apply some new props (`hasActions`, `isSelectable`) for certain tables to make them look their best in mobile. **Responsive table views are on by default.** ([#584](https://github.com/elastic/eui/pull/584))

## [`0.0.42`](https://github.com/elastic/eui/tree/v0.0.42)

- Added `EuiDatePicker` component for date/time input ([#644](https://github.com/elastic/eui/pull/644))
- Added editor icon set to `EuiIcon` ([#671](https://github.com/elastic/eui/pull/671))

## [`0.0.41`](https://github.com/elastic/eui/tree/v0.0.41)

- Added `grow` prop to `EuiText` ([#662](https://github.com/elastic/eui/pull/662))
- Added `disabled` prop to `EuiComboBoxOption` ([#650](https://github.com/elastic/eui/pull/650))
- Added support for `<pre>` and `<code>` tags to `<EuiText>` ([#654](https://github.com/elastic/eui/pull/654))
- Added export of SASS theme variables in JSON format during compilation ([#642](https://github.com/elastic/eui/pull/642))
- Close `EuiComboBox` `singleSelection` options list when option is choosen ([#645](https://github.com/elastic/eui/pull/645))
- Wrap `EuiStepHorizontal` text instead of truncating it ([#653](https://github.com/elastic/eui/pull/653))
- Fixed a bug where `EuiSideNavItem` wouldn't pass an `onClick` handler down to `<a>` tags if they also had an `href`. ([#664](https://github.com/elastic/eui/pull/664))
- Updated existing and added additional TypeScript definitions ([#666](https://github.com/elastic/eui/pull/666))

**Bug fixes**

- Fixed `EuiBasicTable` re-rendering on hover of table rows ([#665](https://github.com/elastic/eui/pull/665))

**Breaking changes**

- `EuiStepsHorizontal` now requires an `onClick` prop be provided for each step configuration object ([#653](https://github.com/elastic/eui/pull/653))

## [`0.0.40`](https://github.com/elastic/eui/tree/v0.0.40)

- Tweaked sizing, weights, color, line-heights, and added more levels to `EuiTitle` and `EuiText` ([#627](https://github.com/elastic/eui/pull/627))
- Added TypeScript type defitions for `EuiPortal`, `EuiText` and `EuiTitle` as well as the `calculatePopoverPosition` service ([#638](https://github.com/elastic/eui/pull/638))
- Grayed out labels for `disabled` controls ([#648](https://github.com/elastic/eui/pull/648))

**Bug fixes**

- Fix visual shadow glitch on hover of `EuiToast` ([#632](https://github.com/elastic/eui/pull/632))

**Breaking changes**

- **Note: This breaking change is reversed in 0.0.43.** Added a default `max-width` to `EuiText`. ([#627](https://github.com/elastic/eui/pull/627))

## [`0.0.39`](https://github.com/elastic/eui/tree/v0.0.39)

**Bug fixes**

- Allow accordions to dynamically change height, and support values on radio inputs ([#613](https://github.com/elastic/eui/pull/613))
- Accordion toggle layout is no longer flagged responsive, in order to prevent unwanted stacking on mobile ([#613](https://github.com/elastic/eui/pull/613))

**Breaking changes**

- Support values on radio inputs. This is breaking because now the second argument to the radio `onChange` callback is the value, which bumps the change event to the third argument ([#613](https://github.com/elastic/eui/pull/613))

## [`0.0.38`](https://github.com/elastic/eui/tree/v0.0.38)

- Modified drop shadow intensities and color. ([#607](https://github.com/elastic/eui/pull/607))
- Added SASS color functions. Made `$euiColorWarning` color usage more accessible while still being "yellow". ([#628](https://github.com/elastic/eui/pull/628))
- Removed extraneous `global_styling/mixins/_forms.scss` file and importing the correct files in the `filter_group.scss` and `combo_box.scss` files. ([#609](https://github.com/elastic/eui/pull/609))
- Added `isInvalid` prop to `EuiComboBox` ([#631](https://github.com/elastic/eui/pull/631))
- Added support for rejecting user input by returning `false` from the `onCreateOption` prop of `EuiComboBox` ([#631](https://github.com/elastic/eui/pull/631))

**Bug fixes**

- Visual fix for the focus state of disabled `EuiButton` ([#603](https://github.com/elastic/eui/pull/603))
- `EuiSelect` can pass any node as a value rather than just a string ([#603](https://github.com/elastic/eui/pull/603))
- Fixed a typo in the flex TypeScript definition ([#629](https://github.com/elastic/eui/pull/629))
- Fixed `EuiComboBox` bug in which the options list wouldn't always match the width of the input ([#611](https://github.com/elastic/eui/pull/611))
- Fixed `EuiComboBox` bug in which opening the combo box when there's no scrollbar on the window would result in the list being positioned incorrectly ([#631](https://github.com/elastic/eui/pull/631))
- Fixed `EuiComboBox` bug in which clicking a pill's close button would close the list ([#631](https://github.com/elastic/eui/pull/631))
- Fixed `EuiComboBox` bug in which moving focus from one combo box to another would remove the `euiBody-hasPortalContent` class from the body. ([#631](https://github.com/elastic/eui/pull/631))

## [`0.0.37`](https://github.com/elastic/eui/tree/v0.0.37)

- Added `EuiComboBox` for selecting many options from a list of options ([#567](https://github.com/elastic/eui/pull/567))
- Added `EuiHighlight` for highlighting a substring within text ([#567](https://github.com/elastic/eui/pull/567))
- `calculatePopoverPosition` service now accepts a `positions` argument so you can specify which positions are acceptable ([#567](https://github.com/elastic/eui/pull/567))
- Added `closeButtonProps` prop to `EuiBadge`, `hollow` badge type, and support for arbitrary hex color ([#567](https://github.com/elastic/eui/pull/567))
- Added support for arbitrary hex color to `EuiIcon` ([#567](https://github.com/elastic/eui/pull/567))

**Breaking changes**

- Renamed `euiBody-hasToolTip` class to `euiBody-hasPortalContent` ([#567](https://github.com/elastic/eui/pull/567))

## [`0.0.36`](https://github.com/elastic/eui/tree/v0.0.36)

- Added support for range queries in `EuiSearchBar` (works for numeric and date values) ([#485](https://github.com/elastic/eui/pull/485))
- Added support for emitting a `EuiSearchBar` query to an Elasticsearch query string ([#598](https://github.com/elastic/eui/pull/598))
- Added support for expandable rows to `EuiBasicTable` ([#585](https://github.com/elastic/eui/pull/585))

**Bug fixes**

- Relaxed query syntax of `EuiSearchBar` to allow usage of hyphens without escaping ([#581](https://github.com/elastic/eui/pull/581))
- Fixed font-weight issue in K6 theme ([#596](https://github.com/elastic/eui/pull/596))

## [`0.0.35`](https://github.com/elastic/eui/tree/v0.0.35)

- Modified `EuiLink` and all buttons to support both href and onClick ([#554](https://github.com/elastic/eui/pull/554))
- Added `color` prop to `EuiIconTip` ([#580](https://github.com/elastic/eui/pull/580))

## [`0.0.34`](https://github.com/elastic/eui/tree/v0.0.34)

- Adjust `EuiCallOut` and dark theme warning coloring ([#563](https://github.com/elastic/eui/pull/563))
- Added a `buttonColor` prop to `EuiConfirmModal` ([#546](https://github.com/elastic/eui/pull/546))
- Added 'baseline' as option to `EuiFlexGroup`'s `alignItems` prop ([#546](https://github.com/elastic/eui/pull/546))

**Bug fixes**

- Fixed `EuiToolTip` bug which caused the tooltip to hide when moving the mouse around inside of the trigger element ([#557](https://github.com/elastic/eui/pull/557), [#564](https://github.com/elastic/eui/pull/564))
- Fixed a bug where `EuiButtonEmpty` would offer a white background on hover when it was disabled, even when there was no such background transition on hover when the buttons are not disabled ([#561](https://github.com/elastic/eui/pull/561))
- Fixed table cell bugs ([#565](https://github.com/elastic/eui/pull/565))
  - `EuiBasicTable` now supports explicitly setting `truncateText` and `textOnly` on column definitions, and supports passing through unrecognized props to the cell (e.g. `data-test-subj`).
  - Updated table cell CSS so that long single-word cell content will break and wrap mid-word.

## [`0.0.33`](https://github.com/elastic/eui/tree/v0.0.33)

- Added initial sorting option to `EuiInMemoryTable` ([#547](https://github.com/elastic/eui/pull/547))
- Horizontally scrolling `EuiTabs` ([#546](https://github.com/elastic/eui/pull/546))
- Remove padding from both sides of `EuiEmptyButton` ([#546](https://github.com/elastic/eui/pull/546))
- Added `disabled` prop to placeholder (ellipses) button in pagination ([#546](https://github.com/elastic/eui/pull/546))
- Converted `.euiHeader__notification` into `EuiHeaderNotification` ([#546](https://github.com/elastic/eui/pull/546))

**Bug fixes**

- `EuiConfirmModal` will now check for the presence of confirm and cancel buttons before trying to focus them ([#555](https://github.com/elastic/eui/pull/555))

## [`0.0.32`](https://github.com/elastic/eui/tree/v0.0.32)

- Updated `EuiDescriptionList` to accept nodes for the titles and descriptions ([#552](https://github.com/elastic/eui/pull/552))
- Added `stop` and `stopFilled` icons ([#543](https://github.com/elastic/eui/pull/543))

**Bug fixes**

- Fixed `EuiToolTip` smart positioning to prevent tooltip from being clipped by the window where possible ([#550](https://github.com/elastic/eui/pull/550))

## [`0.0.31`](https://github.com/elastic/eui/tree/v0.0.31)

- Made `<EuiProgress>` TypeScript types more specific ([#518](https://github.com/elastic/eui/pull/518))
- Removed `font-smoothing` from our reset css for better text legibility ([#539](https://github.com/elastic/eui/pull/539))

**Bug fixes**

- Made `EuiIconTip` screen reader accessible ([#534](https://github.com/elastic/eui/pull/534))
- Fixed a sorting issue in `EuiInMemoryTable` ([#453](https://github.com/elastic/eui/pull/453))
- Fixed checkbox click for `EuiCheckbox` and `EuiRadio` without a label ([#541](https://github.com/elastic/eui/pull/541))

## [`0.0.30`](https://github.com/elastic/eui/tree/v0.0.30)

- Add ability to force `EuiSideNav` items open by setting `item.forceOpen`. ([#515](https://github.com/elastic/eui/pull/515))

## [`0.0.29`](https://github.com/elastic/eui/tree/v0.0.29)

- Added `EuiIconTip` to make it easier to display icons with tooltips ([#528](https://github.com/elastic/eui/pull/528))
- Added `buttonRef` prop to `EuiButton`, `EuiButtonEmpty`, and `EuiButtonIcon` ([#529](https://github.com/elastic/eui/pull/529))

**Bug fixes**

- `EuiHealth` no longer stacks flex items on small screens ([#530](https://github.com/elastic/eui/pull/530))
- Fixed `EuiPageContent` centering within `EuiPage` issue ([#527](https://github.com/elastic/eui/pull/527))
- `EuiConfirmModal` will now correctly auto-focus on its confirm and cancel buttons ([#529](https://github.com/elastic/eui/pull/529))

## [`0.0.28`](https://github.com/elastic/eui/tree/v0.0.28)

- `EuiInMemoryTable` pass items to BasicTable when message is provided ([#517](https://github.com/elastic/eui/pull/517)).
- `EuiSearchBox` now passes unused props through to `EuiFieldSearch` ([#514](https://github.com/elastic/eui/pull/514))
- Change `EuiBasicTable` `noItemsMessage` and `EuiInMemoryTable` `messgae` propType to node
instead of just string ([#516](https://github.com/elastic/eui/pull/516))

## [`0.0.27`](https://github.com/elastic/eui/tree/v0.0.27)

- Don't propagate a null `onClick` on EuiPanels ([#473](https://github.com/elastic/eui/pull/473))
- Use 1.1px for the `EuiHorizontalRule` height, in order to work around strange Chrome height calculations ([#473](https://github.com/elastic/eui/pull/473))
- New icons for `logoGithub` and `logoSketch` ([#494](https://github.com/elastic/eui/pull/494))
- `EuiCard` now has an `href` and `isClickable` prop for better handling hover animations. ([#494](https://github.com/elastic/eui/pull/494))
- Added `calculateContrast` and `rgbToHex` to services ([#494](https://github.com/elastic/eui/pull/494))

**Bug fixes**

- `EuiModal` is now responsive on mobile screens ([#512](https://github.com/elastic/eui/pull/512))
- `EuiFlexGrid` now collapses down in mobile layouts properly. ([#515](https://github.com/elastic/eui/pull/515))
- Made `EuiCard` proptypes more permission by changing strings to nodes. ([#515](https://github.com/elastic/eui/pull/515))
- Fixed `reponsive={false}` prop not working when flex groups were nested. ([#494](https://github.com/elastic/eui/pull/494))
- `EuiBadge` wrapping element changed from a `div` to `span` so it can be nested in text blocks ([#494](https://github.com/elastic/eui/pull/494))

## [`0.0.26`](https://github.com/elastic/eui/tree/v0.0.26)

**Bug fixes**

- `EuiSelect` do not set `defaultValue` property when `value` property is provided ([#504](https://github.com/elastic/eui/pull/504)).
- `EuiBottomBar` now uses `EuiPortal` to avoid zindex conflicts ([#487](https://github.com/elastic/eui/pull/487))
- Upped dark theme contrast on disabled buttons ([#487](https://github.com/elastic/eui/pull/487))

**Breaking changes**

- Removed `EuiTableOfRecords` ([#490](https://github.com/elastic/eui/pull/490))

## [`0.0.25`](https://github.com/elastic/eui/tree/v0.0.25)

- `EuiSearchBar` accepts `toolsLeft` and `toolsRight` props ([#458](https://github.com/elastic/eui/pull/458))
- Added `search.onChange` callback to `EuiInMemoryTable` ([#469](https://github.com/elastic/eui/pull/469))
- Added `initialPageSize` option to `EuiInMemoryTable` ([#477](https://github.com/elastic/eui/pull/477))
- Added design guidelines for button and toast usage ([#371](https://github.com/elastic/eui/pull/371))

**Breaking changes**

- Complete refactor of `EuiToolTip`. They now work. Only a breaking change if you were using them. ([#484](https://github.com/elastic/eui/pull/484))

## [`0.0.24`](https://github.com/elastic/eui/tree/v0.0.24)

- Removed hover and focus states from non-selectable `EuiSideNavItem`s ([#434](https://github.com/elastic/eui/pull/434))
- Added `Ast` and `Query` services ([#454](https://github.com/elastic/eui/pull/454))
- Added icons for Kibana query language ([#455](https://github.com/elastic/eui/pull/455))

**Bug fixes**

- Fix error stemming from `selected` prop on `EuiSelect` ([#436](https://github.com/elastic/eui/pull/436))

**Breaking changes**

- The `Random` service's `oneOf` method now only accepts an array ([#454](https://github.com/elastic/eui/pull/454))

## [`0.0.23`](https://github.com/elastic/eui/tree/v0.0.23)

- Added `EuiInMemoryTable`, which encapsulates sorting, searching, selection, and pagination state and logic ([#390](https://github.com/elastic/eui/pull/390))
- Added stack trace information to `EuiErrorBoundary` ([#428](https://github.com/elastic/eui/pull/428))
- Make full screen code block use the same font-size on the original code block. ([#447](https://github.com/elastic/eui/pull/447))

**Bug fixes**

- Fixed `EuiContextMenu` bug when using the keyboard to navigate up, which was caused by unnecessarily re-rendering the items, thus losing references to them ([#431](https://github.com/elastic/eui/pull/431))

## [`0.0.22`](https://github.com/elastic/eui/tree/v0.0.22)

- Added `EuiDelayHide` component. ([#412](https://github.com/elastic/eui/pull/412))
- Decreased overall size of checkbox, radio, and switches as well as better styles for the different states. ([#407](https://github.com/elastic/eui/pull/407))
- Added `EuiFilePicker` component for `input type="file"` needs. ([#402](https://github.com/elastic/eui/pedull/402))
- Added `isLoading` prop to `EuiButton` ([#427](https://github.com/elastic/eui/pull/427))
- Added icons: `eye`, `eyeClosed`, `grab`, `heatmap`, `vector` ([#427](https://github.com/elastic/eui/pull/427))
- Added `hasNoInitialSelection` option to `EuiSelect`. ([#422](https://github.com/elastic/eui/pull/422))

**Bug fixes**

- Fixed appearance of checked checkeboxes and radios in IE ([#407](https://github.com/elastic/eui/pull/407))
- Fixed disabled vs enabled appearance of checked checkeboxes and radios ([#407](https://github.com/elastic/eui/pull/407))
- Fixed disabled & checked state of switches ([#407](https://github.com/elastic/eui/pull/407))
- Fixed `EuiCard` content alignment when content is short. ([#415](https://github.com/elastic/eui/pull/415))
- Only apply the `$euiCodeBlockSelectedBackgroundColor` variable if it is a color ([#427](https://github.com/elastic/eui/pull/427))
- No margins for `<hr>` ([#427](https://github.com/elastic/eui/pull/427))
- Fixed `EuiButton` truncation ([#427](https://github.com/elastic/eui/pull/427))

**Breaking changes**

- Changed `EuiAccordion`’s method of `onToggleOpen` to `onToggle` ([#427](https://github.com/elastic/eui/pull/427))

## [`0.0.21`](https://github.com/elastic/eui/tree/v0.0.21)

- Logstash icon set. [#399](https://github.com/elastic/eui/pull/399)
- Added support for `disabled` options in `EuiSelect`. [#324](https://github.com/elastic/eui/pull/324)
- Badges can now accept onClicks and custom colors. They were changed stylistically to be bolder and smaller by default. ([#381](https://github.com/elastic/eui/pull/381))
- Added component to wrap blocks of substeps `EuiSubSteps` in a shaded container. ([#375](https://github.com/elastic/eui/pull/375))
- Added horizontal steps component ([#375](https://github.com/elastic/eui/pull/375))
- Changed look and feel of pagination. Added `compressed` prop for smaller footprint pagination. ([#380](https://github.com/elastic/eui/pull/380))
- Added `EuiBasicTable` as an opinionated, high level component for constructing tables. Its addition deprecates `EuiTableOfRecords` which is still avaiable, but now marked for removal. ([#377](https://github.com/elastic/eui/pull/377))
- Added styles for `readOnly` states of form controls. ([#391](https://github.com/elastic/eui/pull/391))
- Added importAction and exportAction icons ([#394](https://github.com/elastic/eui/pull/394))
- Added `EuiCard` for UI patterns that need an icon/image, title and description with some sort of action. ([#380](https://github.com/elastic/eui/pull/380))
- Added TypeScript definitions for the `EuiHealth` component. ([#403](https://github.com/elastic/eui/pull/403))
- Added `SearchBar` component - introduces a simple yet rich query language to search for objects + search box and filter controls to construct/manipulate it. ([#379](https://github.com/elastic/eui/pull/379))

**Bug fixes**

- Tables now default to `table-layout: fixed` to avoid some collapsing cell problems. [#398](https://github.com/elastic/eui/pull/398)
- Wrap long lines of text within the body of `EuiToast` instead of letting text overflow ([#392](https://github.com/elastic/eui/pull/392))
- Fixed dark theme coloring of Substeps ([#396](https://github.com/elastic/eui/pull/396))
- Reorder selectors to fix fixed progress bar in Firefox ([#404](https://github.com/elastic/eui/pull/404))

## [`0.0.20`](https://github.com/elastic/eui/tree/v0.0.20)

- Renamed class from `euiFlexGroup--alignItemsStart` to `euiFlexGroup--alignItemsFlexStart` ([#378](https://github.com/elastic/eui/pull/378))

## [`0.0.19`](https://github.com/elastic/eui/tree/v0.0.19)

- `EuiGlobalToastList` now prevents toasts from disappearing while the user's mouse is over the list. Added `timer/Timer` service. ([#370](https://github.com/elastic/eui/pull/370))

**Bug fixes**

- **Note: This is deprecated in 0.0.21 and removed in 0.0.26.** `EuiTableOfRecords` selection bugs ([#365](https://github.com/elastic/eui/pull/365))
  - Deleting selected items now resets the select all checkbox to an unchecked state
  - The select all checkbox only becomes checked when all selectable rows are checked, not just some of them

**Breaking changes**

- Changed `EuiGlobalToastList` to be responsible for instantiating toasts, tracking their lifetimes, and dismissing them. It now acepts `toasts`, `dismissToast`, and `toastLifeTimeMs` props. It no longer accepts `children`. ([#370](https://github.com/elastic/eui/pull/370))

## [`0.0.18`](https://github.com/elastic/eui/tree/v0.0.18)

**Bug fixes**

- Fixed `EuiCodeEditor` bug in which hitting ESCAPE to close the autocompletion suggestions menu would also exit editing mode. ([#363](https://github.com/elastic/eui/pull/363))

## [`0.0.17`](https://github.com/elastic/eui/tree/v0.0.17)

**Bug fixes**

- Downgraded `lodash` version to `3.10.0` to align it with Kibana. ([#359](https://github.com/elastic/eui/pull/359))

## [`0.0.16`](https://github.com/elastic/eui/tree/v0.0.16)

- `EuiRadio` now supports the `input` tag's `name` attribute. `EuiRadioGroup` accepts a `name` prop that will propagate to its `EuiRadio`s. ([#348](https://github.com/elastic/eui/pull/348))
- Added Machine Learning create jobs icon set. ([#338](https://github.com/elastic/eui/pull/338))
- **Note: This is deprecated in 0.0.21 and removed in 0.0.26.** Added `EuiTableOfRecords`, a higher level table component to take away all your table listings frustrations. ([#250](https://github.com/elastic/eui/pull/250))

**Bug fixes**

- Added `react-color` as a dependency (was previously a devDependency) ([#354](https://github.com/elastic/eui/pull/354))
- Stop propagation and prevent default when closing components. Otherwise the same Escape keypress could close the parent component(s) as well as the one you intend to close. ([#344](https://github.com/elastic/eui/pull/344))

## [`0.0.15`](https://github.com/elastic/eui/tree/v0.0.15)

- Added `EuiColorPicker`. ([#328](https://github.com/elastic/eui/pull/328))
- `EuiCodeBlock` now only shows fullscreen icons if `overflowHeight` prop is set. Also forces large fonts and padding while expanded. ([#325](https://github.com/elastic/eui/pull/325))
- Exported `VISUALIZATION_COLORS` from services ([#329](https://github.com/elastic/eui/pull/329))
- Added typescript definitions for `EuiFormRow`, `EuiRadioGroup`, `EuiSwitch`, `EuiLoadingSpinner`, `EuiLoadingChart` and `EuiProgress`. ([#326](https://github.com/elastic/eui/pull/326))
- Added `checkHrefAndOnClick` and `getSecureRelForTarget` to services.

**Breaking changes**

- `EuiCodeBlock` now only shows fullscreen icons if `overflowHeight` prop is set. Also forces large fonts and padding while expanded. ([#325](https://github.com/elastic/eui/pull/325))
- React ^16.2 is now a peer dependency ([#264](https://github.com/elastic/eui/pull/264))
- `EuiProgress` no longer accepts the `indeterminate` property, which never had any effect. ([#326](https://github.com/elastic/eui/pull/326))

**Bug fixes**

- Fix TypeScript definitions such that optional and readonly properties survive being passed through `Omit` ([#322](https://github.com/elastic/eui/pull/322))

## [`0.0.14`](https://github.com/elastic/eui/tree/v0.0.14)

- Added `isColorDark` color util ([#311](https://github.com/elastic/eui/pull/311))
- EuiButton, EuiButtonEmpty and EuiButtonIcon can now take an `href` ([#316](https://github.com/elastic/eui/pull/316))
- In `EuiSideNav`, allow a callback to be passed that renders the individual items in the navigation. This makes interoperability with e.g. `react-router` easier. ([#310](https://github.com/elastic/eui/pull/310))
- Add new icon types to `EuiIcon` TypeScript definitions ([#323](https://github.com/elastic/eui/pull/323)).

**Bug fixes**

- Set `EuiFlexGroup` to `flex-grow: 1` to be more friendly with IE11 ([#315](https://github.com/elastic/eui/pull/315))

## [`0.0.13`](https://github.com/elastic/eui/tree/v0.0.13)

- Added index management icons. ([#307](https://github.com/elastic/eui/pull/307))

**Breaking changes**

- Reverted test helper for async functions that throw exceptions. See PR for details on how this can be handled in Jest 22. ([#306](https://github.com/elastic/eui/pull/306))

**Bug fixes**

- Adjust toast z-index to show over modals ([#296](https://github.com/elastic/eui/pull/296))
- Fix nested `EuiFlexItem` collapse issue in IE ([#308](https://github.com/elastic/eui/pull/308))

## [`0.0.12`](https://github.com/elastic/eui/tree/v0.0.12)

- Minor style-only changes to `EuiPagination`, button reset, `EuiTableHeaderCell`, and `EuiCodeBlock`. ([#298](https://github.com/elastic/eui/pull/298))
- All NPM dependencies now use ^ to install the latest minor version.
- Added Apache, Nginx, MySQL logos ([#270](https://github.com/elastic/eui/pull/270))
- Added small version of `EuiCallOut` ([#269](https://github.com/elastic/eui/pull/269))
- Added first batch of TypeScript type definitions for components and services ([#252](https://github.com/elastic/eui/pull/252))
- Added button for expanding `EuiCodeBlock` instances to be full-screen. ([#259](https://github.com/elastic/eui/pull/259))
- Add test helper for async functions that throw exceptions ([#301](https://github.com/elastic/eui/pull/301))

**Bug fixes**

- Removed padding on `EuiPage` mobile breakpoint. ([#282](https://github.com/elastic/eui/pull/282))
- Fixed some `EuiIcon` `type`s not setting their `viewBox` attribute, which caused them to not honor the `size` properly. ([#277](https://github.com/elastic/eui/pull/277))
- Fixed `EuiContextMenu` to pass the `event` argument to a `EuiContextMenuItem`'s `onClick` handler even when a panel is defined. ([#265](https://github.com/elastic/eui/pull/265))

**Breaking changes**

- Removed `color` prop from `EuiCodeBlock`. This component's highlighting now matches whichever theme is currently active. See PR for details on SCSS breaking changes. ([#259](https://github.com/elastic/eui/pull/259))

## [`0.0.11`](https://github.com/elastic/eui/tree/v0.0.11)

- Added `EuiImage` component to allow for image sizing and zooms. ([#262](https://github.com/elastic/eui/pull/262))
- Updated `EuiOverlayMask` to append `<div>` to body. ([#254](https://github.com/elastic/eui/pull/254))

**Bug fixes**

- Disabled tab styling. ([#258](https://github.com/elastic/eui/pull/258))
- Proper classname for flexGroup alignItems prop. ([#257](https://github.com/elastic/eui/pull/257))
- Clicking the downArrow icon in `EuiSelect` now triggers selection. ([#255](https://github.com/elastic/eui/pull/255))
- Fixed `euiFormRow` id's from being the same as the containing input and label. ([#251](https://github.com/elastic/eui/pull/251))

**Breaking changes**

- `{rest}` prop attachment moved from wrapping div to the input on checkboxes and switches. ([#246](https://github.com/elastic/eui/pull/246))

## [`0.0.10`](https://github.com/elastic/eui/tree/v0.0.10)

- Updated `euiPopover` to propagate `panelPaddingSize` padding values to content only (title does inherit horizontal values) via CSS. ([#229](https://github.com/elastic/eui/pull/229))
- Updated `EuiErrorBoundary` to preserve newlines in error. ([#238](https://github.com/elastic/eui/pull/238))
- Added more icons and fixed a few for dark mode ([#228](https://github.com/elastic/eui/pull/228))
- Added `EuiFlyout` component. ([#227](https://github.com/elastic/eui/pull/227))

**Breaking changes**

- Renamed `EuiModalOverlay` to `EuiOverlayMask`. ([#227](https://github.com/elastic/eui/pull/227))

**Bug fixes**

- Fixed bug in `Pager` service which occurred when there were no items. ([#237](https://github.com/elastic/eui/pull/237))
- Added `isPageable` method to `Pager` service and set first and last page index to -1 when there are no pages. ([#242](https://github.com/elastic/eui/pull/242))

## [`0.0.9`](https://github.com/elastic/eui/tree/v0.0.9)

**Breaking changes**

- Renamed `euiFlexGroup--alignItemsEnd` class to `euiFlexGroup--alignItemsFlexEnd`.
- Remove support for `primary` color from `EuiTextColor` because it looked too much like a link.

**Bug fixes**

- Give `EuiFormErrorText` and `EuiFormHelpText` proper line-height. ([#234](https://github.com/elastic/eui/pull/234))

## [`0.0.8`](https://github.com/elastic/eui/tree/v0.0.8)

**Bug fixes**

- Fix button vertical alignment. ([#232](https://github.com/elastic/eui/pull/232))

## [`0.0.7`](https://github.com/elastic/eui/tree/v0.0.7)

- Added `EuiSteps` component ([#202](https://github.com/elastic/eui/pull/202), [#208](https://github.com/elastic/eui/pull/208))

**Breaking changes**

- Test helpers now published at `@elastic/eui/lib/test`

**Bug fixes**

- Case sensitive file name fix for Kibana dark theme. ([#216](https://github.com/elastic/eui/pull/216))

## [`0.0.6`](https://github.com/elastic/eui/tree/v0.0.6)

- `justify` prop of `EuiFlexGroup` now accepts `spaceEvenly` ([#205](https://github.com/elastic/eui/pull/205))
- Increased size of `<EuiTitle size="s">` so that it's distinguishable as a title ([#204](https://github.com/elastic/eui/pull/204))

## [`0.0.5`](https://github.com/elastic/eui/tree/v0.0.5)

**Bug fixes**

- Fixed import paths for `EuiTable`, `EuiHealth`, and `EuiPopover` which prevented dependents of EUI from being able to compile when importing components from the `lib` directory ([#203](https://github.com/elastic/eui/pull/203))

## [`0.0.4`](https://github.com/elastic/eui/tree/v0.0.4)

- Added `EuiHealth` components for status checks ([#158](https://github.com/elastic/eui/pull/158))
- Cleaned up styling for checkboxes, switches, and radios ([#158](https://github.com/elastic/eui/pull/158))
- Form `disabled` states are now more consistent ([#158](https://github.com/elastic/eui/pull/158))
- Page and title padding adjusted to be more compact ([#158](https://github.com/elastic/eui/pull/158))
- Table spacing is now smaller ([#158](https://github.com/elastic/eui/pull/158))
- Dark theme forms now have better contrast with their borders ([#158](https://github.com/elastic/eui/pull/158))
- Added icons to match Kibana's app directory ([#162](https://github.com/elastic/eui/pull/162))
- Converted icons from SVG to React component during the build and stop using sprites ([#160](https://github.com/elastic/eui/pull/160))
- Added `isReadOnly`, `setOptions`, and `cursorStart` props to `EuiCodeEditor` ([#169](https://github.com/elastic/eui/pull/169))
- Added `wrap` prop to `EuiFlexGroup` ([#170](https://github.com/elastic/eui/pull/170))
- Added `scope` prop to `EuiTableHeaderCell` and `EuiTableHeaderCellCheckbox` ([#171](https://github.com/elastic/eui/pull/171))
- Added `disabled` prop to `EuiContextMenuItem` ([#172](https://github.com/elastic/eui/pull/172))
- Added `EuiTablePagination` component and `Pager` service ([#178](https://github.com/elastic/eui/pull/178))
- **Note: This is broken until 0.0.25.** Added `EuiTooltip` component ([#174](https://github.com/elastic/eui/pull/174), [#193](https://github.com/elastic/eui/pull/193))
- Added a bold weight of 700 and apply it to `<strong>` elements by default ([#193](https://github.com/elastic/eui/pull/193))
- Icon size prop now accepts `s`. Adjusted coloring of sidenav arrows ([#178](https://github.com/elastic/eui/pull/197))
- Added `EuiErrorBoundary` ([#198](https://github.com/elastic/eui/pull/198))
- Exported `test` module, which includes `findTestSubject`, `startThrowingReactWarnings`, `stopThrowingReactWarnings`, `requiredProps`, and `takeMountedSnapshot` helpers ([#198](https://github.com/elastic/eui/pull/198))
- Added a more systematic way to add themes; includes a new K6 theme for Kibana. ([#191](https://github.com/elastic/eui/pull/191))

**Bug fixes**

- Fixed bug where screen-reader styles weren't being imported ([#103](https://github.com/elastic/eui/pull/103))
- Fixed a bug where `<progress>` wasn't being rendered under `block` display ([#166](https://github.com/elastic/eui/pull/166))
- Fixed a bug that caused `EuiPageSideBar` width to change when the width of its content changed ([#181](https://github.com/elastic/eui/pull/181))

**Breaking changes**

- Fixed a bug where table cell classes were being applied twice ([#167](https://github.com/elastic/eui/pull/167))
- React ^16.0 is now a peer dependency ([#198](https://github.com/elastic/eui/pull/198))

## [`0.0.3`](https://github.com/elastic/eui/tree/v0.0.3)

- `EuiFlexItem` now accepts integers between 1 and 10 for the `grow` prop. ([#144](https://github.com/elastic/eui/pull/144))
- `EuiFlexItem` and `EuiFlexGrow` now accept a `component` prop which you can set to `span` or `div` (default). ([#141](https://github.com/elastic/eui/pull/141))
- Added `isLoading` prop to form inputs to allow for a loading state ([#150](https://github.com/elastic/eui/pull/150))

**Breaking changes**

- `EuiSideNav` now accepts a tree data structure via the `items` prop ([#141](https://github.com/elastic/eui/pull/141))
- `EuiSideNavGroup`, `EuiSideNavItem`, and `EuiSideNavTitle` have been removed from the public API ([#141](https://github.com/elastic/eui/pull/141))

## [`0.0.2`](https://github.com/elastic/eui/tree/v0.0.2)

- Changed the hover states of `EuiButtonEmpty` to look more like links ([#135](https://github.com/elastic/eui/pull/135))
- `EuiCode` now wraps `EuiCodeBlock`, so it can do everything `EuiCodeBlock` could, but inline ([#138](https://github.com/elastic/eui/pull/138))
- Added `transparentBackground` prop to `EuiCodeBlock` ([#138](https://github.com/elastic/eui/pull/138))
- `EuiCodeBlock` now uses the `light` theme by default ([#138](https://github.com/elastic/eui/pull/138))
- `EuiFormRow` generates its own unique `id` prop if none is provided ([#130](https://github.com/elastic/eui/pull/130))
- `EuiFormRow` associates help text and errors with the field element via ARIA attributes ([#130](https://github.com/elastic/eui/pull/130))

## [`0.0.1`](https://github.com/elastic/eui/tree/v0.0.1) Initial Release

- Initial public release<|MERGE_RESOLUTION|>--- conflicted
+++ resolved
@@ -5,6 +5,10 @@
 - Updated pagination prop descriptions for `EuiInMemoryTable` ([#3142](https://github.com/elastic/eui/pull/3142))
 - Added `title` and `aria` attributes to `EuiToken`'s icon element ([#3195](https://github.com/elastic/eui/pull/3195))
 - Added new Elasticsearch token types ([58036](https://github.com/elastic/kibana/issues/58036))
+
+**Bug Fixes**
+
+- Fixed bug in `EuiAccordion` to adjust to the correct height when content height changes ([#3160](https://github.com/elastic/eui/pull/3160))
 
 ## [`22.2.0`](https://github.com/elastic/eui/tree/v22.2.0)
 
@@ -66,11 +70,7 @@
 
 **Bug Fixes**
 
-<<<<<<< HEAD
-- Fixed bug in `EuiAccordion` to adjust to the correct height when content height changes ([#3160](https://github.com/elastic/eui/pull/3160))
-=======
 - Fixed bug in `EuiSuperDatePicker` not showing correct values in relative tab of end date ([#3132](https://github.com/elastic/eui/pull/3132))
->>>>>>> 31c332bc
 - Fixed bug in `EuiSuperDatePicker` to show correct values of commonly used values in relative tab ([#3106](https://github.com/elastic/eui/pull/3106))
 - Fixed race condition in `EuiIcon` when switching from dynamically fetched components ([#3118](https://github.com/elastic/eui/pull/3118))
 - Fixed the issue that `EuiResizeObserver` fallback did not properly listen to pure window resizing ([#3088](https://github.com/elastic/eui/pull/3088))
