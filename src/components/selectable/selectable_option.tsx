--- conflicted
+++ resolved
@@ -54,17 +54,10 @@
    */
   id?: never;
   /**
-<<<<<<< HEAD
-   * Props to pass through to the `renderOptions` element.
-   * Bypass `EuiSelectableItem` and avoid DOM attribute warnings.
-   */
-  labelProps?: { [key: string]: any };
-=======
    * Option data to pass through to the `renderOptions` element.
    * Bypass `EuiSelectableItem` and avoid DOM attribute warnings.
    */
   data?: { [key: string]: any };
->>>>>>> d26becf2
 };
 
 type _EuiSelectableGroupLabelOption = Omit<
