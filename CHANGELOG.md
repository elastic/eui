--- conflicted
+++ resolved
@@ -1,13 +1,11 @@
 ## [`master`](https://github.com/elastic/eui/tree/master)
 
-<<<<<<< HEAD
 - Created `EuiToggle`, `EuiButtonToggle`, and `EuiButtonGroup` ([#872](https://github.com/elastic/eui/pull/872))
-=======
+
 **Breaking changes**
 
 - `EuiSearchBar` no longer has an `onParse` callback, and now passes an object to `onChange` with the shape `{ query, queryText, error }` ([#863](https://github.com/elastic/eui/pull/863))
 - `EuiInMemoryTable`'s `search.onChange` callback now passes an object with `{ query, queryText, error }` instead of only the query ([#863](https://github.com/elastic/eui/pull/863))
->>>>>>> 12f3037f
 
 **Bug fixes**
 
