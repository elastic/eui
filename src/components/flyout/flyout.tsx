--- conflicted
+++ resolved
@@ -112,7 +112,7 @@
    */
   paddingSize?: _EuiFlyoutPaddingSize;
   /**
-   * Adds an EuiOverlayMask when set to `true`
+   * Adds an EuiOverlayMask and wraps in an EuiPortal
    */
   ownFocus?: boolean;
   /**
@@ -207,67 +207,8 @@
       | null
   ) => {
     /**
-<<<<<<< HEAD
      * Setting the initial state of pushed based on the `type` prop
      * and if the current window size is large enough (larger than `pushMinBreakpoint`)
-=======
-     * Defines the width of the panel.
-     * Pass a predefined size of `s | m | l`, or pass any number/string compatible with the CSS `width` attribute
-     */
-    size?: EuiFlyoutSize | CSSProperties['width'];
-    /**
-     * Sets the max-width of the panel,
-     * set to `true` to use the default size,
-     * set to `false` to not restrict the width,
-     * set to a number for a custom width in px,
-     * set to a string for a custom width in custom measurement.
-     */
-    maxWidth?: boolean | number | string;
-    /**
-     * Customize the padding around the content of the flyout header, body and footer
-     */
-    paddingSize?: _EuiFlyoutPaddingSize;
-    /**
-     * Adds an EuiOverlayMask and wraps in an EuiPortal
-     */
-    ownFocus?: boolean;
-    /**
-     * Hides the default close button. You must provide another close button somewhere within the flyout.
-     */
-    hideCloseButton?: boolean;
-    /**
-     * Specify an aria-label for the close button of the flyout.
-     * Default is `'Close this dialog'`.
-     */
-    closeButtonAriaLabel?: string;
-    /**
-     * Extends EuiButtonIconProps onto the close button
-     */
-    closeButtonProps?: EuiButtonIconProps;
-    /**
-     * Position of close button.
-     * `inside`: Floating to just inside the flyout, always top right;
-     * `outside`: Floating just outside the flyout near the top (side dependent on `side`). Helpful when the close button may cover other interactable content.
-     */
-    closeButtonPosition?: 'inside' | 'outside';
-    /**
-     * Adjustments to the EuiOverlayMask that is added when `ownFocus = true`
-     */
-    maskProps?: EuiOverlayMaskProps;
-    /**
-     * How to display the the flyout in relation to the body content;
-     * `push` keeps it visible, pushing the `<body>` content via padding
-     */
-    type?: _EuiFlyoutType;
-    /**
-     * Forces this interaction on the mask overlay or body content.
-     * Defaults depend on `ownFocus` and `type` values
-     */
-    outsideClickCloses?: boolean;
-    /**
-     * Which side of the window to attach to.
-     * The `left` option should only be used for navigation.
->>>>>>> 680a3bba
      */
     const [windowIsLargeEnoughToPush, setWindowIsLargeEnoughToPush] = useState(
       isWithinMinBreakpoint(
@@ -421,11 +362,13 @@
       </Element>
     );
 
-<<<<<<< HEAD
     // If ownFocus is set, show an overlay behind the flyout and allow the user
     // to click it to close it.
+    let usePortal;
     let optionalOverlay;
     if (ownFocus && !isPushed) {
+      // Also wrap the flyout in an EuiPortal whenever EuiOverlayMask is present to maintain proper z-indexing.
+      usePortal = true;
       optionalOverlay = (
         <EuiOverlayMask
           onClick={onClose}
@@ -435,90 +378,35 @@
       );
     }
 
+    /*
+     * Trap focus even when `ownFocus={false}`, otherwise closing
+     * the flyout won't return focus to the originating button.
+     *
+     * Set `clickOutsideDisables={true}` when `ownFocus={false}`
+     * to allow non-keyboard users the ability to interact with
+     * elements outside the flyout.
+     */
+    const flyout = (
+      <EuiFocusTrap disabled={isPushed} clickOutsideDisables={!ownFocus}>
+        {/* Outside click detector is needed if theres no overlay mask to auto-close when clicking on elements outside */}
+        <EuiOutsideClickDetector
+          isDisabled={isPushed || !outsideClickCloses}
+          onOutsideClick={() => onClose()}>
+          {flyoutContent}
+        </EuiOutsideClickDetector>
+      </EuiFocusTrap>
+    );
+
     return (
       <Fragment>
         <EuiWindowEvent event="keydown" handler={onKeyDown} />
         {optionalOverlay}
-        {/*
-         * Trap focus even when `ownFocus={false}`, otherwise closing
-         * the flyout won't return focus to the originating button.
-         *
-         * Set `clickOutsideDisables={true}` when `ownFocus={false}`
-         * to allow non-keyboard users the ability to interact with
-         * elements outside the flyout.
-         */}
-        <EuiFocusTrap disabled={isPushed} clickOutsideDisables={!ownFocus}>
-          {/* Outside click detector is needed if theres no overlay mask to auto-close when clicking on elements outside */}
-          <EuiOutsideClickDetector
-            isDisabled={isPushed || !outsideClickCloses}
-            onOutsideClick={() => onClose()}>
-            {flyoutContent}
-          </EuiOutsideClickDetector>
-        </EuiFocusTrap>
+        {usePortal ? <EuiPortal>{flyout}</EuiPortal> : flyout}
       </Fragment>
-=======
-  const flyoutContent = (
-    <Element
-      role={role === 'none' ? undefined : role}
-      className={classes}
-      tabIndex={0}
-      style={newStyle || style}
-      // @ts-ignore TODO
-      ref={setRef}
-      {...rest}>
-      {closeButton}
-      {children}
-    </Element>
-  );
-
-  // If ownFocus is set, show an overlay behind the flyout and allow the user
-  // to click it to close it.
-  let usePortal;
-  let optionalOverlay;
-  if (ownFocus && !isPushed) {
-    // Also wrap the flyout in an EuiPortal whenever EuiOverlayMask is present to maintain proper z-indexing.
-    usePortal = true;
-    optionalOverlay = (
-      <EuiOverlayMask
-        onClick={onClose}
-        headerZindexLocation="below"
-        {...maskProps}
-      />
->>>>>>> 680a3bba
     );
   }
 );
 
 EuiFlyout.displayName = 'EuiFlyout';
 
-<<<<<<< HEAD
-export { EuiFlyout };
-=======
-  /*
-   * Trap focus even when `ownFocus={false}`, otherwise closing
-   * the flyout won't return focus to the originating button.
-   *
-   * Set `clickOutsideDisables={true}` when `ownFocus={false}`
-   * to allow non-keyboard users the ability to interact with
-   * elements outside the flyout.
-   */
-  const flyout = (
-    <EuiFocusTrap disabled={isPushed} clickOutsideDisables={!ownFocus}>
-      {/* Outside click detector is needed if theres no overlay mask to auto-close when clicking on elements outside */}
-      <EuiOutsideClickDetector
-        isDisabled={isPushed || !outsideClickCloses}
-        onOutsideClick={() => onClose()}>
-        {flyoutContent}
-      </EuiOutsideClickDetector>
-    </EuiFocusTrap>
-  );
-
-  return (
-    <Fragment>
-      <EuiWindowEvent event="keydown" handler={onKeyDown} />
-      {optionalOverlay}
-      {usePortal ? <EuiPortal>{flyout}</EuiPortal> : flyout}
-    </Fragment>
-  );
-};
->>>>>>> 680a3bba
+export { EuiFlyout };