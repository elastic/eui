--- conflicted
+++ resolved
@@ -1,6 +1,5 @@
 ## [`master`](https://github.com/elastic/eui/tree/master)
 
-<<<<<<< HEAD
 ### Feature: Compressed Form Controls ([#2167](https://github.com/elastic/eui/pull/2167))
 
 - Altered the look of `compressed` form controls to look more subtle
@@ -34,9 +33,6 @@
 - `EuiFormLabel` no longer has a bottom margin
 - `EuiFormRow` no longer has bottom padding, nor does it add margin to any `+ *` siblings only sibling `EuiFormRow`s
 
-=======
-No public interface changes since `13.8.2`.
-
 ## [`13.8.2`](https://github.com/elastic/eui/tree/v13.8.2)
 
 **Bug fixes**
@@ -44,7 +40,6 @@
 - Corrected `EuiCodeBlock`'s proptype for `children` to be string or array of strings. ([#2324](https://github.com/elastic/eui/pull/2324))
 - Fixed `onClick` TypeScript definition for `EuiPanel` ([#2330](https://github.com/elastic/eui/pull/2330))
 - Fixed `EuiComboBox` list reopening after closing on option selection in IE11 ([#2326](https://github.com/elastic/eui/pull/2326))
->>>>>>> 4edf38cc
 
 ## [`13.8.1`](https://github.com/elastic/eui/tree/v13.8.1)
 
