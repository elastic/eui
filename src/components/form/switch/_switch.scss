.euiSwitch {
  position: relative;
  display: inline-block;
  min-height: $euiSwitchHeight;

  .euiSwitch__label {
    padding-left: $euiSizeS;
    line-height: $euiSwitchHeight;
    font-size: $euiFontSizeS;
    vertical-align: middle;
  }

  /**
   * 1. The input is "hidden" but still focusable.
   * 2. Make sure it's still hidden when [disabled].
   */
  .euiSwitch__input,
  .euiSwitch__input[disabled] /* 2 */ {
    position: absolute;
    opacity: 0; /* 1 */
    width: 100%;
    height: 100%;
    cursor: pointer;
  }

  .euiSwitch__input:focus + .euiSwitch__body {

    .euiSwitch__thumb {
      @include euiCustomControlFocused;
    }
  }

  .euiSwitch__body {
    pointer-events: none;
    width: $euiSwitchWidth;
    height: $euiSwitchHeight;
    background-color: $euiColorPrimary;
    display: inline-block;
    position: relative;
    border-radius: $euiSwitchHeight;
    vertical-align: middle;
  }

  .euiSwitch__thumb {
    @include euiCustomControl($type: 'round', $size: $euiSwitchThumbSize);

    position: absolute;
    display: inline-block;
    left: $euiSwitchWidth - $euiSwitchThumbSize;
    transition: border-color $euiAnimSpeedNormal $euiAnimSlightBounce, background-color $euiAnimSpeedNormal $euiAnimSlightBounce, left $euiAnimSpeedNormal $euiAnimSlightBounce, transform $euiAnimSpeedNormal $euiAnimSlightBounce;
  }

  .euiSwitch__track {
    position: absolute;
    left: 0;
    top: 0;
    right: 0;
    bottom: 0;
    overflow: hidden;
    border-radius: $euiSwitchHeight;
  }

  .euiSwitch__icon {
    position: absolute;
    right: -($euiSwitchWidth - ($euiSwitchThumbSize / 2));
    top: ($euiSwitchHeight - $euiSwitchIconHeight) / 2;
    bottom: 0;
    width: $euiSwitchWidth - ($euiSwitchThumbSize / 2) + $euiSizeS;
    height: $euiSwitchIconHeight;
    transition: left $euiAnimSpeedNormal $euiAnimSlightBounce, right $euiAnimSpeedNormal $euiAnimSlightBounce;
    fill: $euiTextColor;
  }

  .euiSwitch__icon--checked {
    right: auto;
    left: -$euiSizeS;
    fill: $euiColorEmptyShade;
  }

  /**
   * The thumb is slightly scaled when in use, unless it's disabled.
   */
  &:hover {
    .euiSwitch__input:not(:disabled) ~ .euiSwitch__body {
      .euiSwitch__thumb {
        transform: scale(1.05);
      }
    }
  }

  &:active {
    .euiSwitch__thumb {
      transform: scale(.95);
    }
  }

  .euiSwitch__input:disabled:hover {
    cursor: not-allowed;
  }

  .euiSwitch__input:disabled ~ .euiSwitch__body,
  .euiSwitch__input:checked:disabled ~ .euiSwitch__body {
    background-color: lightOrDarkTheme(transparentize($euiColorMediumShade, .8), transparentize($euiColorMediumShade, .3));

    .euiSwitch__thumb {
      @include euiCustomControlDisabled;

      border-color: $euiFormBorderColor;
      background-color: lightOrDarkTheme(transparentize($euiColorMediumShade, .8), transparentize($euiColorMediumShade, .3));
    }

    .euiSwitch__icon {
      fill: $euiFormCustomControlDisabledIconColor;
    }

    + label {
      color: $euiFormControlDisabledColor;
    }
  }

  .euiSwitch__input:checked:disabled ~ .euiSwitch__body {
    background-color: lightOrDarkTheme(transparentize($euiColorMediumShade, .7), transparentize($euiColorMediumShade, .4));
  }

  // Slightly darker background when in a checked state.
  .euiSwitch__input:not(:checked):not(:disabled) ~ .euiSwitch__body {
    background-color: lightOrDarkTheme(transparentize($euiColorMediumShade, .8), transparentize($euiColorMediumShade, .3));
  }

  /**
   * When input is not checked, we shift around the positioning of sibling/child selectors.
   */
  .euiSwitch__input:not(:checked) ~ .euiSwitch__body {
    .euiSwitch__thumb {
      left: 0;
    }

    .euiSwitch__icon {
      right: -$euiSizeS;

      &.euiSwitch__icon--checked {
        right: auto;
        left: -($euiSwitchWidth - ($euiSwitchThumbSize / 2));
      }
    }
  }

<<<<<<< HEAD
  &.euiSwitch--compressed {
    min-height: $euiSwitchHeight * .5;

    .euiSwitch__label {
      line-height: $euiSwitchHeight * .5;
      font-size: $euiFontSizeXS;
    }

    .euiSwitch__body {
      pointer-events: none;
      width: $euiSwitchWidth * .5;
      height: $euiSwitchHeight * .5;
      border-radius: $euiSwitchHeight * .5;
    }

    .euiSwitch__thumb {
      @include euiCustomControl($type: 'round', $size: ($euiSwitchThumbSize * .5) - 2px);

      left: ($euiSwitchWidth * .5) - (($euiSwitchThumbSize * .5) - 2px) - 1px;
      top: 1px;
      border-color: $euiColorPrimary;
=======
  // Compressed switches operate very similar to the normal versions, but are smaller, contain no icon signifiers
  &.euiSwitch--compressed {
    min-height: $euiSwitchHeightCompressed;

    .euiSwitch__label {
      line-height: $euiSwitchHeightCompressed;
    }

    .euiSwitch__body {
      width: $euiSwitchWidthCompressed;
      height: $euiSwitchHeightCompressed;
      border-radius: $euiSwitchHeightCompressed;
    }

    .euiSwitch__thumb {
      @include euiCustomControl($type: 'round', $size: ($euiSwitchThumbSizeCompressed) - 2px);

      left: ($euiSwitchWidthCompressed) - (($euiSwitchThumbSizeCompressed) - 2px) - 1px;
      top: 1px;
>>>>>>> 1076aeb2
      transition: border-color $euiAnimSpeedNormal $euiAnimSlightBounce, background-color $euiAnimSpeedNormal $euiAnimSlightBounce, left $euiAnimSpeedNormal $euiAnimSlightBounce, transform $euiAnimSpeedNormal $euiAnimSlightBounce;
    }

    .euiSwitch__track {
<<<<<<< HEAD
      border-radius: $euiSwitchHeight * .5;
    }

    .euiSwitch__icon {
      display: none;
=======
      border-radius: $euiSwitchHeightCompressed;
>>>>>>> 1076aeb2
    }

    .euiSwitch__input:not(:checked) ~ .euiSwitch__body {
      .euiSwitch__thumb {
        left: 1px;
<<<<<<< HEAD
        border-color: $euiColorMediumShade;
      }
    }
=======
      }
    }

    // Compressed switches need slightly darker borders since they don't have icons
    .euiSwitch__input:not(:checked) ~ .euiSwitch__body,
    .euiSwitch__input:checked:disabled ~ .euiSwitch__body {
      .euiSwitch__thumb {
        border-color: $euiFormCustomControlBorderColor;
      }
    }

    // Similar additional treatment needed while checked
    .euiSwitch__input:checked ~ .euiSwitch__body {
      .euiSwitch__thumb {
        border-color: $euiColorPrimary;
      }
    }

>>>>>>> 1076aeb2
  }
}<|MERGE_RESOLUTION|>--- conflicted
+++ resolved
@@ -145,29 +145,6 @@
     }
   }
 
-<<<<<<< HEAD
-  &.euiSwitch--compressed {
-    min-height: $euiSwitchHeight * .5;
-
-    .euiSwitch__label {
-      line-height: $euiSwitchHeight * .5;
-      font-size: $euiFontSizeXS;
-    }
-
-    .euiSwitch__body {
-      pointer-events: none;
-      width: $euiSwitchWidth * .5;
-      height: $euiSwitchHeight * .5;
-      border-radius: $euiSwitchHeight * .5;
-    }
-
-    .euiSwitch__thumb {
-      @include euiCustomControl($type: 'round', $size: ($euiSwitchThumbSize * .5) - 2px);
-
-      left: ($euiSwitchWidth * .5) - (($euiSwitchThumbSize * .5) - 2px) - 1px;
-      top: 1px;
-      border-color: $euiColorPrimary;
-=======
   // Compressed switches operate very similar to the normal versions, but are smaller, contain no icon signifiers
   &.euiSwitch--compressed {
     min-height: $euiSwitchHeightCompressed;
@@ -187,30 +164,16 @@
 
       left: ($euiSwitchWidthCompressed) - (($euiSwitchThumbSizeCompressed) - 2px) - 1px;
       top: 1px;
->>>>>>> 1076aeb2
       transition: border-color $euiAnimSpeedNormal $euiAnimSlightBounce, background-color $euiAnimSpeedNormal $euiAnimSlightBounce, left $euiAnimSpeedNormal $euiAnimSlightBounce, transform $euiAnimSpeedNormal $euiAnimSlightBounce;
     }
 
     .euiSwitch__track {
-<<<<<<< HEAD
-      border-radius: $euiSwitchHeight * .5;
-    }
-
-    .euiSwitch__icon {
-      display: none;
-=======
       border-radius: $euiSwitchHeightCompressed;
->>>>>>> 1076aeb2
     }
 
     .euiSwitch__input:not(:checked) ~ .euiSwitch__body {
       .euiSwitch__thumb {
         left: 1px;
-<<<<<<< HEAD
-        border-color: $euiColorMediumShade;
-      }
-    }
-=======
       }
     }
 
@@ -229,6 +192,53 @@
       }
     }
 
->>>>>>> 1076aeb2
+  }
+
+  // Mini styling is similar to compressed, but even smaller. It's undocumented because it has very specific uses.
+  &.euiSwitch--mini {
+    min-height: $euiSwitchHeightMini;
+
+    .euiSwitch__label {
+      line-height: $euiSwitchHeightMini;
+    }
+
+    .euiSwitch__body {
+      width: $euiSwitchWidthMini;
+      height: $euiSwitchHeightMini;
+      border-radius: $euiSwitchHeightMini;
+    }
+
+    .euiSwitch__thumb {
+      @include euiCustomControl($type: 'round', $size: ($euiSwitchThumbSizeMini) - 2px);
+
+      left: ($euiSwitchWidthMini) - (($euiSwitchThumbSizeMini) - 2px) - 1px;
+      top: 1px;
+      transition: border-color $euiAnimSpeedNormal $euiAnimSlightBounce, background-color $euiAnimSpeedNormal $euiAnimSlightBounce, left $euiAnimSpeedNormal $euiAnimSlightBounce, transform $euiAnimSpeedNormal $euiAnimSlightBounce;
+    }
+
+    .euiSwitch__track {
+      border-radius: $euiSwitchHeightMini;
+    }
+
+    .euiSwitch__input:not(:checked) ~ .euiSwitch__body {
+      .euiSwitch__thumb {
+        left: 1px;
+      }
+    }
+
+    // Compressed switches need slightly darker borders since they don't have icons
+    .euiSwitch__input:not(:checked) ~ .euiSwitch__body,
+    .euiSwitch__input:checked:disabled ~ .euiSwitch__body {
+      .euiSwitch__thumb {
+        border-color: $euiFormCustomControlBorderColor;
+      }
+    }
+
+    // Similar additional treatment needed while checked
+    .euiSwitch__input:checked ~ .euiSwitch__body {
+      .euiSwitch__thumb {
+        border-color: $euiColorPrimary;
+      }
+    }
   }
 }