/*
 * Copyright Elasticsearch B.V. and/or licensed to Elasticsearch B.V. under one
 * or more contributor license agreements. Licensed under the Elastic License
 * 2.0 and the Server Side Public License, v 1; you may not use this file except
 * in compliance with, at your election, the Elastic License 2.0 or the Server
 * Side Public License, v 1.
 */

import React from 'react';
import { mount, render, shallow } from 'enzyme';

import { mockRowHeightUtils } from '../__mocks__/row_height_utils';
import { DataGridSortingContext } from '../data_grid_context';
import { schemaDetectors } from '../data_grid_schema';

import { EuiDataGridBody, Cell, getParentCellContent } from './data_grid_body';

describe('EuiDataGridBody', () => {
  const requiredProps = {
    isFullScreen: false,
    headerIsInteractive: true,
    rowCount: 1,
    toolbarHeight: 10,
    columnWidths: { columnA: 20 },
    columns: [
      { id: 'columnA', schema: 'boolean' },
      { id: 'columnB', isExpandable: true },
    ],
    schema: {
      columnA: { columnType: 'boolean' },
      columnB: { columnType: 'string' },
    },
    renderCellValue: () => <span>cell content</span>,
    interactiveCellId: 'someId',
    inMemory: { level: 'enhancements' as any },
    inMemoryValues: {},
    setColumnWidth: jest.fn(),
    handleHeaderMutation: jest.fn(),
    setVisibleColumns: jest.fn(),
    switchColumnPos: jest.fn(),
    schemaDetectors,
    rowHeightUtils: mockRowHeightUtils,
  };

  beforeAll(() => {
    Object.defineProperty(HTMLElement.prototype, 'offsetHeight', {
      configurable: true,
      value: 34,
    });
  });

  it('renders', () => {
<<<<<<< HEAD
    // EuiDataGridBody has to be `render`ed here - if you try to `mount`,
    // it fails to update the snapshot because it's so large it causes memory issues
=======
    // EuiDataGridBody should be `render`ed here over `mount` due to large
    // snapshot memory issues
>>>>>>> 9c868654
    const component = render(<EuiDataGridBody {...requiredProps} />);
    expect(component).toMatchSnapshot();
    expect(component.find('[data-test-subj="dataGridRowCell"]')).toHaveLength(
      2
    );
  });

  it('renders leading columns, trailing columns, and footer rows', () => {
    const component = mount(
      <EuiDataGridBody
        {...requiredProps}
        leadingControlColumns={[
          {
            id: 'someLeadingColumn',
            headerCellRender: () => <div />,
            rowCellRender: () => <div />,
            width: 30,
          },
        ]}
        trailingControlColumns={[
          {
            id: 'someTrailingColumn',
            headerCellRender: () => <div />,
            rowCellRender: () => <div />,
            width: 40,
          },
        ]}
        renderFooterCellValue={() => <footer data-test-subj="footer" />}
      />
    );
    expect(component.find('Cell')).toHaveLength(4);
    expect(component.find('[data-test-subj="footer"]')).toHaveLength(2);
  });

  // TODO: This is likely better handled/asserted by Cypress.
  // I'm leaving it in for now to provide an example of props/inMemoryValues
  it('handles in-memory sorting and pagination', () => {
    mount(
      <DataGridSortingContext.Provider
        value={{
          onSort: jest.fn(),
          columns: [
            { id: 'columnA', direction: 'desc' },
            { id: 'columnB', direction: 'asc' },
          ],
        }}
      >
        <EuiDataGridBody
          {...requiredProps}
          inMemory={{ level: 'sorting' }}
          inMemoryValues={{
            '0': { columnA: 'true', columnB: 'sdff' },
            '1': { columnA: 'false', columnB: 'asdfsdf' },
          }}
          pagination={{
            pageIndex: 0,
            pageSize: 1,
            onChangeItemsPerPage: jest.fn(),
            onChangePage: jest.fn(),
          }}
        />
      </DataGridSortingContext.Provider>
    );
  });

  // TODO: Test final height/weights in Cypress
  it('calculates height and widths', () => {
    mount(
      <EuiDataGridBody
        {...requiredProps}
        rowHeightsOptions={{ defaultHeight: 10, rowHeights: { 0: 20 } }}
        defaultColumnWidth={50}
      />
    );
  });

  // TODO: Test tabbing in Cypress

  // TODO: Test column resizing in Cypress
});

describe('Cell', () => {
  const requiredProps = {
    columnIndex: 0,
    rowIndex: 0,
    style: {},
    data: {
      rowMap: {},
      rowOffset: 0,
      leadingControlColumns: [],
      trailingControlColumns: [],
      columns: [{ id: 'C' }],
      columnWidths: {},
      defaultColumnWidth: 30,
      schema: {},
      schemaDetectors,
      popoverContents: {},
      interactiveCellId: '',
      renderCellValue: jest.fn(),
    },
  };

  it('is a light wrapper around EuiDataGridCell', () => {
    const component = shallow(<Cell {...requiredProps} />);
    expect(component.find('EuiDataGridCell').exists()).toBe(true);
  });

  describe('stripes', () => {
    it('renders odd rows with .euiDataGridRowCell--stripe', () => {
      const component = shallow(<Cell {...requiredProps} rowIndex={3} />);
      expect(component.hasClass('euiDataGridRowCell--stripe')).toBe(true);

      component.setProps({ rowIndex: 4 });
      expect(component.hasClass('euiDataGridRowCell--stripe')).toBe(false);
    });

    it('renders striping based on the visible rowIndex, and not from the row offset that accounts for pagination', () => {
      const component = shallow(
        <Cell
          {...requiredProps}
          rowIndex={3}
          data={{ ...requiredProps.data, rowOffset: 15 }}
        />
      );
      expect(component.prop('rowIndex')).toBe(18);
      expect(component.prop('visibleRowIndex')).toBe(3);
      expect(component.hasClass('euiDataGridRowCell--stripe')).toBe(true);
    });
  });
});

describe('getParentCellContent', () => {
  const doc = document.createDocumentFragment();

  const body = document.createElement('body');
  doc.appendChild(body);

  const cell = document.createElement('div');
  cell.setAttribute('data-datagrid-cellcontent', 'true');
  body.appendChild(cell);

  const span = document.createElement('span');
  span.textContent = 'Here comes the text';
  cell.appendChild(span);

  const text = span.childNodes[0];

  it('locates the cell element when starting with the cell itself', () => {
    expect(getParentCellContent(cell)).toBe(cell);
  });

  it('locates the cell element when starting with an element inside the cell', () => {
    expect(getParentCellContent(span!)).toBe(cell);
  });

  it('locates the cell element when starting with a text node inside the cell', () => {
    expect(getParentCellContent(text!)).toBe(cell);
  });

  it('does not locate the cell element when starting outside the cell', () => {
    expect(getParentCellContent(body)).toBeNull();
  });
});<|MERGE_RESOLUTION|>--- conflicted
+++ resolved
@@ -50,13 +50,8 @@
   });
 
   it('renders', () => {
-<<<<<<< HEAD
-    // EuiDataGridBody has to be `render`ed here - if you try to `mount`,
-    // it fails to update the snapshot because it's so large it causes memory issues
-=======
     // EuiDataGridBody should be `render`ed here over `mount` due to large
     // snapshot memory issues
->>>>>>> 9c868654
     const component = render(<EuiDataGridBody {...requiredProps} />);
     expect(component).toMatchSnapshot();
     expect(component.find('[data-test-subj="dataGridRowCell"]')).toHaveLength(
