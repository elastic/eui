// Jest Snapshot v1, https://goo.gl/fbAQLP

exports[`EuiCallOut is rendered 1`] = `
<div
  aria-label="aria-label"
  class="euiPanel euiPanel--primary euiCallOut euiCallOut--primary testClass1 testClass2 css-hsxldi-euiPanel-grow-none-m-primary-euiCallOut"
  data-test-subj="test subject string"
>
  <div
<<<<<<< HEAD
    class="euiText css-1uwb82d-euiText-s-euiTextColor-default-euiCallOut__description"
=======
    class="euiText euiText--small css-1vr4wuv-euiCallOut__description"
>>>>>>> 8de2483b
  >
    Content
  </div>
</div>
`;

exports[`EuiCallOut props color danger is rendered 1`] = `
<div
  class="euiPanel euiPanel--danger euiCallOut euiCallOut--danger css-1u13ow-euiPanel-grow-none-m-danger-euiCallOut"
/>
`;

exports[`EuiCallOut props color primary is rendered 1`] = `
<div
  class="euiPanel euiPanel--primary euiCallOut euiCallOut--primary css-hsxldi-euiPanel-grow-none-m-primary-euiCallOut"
/>
`;

exports[`EuiCallOut props color success is rendered 1`] = `
<div
  class="euiPanel euiPanel--success euiCallOut euiCallOut--success css-1ga2k31-euiPanel-grow-none-m-success-euiCallOut"
/>
`;

exports[`EuiCallOut props color warning is rendered 1`] = `
<div
  class="euiPanel euiPanel--warning euiCallOut euiCallOut--warning css-1fure2l-euiPanel-grow-none-m-warning-euiCallOut"
/>
`;

exports[`EuiCallOut props heading h1 is rendered 1`] = `
<div
  class="euiPanel euiPanel--primary euiCallOut euiCallOut--primary css-hsxldi-euiPanel-grow-none-m-primary-euiCallOut"
/>
`;

exports[`EuiCallOut props heading h2 is rendered 1`] = `
<div
  class="euiPanel euiPanel--primary euiCallOut euiCallOut--primary css-hsxldi-euiPanel-grow-none-m-primary-euiCallOut"
/>
`;

exports[`EuiCallOut props heading h3 is rendered 1`] = `
<div
  class="euiPanel euiPanel--primary euiCallOut euiCallOut--primary css-hsxldi-euiPanel-grow-none-m-primary-euiCallOut"
/>
`;

exports[`EuiCallOut props heading h4 is rendered 1`] = `
<div
  class="euiPanel euiPanel--primary euiCallOut euiCallOut--primary css-hsxldi-euiPanel-grow-none-m-primary-euiCallOut"
/>
`;

exports[`EuiCallOut props heading h5 is rendered 1`] = `
<div
  class="euiPanel euiPanel--primary euiCallOut euiCallOut--primary css-hsxldi-euiPanel-grow-none-m-primary-euiCallOut"
/>
`;

exports[`EuiCallOut props heading h6 is rendered 1`] = `
<div
  class="euiPanel euiPanel--primary euiCallOut euiCallOut--primary css-hsxldi-euiPanel-grow-none-m-primary-euiCallOut"
/>
`;

exports[`EuiCallOut props heading p is rendered 1`] = `
<div
  class="euiPanel euiPanel--primary euiCallOut euiCallOut--primary css-hsxldi-euiPanel-grow-none-m-primary-euiCallOut"
/>
`;

exports[`EuiCallOut props iconType is rendered 1`] = `
<div
  class="euiPanel euiPanel--primary euiCallOut euiCallOut--primary css-hsxldi-euiPanel-grow-none-m-primary-euiCallOut"
/>
`;

exports[`EuiCallOut props title is rendered 1`] = `
<div
  class="euiPanel euiPanel--primary euiCallOut euiCallOut--primary css-hsxldi-euiPanel-grow-none-m-primary-euiCallOut"
>
  <p
    class="euiTitle euiCallOutHeader__title css-1ps1ss5-euiTitle-xs-euiCallOutHeader-primary"
  >
    Title
  </p>
  <div
<<<<<<< HEAD
    class="euiText css-1uwb82d-euiText-s-euiTextColor-default-euiCallOut__description"
=======
    class="euiText euiText--small css-1vr4wuv-euiCallOut__description"
>>>>>>> 8de2483b
  >
    Content
  </div>
</div>
`;<|MERGE_RESOLUTION|>--- conflicted
+++ resolved
@@ -7,11 +7,7 @@
   data-test-subj="test subject string"
 >
   <div
-<<<<<<< HEAD
-    class="euiText css-1uwb82d-euiText-s-euiTextColor-default-euiCallOut__description"
-=======
-    class="euiText euiText--small css-1vr4wuv-euiCallOut__description"
->>>>>>> 8de2483b
+    class="euiText css-1cp7n4r-euiText-s-euiTextColor-default-euiCallOut__description"
   >
     Content
   </div>
@@ -100,11 +96,7 @@
     Title
   </p>
   <div
-<<<<<<< HEAD
-    class="euiText css-1uwb82d-euiText-s-euiTextColor-default-euiCallOut__description"
-=======
-    class="euiText euiText--small css-1vr4wuv-euiCallOut__description"
->>>>>>> 8de2483b
+    class="euiText css-1cp7n4r-euiText-s-euiTextColor-default-euiCallOut__description"
   >
     Content
   </div>
