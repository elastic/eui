--- conflicted
+++ resolved
@@ -23,21 +23,8 @@
 import { EuiButtonEmpty, EuiButtonEmptyProps } from '../../button';
 import { EuiHideFor, EuiShowFor } from '../../responsive';
 
-<<<<<<< HEAD
 import { euiHeaderSectionItemButtonStyles } from './header_section_item_button.styles';
 
-export type EuiHeaderSectionItemButtonProps = EuiButtonEmptyProps & {
-  /**
-   * Inserts the node into a EuiBadgeNotification and places it appropriately against the button.
-   * Or pass `true` to render a simple dot
-   */
-  notification?: EuiNotificationBadgeProps['children'] | boolean;
-  /**
-   * Changes the color of the notification background
-   */
-  notificationColor?: EuiNotificationBadgeProps['color'];
-};
-=======
 export type EuiHeaderSectionItemButtonProps = PropsWithChildren &
   EuiButtonEmptyProps & {
     /**
@@ -50,7 +37,6 @@
      */
     notificationColor?: EuiNotificationBadgeProps['color'];
   };
->>>>>>> d3e8e0b8
 
 export type EuiHeaderSectionItemButtonRef =
   | (HTMLButtonElement & { euiAnimate: () => void })
