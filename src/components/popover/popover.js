--- conflicted
+++ resolved
@@ -323,13 +323,10 @@
       panelClassName,
       panelPaddingSize,
       popoverRef,
-<<<<<<< HEAD
-      initialFocus, // eslint-disable-line no-unused-vars
-=======
       hasArrow,
       repositionOnScroll, // eslint-disable-line no-unused-vars
       zIndex, // eslint-disable-line no-unused-vars
->>>>>>> f081cb6d
+      initialFocus, // eslint-disable-line no-unused-vars
       ...rest
     } = this.props;
 
@@ -461,17 +458,14 @@
   ]),
   /** When `true`, the popover's position is re-calculated when the user scrolls, this supports having fixed-position popover anchors. */
   repositionOnScroll: PropTypes.bool,
-<<<<<<< HEAD
+  /** By default, popover content inherits the z-index of the anchor component; pass zIndex to override */
+  zIndex: PropTypes.number,
   /** specifies what element should initially have focus; Can be a DOM node, or a selector string (which will be passed to document.querySelector() to find the DOM node), or a function that returns a DOM node. */
   initialFocus: PropTypes.oneOfType([
     PropTypes.instanceOf(HTMLElement),
     PropTypes.func,
     PropTypes.string,
   ]),
-=======
-  /** By default, popover content inherits the z-index of the anchor component; pass zIndex to override */
-  zIndex: PropTypes.number,
->>>>>>> f081cb6d
 };
 
 EuiPopover.defaultProps = {
