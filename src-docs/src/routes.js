--- conflicted
+++ resolved
@@ -385,7 +385,6 @@
         name: 'Colors',
         component: ColorGuidelines,
       },
-<<<<<<< HEAD
       createExample(SassGuidelines, 'Sass'),
       createTabbedPage('Writing', [
         {
@@ -395,9 +394,6 @@
         },
         { id: 'examples', title: 'Examples', page: WritingExamples },
       ]),
-=======
-      createExample(WritingGuidelines, 'Writing'),
->>>>>>> 95e15fa0
     ],
   },
   {
