import React from 'react';

import imageIcons from '../../images/icons.svg';
import imageButtons from '../../images/buttons.svg';
import imageTables from '../../images/tables.svg';
import imageForms from '../../images/forms.svg';
import imageFlexgrid from '../../images/flexgrid.svg';
import imageCards from '../../images/cards.svg';
import imagePages from '../../images/page.svg';
import imageText from '../../images/text.svg';
import imageCharts from '../../images/charts.svg';
<<<<<<< HEAD
import HomeIllustration from './home_illustration';
=======
import homeIllustration from '../../images/home_illustration.svg';
>>>>>>> 0b6e9c0f

import {
  EuiCard,
  EuiFlexGroup,
  EuiFlexItem,
  EuiLink,
  EuiSpacer,
  EuiText,
  EuiTitle,
  EuiPanel,
<<<<<<< HEAD
  EuiIcon,
  EuiFlexGrid,
=======
  EuiImage,
  EuiIcon,
  EuiFlexGrid,
  EuiPageContent,
  EuiPageContentBody,
>>>>>>> 0b6e9c0f
} from '../../../../src/components';
import { Link } from 'react-router-dom';

export const HomeView = () => (
<<<<<<< HEAD
  <div>
    <EuiPanel color="subdued" paddingSize="none">
      <EuiFlexGroup alignItems="center" gutterSize="none">
        <EuiFlexItem style={{ padding: 24 }}>
          <EuiTitle size="l">
            <h1>Elastic UI</h1>
          </EuiTitle>
          <EuiSpacer />
          <EuiSpacer />
          <EuiTitle size="s">
            <h2>The framework powering the Elastic Stack</h2>
          </EuiTitle>
          <EuiSpacer size="s" />
          <EuiText grow={false}>
            <p>
              The Elastic UI framework (EUI) is a design library in use at
              Elastic to build internal products that need to share our
              aesthetics. It distributes UI React components and static assets
              for use in building web layouts.
            </p>
            <EuiFlexGroup gutterSize="xl" wrap responsive={false}>
              <EuiFlexItem grow={false}>
                <EuiLink href="https://github.com/elastic/eui/blob/master/wiki/consuming.md">
                  <strong>Getting started</strong>
                </EuiLink>
              </EuiFlexItem>
              <EuiFlexItem grow={false}>
                <Link to="/package/changelog">
                  <strong>What&apos;s new</strong>
                </Link>
              </EuiFlexItem>
              <EuiFlexItem grow={false}>
                <EuiLink href="https://github.com/elastic/eui/blob/master/CONTRIBUTING.md">
                  <strong>Contributing</strong>
                </EuiLink>
              </EuiFlexItem>
            </EuiFlexGroup>
          </EuiText>
        </EuiFlexItem>
        <EuiFlexItem className="eui-textRight">
          <HomeIllustration />
        </EuiFlexItem>
      </EuiFlexGroup>
    </EuiPanel>
    <EuiSpacer size="xxl" />
    <EuiFlexGrid columns={3}>
      <EuiFlexItem>
        <EuiCard
          icon={<EuiIcon size="l" type="accessibility" />}
          layout="horizontal"
          display="plain"
          titleSize="xs"
          title="Accessible to everyone"
          description="Uses high contrast, color-blind safe palettes and tested with most
          assistive technology."
        />
      </EuiFlexItem>
      <EuiFlexItem>
        <EuiCard
          icon={<EuiIcon size="l" type="controlsHorizontal" />}
          layout="horizontal"
          display="plain"
          titleSize="xs"
          title="Flexible and composable"
          description="Configurable enough to meet the needs of a wide array of contexts while maintaining brand and low-level consistency."
        />
      </EuiFlexItem>
      <EuiFlexItem>
        <EuiCard
          icon={<EuiIcon size="l" type="documentEdit" />}
          layout="horizontal"
          display="plain"
          titleSize="xs"
          title="Well documented and tested"
          description="Code is friendly to the novice and expert alike."
        />
      </EuiFlexItem>
    </EuiFlexGrid>
    <EuiSpacer size="xxl" />
    <EuiFlexGroup
      gutterSize="l"
      wrap
      responsive={false}
      justifyContent="spaceBetween">
      <EuiFlexItem grow={false} className="guideHomePage__blockformCard">
        <EuiCard
          href="#/navigation/button"
          textAlign="left"
          image={imageButtons}
          title="Buttons"
          description="Buttons for every usage you might need"
        />
      </EuiFlexItem>
      <EuiFlexItem grow={false} className="guideHomePage__blockformCard">
        <EuiCard
          href="#/display/card"
          textAlign="left"
          image={imageCards}
          title="Cards"
          description="Cards like these help you make repeatable content more presentable"
        />
      </EuiFlexItem>
      <EuiFlexItem grow={false} className="guideHomePage__blockformCard">
        <EuiCard
          href="#/elastic-charts/creating-charts"
          textAlign="left"
          image={imageCharts}
          title="Charts"
          description="Learn charting best practices and how to integrate EUI with the Elastic Charts library"
        />
      </EuiFlexItem>
      <EuiFlexItem grow={false} className="guideHomePage__blockformCard">
        <EuiCard
          href="#/layout/flex"
          textAlign="left"
          image={imageFlexgrid}
          title="Flexible layouts"
          description="Create layouts by using flex groups, grids, and items"
        />
      </EuiFlexItem>
      <EuiFlexItem grow={false} className="guideHomePage__blockformCard">
        <EuiCard
          href="#/forms/form-layouts"
          textAlign="left"
          image={imageForms}
          title="Forms"
          description="Input tags, layouts, and validation for your forms"
        />
      </EuiFlexItem>
      <EuiFlexItem grow={false} className="guideHomePage__blockformCard">
        <EuiCard
          href="#/display/icons"
          textAlign="left"
          image={imageIcons}
          title="Icons"
          description="Our SVG icon library gives you full control over size and color"
        />
      </EuiFlexItem>
      <EuiFlexItem grow={false} className="guideHomePage__blockformCard">
        <EuiCard
          href="#/layout/page"
          textAlign="left"
          image={imagePages}
          title="Pages"
          description="Layout your whole application page with this component and its series of child components"
        />
      </EuiFlexItem>
      <EuiFlexItem grow={false} className="guideHomePage__blockformCard">
        <EuiCard
          href="#/tabular-content/tables"
          textAlign="left"
          image={imageTables}
          title="Tables"
          description="Build tables from individual components or high level wrappers"
        />
      </EuiFlexItem>
      <EuiFlexItem grow={false} className="guideHomePage__blockformCard">
        <EuiCard
          href="#/display/text"
          textAlign="left"
          image={imageText}
          title="Text"
          description="Simple HTML text like paragraphs and lists are wrapped in a single text component for styling"
        />
      </EuiFlexItem>
    </EuiFlexGroup>
  </div>
=======
  <EuiPageContent
    hasShadow={false}
    hasBorder={false}
    paddingSize="none"
    color="transparent"
    borderRadius="none">
    <EuiPageContentBody restrictWidth>
      <main>
        <EuiPanel color="subdued" hasShadow={false} paddingSize="none">
          <EuiFlexGroup alignItems="center" gutterSize="none">
            <EuiFlexItem style={{ padding: 24 }}>
              <EuiTitle size="l">
                <h1>Elastic UI</h1>
              </EuiTitle>
              <EuiSpacer />
              <EuiSpacer />
              <EuiTitle size="s">
                <h2>The framework powering the Elastic Stack</h2>
              </EuiTitle>
              <EuiSpacer size="s" />
              <EuiText grow={false}>
                <p>
                  The Elastic UI framework (EUI) is a design library in use at
                  Elastic to build internal products that need to share our
                  aesthetics. It distributes UI React components and static
                  assets for use in building web layouts.
                </p>
                <EuiFlexGroup gutterSize="xl" wrap responsive={false}>
                  <EuiFlexItem grow={false}>
                    <EuiLink href="https://github.com/elastic/eui/blob/master/wiki/consuming.md">
                      <strong>Getting started</strong>
                    </EuiLink>
                  </EuiFlexItem>
                  <EuiFlexItem grow={false}>
                    <Link to="/package/changelog">
                      <strong>What&apos;s new</strong>
                    </Link>
                  </EuiFlexItem>
                  <EuiFlexItem grow={false}>
                    <EuiLink href="https://github.com/elastic/eui/blob/master/CONTRIBUTING.md">
                      <strong>Contributing</strong>
                    </EuiLink>
                  </EuiFlexItem>
                </EuiFlexGroup>
              </EuiText>
            </EuiFlexItem>
            <EuiFlexItem className="eui-textRight">
              <EuiImage alt="" url={homeIllustration} />
            </EuiFlexItem>
          </EuiFlexGroup>
        </EuiPanel>
        <EuiSpacer size="xxl" />
        <EuiFlexGrid columns={3}>
          <EuiFlexItem>
            <EuiCard
              icon={<EuiIcon size="l" type="accessibility" />}
              layout="horizontal"
              display="plain"
              titleSize="xs"
              title="Accessible to everyone"
              description="Uses high contrast, color-blind safe palettes and tested with most
          assistive technology."
            />
          </EuiFlexItem>
          <EuiFlexItem>
            <EuiCard
              icon={<EuiIcon size="l" type="controlsHorizontal" />}
              layout="horizontal"
              display="plain"
              titleSize="xs"
              title="Flexible and composable"
              description="Configurable enough to meet the needs of a wide array of contexts while maintaining brand and low-level consistency."
            />
          </EuiFlexItem>
          <EuiFlexItem>
            <EuiCard
              icon={<EuiIcon size="l" type="documentEdit" />}
              layout="horizontal"
              display="plain"
              titleSize="xs"
              title="Well documented and tested"
              description="Code is friendly to the novice and expert alike."
            />
          </EuiFlexItem>
        </EuiFlexGrid>
        <EuiSpacer size="xxl" />
        <EuiFlexGroup
          gutterSize="l"
          wrap
          responsive={false}
          justifyContent="spaceBetween">
          <EuiFlexItem grow={false} className="guideHomePage__blockformCard">
            <EuiCard
              href="#/navigation/button"
              textAlign="left"
              image={imageButtons}
              title="Buttons"
              description="Buttons for every usage you might need"
            />
          </EuiFlexItem>
          <EuiFlexItem grow={false} className="guideHomePage__blockformCard">
            <EuiCard
              href="#/display/card"
              textAlign="left"
              image={imageCards}
              title="Cards"
              description="Cards like these help you make repeatable content more presentable"
            />
          </EuiFlexItem>
          <EuiFlexItem grow={false} className="guideHomePage__blockformCard">
            <EuiCard
              href="#/elastic-charts/creating-charts"
              textAlign="left"
              image={imageCharts}
              title="Charts"
              description="Learn charting best practices and how to integrate EUI with the Elastic Charts library"
            />
          </EuiFlexItem>
          <EuiFlexItem grow={false} className="guideHomePage__blockformCard">
            <EuiCard
              href="#/layout/flex"
              textAlign="left"
              image={imageFlexgrid}
              title="Flexible layouts"
              description="Create layouts by using flex groups, grids, and items"
            />
          </EuiFlexItem>
          <EuiFlexItem grow={false} className="guideHomePage__blockformCard">
            <EuiCard
              href="#/forms/form-layouts"
              textAlign="left"
              image={imageForms}
              title="Forms"
              description="Input tags, layouts, and validation for your forms"
            />
          </EuiFlexItem>
          <EuiFlexItem grow={false} className="guideHomePage__blockformCard">
            <EuiCard
              href="#/display/icons"
              textAlign="left"
              image={imageIcons}
              title="Icons"
              description="Our SVG icon library gives you full control over size and color"
            />
          </EuiFlexItem>
          <EuiFlexItem grow={false} className="guideHomePage__blockformCard">
            <EuiCard
              href="#/layout/page"
              textAlign="left"
              image={imagePages}
              title="Pages"
              description="Layout your whole application page with this component and its series of child components"
            />
          </EuiFlexItem>
          <EuiFlexItem grow={false} className="guideHomePage__blockformCard">
            <EuiCard
              href="#/tabular-content/tables"
              textAlign="left"
              image={imageTables}
              title="Tables"
              description="Build tables from individual components or high level wrappers"
            />
          </EuiFlexItem>
          <EuiFlexItem grow={false} className="guideHomePage__blockformCard">
            <EuiCard
              href="#/display/text"
              textAlign="left"
              image={imageText}
              title="Text"
              description="Simple HTML text like paragraphs and lists are wrapped in a single text component for styling"
            />
          </EuiFlexItem>
        </EuiFlexGroup>
      </main>
    </EuiPageContentBody>
  </EuiPageContent>
>>>>>>> 0b6e9c0f
);<|MERGE_RESOLUTION|>--- conflicted
+++ resolved
@@ -9,11 +9,7 @@
 import imagePages from '../../images/page.svg';
 import imageText from '../../images/text.svg';
 import imageCharts from '../../images/charts.svg';
-<<<<<<< HEAD
-import HomeIllustration from './home_illustration';
-=======
 import homeIllustration from '../../images/home_illustration.svg';
->>>>>>> 0b6e9c0f
 
 import {
   EuiCard,
@@ -24,189 +20,15 @@
   EuiText,
   EuiTitle,
   EuiPanel,
-<<<<<<< HEAD
-  EuiIcon,
-  EuiFlexGrid,
-=======
   EuiImage,
   EuiIcon,
   EuiFlexGrid,
   EuiPageContent,
   EuiPageContentBody,
->>>>>>> 0b6e9c0f
 } from '../../../../src/components';
 import { Link } from 'react-router-dom';
 
 export const HomeView = () => (
-<<<<<<< HEAD
-  <div>
-    <EuiPanel color="subdued" paddingSize="none">
-      <EuiFlexGroup alignItems="center" gutterSize="none">
-        <EuiFlexItem style={{ padding: 24 }}>
-          <EuiTitle size="l">
-            <h1>Elastic UI</h1>
-          </EuiTitle>
-          <EuiSpacer />
-          <EuiSpacer />
-          <EuiTitle size="s">
-            <h2>The framework powering the Elastic Stack</h2>
-          </EuiTitle>
-          <EuiSpacer size="s" />
-          <EuiText grow={false}>
-            <p>
-              The Elastic UI framework (EUI) is a design library in use at
-              Elastic to build internal products that need to share our
-              aesthetics. It distributes UI React components and static assets
-              for use in building web layouts.
-            </p>
-            <EuiFlexGroup gutterSize="xl" wrap responsive={false}>
-              <EuiFlexItem grow={false}>
-                <EuiLink href="https://github.com/elastic/eui/blob/master/wiki/consuming.md">
-                  <strong>Getting started</strong>
-                </EuiLink>
-              </EuiFlexItem>
-              <EuiFlexItem grow={false}>
-                <Link to="/package/changelog">
-                  <strong>What&apos;s new</strong>
-                </Link>
-              </EuiFlexItem>
-              <EuiFlexItem grow={false}>
-                <EuiLink href="https://github.com/elastic/eui/blob/master/CONTRIBUTING.md">
-                  <strong>Contributing</strong>
-                </EuiLink>
-              </EuiFlexItem>
-            </EuiFlexGroup>
-          </EuiText>
-        </EuiFlexItem>
-        <EuiFlexItem className="eui-textRight">
-          <HomeIllustration />
-        </EuiFlexItem>
-      </EuiFlexGroup>
-    </EuiPanel>
-    <EuiSpacer size="xxl" />
-    <EuiFlexGrid columns={3}>
-      <EuiFlexItem>
-        <EuiCard
-          icon={<EuiIcon size="l" type="accessibility" />}
-          layout="horizontal"
-          display="plain"
-          titleSize="xs"
-          title="Accessible to everyone"
-          description="Uses high contrast, color-blind safe palettes and tested with most
-          assistive technology."
-        />
-      </EuiFlexItem>
-      <EuiFlexItem>
-        <EuiCard
-          icon={<EuiIcon size="l" type="controlsHorizontal" />}
-          layout="horizontal"
-          display="plain"
-          titleSize="xs"
-          title="Flexible and composable"
-          description="Configurable enough to meet the needs of a wide array of contexts while maintaining brand and low-level consistency."
-        />
-      </EuiFlexItem>
-      <EuiFlexItem>
-        <EuiCard
-          icon={<EuiIcon size="l" type="documentEdit" />}
-          layout="horizontal"
-          display="plain"
-          titleSize="xs"
-          title="Well documented and tested"
-          description="Code is friendly to the novice and expert alike."
-        />
-      </EuiFlexItem>
-    </EuiFlexGrid>
-    <EuiSpacer size="xxl" />
-    <EuiFlexGroup
-      gutterSize="l"
-      wrap
-      responsive={false}
-      justifyContent="spaceBetween">
-      <EuiFlexItem grow={false} className="guideHomePage__blockformCard">
-        <EuiCard
-          href="#/navigation/button"
-          textAlign="left"
-          image={imageButtons}
-          title="Buttons"
-          description="Buttons for every usage you might need"
-        />
-      </EuiFlexItem>
-      <EuiFlexItem grow={false} className="guideHomePage__blockformCard">
-        <EuiCard
-          href="#/display/card"
-          textAlign="left"
-          image={imageCards}
-          title="Cards"
-          description="Cards like these help you make repeatable content more presentable"
-        />
-      </EuiFlexItem>
-      <EuiFlexItem grow={false} className="guideHomePage__blockformCard">
-        <EuiCard
-          href="#/elastic-charts/creating-charts"
-          textAlign="left"
-          image={imageCharts}
-          title="Charts"
-          description="Learn charting best practices and how to integrate EUI with the Elastic Charts library"
-        />
-      </EuiFlexItem>
-      <EuiFlexItem grow={false} className="guideHomePage__blockformCard">
-        <EuiCard
-          href="#/layout/flex"
-          textAlign="left"
-          image={imageFlexgrid}
-          title="Flexible layouts"
-          description="Create layouts by using flex groups, grids, and items"
-        />
-      </EuiFlexItem>
-      <EuiFlexItem grow={false} className="guideHomePage__blockformCard">
-        <EuiCard
-          href="#/forms/form-layouts"
-          textAlign="left"
-          image={imageForms}
-          title="Forms"
-          description="Input tags, layouts, and validation for your forms"
-        />
-      </EuiFlexItem>
-      <EuiFlexItem grow={false} className="guideHomePage__blockformCard">
-        <EuiCard
-          href="#/display/icons"
-          textAlign="left"
-          image={imageIcons}
-          title="Icons"
-          description="Our SVG icon library gives you full control over size and color"
-        />
-      </EuiFlexItem>
-      <EuiFlexItem grow={false} className="guideHomePage__blockformCard">
-        <EuiCard
-          href="#/layout/page"
-          textAlign="left"
-          image={imagePages}
-          title="Pages"
-          description="Layout your whole application page with this component and its series of child components"
-        />
-      </EuiFlexItem>
-      <EuiFlexItem grow={false} className="guideHomePage__blockformCard">
-        <EuiCard
-          href="#/tabular-content/tables"
-          textAlign="left"
-          image={imageTables}
-          title="Tables"
-          description="Build tables from individual components or high level wrappers"
-        />
-      </EuiFlexItem>
-      <EuiFlexItem grow={false} className="guideHomePage__blockformCard">
-        <EuiCard
-          href="#/display/text"
-          textAlign="left"
-          image={imageText}
-          title="Text"
-          description="Simple HTML text like paragraphs and lists are wrapped in a single text component for styling"
-        />
-      </EuiFlexItem>
-    </EuiFlexGroup>
-  </div>
-=======
   <EuiPageContent
     hasShadow={false}
     hasBorder={false}
@@ -383,5 +205,4 @@
       </main>
     </EuiPageContentBody>
   </EuiPageContent>
->>>>>>> 0b6e9c0f
 );