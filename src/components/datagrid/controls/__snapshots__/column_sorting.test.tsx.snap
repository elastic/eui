// Jest Snapshot v1, https://goo.gl/fbAQLP

exports[`useDataGridColumnSorting columnSorting renders a toolbar button/popover allowing users to set column sorting 1`] = `
<div
  class="euiPopover css-1fy8l1r-euiPopover-EuiPopover"
  data-test-subj="dataGridColumnSortingPopover"
>
  <div
    class="euiPopover__anchor css-17g0ovn-EuiPopover"
  >
    <button
      class="euiButtonEmpty euiButtonEmpty--text euiButtonEmpty--xSmall euiDataGrid__controlBtn euiDataGrid__controlBtn--active"
      data-test-subj="dataGridColumnSortingButton"
      type="button"
    >
      <span
        class="euiButtonContent euiButtonEmpty__content"
      >
        <span
          class="euiButtonContent__icon"
          color="inherit"
          data-euiicon-type="sortable"
        />
        <span
          class="euiButtonEmpty__text"
        >
          1 field sorted
        </span>
      </span>
    </button>
  </div>
</div>
`;

exports[`useDataGridColumnSorting columnSorting renders a toolbar button/popover allowing users to set column sorting 2`] = `
<div
  aria-describedby="generated-id"
  aria-live="off"
  aria-modal="true"
<<<<<<< HEAD
  class="euiPanel euiPanel--plain euiPanel--paddingSmall euiPopover__panel euiDataGrid__controlPopoverWithDragDrop css-1wxyg37-euiPanel-grow-m-s-plain-euiPopover__panel"
=======
  class="euiPanel euiPanel--plain euiPanel--paddingSmall euiPopover__panel euiPopover__panel--bottom euiDataGrid__controlPopoverWithDragDrop emotion-euiPanel-grow-m-s-plain"
>>>>>>> a49464e5
  data-autofocus="true"
  data-popover-panel="true"
  role="dialog"
  style="top: 16px; left: -22px; will-change: transform, opacity; z-index: 2000;"
  tabindex="0"
>
  <div
    class="css-1c2yt94-euiPopoverArrow-bottom"
    data-popover-arrow="bottom"
    style="left: 10px; top: 0px;"
  />
  <p
    class="euiScreenReaderOnly"
    id="generated-id"
  >
    You are in a dialog. To close this dialog, hit escape.
  </p>
  <div>
    <div
      aria-live="assertive"
      class="euiDataGrid__controlScroll"
      role="region"
    >
      <div
        class="euiDroppable euiDroppable--noGrow"
        data-rbd-droppable-context-id="0"
        data-rbd-droppable-id="columnSorting"
        data-test-subj="droppable"
      >
        <div
          aria-describedby="rbd-hidden-text-0-hidden-text-0"
          class="euiDraggable"
          data-rbd-drag-handle-context-id="0"
          data-rbd-drag-handle-draggable-id="columnA"
          data-rbd-draggable-context-id="0"
          data-rbd-draggable-id="columnA"
          data-test-subj="draggable"
          draggable="false"
          role="button"
          tabindex="0"
        >
          <div
            class="euiDataGridColumnSorting__item false euiDraggable__item"
          >
            <p
              class="euiScreenReaderOnly"
            >
              Column A is sorting this data grid
            </p>
            <div
              class="euiFlexGroup euiFlexGroup--gutterExtraSmall euiFlexGroup--alignItemsCenter euiFlexGroup--directionRow"
              data-test-subj="euiDataGridColumnSorting-sortColumn-columnA"
            >
              <div
                class="euiFlexItem euiFlexItem--flexGrowZero"
              >
                <button
                  aria-label="Remove Column A from data grid sort"
                  class="euiButtonIcon euiButtonIcon--text euiButtonIcon--empty euiButtonIcon--xSmall euiDataGridColumnSorting__button"
                  type="button"
                >
                  <span
                    aria-hidden="true"
                    class="euiButtonIcon__icon"
                    color="inherit"
                    data-euiicon-type="cross"
                  />
                </button>
              </div>
              <div
                class="euiFlexItem euiFlexItem--flexGrowZero"
              >
                <span
                  class="euiToken euiToken--euiColorVis0 euiToken--square euiToken--light euiToken--small"
                >
                  <span
                    data-euiicon-type="tokenNumber"
                  />
                </span>
              </div>
              <div
                aria-hidden="true"
                class="euiFlexItem"
              >
                <div
                  class="euiText emotion-euiText-xs"
                >
                  <p>
                    Column A
                  </p>
                </div>
              </div>
              <div
                class="euiFlexItem euiDataGridColumnSorting__orderButtons"
              >
                <fieldset
                  class="euiButtonGroup euiButtonGroup--compressed euiButtonGroup--text euiButtonGroup--fullWidth euiDataGridColumnSorting__order"
                >
                  <legend
                    class="euiScreenReaderOnly"
                  >
                    Select sorting method for Column A
                  </legend>
                  <div
                    class="euiButtonGroup__buttons"
                  >
                    <label
                      class="euiButtonGroupButton euiButtonGroupButton--text euiButtonGroupButton--small euiButtonGroupButton-isSelected"
                      data-test-subj="euiDataGridColumnSorting-sortColumn-columnA-asc"
                      for="generated-id"
                      title="Low-High"
                    >
                      <span
                        class="euiButtonContent euiButton__content"
                      >
                        <span
                          class="euiButton__text euiButtonGroupButton__textShift"
                          data-text="Low-High"
                        >
                          <input
                            checked=""
                            class="euiScreenReaderOnly"
                            data-test-subj="columnAAsc"
                            id="generated-id"
                            name="columnA"
                            type="radio"
                            value="asc"
                          />
                          Low-High
                        </span>
                      </span>
                    </label>
                    <label
                      class="euiButtonGroupButton euiButtonGroupButton--text euiButtonGroupButton--small"
                      data-test-subj="euiDataGridColumnSorting-sortColumn-columnA-desc"
                      for="generated-id"
                      title="High-Low"
                    >
                      <span
                        class="euiButtonContent euiButton__content"
                      >
                        <span
                          class="euiButton__text euiButtonGroupButton__textShift"
                          data-text="High-Low"
                        >
                          <input
                            class="euiScreenReaderOnly"
                            data-test-subj="columnADesc"
                            id="generated-id"
                            name="columnA"
                            type="radio"
                            value="desc"
                          />
                          High-Low
                        </span>
                      </span>
                    </label>
                  </div>
                </fieldset>
              </div>
              <div
                aria-describedby="rbd-hidden-text-0-hidden-text-0"
                aria-label="Drag handle"
                class="euiFlexItem euiFlexItem--flexGrowZero"
                data-rbd-drag-handle-context-id="0"
                data-rbd-drag-handle-draggable-id="columnA"
                draggable="false"
                role="button"
                tabindex="0"
              >
                <span
                  color="subdued"
                  data-euiicon-type="grab"
                />
              </div>
            </div>
          </div>
        </div>
        <div
          class="euiDroppable__placeholder"
        />
      </div>
    </div>
    <div
      class="euiPopoverFooter css-kcqbbh-euiPopoverFooter-s"
    >
      <div
        class="euiFlexGroup euiFlexGroup--gutterMedium euiFlexGroup--justifyContentSpaceBetween euiFlexGroup--directionRow"
      >
        <div
          class="euiFlexItem euiFlexItem--flexGrowZero"
        >
          <div
            class="euiPopover css-1fy8l1r-euiPopover-EuiPopover"
            data-test-subj="dataGridColumnSortingPopoverColumnSelection"
          >
            <div
              class="euiPopover__anchor css-17g0ovn-EuiPopover"
            >
              <button
                class="euiButtonEmpty euiButtonEmpty--primary euiButtonEmpty--xSmall euiButtonEmpty--flushLeft"
                data-test-subj="dataGridColumnSortingSelectionButton"
                type="button"
              >
                <span
                  class="euiButtonContent euiButtonContent--iconRight euiButtonEmpty__content"
                >
                  <span
                    class="euiButtonContent__icon"
                    color="inherit"
                    data-euiicon-type="arrowDown"
                  />
                  <span
                    class="euiButtonEmpty__text"
                  >
                    Pick fields to sort by
                  </span>
                </span>
              </button>
            </div>
          </div>
        </div>
        <div
          class="euiFlexItem euiFlexItem--flexGrowZero"
        >
          <button
            class="euiButtonEmpty euiButtonEmpty--primary euiButtonEmpty--xSmall euiButtonEmpty--flushRight"
            data-test-subj="dataGridColumnSortingClearButton"
            type="button"
          >
            <span
              class="euiButtonContent euiButtonEmpty__content"
            >
              <span
                class="euiButtonEmpty__text"
              >
                Clear sorting
              </span>
            </span>
          </button>
        </div>
      </div>
    </div>
  </div>
</div>
`;<|MERGE_RESOLUTION|>--- conflicted
+++ resolved
@@ -2,11 +2,11 @@
 
 exports[`useDataGridColumnSorting columnSorting renders a toolbar button/popover allowing users to set column sorting 1`] = `
 <div
-  class="euiPopover css-1fy8l1r-euiPopover-EuiPopover"
+  class="euiPopover emotion-euiPopover-EuiPopover"
   data-test-subj="dataGridColumnSortingPopover"
 >
   <div
-    class="euiPopover__anchor css-17g0ovn-EuiPopover"
+    class="euiPopover__anchor emotion-EuiPopover"
   >
     <button
       class="euiButtonEmpty euiButtonEmpty--text euiButtonEmpty--xSmall euiDataGrid__controlBtn euiDataGrid__controlBtn--active"
@@ -37,11 +37,7 @@
   aria-describedby="generated-id"
   aria-live="off"
   aria-modal="true"
-<<<<<<< HEAD
-  class="euiPanel euiPanel--plain euiPanel--paddingSmall euiPopover__panel euiDataGrid__controlPopoverWithDragDrop css-1wxyg37-euiPanel-grow-m-s-plain-euiPopover__panel"
-=======
-  class="euiPanel euiPanel--plain euiPanel--paddingSmall euiPopover__panel euiPopover__panel--bottom euiDataGrid__controlPopoverWithDragDrop emotion-euiPanel-grow-m-s-plain"
->>>>>>> a49464e5
+  class="euiPanel euiPanel--plain euiPanel--paddingSmall euiPopover__panel euiDataGrid__controlPopoverWithDragDrop emotion-euiPanel-grow-m-s-plain-euiPopover__panel"
   data-autofocus="true"
   data-popover-panel="true"
   role="dialog"
@@ -49,7 +45,7 @@
   tabindex="0"
 >
   <div
-    class="css-1c2yt94-euiPopoverArrow-bottom"
+    class="emotion-euiPopoverArrow-bottom"
     data-popover-arrow="bottom"
     style="left: 10px; top: 0px;"
   />
@@ -226,7 +222,7 @@
       </div>
     </div>
     <div
-      class="euiPopoverFooter css-kcqbbh-euiPopoverFooter-s"
+      class="euiPopoverFooter emotion-euiPopoverFooter-s"
     >
       <div
         class="euiFlexGroup euiFlexGroup--gutterMedium euiFlexGroup--justifyContentSpaceBetween euiFlexGroup--directionRow"
@@ -235,11 +231,11 @@
           class="euiFlexItem euiFlexItem--flexGrowZero"
         >
           <div
-            class="euiPopover css-1fy8l1r-euiPopover-EuiPopover"
+            class="euiPopover emotion-euiPopover-EuiPopover"
             data-test-subj="dataGridColumnSortingPopoverColumnSelection"
           >
             <div
-              class="euiPopover__anchor css-17g0ovn-EuiPopover"
+              class="euiPopover__anchor emotion-EuiPopover"
             >
               <button
                 class="euiButtonEmpty euiButtonEmpty--primary euiButtonEmpty--xSmall euiButtonEmpty--flushLeft"
