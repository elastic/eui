/*
 * Copyright Elasticsearch B.V. and/or licensed to Elasticsearch B.V. under one
 * or more contributor license agreements. Licensed under the Elastic License
 * 2.0 and the Server Side Public License, v 1; you may not use this file except
 * in compliance with, at your election, the Elastic License 2.0 or the Server
 * Side Public License, v 1.
 */

import React, { FunctionComponent, ReactNode, HTMLAttributes } from 'react';
import classNames from 'classnames';
import { CommonProps } from '../../common';
import { EuiIcon, EuiIconProps, IconType } from '../../icon';
import { EuiTab, EuiTabs, EuiTabsProps } from '../../tabs';
import { Props as EuiTabProps } from '../../tabs/tab';
import { EuiFlexGroup, EuiFlexItem, EuiFlexGroupProps } from '../../flex';
import { EuiSpacer } from '../../spacer';
import { EuiTitle, EuiTitleProps } from '../../title';
import { EuiText } from '../../text';
import { useIsWithinBreakpoints } from '../../../services/hooks';
<<<<<<< HEAD
import { EuiBreadcrumbs, EuiBreadcrumbsProps } from '../../breadcrumbs';
=======
import { EuiScreenReaderOnly } from '../../accessibility';
>>>>>>> 17692a48

export const ALIGN_ITEMS = ['top', 'bottom', 'center', 'stretch'] as const;

// Gets all the tab props including the button or link props
type Tab = EuiTabProps & {
  /**
   * Visible text of the tab
   */
  label: ReactNode;
};

export type EuiPageHeaderContentTitle = {
  /**
   * Wrapped in an `H1` so choose appropriately.
   * A simple string is best
   */
  pageTitle?: ReactNode;
  /**
   * Additional props to pass to the EuiTitle
   */
  pageTitleProps?: Omit<EuiTitleProps, 'children' | 'size'>;
  /**
   * Optional icon to place to the left of the title
   */
  iconType?: IconType;
  /**
   * Additional EuiIcon props to apply to the optional icon
   */
  iconProps?: Partial<Omit<EuiIconProps, 'type'>>;
  /**
   * Optional breadcrumbs
   */
  breadcrumbs?: EuiBreadcrumbsProps['breadcrumbs'];
  /**
   * Adjust the props of EuiBreadcrumbs
   */
  breadcrumbProps?: EuiBreadcrumbsProps;
};

export type EuiPageHeaderContentTabs = {
  /**
   * In-app navigation presented as large borderless tabs.
   * Accepts an array of `EuiTab` objects;
   */
  tabs?: Tab[];
  /**
   * Any extras to apply to the outer tabs container.
   * Extends `EuiTabs`
   */
  tabsProps?: Omit<EuiTabsProps, 'size' | 'expand' | 'display'>;
};

/**
 * The left side can either be a title with optional description and/or icon;
 * Or a list of tabs,
 * Or a custom node
 */
type EuiPageHeaderContentLeft = EuiPageHeaderContentTitle &
  EuiPageHeaderContentTabs & {
    /**
     * Position is dependent on existing with a `pageTitle` or `tabs`
     * Automatically get wrapped in a single paragraph tag inside an EuiText block
     */
    description?: string | ReactNode;
  };

export type EuiPageHeaderContentProps = CommonProps &
  HTMLAttributes<HTMLDivElement> &
  EuiPageHeaderContentLeft & {
    /**
     * Set to false if you don't want the children to stack at small screen sizes.
     * Set to `reverse` to display the right side content first for the sake of hierarchy (like global time)
     */
    responsive?: boolean | 'reverse';
    /**
     * Vertical alignment of the left and right side content;
     * Default is `middle` for custom content, but `top` for when `pageTitle` or `tabs` are included
     */
    alignItems?: typeof ALIGN_ITEMS[number];
    /**
     * Pass custom an array of content to this side usually up to 3 buttons.
     * The first button should be primary, usually with `fill` and will be visually displayed as the last item,
     * but first in the tab order
     */
    rightSideItems?: ReactNode[];
    /**
     * Additional EuiFlexGroup props to pass to the container of the `rightSideItems`
     */
    rightSideGroupProps?: Partial<EuiFlexGroupProps>;
    /**
     * Custom children will be rendered before the `tabs` unless no `pageTitle` is present, then it will be the last item
     */
    children?: ReactNode;
  };

export const EuiPageHeaderContent: FunctionComponent<EuiPageHeaderContentProps> = ({
  className,
  pageTitle,
  pageTitleProps,
  iconType,
  iconProps,
  tabs,
  tabsProps,
  description,
  breadcrumbs,
  breadcrumbProps,
  alignItems = 'top',
  responsive = true,
  rightSideItems,
  rightSideGroupProps,
  children,
  ...rest
}) => {
  const isResponsiveBreakpoint = useIsWithinBreakpoints(
    ['xs', 's'],
    !!responsive
  );

  const classes = classNames('euiPageHeaderContent');

  let descriptionNode;
  if (description) {
    descriptionNode = (
      <>
        {(pageTitle || tabs) && <EuiSpacer />}
        <EuiText grow={false}>
          <p>{description}</p>
        </EuiText>
      </>
    );
  }

  const optionalBreadcrumbs =
    breadcrumbs || breadcrumbProps ? (
      <>
        <EuiBreadcrumbs breadcrumbs={breadcrumbs!} {...breadcrumbProps} />
        <EuiSpacer size="s" />
      </>
    ) : undefined;

  let pageTitleNode;
  if (pageTitle) {
    const icon = iconType ? (
      <EuiIcon
        size="xl"
        {...iconProps}
        type={iconType}
        className={classNames(
          'euiPageHeaderContent__titleIcon',
          iconProps?.className
        )}
      />
    ) : undefined;

    pageTitleNode = (
      <EuiTitle {...pageTitleProps} size="l">
        <h1>
          {icon}
          {pageTitle}
        </h1>
      </EuiTitle>
    );
  }

  let tabsNode;
  if (tabs) {
    const tabsSize: EuiTabsProps['size'] = pageTitle ? 'l' : 'xl';

    const renderTabs = () => {
      return tabs.map((tab, index) => {
        const { label, ...tabRest } = tab;
        return (
          <EuiTab key={index} {...tabRest}>
            {label}
          </EuiTab>
        );
      });
    };

    // When tabs exist without a pageTitle, we need to recreate an h1 based on the currently selected tab and visually hide it
    const screenReaderPageTitle = !pageTitle && (
      <EuiScreenReaderOnly>
        <h1>
          {
            tabs.find((obj) => {
              return obj.isSelected === true;
            })?.label
          }
        </h1>
      </EuiScreenReaderOnly>
    );

    tabsNode = (
      <>
        {pageTitleNode && <EuiSpacer />}
        {screenReaderPageTitle}
        <EuiTabs
          {...tabsProps}
          display="condensed"
          bottomBorder={false}
          size={tabsSize}
        >
          {renderTabs()}
        </EuiTabs>
      </>
    );
  }

  const childrenNode = children && (
    <>
      <EuiSpacer />
      {children}
    </>
  );

  let bottomContentNode;
  if (childrenNode || (tabsNode && pageTitleNode)) {
    bottomContentNode = (
      <div className="euiPageHeaderContent__bottom">
        {childrenNode}
        {pageTitleNode && tabsNode}
      </div>
    );
  }

  /**
   * The left side order depends on if a `pageTitle` was supplied.
   * If not, but there are `tabs`, then the tabs become the page title
   */
  let leftSideOrder;
  if (tabsNode && !pageTitleNode) {
    leftSideOrder = (
      <>
        {tabsNode}
        {descriptionNode}
      </>
    );
  } else {
    leftSideOrder = (
      <>
        {pageTitleNode}
        {descriptionNode}
      </>
    );
  }

  let rightSideFlexItem;
  if (rightSideItems && rightSideItems.length) {
    const wrapWithFlex = () => {
      return rightSideItems.map((item, index) => {
        return (
          <EuiFlexItem grow={false} key={index}>
            {item}
          </EuiFlexItem>
        );
      });
    };

    rightSideFlexItem = (
      <EuiFlexItem grow={false}>
        <EuiFlexGroup
          wrap
          responsive={false}
          {...rightSideGroupProps}
          className={classNames(
            'euiPageHeaderContent__rightSideItems',
            rightSideGroupProps?.className
          )}
        >
          {wrapWithFlex()}
        </EuiFlexGroup>
      </EuiFlexItem>
    );
  }

  return alignItems === 'top' || isResponsiveBreakpoint ? (
    <div className={classes} {...rest}>
      {optionalBreadcrumbs}
      <EuiFlexGroup
        responsive={!!responsive}
        className="euiPageHeaderContent__top"
        alignItems={pageTitle ? 'flexStart' : 'baseline'}
        gutterSize="l"
      >
        {isResponsiveBreakpoint && responsive === 'reverse' ? (
          <>
            {rightSideFlexItem}
            <EuiFlexItem>{leftSideOrder}</EuiFlexItem>
          </>
        ) : (
          <>
            <EuiFlexItem>{leftSideOrder}</EuiFlexItem>
            {rightSideFlexItem}
          </>
        )}
      </EuiFlexGroup>
      {bottomContentNode}
    </div>
  ) : (
    <div className={classes} {...rest}>
      <EuiFlexGroup
        responsive={!!responsive}
        className="euiPageHeaderContent__top"
        alignItems={alignItems === 'bottom' ? 'flexEnd' : alignItems}
        gutterSize="l"
      >
        <EuiFlexItem>
          {leftSideOrder}
          {bottomContentNode}
        </EuiFlexItem>
        {rightSideFlexItem}
      </EuiFlexGroup>
    </div>
  );
};<|MERGE_RESOLUTION|>--- conflicted
+++ resolved
@@ -17,11 +17,8 @@
 import { EuiTitle, EuiTitleProps } from '../../title';
 import { EuiText } from '../../text';
 import { useIsWithinBreakpoints } from '../../../services/hooks';
-<<<<<<< HEAD
 import { EuiBreadcrumbs, EuiBreadcrumbsProps } from '../../breadcrumbs';
-=======
 import { EuiScreenReaderOnly } from '../../accessibility';
->>>>>>> 17692a48
 
 export const ALIGN_ITEMS = ['top', 'bottom', 'center', 'stretch'] as const;
 
