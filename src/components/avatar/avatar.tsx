/*
 * Copyright Elasticsearch B.V. and/or licensed to Elasticsearch B.V. under one
 * or more contributor license agreements. Licensed under the Elastic License
 * 2.0 and the Server Side Public License, v 1; you may not use this file except
 * in compliance with, at your election, the Elastic License 2.0 or the Server
 * Side Public License, v 1.
 */

import React, { HTMLAttributes, FunctionComponent, CSSProperties } from 'react';
import { CommonProps, ExclusiveUnion, keysOf } from '../common';
import classNames from 'classnames';

import { isColorDark, hexToRgb, isValidHex } from '../../services/color';
import {
  euiPaletteColorBlindBehindText,
  toInitials,
  useEuiTheme,
} from '../../services';
import { IconType, EuiIcon, IconSize, IconColor } from '../icon';

import { euiAvatarStyles } from './avatar.styles';

const sizeToClassNameMap = {
  s: 'euiAvatar--s',
  m: 'euiAvatar--m',
  l: 'euiAvatar--l',
  xl: 'euiAvatar--xl',
};

export const SIZES = keysOf(sizeToClassNameMap);
export type EuiAvatarSize = keyof typeof sizeToClassNameMap;

const typeToClassNameMap = {
  space: 'euiAvatar--space',
  user: 'euiAvatar--user',
};

export const TYPES = keysOf(typeToClassNameMap);
export type EuiAvatarType = keyof typeof typeToClassNameMap;

/**
 * The avatar can only display one type of content,
 * initials, or image, or iconType
 */
type _EuiAvatarContent = ExclusiveUnion<
  ExclusiveUnion<
    {
      /**
       * Custom initials (max 2 characters).
       * By default will take the first character (of each word).
       */
      initials?: string;

      /**
       * Specify how many characters to show (1 or 2).
       * By default, will show based on number of words (max first 2).
       */
      initialsLength?: 1 | 2;
    },
    {
      /**
       * Path to an image to display instead of initials
       */
      imageUrl: string;
    }
  >,
  {
    /**
     * Any EUI glyph, logo or custom icon to display instead of initials
     */
    iconType: IconType;
    /**
     * Manually change icon size
     */
    iconSize?: IconSize;
    /**
     * Manually change icon color
     */
    iconColor?: IconColor | null;
  }
>;

export type EuiAvatarProps = Omit<HTMLAttributes<HTMLDivElement>, 'color'> &
  CommonProps &
  _EuiAvatarContent & {
    /**
     * Full name of avatar for title attribute and calculating initial if not provided
     */
    name: string;

    /**
     * Accepts hex values like `#FFFFFF`, `#000` otherwise a viz palette color will be assigned.
     * Or pass `'plain'` for an empty subdued, `'subdued'` for a light subdued or `null` to remove entirely and the text/icon color will `inherit`
     */
    color?: string | 'plain' | 'subdued' | null;

    /**
     * The type of avatar mainly controlling the shape.
     * `user` = circle
     * `space` = rounded square
     */
    type?: EuiAvatarType;
    size?: EuiAvatarSize;

    /**
     * Grays out the avatar to simulate being disabled
     */
    isDisabled?: boolean;
  };

export const EuiAvatar: FunctionComponent<EuiAvatarProps> = ({
  className,
  color,
  imageUrl,
  initials,
  initialsLength,
  iconType,
  iconSize,
  iconColor,
  name,
  size = 'm',
  type = 'user',
  isDisabled = false,
  style,
  ...rest
}) => {
  const euiTheme = useEuiTheme();
  const styles = euiAvatarStyles(euiTheme);

  const visColors = euiPaletteColorBlindBehindText();

  const isPlain = color === 'plain';

  const classes = classNames(
    'euiAvatar',
    sizeToClassNameMap[size],
    typeToClassNameMap[type],
    {
      'euiAvatar-isDisabled': isDisabled,
<<<<<<< HEAD
      'euiAvatar--plain': color === 'plain',
      'euiAvatar--subdued': color === 'subdued',
=======
>>>>>>> e85c6e74
    },
    className
  );

  const cssStyles = [
    styles.euiAvatar,
    styles[size],
    styles[type],
    isPlain && styles.plain,
    isDisabled && styles.isDisabled,
  ];

  checkValidInitials(initials);

  const avatarStyle: CSSProperties = style || {};
  let iconCustomColor = iconColor;

<<<<<<< HEAD
  const isNamedColor =
    color === 'plain' || color === 'subdued' || color === null;
=======
  const isNamedColor = isPlain || color === null;
>>>>>>> e85c6e74
  if (!isNamedColor) {
    checkValidColor(color);

    const assignedColor =
      color || visColors[Math.floor(name.length % visColors.length)];
    const textColor = isColorDark(...hexToRgb(assignedColor))
      ? '#FFFFFF'
      : '#000000';

    avatarStyle.backgroundColor = assignedColor;
    avatarStyle.color = textColor;

    // Allow consumers to let the icons keep their default color (like app icons)
    // when passing `iconColor = null`, otherwise continue to pass on `iconColor` or adjust with textColor
    iconCustomColor = iconColor || iconColor === null ? iconColor : textColor;
  }

  if (imageUrl) {
    avatarStyle.backgroundImage = `url(${imageUrl})`;
  }

  let content;
  if (!imageUrl && !iconType) {
    // Create the initials
    const calculatedInitials = toInitials(name, initialsLength, initials);
    content = <span aria-hidden="true">{calculatedInitials}</span>;
  } else if (iconType) {
    content = (
      <EuiIcon
        className="euiAvatar__icon"
        size={iconSize || size}
        type={iconType}
        aria-label={name}
        color={iconCustomColor === null ? undefined : iconCustomColor}
      />
    );
  }

  return (
    <div
      css={cssStyles}
      className={classes}
      style={avatarStyle}
      aria-label={isDisabled ? undefined : name}
      role={isDisabled ? 'presentation' : 'img'}
      title={name}
      {...rest}
    >
      {content}
    </div>
  );
};

// TODO: Migrate to a service
export const checkValidColor = (color: EuiAvatarProps['color']) => {
  const validHex =
    (color && isValidHex(color)) || color === 'plain' || color === 'subdued';
  if (color && !validHex) {
    throw new Error(
      'EuiAvatar needs to pass a valid color. This can either be a three ' +
        'or six character hex value'
    );
  }
};

function checkValidInitials(initials: EuiAvatarProps['initials']) {
  // Must be a string of 1 or 2 characters
  if (initials && initials.length > 2) {
    console.warn(
      'EuiAvatar only accepts a max of 2 characters for the initials as a string. It is displaying only the first 2 characters.'
    );
  }
}<|MERGE_RESOLUTION|>--- conflicted
+++ resolved
@@ -130,6 +130,7 @@
   const visColors = euiPaletteColorBlindBehindText();
 
   const isPlain = color === 'plain';
+  const isSubdued = color === 'subdued';
 
   const classes = classNames(
     'euiAvatar',
@@ -137,11 +138,6 @@
     typeToClassNameMap[type],
     {
       'euiAvatar-isDisabled': isDisabled,
-<<<<<<< HEAD
-      'euiAvatar--plain': color === 'plain',
-      'euiAvatar--subdued': color === 'subdued',
-=======
->>>>>>> e85c6e74
     },
     className
   );
@@ -151,6 +147,7 @@
     styles[size],
     styles[type],
     isPlain && styles.plain,
+    isSubdued && styles.subdued,
     isDisabled && styles.isDisabled,
   ];
 
@@ -159,12 +156,9 @@
   const avatarStyle: CSSProperties = style || {};
   let iconCustomColor = iconColor;
 
-<<<<<<< HEAD
   const isNamedColor =
     color === 'plain' || color === 'subdued' || color === null;
-=======
-  const isNamedColor = isPlain || color === null;
->>>>>>> e85c6e74
+
   if (!isNamedColor) {
     checkValidColor(color);
 
