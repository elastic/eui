--- conflicted
+++ resolved
@@ -46,11 +46,7 @@
     </span>
     <button
       aria-label="bell"
-<<<<<<< HEAD
-      class="euiButtonIcon euiButtonIcon--xSmall euiListGroupItemExtraAction css-1amqlrt-empty-text-hoverStyles-EuiButtonIcon-euiListGroupItemExtraAction-alwaysShow"
-=======
-      class="euiButtonIcon euiButtonIcon--xSmall euiListGroupItem__extraAction euiListGroupItem__extraAction-alwaysShow emotion-euiButtonIcon-empty-primary-hoverStyles"
->>>>>>> f4e6cdee
+      class="euiButtonIcon euiButtonIcon--xSmall euiListGroupItemExtraAction emotion-euiButtonIcon-empty-text-hoverStyles-euiListGroupItemExtraAction-alwaysShow"
       type="button"
     >
       <span
@@ -149,11 +145,7 @@
     </span>
     <button
       aria-label="bell"
-<<<<<<< HEAD
-      class="euiButtonIcon euiButtonIcon--xSmall euiListGroupItemExtraAction css-htgbmd-empty-primary-hoverStyles-EuiButtonIcon-euiListGroupItemExtraAction-alwaysShow"
-=======
-      class="euiButtonIcon euiButtonIcon--xSmall euiListGroupItem__extraAction euiListGroupItem__extraAction-alwaysShow emotion-euiButtonIcon-empty-primary-hoverStyles"
->>>>>>> f4e6cdee
+      class="euiButtonIcon euiButtonIcon--xSmall euiListGroupItemExtraAction emotion-euiButtonIcon-empty-primary-hoverStyles-euiListGroupItemExtraAction-alwaysShow"
       type="button"
     >
       <span
