import React, { useState } from 'react';

import { EuiButton, EuiButtonIcon } from '../../../../src/components';

export default () => {
  const [toggle0On, setToggle0On] = useState(false);
  const [toggle1On, setToggle1On] = useState(false);
  const toggle2On = false;
  const toggle3On = true;
  const [toggle4On, setToggle4On] = useState(true);

<<<<<<< HEAD
    this.state = {
      toggle0On: false,
      toggle1On: false,
      toggle2On: false,
      toggle3On: false,
    };
  }

  onToggle0Change = () => {
    this.setState({ toggle0On: !this.state.toggle0On });
  };

  onToggle1Change = () => {
    this.setState({ toggle1On: !this.state.toggle1On });
  };

  onToggle2Change = () => {
    this.setState({ toggle2On: !this.state.toggle2On });
  };

  onToggle3Change = () => {
    this.setState({ toggle3On: !this.state.toggle3On });
  };

  render() {
    return (
      <div>
        <EuiButton
          fill={this.state.toggle0On}
          aria-pressed={this.state.toggle0On}
          iconType={this.state.toggle0On ? 'starPlusEmpty' : 'starFilledSpace'}
          onClick={this.onToggle0Change}>
          Toggle Me
        </EuiButton>
        &emsp;
        <EuiButton fill={this.state.toggle1On} onClick={this.onToggle1Change}>
          {this.state.toggle1On
            ? 'I am a primary toggle'
            : 'I am a filled toggle'}
        </EuiButton>
        &emsp;
        <EuiButtonIcon
          aria-label={this.state.toggle2On ? 'Play' : 'Pause'}
          iconType={this.state.toggle2On ? 'play' : 'pause'}
          onClick={this.onToggle2Change}
        />
        &emsp;
        <EuiButtonIcon
          aria-label="Autosave"
          iconType="save"
          aria-pressed={this.state.onToggle3Change}
          onClick={this.onToggle3Change}
        />
      </div>
    );
  }
}
=======
  const onToggle0Change = e => {
    setToggle0On(e.target.checked);
  };

  const onToggle1Change = e => {
    setToggle1On(e.target.checked);
  };

  const onToggle4Change = e => {
    setToggle4On(e.target.checked);
  };

  return (
    <div>
      <EuiButtonToggle
        label="Toggle Me"
        iconType={toggle0On ? 'starPlusEmpty' : 'starFilledSpace'}
        onChange={onToggle0Change}
        isSelected={toggle0On}
      />
      &emsp;
      <EuiButtonToggle
        label={toggle1On ? "I'm a filled toggle" : "I'm a primary toggle"}
        fill={toggle1On}
        onChange={onToggle1Change}
        isSelected={toggle1On}
      />
      &emsp;
      <EuiButtonToggle
        label="Toggle Me"
        iconType={toggle4On ? 'eye' : 'eyeClosed'}
        onChange={onToggle4Change}
        isSelected={toggle4On}
        isEmpty
        isIconOnly
      />
      <EuiSpacer size="m" />
      <EuiTitle size="xxs">
        <h3>Disabled</h3>
      </EuiTitle>
      <EuiSpacer size="s" />
      <EuiButtonToggle
        isDisabled
        label="Can't toggle this"
        fill={toggle2On}
        isSelected={toggle2On}
      />
      &emsp;
      <EuiButtonToggle
        isDisabled
        label="Can't toggle this either"
        fill={toggle3On}
        isSelected={toggle3On}
      />
    </div>
  );
};
>>>>>>> afe4fea5
<|MERGE_RESOLUTION|>--- conflicted
+++ resolved
@@ -5,124 +5,45 @@
 export default () => {
   const [toggle0On, setToggle0On] = useState(false);
   const [toggle1On, setToggle1On] = useState(false);
-  const toggle2On = false;
-  const toggle3On = true;
-  const [toggle4On, setToggle4On] = useState(true);
-
-<<<<<<< HEAD
-    this.state = {
-      toggle0On: false,
-      toggle1On: false,
-      toggle2On: false,
-      toggle3On: false,
-    };
-  }
-
-  onToggle0Change = () => {
-    this.setState({ toggle0On: !this.state.toggle0On });
-  };
-
-  onToggle1Change = () => {
-    this.setState({ toggle1On: !this.state.toggle1On });
-  };
-
-  onToggle2Change = () => {
-    this.setState({ toggle2On: !this.state.toggle2On });
-  };
-
-  onToggle3Change = () => {
-    this.setState({ toggle3On: !this.state.toggle3On });
-  };
-
-  render() {
-    return (
-      <div>
-        <EuiButton
-          fill={this.state.toggle0On}
-          aria-pressed={this.state.toggle0On}
-          iconType={this.state.toggle0On ? 'starPlusEmpty' : 'starFilledSpace'}
-          onClick={this.onToggle0Change}>
-          Toggle Me
-        </EuiButton>
-        &emsp;
-        <EuiButton fill={this.state.toggle1On} onClick={this.onToggle1Change}>
-          {this.state.toggle1On
-            ? 'I am a primary toggle'
-            : 'I am a filled toggle'}
-        </EuiButton>
-        &emsp;
-        <EuiButtonIcon
-          aria-label={this.state.toggle2On ? 'Play' : 'Pause'}
-          iconType={this.state.toggle2On ? 'play' : 'pause'}
-          onClick={this.onToggle2Change}
-        />
-        &emsp;
-        <EuiButtonIcon
-          aria-label="Autosave"
-          iconType="save"
-          aria-pressed={this.state.onToggle3Change}
-          onClick={this.onToggle3Change}
-        />
-      </div>
-    );
-  }
-}
-=======
-  const onToggle0Change = e => {
-    setToggle0On(e.target.checked);
-  };
-
-  const onToggle1Change = e => {
-    setToggle1On(e.target.checked);
-  };
-
-  const onToggle4Change = e => {
-    setToggle4On(e.target.checked);
-  };
+  const [toggle2On, setToggle2On] = useState(true);
+  const [toggle3On, setToggle3On] = useState(true);
 
   return (
     <div>
-      <EuiButtonToggle
-        label="Toggle Me"
+      <EuiButton
+        fill={toggle0On}
+        aria-pressed={toggle0On}
         iconType={toggle0On ? 'starPlusEmpty' : 'starFilledSpace'}
-        onChange={onToggle0Change}
-        isSelected={toggle0On}
+        onClick={() => {
+          setToggle0On(!toggle0On);
+        }}>
+        Toggle Me
+      </EuiButton>
+      &emsp;
+      <EuiButton
+        fill={toggle1On}
+        onClick={() => {
+          setToggle1On(!toggle1On);
+        }}>
+        {toggle1On ? 'I am a primary toggle' : 'I am a filled toggle'}
+      </EuiButton>
+      &emsp;
+      <EuiButtonIcon
+        aria-label={toggle2On ? 'Play' : 'Pause'}
+        iconType={toggle2On ? 'play' : 'pause'}
+        onClick={() => {
+          setToggle2On(!toggle2On);
+        }}
       />
       &emsp;
-      <EuiButtonToggle
-        label={toggle1On ? "I'm a filled toggle" : "I'm a primary toggle"}
-        fill={toggle1On}
-        onChange={onToggle1Change}
-        isSelected={toggle1On}
-      />
-      &emsp;
-      <EuiButtonToggle
-        label="Toggle Me"
-        iconType={toggle4On ? 'eye' : 'eyeClosed'}
-        onChange={onToggle4Change}
-        isSelected={toggle4On}
-        isEmpty
-        isIconOnly
-      />
-      <EuiSpacer size="m" />
-      <EuiTitle size="xxs">
-        <h3>Disabled</h3>
-      </EuiTitle>
-      <EuiSpacer size="s" />
-      <EuiButtonToggle
-        isDisabled
-        label="Can't toggle this"
-        fill={toggle2On}
-        isSelected={toggle2On}
-      />
-      &emsp;
-      <EuiButtonToggle
-        isDisabled
-        label="Can't toggle this either"
-        fill={toggle3On}
-        isSelected={toggle3On}
+      <EuiButtonIcon
+        aria-label="Autosave"
+        iconType="save"
+        aria-pressed={toggle3On}
+        onClick={() => {
+          setToggle3On(!toggle3On);
+        }}
       />
     </div>
   );
-};
->>>>>>> afe4fea5
+};