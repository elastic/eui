--- conflicted
+++ resolved
@@ -40,12 +40,7 @@
     `${root}#/tabular-content/data-grid-control-columns`,
     `${root}#/tabular-content/data-grid-footer-row`,
     `${root}#/tabular-content/data-grid-virtualization`,
-<<<<<<< HEAD
-    `${root}#/elastic-charts/creating-charts`,
-    `${root}#/elastic-charts/part-to-whole-comparisons`,
     `${root}#/temporary/canopy`,
-=======
->>>>>>> 47b1dc04
   ];
 
   return [
