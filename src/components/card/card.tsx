/*
 * Licensed to Elasticsearch B.V. under one or more contributor
 * license agreements. See the NOTICE file distributed with
 * this work for additional information regarding copyright
 * ownership. Elasticsearch B.V. licenses this file to you under
 * the Apache License, Version 2.0 (the "License"); you may
 * not use this file except in compliance with the License.
 * You may obtain a copy of the License at
 *
 *    http://www.apache.org/licenses/LICENSE-2.0
 *
 * Unless required by applicable law or agreed to in writing,
 * software distributed under the License is distributed on an
 * "AS IS" BASIS, WITHOUT WARRANTIES OR CONDITIONS OF ANY
 * KIND, either express or implied.  See the License for the
 * specific language governing permissions and limitations
 * under the License.
 */

import React, {
  FunctionComponent,
  ReactElement,
  ReactNode,
  isValidElement,
<<<<<<< HEAD
  useRef,
  MutableRefObject,
=======
  HTMLAttributes,
>>>>>>> 9521692c
} from 'react';
import classNames from 'classnames';

import { CommonProps, ExclusiveUnion, keysOf } from '../common';
import { getSecureRelForTarget } from '../../services';
import { EuiText } from '../text';
import { EuiTitle } from '../title';
import { EuiBetaBadge } from '../badge/beta_badge';
import { EuiIconProps } from '../icon';
import {
  EuiCardSelect,
  EuiCardSelectProps,
  euiCardSelectableColor,
} from './card_select';
import { htmlIdGenerator } from '../../services/accessibility';
import { validateHref } from '../../services/security/href_validator';
import { EuiPanel, EuiPanelProps } from '../panel';

type CardAlignment = 'left' | 'center' | 'right';

const textAlignToClassNameMap: { [alignment in CardAlignment]: string } = {
  left: 'euiCard--leftAligned',
  center: 'euiCard--centerAligned',
  right: 'euiCard--rightAligned',
};

export const ALIGNMENTS = keysOf(textAlignToClassNameMap);

type CardLayout = 'vertical' | 'horizontal';

const layoutToClassNameMap: { [layout in CardLayout]: string } = {
  vertical: '',
  horizontal: 'euiCard--horizontal',
};

export const LAYOUT_ALIGNMENTS = keysOf(layoutToClassNameMap);

/**
 * Certain props are only allowed when the layout is vertical
 */
type EuiCardPropsLayout = ExclusiveUnion<
  {
    layout?: 'vertical';
    /**
     * Changes alignment of the title and description
     */
    textAlign?: CardAlignment;
    /**
     * Accepts any combination of elements
     */
    footer?: ReactNode;
    /**
     * Accepts a url in string form or ReactElement for a custom image component
     */
    image?: string | ReactElement;
  },
  {
    /**
     * Change to "horizontal" if you need the icon to be left of the content.
     * Horizontal layouts cannot be used in conjunction with `image`, `footer`, or `textAlign`.
     */
    layout: 'horizontal';
  }
>;

export type EuiCardProps = Omit<CommonProps, 'aria-label'> &
  Omit<HTMLAttributes<HTMLDivElement>, 'color' | 'title' | 'onClick'> &
  EuiCardPropsLayout & {
    /**
     * Cards are required to have at least a title and a description and/or children
     */
    title: NonNullable<ReactNode>;

    /**
     * Determines the title's heading element
     */
    titleElement?: 'h2' | 'h3' | 'h4' | 'h5' | 'h6' | 'span';

    /**
     * Determines the title's size, matching that of EuiTitle.
     * Though, card titles can't be too large or small relative to the description text.
     */
    titleSize?: 's' | 'xs';

    /**
     * Placed within a small EuiText `<p>` tag
     */
    description?: NonNullable<ReactNode>;

    /**
     * Accepts an `<EuiIcon>` node or `null`
     */
    icon?: ReactElement<EuiIconProps> | null;

    /**
     * Custom children
     */
    children?: ReactNode;

    /**
     * Use only if you want to forego a button in the footer and make the whole card clickable
     */
    onClick?:
      | React.MouseEventHandler<HTMLButtonElement>
      | React.MouseEventHandler<HTMLAnchorElement>;
    isDisabled?: boolean;
    href?: string;
    target?: string;
    rel?: string;

    /**
     * Add a badge to the card to label it as "Beta" or other non-GA state
     */
    betaBadgeLabel?: string;

    /**
     * Add a description to the beta badge (will appear in a tooltip)
     */
    betaBadgeTooltipContent?: ReactNode;

    /**
     * Optional title will be supplied as tooltip title or title attribute otherwise the label will be used
     */
    betaBadgeTitle?: string;
    /**
     * Matches to the color property of EuiPanel. If defined, removes any border & shadow.
     * Leave as `undefined` to display as a default panel.
     * Selectable cards will always display as a default panel.
     */
    display?: EuiPanelProps['color'];
    /**
     * Padding applied around the content of the card
     */
    paddingSize?: EuiPanelProps['paddingSize'];
    /**
     * Adds a button to the bottom of the card to allow for in-place selection
     */
    selectable?: EuiCardSelectProps;
  } & (
    | {
        // description becomes optional when children is present
        description?: NonNullable<ReactNode>;
        children: ReactNode;
      }
    | {
        // description is required if children is omitted
        description: NonNullable<ReactNode>;
      }
  );

export const EuiCard: FunctionComponent<EuiCardProps> = ({
  className,
  description,
  isDisabled: _isDisabled,
  title,
  titleElement = 'span',
  titleSize = 's',
  icon,
  image,
  children,
  footer,
  onClick,
  href,
  rel,
  target,
  textAlign = 'center',
  betaBadgeLabel,
  betaBadgeTooltipContent,
  betaBadgeTitle,
  layout = 'vertical',
  selectable,
  display,
  paddingSize,
  ...rest
}) => {
  const isHrefValid = !href || validateHref(href);
  const isDisabled = _isDisabled || !isHrefValid;
<<<<<<< HEAD
  const link = useRef<HTMLAnchorElement | HTMLButtonElement>();
=======
  const isClickable =
    !isDisabled && (onClick || href || (selectable && !selectable.isDisabled));
>>>>>>> 9521692c

  /**
   * For a11y, we simulate the same click that's provided on the title when clicking the whole card
   * without having to make the whole card a button or anchor tag.
   * *Card Accessibility: The redundant click event https://inclusive-components.design/cards/ *
   */
  const outerOnClick = (event: React.MouseEvent<HTMLDivElement>) => {
    if (link.current && link.current !== event.target) {
      let newEvent;
      if ('MouseEvent' in window && typeof MouseEvent === 'function') {
        const {
          button,
          metaKey,
          altKey,
          ctrlKey,
          shiftKey,
          relatedTarget,
        } = event;

        newEvent = new MouseEvent('click', {
          bubbles: true,
          cancelable: true,
          button,
          metaKey,
          altKey,
          ctrlKey,
          shiftKey,
          relatedTarget,
        });
      }

      if (newEvent) {
        link.current.dispatchEvent(newEvent);
      }
    }
  };

  if (layout === 'horizontal') {
    if (image || footer || textAlign !== 'center') {
      throw new Error(
        'EuiCard: `layout="horizontal"` cannot be used in conjunction with `image`, `footer`, or `textAlign`.'
      );
    }
  }

  const selectableColorClass = selectable
    ? `euiCard--isSelectable--${euiCardSelectableColor(
        selectable.color,
        selectable.isSelected
      )}`
    : undefined;

  const classes = classNames(
    'euiCard',
    textAlignToClassNameMap[textAlign],
    layoutToClassNameMap[layout],
    {
      'euiCard--isClickable': isClickable,
      'euiCard--hasBetaBadge': betaBadgeLabel,
      'euiCard--hasIcon': icon,
      'euiCard--isSelectable': selectable,
      'euiCard-isSelected': selectable && selectable.isSelected,
      'euiCard-isDisabled': isDisabled,
    },
    selectableColorClass,
    className
  );

  const ariaId = htmlIdGenerator()();
  const ariaDesc = description ? `${ariaId}Description` : '';

  /**
   * Top area containing image, icon or both
   */

  let imageNode;
  if (image && layout === 'vertical') {
    if (isValidElement(image) || typeof image === 'string') {
      imageNode = (
        <div className="euiCard__image">
          {isValidElement(image) ? image : <img src={image} alt="" />}
        </div>
      );
    } else {
      imageNode = null;
    }
  }

  let iconNode;
  if (icon) {
    iconNode = React.cloneElement(icon, {
      className: classNames(icon.props.className, 'euiCard__icon'),
    });
  }

  let optionalCardTop;
  if (imageNode || iconNode) {
    optionalCardTop = (
      <div className="euiCard__top">
        {imageNode}
        {iconNode}
      </div>
    );
  }

  /**
   * Optional EuiBetaBadge
   */

  let optionalBetaBadge;
  let optionalBetaBadgeID = '';
  if (betaBadgeLabel) {
    optionalBetaBadgeID = `${ariaId}BetaBadge`;
    optionalBetaBadge = (
      <span className="euiCard__betaBadgeWrapper">
        <EuiBetaBadge
          id={optionalBetaBadgeID}
          label={betaBadgeLabel}
          title={betaBadgeTitle}
          tooltipContent={betaBadgeTooltipContent}
          className="euiCard__betaBadge"
        />
      </span>
    );

    // Increase padding size when there is a beta badge unless it's already determined
    paddingSize = paddingSize || 'l';
  }

  /**
   * Optional selectable button
   */

  if (selectable && isDisabled && selectable.isDisabled === undefined) {
    selectable.isDisabled = isDisabled;
  }

  let optionalSelectButton;
  if (selectable) {
    optionalSelectButton = (
      <EuiCardSelect
        aria-describedby={`${ariaId}Title ${ariaDesc}`}
        {...selectable}
        buttonRef={(node) => (link.current = node || undefined)}
      />
    );
  }

  /**
   * Wraps the title with the link (<a>) or button.
   * This makes the title element a11y friendly and gets described by its content if its interactable.
   */

  let theTitle;
  if (!isDisabled && href) {
    theTitle = (
      <a
        className="euiCard__titleAnchor"
        onClick={onClick as React.MouseEventHandler<HTMLAnchorElement>}
        href={href}
        target={target}
        aria-describedby={ariaDesc}
        rel={getSecureRelForTarget({ href, target, rel })}
        ref={link as MutableRefObject<HTMLAnchorElement>}>
        {title}
      </a>
    );
  } else if (isDisabled || onClick) {
    theTitle = (
      <button
        className="euiCard__titleButton"
        onClick={onClick as React.MouseEventHandler<HTMLButtonElement>}
        disabled={isDisabled}
        aria-describedby={`${optionalBetaBadgeID} ${ariaDesc}`}
        ref={link as MutableRefObject<HTMLButtonElement>}>
        {title}
      </button>
    );
  } else {
    theTitle = title;
  }

  /**
   * Convert titleElement to a capital TitleElement
   */

  const TitleElement = titleElement;

  return (
    <EuiPanel
      element="div"
      className={classes}
      onClick={isClickable ? outerOnClick : undefined}
      color={isDisabled ? 'subdued' : display}
      hasShadow={isDisabled || display ? false : true}
      hasBorder={display ? false : undefined}
      paddingSize={paddingSize}
      {...rest}>
      {optionalCardTop}

      <div className="euiCard__content">
        <EuiTitle
          id={`${ariaId}Title`}
          className="euiCard__title"
          size={titleSize}>
          <TitleElement>{theTitle}</TitleElement>
        </EuiTitle>

        {description && (
          <EuiText id={ariaDesc} size="s" className="euiCard__description">
            <p>{description}</p>
          </EuiText>
        )}

        {children && <div className="euiCard__children">{children}</div>}
      </div>

      {/* Beta badge should always be after the title/description but before any footer buttons */}
      {optionalBetaBadge}

      {layout === 'vertical' && footer && (
        <div className="euiCard__footer">{footer}</div>
      )}
      {optionalSelectButton}
    </EuiPanel>
  );
};<|MERGE_RESOLUTION|>--- conflicted
+++ resolved
@@ -22,12 +22,9 @@
   ReactElement,
   ReactNode,
   isValidElement,
-<<<<<<< HEAD
   useRef,
   MutableRefObject,
-=======
   HTMLAttributes,
->>>>>>> 9521692c
 } from 'react';
 import classNames from 'classnames';
 
@@ -205,12 +202,9 @@
 }) => {
   const isHrefValid = !href || validateHref(href);
   const isDisabled = _isDisabled || !isHrefValid;
-<<<<<<< HEAD
   const link = useRef<HTMLAnchorElement | HTMLButtonElement>();
-=======
   const isClickable =
     !isDisabled && (onClick || href || (selectable && !selectable.isDisabled));
->>>>>>> 9521692c
 
   /**
    * For a11y, we simulate the same click that's provided on the title when clicking the whole card
