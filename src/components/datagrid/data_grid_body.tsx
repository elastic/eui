--- conflicted
+++ resolved
@@ -548,19 +548,28 @@
     }
   }, [unconstrainedHeight, wrapperDimensions]);
 
-<<<<<<< HEAD
   const preventTabbing = useCallback(() => {
     if (wrapperRef.current) {
       const tabbables = tabbable(wrapperRef.current);
       for (let i = 0; i < tabbables.length; i++) {
         const element = tabbables[i];
-        if (element.getAttribute('role') !== 'gridcell' && !element.dataset['euigrid-tab-managed']) {
+        if (
+          element.getAttribute('role') !== 'gridcell' &&
+          !element.dataset['euigrid-tab-managed']
+        ) {
           element.setAttribute('tabIndex', '-1');
           element.setAttribute('data-datagrid-interactable', 'true');
         }
       }
     }
   }, [wrapperRef]);
+
+  let finalHeight = IS_JEST_ENVIRONMENT ? 500 : height || unconstrainedHeight;
+  let finalWidth = IS_JEST_ENVIRONMENT ? 500 : width || unconstrainedWidth;
+  if (isFullScreen) {
+    finalHeight = window.innerHeight;
+    finalWidth = window.innerWidth;
+  }
 
   return (
     <EuiMutationObserver
@@ -585,11 +594,10 @@
                   columns.length +
                   trailingControlColumns.length
                 }
+                width={finalWidth}
                 width={IS_JEST_ENVIRONMENT ? 500 : width || unconstrainedWidth}
                 columnWidth={getWidth}
-                height={
-                  IS_JEST_ENVIRONMENT ? 500 : height || unconstrainedHeight
-                }
+                height={finalHeight}
                 rowHeight={getRowHeight}
                 itemData={{
                   setRowHeight,
@@ -615,54 +623,5 @@
         </div>
       )}
     </EuiMutationObserver>
-=======
-  let finalHeight = IS_JEST_ENVIRONMENT ? 500 : height || unconstrainedHeight;
-  let finalWidth = IS_JEST_ENVIRONMENT ? 500 : width || unconstrainedWidth;
-  if (isFullScreen) {
-    finalHeight = window.innerHeight;
-    finalWidth = window.innerWidth;
-  }
-
-  return (
-    <div
-      style={{ width: '100%', height: '100%', overflow: 'hidden' }}
-      ref={wrapperRef}>
-      <DataGridWrapperRowsContext.Provider
-        value={{ headerRowHeight, headerRow, footerRow }}>
-        <Grid
-          ref={gridRef}
-          innerElementType={InnerElement}
-          className="euiDataGrid__virtualized"
-          columnCount={
-            leadingControlColumns.length +
-            columns.length +
-            trailingControlColumns.length
-          }
-          width={finalWidth}
-          columnWidth={getWidth}
-          height={finalHeight}
-          rowHeight={getRowHeight}
-          itemData={{
-            setRowHeight,
-            rowMap,
-            rowOffset: pagination
-              ? pagination.pageIndex * pagination.pageSize
-              : 0,
-            leadingControlColumns,
-            trailingControlColumns,
-            columns,
-            schema,
-            popoverContents: mergedPopoverContents,
-            columnWidths,
-            defaultColumnWidth,
-            renderCellValue,
-            interactiveCellId,
-          }}
-          rowCount={visibleRowIndices.length}>
-          {Cell}
-        </Grid>
-      </DataGridWrapperRowsContext.Provider>
-    </div>
->>>>>>> b1b9ae25
   );
 };