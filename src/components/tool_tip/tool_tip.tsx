--- conflicted
+++ resolved
@@ -339,15 +339,8 @@
         ref={(anchor) => (this.anchor = anchor)}
         className={anchorClasses}
         onMouseOver={this.showToolTip}
-<<<<<<< HEAD
-        onMouseOut={this.onMouseOut}>
-=======
         onMouseOut={this.onMouseOut}
-        onKeyUp={(event) => {
-          this.onKeyUp(event);
-        }}
       >
->>>>>>> 9effaf52
         {/**
          * Re: jsx-a11y/mouse-events-have-key-events
          * We apply onFocus, onBlur, etc to the children element because that's the element
