--- conflicted
+++ resolved
@@ -112,12 +112,8 @@
           {
             // eslint-disable-next-line react/no-unescaped-entities
           }{' '}
-<<<<<<< HEAD
-          to the other side by passing <EuiCode>iconSide="right"</EuiCode>.
-=======
           to the other side by passing{' '}
           <EuiCode>iconSide=&quot;right&quot;</EuiCode>.
->>>>>>> 75fee430
         </p>
       ),
       demo: <ButtonWithIcon />,
