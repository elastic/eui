import React, {
  Component,
} from 'react';

import {
  EuiButton,
  EuiButtonEmpty,
  EuiFieldText,
  EuiForm,
  EuiFormRow,
  EuiModal,
  EuiModalBody,
  EuiModalFooter,
  EuiModalHeader,
  EuiModalHeaderTitle,
  EuiOverlayMask,
  EuiRange,
  EuiSwitch,
} from '../../../../src/components';

import makeId from '../../../../src/components/form/form_row/make_id';

export class Modal extends Component {
  constructor(props) {
    super(props);

    this.state = {
      isModalVisible: false,
      isSwitchChecked: true,
    };

    this.closeModal = this.closeModal.bind(this);
    this.showModal = this.showModal.bind(this);
  }

  onSwitchChange = () => {
    this.setState({
      isSwitchChecked: !this.state.isSwitchChecked,
    });
  }

  closeModal() {
    this.setState({ isModalVisible: false });
  }

  showModal() {
    this.setState({ isModalVisible: true });
  }

  render() {
    const formSample = (
      <EuiForm>
        <EuiFormRow>
          <EuiSwitch
            id={makeId()}
            name="popswitch"
            label="Isn't this modal form cool?"
            checked={this.state.isSwitchChecked}
            onChange={this.onSwitchChange}
          />
        </EuiFormRow>

        <EuiFormRow
          label="A text field"
        >
          <EuiFieldText name="popfirst" />
        </EuiFormRow>

        <EuiFormRow
          label="Range"
          helpText="Some help text for the range"
        >
          <EuiRange
            min={0}
            max={100}
            name="poprange"
          />
        </EuiFormRow>
      </EuiForm>
    );


    let modal;

    if (this.state.isModalVisible) {
      modal = (
        <EuiOverlayMask>
          <EuiModal
            onClose={this.closeModal}
<<<<<<< HEAD
            style={{ width: '800px' }}
            initialFocus="[name=popswitch]"
=======
>>>>>>> f081cb6d
          >
            <EuiModalHeader>
              <EuiModalHeaderTitle >
                Form in a modal
              </EuiModalHeaderTitle>
            </EuiModalHeader>

            <EuiModalBody>
              {formSample}
            </EuiModalBody>

            <EuiModalFooter>
              <EuiButtonEmpty
                onClick={this.closeModal}
              >
                Cancel
              </EuiButtonEmpty>

              <EuiButton
                onClick={this.closeModal}
                fill
              >
                Save
              </EuiButton>
            </EuiModalFooter>
          </EuiModal>
        </EuiOverlayMask>
      );
    }
    return (
      <div>
        <EuiButton onClick={this.showModal}>
          Show Modal
        </EuiButton>

        {modal}
      </div>
    );
  }
}<|MERGE_RESOLUTION|>--- conflicted
+++ resolved
@@ -87,11 +87,7 @@
         <EuiOverlayMask>
           <EuiModal
             onClose={this.closeModal}
-<<<<<<< HEAD
-            style={{ width: '800px' }}
             initialFocus="[name=popswitch]"
-=======
->>>>>>> f081cb6d
           >
             <EuiModalHeader>
               <EuiModalHeaderTitle >
