// Jest Snapshot v1, https://goo.gl/fbAQLP

exports[`EuiAccordion behavior closes when clicked twice 1`] = `
<div
  class="euiAccordion"
>
  <div
    class="euiAccordion__triggerWrapper emotion-euiAccordion__triggerWrapper"
  >
    <button
      aria-controls="18"
      aria-expanded="false"
      aria-labelledby="generated-id"
<<<<<<< HEAD
      class="euiButtonIcon euiButtonIcon--empty euiButtonIcon--xSmall euiAccordion__iconButton css-ikukms-empty-text-EuiButtonIcon-euiAccordion__iconButton"
=======
      class="euiButtonIcon euiButtonIcon--text euiButtonIcon--empty euiButtonIcon--xSmall euiAccordion__iconButton emotion-euiAccordion__iconButton"
>>>>>>> 3b646ae7
      tabindex="-1"
      type="button"
    >
      <span
        aria-hidden="true"
        class="euiButtonIcon__icon"
        color="inherit"
        data-euiicon-type="arrowRight"
      />
    </button>
    <button
      aria-controls="18"
      aria-expanded="false"
      class="euiAccordion__button emotion-euiAccordion__button"
      id="generated-id"
      type="button"
    >
      <span
        class="euiAccordion__buttonContent"
      />
    </button>
  </div>
  <div
    aria-labelledby="generated-id"
    class="euiAccordion__childWrapper emotion-euiAccordion__childWrapper"
    id="18"
    role="region"
    tabindex="-1"
  >
    <div>
      <div
        class=" emotion-euiAccordion__children"
      >
        <p>
          You can not see me.
        </p>
      </div>
    </div>
  </div>
</div>
`;

exports[`EuiAccordion behavior opens when clicked once 1`] = `
<div
  class="euiAccordion euiAccordion-isOpen"
>
  <div
    class="euiAccordion__triggerWrapper emotion-euiAccordion__triggerWrapper"
  >
    <button
      aria-controls="16"
      aria-expanded="true"
      aria-labelledby="generated-id"
<<<<<<< HEAD
      class="euiButtonIcon euiButtonIcon--empty euiButtonIcon--xSmall euiAccordion__iconButton euiAccordion__iconButton-isOpen css-gxj9fi-empty-text-EuiButtonIcon-euiAccordion__iconButton-isOpen"
=======
      class="euiButtonIcon euiButtonIcon--text euiButtonIcon--empty euiButtonIcon--xSmall euiAccordion__iconButton euiAccordion__iconButton-isOpen emotion-euiAccordion__iconButton-isOpen"
>>>>>>> 3b646ae7
      tabindex="-1"
      type="button"
    >
      <span
        aria-hidden="true"
        class="euiButtonIcon__icon"
        color="inherit"
        data-euiicon-type="arrowRight"
      />
    </button>
    <button
      aria-controls="16"
      aria-expanded="true"
      class="euiAccordion__button emotion-euiAccordion__button"
      id="generated-id"
      type="button"
    >
      <span
        class="euiAccordion__buttonContent"
      />
    </button>
  </div>
  <div
    aria-labelledby="generated-id"
    class="euiAccordion__childWrapper emotion-euiAccordion__childWrapper-isOpen"
    id="16"
    role="region"
    tabindex="-1"
  >
    <div>
      <div
        class=" emotion-euiAccordion__children"
      >
        <p>
          You can see me.
        </p>
      </div>
    </div>
  </div>
</div>
`;

exports[`EuiAccordion behavior opens when div is clicked if element is a div 1`] = `
<div
  class="euiAccordion euiAccordion-isOpen"
>
  <div
    class="euiAccordion__triggerWrapper emotion-euiAccordion__triggerWrapper"
  >
    <button
      aria-controls="17"
      aria-expanded="true"
      aria-labelledby="generated-id"
<<<<<<< HEAD
      class="euiButtonIcon euiButtonIcon--empty euiButtonIcon--xSmall euiAccordion__iconButton euiAccordion__iconButton-isOpen css-gxj9fi-empty-text-EuiButtonIcon-euiAccordion__iconButton-isOpen"
=======
      class="euiButtonIcon euiButtonIcon--text euiButtonIcon--empty euiButtonIcon--xSmall euiAccordion__iconButton euiAccordion__iconButton-isOpen emotion-euiAccordion__iconButton-isOpen"
>>>>>>> 3b646ae7
      tabindex="-1"
      type="button"
    >
      <span
        aria-hidden="true"
        class="euiButtonIcon__icon"
        color="inherit"
        data-euiicon-type="arrowRight"
      />
    </button>
    <button
      aria-controls="17"
      aria-expanded="true"
      class="euiAccordion__button emotion-euiAccordion__button"
      id="generated-id"
      type="button"
    >
      <span
        class="euiAccordion__buttonContent"
      />
    </button>
  </div>
  <div
    aria-labelledby="generated-id"
    class="euiAccordion__childWrapper emotion-euiAccordion__childWrapper-isOpen"
    id="17"
    role="region"
    tabindex="-1"
  >
    <div>
      <div
        class=" emotion-euiAccordion__children"
      >
        <p>
          You can see me.
        </p>
      </div>
    </div>
  </div>
</div>
`;

exports[`EuiAccordion is rendered 1`] = `
<div
  aria-label="aria-label"
  class="euiAccordion testClass1 testClass2"
  data-test-subj="test subject string"
>
  <div
    class="euiAccordion__triggerWrapper emotion-euiAccordion__triggerWrapper"
  >
    <button
      aria-controls="0"
      aria-expanded="false"
      aria-labelledby="generated-id"
<<<<<<< HEAD
      class="euiButtonIcon euiButtonIcon--empty euiButtonIcon--xSmall euiAccordion__iconButton css-ikukms-empty-text-EuiButtonIcon-euiAccordion__iconButton"
=======
      class="euiButtonIcon euiButtonIcon--text euiButtonIcon--empty euiButtonIcon--xSmall euiAccordion__iconButton emotion-euiAccordion__iconButton"
>>>>>>> 3b646ae7
      tabindex="-1"
      type="button"
    >
      <span
        aria-hidden="true"
        class="euiButtonIcon__icon"
        color="inherit"
        data-euiicon-type="arrowRight"
      />
    </button>
    <button
      aria-controls="0"
      aria-expanded="false"
      class="euiAccordion__button emotion-euiAccordion__button"
      id="generated-id"
      type="button"
    >
      <span
        class="euiAccordion__buttonContent"
      />
    </button>
  </div>
  <div
    aria-labelledby="generated-id"
    class="euiAccordion__childWrapper emotion-euiAccordion__childWrapper"
    id="0"
    role="region"
    tabindex="-1"
  >
    <div>
      <div
        class=" emotion-euiAccordion__children"
      />
    </div>
  </div>
</div>
`;

exports[`EuiAccordion props arrowDisplay none is rendered 1`] = `
<div
  class="euiAccordion"
>
  <div
    class="euiAccordion__triggerWrapper emotion-euiAccordion__triggerWrapper"
  >
    <button
      aria-controls="9"
      aria-expanded="false"
      class="euiAccordion__button emotion-euiAccordion__button"
      id="generated-id"
      type="button"
    >
      <span
        class="euiAccordion__buttonContent"
      />
    </button>
  </div>
  <div
    aria-labelledby="generated-id"
    class="euiAccordion__childWrapper emotion-euiAccordion__childWrapper"
    id="9"
    role="region"
    tabindex="-1"
  >
    <div>
      <div
        class=" emotion-euiAccordion__children"
      />
    </div>
  </div>
</div>
`;

exports[`EuiAccordion props arrowDisplay right is rendered 1`] = `
<div
  class="euiAccordion"
>
  <div
    class="euiAccordion__triggerWrapper emotion-euiAccordion__triggerWrapper"
  >
    <button
      aria-controls="8"
      aria-expanded="false"
      class="euiAccordion__button emotion-euiAccordion__button"
      id="generated-id"
      type="button"
    >
      <span
        class="euiAccordion__buttonContent"
      />
    </button>
    <button
      aria-controls="8"
      aria-expanded="false"
      aria-labelledby="generated-id"
<<<<<<< HEAD
      class="euiButtonIcon euiButtonIcon--empty euiButtonIcon--xSmall euiAccordion__iconButton euiAccordion__iconButton--right css-1p093ei-empty-text-EuiButtonIcon-euiAccordion__iconButton-arrowRight"
=======
      class="euiButtonIcon euiButtonIcon--text euiButtonIcon--empty euiButtonIcon--xSmall euiAccordion__iconButton euiAccordion__iconButton--right emotion-euiAccordion__iconButton-arrowRight"
>>>>>>> 3b646ae7
      tabindex="-1"
      type="button"
    >
      <span
        aria-hidden="true"
        class="euiButtonIcon__icon"
        color="inherit"
        data-euiicon-type="arrowRight"
      />
    </button>
  </div>
  <div
    aria-labelledby="generated-id"
    class="euiAccordion__childWrapper emotion-euiAccordion__childWrapper"
    id="8"
    role="region"
    tabindex="-1"
  >
    <div>
      <div
        class=" emotion-euiAccordion__children"
      />
    </div>
  </div>
</div>
`;

exports[`EuiAccordion props arrowProps is rendered 1`] = `
<div
  class="euiAccordion"
>
  <div
    class="euiAccordion__triggerWrapper emotion-euiAccordion__triggerWrapper"
  >
    <button
      aria-controls="10"
      aria-expanded="false"
      aria-label="aria-label"
      aria-labelledby="generated-id"
<<<<<<< HEAD
      class="euiButtonIcon euiButtonIcon--empty euiButtonIcon--xSmall euiAccordion__iconButton testClass1 testClass2 css-ikukms-empty-text-EuiButtonIcon-euiAccordion__iconButton"
=======
      class="euiButtonIcon euiButtonIcon--text euiButtonIcon--empty euiButtonIcon--xSmall euiAccordion__iconButton testClass1 testClass2 emotion-euiAccordion__iconButton"
>>>>>>> 3b646ae7
      data-test-subj="test subject string"
      tabindex="-1"
      type="button"
    >
      <span
        aria-hidden="true"
        class="euiButtonIcon__icon"
        color="inherit"
        data-euiicon-type="arrowRight"
      />
    </button>
    <button
      aria-controls="10"
      aria-expanded="false"
      class="euiAccordion__button emotion-euiAccordion__button"
      id="generated-id"
      type="button"
    >
      <span
        class="euiAccordion__buttonContent"
      />
    </button>
  </div>
  <div
    aria-labelledby="generated-id"
    class="euiAccordion__childWrapper emotion-euiAccordion__childWrapper"
    id="10"
    role="region"
    tabindex="-1"
  >
    <div>
      <div
        class=" emotion-euiAccordion__children"
      />
    </div>
  </div>
</div>
`;

exports[`EuiAccordion props buttonContent is rendered 1`] = `
<div
  class="euiAccordion"
>
  <div
    class="euiAccordion__triggerWrapper emotion-euiAccordion__triggerWrapper"
  >
    <button
      aria-controls="3"
      aria-expanded="false"
      aria-labelledby="generated-id"
<<<<<<< HEAD
      class="euiButtonIcon euiButtonIcon--empty euiButtonIcon--xSmall euiAccordion__iconButton css-ikukms-empty-text-EuiButtonIcon-euiAccordion__iconButton"
=======
      class="euiButtonIcon euiButtonIcon--text euiButtonIcon--empty euiButtonIcon--xSmall euiAccordion__iconButton emotion-euiAccordion__iconButton"
>>>>>>> 3b646ae7
      tabindex="-1"
      type="button"
    >
      <span
        aria-hidden="true"
        class="euiButtonIcon__icon"
        color="inherit"
        data-euiicon-type="arrowRight"
      />
    </button>
    <button
      aria-controls="3"
      aria-expanded="false"
      class="euiAccordion__button emotion-euiAccordion__button"
      id="generated-id"
      type="button"
    >
      <span
        class="euiAccordion__buttonContent"
      >
        <div>
          Button content
        </div>
      </span>
    </button>
  </div>
  <div
    aria-labelledby="generated-id"
    class="euiAccordion__childWrapper emotion-euiAccordion__childWrapper"
    id="3"
    role="region"
    tabindex="-1"
  >
    <div>
      <div
        class=" emotion-euiAccordion__children"
      />
    </div>
  </div>
</div>
`;

exports[`EuiAccordion props buttonContentClassName is rendered 1`] = `
<div
  class="euiAccordion"
>
  <div
    class="euiAccordion__triggerWrapper emotion-euiAccordion__triggerWrapper"
  >
    <button
      aria-controls="2"
      aria-expanded="false"
      aria-labelledby="generated-id"
<<<<<<< HEAD
      class="euiButtonIcon euiButtonIcon--empty euiButtonIcon--xSmall euiAccordion__iconButton css-ikukms-empty-text-EuiButtonIcon-euiAccordion__iconButton"
=======
      class="euiButtonIcon euiButtonIcon--text euiButtonIcon--empty euiButtonIcon--xSmall euiAccordion__iconButton emotion-euiAccordion__iconButton"
>>>>>>> 3b646ae7
      tabindex="-1"
      type="button"
    >
      <span
        aria-hidden="true"
        class="euiButtonIcon__icon"
        color="inherit"
        data-euiicon-type="arrowRight"
      />
    </button>
    <button
      aria-controls="2"
      aria-expanded="false"
      class="euiAccordion__button emotion-euiAccordion__button"
      id="generated-id"
      type="button"
    >
      <span
        class="euiAccordion__buttonContent button content class name"
      />
    </button>
  </div>
  <div
    aria-labelledby="generated-id"
    class="euiAccordion__childWrapper emotion-euiAccordion__childWrapper"
    id="2"
    role="region"
    tabindex="-1"
  >
    <div>
      <div
        class=" emotion-euiAccordion__children"
      />
    </div>
  </div>
</div>
`;

exports[`EuiAccordion props buttonElement is rendered 1`] = `
<div
  class="euiAccordion"
>
  <div
    class="euiAccordion__triggerWrapper emotion-euiAccordion__triggerWrapper"
  >
    <button
      aria-controls="5"
      aria-expanded="false"
      aria-labelledby="generated-id"
<<<<<<< HEAD
      class="euiButtonIcon euiButtonIcon--empty euiButtonIcon--xSmall euiAccordion__iconButton css-ikukms-empty-text-EuiButtonIcon-euiAccordion__iconButton"
=======
      class="euiButtonIcon euiButtonIcon--text euiButtonIcon--empty euiButtonIcon--xSmall euiAccordion__iconButton emotion-euiAccordion__iconButton"
>>>>>>> 3b646ae7
      tabindex="0"
      type="button"
    >
      <span
        aria-hidden="true"
        class="euiButtonIcon__icon"
        color="inherit"
        data-euiicon-type="arrowRight"
      />
    </button>
    <div
      aria-controls="5"
      aria-expanded="false"
      class="euiAccordion__button emotion-euiAccordion__button"
      id="generated-id"
    >
      <span
        class="euiAccordion__buttonContent"
      />
    </div>
  </div>
  <div
    aria-labelledby="generated-id"
    class="euiAccordion__childWrapper emotion-euiAccordion__childWrapper"
    id="5"
    role="region"
    tabindex="-1"
  >
    <div>
      <div
        class=" emotion-euiAccordion__children"
      />
    </div>
  </div>
</div>
`;

exports[`EuiAccordion props buttonProps is rendered 1`] = `
<div
  class="euiAccordion"
>
  <div
    class="euiAccordion__triggerWrapper emotion-euiAccordion__triggerWrapper"
  >
    <button
      aria-controls="4"
      aria-expanded="false"
      aria-labelledby="generated-id"
<<<<<<< HEAD
      class="euiButtonIcon euiButtonIcon--empty euiButtonIcon--xSmall euiAccordion__iconButton css-ikukms-empty-text-EuiButtonIcon-euiAccordion__iconButton"
=======
      class="euiButtonIcon euiButtonIcon--text euiButtonIcon--empty euiButtonIcon--xSmall euiAccordion__iconButton emotion-euiAccordion__iconButton"
>>>>>>> 3b646ae7
      tabindex="-1"
      type="button"
    >
      <span
        aria-hidden="true"
        class="euiButtonIcon__icon"
        color="inherit"
        data-euiicon-type="arrowRight"
      />
    </button>
    <button
      aria-controls="4"
      aria-expanded="false"
      aria-label="aria-label"
      class="euiAccordion__button testClass1 testClass2 emotion-euiAccordion__button"
      data-test-subj="test subject string"
      id="generated-id"
      type="button"
    >
      <span
        class="euiAccordion__buttonContent"
      />
    </button>
  </div>
  <div
    aria-labelledby="generated-id"
    class="euiAccordion__childWrapper emotion-euiAccordion__childWrapper"
    id="4"
    role="region"
    tabindex="-1"
  >
    <div>
      <div
        class=" emotion-euiAccordion__children"
      />
    </div>
  </div>
</div>
`;

exports[`EuiAccordion props element is rendered 1`] = `
<fieldset
  class="euiAccordion"
>
  <div
    class="euiAccordion__triggerWrapper emotion-euiAccordion__triggerWrapper"
  >
    <button
      aria-controls="1"
      aria-expanded="false"
      aria-labelledby="generated-id"
<<<<<<< HEAD
      class="euiButtonIcon euiButtonIcon--empty euiButtonIcon--xSmall euiAccordion__iconButton css-ikukms-empty-text-EuiButtonIcon-euiAccordion__iconButton"
=======
      class="euiButtonIcon euiButtonIcon--text euiButtonIcon--empty euiButtonIcon--xSmall euiAccordion__iconButton emotion-euiAccordion__iconButton"
>>>>>>> 3b646ae7
      tabindex="0"
      type="button"
    >
      <span
        aria-hidden="true"
        class="euiButtonIcon__icon"
        color="inherit"
        data-euiicon-type="arrowRight"
      />
    </button>
    <legend
      aria-controls="1"
      aria-expanded="false"
      class="euiAccordion__button emotion-euiAccordion__button"
      id="generated-id"
    >
      <span
        class="euiAccordion__buttonContent"
      />
    </legend>
  </div>
  <div
    aria-labelledby="generated-id"
    class="euiAccordion__childWrapper emotion-euiAccordion__childWrapper"
    id="1"
    role="region"
    tabindex="-1"
  >
    <div>
      <div
        class=" emotion-euiAccordion__children"
      />
    </div>
  </div>
</fieldset>
`;

exports[`EuiAccordion props extraAction is rendered 1`] = `
<div
  class="euiAccordion"
>
  <div
    class="euiAccordion__triggerWrapper emotion-euiAccordion__triggerWrapper"
  >
    <button
      aria-controls="6"
      aria-expanded="false"
      aria-labelledby="generated-id"
<<<<<<< HEAD
      class="euiButtonIcon euiButtonIcon--empty euiButtonIcon--xSmall euiAccordion__iconButton css-ikukms-empty-text-EuiButtonIcon-euiAccordion__iconButton"
=======
      class="euiButtonIcon euiButtonIcon--text euiButtonIcon--empty euiButtonIcon--xSmall euiAccordion__iconButton emotion-euiAccordion__iconButton"
>>>>>>> 3b646ae7
      tabindex="-1"
      type="button"
    >
      <span
        aria-hidden="true"
        class="euiButtonIcon__icon"
        color="inherit"
        data-euiicon-type="arrowRight"
      />
    </button>
    <button
      aria-controls="6"
      aria-expanded="false"
      class="euiAccordion__button emotion-euiAccordion__button"
      id="generated-id"
      type="button"
    >
      <span
        class="euiAccordion__buttonContent"
      />
    </button>
    <div
      class="euiAccordion__optionalAction emotion-euiAccordion__optionalAction"
    >
      <button>
        Extra action
      </button>
    </div>
  </div>
  <div
    aria-labelledby="generated-id"
    class="euiAccordion__childWrapper emotion-euiAccordion__childWrapper"
    id="6"
    role="region"
    tabindex="-1"
  >
    <div>
      <div
        class=" emotion-euiAccordion__children"
      />
    </div>
  </div>
</div>
`;

exports[`EuiAccordion props forceState closed is rendered 1`] = `
<div
  class="euiAccordion"
>
  <div
    class="euiAccordion__triggerWrapper emotion-euiAccordion__triggerWrapper"
  >
    <button
      aria-controls="11"
      aria-expanded="false"
      aria-labelledby="generated-id"
<<<<<<< HEAD
      class="euiButtonIcon euiButtonIcon--empty euiButtonIcon--xSmall euiAccordion__iconButton css-ikukms-empty-text-EuiButtonIcon-euiAccordion__iconButton"
=======
      class="euiButtonIcon euiButtonIcon--text euiButtonIcon--empty euiButtonIcon--xSmall euiAccordion__iconButton emotion-euiAccordion__iconButton"
>>>>>>> 3b646ae7
      tabindex="-1"
      type="button"
    >
      <span
        aria-hidden="true"
        class="euiButtonIcon__icon"
        color="inherit"
        data-euiicon-type="arrowRight"
      />
    </button>
    <button
      aria-controls="11"
      aria-expanded="false"
      class="euiAccordion__button emotion-euiAccordion__button"
      id="generated-id"
      type="button"
    >
      <span
        class="euiAccordion__buttonContent"
      />
    </button>
  </div>
  <div
    aria-labelledby="generated-id"
    class="euiAccordion__childWrapper emotion-euiAccordion__childWrapper"
    id="11"
    role="region"
    tabindex="-1"
  >
    <div>
      <div
        class=" emotion-euiAccordion__children"
      >
        <p>
          You can not see me
        </p>
      </div>
    </div>
  </div>
</div>
`;

exports[`EuiAccordion props forceState open is rendered 1`] = `
<div
  class="euiAccordion euiAccordion-isOpen"
>
  <div
    class="euiAccordion__triggerWrapper emotion-euiAccordion__triggerWrapper"
  >
    <button
      aria-controls="12"
      aria-expanded="true"
      aria-labelledby="generated-id"
<<<<<<< HEAD
      class="euiButtonIcon euiButtonIcon--empty euiButtonIcon--xSmall euiAccordion__iconButton euiAccordion__iconButton-isOpen css-gxj9fi-empty-text-EuiButtonIcon-euiAccordion__iconButton-isOpen"
=======
      class="euiButtonIcon euiButtonIcon--text euiButtonIcon--empty euiButtonIcon--xSmall euiAccordion__iconButton euiAccordion__iconButton-isOpen emotion-euiAccordion__iconButton-isOpen"
>>>>>>> 3b646ae7
      tabindex="-1"
      type="button"
    >
      <span
        aria-hidden="true"
        class="euiButtonIcon__icon"
        color="inherit"
        data-euiicon-type="arrowRight"
      />
    </button>
    <button
      aria-controls="12"
      aria-expanded="true"
      class="euiAccordion__button emotion-euiAccordion__button"
      id="generated-id"
      type="button"
    >
      <span
        class="euiAccordion__buttonContent"
      />
    </button>
  </div>
  <div
    aria-labelledby="generated-id"
    class="euiAccordion__childWrapper emotion-euiAccordion__childWrapper-isOpen"
    id="12"
    role="region"
    tabindex="-1"
  >
    <div>
      <div
        class=" emotion-euiAccordion__children"
      >
        <p>
          You can see me
        </p>
      </div>
    </div>
  </div>
</div>
`;

exports[`EuiAccordion props initialIsOpen is rendered 1`] = `
<div
  class="euiAccordion euiAccordion-isOpen"
>
  <div
    class="euiAccordion__triggerWrapper emotion-euiAccordion__triggerWrapper"
  >
    <button
      aria-controls="7"
      aria-expanded="true"
      aria-labelledby="generated-id"
<<<<<<< HEAD
      class="euiButtonIcon euiButtonIcon--empty euiButtonIcon--xSmall euiAccordion__iconButton euiAccordion__iconButton-isOpen css-gxj9fi-empty-text-EuiButtonIcon-euiAccordion__iconButton-isOpen"
=======
      class="euiButtonIcon euiButtonIcon--text euiButtonIcon--empty euiButtonIcon--xSmall euiAccordion__iconButton euiAccordion__iconButton-isOpen emotion-euiAccordion__iconButton-isOpen"
>>>>>>> 3b646ae7
      tabindex="-1"
      type="button"
    >
      <span
        aria-hidden="true"
        class="euiButtonIcon__icon"
        color="inherit"
        data-euiicon-type="arrowRight"
      />
    </button>
    <button
      aria-controls="7"
      aria-expanded="true"
      class="euiAccordion__button emotion-euiAccordion__button"
      id="generated-id"
      type="button"
    >
      <span
        class="euiAccordion__buttonContent"
      />
    </button>
  </div>
  <div
    aria-labelledby="generated-id"
    class="euiAccordion__childWrapper emotion-euiAccordion__childWrapper-isOpen"
    id="7"
    role="region"
    tabindex="-1"
  >
    <div>
      <div
        class=" emotion-euiAccordion__children"
      >
        <p>
          You can see me.
        </p>
      </div>
    </div>
  </div>
</div>
`;

exports[`EuiAccordion props isLoading is rendered 1`] = `
<div
  class="euiAccordion"
>
  <div
    class="euiAccordion__triggerWrapper emotion-euiAccordion__triggerWrapper"
  >
    <button
      aria-controls="14"
      aria-expanded="false"
      aria-labelledby="generated-id"
<<<<<<< HEAD
      class="euiButtonIcon euiButtonIcon--empty euiButtonIcon--xSmall euiAccordion__iconButton css-ikukms-empty-text-EuiButtonIcon-euiAccordion__iconButton"
=======
      class="euiButtonIcon euiButtonIcon--text euiButtonIcon--empty euiButtonIcon--xSmall euiAccordion__iconButton emotion-euiAccordion__iconButton"
>>>>>>> 3b646ae7
      tabindex="-1"
      type="button"
    >
      <span
        aria-hidden="true"
        class="euiButtonIcon__icon"
        color="inherit"
        data-euiicon-type="arrowRight"
      />
    </button>
    <button
      aria-controls="14"
      aria-expanded="false"
      class="euiAccordion__button emotion-euiAccordion__button"
      id="generated-id"
      type="button"
    >
      <span
        class="euiAccordion__buttonContent"
      />
    </button>
    <div
      class="euiAccordion__optionalAction emotion-euiAccordion__optionalAction"
    >
      <span
        aria-label="Loading"
        class="euiLoadingSpinner emotion-euiLoadingSpinner-m"
        role="progressbar"
      />
    </div>
  </div>
  <div
    aria-labelledby="generated-id"
    class="euiAccordion__childWrapper emotion-euiAccordion__childWrapper"
    id="14"
    role="region"
    tabindex="-1"
  >
    <div>
      <div
        class="euiAccordion__children-isLoading emotion-euiAccordion__children-isLoading"
      />
    </div>
  </div>
</div>
`;

exports[`EuiAccordion props isLoadingMessage is rendered 1`] = `
<div
  class="euiAccordion"
>
  <div
    class="euiAccordion__triggerWrapper emotion-euiAccordion__triggerWrapper"
  >
    <button
      aria-controls="15"
      aria-expanded="false"
      aria-labelledby="generated-id"
<<<<<<< HEAD
      class="euiButtonIcon euiButtonIcon--empty euiButtonIcon--xSmall euiAccordion__iconButton css-ikukms-empty-text-EuiButtonIcon-euiAccordion__iconButton"
=======
      class="euiButtonIcon euiButtonIcon--text euiButtonIcon--empty euiButtonIcon--xSmall euiAccordion__iconButton emotion-euiAccordion__iconButton"
>>>>>>> 3b646ae7
      tabindex="-1"
      type="button"
    >
      <span
        aria-hidden="true"
        class="euiButtonIcon__icon"
        color="inherit"
        data-euiicon-type="arrowRight"
      />
    </button>
    <button
      aria-controls="15"
      aria-expanded="false"
      class="euiAccordion__button emotion-euiAccordion__button"
      id="generated-id"
      type="button"
    >
      <span
        class="euiAccordion__buttonContent"
      />
    </button>
    <div
      class="euiAccordion__optionalAction emotion-euiAccordion__optionalAction"
    >
      <span
        aria-label="Loading"
        class="euiLoadingSpinner emotion-euiLoadingSpinner-m"
        role="progressbar"
      />
    </div>
  </div>
  <div
    aria-labelledby="generated-id"
    class="euiAccordion__childWrapper emotion-euiAccordion__childWrapper"
    id="15"
    role="region"
    tabindex="-1"
  >
    <div>
      <div
        class="euiAccordion__children-isLoading emotion-euiAccordion__children-isLoading"
      >
        <span
          aria-label="Loading"
          class="euiLoadingSpinner euiAccordion__spinner emotion-euiLoadingSpinner-m-euiAccordion__spinner"
          role="progressbar"
        />
        <div
          class="euiText emotion-euiText-s"
        >
          <p>
            Please wait
          </p>
        </div>
      </div>
    </div>
  </div>
</div>
`;<|MERGE_RESOLUTION|>--- conflicted
+++ resolved
@@ -11,11 +11,7 @@
       aria-controls="18"
       aria-expanded="false"
       aria-labelledby="generated-id"
-<<<<<<< HEAD
-      class="euiButtonIcon euiButtonIcon--empty euiButtonIcon--xSmall euiAccordion__iconButton css-ikukms-empty-text-EuiButtonIcon-euiAccordion__iconButton"
-=======
-      class="euiButtonIcon euiButtonIcon--text euiButtonIcon--empty euiButtonIcon--xSmall euiAccordion__iconButton emotion-euiAccordion__iconButton"
->>>>>>> 3b646ae7
+      class="euiButtonIcon euiButtonIcon--empty euiButtonIcon--xSmall euiAccordion__iconButton css-ikukms-empty-text-EuiButtonIcon-euiAccordion__iconButton"
       tabindex="-1"
       type="button"
     >
@@ -69,11 +65,7 @@
       aria-controls="16"
       aria-expanded="true"
       aria-labelledby="generated-id"
-<<<<<<< HEAD
       class="euiButtonIcon euiButtonIcon--empty euiButtonIcon--xSmall euiAccordion__iconButton euiAccordion__iconButton-isOpen css-gxj9fi-empty-text-EuiButtonIcon-euiAccordion__iconButton-isOpen"
-=======
-      class="euiButtonIcon euiButtonIcon--text euiButtonIcon--empty euiButtonIcon--xSmall euiAccordion__iconButton euiAccordion__iconButton-isOpen emotion-euiAccordion__iconButton-isOpen"
->>>>>>> 3b646ae7
       tabindex="-1"
       type="button"
     >
@@ -127,11 +119,7 @@
       aria-controls="17"
       aria-expanded="true"
       aria-labelledby="generated-id"
-<<<<<<< HEAD
       class="euiButtonIcon euiButtonIcon--empty euiButtonIcon--xSmall euiAccordion__iconButton euiAccordion__iconButton-isOpen css-gxj9fi-empty-text-EuiButtonIcon-euiAccordion__iconButton-isOpen"
-=======
-      class="euiButtonIcon euiButtonIcon--text euiButtonIcon--empty euiButtonIcon--xSmall euiAccordion__iconButton euiAccordion__iconButton-isOpen emotion-euiAccordion__iconButton-isOpen"
->>>>>>> 3b646ae7
       tabindex="-1"
       type="button"
     >
@@ -187,11 +175,7 @@
       aria-controls="0"
       aria-expanded="false"
       aria-labelledby="generated-id"
-<<<<<<< HEAD
-      class="euiButtonIcon euiButtonIcon--empty euiButtonIcon--xSmall euiAccordion__iconButton css-ikukms-empty-text-EuiButtonIcon-euiAccordion__iconButton"
-=======
-      class="euiButtonIcon euiButtonIcon--text euiButtonIcon--empty euiButtonIcon--xSmall euiAccordion__iconButton emotion-euiAccordion__iconButton"
->>>>>>> 3b646ae7
+      class="euiButtonIcon euiButtonIcon--empty euiButtonIcon--xSmall euiAccordion__iconButton css-ikukms-empty-text-EuiButtonIcon-euiAccordion__iconButton"
       tabindex="-1"
       type="button"
     >
@@ -287,11 +271,7 @@
       aria-controls="8"
       aria-expanded="false"
       aria-labelledby="generated-id"
-<<<<<<< HEAD
       class="euiButtonIcon euiButtonIcon--empty euiButtonIcon--xSmall euiAccordion__iconButton euiAccordion__iconButton--right css-1p093ei-empty-text-EuiButtonIcon-euiAccordion__iconButton-arrowRight"
-=======
-      class="euiButtonIcon euiButtonIcon--text euiButtonIcon--empty euiButtonIcon--xSmall euiAccordion__iconButton euiAccordion__iconButton--right emotion-euiAccordion__iconButton-arrowRight"
->>>>>>> 3b646ae7
       tabindex="-1"
       type="button"
     >
@@ -331,11 +311,7 @@
       aria-expanded="false"
       aria-label="aria-label"
       aria-labelledby="generated-id"
-<<<<<<< HEAD
       class="euiButtonIcon euiButtonIcon--empty euiButtonIcon--xSmall euiAccordion__iconButton testClass1 testClass2 css-ikukms-empty-text-EuiButtonIcon-euiAccordion__iconButton"
-=======
-      class="euiButtonIcon euiButtonIcon--text euiButtonIcon--empty euiButtonIcon--xSmall euiAccordion__iconButton testClass1 testClass2 emotion-euiAccordion__iconButton"
->>>>>>> 3b646ae7
       data-test-subj="test subject string"
       tabindex="-1"
       type="button"
@@ -386,11 +362,7 @@
       aria-controls="3"
       aria-expanded="false"
       aria-labelledby="generated-id"
-<<<<<<< HEAD
-      class="euiButtonIcon euiButtonIcon--empty euiButtonIcon--xSmall euiAccordion__iconButton css-ikukms-empty-text-EuiButtonIcon-euiAccordion__iconButton"
-=======
-      class="euiButtonIcon euiButtonIcon--text euiButtonIcon--empty euiButtonIcon--xSmall euiAccordion__iconButton emotion-euiAccordion__iconButton"
->>>>>>> 3b646ae7
+      class="euiButtonIcon euiButtonIcon--empty euiButtonIcon--xSmall euiAccordion__iconButton css-ikukms-empty-text-EuiButtonIcon-euiAccordion__iconButton"
       tabindex="-1"
       type="button"
     >
@@ -444,11 +416,7 @@
       aria-controls="2"
       aria-expanded="false"
       aria-labelledby="generated-id"
-<<<<<<< HEAD
-      class="euiButtonIcon euiButtonIcon--empty euiButtonIcon--xSmall euiAccordion__iconButton css-ikukms-empty-text-EuiButtonIcon-euiAccordion__iconButton"
-=======
-      class="euiButtonIcon euiButtonIcon--text euiButtonIcon--empty euiButtonIcon--xSmall euiAccordion__iconButton emotion-euiAccordion__iconButton"
->>>>>>> 3b646ae7
+      class="euiButtonIcon euiButtonIcon--empty euiButtonIcon--xSmall euiAccordion__iconButton css-ikukms-empty-text-EuiButtonIcon-euiAccordion__iconButton"
       tabindex="-1"
       type="button"
     >
@@ -498,11 +466,7 @@
       aria-controls="5"
       aria-expanded="false"
       aria-labelledby="generated-id"
-<<<<<<< HEAD
-      class="euiButtonIcon euiButtonIcon--empty euiButtonIcon--xSmall euiAccordion__iconButton css-ikukms-empty-text-EuiButtonIcon-euiAccordion__iconButton"
-=======
-      class="euiButtonIcon euiButtonIcon--text euiButtonIcon--empty euiButtonIcon--xSmall euiAccordion__iconButton emotion-euiAccordion__iconButton"
->>>>>>> 3b646ae7
+      class="euiButtonIcon euiButtonIcon--empty euiButtonIcon--xSmall euiAccordion__iconButton css-ikukms-empty-text-EuiButtonIcon-euiAccordion__iconButton"
       tabindex="0"
       type="button"
     >
@@ -551,11 +515,7 @@
       aria-controls="4"
       aria-expanded="false"
       aria-labelledby="generated-id"
-<<<<<<< HEAD
-      class="euiButtonIcon euiButtonIcon--empty euiButtonIcon--xSmall euiAccordion__iconButton css-ikukms-empty-text-EuiButtonIcon-euiAccordion__iconButton"
-=======
-      class="euiButtonIcon euiButtonIcon--text euiButtonIcon--empty euiButtonIcon--xSmall euiAccordion__iconButton emotion-euiAccordion__iconButton"
->>>>>>> 3b646ae7
+      class="euiButtonIcon euiButtonIcon--empty euiButtonIcon--xSmall euiAccordion__iconButton css-ikukms-empty-text-EuiButtonIcon-euiAccordion__iconButton"
       tabindex="-1"
       type="button"
     >
@@ -607,11 +567,7 @@
       aria-controls="1"
       aria-expanded="false"
       aria-labelledby="generated-id"
-<<<<<<< HEAD
-      class="euiButtonIcon euiButtonIcon--empty euiButtonIcon--xSmall euiAccordion__iconButton css-ikukms-empty-text-EuiButtonIcon-euiAccordion__iconButton"
-=======
-      class="euiButtonIcon euiButtonIcon--text euiButtonIcon--empty euiButtonIcon--xSmall euiAccordion__iconButton emotion-euiAccordion__iconButton"
->>>>>>> 3b646ae7
+      class="euiButtonIcon euiButtonIcon--empty euiButtonIcon--xSmall euiAccordion__iconButton css-ikukms-empty-text-EuiButtonIcon-euiAccordion__iconButton"
       tabindex="0"
       type="button"
     >
@@ -660,11 +616,7 @@
       aria-controls="6"
       aria-expanded="false"
       aria-labelledby="generated-id"
-<<<<<<< HEAD
-      class="euiButtonIcon euiButtonIcon--empty euiButtonIcon--xSmall euiAccordion__iconButton css-ikukms-empty-text-EuiButtonIcon-euiAccordion__iconButton"
-=======
-      class="euiButtonIcon euiButtonIcon--text euiButtonIcon--empty euiButtonIcon--xSmall euiAccordion__iconButton emotion-euiAccordion__iconButton"
->>>>>>> 3b646ae7
+      class="euiButtonIcon euiButtonIcon--empty euiButtonIcon--xSmall euiAccordion__iconButton css-ikukms-empty-text-EuiButtonIcon-euiAccordion__iconButton"
       tabindex="-1"
       type="button"
     >
@@ -721,11 +673,7 @@
       aria-controls="11"
       aria-expanded="false"
       aria-labelledby="generated-id"
-<<<<<<< HEAD
-      class="euiButtonIcon euiButtonIcon--empty euiButtonIcon--xSmall euiAccordion__iconButton css-ikukms-empty-text-EuiButtonIcon-euiAccordion__iconButton"
-=======
-      class="euiButtonIcon euiButtonIcon--text euiButtonIcon--empty euiButtonIcon--xSmall euiAccordion__iconButton emotion-euiAccordion__iconButton"
->>>>>>> 3b646ae7
+      class="euiButtonIcon euiButtonIcon--empty euiButtonIcon--xSmall euiAccordion__iconButton css-ikukms-empty-text-EuiButtonIcon-euiAccordion__iconButton"
       tabindex="-1"
       type="button"
     >
@@ -779,11 +727,7 @@
       aria-controls="12"
       aria-expanded="true"
       aria-labelledby="generated-id"
-<<<<<<< HEAD
       class="euiButtonIcon euiButtonIcon--empty euiButtonIcon--xSmall euiAccordion__iconButton euiAccordion__iconButton-isOpen css-gxj9fi-empty-text-EuiButtonIcon-euiAccordion__iconButton-isOpen"
-=======
-      class="euiButtonIcon euiButtonIcon--text euiButtonIcon--empty euiButtonIcon--xSmall euiAccordion__iconButton euiAccordion__iconButton-isOpen emotion-euiAccordion__iconButton-isOpen"
->>>>>>> 3b646ae7
       tabindex="-1"
       type="button"
     >
@@ -837,11 +781,7 @@
       aria-controls="7"
       aria-expanded="true"
       aria-labelledby="generated-id"
-<<<<<<< HEAD
       class="euiButtonIcon euiButtonIcon--empty euiButtonIcon--xSmall euiAccordion__iconButton euiAccordion__iconButton-isOpen css-gxj9fi-empty-text-EuiButtonIcon-euiAccordion__iconButton-isOpen"
-=======
-      class="euiButtonIcon euiButtonIcon--text euiButtonIcon--empty euiButtonIcon--xSmall euiAccordion__iconButton euiAccordion__iconButton-isOpen emotion-euiAccordion__iconButton-isOpen"
->>>>>>> 3b646ae7
       tabindex="-1"
       type="button"
     >
@@ -895,11 +835,7 @@
       aria-controls="14"
       aria-expanded="false"
       aria-labelledby="generated-id"
-<<<<<<< HEAD
-      class="euiButtonIcon euiButtonIcon--empty euiButtonIcon--xSmall euiAccordion__iconButton css-ikukms-empty-text-EuiButtonIcon-euiAccordion__iconButton"
-=======
-      class="euiButtonIcon euiButtonIcon--text euiButtonIcon--empty euiButtonIcon--xSmall euiAccordion__iconButton emotion-euiAccordion__iconButton"
->>>>>>> 3b646ae7
+      class="euiButtonIcon euiButtonIcon--empty euiButtonIcon--xSmall euiAccordion__iconButton css-ikukms-empty-text-EuiButtonIcon-euiAccordion__iconButton"
       tabindex="-1"
       type="button"
     >
@@ -958,11 +894,7 @@
       aria-controls="15"
       aria-expanded="false"
       aria-labelledby="generated-id"
-<<<<<<< HEAD
-      class="euiButtonIcon euiButtonIcon--empty euiButtonIcon--xSmall euiAccordion__iconButton css-ikukms-empty-text-EuiButtonIcon-euiAccordion__iconButton"
-=======
-      class="euiButtonIcon euiButtonIcon--text euiButtonIcon--empty euiButtonIcon--xSmall euiAccordion__iconButton emotion-euiAccordion__iconButton"
->>>>>>> 3b646ae7
+      class="euiButtonIcon euiButtonIcon--empty euiButtonIcon--xSmall euiAccordion__iconButton css-ikukms-empty-text-EuiButtonIcon-euiAccordion__iconButton"
       tabindex="-1"
       type="button"
     >
