--- conflicted
+++ resolved
@@ -1,10 +1,7 @@
 ## [`master`](https://github.com/elastic/eui/tree/master)
 
-<<<<<<< HEAD
 - Added new keyboard shortcuts for the data grid component: `Home` (same row, first column), `End` (same row, last column), `Ctrl+Home` (first row, first column), `Ctrl+End` (last row, last column), `Page Up` (next page) and `Page Down` (previous page)
-=======
 - Added `badge` prop and new styles `EuiHeaderAlert` ([#2506](https://github.com/elastic/eui/pull/2506))
->>>>>>> 38907638
 
 ## [`16.0.1`](https://github.com/elastic/eui/tree/v16.0.1)
 
