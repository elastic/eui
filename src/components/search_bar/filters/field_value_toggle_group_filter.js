--- conflicted
+++ resolved
@@ -75,14 +75,9 @@
           key={key}
           onClick={onClick}
           hasActiveFilters={active}
-<<<<<<< HEAD
           noDivider={!isLastItem}
           aria-pressed={active ? 'true' : 'false'}
-          withNext={!isLastItem}
-        >
-=======
           withNext={!isLastItem}>
->>>>>>> 75fee430
           {name}
         </EuiFilterButton>
       );
