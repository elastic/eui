/*
 * Copyright Elasticsearch B.V. and/or licensed to Elasticsearch B.V. under one
 * or more contributor license agreements. Licensed under the Elastic License
 * 2.0 and the Server Side Public License, v 1; you may not use this file except
 * in compliance with, at your election, the Elastic License 2.0 or the Server
 * Side Public License, v 1.
 */

<<<<<<< HEAD
import React, { FunctionComponent, useState } from 'react';
=======
import React, { FunctionComponent, CSSProperties } from 'react';
>>>>>>> dea0bd4a
import classNames from 'classnames';
import { CommonProps } from '../../common';

import { calculateThumbPosition, EUI_THUMB_SIZE } from './utils';

const calculateOffset = (position: number, value: number, bound: number) => {
  const threshold = 30;
  let offset = value === bound ? 0 : EUI_THUMB_SIZE / 2;
  if (offset !== 0) {
    // Estimating offset by eye. Trying to account for range scaling at both ends.
    offset =
      position <= threshold ? offset + (1 / position) * threshold : offset;
    offset =
      position >= 100 - threshold
        ? offset - (1 / (100 - position)) * threshold
        : offset;
  }
  return offset;
};

export type EuiRangeLevelColor = 'primary' | 'success' | 'warning' | 'danger';

export const LEVEL_COLORS: EuiRangeLevelColor[] = [
  'primary',
  'success',
  'warning',
  'danger',
];

export interface EuiRangeLevel extends CommonProps {
  min: number;
  max: number;
  /**
   * Accepts one of `["primary", "success", "warning", "danger"]` or a valid CSS color value.
   */
  color: EuiRangeLevelColor | CSSProperties['color'];
}

export interface EuiRangeLevelsProps {
  /**
   * An array of #EuiRangeLevel objects
   */
  levels?: EuiRangeLevel[];
  max: number;
  min: number;
  showTicks?: boolean;
  compressed?: boolean;
}

export const EuiRangeLevels: FunctionComponent<EuiRangeLevelsProps> = ({
  levels = [],
  max,
  min,
  showTicks,
  compressed,
}) => {
  const [trackWidth, setTrackWidth] = useState(0);
  const handleRef = (node: HTMLDivElement | null) => {
    setTrackWidth(node?.clientWidth ?? 0);
  };
  const validateLevelIsInRange = (level: EuiRangeLevel) => {
    if (level.min < min) {
      throw new Error(
        `The level min of ${level.min} is lower than the min value of ${min}.`
      );
    }
    if (level.max > max) {
      throw new Error(
        `The level max of ${level.max} is higher than the max value of ${max}.`
      );
    }
  };

  const classes = classNames('euiRangeLevels', {
    'euiRangeLevels--hasTicks': showTicks,
    'euiRangeLevels--compressed': compressed,
  });

  return (
<<<<<<< HEAD
    <div className={classes} ref={handleRef}>
      {trackWidth > 0 &&
        levels.map((level, index) => {
          validateLevelIsInRange(level);

          const left =
            level.min === min
              ? 0
              : calculateThumbPosition(level.min, min, max, trackWidth);
          const leftOffset = calculateOffset(left, level.min, min);
          const right =
            level.max === max
              ? 100
              : calculateThumbPosition(level.max, min, max, trackWidth);
          const rightOffset = calculateOffset(right, level.max, max);

          return (
            <span
              key={index}
              style={{
                left: `calc(${left}% + ${leftOffset}px)`,
                right: `calc(${100 - right}% - ${rightOffset}px)`,
              }}
              className={`euiRangeLevel euiRangeLevel--${level.color}`}
            />
          );
        })}
=======
    <div className={classes}>
      {levels.map((level, index) => {
        validateLevelIsInRange(level);

        const {
          color,
          className,
          min: levelMin,
          max: levelMax,
          ...rest
        } = level;

        const range = levelMax - levelMin;
        const width = (range / (max - min)) * 100;

        const isNamedColor = LEVEL_COLORS.includes(color as EuiRangeLevelColor);

        const styles = {
          width: `${width}%`,
          backgroundColor: !isNamedColor ? color : undefined,
        };

        const levelClasses = classNames(
          'euiRangeLevel',
          {
            'euiRangeLevel--customColor': !isNamedColor,
            [`euiRangeLevel--${color}`]: isNamedColor,
          },
          className
        );

        return (
          <span key={index} style={styles} className={levelClasses} {...rest} />
        );
      })}
>>>>>>> dea0bd4a
    </div>
  );
};<|MERGE_RESOLUTION|>--- conflicted
+++ resolved
@@ -6,11 +6,7 @@
  * Side Public License, v 1.
  */
 
-<<<<<<< HEAD
-import React, { FunctionComponent, useState } from 'react';
-=======
-import React, { FunctionComponent, CSSProperties } from 'react';
->>>>>>> dea0bd4a
+import React, { CSSProperties, FunctionComponent, useState } from 'react';
 import classNames from 'classnames';
 import { CommonProps } from '../../common';
 
@@ -90,36 +86,7 @@
   });
 
   return (
-<<<<<<< HEAD
     <div className={classes} ref={handleRef}>
-      {trackWidth > 0 &&
-        levels.map((level, index) => {
-          validateLevelIsInRange(level);
-
-          const left =
-            level.min === min
-              ? 0
-              : calculateThumbPosition(level.min, min, max, trackWidth);
-          const leftOffset = calculateOffset(left, level.min, min);
-          const right =
-            level.max === max
-              ? 100
-              : calculateThumbPosition(level.max, min, max, trackWidth);
-          const rightOffset = calculateOffset(right, level.max, max);
-
-          return (
-            <span
-              key={index}
-              style={{
-                left: `calc(${left}% + ${leftOffset}px)`,
-                right: `calc(${100 - right}% - ${rightOffset}px)`,
-              }}
-              className={`euiRangeLevel euiRangeLevel--${level.color}`}
-            />
-          );
-        })}
-=======
-    <div className={classes}>
       {levels.map((level, index) => {
         validateLevelIsInRange(level);
 
@@ -131,13 +98,28 @@
           ...rest
         } = level;
 
-        const range = levelMax - levelMin;
-        const width = (range / (max - min)) * 100;
+        let left = 0;
+        let right = 0;
+        let leftOffset = 0;
+        let rightOffset = 0;
+        if (trackWidth > 0) {
+          left =
+            levelMin === min
+              ? 0
+              : calculateThumbPosition(levelMin, min, max, trackWidth);
+          leftOffset = calculateOffset(left, levelMin, min);
+          right =
+            levelMax === max
+              ? 100
+              : calculateThumbPosition(levelMax, min, max, trackWidth);
+          rightOffset = calculateOffset(right, levelMax, max);
+        }
 
         const isNamedColor = LEVEL_COLORS.includes(color as EuiRangeLevelColor);
 
         const styles = {
-          width: `${width}%`,
+          left: `calc(${left}% + ${leftOffset}px)`,
+          right: `calc(${100 - right}% - ${rightOffset}px)`,
           backgroundColor: !isNamedColor ? color : undefined,
         };
 
@@ -154,7 +136,6 @@
           <span key={index} style={styles} className={levelClasses} {...rest} />
         );
       })}
->>>>>>> dea0bd4a
     </div>
   );
 };