agents:
  provider: gcp
  machineType: 'n2-standard-2'
  preemptible: true

steps:
<<<<<<< HEAD
#  - group: ':hammer: Unit and static tests'
#    key: 'unit-static-tests'
#    steps:
#      - label: ':typescript: Linting'
#        command: '.buildkite/scripts/pipelines/pipeline_test.sh'
#        env:
#          TEST_TYPE: 'lint'
#        agents:
#          machineType: 'n1-standard-1'
#        timeout_in_minutes: 15
#        retry:
#          automatic:
#            - exit_status: '-1'
#              limit: 1
#      - label: ':jest: TS unit tests'
#        command: '.buildkite/scripts/pipelines/pipeline_test.sh'
#        env:
#          TEST_TYPE: 'unit:ts'
#        agents:
#          machineType: 'n1-standard-1'
#        timeout_in_minutes: 60
#        retry:
#          automatic:
#            - exit_status: '-1'
#              limit: 1
#      - label: ':jest: TSX unit tests on React 16'
#        command: '.buildkite/scripts/pipelines/pipeline_test.sh'
#        env:
#          TEST_TYPE: 'unit:tsx:16'
#        timeout_in_minutes: 60
#        retry:
#          automatic:
#            - exit_status: '-1'
#              limit: 1
#      - label: ':jest: TSX unit tests on React 17'
#        command: '.buildkite/scripts/pipelines/pipeline_test.sh'
#        env:
#          TEST_TYPE: 'unit:tsx:17'
#        timeout_in_minutes: 60
#        retry:
#          automatic:
#            - exit_status: '-1'
#              limit: 1
#      - label: ':jest: TSX unit tests on React 18'
#        command: '.buildkite/scripts/pipelines/pipeline_test.sh'
#        env:
#          TEST_TYPE: 'unit:tsx'
#        timeout_in_minutes: 60
#        retry:
#          automatic:
#            - exit_status: '-1'
#              limit: 1
#  - group: ':hammer: E2E component tests'
#    key: 'e2e-tests'
#    steps:
#      - label: ':cypress: Cypress tests on React 16'
#        command: '.buildkite/scripts/pipelines/pipeline_test.sh'
#        env:
#          TEST_TYPE: 'cypress:16'
#        artifact_paths:
#          - 'cypress/screenshots/**/*.png'
#          - 'cypress/videos/**/*.mp4'
#        timeout_in_minutes: 60
#        retry:
#          automatic:
#            - exit_status: '-1'
#              limit: 1
#      - label: ':cypress: Cypress tests on React 17'
#        command: '.buildkite/scripts/pipelines/pipeline_test.sh'
#        env:
#          TEST_TYPE: 'cypress:17'
#        artifact_paths:
#          - 'cypress/screenshots/**/*.png'
#          - 'cypress/videos/**/*.mp4'
#        timeout_in_minutes: 60
#        retry:
#          automatic:
#            - exit_status: '-1'
#              limit: 1
#      - label: ':cypress: Cypress tests on React 18'
#        command: '.buildkite/scripts/pipelines/pipeline_test.sh'
#        env:
#          TEST_TYPE: 'cypress:18'
#        artifact_paths:
#          - 'cypress/screenshots/**/*.png'
#          - 'cypress/videos/**/*.mp4'
#        timeout_in_minutes: 60
#        retry:
#          automatic:
#            - exit_status: '-1'
#              limit: 1
#  - wait
  - label: ':npm: Update package version and release'
    key: 'update-package-version'
    commands:
      - .buildkite/scripts/common/utils.sh
      - .buildkite/scripts/release/step_update_version.sh
      - .buildkite/scripts/release/step_build_and_publish.sh
=======
  - group: ':hammer: Unit and static tests'
    key: 'unit-static-tests'
    steps:
      - label: ':typescript: Linting'
        command: '.buildkite/scripts/pipelines/pipeline_test.sh'
        env:
          TEST_TYPE: 'lint'
        agents:
          machineType: 'n1-standard-1'
        timeout_in_minutes: 15
        retry:
          automatic:
            - exit_status: '-1'
              limit: 1
      - label: ':jest: TS unit tests'
        command: '.buildkite/scripts/pipelines/pipeline_test.sh'
        env:
          TEST_TYPE: 'unit:ts'
        agents:
          machineType: 'n1-standard-1'
        timeout_in_minutes: 60
        retry:
          automatic:
            - exit_status: '-1'
              limit: 1
      - label: ':jest: TSX unit tests on React 16'
        command: '.buildkite/scripts/pipelines/pipeline_test.sh'
        env:
          TEST_TYPE: 'unit:tsx:16'
        timeout_in_minutes: 60
        retry:
          automatic:
            - exit_status: '-1'
              limit: 1
      - label: ':jest: TSX unit tests on React 17'
        command: '.buildkite/scripts/pipelines/pipeline_test.sh'
        env:
          TEST_TYPE: 'unit:tsx:17'
        timeout_in_minutes: 60
        retry:
          automatic:
            - exit_status: '-1'
              limit: 1
      - label: ':jest: TSX unit tests on React 18'
        command: '.buildkite/scripts/pipelines/pipeline_test.sh'
        env:
          TEST_TYPE: 'unit:tsx'
        timeout_in_minutes: 60
        retry:
          automatic:
            - exit_status: '-1'
              limit: 1
  - group: ':hammer: E2E component tests'
    key: 'e2e-tests'
    steps:
      - label: ':cypress: Cypress tests on React 16'
        command: '.buildkite/scripts/pipelines/pipeline_test.sh'
        env:
          TEST_TYPE: 'cypress:16'
        artifact_paths:
          - 'cypress/screenshots/**/*.png'
          - 'cypress/videos/**/*.mp4'
        timeout_in_minutes: 60
        retry:
          automatic:
            - exit_status: '-1'
              limit: 1
      - label: ':cypress: Cypress tests on React 17'
        command: '.buildkite/scripts/pipelines/pipeline_test.sh'
        env:
          TEST_TYPE: 'cypress:17'
        artifact_paths:
          - 'cypress/screenshots/**/*.png'
          - 'cypress/videos/**/*.mp4'
        timeout_in_minutes: 60
        retry:
          automatic:
            - exit_status: '-1'
              limit: 1
      - label: ':cypress: Cypress tests on React 18'
        command: '.buildkite/scripts/pipelines/pipeline_test.sh'
        env:
          TEST_TYPE: 'cypress:18'
        artifact_paths:
          - 'cypress/screenshots/**/*.png'
          - 'cypress/videos/**/*.mp4'
        timeout_in_minutes: 60
        retry:
          automatic:
            - exit_status: '-1'
              limit: 1
  - wait
  - label: ':npm: Update version, build and publish package'
    key: 'update-build-and-publish'
    commands:
      - .buildkite/scripts/release/step_update_version.sh
      - .buildkite/scripts/release/step_build.sh
      - .buildkite/scripts/release/step_commit_and_publish.sh
>>>>>>> 2fc83a43
    agents:
      image: 'docker.elastic.co/ci-agent-images/eui/basic-buildkite-agent:latest'
      provider: k8s
      ephemeralStorage: '20G'
      cpu: '4000m'
      memory: '8G'
<<<<<<< HEAD
    if: build.branch != "main"
#  - label: ':docker: Build agent image'
#    key: 'build-agent-image'
#    command: '.buildkite/scripts/drivah.sh .'
#    agents:
#      provider: k8s
#      image: 'docker.elastic.co/ci-agent-images/drivah:0.24.4'
#      ephemeralStorage: '20G'
#      cpu: '2000m'
#      # running yarn install requires plenty of memory
#      memory: '8G'
#  - wait
#  - label: 'Check image contents'
#    command: 'ls -la; yarn list'
#    agents:
#      provider: k8s
#      image: 'docker.elastic.co/eui/ci-images/eui:${BUILDKITE_COMMIT}'
=======
    if: build.branch != "main"
>>>>>>> 2fc83a43
<|MERGE_RESOLUTION|>--- conflicted
+++ resolved
@@ -4,106 +4,6 @@
   preemptible: true
 
 steps:
-<<<<<<< HEAD
-#  - group: ':hammer: Unit and static tests'
-#    key: 'unit-static-tests'
-#    steps:
-#      - label: ':typescript: Linting'
-#        command: '.buildkite/scripts/pipelines/pipeline_test.sh'
-#        env:
-#          TEST_TYPE: 'lint'
-#        agents:
-#          machineType: 'n1-standard-1'
-#        timeout_in_minutes: 15
-#        retry:
-#          automatic:
-#            - exit_status: '-1'
-#              limit: 1
-#      - label: ':jest: TS unit tests'
-#        command: '.buildkite/scripts/pipelines/pipeline_test.sh'
-#        env:
-#          TEST_TYPE: 'unit:ts'
-#        agents:
-#          machineType: 'n1-standard-1'
-#        timeout_in_minutes: 60
-#        retry:
-#          automatic:
-#            - exit_status: '-1'
-#              limit: 1
-#      - label: ':jest: TSX unit tests on React 16'
-#        command: '.buildkite/scripts/pipelines/pipeline_test.sh'
-#        env:
-#          TEST_TYPE: 'unit:tsx:16'
-#        timeout_in_minutes: 60
-#        retry:
-#          automatic:
-#            - exit_status: '-1'
-#              limit: 1
-#      - label: ':jest: TSX unit tests on React 17'
-#        command: '.buildkite/scripts/pipelines/pipeline_test.sh'
-#        env:
-#          TEST_TYPE: 'unit:tsx:17'
-#        timeout_in_minutes: 60
-#        retry:
-#          automatic:
-#            - exit_status: '-1'
-#              limit: 1
-#      - label: ':jest: TSX unit tests on React 18'
-#        command: '.buildkite/scripts/pipelines/pipeline_test.sh'
-#        env:
-#          TEST_TYPE: 'unit:tsx'
-#        timeout_in_minutes: 60
-#        retry:
-#          automatic:
-#            - exit_status: '-1'
-#              limit: 1
-#  - group: ':hammer: E2E component tests'
-#    key: 'e2e-tests'
-#    steps:
-#      - label: ':cypress: Cypress tests on React 16'
-#        command: '.buildkite/scripts/pipelines/pipeline_test.sh'
-#        env:
-#          TEST_TYPE: 'cypress:16'
-#        artifact_paths:
-#          - 'cypress/screenshots/**/*.png'
-#          - 'cypress/videos/**/*.mp4'
-#        timeout_in_minutes: 60
-#        retry:
-#          automatic:
-#            - exit_status: '-1'
-#              limit: 1
-#      - label: ':cypress: Cypress tests on React 17'
-#        command: '.buildkite/scripts/pipelines/pipeline_test.sh'
-#        env:
-#          TEST_TYPE: 'cypress:17'
-#        artifact_paths:
-#          - 'cypress/screenshots/**/*.png'
-#          - 'cypress/videos/**/*.mp4'
-#        timeout_in_minutes: 60
-#        retry:
-#          automatic:
-#            - exit_status: '-1'
-#              limit: 1
-#      - label: ':cypress: Cypress tests on React 18'
-#        command: '.buildkite/scripts/pipelines/pipeline_test.sh'
-#        env:
-#          TEST_TYPE: 'cypress:18'
-#        artifact_paths:
-#          - 'cypress/screenshots/**/*.png'
-#          - 'cypress/videos/**/*.mp4'
-#        timeout_in_minutes: 60
-#        retry:
-#          automatic:
-#            - exit_status: '-1'
-#              limit: 1
-#  - wait
-  - label: ':npm: Update package version and release'
-    key: 'update-package-version'
-    commands:
-      - .buildkite/scripts/common/utils.sh
-      - .buildkite/scripts/release/step_update_version.sh
-      - .buildkite/scripts/release/step_build_and_publish.sh
-=======
   - group: ':hammer: Unit and static tests'
     key: 'unit-static-tests'
     steps:
@@ -202,31 +102,10 @@
       - .buildkite/scripts/release/step_update_version.sh
       - .buildkite/scripts/release/step_build.sh
       - .buildkite/scripts/release/step_commit_and_publish.sh
->>>>>>> 2fc83a43
     agents:
       image: 'docker.elastic.co/ci-agent-images/eui/basic-buildkite-agent:latest'
       provider: k8s
       ephemeralStorage: '20G'
       cpu: '4000m'
       memory: '8G'
-<<<<<<< HEAD
-    if: build.branch != "main"
-#  - label: ':docker: Build agent image'
-#    key: 'build-agent-image'
-#    command: '.buildkite/scripts/drivah.sh .'
-#    agents:
-#      provider: k8s
-#      image: 'docker.elastic.co/ci-agent-images/drivah:0.24.4'
-#      ephemeralStorage: '20G'
-#      cpu: '2000m'
-#      # running yarn install requires plenty of memory
-#      memory: '8G'
-#  - wait
-#  - label: 'Check image contents'
-#    command: 'ls -la; yarn list'
-#    agents:
-#      provider: k8s
-#      image: 'docker.elastic.co/eui/ci-images/eui:${BUILDKITE_COMMIT}'
-=======
-    if: build.branch != "main"
->>>>>>> 2fc83a43
+    if: build.branch != "main"