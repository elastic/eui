--- conflicted
+++ resolved
@@ -26,7 +26,6 @@
   EuiTitle,
   EuiTabs,
   EuiTab,
-  EuiPageContentBody,
 } from '../../../../src/components';
 
 import { htmlIdGenerator } from '../../../../src/services';
@@ -83,25 +82,6 @@
 
 export const WritingGuidelines = () => {
   return (
-<<<<<<< HEAD
-    <EuiPageContentBody restrictWidth paddingSize="l">
-      <EuiText grow={false}>
-        <p>
-          You can have the most beautiful UI, but without{' '}
-          <b>consistent, easy-to-understand text</b>, you haven’t built the best
-          user experience.
-        </p>
-      </EuiText>
-
-      <EuiSpacer size="xl" />
-
-      <EuiFlexGrid columns={3}>
-        <EuiFlexItem>
-          <EuiCard
-            layout="horizontal"
-            title="Clear and concise"
-            description="Get straight to the point&mdash;in a way that your users
-=======
     <>
       <GuideSection color="subdued">
         <EuiText grow={false}>
@@ -121,7 +101,6 @@
               title="Clear and concise"
               titleSize="xs"
               description="Get straight to the point&mdash;in a way that your users
->>>>>>> 5a75a755
               understand. Make every word contribute to meaning."
             />
           </EuiFlexItem>
@@ -919,153 +898,6 @@
               </span>
             </EuiTitle>
             <EuiSpacer />
-<<<<<<< HEAD
-            <EuiFlexGroup justifyContent="flexEnd" gutterSize="none">
-              <EuiButtonEmpty color="text" size="s">
-                Cancel
-              </EuiButtonEmpty>
-              <EuiButton color="danger" size="s">
-                Ok
-              </EuiButton>
-            </EuiFlexGroup>
-          </EuiPanel>
-        </GuideRuleExample>
-      </GuideRule>
-      <EuiHorizontalRule />
-
-      <EuiSpacer size="xl" />
-
-      <EuiTitle>
-        <h2 id="be-careful-with-humor">Be careful with humor</h2>
-      </EuiTitle>
-
-      <EuiSpacer />
-
-      <EuiText grow={false}>
-        <p>
-          Your text can be fun as long as it fits the experience&mdash;and
-          doesn&apos;t get in the user&apos;s way. Clever text can become
-          annoying when used for frequently performed tasks. Situations where
-          the user might lose data or otherwise be frustrated are also not
-          appropriate for humor.
-        </p>
-      </EuiText>
-      <GuideRule heading="" description="">
-        <GuideRuleExample
-          type="do"
-          text="Make it fun only if it fits the experience."
-        >
-          <GuideRuleWriting>
-            Odd, exciting, and scary trends and anomalies in your Elasticsearch
-            data
-          </GuideRuleWriting>
-        </GuideRuleExample>
-        <GuideRuleExample
-          panelDisplay="block"
-          type="dont"
-          text="Be clever with a serious message."
-        >
-          <EuiTitle size="xs">
-            <span>
-              <EuiIcon type="faceSad" /> No results found
-            </span>
-          </EuiTitle>
-          <EuiSpacer />
-          <EuiText>
-            <p>
-              Unfortunately, I could not find any results matching your search.
-              I tried really hard. I looked all over the place and frankly, I
-              just couldn&apos;t find anything good. Help me, help you.
-            </p>
-          </EuiText>
-        </GuideRuleExample>
-      </GuideRule>
-      <EuiHorizontalRule />
-
-      <EuiSpacer size="xl" />
-
-      <EuiTitle>
-        <h2 id="specific-component-guidelines">
-          Specific component guidelines
-        </h2>
-      </EuiTitle>
-
-      <EuiSpacer />
-
-      <EuiText grow={false}>
-        <p>
-          Find specific guidelines and examples by checking component details.
-        </p>
-        <ul>
-          <li>
-            <Link to="/navigation/button/guidelines">Button</Link>
-          </li>
-          <li>
-            <Link to="/layout/modal/guidelines">Modal</Link>
-          </li>
-          <li>
-            <Link to="/forms/selection-controls/guidelines">
-              Selection control labels
-            </Link>
-          </li>
-          <li>
-            <Link to="/display/toast/guidelines">Toast</Link>
-          </li>
-        </ul>
-        <p>
-          Need some more writing examples? Check out the{' '}
-          <Link to="/guidelines/writing/examples">Examples</Link> page.
-        </p>
-      </EuiText>
-
-      <EuiHorizontalRule />
-
-      <EuiSpacer size="xl" />
-
-      <EuiTitle>
-        <h2 id="verifying-your-text">Verifying your text</h2>
-      </EuiTitle>
-
-      <EuiSpacer />
-      <EuiFlexGrid gutterSize="xl" columns={3}>
-        <EuiFlexItem>
-          <EuiCard
-            paddingSize="none"
-            display="plain"
-            titleSize="xs"
-            layout="horizontal"
-            title="Work with a writer"
-            description="A writer can help determine where you need text and what it should
-    say."
-          />
-        </EuiFlexItem>
-
-        <EuiFlexItem>
-          <EuiCard
-            paddingSize="none"
-            display="plain"
-            titleSize="xs"
-            layout="horizontal"
-            title="Read your text out loud"
-            description="Word flow has a natural feel to it. Read your text out loud, make
-    changes, and then repeat until the flow of your text feels
-    natural."
-          />
-        </EuiFlexItem>
-
-        <EuiFlexItem>
-          <EuiCard
-            paddingSize="none"
-            display="plain"
-            titleSize="xs"
-            layout="horizontal"
-            title="Use spell check"
-            description="Run your text through a spelling and grammar checker."
-          />
-        </EuiFlexItem>
-      </EuiFlexGrid>
-    </EuiPageContentBody>
-=======
             <EuiText>
               <p>
                 Unfortunately, I could not find any results matching your
@@ -1159,6 +991,5 @@
         </EuiText>
       </GuideSection>
     </>
->>>>>>> 5a75a755
   );
 };