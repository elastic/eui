--- conflicted
+++ resolved
@@ -1,18 +1,14 @@
 ## [`master`](https://github.com/elastic/eui/tree/master)
 
-<<<<<<< HEAD
 - Reinstate ([#1353](https://github.com/elastic/eui/pull/1353)) `onBlur` action on `EuiComboBox`. Note that this can expose errors in validation, most notably when an empty string is accepted as a valid custom option by the `onCreateOption` callback. ([#1364](https://github.com/elastic/eui/pull/1364))
 
 **Bug fixes**
 
 - Fixed `onCreateOption` callback of `EuiComboBox` so it isn't called when the input is empty ([#1364](https://github.com/elastic/eui/pull/1364))
-=======
-No public interface changes since `5.7.0`.
 
 ## [`5.7.0`](https://github.com/elastic/eui/tree/v5.7.0)
 
 - Adjust EUI coloring to better match brand guidelines from Creative Services ([#1356](https://github.com/elastic/eui/pull/1356))
->>>>>>> 8b26922f
 
 ## [`5.6.0`](https://github.com/elastic/eui/tree/v5.6.0)
 
