--- conflicted
+++ resolved
@@ -2,12 +2,7 @@
 /// <reference path="../focus_trap/index.d.ts" />
 /// <reference path="../panel/index.d.ts" />
 
-<<<<<<< HEAD
-import { FocusTarget } from 'focus-trap';
 import { FunctionComponent, ReactNode, HTMLAttributes } from 'react';
-=======
-import { SFC, ReactNode, HTMLAttributes } from 'react';
->>>>>>> 010b164d
 
 declare module '@elastic/eui' {
   /**
