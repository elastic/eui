// Jest Snapshot v1, https://goo.gl/fbAQLP

exports[`EuiContextMenu is rendered 1`] = `
<div
  aria-label="aria-label"
  class="euiContextMenu testClass1 testClass2"
  data-test-subj="test subject string"
/>
`;

exports[`EuiContextMenu props panels and initialPanelId allows you to click the title button to go back to the previous panel 1`] = `
<div
  class="euiContextMenu"
  style="height: 0px;"
>
  <div
    class="euiContextMenuPanel euiContextMenu__panel"
    tabindex="0"
  >
    <button
      class="euiContextMenuPanelTitle"
      data-test-subj="contextMenuPanelTitleButton"
      type="button"
    >
      <span
        class="euiContextMenu__itemLayout"
      >
        <svg
          aria-label="Arrow Left"
          class="euiIcon euiIcon--medium euiIcon-isLoaded euiContextMenu__icon"
          focusable="false"
          height="16"
          role="img"
          viewBox="0 0 16 16"
          width="16"
          xmlns="http://www.w3.org/2000/svg"
        >
          <title>
            Arrow Left
          </title>
          <path
            d="M10.843 13.069L6.232 8.384a.546.546 0 010-.768l4.61-4.685a.552.552 0 000-.771.53.53 0 00-.759 0l-4.61 4.684a1.65 1.65 0 000 2.312l4.61 4.684a.53.53 0 00.76 0 .552.552 0 000-.771z"
            fill-rule="nonzero"
          />
        </svg>
        <span
          class="euiContextMenu__text"
        >
          2
        </span>
      </span>
    </button>
    <div>
      <div>
        <div>
          2
        </div>
      </div>
    </div>
  </div>
</div>
`;

exports[`EuiContextMenu props panels and initialPanelId allows you to click the title button to go back to the previous panel 2`] = `
<div
  class="euiContextMenu"
  style="height: 0px; width: 400px;"
>
  <div
    class="euiContextMenuPanel euiContextMenu__panel euiContextMenuPanel-txOutRight"
    tabindex="0"
  >
    <button
      class="euiContextMenuPanelTitle"
      data-test-subj="contextMenuPanelTitleButton"
      type="button"
    >
      <span
        class="euiContextMenu__itemLayout"
      >
        <svg
          aria-label="Arrow Left"
          class="euiIcon euiIcon--medium euiIcon-isLoaded euiContextMenu__icon"
          focusable="false"
          height="16"
          role="img"
          viewBox="0 0 16 16"
          width="16"
          xmlns="http://www.w3.org/2000/svg"
        >
          <title>
            Arrow Left
          </title>
          <path
            d="M10.843 13.069L6.232 8.384a.546.546 0 010-.768l4.61-4.685a.552.552 0 000-.771.53.53 0 00-.759 0l-4.61 4.684a1.65 1.65 0 000 2.312l4.61 4.684a.53.53 0 00.76 0 .552.552 0 000-.771z"
            fill-rule="nonzero"
          />
        </svg>
        <span
          class="euiContextMenu__text"
        >
          2
        </span>
      </span>
    </button>
    <div>
      <div>
        <div>
          2
        </div>
      </div>
    </div>
  </div>
  <div
    class="euiContextMenuPanel euiContextMenu__panel euiContextMenuPanel-txInRight"
    tabindex="0"
  >
    <button
      class="euiContextMenuPanelTitle"
      data-test-subj="contextMenuPanelTitleButton"
      type="button"
    >
      <span
        class="euiContextMenu__itemLayout"
      >
        <svg
<<<<<<< HEAD
          aria-label="Arrow Left"
          class="euiIcon euiIcon--medium euiIcon-isLoaded euiContextMenu__icon"
=======
          class="euiIcon euiIcon--medium euiIcon-isLoading euiContextMenu__icon"
>>>>>>> cfd81c63
          focusable="false"
          height="16"
          role="img"
          viewBox="0 0 16 16"
          width="16"
          xmlns="http://www.w3.org/2000/svg"
<<<<<<< HEAD
        >
          <title>
            Arrow Left
          </title>
          <path
            d="M10.843 13.069L6.232 8.384a.546.546 0 010-.768l4.61-4.685a.552.552 0 000-.771.53.53 0 00-.759 0l-4.61 4.684a1.65 1.65 0 000 2.312l4.61 4.684a.53.53 0 00.76 0 .552.552 0 000-.771z"
            fill-rule="nonzero"
          />
        </svg>
=======
        />
>>>>>>> cfd81c63
        <span
          class="euiContextMenu__text"
        >
          1
        </span>
      </span>
    </button>
    <div>
      <div>
        <button
          class="euiContextMenuItem"
          type="button"
        >
          <span
            class="euiContextMenu__itemLayout"
          >
            <span
              class="euiContextMenuItem__text"
            >
              2a
            </span>
            <svg
<<<<<<< HEAD
              aria-label="Arrow Right"
              class="euiIcon euiIcon--medium euiIcon-isLoaded euiContextMenu__arrow"
=======
              class="euiIcon euiIcon--medium euiIcon-isLoading euiContextMenu__arrow"
>>>>>>> cfd81c63
              focusable="false"
              height="16"
              role="img"
              viewBox="0 0 16 16"
              width="16"
              xmlns="http://www.w3.org/2000/svg"
<<<<<<< HEAD
            >
              <title>
                Arrow Right
              </title>
              <path
                d="M5.157 13.069l4.611-4.685a.546.546 0 000-.768L5.158 2.93a.552.552 0 010-.771.53.53 0 01.759 0l4.61 4.684c.631.641.63 1.672 0 2.312l-4.61 4.684a.53.53 0 01-.76 0 .552.552 0 010-.771z"
                fill-rule="nonzero"
              />
            </svg>
=======
            />
>>>>>>> cfd81c63
          </span>
        </button>
        <button
          class="euiContextMenuItem"
          type="button"
        >
          <span
            class="euiContextMenu__itemLayout"
          >
            <span
              class="euiContextMenuItem__text"
            >
              2b
            </span>
            <svg
<<<<<<< HEAD
              aria-label="Arrow Right"
              class="euiIcon euiIcon--medium euiIcon-isLoaded euiContextMenu__arrow"
=======
              class="euiIcon euiIcon--medium euiIcon-isLoading euiContextMenu__arrow"
>>>>>>> cfd81c63
              focusable="false"
              height="16"
              role="img"
              viewBox="0 0 16 16"
              width="16"
              xmlns="http://www.w3.org/2000/svg"
<<<<<<< HEAD
            >
              <title>
                Arrow Right
              </title>
              <path
                d="M5.157 13.069l4.611-4.685a.546.546 0 000-.768L5.158 2.93a.552.552 0 010-.771.53.53 0 01.759 0l4.61 4.684c.631.641.63 1.672 0 2.312l-4.61 4.684a.53.53 0 01-.76 0 .552.552 0 010-.771z"
                fill-rule="nonzero"
              />
            </svg>
=======
            />
>>>>>>> cfd81c63
          </span>
        </button>
        <button
          class="euiContextMenuItem"
          type="button"
        >
          <span
            class="euiContextMenu__itemLayout"
          >
            <span
              class="euiContextMenuItem__text"
            >
              2c
            </span>
            <svg
<<<<<<< HEAD
              aria-label="Arrow Right"
              class="euiIcon euiIcon--medium euiIcon-isLoaded euiContextMenu__arrow"
=======
              class="euiIcon euiIcon--medium euiIcon-isLoading euiContextMenu__arrow"
>>>>>>> cfd81c63
              focusable="false"
              height="16"
              role="img"
              viewBox="0 0 16 16"
              width="16"
              xmlns="http://www.w3.org/2000/svg"
<<<<<<< HEAD
            >
              <title>
                Arrow Right
              </title>
              <path
                d="M5.157 13.069l4.611-4.685a.546.546 0 000-.768L5.158 2.93a.552.552 0 010-.771.53.53 0 01.759 0l4.61 4.684c.631.641.63 1.672 0 2.312l-4.61 4.684a.53.53 0 01-.76 0 .552.552 0 010-.771z"
                fill-rule="nonzero"
              />
            </svg>
=======
            />
>>>>>>> cfd81c63
          </span>
        </button>
      </div>
    </div>
  </div>
</div>
`;

exports[`EuiContextMenu props panels and initialPanelId renders the referenced panel 1`] = `
<div
  class="euiContextMenu"
>
  <div
    class="euiContextMenuPanel euiContextMenu__panel"
    tabindex="0"
  >
    <button
      class="euiContextMenuPanelTitle"
      data-test-subj="contextMenuPanelTitleButton"
      type="button"
    >
      <span
        class="euiContextMenu__itemLayout"
      >
        <svg
          aria-hidden="true"
          aria-label=""
          class="euiIcon euiIcon--medium euiIcon-isLoading euiContextMenu__icon"
          focusable="false"
          height="16"
          role="img"
          viewBox="0 0 16 16"
          width="16"
          xmlns="http://www.w3.org/2000/svg"
        />
        <span
          class="euiContextMenu__text"
        >
          2
        </span>
      </span>
    </button>
    <div>
      <div>
        <div>
          2
        </div>
      </div>
    </div>
  </div>
</div>
`;<|MERGE_RESOLUTION|>--- conflicted
+++ resolved
@@ -124,31 +124,16 @@
         class="euiContextMenu__itemLayout"
       >
         <svg
-<<<<<<< HEAD
-          aria-label="Arrow Left"
-          class="euiIcon euiIcon--medium euiIcon-isLoaded euiContextMenu__icon"
-=======
+          aria-hidden="true"
+          aria-label=""
           class="euiIcon euiIcon--medium euiIcon-isLoading euiContextMenu__icon"
->>>>>>> cfd81c63
-          focusable="false"
-          height="16"
-          role="img"
-          viewBox="0 0 16 16"
-          width="16"
-          xmlns="http://www.w3.org/2000/svg"
-<<<<<<< HEAD
-        >
-          <title>
-            Arrow Left
-          </title>
-          <path
-            d="M10.843 13.069L6.232 8.384a.546.546 0 010-.768l4.61-4.685a.552.552 0 000-.771.53.53 0 00-.759 0l-4.61 4.684a1.65 1.65 0 000 2.312l4.61 4.684a.53.53 0 00.76 0 .552.552 0 000-.771z"
-            fill-rule="nonzero"
-          />
-        </svg>
-=======
+          focusable="false"
+          height="16"
+          role="img"
+          viewBox="0 0 16 16"
+          width="16"
+          xmlns="http://www.w3.org/2000/svg"
         />
->>>>>>> cfd81c63
         <span
           class="euiContextMenu__text"
         >
@@ -171,31 +156,16 @@
               2a
             </span>
             <svg
-<<<<<<< HEAD
-              aria-label="Arrow Right"
-              class="euiIcon euiIcon--medium euiIcon-isLoaded euiContextMenu__arrow"
-=======
+              aria-hidden="true"
+              aria-label=""
               class="euiIcon euiIcon--medium euiIcon-isLoading euiContextMenu__arrow"
->>>>>>> cfd81c63
               focusable="false"
               height="16"
               role="img"
               viewBox="0 0 16 16"
               width="16"
               xmlns="http://www.w3.org/2000/svg"
-<<<<<<< HEAD
-            >
-              <title>
-                Arrow Right
-              </title>
-              <path
-                d="M5.157 13.069l4.611-4.685a.546.546 0 000-.768L5.158 2.93a.552.552 0 010-.771.53.53 0 01.759 0l4.61 4.684c.631.641.63 1.672 0 2.312l-4.61 4.684a.53.53 0 01-.76 0 .552.552 0 010-.771z"
-                fill-rule="nonzero"
-              />
-            </svg>
-=======
             />
->>>>>>> cfd81c63
           </span>
         </button>
         <button
@@ -211,31 +181,16 @@
               2b
             </span>
             <svg
-<<<<<<< HEAD
-              aria-label="Arrow Right"
-              class="euiIcon euiIcon--medium euiIcon-isLoaded euiContextMenu__arrow"
-=======
+              aria-hidden="true"
+              aria-label=""
               class="euiIcon euiIcon--medium euiIcon-isLoading euiContextMenu__arrow"
->>>>>>> cfd81c63
               focusable="false"
               height="16"
               role="img"
               viewBox="0 0 16 16"
               width="16"
               xmlns="http://www.w3.org/2000/svg"
-<<<<<<< HEAD
-            >
-              <title>
-                Arrow Right
-              </title>
-              <path
-                d="M5.157 13.069l4.611-4.685a.546.546 0 000-.768L5.158 2.93a.552.552 0 010-.771.53.53 0 01.759 0l4.61 4.684c.631.641.63 1.672 0 2.312l-4.61 4.684a.53.53 0 01-.76 0 .552.552 0 010-.771z"
-                fill-rule="nonzero"
-              />
-            </svg>
-=======
             />
->>>>>>> cfd81c63
           </span>
         </button>
         <button
@@ -251,31 +206,16 @@
               2c
             </span>
             <svg
-<<<<<<< HEAD
-              aria-label="Arrow Right"
-              class="euiIcon euiIcon--medium euiIcon-isLoaded euiContextMenu__arrow"
-=======
+              aria-hidden="true"
+              aria-label=""
               class="euiIcon euiIcon--medium euiIcon-isLoading euiContextMenu__arrow"
->>>>>>> cfd81c63
               focusable="false"
               height="16"
               role="img"
               viewBox="0 0 16 16"
               width="16"
               xmlns="http://www.w3.org/2000/svg"
-<<<<<<< HEAD
-            >
-              <title>
-                Arrow Right
-              </title>
-              <path
-                d="M5.157 13.069l4.611-4.685a.546.546 0 000-.768L5.158 2.93a.552.552 0 010-.771.53.53 0 01.759 0l4.61 4.684c.631.641.63 1.672 0 2.312l-4.61 4.684a.53.53 0 01-.76 0 .552.552 0 010-.771z"
-                fill-rule="nonzero"
-              />
-            </svg>
-=======
             />
->>>>>>> cfd81c63
           </span>
         </button>
       </div>
