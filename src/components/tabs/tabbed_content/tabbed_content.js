--- conflicted
+++ resolved
@@ -60,11 +60,7 @@
 
     // Only track selection state if it's not controlled externally.
     if (!externalSelectedTab) {
-<<<<<<< HEAD
-      this.setState({ selectedTab });
-=======
-      this.setState({ selectedTabId: selectedTab.id })
->>>>>>> 53155b7d
+      this.setState({ selectedTabId: selectedTab.id });
     }
   };
 
@@ -80,13 +76,9 @@
     } = this.props;
 
     // Allow the consumer to control tab selection.
-<<<<<<< HEAD
-    const selectedTab = externalSelectedTab || this.state.selectedTab;
-=======
     const selectedTab = externalSelectedTab || tabs.find(
       tab => tab.id === this.state.selectedTabId
     );
->>>>>>> 53155b7d
 
     const {
       content: selectedTabContent,
