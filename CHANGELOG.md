## [`master`](https://github.com/elastic/eui/tree/master)

- Added `badge` prop and new styles `EuiHeaderAlert` ([#2506](https://github.com/elastic/eui/pull/2506))
<<<<<<< HEAD
- Added new keyboard shortcuts for the data grid component: `Home` (same row, first column), `End` (same row, last column), `Ctrl+Home` (first row, first column), `Ctrl+End` (last row, last column), `Page Up` (next page) and `Page Down` (previous page) ([#2519](https://github.com/elastic/eui/pull/2519))
=======
- Added `disabled` prop to the `EuiCheckboxGroup` definition ([#2545](https://github.com/elastic/eui/pull/2545))
>>>>>>> da12252c

## [`16.0.1`](https://github.com/elastic/eui/tree/v16.0.1)

**Bug fixes**

- `EuiSwitch` now passes `name` attribute into underlying `button` ([#2533](https://github.com/elastic/eui/pull/2533))

## [`16.0.0`](https://github.com/elastic/eui/tree/v16.0.0)

- Made `EuiCard` more accessible ([#2521](https://github.com/elastic/eui/pull/2521))
- Added ability to pass `children` to `EuiCard` ([#2521](https://github.com/elastic/eui/pull/2521))
- Replaced root element in `EuiFlyout`, switching from `span` to `Fragment` ([#2527](https://github.com/elastic/eui/pull/2527))
- Upgraded `react-virtualized` to `9.21.2` ([#2531](https://github.com/elastic/eui/pull/2531))

**Bug fixes**

- Added support for `timeFormat` formatting in `EuiSuperDatePicker` and fixed some formatting inconsistencies ([#2518](https://github.com/elastic/eui/pull/2518))
- Added support for `locale` in `EuiSuperDatePicker` and `EuiDatePicker` both as a prop and from `EuiContext` ([#2518](https://github.com/elastic/eui/pull/2518))

**Breaking changes**

- Removed `EuiCardGraphic` ([#2521](https://github.com/elastic/eui/pull/2521))

## [`15.0.0`](https://github.com/elastic/eui/tree/v15.0.0)

- Converted `EuiShowFor` and `EuiHideFor` to TS ([#2503](https://github.com/elastic/eui/pull/2503))
- Upgraded `react-ace` to `7.0.5` ([#2526](https://github.com/elastic/eui/pull/2526))

**Bug fixes**
- Fixed `EuiButton` disabled text color ([#2534](lhttps://github.com/elastic/eui/pull/2534))
- Created `.euiTableCaption` with `position: relative` to avoid double border under header row ([#2484](https://github.com/elastic/eui/pull/2484))
- Fixed `EuiSwitch` to use `aria-labelledby` ([#2522](https://github.com/elastic/eui/pull/2522))
- Fixed `EuiPanelProps` type definition ([#2516](https://github.com/elastic/eui/pull/2516))

**Breaking changes**

- Added `display` modifier to `EuiShowFor` ([#2503](https://github.com/elastic/eui/pull/2503))
- Updated minimum TypeScript version to 3.5.3 ([#2510](https://github.com/elastic/eui/pull/2510))
- Removed `Omit` type in favor of TypeScript's built-in ([#2510](https://github.com/elastic/eui/pull/2510))

## [`14.10.0`](https://github.com/elastic/eui/tree/v14.10.0)

- Added new `euiControlBar` component for bottom-of-screen navigational elements. ([#2204](https://github.com/elastic/eui/pull/2204))
- Converted `EuiFlyout` to TypeScript ([#2500](https://github.com/elastic/eui/pull/2500))
- Added an animation to the arrow on `EuiAccordion` as it opens / closes ([#2507](https://github.com/elastic/eui/pull/2507))
- Upgraded `react-input-autosize` to `2.2.2` ([#2514](https://github.com/elastic/eui/pull/2514))

**Bug fixes**

- Simplified `EuiColorStops` popover toggling ([#2505](https://github.com/elastic/eui/pull/2505))

## [`14.9.0`](https://github.com/elastic/eui/tree/v14.9.0)

- Added new `euiTreeView` component for rendering recursive objects such as folder structures. ([#2409](https://github.com/elastic/eui/pull/2409))
- Added `euiXScrollWithShadows()` mixin and `.eui-xScrollWithShadows` utility class ([#2458](https://github.com/elastic/eui/pull/2458))
- Fixed `EuiColorStops` where empty string values would cause range min or max to be NaN ([#2496](https://github.com/elastic/eui/pull/2496))
- Improved `EuiSwitch` a11y by aligning to aria roles ([#2491](https://github.com/elastic/eui/pull/2491))
- Converted `EuiSwitch` to TypeScript ([#2491](https://github.com/elastic/eui/pull/2491))
- Added an accessible label-less `EuiSwitch` variation ([#2491](https://github.com/elastic/eui/pull/2491))

**Bug fixes**

- Normalized button `moz-focus-inner` ([#2445](https://github.com/elastic/eui/pull/2445))
- Fixed typo to correct `aria-modal` attribute in`EuiPopover` ([#2488](https://github.com/elastic/eui/pull/2488))
- Fixed position of `EuiCodeBlock` controls and added more tests ([#2459](https://github.com/elastic/eui/pull/2459))
- Changed `EuiCodeBlock` so that `overflowHeight` now applies a `maxHeight` instead of a `height` on the block ([#2487](https://github.com/elastic/eui/pull/2487))
- Fixed potentially inconsistent state update ([#2481](https://github.com/elastic/eui/pull/2481))
- Fixed `EuiSwitch` form behavior by adding a default button `type` of 'button' ([#2491](https://github.com/elastic/eui/pull/2491))

## [`14.8.0`](https://github.com/elastic/eui/tree/v14.8.0)

* `EuiButtonGroup` and `EuiButtonToggle` now accept `ReactNode` for their label prop instead of string ([#2392](https://github.com/elastic/eui/pull/2392))
* Added `useRenderToText` to `inner_text` service suite to render `ReactNode`s into label text ([#2392](https://github.com/elastic/eui/pull/2392))
* Added icons `tableDensityExpanded`, `tableDensityCompact`, `tableDensityNormal` to `EuiIcon` ([#2230](https://github.com/elastic/eui/pull/2230))
* Added `!important` to the animation of `EuiFocusRing` animation to make sure it is always used ([#2230](https://github.com/elastic/eui/pull/2230))
* Added `expandMini` icon to `EuiIcon` ([#2207](https://github.com/elastic/eui/pull/2366))
* Changed `EuiPopover` to use `role="dialog"` for better screen-reader announcements ([#2207](https://github.com/elastic/eui/pull/2366))
* Added function callback `onTrapDeactivation` to `EuiPopover` for when a focus trap is deactivated ([#2366](https://github.com/elastic/eui/pull/2366))
* Added logic for rendering of focus around `EuiPopover` to counteract a race condition ([#2366](https://github.com/elastic/eui/pull/2366))
* Added `EuiDataGrid` ([#2165](https://github.com/elastic/eui/pull/2165))

**Bug fixes**

* Corrected `lockProps` passdown in `EuiFocusTrap`, specifically to allows `style` to be passed down. ([#2230](https://github.com/elastic/eui/pull/2230))
* Changed `children` property on `I18nTokensShape` type from a single `ReactChild` to now accept an `array` ([#2230](https://github.com/elastic/eui/pull/2230))
* Adjusted the color of `$euiColorHighlight` in dark mode ([#2176](https://github.com/elastic/eui/pull/2176))
* Changed `EuiPopoverFooter` padding to uniformly adjust with the size of the popover ([#2207](https://github.com/elastic/eui/pull/2207))
* Fixed `isDragDisabled` prop usage in `EuiDraggable` ([#2207](https://github.com/elastic/eui/pull/2366))
* Fixed `EuiMutationObserver`'s handling of`onMutation` when that prop's value changes ([#2421](https://github.com/elastic/eui/pull/2421))

## [`14.7.0`](https://github.com/elastic/eui/tree/v14.7.0)

- Converted `EuiRadio` and `EuiRadioGroup` to TypeScript ([#2438](https://github.com/elastic/eui/pull/2438))
- Improved a11y in `EuiImage` ([#2447](https://github.com/elastic/eui/pull/2447))
- Made EuiIcon a PureComponent, to speed up React re-render performance ([#2448](https://github.com/elastic/eui/pull/2448))
- Added ability for `EuiColorStops` to accept user-defined range bounds ([#2396](https://github.com/elastic/eui/pull/2396))
- Added `external` prop to `EuiLink` ([#2442](https://github.com/elastic/eui/pull/2442))
- Added disabled state to `EuiBadge` ([#2440](https://github.com/elastic/eui/pull/2440))
- Changed `EuiLink` to appear non interactive when passed the `disabled` prop and an `onClick` handler ([#2423](https://github.com/elastic/eui/pull/2423))
- Added `minimize` glyph to `EuiIcon` ([#2457](https://github.com/elastic/eui/pull/2457))

**Bug fixes**

- Reenabled `width` property for `EuiTable` cell components ([#2452](https://github.com/elastic/eui/pull/2452))
- Fixed `EuiNavDrawer` collapse/expand button height issue
 ([#2463](https://github.com/elastic/eui/pull/2463))

## [`14.6.0`](https://github.com/elastic/eui/tree/v14.6.0)

- Added new updated `infraApp` and `logsApp` icons. ([#2430](https://github.com/elastic/eui/pull/2430))

**Bug fixes**

- Fixed missing misc. button and link type definition exports ([#2434](https://github.com/elastic/eui/pull/2434))
- Strip custom semantics from `EuiSideNav` ([#2429](https://github.com/elastic/eui/pull/2429))

## [`14.5.1`](https://github.com/elastic/eui/tree/v14.5.1)

**Note: this release is a backport containing changes originally made in `14.6.0` and `14.7.0`**

- Added new updated `infraApp` and `logsApp` icons. ([#2430](https://github.com/elastic/eui/pull/2430))
- Made EuiIcon a PureComponent, to speed up React re-render performance ([#2448](https://github.com/elastic/eui/pull/2448))

**Bug fixes**

- Fixed `EuiNavDrawer` collapse/expand button height issue ([#2463](https://github.com/elastic/eui/pull/2463))

## [`14.5.0`](https://github.com/elastic/eui/tree/v14.5.0)

- Update Elastic-Charts to version 13.0.0 and updated the theme object accordingly ([#2381](https://github.com/elastic/eui/pull/2381))
- Added new `EuiColorStops` component ([#2360](https://github.com/elastic/eui/pull/2360))
- Added `currency` glyph to 'EuiIcon' ([#2398](https://github.com/elastic/eui/pull/2398))
- Migrate `EuiBreadcrumbs`, `EuiHeader` etc, and `EuiLink` to TypeScript ([#2391](https://github.com/elastic/eui/pull/2391))
- Added `hasChildLabel` prop to `EuiFormRow` to avoid duplicate labels ([#2411](https://github.com/elastic/eui/pull/2411))
- Added `component` prop to `EuiPageBody`, switching the default from `div` to `main` ([#2410](https://github.com/elastic/eui/pull/2410))
- Added focus state to `EuiListGroupItem` ([#2406](https://github.com/elastic/eui/pull/2406))
- Added `keyboardShorcut` glyph to 'EuiIcon ([#2413](https://github.com/elastic/eui/pull/2413))
- Improved a11y in `EuiNavDrawer` ([#2417](https://github.com/elastic/eui/pull/2417))
- Improved a11y in `EuiSuperDatePicker` ([#2426](https://github.com/elastic/eui/pull/2426))

**Bug fixes**

- Fixed `EuiSelectable` to accept programmatic updates to its `options` prop ([#2390](https://github.com/elastic/eui/pull/2390))
- Fixed poor labeling in `EuiSuperDatePicker` ([#2411](https://github.com/elastic/eui/pull/2411))
- Fixed `EuiCodeEditor`'s ID to be dynamic between renders ([#2411](https://github.com/elastic/eui/pull/2411))
- Fixed `EuiCodeEditor` to not render multiple labels for some inputs ([#2411](https://github.com/elastic/eui/pull/2411))
- Fixed `EuiBreadcrumbs` improper use of `useInnerText` hook ([#2425](https://github.com/elastic/eui/pull/2425))

## [`14.4.0`](https://github.com/elastic/eui/tree/v14.4.0)

- Migrate `EuiEmptyPrompt`and `EuiCard` to TS ([#2387](https://github.com/elastic/eui/pull/2387))
- Added Lens app `lensApp` icon ([#2389](https://github.com/elastic/eui/pull/2389))
- Made `EuiKeyPadMenuItem` beta badge smaller ([#2388](https://github.com/elastic/eui/pull/2388))

## [`14.3.0`](https://github.com/elastic/eui/tree/v14.3.0)

- Added `package` icon to glyph set ([#2378](https://github.com/elastic/eui/pull/2378))
- Modified `EuiFacetButton` to use `$euiFocusBackgroundColor` for `:focus` state ([2365](https://github.com/elastic/eui/pull/2365))
- Added a `showMaxPopover` option for `EuiBreadcrumbs` to display all items when a `max` is set. ([#2342](https://github.com/elastic/eui/pull/2342))
- Added `data-test-subj` support for basic and in-memory tables' actions ([#2353](https://github.com/elastic/eui/pull/2353))
- Added `ip` icon to glyph set ([#2371](https://github.com/elastic/eui/pull/2371))
- Set `textOnly={true}` for expanded rows in `EuiBasicTable` ([#2376](https://github.com/elastic/eui/pull/2376))
- Added `visAreaStacked`, `visBarVerticalStacked`, and `visBarHorizontalStacked` icons to glyph set ([#2379](https://github.com/elastic/eui/pull/2379))
- Adjusted style of beta badge on `EuiKeyPadMenuItem` ([#2375](https://github.com/elastic/eui/pull/2375))
- Migrate `EuiFacetGroup`, `EuiKeyPadMenu` and `EuiCallOut` to TS ([#2382](https://github.com/elastic/eui/pull/2382))

**Bug fixes**

- Fixed spacing of `EuiFormErrorText` to match `EuiFormHelpText` ([#2354](https://github.com/elastic/eui/pull/2354))
- Fixed bug in `EuiPopover` where Array.prototype.slice() may have been called on 'undefined' ([#2369](https://github.com/elastic/eui/pull/2369))
- Properly exported `copy`, `move`, and `reorder` drag-and-drop service methods ([#2377](https://github.com/elastic/eui/pull/2377))

## [`14.2.0`](https://github.com/elastic/eui/tree/v14.2.0)

- Added `compressed` option to `buttonSize` prop of EuiButtonGroup ([#2343](https://github.com/elastic/eui/pull/2343))
- Added disabled states to `EuiCard`, `EuiKeyPadMenuItem` and `EuiKeyPadMenuItemButton`
 ([#2333](https://github.com/elastic/eui/pull/2340))
- Added missing `compressed` TS definitions to `EuiComboBox`, `EuiCheckboxGroup`, `EuiCheckbox`, `EuiFieldSearch`, `EuiRadioGroup`, `EuiSwitch` ([#2338](https://github.com/elastic/eui/pull/2338))
- Added auto-margin between `EuiFormRow` and `EuiButton` ([#2338](https://github.com/elastic/eui/pull/2338))
- Added border to `[readOnly]` inputs ([#2338](https://github.com/elastic/eui/pull/2338))

**Bug fixes**

- Fixed `onChange` TS defs for EuiRange ([#2349](https://github.com/elastic/eui/pull/2349))
- Fixed default z-index of `EuiPopover` ([#2341](https://github.com/elastic/eui/pull/2341))
- Fixed styling for `prepend` and `append` nodes that may be popovers or tooltips ([#2338](https://github.com/elastic/eui/pull/2338))

## [`14.1.1`](https://github.com/elastic/eui/tree/v14.1.1)

**Bug fixes**

- Fixed accidental removal of Elastic Charts from dependencies ([#2348](https://github.com/elastic/eui/pull/2348))

## [`14.1.0`](https://github.com/elastic/eui/tree/v14.1.0)

- Created `EuiSuggest` component ([#2270](https://github.com/elastic/eui/pull/2270))
- Added missing `compressed` styling to `EuiSwitch` ([#2327](https://github.com/elastic/eui/pull/2327))
- Migrate `EuiBottomBar`, `EuiHealth` and `EuiImage` to TS ([#2328](https://github.com/elastic/eui/pull/2328))
- Added hover and focus states when `allowFullScreen` is true in `EuiImage`([#2287](https://github.com/elastic/eui/pull/2287))
- Converted `EuiColorPicker` to TypeScript ([#2340](https://github.com/elastic/eui/pull/2340))
- Added inline rendering option to `EuiColorPicker` ([#2340](https://github.com/elastic/eui/pull/2340))

## [`14.0.0`](https://github.com/elastic/eui/tree/v14.0.0)

### Feature: Compressed Form Controls ([#2167](https://github.com/elastic/eui/pull/2167))

- Altered the look of `compressed` form controls to look more subtle
- Created `EuiFormControlLayoutDelimited` for dual inputs indicating a range
- Added compressed and column style layouts to `EuiFormRow` via `display` prop
- Reduced overall height of `compressed` `EuiRange` and `EuiDualRange`
- Added `showInput = 'inputWithPopover'` option for `compressed` `EuiRange` and `EuiDualRange` to display the slider in a popover

- Made all inputs in the `EuiSuperDatePicker` popover `compressed`
- Added `controlOnly` prop to `EuiFieldText` and `EuiFieldNumber`
- Allow `style` prop to be passed down in `EuiColorPickerSwatch`
- `EuiFilePicker` now has `default` and `large` display sizes that both have `compressed` alternatives
- Allow strings to be passed as `append`/`prepend` props and added a11y support
- Added a max height with overflow to `EuiSuperSelect`

**Bug fixes**

- Fixed `EuiColorPicker` padding on right to accomodate down caret
- Fixed sizings of `EuiComboBox` and pills
- Fixed truncation on `EuiContextMenuItem`
- Fixed style of more `append`/`prepend` options of `EuiFormControlLayout`

**Deprecations**

- `EuiFormRow`'s `compressed` prop deprecated in favor of `display: rowCompressed`
- `EuiFormRow`'s `displayOnly` prop deprecated in favor of `display: center`

**Breaking changes**

- SASS mixin `euiTextOverflowWrap()` has been removed in favor of `euiTextBreakWord()`
- `EuiFormLabel` no longer has a bottom margin
- `EuiFormRow` no longer has bottom padding, nor does it add margin to any `+ *` siblings only sibling `EuiFormRow`s

## [`13.8.2`](https://github.com/elastic/eui/tree/v13.8.2)

**Bug fixes**

- Corrected `EuiCodeBlock`'s proptype for `children` to be string or array of strings. ([#2324](https://github.com/elastic/eui/pull/2324))
- Fixed `onClick` TypeScript definition for `EuiPanel` ([#2330](https://github.com/elastic/eui/pull/2330))
- Fixed `EuiComboBox` list reopening after closing on option selection in IE11 ([#2326](https://github.com/elastic/eui/pull/2326))

## [`13.8.1`](https://github.com/elastic/eui/tree/v13.8.1)

**Bug fixes**

- Updated TS def for `EuiFilterSelect` ([#2291](https://github.com/elastic/eui/pull/2291))
- Fixed alignment of icons and label in `EuiSideNavItem` ([#2297](https://github.com/elastic/eui/pull/2297))
- Fixed logic in `EuiContextMenu` to account for index of `0` ([#2304](https://github.com/elastic/eui/pull/2304))

## [`13.8.0`](https://github.com/elastic/eui/tree/v13.8.0)

- Added href prop to `EuiTab` and converted to TypeScript ([#2275](https://github.com/elastic/eui/pull/2275))
- Created `EuiInputPopover` component (formally) ([#2269](https://github.com/elastic/eui/pull/2269))
- Added docs for using [Elastic Charts](https://elastic.github.io/elastic-charts) with EUI ([#2209](https://github.com/elastic/eui/pull/2209))
- Improved fix for `EuiSuperDatePicker` to update `asyncInterval.isStopped` on a `isPaused` prop change. ([#2298](https://github.com/elastic/eui/pull/2298))

**Bug fixes**

- Removed extra right side margin in `EuiSuperDatePicker` ([#2236](https://github.com/elastic/eui/pull/2236))
- Fixed incorrect `onClick` type for `EuiButtonEmpty` ([#2282](https://github.com/elastic/eui/pull/2282))
- Fixed compilation script to remove all TypeScript definition exports from built JS assets ([#2279](https://github.com/elastic/eui/pull/2279))
- Fixed output extension for `dist` charts theme module ([#2294](https://github.com/elastic/eui/pull/2294))

## [`13.7.0`](https://github.com/elastic/eui/tree/v13.7.0)

- Allow `EuiFlexGroup` to accept a `ref` ([#2223](https://github.com/elastic/eui/pull/2223))

**Bug fixes**

- Fixed `EuiSuperDatePicker` to update `asyncInterval.isStopped` on a `isPaused` prop change. ([#2250](https://github.com/elastic/eui/pull/2250))
- Converted table, popover, buttons, pagination, outside click detector, focus trap, context menu, and panel to TypeScript ([#2212](https://github.com/elastic/eui/pull/2212))
- Fixed `EuiStat` invalid DOM nesting due to a `<p>` tag nested within another `<p>` tag ([#2229](https://github.com/elastic/eui/pull/2229))
- Fixed title text of dock/undock icon in `EuiNavDrawer` ([#2261](https://github.com/elastic/eui/pull/2261))

**Reverts**

- Revert conversion of `EuiSwitch` to `button[role=switch]` and TypeScript ([#2255](https://github.com/elastic/eui/pull/2255))

## [`13.6.1`](https://github.com/elastic/eui/tree/v13.6.1)

**Note: this release is a backport containing changes originally made in `13.7.0`**

**Bug fixes**

- Fixed title text of dock/undock icon in `EuiNavDrawer` ([#2261](https://github.com/elastic/eui/pull/2261))

## [`13.6.0`](https://github.com/elastic/eui/tree/v13.6.0)

**Note: this contains a reversion backported for targeted release**

- Revert conversion of `EuiSwitch` to `button[role=switch]` and TypeScript ([#2255](https://github.com/elastic/eui/pull/2255))

## [`13.5.0`](https://github.com/elastic/eui/tree/v13.5.0)

**Note: this contains component code that was reverted in the next release. Use `13.6.0` instead**

- Fixed `logoCloudEnterprise`, `logoLogging`, and `logoSecurity` SVGs in `EuiIcon` to be center aligned ([#2246](https://github.com/elastic/eui/pull/2246))
- Added locking behavior of `EuiNavDrawer` expanded state inluding the following props `isLocked`, `onIsLockedUpdate` ([#2247](https://github.com/elastic/eui/pull/2247))

## [`13.4.1`](https://github.com/elastic/eui/tree/v13.4.1)

**Note: this contains component code that was later reverted. Use `13.6.0` instead**

- Converted `EuiSwitch` to TypeScript ([#2243](https://github.com/elastic/eui/pull/2243))

**Bug fixes**

- Added missing `viewBox` attribute to Docker, Kubernetes, and Redis logos ([#2240](https://github.com/elastic/eui/pull/2240))

## [`13.4.0`](https://github.com/elastic/eui/tree/v13.4.0)

**Note: this contains component code that was later reverted. Use `13.6.0` instead**

- Converted `EuiFacetButton` to TypeScript ([#2226](https://github.com/elastic/eui/pull/2226))
- Added an optional `onClear` prop to the the `EuiDatePicker` component ([#2235](https://github.com/elastic/eui/pull/2235))
- Added support for `onClick` and `href` props on `EuiListGroupItem` and converted to TypeScript ([#1933](https://github.com/elastic/eui/pull/1933))

**Bug fixes**

- Fixed `EuiSwitch` semantics to align with aria roles ([#2193](https://github.com/elastic/eui/pull/2193))
- Removed Firefox's focus ring to match other browsers ([#2193](https://github.com/elastic/eui/pull/2193))
- Added missing `onChange` TS defs for EuiRange ([#2211](https://github.com/elastic/eui/pull/2211))
- Fixed `EuiBadge` text cursor to default pointer ([#2234](https://github.com/elastic/eui/pull/2234))
- Fixed `EuiPageContent` className prop to allow the passed-in className to take cascade precedence over classes generated by the component ([#2237](https://github.com/elastic/eui/pull/2237))

## [`13.3.0`](https://github.com/elastic/eui/tree/v13.3.0)

- Added i18n tokens to `EuiSuperDatePicker` and `EuiSuperUpdateButton`

## [`13.2.0`](https://github.com/elastic/eui/tree/v13.2.0)

- Converted `EuiStep`, `EuiSteps`, `EuiStepHorizontal`, `EuiStepsHorizontal`, and `EuiSubSteps` to Typescript ([#2186](https://github.com/elastic/eui/pull/2186))

**Bug fixes**

- Fixed `EuiBadge` truncation and auto-applied `title` attribute with `innerText` ([#2190](https://github.com/elastic/eui/pull/2190))
- Remove exported TypeScript type and interface exports from built artifacts when they originate from `node_modules` ([#2191](https://github.com/elastic/eui/pull/2191))
- Fixed `EuiBadge` truncation in IE and for the global filters pattern ([#2194](https://github.com/elastic/eui/pull/2194))
- Fixed alignment of long titles in `EuiStep` ([#2186](https://github.com/elastic/eui/pull/2186))
- Fixed the TS defs for EuiFilterSelectItem ([#2192](https://github.com/elastic/eui/pull/2192))
- Added missing TS defs for EuiTextArea ([#2201](https://github.com/elastic/eui/pull/2201))

## [`13.1.1`](https://github.com/elastic/eui/tree/v13.1.1)

**Bug fixes**

- Fixed `EuiMutationObserver` errors in IE11 by conditionally setting the `attributes` observer option according to the new spec ([#2180](https://github.com/elastic/eui/pull/2180))
- Fixed error message when an I18n mapping is a formatting function with no values provided. ([#2182](https://github.com/elastic/eui/pull/2182))

## [`13.1.0`](https://github.com/elastic/eui/tree/v13.1.0)

- Added `partial` glyph to `EuiIcon` ([#2152](https://github.com/elastic/eui/pull/2152))
- Added `tall`, `fullWidth`, and `isInvalid` props to `EuiFilePicker` ([#2145](https://github.com/elastic/eui/pull/2145))
- Added exports for `react-beautiful-dnd` interfaces used by EUI components ([#2173](https://github.com/elastic/eui/pull/2173))
- Added `isDisabled` prop & styles to `EuiSuperDatePicker` ([#2139](https://github.com/elastic/eui/pull/2139))
- Added `responsiveColumn` option to `type` prop of `EuiDescriptionList` ([#2166](https://github.com/elastic/eui/pull/2166))
- Removed `<use>` and `<def>` from svg icons ([#2162](https://github.com/elastic/eui/pull/2162))

**Bug fixes**

- Fixed invalid `aria-desribedby` values set by `EuiToolTip` ([#2156](https://github.com/elastic/eui/pull/2156))
- Added `"center"` as an acceptable value to `EuiBasicTable`'s `align` proptype ([#2158](https://github.com/elastic/eui/pull/2158))
- Fixed `.eui-textBreakWord` utility class to be cross-browser compatible ([#2157](https://github.com/elastic/eui/pull/2157))
- Fixed truncation and z-index of `EuiFilePicker` ([#2145](https://github.com/elastic/eui/pull/2145))
- Fixed `EuiNavDrawer`'s support for flyout groups in production/minified builds ([#2178](https://github.com/elastic/eui/pull/2178))
- Fixed width overflow of `EuiModal` ([#2164](https://github.com/elastic/eui/pull/2164))

## [`13.0.0`](https://github.com/elastic/eui/tree/v13.0.0)

- Added `EuiSuggestItem` component ([#2090](https://github.com/elastic/eui/pull/2090))
- Added support for negated or clauses to `EuiSearchBar` ([#2140](https://github.com/elastic/eui/pull/2140))
- Added `transition` utility services to help create timeouts that account for CSS transition durations and delays ([#2136](https://github.com/elastic/eui/pull/2136))
- Removed `EuiFlexGroup` dependency from `EuiAccordion` ([#2143](https://github.com/elastic/eui/pull/2143))
- Exported `prettyDuration` and `commonDurationRanges` for pretty printing date ranges outside `EuiSuperDatePicker` ([#2132](https://github.com/elastic/eui/pull/2132))

**Bug fixes**

- Fixed `EuiComboBox`'s padding on the right ([#2135](https://github.com/elastic/eui/pull/2135))
- Fixed `EuiAccordion` to correctly account for changing computed height of child elements ([#2136](https://github.com/elastic/eui/pull/2136))
- Fixed some `EuiFlyout` sizing ([#2125](https://github.com/elastic/eui/pull/2125))

**Breaking changes**

- Removed `EuiSeriesChart` and related components. Please look to [Elastic Charts](https://github.com/elastic/elastic-charts) for a replacement. ([#2135](https://github.com/elastic/eui/pull/2108))
- Removed `eui_k6_theme` related Sass and JSON files ([#2135](https://github.com/elastic/eui/pull/2108))
- Removed no longer used Sass mixins and variables in `EuiForm`, `EuiCallOut`, and `EuiRange` components ([#2135](https://github.com/elastic/eui/pull/2108))

## [`12.4.0`](https://github.com/elastic/eui/tree/v12.4.0)

- Centered the square of the `popout` glyph in the artboard ([#2120](https://github.com/elastic/eui/pull/2120))
- Added `useInnerText` and `EuiInnerText` component utilities for retrieving text content of elements ([#2100](https://github.com/elastic/eui/pull/2100))
- Converted `EuiRangeHightlight`, `EuiRangeLabel`, `EuiRangeLevels`, `EuiRangeSlider`, `EuiRangeThumb`, `EuiRangeTicks`, `EuiRangeTrack`, and `EuiRangeWrapper` to TypeScript ([#2124](https://github.com/elastic/eui/pull/2124))
- Converted `EuiAccordion` to TypeScript ([#2128](https://github.com/elastic/eui/pull/2128))

**Bug fixes**

- Fixed `EuiComboBox`'s options list from staying open when scrolled in a container by auto-closing the list on scroll ([#2106](https://github.com/elastic/eui/pull/2106))
- Fixed content provided to `EuiListGroupItem` and `EuiFilterButton` `title` attribute to prevent unreadable popover ([#2100](https://github.com/elastic/eui/pull/2100))
- Fixed a nearly infinite `requestAnimationFrame` loop caused by `focus` state changes in nested `EuiPopover` components ([#2110](https://github.com/elastic/eui/pull/2110))
- Fixed incorrect ES Query DSL generated by `EuiSearchBar` when an OR clause is present ([#2133](https://github.com/elastic/eui/pull/2133))

## [`12.3.1`](https://github.com/elastic/eui/tree/v12.3.1)

**Bug fixes**

- Restored missing scss and react-datepicker files to the npm-published packaged ([#2119](https://github.com/elastic/eui/pull/2119))

## [`12.3.0`](https://github.com/elastic/eui/tree/v12.3.0)

**Note: this release contained a change which prevented necessary files from being published to npm, this was fixed in 12.3.1**

- Added `logoSecurity`, `logoCode`, `logoMaps`, `logoUptime` and `logoLogging` to `EuiIcon` types ([#2111](https://github.com/elastic/eui/pull/2111))
- Added a `column` direction option to `EuiFlexGrid` ([#2073](https://github.com/elastic/eui/pull/2073))
- Updated `EuiSuperDatePicker`'s  commonly used date/times to display as columns. ([#2073](https://github.com/elastic/eui/pull/2073))
- Added TypeScript definition for `EuiFormControlLayout` ([#2086](https://github.com/elastic/eui/pull/2086))
- Changed SASS mixin `euiOverflowShadow()` to use `mask-image` instead of `box-shadow` ([#2088](https://github.com/elastic/eui/pull/2088))
- Added SASS mixin and CSS utility `euiYScrollWithShadows` ([#2088](https://github.com/elastic/eui/pull/2088))
- Added `cloudDrizzle`, `cloudStormy`, `cloudSunny`, `documents`, `documentEdit`, `training` and `videoPlayer` glyphs to `EuiIcon` ([#2102](https://github.com/elastic/eui/pull/2102))
- Added `display` prop to `EuiPopover` ([#2112](https://github.com/elastic/eui/pull/2112))

**Bug fixes**

- Widened `EuiComboBox`'s `options[].value` / `EuiComboBoxOptionProps.value` TypeScript definition ([#2080](https://github.com/elastic/eui/pull/2080))
- Added TS defs for `EuiComboBox`'s props spreading onto a `div` ([#2080](https://github.com/elastic/eui/pull/2080))
- Fixed responsive display of inline `EuiDatePicker` ([#1820](https://github.com/elastic/eui/pull/1820))
- Removed time from default `dateFormat` of `EuiDatePicker` ([#1820](https://github.com/elastic/eui/pull/1820))
- Fixed `EuiPopover` from catching and preventing propagation of keydown events when closed ([#2089](https://github.com/elastic/eui/pull/2089))
- Fixed padding sizes between `EuiModal` header, body, and footer ([#2088](https://github.com/elastic/eui/pull/2088))
- Fixed placeholder text color for more browsers ([#2113](https://github.com/elastic/eui/pull/2113))

**Deprecations**

- Removed `logoXpack`from `EuiIcon` types ([#2111](https://github.com/elastic/eui/pull/2111))

## [`12.2.1`](https://github.com/elastic/eui/tree/v12.2.1)

**Note: this release is a backport containing changes originally made in `12.4.0`**

**Bug fixes**

- Fixed a nearly infinite `requestAnimationFrame` loop caused by `focus` state changes in nested `EuiPopover` components ([#2110](https://github.com/elastic/eui/pull/2110))

## [`12.2.0`](https://github.com/elastic/eui/tree/v12.2.0)

- Made `aria-label` attribute equal to `title` of the the selection checkbox in table items (for each row) in `EuiBasicTable` ([#2043](https://github.com/elastic/eui/pull/2043))
- Updated `appApm` and `logoAPM` with new updated icons ([#2084](https://github.com/elastic/eui/pull/2084))

**Bug fixes**

- Added requirement that `EuiFormRow` has exactly one child element [#2054](https://github.com/elastic/eui/pull/2054)

## [`12.1.0`](https://github.com/elastic/eui/tree/v12.1.0)

- Changed `EuiNavDrawerFlyout` title from `h5` to `div` ([#2040](https://github.com/elastic/eui/pull/2040))
- Converted `EuiGlobalToastList` into ARIA live region by adding `role="region"` attribute to add NVDA/JAWS support ([#2055](https://github.com/elastic/eui/pull/2055))
- Added `magnifyWithMinus` and `magnifyWithPlus` glyphs to `EuiIcon` ([2056](https://github.com/elastic/eui/pull/2056))
- Added a fully black (no matter the theme) color SASS variable `$euiColorInk` ([2060](https://github.com/elastic/eui/pull/2060))
- Added `autoFocus` prop to `EuiTabbedContent` ([2062](https://github.com/elastic/eui/pull/2062))
- Changed `popout` glyph in `EuiIcon` to look more like external link ([2064](https://github.com/elastic/eui/pull/2064))
- Tweaked `SuperDatePicker` to make the start/end date selection more obvious ([#2049](https://github.com/elastic/eui/pull/2049))
- Added `toSentenceCase` string service ([#2049](https://github.com/elastic/eui/pull/2049))
- Pass `EuiSuperSelect`'s `popoverClassName` to the popover's panel ([#2068](https://github.com/elastic/eui/pull/2068))
- Added `editorItemAlignLeft`, `editorItemAlignCenter`, `editorItemRight`, `editorItemAlignTop`, `editorItemAlignMiddle`, `editorItemAlignBottom`, `editorDistributeHorizontal`, `editorDistributeVertical`, `editorPositionTopLeft`, `editorPositionTopRight`, `editorPositionBottomRight`, and `editorPositionBottomLeft` glyphs to `EuiIcon` ([2070](https://github.com/elastic/eui/pull/2070))
- Added missing TS definitions for `EuiRange` ([#2072](https://github.com/elastic/eui/pull/2072))

**Bug fixes**

- Fixed proptype for `EuiCopy`'s `children` ([#2048](https://github.com/elastic/eui/pull/2048))
- Fixed `EuiInMemoryTable` to allow sorting on computed columns ([#2044](https://github.com/elastic/eui/pull/2044))
- Fixed TypeScript `Toast` member export ([#2052](https://github.com/elastic/eui/pull/2052))
- Fixed style of readOnly input groups via `EuiFormControlLayout` and `prepend`/`append` ([#2057](https://github.com/elastic/eui/pull/2057))
- Removed TS types from ES exports when the exported name differs from the imported one ([#2069](https://github.com/elastic/eui/pull/2069))
- Fixed TypeScript definitions and type exports for `EuiBadge` and `EuiCopy` ([#2052](https://github.com/elastic/eui/pull/2052))

## [`12.0.0`](https://github.com/elastic/eui/tree/v12.0.0)

- Attached `noreferrer` also to links without `target="_blank"` ([#2008](https://github.com/elastic/eui/pull/2008))
- Converted observer utility components to TypeScript ([#2009](https://github.com/elastic/eui/pull/2009))
- Converted tool tip components to TypeScript ([#2013](https://github.com/elastic/eui/pull/2013))
- Converted `EuiCopy` to TypeScript ([#2016](https://github.com/elastic/eui/pull/2016))
- Converted badge and token components to TypeScript ([#2026](https://github.com/elastic/eui/pull/2026))
- Added `magnet` glyph to `EuiIcon` ([2010](https://github.com/elastic/eui/pull/2010))
- Changed `logoAWS` SVG in `EuiIcon` to work better in dark mode ([#2036](https://github.com/elastic/eui/pull/2036))
- Converted toast components to TypeScript ([#2032](https://github.com/elastic/eui/pull/2032))

**Bug fixes**

- Fixed `EuiFlyout` scrolling in Safari ([#2033](https://github.com/elastic/eui/pull/2033))
- Fixed `EuiCallOut` header icon alignment ([#2006](https://github.com/elastic/eui/pull/2006))
- Fixed `EuiInMemoryTable` sort value persistence through lifecycle updates ([#2035](https://github.com/elastic/eui/pull/2035))
- Fixed `EuiColorPicker` positioning and keyboard navigation in certain portal contexts ([#2038](https://github.com/elastic/eui/pull/2038))

**Breaking changes**

- Removed explicit dependency on `core-js`, but a global polyfill like `core-js@3` is still required ([#1982](https://github.com/elastic/eui/pull/1982))

## [`11.3.2`](https://github.com/elastic/eui/tree/v11.3.2)

**Note: this release is a backport containing changes originally made in `12.0.0`**

**Bug fixes**

- Fixed `EuiInMemoryTable` sort value persistence through lifecycle updates ([#2035](https://github.com/elastic/eui/pull/2035))
- Fixed `EuiColorPicker` positioning and keyboard navigation in certain portal contexts ([#2038](https://github.com/elastic/eui/pull/2038))

## [`11.3.1`](https://github.com/elastic/eui/tree/v11.3.1)

**Bug fixes**

- Fixed `EuiBadge` conflicts with providing both `iconOnClick` and `onClick` ([#1994](https://github.com/elastic/eui/pull/1994))
- Fixed optional TS definitions for `EuiColorPicker` `onBlur` and `onFocus` callbacks ([#1993](https://github.com/elastic/eui/pull/1993))
- Fixed `EuiIcon` again so that webpack can build dynamic require contexts ([#1998](https://github.com/elastic/eui/pull/1998))
- Fixed double borders on prepend/append items in `EuiFormControlLayout` ([#1996](https://github.com/elastic/eui/pull/1996))
- Fixed `EuiSuperSelect` TS definitions ([#1995](https://github.com/elastic/eui/pull/1995))

## [`11.3.0`](https://github.com/elastic/eui/tree/v11.3.0)

- Converted `EuiTableRowHeaderCheckbox` to TS ([#1973](https://github.com/elastic/eui/pull/1973))
- Added missing TypeScript definition for `EuiFieldText`'s `compressed` prop ([#1977](https://github.com/elastic/eui/pull/1977))
- Converted `EuiTableRowCellCheckbox` to TS ([#1964](https://github.com/elastic/eui/pull/1964))
- Updated `caniuse-lite` version resolution ([#1970](https://github.com/elastic/eui/pull/1970))
- Added a webpack directive for naming icon chunks ([#1944](https://github.com/elastic/eui/pull/1944))
- Added ability to update `EuiInMemoryTable` `sorting` prop and remove columns after sorting is applied ([#1972](https://github.com/elastic/eui/pull/1972))
- Added `onToggle` callback to `EuiAccordion` ([#1974](https://github.com/elastic/eui/pull/1974))
- Removed `options` `defaultProps` value from `EuiSuperSelect` ([#1975](https://github.com/elastic/eui/pull/1975))
- Removed TSlint and will perform all linting through ESLint ([#1950](https://github.com/elastic/eui/pull/1950))
- Added new component `EuiDelayRender` ([#1876](https://github.com/elastic/eui/pull/1876))
- Replaced `EuiColorPicker` with custom, customizable component ([#1914](https://github.com/elastic/eui/pull/1914))
- Added `jsx-a11y` `eslint` plugin and rules to match Kibana ([#1952](https://github.com/elastic/eui/pull/1952))
- Changed `EuiCopy` `beforeMessage` prop to accept `node` instead of just `string` ([#1952](https://github.com/elastic/eui/pull/1952))

**Bug fixes**

- Fixed environment setup for running `test-unit` script on Windows ([#1971](https://github.com/elastic/eui/pull/1971))
- Fixed focus on single selection of EuiComboBox ([#1965](https://github.com/elastic/eui/pull/1965))
- Fixed type mismatch between PropType and TypeScript def for `EuiGlobalToastList` toast `title` ([#1978](https://github.com/elastic/eui/pull/1978))
- Fixed missing Typescript definition for `EuiButton`'s `color="text"` option ([#1980](https://github.com/elastic/eui/pull/1980))
- Fixed Prettier formatting lint error in `EuiTable` TS def file ([#1986](https://github.com/elastic/eui/pull/1986))
- Fixed not clickable button with svg in Safari ([#1985](https://github.com/elastic/eui/pull/1985))
- Fixed `EuiToggle` pointer events for those using icons only ([#1991](https://github.com/elastic/eui/pull/1991))

## [`11.2.1`](https://github.com/elastic/eui/tree/v11.2.1)

**Bug fixes**

- Fixed type mismatch between PropType and TypeScript def for `EuiToast` `title` ([#1962](https://github.com/elastic/eui/pull/1962))

## [`11.2.0`](https://github.com/elastic/eui/tree/v11.2.0)

- Converted `EuiFormControlLayoutCustomIcon` to TS ([#1956](https://github.com/elastic/eui/pull/1956))
- Converted `EuiStepNumber` to TS ([#1893](https://github.com/elastic/eui/pull/1893))
- Converted `EuiFormControlLayoutClearButton` to TS ([#1922](https://github.com/elastic/eui/pull/1922))
- Added `data-test-subj` property to `EuiDraggable` and `EuiDroppable` ([#1943](https://github.com/elastic/eui/pull/1943))
- Added type definitions to `EuiSuperSelect` ([#1907](https://github.com/elastic/eui/pull/1907))
- Updated `EuiIcon` to use Slack's updated branding ([#1954](https://github.com/elastic/eui/pull/1954))
- Updated `compile-icons` script to format icon components with Prettier ([#1955](https://github.com/elastic/eui/pull/1955))

**Bug fixes**

- Addressed a chrome issue where negative letter-spacing can reverse RTL text in SVGs ([#1960](https://github.com/elastic/eui/pull/1960))

## [`11.1.0`](https://github.com/elastic/eui/tree/v11.1.0)

- Converted `pretty_interval` to TS ([#1920](https://github.com/elastic/eui/pull/1920))
- Converted `relative_options` to TS ([#1921](https://github.com/elastic/eui/pull/1921))
- Added width to `EuiFlexItem` when gutter in `EuiFlexGrid` is set to none. ([#1941](https://github.com/elastic/eui/pull/1941))
- Format all JavaScript files with Prettier through ESLint ([#1906](https://github.com/elastic/eui/pull/1906))
- Replaced `appSecurityAnalytics` in `EuiIcon` with an updated SVG ([#1948](https://github.com/elastic/eui/pull/1948))

**Bug fixes**

- Removed unused prop enum of `l` in `EuiButton` ([#1936](https://github.com/elastic/eui/pull/1936))
- Fixed `EuiSelect` browser event inconsistencies by normalizing `mouseup` propagation ([#1926](https://github.com/elastic/eui/pull/1926))
- Removed `children` as a required prop for `EuiOverlayMask` ([#1937](https://github.com/elastic/eui/pull/1937))

## [`11.0.1`](https://github.com/elastic/eui/tree/v11.0.1)

**Bug fixes**

- Fixed `EuiIconTip`'s typescript definition ([#1934](https://github.com/elastic/eui/pull/1934))
- Reinstated `EuiIcon` component ability to handle `type` prop updates ([#1935](https://github.com/elastic/eui/pull/1935))

## [`11.0.0`](https://github.com/elastic/eui/tree/v11.0.0)

- Added support for custom React SVG elements and external SVG URLs to `EuiIcon` ([#1924](https://github.com/elastic/eui/pull/1924))

**Bug fixes**

- Fixed Firefox flash of unstyled select dropdown ([#1927](https://github.com/elastic/eui/pull/1927))

**Breaking changes**

- Split `EuiIcon` icon loading into dynamic imports ([#1924](https://github.com/elastic/eui/pull/1924))

## [`10.4.2`](https://github.com/elastic/eui/tree/v10.4.2)

**Note: this release is a backport containing changes originally made in `11.2.0`**

**Bug fixes**

- Addressed a chrome issue where negative letter-spacing can reverse RTL text in SVGs ([#1960](https://github.com/elastic/eui/pull/1960))

## [`10.4.1`](https://github.com/elastic/eui/tree/v10.4.1)

**Note: this release is a backport containing changes originally made in `11.1.0`**

- Replaced `appSecurityAnalytics` in `EuiIcon` with an updated SVG ([#1948](https://github.com/elastic/eui/pull/1948))

## [`10.4.0`](https://github.com/elastic/eui/tree/v10.4.0)

- Added `display` prop to `EuiTabs` and `EuiTabbedContent` components for ability to use an alternative `condensed` style ([#1904](https://github.com/elastic/eui/pull/1904))

## [`10.3.1`](https://github.com/elastic/eui/tree/v10.3.1)

**Bug fixes**

- Fixed a regression where `EuiStat` reported accepting `string` for `title`, `description`, even though `ReactNode` is acceptable ([#1910](https://github.com/elastic/eui/pull/1910))

## [`10.3.0`](https://github.com/elastic/eui/tree/v10.3.0)

- Added support for `href` on the last item in `EuiBreadcrumbs` ([#1905](https://github.com/elastic/eui/pull/1905))
- Added `selectable` prop to `EuiCard` ([#1895](https://github.com/elastic/eui/pull/1895))
- Converted `EuiValidatableControl` to TS ([#1879](https://github.com/elastic/eui/pull/1879))

**Bug fixes**

- Fixed prompt text rendering in `EuiFilePicker` when a React element is passed ([#1903](https://github.com/elastic/eui/pull/1903))
- Fixed overflow scrolling of `EuiModal` and `EuiConfirmModal` for Chrome and Safari ([#1902](https://github.com/elastic/eui/pull/1902))
- Fixed `EuiOverlayMask` `children` element mismatch TS error ([#1900](https://github.com/elastic/eui/pull/1900))

## [`10.2.1`](https://github.com/elastic/eui/tree/v10.2.1)

**Bug fixes**

- Fixed responsiveness of `EuiFilterGroup` ([#1849](https://github.com/elastic/eui/pull/1849))

**Deprecations**

- Replaced `EuiFilterButton`'s `noDivider` prop with `withNext` ([#1849](https://github.com/elastic/eui/pull/1849))

## [`10.2.0`](https://github.com/elastic/eui/tree/v10.2.0)

- Converted `EuiGlobalToastListItem` to TS ([#1880](https://github.com/elastic/eui/pull/1880))
- Converted `token_map` to TS ([#1870](https://github.com/elastic/eui/pull/1870))
- Converted `EuiOverlayMask` to TS ([#1858](https://github.com/elastic/eui/pull/1858))
- Converted `EuiStat` to TS ([#1848](https://github.com/elastic/eui/pull/1848))
- Added `isLoading` prop to `EuiStat` ([#1848](https://github.com/elastic/eui/pull/1848))
- Added `roundUp` prop to relative tab of `EuiSuperDatePicker` ([#1827](https://github.com/elastic/eui/pull/1827))
- Changed position of `EuiSwitch` for date rounding used at relative tab of `EuiSuperDatePicker` ([#1827](https://github.com/elastic/eui/pull/1827))
- Added `bug`, `flag`, and `heart` glyphs to `EuiIcon` ([#1887](https://github.com/elastic/eui/pull/1887))
- Updated `alert` glyph in `EuiIcon` ([#1887](https://github.com/elastic/eui/pull/1887))

**Bug fixes**

- Fixed `EuiComboBox` to not pass its `inputRef` prop down to the DOM ([#1867](https://github.com/elastic/eui/pull/1867))
- Fixed `euiBreakpoint()` warning to give accurate feedback ([#1874](https://github.com/elastic/eui/pull/1874))
- Fixed type definitions around `EuiI18n`'s `default` prop to better support use cases ([#1861](https://github.com/elastic/eui/pull/1861))
- Localized `EuiTablePagination`'s row count selection ([#1883](https://github.com/elastic/eui/pull/1883))
- Fixed EuiComboBox's internal tracking of its focus state ([#1796](https://github.com/elastic/eui/pull/1796))
- Fixed `EuiComboBox` with `singleSelection` and `onAddCustomOption` reopening the options list after adding a custom option ([#1882](https://github.com/elastic/eui/pull/1882))
- Fixed `EuiComboBox` reopening the options list in Firefox when closing via the dropdown arrow button ([#1885](https://github.com/elastic/eui/pull/1885))
- Fixed running the dev server and building on Windows ([#1891](https://github.com/elastic/eui/pull/1891))

## [`10.1.0`](https://github.com/elastic/eui/tree/v10.1.0)

- Added `tokenModule` and `tokenNamespace` icons to `EuiToken` ([#1839](https://github.com/elastic/eui/pull/1839))
- Used `cache-loader` to speed up development docs site build ([#1841](https://github.com/elastic/eui/pull/1841)
- Converted `matching_options` to TS ([#1828](https://github.com/elastic/eui/pull/1828))
- Converted `EuiFormHelpText` to TS ([#1852](https://github.com/elastic/eui/pull/1852))
- Added `onSearch` to `EuiFieldSearchProps`'s type defintion ([#1627](https://github.com/elastic/eui/pull/1627))
- Added `moon` glyph to `EuiIcon` ([#1859](https://github.com/elastic/eui/pull/1859))
- Added `logoAzure` and `logoAzureMono` logos to `EuiIcon` ([#1859](https://github.com/elastic/eui/pull/1859))
- Added exact-text matching operator to `EuiSearchBar` / `Query` and allow empty phrases, e.g. `""` ([#1843](https://github.com/elastic/eui/pull/1843))
- Allow forward-slash character in `EuiSearchBar` / `Query` search values ([#1843](https://github.com/elastic/eui/pull/1843))
- Changed `EuiLoadingKibana`, `EuiLoadingSpinner`, `EuiLoadingChart` and `EuiLoadingContent` components to use spans instead of divs  ([#1845](https://github.com/elastic/eui/pull/1845))

**Bug fixes**

- Added `toastLifeTimeMs` typescript definition for individual toasts in `EuiGlobalToastList` ([#1846](https://github.com/elastic/eui/pull/1846))
- Added logic to prevent refocusing `EuiComboBox` input after container blur event ([#1863](https://github.com/elastic/eui/pull/1863))
- Changed `EuiLoadingKibana` so it could better nest within `EuiFlexItem`  ([#1845](https://github.com/elastic/eui/pull/1845))

## [`10.0.1`](https://github.com/elastic/eui/tree/v10.0.1)

- Converted `EuiText`, `EuiTextColor` and `EuiTextAlign` to TS ([#1791](https://github.com/elastic/eui/pull/1791))
- Updated `IconColor` type to better distinguish between accepted types ([#1842](https://github.com/elastic/eui/pull/1842))

## [`10.0.0`](https://github.com/elastic/eui/tree/v10.0.0)

- Converted `EuiTitle` to TS ([#1810](https://github.com/elastic/eui/pull/1810))
- Added `adjustDateOnChange` prop to date pickers, enabling month and year changes to trigger `onChange` ([#1817](https://github.com/elastic/eui/pull/1817))
- Updated the overflow shadows for `EuiModal` and `EuiFlyout` ([#1829](https://github.com/elastic/eui/pull/1829))
- Added `confirmButtonDisabled` prop to `EuiConfirmModal` ([#1829](https://github.com/elastic/eui/pull/1829))
- Fixed `EuiNavDrawer` overflow scroll behavior on Firefox ([#1837](https://github.com/elastic/eui/pull/1837))

**Bug fixes**

- Fixed mobile layout for `EuiConfirmModal` ([#1829](https://github.com/elastic/eui/pull/1829))

**Deprecations**

- Replaced the following SASS mixins `euiOverflowShadowTop`, `euiOverflowShadowBottom` with `euiOverflowShadow`. ([#1829](https://github.com/elastic/eui/pull/1829))


**Breaking changes**

- Removed transitional `keyOfStringsOnly` option from TypeScript configuration ([#1814](https://github.com/elastic/eui/pull/1814))

## [`9.9.1`](https://github.com/elastic/eui/tree/v9.9.1)

- Re-enabled installation of `@elastic/eui` via npm ([#1811](https://github.com/elastic/eui/pull/1811))

**Bug fixes**

- Added `isLoading` prop typedef to `EuiSuperDatePickerProps` ([#1812](https://github.com/elastic/eui/pull/1812))
- Fixed `EuiSearchBox` query input resetting on prop updates ([#1823](https://github.com/elastic/eui/pull/1823))
- Fixed `EuiSearchBar` filter button highlighting ([#1824](https://github.com/elastic/eui/pull/1824))

## [`9.9.0`](https://github.com/elastic/eui/tree/v9.9.0)

- Added `initialPageIndex` pagination prop to `EuiInMemoryTable` ([#1798](https://github.com/elastic/eui/pull/1798))
- Converted `EuiToolTipPopover` to TS ([#1800](https://github.com/elastic/eui/pull/1800))
- Converted `EuiTableHeaderMobile` to TS ([#1786](https://github.com/elastic/eui/pull/1786))
- Added `menuLeft` and `menuRight` icons ([#1797](https://github.com/elastic/eui/pull/1797))
- Updated EuiNavDrawer’s collapse/expand button to use `menuLeft` and `menuRight` icons ([#1797](https://github.com/elastic/eui/pull/1797))
- Added `isInvalid` prop to `EuiSuperSelect` ([#1804](https://github.com/elastic/eui/pull/1804))
- Added `cut` glyph to `EuiIcon` ([#1802](https://github.com/elastic/eui/pull/1802))
- Added `glasses` glyph to `EuiIcon` ([#1813](https://github.com/elastic/eui/pull/1813))

**Bug fixes**

- Fixed issue where toasts would dismiss when they have focus ([#1803](https://github.com/elastic/eui/pull/1803))
- Fixed issue where `EuiComboBox` placeholder was not read by screen readers ([#1803](https://github.com/elastic/eui/pull/1803))

## [`9.8.0`](https://github.com/elastic/eui/tree/v9.8.0)

- **[Beta]** Added new `EuiSelectable` component  ([#1699](https://github.com/elastic/eui/pull/1699))
- **[Beta]** Added new drag and drop components: `EuiDragDropContext`, `EuiDraggable`, and `EuiDroppable` ([#1733](https://github.com/elastic/eui/pull/1733))

## [`9.7.2`](https://github.com/elastic/eui/tree/v9.7.2)

- Converted `EuiFormErrorText` to TS ([#1772](https://github.com/elastic/eui/pull/1772))
- Added `data-test-subj`s to `EuiSuperDatePicker`'s `EuiRelativeTab` inputs  ([#1782](https://github.com/elastic/eui/pull/1782))

**Bug fixes**

- Update ButtonIconColor type to provide all available options ([#1783](https://github.com/elastic/eui/pull/1783))
- Prevent calculation on `null` ref during `EuiResizeObserver` observation ([#1784](https://github.com/elastic/eui/pull/1784))

## [`9.7.1`](https://github.com/elastic/eui/tree/v9.7.1)

**Bug fixes**

- Fixed heading and paragraph tag font style inherits ([#1776](https://github.com/elastic/eui/pull/1776))

## [`9.7.0`](https://github.com/elastic/eui/tree/v9.7.0)

- Changed `EuiNavDrawer` to close on any link click ([#1773](https://github.com/elastic/eui/pull/1773))

## [`9.6.0`](https://github.com/elastic/eui/tree/v9.6.0)

- Converted `makeId` to TS ([#1759](https://github.com/elastic/eui/pull/1759))
- Converted `EuiCardGraphic` to TS ([#1751](https://github.com/elastic/eui/pull/1751))
- Enhanced the build process to emit TypeScript types for the variables extracted from the themes ([#1750](https://github.com/elastic/eui/pull/1750))

**Bug fixes**

**Note: this release creates a minor regression to text scales where paragraph and heading tags were no longer inheriting from their container. This is fixed in `9.7.1`.**

- Set `h1 through h6, p` tags font reset based on family, size, and weight ([#1760](https://github.com/elastic/eui/pull/1760))
- Fixed `EuiButton` font size inheritence ([#1760](https://github.com/elastic/eui/pull/1760))
- Updated button elements in `EuiFilePicker`, `EuiFormControlLayoutClearButton`, `EuiFormControlLayoutCustomIcon`, `EuiListGroupItem`, and `EuiSideNavItem` to type=button ([#1764](https://github.com/elastic/eui/pull/1764))
- Fixed outside click detection inconsistencies by comparing `mouseup` and `mousedown` event targets rather than using `click` event target ([#1761](https://github.com/elastic/eui/pull/1761))

## [`9.5.0`](https://github.com/elastic/eui/tree/v9.5.0)

- Changed `EuiSuperDatePicker` to call `onRefresh` instead of `onTimeChanged` when user clicks "Refresh" button ([#1745](https://github.com/elastic/eui/pull/1745))
- Added a new `EuiLoadingContent` component that displays blocks as placeholders for text. ([#1730](https://github.com/elastic/eui/pull/1730))
- Added documentation entry in `EuiPagination` for `activePage` prop. ([#1740](https://github.com/elastic/eui/pull/1740))
- Changed `EuiButton` to use "m" as it's default `size` prop ([#1742](https://github.com/elastic/eui/pull/1742))
- Adds type definitions for `EuiListGroup` and `EuiListGroupItem` ([#1737](https://github.com/elastic/eui/pull/1737))

**Bug fixes**

- Fixed `EuiToolTip` potentially having incorrect position calculations near the window edge  ([#1744](https://github.com/elastic/eui/pull/1744))

## [`9.4.2`](https://github.com/elastic/eui/tree/v9.4.2)

**Bug fixes**

- Fixed `hexToRgb` from erroring on an incorrect string input ([#1741](https://github.com/elastic/eui/pull/1741))
- Fixed `EuiBadge` custom `color` prop type ([#1741](https://github.com/elastic/eui/pull/1741))
- Fixed inaccurately required `onRefresh` prop (should be optional) that was introduced in types in version 9.4.1 ([#1743](https://github.com/elastic/eui/pull/1743))

## [`9.4.1`](https://github.com/elastic/eui/tree/v9.4.1)

**Bug fixes**

- Adds missing type and fixes closure-scope problem for `SuperDatePicker`'s `onRefresh` callback ([#1732](https://github.com/elastic/eui/pull/1732))
- Changed `EuiBottomBar` to refer to the end of document ([#1727](https://github.com/elastic/eui/pull/1727))
- Fixed `EuiComboBox`'s calls to its `onBlur` prop ([#1739](https://github.com/elastic/eui/pull/1739))

## [`9.4.0`](https://github.com/elastic/eui/tree/v9.4.0)

- Allow toasts in `EuiGlobalToastList` to override `toastLifeTimeMs` ([#1720](https://github.com/elastic/eui/pull/1720))
- Allow `EuiListGroupItem` to pass a custom element as the `icon` ([#1726](https://github.com/elastic/eui/pull/1726))
- Added default icon for `EuiListGroupItem` if one is not passed ([#1729](https://github.com/elastic/eui/pull/1729))
- Added `toInitials` string service ([#1729](https://github.com/elastic/eui/pull/1729))

**Bug fixes**

- Removed all `lodash` imports in `eui.d.ts` to avoid namespace pollution ([#1723](https://github.com/elastic/eui/pull/1723))
- Prevent `EuiComboBox` from creating a custom option value when user clicks on a value in the dropdown ([#1728](https://github.com/elastic/eui/pull/1728))

## [`9.3.0`](https://github.com/elastic/eui/tree/v9.3.0)

- Added `footerLink` and `showToolTips` to `EuiNavDrawer` and added `EuiNavDrawerGroup` ([#1701](https://github.com/elastic/eui/pull/1701))

**Bug fixes**

- Fixed `EuiSuperDatePicker` time selection jumping on focus ([#1704](https://github.com/elastic/eui/pull/1704))

## [`9.2.1`](https://github.com/elastic/eui/tree/v9.2.1)

**Bug fixes**

- Make `EuiPopover`'s repositionOnScroll prop optional in TS ([#1705](https://github.com/elastic/eui/pull/1705))

## [`9.2.0`](https://github.com/elastic/eui/tree/v9.2.0)

- Adjusted the dark theme palette a bit more and adjusted a few components ([#1700](https://github.com/elastic/eui/pull/1700))

## [`9.1.0`](https://github.com/elastic/eui/tree/v9.1.0)

- Adjusted the dark theme palette to have a slight blue tint ([#1691](https://github.com/elastic/eui/pull/1691))
- Added `repositionOnScroll` property to the `EuiPopoverProps` type definition ([#1628](https://github.com/elastic/eui/pull/1628))
- Added support to `findTestSubject` for an optional `matcher` argument, which defaults to `~=`, enabling it to identify an element based on one of multiple space-separated values within its `data-test-subj` attribute ([#1587](https://github.com/elastic/eui/pull/1587))
- Converted `EuiFlexGrid`, `EuiFlexGroup`, `EuiFlexItem`, `EuiDescriptionList`, `EuiDescriptionListTitle`, and `EuiDescriptionListDescription` to TypeScript ([#1365](https://github.com/elastic/eui/pull/1365))
- Converted `EuiAvatar` to Typescript ([#1654](https://github.com/elastic/eui/pull/1654))
- Added missing `anchorClassName` prop to `EuiToolTip` definition ([#1657](https://github.com/elastic/eui/pull/1657))
- Added `fullWidth` prop to `EuiButton` ([#1665](https://github.com/elastic/eui/pull/1665))
- Added `.eui-fullWidth` utility class ([#1665](https://github.com/elastic/eui/pull/1665))
- Added `EuiPopoverFooter` and converted `EuiPopoverTitle` to TS ([#1666](https://github.com/elastic/eui/pull/1666))
- Converted `EuiLoadingSpinner`, `EuiLoadingKibana`, and `EuiLoadingChart` to TS ([#1683](https://github.com/elastic/eui/pull/1683))

**Bug fixes**

- Added button to `EuiSuperDatePicker`'s “Now” tab to trigger the "now" time selection ([#1620](https://github.com/elastic/eui/pull/1620))
- Fixed floating point arithmetic bug in `EuiRangeTrack`'s value validation ([#1687](https://github.com/elastic/eui/pull/1687))
- Fixed `EuiComboBox` `activeOptonIndex` error with empty search results ([#1695](https://github.com/elastic/eui/pull/1695))
- Fixed IE11 rendering issue in `EuiLoadingKibana` ([#1683](https://github.com/elastic/eui/pull/1683))

## [`9.0.2`](https://github.com/elastic/eui/tree/v9.0.2)

**Note: this release is a backport containing changes originally made in `9.1.0`**

**Bug fixes**

- Fixed floating point arithmetic bug in `EuiRangeTrack`'s value validation ([#1687](https://github.com/elastic/eui/pull/1687))

## [`9.0.1`](https://github.com/elastic/eui/tree/v9.0.1)

**Bug fixes**

- Fixed definition exports for converted Typescript components ([#1633](https://github.com/elastic/eui/pull/1633))

## [`9.0.0`](https://github.com/elastic/eui/tree/v9.0.0)

- Added `allowNeutralSort` prop to `EuiInMemoryTable` to support unsorting table columns ([#1591](https://github.com/elastic/eui/pull/1591))
- Added `mobileOptions` object prop for handling of all the mobile specific options of `EuiBasicTable` ([#1462](https://github.com/elastic/eui/pull/1462))
- Table headers now accept `React.node` types ([#1462](https://github.com/elastic/eui/pull/1462))
- Added `displayOnly` prop to `EuiFormRow` ([#1582](https://github.com/elastic/eui/pull/1582))
- Added `numActiveFilters` prop to `EuiFilterButton` ([#1589](https://github.com/elastic/eui/pull/1589))
- Updated style of `EuiFilterButton` to match `EuiFacetButton` ([#1589](https://github.com/elastic/eui/pull/1589))
- Added `size` and `color` props to `EuiNotificationBadge` ([#1589](https://github.com/elastic/eui/pull/1589))
- Allow `EuiDescribedFormGroup` to exist as a description-only row ([#1522](https://github.com/elastic/eui/pull/1522))
- Added `type` prop for `EuiFormLabel` for the option to make it a `legend` ([#1613](https://github.com/elastic/eui/pull/1613))
- Added `labelAppend` and `labelType` props to `EuiFormRow` ([#1613](https://github.com/elastic/eui/pull/1613))
- Aligned text styles of table headers and form labels ([#1613](https://github.com/elastic/eui/pull/1613))
- Converted `EuiModalBody`, `EuiModalFooter`, `EuiModalHeader`, `EuiModalHeaderTitle`, `EuiFlyoutBody`, `EuiFlyoutFooter`, `EuiFlyoutHeader`, `EuiPortal`, and `EuiProgress` to Typescript ([#1621](https://github.com/elastic/eui/pull/1621))

**Bug fixes**

- Fixed keyboard navigation and UI of `EuiComboBox` items in single selection mode ([#1619](https://github.com/elastic/eui/pull/1619))
- `EuiBasicTable` select all shows up on mobile ([#1462](https://github.com/elastic/eui/pull/1462))
- Adds missing `hasActiveFilters` prop for `EuiFilterButton` type and fixes `onChange` signature for `EuiButtonGroup` ([#1603](https://github.com/elastic/eui/pull/1603))
- Included `react-datepicker` TS types in EUI itself to avoid outside dependency ([#1618](https://github.com/elastic/eui/pull/1618))
- Prevent `EuiGlobalToastList` from attempting calculations on `null` DOM elements ([#1606](https://github.com/elastic/eui/pull/1606))
- Fixed `EuiFormRow` errors from the possibility of having duplicate `key` values ([#1522](https://github.com/elastic/eui/pull/1522))

**Breaking changes**

- `EuiBasicTable`'s select all checkbox appends a `makeId` string to the id ([#1462](https://github.com/elastic/eui/pull/1462))
- Remove camel casing from exported JSON variables and preserve hex values instead of converting to rgb ([#1590](https://github.com/elastic/eui/pull/1590))
- Added `@types/react-dom` to `peerDependencies` ([#1621](https://github.com/elastic/eui/pull/1621))

## [`8.0.0`](https://github.com/elastic/eui/tree/v8.0.0)

**Breaking changes**

- Upgraded TypeScript to 3.3 ([#1583](https://github.com/elastic/eui/pull/1583))
- Upgraded React to 16.8 ([#1583](https://github.com/elastic/eui/pull/1583))
- Upgraded Jest to 24.1 ([#1583](https://github.com/elastic/eui/pull/1583))
- Upgraded Enzyme to 3.9 ([#1583](https://github.com/elastic/eui/pull/1583))

## [`7.3.0`](https://github.com/elastic/eui/tree/v7.3.0)

- Added `onRefresh` option for `EuiSuperDatePicker` ([#1577](https://github.com/elastic/eui/pull/1577))
- Converted `EuiToggle` to TypeScript ([#1570](https://github.com/elastic/eui/pull/1570))
- Added type definitions for `EuiButtonGroup`,`EuiButtonToggle`, `EuiFilterButton`, `EuiFilterGroup`, and `EuiFilterSelectItem` ([#1570](https://github.com/elastic/eui/pull/1570))
- Added `displayOnly` prop to EuiFormRow ([#1582](https://github.com/elastic/eui/pull/1582))
- Added an index.d.ts file for the date picker components, including `EuiDatePicker`, `EuiDatePickerRange`, and `EuiSuperDatePicker` ([#1574](https://github.com/elastic/eui/pull/1574))

**Bug fixes**

- Fixed several bugs with `EuiRange` and `EuiDualRange` including sizing of inputs, tick placement, and the handling of invalid values ([#1580](https://github.com/elastic/eui/pull/1580))

## [`7.2.0`](https://github.com/elastic/eui/tree/v7.2.0)

- Added `text` as a color option for `EuiLink` ([#1571](https://github.com/elastic/eui/pull/1571))
- Added `EuiResizeObserver` to expose ResizeObserver API to React components; falls back to MutationObserver API in unsupported browsers ([#1559](https://github.com/elastic/eui/pull/1559))
- Added `EuiFocusTrap` as a wrapper around `react-focus-lock` to enable trapping focus in more cases, including React portals ([#1550](https://github.com/elastic/eui/pull/1550))

**Bug fixes**

- Fixed content cut off in `EuiContextMenuPanel` when height changes dynamically ([#1559](https://github.com/elastic/eui/pull/1559))
- Fixed `EuiComboBox` to allow keyboard tab to exit single selection box ([#1576](https://github.com/elastic/eui/pull/1576))
- Various fixes related to focus order and focus trapping as they relate to content in React portals ([#1550](https://github.com/elastic/eui/pull/1550))

## [`7.1.0`](https://github.com/elastic/eui/tree/v7.1.0)

- Added `append` prop to `EuiFieldText` ([#1567](https://github.com/elastic/eui/pull/1567))
- Adjusted set of Elastic Logos in `EuiIcon` to look better in dark mode. ([#1462](https://github.com/elastic/eui/pull/1562))
- Added `isCopyable` prop to `EuiCodeBlock` ([#1556](https://github.com/elastic/eui/pull/1556))
- Added optional `Snippet` tab to docs and renamed demo tabs ([#1556](https://github.com/elastic/eui/pull/1556))
- Expanded `getSecureRelForTarget` to handle elastic.co domains as a referrer whitelist ([#1565](https://github.com/elastic/eui/pull/1565))
- New `url` utility for verifying if a URL is a referrer whitelist ([#1565](https://github.com/elastic/eui/pull/1565))
- Add iconSize to ButtonIcon type definition ([#1568](https://github.com/elastic/eui/pull/1568))

## [`7.0.0`](https://github.com/elastic/eui/tree/v7.0.0)

- Created `EuiDualRange` using components from modularized, refactored `EuiRange`. New util service `isWithinRange` is the first in the number category. ([#1485](https://github.com/elastic/eui/pull/1485))
- Upgraded `lodash` to v4, taking advantage of modular imports. ([#1534](https://github.com/elastic/eui/pull/1534))
- Added pseudo-localization mode to docs ([#1541](https://github.com/elastic/eui/pull/1541))
- New docs page listing localization tokens ([#1541](https://github.com/elastic/eui/pull/1541))
- Added support for OR group clauses in `EuiQuery` and `EuiSearchBar` ([#1204](https://github.com/elastic/eui/pull/1204))
- Added `customQuickSelectPanels` prop to `EuiSuperDatePicker` ([#1549](https://github.com/elastic/eui/pull/1549))

**Bug fixes**

- Fixed `EuiSearchBar.Query` match_all query string must be `*` ([#1521](https://github.com/elastic/eui/pull/1521))
- Fixed `EuiSuperDatePicker` crashing with negative relative value ([#1537](https://github.com/elastic/eui/pull/1537))
- Fixed `EuiSuperDatePicker` crashing with invalid start and end prop values ([#1544](https://github.com/elastic/eui/pull/1544))
- Make TSLint issues be warnings, not errors, when running `src-docs` ([#1537](https://github.com/elastic/eui/pull/1537))

**Breaking changes**

- Made `or` a reserved keyword in `EuiQuery`'s syntax ([#1204](https://github.com/elastic/eui/pull/1204))

## [`6.10.9`](https://github.com/elastic/eui/tree/v6.10.9)

**Bug fixes**

- Bumped `lodash` version to `elastic/lodash@3.10.1-kibana3` ([#2280](https://github.com/elastic/eui/issues/2280))

## [`6.10.8`](https://github.com/elastic/eui/tree/v6.10.8)

**Note: this release is a backport containing changes originally made in `11.2.0`**

**Bug fixes**

- Addressed a chrome issue where negative letter-spacing can reverse RTL text in SVGs ([#1960](https://github.com/elastic/eui/pull/1960))

## [`6.10.7`](https://github.com/elastic/eui/tree/v6.10.7)

**Note: this release is a backport containing changes originally made in `9.7.0`**

- Changed `EuiNavDrawer` to close on any link click ([#1773](https://github.com/elastic/eui/pull/1773))

## [`6.10.6`](https://github.com/elastic/eui/tree/v6.10.6)

**Note: this release is a backport containing changes originally made in `9.6.0`**

**Bug fixes**

- Fixed outside click detection inconsistencies by comparing `mouseup` and `mousedown` event targets rather than using `click` event target ([#1761](https://github.com/elastic/eui/pull/1761))

## [`6.10.5`](https://github.com/elastic/eui/tree/v6.10.5)

**Note: this release is a backport containing changes originally made in `9.0.0`, `9.1.0`, `9.3.0`, and `9.4.0`**

- Adjusted the dark theme palette to have a slight blue tint ([#1691](https://github.com/elastic/eui/pull/1691))
- Added button to `EuiSuperDatePicker`'s “Now” tab to trigger the "now" time selection ([#1620](https://github.com/elastic/eui/pull/1620))
- Added `footerLink` and `showToolTips` to `EuiNavDrawer` and added `EuiNavDrawerGroup` ([#1701](https://github.com/elastic/eui/pull/1701))
- Allow `EuiListGroupItem` to pass a custom element as the `icon` ([#1726](https://github.com/elastic/eui/pull/1726))
- Added `toInitials` string service ([#1729](https://github.com/elastic/eui/pull/1729))
- Added `fullWidth` prop to `EuiButton` ([#1665](https://github.com/elastic/eui/pull/1665))
- Added `.eui-fullWidth` utility class ([#1665](https://github.com/elastic/eui/pull/1665))

**Bug fixes**

- Fixed keyboard navigation and UI of `EuiComboBox` items in single selection mode ([#1619](https://github.com/elastic/eui/pull/1619))
- Fixed `EuiComboBox` `activeOptonIndex` error with empty search results ([#1695](https://github.com/elastic/eui/pull/1695))
- Prevent `EuiComboBox` from creating a custom option value when user clicks on a value in the dropdown ([#1728](https://github.com/elastic/eui/pull/1728))
- Fixed `EuiSuperDatePicker` time selection jumping on focus ([#1704](https://github.com/elastic/eui/pull/1704))

## [`6.10.4`](https://github.com/elastic/eui/tree/v6.10.4)

**Note: this release is a backport containing changes originally made in `7.3.0`**

- Added an index.d.ts file for the date picker components, including `EuiDatePicker`, `EuiDatePickerRange`, and `EuiSuperDatePicker` ([#1574](https://github.com/elastic/eui/pull/1574))

## [`6.10.3`](https://github.com/elastic/eui/tree/v6.10.3)

**Note: this release is a backport containing changes originally made in `7.1.0`**

- Added `append` prop to `EuiFieldText` ([#1567](https://github.com/elastic/eui/pull/1567))

## [`6.10.2`](https://github.com/elastic/eui/tree/v6.10.2)

**Note: this release is a backport containing changes originally made in `7.1.0`**

- Adjusted set of Elastic Logos in `EuiIcon` to look better in dark mode. ([#1562](https://github.com/elastic/eui/pull/1562))
- Expanded `getSecureRelForTarget` to handle elastic.co domains as a referrer whitelist ([#1565](https://github.com/elastic/eui/pull/1565))
- New `url` utility for verifying if a URL is a referrer whitelist ([#1565](https://github.com/elastic/eui/pull/1565))

## [`6.10.1`](https://github.com/elastic/eui/tree/v6.10.1)

**Note: this release is a backport containing changes originally made in `7.0.0`**

**Bug fixes**

- Fixed `EuiSuperDatePicker` crashing with negative relative value ([#1537](https://github.com/elastic/eui/pull/1537))
- Fixed `EuiSuperDatePicker` crashing with invalid start and end prop values ([#1544](https://github.com/elastic/eui/pull/1544))

## [`6.10.0`](https://github.com/elastic/eui/tree/v6.10.0)

- Adjust dark mode background color ([#1530](https://github.com/elastic/eui/pull/1530))
- TypeScript are now formatted with Prettier ([#1529](https://github.com/elastic/eui/pull/1529))
- Updated `EuiPopover` and `EuiColorPicker` to pause `EuiOutsideClickDetector` in when not open ([#1527](https://github.com/elastic/eui/pull/1527))

## [`6.9.0`](https://github.com/elastic/eui/tree/v6.9.0)

- Changed animation settings for `EuiNavDrawer` ([#1524](https://github.com/elastic/eui/pull/1524))
- Converted a number of components to support text localization ([#1504](https://github.com/elastic/eui/pull/1504))
- Updated `app_ems.svg` ([#1517](https://github.com/elastic/eui/pull/1517))

**Bug fixes**

- Updated `EuiPage` background color to match body background color ([#1513](https://github.com/elastic/eui/pull/1513))
- Fixed React key usage in `EuiPagination` ([#1514](https://github.com/elastic/eui/pull/1514))
- Fixed bug which prevented `EuiSwitch` with generated ID from having its label announced by VoiceOver ([#1519](https://github.com/elastic/eui/pull/1519))
- Fixed `EuiFilterButton` handling `numFilters` when `0` was specified ([#1510](https://github.com/elastic/eui/pull/1510))

## [`6.8.0`](https://github.com/elastic/eui/tree/v6.8.0)

- Changed `flex-basis` value on `EuiPageBody` for better cross-browser support ([#1497](https://github.com/elastic/eui/pull/1497))
- Converted a number of components to support text localization ([#1450](https://github.com/elastic/eui/pull/1450))
- Added a seconds option to the refresh interval selection in `EuiSuperDatePicker`  ([#1503](https://github.com/elastic/eui/pull/1503))
- Changed to conditionally render `EuiModalBody` if `EuiConfirmModal` has no `children` ([#1500](https://github.com/elastic/eui/pull/1500))


**Bug fixes**

- Remove `font-features` setting on `@euiFont` mixin to prevent breaks in ACE editor ([#1505](https://github.com/elastic/eui/pull/1505))

## [`6.7.4`](https://github.com/elastic/eui/tree/v6.7.4)

- Added `textAlign` property to TypeScript definition for `EuiText` ([#1487](https://github.com/elastic/eui/pull/1487))
- Added missing `'m'` option for text `size` for `EuiText`'s TypeScript definition ([#1487](https://github.com/elastic/eui/pull/1487))
- Added missing TypeScript definition for `EuiTextAlign` ([#1487](https://github.com/elastic/eui/pull/1487))

**Bug fixes**

- Fixed popover & tooltip positioning to properly account for arrow buffer ([#1490](https://github.com/elastic/eui/pull/1490))
- Fixed `EuiSuperDatePicker` unexpectedly closing start and end date popovers ([#1494](https://github.com/elastic/eui/pull/1494))

## [`6.7.3`](https://github.com/elastic/eui/tree/v6.7.3)

- `EuiHeader` no longer reduces height at mobile sizes ([#1480](https://github.com/elastic/eui/pull/1480))

**Bug fixes**

- Fixed `EuiSuperDatePicker` not updating derived `isInvalid` state on prop update ([#1483](https://github.com/elastic/eui/pull/1483))
- Fixed `logoAPM` ([#1489](https://github.com/elastic/eui/pull/1489))
- Remove Typescript type and interface definitions from ES and CJS exports ([#1486](https://github.com/elastic/eui/pull/1486))

## [`6.7.2`](https://github.com/elastic/eui/tree/v6.7.2)

- Default light theme now comes with an empty light variables file to make theme switching easier ([#1479](https://github.com/elastic/eui/pull/1479))

**Bug fixes**

- `EuiSuperDatePicker` always trigger `onTimeChange` when time changes and prop `showUpdateButton` is false ([#1477](https://github.com/elastic/eui/pull/1477))
- Fixed font rendering in italics only in Safari ([#1481](https://github.com/elastic/eui/pull/1481))

## [`6.7.1`](https://github.com/elastic/eui/tree/v6.7.1)

**Bug fixes**

- Fixed an issue with font family inheritance by changing the CSS reset ([#1474](https://github.com/elastic/eui/pull/1474))

## [`6.7.0`](https://github.com/elastic/eui/tree/v6.7.0)

- Added `z-index` to `EuiProgress` and example usage with `EuiHeader` ([#1471](https://github.com/elastic/eui/pull/1471))
- Added a new app icon for Code ([#1467](https://github.com/elastic/eui/pull/1467))
- Re-added EuiI18n, EuiI18nNumber, and EuiContext for localization ([#1466](https://github.com/elastic/eui/pull/1466))
- Expose `EuiSuperUpdateButton` component from `EuiSuperDatePicker` ([#1470](https://github.com/elastic/eui/pull/1470))
- Set `type="button"` on accordion buttons ([#1468](https://github.com/elastic/eui/pull/1468))

**Bug fixes**

- Fixed `EuiSuperDatePicker` not updating derived `showPrettyDuration` state on prop update ([#1464](https://github.com/elastic/eui/pull/1464))
- Fixed `EuiSuperDatePicker` not passing `refreshInterval` to callback when refresh internval start/stop toggle button clicked ([#1464](https://github.com/elastic/eui/pull/1464))
- Fixed `EuiSuperDatePicker` `refreshInterval` input not allowing decimals ([#1464](https://github.com/elastic/eui/pull/1464))

## [`6.6.0`](https://github.com/elastic/eui/tree/v6.6.0)

- Added `uptimeApp` icon ([#1445](https://github.com/elastic/eui/pull/1463))
- Added `wrapText` prop that enables `EuiListGroupItem` text to wrap ([#1459](https://github.com/elastic/eui/pull/1459))
- Added `inputRef` prop to `EuiFieldNumber` and updated `EuiFieldText`'s to a Ref type ([#1434](https://github.com/elastic/eui/pull/1434))
- Added `snowflake` icon ([#1445](https://github.com/elastic/eui/pull/1445))
- Added `bell` icon ([#1447](https://github.com/elastic/eui/pull/1447))
- Improved screen reader behavior for table header cell content, especially in sortable columns ([#1426](https://github.com/elastic/eui/pull/1426))

**Bug fixes**

- Fixed `textProps` and `contentProps` of `EuiButton` and `EuiButtonEmpty` so they don’t override classes ([#1455](https://github.com/elastic/eui/pull/1455))
- Fixed `closeButtonProps` of `EuiBadge` so it doesn't override classes ([#1455](https://github.com/elastic/eui/pull/1455))
- Fixed font weight shift of `EuiFilterButton` when notification is present ([#1455](https://github.com/elastic/eui/pull/1455))
- Fixed `$euiCodeFontFamily` monospace font stack and subsequent JSON asset build ([#1465](https://github.com/elastic/eui/pull/1465))

## [`6.5.1`](https://github.com/elastic/eui/tree/v6.5.1)

**Reverts**

- Reverts EuiI18n commit from previous release ([#1453](https://github.com/elastic/eui/pull/1453))

## [`6.5.0`](https://github.com/elastic/eui/tree/v6.5.0)

**Note: this contains some i18n work that we reverted in the next release. Use the patch release above instead**

- Added Inter UI to the font family stack ([#1402](https://github.com/elastic/eui/pull/1402))
- Changed padding on `EuiHeaderLogo` and updated `EuiNavDrawer` example ([#1448](https://github.com/elastic/eui/pull/1448))
- Updated `EuiNavDrawer` docs example and adjusted `EuiHeaderLogo` padding ([#1449](https://github.com/elastic/eui/pull/1449))
- Added EuiI18n, EuiI18nNumber, and EuiContext for localization ([#1404](https://github.com/elastic/eui/pull/1404))

**Bug fixes**

- Added `legend` for accessibility of `EuiButtonGroup` and fixed opacity of disabled input ([#1444](https://github.com/elastic/eui/pull/1444))

## [`6.4.0`](https://github.com/elastic/eui/tree/v6.4.0)

- Added `EuiNavDrawer` side nav component ([#1427](https://github.com/elastic/eui/pull/1427))
- Added `inputRef` prop to `EuiComboBox` ([#1433](https://github.com/elastic/eui/pull/1433))
- Added custom date string formatting for series charts crosshair overlay ([#1429](https://github.com/elastic/eui/pull/1429))
- Added new icons for `symlink` and `submodule` ([#1439](https://github.com/elastic/eui/pull/1439))

**Bug fixes**

- Fix mouse interaction with `EuiComboBox` in IE11 ([#1437](https://github.com/elastic/eui/pull/1437))

## [`6.3.1`](https://github.com/elastic/eui/tree/v6.3.1)

**Bug fixes**

- Downgraded `@types/react` and `@types/prop-types` verisons to align with Kibana ([#1435](https://github.com/elastic/eui/pull/1435))

## [`6.3.0`](https://github.com/elastic/eui/tree/v6.3.0)

- Added `onBlur` prop to `EuiComboBox` ([#1400](https://github.com/elastic/eui/pull/1400))
- Added `initialFocus` prop typedefs to `EuiModal` and `EuiPopover` ([#1410](https://github.com/elastic/eui/pull/1410))
- Updated `gisApp` icon ([#1413](https://github.com/elastic/eui/pull/1413))
- Added `isAutoRefreshOnly` prop to `EuiSuperDatePicker` ([#1412](https://github.com/elastic/eui/pull/1412))
- Migrate remaining files in `accessiblity/` to TS ([#1408](https://github.com/elastic/eui/pull/1408))
- Added `titleProps` and `descriptionProps` to `EuiDescriptionList` ([#1419](https://github.com/elastic/eui/pull/1419))
- Propagate `className` on `EuiCodeBlock` in fullscreen mode ([#1422](https://github.com/elastic/eui/pull/1422))
- Added `iconProps` prop to `EuiIconTip` ([#1420](https://github.com/elastic/eui/pull/1420))
- Added ability to pass `isDisabled` to individual `EuiButtonGroup` items ([#1424](https://github.com/elastic/eui/pull/1424))
- Changed `EuiRange` PropType for `value` to allow `number` (in addition to `string`) ([#1421](hhttps://github.com/elastic/eui/pull/1421))

**Bug fixes**

- Support extended characters (e.g. non-latin, unicode) in `EuiSearchBar` and `EuiQuery` ([#1415](https://github.com/elastic/eui/pull/1415))
- Fixed line-heights of the differently sized `EuiDescriptionList` alternates ([#1419](https://github.com/elastic/eui/pull/1419))
- Updated `EuiIconTip` TS definitions to inherit those from `EuiToolTip` as well ([#1420](https://github.com/elastic/eui/pull/1420))

## [`6.2.0`](https://github.com/elastic/eui/tree/v6.2.0)

- Added `logoCodesandbox` and updated `apmApp` icons ([#1407](https://github.com/elastic/eui/pull/1407))
- Changed `EuiListGroup` PropType for `extraAction` to remove console warning ([#1405](hhttps://github.com/elastic/eui/pull/1405))

**Bug fixes**

- Account for `min` attribute when determining `EuiRange` input width ([#1406](https://github.com/elastic/eui/pull/1406))

## [`6.1.0`](https://github.com/elastic/eui/tree/v6.1.0)

- Added `EuiListGroup` and `EuiListGroupItem` components ([#1377](https://github.com/elastic/eui/pull/1377))
- Convert the other of the services to TypeScript ([#1392](https://github.com/elastic/eui/pull/1392))
- Changed single selection to select existing option in the list ([#1391](https://github.com/elastic/eui/pull/1391))
- Added `showUpdateButton` prop to `EuiSuperDatePicker` ([#1399](https://github.com/elastic/eui/pull/1399))

## [`6.0.1`](https://github.com/elastic/eui/tree/v6.0.1)

**Bug fixes**

- `EuiColorPicker` align color picker popup with color selector when page is scrolled ([#1397](https://github.com/elastic/eui/pull/1397))

## [`6.0.0`](https://github.com/elastic/eui/tree/v6.0.0)

- Added `onFocus` prop to `EuiComboBox` ([#1375](https://github.com/elastic/eui/pull/1375))
- Added `DisambiguateSet` and `ExclusiveUnion` utility types ([#1368](https://github.com/elastic/eui/pull/1368))
- Added `EuiSuperDatePicker` component ([#1351](https://github.com/elastic/eui/pull/1351))
- Fixed up styles for `EuiSuperDatePicker` ([#1389](https://github.com/elastic/eui/pull/1389))
- Altered a few icons and added more: `crossInACircleFilled`, `editorRedo`, `editorUndo`, `grabHorizontal`, `minusInCircleFilled`, `plusInCircleFilled`, `sortable`, `starEmptySpace`, `starFilledSpace`, `starFilled`, `starMinusEmpty`, `starMinusFilled`, `starPlusEmpty`, `pinFilled` ([#1374](https://github.com/elastic/eui/pull/1374))
- Exclude `custom_typings` from `eui.d.ts` ([#1395](https://github.com/elastic/eui/pull/1395))


**Bug fixes**

- Only style anchor tags in `EuiText` that have no class attribute ([#1373](https://github.com/elastic/eui/pull/1373))
- Fixed some EUI services' TS definitions ([#1380](https://github.com/elastic/eui/pull/1380))

**Breaking changes**

- Moved `EuiExpressionButton` contents to `EuiExpression` and deleted `EuiExpressionButton`. Also added support for `color` and `uppercase` props as well as made `onClick` optional to support read only expressions. ([#1368](https://github.com/elastic/eui/pull/1368))

## [`5.8.2`](https://github.com/elastic/eui/tree/v5.8.2)

**Note: this release is a backport containing fixes made in `6.4.0`**

**Bug fixes**

- Fix mouse interaction with `EuiComboBox` in IE11 ([#1437](https://github.com/elastic/eui/pull/1437))

## [`5.8.1`](https://github.com/elastic/eui/tree/v5.8.1)

**Note: this release is a backport containing fixes made in `6.0.0`**

**Bug fixes**

- Fixed some EUI services' TS definitions ([#1380](https://github.com/elastic/eui/pull/1380))

## [`5.8.0`](https://github.com/elastic/eui/tree/v5.8.0)

**Note: this release broke some of the exported TypeScript definitions.**

- Reinstate ([#1353](https://github.com/elastic/eui/pull/1353)) `onBlur` action on `EuiComboBox` ([#1364](https://github.com/elastic/eui/pull/1364))
- Convert roughly half of the services to TypeScript ([#1360](https://github.com/elastic/eui/pull/1360))

**Bug fixes**

- Fixed `onCreateOption` callback of `EuiComboBox` so it isn't called when the input is empty ([#1364](https://github.com/elastic/eui/pull/1364))
- Added `anchorClassName` prop to `EuiPopover` ([#1367](https://github.com/elastic/eui/pull/1367))
- Added support for `fullWidth` on `EuiSuperSelect` ([#1367](https://github.com/elastic/eui/pull/1367))
- Applied new scrollbar customization for Firefox ([#1367](https://github.com/elastic/eui/pull/1367))
- Fixed `EuiSuperSelect` from accessing ref when unmounted ([1369](https://github.com/elastic/eui/pull/1369))
- Allow any color value to be passed to `EuiIcon` ([#1370](https://github.com/elastic/eui/pull/1370))

## [`5.7.0`](https://github.com/elastic/eui/tree/v5.7.0)

- Adjust EUI coloring to better match brand guidelines from Creative Services ([#1356](https://github.com/elastic/eui/pull/1356))

## [`5.6.2`](https://github.com/elastic/eui/tree/v5.6.2)

**Note: this release is a backport**

- Reinstate ([#1353](https://github.com/elastic/eui/pull/1353)) `onBlur` action on `EuiComboBox` ([#1364](https://github.com/elastic/eui/pull/1364))

**Bug fixes**

- Fixed `onCreateOption` callback of `EuiComboBox` so it isn't called when the input is empty ([#1364](https://github.com/elastic/eui/pull/1364))

## [`5.6.1`](https://github.com/elastic/eui/tree/v5.6.1)

**Note: this release is a backport containing changes originally made in `5.8.0`**

**Bug fixes**

- Allow any color value to be passed to `EuiIcon` ([#1370](https://github.com/elastic/eui/pull/1370))

## [`5.6.0`](https://github.com/elastic/eui/tree/v5.6.0)

- Convert `EuiIcon` to TypeScript ([#1355](https://github.com/elastic/eui/pull/1355))
- Add support for `aria-label`, `aria-labelledby` and `aria-describedby` to `EuiCodeEditor` ([#1354](https://github.com/elastic/eui/pull/1354))

**Bug fixes**

- `react-datepicker` set milliseconds to zero when selecting time ([#1361](https://github.com/elastic/eui/pull/1361))
- Revert ([#1353](https://github.com/elastic/eui/pull/1353)) `onBlur` action on `EuiComboBox`. It caused regressions on Kibana. ([#1363](https://github.com/elastic/eui/pull/1363))

## [`5.5.1`](https://github.com/elastic/eui/tree/v5.5.1)

**Bug fixes**

- Fixed TypeScript definitions in `eui.d.ts` ([#1359](https://github.com/elastic/eui/pull/1359))

## [`5.5.0`](https://github.com/elastic/eui/tree/v5.5.0)

**Note: this release broke the exported TypeScript definitions and `EuiComboBox` in certain situations. These are both fixed in `5.6.0`.**

- Altered functionality of `truncate` on `EuiBreadcrumbs` and added `truncate` ability on breadcrumb item ([#1346](https://github.com/elastic/eui/pull/1346))
- Altered `EuiHeader`'s location of `EuiHeaderBreadcrumbs` based on the new `truncate` ability ([#1346](https://github.com/elastic/eui/pull/1346))
- Added support for `href` and `target` props in `EuiBasicTable` actions ([#1347](https://github.com/elastic/eui/pull/1347))
- Added `.eui-textBreakWord` CSS utility class  ([#1349](https://github.com/elastic/eui/pull/1349))
- Added support for `EuiComboBox` converting entered text into a custom option when the user removes focus, e.g. by tabbing to another element. This prevents the `EuiComboBox` from being mistaken for an `EuiInputText`. ([#1353](https://github.com/elastic/eui/pull/1353))

**Bug fixes**

- Fixed word-breaks in table cells for Firefox ([#1349](https://github.com/elastic/eui/pull/1349))
- Fixed EUI when used in an environment lacking ES Modules support, e.g. Jest ([#1358](https://github.com/elastic/eui/pull/1358))

## [`5.4.0`](https://github.com/elastic/eui/tree/v5.4.0)

**Note: this release broke usage of EUI in non-ES Module compatible environments. This is fixed in `5.5.0`.**

- Added 3 new icons — `folderOpen`, `folderClosed`, and `crosshairs` ([#1350](https://github.com/elastic/eui/pull/1350))
- Added `bottomGraphic` prop to `EuiCard` for Kibana home page ([#1338](https://github.com/elastic/eui/pull/1338))
- Added keyboard and screenreader support to `EuiDatePicker` ([#1337](https://github.com/elastic/eui/pull/1337))

**Bug fixes**

- Fixed bug in exporting `CommonProps` in TypeScript definitions ([#1341](https://github.com/elastic/eui/pull/1341))

## [`5.3.0`](https://github.com/elastic/eui/tree/v5.3.0)

- Introduced TypeScript support, converted `EuiSpacer` and `EuiHorizontalRule` ([#1317](https://github.com/elastic/eui/pull/1317))

## [`5.2.0`](https://github.com/elastic/eui/tree/v5.2.0)

- Added `email` icon to `EuiIcon` ([#1331](https://github.com/elastic/eui/pull/1331))
- Added IBM logo in colour and mono
([#1321](https://github.com/elastic/eui/pull/1321))
- Added support for nodes as "Action" column headers in `EuiBasicTable`, which was overlooked in the original change in `4.5.0` ([#1312](https://github.com/elastic/eui/pull/1312))
- Updated `GlobalDatePicker` example to include all Kibana features ([#1219](https://github.com/elastic/eui/pull/1219))
- Adjusted `EuiDatePickerRange` to allow for deeper customization ([#1219](https://github.com/elastic/eui/pull/1219))
- Added `contentProps` and `textProps` to `EuiButton` and `EuiButtonEmpty` ([#1219](https://github.com/elastic/eui/pull/1219))
- TypeScript types are now published to a `eui.d.ts` top-level file ([#1304](https://github.com/elastic/eui/pull/1304))
- Added `filterWith` option for `EuiSearchBar` filters of type `field_value_selection` ([#1328](https://github.com/elastic/eui/pull/1328))

**Bug fixes**

- `EuiBasicTable` now converts the `EuiTableRowCell` `header` into `undefined` if it's been provided as a non-string node, hiding the header and preventing the node from being rendered as `[object Object]` on narrow screens ([#1312](https://github.com/elastic/eui/pull/1312))
- Fixed `fullWidth` size of `EuiComboBox`, a regression introduced in `4.7.0` ([#1314](https://github.com/elastic/eui/pull/1314))
- Fixed error when passing empty string as `value` prop for `EuiSuperSelect` ([#1319](https://github.com/elastic/eui/pull/1319))
- `EuiExpressionButton` now shows focus state when user tabs to it ([#1326](https://github.com/elastic/eui/pull/1326))
- Added `baseline` as a possible value to `EuiFlexGroup`'s `FlexGroupAlignItems` type ([#1329](https://github.com/elastic/eui/pull/1329))

## [`5.1.0`](https://github.com/elastic/eui/tree/v5.1.0)

- `EuiToken` now exports enumerated constants for `SHAPES` and `COLORS` ([#1301](https://github.com/elastic/eui/pull/1301))
- Added mixins for `EuiCallOut` coloring and `EuiTooltip` styles ([#1305](https://github.com/elastic/eui/pull/1305))
- Improve TypeScript definitions for `EuiTableRowCellProps` ([#1310](https://github.com/elastic/eui/pull/1310))

## [`5.0.1`](https://github.com/elastic/eui/tree/v5.0.1)

**Bug fixes**

- Fixed size of `EuiSuperSelect`'s dropdown menu when there is no initial selection ([#1295](https://github.com/elastic/eui/pull/1295))
- Added TypeScript definitions for `EuiPopoverTitle` and the beta and notification badges. Ensure tab TS definitions are included in the main definition index. Fix typo in icon types ([#1299](https://github.com/elastic/eui/pull/1299))

## [`5.0.0`](https://github.com/elastic/eui/tree/v5.0.0)

- Added `EuiToken` component ([#1270](https://github.com/elastic/eui/pull/1270))
- Added `beaker` icon to `EuiIcon` and updated the `EuiBetaBadge` styling ([#1291](https://github.com/elastic/eui/pull/1291/))
- Removed calls to deprecated `findDOMNode` ([#1285](https://github.com/elastic/eui/pull/1285))

**Breaking changes**

- Changed `EuiMutationObserver` to a render prop component ([#1285](https://github.com/elastic/eui/pull/1285))
- `EuiPortal` no longer accepts a React node for `insert.sibling` value ([#1285](https://github.com/elastic/eui/pull/1285))
- `popover_positioning` service's methods no longer accept React node values ([#1285](https://github.com/elastic/eui/pull/1285))

**Bug fixes**

- Added TypeScript definitions for tab components ([#1288](https://github.com/elastic/eui/pull/1288))

## [`4.8.0`](https://github.com/elastic/eui/tree/v4.8.0)

- Added `branch` icon to `EuiIcon` ([#1249](https://github.com/elastic/eui/pull/1249/))
- Added and updated new product logos to `EuiIcon` ([#1279](https://github.com/elastic/eui/pull/1279))

**Bug fixes**

- Added TypeScript definitions for `EuiToolTip`'s `delay` prop. ([#1284](https://github.com/elastic/eui/pull/1284))
- Added TypeScript definitions for step components, and some checkbox definition fixes ([#1263](https://github.com/elastic/eui/pull/1263))

**Framer X**

- Added Framer component for `EuiDescirptionList` ([#1276](https://github.com/elastic/eui/pull/1276))

## [`4.7.0`](https://github.com/elastic/eui/tree/v4.7.0)

- Added `apmTrace` icon to `EuiIcon` set ([#1263](https://github.com/elastic/eui/pull/1263))
- Added [Framer X](http://www.framer.com) component source files under the `src-framer` directory ([#1263](https://github.com/elastic/eui/pull/1263))
- Added `compressed` prop to `EuiComboBox` ([#1258](https://github.com/elastic/eui/pull/1258))
- Added guidelines for Sass usage. ([#1257](https://github.com/elastic/eui/pull/1257))

**Bug fixes**

- `EuiComboBox` no longer throws a _Maximum update depth exceeded_ error when used in popovers/modals ([#1258](https://github.com/elastic/eui/pull/1258))
- `Escape` key now closes `EuiComboBox` options list ([#1258](https://github.com/elastic/eui/pull/1258))
- Fixed margin issue around `EuiFlexGrid` in mobile displays ([#1257](https://github.com/elastic/eui/pull/1257))
- Fixed positioning and padding display issue in `EuiRange` ([#1257](https://github.com/elastic/eui/pull/1257))
- Fixed `highContrastTextColor` SASS function to account for background lightness and exit possible infinite loops ([#1275](https://github.com/elastic/eui/pull/1275))

## [`4.6.1`](https://github.com/elastic/eui/tree/v4.6.1)

**Bug fixes**

- Added TypeScript definitions for `EuiFieldPassword`. ([#1255](https://github.com/elastic/eui/pull/1255))
- Added TypeScript definitions for `EuiConfirmModal`, remove `AnyProps`, and several definition fixes ([#1260](https://github.com/elastic/eui/pull/1260))

## [`4.6.0`](https://github.com/elastic/eui/tree/v4.6.0)

- Increased default font size of tabs in K6 theme ([#1244](https://github.com/elastic/eui/pull/1244))

**Bug fixes**

- Fixed select warning on falsy value in EuiSelect ([#1254](https://github.com/elastic/eui/pull/1254))

**Bug fixes**

- Add TypeScript definitions for `EuiRange` and `EuiRadio`, and correct the definitions for `EuiRadioGroup` ([#1253](https://github.com/elastic/eui/pull/1253))

## [`4.5.2`](https://github.com/elastic/eui/tree/v4.5.2)

**Bug fixes**

- TypeScript definition changes for `EuiAccordion`, `EuiDescriptionList`, `EuiForm`, `EuiFormHelpText` and the accessibility services, plus a number of other TS fixes ([#1247](https://github.com/elastic/eui/pull/1247))

## [`4.5.1`](https://github.com/elastic/eui/tree/v4.5.1)

**Bug fixes**

- Changed names of `*beatApp` types in `EuiIcon` to follow a consistent naming pattern ([#1243](https://github.com/elastic/eui/pull/1238))

## [`4.5.0`](https://github.com/elastic/eui/tree/v4.5.0)

- Added export for `TYPES` to `EuiAvatar` ([#1238](https://github.com/elastic/eui/pull/1238))
- Updated node-sass dependency to support OSX Mojave ([#1238](https://github.com/elastic/eui/pull/1238))
- Added TypeScript definitions for `EuiFieldNumber`, `EuiFormLabel` and `EuiSelect`, and fix the `EuiTextColor` definition. ([#1240](https://github.com/elastic/eui/pull/1240))
- Added support for nodes as column headers in `EuiBasicTable` for supporting things like tooltips and localized text. ([#1234](https://github.com/elastic/eui/pull/1234))

## [`4.4.1`](https://github.com/elastic/eui/tree/v4.4.1)

**Bug fixes**

- Fixes TypeScript definitions for `EuiKeyPadMenuItem` and `EuiKeyPadMenuItemButton` ([#1232](https://github.com/elastic/eui/pull/1232))

## [`4.4.0`](https://github.com/elastic/eui/tree/v4.4.0)

- Added TypeScript typings for `EuiKeyPadMenu` ([#1229](https://github.com/elastic/eui/pull/1229))
- Forced `EuiPopover` contents to stick to its initial position when the content changes ([#1199](https://github.com/elastic/eui/pull/1199))
- Updated `EuiIcon` app icon set and allow them to adjust colorschemes ([#1225](https://github.com/elastic/eui/pull/1225))

**Bug fixes**

- Fixed EuiToolTip to show tooltips on disabled elements ([#1222](https://github.com/elastic/eui/pull/1222))
- Fixed EuiAvatar when name is composed entirely of whitespace ([#1231](https://github.com/elastic/eui/pull/1231))

## [`4.3.0`](https://github.com/elastic/eui/tree/v4.3.0)

- Added a new `colorPalette` service for retrieving and generating color arrays for use in charts ([#1209](https://github.com/elastic/eui/pull/1209))
- Added `1` as a valid value for the `columns` prop in `EuiFlexGrid` ([#1210](https://github.com/elastic/eui/pull/1210))
- Make `htmlIdGenerator` only return valid HTML4 ids ([#637](https://github.com/elastic/eui/pull/637))
- Use `cursor: pointer` to indicate clickable `EuiTable` rows ([#1213](https://github.com/elastic/eui/pull/1213))
- Add `lockOpen` icon ([#1215](https://github.com/elastic/eui/pull/1215))

## [`4.2.0`](https://github.com/elastic/eui/tree/v4.2.0)

- Added some opacity options to `EuiLineSeries` and `EuiAreaSeries` ([#1198](https://github.com/elastic/eui/pull/1198))
- Added `initialFocus` prop for focus trapping to `EuiPopover` and `EuiModal` ([#1099](https://github.com/elastic/eui/pull/1099))
- Added table footer support with `EuiTableFooter` and `EuiTableFooterCell` ([#1202](https://github.com/elastic/eui/pull/1202))

## [`4.1.0`](https://github.com/elastic/eui/tree/v4.1.0)

- Added `direction` to `EuiFlexGroup` prop types interface ([#1196](https://github.com/elastic/eui/pull/1196))
- Made `description` prop optional for `EuiDescribedFormGroup` ([#1191](https://github.com/elastic/eui/pull/1191))
- Fixed issue with unselected tabs and aria-controls attribute in EuiTabbedContent
- Added `tag` icon ([#1188](https://github.com/elastic/eui/pull/1188))
- Replaced `logging` app icon ([#1194](https://github.com/elastic/eui/pull/1194))
- Made `EuiBasicTable` rows keyboard-accessibile when they are clickable ([#1206](https://github.com/elastic/eui/pull/1206))

**Bug fixes**

- Fixed cross-axis alignment bug when positioning EuiPopover ([#1197](https://github.com/elastic/eui/pull/1197))
- Added background to `readOnly` inputs ([#1188](https://github.com/elastic/eui/pull/1188))
- Fixed some modal default and responsive sizing ([#1188](https://github.com/elastic/eui/pull/1188))
- Fixed z-index issue of `EuiComboBoxOptionsList` especially inside modals ([#1192](https://github.com/elastic/eui/pull/1192))

## [`4.0.1`](https://github.com/elastic/eui/tree/v4.0.1)

**Bug fixes**

- Fixed an issue in `EuiTooltip` because IE1 didn't support `document.contains()` ([#1190](https://github.com/elastic/eui/pull/1190))
- Fixed some issues around parsing string values in `EuiSearchBar` and `EuiQuery` ([#1189](https://github.com/elastic/eui/pull/1189))

## [`4.0.0`](https://github.com/elastic/eui/tree/v4.0.0)

- Added `delay` prop to `EuiToolTip` ([#1103](https://github.com/elastic/eui/pull/1103))

**Breaking changes**

- `EuiBasicTable` now shows up to 2 actions before condensing to all popover, but still displaying the top/primary 2 actions as well ([#1103](https://github.com/elastic/eui/pull/1103))
- `EuiBasicTable` will automatically add `hasActions` and `isSelectable` to allow proper responsive style handling, but are still overridable ([#1103](https://github.com/elastic/eui/pull/1103))

## [`3.11.0`](https://github.com/elastic/eui/tree/v3.11.0)

- Decorated `pagination` _next_ and _previous_ buttons with `data-test-subj`. ([#1182](https://github.com/elastic/eui/pull/1182))
- Added `euiFacetButton` and `euiFacetGroup` ([#1167](https://github.com/elastic/eui/pull/1167))
- Added `width` prop to `EuiContextMenu` panels ([#1173](https://github.com/elastic/eui/pull/1173))
- Added patterns for global query and filters ([#1137](https://github.com/elastic/eui/pull/1137))

**Bug fixes**

- Fixed `onClickAriaLabel` console error stemming from `EuiComboBoxPill`  ([#1183](https://github.com/elastic/eui/pull/1183))

## [`3.10.0`](https://github.com/elastic/eui/tree/v3.10.0)

- Added `maxWidth` prop to `EuiModal` ([#1165](https://github.com/elastic/eui/pull/1165))
- Support field names with `_` characters in search queries ([#1180](https://github.com/elastic/eui/pull/1180))
- Added ability to include multiple fields in a value selection filter for `EuiSearchBar` ([#1179](https://github.com/elastic/eui/pull/1179))

**Bug fixes**

- Fixed an IE11 `EuiModal` width issue by changing the `min-width` to a pixel value ([#1174](https://github.com/elastic/eui/pull/1174))

## [`3.9.0`](https://github.com/elastic/eui/tree/v3.9.0)

- Added `infraApp` icon ([#1161](https://github.com/elastic/eui/pull/1161))
- Added sizes to `EuiButtonIcon` ([#1145](https://github.com/elastic/eui/pull/1145))
- Added `singleSelection.asPlainText` prop to `EuiComboBox` ([#1139](https://github.com/elastic/eui/pull/1139))
- Added proper aria labeling to `EuiSearchBar` and `EuiBasicTable` so searching is properly announced ([#1181](https://github.com/elastic/eui/pull/1181))

**Bug fixes**

- Fixed `makeHighContrastColor` sass mixin to properly output an accessible color contrast ([#1158](https://github.com/elastic/eui/pull/1158))
- Fixed `EuiTooltip` to interact correctly when the anchor is a disabled form element ([#1158](https://github.com/elastic/eui/pull/1158))
- Fixed `EuiButton` (with icon) and `EuiButtonEmpty` truncation ([#1145](https://github.com/elastic/eui/pull/1145))
- Fixed alignment and coloring of form control clear button ([#1145](https://github.com/elastic/eui/pull/1145))
- Fixed `EuiToolTip` from setting state after component unmounts ([#1163](https://github.com/elastic/eui/pull/1163))

## [`3.8.0`](https://github.com/elastic/eui/tree/v3.8.0)

- Added a new `EuiStat` component for displaying prominent stats ([#1146](https://github.com/elastic/eui/pull/1146))
- Added color and monotone icons for AWS and GCP. ([#1135](https://github.com/elastic/eui/pull/1135))
- Added TypeScript definition for `EuiComboBox` ([#1115](https://github.com/elastic/eui/pull/1115))

**Bug fixes**

- Fixed `EuiSearchBar` when used as a controlled component in React 16.4 ([#1153](https://github.com/elastic/eui/pull/1153))
- Fixed `onChange` typedef on `EuiSwitch` ([#1144](https://github.com/elastic/eui/pull/1144)
- Fixed `EuiToolTip`'s inability to update its position when tooltip content changes ([#1116](https://github.com/elastic/eui/pull/1116))
- Fixed `EuiSearchBar`'s syntax parsing to allow multiple escaped characters in a single field value

## [`3.7.0`](https://github.com/elastic/eui/tree/v3.7.0)

- Added `zIndexAdjustment` to `EuiPopover` which allows tweaking the popover content's `z-index` ([#1097](https://github.com/elastic/eui/pull/1097))
- Added new `EuiSuperSelect` component and `hasArrow` prop to `EuiPopover` ([#921](https://github.com/elastic/eui/pull/921))
- Added a new `EuiWindowEvent` component for declarative, safe management of `window` event listeners ([#1127](https://github.com/elastic/eui/pull/1127))
- Changed `Flyout` component to close on ESC keypress even if the flyout does not have focus, using new Window Event component ([#1127](https://github.com/elastic/eui/pull/1127))
- Added TypeScript definitions for `EuiAvatar` component and the `color` services ([#1120](https://github.com/elastic/eui/pull/1120))

**Bug fixes**

- `EuiFlyout` responsive mode now gracefully overrides a custom `maxWidth` ([#1124](https://github.com/elastic/eui/pull/1124)

## [`3.6.1`](https://github.com/elastic/eui/tree/v3.6.1)

- Added TypeScript definition for `findTestSubject` test util ([#1106](https://github.com/elastic/eui/pull/1106))

**Bug fixes**

- Fixed bug where `EuiToolTip` content wasn't removed if its anchor is removed from the document ([#1119](https://github.com/elastic/eui/pull/1119))

## [`3.6.0`](https://github.com/elastic/eui/tree/v3.6.0)

- Added `EuiCopy` ([#1112](https://github.com/elastic/eui/pull/1112))
- Added `disabled` to `EuiRadioGroup.options` ([#1111](https://github.com/elastic/eui/pull/1111))

**Bug fixes**

- `EuiWrappingPopover` only re-attach anchor element on unmount if anchor element is still attached to DOM
([#1114](https://github.com/elastic/eui/pull/1114))

- Fixed `EuiSeriesChart` overrides `react-vis` classes.([#1123](https://github.com/elastic/eui/pull/1123))

## [`3.5.1`](https://github.com/elastic/eui/tree/v3.5.1)

- Fixed a bug around `indeterminate` checkboxes ([#1110](https://github.com/elastic/eui/pull/1110))

## [`3.5.0`](https://github.com/elastic/eui/tree/v3.5.0)

- Added support for `indeterminate` to `EuiCheckbox` ([#1108](https://github.com/elastic/eui/pull/1108))

## [`3.4.0`](https://github.com/elastic/eui/tree/v3.4.0)

- Added typings for `EuiToolTip` and `EuiIconTip` ([#1087](https://github.com/elastic/eui/pull/1087))
- Added `spacesApp` logo to `EuiIcon` set ([#1065](https://github.com/elastic/eui/pull/1065))
- Added `!default` to border SASS props ([#1079](https://github.com/elastic/eui/pull/1079))
- Added `repositionOnScroll` prop to `EuiPopover` which enables repositioning the popover when the window is scrolled. ([#1064](https://github.com/elastic/eui/pull/1064))
- Allow `_` and `*` characters to be used in `EuiSearchBar` query terms ([#1058](https://github.com/elastic/eui/pull/1058))
- Added more `status` options for `EuiSteps` ([#1088](https://github.com/elastic/eui/pull/1088))
- Added `maxWidth` prop `EuiFlyout` ([#1090](https://github.com/elastic/eui/pull/1090))
- Added `string` to allowed `restrictWidth` prop type of `EuiPage` and `EuiPageBody` ([#1090](https://github.com/elastic/eui/pull/1090))
- Added `.eui-textBreakNormal` and `@mixin euiTextTruncate` as CSS/SASS utilities ([#1092](https://github.com/elastic/eui/pull/1092))
- Added `fullWidth` support to `EuiComboBox` ([#1095](https://github.com/elastic/eui/pull/1095))

**Bug fixes**

- `EuiMutationObserver`'s `children` prop is no longer marked as required ([#1076](https://github.com/elastic/eui/pull/1076))
- Fixed large drop shadows so they work on darker backgrounds ([#1079](https://github.com/elastic/eui/pull/1079))
- Added `resize-observer-polyfill` as a dependency (was previously a devDependency) ([#1085](https://github.com/elastic/eui/pull/1085))
- Fixed `EuiBasicTable` to inform its parent about a selection change triggered by a different set of `items` ([#1086](https://github.com/elastic/eui/pull/1086))
- Fixed width of `EuiFilterGroup`'s popover ([#1078](https://github.com/elastic/eui/pull/1078))
- Fixed `EuiStepsHorizontal`'s title wrapping in IE ([#1088](https://github.com/elastic/eui/pull/1088))
- Fixed wrong class name being added to `EuiPageBody` when `restrictWidth !== false` ([#1090](https://github.com/elastic/eui/pull/1090))

## [`3.3.0`](https://github.com/elastic/eui/tree/v3.3.0)

- Added `onTableChange` callback to `EuiInMemoryTable` which notifies on sorting and pagination changes. ([#1060](https://github.com/elastic/eui/pull/1060))
- `EuiComboBox` now applies the provided `data-test-subj` to its options list element with the suffix `-optionsList` so you can find a specific combo box instance's options list. This wasn't previously possible because the options list is attached to the body element, not the combo box element. This is in addition to the existing `data-test-subj="comboBoxOptionsList"`. ([#1054](https://github.com/elastic/eui/pull/1054))
- EUI now provides minified versions of the themes' CSS files. ([#1070](https://github.com/elastic/eui/pull/1070))

**Bug fixes**

- Fixed `EuiSeriesChart` (previously `EuiXYChart`) responsive resize in a flexbox layout ([#1041](https://github.com/elastic/eui/pull/1041))
- `EuiInMemoryTable` no longer mutates the `items` prop array when sorting, adding deterministic sorting ([#1057](https://github.com/elastic/eui/pull/1057))
- `EuiBasicTable` actions now close their context menu when clicked ([#1069](https://github.com/elastic/eui/pull/1069))

**Experimental breaking change**

 - Renamed `EuiXYChart` to `EuiSeriesChart`, `EuiXYChartUtils` to `EuiSeriesChartUtils`, `EuiXYChartAxisUtils` to `EuiSeriesChartAxisUtils`, and  `EuiXYChartTextUtils` to `EuiSeriesChartTextUtils` ([#1066](https://github.com/elastic/eui/pull/1066))

## [`3.2.1`](https://github.com/elastic/eui/tree/v3.2.1)

- Added `closeButtonAriaLabel` property to `EuiFlyout` ([#1031](https://github.com/elastic/eui/pull/1031))
- Added types for `EuiToast`, `EuiGlobalToastList`, and `EuiGlobalToastListItem` ([#1045](https://github.com/elastic/eui/pull/1045))
- Added a handful of third-party logos to `EuiIcon` ([#1033](https://github.com/elastic/eui/pull/1033))

**Bug fixes**

- Removed IE flex column fix in favor of forcing the consumer to add a `grow` prop. ([#1044](https://github.com/elastic/eui/pull/1044))
- Removed max-width to children of `EuiPopover`. ([#1044](https://github.com/elastic/eui/pull/1044))

## [`3.2.0`](https://github.com/elastic/eui/tree/v3.2.0)

**Note: this release creates a minor regression to the display of `EuiFlexItem`s inside a `column` `EuiFlexGroup`. This is fixed in `3.2.1`.**
**Note: this release creates a minor regression to the display of `EuiPopoverTitle`. This is fixed in `3.2.1`.**

- Added typings for 'EuiBadge' ([#1034](https://github.com/elastic/eui/pull/1034))
- Added a visual pattern for Kibana's Global Date Picker ([#1026](https://github.com/elastic/eui/pull/1026))
- Added `responsive` prop to `EuiFlexGrid` ([#1026](https://github.com/elastic/eui/pull/1026))
- Added `expand` prop to `EuiTabs` and `EuiTabbedContent` ([#1026](https://github.com/elastic/eui/pull/1026))
- Allow `titleElement` to be passed to `EuiCard` ([#1032](https://github.com/elastic/eui/pull/1032))

**Bug fixes**

- Fixed `EuiContextMenuPanel` calling `ref` after being unmounted ([#1038](https://github.com/elastic/eui/pull/1038))
- `EuiOutsideClickDetector` supports nested detectors in the DOM tree ([#1039](https://github.com/elastic/eui/pull/1039))
- To make it more accessible, added a random id to `EuiSwitch`'s id prop if none is passed.  ([#779](https://github.com/elastic/eui/pull/779))
- `BetaBadge` now shows outside of `EuiPanel` bounds in IE ([#1032](https://github.com/elastic/eui/pull/1032))

## [`3.1.0`](https://github.com/elastic/eui/tree/v3.1.0)

- Added `EuiMutationObserver` to expose Mutation Observer API to React components ([#966](https://github.com/elastic/eui/pull/966))
- Added `EuiWrappingPopover` which allows existing non-React elements to be popover anchors ([#966](https://github.com/elastic/eui/pull/966))
- `EuiPopover` accepts a `container` prop to further restrict popover placement ([#966](https://github.com/elastic/eui/pull/966))
- `EuiPortal` can inject content at arbitrary DOM locations, added `portalRef` prop ([#966](https://github.com/elastic/eui/pull/966))

**Bug fixes**

- `EuiPopover` re-positions with dynamic content (including CSS height/width transitions) ([#966](https://github.com/elastic/eui/pull/966))

## [`3.0.5`](https://github.com/elastic/eui/tree/v3.0.5)

**Note: this release is a backport containing changes originally made in `3.6.1`**

**Bug fixes**

- Fixed bug where `EuiToolTip` content wasn't removed if its anchor is removed from the document ([#1119](https://github.com/elastic/eui/pull/1119))

## [`3.0.4`](https://github.com/elastic/eui/tree/v3.0.4)

**Note: this release is a backport containing changes originally made in `3.4.0`**

- Allow `_` and `*` characters to be used in `EuiSearchBar` query terms ([#1058](https://github.com/elastic/eui/pull/1058))

## [`3.0.3`](https://github.com/elastic/eui/tree/v3.0.3)

**Note: this release is a backport bugfix release containing changes originally made in `3.2.0`**

**Bug fixes**

- Fixed `EuiContextMenuPanel` calling `ref` after being unmounted ([#1038](https://github.com/elastic/eui/pull/1038))

## [`3.0.2`](https://github.com/elastic/eui/tree/v3.0.2)

- Added `restrictWidth` option to `EuiPageBody` ([#1024](https://github.com/elastic/eui/pull/1024))

**Bug fixes**

- Fixed `EuiPageContent` centered layouts ([#1024](https://github.com/elastic/eui/pull/1024))

## [`3.0.1`](https://github.com/elastic/eui/tree/v3.0.1)

- Added typings for `EuiEmptyPrompt`, `EuiCode`, `EuiCodeBlock`, and `EuiCallOut` ([#1010](https://github.com/elastic/eui/pull/1010))
- Make utility type `Omit` compatible with new `keyof` behaviour introduced in TypeScript 2.9 ([#1017](https://github.com/elastic/eui/pull/1017))
- Added visualization chart type icons ([#1020](https://github.com/elastic/eui/pull/1020))

**Bug fixes**

- Fixed `EuiContextMenu` causing scroll-jumps because of premature browser focus. ([#1018](https://github.com/elastic/eui/pull/1018))

## [`3.0.0`](https://github.com/elastic/eui/tree/v3.0.0)

- Fixed `EuiHeader` responsive styles ([#1009](https://github.com/elastic/eui/pull/1009))
- Added `prepend` and `append` props to `EuiFormControlLayout` ([#961](https://github.com/elastic/eui/pull/961))
- Updated style implementation of `EuiFilterGroup` and `EuiFilterGroupButton` ([#961](https://github.com/elastic/eui/pull/961))
- Added `EuiDatePickerRange` as a way to layout two `EuiDatePicker`s. ([#961](https://github.com/elastic/eui/pull/961))
- Temporarily removed `EuiPage` responsive styles ([#1014](https://github.com/elastic/eui/pull/1014))

**Breaking changes**

- Moved `EuiHeaderNotification` to a generic `EuiNotificationBadge` component ([#1009](https://github.com/elastic/eui/pull/1009))

**Bug fixes**

- `EuiInMemoryTable` no longer resets to the first page on prop update when `items` remains the same ([#1008](https://github.com/elastic/eui/pull/1008))
- Fixed css selector for hiding responsive `EuiBreadcrumb`'s ([#1009](https://github.com/elastic/eui/pull/1009))
- Fixed responsive utility classes for IE ([#1009](https://github.com/elastic/eui/pull/1009))
- Fixed syntax errors in `keyCodes`'s and `EuiContextMenu`'s typescript definition ([#1012](https://github.com/elastic/eui/pull/1012))

## [`2.0.0`](https://github.com/elastic/eui/tree/v2.0.0)

- Added more typings to `EuiContextMenuItemProps` ([#1006](https://github.com/elastic/eui/pull/1006))
- Made some properties of `EuiFlyout` optional ([#1003](https://github.com/elastic/eui/pull/1003))
- Added typings for `EuiFlyout`, `EuiFlyoutBody`, `EuiFlyoutHeader`, and `EuiFlyoutFooter` ([#1001](https://github.com/elastic/eui/pull/1001))
- Gave `EuiFlyout` close button a data-test-subj ([#1000](https://github.com/elastic/eui/pull/1000))
- Updated `react-vis` version to `1.10.2` ([#999](https://github.com/elastic/eui/pull/999))
- Added `component` prop to `EuiTextColor` ([#1011](https://github.com/elastic/eui/pull/1011))

**Breaking changes**

- Altered `EuiPage` and sub-component layout ([#998](https://github.com/elastic/eui/pull/998))
  - `EuiPageHeader` must now be contained within `EuiPageBody`
  - `EuiPageSideBar` must now be **outside** of `EuiPageBody`

**Bug fixes**

- `EuiDescribedFormGroup` now renders its `description` inside of a `div` instead of a `span` ([#1011](https://github.com/elastic/eui/pull/1011))

## [`1.2.1`](https://github.com/elastic/eui/tree/v1.2.1)

**Bug fixes**

- Removed global manipulation of `EuiTitle` sizing in XYCharts ([#997](https://github.com/elastic/eui/pull/997))

## [`1.2.0`](https://github.com/elastic/eui/tree/v1.2.0)

**Note: this release creates a minor regression to the sizing of `EuiTitle`s. This is fixed in `1.2.1`.**

- Added typings for keyCodes ([#988](https://github.com/elastic/eui/pull/988))
- Changed `EuiXYChart` components exports to `/experimental` subfolder ([#975](https://github.com/elastic/eui/pull/975))
- Added beta version of `EuiXYChart` and associated components ([#309](https://github.com/elastic/eui/pull/309))
- Added `size` prop to `EuiIconTip` ([987](https://github.com/elastic/eui/pull/987))
- Added `database`, `filter`, `globe`, and `save` icons ([990](https://github.com/elastic/eui/pull/990))
- Updated typings for `EuiButton`, `EuiButtonEmpty`, and `EuiButtonIcon` to include `<a>` tag attributes like `href` ([#992](https://github.com/elastic/eui/pull/992))

**Bug fixes**

- Fixed some IE11 flex box bugs and documented others (modal overflowing, image shrinking, and flex group wrapping) ([#973](https://github.com/elastic/eui/pull/973))
- Fixed white square that show in double scollbar via `euiScrollBar()` ([989](https://github.com/elastic/eui/pull/989))
- Fixed issue with Accordion would attempt to use properties and accessors on null ([#982](https://github.com/elastic/eui/pull/982))

## [`1.1.0`](https://github.com/elastic/eui/tree/v1.1.0)

- Added more (mainly style) options to `EuiRange` ([#932](https://github.com/elastic/eui/pull/932))
- Cleaned up some `EuiPopover` styles ([#969](https://github.com/elastic/eui/pull/969))
- Added `inputRef` prop to `EuiFieldPassword` ([#970](https://github.com/elastic/eui/pull/970))

**Bug fixes**

- Fixed disabled states of icon buttons ([#963](https://github.com/elastic/eui/pull/963))
- Added word-break fallback for FF & IE in table cell ([#962](https://github.com/elastic/eui/pull/962))
- Fixed `EuiPopover` to show content over modals, flyouts, etc ([#967](https://github.com/elastic/eui/pull/967))
- Fixed background transition on inputs ([#969](https://github.com/elastic/eui/pull/969))

## [`1.0.1`](https://github.com/elastic/eui/tree/v1.0.1)

- `EuiAccordion` use MutationObserver to re-calculate height when children DOM changes ([#947](https://github.com/elastic/eui/pull/947))
- Add `inspect` type option to icon typedef file. ([#952](https://github.com/elastic/eui/pull/952))
- Simplified form control styles. ([#954](https://github.com/elastic/eui/pull/954))

**Bug fixes**

- `EuiPopover` now positions popover content over all other elements, instead of sometimes clipping ([#948](https://github.com/elastic/eui/pull/948))
- `EuiOnClickOutside` works with child components rendered via React portals ([#948](https://github.com/elastic/eui/pull/948))

**Deprecations**

- Replaced the following SASS variables have been replaced `$euiFormControlHeight--compressed`, `$euiFormControlPadding--compressed`, `euiFormBorderColor--disabled`. ([#954](https://github.com/elastic/eui/pull/954))

## [`1.0.0`](https://github.com/elastic/eui/tree/v1.0.0)

- Reduced font sizes of `EuiAvatar` ([#945](https://github.com/elastic/eui/pull/945))
- Changed release process to be fully automated by script ([#944](https://github.com/elastic/eui/pull/944))

**Bug fixes**

- `EuiTooltip` re-positions content correctly after the window is resized ([#936](https://github.com/elastic/eui/pull/936))
- `EuiComboBox` list is positioned correctly in IE ([#946](https://github.com/elastic/eui/pull/946))

## [`0.0.55`](https://github.com/elastic/eui/tree/v0.0.55)

- Added `getPopoverScreenCoordinates` service function for positioining popover/tooltip content, updated `EuiToolTip` to use it ([#924](https://github.com/elastic/eui/pull/924))
- Allow `mode` prop in `EuiCodeEditor` to take custom mode object ([#935](https://github.com/elastic/eui/pull/935))
- `EuiCodeEditor` is now decorated with a `data-test-subj` selector (`codeEditorContainer`) ([#939](https://github.com/elastic/eui/pull/939))
- `EuiCodeEditor` no longer automatically scrolls cursor into view on selection change ([#940](https://github.com/elastic/eui/pull/940))

## [`0.0.54`](https://github.com/elastic/eui/tree/v0.0.54)

**Bug fixes**

- `EuiTabbedContent` now updates dynamic tab content when used as an uncontrolled component ([#931](https://github.com/elastic/eui/pull/931))

## [`0.0.53`](https://github.com/elastic/eui/tree/v0.0.53)

- `EuiComboBox` is now decorated with `data-test-subj` selectors for the search input (`comboxBoxSearchInput`), toggle button (`comboBoxToggleListButton`), and clear button (`comboBoxClearButton`) ([#918](https://github.com/elastic/eui/pull/918))
- `EuiComboBox` now gives focus to the search input when the user clicks the clear button, to prevent focus from defaulting to the body ([#918](https://github.com/elastic/eui/pull/918))
- Fixed visual size of inputs by setting the box-shadow border to `inset` ([#928](https://github.com/elastic/eui/pull/928))
- Per-column custom sort values added to `EuiInMemoryTable` ([#929](https://github.com/elastic/eui/pull/929))

**Non-breaking major changes**

- Added close (`cross`) button as default way to close to `EuiFlyout` when `onClose` is provided ([#925](https://github.com/elastic/eui/pull/925))
- Fleshed out `EuiFlyoutHeader` for consistency (see docs) ([#925](https://github.com/elastic/eui/pull/925))

**Bug fixes**

- Added `role="dialog"` to `EuiFlyout` to improve screen reader accessibility ([#916](https://github.com/elastic/eui/pull/916))
- Default sort comparator (used by `EuiInMemoryTable`) now handles `null` and `undefined` values ([#922](https://github.com/elastic/eui/pull/922))

## [`0.0.52`](https://github.com/elastic/eui/tree/v0.0.52)

- Added updated logos for Cloud and Cloud ECE ([#906](https://github.com/elastic/eui/pull/906))
- Added the ability for `EuiBetaBadge` to appear on `EuiPanel` similar to `EuiCard` ([#885](https://github.com/elastic/eui/pull/888))
- Added `restrictWidth` to `EuiPage` ([#896](https://github.com/elastic/eui/pull/896))
- Added `resize` prop to `EuiTextArea` that defaults to ‘vertical’ (only height) ([#894](https://github.com/elastic/eui/pull/894))
- Added multiple style-only adjustments to `EuiFormControlLayout` buttons/icons ([#894](https://github.com/elastic/eui/pull/894))
- Shifted `readOnly` inputs to not have left padding unless it has an icon ([#894](https://github.com/elastic/eui/pull/894))
- Added more customization options to `EuiAvatar` ([#903](https://github.com/elastic/eui/pull/903))
- Added more color options to `EuiButtonIcon` ([#907](https://github.com/elastic/eui/pull/907))
- Added icon for EMS (Elastic Map Service) (`emsApp`) ([#914](https://github.com/elastic/eui/pull/914))
- Added support for `href`, `target`, and `rel` properties for `EuiContextMenu` items ([#911](https://github.com/elastic/eui/pull/911))
- Added responsive helpers in the form of `EuiShowFor` and `EuiHideFor` components and corresponding CSS classes. ([#909](https://github.com/elastic/eui/pull/909))

**Deprecations**

- Replaced `$breakpoints` in favor of better named `$euiBreakpoints` ([#909](https://github.com/elastic/eui/pull/909))
- Replaced the following mixin `screenXSmall()`, `screenSmall()`, `screenMedium()`, `screenLarge()`, `screenSmallMediumLarge()` in favor of a single `euiBreakpoint()`. ([#909](https://github.com/elastic/eui/pull/909))

**Bug fixes**

- Removed `.nvmrc` file from published npm package ([#892](https://github.com/elastic/eui/pull/892))
- `EuiComboBox` no longer shows the _clear_ icon when it's a no-op ([#890](https://github.com/elastic/eui/pull/890))
- `EuiIcon` no longer takes focus in Edge and IE unless `tabIndex` is defined as a value other than `"-1"` ([#900](https://github.com/elastic/eui/pull/900))
- Fixed regression introduced in `0.0.50` in which the form control icons blocked users from clicking the control ([#898](https://github.com/elastic/eui/pull/898))
- Fixed `EuiSwitch` background in case it’s been placed on a gray background ([#894](https://github.com/elastic/eui/pull/894))
- Fixed `EuiComboBox` hidden input focus styles ([#894](https://github.com/elastic/eui/pull/894))
- Fixed responsive widths of `EuiDescribedFormGroup` ([#894](https://github.com/elastic/eui/pull/894))
- Fixed descenders being cut off in `EuiSelect` ([#894](https://github.com/elastic/eui/pull/894))
- Fixed extra spacing applied by Safari to `EuiFieldSearch` ([#894](https://github.com/elastic/eui/pull/894))
- Fixed contrast issues in dark theming ([#907](https://github.com/elastic/eui/pull/907))

## [`0.0.51`](https://github.com/elastic/eui/tree/v0.0.51)

- Added `textStyle="reverse"` prop to `EuiDescriptionList` as well as a class (`.eui-definitionListReverse`) for `dl`'s within `EuiText` ([#882](https://github.com/elastic/eui/pull/882))
- Added `inspect` icon ([#886](https://github.com/elastic/eui/pull/886))
- Added `layout` prop to `EuiCard` ([#885](https://github.com/elastic/eui/pull/885))

**Bug fixes**

- Moved `EuiFieldSearch`'s and `EuiValidateControl`'s ref out of render into `setRef` methods ([#883](https://github.com/elastic/eui/pull/883))

## [`0.0.50`](https://github.com/elastic/eui/tree/v0.0.50)

**Note: this release creates a minor regression to form controls containing icons, in which the icon blocks the user from clicking the control. This is fixed in `0.0.52`.**

- Created `EuiToggle`, `EuiButtonToggle`, and `EuiButtonGroup` ([#872](https://github.com/elastic/eui/pull/872))
- `EuiBasicTable` and `EuiInMemoryTable` now accept `rowProps` and `cellProps` callbacks, which let you apply custom props to rows and props ([#869](https://github.com/elastic/eui/pull/869))
- Added `offine` and `online` icons ([#881](https://github.com/elastic/eui/pull/881))

**Bug fixes**

- `EuiContextMenuPanel` now updates appropriately if its items are modified ([#887](https://github.com/elastic/eui/pull/887))
- `EuiComboBox` is no longer a focus trap, the clear button is now keyboard-accessible, and the virtualized list no longer interferes with the tab order ([#866](https://github.com/elastic/eui/pull/866))
- `EuiButton`, `EuiButtonEmpty`, and `EuiButtonIcon` now look and behave disabled when `isDisabled={true}` ([#862](https://github.com/elastic/eui/pull/862))
- `EuiGlobalToastList` no longer triggers `Uncaught TypeError: _this.callback is not a function`  ([#865](https://github.com/elastic/eui/pull/865))
- `EuiGlobalToastList` checks to see if it has dismissed a toast before re-dismissing it ([#868](https://github.com/elastic/eui/pull/868))
- Added FF/IE fallback for `.eui-textBreakWord` ([#864](https://github.com/elastic/eui/pull/864))
- Fixed `EuiCard` description text color when used in/as an anchor tag ([#864](https://github.com/elastic/eui/pull/864))
- Fixed `EuiCard` IE bugs ([#864](https://github.com/elastic/eui/pull/864))
- Fixed button labeling for `EuiFormControlLayout` and `EuiComboBox` accessibility ([#876](https://github.com/elastic/eui/pull/876))
- Fixed `EuiBreadcrumb` slash alignment when truncating ([#878](https://github.com/elastic/eui/pull/878))

**Breaking changes**

- `EuiSearchBar` no longer has an `onParse` callback, and now passes an object to `onChange` with the shape `{ query, queryText, error }` ([#863](https://github.com/elastic/eui/pull/863))
- `EuiInMemoryTable`'s `search.onChange` callback now passes an object with `{ query, queryText, error }` instead of only the query ([#863](https://github.com/elastic/eui/pull/863))
- `EuiFormControlLayout` no longer has `onClear`, `iconSide`, or `onIconClick` props. Instead of `onClear` it now accepts a `clear` object of the shape `{ onClick }`. Instead of the icon props, it now accepts a single `icon` prop which be either a string or an object of the shape `{ type, side, onClick }`. ([#866](https://github.com/elastic/eui/pull/866))
- `EuiBasicTable` and `EuiInMemoryTable` pass-through cell props (defined by the `columns` prop and the `cellProps` prop) used to be applied to the `div` inside of the `td` element. They're now applied directly to the `td` element. ([#869](https://github.com/elastic/eui/pull/869))

## [`0.0.49`](https://github.com/elastic/eui/tree/v0.0.49)

**Bug fixes**

- `EuiInMemoryTable` now applies its search filter ([#851](https://github.com/elastic/eui/pull/851))
- `EuiInMemoryTable` and `EuiBasicTable` now pass unknown props through to their child ([#836](https://github.com/elastic/eui/pull/836))
- Added `EuiHeaderLinks` which allow you to construct navigation in the header in place of the app menu. ([#844](https://github.com/elastic/eui/pull/844))
- `EuiPopover` will use an alert to warn the user it traps focus ([#844](https://github.com/elastic/eui/pull/844))

**Breaking changes**

- EUI requires React `16.3` or higher ([#849](https://github.com/elastic/eui/pull/849))
- `EuiHeaderBreadcrumbs` refactored to use `EuiBreadcrumbs`. This removed all child components of `EuiHeaderBreadcrumbs`. ([#844](https://github.com/elastic/eui/pull/844))

## [`0.0.48`](https://github.com/elastic/eui/tree/v0.0.48)

**Bug fixes**

- `EuiComboBox` does not pass `isDisabled` prop to `EuiComboBoxOptionsList` to avoid "React does not recognize the 'isDisabled' prop on a DOM element" console warning ([#838](https://github.com/elastic/eui/pull/838))
- `EuiComboBox` does not display clear icon when `isClearable` prop is set to false and `selectedOptions` prop is provided ([#838](https://github.com/elastic/eui/pull/838))

**Breaking changes**

- Move `EuiBasicTable`'s `itemId` prop from `selection` to a top-level property ([#830](https://github.com/elastic/eui/pull/830))
- Renamed/refactored `requiresAriaLabel` prop validator to a more general `withRequiredProp` ([#830](https://github.com/elastic/eui/pull/830))

## [`0.0.47`](https://github.com/elastic/eui/tree/v0.0.47)

- Added utility CSS classes for text and alignment concerns ([#774](https://github.com/elastic/eui/pull/774))
- Added `compressed` versions of `EuiFormRow` and all form controls ([#800](https://github.com/elastic/eui/pull/800))
- Removed pointer cursor on `EuiFormLabel` when a `for` property is not set ([#825](https://github.com/elastic/eui/pull/825))
- Added the ability to add tooltips to `EuiContextMenuItem`s ([#817](https://github.com/elastic/eui/pull/817))
- Added `EuiBreadcrumbs` ([#815](https://github.com/elastic/eui/pull/815))

**Bug fixes**

- Fixes height calculation error on `EuiAccordion` when it starts loads in an open state. ([#816](https://github.com/elastic/eui/pull/816))
- Added aria-invalid labeling on `EuiFormRow` ([#777](https://github.com/elastic/eui/pull/799))
- Added aria-live labeling for `EuiToasts` ([#777](https://github.com/elastic/eui/pull/777))
- Added aria labeling requirements for `EuiBadge` , as well as a generic prop_type function `requiresAriaLabel` in `utils` to check for it. ([#777](https://github.com/elastic/eui/pull/777)) ([#802](https://github.com/elastic/eui/pull/802))
- Ensure switches’ inputs are still hidden when `[disabled]` ([#778](https://github.com/elastic/eui/pull/778))
- Made boolean matching in `EuiSearchBar` more exact so it doesn't match words starting with booleans, like "truest" or "offer" ([#776](https://github.com/elastic/eui/pull/776))
- `EuiComboBox` do not setState or call refs once component is unmounted ([807](https://github.com/elastic/eui/pull/807) and [#813](https://github.com/elastic/eui/pull/813))
- Added better accessibility labeling to `EuiPagination`, `EuiSideNav`, `EuiPopover`, `EuiBottomBar` and `EuiBasicTable`.  ([#821](https://github.com/elastic/eui/pull/821))
- Added `isDisabled` to `EuiComboBox`  ([#829](https://github.com/elastic/eui/pull/829))

## [`0.0.46`](https://github.com/elastic/eui/tree/v0.0.46)

- Added `EuiDescribedFormGroup` component, a wrapper around `EuiFormRow`(s) ([#707](https://github.com/elastic/eui/pull/707))
- Added `describedByIds` prop to `EuiFormRow` to help with accessibility ([#707](https://github.com/elastic/eui/pull/707))
- Added `isLoading` prop to `EuiButtonEmpty` ([#768](https://github.com/elastic/eui/pull/768))
- Removed individual badge cross icon when `EuiComboBox` has `singleSelection` prop enabled. ([#769](https://github.com/elastic/eui/pull/769))

**Bug fixes**

- Removed specificity on `EuiText` that was causing cascade conflicts around text coloring. ([#770](https://github.com/elastic/eui/pull/770))

## [`0.0.45`](https://github.com/elastic/eui/tree/v0.0.45)

***NOTE v0.0.45 has a bug causing it to fail during installation, please use v0.0.46***

- Added `EuiBetaBadge` for non-GA labelling including options to add it to `EuiCard` and `EuiKeyPadMenuItem` ([#705](https://github.com/elastic/eui/pull/705))
- Added `direction` prop to EuiFlexGroup ([#711](https://github.com/elastic/eui/pull/711))
- Added `EuiEmptyPrompt` which can be used as a placeholder over empty tables and lists ([#711](https://github.com/elastic/eui/pull/711))
- Added `EuiTabbedContent` ([#737](https://github.com/elastic/eui/pull/737))
- `EuiComboBox` added buttons for clearing and opening/closing the combo box ([#698](https://github.com/elastic/eui/pull/698))

**Bug fixes**

- Fixed `EuiTableRowCell` from overwriting its child element's `className` [#709](https://github.com/elastic/eui/pull/709)
- Allow `EuiContextMenuPanel`s to update when their `children` changes ([#710](https://github.com/elastic/eui/pull/710))
- `EuiInMemoryTable` now passes `itemIdToExpandedRowMap` prop to `EuiBasicTable` ([#759](https://github.com/elastic/eui/pull/759))
- Expanded table rows in paginated data no longer leak to other pages ([#761](https://github.com/elastic/eui/pull/761))

**Breaking changes**

- Rename `logoElasticSearch` to `logoElasticsearch` [#755](https://github.com/elastic/eui/pull/755)

## [`0.0.44`](https://github.com/elastic/eui/tree/v0.0.44)

- Reduced `EuiToast` title size ([#703](https://github.com/elastic/eui/pull/703))

**Bug fixes**

- Fixed inherited `line-height` of inputs and buttons ([#702](https://github.com/elastic/eui/pull/702))
- Fixed card title sizing in K6 theme. ([#704](https://github.com/elastic/eui/pull/704))

## [`0.0.43`](https://github.com/elastic/eui/tree/v0.0.43)

- Added `status` prop to `EuiStep` for additional styling ([#673](https://github.com/elastic/eui/pull/673))
- `EuiForm` and `EuiFormRow` now accept nodes for `errors` prop ([#685](https://github.com/elastic/eui/pull/685))
- Removed the default `max-width` from `EuiText`. This can still be applied by setting `grow={false}` ([#683](https://github.com/elastic/eui/pull/683))
- Added support for text alignment with `EuiTextAlign` ([#683](https://github.com/elastic/eui/pull/683))
- `EuiBasicTable` added the `compressed` prop to allow for tables with smaller fonts and padding ([#687](https://github.com/elastic/eui/pull/687))

**Bug fixes**

- Added a `paddingSize` prop to `EuiAccordion` to better mitigate situations where a nested `EuiFlexGroup` causes scrollbars ([#701](https://github.com/elastic/eui/pull/701))
- Fixed `EuiCard` `icon` prop to include user provided className ([#684](https://github.com/elastic/eui/pull/684))
- `EuiInMemoryTable` pagination state is now reset automatically when a search is executed ([#686](https://github.com/elastic/eui/pull/686))
- Fixed slow performance of `EuiComboBox` when there are hundreds or thousands of options by virtualizing `EuiComboBoxOptionsList` ([#670](https://github.com/elastic/eui/pull/670))
- Fixed some text styles ([#683](https://github.com/elastic/eui/pull/683))
    - Fixed font-family of input, textarea, select, and buttons
    - Fixed style of code, pre, and dl’s inside `EuiText`
    - Fixed ghost text color which was being set to a dark gray

**Breaking changes**

- Added responsive support for tables. This isn't technically a breaking change, but you will need to apply some new props (`hasActions`, `isSelectable`) for certain tables to make them look their best in mobile. **Responsive table views are on by default.** ([#584](https://github.com/elastic/eui/pull/584))

## [`0.0.42`](https://github.com/elastic/eui/tree/v0.0.42)

- Added `EuiDatePicker` component for date/time input ([#644](https://github.com/elastic/eui/pull/644))
- Added editor icon set to `EuiIcon` ([#671](https://github.com/elastic/eui/pull/671))

## [`0.0.41`](https://github.com/elastic/eui/tree/v0.0.41)

- Added `grow` prop to `EuiText` ([#662](https://github.com/elastic/eui/pull/662))
- Added `disabled` prop to `EuiComboBoxOption` ([#650](https://github.com/elastic/eui/pull/650))
- Added support for `<pre>` and `<code>` tags to `<EuiText>` ([#654](https://github.com/elastic/eui/pull/654))
- Added export of SASS theme variables in JSON format during compilation ([#642](https://github.com/elastic/eui/pull/642))
- Close `EuiComboBox` `singleSelection` options list when option is choosen ([#645](https://github.com/elastic/eui/pull/645))
- Wrap `EuiStepHorizontal` text instead of truncating it ([#653](https://github.com/elastic/eui/pull/653))
- Fixed a bug where `EuiSideNavItem` wouldn't pass an `onClick` handler down to `<a>` tags if they also had an `href`. ([#664](https://github.com/elastic/eui/pull/664))
- Updated existing and added additional TypeScript definitions ([#666](https://github.com/elastic/eui/pull/666))

**Bug fixes**

- Fixed `EuiBasicTable` re-rendering on hover of table rows ([#665](https://github.com/elastic/eui/pull/665))

**Breaking changes**

- `EuiStepsHorizontal` now requires an `onClick` prop be provided for each step configuration object ([#653](https://github.com/elastic/eui/pull/653))

## [`0.0.40`](https://github.com/elastic/eui/tree/v0.0.40)

- Tweaked sizing, weights, color, line-heights, and added more levels to `EuiTitle` and `EuiText` ([#627](https://github.com/elastic/eui/pull/627))
- Added TypeScript type defitions for `EuiPortal`, `EuiText` and `EuiTitle` as well as the `calculatePopoverPosition` service ([#638](https://github.com/elastic/eui/pull/638))
- Grayed out labels for `disabled` controls ([#648](https://github.com/elastic/eui/pull/648))

**Bug fixes**

- Fix visual shadow glitch on hover of `EuiToast` ([#632](https://github.com/elastic/eui/pull/632))

**Breaking changes**

- **Note: This breaking change is reversed in 0.0.43.** Added a default `max-width` to `EuiText`. ([#627](https://github.com/elastic/eui/pull/627))

## [`0.0.39`](https://github.com/elastic/eui/tree/v0.0.39)

**Bug fixes**

- Allow accordions to dynamically change height, and support values on radio inputs ([#613](https://github.com/elastic/eui/pull/613))
- Accordion toggle layout is no longer flagged responsive, in order to prevent unwanted stacking on mobile ([#613](https://github.com/elastic/eui/pull/613))

**Breaking changes**

- Support values on radio inputs. This is breaking because now the second argument to the radio `onChange` callback is the value, which bumps the change event to the third argument ([#613](https://github.com/elastic/eui/pull/613))

## [`0.0.38`](https://github.com/elastic/eui/tree/v0.0.38)

- Modified drop shadow intensities and color. ([#607](https://github.com/elastic/eui/pull/607))
- Added SASS color functions. Made `$euiColorWarning` color usage more accessible while still being "yellow". ([#628](https://github.com/elastic/eui/pull/628))
- Removed extraneous `global_styling/mixins/_forms.scss` file and importing the correct files in the `filter_group.scss` and `combo_box.scss` files. ([#609](https://github.com/elastic/eui/pull/609))
- Added `isInvalid` prop to `EuiComboBox` ([#631](https://github.com/elastic/eui/pull/631))
- Added support for rejecting user input by returning `false` from the `onCreateOption` prop of `EuiComboBox` ([#631](https://github.com/elastic/eui/pull/631))

**Bug fixes**

- Visual fix for the focus state of disabled `EuiButton` ([#603](https://github.com/elastic/eui/pull/603))
- `EuiSelect` can pass any node as a value rather than just a string ([#603](https://github.com/elastic/eui/pull/603))
- Fixed a typo in the flex TypeScript definition ([#629](https://github.com/elastic/eui/pull/629))
- Fixed `EuiComboBox` bug in which the options list wouldn't always match the width of the input ([#611](https://github.com/elastic/eui/pull/611))
- Fixed `EuiComboBox` bug in which opening the combo box when there's no scrollbar on the window would result in the list being positioned incorrectly ([#631](https://github.com/elastic/eui/pull/631))
- Fixed `EuiComboBox` bug in which clicking a pill's close button would close the list ([#631](https://github.com/elastic/eui/pull/631))
- Fixed `EuiComboBox` bug in which moving focus from one combo box to another would remove the `euiBody-hasPortalContent` class from the body. ([#631](https://github.com/elastic/eui/pull/631))

## [`0.0.37`](https://github.com/elastic/eui/tree/v0.0.37)

- Added `EuiComboBox` for selecting many options from a list of options ([#567](https://github.com/elastic/eui/pull/567))
- Added `EuiHighlight` for highlighting a substring within text ([#567](https://github.com/elastic/eui/pull/567))
- `calculatePopoverPosition` service now accepts a `positions` argument so you can specify which positions are acceptable ([#567](https://github.com/elastic/eui/pull/567))
- Added `closeButtonProps` prop to `EuiBadge`, `hollow` badge type, and support for arbitrary hex color ([#567](https://github.com/elastic/eui/pull/567))
- Added support for arbitrary hex color to `EuiIcon` ([#567](https://github.com/elastic/eui/pull/567))

**Breaking changes**

- Renamed `euiBody-hasToolTip` class to `euiBody-hasPortalContent` ([#567](https://github.com/elastic/eui/pull/567))

## [`0.0.36`](https://github.com/elastic/eui/tree/v0.0.36)

- Added support for range queries in `EuiSearchBar` (works for numeric and date values) ([#485](https://github.com/elastic/eui/pull/485))
- Added support for emitting a `EuiSearchBar` query to an Elasticsearch query string ([#598](https://github.com/elastic/eui/pull/598))
- Added support for expandable rows to `EuiBasicTable` ([#585](https://github.com/elastic/eui/pull/585))

**Bug fixes**

- Relaxed query syntax of `EuiSearchBar` to allow usage of hyphens without escaping ([#581](https://github.com/elastic/eui/pull/581))
- Fixed font-weight issue in K6 theme ([#596](https://github.com/elastic/eui/pull/596))

## [`0.0.35`](https://github.com/elastic/eui/tree/v0.0.35)

- Modified `EuiLink` and all buttons to support both href and onClick ([#554](https://github.com/elastic/eui/pull/554))
- Added `color` prop to `EuiIconTip` ([#580](https://github.com/elastic/eui/pull/580))

## [`0.0.34`](https://github.com/elastic/eui/tree/v0.0.34)

- Adjust `EuiCallOut` and dark theme warning coloring ([#563](https://github.com/elastic/eui/pull/563))
- Added a `buttonColor` prop to `EuiConfirmModal` ([#546](https://github.com/elastic/eui/pull/546))
- Added 'baseline' as option to `EuiFlexGroup`'s `alignItems` prop ([#546](https://github.com/elastic/eui/pull/546))

**Bug fixes**

- Fixed `EuiToolTip` bug which caused the tooltip to hide when moving the mouse around inside of the trigger element ([#557](https://github.com/elastic/eui/pull/557), [#564](https://github.com/elastic/eui/pull/564))
- Fixed a bug where `EuiButtonEmpty` would offer a white background on hover when it was disabled, even when there was no such background transition on hover when the buttons are not disabled ([#561](https://github.com/elastic/eui/pull/561))
- Fixed table cell bugs ([#565](https://github.com/elastic/eui/pull/565))
  - `EuiBasicTable` now supports explicitly setting `truncateText` and `textOnly` on column definitions, and supports passing through unrecognized props to the cell (e.g. `data-test-subj`).
  - Updated table cell CSS so that long single-word cell content will break and wrap mid-word.

## [`0.0.33`](https://github.com/elastic/eui/tree/v0.0.33)

- Added initial sorting option to `EuiInMemoryTable` ([#547](https://github.com/elastic/eui/pull/547))
- Horizontally scrolling `EuiTabs` ([#546](https://github.com/elastic/eui/pull/546))
- Remove padding from both sides of `EuiEmptyButton` ([#546](https://github.com/elastic/eui/pull/546))
- Added `disabled` prop to placeholder (ellipses) button in pagination ([#546](https://github.com/elastic/eui/pull/546))
- Converted `.euiHeader__notification` into `EuiHeaderNotification` ([#546](https://github.com/elastic/eui/pull/546))

**Bug fixes**

- `EuiConfirmModal` will now check for the presence of confirm and cancel buttons before trying to focus them ([#555](https://github.com/elastic/eui/pull/555))

## [`0.0.32`](https://github.com/elastic/eui/tree/v0.0.32)

- Updated `EuiDescriptionList` to accept nodes for the titles and descriptions ([#552](https://github.com/elastic/eui/pull/552))
- Added `stop` and `stopFilled` icons ([#543](https://github.com/elastic/eui/pull/543))

**Bug fixes**

- Fixed `EuiToolTip` smart positioning to prevent tooltip from being clipped by the window where possible ([#550](https://github.com/elastic/eui/pull/550))

## [`0.0.31`](https://github.com/elastic/eui/tree/v0.0.31)

- Made `<EuiProgress>` TypeScript types more specific ([#518](https://github.com/elastic/eui/pull/518))
- Removed `font-smoothing` from our reset css for better text legibility ([#539](https://github.com/elastic/eui/pull/539))

**Bug fixes**

- Made `EuiIconTip` screen reader accessible ([#534](https://github.com/elastic/eui/pull/534))
- Fixed a sorting issue in `EuiInMemoryTable` ([#453](https://github.com/elastic/eui/pull/453))
- Fixed checkbox click for `EuiCheckbox` and `EuiRadio` without a label ([#541](https://github.com/elastic/eui/pull/541))

## [`0.0.30`](https://github.com/elastic/eui/tree/v0.0.30)

- Add ability to force `EuiSideNav` items open by setting `item.forceOpen`. ([#515](https://github.com/elastic/eui/pull/515))

## [`0.0.29`](https://github.com/elastic/eui/tree/v0.0.29)

- Added `EuiIconTip` to make it easier to display icons with tooltips ([#528](https://github.com/elastic/eui/pull/528))
- Added `buttonRef` prop to `EuiButton`, `EuiButtonEmpty`, and `EuiButtonIcon` ([#529](https://github.com/elastic/eui/pull/529))

**Bug fixes**

- `EuiHealth` no longer stacks flex items on small screens ([#530](https://github.com/elastic/eui/pull/530))
- Fixed `EuiPageContent` centering within `EuiPage` issue ([#527](https://github.com/elastic/eui/pull/527))
- `EuiConfirmModal` will now correctly auto-focus on its confirm and cancel buttons ([#529](https://github.com/elastic/eui/pull/529))

## [`0.0.28`](https://github.com/elastic/eui/tree/v0.0.28)

- `EuiInMemoryTable` pass items to BasicTable when message is provided ([#517](https://github.com/elastic/eui/pull/517)).
- `EuiSearchBox` now passes unused props through to `EuiFieldSearch` ([#514](https://github.com/elastic/eui/pull/514))
- Change `EuiBasicTable` `noItemsMessage` and `EuiInMemoryTable` `messgae` propType to node
instead of just string ([#516](https://github.com/elastic/eui/pull/516))

## [`0.0.27`](https://github.com/elastic/eui/tree/v0.0.27)

- Don't propagate a null `onClick` on EuiPanels ([#473](https://github.com/elastic/eui/pull/473))
- Use 1.1px for the `EuiHorizontalRule` height, in order to work around strange Chrome height calculations ([#473](https://github.com/elastic/eui/pull/473))
- New icons for `logoGithub` and `logoSketch` ([#494](https://github.com/elastic/eui/pull/494))
- `EuiCard` now has an `href` and `isClickable` prop for better handling hover animations. ([#494](https://github.com/elastic/eui/pull/494))
- Added `calculateContrast` and `rgbToHex` to services ([#494](https://github.com/elastic/eui/pull/494))

**Bug fixes**

- `EuiModal` is now responsive on mobile screens ([#512](https://github.com/elastic/eui/pull/512))
- `EuiFlexGrid` now collapses down in mobile layouts properly. ([#515](https://github.com/elastic/eui/pull/515))
- Made `EuiCard` proptypes more permission by changing strings to nodes. ([#515](https://github.com/elastic/eui/pull/515))
- Fixed `reponsive={false}` prop not working when flex groups were nested. ([#494](https://github.com/elastic/eui/pull/494))
- `EuiBadge` wrapping element changed from a `div` to `span` so it can be nested in text blocks ([#494](https://github.com/elastic/eui/pull/494))

## [`0.0.26`](https://github.com/elastic/eui/tree/v0.0.26)

**Bug fixes**

- `EuiSelect` do not set `defaultValue` property when `value` property is provided ([#504](https://github.com/elastic/eui/pull/504)).
- `EuiBottomBar` now uses `EuiPortal` to avoid zindex conflicts ([#487](https://github.com/elastic/eui/pull/487))
- Upped dark theme contrast on disabled buttons ([#487](https://github.com/elastic/eui/pull/487))

**Breaking changes**

- Removed `EuiTableOfRecords` ([#490](https://github.com/elastic/eui/pull/490))

## [`0.0.25`](https://github.com/elastic/eui/tree/v0.0.25)

- `EuiSearchBar` accepts `toolsLeft` and `toolsRight` props ([#458](https://github.com/elastic/eui/pull/458))
- Added `search.onChange` callback to `EuiInMemoryTable` ([#469](https://github.com/elastic/eui/pull/469))
- Added `initialPageSize` option to `EuiInMemoryTable` ([#477](https://github.com/elastic/eui/pull/477))
- Added design guidelines for button and toast usage ([#371](https://github.com/elastic/eui/pull/371))

**Breaking changes**

- Complete refactor of `EuiToolTip`. They now work. Only a breaking change if you were using them. ([#484](https://github.com/elastic/eui/pull/484))

## [`0.0.24`](https://github.com/elastic/eui/tree/v0.0.24)

- Removed hover and focus states from non-selectable `EuiSideNavItem`s ([#434](https://github.com/elastic/eui/pull/434))
- Added `Ast` and `Query` services ([#454](https://github.com/elastic/eui/pull/454))
- Added icons for Kibana query language ([#455](https://github.com/elastic/eui/pull/455))

**Bug fixes**

- Fix error stemming from `selected` prop on `EuiSelect` ([#436](https://github.com/elastic/eui/pull/436))

**Breaking changes**

- The `Random` service's `oneOf` method now only accepts an array ([#454](https://github.com/elastic/eui/pull/454))

## [`0.0.23`](https://github.com/elastic/eui/tree/v0.0.23)

- Added `EuiInMemoryTable`, which encapsulates sorting, searching, selection, and pagination state and logic ([#390](https://github.com/elastic/eui/pull/390))
- Added stack trace information to `EuiErrorBoundary` ([#428](https://github.com/elastic/eui/pull/428))
- Make full screen code block use the same font-size on the original code block. ([#447](https://github.com/elastic/eui/pull/447))

**Bug fixes**

- Fixed `EuiContextMenu` bug when using the keyboard to navigate up, which was caused by unnecessarily re-rendering the items, thus losing references to them ([#431](https://github.com/elastic/eui/pull/431))

## [`0.0.22`](https://github.com/elastic/eui/tree/v0.0.22)

- Added `EuiDelayHide` component. ([#412](https://github.com/elastic/eui/pull/412))
- Decreased overall size of checkbox, radio, and switches as well as better styles for the different states. ([#407](https://github.com/elastic/eui/pull/407))
- Added `EuiFilePicker` component for `input type="file"` needs. ([#402](https://github.com/elastic/eui/pedull/402))
- Added `isLoading` prop to `EuiButton` ([#427](https://github.com/elastic/eui/pull/427))
- Added icons: `eye`, `eyeClosed`, `grab`, `heatmap`, `vector` ([#427](https://github.com/elastic/eui/pull/427))
- Added `hasNoInitialSelection` option to `EuiSelect`. ([#422](https://github.com/elastic/eui/pull/422))

**Bug fixes**

- Fixed appearance of checked checkeboxes and radios in IE ([#407](https://github.com/elastic/eui/pull/407))
- Fixed disabled vs enabled appearance of checked checkeboxes and radios ([#407](https://github.com/elastic/eui/pull/407))
- Fixed disabled & checked state of switches ([#407](https://github.com/elastic/eui/pull/407))
- Fixed `EuiCard` content alignment when content is short. ([#415](https://github.com/elastic/eui/pull/415))
- Only apply the `$euiCodeBlockSelectedBackgroundColor` variable if it is a color ([#427](https://github.com/elastic/eui/pull/427))
- No margins for `<hr>` ([#427](https://github.com/elastic/eui/pull/427))
- Fixed `EuiButton` truncation ([#427](https://github.com/elastic/eui/pull/427))

**Breaking changes**

- Changed `EuiAccordion`’s method of `onToggleOpen` to `onToggle` ([#427](https://github.com/elastic/eui/pull/427))

## [`0.0.21`](https://github.com/elastic/eui/tree/v0.0.21)

- Logstash icon set. [#399](https://github.com/elastic/eui/pull/399)
- Added support for `disabled` options in `EuiSelect`. [#324](https://github.com/elastic/eui/pull/324)
- Badges can now accept onClicks and custom colors. They were changed stylistically to be bolder and smaller by default. ([#381](https://github.com/elastic/eui/pull/381))
- Added component to wrap blocks of substeps `EuiSubSteps` in a shaded container. ([#375](https://github.com/elastic/eui/pull/375))
- Added horizontal steps component ([#375](https://github.com/elastic/eui/pull/375))
- Changed look and feel of pagination. Added `compressed` prop for smaller footprint pagination. ([#380](https://github.com/elastic/eui/pull/380))
- Added `EuiBasicTable` as an opinionated, high level component for constructing tables. Its addition deprecates `EuiTableOfRecords` which is still avaiable, but now marked for removal. ([#377](https://github.com/elastic/eui/pull/377))
- Added styles for `readOnly` states of form controls. ([#391](https://github.com/elastic/eui/pull/391))
- Added importAction and exportAction icons ([#394](https://github.com/elastic/eui/pull/394))
- Added `EuiCard` for UI patterns that need an icon/image, title and description with some sort of action. ([#380](https://github.com/elastic/eui/pull/380))
- Added TypeScript definitions for the `EuiHealth` component. ([#403](https://github.com/elastic/eui/pull/403))
- Added `SearchBar` component - introduces a simple yet rich query language to search for objects + search box and filter controls to construct/manipulate it. ([#379](https://github.com/elastic/eui/pull/379))

**Bug fixes**

- Tables now default to `table-layout: fixed` to avoid some collapsing cell problems. [#398](https://github.com/elastic/eui/pull/398)
- Wrap long lines of text within the body of `EuiToast` instead of letting text overflow ([#392](https://github.com/elastic/eui/pull/392))
- Fixed dark theme coloring of Substeps ([#396](https://github.com/elastic/eui/pull/396))
- Reorder selectors to fix fixed progress bar in Firefox ([#404](https://github.com/elastic/eui/pull/404))

## [`0.0.20`](https://github.com/elastic/eui/tree/v0.0.20)

- Renamed class from `euiFlexGroup--alignItemsStart` to `euiFlexGroup--alignItemsFlexStart` ([#378](https://github.com/elastic/eui/pull/378))

## [`0.0.19`](https://github.com/elastic/eui/tree/v0.0.19)

- `EuiGlobalToastList` now prevents toasts from disappearing while the user's mouse is over the list. Added `timer/Timer` service. ([#370](https://github.com/elastic/eui/pull/370))

**Bug fixes**

- **Note: This is deprecated in 0.0.21 and removed in 0.0.26.** `EuiTableOfRecords` selection bugs ([#365](https://github.com/elastic/eui/pull/365))
  - Deleting selected items now resets the select all checkbox to an unchecked state
  - The select all checkbox only becomes checked when all selectable rows are checked, not just some of them

**Breaking changes**

- Changed `EuiGlobalToastList` to be responsible for instantiating toasts, tracking their lifetimes, and dismissing them. It now acepts `toasts`, `dismissToast`, and `toastLifeTimeMs` props. It no longer accepts `children`. ([#370](https://github.com/elastic/eui/pull/370))

## [`0.0.18`](https://github.com/elastic/eui/tree/v0.0.18)

**Bug fixes**

- Fixed `EuiCodeEditor` bug in which hitting ESCAPE to close the autocompletion suggestions menu would also exit editing mode. ([#363](https://github.com/elastic/eui/pull/363))

## [`0.0.17`](https://github.com/elastic/eui/tree/v0.0.17)

**Bug fixes**

- Downgraded `lodash` version to `3.10.0` to align it with Kibana. ([#359](https://github.com/elastic/eui/pull/359))

## [`0.0.16`](https://github.com/elastic/eui/tree/v0.0.16)

- `EuiRadio` now supports the `input` tag's `name` attribute. `EuiRadioGroup` accepts a `name` prop that will propagate to its `EuiRadio`s. ([#348](https://github.com/elastic/eui/pull/348))
- Added Machine Learning create jobs icon set. ([#338](https://github.com/elastic/eui/pull/338))
- **Note: This is deprecated in 0.0.21 and removed in 0.0.26.** Added `EuiTableOfRecords`, a higher level table component to take away all your table listings frustrations. ([#250](https://github.com/elastic/eui/pull/250))

**Bug fixes**

- Added `react-color` as a dependency (was previously a devDependency) ([#354](https://github.com/elastic/eui/pull/354))
- Stop propagation and prevent default when closing components. Otherwise the same Escape keypress could close the parent component(s) as well as the one you intend to close. ([#344](https://github.com/elastic/eui/pull/344))

## [`0.0.15`](https://github.com/elastic/eui/tree/v0.0.15)

- Added `EuiColorPicker`. ([#328](https://github.com/elastic/eui/pull/328))
- `EuiCodeBlock` now only shows fullscreen icons if `overflowHeight` prop is set. Also forces large fonts and padding while expanded. ([#325](https://github.com/elastic/eui/pull/325))
- Exported `VISUALIZATION_COLORS` from services ([#329](https://github.com/elastic/eui/pull/329))
- Added typescript definitions for `EuiFormRow`, `EuiRadioGroup`, `EuiSwitch`, `EuiLoadingSpinner`, `EuiLoadingChart` and `EuiProgress`. ([#326](https://github.com/elastic/eui/pull/326))
- Added `checkHrefAndOnClick` and `getSecureRelForTarget` to services.

**Breaking changes**

- `EuiCodeBlock` now only shows fullscreen icons if `overflowHeight` prop is set. Also forces large fonts and padding while expanded. ([#325](https://github.com/elastic/eui/pull/325))
- React ^16.2 is now a peer dependency ([#264](https://github.com/elastic/eui/pull/264))
- `EuiProgress` no longer accepts the `indeterminate` property, which never had any effect. ([#326](https://github.com/elastic/eui/pull/326))

**Bug fixes**

- Fix TypeScript definitions such that optional and readonly properties survive being passed through `Omit` ([#322](https://github.com/elastic/eui/pull/322))

## [`0.0.14`](https://github.com/elastic/eui/tree/v0.0.14)

- Added `isColorDark` color util ([#311](https://github.com/elastic/eui/pull/311))
- EuiButton, EuiButtonEmpty and EuiButtonIcon can now take an `href` ([#316](https://github.com/elastic/eui/pull/316))
- In `EuiSideNav`, allow a callback to be passed that renders the individual items in the navigation. This makes interoperability with e.g. `react-router` easier. ([#310](https://github.com/elastic/eui/pull/310))
- Add new icon types to `EuiIcon` TypeScript definitions ([#323](https://github.com/elastic/eui/pull/323)).

**Bug fixes**

- Set `EuiFlexGroup` to `flex-grow: 1` to be more friendly with IE11 ([#315](https://github.com/elastic/eui/pull/315))

## [`0.0.13`](https://github.com/elastic/eui/tree/v0.0.13)

- Added index management icons. ([#307](https://github.com/elastic/eui/pull/307))

**Breaking changes**

- Reverted test helper for async functions that throw exceptions. See PR for details on how this can be handled in Jest 22. ([#306](https://github.com/elastic/eui/pull/306))

**Bug fixes**

- Adjust toast z-index to show over modals ([#296](https://github.com/elastic/eui/pull/296))
- Fix nested `EuiFlexItem` collapse issue in IE ([#308](https://github.com/elastic/eui/pull/308))

## [`0.0.12`](https://github.com/elastic/eui/tree/v0.0.12)

- Minor style-only changes to `EuiPagination`, button reset, `EuiTableHeaderCell`, and `EuiCodeBlock`. ([#298](https://github.com/elastic/eui/pull/298))
- All NPM dependencies now use ^ to install the latest minor version.
- Added Apache, Nginx, MySQL logos ([#270](https://github.com/elastic/eui/pull/270))
- Added small version of `EuiCallOut` ([#269](https://github.com/elastic/eui/pull/269))
- Added first batch of TypeScript type definitions for components and services ([#252](https://github.com/elastic/eui/pull/252))
- Added button for expanding `EuiCodeBlock` instances to be full-screen. ([#259](https://github.com/elastic/eui/pull/259))
- Add test helper for async functions that throw exceptions ([#301](https://github.com/elastic/eui/pull/301))

**Bug fixes**

- Removed padding on `EuiPage` mobile breakpoint. ([#282](https://github.com/elastic/eui/pull/282))
- Fixed some `EuiIcon` `type`s not setting their `viewBox` attribute, which caused them to not honor the `size` properly. ([#277](https://github.com/elastic/eui/pull/277))
- Fixed `EuiContextMenu` to pass the `event` argument to a `EuiContextMenuItem`'s `onClick` handler even when a panel is defined. ([#265](https://github.com/elastic/eui/pull/265))

**Breaking changes**

- Removed `color` prop from `EuiCodeBlock`. This component's highlighting now matches whichever theme is currently active. See PR for details on SCSS breaking changes. ([#259](https://github.com/elastic/eui/pull/259))

## [`0.0.11`](https://github.com/elastic/eui/tree/v0.0.11)

- Added `EuiImage` component to allow for image sizing and zooms. ([#262](https://github.com/elastic/eui/pull/262))
- Updated `EuiOverlayMask` to append `<div>` to body. ([#254](https://github.com/elastic/eui/pull/254))

**Bug fixes**

- Disabled tab styling. ([#258](https://github.com/elastic/eui/pull/258))
- Proper classname for flexGroup alignItems prop. ([#257](https://github.com/elastic/eui/pull/257))
- Clicking the downArrow icon in `EuiSelect` now triggers selection. ([#255](https://github.com/elastic/eui/pull/255))
- Fixed `euiFormRow` id's from being the same as the containing input and label. ([#251](https://github.com/elastic/eui/pull/251))

**Breaking changes**

- `{rest}` prop attachment moved from wrapping div to the input on checkboxes and switches. ([#246](https://github.com/elastic/eui/pull/246))

## [`0.0.10`](https://github.com/elastic/eui/tree/v0.0.10)

- Updated `euiPopover` to propagate `panelPaddingSize` padding values to content only (title does inherit horizontal values) via CSS. ([#229](https://github.com/elastic/eui/pull/229))
- Updated `EuiErrorBoundary` to preserve newlines in error. ([#238](https://github.com/elastic/eui/pull/238))
- Added more icons and fixed a few for dark mode ([#228](https://github.com/elastic/eui/pull/228))
- Added `EuiFlyout` component. ([#227](https://github.com/elastic/eui/pull/227))

**Breaking changes**

- Renamed `EuiModalOverlay` to `EuiOverlayMask`. ([#227](https://github.com/elastic/eui/pull/227))

**Bug fixes**

- Fixed bug in `Pager` service which occurred when there were no items. ([#237](https://github.com/elastic/eui/pull/237))
- Added `isPageable` method to `Pager` service and set first and last page index to -1 when there are no pages. ([#242](https://github.com/elastic/eui/pull/242))

## [`0.0.9`](https://github.com/elastic/eui/tree/v0.0.9)

**Breaking changes**

- Renamed `euiFlexGroup--alignItemsEnd` class to `euiFlexGroup--alignItemsFlexEnd`.
- Remove support for `primary` color from `EuiTextColor` because it looked too much like a link.

**Bug fixes**

- Give `EuiFormErrorText` and `EuiFormHelpText` proper line-height. ([#234](https://github.com/elastic/eui/pull/234))

## [`0.0.8`](https://github.com/elastic/eui/tree/v0.0.8)

**Bug fixes**

- Fix button vertical alignment. ([#232](https://github.com/elastic/eui/pull/232))

## [`0.0.7`](https://github.com/elastic/eui/tree/v0.0.7)

- Added `EuiSteps` component ([#202](https://github.com/elastic/eui/pull/202), [#208](https://github.com/elastic/eui/pull/208))

**Breaking changes**

- Test helpers now published at `@elastic/eui/lib/test`

**Bug fixes**

- Case sensitive file name fix for Kibana dark theme. ([#216](https://github.com/elastic/eui/pull/216))

## [`0.0.6`](https://github.com/elastic/eui/tree/v0.0.6)

- `justify` prop of `EuiFlexGroup` now accepts `spaceEvenly` ([#205](https://github.com/elastic/eui/pull/205))
- Increased size of `<EuiTitle size="s">` so that it's distinguishable as a title ([#204](https://github.com/elastic/eui/pull/204))

## [`0.0.5`](https://github.com/elastic/eui/tree/v0.0.5)

**Bug fixes**

- Fixed import paths for `EuiTable`, `EuiHealth`, and `EuiPopover` which prevented dependents of EUI from being able to compile when importing components from the `lib` directory ([#203](https://github.com/elastic/eui/pull/203))

## [`0.0.4`](https://github.com/elastic/eui/tree/v0.0.4)

- Added `EuiHealth` components for status checks ([#158](https://github.com/elastic/eui/pull/158))
- Cleaned up styling for checkboxes, switches, and radios ([#158](https://github.com/elastic/eui/pull/158))
- Form `disabled` states are now more consistent ([#158](https://github.com/elastic/eui/pull/158))
- Page and title padding adjusted to be more compact ([#158](https://github.com/elastic/eui/pull/158))
- Table spacing is now smaller ([#158](https://github.com/elastic/eui/pull/158))
- Dark theme forms now have better contrast with their borders ([#158](https://github.com/elastic/eui/pull/158))
- Added icons to match Kibana's app directory ([#162](https://github.com/elastic/eui/pull/162))
- Converted icons from SVG to React component during the build and stop using sprites ([#160](https://github.com/elastic/eui/pull/160))
- Added `isReadOnly`, `setOptions`, and `cursorStart` props to `EuiCodeEditor` ([#169](https://github.com/elastic/eui/pull/169))
- Added `wrap` prop to `EuiFlexGroup` ([#170](https://github.com/elastic/eui/pull/170))
- Added `scope` prop to `EuiTableHeaderCell` and `EuiTableHeaderCellCheckbox` ([#171](https://github.com/elastic/eui/pull/171))
- Added `disabled` prop to `EuiContextMenuItem` ([#172](https://github.com/elastic/eui/pull/172))
- Added `EuiTablePagination` component and `Pager` service ([#178](https://github.com/elastic/eui/pull/178))
- **Note: This is broken until 0.0.25.** Added `EuiTooltip` component ([#174](https://github.com/elastic/eui/pull/174), [#193](https://github.com/elastic/eui/pull/193))
- Added a bold weight of 700 and apply it to `<strong>` elements by default ([#193](https://github.com/elastic/eui/pull/193))
- Icon size prop now accepts `s`. Adjusted coloring of sidenav arrows ([#178](https://github.com/elastic/eui/pull/197))
- Added `EuiErrorBoundary` ([#198](https://github.com/elastic/eui/pull/198))
- Exported `test` module, which includes `findTestSubject`, `startThrowingReactWarnings`, `stopThrowingReactWarnings`, `requiredProps`, and `takeMountedSnapshot` helpers ([#198](https://github.com/elastic/eui/pull/198))
- Added a more systematic way to add themes; includes a new K6 theme for Kibana. ([#191](https://github.com/elastic/eui/pull/191))

**Bug fixes**

- Fixed bug where screen-reader styles weren't being imported ([#103](https://github.com/elastic/eui/pull/103))
- Fixed a bug where `<progress>` wasn't being rendered under `block` display ([#166](https://github.com/elastic/eui/pull/166))
- Fixed a bug that caused `EuiPageSideBar` width to change when the width of its content changed ([#181](https://github.com/elastic/eui/pull/181))

**Breaking changes**

- Fixed a bug where table cell classes were being applied twice ([#167](https://github.com/elastic/eui/pull/167))
- React ^16.0 is now a peer dependency ([#198](https://github.com/elastic/eui/pull/198))

## [`0.0.3`](https://github.com/elastic/eui/tree/v0.0.3)

- `EuiFlexItem` now accepts integers between 1 and 10 for the `grow` prop. ([#144](https://github.com/elastic/eui/pull/144))
- `EuiFlexItem` and `EuiFlexGrow` now accept a `component` prop which you can set to `span` or `div` (default). ([#141](https://github.com/elastic/eui/pull/141))
- Added `isLoading` prop to form inputs to allow for a loading state ([#150](https://github.com/elastic/eui/pull/150))

**Breaking changes**

- `EuiSideNav` now accepts a tree data structure via the `items` prop ([#141](https://github.com/elastic/eui/pull/141))
- `EuiSideNavGroup`, `EuiSideNavItem`, and `EuiSideNavTitle` have been removed from the public API ([#141](https://github.com/elastic/eui/pull/141))

## [`0.0.2`](https://github.com/elastic/eui/tree/v0.0.2)

- Changed the hover states of `EuiButtonEmpty` to look more like links ([#135](https://github.com/elastic/eui/pull/135))
- `EuiCode` now wraps `EuiCodeBlock`, so it can do everything `EuiCodeBlock` could, but inline ([#138](https://github.com/elastic/eui/pull/138))
- Added `transparentBackground` prop to `EuiCodeBlock` ([#138](https://github.com/elastic/eui/pull/138))
- `EuiCodeBlock` now uses the `light` theme by default ([#138](https://github.com/elastic/eui/pull/138))
- `EuiFormRow` generates its own unique `id` prop if none is provided ([#130](https://github.com/elastic/eui/pull/130))
- `EuiFormRow` associates help text and errors with the field element via ARIA attributes ([#130](https://github.com/elastic/eui/pull/130))

## [`0.0.1`](https://github.com/elastic/eui/tree/v0.0.1) Initial Release

- Initial public release<|MERGE_RESOLUTION|>--- conflicted
+++ resolved
@@ -1,11 +1,8 @@
 ## [`master`](https://github.com/elastic/eui/tree/master)
 
 - Added `badge` prop and new styles `EuiHeaderAlert` ([#2506](https://github.com/elastic/eui/pull/2506))
-<<<<<<< HEAD
 - Added new keyboard shortcuts for the data grid component: `Home` (same row, first column), `End` (same row, last column), `Ctrl+Home` (first row, first column), `Ctrl+End` (last row, last column), `Page Up` (next page) and `Page Down` (previous page) ([#2519](https://github.com/elastic/eui/pull/2519))
-=======
 - Added `disabled` prop to the `EuiCheckboxGroup` definition ([#2545](https://github.com/elastic/eui/pull/2545))
->>>>>>> da12252c
 
 ## [`16.0.1`](https://github.com/elastic/eui/tree/v16.0.1)
 
