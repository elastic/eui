--- conflicted
+++ resolved
@@ -1,8 +1,6 @@
 .euiPageContent {
   width: 100%;
   min-width: 0; // Make sure that inner flex layouts don't get larger than this container
-<<<<<<< HEAD
-=======
 
   // Assumes that in the default theme, the borders are touching the edge of the EuiPage so remove them.
   &.euiPageContent--borderRadiusNone { // Nested for specificity
@@ -10,7 +8,6 @@
     border-right-width: 0;
     border-bottom-width: 0;
   }
->>>>>>> 0b6e9c0f
 
   &.euiPageContent--verticalCenter {
     align-self: center;
