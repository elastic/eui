/*
 * Copyright Elasticsearch B.V. and/or licensed to Elasticsearch B.V. under one
 * or more contributor license agreements. Licensed under the Elastic License
 * 2.0 and the Server Side Public License, v 1; you may not use this file except
 * in compliance with, at your election, the Elastic License 2.0 or the Server
 * Side Public License, v 1.
 */

import React, {
  Component,
  HTMLAttributes,
  ReactNode,
  createRef,
  ReactElement,
  KeyboardEvent,
} from 'react';
import classNames from 'classnames';
import { CommonProps, ExclusiveUnion } from '../common';
import { EuiSelectableSearch } from './selectable_search';
import { EuiSelectableMessage } from './selectable_message';
import {
  EuiSelectableList,
  EuiSelectableOptionsListVirtualizedProps,
} from './selectable_list';
import { EuiLoadingSpinner } from '../loading';
import { EuiSpacer } from '../spacer';
import { getMatchingOptions } from './matching_options';
import { keys, htmlIdGenerator } from '../../services';
import { EuiScreenReaderLive, EuiScreenReaderOnly } from '../accessibility';
import { EuiI18n } from '../i18n';
import { EuiSelectableOption } from './selectable_option';
import { EuiSelectableOptionsListProps } from './selectable_list/selectable_list';
import { EuiSelectableSearchProps } from './selectable_search/selectable_search';
import { Align } from 'react-window';

type RequiredEuiSelectableOptionsListProps = Omit<
  EuiSelectableOptionsListProps,
  keyof typeof EuiSelectableList['defaultProps']
>;
type OptionalEuiSelectableOptionsListProps = Omit<
  EuiSelectableOptionsListProps,
  keyof RequiredEuiSelectableOptionsListProps
>;
type EuiSelectableOptionsListPropsWithDefaults = RequiredEuiSelectableOptionsListProps &
  Partial<OptionalEuiSelectableOptionsListProps>;

// The `searchable` prop has significant implications for a11y.
// When present, we effectively change from adhering
// to the ARIA `listbox` spec (https://www.w3.org/TR/wai-aria-practices-1.2/#Listbox)
// to the ARIA `combobox` spec (https://www.w3.org/TR/wai-aria-practices-1.2/#combobox)
// and (re)implement all relevant attributes and keyboard interactions.
// Take note of logic that relies on `searchable` to ensure that any
// modifications remain in alignment.
//
// `searchProps` can only be specified when `searchable` is true
type EuiSelectableSearchableProps<T> = ExclusiveUnion<
  {
    searchable: false;
  },
  {
    /**
     * Hooks up a search box to filter the list (boolean)
     */
    searchable: true;
    /**
     * Passes props down to the `EuiFieldSearch`.
     * See #EuiSelectableSearchProps
     */
    searchProps?: EuiSelectableSearchableSearchProps<T>;
  }
>;

export type EuiSelectableSearchableSearchProps<T> = Partial<
  Omit<EuiSelectableSearchProps<T>, 'onSearch'> & {
    onSearch: (
      searchValue: string,
      matchingOptions: Array<EuiSelectableOption<T>>
    ) => void;
  }
>;

export type EuiSelectableProps<T = {}> = CommonProps &
  Omit<HTMLAttributes<HTMLDivElement>, 'children' | 'onChange'> &
  EuiSelectableSearchableProps<T> & {
    /**
     * Function that takes the `list` node and then
     * the `search` node (if `searchable` is applied)
     */
    children?: (
      list: ReactElement<
        typeof EuiSelectableMessage | typeof EuiSelectableList
      >,
      search: ReactElement<EuiSelectableSearch<T>> | undefined
    ) => ReactNode;
    /**
     * Array of EuiSelectableOption objects. See #EuiSelectableOptionProps
     */
    options: Array<EuiSelectableOption<T>>;
    /**
     * Passes back the altered `options` array with selected options as
     */
    onChange?: (options: Array<EuiSelectableOption<T>>) => void;
    /**
     * Sets the single selection policy of
     * `false`: allows multiple selection
     * `true`: only allows one selection
     * `always`: can and must have only one selection
     */
    singleSelection?: EuiSelectableOptionsListProps['singleSelection'];
    /**
     * Allows marking options as `checked='off'` as well as `'on'`
     */
    allowExclusions?: boolean;
    /**
     * Show an loading indicator while you load and hook up your data
     */
    isLoading?: boolean;
    /**
     * Sets the max height in pixels or pass `full` to allow
     * the whole group to fill the height of its container and
     * allows the list grow as well
     */
    height?: number | 'full';
    /**
     * See #EuiSelectableOptionsList
     */
    listProps?: EuiSelectableOptionsListPropsWithDefaults;
    /**
     * Custom render function for each option.
     * Returns `(option, searchValue)`
     */
    renderOption?: (
      option: EuiSelectableOption<T>,
      searchValue: string
    ) => ReactNode;
    /**
     * Customize the loading message. Pass a string to simply change the text,
     * or a node to replace the whole content.
     */
    loadingMessage?: ReactElement | string;
    /**
     * Customize the no matches message. Pass a string to simply change the text,
     * or a node to replace the whole content.
     */
    noMatchesMessage?: ReactElement | string;
    /**
     * Customize the empty message. Pass a string to simply change the text,
     * or a node to replace the whole content.
     */
    emptyMessage?: ReactElement | string;
    /**
     * Add an error message.
     * The message will be shown when the value is not `null` or `undefined`.
     * Pass a string to simply change the text, or a node to replace the whole content.
     *
     * `errorMessage={hasErrors ? 'My error message' : null}`
     */
    errorMessage?: ReactElement | string | null;
    /**
     * Control whether or not options get filtered internally or if consumer will filter
     * Default: false
     */
    isPreFiltered?: boolean;
  };

export interface EuiSelectableState<T> {
  activeOptionIndex?: number;
  searchValue: string;
  visibleOptions: Array<EuiSelectableOption<T>>;
  isFocused: boolean;
}

export class EuiSelectable<T = {}> extends Component<
  EuiSelectableProps<T>,
  EuiSelectableState<T>
> {
  static defaultProps = {
    options: [],
    singleSelection: false,
    searchable: false,
    isPreFiltered: false,
  };
  private containerRef = createRef<HTMLDivElement>();
  private optionsListRef = createRef<EuiSelectableList<T>>();
  private preventOnFocus = false;
  rootId: (suffix?: string) => string;
  messageContentId: string;
  listId: string;
  constructor(props: EuiSelectableProps<T>) {
    super(props);

    this.rootId = props.id
      ? (suffix) => `${props.id}${suffix ? `_${suffix}` : ''}`
      : htmlIdGenerator();

    this.listId = this.rootId();
    this.messageContentId = this.rootId('messageContent');

    const { options, singleSelection, isPreFiltered } = props;

    const initialSearchValue = '';

    const visibleOptions = getMatchingOptions<T>(
      options,
      initialSearchValue,
      isPreFiltered
    );

    // ensure that the currently selected single option is active if it is in the visibleOptions
    const selectedOptions = options.filter((option) => option.checked);
    let activeOptionIndex;
    if (singleSelection && selectedOptions.length === 1) {
      if (visibleOptions.includes(selectedOptions[0])) {
        activeOptionIndex = visibleOptions.indexOf(selectedOptions[0]);
      }
    }

    this.state = {
      activeOptionIndex,
      searchValue: initialSearchValue,
      visibleOptions,
      isFocused: false,
    };
  }

  static getDerivedStateFromProps<T>(
    nextProps: EuiSelectableProps<T>,
    prevState: EuiSelectableState<T>
  ) {
    const { options, isPreFiltered } = nextProps;
    const { activeOptionIndex, searchValue } = prevState;

    const matchingOptions = getMatchingOptions<T>(
      options,
      searchValue,
      isPreFiltered
    );

    const stateUpdate = { visibleOptions: matchingOptions, activeOptionIndex };

    if (
      activeOptionIndex != null &&
      activeOptionIndex >= matchingOptions.length
    ) {
      stateUpdate.activeOptionIndex = -1;
    }

    return stateUpdate;
  }

  hasActiveOption = () => {
    return this.state.activeOptionIndex != null;
  };

  onMouseDown = () => {
    // Bypass onFocus when a click event originates from this.containerRef.
    // Prevents onFocus from scrolling away from a clicked option and negating the selection event.
    // https://github.com/elastic/eui/issues/4147
    this.preventOnFocus = true;
  };

  onFocus = () => {
    if (this.preventOnFocus) {
      this.preventOnFocus = false;
      return;
    }

    if (!this.state.visibleOptions.length || this.state.activeOptionIndex) {
      return;
    }

    const firstSelected = this.state.visibleOptions.findIndex(
      (option) => option.checked && !option.disabled && !option.isGroupLabel
    );

    if (firstSelected > -1) {
      this.setState({ activeOptionIndex: firstSelected, isFocused: true });
    } else {
      this.setState({
        activeOptionIndex: this.state.visibleOptions.findIndex(
          (option) => !option.disabled && !option.isGroupLabel
        ),
        isFocused: true,
      });
    }
  };

  onKeyDown = (event: KeyboardEvent<HTMLDivElement>) => {
    const optionsList = this.optionsListRef.current;

    switch (event.key) {
      case keys.ARROW_UP:
        event.preventDefault();
        event.stopPropagation();
        this.incrementActiveOptionIndex(-1);
        break;

      case keys.ARROW_DOWN:
        event.preventDefault();
        event.stopPropagation();
        this.incrementActiveOptionIndex(1);
        break;

      case keys.ENTER:
      case keys.SPACE:
        if (event.key === keys.SPACE && this.props.searchable) {
          // For non-searchable instances, SPACE interaction should align with
          // the user expectation of selection toggling (e.g., input[type=checkbox]).
          // ENTER is also a valid selection mechanism in this case.
          //
          // For searchable instances, SPACE is reserved as a character for filtering
          // via the input box, and as such only ENTER will toggle selection.
          return;
        }
        event.preventDefault();
        event.stopPropagation();
        if (this.state.activeOptionIndex != null && optionsList) {
          optionsList.onAddOrRemoveOption(
            this.state.visibleOptions[this.state.activeOptionIndex]
          );
        }
        break;

      default:
        this.setState({ activeOptionIndex: undefined }, this.onFocus);
        break;
    }
  };

  incrementActiveOptionIndex = (amount: number) => {
    // If there are no options available, do nothing.
    if (!this.state.visibleOptions.length) {
      return;
    }

    this.setState(({ activeOptionIndex, visibleOptions }) => {
      let nextActiveOptionIndex;

      if (activeOptionIndex == null) {
        // If this is the beginning of the user's keyboard navigation of the menu, then we'll focus
        // either the first or last item.
        nextActiveOptionIndex = amount < 0 ? visibleOptions.length - 1 : 0;
      } else {
        nextActiveOptionIndex = activeOptionIndex + amount;

        if (nextActiveOptionIndex < 0) {
          nextActiveOptionIndex = visibleOptions.length - 1;
        } else if (nextActiveOptionIndex === visibleOptions.length) {
          nextActiveOptionIndex = 0;
        }
      }

      // Group titles and disabled options are included in option list but are not selectable
      const direction = amount > 0 ? 1 : -1;
      while (
        visibleOptions[nextActiveOptionIndex].isGroupLabel ||
        visibleOptions[nextActiveOptionIndex].disabled
      ) {
        nextActiveOptionIndex = nextActiveOptionIndex + direction;

        if (nextActiveOptionIndex < 0) {
          nextActiveOptionIndex = visibleOptions.length - 1;
        } else if (nextActiveOptionIndex === visibleOptions.length) {
          nextActiveOptionIndex = 0;
        }
      }

      return { activeOptionIndex: nextActiveOptionIndex };
    });
  };

  onSearchChange = (
    visibleOptions: Array<EuiSelectableOption<T>>,
    searchValue: string
  ) => {
    this.setState(
      {
        visibleOptions,
        searchValue,
        activeOptionIndex: undefined,
      },
      () => {
        if (this.state.isFocused) {
          this.onFocus();
        }
      }
    );
    if (this.props.searchProps && this.props.searchProps.onSearch) {
      this.props.searchProps.onSearch(searchValue, visibleOptions);
    }
  };

  onContainerBlur = (e: React.FocusEvent) => {
    // Ignore blur events when moving from search to option to avoid activeOptionIndex conflicts
    if (
      ((e.relatedTarget as Node)?.firstChild as HTMLElement)?.id === this.listId
    ) {
      return;
    }

    this.setState({
      activeOptionIndex: undefined,
      isFocused: false,
    });
  };

  onOptionClick = (options: Array<EuiSelectableOption<T>>) => {
    const { isPreFiltered, onChange, searchProps } = this.props;
    const { searchValue } = this.state;
    const visibleOptions = getMatchingOptions(
      options,
      searchValue,
      isPreFiltered
    );

    this.setState({ visibleOptions });

    if (onChange) {
      onChange(options);
    }

    if (searchProps && searchProps.onChange) {
      searchProps.onChange(visibleOptions, searchValue);
    }
  };

  scrollToItem = (index: number, align?: Align) => {
    this.optionsListRef.current?.listRef?.scrollToItem(index, align);
  };

  makeOptionId = (index?: number) =>
    index != null ? `${this.listId}_option-${index}` : '';

  render() {
    const {
      id,
      children,
      className,
      options,
      onChange,
      searchable,
      searchProps,
      singleSelection,
      isLoading,
      listProps,
      renderOption,
      height,
      allowExclusions,
      'aria-label': ariaLabel,
      'aria-describedby': ariaDescribedby,
      loadingMessage,
      noMatchesMessage,
      emptyMessage,
      errorMessage,
      isPreFiltered,
      ...rest
    } = this.props;

    const { searchValue, visibleOptions, activeOptionIndex } = this.state;

    // Some messy destructuring here to remove aria-label/describedby from searchProps and listProps
    // Made messier by some TS requirements
    // The aria attributes are then used in getAccessibleName() to place them where they need to go
    const unknownAccessibleName = {
      'aria-label': undefined,
      'aria-describedby': undefined,
    };
    const {
      'aria-label': searchAriaLabel,
      'aria-describedby': searchAriaDescribedby,
      onChange: propsOnChange,
      onSearch,
      ...cleanedSearchProps
    } = (searchProps || unknownAccessibleName) as typeof searchProps &
      typeof unknownAccessibleName;
    const {
      'aria-label': listAriaLabel,
      'aria-describedby': listAriaDescribedby,
      isVirtualized,
      rowHeight,
      ...cleanedListProps
    } = (listProps || unknownAccessibleName) as typeof listProps &
      typeof unknownAccessibleName;

    let virtualizedProps: EuiSelectableOptionsListVirtualizedProps;

    if (isVirtualized === false) {
      virtualizedProps = {
        isVirtualized,
      };
    } else if (rowHeight != null) {
      virtualizedProps = {
        rowHeight,
      };
    }

    const classes = classNames(
      'euiSelectable',
      {
        'euiSelectable-fullHeight': height === 'full',
      },
      className
    );

    /** Create message content that replaces the list if no options are available (yet) */
    let messageContent: ReactNode | undefined;
    if (errorMessage != null) {
      messageContent =
        typeof errorMessage === 'string' ? <p>{errorMessage}</p> : errorMessage;
    } else if (isLoading) {
      if (loadingMessage === undefined || typeof loadingMessage === 'string') {
        messageContent = (
          <>
            <EuiLoadingSpinner size="m" />
            <EuiSpacer size="xs" />
            <p>
              {loadingMessage || (
                <EuiI18n
                  token="euiSelectable.loadingOptions"
                  default="Loading options"
                />
              )}
            </p>
          </>
        );
      } else {
        messageContent = React.cloneElement(loadingMessage, {
          id: this.messageContentId,
          ...loadingMessage.props,
        });
      }
    } else if (searchValue && visibleOptions.length === 0) {
      if (
        noMatchesMessage === undefined ||
        typeof noMatchesMessage === 'string'
      ) {
        messageContent = (
          <p>
            {noMatchesMessage || (
              <EuiI18n
                token="euiSelectable.noMatchingOptions"
                default="{searchValue} doesn't match any options"
                values={{ searchValue: <strong>{searchValue}</strong> }}
              />
            )}
          </p>
        );
      } else {
        messageContent = React.cloneElement(noMatchesMessage, {
          id: this.messageContentId,
          ...noMatchesMessage.props,
        });
      }
    } else if (!options.length) {
      if (emptyMessage === undefined || typeof emptyMessage === 'string') {
        messageContent = (
          <p>
            {emptyMessage || (
              <EuiI18n
                token="euiSelectable.noAvailableOptions"
                default="No options available"
              />
            )}
          </p>
        );
      } else {
        messageContent = React.cloneElement(emptyMessage, {
          id: this.messageContentId,
          ...emptyMessage.props,
        });
      }
    }

    /**
     * There are lots of ways to add an accessible name
     * Usually we want the same name for the input and the listbox (which is added by aria-label/describedby)
     * But you can always override it using searchProps or listProps
     * This finds the correct name to use
     *
     * TODO: This doesn't handle being labelled (<label for="idOfInput">)
     */
    const getAccessibleName = (
      props:
        | EuiSelectableSearchableSearchProps<T>
        | EuiSelectableOptionsListPropsWithDefaults
        | undefined,
      messageContentId?: string
    ) => {
      if (props && props['aria-label']) {
        return { 'aria-label': props['aria-label'] };
      }

      const messageContentIdString = messageContentId
        ? ` ${messageContentId}`
        : '';

      if (props && props['aria-describedby']) {
        return {
          'aria-describedby': `${props['aria-describedby']}${messageContentIdString}`,
        };
      }

      if (ariaLabel) {
        return { 'aria-label': ariaLabel };
      }

      if (ariaDescribedby) {
        return {
          'aria-describedby': `${ariaDescribedby}${messageContentIdString}`,
        };
      }

      return {};
    };

    const searchAccessibleName = getAccessibleName(
      searchProps,
      this.messageContentId
    );
    const searchHasAccessibleName = Boolean(
      Object.keys(searchAccessibleName).length
    );
    const search = searchable ? (
      <EuiI18n token="euiSelectable.placeholderName" default="Filter options">
        {(placeholderName: string) => (
          <EuiSelectableSearch<T>
            key="listSearch"
            options={options}
            onChange={this.onSearchChange}
            listId={this.optionsListRef.current ? this.listId : undefined} // Only pass the listId if it exists on the page
            aria-activedescendant={this.makeOptionId(activeOptionIndex)} // the current faux-focused option
            placeholder={placeholderName}
            isPreFiltered={isPreFiltered ?? false}
            {...(searchHasAccessibleName
              ? searchAccessibleName
              : { 'aria-label': placeholderName })}
            {...cleanedSearchProps}
          />
        )}
      </EuiI18n>
    ) : undefined;

    const resultsLength = visibleOptions.filter((option) => !option.disabled)
      .length;
    const listScreenReaderStatus = searchable && (
      <EuiI18n
        token="euiSelectable.searchResults"
        default={({ resultsLength }) =>
          `${resultsLength} result${resultsLength === 1 ? '' : 's'} available`
        }
        values={{ resultsLength }}
      />
    );

    const listAriaDescribedbyId = `${this.listId}-instructions`;
    const listAccessibleName = getAccessibleName(
      listProps,
      listAriaDescribedbyId
    );
    const listHasAccessibleName = Boolean(
      Object.keys(listAccessibleName).length
    );
<<<<<<< HEAD
    const list = messageContent ? (
      <EuiSelectableMessage
        data-test-subj="euiSelectableMessage"
        id={messageContentId}
        bordered={listProps && listProps.bordered}
      >
        {messageContent}
      </EuiSelectableMessage>
    ) : (
      <EuiI18n token="euiSelectable.placeholderName" default="Filter options">
        {(placeholderName: string) => (
          <EuiSelectableList<T>
            data-test-subj="euiSelectableList"
            key="list"
            options={options}
            visibleOptions={visibleOptions}
            searchValue={searchValue}
            activeOptionIndex={activeOptionIndex}
            setActiveOptionIndex={(index, cb) => {
              this.setState({ activeOptionIndex: index }, cb);
            }}
            onOptionClick={this.onOptionClick}
            singleSelection={singleSelection}
            ref={this.optionsListRef}
            renderOption={renderOption}
            height={height}
            allowExclusions={allowExclusions}
            searchable={searchable}
            makeOptionId={makeOptionId}
            listId={listId}
            {...(listHasAccessibleName
              ? listAccessibleName
              : searchable && { 'aria-label': placeholderName })}
            {...cleanedListProps}
            {...virtualizedProps}
          />
=======
    const list = (
      <EuiI18n
        tokens={[
          'euiSelectable.screenReaderInstructions',
          'euiSelectable.placeholderName',
        ]}
        defaults={[
          'Use up and down arrows to move focus over options. Enter to select. Escape to collapse options.',
          'Filter options',
        ]}
      >
        {([placeholderName, screenReaderInstructions]: string[]) => (
          <>
            {searchable && (
              <EuiScreenReaderLive
                isActive={messageContent != null || activeOptionIndex != null}
              >
                {messageContent || listScreenReaderStatus}
              </EuiScreenReaderLive>
            )}

            <EuiScreenReaderOnly>
              <p id={listAriaDescribedbyId}>{screenReaderInstructions}</p>
            </EuiScreenReaderOnly>

            {messageContent ? (
              <EuiSelectableMessage
                id={this.messageContentId}
                bordered={listProps && listProps.bordered}
              >
                {messageContent}
              </EuiSelectableMessage>
            ) : (
              <EuiSelectableList<T>
                key="list"
                options={options}
                visibleOptions={visibleOptions}
                searchValue={searchValue}
                activeOptionIndex={activeOptionIndex}
                setActiveOptionIndex={(index, cb) => {
                  this.setState({ activeOptionIndex: index }, cb);
                }}
                onOptionClick={this.onOptionClick}
                singleSelection={singleSelection}
                ref={this.optionsListRef}
                renderOption={renderOption}
                height={height}
                allowExclusions={allowExclusions}
                searchable={searchable}
                makeOptionId={this.makeOptionId}
                listId={this.listId}
                {...(listHasAccessibleName
                  ? listAccessibleName
                  : searchable && { 'aria-label': placeholderName })}
                {...cleanedListProps}
                {...virtualizedProps}
              />
            )}
          </>
>>>>>>> 27681eb2
        )}
      </EuiI18n>
    );

    return (
      <div
        ref={this.containerRef}
        className={classes}
        onKeyDown={this.onKeyDown}
        onBlur={this.onContainerBlur}
        onFocus={this.onFocus}
        onMouseDown={this.onMouseDown}
        {...rest}
      >
        {children && children(list, search)}
      </div>
    );
  }
}<|MERGE_RESOLUTION|>--- conflicted
+++ resolved
@@ -660,44 +660,6 @@
     const listHasAccessibleName = Boolean(
       Object.keys(listAccessibleName).length
     );
-<<<<<<< HEAD
-    const list = messageContent ? (
-      <EuiSelectableMessage
-        data-test-subj="euiSelectableMessage"
-        id={messageContentId}
-        bordered={listProps && listProps.bordered}
-      >
-        {messageContent}
-      </EuiSelectableMessage>
-    ) : (
-      <EuiI18n token="euiSelectable.placeholderName" default="Filter options">
-        {(placeholderName: string) => (
-          <EuiSelectableList<T>
-            data-test-subj="euiSelectableList"
-            key="list"
-            options={options}
-            visibleOptions={visibleOptions}
-            searchValue={searchValue}
-            activeOptionIndex={activeOptionIndex}
-            setActiveOptionIndex={(index, cb) => {
-              this.setState({ activeOptionIndex: index }, cb);
-            }}
-            onOptionClick={this.onOptionClick}
-            singleSelection={singleSelection}
-            ref={this.optionsListRef}
-            renderOption={renderOption}
-            height={height}
-            allowExclusions={allowExclusions}
-            searchable={searchable}
-            makeOptionId={makeOptionId}
-            listId={listId}
-            {...(listHasAccessibleName
-              ? listAccessibleName
-              : searchable && { 'aria-label': placeholderName })}
-            {...cleanedListProps}
-            {...virtualizedProps}
-          />
-=======
     const list = (
       <EuiI18n
         tokens={[
@@ -725,6 +687,7 @@
 
             {messageContent ? (
               <EuiSelectableMessage
+                data-test-subj="euiSelectableMessage"
                 id={this.messageContentId}
                 bordered={listProps && listProps.bordered}
               >
@@ -732,6 +695,7 @@
               </EuiSelectableMessage>
             ) : (
               <EuiSelectableList<T>
+                data-test-subj="euiSelectableList"
                 key="list"
                 options={options}
                 visibleOptions={visibleOptions}
@@ -757,7 +721,6 @@
               />
             )}
           </>
->>>>>>> 27681eb2
         )}
       </EuiI18n>
     );
