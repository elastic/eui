--- conflicted
+++ resolved
@@ -3,7 +3,7 @@
 exports[`EuiPageHeaderContent is rendered 1`] = `
 <div
   aria-label="aria-label"
-  class="euiPageHeaderContent css-ygsnvf-euiPageHeaderContent"
+  class="euiPageHeaderContent"
   data-test-subj="test subject string"
 >
   <div
@@ -18,7 +18,7 @@
 
 exports[`EuiPageHeaderContent props alignItems bottom is rendered 1`] = `
 <div
-  class="euiPageHeaderContent css-ygsnvf-euiPageHeaderContent"
+  class="euiPageHeaderContent"
 >
   <div
     class="euiFlexGroup euiFlexGroup--gutterLarge euiFlexGroup--alignItemsFlexEnd euiFlexGroup--directionRow euiFlexGroup--responsive euiPageHeaderContent__top"
@@ -36,7 +36,7 @@
       class="euiFlexItem euiFlexItem--flexGrowZero"
     >
       <div
-        class="euiFlexGroup euiFlexGroup--gutterLarge euiFlexGroup--directionRow euiFlexGroup--wrap css-dl3a9l-rightSideFlexItem"
+        class="euiFlexGroup euiFlexGroup--gutterLarge euiFlexGroup--directionRow euiFlexGroup--wrap euiPageHeaderContent__rightSideItems"
       >
         <div
           class="euiFlexItem euiFlexItem--flexGrowZero"
@@ -60,7 +60,7 @@
 
 exports[`EuiPageHeaderContent props alignItems center is rendered 1`] = `
 <div
-  class="euiPageHeaderContent css-ygsnvf-euiPageHeaderContent"
+  class="euiPageHeaderContent"
 >
   <div
     class="euiFlexGroup euiFlexGroup--gutterLarge euiFlexGroup--alignItemsCenter euiFlexGroup--directionRow euiFlexGroup--responsive euiPageHeaderContent__top"
@@ -78,7 +78,7 @@
       class="euiFlexItem euiFlexItem--flexGrowZero"
     >
       <div
-        class="euiFlexGroup euiFlexGroup--gutterLarge euiFlexGroup--directionRow euiFlexGroup--wrap css-dl3a9l-rightSideFlexItem"
+        class="euiFlexGroup euiFlexGroup--gutterLarge euiFlexGroup--directionRow euiFlexGroup--wrap euiPageHeaderContent__rightSideItems"
       >
         <div
           class="euiFlexItem euiFlexItem--flexGrowZero"
@@ -102,7 +102,7 @@
 
 exports[`EuiPageHeaderContent props alignItems stretch is rendered 1`] = `
 <div
-  class="euiPageHeaderContent css-ygsnvf-euiPageHeaderContent"
+  class="euiPageHeaderContent"
 >
   <div
     class="euiFlexGroup euiFlexGroup--gutterLarge euiFlexGroup--directionRow euiFlexGroup--responsive euiPageHeaderContent__top"
@@ -120,7 +120,7 @@
       class="euiFlexItem euiFlexItem--flexGrowZero"
     >
       <div
-        class="euiFlexGroup euiFlexGroup--gutterLarge euiFlexGroup--directionRow euiFlexGroup--wrap css-dl3a9l-rightSideFlexItem"
+        class="euiFlexGroup euiFlexGroup--gutterLarge euiFlexGroup--directionRow euiFlexGroup--wrap euiPageHeaderContent__rightSideItems"
       >
         <div
           class="euiFlexItem euiFlexItem--flexGrowZero"
@@ -144,7 +144,7 @@
 
 exports[`EuiPageHeaderContent props alignItems top is rendered 1`] = `
 <div
-  class="euiPageHeaderContent css-ygsnvf-euiPageHeaderContent"
+  class="euiPageHeaderContent"
 >
   <div
     class="euiFlexGroup euiFlexGroup--gutterLarge euiFlexGroup--alignItemsFlexStart euiFlexGroup--directionRow euiFlexGroup--responsive euiPageHeaderContent__top"
@@ -162,7 +162,7 @@
       class="euiFlexItem euiFlexItem--flexGrowZero"
     >
       <div
-        class="euiFlexGroup euiFlexGroup--gutterLarge euiFlexGroup--directionRow euiFlexGroup--wrap css-dl3a9l-rightSideFlexItem"
+        class="euiFlexGroup euiFlexGroup--gutterLarge euiFlexGroup--directionRow euiFlexGroup--wrap euiPageHeaderContent__rightSideItems"
       >
         <div
           class="euiFlexItem euiFlexItem--flexGrowZero"
@@ -186,7 +186,7 @@
 
 exports[`EuiPageHeaderContent props breadcrumbs is rendered 1`] = `
 <div
-  class="euiPageHeaderContent css-ygsnvf-euiPageHeaderContent"
+  class="euiPageHeaderContent"
 >
   <nav
     aria-label="aria-label"
@@ -235,13 +235,8 @@
 
 exports[`EuiPageHeaderContent props children is rendered 1`] = `
 <div
-  class="css-1lk58zz-euiPageHeaderContent-flex"
->
-<<<<<<< HEAD
-  <p>
-    Anything
-  </p>
-=======
+  class="euiPageHeaderContent"
+>
   <div
     class="euiFlexGroup euiFlexGroup--gutterLarge euiFlexGroup--alignItemsBaseline euiFlexGroup--directionRow euiFlexGroup--responsive euiPageHeaderContent__top"
   >
@@ -259,17 +254,13 @@
       Anything
     </p>
   </div>
->>>>>>> bd7dfe78
 </div>
 `;
 
 exports[`EuiPageHeaderContent props children is rendered 2`] = `
 <div
-  class="css-1lk58zz-euiPageHeaderContent-flex"
->
-<<<<<<< HEAD
-  Child
-=======
+  class="euiPageHeaderContent"
+>
   <div
     class="euiFlexGroup euiFlexGroup--gutterLarge euiFlexGroup--alignItemsBaseline euiFlexGroup--directionRow euiFlexGroup--responsive euiPageHeaderContent__top"
   >
@@ -285,13 +276,12 @@
     />
     Child
   </div>
->>>>>>> bd7dfe78
 </div>
 `;
 
 exports[`EuiPageHeaderContent props children is rendered even if content props are passed 1`] = `
 <div
-  class="euiPageHeaderContent css-xo4mq3-euiPageHeaderContent-border"
+  class="euiPageHeaderContent"
 >
   <div
     class="euiFlexGroup euiFlexGroup--gutterLarge euiFlexGroup--alignItemsFlexStart euiFlexGroup--directionRow euiFlexGroup--responsive euiPageHeaderContent__top"
@@ -309,7 +299,7 @@
       class="euiFlexItem euiFlexItem--flexGrowZero"
     >
       <div
-        class="euiFlexGroup euiFlexGroup--gutterLarge euiFlexGroup--directionRow euiFlexGroup--wrap css-dl3a9l-rightSideFlexItem"
+        class="euiFlexGroup euiFlexGroup--gutterLarge euiFlexGroup--directionRow euiFlexGroup--wrap euiPageHeaderContent__rightSideItems"
       >
         <div
           class="euiFlexItem euiFlexItem--flexGrowZero"
@@ -373,7 +363,7 @@
 
 exports[`EuiPageHeaderContent props description is rendered 1`] = `
 <div
-  class="euiPageHeaderContent css-ygsnvf-euiPageHeaderContent"
+  class="euiPageHeaderContent"
 >
   <div
     class="euiFlexGroup euiFlexGroup--gutterLarge euiFlexGroup--alignItemsBaseline euiFlexGroup--directionRow euiFlexGroup--responsive euiPageHeaderContent__top"
@@ -395,7 +385,7 @@
 
 exports[`EuiPageHeaderContent props pageTitle is rendered 1`] = `
 <div
-  class="euiPageHeaderContent css-ygsnvf-euiPageHeaderContent"
+  class="euiPageHeaderContent"
 >
   <div
     class="euiFlexGroup euiFlexGroup--gutterLarge euiFlexGroup--alignItemsFlexStart euiFlexGroup--directionRow euiFlexGroup--responsive euiPageHeaderContent__top"
@@ -415,7 +405,7 @@
 
 exports[`EuiPageHeaderContent props pageTitle is rendered with icon 1`] = `
 <div
-  class="euiPageHeaderContent css-ygsnvf-euiPageHeaderContent"
+  class="euiPageHeaderContent"
 >
   <div
     class="euiFlexGroup euiFlexGroup--gutterLarge euiFlexGroup--alignItemsFlexStart euiFlexGroup--directionRow euiFlexGroup--responsive euiPageHeaderContent__top"
@@ -427,7 +417,7 @@
         class="euiTitle css-1bexacr-euiTitle-l"
       >
         <span
-          class="css-1au49xx-euiPageHeaderContent__titleIcon"
+          class="euiPageHeaderContent__titleIcon"
           data-euiicon-type="logoKibana"
         />
         Page title
@@ -439,7 +429,7 @@
 
 exports[`EuiPageHeaderContent props pageTitle is rendered with icon and iconProps 1`] = `
 <div
-  class="euiPageHeaderContent css-ygsnvf-euiPageHeaderContent"
+  class="euiPageHeaderContent"
 >
   <div
     class="euiFlexGroup euiFlexGroup--gutterLarge euiFlexGroup--alignItemsFlexStart euiFlexGroup--directionRow euiFlexGroup--responsive euiPageHeaderContent__top"
@@ -451,7 +441,7 @@
         class="euiTitle css-1bexacr-euiTitle-l"
       >
         <span
-          class="testClass1 testClass2 css-1au49xx-euiPageHeaderContent__titleIcon"
+          class="euiPageHeaderContent__titleIcon testClass1 testClass2"
           data-euiicon-type="logoKibana"
           data-test-subj="test subject string"
         >
@@ -466,7 +456,7 @@
 
 exports[`EuiPageHeaderContent props pageTitle is rendered with pageTitleProps 1`] = `
 <div
-  class="euiPageHeaderContent css-ygsnvf-euiPageHeaderContent"
+  class="euiPageHeaderContent"
 >
   <div
     class="euiFlexGroup euiFlexGroup--gutterLarge euiFlexGroup--alignItemsFlexStart euiFlexGroup--directionRow euiFlexGroup--responsive euiPageHeaderContent__top"
@@ -488,7 +478,7 @@
 
 exports[`EuiPageHeaderContent props responsive is rendered as false 1`] = `
 <div
-  class="euiPageHeaderContent css-ygsnvf-euiPageHeaderContent"
+  class="euiPageHeaderContent"
 >
   <div
     class="euiFlexGroup euiFlexGroup--gutterLarge euiFlexGroup--alignItemsBaseline euiFlexGroup--directionRow euiPageHeaderContent__top"
@@ -502,7 +492,7 @@
 
 exports[`EuiPageHeaderContent props responsive is rendered as reverse 1`] = `
 <div
-  class="euiPageHeaderContent css-ygsnvf-euiPageHeaderContent"
+  class="euiPageHeaderContent"
 >
   <div
     class="euiFlexGroup euiFlexGroup--gutterLarge euiFlexGroup--alignItemsBaseline euiFlexGroup--directionRow euiFlexGroup--responsive euiPageHeaderContent__top"
@@ -516,7 +506,7 @@
 
 exports[`EuiPageHeaderContent props rightSideItems is rendered 1`] = `
 <div
-  class="euiPageHeaderContent css-ygsnvf-euiPageHeaderContent"
+  class="euiPageHeaderContent"
 >
   <div
     class="euiFlexGroup euiFlexGroup--gutterLarge euiFlexGroup--alignItemsBaseline euiFlexGroup--directionRow euiFlexGroup--responsive euiPageHeaderContent__top"
@@ -528,7 +518,7 @@
       class="euiFlexItem euiFlexItem--flexGrowZero"
     >
       <div
-        class="euiFlexGroup euiFlexGroup--gutterLarge euiFlexGroup--directionRow euiFlexGroup--wrap css-dl3a9l-rightSideFlexItem"
+        class="euiFlexGroup euiFlexGroup--gutterLarge euiFlexGroup--directionRow euiFlexGroup--wrap euiPageHeaderContent__rightSideItems"
       >
         <div
           class="euiFlexItem euiFlexItem--flexGrowZero"
@@ -552,7 +542,7 @@
 
 exports[`EuiPageHeaderContent props rightSideItems is rendered with rightSideGroupProps 1`] = `
 <div
-  class="euiPageHeaderContent css-ygsnvf-euiPageHeaderContent"
+  class="euiPageHeaderContent"
 >
   <div
     class="euiFlexGroup euiFlexGroup--gutterLarge euiFlexGroup--alignItemsBaseline euiFlexGroup--directionRow euiFlexGroup--responsive euiPageHeaderContent__top"
@@ -565,7 +555,7 @@
     >
       <div
         aria-label="aria-label"
-        class="euiFlexGroup euiFlexGroup--gutterLarge euiFlexGroup--directionRow euiFlexGroup--responsive euiFlexGroup--wrap testClass1 testClass2 css-dl3a9l-rightSideFlexItem"
+        class="euiFlexGroup euiFlexGroup--gutterLarge euiFlexGroup--directionRow euiFlexGroup--responsive euiFlexGroup--wrap euiPageHeaderContent__rightSideItems testClass1 testClass2"
         data-test-subj="test subject string"
       >
         <div
@@ -590,7 +580,7 @@
 
 exports[`EuiPageHeaderContent props tabs is rendered 1`] = `
 <div
-  class="euiPageHeaderContent css-ygsnvf-euiPageHeaderContent"
+  class="euiPageHeaderContent"
 >
   <div
     class="euiFlexGroup euiFlexGroup--gutterLarge euiFlexGroup--alignItemsBaseline euiFlexGroup--directionRow euiFlexGroup--responsive euiPageHeaderContent__top"
@@ -639,7 +629,7 @@
 
 exports[`EuiPageHeaderContent props tabs is rendered with tabsProps 1`] = `
 <div
-  class="euiPageHeaderContent css-ygsnvf-euiPageHeaderContent"
+  class="euiPageHeaderContent"
 >
   <div
     class="euiFlexGroup euiFlexGroup--gutterLarge euiFlexGroup--alignItemsBaseline euiFlexGroup--directionRow euiFlexGroup--responsive euiPageHeaderContent__top"
