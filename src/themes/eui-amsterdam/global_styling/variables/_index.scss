--- conflicted
+++ resolved
@@ -7,11 +7,7 @@
 @import 'flyout';
 @import 'form';
 @import 'header';
-<<<<<<< HEAD
-=======
 @import 'page';
-@import 'panel';
->>>>>>> 739f5cd8
 @import 'steps';
 @import 'typography';
 @import 'shadows';