import React from 'react';
import PropTypes from 'prop-types';
import classNames from 'classnames';

import { EuiLoadingSpinner } from '../../loading';

import { getSecureRelForTarget } from '../../../services';

<<<<<<< HEAD
import { ICON_TYPES, EuiIcon } from '../../icon';
=======
import { IconPropType, EuiIcon } from '../../icon';
>>>>>>> 75fee430

const colorToClassNameMap = {
  primary: 'euiButtonEmpty--primary',
  danger: 'euiButtonEmpty--danger',
  disabled: 'euiButtonEmpty--disabled',
  text: 'euiButtonEmpty--text',
  ghost: 'euiButtonEmpty--ghost',
};

export const COLORS = Object.keys(colorToClassNameMap);

const sizeToClassNameMap = {
  xs: 'euiButtonEmpty--xSmall',
  s: 'euiButtonEmpty--small',
  l: 'euiButtonEmpty--large',
};

export const SIZES = Object.keys(sizeToClassNameMap);

const iconSideToClassNameMap = {
  left: '',
  right: 'euiButtonEmpty--iconRight',
};

export const ICON_SIDES = Object.keys(iconSideToClassNameMap);

const flushTypeToClassNameMap = {
  left: 'euiButtonEmpty--flushLeft',
  right: 'euiButtonEmpty--flushRight',
};

export const FLUSH_TYPES = Object.keys(flushTypeToClassNameMap);

export const EuiButtonEmpty = ({
  children,
  className,
  iconType,
  iconSide,
  color,
  size,
  flush,
  isDisabled,
  isLoading,
  href,
  target,
  rel,
  type,
  buttonRef,
  contentProps,
  textProps,
  ...rest
}) => {
  // If in the loading state, force disabled to true
  isDisabled = isLoading ? true : isDisabled;

  const classes = classNames(
    'euiButtonEmpty',
    colorToClassNameMap[color],
    sizeToClassNameMap[size],
    iconSideToClassNameMap[iconSide],
    flushTypeToClassNameMap[flush],
    className
  );

  const contentClassNames = classNames(
    'euiButtonEmpty__content',
    contentProps && contentProps.className
  );

  const textClassNames = classNames(
    'euiButtonEmpty__text',
    textProps && textProps.className
  );

  // Add an icon to the button if one exists.
  let buttonIcon;

  if (isLoading) {
    buttonIcon = <EuiLoadingSpinner className="euiButton__spinner" size="m" />;
  } else if (iconType) {
    buttonIcon = (
      <EuiIcon
        className="euiButtonEmpty__icon"
        type={iconType}
        size="m"
        aria-hidden="true"
      />
    );
  }

  const innerNode = (
    <span {...contentProps} className={contentClassNames}>
      {buttonIcon}
      <span {...textProps} className={textClassNames}>
        {children}
      </span>
    </span>
  );

  // <a> elements don't respect the `disabled` attribute. So if we're disabled, we'll just pretend
  // this is a button and piggyback off its disabled styles.
  if (href && !isDisabled) {
    const secureRel = getSecureRelForTarget({ href, target, rel });

    return (
      <a
        className={classes}
        href={href}
        target={target}
        rel={secureRel}
        ref={buttonRef}
        {...rest}>
        {innerNode}
      </a>
    );
  } else {
    return (
      <button
        disabled={isDisabled}
        className={classes}
        type={type}
        ref={buttonRef}
        {...rest}>
        {innerNode}
      </button>
    );
  }
};

EuiButtonEmpty.propTypes = {
  children: PropTypes.node,
  className: PropTypes.string,
  iconType: IconPropType,
  iconSide: PropTypes.oneOf(ICON_SIDES),
  color: PropTypes.oneOf(COLORS),
  size: PropTypes.oneOf(SIZES),
  flush: PropTypes.oneOf(FLUSH_TYPES),
  isDisabled: PropTypes.bool,
  href: PropTypes.string,
  target: PropTypes.string,
  rel: PropTypes.string,
  onClick: PropTypes.func,

  /**
   * Adds/swaps for loading spinner & disables
   */
  isLoading: PropTypes.bool,

  type: PropTypes.string,
  buttonRef: PropTypes.func,

  /**
   * Passes props to `euiButtonEmpty__content` span
   */
  contentProps: PropTypes.object,

  /**
   * Passes props to `euiButtonEmpty__text` span
   */
  textProps: PropTypes.object,
};

EuiButtonEmpty.defaultProps = {
  type: 'button',
  iconSide: 'left',
  color: 'primary',
};<|MERGE_RESOLUTION|>--- conflicted
+++ resolved
@@ -6,11 +6,7 @@
 
 import { getSecureRelForTarget } from '../../../services';
 
-<<<<<<< HEAD
-import { ICON_TYPES, EuiIcon } from '../../icon';
-=======
 import { IconPropType, EuiIcon } from '../../icon';
->>>>>>> 75fee430
 
 const colorToClassNameMap = {
   primary: 'euiButtonEmpty--primary',
