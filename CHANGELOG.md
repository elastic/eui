--- conflicted
+++ resolved
@@ -1,10 +1,7 @@
 ## [`master`](https://github.com/elastic/eui/tree/master)
 
-<<<<<<< HEAD
+- Added `max-width: 100%` to `EuiKeyPadMenu` to allow it to shrink when its container is smaller than its fixed width ([ #4092](https://github.com/elastic/eui/pull/4092))
 - Added `scripts/docker-puppeteer` as the new home for test-related Docker images ([#4062](https://github.com/elastic/eui/pull/4062))
-=======
-- Added `max-width: 100%` to `EuiKeyPadMenu` to allow it to shrink when its container is smaller than its fixed width ([ #4092](https://github.com/elastic/eui/pull/4092))
->>>>>>> 52c326bd
 
 **Bug fixes**
 
