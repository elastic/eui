export interface EuiDataGridColumn {
  id: string;
}

export interface EuiDataGridColumnWidths {
  [key: string]: number;
}

// ideally this would use a generic to enforce `pageSize` exists in `pageSizeOptions`,
// but TypeScript's default understanding of an array is number[] unless `as const` is used
// which defeats the generic's purpose & functionality as it would check for `number` in `number[]`
export interface EuiDataGridPaginationProps {
  pageIndex: number;
  pageSize: number;
  pageSizeOptions: number[];
  onChangeItemsPerPage: (itemsPerPage: number) => void;
  onChangePage: (pageIndex: number) => void;
}
<<<<<<< HEAD

export interface EuiDataGridSorting {
  onSort: (columns: EuiDataGridSorting['columns']) => void;
  columns: Array<{ id: string; direction: 'asc' | 'desc' }>;
}

/*
Given the data flow Filtering->Sorting->Pagination:
Each step can be performed by service calls or in-memory by the grid.
However, we cannot allow any service calls after an in-memory operation.
E.g. if Pagination requires a service call the grid cannot perform
in-memory Filtering or Sorting. This means a single value representing the
service / in-memory boundary can be used. Thus there are four states for in-memory:
* false - all service calls
* "pagination" - only pagination is performed in-memory
* "sorting" - sorting & pagination is performed in-memory
* "filtering" - all operations are performed in-memory, no service calls
 */
export type EuiDataGridInMemory =
  | false
  | 'pagination'
  | 'sorting'
  | 'filtering';

export interface EuiDataGridInMemoryValues {
  [key: string]: { [key: string]: string };
=======
// Types for styling options, passed down through the `gridStyle` prop
export type EuiDataGridStyleFontSizes = 's' | 'm' | 'l';
export type EuiDataGridStyleBorders = 'all' | 'horizontal' | 'none';
export type EuiDataGridStyleHeader = 'shade' | 'underline';
export type EuiDataGridStyleRowHover = 'highlight' | 'none';
export type EuiDataGridStyleCellPaddings = 's' | 'm' | 'l';

export interface EuiDataGridStyle {
  fontSize?: EuiDataGridStyleFontSizes;
  border?: EuiDataGridStyleBorders;
  stripes?: boolean;
  header?: EuiDataGridStyleHeader;
  rowHover?: EuiDataGridStyleRowHover;
  cellPadding?: EuiDataGridStyleCellPaddings;
>>>>>>> 9fe43071
}<|MERGE_RESOLUTION|>--- conflicted
+++ resolved
@@ -4,6 +4,21 @@
 
 export interface EuiDataGridColumnWidths {
   [key: string]: number;
+}
+// Types for styling options, passed down through the `gridStyle` prop
+export type EuiDataGridStyleFontSizes = 's' | 'm' | 'l';
+export type EuiDataGridStyleBorders = 'all' | 'horizontal' | 'none';
+export type EuiDataGridStyleHeader = 'shade' | 'underline';
+export type EuiDataGridStyleRowHover = 'highlight' | 'none';
+export type EuiDataGridStyleCellPaddings = 's' | 'm' | 'l';
+
+export interface EuiDataGridStyle {
+  fontSize?: EuiDataGridStyleFontSizes;
+  border?: EuiDataGridStyleBorders;
+  stripes?: boolean;
+  header?: EuiDataGridStyleHeader;
+  rowHover?: EuiDataGridStyleRowHover;
+  cellPadding?: EuiDataGridStyleCellPaddings;
 }
 
 // ideally this would use a generic to enforce `pageSize` exists in `pageSizeOptions`,
@@ -16,7 +31,6 @@
   onChangeItemsPerPage: (itemsPerPage: number) => void;
   onChangePage: (pageIndex: number) => void;
 }
-<<<<<<< HEAD
 
 export interface EuiDataGridSorting {
   onSort: (columns: EuiDataGridSorting['columns']) => void;
@@ -43,20 +57,4 @@
 
 export interface EuiDataGridInMemoryValues {
   [key: string]: { [key: string]: string };
-=======
-// Types for styling options, passed down through the `gridStyle` prop
-export type EuiDataGridStyleFontSizes = 's' | 'm' | 'l';
-export type EuiDataGridStyleBorders = 'all' | 'horizontal' | 'none';
-export type EuiDataGridStyleHeader = 'shade' | 'underline';
-export type EuiDataGridStyleRowHover = 'highlight' | 'none';
-export type EuiDataGridStyleCellPaddings = 's' | 'm' | 'l';
-
-export interface EuiDataGridStyle {
-  fontSize?: EuiDataGridStyleFontSizes;
-  border?: EuiDataGridStyleBorders;
-  stripes?: boolean;
-  header?: EuiDataGridStyleHeader;
-  rowHover?: EuiDataGridStyleRowHover;
-  cellPadding?: EuiDataGridStyleCellPaddings;
->>>>>>> 9fe43071
 }