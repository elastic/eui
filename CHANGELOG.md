--- conflicted
+++ resolved
@@ -1,10 +1,7 @@
 ## [`master`](https://github.com/elastic/eui/tree/master)
 
-<<<<<<< HEAD
 - Changed the docs site build to output a static site using  `react-router` hash history in combination with `react-snap` ([#2577](https://github.com/elastic/eui/pull/2577)
-=======
 - Improved a11y of `EuiNavDrawer` lock button state via `aria-pressed` ([#2643](https://github.com/elastic/eui/pull/2643))
->>>>>>> fbe66d55
 
 **Bug fixes**
 
