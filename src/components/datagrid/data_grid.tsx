--- conflicted
+++ resolved
@@ -283,15 +283,11 @@
   const [columnWidths, setColumnWidth] = useColumnWidths();
 
   // enables/disables grid controls based on available width
-<<<<<<< HEAD
-  const onResize = useOnResize(setShowGridControls, isFullScreen);
-=======
   const onResize = useOnResize(nextShowGridControls => {
     if (nextShowGridControls !== showGridControls) {
       setShowGridControls(nextShowGridControls);
     }
   }, isFullScreen);
->>>>>>> 09e6a636
 
   const handleGridKeyDown = (e: KeyboardEvent<HTMLDivElement>) => {
     switch (e.keyCode) {
@@ -323,9 +319,13 @@
 
   const [inMemoryValues, onCellRender] = useInMemoryValues(inMemory, rowCount);
 
+  const allSchemaDetetors = useMemo(
+    () => [...providedSchemaDetectors, ...(schemaDetectors || [])],
+    [schemaDetectors]
+  );
   const detectedSchema = useDetectSchema(
     inMemoryValues,
-    schemaDetectors,
+    allSchemaDetetors,
     inMemory != null
   );
   const mergedSchema = getMergedSchema(detectedSchema, columns);
@@ -368,22 +368,6 @@
     className
   );
 
-<<<<<<< HEAD
-  const [inMemoryValues, onCellRender] = useInMemoryValues(inMemory, rowCount);
-
-  const allSchemaDetetors = useMemo(
-    () => [...providedSchemaDetectors, ...(schemaDetectors || [])],
-    [schemaDetectors]
-  );
-  const detectedSchema = useDetectSchema(
-    inMemoryValues,
-    allSchemaDetetors,
-    inMemory != null
-  );
-  const mergedSchema = getMergedSchema(detectedSchema, columns);
-
-=======
->>>>>>> 09e6a636
   // These grid controls will only show when there is room. Check the resize observer callback
   const gridControls = (
     <Fragment>
@@ -487,10 +471,7 @@
                     inMemory={inMemory}
                     columns={visibleColumns}
                     schema={mergedSchema}
-<<<<<<< HEAD
                     schemaDetectors={allSchemaDetetors}
-=======
->>>>>>> 09e6a636
                     expansionFormatters={expansionFormatters}
                     focusedCell={focusedCell}
                     onCellFocus={setFocusedCell}
