import React, { FunctionComponent, useState } from 'react';
import { css } from '@emotion/react';
import { useEuiTheme } from '../../../../../src/services';
import {
  EuiBasicTable,
  EuiButtonGroup,
  EuiCode,
  EuiCodeBlock,
  EuiDescribedFormGroup,
  EuiPanel,
  EuiSpacer,
} from '../../../../../src/components';

import {
  euiFontSize,
  useEuiFontSize,
  EuiThemeFontWeights,
  EuiThemeFontScales,
  EuiThemeFontSizeMeasurements,
  _EuiThemeFontSizeMeasurement,
} from '../../../../../src/global_styling';

import { EuiThemeFontBase, EuiThemeFontWeight, ThemeRowType } from '../_props';
import { getPropsFromComponent } from '../../../services/props/get_props';
import { getDescription } from '../../../services/props/get_description';
import { ThemeExample } from '../_components/_theme_example';
import { ThemeValuesTable } from '../_components/_theme_values_table';

export const FontJS = () => {
  const { euiTheme } = useEuiTheme();
  const baseProps = getPropsFromComponent(EuiThemeFontBase);

  return (
    <>
      <ThemeExample
        title={<code>euiTheme.font.family</code>}
        description={
          <>
            {getDescription(baseProps.family)}
            <br />
            <p>
              All of EUI defaults to the base <EuiCode>font.family</EuiCode>.
              However, you can use this token to change specific instances.
            </p>
          </>
        }
        example={
          <p
            css={css`
              font-family: ${euiTheme.font.family};
            `}
          >
            {euiTheme.font.family}
          </p>
        }
        snippet={'font-family: ${euiTheme.font.family};'}
        snippetLanguage="emotion"
      />

      <ThemeExample
        title={<code>euiTheme.font.familyCode</code>}
        description={getDescription(baseProps.familyCode)}
        example={
          <p
            css={css`
              font-family: ${euiTheme.font.familyCode};
            `}
          >
            {euiTheme.font.familyCode}
          </p>
        }
        snippet={'font-family: ${euiTheme.font.familyCode};'}
        snippetLanguage="emotion"
      />

      <ThemeExample
        title={<code>euiTheme.font.familySerif</code>}
        description={getDescription(baseProps.familySerif)}
        example={
          <p
            css={css`
              font-family: ${euiTheme.font.familySerif};
            `}
          >
            {euiTheme.font.familySerif}
          </p>
        }
        snippet={'font-family: ${euiTheme.font.familySerif};'}
        snippetLanguage="emotion"
      />

      <ThemeExample
        title={<code>euiTheme.font.featureSettings</code>}
        description={getDescription(baseProps.featureSettings)}
        example={
          <p
            css={css`
              font-feature-settings: ${euiTheme.font.featureSettings};
            `}
          >
            {euiTheme.font.featureSettings}
          </p>
        }
        snippet={'font-feature-settings: ${euiTheme.font.featureSettings};'}
        snippetLanguage="emotion"
      />
    </>
  );
};

export const FontWeightJS: FunctionComponent<ThemeRowType> = ({
  description,
}) => {
  const { euiTheme } = useEuiTheme();

  return (
    <>
      <ThemeExample
        title={<code>euiTheme.font.weight[weight]</code>}
        description={description}
        example={
          <div
            css={css`
              font-weight: ${euiTheme.font.weight.bold};
            `}
          >
            {'I am proper bold'}
          </div>
        }
        snippet={'font-weight: ${euiTheme.font.weight.bold};'}
        snippetLanguage="emotion"
      />
    </>
  );
};

export const FontWeightValuesJS = () => {
  const euiThemeContext = useEuiTheme();
  const { euiTheme } = euiThemeContext;
  const weightProps = getPropsFromComponent(EuiThemeFontWeight);
  const weightKeys = EuiThemeFontWeights;

  return (
    <>
      <ThemeValuesTable
        items={weightKeys.map((weight) => {
          return {
            id: weight,
            token: `font.weight.${weight}`,
            type: weightProps[weight],
            value: euiTheme.font.weight[weight],
          };
        })}
        render={(item) => (
          <div
            css={css`
              font-weight: ${item.value};
            `}
          >
            Aa
          </div>
        )}
      />
    </>
  );
};

export const FontScaleJS = () => {
  return (
    <>
      <ThemeExample
        title={<code>useEuiFontSize()</code>}
        type="hook"
        description={
          <p>
            Font sizing is provided through this React hook (or function
            version) and not the global theme. It returns both the{' '}
            <EuiCode>font-size</EuiCode> and <EuiCode>line-height</EuiCode> for
            the provided <EuiCode>scale</EuiCode>.
          </p>
        }
        example={
          <p
            css={css`
              ${useEuiFontSize('l')}
            `}
          >
            The quick brown fox jumped over the blue moon to catch a snail
          </p>
        }
        snippet="${useEuiFontSize('l')}"
        snippetLanguage="emotion"
      />
      <ThemeExample
        title={<code>useEuiFontSize().fontSize</code>}
        type={null}
        description={
          <p>
            To use precisely only the <EuiCode>font-size</EuiCode> value, you
            will still use the same hook (or function) to grab the individual
            property via the returned object.
          </p>
        }
        example={
          <p
            css={css`
              font-size: ${useEuiFontSize('xs').fontSize};
            `}
          >
            The quick brown fox jumped over the blue moon to catch a snail
          </p>
        }
        snippet="font-size: ${useEuiFontSize('xs').fontSize};"
        snippetLanguage="emotion"
      />
    </>
  );
};

export const FontScaleValuesJS = () => {
  const euiThemeContext = useEuiTheme();
  const scaleKeys = EuiThemeFontScales;

  const measurementButtons = EuiThemeFontSizeMeasurements.map((m) => {
    return {
      id: m,
      label: m,
    };
  });

  const [measurementSelected, setMeasurementSelected] = useState(
    measurementButtons[0].id
  );

  return (
    <>
      <EuiPanel color="accent">
        <EuiDescribedFormGroup
          fullWidth
          title={<h3>Value measurements</h3>}
          description={
            <p>
              The font sizing function also supports the three main measurements
              for font-size, <EuiCode>rem | px | em</EuiCode>, with{' '}
              <EuiCode>rem</EuiCode> being default for all EUI components.
            </p>
          }
        >
          <EuiSpacer />
          <EuiButtonGroup
            buttonSize="m"
            legend="Value measurement to show in table"
            options={measurementButtons}
            idSelected={measurementSelected}
            onChange={(id) =>
              setMeasurementSelected(id as _EuiThemeFontSizeMeasurement)
            }
            color="accent"
            isFullWidth
          />
        </EuiDescribedFormGroup>
      </EuiPanel>
      <EuiSpacer />
      <EuiBasicTable
        tableLayout="auto"
        items={scaleKeys.map((scale, index) => {
          return {
            id: scale,
            value: `useEuiFontSize('${scale}'${
              measurementSelected !== 'rem'
                ? `,\n  { measurement: '${measurementSelected}' }\n`
                : ''
            })`,
            size: `${
<<<<<<< HEAD
              euiFontSize(euiThemeContext, scale, measurementSelected).fontSize
            }`,
            lineHeight: `${
              euiFontSize(euiThemeContext, scale, measurementSelected)
=======
              euiFontSize(scale, euiTheme, { measurement: measurementSelected })
                .fontSize
            }`,
            lineHeight: `${
              euiFontSize(scale, euiTheme, { measurement: measurementSelected })
>>>>>>> ca7d71f8
                .lineHeight
            }`,
            index,
          };
        })}
        columns={[
          {
            field: 'sample',
            name: 'Sample',
            valign: 'baseline',
            width: '50%',
            render: (sample, item) => (
              <div
                css={css`
<<<<<<< HEAD
                  ${euiFontSize(euiThemeContext, item.id, measurementSelected)}
=======
                  ${euiFontSize(item.id, euiTheme, {
                    measurement: measurementSelected,
                  })}
>>>>>>> ca7d71f8
                `}
              >
                The quick brown fox jumped over the blue moon to catch a snail
              </div>
            ),
            mobileOptions: {
              width: '100%',
            },
          },
          {
            field: 'value',
            name: 'Function',
            width: 'auto',
            valign: 'baseline',
            render: (value: React.ReactNode) => (
              <EuiCodeBlock language="js" paddingSize="s">
                {value}
              </EuiCodeBlock>
            ),
          },
          {
            field: 'size',
            name: 'Font size',
            width: '100px',
            valign: 'baseline',
            align: 'right',
            render: (size: string) => (
              <small>
                <code>{size}</code>
              </small>
            ),
          },
          {
            field: 'lineHeight',
            name: 'Line height',
            width: '100px',
            valign: 'baseline',
            align: 'right',
            render: (lineHeight: string) => (
              <small>
                <code>{lineHeight}</code>
              </small>
            ),
          },
        ]}
      />
    </>
  );
};<|MERGE_RESOLUTION|>--- conflicted
+++ resolved
@@ -272,19 +272,14 @@
                 : ''
             })`,
             size: `${
-<<<<<<< HEAD
-              euiFontSize(euiThemeContext, scale, measurementSelected).fontSize
+              euiFontSize(euiThemeContext, scale, {
+                measurement: measurementSelected,
+              }).fontSize
             }`,
             lineHeight: `${
-              euiFontSize(euiThemeContext, scale, measurementSelected)
-=======
-              euiFontSize(scale, euiTheme, { measurement: measurementSelected })
-                .fontSize
-            }`,
-            lineHeight: `${
-              euiFontSize(scale, euiTheme, { measurement: measurementSelected })
->>>>>>> ca7d71f8
-                .lineHeight
+              euiFontSize(euiThemeContext, scale, {
+                measurement: measurementSelected,
+              }).lineHeight
             }`,
             index,
           };
@@ -298,13 +293,9 @@
             render: (sample, item) => (
               <div
                 css={css`
-<<<<<<< HEAD
-                  ${euiFontSize(euiThemeContext, item.id, measurementSelected)}
-=======
-                  ${euiFontSize(item.id, euiTheme, {
+                  ${euiFontSize(euiThemeContext, item.id, {
                     measurement: measurementSelected,
                   })}
->>>>>>> ca7d71f8
                 `}
               >
                 The quick brown fox jumped over the blue moon to catch a snail
