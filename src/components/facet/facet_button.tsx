/*
 * Licensed to Elasticsearch B.V. under one or more contributor
 * license agreements. See the NOTICE file distributed with
 * this work for additional information regarding copyright
 * ownership. Elasticsearch B.V. licenses this file to you under
 * the Apache License, Version 2.0 (the "License"); you may
 * not use this file except in compliance with the License.
 * You may obtain a copy of the License at
 *
 *    http://www.apache.org/licenses/LICENSE-2.0
 *
 * Unless required by applicable law or agreed to in writing,
 * software distributed under the License is distributed on an
 * "AS IS" BASIS, WITHOUT WARRANTIES OR CONDITIONS OF ANY
 * KIND, either express or implied.  See the License for the
 * specific language governing permissions and limitations
 * under the License.
 */

import React, {
  FunctionComponent,
  HTMLAttributes,
  MouseEventHandler,
  ReactNode,
  RefCallback,
  ReactElement,
} from 'react';
import classNames from 'classnames';

import { CommonProps } from '../common';

import { EuiNotificationBadge } from '../badge';

import { EuiLoadingSpinner } from '../loading';
import { EuiInnerText } from '../inner_text';

export interface EuiFacetButtonProps
  extends CommonProps,
    Omit<HTMLAttributes<HTMLButtonElement>, 'onClick'> {
  buttonRef?: RefCallback<HTMLButtonElement>;
  /**
   * ReactNode to render as this component's content
   */
  children: ReactNode;
  /**
   * Any node, but preferrably a `EuiIcon` or `EuiAvatar`
   */
  icon?: ReactNode;
  isDisabled?: boolean;
  /**
   * Adds/swaps for loading spinner & disables
   */
  isLoading?: boolean;
  /**
   * Changes visual of button to indicate it's currently selected
   */
  isSelected?: boolean;
  onClick?: MouseEventHandler<HTMLButtonElement>;
  /**
   * Adds a notification indicator for displaying the quantity provided
   */
  quantity?: number;
}

<<<<<<< HEAD
export const EuiFacetButton: FunctionComponent<EuiFacetButtonProps> = ({
=======
export const EuiFacetButton: FunctionComponent<CommonProps &
  HTMLAttributes<HTMLButtonElement> &
  EuiFacetButtonProps> = ({
>>>>>>> ee74c02d
  children,
  className,
  icon,
  isDisabled = false,
  isLoading = false,
  isSelected = false,
  quantity,
  buttonRef,
  ...rest
}) => {
  // If in the loading state, force disabled to true
  isDisabled = isLoading ? true : isDisabled;

  const classes = classNames(
    'euiFacetButton',
    {
      'euiFacetButton--isSelected': isSelected,
      'euiFacetButton--unSelected': !isSelected,
    },
    className
  );

  // Add quanity number if provided or loading indicator
  let buttonQuantity: ReactElement;

  if (isLoading) {
    buttonQuantity = (
      <EuiLoadingSpinner className="euiFacetButton__spinner" size="m" />
    );
  } else if (typeof quantity === 'number') {
    buttonQuantity = (
      <EuiNotificationBadge
        className="euiFacetButton__quantity"
        size="m"
        color={!isSelected || isDisabled ? 'subdued' : 'accent'}>
        {quantity}
      </EuiNotificationBadge>
    );
  }

  // Add an icon to the button if one exists.
  let buttonIcon: ReactElement;

  if (React.isValidElement<{ className?: string }>(icon)) {
    buttonIcon = React.cloneElement(icon, {
      className: classNames(icon.props.className, 'euiFacetButton__icon'),
    });
  }

  return (
    <EuiInnerText>
      {(ref, innerText) => (
        <button
          className={classes}
          disabled={isDisabled}
          type="button"
          ref={buttonRef}
          title={rest['aria-label'] || innerText}
          {...rest}>
          <span className="euiFacetButton__content">
            {buttonIcon}
            <span
              className="euiFacetButton__text"
              data-text={innerText}
              ref={ref}>
              {children}
            </span>
            {buttonQuantity}
          </span>
        </button>
      )}
    </EuiInnerText>
  );
};<|MERGE_RESOLUTION|>--- conflicted
+++ resolved
@@ -62,13 +62,9 @@
   quantity?: number;
 }
 
-<<<<<<< HEAD
-export const EuiFacetButton: FunctionComponent<EuiFacetButtonProps> = ({
-=======
-export const EuiFacetButton: FunctionComponent<CommonProps &
-  HTMLAttributes<HTMLButtonElement> &
-  EuiFacetButtonProps> = ({
->>>>>>> ee74c02d
+export const EuiFacetButton: FunctionComponent<
+  CommonProps & HTMLAttributes<HTMLButtonElement> & EuiFacetButtonProps
+> = ({
   children,
   className,
   icon,
