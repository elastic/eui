--- conflicted
+++ resolved
@@ -6,36 +6,8 @@
  * Side Public License, v 1.
  */
 
-<<<<<<< HEAD
 import { css } from '@emotion/react';
 
-/*
- * Mixin
- */
-export const euiScreenReaderOnly = () => `
-    position: absolute;
-    left: -10000px;
-    top: auto;
-    width: 1px;
-    height: 1px;
-    overflow: hidden;
-  `;
-
-/*
- * Styles
- */
-export const euiScreenReaderOnlyStyles = (showOnFocus?: boolean) => {
-  if (showOnFocus) {
-    return css`
-      // The :active selector is necessary for Safari which removes :focus when a button is pressed
-      &:not(:focus):not(:active) {
-        ${euiScreenReaderOnly()}
-      }
-    `;
-  }
-  return css(euiScreenReaderOnly());
-};
-=======
 /*
  * Mixin that hides elements offscreen to only be read by screen reader
  * See https://github.com/elastic/eui/pull/5130 and https://github.com/elastic/eui/pull/5152 for more info
@@ -58,4 +30,18 @@
   // Chrome requires the negative margin to not cause overflows of parent containers
   margin: -1px;
 `;
->>>>>>> aea4705f
+
+/*
+ * Styles
+ */
+export const euiScreenReaderOnlyStyles = (showOnFocus?: boolean) => {
+  if (showOnFocus) {
+    return css`
+      // The :active selector is necessary for Safari which removes :focus when a button is pressed
+      &:not(:focus):not(:active) {
+        ${euiScreenReaderOnly()}
+      }
+    `;
+  }
+  return css(euiScreenReaderOnly());
+};