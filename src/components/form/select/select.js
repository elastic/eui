import React from 'react';
import PropTypes from 'prop-types';
import classNames from 'classnames';

import { EuiFormControlLayout } from '../form_control_layout';

import { EuiValidatableControl } from '../validatable_control';

export const EuiSelect = ({
  className,
  options,
  id,
  name,
  inputRef,
  isInvalid,
  fullWidth,
  isLoading,
  hasNoInitialSelection,
  defaultValue,
  compressed,
  value,
  prepend,
  append,
  onMouseUp,
  ...rest
}) => {
  const handleMouseUp = e => {
    // Normalizes cross-browser mouse eventing by preventing propagation,
    // notably for use in conjunction with EuiOutsideClickDetector.
    // See https://github.com/elastic/eui/pull/1926 for full discussion on
    // rationale and alternatives should this intervention become problematic.
    e.nativeEvent.stopImmediatePropagation();
    if (onMouseUp) onMouseUp(e);
  };

  const classes = classNames(
    'euiSelect',
    {
      'euiSelect--fullWidth': fullWidth,
      'euiSelect--compressed': compressed,
      'euiSelect--inGroup': prepend || append,
      'euiSelect-isLoading': isLoading,
    },
    className
  );

  let emptyOptionNode;
  if (hasNoInitialSelection) {
    emptyOptionNode = (
      <option value="" disabled hidden style={{ display: 'none' }}>
        &nbsp;
      </option>
    );
  }

  // React HTML input can not have both value and defaultValue properties.
  // https://reactjs.org/docs/uncontrolled-components.html#default-values
  let selectDefaultValue;
  if (value == null) {
    selectDefaultValue = defaultValue || '';
  }

  const icon = {
    type: 'arrowDown',
    side: 'right',
  };

  return (
    <EuiFormControlLayout
      icon={icon}
      fullWidth={fullWidth}
      isLoading={isLoading}
      compressed={compressed}
      prepend={prepend}
      append={append}>
      <EuiValidatableControl isInvalid={isInvalid}>
        <select
          id={id}
          name={name}
          className={classes}
          ref={inputRef}
          defaultValue={selectDefaultValue}
          value={value}
<<<<<<< HEAD
=======
          onMouseUp={handleMouseUp}
>>>>>>> 75fee430
          {...rest}>
          {emptyOptionNode}
          {options.map((option, index) => {
            const { text, ...rest } = option;
            return (
              <option {...rest} key={index}>
                {text}
              </option>
            );
          })}
        </select>
      </EuiValidatableControl>
    </EuiFormControlLayout>
  );
};

EuiSelect.propTypes = {
  name: PropTypes.string,
  id: PropTypes.string,
  options: PropTypes.arrayOf(
    PropTypes.shape({
      text: PropTypes.node.isRequired,
    })
  ).isRequired,
  isInvalid: PropTypes.bool,
  fullWidth: PropTypes.bool,
  isLoading: PropTypes.bool,

  /**
   * Simulates no selection by creating an empty, selected, hidden first option
   */
  hasNoInitialSelection: PropTypes.bool,
  inputRef: PropTypes.func,
  /**
   * when `true` creates a shorter height input
   */
  compressed: PropTypes.bool,
  /**
   * Creates an input group with element(s) coming before select
   */
  prepend: PropTypes.oneOfType([
    PropTypes.node,
    PropTypes.arrayOf(PropTypes.node),
  ]),
  /**
   * Creates an input group with element(s) coming after select
   */
  append: PropTypes.oneOfType([
    PropTypes.node,
    PropTypes.arrayOf(PropTypes.node),
  ]),
};

EuiSelect.defaultProps = {
  options: [],
  fullWidth: false,
  isLoading: false,
  hasNoInitialSelection: false,
  compressed: false,
};<|MERGE_RESOLUTION|>--- conflicted
+++ resolved
@@ -81,10 +81,7 @@
           ref={inputRef}
           defaultValue={selectDefaultValue}
           value={value}
-<<<<<<< HEAD
-=======
           onMouseUp={handleMouseUp}
->>>>>>> 75fee430
           {...rest}>
           {emptyOptionNode}
           {options.map((option, index) => {
