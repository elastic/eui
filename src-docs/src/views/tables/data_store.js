import { Comparators } from '../../../../src/services/sort';
import { Random } from '../../../../src/services/random';
import { times } from '../../../../src/services/utils';

const random = new Random();

const createCountries = () => [
  { code: 'NL', name: 'Netherlands', flag: '🇳🇱' },
  { code: 'CZ', name: 'Czech Republic', flag: '🇨🇿' },
  { code: 'ZA', name: 'South Africa', flag: '🇿🇦' },
  { code: 'US', name: 'United States', flag: '🇺🇲' },
  { code: 'AU', name: 'Australia', flag: '🇦🇺' },
  { code: 'IL', name: 'Israel', flag: '🇮🇱' },
  { code: 'NO', name: 'Norway', flag: '🇳🇴' },
  { code: 'IT', name: 'Italy', flag: '🇮🇹' },
  { code: 'CA', name: 'Canada', flag: '🇨🇦' },
  { code: 'CG', name: 'Congo', flag: '🇨🇬' },
  { code: 'CL', name: 'Chile', flag: '🇨🇱' },
  { code: 'FJ', name: 'Fiji', flag: '🇫🇯' },
  { code: 'GB', name: 'United Kingdom', flag: '🇬🇧' },
  { code: 'GR', name: 'Greece', flag: '🇬🇷' },
  { code: 'HT', name: 'Haiti', flag: '🇭🇹' },
  { code: 'LB', name: 'Lebanon', flag: '🇱🇧' },
  { code: 'MM', name: 'Myanmar', flag: '🇲🇲' },
  { code: 'MX', name: 'Mexico', flag: '🇲🇽' },
  { code: 'NG', name: 'Nigeria', flag: '🇳🇬' },
  { code: 'SG', name: 'Singapore', flag: '🇸🇬' },
  { code: 'SO', name: 'Somalia', flag: '🇸🇴' },
  { code: 'TN', name: 'Tunisia', flag: '🇹🇳' },
  { code: 'VE', name: 'Venezuela', flag: '🇻🇪' },
  { code: 'ZM', name: 'Zambia', flag: '🇿🇲' },
];

const firstNames = ['Martijn', 'Elissa', 'Clinton', 'Igor', 'Karl', 'Drew', 'Honza', 'Rashid', 'Jordan', 'John'];

const lastNames = ['van Groningen', 'Weve', 'Gormley', 'Motov', 'Minarik', 'Raines', 'Král', 'Khan', 'Sissel', 'Dorlus'];

const github = ['martijnvg', 'elissaw', 'clintongormley', 'imotov', 'karmi', 'drewr', 'HonzaKral', 'rashidkpc', 'jordansissel', 'silne30'];

const dob = new Date(1980, 1, 1);

const createUsers = (countries) => {
  return times(20, (index) => {
    console.log(index);
    return {
      id: index,
<<<<<<< HEAD
      firstName: index < 10 ? firstNames[index] : firstNames[index - 10],
      lastName: index < 10 ? lastNames[index] : lastNames[index - 10],
      github: index < 10 ? github[index] : github[index - 10],
      dateOfBirth: dob,
      nationality: random.oneToOne(countries.map(country => country.code), index),
      online: index % 2 === 0
=======
      firstName: random.oneOf(['Very long first name that will wrap or be truncated', 'Another very long first name which will wrap or be truncated', 'Clinton', 'Igor', 'Karl', 'Drew', 'Honza', 'Rashid', 'Jordan']),
      lastName: random.oneOf(['Very long last name that will wrap or be truncated', 'Another very long last name which will wrap or be truncated', 'Gormley', 'Motov', 'Minarik', 'Raines', 'Král', 'Khan', 'Sissel']),
      github: random.oneOf(['martijnvg', 'elissaw', 'clintongormley', 'imotov', 'karmi', 'drewr', 'HonzaKral', 'rashidkpc', 'jordansissel']),
      dateOfBirth: random.date({ min: new Date(1971, 0, 0), max: new Date(1990, 0, 0) }),
      nationality: random.oneOf(countries.map(country => country.code)),
      online: random.boolean()
>>>>>>> 64144da7
    };
  });
};

export const createDataStore = () => {
  const countries = createCountries();
  const users = createUsers(countries);

  return {
    countries,
    users,

    findUsers: (pageIndex, pageSize, sortField, sortDirection) => {
      let items;

      if (sortField) {
        items = users.slice(0).sort(Comparators.property(sortField, Comparators.default(sortDirection)));
      } else {
        items = users;
      }

      let pageOfItems;

      if (!pageIndex && !pageSize) {
        pageOfItems = items;
      } else {
        const startIndex = pageIndex * pageSize;
        pageOfItems = items.slice(startIndex, Math.min(startIndex + pageSize, items.length));
      }

      return {
        pageOfItems,
        totalItemCount: items.length
      };
    },

    deleteUsers: (...ids) => {
      ids.forEach(id => {
        const index = users.findIndex(user => user.id === id);
        if (index >= 0) {
          users.splice(index, 1);
        }
      });
    },

    cloneUser: (id) => {
      const index = users.findIndex(user => user.id === id);
      if (index >= 0) {
        const user = users[index];
        users.splice(index, 0, { ...user, id: users.length });
      }
    },

    getCountry: (code) => countries.find(country => country.code === code)
  };
};<|MERGE_RESOLUTION|>--- conflicted
+++ resolved
@@ -31,9 +31,11 @@
   { code: 'ZM', name: 'Zambia', flag: '🇿🇲' },
 ];
 
-const firstNames = ['Martijn', 'Elissa', 'Clinton', 'Igor', 'Karl', 'Drew', 'Honza', 'Rashid', 'Jordan', 'John'];
+const firstNames = ['Very long first name that will wrap or be truncated', 'Another very long first name which will wrap or be truncated',
+  'Clinton', 'Igor', 'Karl', 'Drew', 'Honza', 'Rashid', 'Jordan', 'John'];
 
-const lastNames = ['van Groningen', 'Weve', 'Gormley', 'Motov', 'Minarik', 'Raines', 'Král', 'Khan', 'Sissel', 'Dorlus'];
+const lastNames = ['Very long last name that will wrap or be truncated', 'Another very long last name which will wrap or be truncated',
+  'Gormley', 'Motov', 'Minarik', 'Raines', 'Král', 'Khan', 'Sissel', 'Dorlus'];
 
 const github = ['martijnvg', 'elissaw', 'clintongormley', 'imotov', 'karmi', 'drewr', 'HonzaKral', 'rashidkpc', 'jordansissel', 'silne30'];
 
@@ -44,21 +46,12 @@
     console.log(index);
     return {
       id: index,
-<<<<<<< HEAD
       firstName: index < 10 ? firstNames[index] : firstNames[index - 10],
       lastName: index < 10 ? lastNames[index] : lastNames[index - 10],
       github: index < 10 ? github[index] : github[index - 10],
       dateOfBirth: dob,
       nationality: random.oneToOne(countries.map(country => country.code), index),
       online: index % 2 === 0
-=======
-      firstName: random.oneOf(['Very long first name that will wrap or be truncated', 'Another very long first name which will wrap or be truncated', 'Clinton', 'Igor', 'Karl', 'Drew', 'Honza', 'Rashid', 'Jordan']),
-      lastName: random.oneOf(['Very long last name that will wrap or be truncated', 'Another very long last name which will wrap or be truncated', 'Gormley', 'Motov', 'Minarik', 'Raines', 'Král', 'Khan', 'Sissel']),
-      github: random.oneOf(['martijnvg', 'elissaw', 'clintongormley', 'imotov', 'karmi', 'drewr', 'HonzaKral', 'rashidkpc', 'jordansissel']),
-      dateOfBirth: random.date({ min: new Date(1971, 0, 0), max: new Date(1990, 0, 0) }),
-      nationality: random.oneOf(countries.map(country => country.code)),
-      online: random.boolean()
->>>>>>> 64144da7
     };
   });
 };
