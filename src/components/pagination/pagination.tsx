--- conflicted
+++ resolved
@@ -11,18 +11,11 @@
 
 import { CommonProps } from '../common';
 import { EuiPaginationButton } from './pagination_button';
-<<<<<<< HEAD
-import { EuiI18n } from '../i18n';
-import { EuiText } from '../text';
-import { EuiPaginationButtonArrow } from './pagination_button_arrow';
-import { EuiBreakpointSize, useIsWithinBreakpoints } from '../../services';
-=======
 import { EuiI18n, useEuiI18n } from '../i18n';
 import { EuiText } from '../text';
 import { EuiPaginationButtonArrow } from './pagination_button_arrow';
 import { EuiBreakpointSize, useIsWithinBreakpoints } from '../../services';
 import { EuiScreenReaderOnly } from '../accessibility';
->>>>>>> 49605924
 
 const MAX_VISIBLE_PAGES = 5;
 const NUMBER_SURROUNDING_PAGES = Math.floor(MAX_VISIBLE_PAGES * 0.5);
@@ -104,10 +97,6 @@
   const firstButton = (pageCount < 1 || compressed) && (
     <EuiPaginationButtonArrow
       type="first"
-<<<<<<< HEAD
-      activePage={activePage}
-=======
->>>>>>> 49605924
       ariaControls={ariaControls}
       onClick={(e: MouseEvent) => safeClick(e, 0)}
       disabled={activePage === 0}
@@ -117,10 +106,6 @@
   const previousButton = (
     <EuiPaginationButtonArrow
       type="previous"
-<<<<<<< HEAD
-      activePage={activePage}
-=======
->>>>>>> 49605924
       ariaControls={ariaControls}
       onClick={(e: MouseEvent) => safeClick(e, activePage - 1)}
       disabled={activePage === 0}
@@ -130,10 +115,6 @@
   const nextButton = (
     <EuiPaginationButtonArrow
       type="next"
-<<<<<<< HEAD
-      activePage={activePage}
-=======
->>>>>>> 49605924
       ariaControls={ariaControls}
       onClick={(e: MouseEvent) => safeClick(e, activePage + 1)}
       disabled={activePage === -1 || activePage === pageCount - 1}
@@ -143,10 +124,6 @@
   const lastButton = (pageCount < 1 || compressed) && (
     <EuiPaginationButtonArrow
       type="last"
-<<<<<<< HEAD
-      activePage={activePage}
-=======
->>>>>>> 49605924
       ariaControls={ariaControls}
       onClick={(e: MouseEvent) => safeClick(e, pageCount ? pageCount - 1 : -1)}
       disabled={activePage === -1 || activePage === pageCount - 1}
@@ -287,7 +264,6 @@
           />
         );
       }
-<<<<<<< HEAD
 
       const selectablePages = pages;
 
@@ -307,26 +283,6 @@
       );
     }
   }
-=======
-
-      const selectablePages = pages;
-
-      const accessibleName = {
-        ...(rest['aria-label'] && { 'aria-label': rest['aria-label'] }),
-        ...(rest['aria-labelledby'] && {
-          'aria-labelledby': rest['aria-labelledby'],
-        }),
-      };
-
-      centerPageCount = (
-        <ul {...accessibleName} className="euiPagination__list">
-          {firstPageButtons}
-          {selectablePages}
-          {lastPageButtons}
-        </ul>
-      );
-    }
-  }
 
   // All the i18n strings used to build the whole SR-only text
   const lastLabel = useEuiI18n('euiPagination.last', 'Last');
@@ -343,7 +299,6 @@
     if (activePage === -1) return `${lastLabel} ${pageLabel}`;
     return `${pageLabel} ${activePage + 1}`;
   };
->>>>>>> 49605924
 
   // If `pageCount` is unknown call it `collection`
   const accessibleCollectionString =
@@ -354,14 +309,11 @@
 
   return (
     <nav className={classes} {...rest}>
-<<<<<<< HEAD
-=======
       <EuiScreenReaderOnly>
         <span aria-atomic="true" aria-relevant="additions text" role="status">
           {accessiblePageCount}
         </span>
       </EuiScreenReaderOnly>
->>>>>>> 49605924
       {firstButton}
       {previousButton}
       {centerPageCount}
