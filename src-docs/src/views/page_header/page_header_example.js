import React from 'react';
import { Link } from 'react-router-dom';

import { GuideSectionTypes } from '../../components';

import {
  EuiCode,
  EuiPageHeader,
  EuiPageHeaderSection,
  EuiText,
} from '../../../../src/components';

import { pageHeaderConfig } from './playground';

import PageHeader from './page_header';
const pageHeaderSource = require('!!raw-loader!./page_header');

import PageHeaderTabs from './page_header_tabs';
const pageHeaderTabsSource = require('!!raw-loader!./page_header_tabs');
import PageHeaderTabsTitle from './page_header_tabs_title';
const pageHeaderTabsTitleSource = require('!!raw-loader!./page_header_tabs_title');

import PageHeaderCustom from './page_header_custom';
const pageHeaderCustomSource = require('!!raw-loader!./page_header_custom');

import PageBreadcrumbs from './page_header_breadcrumbs';
const pageBreadcrumbsSource = require('!!raw-loader!./page_header_breadcrumbs');
import PageBreadcrumbsReturn from './page_header_breadcrumbs_return';
const pageBreadcrumbsReturnSource = require('!!raw-loader!./page_header_breadcrumbs_return');

export const PageHeaderExample = {
  title: 'Page header',
  intro: (
    <EuiText>
      <p>
        While the <strong>EuiPageHeader</strong> component can be placed
        anywhere within your page layout, we recommend using it within the{' '}
        <Link to="/layout/page">
          <strong>EuiPageTemplate</strong>
        </Link>{' '}
        component by passing the configuration props as its{' '}
        <EuiCode>pageHeader</EuiCode>.
      </p>
    </EuiText>
  ),
  sections: [
    {
      source: [
        {
          type: GuideSectionTypes.JS,
          code: pageHeaderSource,
        },
      ],
      playground: pageHeaderConfig,
      text: (
        <>
          <p>
            <strong>EuiPageHeader</strong> provides props for opinionated,
            consistent formatting of your header. Any combination of{' '}
            <EuiCode>pageTitle</EuiCode>, <EuiCode>description</EuiCode>,{' '}
            <EuiCode>tabs</EuiCode>, or any <EuiCode>children</EuiCode> will
            adjust the layout as needed.
          </p>
          <p>
            An additional prop <EuiCode>rightSideItems</EuiCode> allows for a
            simple <strong>array of nodes</strong> which will layout in a
            flexbox row. This is commonly used for adding multiple buttons, of
            which, at least one should be primary (or{' '}
            <EuiCode language="ts">{'fill="true"'}</EuiCode>). These items are
            also displayed in <strong>reverse order</strong> so that the first
            and primary array item will be displayed on the far right.
          </p>
          <p>
            You can further adjust the display of these content types with an
            optional <EuiCode>iconType</EuiCode> placed to the left of the
            title, <EuiCode>alignItems</EuiCode> for adjusting the vertical
            alignment of the two sides, and <EuiCode>responsiveOrder</EuiCode>{' '}
            to determine which content side to display first on smaller screens.
          </p>
        </>
      ),
      demo: <PageHeader />,
      props: { EuiPageHeader },
      snippet: `<EuiPageHeader
  pageTitle="Page title"
  description="Example of a description."
  rightSideItems={[
    <EuiButton fill>Button 1</EuiButton>,
    <EuiButton>Button 2</EuiButton>
  ]}
/>`,
    },
    {
      title: 'Tabs in the page header',
      source: [
        {
          type: GuideSectionTypes.JS,
          code: pageHeaderTabsTitleSource,
        },
      ],
      text: (
        <>
          <p>
<<<<<<< HEAD
            When supplying <EuiCode>tabs</EuiCode> without a{' '}
            <EuiCode>pageTitle</EuiCode>, <strong>EuiPageHeader</strong> will
            promote those tabs as if they are the page title. This means that
            any <EuiCode>description</EuiCode> or <EuiCode>children</EuiCode>{' '}
            will sit <strong>below</strong> the tabs and should be describing
            the currently selected tab.
=======
            A set of <EuiCode>tabs</EuiCode> can be displayed inside the page
            header by passing an array of{' '}
            <Link to="/navigation/tabs">
              <strong>EuiTab</strong>
            </Link>{' '}
            objects using the <EuiCode>label</EuiCode> key for the tab content.
            When displaying tabs it is recommended to also apply the{' '}
            <EuiCode>bottomBorder</EuiCode> prop (on the{' '}
            <strong>EuiPageHeader</strong> component not through{' '}
            <EuiCode>tabsProps</EuiCode>) to create separation of the header and
            content. You&apos;ll still need to manage the page content and
            selected tab in your own instance.
>>>>>>> 17692a48
          </p>
        </>
      ),
      demo: <PageHeaderTabsTitle />,
      props: { EuiPageHeader },
      snippet: `<EuiPageHeader
  pageTitle="Page title"
  tabs={[
    { label:"Tab 1", isSelected: true },
    { label:"Tab 2" }
  ]}
<<<<<<< HEAD
  description="Example of a description."
=======
  bottomBorder
>>>>>>> 17692a48
/>`,
    },
    {
      source: [
        {
          type: GuideSectionTypes.JS,
          code: pageHeaderTabsSource,
        },
      ],
      text: (
        <>
          <p>
            When supplying <EuiCode>tabs</EuiCode> without a{' '}
            <EuiCode>pageTitle</EuiCode>, <strong>EuiPageHeader</strong> will
            promote those tabs as if they are the page title. This means that
            any <EuiCode>description</EuiCode> or <EuiCode>children</EuiCode>{' '}
            will sit <strong>below</strong> the tabs and should be describing
            the currently selected tab.
          </p>
        </>
      ),
      demo: <PageHeaderTabs />,
      props: { EuiPageHeader },
      snippet: `<EuiPageHeader
  tabs={[
    { label:"Tab 1", isSelected: true },
    { label:"Tab 2" }
  ]}
  bottomBorder
  description="Example of a description."
/>`,
    },
    {
      title: 'Breadcrumbs in the page header',
      source: [
        {
          type: GuideSectionTypes.JS,
          code: pageBreadcrumbsSource,
        },
      ],
      text: <></>,
      demo: <PageBreadcrumbs />,
      props: { EuiPageHeader },
      snippet: `<EuiPageHeader
  pageTitle="Page title"
  description="Example of a description."
/>`,
    },
    {
      source: [
        {
          type: GuideSectionTypes.JS,
          code: pageBreadcrumbsReturnSource,
        },
      ],
      text: (
        <p>
          A common pattern is to use a single breadcrumb to return the user to a
          listing page from which the current page was navigated to.
        </p>
      ),
      demo: <PageBreadcrumbsReturn />,
      props: { EuiPageHeader },
      snippet: `<EuiPageHeader
  pageTitle="Page title"
  description="Example of a description."
/>`,
    },
    {
      title: 'Customizing the page header',
      source: [
        {
          type: GuideSectionTypes.JS,
          code: pageHeaderCustomSource,
        },
      ],
      text: (
        <>
          <p>
            The page header content props are helpful props to push content into
            established Elastic page layout patterns. They are completely
            optional and by design, inflexible. If you need a layout that does
            not match these patterns you can pass in your own{' '}
            <EuiCode>children</EuiCode> utilizing the{' '}
            <strong>EuiPageHeaderSection</strong> components.
          </p>
        </>
      ),
      demo: <PageHeaderCustom />,
      props: { EuiPageHeader, EuiPageHeaderSection },
    },
  ],
};<|MERGE_RESOLUTION|>--- conflicted
+++ resolved
@@ -101,14 +101,6 @@
       text: (
         <>
           <p>
-<<<<<<< HEAD
-            When supplying <EuiCode>tabs</EuiCode> without a{' '}
-            <EuiCode>pageTitle</EuiCode>, <strong>EuiPageHeader</strong> will
-            promote those tabs as if they are the page title. This means that
-            any <EuiCode>description</EuiCode> or <EuiCode>children</EuiCode>{' '}
-            will sit <strong>below</strong> the tabs and should be describing
-            the currently selected tab.
-=======
             A set of <EuiCode>tabs</EuiCode> can be displayed inside the page
             header by passing an array of{' '}
             <Link to="/navigation/tabs">
@@ -121,7 +113,6 @@
             <EuiCode>tabsProps</EuiCode>) to create separation of the header and
             content. You&apos;ll still need to manage the page content and
             selected tab in your own instance.
->>>>>>> 17692a48
           </p>
         </>
       ),
@@ -133,11 +124,7 @@
     { label:"Tab 1", isSelected: true },
     { label:"Tab 2" }
   ]}
-<<<<<<< HEAD
-  description="Example of a description."
-=======
   bottomBorder
->>>>>>> 17692a48
 />`,
     },
     {
