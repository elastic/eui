/*
 * Licensed to Elasticsearch B.V. under one or more contributor
 * license agreements. See the NOTICE file distributed with
 * this work for additional information regarding copyright
 * ownership. Elasticsearch B.V. licenses this file to you under
 * the Apache License, Version 2.0 (the "License"); you may
 * not use this file except in compliance with the License.
 * You may obtain a copy of the License at
 *
 *    http://www.apache.org/licenses/LICENSE-2.0
 *
 * Unless required by applicable law or agreed to in writing,
 * software distributed under the License is distributed on an
 * "AS IS" BASIS, WITHOUT WARRANTIES OR CONDITIONS OF ANY
 * KIND, either express or implied.  See the License for the
 * specific language governing permissions and limitations
 * under the License.
 */

import React, {
  cloneElement,
  FunctionComponent,
  ReactElement,
  ReactNode,
  useEffect,
  useState,
} from 'react';
import classNames from 'classnames';
<<<<<<< HEAD
import {
  EuiWindowEvent,
  htmlIdGenerator,
  keys,
  throttle,
} from '../../services';
import { EuiFocusTrap } from '../focus_trap';
import { EuiOverlayMask, EuiOverlayMaskProps } from '../overlay_mask';
import { CommonProps } from '../common';
import { EuiButtonEmpty, EuiButtonEmptyProps } from '../button';
import { EuiI18n } from '../i18n';
import { EuiScreenReaderOnly } from '../accessibility';
=======
import { htmlIdGenerator, isWithinMinBreakpoint } from '../../services';
import { EuiFlyout, EuiFlyoutProps } from '../flyout';
import { throttle } from '../color_picker/utils';
>>>>>>> c7e8cc89

// Extend all the flyout props except `onClose` because we handle this internally
export type EuiCollapsibleNavProps = Omit<
  EuiFlyoutProps,
  'closeButtonAriaLabel' | 'type' | 'pushBreakpoint'
> & {
  /**
   * ReactNode to render as this component's content
   */
  children?: ReactNode;
  /**
   * Shows the navigation flyout
   */
  isOpen?: boolean;
  /**
   * Keeps navigation flyout visible and push `<body>` content via padding
   */
  isDocked?: boolean;
  /**
   * Named breakpoint or pixel value for customizing the minimum window width to enable docking
   */
  dockedBreakpoint?: EuiFlyoutProps['pushMinBreakpoint'];
  /**
   * Button for controlling visible state of the nav
   */
  button?: ReactElement;
  /**
   * Keeps the display of toggle button when in docked state
   */
  showButtonIfDocked?: boolean;
};

export const EuiCollapsibleNav: FunctionComponent<EuiCollapsibleNavProps> = ({
  id,
  children,
  className,
  isDocked = false,
  isOpen = false,
  button,
  showButtonIfDocked = false,
  dockedBreakpoint = 'l',
  // Setting different EuiFlyout defaults
  as = 'nav' as EuiCollapsibleNavProps['as'],
  size = 320,
  side = 'left',
  role = null,
  ownFocus = true,
  outsideClickCloses = true,
  closeButtonPosition = 'outside',
  paddingSize = 'none',
  ...rest
}) => {
  const [flyoutID] = useState(id || htmlIdGenerator()('euiCollapsibleNav'));

  /**
   * Setting the initial state of pushed based on the `type` prop
   * and if the current window size is large enough (larger than `pushBreakpoint`)
   */
  const [windowIsLargeEnoughToPush, setWindowIsLargeEnoughToPush] = useState(
    isWithinMinBreakpoint(
      typeof window === 'undefined' ? 0 : window.innerWidth,
      dockedBreakpoint
    )
  );

  const navIsDocked = isDocked && windowIsLargeEnoughToPush;

  /**
   * Watcher added to the window to maintain `isPushed` state depending on
   * the window size compared to the `pushBreakpoint`
   */
  const functionToCallOnWindowResize = throttle(() => {
    if (isWithinMinBreakpoint(window.innerWidth, dockedBreakpoint)) {
      setWindowIsLargeEnoughToPush(true);
    } else {
      setWindowIsLargeEnoughToPush(false);
    }
    // reacts every 50ms to resize changes and always gets the final update
  }, 50);

  useEffect(() => {
    if (isDocked) {
      // Only add the event listener if we'll need to accommodate with padding
      window.addEventListener('resize', functionToCallOnWindowResize);
    }

    return () => {
      if (isDocked) {
        window.removeEventListener('resize', functionToCallOnWindowResize);
      }
    };
  }, [isDocked, functionToCallOnWindowResize]);

  const classes = classNames('euiCollapsibleNav', className);

  // Show a trigger button if one was passed but
  // not if navIsDocked and showButtonIfDocked is false
  const trigger =
    navIsDocked && !showButtonIfDocked
      ? undefined
      : button &&
        cloneElement(button as ReactElement, {
          'aria-controls': flyoutID,
          'aria-expanded': isOpen,
          'aria-pressed': isOpen,
          // When EuiOutsideClickDetector is enabled, we don't want both the toggle button and document touches/clicks to happen, they'll cancel eachother out
          onTouchEnd: (e: React.MouseEvent<HTMLElement>) => {
            e.nativeEvent.stopImmediatePropagation();
          },
          onMouseUpCapture: (e: React.MouseEvent<HTMLElement>) => {
            e.nativeEvent.stopImmediatePropagation();
          },
        });

  const flyout = (
    <EuiFlyout
      id={flyoutID}
      className={classes}
      // Flyout props we set different defaults for
      as={as}
      size={size}
      side={side}
      role={role}
      ownFocus={ownFocus}
      outsideClickCloses={outsideClickCloses}
      closeButtonPosition={closeButtonPosition}
      paddingSize={paddingSize}
      {...rest}
      // Props dependent on internal docked status
      type={navIsDocked ? 'push' : 'overlay'}
      hideCloseButton={navIsDocked}
      pushMinBreakpoint={dockedBreakpoint}>
      {children}
    </EuiFlyout>
  );

  return (
    <>
      {trigger}
      {(isOpen || navIsDocked) && flyout}
    </>
  );
};<|MERGE_RESOLUTION|>--- conflicted
+++ resolved
@@ -26,24 +26,12 @@
   useState,
 } from 'react';
 import classNames from 'classnames';
-<<<<<<< HEAD
 import {
-  EuiWindowEvent,
   htmlIdGenerator,
-  keys,
+  isWithinMinBreakpoint,
   throttle,
 } from '../../services';
-import { EuiFocusTrap } from '../focus_trap';
-import { EuiOverlayMask, EuiOverlayMaskProps } from '../overlay_mask';
-import { CommonProps } from '../common';
-import { EuiButtonEmpty, EuiButtonEmptyProps } from '../button';
-import { EuiI18n } from '../i18n';
-import { EuiScreenReaderOnly } from '../accessibility';
-=======
-import { htmlIdGenerator, isWithinMinBreakpoint } from '../../services';
 import { EuiFlyout, EuiFlyoutProps } from '../flyout';
-import { throttle } from '../color_picker/utils';
->>>>>>> c7e8cc89
 
 // Extend all the flyout props except `onClose` because we handle this internally
 export type EuiCollapsibleNavProps = Omit<
