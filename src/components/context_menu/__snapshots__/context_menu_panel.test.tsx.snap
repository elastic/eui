// Jest Snapshot v1, https://goo.gl/fbAQLP

exports[`EuiContextMenu is rendered 1`] = `
<div
  aria-label="aria-label"
  class="euiContextMenu testClass1 testClass2"
  data-test-subj="test subject string"
/>
`;

exports[`EuiContextMenu panel item can contain JSX 1`] = `
<div
  class="euiContextMenu"
>
  <div
    class="euiContextMenuPanel euiContextMenu__panel"
    tabindex="0"
  >
    <div
      class="euiPopoverTitle"
    >
      <span
        class="euiContextMenu__itemLayout"
      >
        3
      </span>
    </div>
    <div>
      <div>
        <button
          class="euiContextMenuItem"
          type="button"
        >
          <span
            class="euiContextMenu__itemLayout"
          >
            <span
              class="euiContextMenuItem__text"
            >
              <span
                style="color:tomato"
              >
                foo
              </span>
            </span>
          </span>
        </button>
      </div>
    </div>
  </div>
</div>
`;

exports[`EuiContextMenu props panels and initialPanelId allows you to click the title button to go back to the previous panel 1`] = `
<div
  class="euiContextMenu"
  style="height: 0px;"
>
  <div
    class="euiContextMenuPanel euiContextMenu__panel"
    tabindex="0"
  >
    <button
      class="euiContextMenuPanelTitle"
      data-test-subj="contextMenuPanelTitleButton"
      type="button"
    >
      <span
        class="euiContextMenu__itemLayout"
      >
        <div
          class="euiContextMenu__icon"
          data-euiicon-type="arrowLeft"
        />
        <span
          class="euiContextMenu__text"
        >
          2
        </span>
      </span>
    </button>
    <div>
      <div>
        <div>
          2
        </div>
      </div>
    </div>
  </div>
</div>
`;

exports[`EuiContextMenu props panels and initialPanelId allows you to click the title button to go back to the previous panel 2`] = `
<div
  class="euiContextMenu"
  style="height: 0px; width: 400px;"
>
  <div
    class="euiContextMenuPanel euiContextMenu__panel euiContextMenuPanel-txOutRight"
    tabindex="0"
  >
    <button
      class="euiContextMenuPanelTitle"
      data-test-subj="contextMenuPanelTitleButton"
      type="button"
    >
      <span
        class="euiContextMenu__itemLayout"
      >
        <div
          class="euiContextMenu__icon"
          data-euiicon-type="arrowLeft"
        />
        <span
          class="euiContextMenu__text"
        >
          2
        </span>
      </span>
    </button>
    <div>
      <div>
        <div>
          2
        </div>
      </div>
    </div>
  </div>
  <div
    class="euiContextMenuPanel euiContextMenu__panel euiContextMenuPanel-txInRight"
    tabindex="0"
  >
    <button
      class="euiContextMenuPanelTitle"
      data-test-subj="contextMenuPanelTitleButton"
      type="button"
    >
      <span
        class="euiContextMenu__itemLayout"
      >
<<<<<<< HEAD
        <svg
          aria-hidden="true"
          class="euiIcon euiIcon--medium euiIcon-isLoaded euiContextMenu__icon"
          focusable="false"
          height="16"
          role="img"
          viewBox="0 0 16 16"
          width="16"
          xmlns="http://www.w3.org/2000/svg"
        >
          <path
            d="M10.843 13.069L6.232 8.384a.546.546 0 010-.768l4.61-4.685a.552.552 0 000-.771.53.53 0 00-.759 0l-4.61 4.684a1.65 1.65 0 000 2.312l4.61 4.684a.53.53 0 00.76 0 .552.552 0 000-.771z"
            fill-rule="nonzero"
          />
        </svg>
=======
        <div
          class="euiContextMenu__icon"
          data-euiicon-type="arrowLeft"
        />
>>>>>>> 91d9e4d7
        <span
          class="euiContextMenu__text"
        >
          1
        </span>
      </span>
    </button>
    <div>
      <div>
        <button
          class="euiContextMenuItem"
          type="button"
        >
          <span
            class="euiContextMenu__itemLayout"
          >
            <span
              class="euiContextMenuItem__text"
            >
              2a
            </span>
<<<<<<< HEAD
            <svg
              aria-hidden="true"
              class="euiIcon euiIcon--medium euiIcon-isLoaded euiContextMenu__arrow"
              focusable="false"
              height="16"
              role="img"
              viewBox="0 0 16 16"
              width="16"
              xmlns="http://www.w3.org/2000/svg"
            >
              <path
                d="M5.157 13.069l4.611-4.685a.546.546 0 000-.768L5.158 2.93a.552.552 0 010-.771.53.53 0 01.759 0l4.61 4.684c.631.641.63 1.672 0 2.312l-4.61 4.684a.53.53 0 01-.76 0 .552.552 0 010-.771z"
                fill-rule="nonzero"
              />
            </svg>
=======
            <div
              class="euiContextMenu__arrow"
              data-euiicon-type="arrowRight"
            />
>>>>>>> 91d9e4d7
          </span>
        </button>
        <button
          class="euiContextMenuItem"
          type="button"
        >
          <span
            class="euiContextMenu__itemLayout"
          >
            <span
              class="euiContextMenuItem__text"
            >
              2b
            </span>
<<<<<<< HEAD
            <svg
              aria-hidden="true"
              class="euiIcon euiIcon--medium euiIcon-isLoaded euiContextMenu__arrow"
              focusable="false"
              height="16"
              role="img"
              viewBox="0 0 16 16"
              width="16"
              xmlns="http://www.w3.org/2000/svg"
            >
              <path
                d="M5.157 13.069l4.611-4.685a.546.546 0 000-.768L5.158 2.93a.552.552 0 010-.771.53.53 0 01.759 0l4.61 4.684c.631.641.63 1.672 0 2.312l-4.61 4.684a.53.53 0 01-.76 0 .552.552 0 010-.771z"
                fill-rule="nonzero"
              />
            </svg>
=======
            <div
              class="euiContextMenu__arrow"
              data-euiicon-type="arrowRight"
            />
>>>>>>> 91d9e4d7
          </span>
        </button>
        <button
          class="euiContextMenuItem"
          type="button"
        >
          <span
            class="euiContextMenu__itemLayout"
          >
            <span
              class="euiContextMenuItem__text"
            >
              2c
            </span>
<<<<<<< HEAD
            <svg
              aria-hidden="true"
              class="euiIcon euiIcon--medium euiIcon-isLoaded euiContextMenu__arrow"
              focusable="false"
              height="16"
              role="img"
              viewBox="0 0 16 16"
              width="16"
              xmlns="http://www.w3.org/2000/svg"
            >
              <path
                d="M5.157 13.069l4.611-4.685a.546.546 0 000-.768L5.158 2.93a.552.552 0 010-.771.53.53 0 01.759 0l4.61 4.684c.631.641.63 1.672 0 2.312l-4.61 4.684a.53.53 0 01-.76 0 .552.552 0 010-.771z"
                fill-rule="nonzero"
              />
            </svg>
=======
            <div
              class="euiContextMenu__arrow"
              data-euiicon-type="arrowRight"
            />
>>>>>>> 91d9e4d7
          </span>
        </button>
      </div>
    </div>
  </div>
</div>
`;

exports[`EuiContextMenu props panels and initialPanelId renders the referenced panel 1`] = `
<div
  class="euiContextMenu"
>
  <div
    class="euiContextMenuPanel euiContextMenu__panel"
    tabindex="0"
  >
    <button
      class="euiContextMenuPanelTitle"
      data-test-subj="contextMenuPanelTitleButton"
      type="button"
    >
      <span
        class="euiContextMenu__itemLayout"
      >
        <div
          class="euiContextMenu__icon"
          data-euiicon-type="arrowLeft"
        />
        <span
          class="euiContextMenu__text"
        >
          2
        </span>
      </span>
    </button>
    <div>
      <div>
        <div>
          2
        </div>
      </div>
    </div>
  </div>
</div>
`;

exports[`EuiContextMenuPanel is rendered 1`] = `
<div
  aria-label="aria-label"
  class="euiContextMenuPanel testClass1 testClass2"
  data-test-subj="test subject string"
  tabindex="0"
>
  <div>
    <div>
      Hello
    </div>
  </div>
</div>
`;

exports[`EuiContextMenuPanel props onClose renders a button as a title 1`] = `
<div
  class="euiContextMenuPanel"
  tabindex="0"
>
  <button
    class="euiContextMenuPanelTitle"
    data-test-subj="contextMenuPanelTitleButton"
    type="button"
  >
    <span
      class="euiContextMenu__itemLayout"
    >
      <div
        class="euiContextMenu__icon"
        data-euiicon-type="arrowLeft"
      />
      <span
        class="euiContextMenu__text"
      >
        Title
      </span>
    </span>
  </button>
  <div>
    <div />
  </div>
</div>
`;

exports[`EuiContextMenuPanel props title is rendered 1`] = `
<div
  class="euiContextMenuPanel"
  tabindex="0"
>
  <div
    class="euiPopoverTitle"
  >
    <span
      class="euiContextMenu__itemLayout"
    >
      Title
    </span>
  </div>
  <div>
    <div />
  </div>
</div>
`;

exports[`EuiContextMenuPanel props transitionDirection next with transitionType in is rendered 1`] = `
<div
  class="euiContextMenuPanel euiContextMenuPanel-txInLeft"
  tabindex="0"
>
  <div>
    <div />
  </div>
</div>
`;

exports[`EuiContextMenuPanel props transitionDirection next with transitionType out is rendered 1`] = `
<div
  class="euiContextMenuPanel euiContextMenuPanel-txOutLeft"
  tabindex="0"
>
  <div>
    <div />
  </div>
</div>
`;

exports[`EuiContextMenuPanel props transitionDirection previous with transitionType in is rendered 1`] = `
<div
  class="euiContextMenuPanel euiContextMenuPanel-txInRight"
  tabindex="0"
>
  <div>
    <div />
  </div>
</div>
`;

exports[`EuiContextMenuPanel props transitionDirection previous with transitionType out is rendered 1`] = `
<div
  class="euiContextMenuPanel euiContextMenuPanel-txOutRight"
  tabindex="0"
>
  <div>
    <div />
  </div>
</div>
`;

exports[`EuiContextMenuPanel updating items and content updates to items should not re-render if any items's watchedItemProps did not change 1`] = `
"<EuiContextMenuPanel items={{...}} hasFocus={true}>
  <div className=\\"euiContextMenuPanel\\" onKeyDown={[Function]} tabIndex={0} onAnimationEnd={[Function]}>
    <div>
      <EuiResizeObserver onResize={[Function: onResize]}>
        <div>
          <EuiContextMenuItem data-counter={0} buttonRef={[Function: bound ]}>
            <button disabled={[undefined]} className=\\"euiContextMenuItem\\" type=\\"button\\" data-counter={0}>
              <span className=\\"euiContextMenu__itemLayout\\">
                <span className=\\"euiContextMenuItem__text\\">
                  Option A
                </span>
              </span>
            </button>
          </EuiContextMenuItem>
          <EuiContextMenuItem data-counter={1} buttonRef={[Function: bound ]}>
            <button disabled={[undefined]} className=\\"euiContextMenuItem\\" type=\\"button\\" data-counter={1}>
              <span className=\\"euiContextMenu__itemLayout\\">
                <span className=\\"euiContextMenuItem__text\\">
                  Option B
                </span>
              </span>
            </button>
          </EuiContextMenuItem>
        </div>
      </EuiResizeObserver>
    </div>
  </div>
</EuiContextMenuPanel>"
`;

exports[`EuiContextMenuPanel updating items and content updates to items should not re-render if any items's watchedItemProps did not change 2`] = `
"<EuiContextMenuPanel items={{...}} hasFocus={true}>
  <div className=\\"euiContextMenuPanel\\" onKeyDown={[Function]} tabIndex={0} onAnimationEnd={[Function]}>
    <div>
      <EuiResizeObserver onResize={[Function: onResize]}>
        <div>
          <EuiContextMenuItem data-counter={0} buttonRef={[Function: bound ]}>
            <button disabled={[undefined]} className=\\"euiContextMenuItem\\" type=\\"button\\" data-counter={0}>
              <span className=\\"euiContextMenu__itemLayout\\">
                <span className=\\"euiContextMenuItem__text\\">
                  Option A
                </span>
              </span>
            </button>
          </EuiContextMenuItem>
          <EuiContextMenuItem data-counter={1} buttonRef={[Function: bound ]}>
            <button disabled={[undefined]} className=\\"euiContextMenuItem\\" type=\\"button\\" data-counter={1}>
              <span className=\\"euiContextMenu__itemLayout\\">
                <span className=\\"euiContextMenuItem__text\\">
                  Option B
                </span>
              </span>
            </button>
          </EuiContextMenuItem>
        </div>
      </EuiResizeObserver>
    </div>
  </div>
</EuiContextMenuPanel>"
`;

exports[`EuiContextMenuPanel updating items and content updates to items should re-render at all times when children exists 1`] = `
"<EuiContextMenuPanel hasFocus={true} items={{...}}>
  <div className=\\"euiContextMenuPanel\\" onKeyDown={[Function]} tabIndex={0} onAnimationEnd={[Function]}>
    <div>
      <EuiResizeObserver onResize={[Function: onResize]}>
        <div>
          Hello World
        </div>
      </EuiResizeObserver>
    </div>
  </div>
</EuiContextMenuPanel>"
`;

exports[`EuiContextMenuPanel updating items and content updates to items should re-render at all times when children exists 2`] = `
"<EuiContextMenuPanel hasFocus={true} items={{...}}>
  <div className=\\"euiContextMenuPanel\\" onKeyDown={[Function]} tabIndex={0} onAnimationEnd={[Function]}>
    <div>
      <EuiResizeObserver onResize={[Function: onResize]}>
        <div>
          More Salutations
        </div>
      </EuiResizeObserver>
    </div>
  </div>
</EuiContextMenuPanel>"
`;

exports[`EuiContextMenuPanel updating items and content updates to items should re-render if any items's watchedItemProps did change 1`] = `
"<EuiContextMenuPanel watchedItemProps={{...}} items={{...}} hasFocus={true}>
  <div className=\\"euiContextMenuPanel\\" onKeyDown={[Function]} tabIndex={0} onAnimationEnd={[Function]}>
    <div>
      <EuiResizeObserver onResize={[Function: onResize]}>
        <div>
          <EuiContextMenuItem data-counter={0} buttonRef={[Function: bound ]}>
            <button disabled={[undefined]} className=\\"euiContextMenuItem\\" type=\\"button\\" data-counter={0}>
              <span className=\\"euiContextMenu__itemLayout\\">
                <span className=\\"euiContextMenuItem__text\\">
                  Option A
                </span>
              </span>
            </button>
          </EuiContextMenuItem>
          <EuiContextMenuItem data-counter={1} buttonRef={[Function: bound ]}>
            <button disabled={[undefined]} className=\\"euiContextMenuItem\\" type=\\"button\\" data-counter={1}>
              <span className=\\"euiContextMenu__itemLayout\\">
                <span className=\\"euiContextMenuItem__text\\">
                  Option B
                </span>
              </span>
            </button>
          </EuiContextMenuItem>
        </div>
      </EuiResizeObserver>
    </div>
  </div>
</EuiContextMenuPanel>"
`;

exports[`EuiContextMenuPanel updating items and content updates to items should re-render if any items's watchedItemProps did change 2`] = `
"<EuiContextMenuPanel watchedItemProps={{...}} items={{...}} hasFocus={true}>
  <div className=\\"euiContextMenuPanel\\" onKeyDown={[Function]} tabIndex={0} onAnimationEnd={[Function]}>
    <div>
      <EuiResizeObserver onResize={[Function: onResize]}>
        <div>
          <EuiContextMenuItem data-counter={2} buttonRef={[Function: bound ]}>
            <button disabled={[undefined]} className=\\"euiContextMenuItem\\" type=\\"button\\" data-counter={2}>
              <span className=\\"euiContextMenu__itemLayout\\">
                <span className=\\"euiContextMenuItem__text\\">
                  Option A
                </span>
              </span>
            </button>
          </EuiContextMenuItem>
          <EuiContextMenuItem data-counter={3} buttonRef={[Function: bound ]}>
            <button disabled={[undefined]} className=\\"euiContextMenuItem\\" type=\\"button\\" data-counter={3}>
              <span className=\\"euiContextMenu__itemLayout\\">
                <span className=\\"euiContextMenuItem__text\\">
                  Option B
                </span>
              </span>
            </button>
          </EuiContextMenuItem>
        </div>
      </EuiResizeObserver>
    </div>
  </div>
</EuiContextMenuPanel>"
`;<|MERGE_RESOLUTION|>--- conflicted
+++ resolved
@@ -138,28 +138,10 @@
       <span
         class="euiContextMenu__itemLayout"
       >
-<<<<<<< HEAD
-        <svg
-          aria-hidden="true"
-          class="euiIcon euiIcon--medium euiIcon-isLoaded euiContextMenu__icon"
-          focusable="false"
-          height="16"
-          role="img"
-          viewBox="0 0 16 16"
-          width="16"
-          xmlns="http://www.w3.org/2000/svg"
-        >
-          <path
-            d="M10.843 13.069L6.232 8.384a.546.546 0 010-.768l4.61-4.685a.552.552 0 000-.771.53.53 0 00-.759 0l-4.61 4.684a1.65 1.65 0 000 2.312l4.61 4.684a.53.53 0 00.76 0 .552.552 0 000-.771z"
-            fill-rule="nonzero"
-          />
-        </svg>
-=======
         <div
           class="euiContextMenu__icon"
           data-euiicon-type="arrowLeft"
         />
->>>>>>> 91d9e4d7
         <span
           class="euiContextMenu__text"
         >
@@ -181,28 +163,10 @@
             >
               2a
             </span>
-<<<<<<< HEAD
-            <svg
-              aria-hidden="true"
-              class="euiIcon euiIcon--medium euiIcon-isLoaded euiContextMenu__arrow"
-              focusable="false"
-              height="16"
-              role="img"
-              viewBox="0 0 16 16"
-              width="16"
-              xmlns="http://www.w3.org/2000/svg"
-            >
-              <path
-                d="M5.157 13.069l4.611-4.685a.546.546 0 000-.768L5.158 2.93a.552.552 0 010-.771.53.53 0 01.759 0l4.61 4.684c.631.641.63 1.672 0 2.312l-4.61 4.684a.53.53 0 01-.76 0 .552.552 0 010-.771z"
-                fill-rule="nonzero"
-              />
-            </svg>
-=======
             <div
               class="euiContextMenu__arrow"
               data-euiicon-type="arrowRight"
             />
->>>>>>> 91d9e4d7
           </span>
         </button>
         <button
@@ -217,28 +181,10 @@
             >
               2b
             </span>
-<<<<<<< HEAD
-            <svg
-              aria-hidden="true"
-              class="euiIcon euiIcon--medium euiIcon-isLoaded euiContextMenu__arrow"
-              focusable="false"
-              height="16"
-              role="img"
-              viewBox="0 0 16 16"
-              width="16"
-              xmlns="http://www.w3.org/2000/svg"
-            >
-              <path
-                d="M5.157 13.069l4.611-4.685a.546.546 0 000-.768L5.158 2.93a.552.552 0 010-.771.53.53 0 01.759 0l4.61 4.684c.631.641.63 1.672 0 2.312l-4.61 4.684a.53.53 0 01-.76 0 .552.552 0 010-.771z"
-                fill-rule="nonzero"
-              />
-            </svg>
-=======
             <div
               class="euiContextMenu__arrow"
               data-euiicon-type="arrowRight"
             />
->>>>>>> 91d9e4d7
           </span>
         </button>
         <button
@@ -253,28 +199,10 @@
             >
               2c
             </span>
-<<<<<<< HEAD
-            <svg
-              aria-hidden="true"
-              class="euiIcon euiIcon--medium euiIcon-isLoaded euiContextMenu__arrow"
-              focusable="false"
-              height="16"
-              role="img"
-              viewBox="0 0 16 16"
-              width="16"
-              xmlns="http://www.w3.org/2000/svg"
-            >
-              <path
-                d="M5.157 13.069l4.611-4.685a.546.546 0 000-.768L5.158 2.93a.552.552 0 010-.771.53.53 0 01.759 0l4.61 4.684c.631.641.63 1.672 0 2.312l-4.61 4.684a.53.53 0 01-.76 0 .552.552 0 010-.771z"
-                fill-rule="nonzero"
-              />
-            </svg>
-=======
             <div
               class="euiContextMenu__arrow"
               data-euiicon-type="arrowRight"
             />
->>>>>>> 91d9e4d7
           </span>
         </button>
       </div>
