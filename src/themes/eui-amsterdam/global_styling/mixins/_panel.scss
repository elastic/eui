@mixin euiPanel($selector) {
  @if variable-exists(selector) == false {
    @error 'A $selector must be provided to @mixin euiPanel().';
  } @else {
    #{$selector} {
      flex-grow: 1;

      &#{$selector}--flexGrowZero {
        flex-grow: 0;
      }

<<<<<<< HEAD
      &#{$selector}--shadow {
        @include euiBottomShadowSmall;
=======
      &#{$selector}--hasShadow {
        @include euiBottomShadowMedium;
>>>>>>> 0b6e9c0f
      }

      &#{$selector}--hasBorder {
        border: $euiBorderThin;
        box-shadow: none;
      }

      &#{$selector}--isClickable {
        // in case of button wrapper which inherently is inline-block and no width
        display: block;
        width: 100%;
        text-align: left;

        // transition the shadow
        transition: all $euiAnimSpeedFast $euiAnimSlightResistance;

        &:hover,
        &:focus {
          @include euiBottomShadow($color: $euiShadowColor);
          transform: translateY(-2px);
          cursor: pointer;
        }
      }

      // Border Radii
      @each $modifier, $amount in $euiPanelBorderRadiusModifiers {
        &#{$selector}--#{$modifier} {
          border-radius: $amount;
        }
      }

      // Background colors
      @each $modifier, $amount in $euiPanelBackgroundColorModifiers {
        &#{$selector}--#{$modifier} {
          background-color: $amount;
        }
      }
    }
  }
}<|MERGE_RESOLUTION|>--- conflicted
+++ resolved
@@ -9,13 +9,8 @@
         flex-grow: 0;
       }
 
-<<<<<<< HEAD
-      &#{$selector}--shadow {
-        @include euiBottomShadowSmall;
-=======
       &#{$selector}--hasShadow {
         @include euiBottomShadowMedium;
->>>>>>> 0b6e9c0f
       }
 
       &#{$selector}--hasBorder {
