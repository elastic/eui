--- conflicted
+++ resolved
@@ -130,43 +130,9 @@
       <div
         class="euiPopover__anchor"
       >
-<<<<<<< HEAD
-        <EuiPopover
-          anchorPosition="downLeft"
-          attachToAnchor={true}
-          button={
-            <EuiResizeObserver
-              onResize={[Function]}
-            >
-              [Function]
-            </EuiResizeObserver>
-          }
-          buttonRef={[Function]}
-          className="euiInputPopover euiInputPopover--fullWidth euiInputPopover euiInputPopover--fullWidth"
-          closePopover={[Function]}
-          display="block"
-          hasArrow={true}
-          isCapture={false}
-          isOpen={false}
-          ownFocus={false}
-          panelPaddingSize="none"
-          panelProps={
-            Object {
-              "aria-live": undefined,
-              "aria-modal": false,
-              "role": undefined,
-            }
-          }
-          panelRef={[Function]}
-        >
-          <EuiOutsideClickDetector
-            isCapture={false}
-            onOutsideClick={[Function]}
-=======
         <div>
           <div
             class="euiFormControlLayout euiFormControlLayout--fullWidth"
->>>>>>> 3501341b
           >
             <div
               class="euiFormControlLayout__childrenWrapper"
@@ -221,43 +187,9 @@
       <div
         class="euiPopover__anchor"
       >
-<<<<<<< HEAD
-        <EuiPopover
-          anchorPosition="downLeft"
-          attachToAnchor={true}
-          button={
-            <EuiResizeObserver
-              onResize={[Function]}
-            >
-              [Function]
-            </EuiResizeObserver>
-          }
-          buttonRef={[Function]}
-          className="euiInputPopover euiInputPopover--fullWidth euiInputPopover euiInputPopover--fullWidth"
-          closePopover={[Function]}
-          display="block"
-          hasArrow={true}
-          isCapture={false}
-          isOpen={false}
-          ownFocus={false}
-          panelPaddingSize="none"
-          panelProps={
-            Object {
-              "aria-live": undefined,
-              "aria-modal": false,
-              "role": undefined,
-            }
-          }
-          panelRef={[Function]}
-        >
-          <EuiOutsideClickDetector
-            isCapture={false}
-            onOutsideClick={[Function]}
-=======
         <div>
           <div
             class="euiFormControlLayout euiFormControlLayout--fullWidth"
->>>>>>> 3501341b
           >
             <div
               class="euiFormControlLayout__childrenWrapper"
