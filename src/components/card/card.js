import React from 'react';
import PropTypes from 'prop-types';
import classNames from 'classnames';
import { getSecureRelForTarget } from '../../services';

import { EuiText } from '../text';
import { EuiTitle } from '../title';
import { EuiBetaBadge } from '../badge/beta_badge';
import {
  EuiCardSelect,
  EuiCardSelectProps,
  euiCardSelectableColor,
} from './card_select';
import makeId from '../form/form_row/make_id';

const textAlignToClassNameMap = {
  left: 'euiCard--leftAligned',
  center: 'euiCard--centerAligned',
  right: 'euiCard--rightAligned',
};

export const ALIGNMENTS = Object.keys(textAlignToClassNameMap);

const layoutToClassNameMap = {
  vertical: '',
  horizontal: 'euiCard--horizontal',
};

export const LAYOUT_ALIGNMENTS = Object.keys(layoutToClassNameMap);
const oneOfLayouts = PropTypes.oneOf(LAYOUT_ALIGNMENTS);

const cardLayout = (props, propName, componentName, ...rest) => {
  const oneOfResult = oneOfLayouts(props, propName, componentName, ...rest);
  if (oneOfResult) return oneOfResult;

  if (props[propName] === 'horizontal') {
    if (props.image || props.footer) {
      return new Error(
        `${componentName}: '${propName} = horizontal' cannot be used in conjunction with 'image', 'footer', or 'textAlign'.`
      );
    }
  }
};

export const EuiCard = ({
  className,
  description,
  title,
  titleElement,
  icon,
  image,
  footer,
  onClick,
  href,
  rel,
  target,
  textAlign,
  isClickable,
  betaBadgeLabel,
  betaBadgeTooltipContent,
  betaBadgeTitle,
  layout,
  bottomGraphic,
<<<<<<< HEAD
=======
  selectable,
>>>>>>> 75fee430
  ...rest
}) => {
  const selectableColorClass = selectable
    ? `euiCard--isSelectable--${euiCardSelectableColor(
        selectable.color,
        selectable.isSelected
      )}`
    : undefined;

  const classes = classNames(
    'euiCard',
    textAlignToClassNameMap[textAlign],
    layoutToClassNameMap[layout],
    {
      'euiCard--isClickable': onClick || href || isClickable,
      'euiCard--hasBetaBadge': betaBadgeLabel,
      'euiCard--hasIcon': icon,
      'euiCard--hasBottomGraphic': bottomGraphic,
      'euiCard--isSelectable': selectable,
      'euiCard-isSelected': selectable && selectable.isSelected,
    },
<<<<<<< HEAD
=======
    selectableColorClass,
>>>>>>> 75fee430
    className
  );

  const ariaId = makeId();

  let secureRel;
  if (href) {
    secureRel = getSecureRelForTarget({ href, target, rel });
  }

  let imageNode;
  if (image && layout === 'vertical') {
    imageNode = <img className="euiCard__image" src={image} alt="" />;
  }

  let iconNode;
  if (icon) {
    iconNode = React.cloneElement(icon, {
      className: classNames(icon.props.className, 'euiCard__icon'),
    });
  }

  let OuterElement = 'div';
  if (href) {
    OuterElement = 'a';
  } else if (onClick) {
    OuterElement = 'button';
  }

  let TitleElement = titleElement;
  if (OuterElement === 'button') {
    TitleElement = 'span';
  }

  let optionalCardTop;
  if (imageNode || iconNode) {
    optionalCardTop = (
      <span className="euiCard__top">
        {imageNode}
        {iconNode}
      </span>
    );
  }

  let optionalBetaBadge;
  if (betaBadgeLabel) {
    optionalBetaBadge = (
      <span className="euiCard__betaBadgeWrapper">
        <EuiBetaBadge
          label={betaBadgeLabel}
          title={betaBadgeTitle}
          tooltipContent={betaBadgeTooltipContent}
          className="euiCard__betaBadge"
        />
      </span>
    );
  }

  let optionalBottomGraphic;
  if (bottomGraphic) {
    optionalBottomGraphic = (
      <span className="euiCard__graphic">{bottomGraphic}</span>
<<<<<<< HEAD
=======
    );
  }

  let optionalSelectButton;
  if (selectable) {
    if (bottomGraphic) {
      console.warn(
        'EuiCard cannot support both `bottomGraphic` and `selectable`. It will ignore the bottomGraphic.'
      );
    }

    optionalSelectButton = (
      <EuiCardSelect
        aria-describedby={`${ariaId}Title ${ariaId}Description`}
        {...selectable}
      />
>>>>>>> 75fee430
    );
  }

  return (
    <OuterElement
      onClick={onClick}
      className={classes}
      href={href}
      target={target}
      rel={secureRel}
      {...rest}>
      {optionalBetaBadge}

      {optionalCardTop}

      <span className="euiCard__content">
        <EuiTitle id={`${ariaId}Title`} className="euiCard__title">
          <TitleElement>{title}</TitleElement>
        </EuiTitle>

        <EuiText
          id={`${ariaId}Description`}
          size="s"
          className="euiCard__description">
          <p>{description}</p>
        </EuiText>
      </span>

      {layout === 'vertical' && (
        <span className="euiCard__footer">{footer}</span>
      )}

      {optionalSelectButton || optionalBottomGraphic}
    </OuterElement>
  );
};

EuiCard.propTypes = {
  className: PropTypes.string,
  title: PropTypes.node.isRequired,
  /**
   * Determines the title's heading element. Will force to 'span' if
   * the card is a button.
   */
  titleElement: PropTypes.oneOf(['h2', 'h3', 'h4', 'h5', 'h6', 'span']),
  description: PropTypes.node.isRequired,

  /**
   * Requires a <EuiIcon> node
   */
  icon: PropTypes.node,

  /**
   * Accepts a url in string form
   */
  image: PropTypes.string,

  /**
   * Accepts any combination of elements
   */
  footer: PropTypes.node,

  /**
   * Use only if you want to forego a button in the footer and make the whole card clickable
   */
  onClick: PropTypes.func,
  href: PropTypes.string,
  target: PropTypes.string,
  rel: PropTypes.string,
  textAlign: PropTypes.oneOf(ALIGNMENTS),

  /**
   * Change to "horizontal" if you need the icon to be left of the content
   */
  layout: cardLayout,

  /**
   * Add a badge to the card to label it as "Beta" or other non-GA state
   */
  betaBadgeLabel: PropTypes.string,

  /**
   * Add a description to the beta badge (will appear in a tooltip)
   */
  betaBadgeTooltipContent: PropTypes.node,

  /**
   * Optional title will be supplied as tooltip title or title attribute otherwise the label will be used
   */
  betaBadgeTitle: PropTypes.string,

  /**
   * Adds a button to the bottom of the card to allow for in-place selection.
   */
  selectable: PropTypes.shape(EuiCardSelectProps),

  /**
   * Add a decorative bottom graphic to the card.
   * This should be used sparingly, consult the Kibana Design team before use.
   */
  bottomGraphic: PropTypes.node,
};

EuiCard.defaultProps = {
  textAlign: 'center',
  layout: 'vertical',
  titleElement: 'span',
};<|MERGE_RESOLUTION|>--- conflicted
+++ resolved
@@ -61,10 +61,7 @@
   betaBadgeTitle,
   layout,
   bottomGraphic,
-<<<<<<< HEAD
-=======
   selectable,
->>>>>>> 75fee430
   ...rest
 }) => {
   const selectableColorClass = selectable
@@ -86,10 +83,7 @@
       'euiCard--isSelectable': selectable,
       'euiCard-isSelected': selectable && selectable.isSelected,
     },
-<<<<<<< HEAD
-=======
     selectableColorClass,
->>>>>>> 75fee430
     className
   );
 
@@ -152,8 +146,6 @@
   if (bottomGraphic) {
     optionalBottomGraphic = (
       <span className="euiCard__graphic">{bottomGraphic}</span>
-<<<<<<< HEAD
-=======
     );
   }
 
@@ -170,7 +162,6 @@
         aria-describedby={`${ariaId}Title ${ariaId}Description`}
         {...selectable}
       />
->>>>>>> 75fee430
     );
   }
 
