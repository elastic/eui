--- conflicted
+++ resolved
@@ -6,11 +6,8 @@
 
 - Fixed UX/focus bug in `EuiDataGrid` when using keyboard shortcuts to paginate ([#2602](https://github.com/elastic/eui/pull/2602))
 - Fixed `EuiIcon` accessibility by adding a `title` prop and a default `aria-label` ([#2554](https://github.com/elastic/eui/pull/2554))
-<<<<<<< HEAD
+- Fixed `EuiDataGrid`'s in-memory sorting of numeric columns when the cell data contains multiple digit groups ([#2603](https://github.com/elastic/eui/pull/2603))
 - Improved pagination in `EuiBasicTable`. `paginationBar` is hidden when there is no data and `EuiPagination` is displayed even when there is only one page ([#2598](https://github.com/elastic/eui/pull/#2598))
-=======
-- Fixed `EuiDataGrid`'s in-memory sorting of numeric columns when the cell data contains multiple digit groups ([#2603](https://github.com/elastic/eui/pull/2603))
->>>>>>> 53880ebd
 
 ## [`17.0.0`](https://github.com/elastic/eui/tree/v17.0.0)
 
