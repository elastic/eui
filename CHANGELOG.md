--- conflicted
+++ resolved
@@ -8,13 +8,7 @@
 **Bug fixes**
 
 - Fixed `EuiContextMenuPanel` calling `ref` after being unmounted ([#1038](https://github.com/elastic/eui/pull/1038))
-<<<<<<< HEAD
-=======
 - `EuiOutsideClickDetector` supports nested detectors in the DOM tree ([#1039](https://github.com/elastic/eui/pull/1039))
-
-**Bug Fixes**
-
->>>>>>> 88957224
 - To make it more accessible, added a random id to `EuiSwitch`'s id prop if none is passed.  ([#779](https://github.com/elastic/eui/pull/779))
 - `BetaBadge` now shows outside of `EuiPanel` bounds in IE ([#1032](https://github.com/elastic/eui/pull/1032))
 
