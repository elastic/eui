/*
 * Licensed to Elasticsearch B.V. under one or more contributor
 * license agreements. See the NOTICE file distributed with
 * this work for additional information regarding copyright
 * ownership. Elasticsearch B.V. licenses this file to you under
 * the Apache License, Version 2.0 (the "License"); you may
 * not use this file except in compliance with the License.
 * You may obtain a copy of the License at
 *
 *    http://www.apache.org/licenses/LICENSE-2.0
 *
 * Unless required by applicable law or agreed to in writing,
 * software distributed under the License is distributed on an
 * "AS IS" BASIS, WITHOUT WARRANTIES OR CONDITIONS OF ANY
 * KIND, either express or implied.  See the License for the
 * specific language governing permissions and limitations
 * under the License.
 */

import React from 'react';
import { mount, shallow } from 'enzyme';
import { requiredProps } from '../../test';

import { EuiInMemoryTable, EuiInMemoryTableProps } from './in_memory_table';
import { ENTER } from '../../services/key_codes';
import { SortDirection } from '../../services';
import { SearchFilterConfig } from '../search_bar/filters';

<<<<<<< HEAD
jest.mock('./../../services/accessibility', () => ({
=======
jest.mock('../../services/accessibility', () => ({
>>>>>>> a3c80cc3
  htmlIdGenerator: () => () => 'generated-id',
}));

interface BasicItem {
  id: number | string;
  name: string;
}

interface StateItem {
  active: boolean;
  name: string;
}

interface ComplexItem {
  active: boolean;
  complex: {
    name: string;
  };
}

describe('EuiInMemoryTable', () => {
  test('empty array', () => {
    const props: EuiInMemoryTableProps<BasicItem> = {
      ...requiredProps,
      items: [],
      columns: [
        {
          field: 'name',
          name: 'Name',
          description: 'description',
        },
      ],
    };
    const component = shallow(<EuiInMemoryTable {...props} />);

    expect(component).toMatchSnapshot();
  });

  test('with message', () => {
    const props: EuiInMemoryTableProps<BasicItem> = {
      ...requiredProps,
      items: [],
      columns: [
        {
          field: 'name',
          name: 'Name',
          description: 'description',
        },
      ],
      message: 'where my items at?',
    };
    const component = shallow(<EuiInMemoryTable {...props} />);

    expect(component).toMatchSnapshot();
  });

  test('with message and loading', () => {
    const props: EuiInMemoryTableProps<BasicItem> = {
      ...requiredProps,
      items: [],
      columns: [
        {
          field: 'name',
          name: 'Name',
          description: 'description',
        },
      ],
      message: 'Loading items....',
      loading: true,
    };
    const component = shallow(<EuiInMemoryTable {...props} />);

    expect(component).toMatchSnapshot();
  });

  test('with executeQueryOptions', () => {
    const props: EuiInMemoryTableProps<BasicItem> = {
      ...requiredProps,
      items: [],
      columns: [
        {
          field: 'name',
          name: 'Name',
          description: 'description',
        },
      ],
      executeQueryOptions: {
        defaultFields: ['name'],
      },
    };
    const component = shallow(<EuiInMemoryTable {...props} />);

    expect(component).toMatchSnapshot();
  });

  test('with items', () => {
    const props: EuiInMemoryTableProps<BasicItem> = {
      ...requiredProps,
      items: [
        { id: '1', name: 'name1' },
        { id: '2', name: 'name2' },
        { id: '3', name: 'name3' },
      ],
      columns: [
        {
          field: 'name',
          name: 'Name',
          description: 'description',
        },
      ],
    };
    const component = shallow(<EuiInMemoryTable {...props} />);

    expect(component).toMatchSnapshot();
  });

  test('with items and expanded item', () => {
    const props: EuiInMemoryTableProps<BasicItem> = {
      ...requiredProps,
      items: [
        { id: '1', name: 'name1' },
        { id: '2', name: 'name2' },
        { id: '3', name: 'name3' },
      ],
      itemId: 'id',
      columns: [
        {
          field: 'name',
          name: 'Name',
          description: 'description',
        },
      ],
      itemIdToExpandedRowMap: {
        '1': <div>expanded row content</div>,
      },
    };
    const component = shallow(<EuiInMemoryTable {...props} />);

    expect(component).toMatchSnapshot();
  });

  test('with items and message - expecting to show the items', () => {
    const props: EuiInMemoryTableProps<BasicItem> = {
      ...requiredProps,
      message: 'show me!',
      items: [
        { id: '1', name: 'name1' },
        { id: '2', name: 'name2' },
        { id: '3', name: 'name3' },
      ],
      columns: [
        {
          field: 'name',
          name: 'Name',
          description: 'description',
        },
      ],
    };
    const component = shallow(<EuiInMemoryTable {...props} />);

    expect(component).toMatchSnapshot();
  });

  test('with pagination', () => {
    const props: EuiInMemoryTableProps<BasicItem> = {
      ...requiredProps,
      items: [
        { id: '1', name: 'name1' },
        { id: '2', name: 'name2' },
        { id: '3', name: 'name3' },
      ],
      columns: [
        {
          field: 'name',
          name: 'Name',
          description: 'description',
        },
      ],
      pagination: {
        pageSizeOptions: [2, 4, 6],
      },
    };
    const component = shallow(<EuiInMemoryTable {...props} />);

    expect(component).toMatchSnapshot();
  });

  test('with pagination and default page size and index', () => {
    const props: EuiInMemoryTableProps<BasicItem> = {
      ...requiredProps,
      items: [
        { id: '1', name: 'name1' },
        { id: '2', name: 'name2' },
        { id: '3', name: 'name3' },
      ],
      columns: [
        {
          field: 'name',
          name: 'Name',
          description: 'description',
        },
      ],
      pagination: {
        initialPageIndex: 1,
        initialPageSize: 2,
        pageSizeOptions: [1, 2, 3],
      },
    };
    const component = shallow(<EuiInMemoryTable {...props} />);

    expect(component).toMatchSnapshot();
  });

  test('with pagination, default page size and error', () => {
    const props: EuiInMemoryTableProps<BasicItem> = {
      ...requiredProps,
      items: [{ id: '1', name: 'name1' }],
      error: 'ouch!',
      columns: [
        {
          field: 'name',
          name: 'Name',
          description: 'description',
        },
      ],
      pagination: {
        initialPageSize: 4,
        pageSizeOptions: [2, 4, 6],
      },
    };
    const component = shallow(<EuiInMemoryTable {...props} />);

    expect(component).toMatchSnapshot();
  });

  test('with pagination, hiding the per page options', () => {
    const props: EuiInMemoryTableProps<BasicItem> = {
      ...requiredProps,
      items: [
        { id: '1', name: 'name1' },
        { id: '2', name: 'name2' },
        { id: '3', name: 'name3' },
      ],
      columns: [
        {
          field: 'name',
          name: 'Name',
          description: 'description',
        },
      ],
      pagination: {
        hidePerPageOptions: true,
      },
    };
    const component = shallow(<EuiInMemoryTable {...props} />);

    expect(component).toMatchSnapshot();
  });

  describe('sorting', () => {
    test('with field sorting (off by default)', () => {
      const props: EuiInMemoryTableProps<BasicItem> = {
        ...requiredProps,
        items: [
          { id: '3', name: 'name3' },
          { id: '1', name: 'name1' },
          { id: '2', name: 'name2' },
        ],
        columns: [
          {
            field: 'name',
            name: 'Name',
            description: 'description',
            sortable: true,
          },
        ],
        sorting: true,
      };
      const component = mount(<EuiInMemoryTable {...props} />);

      expect(
        component
          .find('tbody .euiTableCellContent__text')
          .map(cell => cell.text())
      ).toEqual(['name3', 'name1', 'name2']);
    });

    test('with field sorting (on by default)', () => {
      const props: EuiInMemoryTableProps<BasicItem> = {
        ...requiredProps,
        items: [
          { id: '3', name: 'name3' },
          { id: '1', name: 'name1' },
          { id: '2', name: 'name2' },
        ],
        columns: [
          {
            field: 'name',
            name: 'Name',
            description: 'description',
            sortable: true,
          },
        ],
        sorting: {
          sort: {
            field: 'name',
            direction: SortDirection.ASC,
          },
        },
      };
      const component = mount(<EuiInMemoryTable {...props} />);

      expect(
        component
          .find('tbody .euiTableCellContent__text')
          .map(cell => cell.text())
      ).toEqual(['name1', 'name2', 'name3']);
    });

    test('with name sorting', () => {
      const props: EuiInMemoryTableProps<BasicItem> = {
        ...requiredProps,
        items: [
          { id: '3', name: 'name3' },
          { id: '1', name: 'name1' },
          { id: '2', name: 'name2' },
        ],
        columns: [
          {
            field: 'name',
            name: 'Name',
            description: 'description',
            sortable: true,
          },
        ],
        sorting: {
          sort: {
            field: 'Name',
            direction: SortDirection.DESC,
          },
        },
      };
      const component = mount(<EuiInMemoryTable {...props} />);

      expect(
        component
          .find('tbody .euiTableCellContent__text')
          .map(cell => cell.text())
      ).toEqual(['name3', 'name2', 'name1']);
    });

    test('verify field sorting precedes name sorting', () => {
      const props: EuiInMemoryTableProps<BasicItem> = {
        ...requiredProps,
        items: [
          { id: '1', name: 'name3' },
          { id: '3', name: 'name1' },
          { id: '2', name: 'name2' },
        ],
        columns: [
          {
            field: 'name',
            name: 'Column 1',
            description: 'description',
            sortable: true,
          },
          {
            field: 'id',
            name: 'name',
            description: 'description',
            sortable: true,
          },
        ],
        sorting: {
          sort: {
            field: 'name',
            direction: SortDirection.DESC,
          },
        },
      };
      const component = mount(<EuiInMemoryTable {...props} />);

      // name TDs should be sorted desc, id TDs should be asc,
      expect(
        component
          .find('tbody .euiTableCellContent__text')
          .map(cell => cell.text())
      ).toEqual(['name3', '1', 'name2', '2', 'name1', '3']);
    });

    test('verify an invalid sort field does not blow everything up', () => {
      const props: EuiInMemoryTableProps<BasicItem> = {
        ...requiredProps,
        items: [
          { id: '3', name: 'name3' },
          { id: '1', name: 'name1' },
          { id: '2', name: 'name2' },
        ],
        columns: [
          {
            field: 'name',
            name: 'Name',
            description: 'description',
            sortable: true,
          },
        ],
        sorting: {
          sort: {
            field: 'something_nonexistant',
            direction: SortDirection.ASC,
          },
        },
      };
      expect(() => {
        mount(<EuiInMemoryTable {...props} />);
      }).not.toThrow();
    });
  });

  test('with initial sorting', () => {
    const items = [
      { id: '1', name: 'name1' },
      { id: '2', name: 'name2' },
      { id: '3', name: 'name3' },
    ];

    // copy the array to ensure the `items` prop doesn't mutate
    const itemsProp = items.slice(0);

    const props: EuiInMemoryTableProps<BasicItem> = {
      ...requiredProps,
      items: itemsProp,
      columns: [
        {
          field: 'name',
          name: 'Name',
          description: 'description',
          sortable: true,
        },
      ],
      sorting: {
        sort: {
          field: 'name',
          direction: SortDirection.DESC,
        },
      },
    };
    const component = shallow(<EuiInMemoryTable {...props} />);

    expect(component).toMatchSnapshot();
    expect(itemsProp).toEqual(items);
  });

  test('with initial selection', () => {
    const props: EuiInMemoryTableProps<BasicItem> = {
      ...requiredProps,
      items: [
        { id: '1', name: 'name1' },
        { id: '2', name: 'name2' },
        { id: '3', name: 'name3' },
      ],
      itemId: 'id',
      columns: [
        {
          field: 'name',
          name: 'Name',
          description: 'description',
        },
      ],
      selection: {
        onSelectionChange: () => undefined,
        initialSelected: [{ id: '1', name: 'name1' }],
      },
    };
    const component = mount(<EuiInMemoryTable {...props} />);

    expect(component).toMatchSnapshot();
  });

  test('with pagination and selection', () => {
    const props: EuiInMemoryTableProps<BasicItem> = {
      ...requiredProps,
      items: [
        { id: '1', name: 'name1' },
        { id: '2', name: 'name2' },
        { id: '3', name: 'name3' },
      ],
      itemId: 'id',
      columns: [
        {
          field: 'name',
          name: 'Name',
          description: 'description',
        },
      ],
      pagination: true,
      selection: {
        onSelectionChange: () => undefined,
      },
    };
    const component = shallow(<EuiInMemoryTable {...props} />);

    expect(component).toMatchSnapshot();
  });

  test('with pagination, selection and sorting', () => {
    const props: EuiInMemoryTableProps<BasicItem> = {
      ...requiredProps,
      items: [
        { id: '1', name: 'name1' },
        { id: '2', name: 'name2' },
        { id: '3', name: 'name3' },
      ],
      itemId: 'id',
      columns: [
        {
          field: 'name',
          name: 'Name',
          description: 'description',
          sortable: true,
        },
      ],
      pagination: true,
      sorting: true,
      selection: {
        onSelectionChange: () => undefined,
      },
    };
    const component = shallow(<EuiInMemoryTable {...props} />);

    expect(component).toMatchSnapshot();
  });

  test('with pagination, selection, sorting and column renderer', () => {
    const props: EuiInMemoryTableProps<BasicItem> = {
      ...requiredProps,
      items: [
        { id: '1', name: 'name1' },
        { id: '2', name: 'name2' },
        { id: '3', name: 'name3' },
      ],
      itemId: 'id',
      columns: [
        {
          field: 'name',
          name: 'Name',
          description: 'description',
          sortable: true,
          render: (name: any) => name.toUpperCase(),
        },
      ],
      pagination: {
        pageSizeOptions: [2, 4, 6],
      },
      sorting: true,
      selection: {
        onSelectionChange: () => undefined,
      },
    };
    const component = shallow(<EuiInMemoryTable {...props} />);

    expect(component).toMatchSnapshot();
  });

  test('with pagination, selection, sorting and a single record action', () => {
    const props: EuiInMemoryTableProps<BasicItem> = {
      ...requiredProps,
      items: [
        { id: '1', name: 'name1' },
        { id: '2', name: 'name2' },
        { id: '3', name: 'name3' },
      ],
      itemId: 'id',
      columns: [
        {
          field: 'name',
          name: 'Name',
          description: 'description',
          sortable: true,
        },
        {
          name: 'Actions',
          actions: [
            {
              name: 'Edit',
              description: 'edit',
              onClick: () => undefined,
            },
          ],
        },
      ],
      pagination: true,
      sorting: true,
      selection: {
        onSelectionChange: () => undefined,
      },
    };
    const component = shallow(<EuiInMemoryTable {...props} />);

    expect(component).toMatchSnapshot();
  });

  test('with pagination, selection, sorting  and simple search', () => {
    const props: EuiInMemoryTableProps<BasicItem> = {
      ...requiredProps,
      items: [
        { id: '1', name: 'name1' },
        { id: '2', name: 'name2' },
        { id: '3', name: 'name3' },
      ],
      itemId: 'id',
      columns: [
        {
          field: 'name',
          name: 'Name',
          description: 'description',
          sortable: true,
        },
        {
          name: 'Actions',
          actions: [
            {
              name: 'Edit',
              description: 'edit',
              onClick: () => undefined,
            },
          ],
        },
      ],
      pagination: true,
      sorting: true,
      search: true,
      selection: {
        onSelectionChange: () => undefined,
      },
    };
    const component = shallow(<EuiInMemoryTable {...props} />);

    expect(component).toMatchSnapshot();
  });

  test('with pagination, selection, sorting and configured search', () => {
    const props: EuiInMemoryTableProps<BasicItem> = {
      ...requiredProps,
      items: [
        { id: '1', name: 'name1' },
        { id: '2', name: 'name2' },
        { id: '3', name: 'name3' },
      ],
      itemId: 'id',
      columns: [
        {
          field: 'name',
          name: 'Name',
          description: 'description',
          sortable: true,
        },
        {
          name: 'Actions',
          actions: [
            {
              name: 'Edit',
              description: 'edit',
              onClick: () => undefined,
            },
          ],
        },
      ],
      pagination: true,
      sorting: true,
      search: {
        onChange: () => {},
        defaultQuery: 'name:name1',
        box: {
          incremental: true,
        },
        filters: [
          {
            type: 'field_value_toggle',
            field: 'name',
            value: 'name1',
            name: 'Name1',
            negatedName: 'Not Name1',
          },
        ] as Array<SearchFilterConfig>,
      },
      selection: {
        onSelectionChange: () => undefined,
      },
    };
    const component = shallow(<EuiInMemoryTable {...props} />);

    expect(component).toMatchSnapshot();
  });

  describe('search interaction & functionality', () => {
    it('updates the results as based on the entered query', () => {
      const props: EuiInMemoryTableProps<StateItem> = {
        items: [
          {
            active: true,
            name: 'Kansas',
          },
          {
            active: true,
            name: 'North Dakota',
          },
          {
            active: false,
            name: 'Florida',
          },
        ],
        columns: [
          {
            field: 'active',
            name: 'Is Active',
          },
          {
            field: 'name',
            name: 'Name',
          },
        ],
        search: {
          onChange: () => true,
        },
        className: 'testTable',
      };

      const component = mount(<EuiInMemoryTable {...props} />);

      // should render with all three results visible
      expect(component.find('.testTable EuiTableRow').length).toBe(3);

      const searchField = component.find('EuiFieldSearch input[type="search"]');

      searchField.simulate('keyUp', {
        target: {
          value: 'is:active',
        },
        keyCode: ENTER,
      });
      component.update();

      // should render with the two active results
      expect(component.find('.testTable EuiTableRow').length).toBe(2);

      searchField.simulate('keyUp', {
        target: {
          value: 'active:false',
        },
        keyCode: ENTER,
      });
      component.update();

      // should render with the one inactive result
      expect(component.find('.testTable EuiTableRow').length).toBe(1);
    });

    it('passes down the executeQueryOptions properly', () => {
      const props: EuiInMemoryTableProps<ComplexItem> = {
        items: [
          {
            active: true,
            complex: {
              name: 'Kansas',
            },
          },
          {
            active: true,
            complex: {
              name: 'North Dakota',
            },
          },
          {
            active: false,
            complex: {
              name: 'Florida',
            },
          },
        ],
        columns: [
          {
            field: 'active',
            name: 'Is Active',
          },
          {
            field: 'complex.name',
            name: 'Name',
          },
        ],
        search: {
          onChange: () => {},
          defaultQuery: 'No',
        },
        className: 'testTable',
        message: <span className="customMessage">No items found!</span>,
      };

      const noDefaultFieldsComponent = mount(<EuiInMemoryTable {...props} />);
      // should render with the no items found text
      expect(noDefaultFieldsComponent.find('.customMessage').length).toBe(1);

      // With defaultFields and a search query, we should only see one
      const props2: EuiInMemoryTableProps<ComplexItem> = {
        items: [
          {
            active: true,
            complex: {
              name: 'Kansas',
            },
          },
          {
            active: true,
            complex: {
              name: 'North Dakota',
            },
          },
          {
            active: false,
            complex: {
              name: 'Florida',
            },
          },
        ],
        columns: [
          {
            field: 'active',
            name: 'Is Active',
          },
          {
            field: 'complex.name',
            name: 'Name',
          },
        ],
        search: {
          onChange: () => {},
          defaultQuery: 'No',
        },
        className: 'testTable',
        message: <span className="customMessage">No items found!</span>,
      };

      const defaultFieldComponent = mount(<EuiInMemoryTable {...props2} />);
      expect(defaultFieldComponent.find('.testTable EuiTableRow').length).toBe(
        1
      );
    });
  });

  describe('custom column sorting', () => {
    it('calls the sortable function and uses its return value for sorting', () => {
      const props: EuiInMemoryTableProps<BasicItem> = {
        ...requiredProps,
        items: [
          { id: 7, name: 'Alfred' },
          { id: 3, name: 'Betty' },
          { id: 5, name: 'Charlie' },
        ],
        itemId: 'id',
        columns: [
          {
            field: 'name',
            name: 'Name',
            sortable: ({ id }: any) => id,
          },
        ],
        sorting: {
          sort: {
            field: 'name',
            direction: SortDirection.ASC,
          },
        },
      };
      const component = mount(<EuiInMemoryTable {...props} />);

      expect((component.find('EuiBasicTable').props() as any).items).toEqual([
        { id: 3, name: 'Betty' },
        { id: 5, name: 'Charlie' },
        { id: 7, name: 'Alfred' },
      ]);
    });
  });

  describe('behavior', () => {
    test('pagination', async () => {
      const props: EuiInMemoryTableProps<BasicItem> = {
        ...requiredProps,
        items: [
          { id: '1', name: 'name1' },
          { id: '2', name: 'name2' },
          { id: '3', name: 'name3' },
          { id: '4', name: 'name4' },
        ],
        columns: [
          {
            field: 'name',
            name: 'Name',
            description: 'description',
          },
        ],
        pagination: {
          pageSizeOptions: [2, 4, 6],
        },
      };
      const component = mount(<EuiInMemoryTable {...props} />);

      component
        .find('EuiButtonEmpty[data-test-subj="pagination-button-1"]')
        .simulate('click');

      // forces EuiInMemoryTable's getDerivedStateFromProps to re-execute
      // this is specifically testing regression against https://github.com/elastic/eui/issues/1007
      component.setProps({});

      expect(component).toMatchSnapshot();
    });

    test('onTableChange callback', () => {
      const props: EuiInMemoryTableProps<BasicItem> = {
        ...requiredProps,
        items: [
          { id: '1', name: 'name1' },
          { id: '2', name: 'name2' },
          { id: '3', name: 'name3' },
          { id: '4', name: 'name4' },
        ],
        columns: [
          {
            field: 'name',
            name: 'Name',
            description: 'description',
            sortable: true,
          },
        ],
        sorting: true,
        pagination: {
          pageSizeOptions: [2, 4, 6],
        },
        onTableChange: jest.fn(),
      };

      const component = mount(<EuiInMemoryTable {...props} />);

      expect(props.onTableChange).toHaveBeenCalledTimes(0);
      component
        .find('EuiButtonEmpty[data-test-subj="pagination-button-1"]')
        .simulate('click');
      expect(props.onTableChange).toHaveBeenCalledTimes(1);
      expect(props.onTableChange).toHaveBeenCalledWith({
        sort: {},
        page: {
          index: 1,
          size: 2,
        },
      });

      (props.onTableChange as jest.Mock).mockClear();
      component
        .find(
          '[data-test-subj*="tableHeaderCell_name_0"] [data-test-subj="tableHeaderSortButton"]'
        )
        .simulate('click');
      expect(props.onTableChange).toHaveBeenCalledTimes(1);
      expect(props.onTableChange).toHaveBeenCalledWith({
        sort: {
          direction: SortDirection.ASC,
          field: 'name',
        },
        page: {
          index: 0,
          size: 2,
        },
      });
    });
  });
});<|MERGE_RESOLUTION|>--- conflicted
+++ resolved
@@ -26,11 +26,7 @@
 import { SortDirection } from '../../services';
 import { SearchFilterConfig } from '../search_bar/filters';
 
-<<<<<<< HEAD
-jest.mock('./../../services/accessibility', () => ({
-=======
 jest.mock('../../services/accessibility', () => ({
->>>>>>> a3c80cc3
   htmlIdGenerator: () => () => 'generated-id',
 }));
 
@@ -715,7 +711,7 @@
             name: 'Name1',
             negatedName: 'Not Name1',
           },
-        ] as Array<SearchFilterConfig>,
+        ] as SearchFilterConfig[],
       },
       selection: {
         onSelectionChange: () => undefined,
