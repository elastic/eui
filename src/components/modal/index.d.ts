import { CommonProps, Omit } from '../common';
/// <reference path="../button/index.d.ts" />
/// <reference path="../focus_trap/index.d.ts" />

<<<<<<< HEAD
import { FocusTarget } from 'focus-trap';
import { ReactNode, FunctionComponent, HTMLAttributes } from 'react';
=======
import { ReactNode, SFC, HTMLAttributes } from 'react';
>>>>>>> 010b164d

declare module '@elastic/eui' {

  /**
   * Modal type defs
   *
   * @see './modal.js'
   */
  export interface EuiModalProps {
    onClose: () => void;
    /**
     * Sets the max-width of the modal,
     * set to `true` to use the default size,
     * set to `false` to not restrict the width,
     * set to a number for a custom width in px,
     * set to a string for a custom width in custom measurement.
     */
    maxWidth?: boolean | number | string;

    /**
     * Specifies what element should initially have focus;
     * Can be a DOM node, or a selector string (which will be passed to document.querySelector() to find the DOM node), or a function that returns a DOM node.
     */
    initialFocus?: FocusTarget;
  }

  export const EuiModal: FunctionComponent<
    CommonProps & HTMLAttributes<HTMLDivElement> & EuiModalProps
    >;


  /**
   * @see './modal_body.js'
   */
  export const EuiModalBody: FunctionComponent<
    CommonProps & HTMLAttributes<HTMLDivElement>
    >;


  /**
   * @see './modal_footer.js'
   */
  export const EuiModalFooter: FunctionComponent<
    CommonProps & HTMLAttributes<HTMLDivElement>
    >;


  /**
   * @see './modal_header.js'
   */
  export const EuiModalHeader: FunctionComponent<
    CommonProps & HTMLAttributes<HTMLDivElement>
    >;


  /**
   * @see './modal_header_title.js'
   */
  export const EuiModalHeaderTitle: FunctionComponent<
    CommonProps & HTMLAttributes<HTMLDivElement>
    >;

  /**
   * Confirm modal type defs
   *
   * @see './confirm_modal.js'
   */

  // index.js re-exports values from confirm_modal.js with these names.
  export const EUI_MODAL_CONFIRM_BUTTON: 'confirm';
  export const EUI_MODAL_CANCEL_BUTTON: 'cancel';

  export interface EuiConfirmModalProps {
    buttonColor?: ButtonColor;
    cancelButtonText?: ReactNode;
    confirmButtonText?: ReactNode;
    defaultFocusedButton?: 'confirm' | 'cancel';
    title?: ReactNode;
    onCancel?: () => void;
    onConfirm?: () => void;
    /**
     * Sets the max-width of the modal,
     * set to `true` to use the default size,
     * set to `false` to not restrict the width,
     * set to a number for a custom width in px,
     * set to a string for a custom width in custom measurement.
     */
    maxWidth?: boolean | number | string;
  }

  // `title` from the React defs conflicts with our definition above
  export const EuiConfirmModal: FunctionComponent<
    CommonProps & Omit<HTMLAttributes<HTMLDivElement>, 'title'> & EuiConfirmModalProps
    >;

}<|MERGE_RESOLUTION|>--- conflicted
+++ resolved
@@ -2,12 +2,7 @@
 /// <reference path="../button/index.d.ts" />
 /// <reference path="../focus_trap/index.d.ts" />
 
-<<<<<<< HEAD
-import { FocusTarget } from 'focus-trap';
 import { ReactNode, FunctionComponent, HTMLAttributes } from 'react';
-=======
-import { ReactNode, SFC, HTMLAttributes } from 'react';
->>>>>>> 010b164d
 
 declare module '@elastic/eui' {
 
