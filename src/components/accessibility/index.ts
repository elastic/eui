--- conflicted
+++ resolved
@@ -6,18 +6,9 @@
  * Side Public License, v 1.
  */
 
-<<<<<<< HEAD
-export { EuiScreenReaderOnly } from './screen_reader';
-export type { EuiSkipLinkProps } from './skip_link';
+export { EuiScreenReaderLive } from './screen_reader_live';
+export type { EuiScreenReaderLiveProps } from './screen_reader_live';
+export { EuiScreenReaderOnly } from './screen_reader_only';
+export type { EuiScreenReaderOnlyProps } from './screen_reader_only';
 export { EuiSkipLink } from './skip_link';
-=======
-export {
-  EuiScreenReaderLive,
-  EuiScreenReaderLiveProps,
-} from './screen_reader_live';
-export {
-  EuiScreenReaderOnly,
-  EuiScreenReaderOnlyProps,
-} from './screen_reader_only';
-export { EuiSkipLink, EuiSkipLinkProps } from './skip_link';
->>>>>>> 58049432
+export type { EuiSkipLinkProps } from './skip_link';