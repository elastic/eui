/*
 * Copyright Elasticsearch B.V. and/or licensed to Elasticsearch B.V. under one
 * or more contributor license agreements. Licensed under the Elastic License
 * 2.0 and the Server Side Public License, v 1; you may not use this file except
 * in compliance with, at your election, the Elastic License 2.0 or the Server
 * Side Public License, v 1.
 */

import { CSSProperties } from 'react';
import type { VariableSizeGrid as Grid } from 'react-window';
import { isObject, isNumber } from '../../services/predicate';
import {
  EuiDataGridStyleCellPaddings,
  EuiDataGridStyleFontSizes,
  EuiDataGridStyle,
  EuiDataGridRowHeightOption,
  EuiDataGridRowHeightsOptions,
} from './data_grid_types';

const cellPaddingsToClassMap: Record<EuiDataGridStyleCellPaddings, string> = {
  s: 'euiDataGridRowCell--paddingSmall',
  m: '',
  l: 'euiDataGridRowCell--paddingLarge',
};

const fontSizesToClassMap: Record<EuiDataGridStyleFontSizes, string> = {
  s: 'euiDataGridRowCell--fontSizeSmall',
  m: '',
  l: 'euiDataGridRowCell--fontSizeLarge',
};

function getNumberFromPx(style?: string) {
  return style ? parseInt(style.replace('px', ''), 10) : 0;
}

export const AUTO_HEIGHT = 'auto';
<<<<<<< HEAD
=======
const DEFAULT_HEIGHT = 32;
>>>>>>> 8bc5aac7

// So that we use lineCount options we should know exactly row height which allow to show defined line count.
// For this we should know paddings and line height. Because of this we should compute styles for cell with grid styles
export class RowHeightUtils {
  private styles: {
    paddingTop: number;
    paddingBottom: number;
    lineHeight: number;
  } = {
    paddingTop: 0,
    paddingBottom: 0,
    lineHeight: 1,
  };
  private fakeCell = document.createElement('div');
  private heightsCache = new Map<number, Record<number, number>>();
  private timerId: any;
  private grid?: Grid;
  private lastUpdatedRow: number = Infinity;

  setRowHeight(
    rowIndex: number,
    colIndex: number,
<<<<<<< HEAD
    height: number = 32,
=======
    height: number = DEFAULT_HEIGHT,
>>>>>>> 8bc5aac7
    visibleRowIndex: number
  ) {
    const rowHeights = this.heightsCache.get(rowIndex) || {};
    const adaptedHeight =
      height + this.styles.paddingTop + this.styles.paddingBottom;

    if (rowHeights[colIndex] === adaptedHeight) {
      return;
    }

    rowHeights[colIndex] = adaptedHeight;
    this.heightsCache.set(rowIndex, rowHeights);
    // save the first row index of batch, reassigning it only
    // if this visible row index less than lastUpdatedRow
    this.lastUpdatedRow = Math.min(this.lastUpdatedRow, visibleRowIndex);
    clearTimeout(this.timerId);
    this.timerId = setTimeout(() => this.resetGrid(), 0);
  }

  getRowHeight(rowIndex: number) {
    const rowHeights = this.heightsCache.get(rowIndex) || {};
    const rowHeightValues = Object.values(rowHeights);

    if (rowHeightValues.length) {
      return Math.max(...rowHeightValues);
    }

    return 0;
  }

  compareHeights(currentRowHeight: number, cachedRowHeight: number) {
    return currentRowHeight === cachedRowHeight;
  }

  resetGrid() {
    this.grid?.resetAfterRowIndex(this.lastUpdatedRow);
    this.lastUpdatedRow = Infinity;
  }

  setGrid(grid: Grid) {
    this.grid = grid;
  }

  clearHeightsCache() {
    this.lastUpdatedRow = 0;
    this.heightsCache.clear();
  }

  isAutoHeight(
    rowIndex: number,
    rowHeightsOptions: EuiDataGridRowHeightsOptions
  ) {
<<<<<<< HEAD
    if (
      rowHeightsOptions.rowHeights &&
      rowHeightsOptions.rowHeights[rowIndex]
    ) {
      return rowHeightsOptions.rowHeights[rowIndex] === AUTO_HEIGHT;
    }

    if (rowHeightsOptions.defaultHeight) {
      return rowHeightsOptions.defaultHeight === AUTO_HEIGHT;
=======
    if (rowHeightsOptions.rowHeights?.[rowIndex] === AUTO_HEIGHT) {
      return true;
    }

    if (rowHeightsOptions.defaultHeight === AUTO_HEIGHT) {
      return true;
>>>>>>> 8bc5aac7
    }

    return false;
  }

  isDefinedHeight(
    rowIndex: number,
    rowHeightsOptions: EuiDataGridRowHeightsOptions
  ) {
    if (
<<<<<<< HEAD
      (rowHeightsOptions.rowHeights &&
        rowHeightsOptions.rowHeights[rowIndex]) ||
=======
      rowHeightsOptions.rowHeights?.[rowIndex] ||
>>>>>>> 8bc5aac7
      rowHeightsOptions.defaultHeight
    ) {
      return true;
    }

    return false;
  }

  computeStylesForGridCell(gridStyles: EuiDataGridStyle) {
    this.fakeCell.className = `
      euiDataGridRowCell
      ${cellPaddingsToClassMap[gridStyles.cellPadding!]}
      ${fontSizesToClassMap[gridStyles.fontSize!]}
    `;
    document.body.appendChild(this.fakeCell);
    const allStyles = getComputedStyle(this.fakeCell);
    this.styles = {
      paddingTop: getNumberFromPx(allStyles.paddingTop),
      paddingBottom: getNumberFromPx(allStyles.paddingBottom),
      lineHeight: getNumberFromPx(allStyles.lineHeight),
    };
    document.body.removeChild(this.fakeCell);
<<<<<<< HEAD
    // we need clear height cache so that recalculate heigths for new styles.
=======
    // we need clear the height cache so that it recalculates heights for new styles
>>>>>>> 8bc5aac7
    this.clearHeightsCache();
  }

  calculateHeightForLineCount(lineCount: number) {
    return Math.ceil(
      lineCount * this.styles.lineHeight +
        this.styles.paddingTop +
        this.styles.paddingBottom
    );
  }

  getCalculatedHeight(
    heightOption: EuiDataGridRowHeightOption,
    defaultHeight: number,
    rowIndex?: number
  ) {
    if (isObject(heightOption)) {
      if (heightOption.lineCount) {
        return this.calculateHeightForLineCount(heightOption.lineCount);
      }

      if (heightOption.height) {
        return Math.max(heightOption.height, defaultHeight);
      }
    }

    if (heightOption && isNumber(heightOption)) {
      return Math.max(heightOption, defaultHeight);
    }

<<<<<<< HEAD
    if (heightOption && heightOption === AUTO_HEIGHT && rowIndex) {
=======
    if (heightOption === AUTO_HEIGHT && rowIndex) {
>>>>>>> 8bc5aac7
      return this.getRowHeight(rowIndex);
    }

    return defaultHeight;
  }

  getStylesForCell = (
    rowHeightsOptions: EuiDataGridRowHeightsOptions,
    rowIndex: number
  ): CSSProperties => {
<<<<<<< HEAD
    let initialHeight =
      rowHeightsOptions.rowHeights && rowHeightsOptions.rowHeights[rowIndex];

    if (this.isAutoHeight(rowIndex, rowHeightsOptions)) {
      return {};
    }
=======
    if (this.isAutoHeight(rowIndex, rowHeightsOptions)) {
      return {};
    }

    let initialHeight =
      rowHeightsOptions.rowHeights && rowHeightsOptions.rowHeights[rowIndex];
>>>>>>> 8bc5aac7

    if (!initialHeight) {
      initialHeight = rowHeightsOptions.defaultHeight;
    }

    if (isObject(initialHeight) && initialHeight.lineCount) {
      return {
        WebkitLineClamp: initialHeight.lineCount,
        display: '-webkit-box',
        WebkitBoxOrient: 'vertical',
        height: '100%',
        overflow: 'hidden',
      };
    }

    return {
      height: '100%',
      overflow: 'hidden',
    };
  };
}<|MERGE_RESOLUTION|>--- conflicted
+++ resolved
@@ -34,10 +34,7 @@
 }
 
 export const AUTO_HEIGHT = 'auto';
-<<<<<<< HEAD
-=======
 const DEFAULT_HEIGHT = 32;
->>>>>>> 8bc5aac7
 
 // So that we use lineCount options we should know exactly row height which allow to show defined line count.
 // For this we should know paddings and line height. Because of this we should compute styles for cell with grid styles
@@ -60,11 +57,7 @@
   setRowHeight(
     rowIndex: number,
     colIndex: number,
-<<<<<<< HEAD
-    height: number = 32,
-=======
     height: number = DEFAULT_HEIGHT,
->>>>>>> 8bc5aac7
     visibleRowIndex: number
   ) {
     const rowHeights = this.heightsCache.get(rowIndex) || {};
@@ -117,24 +110,12 @@
     rowIndex: number,
     rowHeightsOptions: EuiDataGridRowHeightsOptions
   ) {
-<<<<<<< HEAD
-    if (
-      rowHeightsOptions.rowHeights &&
-      rowHeightsOptions.rowHeights[rowIndex]
-    ) {
-      return rowHeightsOptions.rowHeights[rowIndex] === AUTO_HEIGHT;
-    }
-
-    if (rowHeightsOptions.defaultHeight) {
-      return rowHeightsOptions.defaultHeight === AUTO_HEIGHT;
-=======
     if (rowHeightsOptions.rowHeights?.[rowIndex] === AUTO_HEIGHT) {
       return true;
     }
 
     if (rowHeightsOptions.defaultHeight === AUTO_HEIGHT) {
       return true;
->>>>>>> 8bc5aac7
     }
 
     return false;
@@ -145,12 +126,7 @@
     rowHeightsOptions: EuiDataGridRowHeightsOptions
   ) {
     if (
-<<<<<<< HEAD
-      (rowHeightsOptions.rowHeights &&
-        rowHeightsOptions.rowHeights[rowIndex]) ||
-=======
       rowHeightsOptions.rowHeights?.[rowIndex] ||
->>>>>>> 8bc5aac7
       rowHeightsOptions.defaultHeight
     ) {
       return true;
@@ -173,11 +149,7 @@
       lineHeight: getNumberFromPx(allStyles.lineHeight),
     };
     document.body.removeChild(this.fakeCell);
-<<<<<<< HEAD
-    // we need clear height cache so that recalculate heigths for new styles.
-=======
     // we need clear the height cache so that it recalculates heights for new styles
->>>>>>> 8bc5aac7
     this.clearHeightsCache();
   }
 
@@ -208,11 +180,7 @@
       return Math.max(heightOption, defaultHeight);
     }
 
-<<<<<<< HEAD
-    if (heightOption && heightOption === AUTO_HEIGHT && rowIndex) {
-=======
     if (heightOption === AUTO_HEIGHT && rowIndex) {
->>>>>>> 8bc5aac7
       return this.getRowHeight(rowIndex);
     }
 
@@ -223,21 +191,12 @@
     rowHeightsOptions: EuiDataGridRowHeightsOptions,
     rowIndex: number
   ): CSSProperties => {
-<<<<<<< HEAD
+    if (this.isAutoHeight(rowIndex, rowHeightsOptions)) {
+      return {};
+    }
+
     let initialHeight =
       rowHeightsOptions.rowHeights && rowHeightsOptions.rowHeights[rowIndex];
-
-    if (this.isAutoHeight(rowIndex, rowHeightsOptions)) {
-      return {};
-    }
-=======
-    if (this.isAutoHeight(rowIndex, rowHeightsOptions)) {
-      return {};
-    }
-
-    let initialHeight =
-      rowHeightsOptions.rowHeights && rowHeightsOptions.rowHeights[rowIndex];
->>>>>>> 8bc5aac7
 
     if (!initialHeight) {
       initialHeight = rowHeightsOptions.defaultHeight;
