--- conflicted
+++ resolved
@@ -123,8 +123,11 @@
   useCombinedRefs,
   useDependentState,
   useIsWithinBreakpoints,
-<<<<<<< HEAD
+  useMouseMove,
+  isMouseEvent,
 } from './hooks';
+
+export { throttle } from './throttle';
 
 export {
   EuiSystemContext,
@@ -154,11 +157,4 @@
   EuiThemeModifications,
   EuiThemeShape,
   EuiThemeSystem,
-} from './theme';
-=======
-  useMouseMove,
-  isMouseEvent,
-} from './hooks';
-
-export { throttle } from './throttle';
->>>>>>> cb8deda1
+} from './theme';