--- conflicted
+++ resolved
@@ -13,11 +13,8 @@
   EuiCode,
   EuiButtonGroup,
   EuiCallOut,
-<<<<<<< HEAD
   EuiSpacer,
-=======
   EuiText,
->>>>>>> afe4fea5
 } from '../../../../src/components';
 
 import Button from './button';
@@ -257,17 +254,10 @@
       ],
       text: (
         <p>
-<<<<<<< HEAD
-          When aligning <EuiCode>EuiButtonEmpty</EuiCode> components to the left
-          or the right, you should make sure they&apos;re flush with the edge of
-          their container, so that they&apos;re horizontally aligned with the
-          other content in the container.
-=======
           When aligning <strong>EuiButtonEmpty</strong> components to the left
           or the right, you should make sure they&rsquo;re flush with the edge
           of their container, so that they&rsquo;re horizontally aligned with
           the other content in the container.
->>>>>>> afe4fea5
         </p>
       ),
       snippet: buttonOptionFlushSnippet,
@@ -308,14 +298,13 @@
         },
       ],
       text: (
-<<<<<<< HEAD
         <>
           <EuiCallOut
             iconType="trash"
             color="warning"
             title={
               <span>
-                <EuiCode>EuiButtonToggle</EuiCode> has been deprecated. See the
+                <strong>EuiButtonToggle</strong> has been deprecated. See the
                 example below for correct usage of similar behavior.
               </span>
             }
@@ -324,22 +313,6 @@
           <p>
             Pass in <EuiCode>aria-pressed</EuiCode> if your button does not
             change its label for each state.
-=======
-        <div>
-          <p>
-            This is a specialized component that combines{' '}
-            <strong>EuiButton</strong> and <strong>EuiToggle</strong> to create
-            a button with an on/off state. You can pass all the same parameters
-            to it as you can to <strong>EuiButton</strong>. The main difference
-            is that, it does not accept any children, but a{' '}
-            <EuiCode>label</EuiCode> prop instead. This is for the handling of
-            accessibility with the <strong>EuiToggle</strong>.
-          </p>
-          <p>
-            The <strong>EuiButtonToggle</strong> does not have any inherit
-            visual state differences. These you must apply in your
-            implementation.
->>>>>>> afe4fea5
           </p>
         </>
       ),
