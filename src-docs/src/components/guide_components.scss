@import '../../../src/global_styling/mixins/helpers';

$guideSideNavWidth: 240px;
$guideZLevelHighest: $euiZLevel9 + 1000;

.guideMaxWidth {
  // TODO: Swap with new var in different PR
  max-width: 1200px;
  margin-left: auto;
  margin-right: auto;
}

@include euiHeaderAffordForFixed;

.euiBody--headerIsFixed--double {
  @include euiHeaderAffordForFixed($euiHeaderHeightCompensation * 2);

  .euiHeader:not(.euiHeader--fixed) {
    // Force headers below the full screen.
    // This shouldn't be necessary in consuming applications because headers should always be at the top of the page
    z-index: 0;
  }
}

.guideSideNav {
  min-width: $guideSideNavWidth;
  overflow: hidden;
}

.guideSideNav__content {
  @include euiYScroll;
  padding: 0 $euiSizeL $euiSizeL;
}

.guideSideNav__search {
  flex-shrink: 0;
  padding: $euiSizeL;
}

.guideSideNav__item {
  // Hate to do this, but it's the only way to get the badge to display correctly
  .euiSideNavItemButton__label {
    // By using the `icon` display of EuiSideNavItem, it will continue to:
    // a) truncate properly
    // b) not underline the badge when selected
    // But it shows to the left of the label instead of right, so we have to shift the order of the label
    order: -1;
  }

  .guideSideNav__newBadge {
    margin-left: $euiSizeXS;
    margin-right: $euiSizeXS;
  }

  // Shift the margin on the badge when selected and the dropdown arrow no longer shows
  .euiSideNavItemButton-isSelected .guideSideNav__newBadge {
    margin-right: 0;
  }
}

.guideSideNav__item--inSearch {
  color: $euiColorDarkShade;
}

<<<<<<< HEAD
=======
.guidePageContent {
  flex: 1 1 auto;
  padding: $euiSize $euiSizeXL;
  min-height: 100vh;
  background-color: $euiColorEmptyShade;
  border-left: $euiBorderThin;
  max-width: $euiPageDefaultMaxWidth;
  margin-left: 240px;
}
>>>>>>> 901374e9

.guideDemo__highlightLayout {
  .euiPageBody {
    min-height: 460px;
  }

  > div,
  > div > div {
    background: transparentize($euiColorPrimary, .9);
  }
}

.guideDemo__highlightLayout--single {
  background: transparentize($euiColorPrimary, .9);
}

.guideDemo__highlightSpacer {
  .euiSpacer {
    background: transparentize($euiColorPrimary, .9);
  }
}

.guideDemo__highlightGrid {
  .euiFlexItem {
    background: transparentize($euiColorPrimary, .9);
    padding: 16px;
  }
}

.guideDemo__highlightGridWrap {
  .euiFlexItem div {
    background: transparentize($euiColorPrimary, .9);
    padding: 16px;
  }
}

// sass-lint:disable no-important
.guideDemo__textLines {
  background-image: linear-gradient($euiFocusBackgroundColor 1px, transparent 1px) !important;
  background-size: 100% 8px !important;
  background-position-y: 2px;
}

// sass-lint:disable no-important
.guideDemo__textLines--s {
  background-image: linear-gradient($euiFocusBackgroundColor 1px, transparent 1px) !important;
  background-size: 100% 7px !important;
  background-position-y: -2px;
}

.guideDemo__color {
  padding: $euiSizeS;
  color: $euiColorEmptyShade;
  font-size: $euiFontSizeS;
  margin-top: $euiSizeS;
  line-height: 1.5;
  height: 64px;

  .guideDemo__colorHex {
    font-size: $euiFontSize;
  }
}


.guideDemo__size {
  background: $euiTextColor;
  display: inline-block;
}

.guideDemo__sizeText {
  line-height: 1.5;
}

.guideDemo__sizeGrid {
  font-size: $euiFontSizeS;
}

.guideDemoPanel {
  overflow: hidden; // Hide backgrounds within border-radius

  > .guideDemoPanel_inner {
    // remove border from inner panels
    border: none;
  }
}

.guideDemo__ghostBackground {
  @if (lightness($euiTextColor) < 50) {
    background: $euiColorDarkestShade !important; // Override EuiPanel specificity
  }
}

.guideDemo__tabs {
  padding: $euiSizeXS $euiSize;

  &--open {
    padding-bottom: 0;
  }
}

.guideDemo__icon {
  text-align: center;

  svg,
  img {
    margin-bottom: $euiSizeS;
  }
}

.dpTest__purpleCal {
  background: $euiColorVis3;
}

.dpTest__purpleInput {
  outline: solid 2px $euiColorVis3;
}

.dpTest__purpleDay {
  background: $euiColorVis3;
}

.dpTest__purplePopper {
  outline: solid 2px $euiColorVis3;
}

.guideOptionsPopover {
  width: $euiSize * 16;
}

.guideCharts__customLegend {
  font-size: $euiFontSizeXS;
  position: absolute;
  width: 93px;
  right: 0;
  bottom: 0;
  padding: $euiSizeXS;
}

.guideCharts__customLegendLine {
  display: inline-block;
  width: $euiSize;
  height: $euiSizeM / 2;
  background-color: currentColor;
  vertical-align: middle;
  margin-right: $euiSizeS;
}

.guideCharts__customLegendLine--thin {
  height: 1px;
}

.guideFullScreenOverlay {
  position: fixed;
  width: 100%;
  height: 100%;
  left: 0;
  top: 0;
  z-index: 2;
}

.euiDataGridRowCell--favoriteFranchise {
  background: transparentize($color: #800080, $amount: .95) !important;
}

.euiDataGridHeaderCell--favoriteFranchise {
  background: transparentize($color: #800080, $amount: .9) !important;
}

.euiTreeView__nodeInnerExample {
  color: $euiColorDanger;
  font-weight: $euiFontWeightBold;
}

.euiSelectableTemplateSitewide__optionMeta--PINK {
  font-weight: $euiFontWeightMedium;
  color: $euiColorAccentText;
}

@import '../views/guidelines/index';
@import 'guide_section/index';
@import 'guide_rule/index';

@include euiBreakpoint('xs', 's') {
  .guideSideNav {
    width: 100%;
  }

  .guideSideNav__content {
    padding: 0;
    border-top: $euiBorderThin;
  }
}

.guideHomePage__blockformCard {
  min-width: 200px;
  flex-basis: 100% !important;

  // sass-lint:disable-block mixins-before-declarations
  @include euiBreakpoint('s', 'm') {
    flex-basis: 45% !important; // sass-lint:disable-line no-important
  }

  @include euiBreakpoint('l') {
    flex-basis: 30% !important; // sass-lint:disable-line no-important
  }

  @include euiBreakpoint('xl') {
    flex-basis: 22% !important; // sass-lint:disable-line no-important
  }
}<|MERGE_RESOLUTION|>--- conflicted
+++ resolved
@@ -62,19 +62,6 @@
   color: $euiColorDarkShade;
 }
 
-<<<<<<< HEAD
-=======
-.guidePageContent {
-  flex: 1 1 auto;
-  padding: $euiSize $euiSizeXL;
-  min-height: 100vh;
-  background-color: $euiColorEmptyShade;
-  border-left: $euiBorderThin;
-  max-width: $euiPageDefaultMaxWidth;
-  margin-left: 240px;
-}
->>>>>>> 901374e9
-
 .guideDemo__highlightLayout {
   .euiPageBody {
     min-height: 460px;
