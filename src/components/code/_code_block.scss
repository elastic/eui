.euiCodeBlock {
  max-width: 100%;
  display: block;
  position: relative;
  background: $euiCodeBlockBackgroundColor;
  color: $euiCodeBlockColor;

  .euiCodeBlock__pre {
    @include euiScrollBar;
    height: 100%;
    overflow: auto;
    display: block;
  }

  .euiCodeBlock__pre--whiteSpacePre {
    white-space: pre;
  }

  .euiCodeBlock__pre--whiteSpacePreWrap {
    white-space: pre-wrap;
  }

  .euiCodeBlock__code {
    @include euiCodeFont;
    display: block;
    line-height: $euiLineHeight;
    font-weight: $euiCodeFontWeightRegular;
    font-size: inherit;
  }

  .euiCodeBlock__controls {
    position: absolute;
    top: 0;
    right: 0;
  }

  .euiCodeBlock__fullScreenButton + .euiCodeBlock__copyButton {
    margin-top: $euiSizeXS;
  }

  .euiCodeBlock__line {
    display: block;
  }

  &.euiCodeBlock-isFullScreen {
    position: fixed;
    top: 0;
    left: 0;
    right: 0;
    bottom: 0;

    .euiCodeBlock__pre {
      // sass-lint:disable-block no-important
      padding: $euiSizeXL !important;
    }

    .euiCodeBlock__controls {
      top: $euiSizeXS;
      right: $euiSizeXS;
    }
  }

  &.euiCodeBlock--fontSmall {
    font-size: $euiFontSizeXS;
  }

  &.euiCodeBlock--fontMedium {
    font-size: $euiFontSizeS;
  }

  &.euiCodeBlock--fontLarge {
    font-size: $euiFontSize;
  }

  // Storing for re-use the sizing of controls plus extra padding
  $controlsPadding: $euiSizeL + $euiSizeXS;

  &.euiCodeBlock--hasControls .euiCodeBlock__pre--whiteSpacePreWrap {
    padding-right: $controlsPadding;
  }

  &.euiCodeBlock--hasControls .euiCodeBlock__pre--whiteSpacePre {
    margin-right: $controlsPadding;
  }

  // Small padding
  &.euiCodeBlock--paddingSmall {
    .euiCodeBlock__pre {
      padding: $euiSizeS;
    }

    .euiCodeBlock__controls {
      top: $euiSizeS;
      right: $euiSizeS;
    }

    &.euiCodeBlock--hasControls .euiCodeBlock__pre--whiteSpacePreWrap {
      padding-right: $euiSizeS + $controlsPadding;
    }

    &.euiCodeBlock--hasControls .euiCodeBlock__pre--whiteSpacePre {
      margin-right: $euiSizeS + $controlsPadding;
    }
  }

  // Medium padding
  &.euiCodeBlock--paddingMedium {
    .euiCodeBlock__pre {
      padding: $euiSize;
    }

    .euiCodeBlock__controls {
      top: $euiSize;
      right: $euiSize;
    }

    &.euiCodeBlock--hasControls .euiCodeBlock__pre--whiteSpacePreWrap {
      padding-right: $euiSize + $controlsPadding;
    }

    &.euiCodeBlock--hasControls .euiCodeBlock__pre--whiteSpacePre {
      margin-right: $euiSize + $controlsPadding;
    }
  }

  // Large padding
  &.euiCodeBlock--paddingLarge {
    .euiCodeBlock__pre {
      padding: $euiSizeL;
    }

    .euiCodeBlock__controls {
      top: $euiSizeL;
      right: $euiSizeL;
    }

    &.euiCodeBlock--hasControls .euiCodeBlock__pre--whiteSpacePreWrap {
      padding-right: $euiSizeL + $controlsPadding;
    }

    &.euiCodeBlock--hasControls .euiCodeBlock__pre--whiteSpacePre {
      margin-right: $euiSizeL + $controlsPadding;
    }
  }

  /*
   * 1. Size the code against the text its embedded within.
   */
  &.euiCodeBlock--inline {
    display: inline-block;
    white-space: pre;
    color: $euiTextColor;
    font-size: 90%; /* 1 */
    padding: 0 $euiSizeS;
    background: $euiCodeBlockBackgroundColor;

    .euiCodeBlock__pre {
      padding: 0 $euiSizeXS;
    }

    .euiCodeBlock__code {
      display: inline;
      white-space: normal;
    }
  }

  &.euiCodeBlock--transparentBackground {
    background: transparent;
  }

  .prismjs > *::selection {
    // Only change the color if the variable IS a color
    // or else no highlight color shows up at all
    @if type-of($euiCodeBlockSelectedBackgroundColor) == color {
      background-color: $euiCodeBlockSelectedBackgroundColor;
    }
  }

<<<<<<< HEAD
  .token.punctuation:not(.interpolation-punctuation):not([class*='attr-']),
  .token.namespace {
=======
  .token.punctuation:not(.interpolation-punctuation):not([class*='attr-']) {
>>>>>>> cb8deda1
    opacity: .7;
  }

  .token.comment,
  .token.prolog,
  .token.doctype,
  .token.cdata,
  .token.coord,
  .token.blockquote {
    color: $euiCodeBlockCommentColor;
    font-style: italic;
  }

  .token.selector {
    color: $euiCodeBlockSelectorTagColor;
  }

  .token.string,
  .token.interpolation,
  .token.interpolation-punctuation,
  .token.doc-comment .token.keyword,
  .token.attr-value,
  .token.url .token.content {
    color: $euiCodeBlockStringColor;
  }

  .token.number,
  .token.boolean,
  .token.keyword.nil,
  .token.regex,
  .token.variable,
  .token.unit,
  .token.hexcode,
  .token.attr-name,
  .token.attr-equals {
    color: $euiCodeBlockNumberColor;
  }

  .token.atrule .token.rule,
  .token.keyword {
    color: $euiCodeBlockKeywordColor;
  }

  .token.function {
    color: $euiCodeBlockFunctionTitleColor;
  }

  .token.tag {
    color: $euiCodeBlockTagColor;
  }

  .token.class-name {
    color: $euiCodeBlockTypeColor;
  }

  .token.property {
    color: $euiCodeBlockAttributeColor;
  }

  .token.console,
  .token.list-punctuation,
  .token.url-reference,
  .token.url .token.url {
    color: $euiCodeBlockSymbolColor;
  }

  .token.paramater {
    color: $euiCodeBlockParamsColor;
  }

  .token.meta,
  .token.important {
    color: $euiCodeBlockMetaColor;
  }

  .token.title {
    color: $euiCodeBlockTitleColor;
  }

  .token.section {
    color: $euiCodeBlockSectionColor;
  }

  .token.prefix.inserted,
  .token.prefix.deleted {
    padding-left: $euiSizeXS;
    margin-left: -$euiSizeXS;
  }

  .token.prefix.inserted {
    box-shadow: -$euiSizeXS 0 $euiCodeBlockAdditionColor;
    color: $euiCodeBlockAdditionColor;
  }

  .token.prefix.deleted {
    box-shadow: -$euiSizeXS 0 $euiCodeBlockDeletionColor;
    color: $euiCodeBlockDeletionColor;
  }

  .token.selector .token.class {
    color: $euiCodeBlockSelectorClassColor;
  }

  .token.selector .token.id {
    color: $euiCodeBlockSelectorIdColor;
  }

  .token.italic {
    font-style: italic;
  }

  .token.important,
  .token.bold {
    font-weight: $euiCodeFontWeightBold;
  }

  .token.url-reference,
  .token.url .token.url {
    text-decoration: underline;
  }

  .token.entity {
    cursor: help;
  }
}<|MERGE_RESOLUTION|>--- conflicted
+++ resolved
@@ -176,12 +176,7 @@
     }
   }
 
-<<<<<<< HEAD
-  .token.punctuation:not(.interpolation-punctuation):not([class*='attr-']),
-  .token.namespace {
-=======
   .token.punctuation:not(.interpolation-punctuation):not([class*='attr-']) {
->>>>>>> cb8deda1
     opacity: .7;
   }
 
