--- conflicted
+++ resolved
@@ -6,11 +6,7 @@
 import { isColorDark, hexToRgb } from '../../services/color';
 import { EuiKeyboardAccessible } from '../accessibility';
 
-<<<<<<< HEAD
-import { ICON_TYPES, EuiIcon } from '../icon';
-=======
 import { IconPropType, EuiIcon } from '../icon';
->>>>>>> 75fee430
 
 const colorToClassNameMap = {
   default: 'euiBadge--default',
