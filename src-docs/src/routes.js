import React, { createElement, Fragment } from 'react';
import ReactDOMServer from 'react-dom/server';
import { slugify } from '../../src/services';

import { createHashHistory } from 'history';

import { GuidePage, GuideSection, GuideMarkdownFormat } from './components';

import { GuideGuidelines } from './components/guide_guidelines';

import { EuiErrorBoundary } from '../../src/components';

import { playgroundCreator } from './services/playground';

// Guidelines
const GettingStarted = require('!!raw-loader!./views/guidelines/getting_started.md');

import AccessibilityGuidelines from './views/guidelines/accessibility';

import ColorGuidelines from './views/guidelines/colors';

import { SassGuidelines } from './views/guidelines/sass';

import WritingGuidelines from './views/guidelines/writing_guidelines';
import WritingExamples from './views/guidelines/writing_examples';

// Services

import { ColorPaletteExample } from './views/color_palette/color_palette_example';

import { ColorExample } from './views/color/color_example';

import { PrettyDurationExample } from './views/pretty_duration/pretty_duration_example';

import { UtilityClassesExample } from './views/utility_classes/utility_classes_example';

// Component examples

import { AccessibilityExample } from './views/accessibility/accessibility_example';

import { AccordionExample } from './views/accordion/accordion_example';

import { AspectRatioExample } from './views/aspect_ratio/aspect_ratio_example';

import { AvatarExample } from './views/avatar/avatar_example';

import { BadgeExample } from './views/badge/badge_example';

import { BeaconExample } from './views/beacon/beacon_example';

import { BottomBarExample } from './views/bottom_bar/bottom_bar_example';

import { BreadcrumbsExample } from './views/breadcrumbs/breadcrumbs_example';

import { ButtonExample } from './views/button/button_example';

import { CardExample } from './views/card/card_example';

import { CallOutExample } from './views/call_out/call_out_example';

import { CodeEditorExample } from './views/code_editor/code_editor_example';

import { CodeExample } from './views/code/code_example';

import { CollapsibleNavExample } from './views/collapsible_nav/collapsible_nav_example';

import { ColorPickerExample } from './views/color_picker/color_picker_example';

import { ComboBoxExample } from './views/combo_box/combo_box_example';

import { CommentListExample } from './views/comment/comment_example';

import { ContextMenuExample } from './views/context_menu/context_menu_example';

import { ControlBarExample } from './views/control_bar/control_bar_example';

import { CopyExample } from './views/copy/copy_example';

import { DataGridExample } from './views/datagrid/datagrid_example';
import { DataGridMemoryExample } from './views/datagrid/datagrid_memory_example';
import { DataGridSchemaExample } from './views/datagrid/datagrid_schema_example';
import { DataGridFocusExample } from './views/datagrid/datagrid_focus_example';
import { DataGridStylingExample } from './views/datagrid/datagrid_styling_example';
import { DataGridControlColumnsExample } from './views/datagrid/datagrid_controlcolumns_example';
import { DataGridFooterRowExample } from './views/datagrid/datagrid_footer_row_example';
import { DataGridVirtualizationExample } from './views/datagrid/datagrid_virtualization_example';
import { DataGridRowHeightOptionsExample } from './views/datagrid/datagrid_height_options_example';

import { DatePickerExample } from './views/date_picker/date_picker_example';

import { DelayRenderExample } from './views/delay_render/delay_render_example';

import { DescriptionListExample } from './views/description_list/description_list_example';

import { DragAndDropExample } from './views/drag_and_drop/drag_and_drop_example';

import { EmptyPromptExample } from './views/empty_prompt/empty_prompt_example';

import { ErrorBoundaryExample } from './views/error_boundary/error_boundary_example';

import { ExpressionExample } from './views/expression/expression_example';

import { FacetExample } from './views/facet/facet_example';

import { FilterGroupExample } from './views/filter_group/filter_group_example';

import { FlexExample } from './views/flex/flex_example';

import { FlyoutExample } from './views/flyout/flyout_example';

import { FocusTrapExample } from './views/focus_trap/focus_trap_example';

import { FormControlsExample } from './views/form_controls/form_controls_example';

import { FormLayoutsExample } from './views/form_layouts/form_layouts_example';

import { FormCompressedExample } from './views/form_compressed/form_compressed_example';

import { FormValidationExample } from './views/form_validation/form_validation_example';

import { HeaderExample } from './views/header/header_example';

import { HealthExample } from './views/health/health_example';

import { HighlightAndMarkExample } from './views/highlight_and_mark/highlight_and_mark_example';

import { HorizontalRuleExample } from './views/horizontal_rule/horizontal_rule_example';

import { HtmlIdGeneratorExample } from './views/html_id_generator/html_id_generator_example';

import { I18nExample } from './views/i18n/i18n_example';

import { IconExample } from './views/icon/icon_example';

import { ImageExample } from './views/image/image_example';

import { InnerTextExample } from './views/inner_text/inner_text_example';

import { KeyPadMenuExample } from './views/key_pad_menu/key_pad_menu_example';

import { LinkExample } from './views/link/link_example';

import { ListGroupExample } from './views/list_group/list_group_example';

import { LoadingExample } from './views/loading/loading_example';

import { MarkdownEditorExample } from './views/markdown_editor/mardown_editor_example';

import { MarkdownFormatExample } from './views/markdown_editor/mardown_format_example';

import { MarkdownPluginExample } from './views/markdown_editor/markdown_plugin_example';

import { ModalExample } from './views/modal/modal_example';

import { MutationObserverExample } from './views/mutation_observer/mutation_observer_example';

import { NotificationEventExample } from './views/notification_event/notification_event_example';

import { OutsideClickDetectorExample } from './views/outside_click_detector/outside_click_detector_example';

import { OverlayMaskExample } from './views/overlay_mask/overlay_mask_example';

import { PageExample } from './views/page/page_example';

import { PageHeaderExample } from './views/page_header/page_header_example';

import { PaginationExample } from './views/pagination/pagination_example';

import { PanelExample } from './views/panel/panel_example';

import { PopoverExample } from './views/popover/popover_example';

import { PortalExample } from './views/portal/portal_example';

import { ProgressExample } from './views/progress/progress_example';

import { RangeControlExample } from './views/range/range_example';

import { TreeViewExample } from './views/tree_view/tree_view_example';

import { ResizeObserverExample } from './views/resize_observer/resize_observer_example';

import { ResizableContainerExample } from './views/resizable_container/resizable_container_example';

import { ResponsiveExample } from './views/responsive/responsive_example';

import { SearchBarExample } from './views/search_bar/search_bar_example';

import { SelectableExample } from './views/selectable/selectable_example';

import { SideNavExample } from './views/side_nav/side_nav_example';

import { SpacerExample } from './views/spacer/spacer_example';

import { StatExample } from './views/stat/stat_example';

import { StepsExample } from './views/steps/steps_example';

import { SuggestExample } from './views/suggest/suggest_example';

import { SuperDatePickerExample } from './views/super_date_picker/super_date_picker_example';

import { TableExample } from './views/tables/tables_example';

import { TableInMemoryExample } from './views/tables/tables_in_memory_example';

import { TabsExample } from './views/tabs/tabs_example';

import { TextDiffExample } from './views/text_diff/text_diff_example';

import { TextExample } from './views/text/text_example';

import { TitleExample } from './views/title/title_example';

import { ToastExample } from './views/toast/toast_example';

import { ToolTipExample } from './views/tool_tip/tool_tip_example';

import { TourExample } from './views/tour/tour_example';

import { WindowEventExample } from './views/window_event/window_event_example';

import { Changelog } from './views/package/changelog';

import { I18nTokens } from './views/package/i18n_tokens';

import { SuperSelectExample } from './views/super_select/super_select_example';

import { ThemeExample } from './views/theme/theme_example';
import ThemeValues from './views/theme/values';

/** Elastic Charts */

import { ElasticChartsThemingExample } from './views/elastic_charts/theming_example';

import { ElasticChartsTimeExample } from './views/elastic_charts/time_example';

import { ElasticChartsCategoryExample } from './views/elastic_charts/category_example';

import { ElasticChartsSparklinesExample } from './views/elastic_charts/sparklines_example';

import { ElasticChartsPieExample } from './views/elastic_charts/pie_example';

import { ElasticChartsAccessibilityExample } from './views/elastic_charts/accessibility_example';

const createExample = (example, customTitle) => {
  if (!example) {
    throw new Error(
      'One of your example pages is undefined. This usually happens when you export or import it with the wrong name.'
    );
  }

  const {
    title,
    intro,
    sections,
    beta,
    isNew,
    playground,
    guidelines,
  } = example;
  sections.forEach((section) => {
    section.id = section.title ? slugify(section.title) : undefined;
  });

  const renderedSections = sections.map((section, index) =>
    createElement(GuideSection, {
      // Using index as the key because not all require a `title`
      key: index,
      ...section,
    })
  );

  let playgroundComponent;
  if (playground) {
    if (Array.isArray(playground)) {
      playgroundComponent = playground.map((elm, idx) => {
        return <Fragment key={idx}>{playgroundCreator(elm())}</Fragment>;
      });
    } else playgroundComponent = playgroundCreator(playground());
  }

  const component = () => (
    <EuiErrorBoundary>
      <GuidePage
        title={title}
        intro={intro}
        isBeta={beta}
        playground={playgroundComponent}
        guidelines={guidelines}
      >
        {renderedSections}
      </GuidePage>
    </EuiErrorBoundary>
  );

  return {
    name: customTitle || title,
    component,
    sections,
    isNew,
    hasGuidelines: typeof guidelines !== 'undefined',
  };
};

<<<<<<< HEAD
const createGuidelines = (title, guidelines, examples, isNew) => {
  const component = () => (
    <EuiErrorBoundary>
      <GuideGuidelines
        title={title}
        guidelines={guidelines}
        examples={examples}
      />
    </EuiErrorBoundary>
  );

  const createGuideLinesSections = (section) => {
    const htmlString = ReactDOMServer.renderToStaticMarkup(section);

    const headings = htmlString.match(/h2 id=\"(.*?)\"/g);

    const guidelinesSections = headings.map((heading) => {
      const id = heading.replace('h2 id="', '').slice(0, -1);

      const title = id.replace(/-/g, ' ');

      const capitalizedTitle = title.charAt(0).toUpperCase() + title.slice(1);

      return { id: id, name: capitalizedTitle };
    });

    return guidelinesSections;
  };

  return {
    name: title,
    component,
    sections: [
      {
        id: 'guidelines',
        title: 'Guidelines',
        items: createGuideLinesSections(guidelines()),
      },
      {
        id: 'examples',
        title: 'Examples',
        items: createGuideLinesSections(examples()),
      },
    ],
    isNew,
    isGuideLinePage: true,
  };
};

// const createMarkdownExample = (example, title) => {
//   const headings = example.default.match(/^(##) (.*)/gm);
=======
const createMarkdownExample = (example, title) => {
  const headings = example.default.match(/^(##) (.*)/gm);
>>>>>>> fb317216

  const sections = headings.map((heading) => {
    const title = heading.replace('## ', '');

    return { id: slugify(title), title: title };
  });

  return {
    name: title,
    component: () => (
      <GuidePage title={title}>
        <GuideMarkdownFormat grow={false}>
          {example.default}
        </GuideMarkdownFormat>
      </GuidePage>
    ),
    sections: sections,
  };
};

const navigation = [
  {
    name: 'Guidelines',
    items: [
      createMarkdownExample(GettingStarted, 'Getting started'),
      createExample(AccessibilityGuidelines, 'Accessibility'),
      {
        name: 'Colors',
        component: ColorGuidelines,
      },
<<<<<<< HEAD
      {
        name: 'Sass',
        component: SassGuidelines,
      },
      createGuidelines('Writing', WritingGuidelines, WritingExamples),
=======
      createExample(SassGuidelines, 'Sass'),
      createExample(WritingGuidelines, 'Writing'),
>>>>>>> fb317216
    ],
  },
  {
    name: 'Layout',
    items: [
      AccordionExample,
      BottomBarExample,
      FlexExample,
      FlyoutExample,
      HeaderExample,
      HorizontalRuleExample,
      ModalExample,
      PageExample,
      PageHeaderExample,
      PanelExample,
      PopoverExample,
      ResizableContainerExample,
      SpacerExample,
    ].map((example) => createExample(example)),
  },
  {
    name: 'Navigation',
    items: [
      BreadcrumbsExample,
      ButtonExample,
      CollapsibleNavExample,
      ContextMenuExample,
      ControlBarExample,
      FacetExample,
      KeyPadMenuExample,
      LinkExample,
      PaginationExample,
      SideNavExample,
      StepsExample,
      TabsExample,
      TreeViewExample,
    ].map((example) => createExample(example)),
  },
  {
    name: 'Tabular content',
    items: [
      DataGridExample,
      DataGridMemoryExample,
      DataGridSchemaExample,
      DataGridFocusExample,
      DataGridStylingExample,
      DataGridControlColumnsExample,
      DataGridFooterRowExample,
      DataGridVirtualizationExample,
      DataGridRowHeightOptionsExample,
      TableExample,
      TableInMemoryExample,
    ].map((example) => createExample(example)),
  },
  {
    name: 'Display',
    items: [
      AspectRatioExample,
      AvatarExample,
      BadgeExample,
      CallOutExample,
      CardExample,
      CommentListExample,
      DescriptionListExample,
      DragAndDropExample,
      EmptyPromptExample,
      HealthExample,
      IconExample,
      ImageExample,
      ListGroupExample,
      LoadingExample,
      NotificationEventExample,
      ProgressExample,
      StatExample,
      TextExample,
      TitleExample,
      ToastExample,
      ToolTipExample,
      TourExample,
    ].map((example) => createExample(example)),
  },
  {
    name: 'Forms',
    items: [
      FormControlsExample,
      FormLayoutsExample,
      FormCompressedExample,
      FormValidationExample,
      SuperSelectExample,
      ComboBoxExample,
      ColorPickerExample,
      DatePickerExample,
      ExpressionExample,
      FilterGroupExample,
      RangeControlExample,
      SearchBarExample,
      SelectableExample,
      SuggestExample,
      SuperDatePickerExample,
    ].map((example) => createExample(example)),
  },
  {
    name: 'Editors & syntax',
    items: [
      MarkdownFormatExample,
      MarkdownEditorExample,
      MarkdownPluginExample,
      CodeEditorExample,
      CodeExample,
    ].map((example) => createExample(example)),
  },
  {
    name: 'Elastic Charts',
    items: [
      ElasticChartsThemingExample,
      ElasticChartsSparklinesExample,
      ElasticChartsTimeExample,
      ElasticChartsCategoryExample,
      ElasticChartsPieExample,
      ElasticChartsAccessibilityExample,
    ].map((example) => createExample(example)),
  },
  {
    name: 'Utilities',
    items: [
      AccessibilityExample,
      BeaconExample,
      ColorExample,
      ColorPaletteExample,
      CopyExample,
      UtilityClassesExample,
      DelayRenderExample,
      ErrorBoundaryExample,
      FocusTrapExample,
      HighlightAndMarkExample,
      HtmlIdGeneratorExample,
      InnerTextExample,
      I18nExample,
      MutationObserverExample,
      OutsideClickDetectorExample,
      OverlayMaskExample,
      PortalExample,
      PrettyDurationExample,
      ResizeObserverExample,
      ResponsiveExample,
      TextDiffExample,
      WindowEventExample,
    ].map((example) => createExample(example)),
  },
  {
    name: 'Theming',
    items: [
      createExample(ThemeExample, 'Theme provider'),
      {
        name: 'Global values',
        component: ThemeValues,
        isNew: true,
      },
    ],
  },
  {
    name: 'Package',
    items: [Changelog, I18nTokens],
  },
].map(({ name, items, ...rest }) => ({
  name,
  type: slugify(name),
  items: items.map(
    ({ name: itemName, hasGuidelines, isGuideLinePage, sections, ...rest }) => {
      let item;

      // when is as guidelinePage with multiple tabs the first nav item is the first of the list
      if (isGuideLinePage) {
        item = {
          name: itemName,
          path: `${slugify(name)}/${slugify(itemName)}/${slugify(
            sections[0].id
          )}`,
          sections,
          ...rest,
        };
      } else {
        item = {
          name: itemName,
          path: `${slugify(name)}/${slugify(itemName)}`,
          sections,
          ...rest,
        };
      }

      if (hasGuidelines) {
        item.from = `guidelines/${slugify(itemName)}`;
        item.to = `${slugify(name)}/${slugify(itemName)}/guidelines`;
      }

      return item;
    }
  ),
  ...rest,
}));

const allRoutes = navigation.reduce((accummulatedRoutes, section) => {
  accummulatedRoutes.push(...section.items);
  return accummulatedRoutes;
}, []);

export default {
  history: createHashHistory(),
  navigation,

  getAppRoutes: function getAppRoutes() {
    return allRoutes;
  },

  getPreviousRoute: function getPreviousRoute(routeName) {
    const index = allRoutes.findIndex((item) => {
      return item.name === routeName;
    });

    return index >= 0 ? allRoutes[index - 1] : undefined;
  },

  getNextRoute: function getNextRoute(routeName) {
    const index = allRoutes.findIndex((item) => {
      return item.name === routeName;
    });

    return index < allRoutes.length - 1 ? allRoutes[index + 1] : undefined;
  },
};<|MERGE_RESOLUTION|>--- conflicted
+++ resolved
@@ -20,6 +20,8 @@
 import ColorGuidelines from './views/guidelines/colors';
 
 import { SassGuidelines } from './views/guidelines/sass';
+
+import WritingGuidelinesPage from './views/guidelines/writing';
 
 import WritingGuidelines from './views/guidelines/writing_guidelines';
 import WritingExamples from './views/guidelines/writing_examples';
@@ -303,7 +305,6 @@
   };
 };
 
-<<<<<<< HEAD
 const createGuidelines = (title, guidelines, examples, isNew) => {
   const component = () => (
     <EuiErrorBoundary>
@@ -353,12 +354,8 @@
   };
 };
 
-// const createMarkdownExample = (example, title) => {
-//   const headings = example.default.match(/^(##) (.*)/gm);
-=======
 const createMarkdownExample = (example, title) => {
   const headings = example.default.match(/^(##) (.*)/gm);
->>>>>>> fb317216
 
   const sections = headings.map((heading) => {
     const title = heading.replace('## ', '');
@@ -389,16 +386,9 @@
         name: 'Colors',
         component: ColorGuidelines,
       },
-<<<<<<< HEAD
-      {
-        name: 'Sass',
-        component: SassGuidelines,
-      },
-      createGuidelines('Writing', WritingGuidelines, WritingExamples),
-=======
       createExample(SassGuidelines, 'Sass'),
-      createExample(WritingGuidelines, 'Writing'),
->>>>>>> fb317216
+      createGuidelines('Writing with Tabs', WritingGuidelines, WritingExamples),
+      createExample(WritingGuidelinesPage, 'Writing'),
     ],
   },
   {
