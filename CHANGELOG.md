## [`main`](https://github.com/elastic/eui/tree/main)

<<<<<<< HEAD
### Feature: CSS-in-JS ([#5121](https://github.com/elastic/eui/pull/5121))

- Added reset and global styles via CSS-in-JS with `@emotion/react/Global`
- Added `EuiProvider`, a React context provider for theming and global styles
- Added `isDefaultTheme` and `isLegacyTheme` utilities

**Breaking changes**

- Added `@emotion/react` to `peerDependencies`
- Amsterdam is now the default theme, deprecated and renamed old theme as "legacy"
- Re-organized Sass files including where the `globals` are imported from
=======
No public interface changes since `41.2.1`.

## [`41.2.1`](https://github.com/elastic/eui/tree/v41.2.1)

**Bug fixes**

- Refactored definition of `isNamedColor` function so it isn't mocked away by the testenv configuration ([#5397](https://github.com/elastic/eui/pull/5397))
>>>>>>> 4a67fdc6

## [`41.2.0`](https://github.com/elastic/eui/tree/v41.2.0)

- Added `aria-label` and `aria-labelledby` props to `EuiComboBox` ([#5360](https://github.com/elastic/eui/issues/5360))
- Updated `EuiDatePicker` to use `EuiPopover`, `EuiFocusTrap`, and `EuiScreenReaderOnly` ([#5339](https://github.com/elastic/eui/pull/5339))

**Bug fixes**

- Fixed an `EuiDataGrid` row height bug for grids that set a default `lineCount` and also used `rowHeights` to set row-specific `lineCount`s ([#5376](https://github.com/elastic/eui/pull/5376))
- Fixed `EuiComboBox` from allowing keyboard actions when `isDisabled` ([#5373](https://github.com/elastic/eui/pull/5373))
- Fixed an accessibility issue where `EuiSuperSelect` was not creating accessible labels for its listbox ([#5364](https://github.com/elastic/eui/pull/5364))
- Fixed an accessibility issue where `EuiColorPalettePicker` was not creating an accessible label for its button ([#5364](https://github.com/elastic/eui/pull/5364))
- Fixed `EuiDatePicker` being constrained to its parent container by using React portal ([#5339](https://github.com/elastic/eui/pull/5339))

## [`41.1.0`](https://github.com/elastic/eui/tree/v41.1.0)

- Added `layout` and `footer` props to `EuiEmptyPrompt` ([#5275](https://github.com/elastic/eui/pull/5275))
- Updated `EuiEmptyPrompt` to extend `EuiPanelProps` ([#5275](https://github.com/elastic/eui/pull/5275))
- Add `data-icon-type` to `EuiIcon` `<svg>` for easier debugging of `iconType` [#5366](https://github.com/elastic/eui/pull/5366))

**Bug fixes**

- Fixed an `EuiDataGrid` race condition where grid rows had incorrect heights if loaded in before CSS ([#5284](https://github.com/elastic/eui/pull/5284))
- Fixed an accessibility issue where `EuiDataGrid` cells weren't owned by `role=row` elements ([#5285](https://github.com/elastic/eui/pull/5285))
- Fixed `EuiErrorBoundary` overflow scrolling by wrapping contents in `EuiCodeBlock` ([#5359](https://github.com/elastic/eui/pull/5359))
- Fixed `analyzeEvent` icon to be horizontally centered [#5365](https://github.com/elastic/eui/pull/5365))

## [`41.0.0`](https://github.com/elastic/eui/tree/v41.0.0)

- Added `EuiAutoSizer` component for setting dimensions on virtualized lists ([#5278](https://github.com/elastic/eui/pull/5278))
- Added `testenv` mock for `EuiAutoSizer` ([#5278](https://github.com/elastic/eui/pull/5278))
- Changed render of `useEuiTextDiff` to a `span` instead of `div` ([#5323](https://github.com/elastic/eui/pull/5323))
- Changed change prop type of `children` for `EuiMark` from `string` to `ReactNode` ([#5323](https://github.com/elastic/eui/pull/5323))
- Added `render` prop to `EuiI18n` ([#5236](https://github.com/elastic/eui/pull/5236))

**Bug fixes**

- Fixed styling of `align: center` for mobile version of `EuiTableRowCell` ([#5323](https://github.com/elastic/eui/pull/5323))
- Fixed `endDateControl` `className` in `EuiDatePickerRange` ([#5329](https://github.com/elastic/eui/pull/5329))
- Fixed `EuiMarkdownEditor` intercepting all drop events on the page ([#5340](https://github.com/elastic/eui/pull/5340))

**Breaking changes**

- Removed `EuiCodeEditor` ([#5323](https://github.com/elastic/eui/pull/5323))
- Removed `betaBadgeLabel`, `betaBadgeTooltipContent`, `betaBadgeTitle` props from `EuiCard` ([#5323](https://github.com/elastic/eui/pull/5323))
- Removed `EuiLoadingKibana` ([#5323](https://github.com/elastic/eui/pull/5323))
- Removed `secondary` color prop options ([#5323](https://github.com/elastic/eui/pull/5323))
- Removed `subdued` color prop option from `EuiButtonIcon` ([#5323](https://github.com/elastic/eui/pull/5323))
- Removed `panelPaddingSize` from `EuiPageContent` ([#5323](https://github.com/elastic/eui/pull/5323))
- Removed `makeId` ([#5323](https://github.com/elastic/eui/pull/5323))
- Removed mobile-only props from `EuiTableRowCell` ([#5323](https://github.com/elastic/eui/pull/5323))
- Removed Sass vars `$euiColorSecondary` and `$euiColorSecondaryText` ([#5345](https://github.com/elastic/eui/pull/5345))

## [`40.1.0`](https://github.com/elastic/eui/tree/v40.1.0)

- Added styling support for `valign` prop on `EuiTableRowCell` ([#5283](https://github.com/elastic/eui/pull/5283))
- Added `remark-breaks` plugin to mimic GitHub-flavored markdown line breaks within `EuiMarkdownEditor` ([#5272](https://github.com/elastic/eui/pull/5272))
- Removed `EuiErrorBoundary` from `EuiDatePicker` when unsupported props are used ([#5318](https://github.com/elastic/eui/pull/5318))

**Bug fixes**

- Fixed default text alignment in `EuiTableRowCell` on Safari ([#5283](https://github.com/elastic/eui/pull/5283))
- Fixed `mobileOptions.truncateText` from getting overridden by `truncateText` in `EuiTableRowCell` ([#5283](https://github.com/elastic/eui/pull/5283))
- Fixed issue with dynamic row counts in `EuiDataGrid` ([#5313](https://github.com/elastic/eui/pull/5313))
- Fixed `EuiDataGrid` to dynamically update row heights when set to `auto` ([#5281](https://github.com/elastic/eui/pull/5281))

**Theme: Amsterdam**

- Fixed `mobileOptions.enlarge` styling in `EuiTableRowCell` ([#5283](https://github.com/elastic/eui/pull/5283))
- Fixed `EuiDataGrid`'s expanded density not increasing font size on Amsterdam ([#5320](https://github.com/elastic/eui/pull/5320))

## [`40.0.0`](https://github.com/elastic/eui/tree/v40.0.0)

- Updated `tokenKeyword` to match the definition of keyword field type ([#5251](https://github.com/elastic/eui/pull/5251))
- Added `element`, `buttonElement`, and `arrowProps` props to further customize `EuiAccordion` ([#5258](https://github.com/elastic/eui/pull/5258))

**Bug fixes**

- Fixed missing `id` for `EuiCombobox` by generating one if `prepend` or `append` exists ([#5229](https://github.com/elastic/eui/pull/5229))

**Breaking changes**

- Renamed `tokenKeyword` icon to `tokenTag` in `EuiToken` ([#5251](https://github.com/elastic/eui/pull/5251))

## [`39.1.2`](https://github.com/elastic/eui/tree/v39.1.2)

**Note: this release is a backport containing changes originally made in `40.1.0`**

**Bug fixes**

- Fixed `EuiDataGrid` to dynamically update row heights when set to `auto` ([#5281](https://github.com/elastic/eui/pull/5281))

## [`39.1.1`](https://github.com/elastic/eui/tree/v39.1.1)

**Bug fixes**

- Fixed `EuiSuperDatePicker` from crashing due to invalid time input ([#5263](https://github.com/elastic/eui/pull/5263))
- Fixed content in `EuiFilterButton` again when `numFilters` is undefined ([#5268](https://github.com/elastic/eui/pull/5268))

## [`39.1.0`](https://github.com/elastic/eui/tree/v39.1.0)

- Added support for `ghost` and `text` `EuiIcon` colors on Elastic logos ([#5245](https://github.com/elastic/eui/pull/5245))
- Added a default `data-test-subj` to `EuiErrorBoundary` ([#5232](https://github.com/elastic/eui/pull/5232))

**Bug fixes**

- Fixed content in `EuiPopover` from being inaccessible during the opening animation ([#5249](https://github.com/elastic/eui/pull/5249))
- Fixed multiple accessibility issues in `EuiBasicTable` and `EuiInMemoryTable` ([#5241](https://github.com/elastic/eui/pull/5241))

## [`39.0.0`](https://github.com/elastic/eui/tree/v39.0.0)

- Added `maxWidth` prop to `EuiTour`, made `subtitle` optional, and fixed heading levels and footer background ([#5225](https://github.com/elastic/eui/pull/5225))
- Updated `tint`, `shade`, `saturate`, `desaturate`, and `makeHighContrastColor` utility functions to maintain color format supplied ([#5230](https://github.com/elastic/eui/pull/5230))
- Converted generated icon files to Typescript, eliminating the last `.js` files in our source files ([#5212](https://github.com/elastic/eui/pull/5212))

**Bug fixes**

- Fixed tick and level alignment in `Eui[Dual]Range` ([#5181](https://github.com/elastic/eui/pull/5181))
- Fixed duplicate IDs on mobile/desktop select all checkboxes in EuiBasicTable ([#5237](https://github.com/elastic/eui/pull/5237))
- Fixed missing i18n token in `EuiBasicTable`'s no items message ([#5242](https://github.com/elastic/eui/pull/5242))

**Breaking changes**

- Removed `boolean` from `EuiTour`'s `minWidth` type ([#5225](https://github.com/elastic/eui/pull/5225))

## [`38.2.0`](https://github.com/elastic/eui/tree/v38.2.0)

- Updated `EuiRangeLevel` `color` property to accept CSS color values ([#5171](https://github.com/elastic/eui/pull/5171))
- Added optional visual line highlighting to `EuiCodeBlock` ([#5207](https://github.com/elastic/eui/pull/5207))
- Added `popoverProps` to `EuiSuperSelect` and deprecated `popoverClassName` & `repositionOnScroll` ([#5214](https://github.com/elastic/eui/pull/5214))
- Added `lineHeight` configuration to `rowHeightsOptions` in `EuiDataGrid` ([#5221](https://github.com/elastic/eui/pull/5221))

**Bug fixes**

- Fixed logo icons with static SVG IDs causing accessibility errors when multiples of the same logo were present ([#5204](https://github.com/elastic/eui/pull/5204))
- Fixed several `EuiDataGrid` console errors that occur on column drag/drop reorder ([#5209](https://github.com/elastic/eui/pull/5209))

**Reverts**

- Reverted `EuiScreenReaderOnly` left positioning change due to Selenium issues ([#5215](https://github.com/elastic/eui/pull/5215))

## [`38.1.0`](https://github.com/elastic/eui/tree/v38.1.0)

- Fixed the `title` prop `EuiButtonGroup` to automatically display the `label` provided ([#5199](https://github.com/elastic/eui/pull/5199))
- Updated `barSeriesStyle.displayValue` of the elastic-charts `Theme` for better default styles ([#4845](https://github.com/elastic/eui/pull/4845))
- Added a configuration parameter to the `EuiMarkdownEditor` plugin functions to exclude custom plugins ([#5147](https://github.com/elastic/eui/pull/5147))
- Added `auto` as value for `defaultHeight` in prop `rowHeightsOptions` in `EuiDataGrid` that allows to content auto-fit to row ([#4958](https://github.com/elastic/eui/pull/4958))
- Updated `titleProps` and `descriptionProps` on `EuiDescriptionList` to extend `CommonProps` ([#5166](https://github.com/elastic/eui/pull/5166))
- Added the ability to return `visibleOptions` from `EuiSelectable` by using `onSearch` ([#5178](https://github.com/elastic/eui/pull/5178))

**Bug fixes**

- Fixed `EuiDataGrid` focus ring to be contained in the cell ([#5194](https://github.com/elastic/eui/pull/5194))
- Fixed `EuiDataGrid` cells when focused getting a higher `z-index` which was causing long content to overlap surrounding cells ([#5194](https://github.com/elastic/eui/pull/5194))
- Replaced the `EuiMarkdownEditor` help syntax modal with a popover when no custom plugins are available ([#5147](https://github.com/elastic/eui/pull/5147))
- Fixed multiple components unnecessarily rerendering generated IDs on every update ([#5195](https://github.com/elastic/eui/pull/5195), [#5196](https://github.com/elastic/eui/pull/5196), [#5197](https://github.com/elastic/eui/pull/5197), [#5200](https://github.com/elastic/eui/pull/#5200), [#5201](https://github.com/elastic/eui/pull/#5201))

**Theme: Amsterdam**

- Fixed `border-radius` and increased `font-weight` for `EuiButtonGroup` ([#4993](https://github.com/elastic/eui/pull/4993))
- Increased contrast of text `color` for `text` colored `EuiButton` and `EuiButtonIcon` ([#5177](https://github.com/elastic/eui/pull/5177))

## [`38.0.1`](https://github.com/elastic/eui/tree/v38.0.1)

- Reverted `EuiScreenReaderOnly` left positioning change due to Selenium issues ([#5215](https://github.com/elastic/eui/pull/5215))

## [`38.0.0`](https://github.com/elastic/eui/tree/v38.0.0)

- Added optional line numbers to `EuiCodeBlock` ([#4993](https://github.com/elastic/eui/pull/4993))
- Removed `emoticon` support and removed rendered `<div>` from `EuiMarkdownFormat` ([#5176](https://github.com/elastic/eui/pull/5176))
- Moved `EuiCheckbox` and `EuiRadio` inputs to always float inline on top of the faux inputs ([#5152](https://github.com/elastic/eui/pull/5152))

**Bug fixes**

- Fixed `EuiDataGrid` stripes not alternating as expected on sort/pagination ([#5070](https://github.com/elastic/eui/pull/5070))

**Breaking changes**

- Upgraded TypeScript version to ~4.1.3 ([#5182](https://github.com/elastic/eui/pull/5182))
- Added `clip` property to `EuiScreenReaderOnly`, to fix positioning issues within scrolling containers ([#5152](https://github.com/elastic/eui/pull/5152))

## [`37.7.0`](https://github.com/elastic/eui/tree/v37.7.0)

- Added `placeholder` prop to `EuiMarkdownEditor` ([#5151](https://github.com/elastic/eui/pull/5151))
- Added `.eui-textNumber` utility class to apply `tnum` font-feature setting ([#5078](https://github.com/elastic/eui/pull/5078))
- Changed `EuiPageHeader`'s tab implementation to use size `xl` when only content ([#5135](https://github.com/elastic/eui/pull/5135))
- Added `pageTitleProps` prop to `EuiPageHeader` to pass through props to the `EuiTitle` ([#5135](https://github.com/elastic/eui/pull/5135))
- Added screen-reader only `<h1>` to `EuiPageHeader` when tabs exist without a `pageTitle` ([#5135](https://github.com/elastic/eui/pull/5135))
- Added `bottomBorder` prop and `xl` `size` to `EuiTabs` ([#5135](https://github.com/elastic/eui/pull/5135))
- Added `prepend` and `append` props to `EuiTab` ([#5135](https://github.com/elastic/eui/pull/5135))
- Refactored styles of `EuiTabs` ([#5135](https://github.com/elastic/eui/pull/5135))
- Removed Sass variables for `EuiTabs` font size (`$euiTabFontSize, $euiTabFontSizeS, $euiTabFontSizeL`) ([#5135](https://github.com/elastic/eui/pull/5135))
- Extended all `EuiTabProps` for each `EuiTabbedContentTab` ([#5135](https://github.com/elastic/eui/pull/5135))
- Changed `EuiPopover`'s `repositionOnScroll` function to prevent popover and input elements from separating on scroll when nested in `EuiFlyout` ([#5155](https://github.com/elastic/eui/pull/5155))
- Added the `repositionOnScroll` prop to `EuiSuperSelect` ([#5155](https://github.com/elastic/eui/pull/5155))
- Added `useGeneratedHtmlId` utility, which memoizes the randomly generated ID on mount and prevents regenerated IDs on component rerender ([#5133](https://github.com/elastic/eui/pull/5133))
- Fixed `z-index` styles that were causing parts of `EuiResizableContainer` to overlap `EuiHeader` ([#5164](https://github.com/elastic/eui/pull/5164))

**Bug fixes**

- Fixed [de]optimization bug in `EuiDataGrid` when cells are removed from the DOM via virtualization ([#5163](https://github.com/elastic/eui/pull/5163))

**Theme: Amsterdam**

- Deprecated `display` prop of `EuiTabs` in favor of unified styles and `bottomBorder` ([#5135](https://github.com/elastic/eui/pull/5135))

## [`37.6.2`](https://github.com/elastic/eui/tree/v37.6.2)

**Reverts**

- Reverted `EuiScreenReaderOnly` clip property ([#5150](https://github.com/elastic/eui/pull/5150))

## [`37.6.1`](https://github.com/elastic/eui/tree/v37.6.1)

**Bug fixes**

- **[REVERTED in 37.6.2]** Fixed `EuiScreenReaderOnly` positioning issues within scrolling containers ([#5130](https://github.com/elastic/eui/pull/5130))
- Fixed `EuiDataGrid` cell actions not unmounting from the DOM after mouse interaction ([#5120](https://github.com/elastic/eui/pull/5120))
- Optimized `EuiDataGrid` cell interactions' performance  ([#5136](https://github.com/elastic/eui/pull/5136))

## [`37.6.0`](https://github.com/elastic/eui/tree/v37.6.0)

- Updated `EuiSuperDatePicker` to pass a `data-test-subj` prop ([#5085](https://github.com/elastic/eui/pull/5085))
- Added `euiTextBreakWord()` mixin to the `euiTitle()` mixin to ensure all titles break long words ([#5107](https://github.com/elastic/eui/pull/5107))
- Added `euiTextBreakWord()` to `EuiFormLabels` ([#5107](https://github.com/elastic/eui/pull/5107))

**Bug fixes**

- Fixed `EuiSuperSelect`'s focus keyboard behavior when no initial value is passed, and focus label behavior ([#5097](https://github.com/elastic/eui/pull/5097))
- Fixed `EuiSelectable` sometimes requiring two clicks to change selection ([#5117](https://github.com/elastic/eui/pull/5117))

## [`37.5.0`](https://github.com/elastic/eui/tree/v37.5.0)

### Feature: CSS-in-JS ([#4511](https://github.com/elastic/eui/pull/4511))

- Added `EuiThemeProvider`, a React context provider for theme values and color mode selection
- Added `useEuiTheme` React hook, and `withEuiTheme` React HOC for consuming the EuiTheme
- Added global `EuiTheme` tokens for `colors`, `size`, `font`, `border`, `animation`, and `breakpoint`
- Added color services for `makeHighContrastColor`, `makeDisabledContrastColor`, `shade`, `tint`, `transparentize`, `saturate`, `desaturate`, `lightness`

## [`37.4.0`](https://github.com/elastic/eui/tree/v37.4.0)

- Updated `EuiToolTip` to remain showing tooltip while child element is in focus ([#5066](https://github.com/elastic/eui/pull/5066))
- Removed `children` from TypeScript definition in `EuiIconTip` ([#5066](https://github.com/elastic/eui/pull/5066))
- Removed `children` as a possible prop on `EuiTreeView` ([#5053](https://github.com/elastic/eui/pull/5053))
- Updated `elastic-charts` theme with better text colors, font stack and `goal` styles ([#5077](https://github.com/elastic/eui/pull/5077))

**Bug fixes**

- Fixed location of default value of `EuiToolTip`'s `display` prop ([#5066](https://github.com/elastic/eui/pull/5066))
- Fixed instance of  `EuiScreenReader` text being exposed in `EuiDataGrid` sorting menu ([#5084](https://github.com/elastic/eui/pull/5084))
- Fixed default value of `EuiPagination`'s `activePage` to target first page ([#5053](https://github.com/elastic/eui/pull/5053))
- Fixed screen reader text from displaying in some `EuiDataGrid` cell popovers ([#5087](https://github.com/elastic/eui/pull/5087))
- Fixed `EuiDatePicker` year dropdown when configured with `minDate` and/or `maxDate` ([#5069](https://github.com/elastic/eui/pull/5069))
- Fixed `EuiDatePicker`'s clear icon overlaying date text ([#5095](https://github.com/elastic/eui/pull/5095))

**Theme: Amsterdam**

- Reduced `EuiNotificationBadge` border-radius to `small` ([#5053](https://github.com/elastic/eui/pull/5053))
- Fixed hover and focus states of `EuiFacet` to match established pattern ([#5053](https://github.com/elastic/eui/pull/5053))

## [`37.3.1`](https://github.com/elastic/eui/tree/v37.3.1)

**Bug fixes**

- Fixed bug in `EuiDataGrid` where a custom `className` was also being passed to the full screen button ([#5050](https://github.com/elastic/eui/pull/5050))
- Fixed rerender state issues in `PaginationButton` inside `EuiPagination` ([#5048](https://github.com/elastic/eui/pull/5048))
- Fixed bug in `euiHeaderAffordForFixed` mixin that was not accounting for situations where `EuiDataGrid` was in full screen mode ([#5054](https://github.com/elastic/eui/pull/5054))
- Fixed `z-index` styles that were causing `EuiModal` and `EuiFlyout` components to appear behind `EuiDataGrid` when in full screen mode ([#5054](https://github.com/elastic/eui/pull/5054))
- Fixed untranslated i18n strings for `EuiFilterButton` - adds 2 new tokens and removes old `euiFilterButton.filterBadge` token ([#4750](https://github.com/elastic/eui/pull/5061))
- Fixed missing i18n token `EuiFilePicker`'s default prompt, and improved i18n string for `euiFilePicker.filesSelected` ([#5063](https://github.com/elastic/eui/pull/5063))
- Fixed `EuiDataGrid` sort button text pluralization ([#5043](https://github.com/elastic/eui/pull/5043))
- Fixed styles of `EuiButtonIcon` when passing `disabled` prop ([#5060](https://github.com/elastic/eui/pull/5060))
- Fixed `EuiDataGrid` not clearing cell styles when column position changes ([#5068](https://github.com/elastic/eui/issues/5068))

**Theme: Amsterdam**

- Updated styles for `EuiDatePicker` ([#5000](https://github.com/elastic/eui/pull/5000))
- Fixed styles for `EuiSuperDatePicker` ([#5060](https://github.com/elastic/eui/pull/5060))
- Fixed styles for `compressed` + `prepend/append` + `readOnly` input backgrounds ([#5073](https://github.com/elastic/eui/pull/5073))

## [`37.3.0`](https://github.com/elastic/eui/tree/v37.3.0)

- Updated `copyClipboard` glyph in `EuiIcon` to be centered ([#5023](https://github.com/elastic/eui/pull/5023))
- Updated `EuiFilePicker` `removeFiles` method to enable programmatic selection clearing  ([#5017](https://github.com/elastic/eui/pull/5017))
- Updated `EuiFlyout` testenv mock to pass-through `onKeyDown` prop ([#5029](https://github.com/elastic/eui/pull/5029))
- Enabled `EuiCodeBlock` copy button  in `EuiMarkdownFormat` ([#5032](https://github.com/elastic/eui/pull/5032))
- Changed `copy` icon to `copyClipboard` in `EuiCodeBlock` ([#5018](https://github.com/elastic/eui/pull/5018))
- Finished type conversion of source components to Typescript ([#5044](https://github.com/elastic/eui/pull/5044))

**Bug fixes**

- Fixed content in `EuiFilterButton` when `numFilters` is not passed ([#5012](https://github.com/elastic/eui/pull/5012))
- Fixed default value of `outsideClickCloses` prop of `EuiFlyout` ([#5027](https://github.com/elastic/eui/pull/5027))
- Fixed `EuiSelectable`'s double click bug ([#5021](https://github.com/elastic/eui/pull/5021))
- Fixed overflowing controls when `EuiCodeBlock` is short in height ([#5018](https://github.com/elastic/eui/pull/5018))
- Fixed `EuiButtonGroup` firing `onChange` twice ([#5033](https://github.com/elastic/eui/pull/5033))

## [`37.2.0`](https://github.com/elastic/eui/tree/v37.2.0)

- Added `isDisabled` prop to `EuiFormLabel` and passed it down from `EuiFormRow` ([#5009](https://github.com/elastic/eui/pull/#5009))

**Bug fixes**

- Fixed usage of `outsideClickCloses` prop of `EuiFlyout` ([#4986](https://github.com/elastic/eui/pull/4986))
- Fixed `EuiFormRow` ignoring `isDisabled` prop on the child element. ([#5022](https://github.com/elastic/eui/pull/5022))

## [`37.1.4`](https://github.com/elastic/eui/tree/v37.1.4)

**Note: this release is a backport containing changes originally made in `37.7.0`**

**Bug fixes**

- Fixed [de]optimization bug in `EuiDataGrid` when cells are removed from the DOM via virtualization ([#5163](https://github.com/elastic/eui/pull/5163))

## [`37.1.3`](https://github.com/elastic/eui/tree/v37.1.3)

**Note: this release is a backport containing changes originally made in `37.4.0` and `37.6.1`**

**Bug fixes**

- Fixed instance of  `EuiScreenReader` text being exposed in `EuiDataGrid` sorting menu ([#5084](https://github.com/elastic/eui/pull/5084))
- Fixed screen reader text from displaying in some `EuiDataGrid` cell popovers ([#5087](https://github.com/elastic/eui/pull/5087))
- Fixed `EuiDataGrid` cell actions not unmounting from the DOM after mouse interaction ([#5120](https://github.com/elastic/eui/pull/5120))
- Optimized `EuiDataGrid` cell interactions' performance  ([#5136](https://github.com/elastic/eui/pull/5136))

## [`37.1.2`](https://github.com/elastic/eui/tree/v37.1.2)

**Note: this release is a backport containing changes originally made in `37.3.0` and `37.3.1`**

**Bug fixes**

- Fixed `EuiSelectable`'s double click bug ([#5021](https://github.com/elastic/eui/pull/5021))
- Fixed bug in `euiHeaderAffordForFixed` mixin that was not accounting for situations where `EuiDataGrid` was in full screen mode ([#5054](https://github.com/elastic/eui/pull/5054))
- Fixed `z-index` styles that were causing `EuiModal` and `EuiFlyout` components to appear behind `EuiDataGrid` when in full screen mode ([#5054](https://github.com/elastic/eui/pull/5054))

## [`37.1.1`](https://github.com/elastic/eui/tree/v37.1.1)

**Note: this release is a backport containing changes originally made in `37.2.0`**

**Bug fixes**

- Fixed `EuiFormRow` ignoring `isDisabled` prop on the child element. ([#5022](https://github.com/elastic/eui/pull/5022))

## [`37.1.0`](https://github.com/elastic/eui/tree/v37.1.0)

- Added `isDisabled` prop to `EuiFormRow` that disables the child field element ([#4908](https://github.com/elastic/eui/pull/4908

## [`37.0.0`](https://github.com/elastic/eui/tree/v37.0.0)

- Added `fleetApp` and `agentApp` icons ([#4989](https://github.com/elastic/eui/pull/4989))
- Added i18n tokens for `EuiSuperDatePicker` button `title` ([#4998](https://github.com/elastic/eui/pull/4998))

**Bug fixes**

- Fixed incorrect date formatting on `EuiSuperDatePicker` button `title` ([#4998](https://github.com/elastic/eui/pull/4998))

**Breaking changes**

- Removed `EuiKeyboardAccessible` ([#4991](https://github.com/elastic/eui/pull/4991))

## [`36.1.0`](https://github.com/elastic/eui/tree/v36.1.0)

- Fixed color of `html` scrollbar in dark mode ([#4969](https://github.com/elastic/eui/pull/4969))
- Updated `EuiMarkdownFormat` to use `EuiHorizontalRule` and better render tables, code blocks and blockquotes ([#4663](https://github.com/elastic/eui/pull/4663))
- Updated the `EuiMarkdownFormat` to use  `EuiText` as a wrapper to handle all the CSS styling ([#4663](https://github.com/elastic/eui/pull/4663))
- Updated `EuiText`s `color` prop to accept `inherit` and custom colors. Updated the `size` prop to accept `relative` ([#4663](https://github.com/elastic/eui/pull/4663))
- Updated `EuiText`s `blockquote` font-size/line-height to match the base font-size/line-height which is the same as paragraphs ([#4663](https://github.com/elastic/eui/pull/4663))
- Added `markdownFormatProps` prop to `EuiMarkdownEditor` to extend the props passed to the rendered `EuiMarkdownFormat` ([#4663](https://github.com/elastic/eui/pull/4663))
- Added optional virtualized line rendering to `EuiCodeBlock` ([#4952](https://github.com/elastic/eui/pull/4952))
- Added `current` as a `status` of `EuiHorizontalStep` ([#4911](https://github.com/elastic/eui/pull/4911))
- Improved accessibility of `EuiBreadcrumbs` ([#4763](https://github.com/elastic/eui/pull/4763))
- Exported `onChange` type for `EuiSearchBar` ([#4968](https://github.com/elastic/eui/pull/4968))
- Added `warnOnce` service ([#4984](https://github.com/elastic/eui/pull/4984))
- Added a console warning for the deprecation of `EuiCodeEditor` ([#4984](https://github.com/elastic/eui/pull/4984))

**Bug fixes**

- Fixed filter count of 0 in `EuiSearchBar` ([#4977](https://github.com/elastic/eui/pull/4977))
- Fixed edge case where `EuiDataGrid` cells could create an infinite loop of focus changes ([#4983](https://github.com/elastic/eui/pull/4983))

**Theme: Amsterdam**

- Updated styles for `EuiLink` ([#4979](https://github.com/elastic/eui/pull/4979))

## [`36.0.0`](https://github.com/elastic/eui/tree/v36.0.0)

- Refactored `EuiFlyout` types ([#4940](https://github.com/elastic/eui/pull/4940))
- Updated `pause` icon ([#4947](https://github.com/elastic/eui/pull/4947))
- Changed multi-line `EuiDataGrid` cells to `break-word` instead of `break-all` ([#4955](https://github.com/elastic/eui/pull/4955))
- Refactored `MarkdownEditor` plugins into separate files ([#4970](https://github.com/elastic/eui/pull/4970))
- Added `checkable` options to `EuiKeyPadMenu` and `EuiKeyPadMenuItem` ([#4950](https://github.com/elastic/eui/pull/4950))

**Bug fixes**

- Fixed render-blocking error when `EuiCodeBlock` is configured with an unsupported language ([#4943](https://github.com/elastic/eui/pull/4943))
- Fixed initial alignment of `EuiDataGrid` cells and the expand button on multi-line cells ([#4955](https://github.com/elastic/eui/pull/4955))
- Fixed pass-through of `iconSize` prop on `EuiButtonEmpty` ([#4965](https://github.com/elastic/eui/pull/4965))
- Fixed (reduced) size of spinner on small `isLoading` buttons ([#4965](https://github.com/elastic/eui/pull/4965))
- Fixed click event subscription bug in `EuiOverlayMask` ([#4967](https://github.com/elastic/eui/pull/4967))
- Fixed background-color in `EuiCard.selectable`'s button ([#4954](https://github.com/elastic/eui/pull/4954))

**Theme: Amsterdam**

- Fixed border-radius in `EuiCard.selectable`'s button ([#4954](https://github.com/elastic/eui/pull/4954))
- Updated styles for `EuiKeyPadMenuItem` ([#4950](https://github.com/elastic/eui/pull/4950))

**Breaking changes**

- Changed `EuiButtonEmpty` `size` of `l` to `m` to match other buttons ([#4965](https://github.com/elastic/eui/pull/4965))

## [`35.1.0`](https://github.com/elastic/eui/tree/v35.1.0)

- Improved keyboard and screen reader experience for `EuiColorPicker` ([#4886](https://github.com/elastic/eui/pull/4886))
- Changed `EuiImage` to use `ImgHTMLAttributes` type ([#4865](https://github.com/elastic/eui/pull/4865))

**Bug fixes**

- Fixed focus bug in `EuiColorPicker` which allowed user to break out of focus lock ([#4886](https://github.com/elastic/eui/pull/4886))

## [`35.0.0`](https://github.com/elastic/eui/tree/v35.0.0)

**Breaking changes**

- Changed EUI license from Apache v2 to dual-licensed Elastic v2 and Server Side Public License, v 1 ([#4930](https://github.com/elastic/eui/pull/4930))

## [`34.6.0`](https://github.com/elastic/eui/tree/v34.6.0)

- Updated `EuiContextMenuPanelDescriptor`'s `title` prop type from `string` to `ReactNode` ([#4933](https://github.com/elastic/eui/pull/4933))
- Added `EuiTokensObject` type definition to allow enforcing i18n token coverage in consuming applications ([#4927](https://github.com/elastic/eui/issues/4927))
- Added `rowHeightsOptions` to `EuiDataGrid` to allow configuring row heights ([#4853](https://github.com/elastic/eui/pull/4853))


## [`34.5.3`](https://github.com/elastic/eui/tree/v34.5.3)

**Note: this release is a backport containing changes originally made in `37.3.0`**

**Bug fixes**

- Fixed `EuiSelectable`'s double click bug ([#5021](https://github.com/elastic/eui/pull/5021))

## [`34.5.2`](https://github.com/elastic/eui/tree/v34.5.2)

**Bug fixes**

- Fixed incorrect active filter count badge when `EuiSearchBar` is initialized with a query value ([#4928](https://github.com/elastic/eui/issues/4928))
- Fixed a render-blocking error in `EuiCodeBlock` when certain HTML tags are childless ([#4929](https://github.com/elastic/eui/issues/4929))

## [`34.5.1`](https://github.com/elastic/eui/tree/v34.5.1)

**Bug fixes**

- Fixed bug in `EuiColorStops` where the outline was flashing when clicking or adding stops in Safari ([#4900](https://github.com/elastic/eui/issues/4900))
- Fixed `showIcons` prop in `EuiSelectableListItem` ([#4920](https://github.com/elastic/eui/pull/4920))
- Changed `mobileBreakpoints` prop to optional `EuiSideNav` ([#4921](https://github.com/elastic/eui/pull/4921))

## [`34.5.0`](https://github.com/elastic/eui/tree/v34.5.0)

- Added `success` as `color` option to `EuiBadge`, `EuiTextColor`, `EuiText`, `EuiStat`, and `EuiExpression` ([#4888](https://github.com/elastic/eui/pull/4888))
- Changed default `color` props from `secondary` to `success` where necessary ([#4888](https://github.com/elastic/eui/pull/4888))
- Added display of number of selected options in `EuiSearchBar` filters when `numActiveFilters` exists ([#4748](https://github.com/elastic/eui/pull/4748))
- Reverted `z-index: 1` on `EuiPageBody` ([#4892](https://github.com/elastic/eui/pull/4892))
- Added `updateButtonProps` to `EuiSuperDatePicker` to provide more control over the update/refresh button ([#4895](https://github.com/elastic/eui/pull/4895))
- Updated `EuiNotificationEvent` to render an icon instead of a button if `onRead` is undefined ([#4881](https://github.com/elastic/eui/pull/4881))
- Added `DraggableProvidedDragHandleProps` interface from 'react-beautiful-dnd' ([#4903](https://github.com/elastic/eui/pull/4903))
- Added `success` and `accent` `color` options to `EuiButton` ([#4874](https://github.com/elastic/eui/pull/4874))
- Added `success` `color` option to `EuiLink` ([#4874](https://github.com/elastic/eui/pull/4874))

**Bug fixes**

- Fixed `EuiRange` container expansion due to negative margin value ([#4815](https://github.com/elastic/eui/pull/4815))
- Fixed `EuiRange` ticks position to better align with thumbs ([#4815](https://github.com/elastic/eui/pull/4815))
- Fixed `EuiComboBox` disabled pills and text contrast ([#4901](https://github.com/elastic/eui/issues/4901))
- Fixed `EuiDataGrid` footer and header rows jumps in Firefox ([#4869](https://github.com/elastic/eui/issues/4869))
- Fixed shaded colors of `EuiButtonIcon` ([#4874](https://github.com/elastic/eui/pull/4874))
- Fixed `pageHeader` display in `EuiPageTemplate` when template is `empty` or `default` ([#4905](https://github.com/elastic/eui/pull/4905))
- Fixed `EuiPageHeader` bottom padding when `borderBottom = true` ([#4905](https://github.com/elastic/eui/pull/4905))
- Fixed incomplete `height` and `width` information in `EuiResizeObserver` ([#4909](https://github.com/elastic/eui/pull/4909))

**Theme: Amsterdam**

- Updated styles for `EuiRange` ([#4815](https://github.com/elastic/eui/pull/4815)
- Fixed more unique focus states using `outline` ([#4876](https://github.com/elastic/eui/pull/4876))
- Fixed `border-radius` value of `EuiPanel` ([#4876](https://github.com/elastic/eui/pull/4876))
- Fixed `disabled` background color of `EuiCard` for better visibility on subdued backgrounds ([#4876](https://github.com/elastic/eui/pull/4876))

## [`34.4.0`](https://github.com/elastic/eui/tree/v34.4.0)

- Added draggable highlight area to `EuiDualRange` ([#4776](https://github.com/elastic/eui/pull/4776))

**Bug fixes**

- Fixed auto scrolling on update in `EuiComboBox` ([#4879](https://github.com/elastic/eui/pull/4879))

## [`34.3.0`](https://github.com/elastic/eui/tree/v34.3.0)

- Added `testenv` mock for `EuiFlyout` ([#4858](https://github.com/elastic/eui/pull/4858))
- Added `mobile` glyph to `EuiIcon` ([#4827](https://github.com/elastic/eui/pull/4827))
- Reduced display of arrow icon in `EuiSideNav` to only if the item is **not** linked but has children ([#4827](https://github.com/elastic/eui/pull/4827))
- Increased size and prominence of mobile toggle in `EuiSideNav` ([#4827](https://github.com/elastic/eui/pull/4827))
- Added `heading`, `headingProps`, and `mobileBreakpoints` props for better accessibility to `EuiSideNav` ([#4827](https://github.com/elastic/eui/pull/4827))

**Bug fixes**

- Fixed mobile menus styles on `EuiDataGrid` ([#4844](https://github.com/elastic/eui/pull/4844))

**Theme: Amsterdam**

- Decreased spacing and root element size of `EuiSideNav` ([#4827](https://github.com/elastic/eui/pull/4827))

## [`34.2.0`](https://github.com/elastic/eui/tree/v34.2.0)

- Removed `text-transform: capitalize` from the `EuiTourSteps` title to better fit with Elastic title guidelines ([#4839](https://github.com/elastic/eui/pull/4839))
- Added `color` and `size` props and added support for click event to `EuiBetaBadge` ([#4798](https://github.com/elastic/eui/pull/4798))
- Added `documentation` and `layers` glyphs to `EuiIcon` ([#4833](https://github.com/elastic/eui/pull/4833))
- Updated `EuiTourStep`'s `title` and `subtitle` prop type from `string` to `ReactNode` ([#4841](https://github.com/elastic/eui/pull/4841))
- Added `euiCantAnimate` Sass mixin ([#4835](https://github.com/elastic/eui/pull/4835))
- Added new `EuiLoadingLogo` component ([#4835](https://github.com/elastic/eui/pull/4835))
- Added `icon` props to `EuiEmptyPrompt` for custom icons ([#4835](https://github.com/elastic/eui/pull/4835))
- Deprecated `EuiLoadingKibana` ([#4835](https://github.com/elastic/eui/pull/4135))
- Paused animations when `prefers-reduced-motion` is on for loader components ([#4835](https://github.com/elastic/eui/pull/4135))

**Bug fixes**

- Fixed `onBlur` and `data-test-subj` prop propagation in `EuiColorPicker` ([#4822](https://github.com/elastic/eui/pull/4822))

## [`34.1.0`](https://github.com/elastic/eui/tree/v34.1.0)

- Updated `max` and  `min` label positioning for `EuiRange` and `EuiDualRange` ([#4781](https://github.com/elastic/eui/pull/4781))
- Added `timeslider`, `playFilled`, `frameNext` and `framePrevious` glyphs to `EuiIcon` ([#4810](https://github.com/elastic/eui/pull/4810))
- Added default generic value for `EuiSideNavProps` ([#4802](https://github.com/elastic/eui/pull/4802))
- Added `fullHeight` and `minHeight` props to `EuiPageTemplate` ([#4793](https://github.com/elastic/eui/pull/4793))
- Added `.eui-fullHeight` and `euiFullHeight()` utilities ([#4793](https://github.com/elastic/eui/pull/4793))
- Added `paddingSize` prop to `EuiPageSideBar` ([#4793](https://github.com/elastic/eui/pull/4793))

**Bug fixes**

- Fixed `EuiText` color of `EuiCallout` to `default` ([#4816](https://github.com/elastic/eui/pull/4816))
- Fixed inconsistent width of `EuiRange` and `EuiDualRange` with custom tick values ([#4781](https://github.com/elastic/eui/pull/4781))
- Fixes browser freezing when `EuiDataGrid` is used together with `EuiFlyout` and the user clicks a cell ([4813](https://github.com/elastic/eui/pull/4813))
- Added `flex-shrink: 0` to `EuiTabs`, `EuiSpacer`, and `EuiImage` to fix possible shrunken heights ([#4793](https://github.com/elastic/eui/pull/4793))
- Fixed duplicate `main` aria roles in `EuiPageTemplate` and most common `EuiPage` patterns ([#4793](https://github.com/elastic/eui/pull/4793))
- Fixed text color of `EuiBottomBar` ([#4793](https://github.com/elastic/eui/pull/4793))

## [`34.0.0`](https://github.com/elastic/eui/tree/v34.0.0)

- Added `textTransform` property to `schemaDetectors` prop of `EuiDataGrid`([#4752](https://github.com/elastic/eui/pull/4752))
- Added `color`, `continuityAbove`, `continuityAboveBelow`, `continuityBelow`, `continuityWithin`, `eraser`, `fullScreenExit`, `function`, `percent`, `wordWrap`, and `wordWrapDisabled` glyphs to `EuiIcon` ([#4779](https://github.com/elastic/eui/pull/4779))
- Added `as`, `role`, `closeButtonProps`, `closeButtonPosition`, `outsideClickCloses`, `side`, `type`, and `pushMinBreakpoint` props to `EuiFlyout` ([#4713](https://github.com/elastic/eui/pull/4713))
- Extended `EuiFlyout` `size` prop to accept any CSS `width` value ([#4713](https://github.com/elastic/eui/pull/4713))
- Extended `EuiFlyout` and most of its props in `EuiCollapsibleNav` ([#4713](https://github.com/elastic/eui/pull/4713))
- Changed `helpText` prop in `EuiFormRow` to accept an array of messages([#4782](https://github.com/elastic/eui/pull/4782))

**Breaking changes**

- Changed the default of `EuiFlyout` `ownFocus` to `true` ([#4713](https://github.com/elastic/eui/pull/4713))
- Wrapped `EuiFlyout` within the `EuiOverlayMask` when `ownFocus=true` ([#4713](https://github.com/elastic/eui/pull/4713))
- Changed `EuiCollapsibleNav` width sizing from a Sass variable to a `size` prop ([#4713](https://github.com/elastic/eui/pull/4713))
- Changed `EuiOverlayMask` z-indexing when positioned `below` header to using `top` offset ([#4713](https://github.com/elastic/eui/pull/4713))

**Bug fixes**

- Fixed `EuiTourStepIndicator` to use `EuiI18n` following the standard way ([#4785](https://github.com/elastic/eui/pull/4785))
- Fixed `euiTourStep.closeTour` default token value in `EuiTourStep` to be more specific ([#4790](https://github.com/elastic/eui/pull/4790))

## [`33.0.0`](https://github.com/elastic/eui/tree/v33.0.0)

- Added `autoFocus` prop and functionality to `EuiComboBox` ([#4772](https://github.com/elastic/eui/pull/4772))
- Added `inherit` color option to `EuiIcon` to force two-tone (app) icons to inherit their parent's color ([#4760](https://github.com/elastic/eui/pull/4760))
- Updated `EuiBetaBadge, EuiBadge, EuiButtonIcon, EuiButtonContent, EuiCallOut, EuiContextMenuItem, EuiListGroupItem` icon usage to inherit their parent's color ([#4760](https://github.com/elastic/eui/pull/4760))
- Added `iconProps` prop to `EuiListGroupItem` ([#4760](https://github.com/elastic/eui/pull/4760))
- Added `i18ntokens.json` to published package ([#4771](https://github.com/elastic/eui/pull/4771))
- Replaced `highlight.js` with `prism.js`/`refractor` for code syntax highlighting in `EuiCodeBlock` ([#4638](https://github.com/elastic/eui/pull/4638))

**Bug fixes**

- Fixed `initialFocus` prop functionality in `EuiPopover` ([#4768](https://github.com/elastic/eui/pull/4768))
- Fixed `description` prop in `EuiTable`([#4754](https://github.com/elastic/eui/pull/4754))

**Breaking changes**

- Changed some language syntax references in `EuiCodeBlock`, such as `jsx` ([#4638](https://github.com/elastic/eui/pull/4638))
- Removed ability to parse non-string content in `EuiCodeBlock` ([#4638](https://github.com/elastic/eui/pull/4638))

## [`32.3.0`](https://github.com/elastic/eui/tree/v32.3.0)

- Reduced icon size in `EuiButtonEmpty` of `size` xs. ([#4759](https://github.com/elastic/eui/pull/4759))

**Bug fixes**

- Fixed missing i18n tokens for `EuiFilePicker` ([#4750](https://github.com/elastic/eui/pull/4750))
- Fixed `EuiComboBox` to use correct placeholder text color ([#4744](https://github.com/elastic/eui/pull/4744))

## [`32.2.0`](https://github.com/elastic/eui/tree/v32.2.0)

- Removed `MutationObserver` fallback from `EuiResizeObserver` ([#4709](https://github.com/elastic/eui/pull/4709))

**Bug fixes**

- Fixed `EuiInMemoryTable` `pagination` prop to update visible items when changed ([#4714](https://github.com/elastic/eui/pull/4714))
- Fixed a bug in `EuiFilePicker` where the HTML input was being shown when `disabled` ([#4738](https://github.com/elastic/eui/pull/4738))
- Fixed inverted asc and desc labels for `EuiDataGrid` `datetime` schema ([#4733](https://github.com/elastic/eui/pull/4733))

## [`32.1.1`](https://github.com/elastic/eui/tree/v32.1.1)

**Note: this release is a backport containing changes originally made in `33.0.0`**

**Bug fixes**

- Fixed `initialFocus` prop functionality in `EuiPopover` ([#4768](https://github.com/elastic/eui/pull/4768))

## [`32.1.0`](https://github.com/elastic/eui/tree/v32.1.0)

- Added `readOnly` as a `sorting` option of `EuiBasicTable` and its columns ([#4626](https://github.com/elastic/eui/pull/4626))

**Bug fixes**

- Fixed a bug where on hovering an expandable row cell in `EuiDataGrid` a vertical line would show ([#4689](https://github.com/elastic/eui/pull/4689))
- Fixed a bug in `EuiDataGrid` where key presses in portalled content were being handled by the grid ([#4706](https://github.com/elastic/eui/pull/4706))
- Fixed `EuiDataGrid`'s header content arrangement prevented closing a header cell's popover ([#4706](https://github.com/elastic/eui/pull/4706))
- Fixed a performance issue in `EuiDataGrid` when its `rowCount` changes  ([#4706](https://github.com/elastic/eui/pull/4706))

## [`32.0.4`](https://github.com/elastic/eui/tree/v32.0.4)

**Bug fixes**

- Removed the restriction on `selectable` `EuiCard` with `layout="horizontal"` ([#4692](https://github.com/elastic/eui/pull/4692))

## [`32.0.3`](https://github.com/elastic/eui/tree/v32.0.3)

**Bug fixes**

- Exported `EuiAvatarProps` ([#4690](https://github.com/elastic/eui/pull/4690))
- Fixed type overrides in `EuiCard` ([#4690](https://github.com/elastic/eui/pull/4690))

## [`32.0.2`](https://github.com/elastic/eui/tree/v32.0.2)

**Bug fixes**

- Fixed `htmlIdGenerator` import path in `button_group_button.tsx` ([#4682](https://github.com/elastic/eui/pull/4682))
- Fixed `EuiColorStops` popover failing to close ([#4687](https://github.com/elastic/eui/pull/4687))

## [`32.0.1`](https://github.com/elastic/eui/tree/v32.0.1)

**Bug fixes**

- Fixed block style of `EuiPanel` when rendered as a `<button>` ([#4681](https://github.com/elastic/eui/pull/4681))

## [`32.0.0`](https://github.com/elastic/eui/tree/v32.0.0)

- Added `stepNumber` prop and `stepped` as `stopType` option to `EuiColorStops` ([#4613](https://github.com/elastic/eui/pull/4613))
- Expanded `display` prop of `EuiCard` to inherit `color` values from `EuiPanel` ([#4649](https://github.com/elastic/eui/pull/4649))
- Added `element` prop to `EuiPanel` for forcing to `div` or `button` ([#4649](https://github.com/elastic/eui/pull/4649))
- Increased padding on `EuiCheckableCard` with refactor to use `EuiSplitPanel` ([#4649](https://github.com/elastic/eui/pull/4649))
- Added `valueInputProps` prop to `EuiColorStops` ([#4669](https://github.com/elastic/eui/pull/4669))
- Added `position`, `usePortal`, `top`, `right`, `bottom`, and `left` props to `EuiBottomBar` ([#4662](https://github.com/elastic/eui/pull/4662))
- Added `bottomBar` and `bottomBarProps` to `EuiPageTemplate` when `template = 'default'` ([#4662](https://github.com/elastic/eui/pull/4662))
- Added `role="main"` to `EuiPageContent` by default ([#4662](https://github.com/elastic/eui/pull/4662))
- Added `bottomBorder` prop to `EuiPageHeader` ([#4662](https://github.com/elastic/eui/pull/4662))

**Bug fixes**

- Fixed `id` attribute to be unique across `EuiButtonGroupButton` elements ([#4657](https://github.com/elastic/eui/pull/4657))
- Fixed responsive sizing of `EuiModal` ([#4670](https://github.com/elastic/eui/pull/4670))
- Fixed `disabled` interactions of `EuiHeaderSectionItemButton` ([#4670](https://github.com/elastic/eui/pull/4670))
- Hid `of` text on small screens for compressed `EuiPagination`([#4661](https://github.com/elastic/eui/pull/4661))

**Breaking changes**

- Removed `betaBadgeLabel`, `betaBadgeTooltipContent`, and `betaBadgeTitle` props from `EuiPanel` ([#4649](https://github.com/elastic/eui/pull/4649))
- Changed `EuiBottomBar` positioning styles from being applied at the CSS layer to the `style` property  ([#4662](https://github.com/elastic/eui/pull/4662))

## [`31.12.0`](https://github.com/elastic/eui/tree/v31.12.0)

- Added `indexRuntime` glyph in `EuiIcon` ([#4650](https://github.com/elastic/eui/pull/4650))
- Added `iconType`, `iconColor`, and `iconSize` props to `EuiAvatar` ([#4620](https://github.com/elastic/eui/pull/4620))
- Added `'plain'` and `null` as `color` options of `EuiAvatar` ([#4620](https://github.com/elastic/eui/pull/4620))

## [`31.11.0`](https://github.com/elastic/eui/tree/v31.11.0)

- Added `EuiNotificationEvent` component ([#4513](https://github.com/elastic/eui/pull/4513))
- Added `euiAnimation()` method on the `EuiHeaderSectionItemButton` ref ([#4513](https://github.com/elastic/eui/pull/4513))
- Made `description` prop of `EuiCard` optional ([#4546](https://github.com/elastic/eui/pull/4582))

## [`31.10.0`](https://github.com/elastic/eui/tree/v31.10.0)

- Added `panelProps` to `EuiPopover` ([#4573](https://github.com/elastic/eui/pull/4573))
- Updated the default of the `EuiPopover`s `ownFocus` prop from `false` to `true` ([#4551](https://github.com/elastic/eui/pull/4551))
- Added `src` prop to `EuiImage` as an alternative to `url` ([#4611](https://github.com/elastic/eui/pull/4611))
- Added `EuiSplitPanel` component ([#4539](https://github.com/elastic/eui/pull/4539))

**Bug fixes**

- Fixed hover effect of nested clickable rows in `EuiBasicTable` ([#4566](https://github.com/elastic/eui/pull/4566))
- Fixed visual bug in drag&drop sections when nested in an popover ([#4590](https://github.com/elastic/eui/pull/4590))
- Fixed an errant export of `EuiSideNavProps` type from JS code ([#4604](https://github.com/elastic/eui/pull/4604))
- Fixed misaligned `EuiComboBox` options list ([#4607](https://github.com/elastic/eui/pull/4607))
- Fixed missing `forwardRef` on `EuiHeaderSectionItemButton` ([#4631](https://github.com/elastic/eui/pull/4631))

## [`31.9.1`](https://github.com/elastic/eui/tree/v31.9.1)

**Bug fixes**

- Fixed an errant export of two non-existant values ([#4597](https://github.com/elastic/eui/pull/4597))

## [`31.9.0`](https://github.com/elastic/eui/tree/v31.9.0)

- Added `EuiComboBoxOptionOption` prop to `EuiComboBox` props table ([#4563](https://github.com/elastic/eui/pull/4563))
- Allowed dynamically changing the `direction` prop on `EuiResizableContainer` ([#4557](https://github.com/elastic/eui/pull/4557))
- Exported `useIsWithinBreakpoints` hook ([#4557](https://github.com/elastic/eui/pull/4557))
- Added focus to `EuiForm` error `EuiCallout` ([#4497](https://github.com/elastic/eui/pull/4497))
- Added a `display` and `size` props to `EuiButtonIcon` ([#4466](https://github.com/elastic/eui/pull/4466))

**Bug fixes**

- Fixed the return type of `getDefaultEuiMarkdownUiPlugins` ([#4567](https://github.com/elastic/eui/pull/4567))
- Fixed inverse handling of boolean sorting in `EuiDataGrid` ([#4561](https://github.com/elastic/eui/pull/4561))

### Feature: EuiPageTemplate ([#4517](https://github.com/elastic/eui/pull/4517))

- Added new `EuiPageTemplate` component as a shortcut for creating the different types of page layout patterns
- Added props `grow` and `direction` to `EuiPage`
- Added props `panelled`, `panelProps`, and `paddingSize` to `EuiPageBody`
- Added props `restrictWidth` and `paddingSize` to `EuiPageBody`
- Added prop `paddingSize` to `EuiPageHeader`
- Updated `tabs` prop of `EuiPageHeaderContent` to render `large` size
- Added prop `sticky` to `EuiPageSideBar`
- Added Sass variable `$euiPageSidebarMinWidth` for changing default `min-width` of `EuiPageSideBar`
- Added `href` and other anchor props to `EuiHeaderSectionItemButton`

**Bug fixes**

- Fixed horizontal overflow of `EuiPageContent`
- Fixed horizontal overflow of `EuiBreadcrumbs`

## [`31.8.0`](https://github.com/elastic/eui/tree/v31.8.0)

- Reverted part of [#4509](https://github.com/elastic/eui/pull/4509) and returned `EuiDataGrid`'s background content area to an empty shade ([#4542](https://github.com/elastic/eui/pull/4542))
- Added exports for all EUI component props matching `EuiComponentProps` name pattern ([#4517](https://github.com/elastic/eui/pull/4517))
- Added `truncate`, `disabled`, and `emphasize` props to `EuiSideNavItem` ([#4488](https://github.com/elastic/eui/pull/4488))
- Added `truncate` prop to `EuiSideNav` ([#4488](https://github.com/elastic/eui/pull/4488))
- Added support for all `color`s of `EuiPanel` ([#4504](https://github.com/elastic/eui/pull/4504))
- Added `hasBorder` prop to `EuiPanel` ([#4504](https://github.com/elastic/eui/pull/4504))
- Added `labelProps` prop to `EuiRadio`, `EuiSwitch` and `EuiCheckbox` ([#4516](https://github.com/elastic/eui/pull/4516))
- Added `isDisabled` prop to `EuiAvatar` ([#4549](https://github.com/elastic/eui/pull/4549))
- Added `scrollToItem` method on `EuiSelectable` ([#4556](https://github.com/elastic/eui/pull/4562))

**Bug fixes**

- Removed home and end key configured behavior from `EuiSelectable` ([#4560](https://github.com/elastic/eui/pull/4560))
- Fixed nested indicator of last `EuiSideNav` item ([#4488](https://github.com/elastic/eui/pull/4488))
- Fixed override possibility of text `color` in `EuiSideNavItem` ([#4488](https://github.com/elastic/eui/pull/4488))
- Fixed blurry animation of popovers in Chrome ([#4527](https://github.com/elastic/eui/pull/4527))
- Fixed styles of `disabled` times in `EuiDatePicker` ([#4524](https://github.com/elastic/eui/pull/4524))
- Fixed `disabled` text color form fields in Safari ([#4538](https://github.com/elastic/eui/pull/4538))
- Removed static `id` from `EuiQuickSelectPopover` ([#4543](https://github.com/elastic/eui/pull/4543))
- Fixed support sever side rendering for `EuiDataGrid` ([#4540](https://github.com/elastic/eui/pull/4540))

**Theme: Amsterdam**

- Removed letter-spacing from `euiFont` Sass mixin ([#4488](https://github.com/elastic/eui/pull/4488))

## [`31.7.0`](https://github.com/elastic/eui/tree/v31.7.0)

- Added `whiteSpace` prop to `EuiCodeBlock` ([#4475](https://github.com/elastic/eui/pull/4475))
- Added a light background to `EuiDataGrid` and removed unnecessary height on its container ([#4509](https://github.com/elastic/eui/pull/4509))

**Bug fixes**

- Fixed bug in `EuiDataGrid` where the grid lost height when showing less rows on the last page ([#4509](https://github.com/elastic/eui/pull/4509))
- Updated `euiPaletteForStatus` color sequence to use higher contrast postive and negative colors ([#4508](https://github.com/elastic/eui/pull/4508))

## [`31.6.0`](https://github.com/elastic/eui/tree/v31.6.0)

- Migrated dependency `axe-puppeteer v1.1.1` to `@axe-core/puppeteer v4.1.1` ([#4482](https://github.com/elastic/eui/pull/4482))
- Added `EuiOverlayMask` directly to `EuiModal` ([#4480](https://github.com/elastic/eui/pull/4480))
- Added `paddingSize` prop to `EuiFlyout` ([#4448](https://github.com/elastic/eui/pull/4448))
- Added `size='l'` prop to `EuiTabs` ([#4501](https://github.com/elastic/eui/pull/4501))
- Added content-specific props (`pageTitle`, `description`, `tabs`, `rightSideItems`) to `EuiPageHeader` by creating a new `EuiPageHeaderContent` component ([#4451](https://github.com/elastic/eui/pull/4451))
- Added `isActive` parameter to the `useIsWithinBreakpoints` hook ([#4451](https://github.com/elastic/eui/pull/4451))
- Added `buttonProps` prop to `EuiAccordion` ([#4510](https://github.com/elastic/eui/pull/4510))

**Bug fixes**

- Fixed `onClose` invoking with unexpected parameter in `EuiFlyout` ([#4505](https://github.com/elastic/eui/pull/4505))
- Fixed invalid color entry passed to `EuiBadge` color prop ([#4481](https://github.com/elastic/eui/pull/4481))
- Fixed `EuiCodeBlock` focus-state if content overflows [#4463](https://github.com/elastic/eui/pull/4463)
- Fixed issues in `EuiDataGrid` around unnecessary scroll bars and container heights not updating ([#4468](https://github.com/elastic/eui/pull/4468))

**Theme: Amsterdam**

- Increased `EuiPage`'s default `restrictWidth` size to `1200px` (extra large breakpoint) ([#4451](https://github.com/elastic/eui/pull/4451))
- Reduced size of `euiBottomShadowSmall` by one layer ([#4451](https://github.com/elastic/eui/pull/4451))

## [`31.5.0`](https://github.com/elastic/eui/tree/v31.5.0)

- Added `isLoading` prop and added `EuiOverlayMask` directly to `EuiConfirmModal` ([#4421](https://github.com/elastic/eui/pull/4421))
- Added `wrapWithTableRow` to remove `<tr>` in `EuiTableHeader`([#4465](https://github.com/elastic/eui/pull/4465))

**Bug fixes**

- Fixed `id` usage throughout `EuiTreeView` to respect custom ids and stop conflicts in generated ids ([#4435](https://github.com/elastic/eui/pull/4435))
- Fixed `EuiTabs` `role` if no tabs are passed in ([#4435](https://github.com/elastic/eui/pull/4435))
- Fixed issue in `EuiDataGrid` where the horizontal scrollbar was hidden behind pagination ([#4477](https://github.com/elastic/eui/pull/4477))
- Fixed `EuiPopover` with initial `isOpen` working with `EuiOutsideClickDetector` ([#4461](https://github.com/elastic/eui/pull/4461))
- Fixed `EuiDataGridCellPopover` needing 2 state updates to close ([#4461](https://github.com/elastic/eui/pull/4461))
- Fixed `EuiBadge` with `iconOnClick` from catching form submit events ([#4479](https://github.com/elastic/eui/pull/4479))

## [`31.4.0`](https://github.com/elastic/eui/tree/v31.4.0)

- Added `getDefaultEuiMarkdownProcessingPlugins` method for better control over `EuiMarkdownEditor`'s toolbar UI ([#4383](https://github.com/elastic/eui/pull/4383))
- Changed `EuiOutsideClickDetector` events to be standard event types ([#4434](https://github.com/elastic/eui/pull/4434))
- Added `EuiFieldTextProps` in type definitions for `EuiSuggestInput` ([#4452](https://github.com/elastic/eui/pull/4452))
- Added virtualized cell rendering to `EuiDataGrid` ([#4170](https://github.com/elastic/eui/pull/4170))

**Bug fixes**

- Fixed heights of `append` and `prepend` in `EuiComboBox` ([#4410](https://github.com/elastic/eui/pull/4410))
- Fixed `EuiResizableContainer` initialization timing based on DOM readiness ([#4447](https://github.com/elastic/eui/pull/4447))

## [`31.3.0`](https://github.com/elastic/eui/tree/v31.3.0)

- Added a `size` prop to `EuiContextMenu` and added a smaller size ([#4409](https://github.com/elastic/eui/pull/4409))
- Added a `textSize` prop to `EuiHealth` ([#4420](https://github.com/elastic/eui/pull/4420))
- Removed selected item of `EuiSelect` when `hasNoInitialSelection=true` and value reset to `undefined` ([#4428](https://github.com/elastic/eui/pull/4428))

## [`31.2.0`](https://github.com/elastic/eui/tree/v31.2.0)

- Added support for adjusting `buffer` for individual window sides of `EuiPopover` ([#4417](https://github.com/elastic/eui/pull/4417))
- Added `'full'` option to the `height` prop of `EuiMarkdownEditor`. Added `autoExpandPreview` and `maxHeight` props to `EuiMarkdownEditor` ([#4245](https://github.com/elastic/eui/pull/4245))

## [`31.1.0`](https://github.com/elastic/eui/tree/v31.1.0)

- Reduced the size of the icons and clear button for compressed `EuiFormControlLayout` ([#4374](https://github.com/elastic/eui/pull/4374))
- Added ability for text input updates in `EuiDatePicker` ([#4243](https://github.com/elastic/eui/pull/4243))
- **[REVERTED in 31.3.0]** Fixed heights of `append` and `prepend` in `EuiFormControlLayout` ([#4410](https://github.com/elastic/eui/pull/4410))

**Bug fixes**

- Fixed `EuiSuperDatePicker` extra margin when `showUpdateButton` and `isAutoRefreshOnly` are active ([#4406](https://github.com/elastic/eui/pull/4406))

## [`31.0.0`](https://github.com/elastic/eui/tree/v31.0.0)

- Added collapsble behavior to `EuiResizableContainer` panels ([#3978](https://github.com/elastic/eui/pull/3978))
- Updated `EuiResizablePanel` to use `EuiPanel` ([#3978](https://github.com/elastic/eui/pull/3978))
- Changed `showTimeSelect` prop to true when `showTimeSelectOnly` prop is set to true ([#4372](https://github.com/elastic/eui/pull/4372))
- Updated `EuiSuperSelect` recently used list to render as `<ol>` and `<li>` elements ([#4370](https://github.com/elastic/eui/pull/4370))

**Bug fixes**

- Fixed `EuiSuggest` popover opening when an empty array is passed into the `suggestions` prop ([#4349](https://github.com/elastic/eui/pull/4349))

**Breaking changes**

- Removed `size` prop from `EuiResizableButton` ([#3978](https://github.com/elastic/eui/pull/3978))
- Upgraded to TypeScript v4.0 ([#4296](https://github.com/elastic/eui/pull/4296))

## [`30.6.1`](https://github.com/elastic/eui/tree/v30.6.1)

**Note: this release is a backport containing changes originally made in `31.5.0`**

**Bug fixes**

- Fixed `EuiBadge` with `iconOnClick` from catching form submit events ([#4479](https://github.com/elastic/eui/pull/4479))

## [`30.6.0`](https://github.com/elastic/eui/tree/v30.6.0)

- Adjusted the shadow in `EuiComment` ([#4321](https://github.com/elastic/eui/pull/4321))
- Added `success` and `warning` colors to `EuiButtonEmpty` ([#4325](https://github.com/elastic/eui/pull/4325))
- Added a sorting indicator on the `EuiDataGridColumn` ([#4343](https://github.com/elastic/eui/pull/4343))
- Added `disabled` and `loading` `status` to `EuiStep` ([#4338](https://github.com/elastic/eui/pull/4338))
- Added `closePopover` prop to `EuiDataGridColumnCellActionProps` ([#4346](https://github.com/elastic/eui/pull/4346))

**Bug fixes**

- Fixed `EuiErrorBoundary` error message not showing in non-Chromium browsers ([#4324](https://github.com/elastic/eui/pull/4324))
- Fixed `EuiToolTip` closing during initial positioning period ([#4327](https://github.com/elastic/eui/pull/4327))
- Added `!default` to SASS variables of `EuiCollapsibleNav` ([#4335](https://github.com/elastic/eui/pull/4335))
- Fixed `EuiDataGrid` column property `displayAsText` ([#4351](https://github.com/elastic/eui/pull/4351))
- Fixed propagation of `esc` key presses closing parent popovers ([#4336](https://github.com/elastic/eui/pull/4336))
- Fixed overwritten `isDisabled` prop on `EuiListGroupItem` `extraAction` config ([#4359](https://github.com/elastic/eui/pull/4359))
- Fixed `inputRef` for `EuiCheckbox` ([#4298](https://github.com/elastic/eui/pull/4298))
- Limited the links allowed in `EuiMarkdownEditor` to http, https, or starting with a forward slash ([#4362](https://github.com/elastic/eui/pull/4362))
- Aligned components with an `href` prop to React's practice of disallowing `javascript:` protocols ([#4362](https://github.com/elastic/eui/pull/4362))
- Fixed form submit bug in `EuiButtonGroup` by adding an optional `type` prop for `EuiButtonGroupOption` ([#4368](https://github.com/elastic/eui/pull/4368))
- Changed `label` type from `string` to `ReactNode` in `EuiTreeViewNode` ([#4352](https://github.com/elastic/eui/pull/4352))

**Theme: Amsterdam**

- Removed the shadow in `EuiComment` ([#4321](https://github.com/elastic/eui/pull/4321))
- Reduced font size for `xs` size in `EuiButtonEmpty` ([#4325](https://github.com/elastic/eui/pull/4325))
- Increased font size for `m` size of `EuiListGroupItem` ([#4340](https://github.com/elastic/eui/pull/4340))
- Reduced padding in `EuiToolTip` ([#4353](https://github.com/elastic/eui/pull/4353))
- Reduced border-radius in `EuiRange`'s tooltip ([#4353](https://github.com/elastic/eui/pull/4353))
- Consolidated `EuiStepNumber` indicators for `EuiSteps` and `EuiHorizontalSteps` ([#4338](https://github.com/elastic/eui/pull/4338))

## [`30.5.1`](https://github.com/elastic/eui/tree/v30.5.1)

- Upgraded `highlight.js` to 9.18.5 ([#4313](https://github.com/elastic/eui/pull/4313))

## [`30.5.0`](https://github.com/elastic/eui/tree/v30.5.0)

- Export `euiSelectableTemplateSitewideRenderOptions` ([#4305](https://github.com/elastic/eui/pull/4305))

**Bug fixes**

- Expose `isPreFiltered` in `EuiSelectable` props fixing consumer-side searching ([#4305](https://github.com/elastic/eui/pull/4305))
- Fixed stale state argument passed to `searchProps.onChange` in an `EuiSelectable`([#4292](https://github.com/elastic/eui/pull/4292))
- Fixed initial focus of an `EuiButtonGroup` when first item in a popover ([#4288](https://github.com/elastic/eui/pull/4288))
- Fixed visible scrollbar in `EuiComboBox` list ([#4301](https://github.com/elastic/eui/pull/4301))
- Removed hiding of time select on small screens for `EuiDatePicker` ([#4301](https://github.com/elastic/eui/pull/4301))
- Fixed wrong columns assigned to `EuiDataGrid` leadingControlColumns ([#4269](https://github.com/elastic/eui/pull/4269))

**Theme: Amsterdam**

- Fixed styles for `EuiMarkdownEditor` ([#4289](https://github.com/elastic/eui/pull/4289))
- Rounded all corners of dropdown type of inputs ([#4301](https://github.com/elastic/eui/pull/4301))

## [`30.4.2`](https://github.com/elastic/eui/tree/v30.4.2)

**Bug fixes**

- Reverted changing of `EuiPopover`s `ownFocus` default from `false` to `true` ([#4228](https://github.com/elastic/eui/pull/4228))

## [`30.4.1`](https://github.com/elastic/eui/tree/v30.4.1)

- Exported `useDataGridColumnSelector`, `useDataGridColumnSorting`, and `useDataGridStyleSelector` hooks ([#4271](https://github.com/elastic/eui/pull/4271))

**Theme: Amsterdam**

- Unify colors with the Elastic brand ([#4284](https://github.com/elastic/eui/pull/4284))
- Created one consistent look for disabled `EuiButton` ([#4284](https://github.com/elastic/eui/pull/4284))

## [`30.4.0`](https://github.com/elastic/eui/tree/v30.4.0)

- Added `eql` glyph in `EuiIcon` ([#4110](https://github.com/elastic/eui/pull/4110))
- Added `testenv` mock for `htmlIdGenerator` ([#4212](https://github.com/elastic/eui/pull/4212))
- Added several Sass mixins for handling of unified focus/hover states ([#4242](https://github.com/elastic/eui/pull/4242))

**Bug fixes**

- Fixed cell resizer overlapping of `EuiDataGrid` rightmost header cell ([#4071](https://github.com/elastic/eui/pull/4268))


**Theme: Amsterdam**

- Unify focus states by leaning into `outline` and restricting to keyboard navigation ([#4242](https://github.com/elastic/eui/pull/4242))
- Removed faux border from `EuiAvatar` ([#4255](https://github.com/elastic/eui/pull/4255))
- Changed the color and font-weight of inline code block ([#4272](https://github.com/elastic/eui/pull/4272))

## [`30.3.0`](https://github.com/elastic/eui/tree/v30.3.0)

- Added `EuiColorPaletteDisplay` component ([#3865](https://github.com/elastic/eui/pull/3865))
- Added `initialFocusedItemIndex` support to `EuiContextMenuPanelDescriptor` ([#4223](https://github.com/elastic/eui/pull/4223))
- Updated the default of the `EuiPopover`s `ownFocus` prop from `false` to `true` ([#4228](https://github.com/elastic/eui/pull/4228))
- Added `role="alert"` and `aria-live="assertive"` to `EuiForm`'s `EuiCallOut` for the errors ([#4238](https://github.com/elastic/eui/pull/4238))
- Added `menuDown` and `menuUp` glyphs to `EuiIcon` ([#4244](https://github.com/elastic/eui/pull/4244))
- Removed spacer after `childrenBetween` in `EuiInMemoryTable` ([#4248](https://github.com/elastic/eui/pull/4248))
- Changed `clickOutsideDisables` to `true` when `ownFocus={false}` in `EuiFlyout` ([#4236](https://github.com/elastic/eui/pull/4236))

**Bug fixes**

- Fixed focus trap + `EuiPopover` bug which prevented the anchor from receiving focus when the popover closes ([#4071](https://github.com/elastic/eui/pull/4071))
- Fixed focus trap error & performance impact when one focus trap is deactivated and another becomes enabled ([#4071](https://github.com/elastic/eui/pull/4071))
- Fixed a condition in `EuiInMemoryTable` to avoid mistaken assignment of `sortName` ([#4138](https://github.com/elastic/eui/pull/4138))
- Fixed bug in small `EuiImage`'s not respecting the optional sizes when `allowFullScreen` is set to true ([#4207](https://github.com/elastic/eui/pull/4207))
- Fixed incorrect initial rendering of `EuiDualRange` thumbs when element width is 0 ([#4230](https://github.com/elastic/eui/pull/4230))
- Fixed bug in `EuiSelectable` to call `searchProps.onChange` and `searchProps.onSearch` calls in `EuiSelectable` ([#4153](https://github.com/elastic/eui/pull/4153))
- Fixed truncation of the `EuiComboBox` `placeholder` text ([#4210](https://github.com/elastic/eui/pull/4210))

**Theme: Amsterdam**

- Fixed base `line-heights` for within `euiFontSize[size]()` SASS mixins ([#4229](https://github.com/elastic/eui/pull/4229))

## [`30.2.0`](https://github.com/elastic/eui/tree/v30.2.0)

- Added `labelWidth` and `descriptionDisplay` props to `EuiSuggestItem` ([#4180](https://github.com/elastic/eui/pull/4180))
- Added screen reader notification if `EuiLink` opens in a new window ([#4172](https://github.com/elastic/eui/pull/4172))
- Set `external` prop to true if `EuiLink` opens in a new window ([#4172](https://github.com/elastic/eui/pull/4172))
- Added `float` and `margin` props to `EuiImage` ([#4209](https://github.com/elastic/eui/pull/4209))
- Added `color` and `borderRadius` props to `EuiPanel` ([#4194](https://github.com/elastic/eui/pull/4194))
- Updated the use case for the `EuiPanel` prop `hasShadow` ([#4194](https://github.com/elastic/eui/pull/4194))
- Deprecated the `onClick`, `betaBadgeLabel`, `betaBadgeTooltipContent`, and `betaBadgeTitle` props of `EuiPanel` ([#4194](https://github.com/elastic/eui/pull/4194))

**Bug fixes**

- Fixed issue with `labelDisplay` not being passed to `EuiSuggestItem` ([#4180](https://github.com/elastic/eui/pull/4180))
- Fixed copy in `EuiDataGrid`'s header menu's sort actions ([#4199](https://github.com/elastic/eui/pull/4199))

**Theme: Amsterdam**

- Fixed `border-radius` in `EuiFormControlLayout` ([#4196](https://github.com/elastic/eui/pull/4196))

## [`30.1.1`](https://github.com/elastic/eui/tree/v30.1.1)

- Added more exports for `EuiInMemoryTable` types ([#4179](https://github.com/elastic/eui/pull/4179))

**Bug fixes**

- Removed unnecessary shadow on hover of `EuiButtonGroup` ([#4186](https://github.com/elastic/eui/pull/4186))
- Fixed position of `EuiScreenReaderOnly` elements within `EuiButtonGroup` ([#4189](https://github.com/elastic/eui/pull/4189))

## [`30.1.0`](https://github.com/elastic/eui/tree/v30.1.0)

- Improved `EuiButtonGroup` focus, hover, selected and disabled states ([#4142](https://github.com/elastic/eui/pull/4142))
- Added `display` prop to `EuiToolTip` for common display block needs ([#4148](https://github.com/elastic/eui/pull/4148))
- Added support for more colors in `EuiProgress` such as `vis0` through `vis9`, `warning`, `success`  and custom colors ([#4130](https://github.com/elastic/eui/pull/4130))
- Added `affordForDisplacement` prop to `EuiBottomBar` ([#4156](https://github.com/elastic/eui/pull/4156))
- Added `width` property to `mobileOptions` prop of `EuiTableRowCell` ([#4169](https://github.com/elastic/eui/issues/4169))

**Bug fixes**

- Fixed issue with duplicate checkmarks in `EuiComboBox` ([#4162](https://github.com/elastic/eui/pull/4162))
- Reinstated base element type extensions for `EuiStepHorizontal` and `EuiStepsHorizontal` ([4166](https://github.com/elastic/eui/pull/4166))

## [`30.0.0`](https://github.com/elastic/eui/tree/v30.0.0)

- Deprecated `EuiKeyboardAccessible` ([#4135](https://github.com/elastic/eui/pull/4135))
- Refactored `EuiStep`, `EuiHorizontalSteps`, and `EuiCodeEditor` for better accessibility ([#4135](https://github.com/elastic/eui/pull/4135))
- Added `minWidth` prop to `EuiButton` ([#4056](https://github.com/elastic/eui/pull/4056))
- Added `isSelected` prop to easily turn `EuiButton`, `EuiButtonEmpty`, and `EuiButtonIcon` into toggle buttons ([#4056](https://github.com/elastic/eui/pull/4056))
- Updated `EuiButtonGroup` props and render for better accessibility ([#4056](https://github.com/elastic/eui/pull/4056))
- Added `paddingSize` prop to `EuiPopoverTitle` and `EuiPopoverFooter` ([#4133](https://github.com/elastic/eui/pull/4133))
- Added more exports for `EuiBasicTable` types ([#4125](https://github.com/elastic/eui/pull/4125))
- Updated types associated with `EuiMarkdownEditor` plugin dependencies ([#4124](https://github.com/elastic/eui/pull/4124))
- Upgraded dependencies related to `EuiMarkdownEditor`: `react-dropzone`, `rehype-*`, `remark-*`, and `unified` ([#4124](https://github.com/elastic/eui/pull/4124))
- Added `cellActions` to `EuiDataGrid` ([#3668](https://github.com/elastic/eui/pull/3668))

**Bug fixes**

- Fixed focus management bug in `EuiSelectable` ([#4152](https://github.com/elastic/eui/pull/4152))

**Breaking changes**

- Removed `EuiToggle` and `EuiButtonToggle` in favor of `aria-pressed` ([#4056](https://github.com/elastic/eui/pull/4056))
- Updated `legend` and `idSelected` props of `EuiButtonGroup` to be required ([#4056](https://github.com/elastic/eui/pull/4056))
- Removed `logoAPM` in favor of `logoObservability` ([#4065](https://github.com/elastic/eui/pull/4065))
- Removed `.euiHeaderNotification` CSS class ([#4065](https://github.com/elastic/eui/pull/4065))
- Removed `EuiNavDrawer` in favor of `EuiCollapsibleNav` ([#4065](https://github.com/elastic/eui/pull/4065))
- Removed `compressed` and `displayOnly` props from `EuiFormRow` in favor of the `display` prop ([#4065](https://github.com/elastic/eui/pull/4065))
- Removed `EuiPopover`'s `withTitle` prop ([#4065](https://github.com/elastic/eui/pull/4065))

**Theme: Amsterdam**

- Tightened `line-height` for some `EuiTitle` sizes ([#4133](https://github.com/elastic/eui/pull/4133))
- Removed uppercase from `EuiPopoverTitle` and fixed inherited padding from `EuiPopover` ([#4146](https://github.com/elastic/eui/pull/4146))
- Fixed `EuiFilterGroup` and `EuiFilterButton` styles ([#4151](https://github.com/elastic/eui/pull/4151))

## [`29.5.0`](https://github.com/elastic/eui/tree/v29.5.0)

- Added `plus` and `minus` glyphs to `EuiIcon` ([#4111](https://github.com/elastic/eui/pull/4111))

**Bug fixes**

- Fixed custom color render of `EuiIcon` app (two-tone) icons ([#4104](https://github.com/elastic/eui/pull/4104))
- Changed `iconType` prop to be `required` in `EuiButtonIcon` ([#4106](https://github.com/elastic/eui/pull/4106))

## [`29.4.0`](https://github.com/elastic/eui/tree/v29.4.0)

- Added `childrenBetween` prop to `EuiInMemoryTable` to add content between search bar and table ([#4103](https://github.com/elastic/eui/pull/4103))
- Added `max-width: 100%` to `EuiKeyPadMenu` to allow it to shrink when its container is smaller than its fixed width ([ #4092](https://github.com/elastic/eui/pull/4092))
- Added `key` to `EuiComboBoxOptionOption` to allow duplicate labels ([#4048](https://github.com/elastic/eui/pull/4048))
- Changed `EuiIcon` test mock to render as `span` instead of `div` ([#4099](https://github.com/elastic/eui/pull/4099))
- Added `scripts/docker-puppeteer` as the new home for test-related Docker images ([#4062](https://github.com/elastic/eui/pull/4062))

**Bug fixes**

- Fixed `EuiFieldSearch` padding when `isClearable` but has no `value` ([#4089](https://github.com/elastic/eui/pull/4089))

## [`29.3.2`](https://github.com/elastic/eui/tree/v29.3.2)

**Note: this release is a backport containing changes originally made in `30.6.0`**

**Bug fixes**

- Upgraded `highlight.js` to 9.18.5 ([#4313](https://github.com/elastic/eui/pull/4313))
- Limited the links allowed in `EuiMarkdownEditor` to http, https, or starting with a forward slash ([#4362](https://github.com/elastic/eui/pull/4362))
- Aligned components with an `href` prop to React's practice of disallowing `javascript:` protocols ([#4362](https://github.com/elastic/eui/pull/4362))

## [`29.3.1`](https://github.com/elastic/eui/tree/v29.3.1)

**Note: this release is a backport containing changes originally made in `30.0.0`**

**Bug fixes**

- Fixed focus management bug in `EuiSelectable` ([#4152](https://github.com/elastic/eui/pull/4152))

## [`29.3.0`](https://github.com/elastic/eui/tree/v29.3.0)

- Added `both` option to `flush` prop of `EuiButtonEmpty` ([#4084](https://github.com/elastic/eui/pull/4084))

## [`29.3.0`](https://github.com/elastic/eui/tree/v29.3.0)

- Added `both` option to `flush` prop of `EuiButtonEmpty` ([#4084](https://github.com/elastic/eui/pull/4084))

**Bug fixes**

- Fixed `EuiRange` and `EuiDualRange` display of internal spacer ([#4084](https://github.com/elastic/eui/pull/4084))
- Fixed `EuiFieldSearch` padding for the different states ([#4084](https://github.com/elastic/eui/pull/4084))
- Fixed `EuiCheckableCard` disabled but checked styles ([#4084](https://github.com/elastic/eui/pull/4084))

**Theme: Amsterdam**

- Fixed `line-height` on `EuiTitle` ([#4079](https://github.com/elastic/eui/pull/4079))

## [`29.2.0`](https://github.com/elastic/eui/tree/v29.2.0)

- Improved contrast for `EuiIcon` and `EuiButtonIcon` named colors. This affects `EuiHealth` which uses the `EuiIcon` colors ([#4049](https://github.com/elastic/eui/pull/4049))
- Added color `accent` to `EuiButtonIcon` ([#4049](https://github.com/elastic/eui/pull/4049))

**Bug fixes**

- Fixed `EuiComboBox` `rowHeight` prop causing the height of the option list to be miscalculated ([#4072](https://github.com/elastic/eui/pull/4072))
- Fixed `EuiComboBox` not focusing on the selected option if `selectedOptions` was set without reference to `options` ([#4072](https://github.com/elastic/eui/pull/4072))

**Theme: Amsterdam**

- Removed `border-radius` from `EuiCallout` ([#4066](https://github.com/elastic/eui/pull/4066))
- Updated styles for `EuiToast` ([#4076](https://github.com/elastic/eui/pull/4076))

## [`29.1.0`](https://github.com/elastic/eui/tree/v29.1.0)

- Added footer row to `EuiDataGrid` via the `renderFooterCellValue` prop ([#3770](https://github.com/elastic/eui/pull/3770))
- Added column header menu to `EuiDataGrid` ([#3087](https://github.com/elastic/eui/pull/3087))
- Added horizontal line separator to `EuiContextMenu` ([#4018](https://github.com/elastic/eui/pull/4018))
- Added controlled pagination props to `EuiInMemoryTablee` ([#4038](https://github.com/elastic/eui/pull/4038))
- Added `gutterSize`, `popoverBreakpoints`, `popoverButtonProps`, and `popoverProps` props to `EuiHeaderLinks` ([#4046](https://github.com/elastic/eui/pull/4046))
- Added `'all'` and `'none'` options to the `sizes` prop of `EuiHideFor` and `EuiShowFor` ([#4046](https://github.com/elastic/eui/pull/4046))

**Bug fixes**

- Fixed `EuiTextColor` playground error due to `color` prop not getting captured by the documentation generator ([#4058](https://github.com/elastic/eui/pull/4058))

## [`29.0.0`](https://github.com/elastic/eui/tree/v29.0.0)

- Added `.browserslistrc` for global browser support reference ([#4022](https://github.com/elastic/eui/pull/4022))
- Added ability to specify `color` of `EuiHeaderLink` ([#4008](https://github.com/elastic/eui/pull/4008))
- Added `boolean` type to the `notification` prop of `EuiHeaderSectionItemButton` to show a simple dot ([#4008](https://github.com/elastic/eui/pull/4008))
- Added `popoverButton` and `popoverButtonBreakpoints` props to `EuiSelectableTemplateSitewide` for responsive capabilities ([#4008](https://github.com/elastic/eui/pull/4008))
- Added `isWithinMaxBreakpoint` service ([#4008](https://github.com/elastic/eui/pull/4008))

**Bug fixes**

- Fixed `EuiSuperDatePicker` got stuck in update mode if the value is not changed ([#4025](https://github.com/elastic/eui/pull/4025))
- Fixed ref not being handled properly in `EuiValidatableControl` when used with [react-hook-form](https://react-hook-form.com/) ([#4001](https://github.com/elastic/eui/pull/4001))
- Fixed `EuiNotificationBadge` `color` prop type ([#4008](https://github.com/elastic/eui/pull/4008))
- Fixed z-index of `EuiBottomBar` to stay under header ([#4008](https://github.com/elastic/eui/pull/4008))
- Fixed regression of `EuiSelectable` not abiding by the `showIcons` prop ([#4008](https://github.com/elastic/eui/pull/4008))
- Fixed contrast of search input of `EuiSelectableTemplateSitewide` in dark header ([#4008](https://github.com/elastic/eui/pull/4008))
- Fixed `EuiImage` unable to deactivate the full screen mode using the close icon ([#4033](https://github.com/elastic/eui/pull/4033))
- Allowed `onClick` prop when `href` prop is provided in `EuiBadge` ([#4035](https://github.com/elastic/eui/pull/4035))

**Breaking changes**

- Changed `EuiHideFor` and `EuiShowFor` from using media queries to hide content to not rendering the content. Children are now required and `display` has been removed ([#4008](https://github.com/elastic/eui/pull/4008))

## [`28.4.0`](https://github.com/elastic/eui/tree/v28.4.0)

- Added `loading` icon to `EuiComboBox` input when `isLoading` is `true` ([#4015](https://github.com/elastic/eui/pull/4015))
- Changed `value` prop in `EuiExpression` to not required ([#4014](https://github.com/elastic/eui/pull/4014))
- Added `fold` and `unfold` glyphs to `EuiIcon` ([#3994](https://github.com/elastic/eui/pull/3994))

**Bug fixes**

- Fix incorrect `euiCodeBlockNameColor` variable usage for `.hljs-name` in SCSS ([#3991](https://github.com/elastic/eui/pull/3991))
- Fixed bug in `EuiAccordion` where the `arrowDisplay="right"` is ignored when `extraAction` is configured ([#3971](https://github.com/elastic/eui/pull/3971))

**Theme: Amsterdam**

- Updated form control styles to use a uniform border-radius ([#3741](https://github.com/elastic/eui/pull/3741))

## [`28.3.1`](https://github.com/elastic/eui/tree/v28.3.1)

**Bug fixes**

- Fixed `EuiFieldSearch`'s clear button covering the `value` of the input ([#3936](https://github.com/elastic/eui/pull/3936))
- Fixed bug in `EuiComboBox` where the input was dropping to the next line when a `EuiBadge` had a very long text ([#3968](https://github.com/elastic/eui/pull/3968))
- Fixed type mismatch between `EuiSelectable` options extended via `EuiSelectableOption` and internal option types ([#3983](https://github.com/elastic/eui/pull/3983))
- Fixed `EuiButton` CSS for RTL languages by using `margin-inline-[pos]` instead of `margin-[pos]` ([#3974](https://github.com/elastic/eui/pull/3974))
- Fixed server-side rendering of `EuiBreadcrumbs` and `EuiCollapsibleNav` ([#3970](https://github.com/elastic/eui/pull/3970))

## [`28.3.0`](https://github.com/elastic/eui/tree/v28.3.0)

- Adjusted coloring of `EuiSideNav` to be more consistent across open states ([#3926](https://github.com/elastic/eui/pull/3926))
- Added build-specific babel configurations for docs and tests ([#3911](https://github.com/elastic/eui/pull/3911))
- Updated browserslist configuration to remove IE accommodations ([#3911](https://github.com/elastic/eui/pull/3911))
- Removed docgenInfo from non-docs production builds ([#3911](https://github.com/elastic/eui/pull/3911))
- Added `regressionJob`, `outlierDetectionJob` and `classificationJob` icons to Machine Learning icon set, updated others ([#3931](https://github.com/elastic/eui/pull/3931))
- Added `operator` field to `EuiSearchBar`'s `field_value_selection` filter configuration ([#3922](https://github.com/elastic/eui/pull/3922))

**Bug fixes**

- Fixed bug in `EuiBasicTable` not fully expanding tall rows (height > 1000px) ([#3855](https://github.com/elastic/eui/pull/3855))
- Fixed bug in `EuiDataGrid` which sometimes prevented header cells from being focusabled ([#3943](https://github.com/elastic/eui/pull/3943))
- Fixed bug in `EuiFieldSearch` where a default value would not include the clear button ([#3958](https://github.com/elastic/eui/pull/3958))
- Fixed focus fighting bug when `EuiDataGrid` cell content manages its own popover ([#3951](https://github.com/elastic/eui/pull/3951))
- Fixed `valueText` getting cut off in `EuiProgress` ([#3948](https://github.com/elastic/eui/pull/3948))

## [`28.2.0`](https://github.com/elastic/eui/tree/v28.2.0)

- Added `EuiSelectableTemplateSitewide` as wrapper of `EuiSelectable` for Elastic's global search component ([#3800](https://github.com/elastic/eui/pull/3800))
- Updated styles of `EuiMark` to override browser default ([#3800](https://github.com/elastic/eui/pull/3800))
- Updated `EuiHighlight` to use `EuiMark` as matching element wrapper ([#3800](https://github.com/elastic/eui/pull/3800))
- Enhanced `EuiSelectable`'s `option` type to allow for a separate `searchableLabel` and any generic keys ([#3800](https://github.com/elastic/eui/pull/3800))
- Added `listProps.onFocusBadge`, `loadingMessage`, `noMatchesMessage`, and `emptyMessage` props to `EuiSelectable` ([#3800](https://github.com/elastic/eui/pull/3800))
- Added `bordered` prop to `EuiSelectableMessage` ([#3800](https://github.com/elastic/eui/pull/3800))

**Bug fixes**

- Fixed display of `EuiBadge` if only the `iconType` is passed ([#3800](https://github.com/elastic/eui/pull/3800))
- Fixed accessibility error in `EuiSelectable` when the `list` isn't on the page ([#3800](https://github.com/elastic/eui/pull/3800))
- Fixed accessibility error in `EuiPopover` when `ownFocus = false` ([#3800](https://github.com/elastic/eui/pull/3800))

## [`28.1.0`](https://github.com/elastic/eui/tree/v28.1.0)

- Added `isLoading` and `isLoadingMessage` props to `EuiAccordion` ([#3879](https://github.com/elastic/eui/pull/3879))
- Added `testenv` mock for `EuiFocusTrap` ([#3930](https://github.com/elastic/eui/pull/3930))

**Bug fixes**

- Fixed bug in `EuiCodeBlock` content overlapping with control buttons when `whiteSpace` was set to `"pre"` ([#3853](https://github.com/elastic/eui/pull/3853))
- Fixed `EuiFocusTrap` not applying provided `style` prop ([#3916](https://github.com/elastic/eui/pull/3916))
- Fixed bug in `EuiDataGrid` when a new pagination object would cause every cell to render ([#3919](https://github.com/elastic/eui/pull/3919))

## [`28.0.0`](https://github.com/elastic/eui/tree/v28.0.0)

- Update `createTheme` to apply latest changes to elastic charts `Theme` ([#3792](https://github.com/elastic/eui/pull/3792))
- Added icons for `appSearchApp` and `workplaceSearchApp` to `EuiIcon` ([#3859](https://github.com/elastic/eui/pull/3859))
- Added `unlink` glyph to `EuiIcon` ([#3869](https://github.com/elastic/eui/pull/3869))
- Added `EuiMarkdownEditor` and `EuiMarkdownFormat` components ([#3522](https://github.com/elastic/eui/pull/3522))

**Bug fixes**

- Fixed `EuiFacetGroup` container expansion due to negative margin value ([#3871](https://github.com/elastic/eui/pull/3871))
- Fixed `EuiComboBox` delimeter-separated option creation and empty state prompt text ([#3841](https://github.com/elastic/eui/pull/3841))
- Fixed `EuiDataGrid` not properly resizing within a fixed height container ([#3894](https://github.com/elastic/eui/pull/3894))
- Fixed bug in `EuiFieldPassword` where an edge case mutated its `append` prop  ([#3884](https://github.com/elastic/eui/pull/3884))

**Breaking changes**

- Requires `@elastic/charts` version `20.0.0` and above for chart theming utils.

## [`27.4.1`](https://github.com/elastic/eui/tree/v27.4.1)

**Note: this release is a backport containing changes originally made in `28.1.0`**

- Added `testenv` mock for `EuiFocusTrap` ([#3930](https://github.com/elastic/eui/pull/3930))

## [`27.4.0`](https://github.com/elastic/eui/tree/v27.4.0)

- Added `customOptionText` prop to `EuiComboBox` ([#3811](https://github.com/elastic/eui/pull/3811))

**Bug fixes**

- Improve `EuiDataGrid` Chrome rendering performance in full screen ([#3726](https://github.com/elastic/eui/issues/3726))
- Removed `@elastic/eui/src-docs` entries from published _eui.d.ts_ ([#3856](https://github.com/elastic/eui/pull/3856))

## [`27.3.1`](https://github.com/elastic/eui/tree/v27.3.1)

**Bug fixes**

- Fixed bug in all input fields placeholders in Safari that weren't vertically centered ([#3809](https://github.com/elastic/eui/pull/3809))
- Removed `pointer-events: none` in both `EuiButton` & `EuiButtonEmpty` to not override the `pointer-events: auto` in the button mixin `euiButtonContentDisabled` ([#3824](https://github.com/elastic/eui/pull/3824))
- Fixed bug in `EuiPagination` showing wrong page count when `compressed` prop is true ([#3827](https://github.com/elastic/eui/pull/3827))
- Fixed bug in EUI's input field components where their `inputRef` couldn't be a `RefObject` ([#3822](https://github.com/elastic/eui/pull/3822))
- Moved `react-view` and `html-format` to be `devDependencies` ([#3828](https://github.com/elastic/eui/pull/3828))
- Fixed `EuiComboBox` keyboard selection when `sortMatchesBy=startsWith` ([#3823](https://github.com/elastic/eui/pull/3823))
- Fixed `EuiCodeEditor` not exiting edit mode with `esc` when `enableLiveAutocompletion=true` ([#3833](https://github.com/elastic/eui/pull/3833))
- Fixed issue where `EuiDataGrid`'s cell expansion popover would sometimes render as a scrollable element ([#3832](https://github.com/elastic/eui/pull/3832))

## [`27.3.0`](https://github.com/elastic/eui/tree/v27.3.0)

- Added possibility to hide "Rows per page" select in `EuiDataGrid` ([#3700](https://github.com/elastic/eui/pull/3700))
- Updated lodash to `v4.17.19` ([#3764](https://github.com/elastic/eui/pull/3764))
- Added `returnKey` glyph to `EuiIcon` ([#3783](https://github.com/elastic/eui/pull/3783))
- Added `type` prop to `EuiFieldPassword` to support toggling of obfuscation ([#3751](https://github.com/elastic/eui/pull/3751))

**Bug fixes**

- Fixed bug in `EuiDataGrid` not calculating the width correctly ([#3789](https://github.com/elastic/eui/pull/3789))
- Fixed `EuiComboBox` marking some very long inputs as invalid ([#3797](https://github.com/elastic/eui/pull/3797))

## [`27.2.0`](https://github.com/elastic/eui/tree/v27.2.0)

- Added `analyzeEvent` glyph in `EuiIcon` ([#3729](https://github.com/elastic/eui/pull/3729))
- Updated `EuiComboBox` to allow the options list to open for single selection custom options ([#3706](https://github.com/elastic/eui/pull/3706))
- Added `useEuiI18n` hook for localization ([#3749](https://github.com/elastic/eui/pull/3749))
- Added a hit enter badge to `EuiComboBox` when focusing an option and for empty states that allow pressing enter ([#3782](https://github.com/elastic/eui/pull/3782))

**Bug fixes**

- Fixed `EuiComboBox` always showing a scrollbar ([#3744](https://github.com/elastic/eui/pull/3744))
- Replaced `react-focus-lock` with `react-focus-on` ([#3631](https://github.com/elastic/eui/pull/3631))
- Fixed errors in `EuiSuperDatePicker` related to invalid and `null` date formatting ([#3750](https://github.com/elastic/eui/pull/3750))
- Fixed type definitions for `findTestSubject` and `takeMountedSnapshot` ([#3763](https://github.com/elastic/eui/pull/3763))
- Fixed `EuiComboBox` not allowing clicks on previously virtualized items when inside of `EuiFormRow` ([#3784](https://github.com/elastic/eui/pull/3784))
- Removed `[Space]` as a way to select options in `EuiSelectable` ([#3784](https://github.com/elastic/eui/pull/3784))
- Fixed type definition for `windowProps` in `EuiSelectable` ([#3787](https://github.com/elastic/eui/pull/3787))

## [`27.1.0`](https://github.com/elastic/eui/tree/v27.1.0)

- Added `titleElement` and `descriptionElement` props to `EuiStat` ([#3693](https://github.com/elastic/eui/pull/3693))
- Updated `securityAnalyticsApp` app icon ([#3720](https://github.com/elastic/eui/pull/3720))
- Removed `src/test` and `@types/enzyme` references from `eui.d.ts` ([#3715](https://github.com/elastic/eui/pull/3715))
- Added `index.d.ts` file to `lib/test`  and `es/test` ([#3715](https://github.com/elastic/eui/pull/3715))
- Added `descriptionFlexItemProps` and `fieldFlexItemProps` props to `EuiDescribedFormGroup` ([#3717](https://github.com/elastic/eui/pull/3717))
- Expanded `EuiBasicTable`'s default action's name configuration to accept a function that returns a React node ([#3739](https://github.com/elastic/eui/pull/3739))
- Added internal use only button building blocks for reusability in other button components ([#3730](https://github.com/elastic/eui/pull/3730))

## [`27.0.0`](https://github.com/elastic/eui/tree/v27.0.0)
- Added `paddingSize` prop to `EuiCard` ([#3638](https://github.com/elastic/eui/pull/3638))
- Added `isClearable` and `placeholder` options to `EuiColorPicker` ([#3689](https://github.com/elastic/eui/pull/3689))
- Added SASS helper files for EUI theme globals ([#3691](https://github.com/elastic/eui/pull/3691))
- Add `label`, `labelProps` and `valueText` props to `EuiProgress` ([#3661](https://github.com/elastic/eui/pull/3661))

**Bug fixes**

- Fixed a bug in `EuiResizableContainer` preventing nested containers ([#3699](https://github.com/elastic/eui/pull/3699))
- Fixed a bug in `EuiResizableContainer` preventing resizing by arrow keys in some cases ([#3699](https://github.com/elastic/eui/pull/3699))
- Fixed `EuiHorizontalSteps` rendering over `EuiHeader` ([#3707](https://github.com/elastic/eui/pull/3707))
- Fixed bug where `EuiSuperSelect` lost focus after a value selection ([#3734](https://github.com/elastic/eui/pull/3734))

**Breaking changes**

- Significant accessibility refactor of `EuiSelectable` ([#3169](https://github.com/elastic/eui/pull/3169))
  - `react-virtualized` replaced with `react-window`
  - `virtualizedProps` on `EuiSelectableOptionsList` renamed to `windowProps`
  - Removed `rootId` and added `makeOptionId`, `listId`, and `setActiveOptionIndex` to `EuiSelectableList`
  - Added `listId` to `EuiSelectableSearch`
  - `options` passed into `EuiSelectable` cannot have an `id`
  - Requires an `onChange` to be passed into `EuiSelectableSearch`

## [`26.3.4`](https://github.com/elastic/eui/tree/v26.3.4)

**Note: this release is a backport containing changes originally made in `27.2.0`**

**Bug fixes**

- Fixed errors in `EuiSuperDatePicker` related to invalid and `null` date formatting ([#3750](https://github.com/elastic/eui/pull/3750))

## [`26.3.3`](https://github.com/elastic/eui/tree/v26.3.3)

**Note: this release is a backport containing changes originally made in `27.3.1`**

**Bug fixes**

- Fixed bug in `EuiPagination` showing wrong page count when `compressed` prop is true ([#3827](https://github.com/elastic/eui/pull/3827))

## [`26.3.2`](https://github.com/elastic/eui/tree/v26.3.2)

**Note: this release is a backport containing changes originally made in `27.1.0`**

- Updated `securityAnalyticsApp` app icon ([#3720](https://github.com/elastic/eui/pull/3720))

## [`26.3.1`](https://github.com/elastic/eui/tree/v26.3.1)

**Note: this release is a backport containing changes originally made in `27.0.0`**

- Added `isClearable` and `placeholder` options to `EuiColorPicker` ([#3689](https://github.com/elastic/eui/pull/3689))

## [`26.3.0`](https://github.com/elastic/eui/tree/v26.3.0)

- Expanded `EuiBasicTable`'s default action's name configuration to accept any React node ([#3688](https://github.com/elastic/eui/pull/3688))

## [`26.2.0`](https://github.com/elastic/eui/tree/v26.2.0)

- Added `background.color` to `EUI_CHARTS_THEME_LIGHT/DARK.theme` ([#3669](https://github.com/elastic/eui/pull/3669))
- Added `gutterSize` prop to `EuiFacetGroup` ([#3639](https://github.com/elastic/eui/pull/3639))
- Updated props of `EuiCode` and `EuiCodeBlock` to reflect only functional props ([#3647](https://github.com/elastic/eui/pull/3647))
- Updated `EuiResizableContainer` `onPanelWidthChange` callback method to include all panel widths ([#3630](https://github.com/elastic/eui/pull/3630))
- Extended `Query` / `EuiSearchBar` to allow any character inside double-quoted phrases ([#3432](https://github.com/elastic/eui/pull/3432))
- Added `headerZindexLocation` prop to `EuiOverlayMask` ([#3655](https://github.com/elastic/eui/pull/3655))
- Added `maskProps` prop to `EuiFlyout` and `EuiCollapsibleNav` ([#3655](https://github.com/elastic/eui/pull/3655))

**Bug fixes**

- Fixed `EuiContextMenu` panel `onAnimationEnd` transition bug in Chrome ([#3656](https://github.com/elastic/eui/pull/3656))
- Fixed `EuiSkipLink` interactive props and Safari click issue ([#3665](https://github.com/elastic/eui/pull/3665))
- Fixed `z-index` issues with `EuiHeader`, `EuiFlyout`, and other portal content ([#3655](https://github.com/elastic/eui/pull/3655))
- Fixed `color` prop error in `EuiBadge` to be more flexible with what format it accepts ([#3655](https://github.com/elastic/eui/pull/3655))
- Fixed `EuiSuperSelect` popover from moving 16px horizontally when it's close to a window edge ([#3685](https://github.com/elastic/eui/pull/3685))

**Theme: Amsterdam**

- Fixed `EuiHeaderBreadcrumb` height, `onClick`, border-radius, and single item display ([#3655](https://github.com/elastic/eui/pull/3655))

## [`26.1.0`](https://github.com/elastic/eui/tree/v26.1.0)

- Optimized in-memory datagrid mount performance ([#3628](https://github.com/elastic/eui/pull/3628))
- Exported `EuiCardProps` and `EuiCheckableCardProps` types ([#3640](https://github.com/elastic/eui/pull/3640))

## [`26.0.1`](https://github.com/elastic/eui/tree/v26.0.1)

**Bug fixes**

- Fixed fullscreen render issue in `EuiCode` ([#3633](https://github.com/elastic/eui/pull/3633))

## [`26.0.0`](https://github.com/elastic/eui/tree/v26.0.0)

- Added `useEuiTextDiff` react hook utility ([#3288](https://github.com/elastic/eui/pull/3288))
- Converted `EuiOverlayMask` to be a React functional component ([#3555](https://github.com/elastic/eui/pull/3555))
- Changed `responsive` and `max` behavior of `EuiBreadcrumbs` to always display collapsed items in popover [#3578](https://github.com/elastic/eui/pull/3578))
- Added `BREAKPOINTS` and `getBreakpoint` utilities [#3578](https://github.com/elastic/eui/pull/3578))
- Added `'any'` option to the `step` prop of the `EuiFieldNumber` ([#3562](https://github.com/elastic/eui/pull/3562))
- Moved all `EuiHeader` SASS variables to `global_styles` ([#3592](https://github.com/elastic/eui/pull/3592))
- Added `side` prop to `EuiGlobalToastList` for choosing which window side to display toasts ([#3600](https://github.com/elastic/eui/pull/3600))
- Default `titleSize` get's implicitly set to 'm' for `EuiEmptyPrompt` ([#3598](https://github.com/elastic/eui/pull/3598))
- Updated `logoElastic` to meet brand guidelines ([#3613](https://github.com/elastic/eui/pull/3613))
- Allowed user to enter hexcode for colors in `EuiStat` ([#3617](https://github.com/elastic/eui/pull/3617))
- Extended `CommonProps` in `EuiColorPalettePickerPaletteTextProps`, `EuiColorPalettePickerPaletteFixedProps` and `EuiColorPalettePickerPaletteGradientProps` types ([#3616](https://github.com/elastic/eui/pull/3616))
- Updated `onToggle` callback in `EuiAccordion` to  allow for external state control ([#3614](https://github.com/elastic/eui/pull/3614))

**Bug fixes**

- Added `display` prop to `EuiDataGridColumnSortingDraggable` to pass` displayAsText` prop correctly to the column sorting popover ([#3574](https://github.com/elastic/eui/pull/3574))
- Fixed `EuiCodeBlockImpl` testenv mock pass-through of `data-test-subj` attribute ([#3560](https://github.com/elastic/eui/pull/3560))
- Fixed DOM element creation issues in `EuiOverlayMask` by using lifecycle methods ([#3555](https://github.com/elastic/eui/pull/3555))
- Fixed `EuiComboBox`'s options list `zIndex` positioning when nested in other `zIndex` contexts ([#3551](https://github.com/elastic/eui/pull/3551))
- Fixed `euiHeaderAffordForFixed` mixin's use of header SASS variable ([#3592](https://github.com/elastic/eui/pull/3592))
- Included `onClick` as a valid prop for `EuiControlBar` **icon** controls ([#3581](https://github.com/elastic/eui/pull/3581))
- Fixed poor performance of `EuiToolTip` during frequent mouesover/mouseout events ([#3596](https://github.com/elastic/eui/pull/3596))
- Fixed `EuiBasicTable` custom actions popover from remaining open after click ([#3619](https://github.com/elastic/eui/pull/3619))

**Breaking changes**

- Changed `breadcrumb` TS type exported name from `Breadcrumb` to `EuiBreadcrumb` ([#3578](https://github.com/elastic/eui/pull/3578))
- Removed `$euiZComboBox` SCSS variable (value was 8001) ([#3551](https://github.com/elastic/eui/pull/3551))

**Theme: Amsterdam**

- Updated `EuiCallout` by removing left border, adding border radius and increasing font weight on titles ([#3557](https://github.com/elastic/eui/pull/3557/))
- Updated `EuiHeaderBreadcrumbs` style to be more prominent ([#3578](https://github.com/elastic/eui/pull/3578/))
- Fixed `EuiFilterGroup` `border-radius` ([#3591](https://github.com/elastic/eui/pull/3591/))
- Updated `EuiCodeBlock` inline code style to use border radius ([#3599](https://github.com/elastic/eui/pull/3599))

## [`25.0.0`](https://github.com/elastic/eui/tree/v25.0.0)

- Added conditional rendering of the title element in `EuiCallOut` to avoid usage of additional space caused by the rendered `<div>` element ([#3549](https://github.com/elastic/eui/pull/3549))
- Added `invalidCallout` prop to `EuiForm` to allow conditional rendering of error callout([#3585](https://github.com/elastic/eui/pull/3585))

**Bug fixes**

- Fixed `EuiCard` image corners to be contained within border radius ([#3556](https://github.com/elastic/eui/pull/3556))
- Fixed `EuiKeyPadMenu` and `EuiKeyPadMenuItem` aria roles ([#3502](https://github.com/elastic/eui/pull/3502))
- Fixed `EuiFieldSearch` input clear button doesn't show when external input is passed([#3497](https://github.com/elastic/eui/pull/3497))
- Fixed `EuiBasicTable` footers to always use a unique `key` ([#3559](https://github.com/elastic/eui/pull/3559))
- Fixed `EuiInMemoryTable` by changing the `getDerivedStateFromProps` to not block the updates as soon as it hits a true if condition ([#3579](https://github.com/elastic/eui/pull/3579))

**Breaking changes**

- A fixed `EuiHeader` no longer automatically padding directly to the `<body>` element ([#3538](https://github.com/elastic/eui/pull/3538))
- Improved `EuiPagination`, `EuiDataGrid`, `EuiBasicTable` and `EuiInMemoryTable` accessibility, causing `EuiPaginationButton` to require a new prop `pageIndex` ([#3294](https://github.com/elastic/eui/pull/3294))
- Replaced all usages of [`KeyboardEvent.keyCode`](https://developer.mozilla.org/en-US/docs/Web/API/KeyboardEvent/keyCode) (deprecated) with [`KeyboardEvent.key`](https://developer.mozilla.org/en-US/docs/Web/API/KeyboardEvent/key). From `@elastic/eui/lib/services`, `keyCodes` has been replaced with `keys`, as has `cascadingMenuKeyCodes`->`cascadingMenuKeys`, and `comboBoxKeyCodes`->`comboBoxKeys`.  The implementation of all of those exports (as well as `accessibleClickKeys`) all now use `KeyboardEvent.key` values ([#3517](https://github.com/elastic/eui/pull/3517))

## [`24.1.0`](https://github.com/elastic/eui/tree/v24.1.0)

- Added `displayAsText` prop to `EuiDataGridColumn` ([#3520](https://github.com/elastic/eui/pull/3520))
- Added `minSizeForControls` prop to `EuiDataGrid` to control the minimum width for showing grid controls ([#3527](https://github.com/elastic/eui/pull/3527))
- Passed `getSelectedOptionForSearchValue` to `EuiComboBoxOptionsList` as prop ([#3501](https://github.com/elastic/eui/pull/3501))
- Added `appendIconComponentCache` function to allow manual pre-emptive loading of source elements into the `EuiIcon` cache ([#3481](https://github.com/elastic/eui/pull/3481))
- Added `initialSelected` to `EuiTableSelectionType` properties to set initial selected checkboxes for `EuiBasicTable` ([#3418](https://github.com/elastic/eui/pull/3418))
- Added exports for `EuiSteps` and related components types ([#3471](https://github.com/elastic/eui/pull/3471))
- Added `displayName` to components using `React.forwardRef` ([#3451](https://github.com/elastic/eui/pull/3451))
- Added event target checker for `EuiOverlayMask`'s `onClick` prop ([#3462](https://github.com/elastic/eui/pull/3462))
- Added `EuiColorPalettePicker` component ([#3192](https://github.com/elastic/eui/pull/3192))
- Added `left-start` popover placement to `EuiDatePicker` ([#3511](https://github.com/elastic/eui/pull/3511))
- Added `theme` prop to `EuiHeader` ([#3524](https://github.com/elastic/eui/pull/3524))
- Added `.euiHeaderLink-isActive` class to `EuiHeaderLink` when `isActive` ([#3524](https://github.com/elastic/eui/pull/3524))
- Added `display`, `descriptionWidth`, `textWrap` and `isInvalid` props to `EuiExpression` ([#3467](https://github.com/elastic/eui/pull/3467))
- Added more exports for `EuiColorPalettePicker` types ([#3542](https://github.com/elastic/eui/pull/3542))

**Bug Fixes**

- Fixed issue where multiple `EuiToolTip` components could be visible when element was focused ([#3335](https://github.com/elastic/eui/pull/3335))
- Fixed `EuiSuperSelect` not rendering full width when `isOpen` is `true` ([#3495](https://github.com/elastic/eui/pull/3495))
- Fixed `EuiBasicTable` shows no items if all items of last page is deleted  ([#3422](https://github.com/elastic/eui/pull/3422))
- Fixed TypeScript module name in generated `eui_charts_theme.d.ts` file  ([#3492](https://github.com/elastic/eui/pull/3492))
- Fixed code highlight color contrast in `EuiCodeBlock` ([#3309](https://github.com/elastic/eui/pull/3309))
- Fixed regression in `EuiComboBox` not triggering its `inputRef` callback ([#3532](https://github.com/elastic/eui/pull/3532))

**Deprecations**

- Added a deprecation notice for `EuiNavDrawer` family of components. Advise usage of `EuiCollapsibleNav` instead ([#3487](https://github.com/elastic/eui/pull/3487))

**Notes**

- Removed `src-framer` files from the repository ([#3487](https://github.com/elastic/eui/pull/3487))

**Theme: Amsterdam**

- Removed borders `EuiModal` ([#3515](https://github.com/elastic/eui/pull/3515))
- Improve `EuiOverlayMask` colors ([#3515](https://github.com/elastic/eui/pull/3515))
- Updated shadow styles to improve smoothness, use black as the base color, and deprecated `opacity` value of shadow mixins ([#3428](https://github.com/elastic/eui/pull/3428))
- Removed borders from `EuiFlyout` and `EuiPopover` ([#3477](https://github.com/elastic/eui/pull/3477))
- Updated `EuiHeader` and components ([#3524](https://github.com/elastic/eui/pull/3524))

## [`24.0.0`](https://github.com/elastic/eui/tree/v24.0.0)

- Added `null` as acceptable `icon` prop for `EuiCard` ([#3470](https://github.com/elastic/eui/pull/3470))
- Added `sortBy` and `sortShift` props to `euiPaletteColorBlind()` for sorting along the color wheel ([#3387](https://github.com/elastic/eui/pull/3387))
- Added `utcOffset` prop to `EuiSuperDatePicker` ([#3436](https://github.com/elastic/eui/pull/3436))
- Added `partition` key to `EuiChartThemeType` for Partition chart support ([#3387](https://github.com/elastic/eui/pull/3387))
- Updated `EuiImage`'s `caption` prop type from `string` to `ReactNode` ([#3387](https://github.com/elastic/eui/pull/3387))
- Improved contrast for `EuiCollapsibleNav` close button ([#3465](https://github.com/elastic/eui/pull/3465))

**Bug Fixes**

- Fixed `EuiSuperDatePicker` quick selection menu overriding specified time range with default values ([#3446](https://github.com/elastic/eui/pull/3446))
- Fixed `EuiCodeEditor` console error when using the editor without import the default theme ([#3454](https://github.com/elastic/eui/pull/3454))
- Fixed `EuiDatePopoverContent` `onChange` event to only accept `string` date input  ([#3460](https://github.com/elastic/eui/pull/3460))

**Breaking changes**

- Changed parameters for `euiPaletteColorBlind()` to an object ([#3387](https://github.com/elastic/eui/pull/3387))
- Changed the default palette of `EUI_CHARTS_THEME_LIGHT/DARK` themes to the naturally sorted `euiPaletteColorBlind()` ([#3387](https://github.com/elastic/eui/pull/3387))

## [`23.3.1`](https://github.com/elastic/eui/tree/v23.3.1)

**Note: this release is a backport containing changes originally made in `24.0.0`**

**Bug Fixes**

- Fixed `EuiSuperDatePicker` quick selection menu overriding specified time range with default values ([#3446](https://github.com/elastic/eui/pull/3446))
- Fixed `EuiDatePopoverContent` `onChange` event to only accept `string` date input  ([#3460](https://github.com/elastic/eui/pull/3460))

## [`23.3.0`](https://github.com/elastic/eui/tree/v23.3.0)

- Added `aria-hidden = true` to `EuiRangeSlider` and `EuiRangeTrack` if `showInput = true` ([#3423](https://github.com/elastic/eui/pull/3423))
- Added `testenv` mock for `EuiCode` and `EuiCodeBlock` ([#3405](https://github.com/elastic/eui/pull/3405))
- Added `displayName` to components using `React.forwardRef` ([#3440](https://github.com/elastic/eui/pull/3440))

**Bug Fixes**

- Fixed `EuiCode` and `EuiCodeBlock` from erroring in environments without a DOM implementation ([#3405](https://github.com/elastic/eui/pull/3405))
- Fixed `ApplyClassComponentDefaults` typescript utility to correctly determine defaulted properties' types ([#3430](https://github.com/elastic/eui/pull/3430))
- Fixed `prettyDuration` return type to be `string`, use fallback value  ([#3438](https://github.com/elastic/eui/pull/3438))

## [`23.2.0`](https://github.com/elastic/eui/tree/v23.2.0)

- Added `iconType` prop to `EuiDatePicker` ([#3383](https://github.com/elastic/eui/pull/3383))
- Applied `max-width: 100%` to `EuiPageBody` so inner flex-based items don't overflow their containers  ([#3375](https://github.com/elastic/eui/pull/3375))
- Added `titleSize` prop to `EuiStep` and `EuiSteps` ([#3340](https://github.com/elastic/eui/pull/3340))
- Handled `ref` passed to `EuiHeaderSectionItemButton` ([#3378](https://github.com/elastic/eui/pull/3378))
- Added `iconProps` prop to `EuiCollapsibleNavGroup` to extend the props passed to the rendered `EuiIcon` ([#3365](https://github.com/elastic/eui/pull/3365))
- Added `closeButtonProps` to `EuiCollapsibleNav` ([#3398](https://github.com/elastic/eui/pull/3398))
- Added `buffer` prop to `EuiPopover` for altering minimum distance to container edges ([#3398](https://github.com/elastic/eui/pull/3398))
- Allowed `search` prop changes to update `EuiInMemoryTable` internal query state ([#3371](https://github.com/elastic/eui/pull/3371))
- Added `EuiResizableContainer` component ([#2701](https://github.com/elastic/eui/pull/2701))
- Added caching layer on `EuiIcon` to prevent delays and flickering when rendering an already fetched icon ([#3404](https://github.com/elastic/eui/pull/3404))

**Bug Fixes**

- Fixed `EuiFieldSearch` to trigger `onSearch` single time instead of two times ([#3425](https://github.com/elastic/eui/pull/3425))
- Fixed `EuiBasicTable` item selection when `id` is `0` ([#3417](https://github.com/elastic/eui/pull/3417))
- Fixed `EuiNavDrawer` not closing on outside click after being unlocked ([#3415](https://github.com/elastic/eui/pull/3415))
- Fixed `EuiBadge` `iconOnClick` props makes badge text clickable ([#3392](https://github.com/elastic/eui/pull/3392))
- Added `id` requirement if `label` is used in `EuiRadio` ([#3382](https://github.com/elastic/eui/pull/3382))
- Fixed z-index issue in `EuiDatePicker` where it's popover would sit beneath other DOM siblings that had z-index applied ([#3376](https://github.com/elastic/eui/pull/3376))
- Added `download` glyph to `EuiIcon` ([#3364](https://github.com/elastic/eui/pull/3364))
- Applies `max-width: 100%` to `EuiPageBody` so inner flex-based items don't overflow their containers  ([#3375](https://github.com/elastic/eui/pull/3375))
- Added `ReactElement` to `EuiCard` `image` prop type to allow custom component ([#3370](https://github.com/elastic/eui/pull/3370))
- Fixed `EuiCollapsibleNavGroup` `titleSize` prop type to properly exclude `l` and `m` sizes ([#3365](https://github.com/elastic/eui/pull/3365))
- Fixed `EuiDatePickerRange` start date popover to sit left under the icon ([#3383](https://github.com/elastic/eui/pull/3383))
- Fixed `euiFormControlIsLoading` SASS mixin to prevent the loading icon from overlapping with the text when the form control is `compressed` and adjusted the amount of padding ([#3401](https://github.com/elastic/eui/pull/3401)
- Fixed `EuiHeader` `z-index` issues with popovers and added body classes for the presence of `EuiFlyout` and `EuiCollapsibleNav.isOpen` ([#3398](https://github.com/elastic/eui/pull/3398))
- Fixed `EuiInMemoryTable` data reset when filter is set and item is selected ([#3419](https://github.com/elastic/eui/pull/3419))
- Fixed `popoverPlacement` default value for `EuiDatePicker` ([#3427](https://github.com/elastic/eui/pull/3427))

## [`23.1.0`](https://github.com/elastic/eui/tree/v23.1.0)

- Removed additional padding applied to `$euiHeaderHeightCompensation` when `EuiHeader` is fixed ([#3369](https://github.com/elastic/eui/pull/3369))

**Bug Fixes**

- Fixed `EuiDescribedFormGroup` issue that prevented it from shrinking down properly in smaller viewports ([#3369](https://github.com/elastic/eui/pull/3369))

## [`23.0.0`](https://github.com/elastic/eui/tree/v23.0.0)

- Added `showCloseButton` and `dockedBreakpoint` flexibility to `EuiCollapsibleNav` ([#3330](https://github.com/elastic/eui/pull/3330))
- Added `panelStyle` prop to `EuiPopover` to distinguish style object configuration ([#3329](https://github.com/elastic/eui/pull/3329))
- Added `popoverPlacement` prop in `EuiDatePicker` ([#3359](https://github.com/elastic/eui/pull/3359))
- Extended `EuiDatePicker`'s `startDate` and `endDate` types to accept `null` values for better interoperability ([#3343](https://github.com/elastic/eui/pull/3343))
- Added `EuiCommentList` component ([#3344](https://github.com/elastic/eui/pull/3344))
- Added secondary color value input element to `EuiColorPicker` ([#3336](https://github.com/elastic/eui/pull/3336))

**Bug Fixes**

- Fixed `EuiInMemoryTable` `isClearable` property to initiate reset ([#3328](https://github.com/elastic/eui/pull/3328))
- Removed `schema` attribute form `<input/>` in `EuiInMemoryTable` ([#3337](https://github.com/elastic/eui/pull/3337))
- Fixed `EuiCollapsibleNav` docked states on mobile ([#3330](https://github.com/elastic/eui/pull/3330))
- Fixed `EuiPopover` positioning from being overridden by `style` prop ([#3329](https://github.com/elastic/eui/pull/3329))
- Fixed `EuiCodeBlock` not copying updated content ([#3351](https://github.com/elastic/eui/pull/3351))
- Fixed alignment of popover of end date of `EuiDatePickerRange` ([#3359](https://github.com/elastic/eui/pull/3359))

**Breaking changes**

- Upgraded `TypeScript` to 3.7.2 ([#3295](https://github.com/elastic/eui/pull/3295))
- Changed `EuiCollapsibleNav` prop name from `hideButtonIfDocked` to `showButtonIfDocked` and flipped default ([#3330](https://github.com/elastic/eui/pull/3330))

## [`22.6.0`](https://github.com/elastic/eui/tree/v22.6.0)

- Converted `NavDrawer`, `NavDrawerGroup`, and `NavDrawerFlyout` to TypeScript ([#3268](https://github.com/elastic/eui/pull/3268))
- Converted `EuiDatePicker`, `EuiDatePickerRange`, `EuiSuperDatePicker`, and `EuiSuperUpdateButton` to TypeScript ([#2891](https://github.com/elastic/eui/pull/2891))
- Improved condensed `EuiTabs` focus states ([#3299](https://github.com/elastic/eui/pull/3299))
- Added `EuiTour`, `EuiTourStep`, and `useEuiTour` components ([#2766](https://github.com/elastic/eui/pull/2766))
- Added `EuiBeacon` component ([#2766](https://github.com/elastic/eui/pull/2766))
- Added `offset` and `arrowChildren` props to `EuiPopover` for anchor element customization ([#2766](https://github.com/elastic/eui/pull/2766))

**Bug Fixes**

- Fixed `EuiProgress` `max` property to allow `undefined` ([#3198](https://github.com/elastic/eui/pull/3198))


## [`22.5.0`](https://github.com/elastic/eui/tree/v22.5.0)

- Added `forceState` prop to control `EuiAccordion` state from outside ([#3240](https://github.com/elastic/eui/pull/3240))

**Bug Fixes**

- Fixed EuiI8n hasPropName utility errors on null values ([#3303](https://github.com/elastic/eui/pull/3303))
- Fixed the inline styles being overwritten by consumer-passed inline styles in EuiBadge ([#3284](https://github.com/elastic/eui/pull/3284))

## [`22.4.0`](https://github.com/elastic/eui/tree/v22.4.0)

- Added support for `href`, `onClick`, and related props in `EuiBasicTable` default actions ([#3115](https://github.com/elastic/eui/pull/3115))
- Added support for `EuiCodeEditor` to set `readonly` and `id` on `<textarea />` ([#3212](https://github.com/elastic/eui/pull/3212))
- Added `EuiComment` component ([#3179](https://github.com/elastic/eui/pull/3179))

**Deprecation**

- Updated makeId to DEPRECATED, shifted all the calls to htmlIdGenerator ([#3129](https://github.com/elastic/eui/pull/3129))

**Bug Fixes**

- Fixed `EuiTabbedContent` focus discrepancy between selected and initialFocus tabs ([#3285](https://github.com/elastic/eui/pull/3285))
- Fixed the `initialSelectedTab` prop of `EuiTabbedContent` to not steal focus from content. Which fixed the bug in `EuiSuperDatePicker` that required two clicks to focus input in relative tab  ([#3154](https://github.com/elastic/eui/pull/3154))
- Fixed the `img` element in `EuiIcon` using custom SVGs to have an `alt` attribute with an empty string, rather than no `alt` attribute at all ([#3245](https://github.com/elastic/eui/pull/3245))
- Added overflows to EuiDataGrid toolbar dropdowns when there are many columns ([#3238](https://github.com/elastic/eui/pull/3238))
- Fixed `EuiIcon`'s icon `type` definition to allow custom React components ([#3252](https://github.com/elastic/eui/pull/3252))
- Fixed `initialSelectedTab` properties used in `EuiDatePopoverContent` ([#3254](https://github.com/elastic/eui/pull/3254))
- Fixed `EuiSideNavItem` overriding custom `className` of item and icon ([#3283](https://github.com/elastic/eui/pull/3283))
- Fixed `EuiFieldSearch` clear button inconsistencies ([#3270](https://github.com/elastic/eui/pull/3270))
- Fixed components with `href` usage of `rel` ([#3258](https://github.com/elastic/eui/pull/3258))

## [`22.3.1`](https://github.com/elastic/eui/tree/v22.3.1)

**Note: this release is a backport containing changes originally made in `23.0.0`, `23.1.0`, and `23.2.0`**

- Removed additional padding applied to `$euiHeaderHeightCompensation` when `EuiHeader` is fixed ([#3369](https://github.com/elastic/eui/pull/3369))
- Handled `ref` passed to `EuiHeaderSectionItemButton` ([#3378](https://github.com/elastic/eui/pull/3378))
- Added `showCloseButton` and `dockedBreakpoint` flexibility to `EuiCollapsibleNav` ([#3330](https://github.com/elastic/eui/pull/3330))
- Added `closeButtonProps` to `EuiCollapsibleNav` ([#3398](https://github.com/elastic/eui/pull/3398))
- Added `buffer` prop to `EuiPopover` for altering minimum distance to container edges ([#3398](https://github.com/elastic/eui/pull/3398))

**Bug Fixes**

- Fixed `EuiDescribedFormGroup` issue that prevented it from shrinking down properly in smaller viewports ([#3369](https://github.com/elastic/eui/pull/3369))
- Fixed `EuiCollapsibleNav` docked states on mobile ([#3330](https://github.com/elastic/eui/pull/3330))
- Fixed `EuiHeader` `z-index` issues with popovers and added body classes for the presence of `EuiFlyout` and `EuiCollapsibleNav.isOpen` ([#3398](https://github.com/elastic/eui/pull/3398))

**Breaking changes**

- Changed `EuiCollapsibleNav` prop name from `hideButtonIfDocked` to `showButtonIfDocked` and flipped default ([#3330](https://github.com/elastic/eui/pull/3330))

## [`22.3.0`](https://github.com/elastic/eui/tree/v22.3.0)

- Removed dependency on option list for custom option of `EuiComboBox` ([#3183](https://github.com/elastic/eui/pull/3183))
- Fixed `EuiPopover` arrow position in Android and Linux ([#3188](https://github.com/elastic/eui/pull/3188))
- Improved `htmlIdGenerator` when supplying both `prefix` and `suffix` ([#3076](https://github.com/elastic/eui/pull/3076))
- Updated pagination prop descriptions for `EuiInMemoryTable` ([#3142](https://github.com/elastic/eui/pull/3142))
- Added `title` and `aria` attributes to `EuiToken`'s icon element ([#3195](https://github.com/elastic/eui/pull/3195))
- Added new Elasticsearch token types ([#2758](https://github.com/elastic/eui/pull/2758))

**Bug Fixes**

- Fixed bug in `EuiAccordion` to adjust to the correct height when content height changes ([#3160](https://github.com/elastic/eui/pull/3160))
- Fixed bug in `EuiBasicTable` to handle dynamic icon value properly in collapsed actions ([#3145](https://github.com/elastic/eui/pull/3145))
- Fixed `availability` check for actions in `EuiBasicTable` ([3030](https://github.com/elastic/kibana/issues/3030))

## [`22.2.0`](https://github.com/elastic/eui/tree/v22.2.0)

- Improved `EuiModal` close button position to prevent from overlapping with the title ([#3176](https://github.com/elastic/eui/pull/3176))

**Bug Fixes**

- Removed outline of `EuiSelect` in Firefox ([#3197] (https://github.com/elastic/eui/pull/3197))
- Fixed EuiBasicTable proptypes of itemId ([#3133](https://github.com/elastic/eui/pull/3133))
- Updated `EuiSuperDatePicker` to inherit the selected value in quick select ([#3105](https://github.com/elastic/eui/pull/3105))

### Feature: EuiCollapsibleNav ([#3019](https://github.com/elastic/eui/pull/3019))

- Added `EuiCollapsibleNav` and `EuiCollapsibleNavGroup` components
- Added `EuiPinnableListGroup`, an extension of `EuiListGroup`
- Added `ghost` colored `EuiListGroupItem`, increased overall large size, and fixed focus states
- Added `color` and `size` props to `EuiListGroup`
- Added `home` and `menu` glyphs to `EuiIcon`
- Added simple `euiXScroll` and `euiYScroll` SASS mixins and CSS utility equivalents

**Bug Fixes**

- Fixed `EuiAccordion` icon margins, focus state, and flex issue in IE
- Fixed `1.1px` height of  `EuiHorizontalRule`

## [`22.1.1`](https://github.com/elastic/eui/tree/v22.1.1)

**Bug Fixes**

- Fixed infinite call stack in `EuiResizeObserver`'s fallback polyfill ([#3180](https://github.com/elastic/eui/pull/3180))
- Correct `defaultProps` definition in `EuiComboBox` ([#3180](https://github.com/elastic/eui/pull/3180))

## [`22.1.0`](https://github.com/elastic/eui/tree/v22.1.0)

- Added `delimiter` prop to `EuiComboBox` ([#3104](https://github.com/elastic/eui/pull/3104))
- Added `useColorPickerState` and `useColorStopsState` utilities ([#3067](https://github.com/elastic/eui/pull/3067))
- Fixed `EuiSearchBar` related types ([#3147](https://github.com/elastic/eui/pull/3147))
- Added `prepend` and `append` ability to `EuiSuperSelect` ([#3167](https://github.com/elastic/eui/pull/3167))

**Bug Fixes**

- Fixed `EuiNavDrawer` scrolling issue on mobile ([#3174](https://github.com/elastic/eui/pull/3174))

## [`22.0.0`](https://github.com/elastic/eui/tree/v22.0.0)

- Replaced various `lodash` functions with native functions ([#3053](https://github.com/elastic/eui/pull/3053))
- Added `whiteSpace ` prop to `EuiCodeBlock` ([#3103](https://github.com/elastic/eui/pull/3103))
- Added `sortMatchesBy` prop for `EuiComboBox` ([#3089](https://github.com/elastic/eui/pull/3089))
- Added `prepend` and `append` ability to `EuiFieldPassword` ([#3122](https://github.com/elastic/eui/pull/3122))
- Added `Enter` key press functionality to `EuiSuperDatePicker` ([#3048](https://github.com/elastic/eui/pull/3048))
- Added `title` to headers of `EuiTable` in case of truncation ([#3094](https://github.com/elastic/eui/pull/3094))
- Added i18n to `EuiTableHeaderCell` ([#3094](https://github.com/elastic/eui/pull/3094))
- Added `number` and `string` to `size` type of `EuiImage` for setting custom sizes ([#3012](https://github.com/elastic/eui/pull/3012))
- Improved `EuiButtonEmpty` focus state when the `color` type is `text` ([#3135](https://github.com/elastic/eui/pull/3135))
- Added `EuiLoadingElastic` component ([#3017](https://github.com/elastic/eui/pull/3017))
- Upgraded `react-beautiful-dnd` to v13 ([#3064](https://github.com/elastic/eui/pull/3064))
- Fixed `EuiPagination` vertical alignment of the text when used as `compressed` ([#3152](https://github.com/elastic/eui/pull/3152))
- Added `showTooltip` prop for `EuiSuperUpdateButton` to show tooltip and showing only once popovers are closed ([#3127](https://github.com/elastic/eui/pull/3127))

**Bug Fixes**

- Fixed bug in `EuiSuperDatePicker` not showing correct values in relative tab of end date ([#3132](https://github.com/elastic/eui/pull/3132))
- Fixed bug in `EuiSuperDatePicker` to show correct values of commonly used values in relative tab ([#3106](https://github.com/elastic/eui/pull/3106))
- Fixed race condition in `EuiIcon` when switching from dynamically fetched components ([#3118](https://github.com/elastic/eui/pull/3118))
- Fixed the issue that `EuiResizeObserver` fallback did not properly listen to pure window resizing ([#3088](https://github.com/elastic/eui/pull/3088))

**Breaking changes**

- Removed `EuiKeyPadMenuItemButton` in favor of just `EuiKeyPadMenuItem` that can also accept an `onClick` ([#3062](https://github.com/elastic/eui/pull/3062))

## [`21.1.0`](https://github.com/elastic/eui/tree/v21.1.0)

- Updated `EuiFilterSelect` to retain the order of its filters ([#3063](https://github.com/elastic/eui/pull/3063))
- Added `href` prop to `EuiBadge` ([#3009](https://github.com/elastic/eui/pull/3009))
- Added props descriptions for `EuiComboBox` ([#3007](https://github.com/elastic/eui/pull/3007))
- Exported `dateFormatAliases` as a part of the public API ([#3043](https://github.com/elastic/eui/pull/3043))
- Exported `EuiTextProps` type definition ([#3039](https://github.com/elastic/eui/pull/3039))
- Added a `component` prop to `EuiForm` to render a `<form>`([#3010](https://github.com/elastic/eui/pull/3010))
- Removed `role` attribute from `EuiImage`([#3036](https://github.com/elastic/eui/pull/3036))
- Added `prepend` and `append` ability to `EuiComboBox` single selection only ([#3003](https://github.com/elastic/eui/pull/3003))
- Added `onColumnResize` prop to `EuiDataGrid` of type `EuiDataGridOnColumnResizeHandler` that gets called when column changes it's size ([#2963](https://github.com/elastic/eui/pull/2963))
- Added `logoEnterpriseSearch` to `EuiIcon` ([#3066](https://github.com/elastic/eui/pull/3066))
- Added RGB format support to `EuiColorPicker` and `EuiColorStops` ([#2850](https://github.com/elastic/eui/pull/2850))
- Added alpha channel (opacity) support to `EuiColorPicker` and `EuiColorStops` ([#2850](https://github.com/elastic/eui/pull/2850))
- Added `useResizeObserver` hook ([#2991](https://github.com/elastic/eui/pull/2991))
- Added `showColumnSelector.allowHide` and `showColumnSelector.allowReorder` props to `EuiDataGrid` UI configuration ([#2993](https://github.com/elastic/eui/pull/2993))
- Added `EuiMark` component ([#3060](https://github.com/elastic/eui/pull/3060))
- Changed `tabs.name` prop shape in `EuiTabbedContent` to accept a `node`, which aligns it with `EuiTab` ([#3100](https://github.com/elastic/eui/pull/3100))

**Bug Fixes**

- Fixed `EuiFieldNumber` so values of type `number` are now allowed ([#3020](https://github.com/elastic/eui/pull/3020))
- Fixed SASS `contrastRatio()` function in dark mode by fixing the `pow()` math function ([#3013], (https://github.com/elastic/eui/pull/3013))
- Fixed bug preventing `EuiDataGrid` from re-evaluating the default column width on resize ([#2991](https://github.com/elastic/eui/pull/2991))
- Fixed padding in `EuiCallOut` when used as a `banner` for `EuiFlyout` ([#3098](https://github.com/elastic/eui/pull/3098))

## [`21.0.1`](https://github.com/elastic/eui/tree/v21.0.1)

**Bug Fixes**

- Made `EuiDataGrid`'s `schema.isSortable` value optional ([#2991](https://github.com/elastic/eui/pull/2991))

## [`21.0.0`](https://github.com/elastic/eui/tree/v21.0.0)

- Added `EuiDataGrid`'s default sort order property ([#2987](https://github.com/elastic/eui/pull/2987))
- Fixed `EuiDataGrid`'s pagination visibility when changing rows per page ([#2978](https://github.com/elastic/eui/pull/2978))
- Added `highlightAll` prop to `EuiHighlight` to highlight all matches ([#2957](https://github.com/elastic/eui/pull/2957))
- Added `showOnFocus` prop to `EuiScreenReaderOnly` to force display on keyboard focus ([#2976](https://github.com/elastic/eui/pull/2976))
- Added `EuiSkipLink` component ([#2976](https://github.com/elastic/eui/pull/2976))
- Created `EuiBadgeGroup` component ([#2921](https://github.com/elastic/eui/pull/2921))
- Added `sections` and `position` props to `EuiHeader` ([#2928](https://github.com/elastic/eui/pull/2928))
- Added `gutterSize` prop to `EuiListGroup` ([#2980](https://github.com/elastic/eui/pull/2980))
- Added `color` prop to `EuiListGroupItem` and updated size style ([#2980](https://github.com/elastic/eui/pull/2980))
- Added `enableAllColumns` to `EuiBasicTable` component ([#2906](https://github.com/elastic/eui/pull/2906))

**Bug Fixes**

- Fixed `EuiDataGrid`'s sort popover to behave properly on mobile screens ([#2979](https://github.com/elastic/eui/pull/2979))
- Fixed `EuiButton` and other textual components' disabled contrast ([#2874](https://github.com/elastic/eui/pull/2874))
- Fixed z-index conflict with cell popovers in `EuiDataGrid` while in full screen mode ([#2959](https://github.com/elastic/eui/pull/2959))
- Adjusted the header on `EuiDataGrid` to fix to the top within constrained containers and full screen mode  ([#2959](https://github.com/elastic/eui/pull/2959))
- Refactored `EuiDescribedFormGroup` to allow the content inside the `EuiTitle` to be accessible to screen reader users ([#2989](https://github.com/elastic/eui/pull/2989))

**Breaking changes**

- Updated `@types/react` and `@types/react-dom` to utilize React.RefCallback type instead of custom implementation ([#2929](https://github.com/elastic/eui/pull/2929))

**Theme: Amsterdam**

- Buttons have a new visual style ([#2874](https://github.com/elastic/eui/pull/2874))

## [`20.1.0`](https://github.com/elastic/eui/tree/v20.1.0)

- Added `theme` prop to `EuiCodeEditor` in support of `AceEditor` themes ([#2970](https://github.com/elastic/eui/pull/2970))
- `EuiButton` now has a single return statement ([#2954](https://github.com/elastic/eui/pull/2954))
- Added `isSortable` props to `EuiDataGridColumn` and `EuiDataGridSchemaDetector` to mark them as un-sortable ([#2952](https://github.com/elastic/eui/pull/2952))
- Converted `EuiForm` to TypeScript, added many missing `/form` Prop types ([#2896](https://github.com/elastic/eui/pull/2896))
- Empty table th elements replaced with td in `EuiTable` ([#2934](https://github.com/elastic/eui/pull/2934))
- Added default prompt text to `aria-describedby` for `EuiFilePicker` ([#2919](https://github.com/elastic/eui/pull/2919))
- Added SASS variables for text variants of the primary palette `$euiColorPrimaryText`, `$euiColorSecondaryText`, etc... Updated components to use these new variables ([#2873](https://github.com/elastic/eui/pull/2873))
- Updated SASS mixin `makeHighContrastColor()` to default `$background: $euiPageBackgroundColor` and `$ratio: 4.5`. Created `makeGraphicContrastColor()` for graphic specific contrast levels of 3.0 ([#2873](https://github.com/elastic/eui/pull/2873))
- Added `arrowDisplay` prop to `EuiAccordion` for changing side or hiding completely ([#2914](https://github.com/elastic/eui/pull/2914))
- Added `prepend` and `append` ability to `EuiFieldSearch` ([#2914](https://github.com/elastic/eui/pull/2914))
- Added `notification` and `notificationColor` props to `EuiHeaderSectionItemButton` ([#2914](https://github.com/elastic/eui/pull/2914))
- Added `folderCheck`, `folderExclamation`, `push`, `quote`, `reporter` and `users` icons ([#2935](https://github.com/elastic/eui/pull/2935))
- Updated `folderClosed` and `folderOpen` to match new additions and sit better on the pixel grid ([#2935](https://github.com/elastic/eui/pull/2935))
- Converted `EuiSearchBar` to Typescript ([#2909](https://github.com/elastic/eui/pull/2909))

**Bug fixes**

- Fixed `EuiDataGrid` breaking if invalid schema passed ([#2955](https://github.com/elastic/eui/pull/2955))
- Fixed `EuiTitle` not rendering child classes ([#2925](https://github.com/elastic/eui/pull/2925))
- Extended `div` element in `EuiFlyout` type ([#2914](https://github.com/elastic/eui/pull/2914))
- Fixed popover positioning service to be more lenient when positioning 0-width or 0-height content ([#2948](https://github.com/elastic/eui/pull/2948))

**Theme: Amsterdam**

- Text sizes are now based on a 14px base font size. Headings are now bold ([#2936](https://github.com/elastic/eui/pull/2936))
- Altered `secondary`, `accent` colors to be more saturated ([#2873](https://github.com/elastic/eui/pull/2873))

## [`20.0.2`](https://github.com/elastic/eui/tree/v20.0.2)

**Bug fixes**

- Fixed type definitions for `EuiComboBox` ([#2971](https://github.com/elastic/eui/pull/2971))

## [`20.0.1`](https://github.com/elastic/eui/tree/v20.0.1)

**Bug fixes**

- Added TypeScript definition for `EuiCodeEditor`'s accepting `react-ace` props ([#2926](https://github.com/elastic/eui/pull/2926))
- Added `@types/react-input-autosize` to project's `dependencies` ([#2930](https://github.com/elastic/eui/pull/2930))

## [`20.0.0`](https://github.com/elastic/eui/tree/v20.0.0)

- Converted `EuiComboBox`, `EuiComboBoxInput`, `EuiComboBoxPill`, `EuiComboBoxOptionsList`, `EuiComboBoxOption`, and `EuiComboBoxTitle` to TypeScript ([#2838](https://github.com/elastic/eui/pull/2838))
- Converted `EuiCodeEditor` to TypeScript ([#2836](https://github.com/elastic/eui/pull/2836))
- Converted `EuiCode` and `EuiCodeBlock` and to TypeScript ([#2835](https://github.com/elastic/eui/pull/2835))
- Converted `EuiFilePicker` to TypeScript ([#2832](https://github.com/elastic/eui/issues/2832))
- Exported `EuiSelectOptionProps` type ([#2830](https://github.com/elastic/eui/pull/2830))
- Added `paperClip` glyph to `EuiIcon` ([#2845](https://github.com/elastic/eui/pull/2845))
- Added `banner` prop to `EuiFlyoutBody` and updated `euiOverflowShadow` mixin ([#2837](https://github.com/elastic/eui/pull/2837))
- Updated `editorLink` icon ([#2866](https://github.com/elastic/eui/pull/2866))
- Added control columns to `EuiDataGrid` to support non-data columns like row selection and actions ([#2846](https://github.com/elastic/eui/pull/2846))
- Added `image` glyph to `EuiIcon` ([#2870](https://github.com/elastic/eui/pull/2870))
- Exported TS props from top level `EuiListGroupProps`, `EuiListGroupItemProps`, `EuiSelectableProps`,  `EuiSelectableOption`, `EuiSelectableOptionsListProps` ([#2869](https://github.com/elastic/eui/pull/2869))
- Extending `EuiSelectable[options]` type with correct HTML element ([#2869](https://github.com/elastic/eui/pull/2869))
- Added check mark to single selection `EuiComboBox` ([#2890](https://github.com/elastic/eui/pull/2890))
- Added `logoGoogleG` third-party logo to `EuiIcon` ([#2853](https://github.com/elastic/eui/pull/2853))
- Added Jest `modulesNameMapper` alias for `EuiIcon` using test environment mock ([#2878](https://github.com/elastic/eui/pull/2878))
- Removed `sinon` and `@types/sinon` as dependencies, and converted usages to `jest.fn` ([#2885](https://github.com/elastic/eui/pull/2885))

**Bug fixes**

- Fixed building dev & docs on Windows ([#2847](https://github.com/elastic/eui/pull/2847))
- Fixed screen reader discovery issues with `EuiBottomBar` and `EuiControlBar` ([#2861](https://github.com/elastic/eui/pull/2861))
- Fixed a bug in `EuiDataGrid` causing the first cell to autofocus if interactive ([#2872](https://github.com/elastic/eui/pull/2872))

**Breaking changes**

- Removed `visControls` and `visHeatmap` duplicate icons from docs ([#2908](https://github.com/elastic/eui/pull/2908))

## [`19.0.0`](https://github.com/elastic/eui/tree/v19.0.0)

- Added `cheer` glyph to `EuiIcon` ([#2814](https://github.com/elastic/eui/pull/2814))
- Added `tableCaption` prop to `EuiBasicTable` and improved the default one ([#2782](https://github.com/elastic/eui/pull/2782))
- Converted `EuiDescribedFormGroup` to TypeScript ([#2810](https://github.com/elastic/eui/pull/2810))
- Changed SASS comments to non-compiled comments in invisibles files ([#2807](https://github.com/elastic/eui/pull/2807))
- Optimized the third party logos Ceph, DropWizard, Golang, and Haproxy ([#2812](https://github.com/elastic/eui/pull/2812))
- Added `rowHeader` prop to `EuiBasicTable` to allow consumers to set the identifying cell in a row ([#2802](https://github.com/elastic/eui/pull/2802))
- Added prepend and append to `EuiColorPicker` ([#2819](https://github.com/elastic/eui/pull/2819))
- Improved `EuiDescribedFormGroup` accessibility by avoiding duplicated output in screen readers ([#2783](https://github.com/elastic/eui/pull/2783))
- Added optional `key` attribute to `EuiContextMenu` items and relaxed `name` attribute to allow any React node ([#2817](https://github.com/elastic/eui/pull/2817))
- Converted `EuiColorPicker` color conversion functions to `chroma-js` methods ([#2805](https://github.com/elastic/eui/pull/2805))
- Added `direction` parameter to `euiPaletteColorBlind()` for specifying lighter or darker (or both) alternates ([#2822](https://github.com/elastic/eui/pull/2822))
- Converted `EuiSideNav` to TypeScript ([#2818](https://github.com/elastic/eui/issues/2818))
- Added babel-transformed and partially mocked commonjs build (`test-env/`) to target Kibana's Jest environment ([#2698](https://github.com/elastic/eui/pull/2698))
- Altered styles of `EuiToken` and add added more token types to match ES field types of `tokenAlias`, `tokenDate`, `tokenGeo`, `tokenIP`, `tokenNested`, `tokenRange`, `tokenShape` ([#2758](https://github.com/elastic/eui/pull/2758))

**Bug fixes**

- Exported missing `EuiSelectProps` type ([#2815](https://github.com/elastic/eui/pull/2815))
- Fixed `EuiCode`'s & `EuiCodeBlock`'s ability to accept non-string children ([#2792](https://github.com/elastic/eui/pull/2792)) ([#2820](https://github.com/elastic/eui/pull/2820))
- Fixed `EuiSearchBar`, `Query`, and `AST`'s ability to accept literal parenthesis characters ([#2791](https://github.com/elastic/eui/pull/2791))
- Fixed coloring of input fields when autofill is on in Chrome ([#2798](https://github.com/elastic/eui/pull/2798))
- Moved `@types/enzyme` and `@types/react-virtualized` to `dependencies` status ([#2828](https://github.com/elastic/eui/pull/2828))
- Removed `@elastic/charts` from inclusion in `eui.d.ts` output ([#2828](https://github.com/elastic/eui/pull/2828))

**Breaking changes**

- Removed `idAria` prop from `EuiDescribedFormGroup` ([#2783](https://github.com/elastic/eui/pull/2783))
- Removed `EuiToken`'s `hideBorder` and `displayOptions` prop for applying `color`, `shape`, and `fill` props directly. Changed `fill` prop type from `boolean` to `light | dark | none` ([#2758](https://github.com/elastic/eui/pull/2758))

## [`18.3.0`](https://github.com/elastic/eui/tree/v18.3.0)

- Converted `EuiModal` and `EuiConfirmModal` to TypeScript ([#2742](https://github.com/elastic/eui/pull/2742))
- Converted `EuiTabs` to TypeScript ([#2717](https://github.com/elastic/eui/pull/2717))
- Converted `EuiFormRow` to TypeScript ([#2712](https://github.com/elastic/eui/pull/2712))
- Updated `logoAPM`, `logoSecurity` and `logoEnterpriseSearch`. Added `logoWorkplaceSearch` and `logoObservability` ([#2769](https://github.com/elastic/eui/pull/2769))
- Converted `EuiFilterButton` to TypeScript ([#2761](https://github.com/elastic/eui/pull/2761))
- Converted `EuiFilterSelectItem` to TypeScript ([#2761](https://github.com/elastic/eui/pull/2761))
- Converted `EuiFieldSearch` to TypeScript ([#2775](https://github.com/elastic/eui/pull/2775))
- Added `data-test-subj` to the `EuiContextMenuItem` in `EuiTablePagination` ([#2778](https://github.com/elastic/eui/pull/2778))
- Improved `EuiIcon` a11y by using a `title` and `aria-labelledby` ([#2786](https://github.com/elastic/eui/pull/2786))
- Improved compressed `EuiPagination` by including active and last page numbers ([#2779](https://github.com/elastic/eui/pull/2779))
- Converted `EuiSuperSelect` to TypeScript ([#2776](https://github.com/elastic/eui/pull/2776))

**Bug fixes**

- Increased column width on `EuiTableHeaderCellCheckbox` to prevent `EuiCheckbox`'s focus ring from getting clipped in `EuiBasicTable` ([#2770](https://github.com/elastic/eui/pull/2770))
- Fixed the display of `EuiButton` within `EuiControlBar` when `fill={true}` to be more consistent with other buttons ([#2781](https://github.com/elastic/eui/pull/2781))
- Fixed `EuiFormControlLayout` from overwriting className for `prepend` nodes.  ([#2796](https://github.com/elastic/eui/pull/2796))
- Fixed `useRenderToText` and `EuiButtonToggle` from attempting state updates on unmounted components ([#2797](https://github.com/elastic/eui/pull/2797))
- Refactored function and hook instantiation to fix drag action sluggishness in `EuiColorStops` ([#2557](https://github.com/elastic/eui/pull/2557))

**Deprecations**

- `EuiIcon`'s `logoEnterpriseSearch` type deprecated in favor of `logoWorkplaceSearch`
- `EuiIcon`'s `logoAPM` type deprecated in favor of `logoObservability`

## [`18.2.2`](https://github.com/elastic/eui/tree/v18.2.2)

**Note: this release is a backport containing changes originally made in `18.3.0`**

- Updated `logoAPM`, `logoSecurity` and `logoEnterpriseSearch`. Added `logoWorkplaceSearch` and `logoObservability` ([#2769](https://github.com/elastic/eui/pull/2769))

**Bug fixes**

- Fixed `useRenderToText` and `EuiButtonToggle` from attempting state updates on unmounted components ([#2797](https://github.com/elastic/eui/pull/2797))

**Deprecations**

- `EuiIcon`'s `logoEnterpriseSearch` type deprecated in favor of `logoWorkplaceSearch`
- `EuiIcon`'s `logoAPM` type deprecated in favor of `logoObservability`

## [`18.2.1`](https://github.com/elastic/eui/tree/v18.2.1)

**Bug fixes**

- Fixed `EuiFieldSearch`'s trigger of `onChange` when clearing the field value ([#2764](https://github.com/elastic/eui/pull/2764))

## [`18.2.0`](https://github.com/elastic/eui/tree/v18.2.0)

- Added `recentlyViewedApp` app icon to `EuiIcon` ([#2755](https://github.com/elastic/eui/pull/2755))

**Bug fixes**

- Fixed `EuiBasicTable` & `EuiInMemoryTable` to not un- and re-mount rows when toggling `loading` prop ([#2754](https://github.com/elastic/eui/pull/2754))

## [`18.1.0`](https://github.com/elastic/eui/tree/v18.1.0)

- Lightened `EuiBadge` hollow border color in dark mode ([#2746](https://github.com/elastic/eui/pull/2746))
- Added `minInputProps` and `maxInputProps` to supply more props to the inputs of `EuiDualRange` ([#2738](https://github.com/elastic/eui/pull/2738))
- Changed `EuiBadge` to use EUI palette colors ([#2455](https://github.com/elastic/eui/pull/2455))
- Darkened a few `euiPaletteColorBlind` colors ([#2455](https://github.com/elastic/eui/pull/2455))
- Fixed bug in `EuiCard` where button text was not properly aligned ([#2741](https://github.com/elastic/eui/pull/2741))
- Converted `EuiRange` to TypeScript ([#2732](https://github.com/elastic/eui/pull/2732))
- Converted `EuiDualRange` to TypeScript ([#2732](https://github.com/elastic/eui/pull/2732))
- Converted `EuiRangeInput` to TypeScript ([#2732](https://github.com/elastic/eui/pull/2732))
- Added `bellSlash` glyph to `EuiIcon` ([#2714](https://github.com/elastic/eui/pull/2714))
- Added `legend` prop to `EuiCheckboxGroup` and `EuiRadioGroup` to add `EuiFieldset` wrappers for title the groups ([#2739](https://github.com/elastic/eui/pull/2739))
- Changed `EuiNavDrawerFlyout` to close after child nav items are clicked ([#2749](https://github.com/elastic/eui/pull/2749))
- Changed `EuiNavDrawerFlyout` to trap focus while navigating via keyboard ([#2749](https://github.com/elastic/eui/pull/2749))
- Created a `euiPaletteColorBlindBehindText` variant of the color blind palette ([#2750](https://github.com/elastic/eui/pull/2750))
- Improved focus state of `EuiSwitch`, `EuiCheckbox`, `EuiRadio` and `EuiRange` ([#2745](https://github.com/elastic/eui/pull/2745))

**Bug fixes**

- Changed `EuiRadio` and `EuiCheckbox` labels to be `inline-block` ([#2739](https://github.com/elastic/eui/pull/2739))
- Fixed `EuiCheckboxGroup`'s `options` type to fully extend the `EuiCheckbox` type ([#2739](https://github.com/elastic/eui/pull/2739))

## [`18.0.0`](https://github.com/elastic/eui/tree/v18.0.0)

- Converted `EuiFieldText` to Typescript ([#2688](https://github.com/elastic/eui/pull/2688))
- Added `nested` glyph to `EuiIcon` ([#2707](https://github.com/elastic/eui/pull/2707))
- Added `tableLayout` prop to `EuiTable`, `EuiBasicTable` and `EuiInMemoryTable` to provide the option of auto layout ([#2697](https://github.com/elastic/eui/pull/2697))
- Converted `EuiSuggest` to Typescript ([#2692](https://github.com/elastic/eui/pull/2692))
- Converted `EuiErrorBoundary` to Typescript  ([#2690](https://github.com/elastic/eui/pull/2690))
- Updated `EuiNavDrawer` to accept React fragments ([#2710](https://github.com/elastic/eui/pull/2710))
- Added `EuiFormFieldset` and `EuiFormLegend` components ([#2706](https://github.com/elastic/eui/pull/2706))
- Adjusted colors of color blind viz palette ([#2686](https://github.com/elastic/eui/pull/2686))
- Converted `EuiSelect` to Typescript ([#2694](https://github.com/elastic/eui/pull/2694))
- Added `aggregate`, `pageSelect`, `pagesSelect`, `securitySignal`, `securitySignalDetected`, `securitySignalResolved` and `timeline` icons ([#2704](https://github.com/elastic/eui/pull/2704))
- Added `useDependentState` custom hook ([#2725](https://github.com/elastic/eui/pull/#2725))
- Added `isClearable` prop to `EuiFieldSearch` ([#2723](https://github.com/elastic/eui/pull/2723))

**Bug fixes**

- Fixed `isExpanded` property of nodes from `EuiTreeView` ([#2700](https://github.com/elastic/eui/pull/#2700))
- Added text selection to `EuiLink` button ([#2722](https://github.com/elastic/eui/pull/#2722))
- Fixed bug in `EuiDataGrid` where resizing columns changed the active DOM element ([#2724](https://github.com/elastic/eui/pull/#2724))
- Fixed position of scrollbar in `EuiCodeBlock` ([#2727](https://github.com/elastic/eui/pull/#2727))
- Fixed bug in `EuiDataGrid` that prevented the "Hide fields" popover from showing an updated column list ([#2725](https://github.com/elastic/eui/pull/#2725))

**Breaking changes**

- Changed accepted properties of the `color_palette` method to accept an array of colors ([#2686](https://github.com/elastic/eui/pull/#2686))
- Removed the `palette` export to export each palette function directly ([#2686](https://github.com/elastic/eui/pull/#2686))
- Changed the palette functions to be methods that accept a number of steps and removed `.colors` key ([#2686](https://github.com/elastic/eui/pull/#2686))

## [`17.3.1`](https://github.com/elastic/eui/tree/v17.3.1)

**Bug fixes**

- Fixed TS types and exports for `EuiTextArea` and `EuiFieldNumber` ([#2703](https://github.com/elastic/eui/pull/2703))

## [`17.3.0`](https://github.com/elastic/eui/tree/v17.3.0)

- Converted `EuiFieldNumber` to Typescript ([#2685](https://github.com/elastic/eui/pull/2685))
- Converted `EuiFieldPassword` to Typescript ([#2683](https://github.com/elastic/eui/pull/2683))
- Converted `EuiHighlight` to Typescript ([#2681](https://github.com/elastic/eui/pull/2681))
- Added `data-test-subj` property to the `EuiCodeEditor` component ([#2689](https://github.com/elastic/eui/pull/2689))
- Converted `EuiTextArea` to Typescript ([#2695](https://github.com/elastic/eui/pull/2695))
- Converted `EuiPage` and related child components to  TypeScript ([#2669](https://github.com/elastic/eui/pull/2669))
- Added `annotation` glyph ([#2691](https://github.com/elastic/eui/pull/2691))
- Added `initialWidth` and `isResizable` configurations to `EuiDataGrid`'s columns ([#2696](https://github.com/elastic/eui/pull/2696))

**Bug fixes**

- Reverted removal of `toggleOpen` method from `EuiNavDrawer` ([#2682](https://github.com/elastic/eui/pull/2682))
- Improved `EuiDataGrid` update performance ([#2676](https://github.com/elastic/eui/pull/2676))
- Fixed `EuiDatagrid` header top border when configured to have no toolbar ([#2619](https://github.com/elastic/eui/pull/#2619))

## [`17.2.1`](https://github.com/elastic/eui/tree/v17.2.1)

**Bug fixes**

- Changed package.json version to match sure our build scripts release the correct sequential number ([#2674](https://github.com/elastic/eui/pull/2674))

## [`17.1.3`](https://github.com/elastic/eui/tree/v17.1.3)

**NOTE: This release came out of order due to a release script error. It actually came after 17.2.0 and can be ignored in favor of 17.2.1**

- Reverted docs changes in `17.2.0` that caused the build script to die ([#2672](https://github.com/elastic/eui/pull/2672))

**Bug fixes**

- Removed TypeScript definitions in `*.test.tsx?` files from _eui.d.ts_ ([#2673](https://github.com/elastic/eui/pull/2673))

## [`17.2.0`](https://github.com/elastic/eui/tree/v17.2.0)

**NOTE: This release had an error in our documentation layer. Use 17.2.1 instead**

- Improved a11y of `EuiNavDrawer` lock button state via `aria-pressed` ([#2643](https://github.com/elastic/eui/pull/2643))
- Added new stylesheets for the EUI Amsterdam theme ([#2633](https://github.com/elastic/eui/pull/2633))
- Added exports for available types related to `EuiDataGrid` ([#2640](https://github.com/elastic/eui/pull/2640))

**Bug fixes**

- Improved `EuiDataGrid` update performance ([#2638](https://github.com/elastic/eui/pull/2638))
- Fixed `EuiDroppable` not accepting multiple children when using TypeScript ([#2634](https://github.com/elastic/eui/pull/2634))
- Fixed `EuiComboBox` from submitting parent `form` element when selecting options via `Enter` key ([#2642](https://github.com/elastic/eui/pull/2642))
- Fixed `EuiNavDrawer` expand button from losing focus after click ([#2643](https://github.com/elastic/eui/pull/2643))
- Fixed instances of potentially duplicate `EuiPopover` `id` attributes ([#2667](https://github.com/elastic/eui/pull/2667))

## [`17.1.2`](https://github.com/elastic/eui/tree/v17.1.2)

**Bug fixes**

- Fixed `EuiCodeEditor` custom mode file error by initializing with existing mode ([#2616](https://github.com/elastic/eui/pull/2616))
- Removed `EuiIcon` default titles ([#2632](https://github.com/elastic/eui/pull/2632))

## [`17.1.1`](https://github.com/elastic/eui/tree/v17.1.1)

**Bug fixes**

- Fixed screenreader text in `EuiTreeView` and added truncation ([#2627](https://github.com/elastic/eui/pull/2627))

## [`17.1.0`](https://github.com/elastic/eui/tree/v17.1.0)

- Added an optional `key` property inside the `options` prop in `EuiSelectableList` component ([#2608](https://github.com/elastic/eui/pull/2608))
- Added `toolbarAdditionalControls` prop to `EuiDataGrid` to allow for custom buttons in the toolbar ([#2594](https://github.com/elastic/eui/pull/2594))
- Added TypeScript definitions for `EuiBasicTable`, `EuiInMemoryTable`, and related components ([#2428](https://github.com/elastic/eui/pull/2428))
- Updated `logoSecurity` and `appSecurityAnalytics` icons ([#2613](https://github.com/elastic/eui/pull/2613))
- Added support for `.gif` base64 images in the webpack.config

**Bug fixes**

- Fixed UX/focus bug in `EuiDataGrid` when using keyboard shortcuts to paginate ([#2602](https://github.com/elastic/eui/pull/2602))
- Fixed `EuiIcon` accessibility by adding a `title` prop and a default `aria-label` ([#2554](https://github.com/elastic/eui/pull/2554))
- Fixed `EuiDataGrid`'s in-memory sorting of numeric columns when the cell data contains multiple digit groups ([#2603](https://github.com/elastic/eui/pull/2603))
- Improved pagination in `EuiBasicTable`. `paginationBar` is hidden when there is no data and `EuiPagination` is displayed even when there is only one page ([#2598](https://github.com/elastic/eui/pull/#2598))
- Fixed react-dom warning when `EuiPopover` was unmounted before calls to setState ([#2614](https://github.com/elastic/eui/pull/2614))

## [`17.0.0`](https://github.com/elastic/eui/tree/v17.0.0)

**Breaking changes**

- Moved any shared component-level Sass variables and mixins into the `global_styling` directory ([#2551](https://github.com/elastic/eui/pull/2551))
- Reworked `euiPanel()` mixin to require the entirety of a selector (i.e. require the '.' in addition to the string) ([#2551](https://github.com/elastic/eui/pull/2551))
- Updated React peerDependencies to version 16.12 ([#2571](https://github.com/elastic/eui/pull/2571))
- Changed to generated `id` value for `EuiFormRow` to ensure uniqueness  ([#2588](https://github.com/elastic/eui/pull/2588))

## [`16.2.1`](https://github.com/elastic/eui/tree/v16.2.1)

**Bug fixes**

- Fixed label wrapping of `EuiSwitch` ([#2585](https://github.com/elastic/eui/pull/2585))
- Replaced `<p>` tag surrounding the label with a `<span>` tag in `EuiSwitch` to fix any inherited margin ([#2585](https://github.com/elastic/eui/pull/2585))
- Added the same padding from `EuiSelectableListItem` to the heading to fix alignment ([#2585](https://github.com/elastic/eui/pull/2585))
- Added exports for `EuiCheckboxType`, `EuiCheckboxGroupOption`, and `EuiCheckboxGroupIdToSelectedMap` types ([#2593](https://github.com/elastic/eui/pull/2593))
- Fixed `.euiHeaderLinks__mobileList` in `EuiHeaderLinks` to only display it on mobile ([#2590](https://github.com/elastic/eui/pull/#2590))
- Fixed `EuiAccordion` icon rotation when it is a child of another accordion so it doesn't inherit the rotation state of the parent ([#2595](https://github.com/elastic/eui/pull/#2595))

## [`16.2.0`](https://github.com/elastic/eui/tree/v16.2.0)

- Added `EuiCheckableCard` component, for radio buttons or checkboxes with complex child content ([#2555](https://github.com/elastic/eui/pull/2555))
- Updated `EuiCheckbox` and `EuiCheckboxGroup` to TypeScript ([#2555](https://github.com/elastic/eui/pull/2555))

**Bug fixes**

- Fixed `EuiSwitch` clicking on disabled label ([#2575](https://github.com/elastic/eui/pull/2575))
- Fixed `EuiComboBox` options list closing when clicking outside the component after scrolling ([#2589](https://github.com/elastic/eui/pull/2589))

## [`16.1.0`](https://github.com/elastic/eui/tree/v16.1.0)

- Updated compressed styles for `EuiButtonGroup` to include a background color ([#2568](https://github.com/elastic/eui/pull/2568))
- Added `heading` prop to `EuiCallOut` to allow for variance in the title tag ([#2357](https://github.com/elastic/eui/pull/2357))
- Added `badge` prop and new styles `EuiHeaderAlert` ([#2506](https://github.com/elastic/eui/pull/2506))
- Added new keyboard shortcuts for the data grid component: `Home` (same row, first column), `End` (same row, last column), `Ctrl+Home` (first row, first column), `Ctrl+End` (last row, last column), `Page Up` (next page) and `Page Down` (previous page) ([#2519](https://github.com/elastic/eui/pull/2519))
- Added `disabled` prop to the `EuiCheckboxGroup` definition ([#2545](https://github.com/elastic/eui/pull/2545))
- Added `disabled` option to the `option` attribute of the `options` object that is passed to the `EuiCheckboxGroup` so that checkboxes in a group can be individually disabled ([#2548](https://github.com/elastic/eui/pull/2548))
- Added `EuiAspectRatio` component that allows for responsively resizing embeds ([#2535](https://github.com/elastic/eui/pull/2535))
- Added `display` and `titleSize` props to `EuiCard` ([#2566](https://github.com/elastic/eui/pull/2566))
- Added `accessibility` glyph to `EuiIcon` ([#2566](https://github.com/elastic/eui/pull/2566))

**Bug fixes**

- Fixed `EuiDataGrid` schema detection on already defined column schemas ([#2550](https://github.com/elastic/eui/pull/2550))
- Added `euiTextBreakWord()` to `EuiToast` header ([#2549](https://github.com/elastic/eui/pull/2549))
- Fixed `.eui-textBreakAll` on Firefox ([#2549](https://github.com/elastic/eui/pull/2549))
- Fixed `EuiBetaBadge` accessibility with `tab-index=0` ([#2559](https://github.com/elastic/eui/pull/2559))
- Improved `EuiIcon` loading performance ([#2565](https://github.com/elastic/eui/pull/2565))

## [`16.0.1`](https://github.com/elastic/eui/tree/v16.0.1)

**Bug fixes**

- `EuiSwitch` now passes `name` attribute into underlying `button` ([#2533](https://github.com/elastic/eui/pull/2533))

## [`16.0.0`](https://github.com/elastic/eui/tree/v16.0.0)

- Made `EuiCard` more accessible ([#2521](https://github.com/elastic/eui/pull/2521))
- Added ability to pass `children` to `EuiCard` ([#2521](https://github.com/elastic/eui/pull/2521))
- Replaced root element in `EuiFlyout`, switching from `span` to `Fragment` ([#2527](https://github.com/elastic/eui/pull/2527))
- Upgraded `react-virtualized` to `9.21.2` ([#2531](https://github.com/elastic/eui/pull/2531))

**Bug fixes**

- Added support for `timeFormat` formatting in `EuiSuperDatePicker` and fixed some formatting inconsistencies ([#2518](https://github.com/elastic/eui/pull/2518))
- Added support for `locale` in `EuiSuperDatePicker` and `EuiDatePicker` both as a prop and from `EuiContext` ([#2518](https://github.com/elastic/eui/pull/2518))

**Breaking changes**

- Removed `EuiCardGraphic` ([#2521](https://github.com/elastic/eui/pull/2521))

## [`15.0.0`](https://github.com/elastic/eui/tree/v15.0.0)

- Converted `EuiShowFor` and `EuiHideFor` to TS ([#2503](https://github.com/elastic/eui/pull/2503))
- Upgraded `react-ace` to `7.0.5` ([#2526](https://github.com/elastic/eui/pull/2526))

**Bug fixes**
- Fixed `EuiButton` disabled text color ([#2534](lhttps://github.com/elastic/eui/pull/2534))
- Created `.euiTableCaption` with `position: relative` to avoid double border under header row ([#2484](https://github.com/elastic/eui/pull/2484))
- Fixed `EuiSwitch` to use `aria-labelledby` ([#2522](https://github.com/elastic/eui/pull/2522))
- Fixed `EuiPanelProps` type definition ([#2516](https://github.com/elastic/eui/pull/2516))

**Breaking changes**

- Added `display` modifier to `EuiShowFor` ([#2503](https://github.com/elastic/eui/pull/2503))
- Updated minimum TypeScript version to 3.5.3 ([#2510](https://github.com/elastic/eui/pull/2510))
- Removed `Omit` type in favor of TypeScript's built-in ([#2510](https://github.com/elastic/eui/pull/2510))

## [`14.10.0`](https://github.com/elastic/eui/tree/v14.10.0)

- Added new `euiControlBar` component for bottom-of-screen navigational elements ([#2204](https://github.com/elastic/eui/pull/2204))
- Converted `EuiFlyout` to TypeScript ([#2500](https://github.com/elastic/eui/pull/2500))
- Added an animation to the arrow on `EuiAccordion` as it opens / closes ([#2507](https://github.com/elastic/eui/pull/2507))
- Upgraded `react-input-autosize` to `2.2.2` ([#2514](https://github.com/elastic/eui/pull/2514))

**Bug fixes**

- Simplified `EuiColorStops` popover toggling ([#2505](https://github.com/elastic/eui/pull/2505))

## [`14.9.0`](https://github.com/elastic/eui/tree/v14.9.0)

- Added new `euiTreeView` component for rendering recursive objects such as folder structures ([#2409](https://github.com/elastic/eui/pull/2409))
- Added `euiXScrollWithShadows()` mixin and `.eui-xScrollWithShadows` utility class ([#2458](https://github.com/elastic/eui/pull/2458))
- Fixed `EuiColorStops` where empty string values would cause range min or max to be NaN ([#2496](https://github.com/elastic/eui/pull/2496))
- Improved `EuiSwitch` a11y by aligning to aria roles ([#2491](https://github.com/elastic/eui/pull/2491))
- Converted `EuiSwitch` to TypeScript ([#2491](https://github.com/elastic/eui/pull/2491))
- Added an accessible label-less `EuiSwitch` variation ([#2491](https://github.com/elastic/eui/pull/2491))

**Bug fixes**

- Normalized button `moz-focus-inner` ([#2445](https://github.com/elastic/eui/pull/2445))
- Fixed typo to correct `aria-modal` attribute in`EuiPopover` ([#2488](https://github.com/elastic/eui/pull/2488))
- Fixed position of `EuiCodeBlock` controls and added more tests ([#2459](https://github.com/elastic/eui/pull/2459))
- Changed `EuiCodeBlock` so that `overflowHeight` now applies a `maxHeight` instead of a `height` on the block ([#2487](https://github.com/elastic/eui/pull/2487))
- Fixed potentially inconsistent state update ([#2481](https://github.com/elastic/eui/pull/2481))
- Fixed `EuiSwitch` form behavior by adding a default button `type` of 'button' ([#2491](https://github.com/elastic/eui/pull/2491))

## [`14.8.0`](https://github.com/elastic/eui/tree/v14.8.0)

* `EuiButtonGroup` and `EuiButtonToggle` now accept `ReactNode` for their label prop instead of string ([#2392](https://github.com/elastic/eui/pull/2392))
* Added `useRenderToText` to `inner_text` service suite to render `ReactNode`s into label text ([#2392](https://github.com/elastic/eui/pull/2392))
* Added icons `tableDensityExpanded`, `tableDensityCompact`, `tableDensityNormal` to `EuiIcon` ([#2230](https://github.com/elastic/eui/pull/2230))
* Added `!important` to the animation of `EuiFocusRing` animation to make sure it is always used ([#2230](https://github.com/elastic/eui/pull/2230))
* Added `expandMini` icon to `EuiIcon` ([#2207](https://github.com/elastic/eui/pull/2366))
* Changed `EuiPopover` to use `role="dialog"` for better screen-reader announcements ([#2207](https://github.com/elastic/eui/pull/2366))
* Added function callback `onTrapDeactivation` to `EuiPopover` for when a focus trap is deactivated ([#2366](https://github.com/elastic/eui/pull/2366))
* Added logic for rendering of focus around `EuiPopover` to counteract a race condition ([#2366](https://github.com/elastic/eui/pull/2366))
* Added `EuiDataGrid` ([#2165](https://github.com/elastic/eui/pull/2165))

**Bug fixes**

* Corrected `lockProps` passdown in `EuiFocusTrap`, specifically to allows `style` to be passed down ([#2230](https://github.com/elastic/eui/pull/2230))
* Changed `children` property on `I18nTokensShape` type from a single `ReactChild` to now accept an `array` ([#2230](https://github.com/elastic/eui/pull/2230))
* Adjusted the color of `$euiColorHighlight` in dark mode ([#2176](https://github.com/elastic/eui/pull/2176))
* Changed `EuiPopoverFooter` padding to uniformly adjust with the size of the popover ([#2207](https://github.com/elastic/eui/pull/2207))
* Fixed `isDragDisabled` prop usage in `EuiDraggable` ([#2207](https://github.com/elastic/eui/pull/2366))
* Fixed `EuiMutationObserver`'s handling of`onMutation` when that prop's value changes ([#2421](https://github.com/elastic/eui/pull/2421))

## [`14.7.0`](https://github.com/elastic/eui/tree/v14.7.0)

- Converted `EuiRadio` and `EuiRadioGroup` to TypeScript ([#2438](https://github.com/elastic/eui/pull/2438))
- Improved a11y in `EuiImage` ([#2447](https://github.com/elastic/eui/pull/2447))
- Made EuiIcon a PureComponent, to speed up React re-render performance ([#2448](https://github.com/elastic/eui/pull/2448))
- Added ability for `EuiColorStops` to accept user-defined range bounds ([#2396](https://github.com/elastic/eui/pull/2396))
- Added `external` prop to `EuiLink` ([#2442](https://github.com/elastic/eui/pull/2442))
- Added disabled state to `EuiBadge` ([#2440](https://github.com/elastic/eui/pull/2440))
- Changed `EuiLink` to appear non interactive when passed the `disabled` prop and an `onClick` handler ([#2423](https://github.com/elastic/eui/pull/2423))
- Added `minimize` glyph to `EuiIcon` ([#2457](https://github.com/elastic/eui/pull/2457))

**Bug fixes**

- Re-enabled `width` property for `EuiTable` cell components ([#2452](https://github.com/elastic/eui/pull/2452))
- Fixed `EuiNavDrawer` collapse/expand button height issue
 ([#2463](https://github.com/elastic/eui/pull/2463))

## [`14.6.0`](https://github.com/elastic/eui/tree/v14.6.0)

- Added new updated `infraApp` and `logsApp` icons ([#2430](https://github.com/elastic/eui/pull/2430))

**Bug fixes**

- Fixed missing misc. button and link type definition exports ([#2434](https://github.com/elastic/eui/pull/2434))
- Strip custom semantics from `EuiSideNav` ([#2429](https://github.com/elastic/eui/pull/2429))

## [`14.5.1`](https://github.com/elastic/eui/tree/v14.5.1)

**Note: this release is a backport containing changes originally made in `14.6.0` and `14.7.0`**

- Added new updated `infraApp` and `logsApp` icons ([#2430](https://github.com/elastic/eui/pull/2430))
- Made EuiIcon a PureComponent, to speed up React re-render performance ([#2448](https://github.com/elastic/eui/pull/2448))

**Bug fixes**

- Fixed `EuiNavDrawer` collapse/expand button height issue ([#2463](https://github.com/elastic/eui/pull/2463))

## [`14.5.0`](https://github.com/elastic/eui/tree/v14.5.0)

- Update Elastic-Charts to version 13.0.0 and updated the theme object accordingly ([#2381](https://github.com/elastic/eui/pull/2381))
- Added new `EuiColorStops` component ([#2360](https://github.com/elastic/eui/pull/2360))
- Added `currency` glyph to 'EuiIcon' ([#2398](https://github.com/elastic/eui/pull/2398))
- Migrate `EuiBreadcrumbs`, `EuiHeader` etc, and `EuiLink` to TypeScript ([#2391](https://github.com/elastic/eui/pull/2391))
- Added `hasChildLabel` prop to `EuiFormRow` to avoid duplicate labels ([#2411](https://github.com/elastic/eui/pull/2411))
- Added `component` prop to `EuiPageBody`, switching the default from `div` to `main` ([#2410](https://github.com/elastic/eui/pull/2410))
- Added focus state to `EuiListGroupItem` ([#2406](https://github.com/elastic/eui/pull/2406))
- Added `keyboardShortcut` glyph to 'EuiIcon ([#2413](https://github.com/elastic/eui/pull/2413))
- Improved a11y in `EuiNavDrawer` ([#2417](https://github.com/elastic/eui/pull/2417))
- Improved a11y in `EuiSuperDatePicker` ([#2426](https://github.com/elastic/eui/pull/2426))

**Bug fixes**

- Fixed `EuiSelectable` to accept programmatic updates to its `options` prop ([#2390](https://github.com/elastic/eui/pull/2390))
- Fixed poor labeling in `EuiSuperDatePicker` ([#2411](https://github.com/elastic/eui/pull/2411))
- Fixed `EuiCodeEditor`'s ID to be dynamic between renders ([#2411](https://github.com/elastic/eui/pull/2411))
- Fixed `EuiCodeEditor` to not render multiple labels for some inputs ([#2411](https://github.com/elastic/eui/pull/2411))
- Fixed `EuiBreadcrumbs` improper use of `useInnerText` hook ([#2425](https://github.com/elastic/eui/pull/2425))

## [`14.4.0`](https://github.com/elastic/eui/tree/v14.4.0)

- Migrate `EuiEmptyPrompt`and `EuiCard` to TS ([#2387](https://github.com/elastic/eui/pull/2387))
- Added Lens app `lensApp` icon ([#2389](https://github.com/elastic/eui/pull/2389))
- Made `EuiKeyPadMenuItem` beta badge smaller ([#2388](https://github.com/elastic/eui/pull/2388))

## [`14.3.0`](https://github.com/elastic/eui/tree/v14.3.0)

- Added `package` icon to glyph set ([#2378](https://github.com/elastic/eui/pull/2378))
- Modified `EuiFacetButton` to use `$euiFocusBackgroundColor` for `:focus` state ([2365](https://github.com/elastic/eui/pull/2365))
- Added a `showMaxPopover` option for `EuiBreadcrumbs` to display all items when a `max` is set ([#2342](https://github.com/elastic/eui/pull/2342))
- Added `data-test-subj` support for basic and in-memory tables' actions ([#2353](https://github.com/elastic/eui/pull/2353))
- Added `ip` icon to glyph set ([#2371](https://github.com/elastic/eui/pull/2371))
- Set `textOnly={true}` for expanded rows in `EuiBasicTable` ([#2376](https://github.com/elastic/eui/pull/2376))
- Added `visAreaStacked`, `visBarVerticalStacked`, and `visBarHorizontalStacked` icons to glyph set ([#2379](https://github.com/elastic/eui/pull/2379))
- Adjusted style of beta badge on `EuiKeyPadMenuItem` ([#2375](https://github.com/elastic/eui/pull/2375))
- Migrate `EuiFacetGroup`, `EuiKeyPadMenu` and `EuiCallOut` to TS ([#2382](https://github.com/elastic/eui/pull/2382))

**Bug fixes**

- Fixed spacing of `EuiFormErrorText` to match `EuiFormHelpText` ([#2354](https://github.com/elastic/eui/pull/2354))
- Fixed bug in `EuiPopover` where Array.prototype.slice() may have been called on 'undefined' ([#2369](https://github.com/elastic/eui/pull/2369))
- Properly exported `copy`, `move`, and `reorder` drag-and-drop service methods ([#2377](https://github.com/elastic/eui/pull/2377))

## [`14.2.0`](https://github.com/elastic/eui/tree/v14.2.0)

- Added `compressed` option to `buttonSize` prop of EuiButtonGroup ([#2343](https://github.com/elastic/eui/pull/2343))
- Added disabled states to `EuiCard`, `EuiKeyPadMenuItem` and `EuiKeyPadMenuItemButton`
 ([#2333](https://github.com/elastic/eui/pull/2340))
- Added missing `compressed` TS definitions to `EuiComboBox`, `EuiCheckboxGroup`, `EuiCheckbox`, `EuiFieldSearch`, `EuiRadioGroup`, `EuiSwitch` ([#2338](https://github.com/elastic/eui/pull/2338))
- Added auto-margin between `EuiFormRow` and `EuiButton` ([#2338](https://github.com/elastic/eui/pull/2338))
- Added border to `[readOnly]` inputs ([#2338](https://github.com/elastic/eui/pull/2338))

**Bug fixes**

- Fixed `onChange` TS defs for EuiRange ([#2349](https://github.com/elastic/eui/pull/2349))
- Fixed default z-index of `EuiPopover` ([#2341](https://github.com/elastic/eui/pull/2341))
- Fixed styling for `prepend` and `append` nodes that may be popovers or tooltips ([#2338](https://github.com/elastic/eui/pull/2338))

## [`14.1.1`](https://github.com/elastic/eui/tree/v14.1.1)

**Bug fixes**

- Fixed accidental removal of Elastic Charts from dependencies ([#2348](https://github.com/elastic/eui/pull/2348))

## [`14.1.0`](https://github.com/elastic/eui/tree/v14.1.0)

- Created `EuiSuggest` component ([#2270](https://github.com/elastic/eui/pull/2270))
- Added missing `compressed` styling to `EuiSwitch` ([#2327](https://github.com/elastic/eui/pull/2327))
- Migrate `EuiBottomBar`, `EuiHealth` and `EuiImage` to TS ([#2328](https://github.com/elastic/eui/pull/2328))
- Added hover and focus states when `allowFullScreen` is true in `EuiImage`([#2287](https://github.com/elastic/eui/pull/2287))
- Converted `EuiColorPicker` to TypeScript ([#2340](https://github.com/elastic/eui/pull/2340))
- Added inline rendering option to `EuiColorPicker` ([#2340](https://github.com/elastic/eui/pull/2340))

## [`14.0.0`](https://github.com/elastic/eui/tree/v14.0.0)

### Feature: Compressed Form Controls ([#2167](https://github.com/elastic/eui/pull/2167))

- Altered the look of `compressed` form controls to look more subtle
- Created `EuiFormControlLayoutDelimited` for dual inputs indicating a range
- Added compressed and column style layouts to `EuiFormRow` via `display` prop
- Reduced overall height of `compressed` `EuiRange` and `EuiDualRange`
- Added `showInput = 'inputWithPopover'` option for `compressed` `EuiRange` and `EuiDualRange` to display the slider in a popover

- Made all inputs in the `EuiSuperDatePicker` popover `compressed`
- Added `controlOnly` prop to `EuiFieldText` and `EuiFieldNumber`
- Allow `style` prop to be passed down in `EuiColorPickerSwatch`
- `EuiFilePicker` now has `default` and `large` display sizes that both have `compressed` alternatives
- Allow strings to be passed as `append`/`prepend` props and added a11y support
- Added a max height with overflow to `EuiSuperSelect`

**Bug fixes**

- Fixed `EuiColorPicker` padding on right to accommodate down caret
- Fixed sizings of `EuiComboBox` and pills
- Fixed truncation on `EuiContextMenuItem`
- Fixed style of more `append`/`prepend` options of `EuiFormControlLayout`

**Deprecations**

- `EuiFormRow`'s `compressed` prop deprecated in favor of `display: rowCompressed`
- `EuiFormRow`'s `displayOnly` prop deprecated in favor of `display: center`

**Breaking changes**

- SASS mixin `euiTextOverflowWrap()` has been removed in favor of `euiTextBreakWord()`
- `EuiFormLabel` no longer has a bottom margin
- `EuiFormRow` no longer has bottom padding, nor does it add margin to any `+ *` siblings only sibling `EuiFormRow`s

## [`13.8.2`](https://github.com/elastic/eui/tree/v13.8.2)

**Bug fixes**

- Corrected `EuiCodeBlock`'s proptype for `children` to be string or array of strings ([#2324](https://github.com/elastic/eui/pull/2324))
- Fixed `onClick` TypeScript definition for `EuiPanel` ([#2330](https://github.com/elastic/eui/pull/2330))
- Fixed `EuiComboBox` list reopening after closing on option selection in IE11 ([#2326](https://github.com/elastic/eui/pull/2326))

## [`13.8.1`](https://github.com/elastic/eui/tree/v13.8.1)

**Bug fixes**

- Updated TS def for `EuiFilterSelect` ([#2291](https://github.com/elastic/eui/pull/2291))
- Fixed alignment of icons and label in `EuiSideNavItem` ([#2297](https://github.com/elastic/eui/pull/2297))
- Fixed logic in `EuiContextMenu` to account for index of `0` ([#2304](https://github.com/elastic/eui/pull/2304))

## [`13.8.0`](https://github.com/elastic/eui/tree/v13.8.0)

- Added href prop to `EuiTab` and converted to TypeScript ([#2275](https://github.com/elastic/eui/pull/2275))
- Created `EuiInputPopover` component (formally) ([#2269](https://github.com/elastic/eui/pull/2269))
- Added docs for using [Elastic Charts](https://elastic.github.io/elastic-charts) with EUI ([#2209](https://github.com/elastic/eui/pull/2209))
- Improved fix for `EuiSuperDatePicker` to update `asyncInterval.isStopped` on a `isPaused` prop change ([#2298](https://github.com/elastic/eui/pull/2298))

**Bug fixes**

- Removed extra right side margin in `EuiSuperDatePicker` ([#2236](https://github.com/elastic/eui/pull/2236))
- Fixed incorrect `onClick` type for `EuiButtonEmpty` ([#2282](https://github.com/elastic/eui/pull/2282))
- Fixed compilation script to remove all TypeScript definition exports from built JS assets ([#2279](https://github.com/elastic/eui/pull/2279))
- Fixed output extension for `dist` charts theme module ([#2294](https://github.com/elastic/eui/pull/2294))

## [`13.7.0`](https://github.com/elastic/eui/tree/v13.7.0)

- Allow `EuiFlexGroup` to accept a `ref` ([#2223](https://github.com/elastic/eui/pull/2223))

**Bug fixes**

- Fixed `EuiSuperDatePicker` to update `asyncInterval.isStopped` on a `isPaused` prop change ([#2250](https://github.com/elastic/eui/pull/2250))
- Converted table, popover, buttons, pagination, outside click detector, focus trap, context menu, and panel to TypeScript ([#2212](https://github.com/elastic/eui/pull/2212))
- Fixed `EuiStat` invalid DOM nesting due to a `<p>` tag nested within another `<p>` tag ([#2229](https://github.com/elastic/eui/pull/2229))
- Fixed title text of dock/undock icon in `EuiNavDrawer` ([#2261](https://github.com/elastic/eui/pull/2261))

**Reverts**

- Revert conversion of `EuiSwitch` to `button[role=switch]` and TypeScript ([#2255](https://github.com/elastic/eui/pull/2255))

## [`13.6.1`](https://github.com/elastic/eui/tree/v13.6.1)

**Note: this release is a backport containing changes originally made in `13.7.0`**

**Bug fixes**

- Fixed title text of dock/undock icon in `EuiNavDrawer` ([#2261](https://github.com/elastic/eui/pull/2261))

## [`13.6.0`](https://github.com/elastic/eui/tree/v13.6.0)

**Note: this contains a reversion backported for targeted release**

- Revert conversion of `EuiSwitch` to `button[role=switch]` and TypeScript ([#2255](https://github.com/elastic/eui/pull/2255))

## [`13.5.0`](https://github.com/elastic/eui/tree/v13.5.0)

**Note: this contains component code that was reverted in the next release. Use `13.6.0` instead**

- Fixed `logoCloudEnterprise`, `logoLogging`, and `logoSecurity` SVGs in `EuiIcon` to be center aligned ([#2246](https://github.com/elastic/eui/pull/2246))
- Added locking behavior of `EuiNavDrawer` expanded state including the following props `isLocked`, `onIsLockedUpdate` ([#2247](https://github.com/elastic/eui/pull/2247))

## [`13.4.1`](https://github.com/elastic/eui/tree/v13.4.1)

**Note: this contains component code that was later reverted. Use `13.6.0` instead**

- Converted `EuiSwitch` to TypeScript ([#2243](https://github.com/elastic/eui/pull/2243))

**Bug fixes**

- Added missing `viewBox` attribute to Docker, Kubernetes, and Redis logos ([#2240](https://github.com/elastic/eui/pull/2240))

## [`13.4.0`](https://github.com/elastic/eui/tree/v13.4.0)

**Note: this contains component code that was later reverted. Use `13.6.0` instead**

- Converted `EuiFacetButton` to TypeScript ([#2226](https://github.com/elastic/eui/pull/2226))
- Added an optional `onClear` prop to the the `EuiDatePicker` component ([#2235](https://github.com/elastic/eui/pull/2235))
- Added support for `onClick` and `href` props on `EuiListGroupItem` and converted to TypeScript ([#1933](https://github.com/elastic/eui/pull/1933))

**Bug fixes**

- Fixed `EuiSwitch` semantics to align with aria roles ([#2193](https://github.com/elastic/eui/pull/2193))
- Removed Firefox's focus ring to match other browsers ([#2193](https://github.com/elastic/eui/pull/2193))
- Added missing `onChange` TS defs for EuiRange ([#2211](https://github.com/elastic/eui/pull/2211))
- Fixed `EuiBadge` text cursor to default pointer ([#2234](https://github.com/elastic/eui/pull/2234))
- Fixed `EuiPageContent` className prop to allow the passed-in className to take cascade precedence over classes generated by the component ([#2237](https://github.com/elastic/eui/pull/2237))

## [`13.3.0`](https://github.com/elastic/eui/tree/v13.3.0)

- Added i18n tokens to `EuiSuperDatePicker` and `EuiSuperUpdateButton`

## [`13.2.0`](https://github.com/elastic/eui/tree/v13.2.0)

- Converted `EuiStep`, `EuiSteps`, `EuiStepHorizontal`, `EuiStepsHorizontal`, and `EuiSubSteps` to Typescript ([#2186](https://github.com/elastic/eui/pull/2186))

**Bug fixes**

- Fixed `EuiBadge` truncation and auto-applied `title` attribute with `innerText` ([#2190](https://github.com/elastic/eui/pull/2190))
- Remove exported TypeScript type and interface exports from built artifacts when they originate from `node_modules` ([#2191](https://github.com/elastic/eui/pull/2191))
- Fixed `EuiBadge` truncation in IE and for the global filters pattern ([#2194](https://github.com/elastic/eui/pull/2194))
- Fixed alignment of long titles in `EuiStep` ([#2186](https://github.com/elastic/eui/pull/2186))
- Fixed the TS defs for EuiFilterSelectItem ([#2192](https://github.com/elastic/eui/pull/2192))
- Added missing TS defs for EuiTextArea ([#2201](https://github.com/elastic/eui/pull/2201))

## [`13.1.1`](https://github.com/elastic/eui/tree/v13.1.1)

**Bug fixes**

- Fixed `EuiMutationObserver` errors in IE11 by conditionally setting the `attributes` observer option according to the new spec ([#2180](https://github.com/elastic/eui/pull/2180))
- Fixed error message when an I18n mapping is a formatting function with no values provided ([#2182](https://github.com/elastic/eui/pull/2182))

## [`13.1.0`](https://github.com/elastic/eui/tree/v13.1.0)

- Added `partial` glyph to `EuiIcon` ([#2152](https://github.com/elastic/eui/pull/2152))
- Added `tall`, `fullWidth`, and `isInvalid` props to `EuiFilePicker` ([#2145](https://github.com/elastic/eui/pull/2145))
- Added exports for `react-beautiful-dnd` interfaces used by EUI components ([#2173](https://github.com/elastic/eui/pull/2173))
- Added `isDisabled` prop & styles to `EuiSuperDatePicker` ([#2139](https://github.com/elastic/eui/pull/2139))
- Added `responsiveColumn` option to `type` prop of `EuiDescriptionList` ([#2166](https://github.com/elastic/eui/pull/2166))
- Removed `<use>` and `<def>` from svg icons ([#2162](https://github.com/elastic/eui/pull/2162))

**Bug fixes**

- Fixed invalid `aria-describedby` values set by `EuiToolTip` ([#2156](https://github.com/elastic/eui/pull/2156))
- Added `"center"` as an acceptable value to `EuiBasicTable`'s `align` proptype ([#2158](https://github.com/elastic/eui/pull/2158))
- Fixed `.eui-textBreakWord` utility class to be cross-browser compatible ([#2157](https://github.com/elastic/eui/pull/2157))
- Fixed truncation and z-index of `EuiFilePicker` ([#2145](https://github.com/elastic/eui/pull/2145))
- Fixed `EuiNavDrawer`'s support for flyout groups in production/minified builds ([#2178](https://github.com/elastic/eui/pull/2178))
- Fixed width overflow of `EuiModal` ([#2164](https://github.com/elastic/eui/pull/2164))

## [`13.0.0`](https://github.com/elastic/eui/tree/v13.0.0)

- Added `EuiSuggestItem` component ([#2090](https://github.com/elastic/eui/pull/2090))
- Added support for negated or clauses to `EuiSearchBar` ([#2140](https://github.com/elastic/eui/pull/2140))
- Added `transition` utility services to help create timeouts that account for CSS transition durations and delays ([#2136](https://github.com/elastic/eui/pull/2136))
- Removed `EuiFlexGroup` dependency from `EuiAccordion` ([#2143](https://github.com/elastic/eui/pull/2143))
- Exported `prettyDuration` and `commonDurationRanges` for pretty printing date ranges outside `EuiSuperDatePicker` ([#2132](https://github.com/elastic/eui/pull/2132))

**Bug fixes**

- Fixed `EuiComboBox`'s padding on the right ([#2135](https://github.com/elastic/eui/pull/2135))
- Fixed `EuiAccordion` to correctly account for changing computed height of child elements ([#2136](https://github.com/elastic/eui/pull/2136))
- Fixed some `EuiFlyout` sizing ([#2125](https://github.com/elastic/eui/pull/2125))

**Breaking changes**

- Removed `EuiSeriesChart` and related components. Please look to [Elastic Charts](https://github.com/elastic/elastic-charts) for a replacement ([#2135](https://github.com/elastic/eui/pull/2108))
- Removed `eui_k6_theme` related Sass and JSON files ([#2135](https://github.com/elastic/eui/pull/2108))
- Removed no longer used Sass mixins and variables in `EuiForm`, `EuiCallOut`, and `EuiRange` components ([#2135](https://github.com/elastic/eui/pull/2108))

## [`12.4.0`](https://github.com/elastic/eui/tree/v12.4.0)

- Centered the square of the `popout` glyph in the artboard ([#2120](https://github.com/elastic/eui/pull/2120))
- Added `useInnerText` and `EuiInnerText` component utilities for retrieving text content of elements ([#2100](https://github.com/elastic/eui/pull/2100))
- Converted `EuiRangeHighlight`, `EuiRangeLabel`, `EuiRangeLevels`, `EuiRangeSlider`, `EuiRangeThumb`, `EuiRangeTicks`, `EuiRangeTrack`, and `EuiRangeWrapper` to TypeScript ([#2124](https://github.com/elastic/eui/pull/2124))
- Converted `EuiAccordion` to TypeScript ([#2128](https://github.com/elastic/eui/pull/2128))

**Bug fixes**

- Fixed `EuiComboBox`'s options list from staying open when scrolled in a container by auto-closing the list on scroll ([#2106](https://github.com/elastic/eui/pull/2106))
- Fixed content provided to `EuiListGroupItem` and `EuiFilterButton` `title` attribute to prevent unreadable popover ([#2100](https://github.com/elastic/eui/pull/2100))
- Fixed a nearly infinite `requestAnimationFrame` loop caused by `focus` state changes in nested `EuiPopover` components ([#2110](https://github.com/elastic/eui/pull/2110))
- Fixed incorrect ES Query DSL generated by `EuiSearchBar` when an OR clause is present ([#2133](https://github.com/elastic/eui/pull/2133))

## [`12.3.1`](https://github.com/elastic/eui/tree/v12.3.1)

**Bug fixes**

- Restored missing scss and react-datepicker files to the npm-published packaged ([#2119](https://github.com/elastic/eui/pull/2119))

## [`12.3.0`](https://github.com/elastic/eui/tree/v12.3.0)

**Note: this release contained a change which prevented necessary files from being published to npm, this was fixed in 12.3.1**

- Added `logoSecurity`, `logoCode`, `logoMaps`, `logoUptime` and `logoLogging` to `EuiIcon` types ([#2111](https://github.com/elastic/eui/pull/2111))
- Added a `column` direction option to `EuiFlexGrid` ([#2073](https://github.com/elastic/eui/pull/2073))
- Updated `EuiSuperDatePicker`'s  commonly used date/times to display as columns ([#2073](https://github.com/elastic/eui/pull/2073))
- Added TypeScript definition for `EuiFormControlLayout` ([#2086](https://github.com/elastic/eui/pull/2086))
- Changed SASS mixin `euiOverflowShadow()` to use `mask-image` instead of `box-shadow` ([#2088](https://github.com/elastic/eui/pull/2088))
- Added SASS mixin and CSS utility `euiYScrollWithShadows` ([#2088](https://github.com/elastic/eui/pull/2088))
- Added `cloudDrizzle`, `cloudStormy`, `cloudSunny`, `documents`, `documentEdit`, `training` and `videoPlayer` glyphs to `EuiIcon` ([#2102](https://github.com/elastic/eui/pull/2102))
- Added `display` prop to `EuiPopover` ([#2112](https://github.com/elastic/eui/pull/2112))

**Bug fixes**

- Widened `EuiComboBox`'s `options[].value` / `EuiComboBoxOptionProps.value` TypeScript definition ([#2080](https://github.com/elastic/eui/pull/2080))
- Added TS defs for `EuiComboBox`'s props spreading onto a `div` ([#2080](https://github.com/elastic/eui/pull/2080))
- Fixed responsive display of inline `EuiDatePicker` ([#1820](https://github.com/elastic/eui/pull/1820))
- Removed time from default `dateFormat` of `EuiDatePicker` ([#1820](https://github.com/elastic/eui/pull/1820))
- Fixed `EuiPopover` from catching and preventing propagation of keydown events when closed ([#2089](https://github.com/elastic/eui/pull/2089))
- Fixed padding sizes between `EuiModal` header, body, and footer ([#2088](https://github.com/elastic/eui/pull/2088))
- Fixed placeholder text color for more browsers ([#2113](https://github.com/elastic/eui/pull/2113))

**Deprecations**

- Removed `logoXpack`from `EuiIcon` types ([#2111](https://github.com/elastic/eui/pull/2111))

## [`12.2.1`](https://github.com/elastic/eui/tree/v12.2.1)

**Note: this release is a backport containing changes originally made in `12.4.0`**

**Bug fixes**

- Fixed a nearly infinite `requestAnimationFrame` loop caused by `focus` state changes in nested `EuiPopover` components ([#2110](https://github.com/elastic/eui/pull/2110))

## [`12.2.0`](https://github.com/elastic/eui/tree/v12.2.0)

- Made `aria-label` attribute equal to `title` of the the selection checkbox in table items (for each row) in `EuiBasicTable` ([#2043](https://github.com/elastic/eui/pull/2043))
- Updated `appApm` and `logoAPM` with new updated icons ([#2084](https://github.com/elastic/eui/pull/2084))

**Bug fixes**

- Added requirement that `EuiFormRow` has exactly one child element [#2054](https://github.com/elastic/eui/pull/2054)

## [`12.1.0`](https://github.com/elastic/eui/tree/v12.1.0)

- Changed `EuiNavDrawerFlyout` title from `h5` to `div` ([#2040](https://github.com/elastic/eui/pull/2040))
- Converted `EuiGlobalToastList` into ARIA live region by adding `role="region"` attribute to add NVDA/JAWS support ([#2055](https://github.com/elastic/eui/pull/2055))
- Added `magnifyWithMinus` and `magnifyWithPlus` glyphs to `EuiIcon` ([2056](https://github.com/elastic/eui/pull/2056))
- Added a fully black (no matter the theme) color SASS variable `$euiColorInk` ([2060](https://github.com/elastic/eui/pull/2060))
- Added `autoFocus` prop to `EuiTabbedContent` ([2062](https://github.com/elastic/eui/pull/2062))
- Changed `popout` glyph in `EuiIcon` to look more like external link ([2064](https://github.com/elastic/eui/pull/2064))
- Tweaked `SuperDatePicker` to make the start/end date selection more obvious ([#2049](https://github.com/elastic/eui/pull/2049))
- Added `toSentenceCase` string service ([#2049](https://github.com/elastic/eui/pull/2049))
- Pass `EuiSuperSelect`'s `popoverClassName` to the popover's panel ([#2068](https://github.com/elastic/eui/pull/2068))
- Added `editorItemAlignLeft`, `editorItemAlignCenter`, `editorItemRight`, `editorItemAlignTop`, `editorItemAlignMiddle`, `editorItemAlignBottom`, `editorDistributeHorizontal`, `editorDistributeVertical`, `editorPositionTopLeft`, `editorPositionTopRight`, `editorPositionBottomRight`, and `editorPositionBottomLeft` glyphs to `EuiIcon` ([2070](https://github.com/elastic/eui/pull/2070))
- Added missing TS definitions for `EuiRange` ([#2072](https://github.com/elastic/eui/pull/2072))

**Bug fixes**

- Fixed proptype for `EuiCopy`'s `children` ([#2048](https://github.com/elastic/eui/pull/2048))
- Fixed `EuiInMemoryTable` to allow sorting on computed columns ([#2044](https://github.com/elastic/eui/pull/2044))
- Fixed TypeScript `Toast` member export ([#2052](https://github.com/elastic/eui/pull/2052))
- Fixed style of readOnly input groups via `EuiFormControlLayout` and `prepend`/`append` ([#2057](https://github.com/elastic/eui/pull/2057))
- Removed TS types from ES exports when the exported name differs from the imported one ([#2069](https://github.com/elastic/eui/pull/2069))
- Fixed TypeScript definitions and type exports for `EuiBadge` and `EuiCopy` ([#2052](https://github.com/elastic/eui/pull/2052))

## [`12.0.0`](https://github.com/elastic/eui/tree/v12.0.0)

- Attached `noreferrer` also to links without `target="_blank"` ([#2008](https://github.com/elastic/eui/pull/2008))
- Converted observer utility components to TypeScript ([#2009](https://github.com/elastic/eui/pull/2009))
- Converted tool tip components to TypeScript ([#2013](https://github.com/elastic/eui/pull/2013))
- Converted `EuiCopy` to TypeScript ([#2016](https://github.com/elastic/eui/pull/2016))
- Converted badge and token components to TypeScript ([#2026](https://github.com/elastic/eui/pull/2026))
- Added `magnet` glyph to `EuiIcon` ([2010](https://github.com/elastic/eui/pull/2010))
- Changed `logoAWS` SVG in `EuiIcon` to work better in dark mode ([#2036](https://github.com/elastic/eui/pull/2036))
- Converted toast components to TypeScript ([#2032](https://github.com/elastic/eui/pull/2032))

**Bug fixes**

- Fixed `EuiFlyout` scrolling in Safari ([#2033](https://github.com/elastic/eui/pull/2033))
- Fixed `EuiCallOut` header icon alignment ([#2006](https://github.com/elastic/eui/pull/2006))
- Fixed `EuiInMemoryTable` sort value persistence through lifecycle updates ([#2035](https://github.com/elastic/eui/pull/2035))
- Fixed `EuiColorPicker` positioning and keyboard navigation in certain portal contexts ([#2038](https://github.com/elastic/eui/pull/2038))

**Breaking changes**

- Removed explicit dependency on `core-js`, but a global polyfill like `core-js@3` is still required ([#1982](https://github.com/elastic/eui/pull/1982))

## [`11.3.2`](https://github.com/elastic/eui/tree/v11.3.2)

**Note: this release is a backport containing changes originally made in `12.0.0`**

**Bug fixes**

- Fixed `EuiInMemoryTable` sort value persistence through lifecycle updates ([#2035](https://github.com/elastic/eui/pull/2035))
- Fixed `EuiColorPicker` positioning and keyboard navigation in certain portal contexts ([#2038](https://github.com/elastic/eui/pull/2038))

## [`11.3.1`](https://github.com/elastic/eui/tree/v11.3.1)

**Bug fixes**

- Fixed `EuiBadge` conflicts with providing both `iconOnClick` and `onClick` ([#1994](https://github.com/elastic/eui/pull/1994))
- Fixed optional TS definitions for `EuiColorPicker` `onBlur` and `onFocus` callbacks ([#1993](https://github.com/elastic/eui/pull/1993))
- Fixed `EuiIcon` again so that webpack can build dynamic require contexts ([#1998](https://github.com/elastic/eui/pull/1998))
- Fixed double borders on prepend/append items in `EuiFormControlLayout` ([#1996](https://github.com/elastic/eui/pull/1996))
- Fixed `EuiSuperSelect` TS definitions ([#1995](https://github.com/elastic/eui/pull/1995))

## [`11.3.0`](https://github.com/elastic/eui/tree/v11.3.0)

- Converted `EuiTableRowHeaderCheckbox` to TS ([#1973](https://github.com/elastic/eui/pull/1973))
- Added missing TypeScript definition for `EuiFieldText`'s `compressed` prop ([#1977](https://github.com/elastic/eui/pull/1977))
- Converted `EuiTableRowCellCheckbox` to TS ([#1964](https://github.com/elastic/eui/pull/1964))
- Updated `caniuse-lite` version resolution ([#1970](https://github.com/elastic/eui/pull/1970))
- Added a webpack directive for naming icon chunks ([#1944](https://github.com/elastic/eui/pull/1944))
- Added ability to update `EuiInMemoryTable` `sorting` prop and remove columns after sorting is applied ([#1972](https://github.com/elastic/eui/pull/1972))
- Added `onToggle` callback to `EuiAccordion` ([#1974](https://github.com/elastic/eui/pull/1974))
- Removed `options` `defaultProps` value from `EuiSuperSelect` ([#1975](https://github.com/elastic/eui/pull/1975))
- Removed TSlint and will perform all linting through ESLint ([#1950](https://github.com/elastic/eui/pull/1950))
- Added new component `EuiDelayRender` ([#1876](https://github.com/elastic/eui/pull/1876))
- Replaced `EuiColorPicker` with custom, customizable component ([#1914](https://github.com/elastic/eui/pull/1914))
- Added `jsx-a11y` `eslint` plugin and rules to match Kibana ([#1952](https://github.com/elastic/eui/pull/1952))
- Changed `EuiCopy` `beforeMessage` prop to accept `node` instead of just `string` ([#1952](https://github.com/elastic/eui/pull/1952))

**Bug fixes**

- Fixed environment setup for running `test-unit` script on Windows ([#1971](https://github.com/elastic/eui/pull/1971))
- Fixed focus on single selection of EuiComboBox ([#1965](https://github.com/elastic/eui/pull/1965))
- Fixed type mismatch between PropType and TypeScript def for `EuiGlobalToastList` toast `title` ([#1978](https://github.com/elastic/eui/pull/1978))
- Fixed missing Typescript definition for `EuiButton`'s `color="text"` option ([#1980](https://github.com/elastic/eui/pull/1980))
- Fixed Prettier formatting lint error in `EuiTable` TS def file ([#1986](https://github.com/elastic/eui/pull/1986))
- Fixed not clickable button with svg in Safari ([#1985](https://github.com/elastic/eui/pull/1985))
- Fixed `EuiToggle` pointer events for those using icons only ([#1991](https://github.com/elastic/eui/pull/1991))

## [`11.2.1`](https://github.com/elastic/eui/tree/v11.2.1)

**Bug fixes**

- Fixed type mismatch between PropType and TypeScript def for `EuiToast` `title` ([#1962](https://github.com/elastic/eui/pull/1962))

## [`11.2.0`](https://github.com/elastic/eui/tree/v11.2.0)

- Converted `EuiFormControlLayoutCustomIcon` to TS ([#1956](https://github.com/elastic/eui/pull/1956))
- Converted `EuiStepNumber` to TS ([#1893](https://github.com/elastic/eui/pull/1893))
- Converted `EuiFormControlLayoutClearButton` to TS ([#1922](https://github.com/elastic/eui/pull/1922))
- Added `data-test-subj` property to `EuiDraggable` and `EuiDroppable` ([#1943](https://github.com/elastic/eui/pull/1943))
- Added type definitions to `EuiSuperSelect` ([#1907](https://github.com/elastic/eui/pull/1907))
- Updated `EuiIcon` to use Slack's updated branding ([#1954](https://github.com/elastic/eui/pull/1954))
- Updated `compile-icons` script to format icon components with Prettier ([#1955](https://github.com/elastic/eui/pull/1955))

**Bug fixes**

- Addressed a chrome issue where negative letter-spacing can reverse RTL text in SVGs ([#1960](https://github.com/elastic/eui/pull/1960))

## [`11.1.0`](https://github.com/elastic/eui/tree/v11.1.0)

- Converted `pretty_interval` to TS ([#1920](https://github.com/elastic/eui/pull/1920))
- Converted `relative_options` to TS ([#1921](https://github.com/elastic/eui/pull/1921))
- Added width to `EuiFlexItem` when gutter in `EuiFlexGrid` is set to none ([#1941](https://github.com/elastic/eui/pull/1941))
- Format all JavaScript files with Prettier through ESLint ([#1906](https://github.com/elastic/eui/pull/1906))
- Replaced `appSecurityAnalytics` in `EuiIcon` with an updated SVG ([#1948](https://github.com/elastic/eui/pull/1948))

**Bug fixes**

- Removed unused prop enum of `l` in `EuiButton` ([#1936](https://github.com/elastic/eui/pull/1936))
- Fixed `EuiSelect` browser event inconsistencies by normalizing `mouseup` propagation ([#1926](https://github.com/elastic/eui/pull/1926))
- Removed `children` as a required prop for `EuiOverlayMask` ([#1937](https://github.com/elastic/eui/pull/1937))

## [`11.0.1`](https://github.com/elastic/eui/tree/v11.0.1)

**Bug fixes**

- Fixed `EuiIconTip`'s typescript definition ([#1934](https://github.com/elastic/eui/pull/1934))
- Reinstated `EuiIcon` component ability to handle `type` prop updates ([#1935](https://github.com/elastic/eui/pull/1935))

## [`11.0.0`](https://github.com/elastic/eui/tree/v11.0.0)

- Added support for custom React SVG elements and external SVG URLs to `EuiIcon` ([#1924](https://github.com/elastic/eui/pull/1924))

**Bug fixes**

- Fixed Firefox flash of unstyled select dropdown ([#1927](https://github.com/elastic/eui/pull/1927))

**Breaking changes**

- Split `EuiIcon` icon loading into dynamic imports ([#1924](https://github.com/elastic/eui/pull/1924))

## [`10.4.2`](https://github.com/elastic/eui/tree/v10.4.2)

**Note: this release is a backport containing changes originally made in `11.2.0`**

**Bug fixes**

- Addressed a chrome issue where negative letter-spacing can reverse RTL text in SVGs ([#1960](https://github.com/elastic/eui/pull/1960))

## [`10.4.1`](https://github.com/elastic/eui/tree/v10.4.1)

**Note: this release is a backport containing changes originally made in `11.1.0`**

- Replaced `appSecurityAnalytics` in `EuiIcon` with an updated SVG ([#1948](https://github.com/elastic/eui/pull/1948))

## [`10.4.0`](https://github.com/elastic/eui/tree/v10.4.0)

- Added `display` prop to `EuiTabs` and `EuiTabbedContent` components for ability to use an alternative `condensed` style ([#1904](https://github.com/elastic/eui/pull/1904))

## [`10.3.1`](https://github.com/elastic/eui/tree/v10.3.1)

**Bug fixes**

- Fixed a regression where `EuiStat` reported accepting `string` for `title`, `description`, even though `ReactNode` is acceptable ([#1910](https://github.com/elastic/eui/pull/1910))

## [`10.3.0`](https://github.com/elastic/eui/tree/v10.3.0)

- Added support for `href` on the last item in `EuiBreadcrumbs` ([#1905](https://github.com/elastic/eui/pull/1905))
- Added `selectable` prop to `EuiCard` ([#1895](https://github.com/elastic/eui/pull/1895))
- Converted `EuiValidatableControl` to TS ([#1879](https://github.com/elastic/eui/pull/1879))

**Bug fixes**

- Fixed prompt text rendering in `EuiFilePicker` when a React element is passed ([#1903](https://github.com/elastic/eui/pull/1903))
- Fixed overflow scrolling of `EuiModal` and `EuiConfirmModal` for Chrome and Safari ([#1902](https://github.com/elastic/eui/pull/1902))
- Fixed `EuiOverlayMask` `children` element mismatch TS error ([#1900](https://github.com/elastic/eui/pull/1900))

## [`10.2.1`](https://github.com/elastic/eui/tree/v10.2.1)

**Bug fixes**

- Fixed responsiveness of `EuiFilterGroup` ([#1849](https://github.com/elastic/eui/pull/1849))

**Deprecations**

- Replaced `EuiFilterButton`'s `noDivider` prop with `withNext` ([#1849](https://github.com/elastic/eui/pull/1849))

## [`10.2.0`](https://github.com/elastic/eui/tree/v10.2.0)

- Converted `EuiGlobalToastListItem` to TS ([#1880](https://github.com/elastic/eui/pull/1880))
- Converted `token_map` to TS ([#1870](https://github.com/elastic/eui/pull/1870))
- Converted `EuiOverlayMask` to TS ([#1858](https://github.com/elastic/eui/pull/1858))
- Converted `EuiStat` to TS ([#1848](https://github.com/elastic/eui/pull/1848))
- Added `isLoading` prop to `EuiStat` ([#1848](https://github.com/elastic/eui/pull/1848))
- Added `roundUp` prop to relative tab of `EuiSuperDatePicker` ([#1827](https://github.com/elastic/eui/pull/1827))
- Changed position of `EuiSwitch` for date rounding used at relative tab of `EuiSuperDatePicker` ([#1827](https://github.com/elastic/eui/pull/1827))
- Added `bug`, `flag`, and `heart` glyphs to `EuiIcon` ([#1887](https://github.com/elastic/eui/pull/1887))
- Updated `alert` glyph in `EuiIcon` ([#1887](https://github.com/elastic/eui/pull/1887))

**Bug fixes**

- Fixed `EuiComboBox` to not pass its `inputRef` prop down to the DOM ([#1867](https://github.com/elastic/eui/pull/1867))
- Fixed `euiBreakpoint()` warning to give accurate feedback ([#1874](https://github.com/elastic/eui/pull/1874))
- Fixed type definitions around `EuiI18n`'s `default` prop to better support use cases ([#1861](https://github.com/elastic/eui/pull/1861))
- Localized `EuiTablePagination`'s row count selection ([#1883](https://github.com/elastic/eui/pull/1883))
- Fixed EuiComboBox's internal tracking of its focus state ([#1796](https://github.com/elastic/eui/pull/1796))
- Fixed `EuiComboBox` with `singleSelection` and `onAddCustomOption` reopening the options list after adding a custom option ([#1882](https://github.com/elastic/eui/pull/1882))
- Fixed `EuiComboBox` reopening the options list in Firefox when closing via the dropdown arrow button ([#1885](https://github.com/elastic/eui/pull/1885))
- Fixed running the dev server and building on Windows ([#1891](https://github.com/elastic/eui/pull/1891))

## [`10.1.0`](https://github.com/elastic/eui/tree/v10.1.0)

- Added `tokenModule` and `tokenNamespace` icons to `EuiToken` ([#1839](https://github.com/elastic/eui/pull/1839))
- Used `cache-loader` to speed up development docs site build ([#1841](https://github.com/elastic/eui/pull/1841)
- Converted `matching_options` to TS ([#1828](https://github.com/elastic/eui/pull/1828))
- Converted `EuiFormHelpText` to TS ([#1852](https://github.com/elastic/eui/pull/1852))
- Added `onSearch` to `EuiFieldSearchProps`'s type definition ([#1627](https://github.com/elastic/eui/pull/1627))
- Added `moon` glyph to `EuiIcon` ([#1859](https://github.com/elastic/eui/pull/1859))
- Added `logoAzure` and `logoAzureMono` logos to `EuiIcon` ([#1859](https://github.com/elastic/eui/pull/1859))
- Added exact-text matching operator to `EuiSearchBar` / `Query` and allow empty phrases, e.g. `""` ([#1843](https://github.com/elastic/eui/pull/1843))
- Allow forward-slash character in `EuiSearchBar` / `Query` search values ([#1843](https://github.com/elastic/eui/pull/1843))
- Changed `EuiLoadingKibana`, `EuiLoadingSpinner`, `EuiLoadingChart` and `EuiLoadingContent` components to use spans instead of divs  ([#1845](https://github.com/elastic/eui/pull/1845))

**Bug fixes**

- Added `toastLifeTimeMs` typescript definition for individual toasts in `EuiGlobalToastList` ([#1846](https://github.com/elastic/eui/pull/1846))
- Added logic to prevent refocusing `EuiComboBox` input after container blur event ([#1863](https://github.com/elastic/eui/pull/1863))
- Changed `EuiLoadingKibana` so it could better nest within `EuiFlexItem`  ([#1845](https://github.com/elastic/eui/pull/1845))

## [`10.0.1`](https://github.com/elastic/eui/tree/v10.0.1)

- Converted `EuiText`, `EuiTextColor` and `EuiTextAlign` to TS ([#1791](https://github.com/elastic/eui/pull/1791))
- Updated `IconColor` type to better distinguish between accepted types ([#1842](https://github.com/elastic/eui/pull/1842))

## [`10.0.0`](https://github.com/elastic/eui/tree/v10.0.0)

- Converted `EuiTitle` to TS ([#1810](https://github.com/elastic/eui/pull/1810))
- Added `adjustDateOnChange` prop to date pickers, enabling month and year changes to trigger `onChange` ([#1817](https://github.com/elastic/eui/pull/1817))
- Updated the overflow shadows for `EuiModal` and `EuiFlyout` ([#1829](https://github.com/elastic/eui/pull/1829))
- Added `confirmButtonDisabled` prop to `EuiConfirmModal` ([#1829](https://github.com/elastic/eui/pull/1829))
- Fixed `EuiNavDrawer` overflow scroll behavior on Firefox ([#1837](https://github.com/elastic/eui/pull/1837))

**Bug fixes**

- Fixed mobile layout for `EuiConfirmModal` ([#1829](https://github.com/elastic/eui/pull/1829))

**Deprecations**

- Replaced the following SASS mixins `euiOverflowShadowTop`, `euiOverflowShadowBottom` with `euiOverflowShadow` ([#1829](https://github.com/elastic/eui/pull/1829))


**Breaking changes**

- Removed transitional `keyOfStringsOnly` option from TypeScript configuration ([#1814](https://github.com/elastic/eui/pull/1814))

## [`9.9.1`](https://github.com/elastic/eui/tree/v9.9.1)

- Re-enabled installation of `@elastic/eui` via npm ([#1811](https://github.com/elastic/eui/pull/1811))

**Bug fixes**

- Added `isLoading` prop typedef to `EuiSuperDatePickerProps` ([#1812](https://github.com/elastic/eui/pull/1812))
- Fixed `EuiSearchBox` query input resetting on prop updates ([#1823](https://github.com/elastic/eui/pull/1823))
- Fixed `EuiSearchBar` filter button highlighting ([#1824](https://github.com/elastic/eui/pull/1824))

## [`9.9.0`](https://github.com/elastic/eui/tree/v9.9.0)

- Added `initialPageIndex` pagination prop to `EuiInMemoryTable` ([#1798](https://github.com/elastic/eui/pull/1798))
- Converted `EuiToolTipPopover` to TS ([#1800](https://github.com/elastic/eui/pull/1800))
- Converted `EuiTableHeaderMobile` to TS ([#1786](https://github.com/elastic/eui/pull/1786))
- Added `menuLeft` and `menuRight` icons ([#1797](https://github.com/elastic/eui/pull/1797))
- Updated EuiNavDrawer’s collapse/expand button to use `menuLeft` and `menuRight` icons ([#1797](https://github.com/elastic/eui/pull/1797))
- Added `isInvalid` prop to `EuiSuperSelect` ([#1804](https://github.com/elastic/eui/pull/1804))
- Added `cut` glyph to `EuiIcon` ([#1802](https://github.com/elastic/eui/pull/1802))
- Added `glasses` glyph to `EuiIcon` ([#1813](https://github.com/elastic/eui/pull/1813))

**Bug fixes**

- Fixed issue where toasts would dismiss when they have focus ([#1803](https://github.com/elastic/eui/pull/1803))
- Fixed issue where `EuiComboBox` placeholder was not read by screen readers ([#1803](https://github.com/elastic/eui/pull/1803))

## [`9.8.0`](https://github.com/elastic/eui/tree/v9.8.0)

- **[Beta]** Added new `EuiSelectable` component  ([#1699](https://github.com/elastic/eui/pull/1699))
- **[Beta]** Added new drag and drop components: `EuiDragDropContext`, `EuiDraggable`, and `EuiDroppable` ([#1733](https://github.com/elastic/eui/pull/1733))

## [`9.7.2`](https://github.com/elastic/eui/tree/v9.7.2)

- Converted `EuiFormErrorText` to TS ([#1772](https://github.com/elastic/eui/pull/1772))
- Added `data-test-subj`s to `EuiSuperDatePicker`'s `EuiRelativeTab` inputs  ([#1782](https://github.com/elastic/eui/pull/1782))

**Bug fixes**

- Update ButtonIconColor type to provide all available options ([#1783](https://github.com/elastic/eui/pull/1783))
- Prevent calculation on `null` ref during `EuiResizeObserver` observation ([#1784](https://github.com/elastic/eui/pull/1784))

## [`9.7.1`](https://github.com/elastic/eui/tree/v9.7.1)

**Bug fixes**

- Fixed heading and paragraph tag font style inherits ([#1776](https://github.com/elastic/eui/pull/1776))

## [`9.7.0`](https://github.com/elastic/eui/tree/v9.7.0)

- Changed `EuiNavDrawer` to close on any link click ([#1773](https://github.com/elastic/eui/pull/1773))

## [`9.6.0`](https://github.com/elastic/eui/tree/v9.6.0)

- Converted `makeId` to TS ([#1759](https://github.com/elastic/eui/pull/1759))
- Converted `EuiCardGraphic` to TS ([#1751](https://github.com/elastic/eui/pull/1751))
- Enhanced the build process to emit TypeScript types for the variables extracted from the themes ([#1750](https://github.com/elastic/eui/pull/1750))

**Bug fixes**

**Note: this release creates a minor regression to text scales where paragraph and heading tags were no longer inheriting from their container. This is fixed in `9.7.1`.**

- Set `h1 through h6, p` tags font reset based on family, size, and weight ([#1760](https://github.com/elastic/eui/pull/1760))
- Fixed `EuiButton` font size inheritance ([#1760](https://github.com/elastic/eui/pull/1760))
- Updated button elements in `EuiFilePicker`, `EuiFormControlLayoutClearButton`, `EuiFormControlLayoutCustomIcon`, `EuiListGroupItem`, and `EuiSideNavItem` to type=button ([#1764](https://github.com/elastic/eui/pull/1764))
- Fixed outside click detection inconsistencies by comparing `mouseup` and `mousedown` event targets rather than using `click` event target ([#1761](https://github.com/elastic/eui/pull/1761))

## [`9.5.0`](https://github.com/elastic/eui/tree/v9.5.0)

- Changed `EuiSuperDatePicker` to call `onRefresh` instead of `onTimeChanged` when user clicks "Refresh" button ([#1745](https://github.com/elastic/eui/pull/1745))
- Added a new `EuiLoadingContent` component that displays blocks as placeholders for text ([#1730](https://github.com/elastic/eui/pull/1730))
- Added documentation entry in `EuiPagination` for `activePage` prop ([#1740](https://github.com/elastic/eui/pull/1740))
- Changed `EuiButton` to use "m" as it's default `size` prop ([#1742](https://github.com/elastic/eui/pull/1742))
- Adds type definitions for `EuiListGroup` and `EuiListGroupItem` ([#1737](https://github.com/elastic/eui/pull/1737))

**Bug fixes**

- Fixed `EuiToolTip` potentially having incorrect position calculations near the window edge  ([#1744](https://github.com/elastic/eui/pull/1744))

## [`9.4.2`](https://github.com/elastic/eui/tree/v9.4.2)

**Bug fixes**

- Fixed `hexToRgb` from erroring on an incorrect string input ([#1741](https://github.com/elastic/eui/pull/1741))
- Fixed `EuiBadge` custom `color` prop type ([#1741](https://github.com/elastic/eui/pull/1741))
- Fixed inaccurately required `onRefresh` prop (should be optional) that was introduced in types in version 9.4.1 ([#1743](https://github.com/elastic/eui/pull/1743))

## [`9.4.1`](https://github.com/elastic/eui/tree/v9.4.1)

**Bug fixes**

- Adds missing type and fixes closure-scope problem for `SuperDatePicker`'s `onRefresh` callback ([#1732](https://github.com/elastic/eui/pull/1732))
- Changed `EuiBottomBar` to refer to the end of document ([#1727](https://github.com/elastic/eui/pull/1727))
- Fixed `EuiComboBox`'s calls to its `onBlur` prop ([#1739](https://github.com/elastic/eui/pull/1739))

## [`9.4.0`](https://github.com/elastic/eui/tree/v9.4.0)

- Allow toasts in `EuiGlobalToastList` to override `toastLifeTimeMs` ([#1720](https://github.com/elastic/eui/pull/1720))
- Allow `EuiListGroupItem` to pass a custom element as the `icon` ([#1726](https://github.com/elastic/eui/pull/1726))
- Added default icon for `EuiListGroupItem` if one is not passed ([#1729](https://github.com/elastic/eui/pull/1729))
- Added `toInitials` string service ([#1729](https://github.com/elastic/eui/pull/1729))

**Bug fixes**

- Removed all `lodash` imports in `eui.d.ts` to avoid namespace pollution ([#1723](https://github.com/elastic/eui/pull/1723))
- Prevent `EuiComboBox` from creating a custom option value when user clicks on a value in the dropdown ([#1728](https://github.com/elastic/eui/pull/1728))

## [`9.3.0`](https://github.com/elastic/eui/tree/v9.3.0)

- Added `footerLink` and `showToolTips` to `EuiNavDrawer` and added `EuiNavDrawerGroup` ([#1701](https://github.com/elastic/eui/pull/1701))

**Bug fixes**

- Fixed `EuiSuperDatePicker` time selection jumping on focus ([#1704](https://github.com/elastic/eui/pull/1704))

## [`9.2.1`](https://github.com/elastic/eui/tree/v9.2.1)

**Bug fixes**

- Make `EuiPopover`'s repositionOnScroll prop optional in TS ([#1705](https://github.com/elastic/eui/pull/1705))

## [`9.2.0`](https://github.com/elastic/eui/tree/v9.2.0)

- Adjusted the dark theme palette a bit more and adjusted a few components ([#1700](https://github.com/elastic/eui/pull/1700))

## [`9.1.0`](https://github.com/elastic/eui/tree/v9.1.0)

- Adjusted the dark theme palette to have a slight blue tint ([#1691](https://github.com/elastic/eui/pull/1691))
- Added `repositionOnScroll` property to the `EuiPopoverProps` type definition ([#1628](https://github.com/elastic/eui/pull/1628))
- Added support to `findTestSubject` for an optional `matcher` argument, which defaults to `~=`, enabling it to identify an element based on one of multiple space-separated values within its `data-test-subj` attribute ([#1587](https://github.com/elastic/eui/pull/1587))
- Converted `EuiFlexGrid`, `EuiFlexGroup`, `EuiFlexItem`, `EuiDescriptionList`, `EuiDescriptionListTitle`, and `EuiDescriptionListDescription` to TypeScript ([#1365](https://github.com/elastic/eui/pull/1365))
- Converted `EuiAvatar` to Typescript ([#1654](https://github.com/elastic/eui/pull/1654))
- Added missing `anchorClassName` prop to `EuiToolTip` definition ([#1657](https://github.com/elastic/eui/pull/1657))
- Added `fullWidth` prop to `EuiButton` ([#1665](https://github.com/elastic/eui/pull/1665))
- Added `.eui-fullWidth` utility class ([#1665](https://github.com/elastic/eui/pull/1665))
- Added `EuiPopoverFooter` and converted `EuiPopoverTitle` to TS ([#1666](https://github.com/elastic/eui/pull/1666))
- Converted `EuiLoadingSpinner`, `EuiLoadingKibana`, and `EuiLoadingChart` to TS ([#1683](https://github.com/elastic/eui/pull/1683))

**Bug fixes**

- Added button to `EuiSuperDatePicker`'s “Now” tab to trigger the "now" time selection ([#1620](https://github.com/elastic/eui/pull/1620))
- Fixed floating point arithmetic bug in `EuiRangeTrack`'s value validation ([#1687](https://github.com/elastic/eui/pull/1687))
- Fixed `EuiComboBox` `activeOptionIndex` error with empty search results ([#1695](https://github.com/elastic/eui/pull/1695))
- Fixed IE11 rendering issue in `EuiLoadingKibana` ([#1683](https://github.com/elastic/eui/pull/1683))

## [`9.0.2`](https://github.com/elastic/eui/tree/v9.0.2)

**Note: this release is a backport containing changes originally made in `9.1.0`**

**Bug fixes**

- Fixed floating point arithmetic bug in `EuiRangeTrack`'s value validation ([#1687](https://github.com/elastic/eui/pull/1687))

## [`9.0.1`](https://github.com/elastic/eui/tree/v9.0.1)

**Bug fixes**

- Fixed definition exports for converted Typescript components ([#1633](https://github.com/elastic/eui/pull/1633))

## [`9.0.0`](https://github.com/elastic/eui/tree/v9.0.0)

- Added `allowNeutralSort` prop to `EuiInMemoryTable` to support unsorting table columns ([#1591](https://github.com/elastic/eui/pull/1591))
- Added `mobileOptions` object prop for handling of all the mobile specific options of `EuiBasicTable` ([#1462](https://github.com/elastic/eui/pull/1462))
- Table headers now accept `React.node` types ([#1462](https://github.com/elastic/eui/pull/1462))
- Added `displayOnly` prop to `EuiFormRow` ([#1582](https://github.com/elastic/eui/pull/1582))
- Added `numActiveFilters` prop to `EuiFilterButton` ([#1589](https://github.com/elastic/eui/pull/1589))
- Updated style of `EuiFilterButton` to match `EuiFacetButton` ([#1589](https://github.com/elastic/eui/pull/1589))
- Added `size` and `color` props to `EuiNotificationBadge` ([#1589](https://github.com/elastic/eui/pull/1589))
- Allow `EuiDescribedFormGroup` to exist as a description-only row ([#1522](https://github.com/elastic/eui/pull/1522))
- Added `type` prop for `EuiFormLabel` for the option to make it a `legend` ([#1613](https://github.com/elastic/eui/pull/1613))
- Added `labelAppend` and `labelType` props to `EuiFormRow` ([#1613](https://github.com/elastic/eui/pull/1613))
- Aligned text styles of table headers and form labels ([#1613](https://github.com/elastic/eui/pull/1613))
- Converted `EuiModalBody`, `EuiModalFooter`, `EuiModalHeader`, `EuiModalHeaderTitle`, `EuiFlyoutBody`, `EuiFlyoutFooter`, `EuiFlyoutHeader`, `EuiPortal`, and `EuiProgress` to Typescript ([#1621](https://github.com/elastic/eui/pull/1621))

**Bug fixes**

- Fixed keyboard navigation and UI of `EuiComboBox` items in single selection mode ([#1619](https://github.com/elastic/eui/pull/1619))
- `EuiBasicTable` select all shows up on mobile ([#1462](https://github.com/elastic/eui/pull/1462))
- Adds missing `hasActiveFilters` prop for `EuiFilterButton` type and fixes `onChange` signature for `EuiButtonGroup` ([#1603](https://github.com/elastic/eui/pull/1603))
- Included `react-datepicker` TS types in EUI itself to avoid outside dependency ([#1618](https://github.com/elastic/eui/pull/1618))
- Prevent `EuiGlobalToastList` from attempting calculations on `null` DOM elements ([#1606](https://github.com/elastic/eui/pull/1606))
- Fixed `EuiFormRow` errors from the possibility of having duplicate `key` values ([#1522](https://github.com/elastic/eui/pull/1522))

**Breaking changes**

- `EuiBasicTable`'s select all checkbox appends a `makeId` string to the id ([#1462](https://github.com/elastic/eui/pull/1462))
- Remove camel casing from exported JSON variables and preserve hex values instead of converting to rgb ([#1590](https://github.com/elastic/eui/pull/1590))
- Added `@types/react-dom` to `peerDependencies` ([#1621](https://github.com/elastic/eui/pull/1621))

## [`8.0.0`](https://github.com/elastic/eui/tree/v8.0.0)

**Breaking changes**

- Upgraded TypeScript to 3.3 ([#1583](https://github.com/elastic/eui/pull/1583))
- Upgraded React to 16.8 ([#1583](https://github.com/elastic/eui/pull/1583))
- Upgraded Jest to 24.1 ([#1583](https://github.com/elastic/eui/pull/1583))
- Upgraded Enzyme to 3.9 ([#1583](https://github.com/elastic/eui/pull/1583))

## [`7.3.0`](https://github.com/elastic/eui/tree/v7.3.0)

- Added `onRefresh` option for `EuiSuperDatePicker` ([#1577](https://github.com/elastic/eui/pull/1577))
- Converted `EuiToggle` to TypeScript ([#1570](https://github.com/elastic/eui/pull/1570))
- Added type definitions for `EuiButtonGroup`,`EuiButtonToggle`, `EuiFilterButton`, `EuiFilterGroup`, and `EuiFilterSelectItem` ([#1570](https://github.com/elastic/eui/pull/1570))
- Added `displayOnly` prop to EuiFormRow ([#1582](https://github.com/elastic/eui/pull/1582))
- Added an index.d.ts file for the date picker components, including `EuiDatePicker`, `EuiDatePickerRange`, and `EuiSuperDatePicker` ([#1574](https://github.com/elastic/eui/pull/1574))

**Bug fixes**

- Fixed several bugs with `EuiRange` and `EuiDualRange` including sizing of inputs, tick placement, and the handling of invalid values ([#1580](https://github.com/elastic/eui/pull/1580))

## [`7.2.0`](https://github.com/elastic/eui/tree/v7.2.0)

- Added `text` as a color option for `EuiLink` ([#1571](https://github.com/elastic/eui/pull/1571))
- Added `EuiResizeObserver` to expose ResizeObserver API to React components; falls back to MutationObserver API in unsupported browsers ([#1559](https://github.com/elastic/eui/pull/1559))
- Added `EuiFocusTrap` as a wrapper around `react-focus-lock` to enable trapping focus in more cases, including React portals ([#1550](https://github.com/elastic/eui/pull/1550))

**Bug fixes**

- Fixed content cut off in `EuiContextMenuPanel` when height changes dynamically ([#1559](https://github.com/elastic/eui/pull/1559))
- Fixed `EuiComboBox` to allow keyboard tab to exit single selection box ([#1576](https://github.com/elastic/eui/pull/1576))
- Various fixes related to focus order and focus trapping as they relate to content in React portals ([#1550](https://github.com/elastic/eui/pull/1550))

## [`7.1.0`](https://github.com/elastic/eui/tree/v7.1.0)

- Added `append` prop to `EuiFieldText` ([#1567](https://github.com/elastic/eui/pull/1567))
- Adjusted set of Elastic Logos in `EuiIcon` to look better in dark mode ([#1462](https://github.com/elastic/eui/pull/1562))
- Added `isCopyable` prop to `EuiCodeBlock` ([#1556](https://github.com/elastic/eui/pull/1556))
- Added optional `Snippet` tab to docs and renamed demo tabs ([#1556](https://github.com/elastic/eui/pull/1556))
- Expanded `getSecureRelForTarget` to handle elastic.co domains as a referrer whitelist ([#1565](https://github.com/elastic/eui/pull/1565))
- New `url` utility for verifying if a URL is a referrer whitelist ([#1565](https://github.com/elastic/eui/pull/1565))
- Add iconSize to ButtonIcon type definition ([#1568](https://github.com/elastic/eui/pull/1568))

## [`7.0.0`](https://github.com/elastic/eui/tree/v7.0.0)

- Created `EuiDualRange` using components from modularized, refactored `EuiRange`. New util service `isWithinRange` is the first in the number category ([#1485](https://github.com/elastic/eui/pull/1485))
- Upgraded `lodash` to v4, taking advantage of modular imports ([#1534](https://github.com/elastic/eui/pull/1534))
- Added pseudo-localization mode to docs ([#1541](https://github.com/elastic/eui/pull/1541))
- New docs page listing localization tokens ([#1541](https://github.com/elastic/eui/pull/1541))
- Added support for OR group clauses in `EuiQuery` and `EuiSearchBar` ([#1204](https://github.com/elastic/eui/pull/1204))
- Added `customQuickSelectPanels` prop to `EuiSuperDatePicker` ([#1549](https://github.com/elastic/eui/pull/1549))

**Bug fixes**

- Fixed `EuiSearchBar.Query` match_all query string must be `*` ([#1521](https://github.com/elastic/eui/pull/1521))
- Fixed `EuiSuperDatePicker` crashing with negative relative value ([#1537](https://github.com/elastic/eui/pull/1537))
- Fixed `EuiSuperDatePicker` crashing with invalid start and end prop values ([#1544](https://github.com/elastic/eui/pull/1544))
- Make TSLint issues be warnings, not errors, when running `src-docs` ([#1537](https://github.com/elastic/eui/pull/1537))

**Breaking changes**

- Made `or` a reserved keyword in `EuiQuery`'s syntax ([#1204](https://github.com/elastic/eui/pull/1204))

## [`6.10.9`](https://github.com/elastic/eui/tree/v6.10.9)

**Bug fixes**

- Bumped `lodash` version to `elastic/lodash@3.10.1-kibana3` ([#2280](https://github.com/elastic/eui/issues/2280))

## [`6.10.8`](https://github.com/elastic/eui/tree/v6.10.8)

**Note: this release is a backport containing changes originally made in `11.2.0`**

**Bug fixes**

- Addressed a chrome issue where negative letter-spacing can reverse RTL text in SVGs ([#1960](https://github.com/elastic/eui/pull/1960))

## [`6.10.7`](https://github.com/elastic/eui/tree/v6.10.7)

**Note: this release is a backport containing changes originally made in `9.7.0`**

- Changed `EuiNavDrawer` to close on any link click ([#1773](https://github.com/elastic/eui/pull/1773))

## [`6.10.6`](https://github.com/elastic/eui/tree/v6.10.6)

**Note: this release is a backport containing changes originally made in `9.6.0`**

**Bug fixes**

- Fixed outside click detection inconsistencies by comparing `mouseup` and `mousedown` event targets rather than using `click` event target ([#1761](https://github.com/elastic/eui/pull/1761))

## [`6.10.5`](https://github.com/elastic/eui/tree/v6.10.5)

**Note: this release is a backport containing changes originally made in `9.0.0`, `9.1.0`, `9.3.0`, and `9.4.0`**

- Adjusted the dark theme palette to have a slight blue tint ([#1691](https://github.com/elastic/eui/pull/1691))
- Added button to `EuiSuperDatePicker`'s “Now” tab to trigger the "now" time selection ([#1620](https://github.com/elastic/eui/pull/1620))
- Added `footerLink` and `showToolTips` to `EuiNavDrawer` and added `EuiNavDrawerGroup` ([#1701](https://github.com/elastic/eui/pull/1701))
- Allow `EuiListGroupItem` to pass a custom element as the `icon` ([#1726](https://github.com/elastic/eui/pull/1726))
- Added `toInitials` string service ([#1729](https://github.com/elastic/eui/pull/1729))
- Added `fullWidth` prop to `EuiButton` ([#1665](https://github.com/elastic/eui/pull/1665))
- Added `.eui-fullWidth` utility class ([#1665](https://github.com/elastic/eui/pull/1665))

**Bug fixes**

- Fixed keyboard navigation and UI of `EuiComboBox` items in single selection mode ([#1619](https://github.com/elastic/eui/pull/1619))
- Fixed `EuiComboBox` `activeOptionIndex` error with empty search results ([#1695](https://github.com/elastic/eui/pull/1695))
- Prevent `EuiComboBox` from creating a custom option value when user clicks on a value in the dropdown ([#1728](https://github.com/elastic/eui/pull/1728))
- Fixed `EuiSuperDatePicker` time selection jumping on focus ([#1704](https://github.com/elastic/eui/pull/1704))

## [`6.10.4`](https://github.com/elastic/eui/tree/v6.10.4)

**Note: this release is a backport containing changes originally made in `7.3.0`**

- Added an index.d.ts file for the date picker components, including `EuiDatePicker`, `EuiDatePickerRange`, and `EuiSuperDatePicker` ([#1574](https://github.com/elastic/eui/pull/1574))

## [`6.10.3`](https://github.com/elastic/eui/tree/v6.10.3)

**Note: this release is a backport containing changes originally made in `7.1.0`**

- Added `append` prop to `EuiFieldText` ([#1567](https://github.com/elastic/eui/pull/1567))

## [`6.10.2`](https://github.com/elastic/eui/tree/v6.10.2)

**Note: this release is a backport containing changes originally made in `7.1.0`**

- Adjusted set of Elastic Logos in `EuiIcon` to look better in dark mode ([#1562](https://github.com/elastic/eui/pull/1562))
- Expanded `getSecureRelForTarget` to handle elastic.co domains as a referrer whitelist ([#1565](https://github.com/elastic/eui/pull/1565))
- New `url` utility for verifying if a URL is a referrer whitelist ([#1565](https://github.com/elastic/eui/pull/1565))

## [`6.10.1`](https://github.com/elastic/eui/tree/v6.10.1)

**Note: this release is a backport containing changes originally made in `7.0.0`**

**Bug fixes**

- Fixed `EuiSuperDatePicker` crashing with negative relative value ([#1537](https://github.com/elastic/eui/pull/1537))
- Fixed `EuiSuperDatePicker` crashing with invalid start and end prop values ([#1544](https://github.com/elastic/eui/pull/1544))

## [`6.10.0`](https://github.com/elastic/eui/tree/v6.10.0)

- Adjust dark mode background color ([#1530](https://github.com/elastic/eui/pull/1530))
- TypeScript are now formatted with Prettier ([#1529](https://github.com/elastic/eui/pull/1529))
- Updated `EuiPopover` and `EuiColorPicker` to pause `EuiOutsideClickDetector` in when not open ([#1527](https://github.com/elastic/eui/pull/1527))

## [`6.9.0`](https://github.com/elastic/eui/tree/v6.9.0)

- Changed animation settings for `EuiNavDrawer` ([#1524](https://github.com/elastic/eui/pull/1524))
- Converted a number of components to support text localization ([#1504](https://github.com/elastic/eui/pull/1504))
- Updated `app_ems.svg` ([#1517](https://github.com/elastic/eui/pull/1517))

**Bug fixes**

- Updated `EuiPage` background color to match body background color ([#1513](https://github.com/elastic/eui/pull/1513))
- Fixed React key usage in `EuiPagination` ([#1514](https://github.com/elastic/eui/pull/1514))
- Fixed bug which prevented `EuiSwitch` with generated ID from having its label announced by VoiceOver ([#1519](https://github.com/elastic/eui/pull/1519))
- Fixed `EuiFilterButton` handling `numFilters` when `0` was specified ([#1510](https://github.com/elastic/eui/pull/1510))

## [`6.8.0`](https://github.com/elastic/eui/tree/v6.8.0)

- Changed `flex-basis` value on `EuiPageBody` for better cross-browser support ([#1497](https://github.com/elastic/eui/pull/1497))
- Converted a number of components to support text localization ([#1450](https://github.com/elastic/eui/pull/1450))
- Added a seconds option to the refresh interval selection in `EuiSuperDatePicker`  ([#1503](https://github.com/elastic/eui/pull/1503))
- Changed to conditionally render `EuiModalBody` if `EuiConfirmModal` has no `children` ([#1500](https://github.com/elastic/eui/pull/1500))


**Bug fixes**

- Remove `font-features` setting on `@euiFont` mixin to prevent breaks in ACE editor ([#1505](https://github.com/elastic/eui/pull/1505))

## [`6.7.4`](https://github.com/elastic/eui/tree/v6.7.4)

- Added `textAlign` property to TypeScript definition for `EuiText` ([#1487](https://github.com/elastic/eui/pull/1487))
- Added missing `'m'` option for text `size` for `EuiText`'s TypeScript definition ([#1487](https://github.com/elastic/eui/pull/1487))
- Added missing TypeScript definition for `EuiTextAlign` ([#1487](https://github.com/elastic/eui/pull/1487))

**Bug fixes**

- Fixed popover & tooltip positioning to properly account for arrow buffer ([#1490](https://github.com/elastic/eui/pull/1490))
- Fixed `EuiSuperDatePicker` unexpectedly closing start and end date popovers ([#1494](https://github.com/elastic/eui/pull/1494))

## [`6.7.3`](https://github.com/elastic/eui/tree/v6.7.3)

- `EuiHeader` no longer reduces height at mobile sizes ([#1480](https://github.com/elastic/eui/pull/1480))

**Bug fixes**

- Fixed `EuiSuperDatePicker` not updating derived `isInvalid` state on prop update ([#1483](https://github.com/elastic/eui/pull/1483))
- Fixed `logoAPM` ([#1489](https://github.com/elastic/eui/pull/1489))
- Remove Typescript type and interface definitions from ES and CJS exports ([#1486](https://github.com/elastic/eui/pull/1486))

## [`6.7.2`](https://github.com/elastic/eui/tree/v6.7.2)

- Default light theme now comes with an empty light variables file to make theme switching easier ([#1479](https://github.com/elastic/eui/pull/1479))

**Bug fixes**

- `EuiSuperDatePicker` always trigger `onTimeChange` when time changes and prop `showUpdateButton` is false ([#1477](https://github.com/elastic/eui/pull/1477))
- Fixed font rendering in italics only in Safari ([#1481](https://github.com/elastic/eui/pull/1481))

## [`6.7.1`](https://github.com/elastic/eui/tree/v6.7.1)

**Bug fixes**

- Fixed an issue with font family inheritance by changing the CSS reset ([#1474](https://github.com/elastic/eui/pull/1474))

## [`6.7.0`](https://github.com/elastic/eui/tree/v6.7.0)

- Added `z-index` to `EuiProgress` and example usage with `EuiHeader` ([#1471](https://github.com/elastic/eui/pull/1471))
- Added a new app icon for Code ([#1467](https://github.com/elastic/eui/pull/1467))
- Re-added EuiI18n, EuiI18nNumber, and EuiContext for localization ([#1466](https://github.com/elastic/eui/pull/1466))
- Expose `EuiSuperUpdateButton` component from `EuiSuperDatePicker` ([#1470](https://github.com/elastic/eui/pull/1470))
- Set `type="button"` on accordion buttons ([#1468](https://github.com/elastic/eui/pull/1468))

**Bug fixes**

- Fixed `EuiSuperDatePicker` not updating derived `showPrettyDuration` state on prop update ([#1464](https://github.com/elastic/eui/pull/1464))
- Fixed `EuiSuperDatePicker` not passing `refreshInterval` to callback when refresh interval start/stop toggle button clicked ([#1464](https://github.com/elastic/eui/pull/1464))
- Fixed `EuiSuperDatePicker` `refreshInterval` input not allowing decimals ([#1464](https://github.com/elastic/eui/pull/1464))

## [`6.6.0`](https://github.com/elastic/eui/tree/v6.6.0)

- Added `uptimeApp` icon ([#1445](https://github.com/elastic/eui/pull/1463))
- Added `wrapText` prop that enables `EuiListGroupItem` text to wrap ([#1459](https://github.com/elastic/eui/pull/1459))
- Added `inputRef` prop to `EuiFieldNumber` and updated `EuiFieldText`'s to a Ref type ([#1434](https://github.com/elastic/eui/pull/1434))
- Added `snowflake` icon ([#1445](https://github.com/elastic/eui/pull/1445))
- Added `bell` icon ([#1447](https://github.com/elastic/eui/pull/1447))
- Improved screen reader behavior for table header cell content, especially in sortable columns ([#1426](https://github.com/elastic/eui/pull/1426))

**Bug fixes**

- Fixed `textProps` and `contentProps` of `EuiButton` and `EuiButtonEmpty` so they don’t override classes ([#1455](https://github.com/elastic/eui/pull/1455))
- Fixed `closeButtonProps` of `EuiBadge` so it doesn't override classes ([#1455](https://github.com/elastic/eui/pull/1455))
- Fixed font weight shift of `EuiFilterButton` when notification is present ([#1455](https://github.com/elastic/eui/pull/1455))
- Fixed `$euiCodeFontFamily` monospace font stack and subsequent JSON asset build ([#1465](https://github.com/elastic/eui/pull/1465))

## [`6.5.1`](https://github.com/elastic/eui/tree/v6.5.1)

**Reverts**

- Reverts EuiI18n commit from previous release ([#1453](https://github.com/elastic/eui/pull/1453))

## [`6.5.0`](https://github.com/elastic/eui/tree/v6.5.0)

**Note: this contains some i18n work that we reverted in the next release. Use the patch release above instead**

- Added Inter UI to the font family stack ([#1402](https://github.com/elastic/eui/pull/1402))
- Changed padding on `EuiHeaderLogo` and updated `EuiNavDrawer` example ([#1448](https://github.com/elastic/eui/pull/1448))
- Updated `EuiNavDrawer` docs example and adjusted `EuiHeaderLogo` padding ([#1449](https://github.com/elastic/eui/pull/1449))
- Added EuiI18n, EuiI18nNumber, and EuiContext for localization ([#1404](https://github.com/elastic/eui/pull/1404))

**Bug fixes**

- Added `legend` for accessibility of `EuiButtonGroup` and fixed opacity of disabled input ([#1444](https://github.com/elastic/eui/pull/1444))

## [`6.4.0`](https://github.com/elastic/eui/tree/v6.4.0)

- Added `EuiNavDrawer` side nav component ([#1427](https://github.com/elastic/eui/pull/1427))
- Added `inputRef` prop to `EuiComboBox` ([#1433](https://github.com/elastic/eui/pull/1433))
- Added custom date string formatting for series charts crosshair overlay ([#1429](https://github.com/elastic/eui/pull/1429))
- Added new icons for `symlink` and `submodule` ([#1439](https://github.com/elastic/eui/pull/1439))

**Bug fixes**

- Fix mouse interaction with `EuiComboBox` in IE11 ([#1437](https://github.com/elastic/eui/pull/1437))

## [`6.3.1`](https://github.com/elastic/eui/tree/v6.3.1)

**Bug fixes**

- Downgraded `@types/react` and `@types/prop-types` versions to align with Kibana ([#1435](https://github.com/elastic/eui/pull/1435))

## [`6.3.0`](https://github.com/elastic/eui/tree/v6.3.0)

- Added `onBlur` prop to `EuiComboBox` ([#1400](https://github.com/elastic/eui/pull/1400))
- Added `initialFocus` prop typedefs to `EuiModal` and `EuiPopover` ([#1410](https://github.com/elastic/eui/pull/1410))
- Updated `gisApp` icon ([#1413](https://github.com/elastic/eui/pull/1413))
- Added `isAutoRefreshOnly` prop to `EuiSuperDatePicker` ([#1412](https://github.com/elastic/eui/pull/1412))
- Migrate remaining files in `accessibility/` to TS ([#1408](https://github.com/elastic/eui/pull/1408))
- Added `titleProps` and `descriptionProps` to `EuiDescriptionList` ([#1419](https://github.com/elastic/eui/pull/1419))
- Propagate `className` on `EuiCodeBlock` in fullscreen mode ([#1422](https://github.com/elastic/eui/pull/1422))
- Added `iconProps` prop to `EuiIconTip` ([#1420](https://github.com/elastic/eui/pull/1420))
- Added ability to pass `isDisabled` to individual `EuiButtonGroup` items ([#1424](https://github.com/elastic/eui/pull/1424))
- Changed `EuiRange` PropType for `value` to allow `number` (in addition to `string`) ([#1421](hhttps://github.com/elastic/eui/pull/1421))

**Bug fixes**

- Support extended characters (e.g. non-latin, unicode) in `EuiSearchBar` and `EuiQuery` ([#1415](https://github.com/elastic/eui/pull/1415))
- Fixed line-heights of the differently sized `EuiDescriptionList` alternates ([#1419](https://github.com/elastic/eui/pull/1419))
- Updated `EuiIconTip` TS definitions to inherit those from `EuiToolTip` as well ([#1420](https://github.com/elastic/eui/pull/1420))

## [`6.2.0`](https://github.com/elastic/eui/tree/v6.2.0)

- Added `logoCodesandbox` and updated `apmApp` icons ([#1407](https://github.com/elastic/eui/pull/1407))
- Changed `EuiListGroup` PropType for `extraAction` to remove console warning ([#1405](hhttps://github.com/elastic/eui/pull/1405))

**Bug fixes**

- Account for `min` attribute when determining `EuiRange` input width ([#1406](https://github.com/elastic/eui/pull/1406))

## [`6.1.0`](https://github.com/elastic/eui/tree/v6.1.0)

- Added `EuiListGroup` and `EuiListGroupItem` components ([#1377](https://github.com/elastic/eui/pull/1377))
- Convert the other of the services to TypeScript ([#1392](https://github.com/elastic/eui/pull/1392))
- Changed single selection to select existing option in the list ([#1391](https://github.com/elastic/eui/pull/1391))
- Added `showUpdateButton` prop to `EuiSuperDatePicker` ([#1399](https://github.com/elastic/eui/pull/1399))

## [`6.0.1`](https://github.com/elastic/eui/tree/v6.0.1)

**Bug fixes**

- `EuiColorPicker` align color picker popup with color selector when page is scrolled ([#1397](https://github.com/elastic/eui/pull/1397))

## [`6.0.0`](https://github.com/elastic/eui/tree/v6.0.0)

- Added `onFocus` prop to `EuiComboBox` ([#1375](https://github.com/elastic/eui/pull/1375))
- Added `DisambiguateSet` and `ExclusiveUnion` utility types ([#1368](https://github.com/elastic/eui/pull/1368))
- Added `EuiSuperDatePicker` component ([#1351](https://github.com/elastic/eui/pull/1351))
- Fixed up styles for `EuiSuperDatePicker` ([#1389](https://github.com/elastic/eui/pull/1389))
- Altered a few icons and added more: `crossInACircleFilled`, `editorRedo`, `editorUndo`, `grabHorizontal`, `minusInCircleFilled`, `plusInCircleFilled`, `sortable`, `starEmptySpace`, `starFilledSpace`, `starFilled`, `starMinusEmpty`, `starMinusFilled`, `starPlusEmpty`, `pinFilled` ([#1374](https://github.com/elastic/eui/pull/1374))
- Exclude `custom_typings` from `eui.d.ts` ([#1395](https://github.com/elastic/eui/pull/1395))


**Bug fixes**

- Only style anchor tags in `EuiText` that have no class attribute ([#1373](https://github.com/elastic/eui/pull/1373))
- Fixed some EUI services' TS definitions ([#1380](https://github.com/elastic/eui/pull/1380))

**Breaking changes**

- Moved `EuiExpressionButton` contents to `EuiExpression` and deleted `EuiExpressionButton`. Also added support for `color` and `uppercase` props as well as made `onClick` optional to support read only expressions ([#1368](https://github.com/elastic/eui/pull/1368))

## [`5.8.2`](https://github.com/elastic/eui/tree/v5.8.2)

**Note: this release is a backport containing fixes made in `6.4.0`**

**Bug fixes**

- Fix mouse interaction with `EuiComboBox` in IE11 ([#1437](https://github.com/elastic/eui/pull/1437))

## [`5.8.1`](https://github.com/elastic/eui/tree/v5.8.1)

**Note: this release is a backport containing fixes made in `6.0.0`**

**Bug fixes**

- Fixed some EUI services' TS definitions ([#1380](https://github.com/elastic/eui/pull/1380))

## [`5.8.0`](https://github.com/elastic/eui/tree/v5.8.0)

**Note: this release broke some of the exported TypeScript definitions.**

- Reinstate ([#1353](https://github.com/elastic/eui/pull/1353)) `onBlur` action on `EuiComboBox` ([#1364](https://github.com/elastic/eui/pull/1364))
- Convert roughly half of the services to TypeScript ([#1360](https://github.com/elastic/eui/pull/1360))

**Bug fixes**

- Fixed `onCreateOption` callback of `EuiComboBox` so it isn't called when the input is empty ([#1364](https://github.com/elastic/eui/pull/1364))
- Added `anchorClassName` prop to `EuiPopover` ([#1367](https://github.com/elastic/eui/pull/1367))
- Added support for `fullWidth` on `EuiSuperSelect` ([#1367](https://github.com/elastic/eui/pull/1367))
- Applied new scrollbar customization for Firefox ([#1367](https://github.com/elastic/eui/pull/1367))
- Fixed `EuiSuperSelect` from accessing ref when unmounted ([1369](https://github.com/elastic/eui/pull/1369))
- Allow any color value to be passed to `EuiIcon` ([#1370](https://github.com/elastic/eui/pull/1370))

## [`5.7.0`](https://github.com/elastic/eui/tree/v5.7.0)

- Adjust EUI coloring to better match brand guidelines from Creative Services ([#1356](https://github.com/elastic/eui/pull/1356))

## [`5.6.2`](https://github.com/elastic/eui/tree/v5.6.2)

**Note: this release is a backport**

- Reinstate ([#1353](https://github.com/elastic/eui/pull/1353)) `onBlur` action on `EuiComboBox` ([#1364](https://github.com/elastic/eui/pull/1364))

**Bug fixes**

- Fixed `onCreateOption` callback of `EuiComboBox` so it isn't called when the input is empty ([#1364](https://github.com/elastic/eui/pull/1364))

## [`5.6.1`](https://github.com/elastic/eui/tree/v5.6.1)

**Note: this release is a backport containing changes originally made in `5.8.0`**

**Bug fixes**

- Allow any color value to be passed to `EuiIcon` ([#1370](https://github.com/elastic/eui/pull/1370))

## [`5.6.0`](https://github.com/elastic/eui/tree/v5.6.0)

- Convert `EuiIcon` to TypeScript ([#1355](https://github.com/elastic/eui/pull/1355))
- Add support for `aria-label`, `aria-labelledby` and `aria-describedby` to `EuiCodeEditor` ([#1354](https://github.com/elastic/eui/pull/1354))

**Bug fixes**

- `react-datepicker` set milliseconds to zero when selecting time ([#1361](https://github.com/elastic/eui/pull/1361))
- Revert ([#1353](https://github.com/elastic/eui/pull/1353)) `onBlur` action on `EuiComboBox`. It caused regressions on Kibana ([#1363](https://github.com/elastic/eui/pull/1363))

## [`5.5.1`](https://github.com/elastic/eui/tree/v5.5.1)

**Bug fixes**

- Fixed TypeScript definitions in `eui.d.ts` ([#1359](https://github.com/elastic/eui/pull/1359))

## [`5.5.0`](https://github.com/elastic/eui/tree/v5.5.0)

**Note: this release broke the exported TypeScript definitions and `EuiComboBox` in certain situations. These are both fixed in `5.6.0`.**

- Altered functionality of `truncate` on `EuiBreadcrumbs` and added `truncate` ability on breadcrumb item ([#1346](https://github.com/elastic/eui/pull/1346))
- Altered `EuiHeader`'s location of `EuiHeaderBreadcrumbs` based on the new `truncate` ability ([#1346](https://github.com/elastic/eui/pull/1346))
- Added support for `href` and `target` props in `EuiBasicTable` actions ([#1347](https://github.com/elastic/eui/pull/1347))
- Added `.eui-textBreakWord` CSS utility class  ([#1349](https://github.com/elastic/eui/pull/1349))
- Added support for `EuiComboBox` converting entered text into a custom option when the user removes focus, e.g. by tabbing to another element. This prevents the `EuiComboBox` from being mistaken for an `EuiInputText` ([#1353](https://github.com/elastic/eui/pull/1353))

**Bug fixes**

- Fixed word-breaks in table cells for Firefox ([#1349](https://github.com/elastic/eui/pull/1349))
- Fixed EUI when used in an environment lacking ES Modules support, e.g. Jest ([#1358](https://github.com/elastic/eui/pull/1358))

## [`5.4.0`](https://github.com/elastic/eui/tree/v5.4.0)

**Note: this release broke usage of EUI in non-ES Module compatible environments. This is fixed in `5.5.0`.**

- Added 3 new icons — `folderOpen`, `folderClosed`, and `crosshairs` ([#1350](https://github.com/elastic/eui/pull/1350))
- Added `bottomGraphic` prop to `EuiCard` for Kibana home page ([#1338](https://github.com/elastic/eui/pull/1338))
- Added keyboard and screenreader support to `EuiDatePicker` ([#1337](https://github.com/elastic/eui/pull/1337))

**Bug fixes**

- Fixed bug in exporting `CommonProps` in TypeScript definitions ([#1341](https://github.com/elastic/eui/pull/1341))

## [`5.3.0`](https://github.com/elastic/eui/tree/v5.3.0)

- Introduced TypeScript support, converted `EuiSpacer` and `EuiHorizontalRule` ([#1317](https://github.com/elastic/eui/pull/1317))

## [`5.2.0`](https://github.com/elastic/eui/tree/v5.2.0)

- Added `email` icon to `EuiIcon` ([#1331](https://github.com/elastic/eui/pull/1331))
- Added IBM logo in colour and mono
([#1321](https://github.com/elastic/eui/pull/1321))
- Added support for nodes as "Action" column headers in `EuiBasicTable`, which was overlooked in the original change in `4.5.0` ([#1312](https://github.com/elastic/eui/pull/1312))
- Updated `GlobalDatePicker` example to include all Kibana features ([#1219](https://github.com/elastic/eui/pull/1219))
- Adjusted `EuiDatePickerRange` to allow for deeper customization ([#1219](https://github.com/elastic/eui/pull/1219))
- Added `contentProps` and `textProps` to `EuiButton` and `EuiButtonEmpty` ([#1219](https://github.com/elastic/eui/pull/1219))
- TypeScript types are now published to a `eui.d.ts` top-level file ([#1304](https://github.com/elastic/eui/pull/1304))
- Added `filterWith` option for `EuiSearchBar` filters of type `field_value_selection` ([#1328](https://github.com/elastic/eui/pull/1328))

**Bug fixes**

- `EuiBasicTable` now converts the `EuiTableRowCell` `header` into `undefined` if it's been provided as a non-string node, hiding the header and preventing the node from being rendered as `[object Object]` on narrow screens ([#1312](https://github.com/elastic/eui/pull/1312))
- Fixed `fullWidth` size of `EuiComboBox`, a regression introduced in `4.7.0` ([#1314](https://github.com/elastic/eui/pull/1314))
- Fixed error when passing empty string as `value` prop for `EuiSuperSelect` ([#1319](https://github.com/elastic/eui/pull/1319))
- `EuiExpressionButton` now shows focus state when user tabs to it ([#1326](https://github.com/elastic/eui/pull/1326))
- Added `baseline` as a possible value to `EuiFlexGroup`'s `FlexGroupAlignItems` type ([#1329](https://github.com/elastic/eui/pull/1329))

## [`5.1.0`](https://github.com/elastic/eui/tree/v5.1.0)

- `EuiToken` now exports enumerated constants for `SHAPES` and `COLORS` ([#1301](https://github.com/elastic/eui/pull/1301))
- Added mixins for `EuiCallOut` coloring and `EuiTooltip` styles ([#1305](https://github.com/elastic/eui/pull/1305))
- Improve TypeScript definitions for `EuiTableRowCellProps` ([#1310](https://github.com/elastic/eui/pull/1310))

## [`5.0.1`](https://github.com/elastic/eui/tree/v5.0.1)

**Bug fixes**

- Fixed size of `EuiSuperSelect`'s dropdown menu when there is no initial selection ([#1295](https://github.com/elastic/eui/pull/1295))
- Added TypeScript definitions for `EuiPopoverTitle` and the beta and notification badges. Ensure tab TS definitions are included in the main definition index. Fix typo in icon types ([#1299](https://github.com/elastic/eui/pull/1299))

## [`5.0.0`](https://github.com/elastic/eui/tree/v5.0.0)

- Added `EuiToken` component ([#1270](https://github.com/elastic/eui/pull/1270))
- Added `beaker` icon to `EuiIcon` and updated the `EuiBetaBadge` styling ([#1291](https://github.com/elastic/eui/pull/1291/))
- Removed calls to deprecated `findDOMNode` ([#1285](https://github.com/elastic/eui/pull/1285))

**Breaking changes**

- Changed `EuiMutationObserver` to a render prop component ([#1285](https://github.com/elastic/eui/pull/1285))
- `EuiPortal` no longer accepts a React node for `insert.sibling` value ([#1285](https://github.com/elastic/eui/pull/1285))
- `popover_positioning` service's methods no longer accept React node values ([#1285](https://github.com/elastic/eui/pull/1285))

**Bug fixes**

- Added TypeScript definitions for tab components ([#1288](https://github.com/elastic/eui/pull/1288))

## [`4.8.0`](https://github.com/elastic/eui/tree/v4.8.0)

- Added `branch` icon to `EuiIcon` ([#1249](https://github.com/elastic/eui/pull/1249/))
- Added and updated new product logos to `EuiIcon` ([#1279](https://github.com/elastic/eui/pull/1279))

**Bug fixes**

- Added TypeScript definitions for `EuiToolTip`'s `delay` prop ([#1284](https://github.com/elastic/eui/pull/1284))
- Added TypeScript definitions for step components, and some checkbox definition fixes ([#1263](https://github.com/elastic/eui/pull/1263))

**Framer X**

- Added Framer component for `EuiDescriptionList` ([#1276](https://github.com/elastic/eui/pull/1276))

## [`4.7.0`](https://github.com/elastic/eui/tree/v4.7.0)

- Added `apmTrace` icon to `EuiIcon` set ([#1263](https://github.com/elastic/eui/pull/1263))
- Added [Framer X](http://www.framer.com) component source files under the `src-framer` directory ([#1263](https://github.com/elastic/eui/pull/1263))
- Added `compressed` prop to `EuiComboBox` ([#1258](https://github.com/elastic/eui/pull/1258))
- Added guidelines for Sass usage ([#1257](https://github.com/elastic/eui/pull/1257))

**Bug fixes**

- `EuiComboBox` no longer throws a _Maximum update depth exceeded_ error when used in popovers/modals ([#1258](https://github.com/elastic/eui/pull/1258))
- `Escape` key now closes `EuiComboBox` options list ([#1258](https://github.com/elastic/eui/pull/1258))
- Fixed margin issue around `EuiFlexGrid` in mobile displays ([#1257](https://github.com/elastic/eui/pull/1257))
- Fixed positioning and padding display issue in `EuiRange` ([#1257](https://github.com/elastic/eui/pull/1257))
- Fixed `highContrastTextColor` SASS function to account for background lightness and exit possible infinite loops ([#1275](https://github.com/elastic/eui/pull/1275))

## [`4.6.1`](https://github.com/elastic/eui/tree/v4.6.1)

**Bug fixes**

- Added TypeScript definitions for `EuiFieldPassword` ([#1255](https://github.com/elastic/eui/pull/1255))
- Added TypeScript definitions for `EuiConfirmModal`, remove `AnyProps`, and several definition fixes ([#1260](https://github.com/elastic/eui/pull/1260))

## [`4.6.0`](https://github.com/elastic/eui/tree/v4.6.0)

- Increased default font size of tabs in K6 theme ([#1244](https://github.com/elastic/eui/pull/1244))

**Bug fixes**

- Fixed select warning on falsy value in EuiSelect ([#1254](https://github.com/elastic/eui/pull/1254))

**Bug fixes**

- Add TypeScript definitions for `EuiRange` and `EuiRadio`, and correct the definitions for `EuiRadioGroup` ([#1253](https://github.com/elastic/eui/pull/1253))

## [`4.5.2`](https://github.com/elastic/eui/tree/v4.5.2)

**Bug fixes**

- TypeScript definition changes for `EuiAccordion`, `EuiDescriptionList`, `EuiForm`, `EuiFormHelpText` and the accessibility services, plus a number of other TS fixes ([#1247](https://github.com/elastic/eui/pull/1247))

## [`4.5.1`](https://github.com/elastic/eui/tree/v4.5.1)

**Bug fixes**

- Changed names of `*beatApp` types in `EuiIcon` to follow a consistent naming pattern ([#1243](https://github.com/elastic/eui/pull/1238))

## [`4.5.0`](https://github.com/elastic/eui/tree/v4.5.0)

- Added export for `TYPES` to `EuiAvatar` ([#1238](https://github.com/elastic/eui/pull/1238))
- Updated node-sass dependency to support OSX Mojave ([#1238](https://github.com/elastic/eui/pull/1238))
- Added TypeScript definitions for `EuiFieldNumber`, `EuiFormLabel` and `EuiSelect`, and fix the `EuiTextColor` definition ([#1240](https://github.com/elastic/eui/pull/1240))
- Added support for nodes as column headers in `EuiBasicTable` for supporting things like tooltips and localized text ([#1234](https://github.com/elastic/eui/pull/1234))

## [`4.4.1`](https://github.com/elastic/eui/tree/v4.4.1)

**Bug fixes**

- Fixes TypeScript definitions for `EuiKeyPadMenuItem` and `EuiKeyPadMenuItemButton` ([#1232](https://github.com/elastic/eui/pull/1232))

## [`4.4.0`](https://github.com/elastic/eui/tree/v4.4.0)

- Added TypeScript typings for `EuiKeyPadMenu` ([#1229](https://github.com/elastic/eui/pull/1229))
- Forced `EuiPopover` contents to stick to its initial position when the content changes ([#1199](https://github.com/elastic/eui/pull/1199))
- Updated `EuiIcon` app icon set and allow them to adjust colorschemes ([#1225](https://github.com/elastic/eui/pull/1225))

**Bug fixes**

- Fixed EuiToolTip to show tooltips on disabled elements ([#1222](https://github.com/elastic/eui/pull/1222))
- Fixed EuiAvatar when name is composed entirely of whitespace ([#1231](https://github.com/elastic/eui/pull/1231))

## [`4.3.0`](https://github.com/elastic/eui/tree/v4.3.0)

- Added a new `colorPalette` service for retrieving and generating color arrays for use in charts ([#1209](https://github.com/elastic/eui/pull/1209))
- Added `1` as a valid value for the `columns` prop in `EuiFlexGrid` ([#1210](https://github.com/elastic/eui/pull/1210))
- Make `htmlIdGenerator` only return valid HTML4 ids ([#637](https://github.com/elastic/eui/pull/637))
- Use `cursor: pointer` to indicate clickable `EuiTable` rows ([#1213](https://github.com/elastic/eui/pull/1213))
- Add `lockOpen` icon ([#1215](https://github.com/elastic/eui/pull/1215))

## [`4.2.0`](https://github.com/elastic/eui/tree/v4.2.0)

- Added some opacity options to `EuiLineSeries` and `EuiAreaSeries` ([#1198](https://github.com/elastic/eui/pull/1198))
- Added `initialFocus` prop for focus trapping to `EuiPopover` and `EuiModal` ([#1099](https://github.com/elastic/eui/pull/1099))
- Added table footer support with `EuiTableFooter` and `EuiTableFooterCell` ([#1202](https://github.com/elastic/eui/pull/1202))

## [`4.1.0`](https://github.com/elastic/eui/tree/v4.1.0)

- Added `direction` to `EuiFlexGroup` prop types interface ([#1196](https://github.com/elastic/eui/pull/1196))
- Made `description` prop optional for `EuiDescribedFormGroup` ([#1191](https://github.com/elastic/eui/pull/1191))
- Fixed issue with unselected tabs and aria-controls attribute in EuiTabbedContent
- Added `tag` icon ([#1188](https://github.com/elastic/eui/pull/1188))
- Replaced `logging` app icon ([#1194](https://github.com/elastic/eui/pull/1194))
- Made `EuiBasicTable` rows keyboard-accessible when they are clickable ([#1206](https://github.com/elastic/eui/pull/1206))

**Bug fixes**

- Fixed cross-axis alignment bug when positioning EuiPopover ([#1197](https://github.com/elastic/eui/pull/1197))
- Added background to `readOnly` inputs ([#1188](https://github.com/elastic/eui/pull/1188))
- Fixed some modal default and responsive sizing ([#1188](https://github.com/elastic/eui/pull/1188))
- Fixed z-index issue of `EuiComboBoxOptionsList` especially inside modals ([#1192](https://github.com/elastic/eui/pull/1192))

## [`4.0.1`](https://github.com/elastic/eui/tree/v4.0.1)

**Bug fixes**

- Fixed an issue in `EuiTooltip` because IE1 didn't support `document.contains()` ([#1190](https://github.com/elastic/eui/pull/1190))
- Fixed some issues around parsing string values in `EuiSearchBar` and `EuiQuery` ([#1189](https://github.com/elastic/eui/pull/1189))

## [`4.0.0`](https://github.com/elastic/eui/tree/v4.0.0)

- Added `delay` prop to `EuiToolTip` ([#1103](https://github.com/elastic/eui/pull/1103))

**Breaking changes**

- `EuiBasicTable` now shows up to 2 actions before condensing to all popover, but still displaying the top/primary 2 actions as well ([#1103](https://github.com/elastic/eui/pull/1103))
- `EuiBasicTable` will automatically add `hasActions` and `isSelectable` to allow proper responsive style handling, but are still overridable ([#1103](https://github.com/elastic/eui/pull/1103))

## [`3.11.0`](https://github.com/elastic/eui/tree/v3.11.0)

- Decorated `pagination` _next_ and _previous_ buttons with `data-test-subj` ([#1182](https://github.com/elastic/eui/pull/1182))
- Added `euiFacetButton` and `euiFacetGroup` ([#1167](https://github.com/elastic/eui/pull/1167))
- Added `width` prop to `EuiContextMenu` panels ([#1173](https://github.com/elastic/eui/pull/1173))
- Added patterns for global query and filters ([#1137](https://github.com/elastic/eui/pull/1137))

**Bug fixes**

- Fixed `onClickAriaLabel` console error stemming from `EuiComboBoxPill`  ([#1183](https://github.com/elastic/eui/pull/1183))

## [`3.10.0`](https://github.com/elastic/eui/tree/v3.10.0)

- Added `maxWidth` prop to `EuiModal` ([#1165](https://github.com/elastic/eui/pull/1165))
- Support field names with `_` characters in search queries ([#1180](https://github.com/elastic/eui/pull/1180))
- Added ability to include multiple fields in a value selection filter for `EuiSearchBar` ([#1179](https://github.com/elastic/eui/pull/1179))

**Bug fixes**

- Fixed an IE11 `EuiModal` width issue by changing the `min-width` to a pixel value ([#1174](https://github.com/elastic/eui/pull/1174))

## [`3.9.0`](https://github.com/elastic/eui/tree/v3.9.0)

- Added `infraApp` icon ([#1161](https://github.com/elastic/eui/pull/1161))
- Added sizes to `EuiButtonIcon` ([#1145](https://github.com/elastic/eui/pull/1145))
- Added `singleSelection.asPlainText` prop to `EuiComboBox` ([#1139](https://github.com/elastic/eui/pull/1139))
- Added proper aria labeling to `EuiSearchBar` and `EuiBasicTable` so searching is properly announced ([#1181](https://github.com/elastic/eui/pull/1181))

**Bug fixes**

- Fixed `makeHighContrastColor` sass mixin to properly output an accessible color contrast ([#1158](https://github.com/elastic/eui/pull/1158))
- Fixed `EuiTooltip` to interact correctly when the anchor is a disabled form element ([#1158](https://github.com/elastic/eui/pull/1158))
- Fixed `EuiButton` (with icon) and `EuiButtonEmpty` truncation ([#1145](https://github.com/elastic/eui/pull/1145))
- Fixed alignment and coloring of form control clear button ([#1145](https://github.com/elastic/eui/pull/1145))
- Fixed `EuiToolTip` from setting state after component unmounts ([#1163](https://github.com/elastic/eui/pull/1163))

## [`3.8.0`](https://github.com/elastic/eui/tree/v3.8.0)

- Added a new `EuiStat` component for displaying prominent stats ([#1146](https://github.com/elastic/eui/pull/1146))
- Added color and monotone icons for AWS and GCP ([#1135](https://github.com/elastic/eui/pull/1135))
- Added TypeScript definition for `EuiComboBox` ([#1115](https://github.com/elastic/eui/pull/1115))

**Bug fixes**

- Fixed `EuiSearchBar` when used as a controlled component in React 16.4 ([#1153](https://github.com/elastic/eui/pull/1153))
- Fixed `onChange` typedef on `EuiSwitch` ([#1144](https://github.com/elastic/eui/pull/1144)
- Fixed `EuiToolTip`'s inability to update its position when tooltip content changes ([#1116](https://github.com/elastic/eui/pull/1116))
- Fixed `EuiSearchBar`'s syntax parsing to allow multiple escaped characters in a single field value

## [`3.7.0`](https://github.com/elastic/eui/tree/v3.7.0)

- Added `zIndexAdjustment` to `EuiPopover` which allows tweaking the popover content's `z-index` ([#1097](https://github.com/elastic/eui/pull/1097))
- Added new `EuiSuperSelect` component and `hasArrow` prop to `EuiPopover` ([#921](https://github.com/elastic/eui/pull/921))
- Added a new `EuiWindowEvent` component for declarative, safe management of `window` event listeners ([#1127](https://github.com/elastic/eui/pull/1127))
- Changed `Flyout` component to close on ESC keypress even if the flyout does not have focus, using new Window Event component ([#1127](https://github.com/elastic/eui/pull/1127))
- Added TypeScript definitions for `EuiAvatar` component and the `color` services ([#1120](https://github.com/elastic/eui/pull/1120))

**Bug fixes**

- `EuiFlyout` responsive mode now gracefully overrides a custom `maxWidth` ([#1124](https://github.com/elastic/eui/pull/1124)

## [`3.6.1`](https://github.com/elastic/eui/tree/v3.6.1)

- Added TypeScript definition for `findTestSubject` test util ([#1106](https://github.com/elastic/eui/pull/1106))

**Bug fixes**

- Fixed bug where `EuiToolTip` content wasn't removed if its anchor is removed from the document ([#1119](https://github.com/elastic/eui/pull/1119))

## [`3.6.0`](https://github.com/elastic/eui/tree/v3.6.0)

- Added `EuiCopy` ([#1112](https://github.com/elastic/eui/pull/1112))
- Added `disabled` to `EuiRadioGroup.options` ([#1111](https://github.com/elastic/eui/pull/1111))

**Bug fixes**

- `EuiWrappingPopover` only re-attach anchor element on unmount if anchor element is still attached to DOM
([#1114](https://github.com/elastic/eui/pull/1114))

- Fixed `EuiSeriesChart` overrides `react-vis` classes ([#1123](https://github.com/elastic/eui/pull/1123))

## [`3.5.1`](https://github.com/elastic/eui/tree/v3.5.1)

- Fixed a bug around `indeterminate` checkboxes ([#1110](https://github.com/elastic/eui/pull/1110))

## [`3.5.0`](https://github.com/elastic/eui/tree/v3.5.0)

- Added support for `indeterminate` to `EuiCheckbox` ([#1108](https://github.com/elastic/eui/pull/1108))

## [`3.4.0`](https://github.com/elastic/eui/tree/v3.4.0)

- Added typings for `EuiToolTip` and `EuiIconTip` ([#1087](https://github.com/elastic/eui/pull/1087))
- Added `spacesApp` logo to `EuiIcon` set ([#1065](https://github.com/elastic/eui/pull/1065))
- Added `!default` to border SASS props ([#1079](https://github.com/elastic/eui/pull/1079))
- Added `repositionOnScroll` prop to `EuiPopover` which enables repositioning the popover when the window is scrolled ([#1064](https://github.com/elastic/eui/pull/1064))
- Allow `_` and `*` characters to be used in `EuiSearchBar` query terms ([#1058](https://github.com/elastic/eui/pull/1058))
- Added more `status` options for `EuiSteps` ([#1088](https://github.com/elastic/eui/pull/1088))
- Added `maxWidth` prop `EuiFlyout` ([#1090](https://github.com/elastic/eui/pull/1090))
- Added `string` to allowed `restrictWidth` prop type of `EuiPage` and `EuiPageBody` ([#1090](https://github.com/elastic/eui/pull/1090))
- Added `.eui-textBreakNormal` and `@mixin euiTextTruncate` as CSS/SASS utilities ([#1092](https://github.com/elastic/eui/pull/1092))
- Added `fullWidth` support to `EuiComboBox` ([#1095](https://github.com/elastic/eui/pull/1095))

**Bug fixes**

- `EuiMutationObserver`'s `children` prop is no longer marked as required ([#1076](https://github.com/elastic/eui/pull/1076))
- Fixed large drop shadows so they work on darker backgrounds ([#1079](https://github.com/elastic/eui/pull/1079))
- Added `resize-observer-polyfill` as a dependency (was previously a devDependency) ([#1085](https://github.com/elastic/eui/pull/1085))
- Fixed `EuiBasicTable` to inform its parent about a selection change triggered by a different set of `items` ([#1086](https://github.com/elastic/eui/pull/1086))
- Fixed width of `EuiFilterGroup`'s popover ([#1078](https://github.com/elastic/eui/pull/1078))
- Fixed `EuiStepsHorizontal`'s title wrapping in IE ([#1088](https://github.com/elastic/eui/pull/1088))
- Fixed wrong class name being added to `EuiPageBody` when `restrictWidth !== false` ([#1090](https://github.com/elastic/eui/pull/1090))

## [`3.3.0`](https://github.com/elastic/eui/tree/v3.3.0)

- Added `onTableChange` callback to `EuiInMemoryTable` which notifies on sorting and pagination changes ([#1060](https://github.com/elastic/eui/pull/1060))
- `EuiComboBox` now applies the provided `data-test-subj` to its options list element with the suffix `-optionsList` so you can find a specific combo box instance's options list. This wasn't previously possible because the options list is attached to the body element, not the combo box element. This is in addition to the existing `data-test-subj="comboBoxOptionsList"` ([#1054](https://github.com/elastic/eui/pull/1054))
- EUI now provides minified versions of the themes' CSS files ([#1070](https://github.com/elastic/eui/pull/1070))

**Bug fixes**

- Fixed `EuiSeriesChart` (previously `EuiXYChart`) responsive resize in a flexbox layout ([#1041](https://github.com/elastic/eui/pull/1041))
- `EuiInMemoryTable` no longer mutates the `items` prop array when sorting, adding deterministic sorting ([#1057](https://github.com/elastic/eui/pull/1057))
- `EuiBasicTable` actions now close their context menu when clicked ([#1069](https://github.com/elastic/eui/pull/1069))

**Experimental breaking change**

 - Renamed `EuiXYChart` to `EuiSeriesChart`, `EuiXYChartUtils` to `EuiSeriesChartUtils`, `EuiXYChartAxisUtils` to `EuiSeriesChartAxisUtils`, and  `EuiXYChartTextUtils` to `EuiSeriesChartTextUtils` ([#1066](https://github.com/elastic/eui/pull/1066))

## [`3.2.1`](https://github.com/elastic/eui/tree/v3.2.1)

- Added `closeButtonAriaLabel` property to `EuiFlyout` ([#1031](https://github.com/elastic/eui/pull/1031))
- Added types for `EuiToast`, `EuiGlobalToastList`, and `EuiGlobalToastListItem` ([#1045](https://github.com/elastic/eui/pull/1045))
- Added a handful of third-party logos to `EuiIcon` ([#1033](https://github.com/elastic/eui/pull/1033))

**Bug fixes**

- Removed IE flex column fix in favor of forcing the consumer to add a `grow` prop ([#1044](https://github.com/elastic/eui/pull/1044))
- Removed max-width to children of `EuiPopover` ([#1044](https://github.com/elastic/eui/pull/1044))

## [`3.2.0`](https://github.com/elastic/eui/tree/v3.2.0)

**Note: this release creates a minor regression to the display of `EuiFlexItem`s inside a `column` `EuiFlexGroup`. This is fixed in `3.2.1`.**
**Note: this release creates a minor regression to the display of `EuiPopoverTitle`. This is fixed in `3.2.1`.**

- Added typings for 'EuiBadge' ([#1034](https://github.com/elastic/eui/pull/1034))
- Added a visual pattern for Kibana's Global Date Picker ([#1026](https://github.com/elastic/eui/pull/1026))
- Added `responsive` prop to `EuiFlexGrid` ([#1026](https://github.com/elastic/eui/pull/1026))
- Added `expand` prop to `EuiTabs` and `EuiTabbedContent` ([#1026](https://github.com/elastic/eui/pull/1026))
- Allow `titleElement` to be passed to `EuiCard` ([#1032](https://github.com/elastic/eui/pull/1032))

**Bug fixes**

- Fixed `EuiContextMenuPanel` calling `ref` after being unmounted ([#1038](https://github.com/elastic/eui/pull/1038))
- `EuiOutsideClickDetector` supports nested detectors in the DOM tree ([#1039](https://github.com/elastic/eui/pull/1039))
- To make it more accessible, added a random id to `EuiSwitch`'s id prop if none is passed.  ([#779](https://github.com/elastic/eui/pull/779))
- `BetaBadge` now shows outside of `EuiPanel` bounds in IE ([#1032](https://github.com/elastic/eui/pull/1032))

## [`3.1.0`](https://github.com/elastic/eui/tree/v3.1.0)

- Added `EuiMutationObserver` to expose Mutation Observer API to React components ([#966](https://github.com/elastic/eui/pull/966))
- Added `EuiWrappingPopover` which allows existing non-React elements to be popover anchors ([#966](https://github.com/elastic/eui/pull/966))
- `EuiPopover` accepts a `container` prop to further restrict popover placement ([#966](https://github.com/elastic/eui/pull/966))
- `EuiPortal` can inject content at arbitrary DOM locations, added `portalRef` prop ([#966](https://github.com/elastic/eui/pull/966))

**Bug fixes**

- `EuiPopover` re-positions with dynamic content (including CSS height/width transitions) ([#966](https://github.com/elastic/eui/pull/966))

## [`3.0.5`](https://github.com/elastic/eui/tree/v3.0.5)

**Note: this release is a backport containing changes originally made in `3.6.1`**

**Bug fixes**

- Fixed bug where `EuiToolTip` content wasn't removed if its anchor is removed from the document ([#1119](https://github.com/elastic/eui/pull/1119))

## [`3.0.4`](https://github.com/elastic/eui/tree/v3.0.4)

**Note: this release is a backport containing changes originally made in `3.4.0`**

- Allow `_` and `*` characters to be used in `EuiSearchBar` query terms ([#1058](https://github.com/elastic/eui/pull/1058))

## [`3.0.3`](https://github.com/elastic/eui/tree/v3.0.3)

**Note: this release is a backport bugfix release containing changes originally made in `3.2.0`**

**Bug fixes**

- Fixed `EuiContextMenuPanel` calling `ref` after being unmounted ([#1038](https://github.com/elastic/eui/pull/1038))

## [`3.0.2`](https://github.com/elastic/eui/tree/v3.0.2)

- Added `restrictWidth` option to `EuiPageBody` ([#1024](https://github.com/elastic/eui/pull/1024))

**Bug fixes**

- Fixed `EuiPageContent` centered layouts ([#1024](https://github.com/elastic/eui/pull/1024))

## [`3.0.1`](https://github.com/elastic/eui/tree/v3.0.1)

- Added typings for `EuiEmptyPrompt`, `EuiCode`, `EuiCodeBlock`, and `EuiCallOut` ([#1010](https://github.com/elastic/eui/pull/1010))
- Make utility type `Omit` compatible with new `keyof` behavior introduced in TypeScript 2.9 ([#1017](https://github.com/elastic/eui/pull/1017))
- Added visualization chart type icons ([#1020](https://github.com/elastic/eui/pull/1020))

**Bug fixes**

- Fixed `EuiContextMenu` causing scroll-jumps because of premature browser focus ([#1018](https://github.com/elastic/eui/pull/1018))

## [`3.0.0`](https://github.com/elastic/eui/tree/v3.0.0)

- Fixed `EuiHeader` responsive styles ([#1009](https://github.com/elastic/eui/pull/1009))
- Added `prepend` and `append` props to `EuiFormControlLayout` ([#961](https://github.com/elastic/eui/pull/961))
- Updated style implementation of `EuiFilterGroup` and `EuiFilterGroupButton` ([#961](https://github.com/elastic/eui/pull/961))
- Added `EuiDatePickerRange` as a way to layout two `EuiDatePicker`s ([#961](https://github.com/elastic/eui/pull/961))
- Temporarily removed `EuiPage` responsive styles ([#1014](https://github.com/elastic/eui/pull/1014))

**Breaking changes**

- Moved `EuiHeaderNotification` to a generic `EuiNotificationBadge` component ([#1009](https://github.com/elastic/eui/pull/1009))

**Bug fixes**

- `EuiInMemoryTable` no longer resets to the first page on prop update when `items` remains the same ([#1008](https://github.com/elastic/eui/pull/1008))
- Fixed css selector for hiding responsive `EuiBreadcrumb`'s ([#1009](https://github.com/elastic/eui/pull/1009))
- Fixed responsive utility classes for IE ([#1009](https://github.com/elastic/eui/pull/1009))
- Fixed syntax errors in `keyCodes`'s and `EuiContextMenu`'s typescript definition ([#1012](https://github.com/elastic/eui/pull/1012))

## [`2.0.0`](https://github.com/elastic/eui/tree/v2.0.0)

- Added more typings to `EuiContextMenuItemProps` ([#1006](https://github.com/elastic/eui/pull/1006))
- Made some properties of `EuiFlyout` optional ([#1003](https://github.com/elastic/eui/pull/1003))
- Added typings for `EuiFlyout`, `EuiFlyoutBody`, `EuiFlyoutHeader`, and `EuiFlyoutFooter` ([#1001](https://github.com/elastic/eui/pull/1001))
- Gave `EuiFlyout` close button a data-test-subj ([#1000](https://github.com/elastic/eui/pull/1000))
- Updated `react-vis` version to `1.10.2` ([#999](https://github.com/elastic/eui/pull/999))
- Added `component` prop to `EuiTextColor` ([#1011](https://github.com/elastic/eui/pull/1011))

**Breaking changes**

- Altered `EuiPage` and sub-component layout ([#998](https://github.com/elastic/eui/pull/998))
  - `EuiPageHeader` must now be contained within `EuiPageBody`
  - `EuiPageSideBar` must now be **outside** of `EuiPageBody`

**Bug fixes**

- `EuiDescribedFormGroup` now renders its `description` inside of a `div` instead of a `span` ([#1011](https://github.com/elastic/eui/pull/1011))

## [`1.2.1`](https://github.com/elastic/eui/tree/v1.2.1)

**Bug fixes**

- Removed global manipulation of `EuiTitle` sizing in XYCharts ([#997](https://github.com/elastic/eui/pull/997))

## [`1.2.0`](https://github.com/elastic/eui/tree/v1.2.0)

**Note: this release creates a minor regression to the sizing of `EuiTitle`s. This is fixed in `1.2.1`.**

- Added typings for keyCodes ([#988](https://github.com/elastic/eui/pull/988))
- Changed `EuiXYChart` components exports to `/experimental` subfolder ([#975](https://github.com/elastic/eui/pull/975))
- Added beta version of `EuiXYChart` and associated components ([#309](https://github.com/elastic/eui/pull/309))
- Added `size` prop to `EuiIconTip` ([987](https://github.com/elastic/eui/pull/987))
- Added `database`, `filter`, `globe`, and `save` icons ([990](https://github.com/elastic/eui/pull/990))
- Updated typings for `EuiButton`, `EuiButtonEmpty`, and `EuiButtonIcon` to include `<a>` tag attributes like `href` ([#992](https://github.com/elastic/eui/pull/992))

**Bug fixes**

- Fixed some IE11 flex box bugs and documented others (modal overflowing, image shrinking, and flex group wrapping) ([#973](https://github.com/elastic/eui/pull/973))
- Fixed white square that show in double scrollbar via `euiScrollBar()` ([989](https://github.com/elastic/eui/pull/989))
- Fixed issue with Accordion would attempt to use properties and accessors on null ([#982](https://github.com/elastic/eui/pull/982))

## [`1.1.0`](https://github.com/elastic/eui/tree/v1.1.0)

- Added more (mainly style) options to `EuiRange` ([#932](https://github.com/elastic/eui/pull/932))
- Cleaned up some `EuiPopover` styles ([#969](https://github.com/elastic/eui/pull/969))
- Added `inputRef` prop to `EuiFieldPassword` ([#970](https://github.com/elastic/eui/pull/970))

**Bug fixes**

- Fixed disabled states of icon buttons ([#963](https://github.com/elastic/eui/pull/963))
- Added word-break fallback for FF & IE in table cell ([#962](https://github.com/elastic/eui/pull/962))
- Fixed `EuiPopover` to show content over modals, flyouts, etc ([#967](https://github.com/elastic/eui/pull/967))
- Fixed background transition on inputs ([#969](https://github.com/elastic/eui/pull/969))

## [`1.0.1`](https://github.com/elastic/eui/tree/v1.0.1)

- `EuiAccordion` use MutationObserver to re-calculate height when children DOM changes ([#947](https://github.com/elastic/eui/pull/947))
- Add `inspect` type option to icon typedef file ([#952](https://github.com/elastic/eui/pull/952))
- Simplified form control styles ([#954](https://github.com/elastic/eui/pull/954))

**Bug fixes**

- `EuiPopover` now positions popover content over all other elements, instead of sometimes clipping ([#948](https://github.com/elastic/eui/pull/948))
- `EuiOnClickOutside` works with child components rendered via React portals ([#948](https://github.com/elastic/eui/pull/948))

**Deprecations**

- Replaced the following SASS variables have been replaced `$euiFormControlHeight--compressed`, `$euiFormControlPadding--compressed`, `euiFormBorderColor--disabled` ([#954](https://github.com/elastic/eui/pull/954))

## [`1.0.0`](https://github.com/elastic/eui/tree/v1.0.0)

- Reduced font sizes of `EuiAvatar` ([#945](https://github.com/elastic/eui/pull/945))
- Changed release process to be fully automated by script ([#944](https://github.com/elastic/eui/pull/944))

**Bug fixes**

- `EuiTooltip` re-positions content correctly after the window is resized ([#936](https://github.com/elastic/eui/pull/936))
- `EuiComboBox` list is positioned correctly in IE ([#946](https://github.com/elastic/eui/pull/946))

## [`0.0.55`](https://github.com/elastic/eui/tree/v0.0.55)

- Added `getPopoverScreenCoordinates` service function for positioning popover/tooltip content, updated `EuiToolTip` to use it ([#924](https://github.com/elastic/eui/pull/924))
- Allow `mode` prop in `EuiCodeEditor` to take custom mode object ([#935](https://github.com/elastic/eui/pull/935))
- `EuiCodeEditor` is now decorated with a `data-test-subj` selector (`codeEditorContainer`) ([#939](https://github.com/elastic/eui/pull/939))
- `EuiCodeEditor` no longer automatically scrolls cursor into view on selection change ([#940](https://github.com/elastic/eui/pull/940))

## [`0.0.54`](https://github.com/elastic/eui/tree/v0.0.54)

**Bug fixes**

- `EuiTabbedContent` now updates dynamic tab content when used as an uncontrolled component ([#931](https://github.com/elastic/eui/pull/931))

## [`0.0.53`](https://github.com/elastic/eui/tree/v0.0.53)

- `EuiComboBox` is now decorated with `data-test-subj` selectors for the search input (`comboBoxSearchInput`), toggle button (`comboBoxToggleListButton`), and clear button (`comboBoxClearButton`) ([#918](https://github.com/elastic/eui/pull/918))
- `EuiComboBox` now gives focus to the search input when the user clicks the clear button, to prevent focus from defaulting to the body ([#918](https://github.com/elastic/eui/pull/918))
- Fixed visual size of inputs by setting the box-shadow border to `inset` ([#928](https://github.com/elastic/eui/pull/928))
- Per-column custom sort values added to `EuiInMemoryTable` ([#929](https://github.com/elastic/eui/pull/929))

**Non-breaking major changes**

- Added close (`cross`) button as default way to close to `EuiFlyout` when `onClose` is provided ([#925](https://github.com/elastic/eui/pull/925))
- Fleshed out `EuiFlyoutHeader` for consistency (see docs) ([#925](https://github.com/elastic/eui/pull/925))

**Bug fixes**

- Added `role="dialog"` to `EuiFlyout` to improve screen reader accessibility ([#916](https://github.com/elastic/eui/pull/916))
- Default sort comparator (used by `EuiInMemoryTable`) now handles `null` and `undefined` values ([#922](https://github.com/elastic/eui/pull/922))

## [`0.0.52`](https://github.com/elastic/eui/tree/v0.0.52)

- Added updated logos for Cloud and Cloud ECE ([#906](https://github.com/elastic/eui/pull/906))
- Added the ability for `EuiBetaBadge` to appear on `EuiPanel` similar to `EuiCard` ([#885](https://github.com/elastic/eui/pull/888))
- Added `restrictWidth` to `EuiPage` ([#896](https://github.com/elastic/eui/pull/896))
- Added `resize` prop to `EuiTextArea` that defaults to ‘vertical’ (only height) ([#894](https://github.com/elastic/eui/pull/894))
- Added multiple style-only adjustments to `EuiFormControlLayout` buttons/icons ([#894](https://github.com/elastic/eui/pull/894))
- Shifted `readOnly` inputs to not have left padding unless it has an icon ([#894](https://github.com/elastic/eui/pull/894))
- Added more customization options to `EuiAvatar` ([#903](https://github.com/elastic/eui/pull/903))
- Added more color options to `EuiButtonIcon` ([#907](https://github.com/elastic/eui/pull/907))
- Added icon for EMS (Elastic Map Service) (`emsApp`) ([#914](https://github.com/elastic/eui/pull/914))
- Added support for `href`, `target`, and `rel` properties for `EuiContextMenu` items ([#911](https://github.com/elastic/eui/pull/911))
- Added responsive helpers in the form of `EuiShowFor` and `EuiHideFor` components and corresponding CSS classes ([#909](https://github.com/elastic/eui/pull/909))

**Deprecations**

- Replaced `$breakpoints` in favor of better named `$euiBreakpoints` ([#909](https://github.com/elastic/eui/pull/909))
- Replaced the following mixin `screenXSmall()`, `screenSmall()`, `screenMedium()`, `screenLarge()`, `screenSmallMediumLarge()` in favor of a single `euiBreakpoint()` ([#909](https://github.com/elastic/eui/pull/909))

**Bug fixes**

- Removed `.nvmrc` file from published npm package ([#892](https://github.com/elastic/eui/pull/892))
- `EuiComboBox` no longer shows the _clear_ icon when it's a no-op ([#890](https://github.com/elastic/eui/pull/890))
- `EuiIcon` no longer takes focus in Edge and IE unless `tabIndex` is defined as a value other than `"-1"` ([#900](https://github.com/elastic/eui/pull/900))
- Fixed regression introduced in `0.0.50` in which the form control icons blocked users from clicking the control ([#898](https://github.com/elastic/eui/pull/898))
- Fixed `EuiSwitch` background in case it’s been placed on a gray background ([#894](https://github.com/elastic/eui/pull/894))
- Fixed `EuiComboBox` hidden input focus styles ([#894](https://github.com/elastic/eui/pull/894))
- Fixed responsive widths of `EuiDescribedFormGroup` ([#894](https://github.com/elastic/eui/pull/894))
- Fixed descenders being cut off in `EuiSelect` ([#894](https://github.com/elastic/eui/pull/894))
- Fixed extra spacing applied by Safari to `EuiFieldSearch` ([#894](https://github.com/elastic/eui/pull/894))
- Fixed contrast issues in dark theming ([#907](https://github.com/elastic/eui/pull/907))

## [`0.0.51`](https://github.com/elastic/eui/tree/v0.0.51)

- Added `textStyle="reverse"` prop to `EuiDescriptionList` as well as a class (`.eui-definitionListReverse`) for `dl`'s within `EuiText` ([#882](https://github.com/elastic/eui/pull/882))
- Added `inspect` icon ([#886](https://github.com/elastic/eui/pull/886))
- Added `layout` prop to `EuiCard` ([#885](https://github.com/elastic/eui/pull/885))

**Bug fixes**

- Moved `EuiFieldSearch`'s and `EuiValidateControl`'s ref out of render into `setRef` methods ([#883](https://github.com/elastic/eui/pull/883))

## [`0.0.50`](https://github.com/elastic/eui/tree/v0.0.50)

**Note: this release creates a minor regression to form controls containing icons, in which the icon blocks the user from clicking the control. This is fixed in `0.0.52`.**

- Created `EuiToggle`, `EuiButtonToggle`, and `EuiButtonGroup` ([#872](https://github.com/elastic/eui/pull/872))
- `EuiBasicTable` and `EuiInMemoryTable` now accept `rowProps` and `cellProps` callbacks, which let you apply custom props to rows and props ([#869](https://github.com/elastic/eui/pull/869))
- Added `offline` and `online` icons ([#881](https://github.com/elastic/eui/pull/881))

**Bug fixes**

- `EuiContextMenuPanel` now updates appropriately if its items are modified ([#887](https://github.com/elastic/eui/pull/887))
- `EuiComboBox` is no longer a focus trap, the clear button is now keyboard-accessible, and the virtualized list no longer interferes with the tab order ([#866](https://github.com/elastic/eui/pull/866))
- `EuiButton`, `EuiButtonEmpty`, and `EuiButtonIcon` now look and behave disabled when `isDisabled={true}` ([#862](https://github.com/elastic/eui/pull/862))
- `EuiGlobalToastList` no longer triggers `Uncaught TypeError: _this.callback is not a function`  ([#865](https://github.com/elastic/eui/pull/865))
- `EuiGlobalToastList` checks to see if it has dismissed a toast before re-dismissing it ([#868](https://github.com/elastic/eui/pull/868))
- Added FF/IE fallback for `.eui-textBreakWord` ([#864](https://github.com/elastic/eui/pull/864))
- Fixed `EuiCard` description text color when used in/as an anchor tag ([#864](https://github.com/elastic/eui/pull/864))
- Fixed `EuiCard` IE bugs ([#864](https://github.com/elastic/eui/pull/864))
- Fixed button labeling for `EuiFormControlLayout` and `EuiComboBox` accessibility ([#876](https://github.com/elastic/eui/pull/876))
- Fixed `EuiBreadcrumb` slash alignment when truncating ([#878](https://github.com/elastic/eui/pull/878))

**Breaking changes**

- `EuiSearchBar` no longer has an `onParse` callback, and now passes an object to `onChange` with the shape `{ query, queryText, error }` ([#863](https://github.com/elastic/eui/pull/863))
- `EuiInMemoryTable`'s `search.onChange` callback now passes an object with `{ query, queryText, error }` instead of only the query ([#863](https://github.com/elastic/eui/pull/863))
- `EuiFormControlLayout` no longer has `onClear`, `iconSide`, or `onIconClick` props. Instead of `onClear` it now accepts a `clear` object of the shape `{ onClick }`. Instead of the icon props, it now accepts a single `icon` prop which be either a string or an object of the shape `{ type, side, onClick }` ([#866](https://github.com/elastic/eui/pull/866))
- `EuiBasicTable` and `EuiInMemoryTable` pass-through cell props (defined by the `columns` prop and the `cellProps` prop) used to be applied to the `div` inside of the `td` element. They're now applied directly to the `td` element ([#869](https://github.com/elastic/eui/pull/869))

## [`0.0.49`](https://github.com/elastic/eui/tree/v0.0.49)

**Bug fixes**

- `EuiInMemoryTable` now applies its search filter ([#851](https://github.com/elastic/eui/pull/851))
- `EuiInMemoryTable` and `EuiBasicTable` now pass unknown props through to their child ([#836](https://github.com/elastic/eui/pull/836))
- Added `EuiHeaderLinks` which allow you to construct navigation in the header in place of the app menu ([#844](https://github.com/elastic/eui/pull/844))
- `EuiPopover` will use an alert to warn the user it traps focus ([#844](https://github.com/elastic/eui/pull/844))

**Breaking changes**

- EUI requires React `16.3` or higher ([#849](https://github.com/elastic/eui/pull/849))
- `EuiHeaderBreadcrumbs` refactored to use `EuiBreadcrumbs`. This removed all child components of `EuiHeaderBreadcrumbs` ([#844](https://github.com/elastic/eui/pull/844))

## [`0.0.48`](https://github.com/elastic/eui/tree/v0.0.48)

**Bug fixes**

- `EuiComboBox` does not pass `isDisabled` prop to `EuiComboBoxOptionsList` to avoid "React does not recognize the 'isDisabled' prop on a DOM element" console warning ([#838](https://github.com/elastic/eui/pull/838))
- `EuiComboBox` does not display clear icon when `isClearable` prop is set to false and `selectedOptions` prop is provided ([#838](https://github.com/elastic/eui/pull/838))

**Breaking changes**

- Move `EuiBasicTable`'s `itemId` prop from `selection` to a top-level property ([#830](https://github.com/elastic/eui/pull/830))
- Renamed/refactored `requiresAriaLabel` prop validator to a more general `withRequiredProp` ([#830](https://github.com/elastic/eui/pull/830))

## [`0.0.47`](https://github.com/elastic/eui/tree/v0.0.47)

- Added utility CSS classes for text and alignment concerns ([#774](https://github.com/elastic/eui/pull/774))
- Added `compressed` versions of `EuiFormRow` and all form controls ([#800](https://github.com/elastic/eui/pull/800))
- Removed pointer cursor on `EuiFormLabel` when a `for` property is not set ([#825](https://github.com/elastic/eui/pull/825))
- Added the ability to add tooltips to `EuiContextMenuItem`s ([#817](https://github.com/elastic/eui/pull/817))
- Added `EuiBreadcrumbs` ([#815](https://github.com/elastic/eui/pull/815))

**Bug fixes**

- Fixes height calculation error on `EuiAccordion` when it starts loads in an open state ([#816](https://github.com/elastic/eui/pull/816))
- Added aria-invalid labeling on `EuiFormRow` ([#777](https://github.com/elastic/eui/pull/799))
- Added aria-live labeling for `EuiToasts` ([#777](https://github.com/elastic/eui/pull/777))
- Added aria labeling requirements for `EuiBadge` , as well as a generic prop_type function `requiresAriaLabel` in `utils` to check for it ([#777](https://github.com/elastic/eui/pull/777)) ([#802](https://github.com/elastic/eui/pull/802))
- Ensure switches’ inputs are still hidden when `[disabled]` ([#778](https://github.com/elastic/eui/pull/778))
- Made boolean matching in `EuiSearchBar` more exact so it doesn't match words starting with booleans, like "truest" or "offer" ([#776](https://github.com/elastic/eui/pull/776))
- `EuiComboBox` do not setState or call refs once component is unmounted ([807](https://github.com/elastic/eui/pull/807) and [#813](https://github.com/elastic/eui/pull/813))
- Added better accessibility labeling to `EuiPagination`, `EuiSideNav`, `EuiPopover`, `EuiBottomBar` and `EuiBasicTable`.  ([#821](https://github.com/elastic/eui/pull/821))
- Added `isDisabled` to `EuiComboBox`  ([#829](https://github.com/elastic/eui/pull/829))

## [`0.0.46`](https://github.com/elastic/eui/tree/v0.0.46)

- Added `EuiDescribedFormGroup` component, a wrapper around `EuiFormRow`(s) ([#707](https://github.com/elastic/eui/pull/707))
- Added `describedByIds` prop to `EuiFormRow` to help with accessibility ([#707](https://github.com/elastic/eui/pull/707))
- Added `isLoading` prop to `EuiButtonEmpty` ([#768](https://github.com/elastic/eui/pull/768))
- Removed individual badge cross icon when `EuiComboBox` has `singleSelection` prop enabled ([#769](https://github.com/elastic/eui/pull/769))

**Bug fixes**

- Removed specificity on `EuiText` that was causing cascade conflicts around text coloring ([#770](https://github.com/elastic/eui/pull/770))

## [`0.0.45`](https://github.com/elastic/eui/tree/v0.0.45)

***NOTE v0.0.45 has a bug causing it to fail during installation, please use v0.0.46***

- Added `EuiBetaBadge` for non-GA labelling including options to add it to `EuiCard` and `EuiKeyPadMenuItem` ([#705](https://github.com/elastic/eui/pull/705))
- Added `direction` prop to EuiFlexGroup ([#711](https://github.com/elastic/eui/pull/711))
- Added `EuiEmptyPrompt` which can be used as a placeholder over empty tables and lists ([#711](https://github.com/elastic/eui/pull/711))
- Added `EuiTabbedContent` ([#737](https://github.com/elastic/eui/pull/737))
- `EuiComboBox` added buttons for clearing and opening/closing the combo box ([#698](https://github.com/elastic/eui/pull/698))

**Bug fixes**

- Fixed `EuiTableRowCell` from overwriting its child element's `className` [#709](https://github.com/elastic/eui/pull/709)
- Allow `EuiContextMenuPanel`s to update when their `children` changes ([#710](https://github.com/elastic/eui/pull/710))
- `EuiInMemoryTable` now passes `itemIdToExpandedRowMap` prop to `EuiBasicTable` ([#759](https://github.com/elastic/eui/pull/759))
- Expanded table rows in paginated data no longer leak to other pages ([#761](https://github.com/elastic/eui/pull/761))

**Breaking changes**

- Rename `logoElasticSearch` to `logoElasticsearch` [#755](https://github.com/elastic/eui/pull/755)

## [`0.0.44`](https://github.com/elastic/eui/tree/v0.0.44)

- Reduced `EuiToast` title size ([#703](https://github.com/elastic/eui/pull/703))

**Bug fixes**

- Fixed inherited `line-height` of inputs and buttons ([#702](https://github.com/elastic/eui/pull/702))
- Fixed card title sizing in K6 theme ([#704](https://github.com/elastic/eui/pull/704))

## [`0.0.43`](https://github.com/elastic/eui/tree/v0.0.43)

- Added `status` prop to `EuiStep` for additional styling ([#673](https://github.com/elastic/eui/pull/673))
- `EuiForm` and `EuiFormRow` now accept nodes for `errors` prop ([#685](https://github.com/elastic/eui/pull/685))
- Removed the default `max-width` from `EuiText`. This can still be applied by setting `grow={false}` ([#683](https://github.com/elastic/eui/pull/683))
- Added support for text alignment with `EuiTextAlign` ([#683](https://github.com/elastic/eui/pull/683))
- `EuiBasicTable` added the `compressed` prop to allow for tables with smaller fonts and padding ([#687](https://github.com/elastic/eui/pull/687))

**Bug fixes**

- Added a `paddingSize` prop to `EuiAccordion` to better mitigate situations where a nested `EuiFlexGroup` causes scrollbars ([#701](https://github.com/elastic/eui/pull/701))
- Fixed `EuiCard` `icon` prop to include user provided className ([#684](https://github.com/elastic/eui/pull/684))
- `EuiInMemoryTable` pagination state is now reset automatically when a search is executed ([#686](https://github.com/elastic/eui/pull/686))
- Fixed slow performance of `EuiComboBox` when there are hundreds or thousands of options by virtualizing `EuiComboBoxOptionsList` ([#670](https://github.com/elastic/eui/pull/670))
- Fixed some text styles ([#683](https://github.com/elastic/eui/pull/683))
    - Fixed font-family of input, textarea, select, and buttons
    - Fixed style of code, pre, and dl’s inside `EuiText`
    - Fixed ghost text color which was being set to a dark gray

**Breaking changes**

- Added responsive support for tables. This isn't technically a breaking change, but you will need to apply some new props (`hasActions`, `isSelectable`) for certain tables to make them look their best in mobile. **Responsive table views are on by default.** ([#584](https://github.com/elastic/eui/pull/584))

## [`0.0.42`](https://github.com/elastic/eui/tree/v0.0.42)

- Added `EuiDatePicker` component for date/time input ([#644](https://github.com/elastic/eui/pull/644))
- Added editor icon set to `EuiIcon` ([#671](https://github.com/elastic/eui/pull/671))

## [`0.0.41`](https://github.com/elastic/eui/tree/v0.0.41)

- Added `grow` prop to `EuiText` ([#662](https://github.com/elastic/eui/pull/662))
- Added `disabled` prop to `EuiComboBoxOption` ([#650](https://github.com/elastic/eui/pull/650))
- Added support for `<pre>` and `<code>` tags to `<EuiText>` ([#654](https://github.com/elastic/eui/pull/654))
- Added export of SASS theme variables in JSON format during compilation ([#642](https://github.com/elastic/eui/pull/642))
- Close `EuiComboBox` `singleSelection` options list when option is chosen ([#645](https://github.com/elastic/eui/pull/645))
- Wrap `EuiStepHorizontal` text instead of truncating it ([#653](https://github.com/elastic/eui/pull/653))
- Fixed a bug where `EuiSideNavItem` wouldn't pass an `onClick` handler down to `<a>` tags if they also had an `href` ([#664](https://github.com/elastic/eui/pull/664))
- Updated existing and added additional TypeScript definitions ([#666](https://github.com/elastic/eui/pull/666))

**Bug fixes**

- Fixed `EuiBasicTable` re-rendering on hover of table rows ([#665](https://github.com/elastic/eui/pull/665))

**Breaking changes**

- `EuiStepsHorizontal` now requires an `onClick` prop be provided for each step configuration object ([#653](https://github.com/elastic/eui/pull/653))

## [`0.0.40`](https://github.com/elastic/eui/tree/v0.0.40)

- Tweaked sizing, weights, color, line-heights, and added more levels to `EuiTitle` and `EuiText` ([#627](https://github.com/elastic/eui/pull/627))
- Added TypeScript type definitions for `EuiPortal`, `EuiText` and `EuiTitle` as well as the `calculatePopoverPosition` service ([#638](https://github.com/elastic/eui/pull/638))
- Grayed out labels for `disabled` controls ([#648](https://github.com/elastic/eui/pull/648))

**Bug fixes**

- Fix visual shadow glitch on hover of `EuiToast` ([#632](https://github.com/elastic/eui/pull/632))

**Breaking changes**

- **Note: This breaking change is reversed in 0.0.43.** Added a default `max-width` to `EuiText` ([#627](https://github.com/elastic/eui/pull/627))

## [`0.0.39`](https://github.com/elastic/eui/tree/v0.0.39)

**Bug fixes**

- Allow accordions to dynamically change height, and support values on radio inputs ([#613](https://github.com/elastic/eui/pull/613))
- Accordion toggle layout is no longer flagged responsive, in order to prevent unwanted stacking on mobile ([#613](https://github.com/elastic/eui/pull/613))

**Breaking changes**

- Support values on radio inputs. This is breaking because now the second argument to the radio `onChange` callback is the value, which bumps the change event to the third argument ([#613](https://github.com/elastic/eui/pull/613))

## [`0.0.38`](https://github.com/elastic/eui/tree/v0.0.38)

- Modified drop shadow intensities and color ([#607](https://github.com/elastic/eui/pull/607))
- Added SASS color functions. Made `$euiColorWarning` color usage more accessible while still being "yellow" ([#628](https://github.com/elastic/eui/pull/628))
- Removed extraneous `global_styling/mixins/_forms.scss` file and importing the correct files in the `filter_group.scss` and `combo_box.scss` files ([#609](https://github.com/elastic/eui/pull/609))
- Added `isInvalid` prop to `EuiComboBox` ([#631](https://github.com/elastic/eui/pull/631))
- Added support for rejecting user input by returning `false` from the `onCreateOption` prop of `EuiComboBox` ([#631](https://github.com/elastic/eui/pull/631))

**Bug fixes**

- Visual fix for the focus state of disabled `EuiButton` ([#603](https://github.com/elastic/eui/pull/603))
- `EuiSelect` can pass any node as a value rather than just a string ([#603](https://github.com/elastic/eui/pull/603))
- Fixed a typo in the flex TypeScript definition ([#629](https://github.com/elastic/eui/pull/629))
- Fixed `EuiComboBox` bug in which the options list wouldn't always match the width of the input ([#611](https://github.com/elastic/eui/pull/611))
- Fixed `EuiComboBox` bug in which opening the combo box when there's no scrollbar on the window would result in the list being positioned incorrectly ([#631](https://github.com/elastic/eui/pull/631))
- Fixed `EuiComboBox` bug in which clicking a pill's close button would close the list ([#631](https://github.com/elastic/eui/pull/631))
- Fixed `EuiComboBox` bug in which moving focus from one combo box to another would remove the `euiBody-hasPortalContent` class from the body ([#631](https://github.com/elastic/eui/pull/631))

## [`0.0.37`](https://github.com/elastic/eui/tree/v0.0.37)

- Added `EuiComboBox` for selecting many options from a list of options ([#567](https://github.com/elastic/eui/pull/567))
- Added `EuiHighlight` for highlighting a substring within text ([#567](https://github.com/elastic/eui/pull/567))
- `calculatePopoverPosition` service now accepts a `positions` argument so you can specify which positions are acceptable ([#567](https://github.com/elastic/eui/pull/567))
- Added `closeButtonProps` prop to `EuiBadge`, `hollow` badge type, and support for arbitrary hex color ([#567](https://github.com/elastic/eui/pull/567))
- Added support for arbitrary hex color to `EuiIcon` ([#567](https://github.com/elastic/eui/pull/567))

**Breaking changes**

- Renamed `euiBody-hasToolTip` class to `euiBody-hasPortalContent` ([#567](https://github.com/elastic/eui/pull/567))

## [`0.0.36`](https://github.com/elastic/eui/tree/v0.0.36)

- Added support for range queries in `EuiSearchBar` (works for numeric and date values) ([#485](https://github.com/elastic/eui/pull/485))
- Added support for emitting a `EuiSearchBar` query to an Elasticsearch query string ([#598](https://github.com/elastic/eui/pull/598))
- Added support for expandable rows to `EuiBasicTable` ([#585](https://github.com/elastic/eui/pull/585))

**Bug fixes**

- Relaxed query syntax of `EuiSearchBar` to allow usage of hyphens without escaping ([#581](https://github.com/elastic/eui/pull/581))
- Fixed font-weight issue in K6 theme ([#596](https://github.com/elastic/eui/pull/596))

## [`0.0.35`](https://github.com/elastic/eui/tree/v0.0.35)

- Modified `EuiLink` and all buttons to support both href and onClick ([#554](https://github.com/elastic/eui/pull/554))
- Added `color` prop to `EuiIconTip` ([#580](https://github.com/elastic/eui/pull/580))

## [`0.0.34`](https://github.com/elastic/eui/tree/v0.0.34)

- Adjust `EuiCallOut` and dark theme warning coloring ([#563](https://github.com/elastic/eui/pull/563))
- Added a `buttonColor` prop to `EuiConfirmModal` ([#546](https://github.com/elastic/eui/pull/546))
- Added 'baseline' as option to `EuiFlexGroup`'s `alignItems` prop ([#546](https://github.com/elastic/eui/pull/546))

**Bug fixes**

- Fixed `EuiToolTip` bug which caused the tooltip to hide when moving the mouse around inside of the trigger element ([#557](https://github.com/elastic/eui/pull/557), [#564](https://github.com/elastic/eui/pull/564))
- Fixed a bug where `EuiButtonEmpty` would offer a white background on hover when it was disabled, even when there was no such background transition on hover when the buttons are not disabled ([#561](https://github.com/elastic/eui/pull/561))
- Fixed table cell bugs ([#565](https://github.com/elastic/eui/pull/565))
  - `EuiBasicTable` now supports explicitly setting `truncateText` and `textOnly` on column definitions, and supports passing through unrecognized props to the cell (e.g. `data-test-subj`).
  - Updated table cell CSS so that long single-word cell content will break and wrap mid-word.

## [`0.0.33`](https://github.com/elastic/eui/tree/v0.0.33)

- Added initial sorting option to `EuiInMemoryTable` ([#547](https://github.com/elastic/eui/pull/547))
- Horizontally scrolling `EuiTabs` ([#546](https://github.com/elastic/eui/pull/546))
- Remove padding from both sides of `EuiEmptyButton` ([#546](https://github.com/elastic/eui/pull/546))
- Added `disabled` prop to placeholder (ellipses) button in pagination ([#546](https://github.com/elastic/eui/pull/546))
- Converted `.euiHeader__notification` into `EuiHeaderNotification` ([#546](https://github.com/elastic/eui/pull/546))

**Bug fixes**

- `EuiConfirmModal` will now check for the presence of confirm and cancel buttons before trying to focus them ([#555](https://github.com/elastic/eui/pull/555))

## [`0.0.32`](https://github.com/elastic/eui/tree/v0.0.32)

- Updated `EuiDescriptionList` to accept nodes for the titles and descriptions ([#552](https://github.com/elastic/eui/pull/552))
- Added `stop` and `stopFilled` icons ([#543](https://github.com/elastic/eui/pull/543))

**Bug fixes**

- Fixed `EuiToolTip` smart positioning to prevent tooltip from being clipped by the window where possible ([#550](https://github.com/elastic/eui/pull/550))

## [`0.0.31`](https://github.com/elastic/eui/tree/v0.0.31)

- Made `<EuiProgress>` TypeScript types more specific ([#518](https://github.com/elastic/eui/pull/518))
- Removed `font-smoothing` from our reset css for better text legibility ([#539](https://github.com/elastic/eui/pull/539))

**Bug fixes**

- Made `EuiIconTip` screen reader accessible ([#534](https://github.com/elastic/eui/pull/534))
- Fixed a sorting issue in `EuiInMemoryTable` ([#453](https://github.com/elastic/eui/pull/453))
- Fixed checkbox click for `EuiCheckbox` and `EuiRadio` without a label ([#541](https://github.com/elastic/eui/pull/541))

## [`0.0.30`](https://github.com/elastic/eui/tree/v0.0.30)

- Add ability to force `EuiSideNav` items open by setting `item.forceOpen` ([#515](https://github.com/elastic/eui/pull/515))

## [`0.0.29`](https://github.com/elastic/eui/tree/v0.0.29)

- Added `EuiIconTip` to make it easier to display icons with tooltips ([#528](https://github.com/elastic/eui/pull/528))
- Added `buttonRef` prop to `EuiButton`, `EuiButtonEmpty`, and `EuiButtonIcon` ([#529](https://github.com/elastic/eui/pull/529))

**Bug fixes**

- `EuiHealth` no longer stacks flex items on small screens ([#530](https://github.com/elastic/eui/pull/530))
- Fixed `EuiPageContent` centering within `EuiPage` issue ([#527](https://github.com/elastic/eui/pull/527))
- `EuiConfirmModal` will now correctly auto-focus on its confirm and cancel buttons ([#529](https://github.com/elastic/eui/pull/529))

## [`0.0.28`](https://github.com/elastic/eui/tree/v0.0.28)

- `EuiInMemoryTable` pass items to BasicTable when message is provided ([#517](https://github.com/elastic/eui/pull/517)).
- `EuiSearchBox` now passes unused props through to `EuiFieldSearch` ([#514](https://github.com/elastic/eui/pull/514))
- Change `EuiBasicTable` `noItemsMessage` and `EuiInMemoryTable` `message` propType to node
instead of just string ([#516](https://github.com/elastic/eui/pull/516))

## [`0.0.27`](https://github.com/elastic/eui/tree/v0.0.27)

- Don't propagate a null `onClick` on EuiPanels ([#473](https://github.com/elastic/eui/pull/473))
- Use 1.1px for the `EuiHorizontalRule` height, in order to work around strange Chrome height calculations ([#473](https://github.com/elastic/eui/pull/473))
- New icons for `logoGithub` and `logoSketch` ([#494](https://github.com/elastic/eui/pull/494))
- `EuiCard` now has an `href` and `isClickable` prop for better handling hover animations ([#494](https://github.com/elastic/eui/pull/494))
- Added `calculateContrast` and `rgbToHex` to services ([#494](https://github.com/elastic/eui/pull/494))

**Bug fixes**

- `EuiModal` is now responsive on mobile screens ([#512](https://github.com/elastic/eui/pull/512))
- `EuiFlexGrid` now collapses down in mobile layouts properly ([#515](https://github.com/elastic/eui/pull/515))
- Made `EuiCard` proptypes more permission by changing strings to nodes ([#515](https://github.com/elastic/eui/pull/515))
- Fixed `responsive={false}` prop not working when flex groups were nested ([#494](https://github.com/elastic/eui/pull/494))
- `EuiBadge` wrapping element changed from a `div` to `span` so it can be nested in text blocks ([#494](https://github.com/elastic/eui/pull/494))

## [`0.0.26`](https://github.com/elastic/eui/tree/v0.0.26)

**Bug fixes**

- `EuiSelect` do not set `defaultValue` property when `value` property is provided ([#504](https://github.com/elastic/eui/pull/504)).
- `EuiBottomBar` now uses `EuiPortal` to avoid z-index conflicts ([#487](https://github.com/elastic/eui/pull/487))
- Upped dark theme contrast on disabled buttons ([#487](https://github.com/elastic/eui/pull/487))

**Breaking changes**

- Removed `EuiTableOfRecords` ([#490](https://github.com/elastic/eui/pull/490))

## [`0.0.25`](https://github.com/elastic/eui/tree/v0.0.25)

- `EuiSearchBar` accepts `toolsLeft` and `toolsRight` props ([#458](https://github.com/elastic/eui/pull/458))
- Added `search.onChange` callback to `EuiInMemoryTable` ([#469](https://github.com/elastic/eui/pull/469))
- Added `initialPageSize` option to `EuiInMemoryTable` ([#477](https://github.com/elastic/eui/pull/477))
- Added design guidelines for button and toast usage ([#371](https://github.com/elastic/eui/pull/371))

**Breaking changes**

- Complete refactor of `EuiToolTip`. They now work. Only a breaking change if you were using them ([#484](https://github.com/elastic/eui/pull/484))

## [`0.0.24`](https://github.com/elastic/eui/tree/v0.0.24)

- Removed hover and focus states from non-selectable `EuiSideNavItem`s ([#434](https://github.com/elastic/eui/pull/434))
- Added `Ast` and `Query` services ([#454](https://github.com/elastic/eui/pull/454))
- Added icons for Kibana query language ([#455](https://github.com/elastic/eui/pull/455))

**Bug fixes**

- Fix error stemming from `selected` prop on `EuiSelect` ([#436](https://github.com/elastic/eui/pull/436))

**Breaking changes**

- The `Random` service's `oneOf` method now only accepts an array ([#454](https://github.com/elastic/eui/pull/454))

## [`0.0.23`](https://github.com/elastic/eui/tree/v0.0.23)

- Added `EuiInMemoryTable`, which encapsulates sorting, searching, selection, and pagination state and logic ([#390](https://github.com/elastic/eui/pull/390))
- Added stack trace information to `EuiErrorBoundary` ([#428](https://github.com/elastic/eui/pull/428))
- Make full screen code block use the same font-size on the original code block ([#447](https://github.com/elastic/eui/pull/447))

**Bug fixes**

- Fixed `EuiContextMenu` bug when using the keyboard to navigate up, which was caused by unnecessarily re-rendering the items, thus losing references to them ([#431](https://github.com/elastic/eui/pull/431))

## [`0.0.22`](https://github.com/elastic/eui/tree/v0.0.22)

- Added `EuiDelayHide` component ([#412](https://github.com/elastic/eui/pull/412))
- Decreased overall size of checkbox, radio, and switches as well as better styles for the different states ([#407](https://github.com/elastic/eui/pull/407))
- Added `EuiFilePicker` component for `input type="file"` needs ([#402](https://github.com/elastic/eui/pedull/402))
- Added `isLoading` prop to `EuiButton` ([#427](https://github.com/elastic/eui/pull/427))
- Added icons: `eye`, `eyeClosed`, `grab`, `heatmap`, `vector` ([#427](https://github.com/elastic/eui/pull/427))
- Added `hasNoInitialSelection` option to `EuiSelect` ([#422](https://github.com/elastic/eui/pull/422))

**Bug fixes**

- Fixed appearance of checked checkboxes and radios in IE ([#407](https://github.com/elastic/eui/pull/407))
- Fixed disabled vs enabled appearance of checked checkboxes and radios ([#407](https://github.com/elastic/eui/pull/407))
- Fixed disabled & checked state of switches ([#407](https://github.com/elastic/eui/pull/407))
- Fixed `EuiCard` content alignment when content is short ([#415](https://github.com/elastic/eui/pull/415))
- Only apply the `$euiCodeBlockSelectedBackgroundColor` variable if it is a color ([#427](https://github.com/elastic/eui/pull/427))
- No margins for `<hr>` ([#427](https://github.com/elastic/eui/pull/427))
- Fixed `EuiButton` truncation ([#427](https://github.com/elastic/eui/pull/427))

**Breaking changes**

- Changed `EuiAccordion`’s method of `onToggleOpen` to `onToggle` ([#427](https://github.com/elastic/eui/pull/427))

## [`0.0.21`](https://github.com/elastic/eui/tree/v0.0.21)

- Logstash icon set. [#399](https://github.com/elastic/eui/pull/399)
- Added support for `disabled` options in `EuiSelect`. [#324](https://github.com/elastic/eui/pull/324)
- Badges can now accept onClicks and custom colors. They were changed stylistically to be bolder and smaller by default ([#381](https://github.com/elastic/eui/pull/381))
- Added component to wrap blocks of substeps `EuiSubSteps` in a shaded container ([#375](https://github.com/elastic/eui/pull/375))
- Added horizontal steps component ([#375](https://github.com/elastic/eui/pull/375))
- Changed look and feel of pagination. Added `compressed` prop for smaller footprint pagination ([#380](https://github.com/elastic/eui/pull/380))
- Added `EuiBasicTable` as an opinionated, high level component for constructing tables. Its addition deprecates `EuiTableOfRecords` which is still available, but now marked for removal ([#377](https://github.com/elastic/eui/pull/377))
- Added styles for `readOnly` states of form controls ([#391](https://github.com/elastic/eui/pull/391))
- Added importAction and exportAction icons ([#394](https://github.com/elastic/eui/pull/394))
- Added `EuiCard` for UI patterns that need an icon/image, title and description with some sort of action ([#380](https://github.com/elastic/eui/pull/380))
- Added TypeScript definitions for the `EuiHealth` component ([#403](https://github.com/elastic/eui/pull/403))
- Added `SearchBar` component - introduces a simple yet rich query language to search for objects + search box and filter controls to construct/manipulate it ([#379](https://github.com/elastic/eui/pull/379))

**Bug fixes**

- Tables now default to `table-layout: fixed` to avoid some collapsing cell problems. [#398](https://github.com/elastic/eui/pull/398)
- Wrap long lines of text within the body of `EuiToast` instead of letting text overflow ([#392](https://github.com/elastic/eui/pull/392))
- Fixed dark theme coloring of SubSteps ([#396](https://github.com/elastic/eui/pull/396))
- Reorder selectors to fix fixed progress bar in Firefox ([#404](https://github.com/elastic/eui/pull/404))

## [`0.0.20`](https://github.com/elastic/eui/tree/v0.0.20)

- Renamed class from `euiFlexGroup--alignItemsStart` to `euiFlexGroup--alignItemsFlexStart` ([#378](https://github.com/elastic/eui/pull/378))

## [`0.0.19`](https://github.com/elastic/eui/tree/v0.0.19)

- `EuiGlobalToastList` now prevents toasts from disappearing while the user's mouse is over the list. Added `timer/Timer` service ([#370](https://github.com/elastic/eui/pull/370))

**Bug fixes**

- **Note: This is deprecated in 0.0.21 and removed in 0.0.26.** `EuiTableOfRecords` selection bugs ([#365](https://github.com/elastic/eui/pull/365))
  - Deleting selected items now resets the select all checkbox to an unchecked state
  - The select all checkbox only becomes checked when all selectable rows are checked, not just some of them

**Breaking changes**

- Changed `EuiGlobalToastList` to be responsible for instantiating toasts, tracking their lifetimes, and dismissing them. It now accepts `toasts`, `dismissToast`, and `toastLifeTimeMs` props. It no longer accepts `children` ([#370](https://github.com/elastic/eui/pull/370))

## [`0.0.18`](https://github.com/elastic/eui/tree/v0.0.18)

**Bug fixes**

- Fixed `EuiCodeEditor` bug in which hitting ESCAPE to close the autocompletion suggestions menu would also exit editing mode ([#363](https://github.com/elastic/eui/pull/363))

## [`0.0.17`](https://github.com/elastic/eui/tree/v0.0.17)

**Bug fixes**

- Downgraded `lodash` version to `3.10.0` to align it with Kibana ([#359](https://github.com/elastic/eui/pull/359))

## [`0.0.16`](https://github.com/elastic/eui/tree/v0.0.16)

- `EuiRadio` now supports the `input` tag's `name` attribute. `EuiRadioGroup` accepts a `name` prop that will propagate to its `EuiRadio`s ([#348](https://github.com/elastic/eui/pull/348))
- Added Machine Learning create jobs icon set ([#338](https://github.com/elastic/eui/pull/338))
- **Note: This is deprecated in 0.0.21 and removed in 0.0.26.** Added `EuiTableOfRecords`, a higher level table component to take away all your table listings frustrations ([#250](https://github.com/elastic/eui/pull/250))

**Bug fixes**

- Added `react-color` as a dependency (was previously a devDependency) ([#354](https://github.com/elastic/eui/pull/354))
- Stop propagation and prevent default when closing components. Otherwise the same Escape keypress could close the parent component(s) as well as the one you intend to close ([#344](https://github.com/elastic/eui/pull/344))

## [`0.0.15`](https://github.com/elastic/eui/tree/v0.0.15)

- Added `EuiColorPicker` ([#328](https://github.com/elastic/eui/pull/328))
- `EuiCodeBlock` now only shows fullscreen icons if `overflowHeight` prop is set. Also forces large fonts and padding while expanded ([#325](https://github.com/elastic/eui/pull/325))
- Exported `VISUALIZATION_COLORS` from services ([#329](https://github.com/elastic/eui/pull/329))
- Added typescript definitions for `EuiFormRow`, `EuiRadioGroup`, `EuiSwitch`, `EuiLoadingSpinner`, `EuiLoadingChart` and `EuiProgress` ([#326](https://github.com/elastic/eui/pull/326))
- Added `checkHrefAndOnClick` and `getSecureRelForTarget` to services.

**Breaking changes**

- `EuiCodeBlock` now only shows fullscreen icons if `overflowHeight` prop is set. Also forces large fonts and padding while expanded ([#325](https://github.com/elastic/eui/pull/325))
- React ^16.2 is now a peer dependency ([#264](https://github.com/elastic/eui/pull/264))
- `EuiProgress` no longer accepts the `indeterminate` property, which never had any effect ([#326](https://github.com/elastic/eui/pull/326))

**Bug fixes**

- Fix TypeScript definitions such that optional and readonly properties survive being passed through `Omit` ([#322](https://github.com/elastic/eui/pull/322))

## [`0.0.14`](https://github.com/elastic/eui/tree/v0.0.14)

- Added `isColorDark` color util ([#311](https://github.com/elastic/eui/pull/311))
- EuiButton, EuiButtonEmpty and EuiButtonIcon can now take an `href` ([#316](https://github.com/elastic/eui/pull/316))
- In `EuiSideNav`, allow a callback to be passed that renders the individual items in the navigation. This makes interoperability with e.g. `react-router` easier ([#310](https://github.com/elastic/eui/pull/310))
- Add new icon types to `EuiIcon` TypeScript definitions ([#323](https://github.com/elastic/eui/pull/323)).

**Bug fixes**

- Set `EuiFlexGroup` to `flex-grow: 1` to be more friendly with IE11 ([#315](https://github.com/elastic/eui/pull/315))

## [`0.0.13`](https://github.com/elastic/eui/tree/v0.0.13)

- Added index management icons ([#307](https://github.com/elastic/eui/pull/307))

**Breaking changes**

- Reverted test helper for async functions that throw exceptions. See PR for details on how this can be handled in Jest 22 ([#306](https://github.com/elastic/eui/pull/306))

**Bug fixes**

- Adjust toast z-index to show over modals ([#296](https://github.com/elastic/eui/pull/296))
- Fix nested `EuiFlexItem` collapse issue in IE ([#308](https://github.com/elastic/eui/pull/308))

## [`0.0.12`](https://github.com/elastic/eui/tree/v0.0.12)

- Minor style-only changes to `EuiPagination`, button reset, `EuiTableHeaderCell`, and `EuiCodeBlock` ([#298](https://github.com/elastic/eui/pull/298))
- All NPM dependencies now use ^ to install the latest minor version.
- Added Apache, Nginx, MySQL logos ([#270](https://github.com/elastic/eui/pull/270))
- Added small version of `EuiCallOut` ([#269](https://github.com/elastic/eui/pull/269))
- Added first batch of TypeScript type definitions for components and services ([#252](https://github.com/elastic/eui/pull/252))
- Added button for expanding `EuiCodeBlock` instances to be full-screen ([#259](https://github.com/elastic/eui/pull/259))
- Add test helper for async functions that throw exceptions ([#301](https://github.com/elastic/eui/pull/301))

**Bug fixes**

- Removed padding on `EuiPage` mobile breakpoint ([#282](https://github.com/elastic/eui/pull/282))
- Fixed some `EuiIcon` `type`s not setting their `viewBox` attribute, which caused them to not honor the `size` properly ([#277](https://github.com/elastic/eui/pull/277))
- Fixed `EuiContextMenu` to pass the `event` argument to a `EuiContextMenuItem`'s `onClick` handler even when a panel is defined ([#265](https://github.com/elastic/eui/pull/265))

**Breaking changes**

- Removed `color` prop from `EuiCodeBlock`. This component's highlighting now matches whichever theme is currently active. See PR for details on SCSS breaking changes ([#259](https://github.com/elastic/eui/pull/259))

## [`0.0.11`](https://github.com/elastic/eui/tree/v0.0.11)

- Added `EuiImage` component to allow for image sizing and zooms ([#262](https://github.com/elastic/eui/pull/262))
- Updated `EuiOverlayMask` to append `<div>` to body ([#254](https://github.com/elastic/eui/pull/254))

**Bug fixes**

- Disabled tab styling ([#258](https://github.com/elastic/eui/pull/258))
- Proper className for flexGroup alignItems prop ([#257](https://github.com/elastic/eui/pull/257))
- Clicking the downArrow icon in `EuiSelect` now triggers selection ([#255](https://github.com/elastic/eui/pull/255))
- Fixed `euiFormRow` id's from being the same as the containing input and label ([#251](https://github.com/elastic/eui/pull/251))

**Breaking changes**

- `{rest}` prop attachment moved from wrapping div to the input on checkboxes and switches ([#246](https://github.com/elastic/eui/pull/246))

## [`0.0.10`](https://github.com/elastic/eui/tree/v0.0.10)

- Updated `euiPopover` to propagate `panelPaddingSize` padding values to content only (title does inherit horizontal values) via CSS ([#229](https://github.com/elastic/eui/pull/229))
- Updated `EuiErrorBoundary` to preserve newlines in error ([#238](https://github.com/elastic/eui/pull/238))
- Added more icons and fixed a few for dark mode ([#228](https://github.com/elastic/eui/pull/228))
- Added `EuiFlyout` component ([#227](https://github.com/elastic/eui/pull/227))

**Breaking changes**

- Renamed `EuiModalOverlay` to `EuiOverlayMask` ([#227](https://github.com/elastic/eui/pull/227))

**Bug fixes**

- Fixed bug in `Pager` service which occurred when there were no items ([#237](https://github.com/elastic/eui/pull/237))
- Added `isPageable` method to `Pager` service and set first and last page index to -1 when there are no pages ([#242](https://github.com/elastic/eui/pull/242))

## [`0.0.9`](https://github.com/elastic/eui/tree/v0.0.9)

**Breaking changes**

- Renamed `euiFlexGroup--alignItemsEnd` class to `euiFlexGroup--alignItemsFlexEnd`.
- Remove support for `primary` color from `EuiTextColor` because it looked too much like a link.

**Bug fixes**

- Give `EuiFormErrorText` and `EuiFormHelpText` proper line-height ([#234](https://github.com/elastic/eui/pull/234))

## [`0.0.8`](https://github.com/elastic/eui/tree/v0.0.8)

**Bug fixes**

- Fix button vertical alignment ([#232](https://github.com/elastic/eui/pull/232))

## [`0.0.7`](https://github.com/elastic/eui/tree/v0.0.7)

- Added `EuiSteps` component ([#202](https://github.com/elastic/eui/pull/202), [#208](https://github.com/elastic/eui/pull/208))

**Breaking changes**

- Test helpers now published at `@elastic/eui/lib/test`

**Bug fixes**

- Case sensitive file name fix for Kibana dark theme ([#216](https://github.com/elastic/eui/pull/216))

## [`0.0.6`](https://github.com/elastic/eui/tree/v0.0.6)

- `justify` prop of `EuiFlexGroup` now accepts `spaceEvenly` ([#205](https://github.com/elastic/eui/pull/205))
- Increased size of `<EuiTitle size="s">` so that it's distinguishable as a title ([#204](https://github.com/elastic/eui/pull/204))

## [`0.0.5`](https://github.com/elastic/eui/tree/v0.0.5)

**Bug fixes**

- Fixed import paths for `EuiTable`, `EuiHealth`, and `EuiPopover` which prevented dependents of EUI from being able to compile when importing components from the `lib` directory ([#203](https://github.com/elastic/eui/pull/203))

## [`0.0.4`](https://github.com/elastic/eui/tree/v0.0.4)

- Added `EuiHealth` components for status checks ([#158](https://github.com/elastic/eui/pull/158))
- Cleaned up styling for checkboxes, switches, and radios ([#158](https://github.com/elastic/eui/pull/158))
- Form `disabled` states are now more consistent ([#158](https://github.com/elastic/eui/pull/158))
- Page and title padding adjusted to be more compact ([#158](https://github.com/elastic/eui/pull/158))
- Table spacing is now smaller ([#158](https://github.com/elastic/eui/pull/158))
- Dark theme forms now have better contrast with their borders ([#158](https://github.com/elastic/eui/pull/158))
- Added icons to match Kibana's app directory ([#162](https://github.com/elastic/eui/pull/162))
- Converted icons from SVG to React component during the build and stop using sprites ([#160](https://github.com/elastic/eui/pull/160))
- Added `isReadOnly`, `setOptions`, and `cursorStart` props to `EuiCodeEditor` ([#169](https://github.com/elastic/eui/pull/169))
- Added `wrap` prop to `EuiFlexGroup` ([#170](https://github.com/elastic/eui/pull/170))
- Added `scope` prop to `EuiTableHeaderCell` and `EuiTableHeaderCellCheckbox` ([#171](https://github.com/elastic/eui/pull/171))
- Added `disabled` prop to `EuiContextMenuItem` ([#172](https://github.com/elastic/eui/pull/172))
- Added `EuiTablePagination` component and `Pager` service ([#178](https://github.com/elastic/eui/pull/178))
- **Note: This is broken until 0.0.25.** Added `EuiTooltip` component ([#174](https://github.com/elastic/eui/pull/174), [#193](https://github.com/elastic/eui/pull/193))
- Added a bold weight of 700 and apply it to `<strong>` elements by default ([#193](https://github.com/elastic/eui/pull/193))
- Icon size prop now accepts `s`. Adjusted coloring of sidenav arrows ([#178](https://github.com/elastic/eui/pull/197))
- Added `EuiErrorBoundary` ([#198](https://github.com/elastic/eui/pull/198))
- Exported `test` module, which includes `findTestSubject`, `startThrowingReactWarnings`, `stopThrowingReactWarnings`, `requiredProps`, and `takeMountedSnapshot` helpers ([#198](https://github.com/elastic/eui/pull/198))
- Added a more systematic way to add themes; includes a new K6 theme for Kibana ([#191](https://github.com/elastic/eui/pull/191))

**Bug fixes**

- Fixed bug where screen-reader styles weren't being imported ([#103](https://github.com/elastic/eui/pull/103))
- Fixed a bug where `<progress>` wasn't being rendered under `block` display ([#166](https://github.com/elastic/eui/pull/166))
- Fixed a bug that caused `EuiPageSideBar` width to change when the width of its content changed ([#181](https://github.com/elastic/eui/pull/181))

**Breaking changes**

- Fixed a bug where table cell classes were being applied twice ([#167](https://github.com/elastic/eui/pull/167))
- React ^16.0 is now a peer dependency ([#198](https://github.com/elastic/eui/pull/198))

## [`0.0.3`](https://github.com/elastic/eui/tree/v0.0.3)

- `EuiFlexItem` now accepts integers between 1 and 10 for the `grow` prop ([#144](https://github.com/elastic/eui/pull/144))
- `EuiFlexItem` and `EuiFlexGrow` now accept a `component` prop which you can set to `span` or `div` (default) ([#141](https://github.com/elastic/eui/pull/141))
- Added `isLoading` prop to form inputs to allow for a loading state ([#150](https://github.com/elastic/eui/pull/150))

**Breaking changes**

- `EuiSideNav` now accepts a tree data structure via the `items` prop ([#141](https://github.com/elastic/eui/pull/141))
- `EuiSideNavGroup`, `EuiSideNavItem`, and `EuiSideNavTitle` have been removed from the public API ([#141](https://github.com/elastic/eui/pull/141))

## [`0.0.2`](https://github.com/elastic/eui/tree/v0.0.2)

- Changed the hover states of `EuiButtonEmpty` to look more like links ([#135](https://github.com/elastic/eui/pull/135))
- `EuiCode` now wraps `EuiCodeBlock`, so it can do everything `EuiCodeBlock` could, but inline ([#138](https://github.com/elastic/eui/pull/138))
- Added `transparentBackground` prop to `EuiCodeBlock` ([#138](https://github.com/elastic/eui/pull/138))
- `EuiCodeBlock` now uses the `light` theme by default ([#138](https://github.com/elastic/eui/pull/138))
- `EuiFormRow` generates its own unique `id` prop if none is provided ([#130](https://github.com/elastic/eui/pull/130))
- `EuiFormRow` associates help text and errors with the field element via ARIA attributes ([#130](https://github.com/elastic/eui/pull/130))

## [`0.0.1`](https://github.com/elastic/eui/tree/v0.0.1) Initial Release

- Initial public release<|MERGE_RESOLUTION|>--- conflicted
+++ resolved
@@ -1,6 +1,5 @@
 ## [`main`](https://github.com/elastic/eui/tree/main)
 
-<<<<<<< HEAD
 ### Feature: CSS-in-JS ([#5121](https://github.com/elastic/eui/pull/5121))
 
 - Added reset and global styles via CSS-in-JS with `@emotion/react/Global`
@@ -12,15 +11,12 @@
 - Added `@emotion/react` to `peerDependencies`
 - Amsterdam is now the default theme, deprecated and renamed old theme as "legacy"
 - Re-organized Sass files including where the `globals` are imported from
-=======
-No public interface changes since `41.2.1`.
 
 ## [`41.2.1`](https://github.com/elastic/eui/tree/v41.2.1)
 
 **Bug fixes**
 
 - Refactored definition of `isNamedColor` function so it isn't mocked away by the testenv configuration ([#5397](https://github.com/elastic/eui/pull/5397))
->>>>>>> 4a67fdc6
 
 ## [`41.2.0`](https://github.com/elastic/eui/tree/v41.2.0)
 
