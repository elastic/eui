/*
 * Licensed to Elasticsearch B.V. under one or more contributor
 * license agreements. See the NOTICE file distributed with
 * this work for additional information regarding copyright
 * ownership. Elasticsearch B.V. licenses this file to you under
 * the Apache License, Version 2.0 (the "License"); you may
 * not use this file except in compliance with the License.
 * You may obtain a copy of the License at
 *
 *    http://www.apache.org/licenses/LICENSE-2.0
 *
 * Unless required by applicable law or agreed to in writing,
 * software distributed under the License is distributed on an
 * "AS IS" BASIS, WITHOUT WARRANTIES OR CONDITIONS OF ANY
 * KIND, either express or implied.  See the License for the
 * specific language governing permissions and limitations
 * under the License.
 */

import React, { FunctionComponent, HTMLAttributes } from 'react';
import classNames from 'classnames';
import { CommonProps } from '../../common';
import {
  EuiPageHeaderContent,
  EuiPageHeaderContentProps,
} from './page_header_content';

export const ALIGN_ITEMS = ['top', 'bottom', 'center'] as const;

export type EuiPageHeaderProps = CommonProps &
  HTMLAttributes<HTMLDivElement> &
  EuiPageHeaderContentProps & {
    /**
     * Sets the max-width of the page,
     * set to `true` to use the default size of `1000px (1200 for Amsterdam)`,
     * set to `false` to not restrict the width,
     * set to a number for a custom width in px,
     * set to a string for a custom width in custom measurement.
     */
    restrictWidth?: boolean | number | string;
  };

export const EuiPageHeader: FunctionComponent<EuiPageHeaderProps> = ({
  className,
  restrictWidth = false,
  style,

  // Page header content shared props:
  alignItems,
  responsive = true,
  children,

  // Page header content only props:
  pageTitle,
  iconType,
  tabs,
  tabsProps,
  description,
  rightSideContent,
<<<<<<< HEAD
  restrictWidth = false,
  alignItems = 'middle',
  responsiveOrder = 'leftFirst',
  rightSideResponsive = false,
  children,
  responsive = true,
  style,
=======
  rightSideResponsive,
>>>>>>> 09285bfa
  ...rest
}) => {
  let widthClassname;
  let newStyle;

  if (restrictWidth === true) {
    widthClassname = 'euiPageHeader--restrictWidth-default';
  } else if (restrictWidth !== false) {
    widthClassname = 'euiPageHeader--restrictWidth-custom';
    newStyle = { ...style, maxWidth: restrictWidth };
  }

  const classes = classNames(
    'euiPageHeader',
    {
      'euiPageHeader--responsive': responsive === true,
      'euiPageHeader--responsiveReverse': responsive === 'reverse',
      'euiPageHeader--tabsAtBottom': pageTitle && tabs,
    },
    `euiPageHeader--${alignItems ?? 'center'}`,
    widthClassname,
    className
  );

  if (!pageTitle && !tabs && !description && !rightSideContent) {
    return (
      <div className={classes} style={newStyle || style} {...rest}>
        {children}
      </div>
    );
  }

  return (
    <div className={classes} style={newStyle || style} {...rest}>
      <EuiPageHeaderContent
        alignItems={alignItems}
        responsive={responsive}
        pageTitle={pageTitle}
        iconType={iconType}
        tabs={tabs}
        tabsProps={tabsProps}
        description={description}
        rightSideContent={rightSideContent}
        rightSideResponsive={rightSideResponsive}>
        {children}
      </EuiPageHeaderContent>
    </div>
  );
};<|MERGE_RESOLUTION|>--- conflicted
+++ resolved
@@ -57,17 +57,7 @@
   tabsProps,
   description,
   rightSideContent,
-<<<<<<< HEAD
-  restrictWidth = false,
-  alignItems = 'middle',
-  responsiveOrder = 'leftFirst',
-  rightSideResponsive = false,
-  children,
-  responsive = true,
-  style,
-=======
   rightSideResponsive,
->>>>>>> 09285bfa
   ...rest
 }) => {
   let widthClassname;
