--- conflicted
+++ resolved
@@ -317,11 +317,7 @@
       class="euiComboBoxOptionsList__rowWrap"
     >
       <div
-<<<<<<< HEAD
-        style="position: relative; height: 203px; width: 0px; overflow: auto; will-change: transform; direction: ltr;"
-=======
-        style="position: relative; height: 200px; width: 0px; overflow: auto; direction: ltr;"
->>>>>>> 938e01f9
+        style="position: relative; height: 200px; width: 0px; overflow: auto; will-change: transform; direction: ltr;"
       >
         <div
           id="htmlid_listbox"
