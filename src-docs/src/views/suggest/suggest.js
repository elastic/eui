--- conflicted
+++ resolved
@@ -58,13 +58,7 @@
     setStatus(radios.find((x) => x.id === optionId).value);
   };
 
-<<<<<<< HEAD
-  const onItemClick = item => {};
-=======
-  const onItemClick = (item) => {
-    alert(`Item [${item.label}] was clicked`);
-  };
->>>>>>> 01c6986a
+  const onItemClick = (item) => {};
 
   return (
     <div>
