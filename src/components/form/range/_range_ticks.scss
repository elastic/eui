@mixin tickStyles {
  @include size($euiSizeXS);

  background-color: $euiColorDarkShade;
  border-radius: 100%;
  position: absolute;
  top: 0;
}

.euiRangeTicks {
  position: absolute;
  left: ($euiRangeThumbWidth / 8);
  right: ($euiRangeThumbWidth / 8);
  top: $euiSizeS;
  display: flex;
}

.euiRangeTick {
  overflow-x: hidden;
  text-overflow: ellipsis;
  font-size: $euiFontSizeXS;
  position: relative;
  padding-top: $euiSize;

<<<<<<< HEAD
  &::before {
    @include size($euiSizeXS);
=======
  &:not(.euiRangeTick--hasTickMark)::before {
    @include tickStyles;

>>>>>>> c7e8cc89
    content: '';
    left: calc(50% - #{($euiSizeXS/2)});
  }

  .euiRangeTick__pseudo {
    @include tickStyles;
  }

  &--isCustom {
    position: absolute;
    transform: translateX(-50%);
  }

  &--isMin,
  &--isMax {
    transform: translateX(0);
    overflow-x: visible;
  }

  &--isMin {
    .euiRangeTick__pseudo {
      left: 0;
    }
  }

  &--isMax {
    .euiRangeTick__pseudo {
      right: 0;
    }
  }

  &:enabled:hover,
  &:focus,
  &--selected {
    color: $euiColorPrimary;
  }

  &--selected {
    font-weight: $euiFontWeightMedium;
  }

  &:disabled {
    cursor: not-allowed;
  }
}

.euiRangeTicks--compressed {
  top: $euiSizeS - 2px;

  .euiRangeTick {
    padding-top: $euiSize - 2px;
  }
}

.euiRangeTick__label {
  pointer-events: none;
}<|MERGE_RESOLUTION|>--- conflicted
+++ resolved
@@ -22,14 +22,8 @@
   position: relative;
   padding-top: $euiSize;
 
-<<<<<<< HEAD
-  &::before {
-    @include size($euiSizeXS);
-=======
   &:not(.euiRangeTick--hasTickMark)::before {
     @include tickStyles;
-
->>>>>>> c7e8cc89
     content: '';
     left: calc(50% - #{($euiSizeXS/2)});
   }
