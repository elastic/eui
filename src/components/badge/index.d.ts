--- conflicted
+++ resolved
@@ -1,19 +1,12 @@
 /// <reference path="../icon/index.d.ts" />
 /// <reference path="../tool_tip/index.d.ts" />
 
-<<<<<<< HEAD
-import { HTMLAttributes, MouseEventHandler, SFC } from 'react';
+import { HTMLAttributes, MouseEventHandler, SFC, ReactNode } from 'react';
 import { CommonProps } from '../common';
-
-declare module '@elastic/eui' {
-  type IconSide = 'left';
-=======
-import { HTMLAttributes, MouseEventHandler, SFC, ReactNode } from 'react';
 
 declare module '@elastic/eui' {
 
   type IconSide = 'left' | 'right';
->>>>>>> 11cf2564
 
   export interface EuiBadgeProps {
     iconType?: IconType;
