## [`master`](https://github.com/elastic/eui/tree/master)

<<<<<<< HEAD
- Adding a `branch` icon to `EuiIcon`

No public interface changes since `4.5.2`.
=======
- Added and updated new product logos to `EuiIcon` ([#1279](https://github.com/elastic/eui/pull/1279))

**Bug fixes**

- Added TypeScript definitions for `EuiToolTip`'s `delay` prop. ([#1284](https://github.com/elastic/eui/pull/1284))

**Framer X**

- Added Framer component for `EuiDescirptionList` ([#1276](https://github.com/elastic/eui/pull/1276))

## [`4.7.0`](https://github.com/elastic/eui/tree/v4.7.0)

- Added `apmTrace` icon to `EuiIcon` set ([#1263](https://github.com/elastic/eui/pull/1263))
- Added [Framer X](http://www.framer.com) component source files under the `src-framer` directory ([#1263](https://github.com/elastic/eui/pull/1263))
- Added `compressed` prop to `EuiComboBox` ([#1258](https://github.com/elastic/eui/pull/1258))
- Added guidelines for Sass usage. ([#1257](https://github.com/elastic/eui/pull/1257))

**Bug fixes**

- `EuiComboBox` no longer throws a _Maximum update depth exceeded_ error when used in popovers/modals ([#1258](https://github.com/elastic/eui/pull/1258))
- `Escape` key now closes `EuiComboBox` options list ([#1258](https://github.com/elastic/eui/pull/1258))
- Fixed margin issue around `EuiFlexGrid` in mobile displays ([#1257](https://github.com/elastic/eui/pull/1257))
- Fixed positioning and padding display issue in `EuiRange` ([#1257](https://github.com/elastic/eui/pull/1257))
- Fixed `highContrastTextColor` SASS function to account for background lightness and exit possible infinite loops ([#1275](https://github.com/elastic/eui/pull/1275))

## [`4.6.1`](https://github.com/elastic/eui/tree/v4.6.1)

**Bug fixes**

- Added TypeScript definitions for `EuiFieldPassword`. ([#1255](https://github.com/elastic/eui/pull/1255))
- Added TypeScript definitions for `EuiConfirmModal`, remove `AnyProps`, and several definition fixes ([#1260](https://github.com/elastic/eui/pull/1260))

## [`4.6.0`](https://github.com/elastic/eui/tree/v4.6.0)

- Increased default font size of tabs in K6 theme ([#1244](https://github.com/elastic/eui/pull/1244))

**Bug fixes**

- Fixed select warning on falsy value in EuiSelect ([#1254](https://github.com/elastic/eui/pull/1254))

**Bug fixes**

- Add TypeScript definitions for `EuiRange` and `EuiRadio`, and correct the definitions for `EuiRadioGroup` ([#1253](https://github.com/elastic/eui/pull/1253))
>>>>>>> 6e2b704c

## [`4.5.2`](https://github.com/elastic/eui/tree/v4.5.2)

**Bug fixes**

- TypeScript definition changes for `EuiAccordion`, `EuiDescriptionList`, `EuiForm`, `EuiFormHelpText` and the accessibility services, plus a number of other TS fixes ([#1247](https://github.com/elastic/eui/pull/1247))

## [`4.5.1`](https://github.com/elastic/eui/tree/v4.5.1)

**Bug fixes**

- Changed names of `*beatApp` types in `EuiIcon` to follow a consistent naming pattern ([#1243](https://github.com/elastic/eui/pull/1238))

## [`4.5.0`](https://github.com/elastic/eui/tree/v4.5.0)

- Added export for `TYPES` to `EuiAvatar` ([#1238](https://github.com/elastic/eui/pull/1238))
- Updated node-sass dependency to support OSX Mojave ([#1238](https://github.com/elastic/eui/pull/1238))
- Added TypeScript definitions for `EuiFieldNumber, `EuiFormLabel` and `EuiSelect`, and fix the `EuiTextColor` definition. ([#1240](https://github.com/elastic/eui/pull/1240))
- Added support for nodes as column headers in `EuiBasicTable` for supporting things like tooltips and localized text. ([#1234](https://github.com/elastic/eui/pull/1234))

## [`4.4.1`](https://github.com/elastic/eui/tree/v4.4.1)

**Bug fixes**

- Fixes TypeScript definitions for `EuiKeyPadMenuItem` and `EuiKeyPadMenuItemButton` ([#1232](https://github.com/elastic/eui/pull/1232))

## [`4.4.0`](https://github.com/elastic/eui/tree/v4.4.0)

- Added TypeScript typings for `EuiKeyPadMenu` ([#1229](https://github.com/elastic/eui/pull/1229))
- Forced `EuiPopover` contents to stick to its initial position when the content changes ([#1199](https://github.com/elastic/eui/pull/1199))
- Updated `EuiIcon` app icon set and allow them to adjust colorschemes ([#1225](https://github.com/elastic/eui/pull/1225))

**Bug fixes**

- Fixed EuiToolTip to show tooltips on disabled elements ([#1222](https://github.com/elastic/eui/pull/1222))
- Fixed EuiAvatar when name is composed entirely of whitespace ([#1231](https://github.com/elastic/eui/pull/1231))

## [`4.3.0`](https://github.com/elastic/eui/tree/v4.3.0)

- Added a new `colorPalette` service for retrieving and generating color arrays for use in charts ([#1209](https://github.com/elastic/eui/pull/1209))
- Added `1` as a valid value for the `columns` prop in `EuiFlexGrid` ([#1210](https://github.com/elastic/eui/pull/1210))
- Make `htmlIdGenerator` only return valid HTML4 ids ([#637](https://github.com/elastic/eui/pull/637))
- Use `cursor: pointer` to indicate clickable `EuiTable` rows ([#1213](https://github.com/elastic/eui/pull/1213))
- Add `lockOpen` icon ([#1215](https://github.com/elastic/eui/pull/1215))

## [`4.2.0`](https://github.com/elastic/eui/tree/v4.2.0)

- Added some opacity options to `EuiLineSeries` and `EuiAreaSeries` ([#1198](https://github.com/elastic/eui/pull/1198))
- Added `initialFocus` prop for focus trapping to `EuiPopover` and `EuiModal` ([#1099](https://github.com/elastic/eui/pull/1099))
- Added table footer support with `EuiTableFooter` and `EuiTableFooterCell` ([#1202](https://github.com/elastic/eui/pull/1202))

## [`4.1.0`](https://github.com/elastic/eui/tree/v4.1.0)

- Added `direction` to `EuiFlexGroup` prop types interface ([#1196](https://github.com/elastic/eui/pull/1196))
- Made `description` prop optional for `EuiDescribedFormGroup` ([#1191](https://github.com/elastic/eui/pull/1191))
- Fixed issue with unselected tabs and aria-controls attribute in EuiTabbedContent
- Added `tag` icon ([#1188](https://github.com/elastic/eui/pull/1188))
- Replaced `logging` app icon ([#1194](https://github.com/elastic/eui/pull/1194))
- Made `EuiBasicTable` rows keyboard-accessibile when they are clickable ([#1206](https://github.com/elastic/eui/pull/1206))

**Bug fixes**

- Fixed cross-axis alignment bug when positioning EuiPopover ([#1197](https://github.com/elastic/eui/pull/1197))
- Added background to `readOnly` inputs ([#1188](https://github.com/elastic/eui/pull/1188))
- Fixed some modal default and responsive sizing ([#1188](https://github.com/elastic/eui/pull/1188))
- Fixed z-index issue of `EuiComboBoxOptionsList` especially inside modals ([#1192](https://github.com/elastic/eui/pull/1192))

## [`4.0.1`](https://github.com/elastic/eui/tree/v4.0.1)

**Bug fixes**

- Fixed an issue in `EuiTooltip` because IE1 didn't support `document.contains()` ([#1190](https://github.com/elastic/eui/pull/1190))
- Fixed some issues around parsing string values in EuiSearchBar / EuiQuery ([#1189](https://github.com/elastic/eui/pull/1189))

## [`4.0.0`](https://github.com/elastic/eui/tree/v4.0.0)

- Added `delay` prop to `EuiToolTip` ([#1103](https://github.com/elastic/eui/pull/1103))

**Breaking changes**

- `EuiBasicTable` now shows up to 2 actions before condensing to all popover, but still displaying the top/primary 2 actions as well ([#1103](https://github.com/elastic/eui/pull/1103))
- `EuiBasicTable` will automatically add `hasActions` and `isSelectable` to allow proper responsive style handling, but are still overridable ([#1103](https://github.com/elastic/eui/pull/1103))

## [`3.11.0`](https://github.com/elastic/eui/tree/v3.11.0)

- Decorated `pagination` _next_ and _previous_ buttons with `data-test-subj`. ([#1182](https://github.com/elastic/eui/pull/1182))
- Added `euiFacetButton` and `euiFacetGroup` ([#1167](https://github.com/elastic/eui/pull/1167))
- Added `width` prop to `EuiContextMenu` panels ([#1173](https://github.com/elastic/eui/pull/1173))
- Added patterns for global query and filters ([#1137](https://github.com/elastic/eui/pull/1137))

**Bug fixes**

- Fixed `onClickAriaLabel` console error stemming from `EuiComboBoxPill`  ([#1183](https://github.com/elastic/eui/pull/1183))

## [`3.10.0`](https://github.com/elastic/eui/tree/v3.10.0)

- Added `maxWidth` prop to `EuiModal` ([#1165](https://github.com/elastic/eui/pull/1165))
- Support field names with `_` characters in search queries ([#1180](https://github.com/elastic/eui/pull/1180))
- Added ability to include multiple fields in a value selection filter for `EuiSearchBar` ([#1179](https://github.com/elastic/eui/pull/1179))

**Bug fixes**

- Fixed an IE11 `EuiModal` width issue by changing the `min-width` to a pixel value ([#1174](https://github.com/elastic/eui/pull/1174))

## [`3.9.0`](https://github.com/elastic/eui/tree/v3.9.0)

- Added `infraApp` icon ([#1161](https://github.com/elastic/eui/pull/1161))
- Added sizes to `EuiButtonIcon` ([#1145](https://github.com/elastic/eui/pull/1145))
- Added `singleSelection.asPlainText` prop to `EuiComboBox` ([#1139](https://github.com/elastic/eui/pull/1139))
- Added proper aria labeling to `EuiSearchBar` and `EuiBasicTable` so searching is properly announced ([#1181](https://github.com/elastic/eui/pull/1181))

**Bug fixes**

- Fixed `makeHighContrastColor` sass mixin to properly output an accessible color contrast ([#1158](https://github.com/elastic/eui/pull/1158))
- Fixed `EuiTooltip` to interact correctly when the anchor is a disabled form element ([#1158](https://github.com/elastic/eui/pull/1158))
- Fixed `EuiButton` (with icon) and `EuiButtonEmpty` truncation ([#1145](https://github.com/elastic/eui/pull/1145))
- Fixed alignment and coloring of form control clear button ([#1145](https://github.com/elastic/eui/pull/1145))
- Fixed `EuiToolTip` from setting state after component unmounts ([#1163](https://github.com/elastic/eui/pull/1163))

## [`3.8.0`](https://github.com/elastic/eui/tree/v3.8.0)

- Added a new `EuiStat` component for displaying prominent stats ([#1146](https://github.com/elastic/eui/pull/1146))
- Added color and monotone icons for AWS and GCP. ([#1135](https://github.com/elastic/eui/pull/1135))
- Added TypeScript definition for `EuiComboBox` ([#1115](https://github.com/elastic/eui/pull/1115))

**Bug fixes**

- Fixed `EuiSearchBar` when used as a controlled component in React 16.4 ([#1153](https://github.com/elastic/eui/pull/1153))
- Fixed `onChange` typedef on `EuiSwitch` ([#1144](https://github.com/elastic/eui/pull/1144)
- Fixed `EuiToolTip`'s inability to update its position when tooltip content changes ([#1116](https://github.com/elastic/eui/pull/1116))
- Fixed `EuiSearchBar`'s syntax parsing to allow multiple escaped characters in a single field value

## [`3.7.0`](https://github.com/elastic/eui/tree/v3.7.0)

- Added `zIndexAdjustment` to `EuiPopover` which allows tweaking the popover content's `z-index` ([#1097](https://github.com/elastic/eui/pull/1097))
- Added new `EuiSuperSelect` component and `hasArrow` prop to `EuiPopover` ([#921](https://github.com/elastic/eui/pull/921))
- Added a new `EuiWindowEvent` component for declarative, safe management of `window` event listeners ([#1127](https://github.com/elastic/eui/pull/1127))
- Changed `Flyout` component to close on ESC keypress even if the flyout does not have focus, using new Window Event component ([#1127](https://github.com/elastic/eui/pull/1127))
- Added TypeScript definitions for `EuiAvatar` component and the `color` services ([#1120](https://github.com/elastic/eui/pull/1120))

**Bug fixes**

- `EuiFlyout` responsive mode now gracefully overrides a custom `maxWidth` ([#1124](https://github.com/elastic/eui/pull/1124)

## [`3.6.1`](https://github.com/elastic/eui/tree/v3.6.1)

- Added TypeScript definition for `findTestSubject` test util ([#1106](https://github.com/elastic/eui/pull/1106))

**Bug fixes**

- Fixed bug where `EuiToolTip` content wasn't removed if its anchor is removed from the document ([#1119](https://github.com/elastic/eui/pull/1119))

## [`3.6.0`](https://github.com/elastic/eui/tree/v3.6.0)

- Added `EuiCopy` ([#1112](https://github.com/elastic/eui/pull/1112))
- Added `disabled` to `EuiRadioGroup.options` ([#1111](https://github.com/elastic/eui/pull/1111))

**Bug fixes**

- `EuiWrappingPopover` only re-attach anchor element on unmount if anchor element is still attached to DOM
([#1114](https://github.com/elastic/eui/pull/1114))

- Fixed `EuiSeriesChart` overrides `react-vis` classes.([#1123](https://github.com/elastic/eui/pull/1123))

## [`3.5.1`](https://github.com/elastic/eui/tree/v3.5.1)

- Fixed a bug around `indeterminate` checkboxes ([#1110](https://github.com/elastic/eui/pull/1110))

## [`3.5.0`](https://github.com/elastic/eui/tree/v3.5.0)

- Added support for `indeterminate` to `EuiCheckbox` ([#1108](https://github.com/elastic/eui/pull/1108))

## [`3.4.0`](https://github.com/elastic/eui/tree/v3.4.0)

- Added typings for `EuiToolTip` and `EuiIconTip` ([#1087](https://github.com/elastic/eui/pull/1087))
- Added `spacesApp` logo to `EuiIcon` set ([#1065](https://github.com/elastic/eui/pull/1065))
- Added `!default` to border SASS props ([#1079](https://github.com/elastic/eui/pull/1079))
- Added `repositionOnScroll` prop to `EuiPopover` which enables repositioning the popover when the window is scrolled. ([#1064](https://github.com/elastic/eui/pull/1064))
- Allow `_` and `*` characters to be used in `EuiSearchBar` query terms ([#1058](https://github.com/elastic/eui/pull/1058))
- Added more `status` options for `EuiSteps` ([#1088](https://github.com/elastic/eui/pull/1088))
- Added `maxWidth` prop `EuiFlyout` ([#1090](https://github.com/elastic/eui/pull/1090))
- Added `string` to allowed `restrictWidth` prop type of `EuiPage` and `EuiPageBody` ([#1090](https://github.com/elastic/eui/pull/1090))
- Added `.eui-textBreakNormal` and `@mixin euiTextTruncate` as CSS/SASS utilities ([#1092](https://github.com/elastic/eui/pull/1092))
- Added `fullWidth` support to `EuiComboBox` ([#1095](https://github.com/elastic/eui/pull/1095))

**Bug fixes**

- `EuiMutationObserver`'s `children` prop is no longer marked as required ([#1076](https://github.com/elastic/eui/pull/1076))
- Fixed large drop shadows so they work on darker backgrounds ([#1079](https://github.com/elastic/eui/pull/1079))
- Added `resize-observer-polyfill` as a dependency (was previously a devDependency) ([#1085](https://github.com/elastic/eui/pull/1085))
- Fixed `EuiBasicTable` to inform its parent about a selection change triggered by a different set of `items` ([#1086](https://github.com/elastic/eui/pull/1086))
- Fixed width of `EuiFilterGroup`'s popover ([#1078](https://github.com/elastic/eui/pull/1078))
- Fixed `EuiStepsHorizontal`'s title wrapping in IE ([#1088](https://github.com/elastic/eui/pull/1088))
- Fixed wrong class name being added to `EuiPageBody` when `restrictWidth !== false` ([#1090](https://github.com/elastic/eui/pull/1090))

## [`3.3.0`](https://github.com/elastic/eui/tree/v3.3.0)

- Added `onTableChange` callback to `EuiInMemoryTable` which notifies on sorting and pagination changes. ([#1060](https://github.com/elastic/eui/pull/1060))
- `EuiComboBox` now applies the provided `data-test-subj` to its options list element with the suffix `-optionsList` so you can find a specific combo box instance's options list. This wasn't previously possible because the options list is attached to the body element, not the combo box element. This is in addition to the existing `data-test-subj="comboBoxOptionsList"`. ([#1054](https://github.com/elastic/eui/pull/1054))
- EUI now provides minified versions of the themes' CSS files. ([#1070](https://github.com/elastic/eui/pull/1070))

**Bug fixes**

- Fixed `EuiSeriesChart` (previously `EuiXYChart`) responsive resize in a flexbox layout ([#1041](https://github.com/elastic/eui/pull/1041))
- `EuiInMemoryTable` no longer mutates the `items` prop array when sorting, adding deterministic sorting ([#1057](https://github.com/elastic/eui/pull/1057))
- `EuiBasicTable` actions now close their context menu when clicked ([#1069](https://github.com/elastic/eui/pull/1069))

**Experimental breaking change**

 - Renamed `EuiXYChart` to `EuiSeriesChart`, `EuiXYChartUtils` to `EuiSeriesChartUtils`, `EuiXYChartAxisUtils` to `EuiSeriesChartAxisUtils`, and  `EuiXYChartTextUtils` to `EuiSeriesChartTextUtils` ([#1066](https://github.com/elastic/eui/pull/1066))

## [`3.2.1`](https://github.com/elastic/eui/tree/v3.2.1)

- Added `closeButtonAriaLabel` property to `EuiFlyout` ([#1031](https://github.com/elastic/eui/pull/1031))
- Added types for `EuiToast`, `EuiGlobalToastList`, and `EuiGlobalToastListItem` ([#1045](https://github.com/elastic/eui/pull/1045))
- Added a handful of third-party logos to `EuiIcon` ([#1033](https://github.com/elastic/eui/pull/1033))

**Bug fixes**

- Removed IE flex column fix in favor of forcing the consumer to add a `grow` prop. ([#1044](https://github.com/elastic/eui/pull/1044))
- Removed max-width to children of `EuiPopover`. ([#1044](https://github.com/elastic/eui/pull/1044))

## [`3.2.0`](https://github.com/elastic/eui/tree/v3.2.0)

**Note: this release creates a minor regression to the display of `EuiFlexItem`s inside a `column` `EuiFlexGroup`. This is fixed in `3.2.1`.**
**Note: this release creates a minor regression to the display of `EuiPopoverTitle`. This is fixed in `3.2.1`.**

- Added typings for 'EuiBadge' ([#1034](https://github.com/elastic/eui/pull/1034))
- Added a visual pattern for Kibana's Global Date Picker ([#1026](https://github.com/elastic/eui/pull/1026))
- Added `responsive` prop to `EuiFlexGrid` ([#1026](https://github.com/elastic/eui/pull/1026))
- Added `expand` prop to `EuiTabs` and `EuiTabbedContent` ([#1026](https://github.com/elastic/eui/pull/1026))
- Allow `titleElement` to be passed to `EuiCard` ([#1032](https://github.com/elastic/eui/pull/1032))

**Bug fixes**

- Fixed `EuiContextMenuPanel` calling `ref` after being unmounted ([#1038](https://github.com/elastic/eui/pull/1038))
- `EuiOutsideClickDetector` supports nested detectors in the DOM tree ([#1039](https://github.com/elastic/eui/pull/1039))
- To make it more accessible, added a random id to `EuiSwitch`'s id prop if none is passed.  ([#779](https://github.com/elastic/eui/pull/779))
- `BetaBadge` now shows outside of `EuiPanel` bounds in IE ([#1032](https://github.com/elastic/eui/pull/1032))

## [`3.1.0`](https://github.com/elastic/eui/tree/v3.1.0)

- Added `EuiMutationObserver` to expose Mutation Observer API to React components ([#966](https://github.com/elastic/eui/pull/966))
- Added `EuiWrappingPopover` which allows existing non-React elements to be popover anchors ([#966](https://github.com/elastic/eui/pull/966))
- `EuiPopover` accepts a `container` prop to further restrict popover placement ([#966](https://github.com/elastic/eui/pull/966))
- `EuiPortal` can inject content at arbitrary DOM locations, added `portalRef` prop ([#966](https://github.com/elastic/eui/pull/966))

**Bug fixes**

- `EuiPopover` re-positions with dynamic content (including CSS height/width transitions) ([#966](https://github.com/elastic/eui/pull/966))

## [`3.0.5`](https://github.com/elastic/eui/tree/v3.0.5)

**Note: this release is a backport containing changes original made in `3.6.1`**

**Bug fixes**

- Fixed bug where `EuiToolTip` content wasn't removed if its anchor is removed from the document ([#1119](https://github.com/elastic/eui/pull/1119))

## [`3.0.4`](https://github.com/elastic/eui/tree/v3.0.4)

**Note: this release is a backport containing changes original made in `3.4.0`**

- Allow `_` and `*` characters to be used in `EuiSearchBar` query terms ([#1058](https://github.com/elastic/eui/pull/1058))

## [`3.0.3`](https://github.com/elastic/eui/tree/v3.0.3)

**Note: this release is a backport bugfix release containing changes original made in `3.2.0`**

**Bug fixes**

- Fixed `EuiContextMenuPanel` calling `ref` after being unmounted ([#1038](https://github.com/elastic/eui/pull/1038))

## [`3.0.2`](https://github.com/elastic/eui/tree/v3.0.2)

- Added `restrictWidth` option to `EuiPageBody` ([#1024](https://github.com/elastic/eui/pull/1024))

**Bug fixes**

- Fixed `EuiPageContent` centered layouts ([#1024](https://github.com/elastic/eui/pull/1024))

## [`3.0.1`](https://github.com/elastic/eui/tree/v3.0.1)

- Added typings for `EuiEmptyPrompt`, `EuiCode`, `EuiCodeBlock`, and `EuiCallOut` ([#1010](https://github.com/elastic/eui/pull/1010))
- Make utility type `Omit` compatible with new `keyof` behaviour introduced in TypeScript 2.9 ([#1017](https://github.com/elastic/eui/pull/1017))
- Added visualization chart type icons ([#1020](https://github.com/elastic/eui/pull/1020))

**Bug fixes**

- Fixed `EuiContextMenu` causing scroll-jumps because of premature browser focus. ([#1018](https://github.com/elastic/eui/pull/1018))

## [`3.0.0`](https://github.com/elastic/eui/tree/v3.0.0)

- Fixed `EuiHeader` responsive styles ([#1009](https://github.com/elastic/eui/pull/1009))
- Added `prepend` and `append` props to `EuiFormControlLayout` ([#961](https://github.com/elastic/eui/pull/961))
- Updated style implementation of `EuiFilterGroup` and `EuiFilterGroupButton` ([#961](https://github.com/elastic/eui/pull/961))
- Added `EuiDatePickerRange` as a way to layout two `EuiDatePicker`s. ([#961](https://github.com/elastic/eui/pull/961))
- Temporarily removed `EuiPage` responsive styles ([#1014](https://github.com/elastic/eui/pull/1014))

**Breaking changes**

- Moved `EuiHeaderNotification` to a generic `EuiNotificationBadge` component ([#1009](https://github.com/elastic/eui/pull/1009))

**Bug fixes**

- `EuiInMemoryTable` no longer resets to the first page on prop update when `items` remains the same ([#1008](https://github.com/elastic/eui/pull/1008))
- Fixed css selector for hiding responsive `EuiBreadcrumb`'s ([#1009](https://github.com/elastic/eui/pull/1009))
- Fixed responsive utility classes for IE ([#1009](https://github.com/elastic/eui/pull/1009))
- Fixed syntax errors in `keyCodes`'s and `EuiContextMenu`'s typescript definition ([#1012](https://github.com/elastic/eui/pull/1012))

## [`2.0.0`](https://github.com/elastic/eui/tree/v2.0.0)

- Added more typings to `EuiContextMenuItemProps` ([#1006](https://github.com/elastic/eui/pull/1006))
- Made some properties of `EuiFlyout` optional ([#1003](https://github.com/elastic/eui/pull/1003))
- Added typings for `EuiFlyout`, `EuiFlyoutBody`, `EuiFlyoutHeader`, and `EuiFlyoutFooter` ([#1001](https://github.com/elastic/eui/pull/1001))
- Gave `EuiFlyout` close button a data-test-subj ([#1000](https://github.com/elastic/eui/pull/1000))
- Updated `react-vis` version to `1.10.2` ([#999](https://github.com/elastic/eui/pull/999))
- Added `component` prop to `EuiTextColor` ([#1011](https://github.com/elastic/eui/pull/1011))

**Breaking changes**

- Altered `EuiPage` and sub-component layout ([#998](https://github.com/elastic/eui/pull/998))
  - `EuiPageHeader` must now be contained within `EuiPageBody`
  - `EuiPageSideBar` must now be **outside** of `EuiPageBody`

**Bug fixes**

- `EuiDescribedFormGroup` now renders its `description` inside of a `div` instead of a `span` ([#1011](https://github.com/elastic/eui/pull/1011))

## [`1.2.1`](https://github.com/elastic/eui/tree/v1.2.1)

**Bug fixes**

- Removed global manipulation of `EuiTitle` sizing in XYCharts ([#997](https://github.com/elastic/eui/pull/997))

## [`1.2.0`](https://github.com/elastic/eui/tree/v1.2.0)

**Note: this release creates a minor regression to the sizing of `EuiTitle`s. This is fixed in `1.2.1`.**

- Added typings for keyCodes ([#988](https://github.com/elastic/eui/pull/988))
- Changed `EuiXYChart` components exports to `/experimental` subfolder ([#975](https://github.com/elastic/eui/pull/975))
- Added beta version of `EuiXYChart` and associated components ([#309](https://github.com/elastic/eui/pull/309))
- Added `size` prop to `EuiIconTip` ([987](https://github.com/elastic/eui/pull/987))
- Added `database`, `filter`, `globe`, and `save` icons ([990](https://github.com/elastic/eui/pull/990))
- Updated typings for `EuiButton`, `EuiButtonEmpty`, and `EuiButtonIcon` to include `<a>` tag attributes like `href` ([#992](https://github.com/elastic/eui/pull/992))

**Bug fixes**

- Fixed some IE11 flex box bugs and documented others (modal overflowing, image shrinking, and flex group wrapping) ([#973](https://github.com/elastic/eui/pull/973))
- Fixed white square that show in double scollbar via `euiScrollBar()` ([989](https://github.com/elastic/eui/pull/989))
- Fixed issue with Accordion would attempt to use properties and accessors on null ([#982](https://github.com/elastic/eui/pull/982))

## [`1.1.0`](https://github.com/elastic/eui/tree/v1.1.0)

- Added more (mainly style) options to `EuiRange` ([#932](https://github.com/elastic/eui/pull/932))
- Cleaned up some `EuiPopover` styles ([#969](https://github.com/elastic/eui/pull/969))
- Added `inputRef` prop to `EuiFieldPassword` ([#970](https://github.com/elastic/eui/pull/970))

**Bug fixes**

- Fixed disabled states of icon buttons ([#963](https://github.com/elastic/eui/pull/963))
- Added word-break fallback for FF & IE in table cell ([#962](https://github.com/elastic/eui/pull/962))
- Fixed `EuiPopover` to show content over modals, flyouts, etc ([#967](https://github.com/elastic/eui/pull/967))
- Fixed background transition on inputs ([#969](https://github.com/elastic/eui/pull/969))

## [`1.0.1`](https://github.com/elastic/eui/tree/v1.0.1)

- `EuiAccordion` use MutationObserver to re-calculate height when children DOM changes ([#947](https://github.com/elastic/eui/pull/947))
- Add `inspect` type option to icon typedef file. ([#952](https://github.com/elastic/eui/pull/952))
- Simplified form control styles. ([#954](https://github.com/elastic/eui/pull/954))

**Bug fixes**

- `EuiPopover` now positions popover content over all other elements, instead of sometimes clipping ([#948](https://github.com/elastic/eui/pull/948))
- `EuiOnClickOutside` works with child components rendered via React portals ([#948](https://github.com/elastic/eui/pull/948))

**Deprecations**

- Replaced the following SASS variables have been replaced `$euiFormControlHeight--compressed`, `$euiFormControlPadding--compressed`, `euiFormBorderColor--disabled`. ([#954](https://github.com/elastic/eui/pull/954))

## [`1.0.0`](https://github.com/elastic/eui/tree/v1.0.0)

- Reduced font sizes of `EuiAvatar` ([#945](https://github.com/elastic/eui/pull/945))
- Changed release process to be fully automated by script ([#944](https://github.com/elastic/eui/pull/944))

**Bug fixes**

- `EuiTooltip` re-positions content correctly after the window is resized ([#936](https://github.com/elastic/eui/pull/936))
- `EuiComboBox` list is positioned correctly in IE ([#946](https://github.com/elastic/eui/pull/946))

## [`0.0.55`](https://github.com/elastic/eui/tree/v0.0.55)

- Added `getPopoverScreenCoordinates` service function for positioining popover/tooltip content, updated `EuiToolTip` to use it ([#924](https://github.com/elastic/eui/pull/924))
- Allow `mode` prop in `EuiCodeEditor` to take custom mode object ([#935](https://github.com/elastic/eui/pull/935))
- `EuiCodeEditor` is now decorated with a `data-test-subj` selector (`codeEditorContainer`) ([#939](https://github.com/elastic/eui/pull/939))
- `EuiCodeEditor` no longer automatically scrolls cursor into view on selection change ([#940](https://github.com/elastic/eui/pull/940))

## [`0.0.54`](https://github.com/elastic/eui/tree/v0.0.54)

**Bug fixes**

- `EuiTabbedContent` now updates dynamic tab content when used as an uncontrolled component ([#931](https://github.com/elastic/eui/pull/931))

## [`0.0.53`](https://github.com/elastic/eui/tree/v0.0.53)

- `EuiComboBox` is now decorated with `data-test-subj` selectors for the search input (`comboxBoxSearchInput`), toggle button (`comboBoxToggleListButton`), and clear button (`comboBoxClearButton`) ([#918](https://github.com/elastic/eui/pull/918))
- `EuiComboBox` now gives focus to the search input when the user clicks the clear button, to prevent focus from defaulting to the body ([#918](https://github.com/elastic/eui/pull/918))
- Fixed visual size of inputs by setting the box-shadow border to `inset` ([#928](https://github.com/elastic/eui/pull/928))
- Per-column custom sort values added to `EuiInMemoryTable` ([#929](https://github.com/elastic/eui/pull/929))

**Non-breaking major changes**

- Added close (`cross`) button as default way to close to `EuiFlyout` when `onClose` is provided ([#925](https://github.com/elastic/eui/pull/925))
- Fleshed out `EuiFlyoutHeader` for consistency (see docs) ([#925](https://github.com/elastic/eui/pull/925))

**Bug fixes**

- Added `role="dialog"` to `EuiFlyout` to improve screen reader accessibility ([#916](https://github.com/elastic/eui/pull/916))
- Default sort comparator (used by `EuiInMemoryTable`) now handles `null` and `undefined` values ([#922](https://github.com/elastic/eui/pull/922))

## [`0.0.52`](https://github.com/elastic/eui/tree/v0.0.52)

- Added updated logos for Cloud and Cloud ECE ([#906](https://github.com/elastic/eui/pull/906))
- Added the ability for `EuiBetaBadge` to appear on `EuiPanel` similar to `EuiCard` ([#885](https://github.com/elastic/eui/pull/888))
- Added `restrictWidth` to `EuiPage` ([#896](https://github.com/elastic/eui/pull/896))
- Added `resize` prop to `EuiTextArea` that defaults to ‘vertical’ (only height) ([#894](https://github.com/elastic/eui/pull/894))
- Added multiple style-only adjustments to `EuiFormControlLayout` buttons/icons ([#894](https://github.com/elastic/eui/pull/894))
- Shifted `readOnly` inputs to not have left padding unless it has an icon ([#894](https://github.com/elastic/eui/pull/894))
- Added more customization options to `EuiAvatar` ([#903](https://github.com/elastic/eui/pull/903))
- Added more color options to `EuiButtonIcon` ([#907](https://github.com/elastic/eui/pull/907))
- Added icon for EMS (Elastic Map Service) (`emsApp`) ([#914](https://github.com/elastic/eui/pull/914))
- Added support for `href`, `target`, and `rel` properties for `EuiContextMenu` items ([#911](https://github.com/elastic/eui/pull/911))
- Added responsive helpers in the form of `EuiShowFor` and `EuiHideFor` components and corresponding CSS classes. ([#909](https://github.com/elastic/eui/pull/909))

**Deprecations**

- Replaced `$breakpoints` in favor of better named `$euiBreakpoints` ([#909](https://github.com/elastic/eui/pull/909))
- Replaced the following mixin `screenXSmall()`, `screenSmall()`, `screenMedium()`, `screenLarge()`, `screenSmallMediumLarge()` in favor of a single `euiBreakpoint()`. ([#909](https://github.com/elastic/eui/pull/909))

**Bug fixes**

- Removed `.nvmrc` file from published npm package ([#892](https://github.com/elastic/eui/pull/892))
- `EuiComboBox` no longer shows the _clear_ icon when it's a no-op ([#890](https://github.com/elastic/eui/pull/890))
- `EuiIcon` no longer takes focus in Edge and IE unless `tabIndex` is defined as a value other than `"-1"` ([#900](https://github.com/elastic/eui/pull/900))
- Fixed regression introduced in `0.0.50` in which the form control icons blocked users from clicking the control ([#898](https://github.com/elastic/eui/pull/898))
- Fixed `EuiSwitch` background in case it’s been placed on a gray background ([#894](https://github.com/elastic/eui/pull/894))
- Fixed `EuiComboBox` hidden input focus styles ([#894](https://github.com/elastic/eui/pull/894))
- Fixed responsive widths of `EuiDescribedFormGroup` ([#894](https://github.com/elastic/eui/pull/894))
- Fixed descenders being cut off in `EuiSelect` ([#894](https://github.com/elastic/eui/pull/894))
- Fixed extra spacing applied by Safari to `EuiFieldSearch` ([#894](https://github.com/elastic/eui/pull/894))
- Fixed contrast issues in dark theming ([#907](https://github.com/elastic/eui/pull/907))

## [`0.0.51`](https://github.com/elastic/eui/tree/v0.0.51)

- Added `textStyle="reverse"` prop to `EuiDescriptionList` as well as a class (`.eui-definitionListReverse`) for `dl`'s within `EuiText` ([#882](https://github.com/elastic/eui/pull/882))
- Added `inspect` icon ([#886](https://github.com/elastic/eui/pull/886))
- Added `layout` prop to `EuiCard` ([#885](https://github.com/elastic/eui/pull/885))

**Bug fixes**

- Moved `EuiFieldSearch`'s and `EuiValidateControl`'s ref out of render into `setRef` methods ([#883](https://github.com/elastic/eui/pull/883))

## [`0.0.50`](https://github.com/elastic/eui/tree/v0.0.50)

**Note: this release creates a minor regression to form controls containing icons, in which the icon blocks the user from clicking the control. This is fixed in `0.0.52`.**

- Created `EuiToggle`, `EuiButtonToggle`, and `EuiButtonGroup` ([#872](https://github.com/elastic/eui/pull/872))
- `EuiBasicTable` and `EuiInMemoryTable` now accept `rowProps` and `cellProps` callbacks, which let you apply custom props to rows and props ([#869](https://github.com/elastic/eui/pull/869))
- Added `offine` and `online` icons ([#881](https://github.com/elastic/eui/pull/881))

**Bug fixes**

- `EuiContextMenuPanel` now updates appropriately if its items are modified ([#887](https://github.com/elastic/eui/pull/887))
- `EuiComboBox` is no longer a focus trap, the clear button is now keyboard-accessible, and the virtualized list no longer interferes with the tab order ([#866](https://github.com/elastic/eui/pull/866))
- `EuiButton`, `EuiButtonEmpty`, and `EuiButtonIcon` now look and behave disabled when `isDisabled={true}` ([#862](https://github.com/elastic/eui/pull/862))
- `EuiGlobalToastList` no longer triggers `Uncaught TypeError: _this.callback is not a function`  ([#865](https://github.com/elastic/eui/pull/865))
- `EuiGlobalToastList` checks to see if it has dismissed a toast before re-dismissing it ([#868](https://github.com/elastic/eui/pull/868))
- Added FF/IE fallback for `.eui-textBreakWord` ([#864](https://github.com/elastic/eui/pull/864))
- Fixed `EuiCard` description text color when used in/as an anchor tag ([#864](https://github.com/elastic/eui/pull/864))
- Fixed `EuiCard` IE bugs ([#864](https://github.com/elastic/eui/pull/864))
- Fixed button labeling for `EuiFormControlLayout` and `EuiComboBox` accessibility ([#876](https://github.com/elastic/eui/pull/876))
- Fixed `EuiBreadcrumb` slash alignment when truncating ([#878](https://github.com/elastic/eui/pull/878))

**Breaking changes**

- `EuiSearchBar` no longer has an `onParse` callback, and now passes an object to `onChange` with the shape `{ query, queryText, error }` ([#863](https://github.com/elastic/eui/pull/863))
- `EuiInMemoryTable`'s `search.onChange` callback now passes an object with `{ query, queryText, error }` instead of only the query ([#863](https://github.com/elastic/eui/pull/863))
- `EuiFormControlLayout` no longer has `onClear`, `iconSide`, or `onIconClick` props. Instead of `onClear` it now accepts a `clear` object of the shape `{ onClick }`. Instead of the icon props, it now accepts a single `icon` prop which be either a string or an object of the shape `{ type, side, onClick }`. ([#866](https://github.com/elastic/eui/pull/866))
- `EuiBasicTable` and `EuiInMemoryTable` pass-through cell props (defined by the `columns` prop and the `cellProps` prop) used to be applied to the `div` inside of the `td` element. They're now applied directly to the `td` element. ([#869](https://github.com/elastic/eui/pull/869))

## [`0.0.49`](https://github.com/elastic/eui/tree/v0.0.49)

**Bug fixes**

- `EuiInMemoryTable` now applies its search filter ([#851](https://github.com/elastic/eui/pull/851))
- `EuiInMemoryTable` and `EuiBasicTable` now pass unknown props through to their child ([#836](https://github.com/elastic/eui/pull/836))
- Added `EuiHeaderLinks` which allow you to construct navigation in the header in place of the app menu. ([#844](https://github.com/elastic/eui/pull/844))
- `EuiPopover` will use an alert to warn the user it traps focus ([#844](https://github.com/elastic/eui/pull/844))

**Breaking changes**

- EUI requires React `16.3` or higher ([#849](https://github.com/elastic/eui/pull/849))
- `EuiHeaderBreadcrumbs` refactored to use `EuiBreadcrumbs`. This removed all child components of `EuiHeaderBreadcrumbs`. ([#844](https://github.com/elastic/eui/pull/844))

## [`0.0.48`](https://github.com/elastic/eui/tree/v0.0.48)

**Bug fixes**

- `EuiComboBox` does not pass `isDisabled` prop to `EuiComboBoxOptionsList` to avoid "React does not recognize the 'isDisabled' prop on a DOM element" console warning ([#838](https://github.com/elastic/eui/pull/838))
- `EuiComboBox` does not display clear icon when `isClearable` prop is set to false and `selectedOptions` prop is provided ([#838](https://github.com/elastic/eui/pull/838))

**Breaking changes**

- Move `EuiBasicTable`'s `itemId` prop from `selection` to a top-level property ([#830](https://github.com/elastic/eui/pull/830))
- Renamed/refactored `requiresAriaLabel` prop validator to a more general `withRequiredProp` ([#830](https://github.com/elastic/eui/pull/830))

## [`0.0.47`](https://github.com/elastic/eui/tree/v0.0.47)

- Added utility CSS classes for text and alignment concerns ([#774](https://github.com/elastic/eui/pull/774))
- Added `compressed` versions of `EuiFormRow` and all form controls ([#800](https://github.com/elastic/eui/pull/800))
- Removed pointer cursor on `EuiFormLabel` when a `for` property is not set ([#825](https://github.com/elastic/eui/pull/825))
- Added the ability to add tooltips to `EuiContextMenuItem`s ([#817](https://github.com/elastic/eui/pull/817))
- Added `EuiBreadcrumbs` ([#815](https://github.com/elastic/eui/pull/815))

**Bug fixes**

- Fixes height calculation error on `EuiAccordion` when it starts loads in an open state. ([#816](https://github.com/elastic/eui/pull/816))
- Added aria-invalid labeling on `EuiFormRow` ([#777](https://github.com/elastic/eui/pull/799))
- Added aria-live labeling for `EuiToasts` ([#777](https://github.com/elastic/eui/pull/777))
- Added aria labeling requirements for `EuiBadge` , as well as a generic prop_type function `requiresAriaLabel` in `utils` to check for it. ([#777](https://github.com/elastic/eui/pull/777)) ([#802](https://github.com/elastic/eui/pull/802))
- Ensure switches’ inputs are still hidden when `[disabled]` ([#778](https://github.com/elastic/eui/pull/778))
- Made boolean matching in `EuiSearchBar` more exact so it doesn't match words starting with booleans, like "truest" or "offer" ([#776](https://github.com/elastic/eui/pull/776))
- `EuiComboBox` do not setState or call refs once component is unmounted ([807](https://github.com/elastic/eui/pull/807) and [#813](https://github.com/elastic/eui/pull/813))
- Added better accessibility labeling to `EuiPagination`, `EuiSideNav`, `EuiPopover`, `EuiBottomBar` and `EuiBasicTable`.  ([#821](https://github.com/elastic/eui/pull/821))
- Added `isDisabled` to `EuiComboBox`  ([#829](https://github.com/elastic/eui/pull/829))

## [`0.0.46`](https://github.com/elastic/eui/tree/v0.0.46)

- Added `EuiDescribedFormGroup` component, a wrapper around `EuiFormRow`(s) ([#707](https://github.com/elastic/eui/pull/707))
- Added `describedByIds` prop to `EuiFormRow` to help with accessibility ([#707](https://github.com/elastic/eui/pull/707))
- Added `isLoading` prop to `EuiButtonEmpty` ([#768](https://github.com/elastic/eui/pull/768))
- Removed individual badge cross icon when `EuiComboBox` has `singleSelection` prop enabled. ([#769](https://github.com/elastic/eui/pull/769))

**Bug fixes**

- Removed specificity on `EuiText` that was causing cascade conflicts around text coloring. ([#770](https://github.com/elastic/eui/pull/770))

## [`0.0.45`](https://github.com/elastic/eui/tree/v0.0.45)

***NOTE v0.0.45 has a bug causing it to fail during installation, please use v0.0.46***

- Added `EuiBetaBadge` for non-GA labelling including options to add it to `EuiCard` and `EuiKeyPadMenuItem` ([#705](https://github.com/elastic/eui/pull/705))
- Added `direction` prop to EuiFlexGroup ([#711](https://github.com/elastic/eui/pull/711))
- Added `EuiEmptyPrompt` which can be used as a placeholder over empty tables and lists ([#711](https://github.com/elastic/eui/pull/711))
- Added `EuiTabbedContent` ([#737](https://github.com/elastic/eui/pull/737))
- `EuiComboBox` added buttons for clearing and opening/closing the combo box ([#698](https://github.com/elastic/eui/pull/698))

**Bug fixes**

- Fixed `EuiTableRowCell` from overwriting its child element's `className` [#709](https://github.com/elastic/eui/pull/709)
- Allow `EuiContextMenuPanel`s to update when their `children` changes ([#710](https://github.com/elastic/eui/pull/710))
- `EuiInMemoryTable` now passes `itemIdToExpandedRowMap` prop to `EuiBasicTable` ([#759](https://github.com/elastic/eui/pull/759))
- Expanded table rows in paginated data no longer leak to other pages ([#761](https://github.com/elastic/eui/pull/761))

**Breaking changes**

- Rename `logoElasticSearch` to `logoElasticsearch` [#755](https://github.com/elastic/eui/pull/755)

## [`0.0.44`](https://github.com/elastic/eui/tree/v0.0.44)

- Reduced `EuiToast` title size ([#703](https://github.com/elastic/eui/pull/703))

**Bug fixes**

- Fixed inherited `line-height` of inputs and buttons ([#702](https://github.com/elastic/eui/pull/702))
- Fixed card title sizing in K6 theme. ([#704](https://github.com/elastic/eui/pull/704))

## [`0.0.43`](https://github.com/elastic/eui/tree/v0.0.43)

- Added `status` prop to `EuiStep` for additional styling ([#673](https://github.com/elastic/eui/pull/673))
- `EuiForm` and `EuiFormRow` now accept nodes for `errors` prop ([#685](https://github.com/elastic/eui/pull/685))
- Removed the default `max-width` from `EuiText`. This can still be applied by setting `grow={false}` ([#683](https://github.com/elastic/eui/pull/683))
- Added support for text alignment with `EuiTextAlign` ([#683](https://github.com/elastic/eui/pull/683))
- `EuiBasicTable` added the `compressed` prop to allow for tables with smaller fonts and padding ([#687](https://github.com/elastic/eui/pull/687))

**Bug fixes**

- Added a `paddingSize` prop to `EuiAccordion` to better mitigate situations where a nested `EuiFlexGroup` causes scrollbars ([#701](https://github.com/elastic/eui/pull/701))
- Fixed `EuiCard` `icon` prop to include user provided className ([#684](https://github.com/elastic/eui/pull/684))
- `EuiInMemoryTable` pagination state is now reset automatically when a search is executed ([#686](https://github.com/elastic/eui/pull/686))
- Fixed slow performance of `EuiComboBox` when there are hundreds or thousands of options by virtualizing `EuiComboBoxOptionsList` ([#670](https://github.com/elastic/eui/pull/670))
- Fixed some text styles ([#683](https://github.com/elastic/eui/pull/683))
    - Fixed font-family of input, textarea, select, and buttons
    - Fixed style of code, pre, and dl’s inside `EuiText`
    - Fixed ghost text color which was being set to a dark gray

**Breaking changes**

- Added responsive support for tables. This isn't technically a breaking change, but you will need to apply some new props (`hasActions`, `isSelectable`) for certain tables to make them look their best in mobile. **Responsive table views are on by default.** ([#584](https://github.com/elastic/eui/pull/584))

## [`0.0.42`](https://github.com/elastic/eui/tree/v0.0.42)

- Added `EuiDatePicker` component for date/time input ([#644](https://github.com/elastic/eui/pull/644))
- Added editor icon set to `EuiIcon` ([#671](https://github.com/elastic/eui/pull/671))

## [`0.0.41`](https://github.com/elastic/eui/tree/v0.0.41)

- Added `grow` prop to `EuiText` ([#662](https://github.com/elastic/eui/pull/662))
- Added `disabled` prop to `EuiComboBoxOption` ([#650](https://github.com/elastic/eui/pull/650))
- Added support for `<pre>` and `<code>` tags to `<EuiText>` ([#654](https://github.com/elastic/eui/pull/654))
- Added export of SASS theme variables in JSON format during compilation ([#642](https://github.com/elastic/eui/pull/642))
- Close `EuiComboBox` `singleSelection` options list when option is choosen ([#645](https://github.com/elastic/eui/pull/645))
- Wrap `EuiStepHorizontal` text instead of truncating it ([#653](https://github.com/elastic/eui/pull/653))
- Fixed a bug where `EuiSideNavItem` wouldn't pass an `onClick` handler down to `<a>` tags if they also had an `href`. ([#664](https://github.com/elastic/eui/pull/664))
- Updated existing and added additional TypeScript definitions ([#666](https://github.com/elastic/eui/pull/666))

**Bug fixes**

- Fixed `EuiBasicTable` re-rendering on hover of table rows ([#665](https://github.com/elastic/eui/pull/665))

**Breaking changes**

- `EuiStepsHorizontal` now requires an `onClick` prop be provided for each step configuration object ([#653](https://github.com/elastic/eui/pull/653))

## [`0.0.40`](https://github.com/elastic/eui/tree/v0.0.40)

- Tweaked sizing, weights, color, line-heights, and added more levels to `EuiTitle` and `EuiText` ([#627](https://github.com/elastic/eui/pull/627))
- Added TypeScript type defitions for `EuiPortal`, `EuiText` and `EuiTitle` as well as the `calculatePopoverPosition` service ([#638](https://github.com/elastic/eui/pull/638))
- Grayed out labels for `disabled` controls ([#648](https://github.com/elastic/eui/pull/648))

**Bug fixes**

- Fix visual shadow glitch on hover of `EuiToast` ([#632](https://github.com/elastic/eui/pull/632))

**Breaking changes**

- **Note: This breaking change is reversed in 0.0.43.** Added a default `max-width` to `EuiText`. ([#627](https://github.com/elastic/eui/pull/627))

## [`0.0.39`](https://github.com/elastic/eui/tree/v0.0.39)

**Bug fixes**

- Allow accordions to dynamically change height, and support values on radio inputs ([#613](https://github.com/elastic/eui/pull/613))
- Accordion toggle layout is no longer flagged responsive, in order to prevent unwanted stacking on mobile ([#613](https://github.com/elastic/eui/pull/613))

**Breaking changes**

- Support values on radio inputs. This is breaking because now the second argument to the radio `onChange` callback is the value, which bumps the change event to the third argument ([#613](https://github.com/elastic/eui/pull/613))

## [`0.0.38`](https://github.com/elastic/eui/tree/v0.0.38)

- Modified drop shadow intensities and color. ([#607](https://github.com/elastic/eui/pull/607))
- Added SASS color functions. Made `$euiColorWarning` color usage more accessible while still being "yellow". ([#628](https://github.com/elastic/eui/pull/628))
- Removed extraneous `global_styling/mixins/_forms.scss` file and importing the correct files in the `filter_group.scss` and `combo_box.scss` files. ([#609](https://github.com/elastic/eui/pull/609))
- Added `isInvalid` prop to `EuiComboBox` ([#631](https://github.com/elastic/eui/pull/631))
- Added support for rejecting user input by returning `false` from the `onCreateOption` prop of `EuiComboBox` ([#631](https://github.com/elastic/eui/pull/631))

**Bug fixes**

- Visual fix for the focus state of disabled `EuiButton` ([#603](https://github.com/elastic/eui/pull/603))
- `EuiSelect` can pass any node as a value rather than just a string ([#603](https://github.com/elastic/eui/pull/603))
- Fixed a typo in the flex TypeScript definition ([#629](https://github.com/elastic/eui/pull/629))
- Fixed `EuiComboBox` bug in which the options list wouldn't always match the width of the input ([#611](https://github.com/elastic/eui/pull/611))
- Fixed `EuiComboBox` bug in which opening the combo box when there's no scrollbar on the window would result in the list being positioned incorrectly ([#631](https://github.com/elastic/eui/pull/631))
- Fixed `EuiComboBox` bug in which clicking a pill's close button would close the list ([#631](https://github.com/elastic/eui/pull/631))
- Fixed `EuiComboBox` bug in which moving focus from one combo box to another would remove the `euiBody-hasPortalContent` class from the body. ([#631](https://github.com/elastic/eui/pull/631))

## [`0.0.37`](https://github.com/elastic/eui/tree/v0.0.37)

- Added `EuiComboBox` for selecting many options from a list of options ([#567](https://github.com/elastic/eui/pull/567))
- Added `EuiHighlight` for highlighting a substring within text ([#567](https://github.com/elastic/eui/pull/567))
- `calculatePopoverPosition` service now accepts a `positions` argument so you can specify which positions are acceptable ([#567](https://github.com/elastic/eui/pull/567))
- Added `closeButtonProps` prop to `EuiBadge`, `hollow` badge type, and support for arbitrary hex color ([#567](https://github.com/elastic/eui/pull/567))
- Added support for arbitrary hex color to `EuiIcon` ([#567](https://github.com/elastic/eui/pull/567))

**Breaking changes**

- Renamed `euiBody-hasToolTip` class to `euiBody-hasPortalContent` ([#567](https://github.com/elastic/eui/pull/567))

## [`0.0.36`](https://github.com/elastic/eui/tree/v0.0.36)

- Added support for range queries in `EuiSearchBar` (works for numeric and date values) ([#485](https://github.com/elastic/eui/pull/485))
- Added support for emitting a `EuiSearchBar` query to an Elasticsearch query string ([#598](https://github.com/elastic/eui/pull/598))
- Added support for expandable rows to `EuiBasicTable` ([#585](https://github.com/elastic/eui/pull/585))

**Bug fixes**

- Relaxed query syntax of `EuiSearchBar` to allow usage of hyphens without escaping ([#581](https://github.com/elastic/eui/pull/581))
- Fixed font-weight issue in K6 theme ([#596](https://github.com/elastic/eui/pull/596))

## [`0.0.35`](https://github.com/elastic/eui/tree/v0.0.35)

- Modified `EuiLink` and all buttons to support both href and onClick ([#554](https://github.com/elastic/eui/pull/554))
- Added `color` prop to `EuiIconTip` ([#580](https://github.com/elastic/eui/pull/580))

## [`0.0.34`](https://github.com/elastic/eui/tree/v0.0.34)

- Adjust `EuiCallOut` and dark theme warning coloring ([#563](https://github.com/elastic/eui/pull/563))
- Added a `buttonColor` prop to `EuiConfirmModal` ([#546](https://github.com/elastic/eui/pull/546))
- Added 'baseline' as option to `EuiFlexGroup`'s `alignItems` prop ([#546](https://github.com/elastic/eui/pull/546))

**Bug fixes**

- Fixed `EuiToolTip` bug which caused the tooltip to hide when moving the mouse around inside of the trigger element ([#557](https://github.com/elastic/eui/pull/557), [#564](https://github.com/elastic/eui/pull/564))
- Fixed a bug where `EuiButtonEmpty` would offer a white background on hover when it was disabled, even when there was no such background transition on hover when the buttons are not disabled ([#561](https://github.com/elastic/eui/pull/561))
- Fixed table cell bugs ([#565](https://github.com/elastic/eui/pull/565))
  - `EuiBasicTable` now supports explicitly setting `truncateText` and `textOnly` on column definitions, and supports passing through unrecognized props to the cell (e.g. `data-test-subj`).
  - Updated table cell CSS so that long single-word cell content will break and wrap mid-word.

## [`0.0.33`](https://github.com/elastic/eui/tree/v0.0.33)

- Added initial sorting option to `EuiInMemoryTable` ([#547](https://github.com/elastic/eui/pull/547))
- Horizontally scrolling `EuiTabs` ([#546](https://github.com/elastic/eui/pull/546))
- Remove padding from both sides of `EuiEmptyButton` ([#546](https://github.com/elastic/eui/pull/546))
- Added `disabled` prop to placeholder (ellipses) button in pagination ([#546](https://github.com/elastic/eui/pull/546))
- Converted `.euiHeader__notification` into `EuiHeaderNotification` ([#546](https://github.com/elastic/eui/pull/546))

**Bug fixes**

- `EuiConfirmModal` will now check for the presence of confirm and cancel buttons before trying to focus them ([#555](https://github.com/elastic/eui/pull/555))

## [`0.0.32`](https://github.com/elastic/eui/tree/v0.0.32)

- Updated `EuiDescriptionList` to accept nodes for the titles and descriptions ([#552](https://github.com/elastic/eui/pull/552))
- Added `stop` and `stopFilled` icons ([#543](https://github.com/elastic/eui/pull/543))

**Bug fixes**

- Fixed `EuiToolTip` smart positioning to prevent tooltip from being clipped by the window where possible ([#550](https://github.com/elastic/eui/pull/550))

## [`0.0.31`](https://github.com/elastic/eui/tree/v0.0.31)

- Made `<EuiProgress>` TypeScript types more specific ([#518](https://github.com/elastic/eui/pull/518))
- Removed `font-smoothing` from our reset css for better text legibility ([#539](https://github.com/elastic/eui/pull/539))

**Bug fixes**

- Made `EuiIconTip` screen reader accessible ([#534](https://github.com/elastic/eui/pull/534))
- Fixed a sorting issue in `EuiInMemoryTable` ([#453](https://github.com/elastic/eui/pull/453))
- Fixed checkbox click for `EuiCheckbox` and `EuiRadio` without a label ([#541](https://github.com/elastic/eui/pull/541))

## [`0.0.30`](https://github.com/elastic/eui/tree/v0.0.30)

- Add ability to force `EuiSideNav` items open by setting `item.forceOpen`. ([#515](https://github.com/elastic/eui/pull/515))

## [`0.0.29`](https://github.com/elastic/eui/tree/v0.0.29)

- Added `EuiIconTip` to make it easier to display icons with tooltips ([#528](https://github.com/elastic/eui/pull/528))
- Added `buttonRef` prop to `EuiButton`, `EuiButtonEmpty`, and `EuiButtonIcon` ([#529](https://github.com/elastic/eui/pull/529))

**Bug fixes**

- `EuiHealth` no longer stacks flex items on small screens ([#530](https://github.com/elastic/eui/pull/530))
- Fixed `EuiPageContent` centering within `EuiPage` issue ([#527](https://github.com/elastic/eui/pull/527))
- `EuiConfirmModal` will now correctly auto-focus on its confirm and cancel buttons ([#529](https://github.com/elastic/eui/pull/529))

## [`0.0.28`](https://github.com/elastic/eui/tree/v0.0.28)

- `EuiInMemoryTable` pass items to BasicTable when message is provided ([#517](https://github.com/elastic/eui/pull/517)).
- `EuiSearchBox` now passes unused props through to `EuiFieldSearch` ([#514](https://github.com/elastic/eui/pull/514))
- Change `EuiBasicTable` `noItemsMessage` and `EuiInMemoryTable` `messgae` propType to node
instead of just string ([#516](https://github.com/elastic/eui/pull/516))

## [`0.0.27`](https://github.com/elastic/eui/tree/v0.0.27)

- Don't propagate a null `onClick` on EuiPanels ([#473](https://github.com/elastic/eui/pull/473))
- Use 1.1px for the `EuiHorizontalRule` height, in order to work around strange Chrome height calculations ([#473](https://github.com/elastic/eui/pull/473))
- New icons for `logoGithub` and `logoSketch` ([#494](https://github.com/elastic/eui/pull/494))
- `EuiCard` now has an `href` and `isClickable` prop for better handling hover animations. ([#494](https://github.com/elastic/eui/pull/494))
- Added `calculateContrast` and `rgbToHex` to services ([#494](https://github.com/elastic/eui/pull/494))

**Bug fixes**

- `EuiModal` is now responsive on mobile screens ([#512](https://github.com/elastic/eui/pull/512))
- `EuiFlexGrid` now collapses down in mobile layouts properly. ([#515](https://github.com/elastic/eui/pull/515))
- Made `EuiCard` proptypes more permission by changing strings to nodes. ([#515](https://github.com/elastic/eui/pull/515))
- Fixed `reponsive={false}` prop not working when flex groups were nested. ([#494](https://github.com/elastic/eui/pull/494))
- `EuiBadge` wrapping element changed from a `div` to `span` so it can be nested in text blocks ([#494](https://github.com/elastic/eui/pull/494))

## [`0.0.26`](https://github.com/elastic/eui/tree/v0.0.26)

**Bug fixes**

- `EuiSelect` do not set `defaultValue` property when `value` property is provided ([#504](https://github.com/elastic/eui/pull/504)).
- `EuiBottomBar` now uses `EuiPortal` to avoid zindex conflicts ([#487](https://github.com/elastic/eui/pull/487))
- Upped dark theme contrast on disabled buttons ([#487](https://github.com/elastic/eui/pull/487))

**Breaking changes**

- Removed `EuiTableOfRecords` ([#490](https://github.com/elastic/eui/pull/490))

## [`0.0.25`](https://github.com/elastic/eui/tree/v0.0.25)

- `EuiSearchBar` accepts `toolsLeft` and `toolsRight` props ([#458](https://github.com/elastic/eui/pull/458))
- Added `search.onChange` callback to `EuiInMemoryTable` ([#469](https://github.com/elastic/eui/pull/469))
- Added `initialPageSize` option to `EuiInMemoryTable` ([#477](https://github.com/elastic/eui/pull/477))
- Added design guidelines for button and toast usage ([#371](https://github.com/elastic/eui/pull/371))

**Breaking changes**

- Complete refactor of `EuiToolTip`. They now work. Only a breaking change if you were using them. ([#484](https://github.com/elastic/eui/pull/484))

## [`0.0.24`](https://github.com/elastic/eui/tree/v0.0.24)

- Removed hover and focus states from non-selectable `EuiSideNavItem`s ([#434](https://github.com/elastic/eui/pull/434))
- Added `Ast` and `Query` services ([#454](https://github.com/elastic/eui/pull/454))
- Added icons for Kibana query language ([#455](https://github.com/elastic/eui/pull/455))

**Bug fixes**

- Fix error stemming from `selected` prop on `EuiSelect` ([#436](https://github.com/elastic/eui/pull/436))

**Breaking changes**

- The `Random` service's `oneOf` method now only accepts an array ([#454](https://github.com/elastic/eui/pull/454))

## [`0.0.23`](https://github.com/elastic/eui/tree/v0.0.23)

- Added `EuiInMemoryTable`, which encapsulates sorting, searching, selection, and pagination state and logic ([#390](https://github.com/elastic/eui/pull/390))
- Added stack trace information to `EuiErrorBoundary` ([#428](https://github.com/elastic/eui/pull/428))
- Make full screen code block use the same font-size on the original code block. ([#447](https://github.com/elastic/eui/pull/447))

**Bug fixes**

- Fixed `EuiContextMenu` bug when using the keyboard to navigate up, which was caused by unnecessarily re-rendering the items, thus losing references to them ([#431](https://github.com/elastic/eui/pull/431))

## [`0.0.22`](https://github.com/elastic/eui/tree/v0.0.22)

- Added `EuiDelayHide` component. ([#412](https://github.com/elastic/eui/pull/412))
- Decreased overall size of checkbox, radio, and switches as well as better styles for the different states. ([#407](https://github.com/elastic/eui/pull/407))
- Added `EuiFilePicker` component for `input type="file"` needs. ([#402](https://github.com/elastic/eui/pedull/402))
- Added `isLoading` prop to `EuiButton` ([#427](https://github.com/elastic/eui/pull/427))
- Added icons: `eye`, `eyeClosed`, `grab`, `heatmap`, `vector` ([#427](https://github.com/elastic/eui/pull/427))
- Added `hasNoInitialSelection` option to `EuiSelect`. ([#422](https://github.com/elastic/eui/pull/422))

**Bug fixes**

- Fixed appearance of checked checkeboxes and radios in IE ([#407](https://github.com/elastic/eui/pull/407))
- Fixed disabled vs enabled appearance of checked checkeboxes and radios ([#407](https://github.com/elastic/eui/pull/407))
- Fixed disabled & checked state of switches ([#407](https://github.com/elastic/eui/pull/407))
- Fixed `EuiCard` content alignment when content is short. ([#415](https://github.com/elastic/eui/pull/415))
- Only apply the `$euiCodeBlockSelectedBackgroundColor` variable if it is a color ([#427](https://github.com/elastic/eui/pull/427))
- No margins for `<hr>` ([#427](https://github.com/elastic/eui/pull/427))
- Fixed `EuiButton` truncation ([#427](https://github.com/elastic/eui/pull/427))

**Breaking changes**

- Changed `EuiAccordion`’s method of `onToggleOpen` to `onToggle` ([#427](https://github.com/elastic/eui/pull/427))

## [`0.0.21`](https://github.com/elastic/eui/tree/v0.0.21)

- Logstash icon set. [#399](https://github.com/elastic/eui/pull/399)
- Added support for `disabled` options in `EuiSelect`. [#324](https://github.com/elastic/eui/pull/324)
- Badges can now accept onClicks and custom colors. They were changed stylistically to be bolder and smaller by default. ([#381](https://github.com/elastic/eui/pull/381))
- Added component to wrap blocks of substeps `EuiSubSteps` in a shaded container. ([#375](https://github.com/elastic/eui/pull/375))
- Added horizontal steps component ([#375](https://github.com/elastic/eui/pull/375))
- Changed look and feel of pagination. Added `compressed` prop for smaller footprint pagination. ([#380](https://github.com/elastic/eui/pull/380))
- Added `EuiBasicTable` as an opinionated, high level component for constructing tables. Its addition deprecates `EuiTableOfRecords` which is still avaiable, but now marked for removal. ([#377](https://github.com/elastic/eui/pull/377))
- Added styles for `readOnly` states of form controls. ([#391](https://github.com/elastic/eui/pull/391))
- Added importAction and exportAction icons ([#394](https://github.com/elastic/eui/pull/394))
- Added `EuiCard` for UI patterns that need an icon/image, title and description with some sort of action. ([#380](https://github.com/elastic/eui/pull/380))
- Added TypeScript definitions for the `EuiHealth` component. ([#403](https://github.com/elastic/eui/pull/403))
- Added `SearchBar` component - introduces a simple yet rich query language to search for objects + search box and filter controls to construct/manipulate it. ([#379](https://github.com/elastic/eui/pull/379))

**Bug fixes**

- Tables now default to `table-layout: fixed` to avoid some collapsing cell problems. [#398](https://github.com/elastic/eui/pull/398)
- Wrap long lines of text within the body of `EuiToast` instead of letting text overflow ([#392](https://github.com/elastic/eui/pull/392))
- Fixed dark theme coloring of Substeps ([#396](https://github.com/elastic/eui/pull/396))
- Reorder selectors to fix fixed progress bar in Firefox ([#404](https://github.com/elastic/eui/pull/404))

## [`0.0.20`](https://github.com/elastic/eui/tree/v0.0.20)

- Renamed class from `euiFlexGroup--alignItemsStart` to `euiFlexGroup--alignItemsFlexStart` ([#378](https://github.com/elastic/eui/pull/378))

## [`0.0.19`](https://github.com/elastic/eui/tree/v0.0.19)

- `EuiGlobalToastList` now prevents toasts from disappearing while the user's mouse is over the list. Added `timer/Timer` service. ([#370](https://github.com/elastic/eui/pull/370))

**Bug fixes**

- **Note: This is deprecated in 0.0.21 and removed in 0.0.26.** `EuiTableOfRecords` selection bugs ([#365](https://github.com/elastic/eui/pull/365))
  - Deleting selected items now resets the select all checkbox to an unchecked state
  - The select all checkbox only becomes checked when all selectable rows are checked, not just some of them

**Breaking changes**

- Changed `EuiGlobalToastList` to be responsible for instantiating toasts, tracking their lifetimes, and dismissing them. It now acepts `toasts`, `dismissToast`, and `toastLifeTimeMs` props. It no longer accepts `children`. ([#370](https://github.com/elastic/eui/pull/370))

## [`0.0.18`](https://github.com/elastic/eui/tree/v0.0.18)

**Bug fixes**

- Fixed `EuiCodeEditor` bug in which hitting ESCAPE to close the autocompletion suggestions menu would also exit editing mode. ([#363](https://github.com/elastic/eui/pull/363))

## [`0.0.17`](https://github.com/elastic/eui/tree/v0.0.17)

**Bug fixes**

- Downgraded `lodash` version to `3.10.0` to align it with Kibana. ([#359](https://github.com/elastic/eui/pull/359))

## [`0.0.16`](https://github.com/elastic/eui/tree/v0.0.16)

- `EuiRadio` now supports the `input` tag's `name` attribute. `EuiRadioGroup` accepts a `name` prop that will propagate to its `EuiRadio`s. ([#348](https://github.com/elastic/eui/pull/348))
- Added Machine Learning create jobs icon set. ([#338](https://github.com/elastic/eui/pull/338))
- **Note: This is deprecated in 0.0.21 and removed in 0.0.26.** Added `EuiTableOfRecords`, a higher level table component to take away all your table listings frustrations. ([#250](https://github.com/elastic/eui/pull/250))

**Bug fixes**

- Added `react-color` as a dependency (was previously a devDependency) ([#354](https://github.com/elastic/eui/pull/354))
- Stop propagation and prevent default when closing components. Otherwise the same Escape keypress could close the parent component(s) as well as the one you intend to close. ([#344](https://github.com/elastic/eui/pull/344))

## [`0.0.15`](https://github.com/elastic/eui/tree/v0.0.15)

- Added `EuiColorPicker`. ([#328](https://github.com/elastic/eui/pull/328))
- `EuiCodeBlock` now only shows fullscreen icons if `overflowHeight` prop is set. Also forces large fonts and padding while expanded. ([#325](https://github.com/elastic/eui/pull/325))
- Exported `VISUALIZATION_COLORS` from services ([#329](https://github.com/elastic/eui/pull/329))
- Added typescript definitions for `EuiFormRow`, `EuiRadioGroup`, `EuiSwitch`, `EuiLoadingSpinner`, `EuiLoadingChart` and `EuiProgress`. ([#326](https://github.com/elastic/eui/pull/326))
- Added `checkHrefAndOnClick` and `getSecureRelForTarget` to services.

**Breaking changes**

- `EuiCodeBlock` now only shows fullscreen icons if `overflowHeight` prop is set. Also forces large fonts and padding while expanded. ([#325](https://github.com/elastic/eui/pull/325))
- React ^16.2 is now a peer dependency ([#264](https://github.com/elastic/eui/pull/264))
- `EuiProgress` no longer accepts the `indeterminate` property, which never had any effect. ([#326](https://github.com/elastic/eui/pull/326))

**Bug fixes**

- Fix TypeScript definitions such that optional and readonly properties survive being passed through `Omit` ([#322](https://github.com/elastic/eui/pull/322))

## [`0.0.14`](https://github.com/elastic/eui/tree/v0.0.14)

- Added `isColorDark` color util ([#311](https://github.com/elastic/eui/pull/311))
- EuiButton, EuiButtonEmpty and EuiButtonIcon can now take an `href` ([#316](https://github.com/elastic/eui/pull/316))
- In `EuiSideNav`, allow a callback to be passed that renders the individual items in the navigation. This makes interoperability with e.g. `react-router` easier. ([#310](https://github.com/elastic/eui/pull/310))
- Add new icon types to `EuiIcon` TypeScript definitions ([#323](https://github.com/elastic/eui/pull/323)).

**Bug fixes**

- Set `EuiFlexGroup` to `flex-grow: 1` to be more friendly with IE11 ([#315](https://github.com/elastic/eui/pull/315))

## [`0.0.13`](https://github.com/elastic/eui/tree/v0.0.13)

- Added index management icons. ([#307](https://github.com/elastic/eui/pull/307))

**Breaking changes**

- Reverted test helper for async functions that throw exceptions. See PR for details on how this can be handled in Jest 22. ([#306](https://github.com/elastic/eui/pull/306))

**Bug fixes**

- Adjust toast z-index to show over modals ([#296](https://github.com/elastic/eui/pull/296))
- Fix nested `EuiFlexItem` collapse issue in IE ([#308](https://github.com/elastic/eui/pull/308))

## [`0.0.12`](https://github.com/elastic/eui/tree/v0.0.12)

- Minor style-only changes to `EuiPagination`, button reset, `EuiTableHeaderCell`, and `EuiCodeBlock`. ([#298](https://github.com/elastic/eui/pull/298))
- All NPM dependencies now use ^ to install the latest minor version.
- Added Apache, Nginx, MySQL logos ([#270](https://github.com/elastic/eui/pull/270))
- Added small version of `EuiCallOut` ([#269](https://github.com/elastic/eui/pull/269))
- Added first batch of TypeScript type definitions for components and services ([#252](https://github.com/elastic/eui/pull/252))
- Added button for expanding `EuiCodeBlock` instances to be full-screen. ([#259](https://github.com/elastic/eui/pull/259))
- Add test helper for async functions that throw exceptions ([#301](https://github.com/elastic/eui/pull/301))

**Bug fixes**

- Removed padding on `EuiPage` mobile breakpoint. ([#282](https://github.com/elastic/eui/pull/282))
- Fixed some `EuiIcon` `type`s not setting their `viewBox` attribute, which caused them to not honor the `size` properly. ([#277](https://github.com/elastic/eui/pull/277))
- Fixed `EuiContextMenu` to pass the `event` argument to a `EuiContextMenuItem`'s `onClick` handler even when a panel is defined. ([#265](https://github.com/elastic/eui/pull/265))

**Breaking changes**

- Removed `color` prop from `EuiCodeBlock`. This component's highlighting now matches whichever theme is currently active. See PR for details on SCSS breaking changes. ([#259](https://github.com/elastic/eui/pull/259))

## [`0.0.11`](https://github.com/elastic/eui/tree/v0.0.11)

- Added `EuiImage` component to allow for image sizing and zooms. ([#262](https://github.com/elastic/eui/pull/262))
- Updated `EuiOverlayMask` to append `<div>` to body. ([#254](https://github.com/elastic/eui/pull/254))

**Bug fixes**

- Disabled tab styling. ([#258](https://github.com/elastic/eui/pull/258))
- Proper classname for flexGroup alignItems prop. ([#257](https://github.com/elastic/eui/pull/257))
- Clicking the downArrow icon in `EuiSelect` now triggers selection. ([#255](https://github.com/elastic/eui/pull/255))
- Fixed `euiFormRow` id's from being the same as the containing input and label. ([#251](https://github.com/elastic/eui/pull/251))

**Breaking changes**

- `{rest}` prop attachment moved from wrapping div to the input on checkboxes and switches. ([#246](https://github.com/elastic/eui/pull/246))

## [`0.0.10`](https://github.com/elastic/eui/tree/v0.0.10)

- Updated `euiPopover` to propagate `panelPaddingSize` padding values to content only (title does inherit horizontal values) via CSS. ([#229](https://github.com/elastic/eui/pull/229))
- Updated `EuiErrorBoundary` to preserve newlines in error. ([#238](https://github.com/elastic/eui/pull/238))
- Added more icons and fixed a few for dark mode ([#228](https://github.com/elastic/eui/pull/228))
- Added `EuiFlyout` component. ([#227](https://github.com/elastic/eui/pull/227))

**Breaking changes**

- Renamed `EuiModalOverlay` to `EuiOverlayMask`. ([#227](https://github.com/elastic/eui/pull/227))

**Bug fixes**

- Fixed bug in `Pager` service which occurred when there were no items. ([#237](https://github.com/elastic/eui/pull/237))
- Added `isPageable` method to `Pager` service and set first and last page index to -1 when there are no pages. ([#242](https://github.com/elastic/eui/pull/242))

## [`0.0.9`](https://github.com/elastic/eui/tree/v0.0.9)

**Breaking changes**

- Renamed `euiFlexGroup--alignItemsEnd` class to `euiFlexGroup--alignItemsFlexEnd`.
- Remove support for `primary` color from `EuiTextColor` because it looked too much like a link.

**Bug fixes**

- Give `EuiFormErrorText` and `EuiFormHelpText` proper line-height. ([#234](https://github.com/elastic/eui/pull/234))

## [`0.0.8`](https://github.com/elastic/eui/tree/v0.0.8)

**Bug fixes**

- Fix button vertical alignment. ([#232](https://github.com/elastic/eui/pull/232))

## [`0.0.7`](https://github.com/elastic/eui/tree/v0.0.7)

- Added `EuiSteps` component ([#202](https://github.com/elastic/eui/pull/202), [#208](https://github.com/elastic/eui/pull/208))

**Breaking changes**

- Test helpers now published at `@elastic/eui/lib/test`

**Bug fixes**

- Case sensitive file name fix for Kibana dark theme. ([#216](https://github.com/elastic/eui/pull/216))

## [`0.0.6`](https://github.com/elastic/eui/tree/v0.0.6)

- `justify` prop of `EuiFlexGroup` now accepts `spaceEvenly` ([#205](https://github.com/elastic/eui/pull/205))
- Increased size of `<EuiTitle size="s">` so that it's distinguishable as a title ([#204](https://github.com/elastic/eui/pull/204))

## [`0.0.5`](https://github.com/elastic/eui/tree/v0.0.5)

**Bug fixes**

- Fixed import paths for `EuiTable`, `EuiHealth`, and `EuiPopover` which prevented dependents of EUI from being able to compile when importing components from the `lib` directory ([#203](https://github.com/elastic/eui/pull/203))

## [`0.0.4`](https://github.com/elastic/eui/tree/v0.0.4)

- Added `EuiHealth` components for status checks ([#158](https://github.com/elastic/eui/pull/158))
- Cleaned up styling for checkboxes, switches, and radios ([#158](https://github.com/elastic/eui/pull/158))
- Form `disabled` states are now more consistent ([#158](https://github.com/elastic/eui/pull/158))
- Page and title padding adjusted to be more compact ([#158](https://github.com/elastic/eui/pull/158))
- Table spacing is now smaller ([#158](https://github.com/elastic/eui/pull/158))
- Dark theme forms now have better contrast with their borders ([#158](https://github.com/elastic/eui/pull/158))
- Added icons to match Kibana's app directory ([#162](https://github.com/elastic/eui/pull/162))
- Converted icons from SVG to React component during the build and stop using sprites ([#160](https://github.com/elastic/eui/pull/160))
- Added `isReadOnly`, `setOptions`, and `cursorStart` props to `EuiCodeEditor` ([#169](https://github.com/elastic/eui/pull/169))
- Added `wrap` prop to `EuiFlexGroup` ([#170](https://github.com/elastic/eui/pull/170))
- Added `scope` prop to `EuiTableHeaderCell` and `EuiTableHeaderCellCheckbox` ([#171](https://github.com/elastic/eui/pull/171))
- Added `disabled` prop to `EuiContextMenuItem` ([#172](https://github.com/elastic/eui/pull/172))
- Added `EuiTablePagination` component and `Pager` service ([#178](https://github.com/elastic/eui/pull/178))
- **Note: This is broken until 0.0.25.** Added `EuiTooltip` component ([#174](https://github.com/elastic/eui/pull/174), [#193](https://github.com/elastic/eui/pull/193))
- Added a bold weight of 700 and apply it to `<strong>` elements by default ([#193](https://github.com/elastic/eui/pull/193))
- Icon size prop now accepts `s`. Adjusted coloring of sidenav arrows ([#178](https://github.com/elastic/eui/pull/197))
- Added `EuiErrorBoundary` ([#198](https://github.com/elastic/eui/pull/198))
- Exported `test` module, which includes `findTestSubject`, `startThrowingReactWarnings`, `stopThrowingReactWarnings`, `requiredProps`, and `takeMountedSnapshot` helpers ([#198](https://github.com/elastic/eui/pull/198))
- Added a more systematic way to add themes; includes a new K6 theme for Kibana. ([#191](https://github.com/elastic/eui/pull/191))

**Bug fixes**

- Fixed bug where screen-reader styles weren't being imported ([#103](https://github.com/elastic/eui/pull/103))
- Fixed a bug where `<progress>` wasn't being rendered under `block` display ([#166](https://github.com/elastic/eui/pull/166))
- Fixed a bug that caused `EuiPageSideBar` width to change when the width of its content changed ([#181](https://github.com/elastic/eui/pull/181))

**Breaking changes**

- Fixed a bug where table cell classes were being applied twice ([#167](https://github.com/elastic/eui/pull/167))
- React ^16.0 is now a peer dependency ([#198](https://github.com/elastic/eui/pull/198))

## [`0.0.3`](https://github.com/elastic/eui/tree/v0.0.3)

- `EuiFlexItem` now accepts integers between 1 and 10 for the `grow` prop. ([#144](https://github.com/elastic/eui/pull/144))
- `EuiFlexItem` and `EuiFlexGrow` now accept a `component` prop which you can set to `span` or `div` (default). ([#141](https://github.com/elastic/eui/pull/141))
- Added `isLoading` prop to form inputs to allow for a loading state ([#150](https://github.com/elastic/eui/pull/150))

**Breaking changes**

- `EuiSideNav` now accepts a tree data structure via the `items` prop ([#141](https://github.com/elastic/eui/pull/141))
- `EuiSideNavGroup`, `EuiSideNavItem`, and `EuiSideNavTitle` have been removed from the public API ([#141](https://github.com/elastic/eui/pull/141))

## [`0.0.2`](https://github.com/elastic/eui/tree/v0.0.2)

- Changed the hover states of `EuiButtonEmpty` to look more like links ([#135](https://github.com/elastic/eui/pull/135))
- `EuiCode` now wraps `EuiCodeBlock`, so it can do everything `EuiCodeBlock` could, but inline ([#138](https://github.com/elastic/eui/pull/138))
- Added `transparentBackground` prop to `EuiCodeBlock` ([#138](https://github.com/elastic/eui/pull/138))
- `EuiCodeBlock` now uses the `light` theme by default ([#138](https://github.com/elastic/eui/pull/138))
- `EuiFormRow` generates its own unique `id` prop if none is provided ([#130](https://github.com/elastic/eui/pull/130))
- `EuiFormRow` associates help text and errors with the field element via ARIA attributes ([#130](https://github.com/elastic/eui/pull/130))

## [`0.0.1`](https://github.com/elastic/eui/tree/v0.0.1) Initial Release

- Initial public release<|MERGE_RESOLUTION|>--- conflicted
+++ resolved
@@ -1,10 +1,9 @@
 ## [`master`](https://github.com/elastic/eui/tree/master)
 
-<<<<<<< HEAD
-- Adding a `branch` icon to `EuiIcon`
-
-No public interface changes since `4.5.2`.
-=======
+- Adding a `branch` icon to `EuiIcon` ([#1249](https://github.com/elastic/eui/pull/1249/))
+
+No public interface changes since `4.7.0`.
+
 - Added and updated new product logos to `EuiIcon` ([#1279](https://github.com/elastic/eui/pull/1279))
 
 **Bug fixes**
@@ -48,7 +47,6 @@
 **Bug fixes**
 
 - Add TypeScript definitions for `EuiRange` and `EuiRadio`, and correct the definitions for `EuiRadioGroup` ([#1253](https://github.com/elastic/eui/pull/1253))
->>>>>>> 6e2b704c
 
 ## [`4.5.2`](https://github.com/elastic/eui/tree/v4.5.2)
 
