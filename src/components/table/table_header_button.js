import React from 'react';
import PropTypes from 'prop-types';
import classNames from 'classnames';

<<<<<<< HEAD
import { ICON_TYPES, EuiIcon } from '../icon';
=======
import {
  IconPropType,
  EuiIcon,
} from '../icon';
>>>>>>> eae54174

export const EuiTableHeaderButton = ({
  children,
  className,
  iconType,
  ...rest
}) => {
  const classes = classNames('euiTableHeaderButton', className);

  // Add an icon to the button if one exists.
  let buttonIcon;

  if (iconType) {
    buttonIcon = (
      <EuiIcon
        className="euiTableHeaderButton__icon"
        type={iconType}
        size="m"
        aria-hidden="true"
      />
    );
  }

  return (
    <button type="button" className={classes} {...rest}>
      <span>{children}</span>
      {buttonIcon}
    </button>
  );
};

EuiTableHeaderButton.propTypes = {
  children: PropTypes.node,
  className: PropTypes.string,
  iconType: IconPropType,
};<|MERGE_RESOLUTION|>--- conflicted
+++ resolved
@@ -2,14 +2,10 @@
 import PropTypes from 'prop-types';
 import classNames from 'classnames';
 
-<<<<<<< HEAD
-import { ICON_TYPES, EuiIcon } from '../icon';
-=======
 import {
   IconPropType,
   EuiIcon,
 } from '../icon';
->>>>>>> eae54174
 
 export const EuiTableHeaderButton = ({
   children,
@@ -34,7 +30,11 @@
   }
 
   return (
-    <button type="button" className={classes} {...rest}>
+    <button
+      type="button"
+      className={classes}
+      {...rest}
+    >
       <span>{children}</span>
       {buttonIcon}
     </button>
