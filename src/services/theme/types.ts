/*
 * Copyright Elasticsearch B.V. and/or licensed to Elasticsearch B.V. under one
 * or more contributor license agreements. Licensed under the Elastic License
 * 2.0 and the Server Side Public License, v 1; you may not use this file except
 * in compliance with, at your election, the Elastic License 2.0 or the Server
 * Side Public License, v 1.
 */

import { RecursivePartial, ValueOf } from '../../components/common';
import { _EuiThemeAnimation } from '../../global_styling/variables/animations';
import { _EuiThemeBreakpoints } from '../../global_styling/variables/breakpoint';
import { _EuiThemeBorder } from '../../global_styling/variables/borders';
import { _EuiThemeColors } from '../../global_styling/variables/colors';
import {
<<<<<<< HEAD
  _EuiThemeBase,
  _EuiThemeSizes,
} from '../../global_styling/variables/size';
import { EuiThemeFont } from '../../global_styling/variables/_typography';
import { _EuiThemeFocus } from '../../global_styling/variables/states';
import { _EuiThemeLevels } from '../../global_styling/variables/levels';
=======
  EuiThemeBase,
  EuiThemeSize,
} from '../../global_styling/variables/_size';
import { EuiThemeFont } from '../../global_styling/variables/typography';
import { _EuiThemeFocus } from '../../global_styling/variables/_states';
>>>>>>> d4106ef6

export const COLOR_MODES_STANDARD = {
  light: 'LIGHT',
  dark: 'DARK',
} as const;
export const COLOR_MODES_INVERSE = 'INVERSE' as const;

export type EuiThemeColorModeInverse = typeof COLOR_MODES_INVERSE;
export type EuiThemeColorModeStandard = ValueOf<typeof COLOR_MODES_STANDARD>;
export type EuiThemeColorMode =
  | 'light'
  | 'dark'
  | EuiThemeColorModeStandard
  | 'inverse'
  | EuiThemeColorModeInverse;

export type ColorModeSwitch<T = string> =
  | {
      [key in EuiThemeColorModeStandard]: T;
    }
  | T;

export type StrictColorModeSwitch<T = string> = {
  [key in EuiThemeColorModeStandard]: T;
};

export type EuiThemeShape = {
  colors: _EuiThemeColors;
  base: _EuiThemeBase;
  size: _EuiThemeSizes;
  font: EuiThemeFont;
  border: _EuiThemeBorder;
  focus?: _EuiThemeFocus;
  animation: _EuiThemeAnimation;
  breakpoint: _EuiThemeBreakpoints;
  levels: _EuiThemeLevels;
};

export type EuiThemeSystem<T = {}> = {
  root: EuiThemeShape & T;
  model: EuiThemeShape & T;
  key: string;
};

export type EuiThemeModifications<T = {}> = RecursivePartial<EuiThemeShape & T>;

export type ComputedThemeShape<
  T,
  P = string | number | bigint | boolean | null | undefined
> = T extends P | ColorModeSwitch<infer X>
  ? T extends ColorModeSwitch<X>
    ? X extends P
      ? X
      : {
          [K in keyof (X &
            Exclude<
              T,
              keyof X | keyof StrictColorModeSwitch
            >)]: ComputedThemeShape<
            (X & Exclude<T, keyof X | keyof StrictColorModeSwitch>)[K],
            P
          >;
        }
    : T
  : {
      [K in keyof T]: ComputedThemeShape<T[K], P>;
    };

export type EuiThemeComputed<T = {}> = ComputedThemeShape<EuiThemeShape & T> & {
  themeName: string;
};<|MERGE_RESOLUTION|>--- conflicted
+++ resolved
@@ -12,20 +12,12 @@
 import { _EuiThemeBorder } from '../../global_styling/variables/borders';
 import { _EuiThemeColors } from '../../global_styling/variables/colors';
 import {
-<<<<<<< HEAD
   _EuiThemeBase,
   _EuiThemeSizes,
 } from '../../global_styling/variables/size';
-import { EuiThemeFont } from '../../global_styling/variables/_typography';
+import { _EuiThemeFont } from '../../global_styling/variables/typography';
 import { _EuiThemeFocus } from '../../global_styling/variables/states';
 import { _EuiThemeLevels } from '../../global_styling/variables/levels';
-=======
-  EuiThemeBase,
-  EuiThemeSize,
-} from '../../global_styling/variables/_size';
-import { EuiThemeFont } from '../../global_styling/variables/typography';
-import { _EuiThemeFocus } from '../../global_styling/variables/_states';
->>>>>>> d4106ef6
 
 export const COLOR_MODES_STANDARD = {
   light: 'LIGHT',
@@ -56,7 +48,7 @@
   colors: _EuiThemeColors;
   base: _EuiThemeBase;
   size: _EuiThemeSizes;
-  font: EuiThemeFont;
+  font: _EuiThemeFont;
   border: _EuiThemeBorder;
   focus?: _EuiThemeFocus;
   animation: _EuiThemeAnimation;
