## [`master`](https://github.com/elastic/eui/tree/master)

- Added more (mainly style) options to `EuiRange` ([#932](https://github.com/elastic/eui/pull/932))

**Bug fixes**

<<<<<<< HEAD
- Added word-break fallback for FF & IE in table cell ([#962](https://github.com/elastic/eui/pull/962))
=======
- Fixed disabled states of icon buttons ([#963](https://github.com/elastic/eui/pull/963))
>>>>>>> 01bee756

## [`1.0.1`](https://github.com/elastic/eui/tree/v1.0.1)

- `EuiAccordion` use MutationObserver to re-calculate height when children DOM changes ([#947](https://github.com/elastic/eui/pull/947))
- Add `inspect` type option to icon typedef file. ([#952](https://github.com/elastic/eui/pull/952))
- Simplified form control styles. ([#954](https://github.com/elastic/eui/pull/954))

**Bug fixes**

- `EuiPopover` now positions popover content over all other elements, instead of sometimes clipping ([#948](https://github.com/elastic/eui/pull/948))
- `EuiOnClickOutside` works with child components rendered via React portals ([#948](https://github.com/elastic/eui/pull/948))

**Deprecations**

- Replaced the following SASS variables have been replaced `$euiFormControlHeight--compressed`, `$euiFormControlPadding--compressed`, `euiFormBorderColor--disabled`. ([#954](https://github.com/elastic/eui/pull/954))

## [`1.0.0`](https://github.com/elastic/eui/tree/v1.0.0)

- Reduced font sizes of `EuiAvatar` ([#945](https://github.com/elastic/eui/pull/945))
- Changed release process to be fully automated by script ([#944](https://github.com/elastic/eui/pull/944))

**Bug fixes**

- `EuiTooltip` re-positions content correctly after the window is resized ([#936](https://github.com/elastic/eui/pull/936))
- `EuiComboBox` list is positioned correctly in IE ([#946](https://github.com/elastic/eui/pull/946))

## [`0.0.55`](https://github.com/elastic/eui/tree/v0.0.55)

- Added `getPopoverScreenCoordinates` service function for positioining popover/tooltip content, updated `EuiToolTip` to use it ([#924](https://github.com/elastic/eui/pull/924))
- Allow `mode` prop in `EuiCodeEditor` to take custom mode object ([#935](https://github.com/elastic/eui/pull/935))
- `EuiCodeEditor` is now decorated with a `data-test-subj` selector (`codeEditorContainer`) ([#939](https://github.com/elastic/eui/pull/939))
- `EuiCodeEditor` no longer automatically scrolls cursor into view on selection change ([#940](https://github.com/elastic/eui/pull/940))

## [`0.0.54`](https://github.com/elastic/eui/tree/v0.0.54)

**Bug fixes**

- `EuiTabbedContent` now updates dynamic tab content when used as an uncontrolled component ([#931](https://github.com/elastic/eui/pull/931))

## [`0.0.53`](https://github.com/elastic/eui/tree/v0.0.53)

- `EuiComboBox` is now decorated with `data-test-subj` selectors for the search input (`comboxBoxSearchInput`), toggle button (`comboBoxToggleListButton`), and clear button (`comboBoxClearButton`) ([#918](https://github.com/elastic/eui/pull/918))
- `EuiComboBox` now gives focus to the search input when the user clicks the clear button, to prevent focus from defaulting to the body ([#918](https://github.com/elastic/eui/pull/918))
- Fixed visual size of inputs by setting the box-shadow border to `inset` ([#928](https://github.com/elastic/eui/pull/928))
- Per-column custom sort values added to `EuiInMemoryTable` ([#929](https://github.com/elastic/eui/pull/929))

**Non-breaking major changes**

- Added close (`cross`) button as default way to close to `EuiFlyout` when `onClose` is provided ([#925](https://github.com/elastic/eui/pull/925))
- Fleshed out `EuiFlyoutHeader` for consistency (see docs) ([#925](https://github.com/elastic/eui/pull/925))

**Bug fixes**

- Added `role="dialog"` to `EuiFlyout` to improve screen reader accessibility ([#916](https://github.com/elastic/eui/pull/916))
- Default sort comparator (used by `EuiInMemoryTable`) now handles `null` and `undefined` values ([#922](https://github.com/elastic/eui/pull/922))

## [`0.0.52`](https://github.com/elastic/eui/tree/v0.0.52)

- Added updated logos for Cloud and Cloud ECE ([#906](https://github.com/elastic/eui/pull/906))
- Added the ability for `EuiBetaBadge` to appear on `EuiPanel` similar to `EuiCard` ([#885](https://github.com/elastic/eui/pull/888))
- Added `restrictWidth` to `EuiPage` ([#896](https://github.com/elastic/eui/pull/896))
- Added `resize` prop to `EuiTextArea` that defaults to ‘vertical’ (only height) ([#894](https://github.com/elastic/eui/pull/894))
- Added multiple style-only adjustments to `EuiFormControlLayout` buttons/icons ([#894](https://github.com/elastic/eui/pull/894))
- Shifted `readOnly` inputs to not have left padding unless it has an icon ([#894](https://github.com/elastic/eui/pull/894))
- Added more customization options to `EuiAvatar` ([#903](https://github.com/elastic/eui/pull/903))
- Added more color options to `EuiButtonIcon` ([#907](https://github.com/elastic/eui/pull/907))
- Added icon for EMS (Elastic Map Service) (`emsApp`) ([#914](https://github.com/elastic/eui/pull/914))
- Added support for `href`, `target`, and `rel` properties for `EuiContextMenu` items ([#911](https://github.com/elastic/eui/pull/911))
- Added responsive helpers in the form of `EuiShowFor` and `EuiHideFor` components and corresponding CSS classes. ([#909](https://github.com/elastic/eui/pull/909))

**Deprecations**

- Replaced `$breakpoints` in favor of better named `$euiBreakpoints` ([#909](https://github.com/elastic/eui/pull/909))
- Replaced the following mixin `screenXSmall()`, `screenSmall()`, `screenMedium()`, `screenLarge()`, `screenSmallMediumLarge()` in favor of a single `euiBreakpoint()`. ([#909](https://github.com/elastic/eui/pull/909))

**Bug fixes**

- Removed `.nvmrc` file from published npm package ([#892](https://github.com/elastic/eui/pull/892))
- `EuiComboBox` no longer shows the _clear_ icon when it's a no-op ([#890](https://github.com/elastic/eui/pull/890))
- `EuiIcon` no longer takes focus in Edge and IE unless `tabIndex` is defined as a value other than `"-1"` ([#900](https://github.com/elastic/eui/pull/900))
- Fixed regression introduced in `0.0.50` in which the form control icons blocked users from clicking the control ([#898](https://github.com/elastic/eui/pull/898))
- Fixed `EuiSwitch` background in case it’s been placed on a gray background ([#894](https://github.com/elastic/eui/pull/894))
- Fixed `EuiComboBox` hidden input focus styles ([#894](https://github.com/elastic/eui/pull/894))
- Fixed responsive widths of `EuiDescribedFormGroup` ([#894](https://github.com/elastic/eui/pull/894))
- Fixed descenders being cut off in `EuiSelect` ([#894](https://github.com/elastic/eui/pull/894))
- Fixed extra spacing applied by Safari to `EuiFieldSearch` ([#894](https://github.com/elastic/eui/pull/894))
- Fixed contrast issues in dark theming ([#907](https://github.com/elastic/eui/pull/907))

## [`0.0.51`](https://github.com/elastic/eui/tree/v0.0.51)

- Added `textStyle="reverse"` prop to `EuiDescriptionList` as well as a class (`.eui-definitionListReverse`) for `dl`'s within `EuiText` ([#882](https://github.com/elastic/eui/pull/882))
- Added `inspect` icon ([#886](https://github.com/elastic/eui/pull/886))
- Added `layout` prop to `EuiCard` ([#885](https://github.com/elastic/eui/pull/885))

**Bug fixes**

- Moved `EuiFieldSearch`'s and `EuiValidateControl`'s ref out of render into `setRef` methods ([#883](https://github.com/elastic/eui/pull/883))

## [`0.0.50`](https://github.com/elastic/eui/tree/v0.0.50)

**Note: this release creates a minor regression to form controls containing icons, in which the icon blocks the user from clicking the control. This is fixed in `0.0.52`.**

- Created `EuiToggle`, `EuiButtonToggle`, and `EuiButtonGroup` ([#872](https://github.com/elastic/eui/pull/872))
- `EuiBasicTable` and `EuiInMemoryTable` now accept `rowProps` and `cellProps` callbacks, which let you apply custom props to rows and props ([#869](https://github.com/elastic/eui/pull/869))
- Added `offine` and `online` icons ([#881](https://github.com/elastic/eui/pull/881))

**Bug fixes**

- `EuiContextMenuPanel` now updates appropriately if its items are modified ([#887](https://github.com/elastic/eui/pull/887))
- `EuiComboBox` is no longer a focus trap, the clear button is now keyboard-accessible, and the virtualized list no longer interferes with the tab order ([#866](https://github.com/elastic/eui/pull/866))
- `EuiButton`, `EuiButtonEmpty`, and `EuiButtonIcon` now look and behave disabled when `isDisabled={true}` ([#862](https://github.com/elastic/eui/pull/862))
- `EuiGlobalToastList` no longer triggers `Uncaught TypeError: _this.callback is not a function`  ([#865](https://github.com/elastic/eui/pull/865))
- `EuiGlobalToastList` checks to see if it has dismissed a toast before re-dismissing it ([#868](https://github.com/elastic/eui/pull/868))
- Added FF/IE fallback for `.eui-textBreakWord` ([#864](https://github.com/elastic/eui/pull/864))
- Fixed `EuiCard` description text color when used in/as an anchor tag ([#864](https://github.com/elastic/eui/pull/864))
- Fixed `EuiCard` IE bugs ([#864](https://github.com/elastic/eui/pull/864))
- Fixed button labeling for `EuiFormControlLayout` and `EuiComboBox` accessibility ([#876](https://github.com/elastic/eui/pull/876))
- Fixed `EuiBreadcrumb` slash alignment when truncating ([#878](https://github.com/elastic/eui/pull/878))

**Breaking changes**

- `EuiSearchBar` no longer has an `onParse` callback, and now passes an object to `onChange` with the shape `{ query, queryText, error }` ([#863](https://github.com/elastic/eui/pull/863))
- `EuiInMemoryTable`'s `search.onChange` callback now passes an object with `{ query, queryText, error }` instead of only the query ([#863](https://github.com/elastic/eui/pull/863))
- `EuiFormControlLayout` no longer has `onClear`, `iconSide`, or `onIconClick` props. Instead of `onClear` it now accepts a `clear` object of the shape `{ onClick }`. Instead of the icon props, it now accepts a single `icon` prop which be either a string or an object of the shape `{ type, side, onClick }`. ([#866](https://github.com/elastic/eui/pull/866))
- `EuiBasicTable` and `EuiInMemoryTable` pass-through cell props (defined by the `columns` prop and the `cellProps` prop) used to be applied to the `div` inside of the `td` element. They're now applied directly to the `td` element. ([#869](https://github.com/elastic/eui/pull/869))

## [`0.0.49`](https://github.com/elastic/eui/tree/v0.0.49)

**Bug fixes**

- `EuiInMemoryTable` now applies its search filter ([#851](https://github.com/elastic/eui/pull/851))
- `EuiInMemoryTable` and `EuiBasicTable` now pass unknown props through to their child ([#836](https://github.com/elastic/eui/pull/836))
- Added `EuiHeaderLinks` which allow you to construct navigation in the header in place of the app menu. ([#844](https://github.com/elastic/eui/pull/844))
- `EuiPopover` will use an alert to warn the user it traps focus ([#844](https://github.com/elastic/eui/pull/844))

**Breaking changes**

- EUI requires React `16.3` or higher ([#849](https://github.com/elastic/eui/pull/849))
- `EuiHeaderBreadcrumbs` refactored to use `EuiBreadcrumbs`. This removed all child components of `EuiHeaderBreadcrumbs`. ([#844](https://github.com/elastic/eui/pull/844))

## [`0.0.48`](https://github.com/elastic/eui/tree/v0.0.48)

**Bug fixes**

- `EuiComboBox` does not pass `isDisabled` prop to `EuiComboBoxOptionsList` to avoid "React does not recognize the 'isDisabled' prop on a DOM element" console warning ([#838](https://github.com/elastic/eui/pull/838))
- `EuiComboBox` does not display clear icon when `isClearable` prop is set to false and `selectedOptions` prop is provided ([#838](https://github.com/elastic/eui/pull/838))

**Breaking changes**

- Move `EuiBasicTable`'s `itemId` prop from `selection` to a top-level property ([#830](https://github.com/elastic/eui/pull/830))
- Renamed/refactored `requiresAriaLabel` prop validator to a more general `withRequiredProp` ([#830](https://github.com/elastic/eui/pull/830))

## [`0.0.47`](https://github.com/elastic/eui/tree/v0.0.47)

- Added utility CSS classes for text and alignment concerns ([#774](https://github.com/elastic/eui/pull/774))
- Added `compressed` versions of `EuiFormRow` and all form controls ([#800](https://github.com/elastic/eui/pull/800))
- Removed pointer cursor on `EuiFormLabel` when a `for` property is not set ([#825](https://github.com/elastic/eui/pull/825))
- Added the ability to add tooltips to `EuiContextMenuItem`s ([#817](https://github.com/elastic/eui/pull/817))
- Added `EuiBreadcrumbs` ([#815](https://github.com/elastic/eui/pull/815))

**Bug fixes**

- Fixes height calculation error on `EuiAccordion` when it starts loads in an open state. ([#816](https://github.com/elastic/eui/pull/816))
- Added aria-invalid labeling on `EuiFormRow` ([#777](https://github.com/elastic/eui/pull/799))
- Added aria-live labeling for `EuiToasts` ([#777](https://github.com/elastic/eui/pull/777))
- Added aria labeling requirements for `EuiBadge` , as well as a generic prop_type function `requiresAriaLabel` in `utils` to check for it. ([#777](https://github.com/elastic/eui/pull/777)) ([#802](https://github.com/elastic/eui/pull/802))
- Ensure switches’ inputs are still hidden when `[disabled]` ([#778](https://github.com/elastic/eui/pull/778))
- Made boolean matching in `EuiSearchBar` more exact so it doesn't match words starting with booleans, like "truest" or "offer" ([#776](https://github.com/elastic/eui/pull/776))
- `EuiComboBox` do not setState or call refs once component is unmounted ([807](https://github.com/elastic/eui/pull/807) and [#813](https://github.com/elastic/eui/pull/813))
- Added better accessibility labeling to `EuiPagination`, `EuiSideNav`, `EuiPopover`, `EuiBottomBar` and `EuiBasicTable`.  ([#821](https://github.com/elastic/eui/pull/821))
- Added `isDisabled` to `EuiComboBox`  ([#829](https://github.com/elastic/eui/pull/829))

## [`0.0.46`](https://github.com/elastic/eui/tree/v0.0.46)

- Added `EuiDescribedFormGroup` component, a wrapper around `EuiFormRow`(s) ([#707](https://github.com/elastic/eui/pull/707))
- Added `describedByIds` prop to `EuiFormRow` to help with accessibility ([#707](https://github.com/elastic/eui/pull/707))
- Added `isLoading` prop to `EuiButtonEmpty` ([#768](https://github.com/elastic/eui/pull/768))
- Removed individual badge cross icon when `EuiComboBox` has `singleSelection` prop enabled. ([#769](https://github.com/elastic/eui/pull/769))

**Bug fixes**

- Removed specificity on `EuiText` that was causing cascade conflicts around text coloring. ([#770](https://github.com/elastic/eui/pull/770))

## [`0.0.45`](https://github.com/elastic/eui/tree/v0.0.45)

***NOTE v0.0.45 has a bug causing it to fail during installation, please use v0.0.46***

- Added `EuiBetaBadge` for non-GA labelling including options to add it to `EuiCard` and `EuiKeyPadMenuItem` ([#705](https://github.com/elastic/eui/pull/705))
- Added `direction` prop to EuiFlexGroup ([#711](https://github.com/elastic/eui/pull/711))
- Added `EuiEmptyPrompt` which can be used as a placeholder over empty tables and lists ([#711](https://github.com/elastic/eui/pull/711))
- Added `EuiTabbedContent` ([#737](https://github.com/elastic/eui/pull/737))
- `EuiComboBox` added buttons for clearing and opening/closing the combo box ([#698](https://github.com/elastic/eui/pull/698))

**Bug fixes**

- Fixed `EuiTableRowCell` from overwriting its child element's `className` [#709](https://github.com/elastic/eui/pull/709)
- Allow `EuiContextMenuPanel`s to update when their `children` changes ([#710](https://github.com/elastic/eui/pull/710))
- `EuiInMemoryTable` now passes `itemIdToExpandedRowMap` prop to `EuiBasicTable` ([#759](https://github.com/elastic/eui/pull/759))
- Expanded table rows in paginated data no longer leak to other pages ([#761](https://github.com/elastic/eui/pull/761))

**Breaking changes**

- Rename `logoElasticSearch` to `logoElasticsearch` [#755](https://github.com/elastic/eui/pull/755)

## [`0.0.44`](https://github.com/elastic/eui/tree/v0.0.44)

- Reduced `EuiToast` title size ([#703](https://github.com/elastic/eui/pull/703))

**Bug fixes**

- Fixed inherited `line-height` of inputs and buttons ([#702](https://github.com/elastic/eui/pull/702))
- Fixed card title sizing in K6 theme. ([#704](https://github.com/elastic/eui/pull/704))

## [`0.0.43`](https://github.com/elastic/eui/tree/v0.0.43)

- Added `status` prop to `EuiStep` for additional styling ([#673](https://github.com/elastic/eui/pull/673))
- `EuiForm` and `EuiFormRow` now accept nodes for `errors` prop ([#685](https://github.com/elastic/eui/pull/685))
- Removed the default `max-width` from `EuiText`. This can still be applied by setting `grow={false}` ([#683](https://github.com/elastic/eui/pull/683))
- Added support for text alignment with `EuiTextAlign` ([#683](https://github.com/elastic/eui/pull/683))
- `EuiBasicTable` added the `compressed` prop to allow for tables with smaller fonts and padding ([#687](https://github.com/elastic/eui/pull/687))

**Bug fixes**

- Added a `paddingSize` prop to `EuiAccordion` to better mitigate situations where a nested `EuiFlexGroup` causes scrollbars ([#701](https://github.com/elastic/eui/pull/701))
- Fixed `EuiCard` `icon` prop to include user provided className ([#684](https://github.com/elastic/eui/pull/684))
- `EuiInMemoryTable` pagination state is now reset automatically when a search is executed ([#686](https://github.com/elastic/eui/pull/686))
- Fixed slow performance of `EuiComboBox` when there are hundreds or thousands of options by virtualizing `EuiComboBoxOptionsList` ([#670](https://github.com/elastic/eui/pull/670))
- Fixed some text styles ([#683](https://github.com/elastic/eui/pull/683))
    - Fixed font-family of input, textarea, select, and buttons
    - Fixed style of code, pre, and dl’s inside `EuiText`
    - Fixed ghost text color which was being set to a dark gray

**Breaking changes**

- Added responsive support for tables. This isn't technically a breaking change, but you will need to apply some new props (`hasActions`, `isSelectable`) for certain tables to make them look their best in mobile. **Responsive table views are on by default.** ([#584](https://github.com/elastic/eui/pull/584))

## [`0.0.42`](https://github.com/elastic/eui/tree/v0.0.42)

- Added `EuiDatePicker` component for date/time input ([#644](https://github.com/elastic/eui/pull/644))
- Added editor icon set to `EuiIcon` ([#671](https://github.com/elastic/eui/pull/671))

## [`0.0.41`](https://github.com/elastic/eui/tree/v0.0.41)

- Added `grow` prop to `EuiText` ([#662](https://github.com/elastic/eui/pull/662))
- Added `disabled` prop to `EuiComboBoxOption` ([#650](https://github.com/elastic/eui/pull/650))
- Added support for `<pre>` and `<code>` tags to `<EuiText>` ([#654](https://github.com/elastic/eui/pull/654))
- Added export of SASS theme variables in JSON format during compilation ([#642](https://github.com/elastic/eui/pull/642))
- Close `EuiComboBox` `singleSelection` options list when option is choosen ([#645](https://github.com/elastic/eui/pull/645))
- Wrap `EuiStepHorizontal` text instead of truncating it ([#653](https://github.com/elastic/eui/pull/653))
- Fixed a bug where `EuiSideNavItem` wouldn't pass an `onClick` handler down to `<a>` tags if they also had an `href`. ([#664](https://github.com/elastic/eui/pull/664))
- Updated existing and added additional TypeScript definitions ([#666](https://github.com/elastic/eui/pull/666))

**Bug fixes**

- Fixed `EuiBasicTable` re-rendering on hover of table rows ([#665](https://github.com/elastic/eui/pull/665))

**Breaking changes**

- `EuiStepsHorizontal` now requires an `onClick` prop be provided for each step configuration object ([#653](https://github.com/elastic/eui/pull/653))

## [`0.0.40`](https://github.com/elastic/eui/tree/v0.0.40)

- Tweaked sizing, weights, color, line-heights, and added more levels to `EuiTitle` and `EuiText` ([#627](https://github.com/elastic/eui/pull/627))
- Added TypeScript type defitions for `EuiPortal`, `EuiText` and `EuiTitle` as well as the `calculatePopoverPosition` service ([#638](https://github.com/elastic/eui/pull/638))
- Grayed out labels for `disabled` controls ([#648](https://github.com/elastic/eui/pull/648))

**Bug fixes**

- Fix visual shadow glitch on hover of `EuiToast` ([#632](https://github.com/elastic/eui/pull/632))

**Breaking changes**

- **Note: This breaking change is reversed in 0.0.43.** Added a default `max-width` to `EuiText`. ([#627](https://github.com/elastic/eui/pull/627))

## [`0.0.39`](https://github.com/elastic/eui/tree/v0.0.39)

**Bug fixes**

- Allow accordions to dynamically change height, and support values on radio inputs ([#613](https://github.com/elastic/eui/pull/613))
- Accordion toggle layout is no longer flagged responsive, in order to prevent unwanted stacking on mobile ([#613](https://github.com/elastic/eui/pull/613))

**Breaking changes**

- Support values on radio inputs. This is breaking because now the second argument to the radio `onChange` callback is the value, which bumps the change event to the third argument ([#613](https://github.com/elastic/eui/pull/613))

## [`0.0.38`](https://github.com/elastic/eui/tree/v0.0.38)

- Modified drop shadow intensities and color. ([#607](https://github.com/elastic/eui/pull/607))
- Added SASS color functions. Made `$euiColorWarning` color usage more accessible while still being "yellow". ([#628](https://github.com/elastic/eui/pull/628))
- Removed extraneous `global_styling/mixins/_forms.scss` file and importing the correct files in the `filter_group.scss` and `combo_box.scss` files. ([#609](https://github.com/elastic/eui/pull/609))
- Added `isInvalid` prop to `EuiComboBox` ([#631](https://github.com/elastic/eui/pull/631))
- Added support for rejecting user input by returning `false` from the `onCreateOption` prop of `EuiComboBox` ([#631](https://github.com/elastic/eui/pull/631))

**Bug fixes**

- Visual fix for the focus state of disabled `EuiButton` ([#603](https://github.com/elastic/eui/pull/603))
- `EuiSelect` can pass any node as a value rather than just a string ([#603](https://github.com/elastic/eui/pull/603))
- Fixed a typo in the flex TypeScript definition ([#629](https://github.com/elastic/eui/pull/629))
- Fixed `EuiComboBox` bug in which the options list wouldn't always match the width of the input ([#611](https://github.com/elastic/eui/pull/611))
- Fixed `EuiComboBox` bug in which opening the combo box when there's no scrollbar on the window would result in the list being positioned incorrectly ([#631](https://github.com/elastic/eui/pull/631))
- Fixed `EuiComboBox` bug in which clicking a pill's close button would close the list ([#631](https://github.com/elastic/eui/pull/631))
- Fixed `EuiComboBox` bug in which moving focus from one combo box to another would remove the `euiBody-hasPortalContent` class from the body. ([#631](https://github.com/elastic/eui/pull/631))

## [`0.0.37`](https://github.com/elastic/eui/tree/v0.0.37)

- Added `EuiComboBox` for selecting many options from a list of options ([#567](https://github.com/elastic/eui/pull/567))
- Added `EuiHighlight` for highlighting a substring within text ([#567](https://github.com/elastic/eui/pull/567))
- `calculatePopoverPosition` service now accepts a `positions` argument so you can specify which positions are acceptable ([#567](https://github.com/elastic/eui/pull/567))
- Added `closeButtonProps` prop to `EuiBadge`, `hollow` badge type, and support for arbitrary hex color ([#567](https://github.com/elastic/eui/pull/567))
- Added support for arbitrary hex color to `EuiIcon` ([#567](https://github.com/elastic/eui/pull/567))

**Breaking changes**

- Renamed `euiBody-hasToolTip` class to `euiBody-hasPortalContent` ([#567](https://github.com/elastic/eui/pull/567))

## [`0.0.36`](https://github.com/elastic/eui/tree/v0.0.36)

- Added support for range queries in `EuiSearchBar` (works for numeric and date values) ([#485](https://github.com/elastic/eui/pull/485))
- Added support for emitting a `EuiSearchBar` query to an Elasticsearch query string ([#598](https://github.com/elastic/eui/pull/598))
- Added support for expandable rows to `EuiBasicTable` ([#585](https://github.com/elastic/eui/pull/585))

**Bug fixes**

- Relaxed query syntax of `EuiSearchBar` to allow usage of hyphens without escaping ([#581](https://github.com/elastic/eui/pull/581))
- Fixed font-weight issue in K6 theme ([#596](https://github.com/elastic/eui/pull/596))

## [`0.0.35`](https://github.com/elastic/eui/tree/v0.0.35)

- Modified `EuiLink` and all buttons to support both href and onClick ([#554](https://github.com/elastic/eui/pull/554))
- Added `color` prop to `EuiIconTip` ([#580](https://github.com/elastic/eui/pull/580))

## [`0.0.34`](https://github.com/elastic/eui/tree/v0.0.34)

- Adjust `EuiCallOut` and dark theme warning coloring ([#563](https://github.com/elastic/eui/pull/563))
- Added a `buttonColor` prop to `EuiConfirmModal` ([#546](https://github.com/elastic/eui/pull/546))
- Added 'baseline' as option to `EuiFlexGroup`'s `alignItems` prop ([#546](https://github.com/elastic/eui/pull/546))

**Bug fixes**

- Fixed `EuiToolTip` bug which caused the tooltip to hide when moving the mouse around inside of the trigger element ([#557](https://github.com/elastic/eui/pull/557), [#564](https://github.com/elastic/eui/pull/564))
- Fixed a bug where `EuiButtonEmpty` would offer a white background on hover when it was disabled, even when there was no such background transition on hover when the buttons are not disabled ([#561](https://github.com/elastic/eui/pull/561))
- Fixed table cell bugs ([#565](https://github.com/elastic/eui/pull/565))
  - `EuiBasicTable` now supports explicitly setting `truncateText` and `textOnly` on column definitions, and supports passing through unrecognized props to the cell (e.g. `data-test-subj`).
  - Updated table cell CSS so that long single-word cell content will break and wrap mid-word.

## [`0.0.33`](https://github.com/elastic/eui/tree/v0.0.33)

- Added initial sorting option to `EuiInMemoryTable` ([#547](https://github.com/elastic/eui/pull/547))
- Horizontally scrolling `EuiTabs` ([#546](https://github.com/elastic/eui/pull/546))
- Remove padding from both sides of `EuiEmptyButton` ([#546](https://github.com/elastic/eui/pull/546))
- Added `disabled` prop to placeholder (ellipses) button in pagination ([#546](https://github.com/elastic/eui/pull/546))
- Converted `.euiHeader__notification` into `EuiHeaderNotification` ([#546](https://github.com/elastic/eui/pull/546))

**Bug fixes**

- `EuiConfirmModal` will now check for the presence of confirm and cancel buttons before trying to focus them ([#555](https://github.com/elastic/eui/pull/555))

## [`0.0.32`](https://github.com/elastic/eui/tree/v0.0.32)

- Updated `EuiDescriptionList` to accept nodes for the titles and descriptions ([#552](https://github.com/elastic/eui/pull/552))
- Added `stop` and `stopFilled` icons ([#543](https://github.com/elastic/eui/pull/543))

**Bug fixes**

- Fixed `EuiToolTip` smart positioning to prevent tooltip from being clipped by the window where possible ([#550](https://github.com/elastic/eui/pull/550))

## [`0.0.31`](https://github.com/elastic/eui/tree/v0.0.31)

- Made `<EuiProgress>` TypeScript types more specific ([#518](https://github.com/elastic/eui/pull/518))
- Removed `font-smoothing` from our reset css for better text legibility ([#539](https://github.com/elastic/eui/pull/539))

**Bug fixes**

- Made `EuiIconTip` screen reader accessible ([#534](https://github.com/elastic/eui/pull/534))
- Fixed a sorting issue in `EuiInMemoryTable` ([#453](https://github.com/elastic/eui/pull/453))
- Fixed checkbox click for `EuiCheckbox` and `EuiRadio` without a label ([#541](https://github.com/elastic/eui/pull/541))

## [`0.0.30`](https://github.com/elastic/eui/tree/v0.0.30)

- Add ability to force `EuiSideNav` items open by setting `item.forceOpen`. ([#515](https://github.com/elastic/eui/pull/515))

## [`0.0.29`](https://github.com/elastic/eui/tree/v0.0.29)

- Added `EuiIconTip` to make it easier to display icons with tooltips ([#528](https://github.com/elastic/eui/pull/528))
- Added `buttonRef` prop to `EuiButton`, `EuiButtonEmpty`, and `EuiButtonIcon` ([#529](https://github.com/elastic/eui/pull/529))

**Bug fixes**

- `EuiHealth` no longer stacks flex items on small screens ([#530](https://github.com/elastic/eui/pull/530))
- Fixed `EuiPageContent` centering within `EuiPage` issue ([#527](https://github.com/elastic/eui/pull/527))
- `EuiConfirmModal` will now correctly auto-focus on its confirm and cancel buttons ([#529](https://github.com/elastic/eui/pull/529))

## [`0.0.28`](https://github.com/elastic/eui/tree/v0.0.28)

- `EuiInMemoryTable` pass items to BasicTable when message is provided ([#517](https://github.com/elastic/eui/pull/517)).
- `EuiSearchBox` now passes unused props through to `EuiFieldSearch` ([#514](https://github.com/elastic/eui/pull/514))
- Change `EuiBasicTable` `noItemsMessage` and `EuiInMemoryTable` `messgae` propType to node
instead of just string ([#516](https://github.com/elastic/eui/pull/516))

## [`0.0.27`](https://github.com/elastic/eui/tree/v0.0.27)

- Don't propagate a null `onClick` on EuiPanels ([#473](https://github.com/elastic/eui/pull/473))
- Use 1.1px for the `EuiHorizontalRule` height, in order to work around strange Chrome height calculations ([#473](https://github.com/elastic/eui/pull/473))
- New icons for `logoGithub` and `logoSketch` ([#494](https://github.com/elastic/eui/pull/494))
- `EuiCard` now has an `href` and `isClickable` prop for better handling hover animations. ([#494](https://github.com/elastic/eui/pull/494))
- Added `calculateContrast` and `rgbToHex` to services ([#494](https://github.com/elastic/eui/pull/494))

**Bug fixes**

- `EuiModal` is now responsive on mobile screens ([#512](https://github.com/elastic/eui/pull/512))
- `EuiFlexGrid` now collapses down in mobile layouts properly. ([#515](https://github.com/elastic/eui/pull/515))
- Made `EuiCard` proptypes more permission by changing strings to nodes. ([#515](https://github.com/elastic/eui/pull/515))
- Fixed `reponsive={false}` prop not working when flex groups were nested. ([#494](https://github.com/elastic/eui/pull/494))
- `EuiBadge` wrapping element changed from a `div` to `span` so it can be nested in text blocks ([#494](https://github.com/elastic/eui/pull/494))

## [`0.0.26`](https://github.com/elastic/eui/tree/v0.0.26)

**Bug fixes**

- `EuiSelect` do not set `defaultValue` property when `value` property is provided ([#504](https://github.com/elastic/eui/pull/504)).
- `EuiBottomBar` now uses `EuiPortal` to avoid zindex conflicts ([#487](https://github.com/elastic/eui/pull/487))
- Upped dark theme contrast on disabled buttons ([#487](https://github.com/elastic/eui/pull/487))

**Breaking changes**

- Removed `EuiTableOfRecords` ([#490](https://github.com/elastic/eui/pull/490))

## [`0.0.25`](https://github.com/elastic/eui/tree/v0.0.25)

- `EuiSearchBar` accepts `toolsLeft` and `toolsRight` props ([#458](https://github.com/elastic/eui/pull/458))
- Added `search.onChange` callback to `EuiInMemoryTable` ([#469](https://github.com/elastic/eui/pull/469))
- Added `initialPageSize` option to `EuiInMemoryTable` ([#477](https://github.com/elastic/eui/pull/477))
- Added design guidelines for button and toast usage ([#371](https://github.com/elastic/eui/pull/371))

**Breaking changes**

- Complete refactor of `EuiToolTip`. They now work. Only a breaking change if you were using them. ([#484](https://github.com/elastic/eui/pull/484))

## [`0.0.24`](https://github.com/elastic/eui/tree/v0.0.24)

- Removed hover and focus states from non-selectable `EuiSideNavItem`s ([#434](https://github.com/elastic/eui/pull/434))
- Added `Ast` and `Query` services ([#454](https://github.com/elastic/eui/pull/454))
- Added icons for Kibana query language ([#455](https://github.com/elastic/eui/pull/455))

**Bug fixes**

- Fix error stemming from `selected` prop on `EuiSelect` ([#436](https://github.com/elastic/eui/pull/436))

**Breaking changes**

- The `Random` service's `oneOf` method now only accepts an array ([#454](https://github.com/elastic/eui/pull/454))

## [`0.0.23`](https://github.com/elastic/eui/tree/v0.0.23)

- Added `EuiInMemoryTable`, which encapsulates sorting, searching, selection, and pagination state and logic ([#390](https://github.com/elastic/eui/pull/390))
- Added stack trace information to `EuiErrorBoundary` ([#428](https://github.com/elastic/eui/pull/428))
- Make full screen code block use the same font-size on the original code block. ([#447](https://github.com/elastic/eui/pull/447))

**Bug fixes**

- Fixed `EuiContextMenu` bug when using the keyboard to navigate up, which was caused by unnecessarily re-rendering the items, thus losing references to them ([#431](https://github.com/elastic/eui/pull/431))

## [`0.0.22`](https://github.com/elastic/eui/tree/v0.0.22)

- Added `EuiDelayHide` component. ([#412](https://github.com/elastic/eui/pull/412))
- Decreased overall size of checkbox, radio, and switches as well as better styles for the different states. ([#407](https://github.com/elastic/eui/pull/407))
- Added `EuiFilePicker` component for `input type="file"` needs. ([#402](https://github.com/elastic/eui/pedull/402))
- Added `isLoading` prop to `EuiButton` ([#427](https://github.com/elastic/eui/pull/427))
- Added icons: `eye`, `eyeClosed`, `grab`, `heatmap`, `vector` ([#427](https://github.com/elastic/eui/pull/427))
- Added `hasNoInitialSelection` option to `EuiSelect`. ([#422](https://github.com/elastic/eui/pull/422))

**Bug fixes**

- Fixed appearance of checked checkeboxes and radios in IE ([#407](https://github.com/elastic/eui/pull/407))
- Fixed disabled vs enabled appearance of checked checkeboxes and radios ([#407](https://github.com/elastic/eui/pull/407))
- Fixed disabled & checked state of switches ([#407](https://github.com/elastic/eui/pull/407))
- Fixed `EuiCard` content alignment when content is short. ([#415](https://github.com/elastic/eui/pull/415))
- Only apply the `$euiCodeBlockSelectedBackgroundColor` variable if it is a color ([#427](https://github.com/elastic/eui/pull/427))
- No margins for `<hr>` ([#427](https://github.com/elastic/eui/pull/427))
- Fixed `EuiButton` truncation ([#427](https://github.com/elastic/eui/pull/427))

**Breaking changes**

- Changed `EuiAccordion`’s method of `onToggleOpen` to `onToggle` ([#427](https://github.com/elastic/eui/pull/427))

## [`0.0.21`](https://github.com/elastic/eui/tree/v0.0.21)

- Logstash icon set. [#399](https://github.com/elastic/eui/pull/399)
- Added support for `disabled` options in `EuiSelect`. [#324](https://github.com/elastic/eui/pull/324)
- Badges can now accept onClicks and custom colors. They were changed stylistically to be bolder and smaller by default. ([#381](https://github.com/elastic/eui/pull/381))
- Added component to wrap blocks of substeps `EuiSubSteps` in a shaded container. ([#375](https://github.com/elastic/eui/pull/375))
- Added horizontal steps component ([#375](https://github.com/elastic/eui/pull/375))
- Changed look and feel of pagination. Added `compressed` prop for smaller footprint pagination. ([#380](https://github.com/elastic/eui/pull/380))
- Added `EuiBasicTable` as an opinionated, high level component for constructing tables. Its addition deprecates `EuiTableOfRecords` which is still avaiable, but now marked for removal. ([#377](https://github.com/elastic/eui/pull/377))
- Added styles for `readOnly` states of form controls. ([#391](https://github.com/elastic/eui/pull/391))
- Added importAction and exportAction icons ([#394](https://github.com/elastic/eui/pull/394))
- Added `EuiCard` for UI patterns that need an icon/image, title and description with some sort of action. ([#380](https://github.com/elastic/eui/pull/380))
- Added TypeScript definitions for the `EuiHealth` component. ([#403](https://github.com/elastic/eui/pull/403))
- Added `SearchBar` component - introduces a simple yet rich query language to search for objects + search box and filter controls to construct/manipulate it. ([#379](https://github.com/elastic/eui/pull/379))

**Bug fixes**

- Tables now default to `table-layout: fixed` to avoid some collapsing cell problems. [#398](https://github.com/elastic/eui/pull/398)
- Wrap long lines of text within the body of `EuiToast` instead of letting text overflow ([#392](https://github.com/elastic/eui/pull/392))
- Fixed dark theme coloring of Substeps ([#396](https://github.com/elastic/eui/pull/396))
- Reorder selectors to fix fixed progress bar in Firefox ([#404](https://github.com/elastic/eui/pull/404))

## [`0.0.20`](https://github.com/elastic/eui/tree/v0.0.20)

- Renamed class from `euiFlexGroup--alignItemsStart` to `euiFlexGroup--alignItemsFlexStart` ([#378](https://github.com/elastic/eui/pull/378))

## [`0.0.19`](https://github.com/elastic/eui/tree/v0.0.19)

- `EuiGlobalToastList` now prevents toasts from disappearing while the user's mouse is over the list. Added `timer/Timer` service. ([#370](https://github.com/elastic/eui/pull/370))

**Bug fixes**

- **Note: This is deprecated in 0.0.21 and removed in 0.0.26.** `EuiTableOfRecords` selection bugs ([#365](https://github.com/elastic/eui/pull/365))
  - Deleting selected items now resets the select all checkbox to an unchecked state
  - The select all checkbox only becomes checked when all selectable rows are checked, not just some of them

**Breaking changes**

- Changed `EuiGlobalToastList` to be responsible for instantiating toasts, tracking their lifetimes, and dismissing them. It now acepts `toasts`, `dismissToast`, and `toastLifeTimeMs` props. It no longer accepts `children`. ([#370](https://github.com/elastic/eui/pull/370))

## [`0.0.18`](https://github.com/elastic/eui/tree/v0.0.18)

**Bug fixes**

- Fixed `EuiCodeEditor` bug in which hitting ESCAPE to close the autocompletion suggestions menu would also exit editing mode. ([#363](https://github.com/elastic/eui/pull/363))

## [`0.0.17`](https://github.com/elastic/eui/tree/v0.0.17)

**Bug fixes**

- Downgraded `lodash` version to `3.10.0` to align it with Kibana. ([#359](https://github.com/elastic/eui/pull/359))

## [`0.0.16`](https://github.com/elastic/eui/tree/v0.0.16)

- `EuiRadio` now supports the `input` tag's `name` attribute. `EuiRadioGroup` accepts a `name` prop that will propagate to its `EuiRadio`s. ([#348](https://github.com/elastic/eui/pull/348))
- Added Machine Learning create jobs icon set. ([#338](https://github.com/elastic/eui/pull/338))
- **Note: This is deprecated in 0.0.21 and removed in 0.0.26.** Added `EuiTableOfRecords`, a higher level table component to take away all your table listings frustrations. ([#250](https://github.com/elastic/eui/pull/250))

**Bug fixes**

- Added `react-color` as a dependency (was previously a devDependency) ([#354](https://github.com/elastic/eui/pull/354))
- Stop propagation and prevent default when closing components. Otherwise the same Escape keypress could close the parent component(s) as well as the one you intend to close. ([#344](https://github.com/elastic/eui/pull/344))

## [`0.0.15`](https://github.com/elastic/eui/tree/v0.0.15)

- Added `EuiColorPicker`. ([#328](https://github.com/elastic/eui/pull/328))
- `EuiCodeBlock` now only shows fullscreen icons if `overflowHeight` prop is set. Also forces large fonts and padding while expanded. ([#325](https://github.com/elastic/eui/pull/325))
- Exported `VISUALIZATION_COLORS` from services ([#329](https://github.com/elastic/eui/pull/329))
- Added typescript definitions for `EuiFormRow`, `EuiRadioGroup`, `EuiSwitch`, `EuiLoadingSpinner`, `EuiLoadingChart` and `EuiProgress`. ([#326](https://github.com/elastic/eui/pull/326))
- Added `checkHrefAndOnClick` and `getSecureRelForTarget` to services.

**Breaking changes**

- `EuiCodeBlock` now only shows fullscreen icons if `overflowHeight` prop is set. Also forces large fonts and padding while expanded. ([#325](https://github.com/elastic/eui/pull/325))
- React ^16.2 is now a peer dependency ([#264](https://github.com/elastic/eui/pull/264))
- `EuiProgress` no longer accepts the `indeterminate` property, which never had any effect. ([#326](https://github.com/elastic/eui/pull/326))

**Bug fixes**

- Fix TypeScript definitions such that optional and readonly properties survive being passed through `Omit` ([#322](https://github.com/elastic/eui/pull/322))

## [`0.0.14`](https://github.com/elastic/eui/tree/v0.0.14)

- Added `isColorDark` color util ([#311](https://github.com/elastic/eui/pull/311))
- EuiButton, EuiButtonEmpty and EuiButtonIcon can now take an `href` ([#316](https://github.com/elastic/eui/pull/316))
- In `EuiSideNav`, allow a callback to be passed that renders the individual items in the navigation. This makes interoperability with e.g. `react-router` easier. ([#310](https://github.com/elastic/eui/pull/310))
- Add new icon types to `EuiIcon` TypeScript definitions ([#323](https://github.com/elastic/eui/pull/323)).

**Bug fixes**

- Set `EuiFlexGroup` to `flex-grow: 1` to be more friendly with IE11 ([#315](https://github.com/elastic/eui/pull/315))

## [`0.0.13`](https://github.com/elastic/eui/tree/v0.0.13)

- Added index management icons. ([#307](https://github.com/elastic/eui/pull/307))

**Breaking changes**

- Reverted test helper for async functions that throw exceptions. See PR for details on how this can be handled in Jest 22. ([#306](https://github.com/elastic/eui/pull/306))

**Bug fixes**

- Adjust toast z-index to show over modals ([#296](https://github.com/elastic/eui/pull/296))
- Fix nested `EuiFlexItem` collapse issue in IE ([#308](https://github.com/elastic/eui/pull/308))

## [`0.0.12`](https://github.com/elastic/eui/tree/v0.0.12)

- Minor style-only changes to `EuiPagination`, button reset, `EuiTableHeaderCell`, and `EuiCodeBlock`. ([#298](https://github.com/elastic/eui/pull/298))
- All NPM dependencies now use ^ to install the latest minor version.
- Added Apache, Nginx, MySQL logos ([#270](https://github.com/elastic/eui/pull/270))
- Added small version of `EuiCallOut` ([#269](https://github.com/elastic/eui/pull/269))
- Added first batch of TypeScript type definitions for components and services ([#252](https://github.com/elastic/eui/pull/252))
- Added button for expanding `EuiCodeBlock` instances to be full-screen. ([#259](https://github.com/elastic/eui/pull/259))
- Add test helper for async functions that throw exceptions ([#301](https://github.com/elastic/eui/pull/301))

**Bug fixes**

- Removed padding on `EuiPage` mobile breakpoint. ([#282](https://github.com/elastic/eui/pull/282))
- Fixed some `EuiIcon` `type`s not setting their `viewBox` attribute, which caused them to not honor the `size` properly. ([#277](https://github.com/elastic/eui/pull/277))
- Fixed `EuiContextMenu` to pass the `event` argument to a `EuiContextMenuItem`'s `onClick` handler even when a panel is defined. ([#265](https://github.com/elastic/eui/pull/265))

**Breaking changes**

- Removed `color` prop from `EuiCodeBlock`. This component's highlighting now matches whichever theme is currently active. See PR for details on SCSS breaking changes. ([#259](https://github.com/elastic/eui/pull/259))

## [`0.0.11`](https://github.com/elastic/eui/tree/v0.0.11)

- Added `EuiImage` component to allow for image sizing and zooms. ([#262](https://github.com/elastic/eui/pull/262))
- Updated `EuiOverlayMask` to append `<div>` to body. ([#254](https://github.com/elastic/eui/pull/254))

**Bug fixes**

- Disabled tab styling. ([#258](https://github.com/elastic/eui/pull/258))
- Proper classname for flexGroup alignItems prop. ([#257](https://github.com/elastic/eui/pull/257))
- Clicking the downArrow icon in `EuiSelect` now triggers selection. ([#255](https://github.com/elastic/eui/pull/255))
- Fixed `euiFormRow` id's from being the same as the containing input and label. ([#251](https://github.com/elastic/eui/pull/251))

**Breaking changes**

- `{rest}` prop attachment moved from wrapping div to the input on checkboxes and switches. ([#246](https://github.com/elastic/eui/pull/246))

## [`0.0.10`](https://github.com/elastic/eui/tree/v0.0.10)

- Updated `euiPopover` to propagate `panelPaddingSize` padding values to content only (title does inherit horizontal values) via CSS. ([#229](https://github.com/elastic/eui/pull/229))
- Updated `EuiErrorBoundary` to preserve newlines in error. ([#238](https://github.com/elastic/eui/pull/238))
- Added more icons and fixed a few for dark mode ([#228](https://github.com/elastic/eui/pull/228))
- Added `EuiFlyout` component. ([#227](https://github.com/elastic/eui/pull/227))

**Breaking changes**

- Renamed `EuiModalOverlay` to `EuiOverlayMask`. ([#227](https://github.com/elastic/eui/pull/227))

**Bug fixes**

- Fixed bug in `Pager` service which occurred when there were no items. ([#237](https://github.com/elastic/eui/pull/237))
- Added `isPageable` method to `Pager` service and set first and last page index to -1 when there are no pages. ([#242](https://github.com/elastic/eui/pull/242))

## [`0.0.9`](https://github.com/elastic/eui/tree/v0.0.9)

**Breaking changes**

- Renamed `euiFlexGroup--alignItemsEnd` class to `euiFlexGroup--alignItemsFlexEnd`.
- Remove support for `primary` color from `EuiTextColor` because it looked too much like a link.

**Bug fixes**

- Give `EuiFormErrorText` and `EuiFormHelpText` proper line-height. ([#234](https://github.com/elastic/eui/pull/234))

## [`0.0.8`](https://github.com/elastic/eui/tree/v0.0.8)

**Bug fixes**

- Fix button vertical alignment. ([#232](https://github.com/elastic/eui/pull/232))

## [`0.0.7`](https://github.com/elastic/eui/tree/v0.0.7)

- Added `EuiSteps` component ([#202](https://github.com/elastic/eui/pull/202), [#208](https://github.com/elastic/eui/pull/208))

**Breaking changes**

- Test helpers now published at `@elastic/eui/lib/test`

**Bug fixes**

- Case sensitive file name fix for Kibana dark theme. ([#216](https://github.com/elastic/eui/pull/216))

## [`0.0.6`](https://github.com/elastic/eui/tree/v0.0.6)

- `justify` prop of `EuiFlexGroup` now accepts `spaceEvenly` ([#205](https://github.com/elastic/eui/pull/205))
- Increased size of `<EuiTitle size="s">` so that it's distinguishable as a title ([#204](https://github.com/elastic/eui/pull/204))

## [`0.0.5`](https://github.com/elastic/eui/tree/v0.0.5)

**Bug fixes**

- Fixed import paths for `EuiTable`, `EuiHealth`, and `EuiPopover` which prevented dependents of EUI from being able to compile when importing components from the `lib` directory ([#203](https://github.com/elastic/eui/pull/203))

## [`0.0.4`](https://github.com/elastic/eui/tree/v0.0.4)

- Added `EuiHealth` components for status checks ([#158](https://github.com/elastic/eui/pull/158))
- Cleaned up styling for checkboxes, switches, and radios ([#158](https://github.com/elastic/eui/pull/158))
- Form `disabled` states are now more consistent ([#158](https://github.com/elastic/eui/pull/158))
- Page and title padding adjusted to be more compact ([#158](https://github.com/elastic/eui/pull/158))
- Table spacing is now smaller ([#158](https://github.com/elastic/eui/pull/158))
- Dark theme forms now have better contrast with their borders ([#158](https://github.com/elastic/eui/pull/158))
- Added icons to match Kibana's app directory ([#162](https://github.com/elastic/eui/pull/162))
- Converted icons from SVG to React component during the build and stop using sprites ([#160](https://github.com/elastic/eui/pull/160))
- Added `isReadOnly`, `setOptions`, and `cursorStart` props to `EuiCodeEditor` ([#169](https://github.com/elastic/eui/pull/169))
- Added `wrap` prop to `EuiFlexGroup` ([#170](https://github.com/elastic/eui/pull/170))
- Added `scope` prop to `EuiTableHeaderCell` and `EuiTableHeaderCellCheckbox` ([#171](https://github.com/elastic/eui/pull/171))
- Added `disabled` prop to `EuiContextMenuItem` ([#172](https://github.com/elastic/eui/pull/172))
- Added `EuiTablePagination` component and `Pager` service ([#178](https://github.com/elastic/eui/pull/178))
- **Note: This is broken until 0.0.25.** Added `EuiTooltip` component ([#174](https://github.com/elastic/eui/pull/174), [#193](https://github.com/elastic/eui/pull/193))
- Added a bold weight of 700 and apply it to `<strong>` elements by default ([#193](https://github.com/elastic/eui/pull/193))
- Icon size prop now accepts `s`. Adjusted coloring of sidenav arrows ([#178](https://github.com/elastic/eui/pull/197))
- Added `EuiErrorBoundary` ([#198](https://github.com/elastic/eui/pull/198))
- Exported `test` module, which includes `findTestSubject`, `startThrowingReactWarnings`, `stopThrowingReactWarnings`, `requiredProps`, and `takeMountedSnapshot` helpers ([#198](https://github.com/elastic/eui/pull/198))
- Added a more systematic way to add themes; includes a new K6 theme for Kibana. ([#191](https://github.com/elastic/eui/pull/191))

**Bug fixes**

- Fixed bug where screen-reader styles weren't being imported ([#103](https://github.com/elastic/eui/pull/103))
- Fixed a bug where `<progress>` wasn't being rendered under `block` display ([#166](https://github.com/elastic/eui/pull/166))
- Fixed a bug that caused `EuiPageSideBar` width to change when the width of its content changed ([#181](https://github.com/elastic/eui/pull/181))

**Breaking changes**

- Fixed a bug where table cell classes were being applied twice ([#167](https://github.com/elastic/eui/pull/167))
- React ^16.0 is now a peer dependency ([#198](https://github.com/elastic/eui/pull/198))

## [`0.0.3`](https://github.com/elastic/eui/tree/v0.0.3)

- `EuiFlexItem` now accepts integers between 1 and 10 for the `grow` prop. ([#144](https://github.com/elastic/eui/pull/144))
- `EuiFlexItem` and `EuiFlexGrow` now accept a `component` prop which you can set to `span` or `div` (default). ([#141](https://github.com/elastic/eui/pull/141))
- Added `isLoading` prop to form inputs to allow for a loading state ([#150](https://github.com/elastic/eui/pull/150))

**Breaking changes**

- `EuiSideNav` now accepts a tree data structure via the `items` prop ([#141](https://github.com/elastic/eui/pull/141))
- `EuiSideNavGroup`, `EuiSideNavItem`, and `EuiSideNavTitle` have been removed from the public API ([#141](https://github.com/elastic/eui/pull/141))

## [`0.0.2`](https://github.com/elastic/eui/tree/v0.0.2)

- Changed the hover states of `EuiButtonEmpty` to look more like links ([#135](https://github.com/elastic/eui/pull/135))
- `EuiCode` now wraps `EuiCodeBlock`, so it can do everything `EuiCodeBlock` could, but inline ([#138](https://github.com/elastic/eui/pull/138))
- Added `transparentBackground` prop to `EuiCodeBlock` ([#138](https://github.com/elastic/eui/pull/138))
- `EuiCodeBlock` now uses the `light` theme by default ([#138](https://github.com/elastic/eui/pull/138))
- `EuiFormRow` generates its own unique `id` prop if none is provided ([#130](https://github.com/elastic/eui/pull/130))
- `EuiFormRow` associates help text and errors with the field element via ARIA attributes ([#130](https://github.com/elastic/eui/pull/130))

## [`0.0.1`](https://github.com/elastic/eui/tree/v0.0.1) Initial Release

- Initial public release<|MERGE_RESOLUTION|>--- conflicted
+++ resolved
@@ -4,11 +4,8 @@
 
 **Bug fixes**
 
-<<<<<<< HEAD
+- Fixed disabled states of icon buttons ([#963](https://github.com/elastic/eui/pull/963))
 - Added word-break fallback for FF & IE in table cell ([#962](https://github.com/elastic/eui/pull/962))
-=======
-- Fixed disabled states of icon buttons ([#963](https://github.com/elastic/eui/pull/963))
->>>>>>> 01bee756
 
 ## [`1.0.1`](https://github.com/elastic/eui/tree/v1.0.1)
 
