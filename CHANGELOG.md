--- conflicted
+++ resolved
@@ -5,22 +5,16 @@
 **Bug fixes**
 
 - Fixed bug in `EuiDataGrid` where a custom `className` was also being passed to the full screen button ([#5050](https://github.com/elastic/eui/pull/5050))
+- Fixed bug in `euiHeaderAffordForFixed` mixin that was not accounting for situations where `EuiDataGrid` was in full screen mode ([#5054](https://github.com/elastic/eui/pull/5054))
+- Fixed `z-index` styles that were causing `EuiModal` and `EuiFlyout` components to appear behind `EuiDataGrid` when in full screen mode ([#5054](https://github.com/elastic/eui/pull/5054))
 - Fixed rerender state issues in `PaginationButton` inside `EuiPagination` ([#5048](https://github.com/elastic/eui/pull/5048))
-<<<<<<< HEAD
 - Fixed default value of `EuiPagination`'s `activePage` to target first page ([#5053](https://github.com/elastic/eui/pull/5053))
 
 **Theme: Amsterdam**
 
 - Reduced `EuiNotificationBadge` border-radius to `small` ([#5053](https://github.com/elastic/eui/pull/5053))
 - Fixed hover and focus states of `EuiFacet` to match established pattern ([#5053](https://github.com/elastic/eui/pull/5053))
-=======
-- Fixed bug in `euiHeaderAffordForFixed` mixin that was not accounting for situations where `EuiDataGrid` was in full screen mode ([#5054](https://github.com/elastic/eui/pull/5054))
-- Fixed `z-index` styles that were causing `EuiModal` and `EuiFlyout` components to appear behind `EuiDataGrid` when in full screen mode ([#5054](https://github.com/elastic/eui/pull/5054))
-
-**Theme: Amsterdam**
-
 - Updated styles for `EuiDatePicker` ([#5000](https://github.com/elastic/eui/pull/5000))
->>>>>>> ad0acde6
 
 ## [`37.3.0`](https://github.com/elastic/eui/tree/v37.3.0)
 
