import React, {
  Fragment,
  FunctionComponent,
  useState,
  ReactChild,
} from 'react';
import classNames from 'classnames';
import { EuiDataGridColumn } from './data_grid_types';
// @ts-ignore-next-line
import { EuiPopover, EuiPopoverFooter, EuiPopoverTitle } from '../popover';
import { EuiI18n } from '../i18n';
// @ts-ignore-next-line
import { EuiButtonEmpty } from '../button';
import { EuiFlexGroup, EuiFlexItem } from '../flex';
// @ts-ignore-next-line
import { EuiSwitch, EuiFieldText } from '../form';
import {
  EuiDragDropContext,
  EuiDraggable,
  EuiDroppable,
} from '../drag_and_drop';
import { DropResult } from 'react-beautiful-dnd';
import { EuiIcon } from '../icon';

export const useColumnSelector = (
  availableColumns: EuiDataGridColumn[]
): [FunctionComponent<any>, EuiDataGridColumn[]] => {
  const [sortedColumns, setSortedColumns] = useState(availableColumns);

  const [visibleColumns, setVisibleColumns] = useState(availableColumns);
  const visibleColumnIds = visibleColumns.reduce((visibleColumnIds, { id }) => {
    visibleColumnIds.add(id);
    return visibleColumnIds;
  }, new Set());

  const [isOpen, setIsOpen] = useState(false);

  function onDragEnd({
    source: { index: sourceIndex },
    destination,
  }: DropResult) {
    const destinationIndex = destination!.index;
    const nextSortedColumns = [...sortedColumns];

    nextSortedColumns[sourceIndex] = sortedColumns[destinationIndex];
    nextSortedColumns[destinationIndex] = sortedColumns[sourceIndex];

    setSortedColumns(nextSortedColumns);

    const nextVisibleColumns = nextSortedColumns.filter(({ id }) =>
      visibleColumnIds.has(id)
    );
    setVisibleColumns(nextVisibleColumns);
  }

  const numberOfHiddenFields = availableColumns.length - visibleColumns.length;

  const controlBtnClasses = classNames('euiDataGrid__controlBtn', {
    'euiDataGrid__controlBtn--active': numberOfHiddenFields > 0,
  });

  const ColumnSelector = () => (
    <EuiPopover
      data-test-subj="dataGridColumnSelectorPopover"
      isOpen={isOpen}
      closePopover={() => setIsOpen(false)}
      anchorPosition="downLeft"
      ownFocus
      panelPaddingSize="s"
      panelClassName="euiDataGridColumnSelectorPopover"
      button={
        <EuiI18n
          tokens={[
            'euiColumnSelector.button',
            'euiColumnSelector.buttonActive',
          ]}
          defaults={['Hide fields', 'fields hidden']}>
          {([button, buttonActive]: ReactChild[]) => (
            <EuiButtonEmpty
              size="xs"
              iconType="eyeClosed"
              color="text"
              className={controlBtnClasses}
              onClick={() => setIsOpen(!isOpen)}>
              {numberOfHiddenFields > 0
                ? `${numberOfHiddenFields} ${buttonActive}`
                : button}
            </EuiButtonEmpty>
          )}
        </EuiI18n>
      }>
<<<<<<< HEAD
      <EuiPopoverTitle>
        <EuiFieldText
          compressed
          placeholder="Search"
          aria-label="Search columns"
        />
      </EuiPopoverTitle>
      <div className="euiDataGridColumnSelector__columnList">
        <EuiDragDropContext onDragEnd={onDragEnd}>
          <EuiDroppable
            droppableId="columnOrder"
            className="euiDataGridColumnSelector">
            <Fragment>
              {sortedColumns.map(({ id }, index) => (
                <EuiDraggable key={id} draggableId={id} index={index}>
                  {(provided, state) => (
                    <div
                      className={`euiDataGridColumnSelector__item ${state.isDragging &&
                        'euiDataGridColumnSelector__item-isDragging'}`}>
                      <EuiFlexGroup gutterSize="m" alignItems="center">
                        <EuiFlexItem>
                          <EuiSwitch
                            name={id}
                            label={id}
                            checked={visibleColumnIds.has(id)}
                            compressed
                            onChange={({
                              currentTarget: { checked },
                            }: React.FormEvent<HTMLInputElement>) => {
                              const nextVisibleColumns = sortedColumns.filter(
                                ({ id: columnId }) =>
                                  checked
                                    ? visibleColumnIds.has(columnId) ||
                                      id === columnId
                                    : visibleColumnIds.has(columnId) &&
                                      id !== columnId
                              );
                              setVisibleColumns(nextVisibleColumns);
                            }}
                          />
                        </EuiFlexItem>
                        <EuiFlexItem grow={false} {...provided.dragHandleProps}>
                          <div {...provided.dragHandleProps}>
                            <EuiIcon type="grab" color="subdued" />
                          </div>
                        </EuiFlexItem>
                      </EuiFlexGroup>
                    </div>
                  )}
                </EuiDraggable>
              ))}
            </Fragment>
          </EuiDroppable>
        </EuiDragDropContext>
      </div>
=======
      <EuiDragDropContext onDragEnd={onDragEnd}>
        <EuiDroppable
          droppableId="columnOrder"
          className="euiDataGridColumnSelector">
          <Fragment>
            {sortedColumns.map(({ id }, index) => (
              <EuiDraggable key={id} draggableId={id} index={index}>
                {(provided, state) => (
                  <div
                    className={`euiDataGridColumnSelector__item ${state.isDragging &&
                      'euiDataGridColumnSelector__item-isDragging'}`}>
                    <EuiFlexGroup gutterSize="m" alignItems="center">
                      <EuiFlexItem>
                        <EuiSwitch
                          name={id}
                          label={id}
                          checked={visibleColumnIds.has(id)}
                          compressed
                          className="euiSwitch--mini"
                          onChange={({
                            currentTarget: { checked },
                          }: React.FormEvent<HTMLInputElement>) => {
                            const nextVisibleColumns = sortedColumns.filter(
                              ({ id: columnId }) =>
                                checked
                                  ? visibleColumnIds.has(columnId) ||
                                    id === columnId
                                  : visibleColumnIds.has(columnId) &&
                                    id !== columnId
                            );
                            setVisibleColumns(nextVisibleColumns);
                          }}
                        />
                      </EuiFlexItem>
                      <EuiFlexItem grow={false} {...provided.dragHandleProps}>
                        <div {...provided.dragHandleProps}>
                          <EuiIcon type="grab" color="subdued" />
                        </div>
                      </EuiFlexItem>
                    </EuiFlexGroup>
                  </div>
                )}
              </EuiDraggable>
            ))}
          </Fragment>
        </EuiDroppable>
      </EuiDragDropContext>
>>>>>>> 18153cf4
      <EuiPopoverFooter>
        <EuiFlexGroup gutterSize="s" justifyContent="spaceBetween">
          <EuiFlexItem>
            <EuiButtonEmpty
              size="xs"
              flush="left"
              onClick={() => setVisibleColumns(sortedColumns)}>
              <EuiI18n token="euiColumnSelector.selectAll" default="Show all" />
            </EuiButtonEmpty>
          </EuiFlexItem>
          <EuiFlexItem>
            <EuiButtonEmpty
              size="xs"
              flush="right"
              onClick={() => setVisibleColumns([])}>
              <EuiI18n token="euiColumnSelector.hideAll" default="Hide all" />
            </EuiButtonEmpty>
          </EuiFlexItem>
        </EuiFlexGroup>
      </EuiPopoverFooter>
    </EuiPopover>
  );

  return [ColumnSelector, visibleColumns];
};<|MERGE_RESOLUTION|>--- conflicted
+++ resolved
@@ -89,15 +89,14 @@
           )}
         </EuiI18n>
       }>
-<<<<<<< HEAD
-      <EuiPopoverTitle>
-        <EuiFieldText
-          compressed
-          placeholder="Search"
-          aria-label="Search columns"
-        />
-      </EuiPopoverTitle>
-      <div className="euiDataGridColumnSelector__columnList">
+      <div>
+        <EuiPopoverTitle>
+          <EuiFieldText
+            compressed
+            placeholder="Search"
+            aria-label="Search columns"
+          />
+        </EuiPopoverTitle>
         <EuiDragDropContext onDragEnd={onDragEnd}>
           <EuiDroppable
             droppableId="columnOrder"
@@ -116,6 +115,7 @@
                             label={id}
                             checked={visibleColumnIds.has(id)}
                             compressed
+                            className="euiSwitch--mini"
                             onChange={({
                               currentTarget: { checked },
                             }: React.FormEvent<HTMLInputElement>) => {
@@ -145,55 +145,6 @@
           </EuiDroppable>
         </EuiDragDropContext>
       </div>
-=======
-      <EuiDragDropContext onDragEnd={onDragEnd}>
-        <EuiDroppable
-          droppableId="columnOrder"
-          className="euiDataGridColumnSelector">
-          <Fragment>
-            {sortedColumns.map(({ id }, index) => (
-              <EuiDraggable key={id} draggableId={id} index={index}>
-                {(provided, state) => (
-                  <div
-                    className={`euiDataGridColumnSelector__item ${state.isDragging &&
-                      'euiDataGridColumnSelector__item-isDragging'}`}>
-                    <EuiFlexGroup gutterSize="m" alignItems="center">
-                      <EuiFlexItem>
-                        <EuiSwitch
-                          name={id}
-                          label={id}
-                          checked={visibleColumnIds.has(id)}
-                          compressed
-                          className="euiSwitch--mini"
-                          onChange={({
-                            currentTarget: { checked },
-                          }: React.FormEvent<HTMLInputElement>) => {
-                            const nextVisibleColumns = sortedColumns.filter(
-                              ({ id: columnId }) =>
-                                checked
-                                  ? visibleColumnIds.has(columnId) ||
-                                    id === columnId
-                                  : visibleColumnIds.has(columnId) &&
-                                    id !== columnId
-                            );
-                            setVisibleColumns(nextVisibleColumns);
-                          }}
-                        />
-                      </EuiFlexItem>
-                      <EuiFlexItem grow={false} {...provided.dragHandleProps}>
-                        <div {...provided.dragHandleProps}>
-                          <EuiIcon type="grab" color="subdued" />
-                        </div>
-                      </EuiFlexItem>
-                    </EuiFlexGroup>
-                  </div>
-                )}
-              </EuiDraggable>
-            ))}
-          </Fragment>
-        </EuiDroppable>
-      </EuiDragDropContext>
->>>>>>> 18153cf4
       <EuiPopoverFooter>
         <EuiFlexGroup gutterSize="s" justifyContent="spaceBetween">
           <EuiFlexItem>
