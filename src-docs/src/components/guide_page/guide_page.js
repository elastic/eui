import PropTypes from 'prop-types';
import React from 'react';
import { Switch, Route, withRouter } from 'react-router-dom';
<<<<<<< HEAD
import { EuiBetaBadge, EuiPageBody } from '../../../../src/components';
=======
import {
  EuiBetaBadge,
  EuiPageHeader,
  EuiPageContent,
  EuiPageContentBody,
  EuiSpacer,
} from '../../../../src/components';
>>>>>>> 17692a48

import { LanguageSelector } from '../with_theme';

const GuidePageComponent = ({
  children,
  title,
  intro,
  isBeta,
  playground,
  guidelines,
  location,
  match,
  history,
  description,
  rightSideItems: _rightSideItems,
  tabs: _tabs,
  notice,
  showThemeLanguageToggle,
}) => {
  const betaBadge = isBeta ? (
    <EuiBetaBadge
      label="Beta"
      tooltipContent="This component is still under development and may contain breaking changes in the nearby future."
    />
  ) : undefined;

  const tabs = [
    {
      id: 'examples',
      name: 'Examples',
      handleClick: () => {
        history.push(`${match.path}`);
      },
    },
  ];

  if (guidelines)
    tabs.push({
      id: 'guidelines',
      name: 'Guidelines',
      handleClick: () => {
        history.push(`${match.path}/guidelines`);
      },
    });
  if (playground)
    tabs.push({
      id: 'playground',
      name: 'Playground',
      handleClick: () => {
        history.push(`${match.path}/playground`);
      },
    });

  const isGuideLineView = location.pathname.includes('guidelines');
  const isPlaygroundView = location.pathname.includes('playground');

  const renderTabs = () => {
    if (tabs.length < 2) {
      return undefined;
    }

    return tabs.map(({ id, handleClick, name }, index) => {
      let isSelected = false;
      if (id === 'playground') isSelected = isPlaygroundView;
      else if (id === 'guidelines') isSelected = isGuideLineView;
      else isSelected = !isGuideLineView && !isPlaygroundView;

      return {
        onClick: () => {
          if (handleClick) handleClick();
        },
        isSelected,
        key: index,
        label: name,
      };
    });
  };

  const renderNotice = () => {
    if (notice) {
      return (
        <>
          <EuiPageContentBody role="region" aria-label="Notice" restrictWidth>
            {notice}
          </EuiPageContentBody>
          <EuiSpacer size="l" />
        </>
      );
    }
  };

  const rightSideItems = _rightSideItems || [];
  if (showThemeLanguageToggle) {
    rightSideItems.push(<LanguageSelector />);
  }

  return (
<<<<<<< HEAD
    <EuiPageBody
      template="default"
      panelled
      restrictWidth
      paddingSize="l"
      pageHeader={
        title
          ? {
              pageTitle: (
                <>
                  {title} {betaBadge}
                </>
              ),
              tabs: renderTabs(),
              children: intro,
            }
          : undefined
      }
    >
      <Switch>
        {playground && (
          <Route path={`${match.path}/playground`}>{playground}</Route>
        )}
        {guidelines && (
          <Route path={`${match.path}/guidelines`}>{guidelines}</Route>
        )}
        <Route path="">{children}</Route>
      </Switch>
    </EuiPageBody>
=======
    <>
      {renderNotice()}
      <EuiPageHeader
        restrictWidth
        pageTitle={
          <>
            {title} {betaBadge}
          </>
        }
        tabs={renderTabs() || _tabs}
        description={description}
        rightSideItems={rightSideItems}
      >
        {intro}
      </EuiPageHeader>

      <EuiPageContent
        role="main"
        hasShadow={false}
        paddingSize="none"
        color="transparent"
        hasBorder={false}
        borderRadius="none"
      >
        <EuiPageContentBody restrictWidth>
          <Switch>
            {playground && (
              <Route path={`${match.path}/playground`}>{playground}</Route>
            )}
            {guidelines && (
              <Route path={`${match.path}/guidelines`}>{guidelines}</Route>
            )}
            <Route path="">{children}</Route>
          </Switch>
        </EuiPageContentBody>
      </EuiPageContent>
    </>
>>>>>>> 17692a48
  );
};

GuidePageComponent.propTypes = {
  children: PropTypes.node,
  title: PropTypes.string,
  intro: PropTypes.node,
  componentLinkTo: PropTypes.string,
  isBeta: PropTypes.bool,
  playground: PropTypes.node,
  guidelines: PropTypes.node,
  location: PropTypes.object,
  match: PropTypes.object,
  history: PropTypes.object,
  description: PropTypes.node,
  notice: PropTypes.node,
  tabs: PropTypes.arrayOf(PropTypes.object),
  rightSideItems: PropTypes.arrayOf(PropTypes.node),
  showThemeLanguageToggle: PropTypes.bool,
};

export const GuidePage = withRouter(GuidePageComponent);<|MERGE_RESOLUTION|>--- conflicted
+++ resolved
@@ -1,9 +1,6 @@
 import PropTypes from 'prop-types';
 import React from 'react';
 import { Switch, Route, withRouter } from 'react-router-dom';
-<<<<<<< HEAD
-import { EuiBetaBadge, EuiPageBody } from '../../../../src/components';
-=======
 import {
   EuiBetaBadge,
   EuiPageHeader,
@@ -11,7 +8,6 @@
   EuiPageContentBody,
   EuiSpacer,
 } from '../../../../src/components';
->>>>>>> 17692a48
 
 import { LanguageSelector } from '../with_theme';
 
@@ -109,37 +105,6 @@
   }
 
   return (
-<<<<<<< HEAD
-    <EuiPageBody
-      template="default"
-      panelled
-      restrictWidth
-      paddingSize="l"
-      pageHeader={
-        title
-          ? {
-              pageTitle: (
-                <>
-                  {title} {betaBadge}
-                </>
-              ),
-              tabs: renderTabs(),
-              children: intro,
-            }
-          : undefined
-      }
-    >
-      <Switch>
-        {playground && (
-          <Route path={`${match.path}/playground`}>{playground}</Route>
-        )}
-        {guidelines && (
-          <Route path={`${match.path}/guidelines`}>{guidelines}</Route>
-        )}
-        <Route path="">{children}</Route>
-      </Switch>
-    </EuiPageBody>
-=======
     <>
       {renderNotice()}
       <EuiPageHeader
@@ -177,7 +142,6 @@
         </EuiPageContentBody>
       </EuiPageContent>
     </>
->>>>>>> 17692a48
   );
 };
 
