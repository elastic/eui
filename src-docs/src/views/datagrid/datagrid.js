--- conflicted
+++ resolved
@@ -224,13 +224,7 @@
         onChangeItemsPerPage: onChangeItemsPerPage,
         onChangePage: onChangePage,
       }}
-<<<<<<< HEAD
-      onColumnResize={eventData => {}}
-=======
-      onColumnResize={(eventData) => {
-        console.log(eventData);
-      }}
->>>>>>> 01c6986a
+      onColumnResize={(eventData) => {}}
     />
   );
 };