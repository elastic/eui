--- conflicted
+++ resolved
@@ -87,20 +87,12 @@
   @if $definedHeight {
     // Defined heights are cells with row heights of auto, lineCount, or a static height
     // that set the __contentByHeight class
-<<<<<<< HEAD
-    .euiDataGridRowCell__contentByHeight + .euiDataGridRowCell__expandButton {
-=======
     .euiDataGridRowCell__contentByHeight + .euiDataGridRowCell__expandActions {
->>>>>>> dadd420e
       @content;
     }
   } @else {
     // Otherwise, an undefined height (single flex row) will set __expandContent
-<<<<<<< HEAD
-    .euiDataGridRowCell__expandContent + .euiDataGridRowCell__expandButton {
-=======
     .euiDataGridRowCell__expandContent + .euiDataGridRowCell__expandActions {
->>>>>>> dadd420e
       @content;
     }
   }
