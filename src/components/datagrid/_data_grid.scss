--- conflicted
+++ resolved
@@ -29,14 +29,9 @@
   max-width: 100%;
   width: 100%;
   overflow: hidden;
-<<<<<<< HEAD
-  z-index: 2; // Sits above the pagination below it, but below the controls above it
-  background: $euiPageBackgroundColor;
-=======
   z-index: 1; // Sits below the controls above it and pagination below it
   position: relative;
-  background: $euiColorEmptyShade;
->>>>>>> f357404d
+  background: $euiPageBackgroundColor;
   font-feature-settings: 'tnum' 1; // Tabular numbers
 }
 
