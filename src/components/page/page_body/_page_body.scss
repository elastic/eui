--- conflicted
+++ resolved
@@ -27,8 +27,6 @@
 @each $modifier, $amount in $euiPanelPaddingModifiers {
   .euiPageBody--#{$modifier} {
     padding: $amount;
-<<<<<<< HEAD
-=======
 
     & > .euiPageHeader:not([class*='--padding']) {
       // Match the body's padding for spacing if it doesn't have it's own
@@ -46,6 +44,5 @@
     & > .euiPageHeader.euiPageHeader--onlyTabs {
       padding-top: 0;
     }
->>>>>>> 17692a48
   }
 }