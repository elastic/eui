## [`master`](https://github.com/elastic/eui/tree/master)

**Bug fixes**

- Fixed bug in `EuiDataGrid` where a custom `className` was also being passed to the full screen button ([#5050](https://github.com/elastic/eui/pull/5050))
- Fixed rerender state issues in `PaginationButton` inside `EuiPagination` ([#5048](https://github.com/elastic/eui/pull/5048))
<<<<<<< HEAD
- Fixed styles of `EuiButtonIcon` when passing `disabled` prop ([#5060](https://github.com/elastic/eui/pull/5060))
=======
- Fixed bug in `euiHeaderAffordForFixed` mixin that was not accounting for situations where `EuiDataGrid` was in full screen mode ([#5054](https://github.com/elastic/eui/pull/5054))
- Fixed `z-index` styles that were causing `EuiModal` and `EuiFlyout` components to appear behind `EuiDataGrid` when in full screen mode ([#5054](https://github.com/elastic/eui/pull/5054))
>>>>>>> 6e1774e9

**Theme: Amsterdam**

- Updated styles for `EuiDatePicker` ([#5000](https://github.com/elastic/eui/pull/5000))
- Fixed styles for `EuiSuperDatePicker` ([#5060](https://github.com/elastic/eui/pull/5060))

## [`37.3.0`](https://github.com/elastic/eui/tree/v37.3.0)

- Updated `copyClipboard` glyph in `EuiIcon` to be centered ([#5023](https://github.com/elastic/eui/pull/5023))
- Updated `EuiFilePicker` `removeFiles` method to enable programmatic selection clearing  ([#5017](https://github.com/elastic/eui/pull/5017))
- Updated `EuiFlyout` testenv mock to pass-through `onKeyDown` prop ([#5029](https://github.com/elastic/eui/pull/5029))
- Enabled `EuiCodeBlock` copy button  in `EuiMarkdownFormat` ([#5032](https://github.com/elastic/eui/pull/5032))
- Changed `copy` icon to `copyClipboard` in `EuiCodeBlock` ([#5018](https://github.com/elastic/eui/pull/5018))
- Finished type conversion of source components to Typescript ([#5044](https://github.com/elastic/eui/pull/5044))

**Bug fixes**

- Fixed content in `EuiFilterButton` when `numFilters` is not passed ([#5012](https://github.com/elastic/eui/pull/5012))
- Fixed default value of `outsideClickCloses` prop of `EuiFlyout` ([#5027](https://github.com/elastic/eui/pull/5027))
- Fixed `EuiSelectable`'s double click bug ([#5021](https://github.com/elastic/eui/pull/5021))
- Fixed overflowing controls when `EuiCodeBlock` is short in height ([#5018](https://github.com/elastic/eui/pull/5018))
- Fixed `EuiButtonGroup` firing `onChange` twice ([#5033](https://github.com/elastic/eui/pull/5033))

## [`37.2.0`](https://github.com/elastic/eui/tree/v37.2.0)

- Added `isDisabled` prop to `EuiFormLabel` and passed it down from `EuiFormRow` ([#5009](https://github.com/elastic/eui/pull/#5009))

**Bug fixes**

- Fixed usage of `outsideClickCloses` prop of `EuiFlyout` ([#4986](https://github.com/elastic/eui/pull/4986))
- Fixed `EuiFormRow` ignoring `isDisabled` prop on the child element. ([#5022](https://github.com/elastic/eui/pull/5022))

## [`37.1.1`](https://github.com/elastic/eui/tree/v37.1.1)

**Note: this release is a backport containing changes originally made in `37.2.0`**

**Bug fixes**

- Fixed `EuiFormRow` ignoring `isDisabled` prop on the child element. ([#5022](https://github.com/elastic/eui/pull/5022))

## [`37.1.0`](https://github.com/elastic/eui/tree/v37.1.0)

- Added `isDisabled` prop to `EuiFormRow` that disables the child field element ([#4908](https://github.com/elastic/eui/pull/4908

## [`37.0.0`](https://github.com/elastic/eui/tree/v37.0.0)

- Added `fleetApp` and `agentApp` icons ([#4989](https://github.com/elastic/eui/pull/4989))
- Added i18n tokens for `EuiSuperDatePicker` button `title` ([#4998](https://github.com/elastic/eui/pull/4998))

**Bug fixes**

- Fixed incorrect date formatting on `EuiSuperDatePicker` button `title` ([#4998](https://github.com/elastic/eui/pull/4998))

**Breaking changes**

- Removed `EuiKeyboardAccessible` ([#4991](https://github.com/elastic/eui/pull/4991))

## [`36.1.0`](https://github.com/elastic/eui/tree/v36.1.0)

- Fixed color of `html` scrollbar in dark mode ([#4969](https://github.com/elastic/eui/pull/4969))
- Updated `EuiMarkdownFormat` to use `EuiHorizontalRule` and better render tables, code blocks and blockquotes ([#4663](https://github.com/elastic/eui/pull/4663))
- Updated the `EuiMarkdownFormat` to use  `EuiText` as a wrapper to handle all the CSS styling ([#4663](https://github.com/elastic/eui/pull/4663))
- Updated `EuiText`s `color` prop to accept `inherit` and custom colors. Updated the `size` prop to accept `relative` ([#4663](https://github.com/elastic/eui/pull/4663))
- Updated `EuiText`s `blockquote` font-size/line-height to match the base font-size/line-height which is the same as paragraphs ([#4663](https://github.com/elastic/eui/pull/4663))
- Added `markdownFormatProps` prop to `EuiMarkdownEditor` to extend the props passed to the rendered `EuiMarkdownFormat` ([#4663](https://github.com/elastic/eui/pull/4663))
- Added optional virtualized line rendering to `EuiCodeBlock` ([#4952](https://github.com/elastic/eui/pull/4952))
- Added `current` as a `status` of `EuiHorizontalStep` ([#4911](https://github.com/elastic/eui/pull/4911))
- Improved accessibility of `EuiBreadcrumbs` ([#4763](https://github.com/elastic/eui/pull/4763))
- Exported `onChange` type for `EuiSearchBar` ([#4968](https://github.com/elastic/eui/pull/4968))
- Added `warnOnce` service ([#4984](https://github.com/elastic/eui/pull/4984))
- Added a console warning for the deprecation of `EuiCodeEditor` ([#4984](https://github.com/elastic/eui/pull/4984))

**Bug fixes**

- Fixed filter count of 0 in `EuiSearchBar` ([#4977](https://github.com/elastic/eui/pull/4977))
- Fixed edge case where `EuiDataGrid` cells could create an infinite loop of focus changes ([#4983](https://github.com/elastic/eui/pull/4983))

**Theme: Amsterdam**

- Updated styles for `EuiLink` ([#4979](https://github.com/elastic/eui/pull/4979))

## [`36.0.0`](https://github.com/elastic/eui/tree/v36.0.0)

- Refactored `EuiFlyout` types ([#4940](https://github.com/elastic/eui/pull/4940))
- Updated `pause` icon ([#4947](https://github.com/elastic/eui/pull/4947))
- Changed multi-line `EuiDataGrid` cells to `break-word` instead of `break-all` ([#4955](https://github.com/elastic/eui/pull/4955))
- Refactored `MarkdownEditor` plugins into separate files ([#4970](https://github.com/elastic/eui/pull/4970))
- Added `checkable` options to `EuiKeyPadMenu` and `EuiKeyPadMenuItem` ([#4950](https://github.com/elastic/eui/pull/4950))

**Bug fixes**

- Fixed render-blocking error when `EuiCodeBlock` is configured with an unsupported language ([#4943](https://github.com/elastic/eui/pull/4943))
- Fixed initial alignment of `EuiDataGrid` cells and the expand button on multi-line cells ([#4955](https://github.com/elastic/eui/pull/4955))
- Fixed pass-through of `iconSize` prop on `EuiButtonEmpty` ([#4965](https://github.com/elastic/eui/pull/4965))
- Fixed (reduced) size of spinner on small `isLoading` buttons ([#4965](https://github.com/elastic/eui/pull/4965))
- Fixed click event subscription bug in `EuiOverlayMask` ([#4967](https://github.com/elastic/eui/pull/4967))
- Fixed background-color in `EuiCard.selectable`'s button ([#4954](https://github.com/elastic/eui/pull/4954))

**Theme: Amsterdam**

- Fixed border-radius in `EuiCard.selectable`'s button ([#4954](https://github.com/elastic/eui/pull/4954))
- Updated styles for `EuiKeyPadMenuItem` ([#4950](https://github.com/elastic/eui/pull/4950))

**Breaking changes**

- Changed `EuiButtonEmpty` `size` of `l` to `m` to match other buttons ([#4965](https://github.com/elastic/eui/pull/4965))

## [`35.1.0`](https://github.com/elastic/eui/tree/v35.1.0)

- Improved keyboard and screen reader experience for `EuiColorPicker` ([#4886](https://github.com/elastic/eui/pull/4886))
- Changed `EuiImage` to use `ImgHTMLAttributes` type ([#4865](https://github.com/elastic/eui/pull/4865))

**Bug fixes**

- Fixed focus bug in `EuiColorPicker` which allowed user to break out of focus lock ([#4886](https://github.com/elastic/eui/pull/4886))

## [`35.0.0`](https://github.com/elastic/eui/tree/v35.0.0)

**Breaking changes**

- Changed EUI license from Apache v2 to dual-licensed Elastic v2 and Server Side Public License, v 1 ([#4930](https://github.com/elastic/eui/pull/4930))

## [`34.6.0`](https://github.com/elastic/eui/tree/v34.6.0)

- Updated `EuiContextMenuPanelDescriptor`'s `title` prop type from `string` to `ReactNode` ([#4933](https://github.com/elastic/eui/pull/4933))
- Added `EuiTokensObject` type definition to allow enforcing i18n token coverage in consuming applications ([#4927](https://github.com/elastic/eui/issues/4927))
- Added `rowHeightsOptions` to `EuiDataGrid` to allow configuring row heights ([#4853](https://github.com/elastic/eui/pull/4853))

## [`34.5.2`](https://github.com/elastic/eui/tree/v34.5.2)

**Bug fixes**

- Fixed incorrect active filter count badge when `EuiSearchBar` is initialized with a query value ([#4928](https://github.com/elastic/eui/issues/4928))
- Fixed a render-blocking error in `EuiCodeBlock` when certain HTML tags are childless ([#4929](https://github.com/elastic/eui/issues/4929))

## [`34.5.1`](https://github.com/elastic/eui/tree/v34.5.1)

**Bug fixes**

- Fixed bug in `EuiColorStops` where the outline was flashing when clicking or adding stops in Safari ([#4900](https://github.com/elastic/eui/issues/4900))
- Fixed `showIcons` prop in `EuiSelectableListItem` ([#4920](https://github.com/elastic/eui/pull/4920))
- Changed `mobileBreakpoints` prop to optional `EuiSideNav` ([#4921](https://github.com/elastic/eui/pull/4921))

## [`34.5.0`](https://github.com/elastic/eui/tree/v34.5.0)

- Added `success` as `color` option to `EuiBadge`, `EuiTextColor`, `EuiText`, `EuiStat`, and `EuiExpression` ([#4888](https://github.com/elastic/eui/pull/4888))
- Changed default `color` props from `secondary` to `success` where necessary ([#4888](https://github.com/elastic/eui/pull/4888))
- Added display of number of selected options in `EuiSearchBar` filters when `numActiveFilters` exists ([#4748](https://github.com/elastic/eui/pull/4748))
- Reverted `z-index: 1` on `EuiPageBody` ([#4892](https://github.com/elastic/eui/pull/4892))
- Added `updateButtonProps` to `EuiSuperDatePicker` to provide more control over the update/refresh button ([#4895](https://github.com/elastic/eui/pull/4895))
- Updated `EuiNotificationEvent` to render an icon instead of a button if `onRead` is undefined ([#4881](https://github.com/elastic/eui/pull/4881))
- Added `DraggableProvidedDragHandleProps` interface from 'react-beautiful-dnd' ([#4903](https://github.com/elastic/eui/pull/4903))
- Added `success` and `accent` `color` options to `EuiButton` ([#4874](https://github.com/elastic/eui/pull/4874))
- Added `success` `color` option to `EuiLink` ([#4874](https://github.com/elastic/eui/pull/4874))

**Bug fixes**

- Fixed `EuiRange` container expansion due to negative margin value ([#4815](https://github.com/elastic/eui/pull/4815))
- Fixed `EuiRange` ticks position to better align with thumbs ([#4815](https://github.com/elastic/eui/pull/4815))
- Fixed `EuiComboBox` disabled pills and text contrast ([#4901](https://github.com/elastic/eui/issues/4901))
- Fixed `EuiDataGrid` footer and header rows jumps in Firefox ([#4869](https://github.com/elastic/eui/issues/4869))
- Fixed shaded colors of `EuiButtonIcon` ([#4874](https://github.com/elastic/eui/pull/4874))
- Fixed `pageHeader` display in `EuiPageTemplate` when template is `empty` or `default` ([#4905](https://github.com/elastic/eui/pull/4905))
- Fixed `EuiPageHeader` bottom padding when `borderBottom = true` ([#4905](https://github.com/elastic/eui/pull/4905))
- Fixed incomplete `height` and `width` information in `EuiResizeObserver` ([#4909](https://github.com/elastic/eui/pull/4909))

**Theme: Amsterdam**

- Updated styles for `EuiRange` ([#4815](https://github.com/elastic/eui/pull/4815)
- Fixed more unique focus states using `outline` ([#4876](https://github.com/elastic/eui/pull/4876))
- Fixed `border-radius` value of `EuiPanel` ([#4876](https://github.com/elastic/eui/pull/4876))
- Fixed `disabled` background color of `EuiCard` for better visibility on subdued backgrounds ([#4876](https://github.com/elastic/eui/pull/4876))

## [`34.4.0`](https://github.com/elastic/eui/tree/v34.4.0)

- Added draggable highlight area to `EuiDualRange` ([#4776](https://github.com/elastic/eui/pull/4776))

**Bug fixes**

- Fixed auto scrolling on update in `EuiComboBox` ([#4879](https://github.com/elastic/eui/pull/4879))

## [`34.3.0`](https://github.com/elastic/eui/tree/v34.3.0)

- Added `testenv` mock for `EuiFlyout` ([#4858](https://github.com/elastic/eui/pull/4858))
- Added `mobile` glyph to `EuiIcon` ([#4827](https://github.com/elastic/eui/pull/4827))
- Reduced display of arrow icon in `EuiSideNav` to only if the item is **not** linked but has children ([#4827](https://github.com/elastic/eui/pull/4827))
- Increased size and prominence of mobile toggle in `EuiSideNav` ([#4827](https://github.com/elastic/eui/pull/4827))
- Added `heading`, `headingProps`, and `mobileBreakpoints` props for better accessibility to `EuiSideNav` ([#4827](https://github.com/elastic/eui/pull/4827))

**Bug fixes**

- Fixed mobile menus styles on `EuiDataGrid` ([#4844](https://github.com/elastic/eui/pull/4844))

**Theme: Amsterdam**

- Decreased spacing and root element size of `EuiSideNav` ([#4827](https://github.com/elastic/eui/pull/4827))

## [`34.2.0`](https://github.com/elastic/eui/tree/v34.2.0)

- Removed `text-transform: capitalize` from the `EuiTourSteps` title to better fit with Elastic title guidelines ([#4839](https://github.com/elastic/eui/pull/4839))
- Added `color` and `size` props and added support for click event to `EuiBetaBadge` ([#4798](https://github.com/elastic/eui/pull/4798))
- Added `documentation` and `layers` glyphs to `EuiIcon` ([#4833](https://github.com/elastic/eui/pull/4833))
- Updated `EuiTourStep`'s `title` and `subtitle` prop type from `string` to `ReactNode` ([#4841](https://github.com/elastic/eui/pull/4841))
- Added `euiCantAnimate` Sass mixin ([#4835](https://github.com/elastic/eui/pull/4835))
- Added new `EuiLoadingLogo` component ([#4835](https://github.com/elastic/eui/pull/4835))
- Added `icon` props to `EuiEmptyPrompt` for custom icons ([#4835](https://github.com/elastic/eui/pull/4835))
- Deprecated `EuiLoadingKibana` ([#4835](https://github.com/elastic/eui/pull/4135))
- Paused animations when `prefers-reduced-motion` is on for loader components ([#4835](https://github.com/elastic/eui/pull/4135))

**Bug fixes**

- Fixed `onBlur` and `data-test-subj` prop propagation in `EuiColorPicker` ([#4822](https://github.com/elastic/eui/pull/4822))

## [`34.1.0`](https://github.com/elastic/eui/tree/v34.1.0)

- Updated `max` and  `min` label positioning for `EuiRange` and `EuiDualRange` ([#4781](https://github.com/elastic/eui/pull/4781))
- Added `timeslider`, `playFilled`, `frameNext` and `framePrevious` glyphs to `EuiIcon` ([#4810](https://github.com/elastic/eui/pull/4810))
- Added default generic value for `EuiSideNavProps` ([#4802](https://github.com/elastic/eui/pull/4802))
- Added `fullHeight` and `minHeight` props to `EuiPageTemplate` ([#4793](https://github.com/elastic/eui/pull/4793))
- Added `.eui-fullHeight` and `euiFullHeight()` utilities ([#4793](https://github.com/elastic/eui/pull/4793))
- Added `paddingSize` prop to `EuiPageSideBar` ([#4793](https://github.com/elastic/eui/pull/4793))

**Bug fixes**

- Fixed `EuiText` color of `EuiCallout` to `default` ([#4816](https://github.com/elastic/eui/pull/4816))
- Fixed inconsistent width of `EuiRange` and `EuiDualRange` with custom tick values ([#4781](https://github.com/elastic/eui/pull/4781))
- Fixes browser freezing when `EuiDataGrid` is used together with `EuiFlyout` and the user clicks a cell ([4813](https://github.com/elastic/eui/pull/4813))
- Added `flex-shrink: 0` to `EuiTabs`, `EuiSpacer`, and `EuiImage` to fix possible shrunken heights ([#4793](https://github.com/elastic/eui/pull/4793))
- Fixed duplicate `main` aria roles in `EuiPageTemplate` and most common `EuiPage` patterns ([#4793](https://github.com/elastic/eui/pull/4793))
- Fixed text color of `EuiBottomBar` ([#4793](https://github.com/elastic/eui/pull/4793))

## [`34.0.0`](https://github.com/elastic/eui/tree/v34.0.0)

- Added `textTransform` property to `schemaDetectors` prop of `EuiDataGrid`([#4752](https://github.com/elastic/eui/pull/4752))
- Added `color`, `continuityAbove`, `continuityAboveBelow`, `continuityBelow`, `continuityWithin`, `eraser`, `fullScreenExit`, `function`, `percent`, `wordWrap`, and `wordWrapDisabled` glyphs to `EuiIcon` ([#4779](https://github.com/elastic/eui/pull/4779))
- Added `as`, `role`, `closeButtonProps`, `closeButtonPosition`, `outsideClickCloses`, `side`, `type`, and `pushMinBreakpoint` props to `EuiFlyout` ([#4713](https://github.com/elastic/eui/pull/4713))
- Extended `EuiFlyout` `size` prop to accept any CSS `width` value ([#4713](https://github.com/elastic/eui/pull/4713))
- Extended `EuiFlyout` and most of its props in `EuiCollapsibleNav` ([#4713](https://github.com/elastic/eui/pull/4713))
- Changed `helpText` prop in `EuiFormRow` to accept an array of messages([#4782](https://github.com/elastic/eui/pull/4782))

**Breaking changes**

- Changed the default of `EuiFlyout` `ownFocus` to `true` ([#4713](https://github.com/elastic/eui/pull/4713))
- Wrapped `EuiFlyout` within the `EuiOverlayMask` when `ownFocus=true` ([#4713](https://github.com/elastic/eui/pull/4713))
- Changed `EuiCollapsibleNav` width sizing from a Sass variable to a `size` prop ([#4713](https://github.com/elastic/eui/pull/4713))
- Changed `EuiOverlayMask` z-indexing when positioned `below` header to using `top` offset ([#4713](https://github.com/elastic/eui/pull/4713))

**Bug fixes**

- Fixed `EuiTourStepIndicator` to use `EuiI18n` following the standard way ([#4785](https://github.com/elastic/eui/pull/4785))
- Fixed `euiTourStep.closeTour` default token value in `EuiTourStep` to be more specific ([#4790](https://github.com/elastic/eui/pull/4790))

## [`33.0.0`](https://github.com/elastic/eui/tree/v33.0.0)

- Added `autoFocus` prop and functionality to `EuiComboBox` ([#4772](https://github.com/elastic/eui/pull/4772))
- Added `inherit` color option to `EuiIcon` to force two-tone (app) icons to inherit their parent's color ([#4760](https://github.com/elastic/eui/pull/4760))
- Updated `EuiBetaBadge, EuiBadge, EuiButtonIcon, EuiButtonContent, EuiCallOut, EuiContextMenuItem, EuiListGroupItem` icon usage to inherit their parent's color ([#4760](https://github.com/elastic/eui/pull/4760))
- Added `iconProps` prop to `EuiListGroupItem` ([#4760](https://github.com/elastic/eui/pull/4760))
- Added `i18ntokens.json` to published package ([#4771](https://github.com/elastic/eui/pull/4771))
- Replaced `highlight.js` with `prism.js`/`refractor` for code syntax highlighting in `EuiCodeBlock` ([#4638](https://github.com/elastic/eui/pull/4638))

**Bug fixes**

- Fixed `initialFocus` prop functionality in `EuiPopover` ([#4768](https://github.com/elastic/eui/pull/4768))
- Fixed `description` prop in `EuiTable`([#4754](https://github.com/elastic/eui/pull/4754))

**Breaking changes**

- Changed some language syntax references in `EuiCodeBlock`, such as `jsx` ([#4638](https://github.com/elastic/eui/pull/4638))
- Removed ability to parse non-string content in `EuiCodeBlock` ([#4638](https://github.com/elastic/eui/pull/4638))

## [`32.3.0`](https://github.com/elastic/eui/tree/v32.3.0)

- Reduced icon size in `EuiButtonEmpty` of `size` xs. ([#4759](https://github.com/elastic/eui/pull/4759))

**Bug fixes**

- Fixed missing i18n tokens for `EuiFilePicker` ([#4750](https://github.com/elastic/eui/pull/4750))
- Fixed `EuiComboBox` to use correct placeholder text color ([#4744](https://github.com/elastic/eui/pull/4744))

## [`32.2.0`](https://github.com/elastic/eui/tree/v32.2.0)

- Removed `MutationObserver` fallback from `EuiResizeObserver` ([#4709](https://github.com/elastic/eui/pull/4709))

**Bug fixes**

- Fixed `EuiInMemoryTable` `pagination` prop to update visible items when changed ([#4714](https://github.com/elastic/eui/pull/4714))
- Fixed a bug in `EuiFilePicker` where the HTML input was being shown when `disabled` ([#4738](https://github.com/elastic/eui/pull/4738))
- Fixed inverted asc and desc labels for `EuiDataGrid` `datetime` schema ([#4733](https://github.com/elastic/eui/pull/4733))

## [`32.1.1`](https://github.com/elastic/eui/tree/v32.1.1)

**Note: this release is a backport containing changes originally made in `33.0.0`**

**Bug fixes**

- Fixed `initialFocus` prop functionality in `EuiPopover` ([#4768](https://github.com/elastic/eui/pull/4768))

## [`32.1.0`](https://github.com/elastic/eui/tree/v32.1.0)

- Added `readOnly` as a `sorting` option of `EuiBasicTable` and its columns ([#4626](https://github.com/elastic/eui/pull/4626))

**Bug fixes**

- Fixed a bug where on hovering an expandable row cell in `EuiDataGrid` a vertical line would show ([#4689](https://github.com/elastic/eui/pull/4689))
- Fixed a bug in `EuiDataGrid` where key presses in portalled content were being handled by the grid ([#4706](https://github.com/elastic/eui/pull/4706))
- Fixed `EuiDataGrid`'s header content arrangement prevented closing a header cell's popover ([#4706](https://github.com/elastic/eui/pull/4706))
- Fixed a performance issue in `EuiDataGrid` when its `rowCount` changes  ([#4706](https://github.com/elastic/eui/pull/4706))

## [`32.0.4`](https://github.com/elastic/eui/tree/v32.0.4)

**Bug fixes**

- Removed the restriction on `selectable` `EuiCard` with `layout="horizontal"` ([#4692](https://github.com/elastic/eui/pull/4692))

## [`32.0.3`](https://github.com/elastic/eui/tree/v32.0.3)

**Bug fixes**

- Exported `EuiAvatarProps` ([#4690](https://github.com/elastic/eui/pull/4690))
- Fixed type overrides in `EuiCard` ([#4690](https://github.com/elastic/eui/pull/4690))

## [`32.0.2`](https://github.com/elastic/eui/tree/v32.0.2)

**Bug fixes**

- Fixed `htmlIdGenerator` import path in `button_group_button.tsx` ([#4682](https://github.com/elastic/eui/pull/4682))
- Fixed `EuiColorStops` popover failing to close ([#4687](https://github.com/elastic/eui/pull/4687))

## [`32.0.1`](https://github.com/elastic/eui/tree/v32.0.1)

**Bug fixes**

- Fixed block style of `EuiPanel` when rendered as a `<button>` ([#4681](https://github.com/elastic/eui/pull/4681))

## [`32.0.0`](https://github.com/elastic/eui/tree/v32.0.0)

- Added `stepNumber` prop and `stepped` as `stopType` option to `EuiColorStops` ([#4613](https://github.com/elastic/eui/pull/4613))
- Expanded `display` prop of `EuiCard` to inherit `color` values from `EuiPanel` ([#4649](https://github.com/elastic/eui/pull/4649))
- Added `element` prop to `EuiPanel` for forcing to `div` or `button` ([#4649](https://github.com/elastic/eui/pull/4649))
- Increased padding on `EuiCheckableCard` with refactor to use `EuiSplitPanel` ([#4649](https://github.com/elastic/eui/pull/4649))
- Added `valueInputProps` prop to `EuiColorStops` ([#4669](https://github.com/elastic/eui/pull/4669))
- Added `position`, `usePortal`, `top`, `right`, `bottom`, and `left` props to `EuiBottomBar` ([#4662](https://github.com/elastic/eui/pull/4662))
- Added `bottomBar` and `bottomBarProps` to `EuiPageTemplate` when `template = 'default'` ([#4662](https://github.com/elastic/eui/pull/4662))
- Added `role="main"` to `EuiPageContent` by default ([#4662](https://github.com/elastic/eui/pull/4662))
- Added `bottomBorder` prop to `EuiPageHeader` ([#4662](https://github.com/elastic/eui/pull/4662))

**Bug fixes**

- Fixed `id` attribute to be unique across `EuiButtonGroupButton` elements ([#4657](https://github.com/elastic/eui/pull/4657))
- Fixed responsive sizing of `EuiModal` ([#4670](https://github.com/elastic/eui/pull/4670))
- Fixed `disabled` interactions of `EuiHeaderSectionItemButton` ([#4670](https://github.com/elastic/eui/pull/4670))
- Hid `of` text on small screens for compressed `EuiPagination`([#4661](https://github.com/elastic/eui/pull/4661))

**Breaking changes**

- Removed `betaBadgeLabel`, `betaBadgeTooltipContent`, and `betaBadgeTitle` props from `EuiPanel` ([#4649](https://github.com/elastic/eui/pull/4649))
- Changed `EuiBottomBar` positioning styles from being applied at the CSS layer to the `style` property  ([#4662](https://github.com/elastic/eui/pull/4662))

## [`31.12.0`](https://github.com/elastic/eui/tree/v31.12.0)

- Added `indexRuntime` glyph in `EuiIcon` ([#4650](https://github.com/elastic/eui/pull/4650))
- Added `iconType`, `iconColor`, and `iconSize` props to `EuiAvatar` ([#4620](https://github.com/elastic/eui/pull/4620))
- Added `'plain'` and `null` as `color` options of `EuiAvatar` ([#4620](https://github.com/elastic/eui/pull/4620))

## [`31.11.0`](https://github.com/elastic/eui/tree/v31.11.0)

- Added `EuiNotificationEvent` component ([#4513](https://github.com/elastic/eui/pull/4513))
- Added `euiAnimation()` method on the `EuiHeaderSectionItemButton` ref ([#4513](https://github.com/elastic/eui/pull/4513))
- Made `description` prop of `EuiCard` optional ([#4546](https://github.com/elastic/eui/pull/4582))

## [`31.10.0`](https://github.com/elastic/eui/tree/v31.10.0)

- Added `panelProps` to `EuiPopover` ([#4573](https://github.com/elastic/eui/pull/4573))
- Updated the default of the `EuiPopover`s `ownFocus` prop from `false` to `true` ([#4551](https://github.com/elastic/eui/pull/4551))
- Added `src` prop to `EuiImage` as an alternative to `url` ([#4611](https://github.com/elastic/eui/pull/4611))
- Added `EuiSplitPanel` component ([#4539](https://github.com/elastic/eui/pull/4539))

**Bug fixes**

- Fixed hover effect of nested clickable rows in `EuiBasicTable` ([#4566](https://github.com/elastic/eui/pull/4566))
- Fixed visual bug in drag&drop sections when nested in an popover ([#4590](https://github.com/elastic/eui/pull/4590))
- Fixed an errant export of `EuiSideNavProps` type from JS code ([#4604](https://github.com/elastic/eui/pull/4604))
- Fixed misaligned `EuiComboBox` options list ([#4607](https://github.com/elastic/eui/pull/4607))
- Fixed missing `forwardRef` on `EuiHeaderSectionItemButton` ([#4631](https://github.com/elastic/eui/pull/4631))

## [`31.9.1`](https://github.com/elastic/eui/tree/v31.9.1)

**Bug fixes**

- Fixed an errant export of two non-existant values ([#4597](https://github.com/elastic/eui/pull/4597))

## [`31.9.0`](https://github.com/elastic/eui/tree/v31.9.0)

- Added `EuiComboBoxOptionOption` prop to `EuiComboBox` props table ([#4563](https://github.com/elastic/eui/pull/4563))
- Allowed dynamically changing the `direction` prop on `EuiResizableContainer` ([#4557](https://github.com/elastic/eui/pull/4557))
- Exported `useIsWithinBreakpoints` hook ([#4557](https://github.com/elastic/eui/pull/4557))
- Added focus to `EuiForm` error `EuiCallout` ([#4497](https://github.com/elastic/eui/pull/4497))
- Added a `display` and `size` props to `EuiButtonIcon` ([#4466](https://github.com/elastic/eui/pull/4466))

**Bug fixes**

- Fixed the return type of `getDefaultEuiMarkdownUiPlugins` ([#4567](https://github.com/elastic/eui/pull/4567))
- Fixed inverse handling of boolean sorting in `EuiDataGrid` ([#4561](https://github.com/elastic/eui/pull/4561))

### Feature: EuiPageTemplate ([#4517](https://github.com/elastic/eui/pull/4517))

- Added new `EuiPageTemplate` component as a shortcut for creating the different types of page layout patterns
- Added props `grow` and `direction` to `EuiPage`
- Added props `panelled`, `panelProps`, and `paddingSize` to `EuiPageBody`
- Added props `restrictWidth` and `paddingSize` to `EuiPageBody`
- Added prop `paddingSize` to `EuiPageHeader`
- Updated `tabs` prop of `EuiPageHeaderContent` to render `large` size
- Added prop `sticky` to `EuiPageSideBar`
- Added Sass variable `$euiPageSidebarMinWidth` for changing default `min-width` of `EuiPageSideBar`
- Added `href` and other anchor props to `EuiHeaderSectionItemButton`

**Bug fixes**

- Fixed horizontal overflow of `EuiPageContent`
- Fixed horizontal overflow of `EuiBreadcrumbs`

## [`31.8.0`](https://github.com/elastic/eui/tree/v31.8.0)

- Reverted part of [#4509](https://github.com/elastic/eui/pull/4509) and returned `EuiDataGrid`'s background content area to an empty shade ([#4542](https://github.com/elastic/eui/pull/4542))
- Added exports for all EUI component props matching `EuiComponentProps` name pattern ([#4517](https://github.com/elastic/eui/pull/4517))
- Added `truncate`, `disabled`, and `emphasize` props to `EuiSideNavItem` ([#4488](https://github.com/elastic/eui/pull/4488))
- Added `truncate` prop to `EuiSideNav` ([#4488](https://github.com/elastic/eui/pull/4488))
- Added support for all `color`s of `EuiPanel` ([#4504](https://github.com/elastic/eui/pull/4504))
- Added `hasBorder` prop to `EuiPanel` ([#4504](https://github.com/elastic/eui/pull/4504))
- Added `labelProps` prop to `EuiRadio`, `EuiSwitch` and `EuiCheckbox` ([#4516](https://github.com/elastic/eui/pull/4516))
- Added `isDisabled` prop to `EuiAvatar` ([#4549](https://github.com/elastic/eui/pull/4549))
- Added `scrollToItem` method on `EuiSelectable` ([#4556](https://github.com/elastic/eui/pull/4562))

**Bug fixes**

- Removed home and end key configured behavior from `EuiSelectable` ([#4560](https://github.com/elastic/eui/pull/4560))
- Fixed nested indicator of last `EuiSideNav` item ([#4488](https://github.com/elastic/eui/pull/4488))
- Fixed override possibility of text `color` in `EuiSideNavItem` ([#4488](https://github.com/elastic/eui/pull/4488))
- Fixed blurry animation of popovers in Chrome ([#4527](https://github.com/elastic/eui/pull/4527))
- Fixed styles of `disabled` times in `EuiDatePicker` ([#4524](https://github.com/elastic/eui/pull/4524))
- Fixed `disabled` text color form fields in Safari ([#4538](https://github.com/elastic/eui/pull/4538))
- Removed static `id` from `EuiQuickSelectPopover` ([#4543](https://github.com/elastic/eui/pull/4543))
- Fixed support sever side rendering for `EuiDataGrid` ([#4540](https://github.com/elastic/eui/pull/4540))

**Theme: Amsterdam**

- Removed letter-spacing from `euiFont` Sass mixin ([#4488](https://github.com/elastic/eui/pull/4488))

## [`31.7.0`](https://github.com/elastic/eui/tree/v31.7.0)

- Added `whiteSpace` prop to `EuiCodeBlock` ([#4475](https://github.com/elastic/eui/pull/4475))
- Added a light background to `EuiDataGrid` and removed unnecessary height on its container ([#4509](https://github.com/elastic/eui/pull/4509))

**Bug fixes**

- Fixed bug in `EuiDataGrid` where the grid lost height when showing less rows on the last page ([#4509](https://github.com/elastic/eui/pull/4509))
- Updated `euiPaletteForStatus` color sequence to use higher contrast postive and negative colors ([#4508](https://github.com/elastic/eui/pull/4508))

## [`31.6.0`](https://github.com/elastic/eui/tree/v31.6.0)

- Migrated dependency `axe-puppeteer v1.1.1` to `@axe-core/puppeteer v4.1.1` ([#4482](https://github.com/elastic/eui/pull/4482))
- Added `EuiOverlayMask` directly to `EuiModal` ([#4480](https://github.com/elastic/eui/pull/4480))
- Added `paddingSize` prop to `EuiFlyout` ([#4448](https://github.com/elastic/eui/pull/4448))
- Added `size='l'` prop to `EuiTabs` ([#4501](https://github.com/elastic/eui/pull/4501))
- Added content-specific props (`pageTitle`, `description`, `tabs`, `rightSideItems`) to `EuiPageHeader` by creating a new `EuiPageHeaderContent` component ([#4451](https://github.com/elastic/eui/pull/4451))
- Added `isActive` parameter to the `useIsWithinBreakpoints` hook ([#4451](https://github.com/elastic/eui/pull/4451))
- Added `buttonProps` prop to `EuiAccordion` ([#4510](https://github.com/elastic/eui/pull/4510))

**Bug fixes**

- Fixed `onClose` invoking with unexpected parameter in `EuiFlyout` ([#4505](https://github.com/elastic/eui/pull/4505))
- Fixed invalid color entry passed to `EuiBadge` color prop ([#4481](https://github.com/elastic/eui/pull/4481))
- Fixed `EuiCodeBlock` focus-state if content overflows [#4463](https://github.com/elastic/eui/pull/4463)
- Fixed issues in `EuiDataGrid` around unnecessary scroll bars and container heights not updating ([#4468](https://github.com/elastic/eui/pull/4468))

**Theme: Amsterdam**

- Increased `EuiPage`'s default `restrictWidth` size to `1200px` (extra large breakpoint) ([#4451](https://github.com/elastic/eui/pull/4451))
- Reduced size of `euiBottomShadowSmall` by one layer ([#4451](https://github.com/elastic/eui/pull/4451))

## [`31.5.0`](https://github.com/elastic/eui/tree/v31.5.0)

- Added `isLoading` prop and added `EuiOverlayMask` directly to `EuiConfirmModal` ([#4421](https://github.com/elastic/eui/pull/4421))
- Added `wrapWithTableRow` to remove `<tr>` in `EuiTableHeader`([#4465](https://github.com/elastic/eui/pull/4465))

**Bug fixes**

- Fixed `id` usage throughout `EuiTreeView` to respect custom ids and stop conflicts in generated ids ([#4435](https://github.com/elastic/eui/pull/4435))
- Fixed `EuiTabs` `role` if no tabs are passed in ([#4435](https://github.com/elastic/eui/pull/4435))
- Fixed issue in `EuiDataGrid` where the horizontal scrollbar was hidden behind pagination ([#4477](https://github.com/elastic/eui/pull/4477))
- Fixed `EuiPopover` with initial `isOpen` working with `EuiOutsideClickDetector` ([#4461](https://github.com/elastic/eui/pull/4461))
- Fixed `EuiDataGridCellPopover` needing 2 state updates to close ([#4461](https://github.com/elastic/eui/pull/4461))
- Fixed `EuiBadge` with `iconOnClick` from catching form submit events ([#4479](https://github.com/elastic/eui/pull/4479))

## [`31.4.0`](https://github.com/elastic/eui/tree/v31.4.0)

- Added `getDefaultEuiMarkdownProcessingPlugins` method for better control over `EuiMarkdownEditor`'s toolbar UI ([#4383](https://github.com/elastic/eui/pull/4383))
- Changed `EuiOutsideClickDetector` events to be standard event types ([#4434](https://github.com/elastic/eui/pull/4434))
- Added `EuiFieldTextProps` in type definitions for `EuiSuggestInput` ([#4452](https://github.com/elastic/eui/pull/4452))
- Added virtualized cell rendering to `EuiDataGrid` ([#4170](https://github.com/elastic/eui/pull/4170))

**Bug fixes**

- Fixed heights of `append` and `prepend` in `EuiComboBox` ([#4410](https://github.com/elastic/eui/pull/4410))
- Fixed `EuiResizableContainer` initialization timing based on DOM readiness ([#4447](https://github.com/elastic/eui/pull/4447))

## [`31.3.0`](https://github.com/elastic/eui/tree/v31.3.0)

- Added a `size` prop to `EuiContextMenu` and added a smaller size ([#4409](https://github.com/elastic/eui/pull/4409))
- Added a `textSize` prop to `EuiHealth` ([#4420](https://github.com/elastic/eui/pull/4420))
- Removed selected item of `EuiSelect` when `hasNoInitialSelection=true` and value reset to `undefined` ([#4428](https://github.com/elastic/eui/pull/4428))

## [`31.2.0`](https://github.com/elastic/eui/tree/v31.2.0)

- Added support for adjusting `buffer` for individual window sides of `EuiPopover` ([#4417](https://github.com/elastic/eui/pull/4417))
- Added `'full'` option to the `height` prop of `EuiMarkdownEditor`. Added `autoExpandPreview` and `maxHeight` props to `EuiMarkdownEditor` ([#4245](https://github.com/elastic/eui/pull/4245))

## [`31.1.0`](https://github.com/elastic/eui/tree/v31.1.0)

- Reduced the size of the icons and clear button for compressed `EuiFormControlLayout` ([#4374](https://github.com/elastic/eui/pull/4374))
- Added ability for text input updates in `EuiDatePicker` ([#4243](https://github.com/elastic/eui/pull/4243))
- **[REVERTED in 31.3.0]** Fixed heights of `append` and `prepend` in `EuiFormControlLayout` ([#4410](https://github.com/elastic/eui/pull/4410))

**Bug fixes**

- Fixed `EuiSuperDatePicker` extra margin when `showUpdateButton` and `isAutoRefreshOnly` are active ([#4406](https://github.com/elastic/eui/pull/4406))

## [`31.0.0`](https://github.com/elastic/eui/tree/v31.0.0)

- Added collapsble behavior to `EuiResizableContainer` panels ([#3978](https://github.com/elastic/eui/pull/3978))
- Updated `EuiResizablePanel` to use `EuiPanel` ([#3978](https://github.com/elastic/eui/pull/3978))
- Changed `showTimeSelect` prop to true when `showTimeSelectOnly` prop is set to true ([#4372](https://github.com/elastic/eui/pull/4372))
- Updated `EuiSuperSelect` recently used list to render as `<ol>` and `<li>` elements ([#4370](https://github.com/elastic/eui/pull/4370))

**Bug fixes**

- Fixed `EuiSuggest` popover opening when an empty array is passed into the `suggestions` prop ([#4349](https://github.com/elastic/eui/pull/4349))

**Breaking changes**

- Removed `size` prop from `EuiResizableButton` ([#3978](https://github.com/elastic/eui/pull/3978))
- Upgraded to TypeScript v4.0 ([#4296](https://github.com/elastic/eui/pull/4296))

## [`30.6.1`](https://github.com/elastic/eui/tree/v30.6.1)

**Note: this release is a backport containing changes originally made in `31.5.0`**

**Bug fixes**

- Fixed `EuiBadge` with `iconOnClick` from catching form submit events ([#4479](https://github.com/elastic/eui/pull/4479))

## [`30.6.0`](https://github.com/elastic/eui/tree/v30.6.0)

- Adjusted the shadow in `EuiComment` ([#4321](https://github.com/elastic/eui/pull/4321))
- Added `success` and `warning` colors to `EuiButtonEmpty` ([#4325](https://github.com/elastic/eui/pull/4325))
- Added a sorting indicator on the `EuiDataGridColumn` ([#4343](https://github.com/elastic/eui/pull/4343))
- Added `disabled` and `loading` `status` to `EuiStep` ([#4338](https://github.com/elastic/eui/pull/4338))
- Added `closePopover` prop to `EuiDataGridColumnCellActionProps` ([#4346](https://github.com/elastic/eui/pull/4346))

**Bug fixes**

- Fixed `EuiErrorBoundary` error message not showing in non-Chromium browsers ([#4324](https://github.com/elastic/eui/pull/4324))
- Fixed `EuiToolTip` closing during initial positioning period ([#4327](https://github.com/elastic/eui/pull/4327))
- Added `!default` to SASS variables of `EuiCollapsibleNav` ([#4335](https://github.com/elastic/eui/pull/4335))
- Fixed `EuiDataGrid` column property `displayAsText` ([#4351](https://github.com/elastic/eui/pull/4351))
- Fixed propagation of `esc` key presses closing parent popovers ([#4336](https://github.com/elastic/eui/pull/4336))
- Fixed overwritten `isDisabled` prop on `EuiListGroupItem` `extraAction` config ([#4359](https://github.com/elastic/eui/pull/4359))
- Fixed `inputRef` for `EuiCheckbox` ([#4298](https://github.com/elastic/eui/pull/4298))
- Limited the links allowed in `EuiMarkdownEditor` to http, https, or starting with a forward slash ([#4362](https://github.com/elastic/eui/pull/4362))
- Aligned components with an `href` prop to React's practice of disallowing `javascript:` protocols ([#4362](https://github.com/elastic/eui/pull/4362))
- Fixed form submit bug in `EuiButtonGroup` by adding an optional `type` prop for `EuiButtonGroupOption` ([#4368](https://github.com/elastic/eui/pull/4368))
- Changed `label` type from `string` to `ReactNode` in `EuiTreeViewNode` ([#4352](https://github.com/elastic/eui/pull/4352))

**Theme: Amsterdam**

- Removed the shadow in `EuiComment` ([#4321](https://github.com/elastic/eui/pull/4321))
- Reduced font size for `xs` size in `EuiButtonEmpty` ([#4325](https://github.com/elastic/eui/pull/4325))
- Increased font size for `m` size of `EuiListGroupItem` ([#4340](https://github.com/elastic/eui/pull/4340))
- Reduced padding in `EuiToolTip` ([#4353](https://github.com/elastic/eui/pull/4353))
- Reduced border-radius in `EuiRange`'s tooltip ([#4353](https://github.com/elastic/eui/pull/4353))
- Consolidated `EuiStepNumber` indicators for `EuiSteps` and `EuiHorizontalSteps` ([#4338](https://github.com/elastic/eui/pull/4338))

## [`30.5.1`](https://github.com/elastic/eui/tree/v30.5.1)

- Upgraded `highlight.js` to 9.18.5 ([#4313](https://github.com/elastic/eui/pull/4313))

## [`30.5.0`](https://github.com/elastic/eui/tree/v30.5.0)

- Export `euiSelectableTemplateSitewideRenderOptions` ([#4305](https://github.com/elastic/eui/pull/4305))

**Bug fixes**

- Expose `isPreFiltered` in `EuiSelectable` props fixing consumer-side searching ([#4305](https://github.com/elastic/eui/pull/4305))
- Fixed stale state argument passed to `searchProps.onChange` in an `EuiSelectable`([#4292](https://github.com/elastic/eui/pull/4292))
- Fixed initial focus of an `EuiButtonGroup` when first item in a popover ([#4288](https://github.com/elastic/eui/pull/4288))
- Fixed visible scrollbar in `EuiComboBox` list ([#4301](https://github.com/elastic/eui/pull/4301))
- Removed hiding of time select on small screens for `EuiDatePicker` ([#4301](https://github.com/elastic/eui/pull/4301))
- Fixed wrong columns assigned to `EuiDataGrid` leadingControlColumns ([#4269](https://github.com/elastic/eui/pull/4269))

**Theme: Amsterdam**

- Fixed styles for `EuiMarkdownEditor` ([#4289](https://github.com/elastic/eui/pull/4289))
- Rounded all corners of dropdown type of inputs ([#4301](https://github.com/elastic/eui/pull/4301))

## [`30.4.2`](https://github.com/elastic/eui/tree/v30.4.2)

**Bug fixes**

- Reverted changing of `EuiPopover`s `ownFocus` default from `false` to `true` ([#4228](https://github.com/elastic/eui/pull/4228))

## [`30.4.1`](https://github.com/elastic/eui/tree/v30.4.1)

- Exported `useDataGridColumnSelector`, `useDataGridColumnSorting`, and `useDataGridStyleSelector` hooks ([#4271](https://github.com/elastic/eui/pull/4271))

**Theme: Amsterdam**

- Unify colors with the Elastic brand ([#4284](https://github.com/elastic/eui/pull/4284))
- Created one consistent look for disabled `EuiButton` ([#4284](https://github.com/elastic/eui/pull/4284))

## [`30.4.0`](https://github.com/elastic/eui/tree/v30.4.0)

- Added `eql` glyph in `EuiIcon` ([#4110](https://github.com/elastic/eui/pull/4110))
- Added `testenv` mock for `htmlIdGenerator` ([#4212](https://github.com/elastic/eui/pull/4212))
- Added several Sass mixins for handling of unified focus/hover states ([#4242](https://github.com/elastic/eui/pull/4242))

**Bug fixes**

- Fixed cell resizer overlapping of `EuiDataGrid` rightmost header cell ([#4071](https://github.com/elastic/eui/pull/4268))


**Theme: Amsterdam**

- Unify focus states by leaning into `outline` and restricting to keyboard navigation ([#4242](https://github.com/elastic/eui/pull/4242))
- Removed faux border from `EuiAvatar` ([#4255](https://github.com/elastic/eui/pull/4255))
- Changed the color and font-weight of inline code block ([#4272](https://github.com/elastic/eui/pull/4272))

## [`30.3.0`](https://github.com/elastic/eui/tree/v30.3.0)

- Added `EuiColorPaletteDisplay` component ([#3865](https://github.com/elastic/eui/pull/3865))
- Added `initialFocusedItemIndex` support to `EuiContextMenuPanelDescriptor` ([#4223](https://github.com/elastic/eui/pull/4223))
- Updated the default of the `EuiPopover`s `ownFocus` prop from `false` to `true` ([#4228](https://github.com/elastic/eui/pull/4228))
- Added `role="alert"` and `aria-live="assertive"` to `EuiForm`'s `EuiCallOut` for the errors ([#4238](https://github.com/elastic/eui/pull/4238))
- Added `menuDown` and `menuUp` glyphs to `EuiIcon` ([#4244](https://github.com/elastic/eui/pull/4244))
- Removed spacer after `childrenBetween` in `EuiInMemoryTable` ([#4248](https://github.com/elastic/eui/pull/4248))
- Changed `clickOutsideDisables` to `true` when `ownFocus={false}` in `EuiFlyout` ([#4236](https://github.com/elastic/eui/pull/4236))

**Bug fixes**

- Fixed focus trap + `EuiPopover` bug which prevented the anchor from receiving focus when the popover closes ([#4071](https://github.com/elastic/eui/pull/4071))
- Fixed focus trap error & performance impact when one focus trap is deactivated and another becomes enabled ([#4071](https://github.com/elastic/eui/pull/4071))
- Fixed a condition in `EuiInMemoryTable` to avoid mistaken assignment of `sortName` ([#4138](https://github.com/elastic/eui/pull/4138))
- Fixed bug in small `EuiImage`'s not respecting the optional sizes when `allowFullScreen` is set to true ([#4207](https://github.com/elastic/eui/pull/4207))
- Fixed incorrect initial rendering of `EuiDualRange` thumbs when element width is 0 ([#4230](https://github.com/elastic/eui/pull/4230))
- Fixed bug in `EuiSelectable` to call `searchProps.onChange` and `searchProps.onSearch` calls in `EuiSelectable` ([#4153](https://github.com/elastic/eui/pull/4153))
- Fixed truncation of the `EuiComboBox` `placeholder` text ([#4210](https://github.com/elastic/eui/pull/4210))

**Theme: Amsterdam**

- Fixed base `line-heights` for within `euiFontSize[size]()` SASS mixins ([#4229](https://github.com/elastic/eui/pull/4229))

## [`30.2.0`](https://github.com/elastic/eui/tree/v30.2.0)

- Added `labelWidth` and `descriptionDisplay` props to `EuiSuggestItem` ([#4180](https://github.com/elastic/eui/pull/4180))
- Added screen reader notification if `EuiLink` opens in a new window ([#4172](https://github.com/elastic/eui/pull/4172))
- Set `external` prop to true if `EuiLink` opens in a new window ([#4172](https://github.com/elastic/eui/pull/4172))
- Added `float` and `margin` props to `EuiImage` ([#4209](https://github.com/elastic/eui/pull/4209))
- Added `color` and `borderRadius` props to `EuiPanel` ([#4194](https://github.com/elastic/eui/pull/4194))
- Updated the use case for the `EuiPanel` prop `hasShadow` ([#4194](https://github.com/elastic/eui/pull/4194))
- Deprecated the `onClick`, `betaBadgeLabel`, `betaBadgeTooltipContent`, and `betaBadgeTitle` props of `EuiPanel` ([#4194](https://github.com/elastic/eui/pull/4194))

**Bug fixes**

- Fixed issue with `labelDisplay` not being passed to `EuiSuggestItem` ([#4180](https://github.com/elastic/eui/pull/4180))
- Fixed copy in `EuiDataGrid`'s header menu's sort actions ([#4199](https://github.com/elastic/eui/pull/4199))

**Theme: Amsterdam**

- Fixed `border-radius` in `EuiFormControlLayout` ([#4196](https://github.com/elastic/eui/pull/4196))

## [`30.1.1`](https://github.com/elastic/eui/tree/v30.1.1)

- Added more exports for `EuiInMemoryTable` types ([#4179](https://github.com/elastic/eui/pull/4179))

**Bug fixes**

- Removed unnecessary shadow on hover of `EuiButtonGroup` ([#4186](https://github.com/elastic/eui/pull/4186))
- Fixed position of `EuiScreenReaderOnly` elements within `EuiButtonGroup` ([#4189](https://github.com/elastic/eui/pull/4189))

## [`30.1.0`](https://github.com/elastic/eui/tree/v30.1.0)

- Improved `EuiButtonGroup` focus, hover, selected and disabled states ([#4142](https://github.com/elastic/eui/pull/4142))
- Added `display` prop to `EuiToolTip` for common display block needs ([#4148](https://github.com/elastic/eui/pull/4148))
- Added support for more colors in `EuiProgress` such as `vis0` through `vis9`, `warning`, `success`  and custom colors ([#4130](https://github.com/elastic/eui/pull/4130))
- Added `affordForDisplacement` prop to `EuiBottomBar` ([#4156](https://github.com/elastic/eui/pull/4156))
- Added `width` property to `mobileOptions` prop of `EuiTableRowCell` ([#4169](https://github.com/elastic/eui/issues/4169))

**Bug fixes**

- Fixed issue with duplicate checkmarks in `EuiComboBox` ([#4162](https://github.com/elastic/eui/pull/4162))
- Reinstated base element type extensions for `EuiStepHorizontal` and `EuiStepsHorizontal` ([4166](https://github.com/elastic/eui/pull/4166))

## [`30.0.0`](https://github.com/elastic/eui/tree/v30.0.0)

- Deprecated `EuiKeyboardAccessible` ([#4135](https://github.com/elastic/eui/pull/4135))
- Refactored `EuiStep`, `EuiHorizontalSteps`, and `EuiCodeEditor` for better accessibility ([#4135](https://github.com/elastic/eui/pull/4135))
- Added `minWidth` prop to `EuiButton` ([#4056](https://github.com/elastic/eui/pull/4056))
- Added `isSelected` prop to easily turn `EuiButton`, `EuiButtonEmpty`, and `EuiButtonIcon` into toggle buttons ([#4056](https://github.com/elastic/eui/pull/4056))
- Updated `EuiButtonGroup` props and render for better accessibility ([#4056](https://github.com/elastic/eui/pull/4056))
- Added `paddingSize` prop to `EuiPopoverTitle` and `EuiPopoverFooter` ([#4133](https://github.com/elastic/eui/pull/4133))
- Added more exports for `EuiBasicTable` types ([#4125](https://github.com/elastic/eui/pull/4125))
- Updated types associated with `EuiMarkdownEditor` plugin dependencies ([#4124](https://github.com/elastic/eui/pull/4124))
- Upgraded dependencies related to `EuiMarkdownEditor`: `react-dropzone`, `rehype-*`, `remark-*`, and `unified` ([#4124](https://github.com/elastic/eui/pull/4124))
- Added `cellActions` to `EuiDataGrid` ([#3668](https://github.com/elastic/eui/pull/3668))

**Bug fixes**

- Fixed focus management bug in `EuiSelectable` ([#4152](https://github.com/elastic/eui/pull/4152))

**Breaking changes**

- Removed `EuiToggle` and `EuiButtonToggle` in favor of `aria-pressed` ([#4056](https://github.com/elastic/eui/pull/4056))
- Updated `legend` and `idSelected` props of `EuiButtonGroup` to be required ([#4056](https://github.com/elastic/eui/pull/4056))
- Removed `logoAPM` in favor of `logoObservability` ([#4065](https://github.com/elastic/eui/pull/4065))
- Removed `.euiHeaderNotification` CSS class ([#4065](https://github.com/elastic/eui/pull/4065))
- Removed `EuiNavDrawer` in favor of `EuiCollapsibleNav` ([#4065](https://github.com/elastic/eui/pull/4065))
- Removed `compressed` and `displayOnly` props from `EuiFormRow` in favor of the `display` prop ([#4065](https://github.com/elastic/eui/pull/4065))
- Removed `EuiPopover`'s `withTitle` prop ([#4065](https://github.com/elastic/eui/pull/4065))

**Theme: Amsterdam**

- Tightened `line-height` for some `EuiTitle` sizes ([#4133](https://github.com/elastic/eui/pull/4133))
- Removed uppercase from `EuiPopoverTitle` and fixed inherited padding from `EuiPopover` ([#4146](https://github.com/elastic/eui/pull/4146))
- Fixed `EuiFilterGroup` and `EuiFilterButton` styles ([#4151](https://github.com/elastic/eui/pull/4151))

## [`29.5.0`](https://github.com/elastic/eui/tree/v29.5.0)

- Added `plus` and `minus` glyphs to `EuiIcon` ([#4111](https://github.com/elastic/eui/pull/4111))

**Bug fixes**

- Fixed custom color render of `EuiIcon` app (two-tone) icons ([#4104](https://github.com/elastic/eui/pull/4104))
- Changed `iconType` prop to be `required` in `EuiButtonIcon` ([#4106](https://github.com/elastic/eui/pull/4106))

## [`29.4.0`](https://github.com/elastic/eui/tree/v29.4.0)

- Added `childrenBetween` prop to `EuiInMemoryTable` to add content between search bar and table ([#4103](https://github.com/elastic/eui/pull/4103))
- Added `max-width: 100%` to `EuiKeyPadMenu` to allow it to shrink when its container is smaller than its fixed width ([ #4092](https://github.com/elastic/eui/pull/4092))
- Added `key` to `EuiComboBoxOptionOption` to allow duplicate labels ([#4048](https://github.com/elastic/eui/pull/4048))
- Changed `EuiIcon` test mock to render as `span` instead of `div` ([#4099](https://github.com/elastic/eui/pull/4099))
- Added `scripts/docker-puppeteer` as the new home for test-related Docker images ([#4062](https://github.com/elastic/eui/pull/4062))

**Bug fixes**

- Fixed `EuiFieldSearch` padding when `isClearable` but has no `value` ([#4089](https://github.com/elastic/eui/pull/4089))

## [`29.3.2`](https://github.com/elastic/eui/tree/v29.3.2)

**Note: this release is a backport containing changes originally made in `30.6.0`**

**Bug fixes**

- Upgraded `highlight.js` to 9.18.5 ([#4313](https://github.com/elastic/eui/pull/4313))
- Limited the links allowed in `EuiMarkdownEditor` to http, https, or starting with a forward slash ([#4362](https://github.com/elastic/eui/pull/4362))
- Aligned components with an `href` prop to React's practice of disallowing `javascript:` protocols ([#4362](https://github.com/elastic/eui/pull/4362))

## [`29.3.1`](https://github.com/elastic/eui/tree/v29.3.1)

**Note: this release is a backport containing changes originally made in `30.0.0`**

**Bug fixes**

- Fixed focus management bug in `EuiSelectable` ([#4152](https://github.com/elastic/eui/pull/4152))

## [`29.3.0`](https://github.com/elastic/eui/tree/v29.3.0)

- Added `both` option to `flush` prop of `EuiButtonEmpty` ([#4084](https://github.com/elastic/eui/pull/4084))

## [`29.3.0`](https://github.com/elastic/eui/tree/v29.3.0)

- Added `both` option to `flush` prop of `EuiButtonEmpty` ([#4084](https://github.com/elastic/eui/pull/4084))

**Bug fixes**

- Fixed `EuiRange` and `EuiDualRange` display of internal spacer ([#4084](https://github.com/elastic/eui/pull/4084))
- Fixed `EuiFieldSearch` padding for the different states ([#4084](https://github.com/elastic/eui/pull/4084))
- Fixed `EuiCheckableCard` disabled but checked styles ([#4084](https://github.com/elastic/eui/pull/4084))

**Theme: Amsterdam**

- Fixed `line-height` on `EuiTitle` ([#4079](https://github.com/elastic/eui/pull/4079))

## [`29.2.0`](https://github.com/elastic/eui/tree/v29.2.0)

- Improved contrast for `EuiIcon` and `EuiButtonIcon` named colors. This affects `EuiHealth` which uses the `EuiIcon` colors ([#4049](https://github.com/elastic/eui/pull/4049))
- Added color `accent` to `EuiButtonIcon` ([#4049](https://github.com/elastic/eui/pull/4049))

**Bug fixes**

- Fixed `EuiComboBox` `rowHeight` prop causing the height of the option list to be miscalculated ([#4072](https://github.com/elastic/eui/pull/4072))
- Fixed `EuiComboBox` not focusing on the selected option if `selectedOptions` was set without reference to `options` ([#4072](https://github.com/elastic/eui/pull/4072))

**Theme: Amsterdam**

- Removed `border-radius` from `EuiCallout` ([#4066](https://github.com/elastic/eui/pull/4066))
- Updated styles for `EuiToast` ([#4076](https://github.com/elastic/eui/pull/4076))

## [`29.1.0`](https://github.com/elastic/eui/tree/v29.1.0)

- Added footer row to `EuiDataGrid` via the `renderFooterCellValue` prop ([#3770](https://github.com/elastic/eui/pull/3770))
- Added column header menu to `EuiDataGrid` ([#3087](https://github.com/elastic/eui/pull/3087))
- Added horizontal line separator to `EuiContextMenu` ([#4018](https://github.com/elastic/eui/pull/4018))
- Added controlled pagination props to `EuiInMemoryTablee` ([#4038](https://github.com/elastic/eui/pull/4038))
- Added `gutterSize`, `popoverBreakpoints`, `popoverButtonProps`, and `popoverProps` props to `EuiHeaderLinks` ([#4046](https://github.com/elastic/eui/pull/4046))
- Added `'all'` and `'none'` options to the `sizes` prop of `EuiHideFor` and `EuiShowFor` ([#4046](https://github.com/elastic/eui/pull/4046))

**Bug fixes**

- Fixed `EuiTextColor` playground error due to `color` prop not getting captured by the documentation generator ([#4058](https://github.com/elastic/eui/pull/4058))

## [`29.0.0`](https://github.com/elastic/eui/tree/v29.0.0)

- Added `.browserslistrc` for global browser support reference ([#4022](https://github.com/elastic/eui/pull/4022))
- Added ability to specify `color` of `EuiHeaderLink` ([#4008](https://github.com/elastic/eui/pull/4008))
- Added `boolean` type to the `notification` prop of `EuiHeaderSectionItemButton` to show a simple dot ([#4008](https://github.com/elastic/eui/pull/4008))
- Added `popoverButton` and `popoverButtonBreakpoints` props to `EuiSelectableTemplateSitewide` for responsive capabilities ([#4008](https://github.com/elastic/eui/pull/4008))
- Added `isWithinMaxBreakpoint` service ([#4008](https://github.com/elastic/eui/pull/4008))

**Bug fixes**

- Fixed `EuiSuperDatePicker` got stuck in update mode if the value is not changed ([#4025](https://github.com/elastic/eui/pull/4025))
- Fixed ref not being handled properly in `EuiValidatableControl` when used with [react-hook-form](https://react-hook-form.com/) ([#4001](https://github.com/elastic/eui/pull/4001))
- Fixed `EuiNotificationBadge` `color` prop type ([#4008](https://github.com/elastic/eui/pull/4008))
- Fixed z-index of `EuiBottomBar` to stay under header ([#4008](https://github.com/elastic/eui/pull/4008))
- Fixed regression of `EuiSelectable` not abiding by the `showIcons` prop ([#4008](https://github.com/elastic/eui/pull/4008))
- Fixed contrast of search input of `EuiSelectableTemplateSitewide` in dark header ([#4008](https://github.com/elastic/eui/pull/4008))
- Fixed `EuiImage` unable to deactivate the full screen mode using the close icon ([#4033](https://github.com/elastic/eui/pull/4033))
- Allowed `onClick` prop when `href` prop is provided in `EuiBadge` ([#4035](https://github.com/elastic/eui/pull/4035))

**Breaking changes**

- Changed `EuiHideFor` and `EuiShowFor` from using media queries to hide content to not rendering the content. Children are now required and `display` has been removed ([#4008](https://github.com/elastic/eui/pull/4008))

## [`28.4.0`](https://github.com/elastic/eui/tree/v28.4.0)

- Added `loading` icon to `EuiComboBox` input when `isLoading` is `true` ([#4015](https://github.com/elastic/eui/pull/4015))
- Changed `value` prop in `EuiExpression` to not required ([#4014](https://github.com/elastic/eui/pull/4014))
- Added `fold` and `unfold` glyphs to `EuiIcon` ([#3994](https://github.com/elastic/eui/pull/3994))

**Bug fixes**

- Fix incorrect `euiCodeBlockNameColor` variable usage for `.hljs-name` in SCSS ([#3991](https://github.com/elastic/eui/pull/3991))
- Fixed bug in `EuiAccordion` where the `arrowDisplay="right"` is ignored when `extraAction` is configured ([#3971](https://github.com/elastic/eui/pull/3971))

**Theme: Amsterdam**

- Updated form control styles to use a uniform border-radius ([#3741](https://github.com/elastic/eui/pull/3741))

## [`28.3.1`](https://github.com/elastic/eui/tree/v28.3.1)

**Bug fixes**

- Fixed `EuiFieldSearch`'s clear button covering the `value` of the input ([#3936](https://github.com/elastic/eui/pull/3936))
- Fixed bug in `EuiComboBox` where the input was dropping to the next line when a `EuiBadge` had a very long text ([#3968](https://github.com/elastic/eui/pull/3968))
- Fixed type mismatch between `EuiSelectable` options extended via `EuiSelectableOption` and internal option types ([#3983](https://github.com/elastic/eui/pull/3983))
- Fixed `EuiButton` CSS for RTL languages by using `margin-inline-[pos]` instead of `margin-[pos]` ([#3974](https://github.com/elastic/eui/pull/3974))
- Fixed server-side rendering of `EuiBreadcrumbs` and `EuiCollapsibleNav` ([#3970](https://github.com/elastic/eui/pull/3970))

## [`28.3.0`](https://github.com/elastic/eui/tree/v28.3.0)

- Adjusted coloring of `EuiSideNav` to be more consistent across open states ([#3926](https://github.com/elastic/eui/pull/3926))
- Added build-specific babel configurations for docs and tests ([#3911](https://github.com/elastic/eui/pull/3911))
- Updated browserslist configuration to remove IE accommodations ([#3911](https://github.com/elastic/eui/pull/3911))
- Removed docgenInfo from non-docs production builds ([#3911](https://github.com/elastic/eui/pull/3911))
- Added `regressionJob`, `outlierDetectionJob` and `classificationJob` icons to Machine Learning icon set, updated others ([#3931](https://github.com/elastic/eui/pull/3931))
- Added `operator` field to `EuiSearchBar`'s `field_value_selection` filter configuration ([#3922](https://github.com/elastic/eui/pull/3922))

**Bug fixes**

- Fixed bug in `EuiBasicTable` not fully expanding tall rows (height > 1000px) ([#3855](https://github.com/elastic/eui/pull/3855))
- Fixed bug in `EuiDataGrid` which sometimes prevented header cells from being focusabled ([#3943](https://github.com/elastic/eui/pull/3943))
- Fixed bug in `EuiFieldSearch` where a default value would not include the clear button ([#3958](https://github.com/elastic/eui/pull/3958))
- Fixed focus fighting bug when `EuiDataGrid` cell content manages its own popover ([#3951](https://github.com/elastic/eui/pull/3951))
- Fixed `valueText` getting cut off in `EuiProgress` ([#3948](https://github.com/elastic/eui/pull/3948))

## [`28.2.0`](https://github.com/elastic/eui/tree/v28.2.0)

- Added `EuiSelectableTemplateSitewide` as wrapper of `EuiSelectable` for Elastic's global search component ([#3800](https://github.com/elastic/eui/pull/3800))
- Updated styles of `EuiMark` to override browser default ([#3800](https://github.com/elastic/eui/pull/3800))
- Updated `EuiHighlight` to use `EuiMark` as matching element wrapper ([#3800](https://github.com/elastic/eui/pull/3800))
- Enhanced `EuiSelectable`'s `option` type to allow for a separate `searchableLabel` and any generic keys ([#3800](https://github.com/elastic/eui/pull/3800))
- Added `listProps.onFocusBadge`, `loadingMessage`, `noMatchesMessage`, and `emptyMessage` props to `EuiSelectable` ([#3800](https://github.com/elastic/eui/pull/3800))
- Added `bordered` prop to `EuiSelectableMessage` ([#3800](https://github.com/elastic/eui/pull/3800))

**Bug fixes**

- Fixed display of `EuiBadge` if only the `iconType` is passed ([#3800](https://github.com/elastic/eui/pull/3800))
- Fixed accessibility error in `EuiSelectable` when the `list` isn't on the page ([#3800](https://github.com/elastic/eui/pull/3800))
- Fixed accessibility error in `EuiPopover` when `ownFocus = false` ([#3800](https://github.com/elastic/eui/pull/3800))

## [`28.1.0`](https://github.com/elastic/eui/tree/v28.1.0)

- Added `isLoading` and `isLoadingMessage` props to `EuiAccordion` ([#3879](https://github.com/elastic/eui/pull/3879))
- Added `testenv` mock for `EuiFocusTrap` ([#3930](https://github.com/elastic/eui/pull/3930))

**Bug fixes**

- Fixed bug in `EuiCodeBlock` content overlapping with control buttons when `whiteSpace` was set to `"pre"` ([#3853](https://github.com/elastic/eui/pull/3853))
- Fixed `EuiFocusTrap` not applying provided `style` prop ([#3916](https://github.com/elastic/eui/pull/3916))
- Fixed bug in `EuiDataGrid` when a new pagination object would cause every cell to render ([#3919](https://github.com/elastic/eui/pull/3919))

## [`28.0.0`](https://github.com/elastic/eui/tree/v28.0.0)

- Update `createTheme` to apply latest changes to elastic charts `Theme` ([#3792](https://github.com/elastic/eui/pull/3792))
- Added icons for `appSearchApp` and `workplaceSearchApp` to `EuiIcon` ([#3859](https://github.com/elastic/eui/pull/3859))
- Added `unlink` glyph to `EuiIcon` ([#3869](https://github.com/elastic/eui/pull/3869))
- Added `EuiMarkdownEditor` and `EuiMarkdownFormat` components ([#3522](https://github.com/elastic/eui/pull/3522))

**Bug fixes**

- Fixed `EuiFacetGroup` container expansion due to negative margin value ([#3871](https://github.com/elastic/eui/pull/3871))
- Fixed `EuiComboBox` delimeter-separated option creation and empty state prompt text ([#3841](https://github.com/elastic/eui/pull/3841))
- Fixed `EuiDataGrid` not properly resizing within a fixed height container ([#3894](https://github.com/elastic/eui/pull/3894))
- Fixed bug in `EuiFieldPassword` where an edge case mutated its `append` prop  ([#3884](https://github.com/elastic/eui/pull/3884))

**Breaking changes**

- Requires `@elastic/charts` version `20.0.0` and above for chart theming utils.

## [`27.4.1`](https://github.com/elastic/eui/tree/v27.4.1)

**Note: this release is a backport containing changes originally made in `28.1.0`**

- Added `testenv` mock for `EuiFocusTrap` ([#3930](https://github.com/elastic/eui/pull/3930))

## [`27.4.0`](https://github.com/elastic/eui/tree/v27.4.0)

- Added `customOptionText` prop to `EuiComboBox` ([#3811](https://github.com/elastic/eui/pull/3811))

**Bug fixes**

- Improve `EuiDataGrid` Chrome rendering performance in full screen ([#3726](https://github.com/elastic/eui/issues/3726))
- Removed `@elastic/eui/src-docs` entries from published _eui.d.ts_ ([#3856](https://github.com/elastic/eui/pull/3856))

## [`27.3.1`](https://github.com/elastic/eui/tree/v27.3.1)

**Bug fixes**

- Fixed bug in all input fields placeholders in Safari that weren't vertically centered ([#3809](https://github.com/elastic/eui/pull/3809))
- Removed `pointer-events: none` in both `EuiButton` & `EuiButtonEmpty` to not override the `pointer-events: auto` in the button mixin `euiButtonContentDisabled` ([#3824](https://github.com/elastic/eui/pull/3824))
- Fixed bug in `EuiPagination` showing wrong page count when `compressed` prop is true ([#3827](https://github.com/elastic/eui/pull/3827))
- Fixed bug in EUI's input field components where their `inputRef` couldn't be a `RefObject` ([#3822](https://github.com/elastic/eui/pull/3822))
- Moved `react-view` and `html-format` to be `devDependencies` ([#3828](https://github.com/elastic/eui/pull/3828))
- Fixed `EuiComboBox` keyboard selection when `sortMatchesBy=startsWith` ([#3823](https://github.com/elastic/eui/pull/3823))
- Fixed `EuiCodeEditor` not exiting edit mode with `esc` when `enableLiveAutocompletion=true` ([#3833](https://github.com/elastic/eui/pull/3833))
- Fixed issue where `EuiDataGrid`'s cell expansion popover would sometimes render as a scrollable element ([#3832](https://github.com/elastic/eui/pull/3832))

## [`27.3.0`](https://github.com/elastic/eui/tree/v27.3.0)

- Added possibility to hide "Rows per page" select in `EuiDataGrid` ([#3700](https://github.com/elastic/eui/pull/3700))
- Updated lodash to `v4.17.19` ([#3764](https://github.com/elastic/eui/pull/3764))
- Added `returnKey` glyph to `EuiIcon` ([#3783](https://github.com/elastic/eui/pull/3783))
- Added `type` prop to `EuiFieldPassword` to support toggling of obfuscation ([#3751](https://github.com/elastic/eui/pull/3751))

**Bug fixes**

- Fixed bug in `EuiDataGrid` not calculating the width correctly ([#3789](https://github.com/elastic/eui/pull/3789))
- Fixed `EuiComboBox` marking some very long inputs as invalid ([#3797](https://github.com/elastic/eui/pull/3797))

## [`27.2.0`](https://github.com/elastic/eui/tree/v27.2.0)

- Added `analyzeEvent` glyph in `EuiIcon` ([#3729](https://github.com/elastic/eui/pull/3729))
- Updated `EuiComboBox` to allow the options list to open for single selection custom options ([#3706](https://github.com/elastic/eui/pull/3706))
- Added `useEuiI18n` hook for localization ([#3749](https://github.com/elastic/eui/pull/3749))
- Added a hit enter badge to `EuiComboBox` when focusing an option and for empty states that allow pressing enter ([#3782](https://github.com/elastic/eui/pull/3782))

**Bug fixes**

- Fixed `EuiComboBox` always showing a scrollbar ([#3744](https://github.com/elastic/eui/pull/3744))
- Replaced `react-focus-lock` with `react-focus-on` ([#3631](https://github.com/elastic/eui/pull/3631))
- Fixed errors in `EuiSuperDatePicker` related to invalid and `null` date formatting ([#3750](https://github.com/elastic/eui/pull/3750))
- Fixed type definitions for `findTestSubject` and `takeMountedSnapshot` ([#3763](https://github.com/elastic/eui/pull/3763))
- Fixed `EuiComboBox` not allowing clicks on previously virtualized items when inside of `EuiFormRow` ([#3784](https://github.com/elastic/eui/pull/3784))
- Removed `[Space]` as a way to select options in `EuiSelectable` ([#3784](https://github.com/elastic/eui/pull/3784))
- Fixed type definition for `windowProps` in `EuiSelectable` ([#3787](https://github.com/elastic/eui/pull/3787))

## [`27.1.0`](https://github.com/elastic/eui/tree/v27.1.0)

- Added `titleElement` and `descriptionElement` props to `EuiStat` ([#3693](https://github.com/elastic/eui/pull/3693))
- Updated `securityAnalyticsApp` app icon ([#3720](https://github.com/elastic/eui/pull/3720))
- Removed `src/test` and `@types/enzyme` references from `eui.d.ts` ([#3715](https://github.com/elastic/eui/pull/3715))
- Added `index.d.ts` file to `lib/test`  and `es/test` ([#3715](https://github.com/elastic/eui/pull/3715))
- Added `descriptionFlexItemProps` and `fieldFlexItemProps` props to `EuiDescribedFormGroup` ([#3717](https://github.com/elastic/eui/pull/3717))
- Expanded `EuiBasicTable`'s default action's name configuration to accept a function that returns a React node ([#3739](https://github.com/elastic/eui/pull/3739))
- Added internal use only button building blocks for reusability in other button components ([#3730](https://github.com/elastic/eui/pull/3730))

## [`27.0.0`](https://github.com/elastic/eui/tree/v27.0.0)
- Added `paddingSize` prop to `EuiCard` ([#3638](https://github.com/elastic/eui/pull/3638))
- Added `isClearable` and `placeholder` options to `EuiColorPicker` ([#3689](https://github.com/elastic/eui/pull/3689))
- Added SASS helper files for EUI theme globals ([#3691](https://github.com/elastic/eui/pull/3691))
- Add `label`, `labelProps` and `valueText` props to `EuiProgress` ([#3661](https://github.com/elastic/eui/pull/3661))

**Bug fixes**

- Fixed a bug in `EuiResizableContainer` preventing nested containers ([#3699](https://github.com/elastic/eui/pull/3699))
- Fixed a bug in `EuiResizableContainer` preventing resizing by arrow keys in some cases ([#3699](https://github.com/elastic/eui/pull/3699))
- Fixed `EuiHorizontalSteps` rendering over `EuiHeader` ([#3707](https://github.com/elastic/eui/pull/3707))
- Fixed bug where `EuiSuperSelect` lost focus after a value selection ([#3734](https://github.com/elastic/eui/pull/3734))

**Breaking changes**

- Significant accessibility refactor of `EuiSelectable` ([#3169](https://github.com/elastic/eui/pull/3169))
  - `react-virtualized` replaced with `react-window`
  - `virtualizedProps` on `EuiSelectableOptionsList` renamed to `windowProps`
  - Removed `rootId` and added `makeOptionId`, `listId`, and `setActiveOptionIndex` to `EuiSelectableList`
  - Added `listId` to `EuiSelectableSearch`
  - `options` passed into `EuiSelectable` cannot have an `id`
  - Requires an `onChange` to be passed into `EuiSelectableSearch`

## [`26.3.4`](https://github.com/elastic/eui/tree/v26.3.4)

**Note: this release is a backport containing changes originally made in `27.2.0`**

**Bug fixes**

- Fixed errors in `EuiSuperDatePicker` related to invalid and `null` date formatting ([#3750](https://github.com/elastic/eui/pull/3750))

## [`26.3.3`](https://github.com/elastic/eui/tree/v26.3.3)

**Note: this release is a backport containing changes originally made in `27.3.1`**

**Bug fixes**

- Fixed bug in `EuiPagination` showing wrong page count when `compressed` prop is true ([#3827](https://github.com/elastic/eui/pull/3827))

## [`26.3.2`](https://github.com/elastic/eui/tree/v26.3.2)

**Note: this release is a backport containing changes originally made in `27.1.0`**

- Updated `securityAnalyticsApp` app icon ([#3720](https://github.com/elastic/eui/pull/3720))

## [`26.3.1`](https://github.com/elastic/eui/tree/v26.3.1)

**Note: this release is a backport containing changes originally made in `27.0.0`**

- Added `isClearable` and `placeholder` options to `EuiColorPicker` ([#3689](https://github.com/elastic/eui/pull/3689))

## [`26.3.0`](https://github.com/elastic/eui/tree/v26.3.0)

- Expanded `EuiBasicTable`'s default action's name configuration to accept any React node ([#3688](https://github.com/elastic/eui/pull/3688))

## [`26.2.0`](https://github.com/elastic/eui/tree/v26.2.0)

- Added `background.color` to `EUI_CHARTS_THEME_LIGHT/DARK.theme` ([#3669](https://github.com/elastic/eui/pull/3669))
- Added `gutterSize` prop to `EuiFacetGroup` ([#3639](https://github.com/elastic/eui/pull/3639))
- Updated props of `EuiCode` and `EuiCodeBlock` to reflect only functional props ([#3647](https://github.com/elastic/eui/pull/3647))
- Updated `EuiResizableContainer` `onPanelWidthChange` callback method to include all panel widths ([#3630](https://github.com/elastic/eui/pull/3630))
- Extended `Query` / `EuiSearchBar` to allow any character inside double-quoted phrases ([#3432](https://github.com/elastic/eui/pull/3432))
- Added `headerZindexLocation` prop to `EuiOverlayMask` ([#3655](https://github.com/elastic/eui/pull/3655))
- Added `maskProps` prop to `EuiFlyout` and `EuiCollapsibleNav` ([#3655](https://github.com/elastic/eui/pull/3655))

**Bug fixes**

- Fixed `EuiContextMenu` panel `onAnimationEnd` transition bug in Chrome ([#3656](https://github.com/elastic/eui/pull/3656))
- Fixed `EuiSkipLink` interactive props and Safari click issue ([#3665](https://github.com/elastic/eui/pull/3665))
- Fixed `z-index` issues with `EuiHeader`, `EuiFlyout`, and other portal content ([#3655](https://github.com/elastic/eui/pull/3655))
- Fixed `color` prop error in `EuiBadge` to be more flexible with what format it accepts ([#3655](https://github.com/elastic/eui/pull/3655))
- Fixed `EuiSuperSelect` popover from moving 16px horizontally when it's close to a window edge ([#3685](https://github.com/elastic/eui/pull/3685))

**Theme: Amsterdam**

- Fixed `EuiHeaderBreadcrumb` height, `onClick`, border-radius, and single item display ([#3655](https://github.com/elastic/eui/pull/3655))

## [`26.1.0`](https://github.com/elastic/eui/tree/v26.1.0)

- Optimized in-memory datagrid mount performance ([#3628](https://github.com/elastic/eui/pull/3628))
- Exported `EuiCardProps` and `EuiCheckableCardProps` types ([#3640](https://github.com/elastic/eui/pull/3640))

## [`26.0.1`](https://github.com/elastic/eui/tree/v26.0.1)

**Bug fixes**

- Fixed fullscreen render issue in `EuiCode` ([#3633](https://github.com/elastic/eui/pull/3633))

## [`26.0.0`](https://github.com/elastic/eui/tree/v26.0.0)

- Added `useEuiTextDiff` react hook utility ([#3288](https://github.com/elastic/eui/pull/3288))
- Converted `EuiOverlayMask` to be a React functional component ([#3555](https://github.com/elastic/eui/pull/3555))
- Changed `responsive` and `max` behavior of `EuiBreadcrumbs` to always display collapsed items in popover [#3578](https://github.com/elastic/eui/pull/3578))
- Added `BREAKPOINTS` and `getBreakpoint` utilities [#3578](https://github.com/elastic/eui/pull/3578))
- Added `'any'` option to the `step` prop of the `EuiFieldNumber` ([#3562](https://github.com/elastic/eui/pull/3562))
- Moved all `EuiHeader` SASS variables to `global_styles` ([#3592](https://github.com/elastic/eui/pull/3592))
- Added `side` prop to `EuiGlobalToastList` for choosing which window side to display toasts ([#3600](https://github.com/elastic/eui/pull/3600))
- Default `titleSize` get's implicitly set to 'm' for `EuiEmptyPrompt` ([#3598](https://github.com/elastic/eui/pull/3598))
- Updated `logoElastic` to meet brand guidelines ([#3613](https://github.com/elastic/eui/pull/3613))
- Allowed user to enter hexcode for colors in `EuiStat` ([#3617](https://github.com/elastic/eui/pull/3617))
- Extended `CommonProps` in `EuiColorPalettePickerPaletteTextProps`, `EuiColorPalettePickerPaletteFixedProps` and `EuiColorPalettePickerPaletteGradientProps` types ([#3616](https://github.com/elastic/eui/pull/3616))
- Updated `onToggle` callback in `EuiAccordion` to  allow for external state control ([#3614](https://github.com/elastic/eui/pull/3614))

**Bug fixes**

- Added `display` prop to `EuiDataGridColumnSortingDraggable` to pass` displayAsText` prop correctly to the column sorting popover ([#3574](https://github.com/elastic/eui/pull/3574))
- Fixed `EuiCodeBlockImpl` testenv mock pass-through of `data-test-subj` attribute ([#3560](https://github.com/elastic/eui/pull/3560))
- Fixed DOM element creation issues in `EuiOverlayMask` by using lifecycle methods ([#3555](https://github.com/elastic/eui/pull/3555))
- Fixed `EuiComboBox`'s options list `zIndex` positioning when nested in other `zIndex` contexts ([#3551](https://github.com/elastic/eui/pull/3551))
- Fixed `euiHeaderAffordForFixed` mixin's use of header SASS variable ([#3592](https://github.com/elastic/eui/pull/3592))
- Included `onClick` as a valid prop for `EuiControlBar` **icon** controls ([#3581](https://github.com/elastic/eui/pull/3581))
- Fixed poor performance of `EuiToolTip` during frequent mouesover/mouseout events ([#3596](https://github.com/elastic/eui/pull/3596))
- Fixed `EuiBasicTable` custom actions popover from remaining open after click ([#3619](https://github.com/elastic/eui/pull/3619))

**Breaking changes**

- Changed `breadcrumb` TS type exported name from `Breadcrumb` to `EuiBreadcrumb` ([#3578](https://github.com/elastic/eui/pull/3578))
- Removed `$euiZComboBox` SCSS variable (value was 8001) ([#3551](https://github.com/elastic/eui/pull/3551))

**Theme: Amsterdam**

- Updated `EuiCallout` by removing left border, adding border radius and increasing font weight on titles ([#3557](https://github.com/elastic/eui/pull/3557/))
- Updated `EuiHeaderBreadcrumbs` style to be more prominent ([#3578](https://github.com/elastic/eui/pull/3578/))
- Fixed `EuiFilterGroup` `border-radius` ([#3591](https://github.com/elastic/eui/pull/3591/))
- Updated `EuiCodeBlock` inline code style to use border radius ([#3599](https://github.com/elastic/eui/pull/3599))

## [`25.0.0`](https://github.com/elastic/eui/tree/v25.0.0)

- Added conditional rendering of the title element in `EuiCallOut` to avoid usage of additional space caused by the rendered `<div>` element ([#3549](https://github.com/elastic/eui/pull/3549))
- Added `invalidCallout` prop to `EuiForm` to allow conditional rendering of error callout([#3585](https://github.com/elastic/eui/pull/3585))

**Bug fixes**

- Fixed `EuiCard` image corners to be contained within border radius ([#3556](https://github.com/elastic/eui/pull/3556))
- Fixed `EuiKeyPadMenu` and `EuiKeyPadMenuItem` aria roles ([#3502](https://github.com/elastic/eui/pull/3502))
- Fixed `EuiFieldSearch` input clear button doesn't show when external input is passed([#3497](https://github.com/elastic/eui/pull/3497))
- Fixed `EuiBasicTable` footers to always use a unique `key` ([#3559](https://github.com/elastic/eui/pull/3559))
- Fixed `EuiInMemoryTable` by changing the `getDerivedStateFromProps` to not block the updates as soon as it hits a true if condition ([#3579](https://github.com/elastic/eui/pull/3579))

**Breaking changes**

- A fixed `EuiHeader` no longer automatically padding directly to the `<body>` element ([#3538](https://github.com/elastic/eui/pull/3538))
- Improved `EuiPagination`, `EuiDataGrid`, `EuiBasicTable` and `EuiInMemoryTable` accessibility, causing `EuiPaginationButton` to require a new prop `pageIndex` ([#3294](https://github.com/elastic/eui/pull/3294))
- Replaced all usages of [`KeyboardEvent.keyCode`](https://developer.mozilla.org/en-US/docs/Web/API/KeyboardEvent/keyCode) (deprecated) with [`KeyboardEvent.key`](https://developer.mozilla.org/en-US/docs/Web/API/KeyboardEvent/key). From `@elastic/eui/lib/services`, `keyCodes` has been replaced with `keys`, as has `cascadingMenuKeyCodes`->`cascadingMenuKeys`, and `comboBoxKeyCodes`->`comboBoxKeys`.  The implementation of all of those exports (as well as `accessibleClickKeys`) all now use `KeyboardEvent.key` values ([#3517](https://github.com/elastic/eui/pull/3517))

## [`24.1.0`](https://github.com/elastic/eui/tree/v24.1.0)

- Added `displayAsText` prop to `EuiDataGridColumn` ([#3520](https://github.com/elastic/eui/pull/3520))
- Added `minSizeForControls` prop to `EuiDataGrid` to control the minimum width for showing grid controls ([#3527](https://github.com/elastic/eui/pull/3527))
- Passed `getSelectedOptionForSearchValue` to `EuiComboBoxOptionsList` as prop ([#3501](https://github.com/elastic/eui/pull/3501))
- Added `appendIconComponentCache` function to allow manual pre-emptive loading of source elements into the `EuiIcon` cache ([#3481](https://github.com/elastic/eui/pull/3481))
- Added `initialSelected` to `EuiTableSelectionType` properties to set initial selected checkboxes for `EuiBasicTable` ([#3418](https://github.com/elastic/eui/pull/3418))
- Added exports for `EuiSteps` and related components types ([#3471](https://github.com/elastic/eui/pull/3471))
- Added `displayName` to components using `React.forwardRef` ([#3451](https://github.com/elastic/eui/pull/3451))
- Added event target checker for `EuiOverlayMask`'s `onClick` prop ([#3462](https://github.com/elastic/eui/pull/3462))
- Added `EuiColorPalettePicker` component ([#3192](https://github.com/elastic/eui/pull/3192))
- Added `left-start` popover placement to `EuiDatePicker` ([#3511](https://github.com/elastic/eui/pull/3511))
- Added `theme` prop to `EuiHeader` ([#3524](https://github.com/elastic/eui/pull/3524))
- Added `.euiHeaderLink-isActive` class to `EuiHeaderLink` when `isActive` ([#3524](https://github.com/elastic/eui/pull/3524))
- Added `display`, `descriptionWidth`, `textWrap` and `isInvalid` props to `EuiExpression` ([#3467](https://github.com/elastic/eui/pull/3467))
- Added more exports for `EuiColorPalettePicker` types ([#3542](https://github.com/elastic/eui/pull/3542))

**Bug Fixes**

- Fixed issue where multiple `EuiToolTip` components could be visible when element was focused ([#3335](https://github.com/elastic/eui/pull/3335))
- Fixed `EuiSuperSelect` not rendering full width when `isOpen` is `true` ([#3495](https://github.com/elastic/eui/pull/3495))
- Fixed `EuiBasicTable` shows no items if all items of last page is deleted  ([#3422](https://github.com/elastic/eui/pull/3422))
- Fixed TypeScript module name in generated `eui_charts_theme.d.ts` file  ([#3492](https://github.com/elastic/eui/pull/3492))
- Fixed code highlight color contrast in `EuiCodeBlock` ([#3309](https://github.com/elastic/eui/pull/3309))
- Fixed regression in `EuiComboBox` not triggering its `inputRef` callback ([#3532](https://github.com/elastic/eui/pull/3532))

**Deprecations**

- Added a deprecation notice for `EuiNavDrawer` family of components. Advise usage of `EuiCollapsibleNav` instead ([#3487](https://github.com/elastic/eui/pull/3487))

**Notes**

- Removed `src-framer` files from the repository ([#3487](https://github.com/elastic/eui/pull/3487))

**Theme: Amsterdam**

- Removed borders `EuiModal` ([#3515](https://github.com/elastic/eui/pull/3515))
- Improve `EuiOverlayMask` colors ([#3515](https://github.com/elastic/eui/pull/3515))
- Updated shadow styles to improve smoothness, use black as the base color, and deprecated `opacity` value of shadow mixins ([#3428](https://github.com/elastic/eui/pull/3428))
- Removed borders from `EuiFlyout` and `EuiPopover` ([#3477](https://github.com/elastic/eui/pull/3477))
- Updated `EuiHeader` and components ([#3524](https://github.com/elastic/eui/pull/3524))

## [`24.0.0`](https://github.com/elastic/eui/tree/v24.0.0)

- Added `null` as acceptable `icon` prop for `EuiCard` ([#3470](https://github.com/elastic/eui/pull/3470))
- Added `sortBy` and `sortShift` props to `euiPaletteColorBlind()` for sorting along the color wheel ([#3387](https://github.com/elastic/eui/pull/3387))
- Added `utcOffset` prop to `EuiSuperDatePicker` ([#3436](https://github.com/elastic/eui/pull/3436))
- Added `partition` key to `EuiChartThemeType` for Partition chart support ([#3387](https://github.com/elastic/eui/pull/3387))
- Updated `EuiImage`'s `caption` prop type from `string` to `ReactNode` ([#3387](https://github.com/elastic/eui/pull/3387))
- Improved contrast for `EuiCollapsibleNav` close button ([#3465](https://github.com/elastic/eui/pull/3465))

**Bug Fixes**

- Fixed `EuiSuperDatePicker` quick selection menu overriding specified time range with default values ([#3446](https://github.com/elastic/eui/pull/3446))
- Fixed `EuiCodeEditor` console error when using the editor without import the default theme ([#3454](https://github.com/elastic/eui/pull/3454))
- Fixed `EuiDatePopoverContent` `onChange` event to only accept `string` date input  ([#3460](https://github.com/elastic/eui/pull/3460))

**Breaking changes**

- Changed parameters for `euiPaletteColorBlind()` to an object ([#3387](https://github.com/elastic/eui/pull/3387))
- Changed the default palette of `EUI_CHARTS_THEME_LIGHT/DARK` themes to the naturally sorted `euiPaletteColorBlind()` ([#3387](https://github.com/elastic/eui/pull/3387))

## [`23.3.1`](https://github.com/elastic/eui/tree/v23.3.1)

**Note: this release is a backport containing changes originally made in `24.0.0`**

**Bug Fixes**

- Fixed `EuiSuperDatePicker` quick selection menu overriding specified time range with default values ([#3446](https://github.com/elastic/eui/pull/3446))
- Fixed `EuiDatePopoverContent` `onChange` event to only accept `string` date input  ([#3460](https://github.com/elastic/eui/pull/3460))

## [`23.3.0`](https://github.com/elastic/eui/tree/v23.3.0)

- Added `aria-hidden = true` to `EuiRangeSlider` and `EuiRangeTrack` if `showInput = true` ([#3423](https://github.com/elastic/eui/pull/3423))
- Added `testenv` mock for `EuiCode` and `EuiCodeBlock` ([#3405](https://github.com/elastic/eui/pull/3405))
- Added `displayName` to components using `React.forwardRef` ([#3440](https://github.com/elastic/eui/pull/3440))

**Bug Fixes**

- Fixed `EuiCode` and `EuiCodeBlock` from erroring in environments without a DOM implementation ([#3405](https://github.com/elastic/eui/pull/3405))
- Fixed `ApplyClassComponentDefaults` typescript utility to correctly determine defaulted properties' types ([#3430](https://github.com/elastic/eui/pull/3430))
- Fixed `prettyDuration` return type to be `string`, use fallback value  ([#3438](https://github.com/elastic/eui/pull/3438))

## [`23.2.0`](https://github.com/elastic/eui/tree/v23.2.0)

- Added `iconType` prop to `EuiDatePicker` ([#3383](https://github.com/elastic/eui/pull/3383))
- Applied `max-width: 100%` to `EuiPageBody` so inner flex-based items don't overflow their containers  ([#3375](https://github.com/elastic/eui/pull/3375))
- Added `titleSize` prop to `EuiStep` and `EuiSteps` ([#3340](https://github.com/elastic/eui/pull/3340))
- Handled `ref` passed to `EuiHeaderSectionItemButton` ([#3378](https://github.com/elastic/eui/pull/3378))
- Added `iconProps` prop to `EuiCollapsibleNavGroup` to extend the props passed to the rendered `EuiIcon` ([#3365](https://github.com/elastic/eui/pull/3365))
- Added `closeButtonProps` to `EuiCollapsibleNav` ([#3398](https://github.com/elastic/eui/pull/3398))
- Added `buffer` prop to `EuiPopover` for altering minimum distance to container edges ([#3398](https://github.com/elastic/eui/pull/3398))
- Allowed `search` prop changes to update `EuiInMemoryTable` internal query state ([#3371](https://github.com/elastic/eui/pull/3371))
- Added `EuiResizableContainer` component ([#2701](https://github.com/elastic/eui/pull/2701))
- Added caching layer on `EuiIcon` to prevent delays and flickering when rendering an already fetched icon ([#3404](https://github.com/elastic/eui/pull/3404))

**Bug Fixes**

- Fixed `EuiFieldSearch` to trigger `onSearch` single time instead of two times ([#3425](https://github.com/elastic/eui/pull/3425))
- Fixed `EuiBasicTable` item selection when `id` is `0` ([#3417](https://github.com/elastic/eui/pull/3417))
- Fixed `EuiNavDrawer` not closing on outside click after being unlocked ([#3415](https://github.com/elastic/eui/pull/3415))
- Fixed `EuiBadge` `iconOnClick` props makes badge text clickable ([#3392](https://github.com/elastic/eui/pull/3392))
- Added `id` requirement if `label` is used in `EuiRadio` ([#3382](https://github.com/elastic/eui/pull/3382))
- Fixed z-index issue in `EuiDatePicker` where it's popover would sit beneath other DOM siblings that had z-index applied ([#3376](https://github.com/elastic/eui/pull/3376))
- Added `download` glyph to `EuiIcon` ([#3364](https://github.com/elastic/eui/pull/3364))
- Applies `max-width: 100%` to `EuiPageBody` so inner flex-based items don't overflow their containers  ([#3375](https://github.com/elastic/eui/pull/3375))
- Added `ReactElement` to `EuiCard` `image` prop type to allow custom component ([#3370](https://github.com/elastic/eui/pull/3370))
- Fixed `EuiCollapsibleNavGroup` `titleSize` prop type to properly exclude `l` and `m` sizes ([#3365](https://github.com/elastic/eui/pull/3365))
- Fixed `EuiDatePickerRange` start date popover to sit left under the icon ([#3383](https://github.com/elastic/eui/pull/3383))
- Fixed `euiFormControlIsLoading` SASS mixin to prevent the loading icon from overlapping with the text when the form control is `compressed` and adjusted the amount of padding ([#3401](https://github.com/elastic/eui/pull/3401)
- Fixed `EuiHeader` `z-index` issues with popovers and added body classes for the presence of `EuiFlyout` and `EuiCollapsibleNav.isOpen` ([#3398](https://github.com/elastic/eui/pull/3398))
- Fixed `EuiInMemoryTable` data reset when filter is set and item is selected ([#3419](https://github.com/elastic/eui/pull/3419))
- Fixed `popoverPlacement` default value for `EuiDatePicker` ([#3427](https://github.com/elastic/eui/pull/3427))

## [`23.1.0`](https://github.com/elastic/eui/tree/v23.1.0)

- Removed additional padding applied to `$euiHeaderHeightCompensation` when `EuiHeader` is fixed ([#3369](https://github.com/elastic/eui/pull/3369))

**Bug Fixes**

- Fixed `EuiDescribedFormGroup` issue that prevented it from shrinking down properly in smaller viewports ([#3369](https://github.com/elastic/eui/pull/3369))

## [`23.0.0`](https://github.com/elastic/eui/tree/v23.0.0)

- Added `showCloseButton` and `dockedBreakpoint` flexibility to `EuiCollapsibleNav` ([#3330](https://github.com/elastic/eui/pull/3330))
- Added `panelStyle` prop to `EuiPopover` to distinguish style object configuration ([#3329](https://github.com/elastic/eui/pull/3329))
- Added `popoverPlacement` prop in `EuiDatePicker` ([#3359](https://github.com/elastic/eui/pull/3359))
- Extended `EuiDatePicker`'s `startDate` and `endDate` types to accept `null` values for better interoperability ([#3343](https://github.com/elastic/eui/pull/3343))
- Added `EuiCommentList` component ([#3344](https://github.com/elastic/eui/pull/3344))
- Added secondary color value input element to `EuiColorPicker` ([#3336](https://github.com/elastic/eui/pull/3336))

**Bug Fixes**

- Fixed `EuiInMemoryTable` `isClearable` property to initiate reset ([#3328](https://github.com/elastic/eui/pull/3328))
- Removed `schema` attribute form `<input/>` in `EuiInMemoryTable` ([#3337](https://github.com/elastic/eui/pull/3337))
- Fixed `EuiCollapsibleNav` docked states on mobile ([#3330](https://github.com/elastic/eui/pull/3330))
- Fixed `EuiPopover` positioning from being overridden by `style` prop ([#3329](https://github.com/elastic/eui/pull/3329))
- Fixed `EuiCodeBlock` not copying updated content ([#3351](https://github.com/elastic/eui/pull/3351))
- Fixed alignment of popover of end date of `EuiDatePickerRange` ([#3359](https://github.com/elastic/eui/pull/3359))

**Breaking changes**

- Upgraded `TypeScript` to 3.7.2 ([#3295](https://github.com/elastic/eui/pull/3295))
- Changed `EuiCollapsibleNav` prop name from `hideButtonIfDocked` to `showButtonIfDocked` and flipped default ([#3330](https://github.com/elastic/eui/pull/3330))

## [`22.6.0`](https://github.com/elastic/eui/tree/v22.6.0)

- Converted `NavDrawer`, `NavDrawerGroup`, and `NavDrawerFlyout` to TypeScript ([#3268](https://github.com/elastic/eui/pull/3268))
- Converted `EuiDatePicker`, `EuiDatePickerRange`, `EuiSuperDatePicker`, and `EuiSuperUpdateButton` to TypeScript ([#2891](https://github.com/elastic/eui/pull/2891))
- Improved condensed `EuiTabs` focus states ([#3299](https://github.com/elastic/eui/pull/3299))
- Added `EuiTour`, `EuiTourStep`, and `useEuiTour` components ([#2766](https://github.com/elastic/eui/pull/2766))
- Added `EuiBeacon` component ([#2766](https://github.com/elastic/eui/pull/2766))
- Added `offset` and `arrowChildren` props to `EuiPopover` for anchor element customization ([#2766](https://github.com/elastic/eui/pull/2766))

**Bug Fixes**

- Fixed `EuiProgress` `max` property to allow `undefined` ([#3198](https://github.com/elastic/eui/pull/3198))


## [`22.5.0`](https://github.com/elastic/eui/tree/v22.5.0)

- Added `forceState` prop to control `EuiAccordion` state from outside ([#3240](https://github.com/elastic/eui/pull/3240))

**Bug Fixes**

- Fixed EuiI8n hasPropName utility errors on null values ([#3303](https://github.com/elastic/eui/pull/3303))
- Fixed the inline styles being overwritten by consumer-passed inline styles in EuiBadge ([#3284](https://github.com/elastic/eui/pull/3284))

## [`22.4.0`](https://github.com/elastic/eui/tree/v22.4.0)

- Added support for `href`, `onClick`, and related props in `EuiBasicTable` default actions ([#3115](https://github.com/elastic/eui/pull/3115))
- Added support for `EuiCodeEditor` to set `readonly` and `id` on `<textarea />` ([#3212](https://github.com/elastic/eui/pull/3212))
- Added `EuiComment` component ([#3179](https://github.com/elastic/eui/pull/3179))

**Deprecation**

- Updated makeId to DEPRECATED, shifted all the calls to htmlIdGenerator ([#3129](https://github.com/elastic/eui/pull/3129))

**Bug Fixes**

- Fixed `EuiTabbedContent` focus discrepancy between selected and initialFocus tabs ([#3285](https://github.com/elastic/eui/pull/3285))
- Fixed the `initialSelectedTab` prop of `EuiTabbedContent` to not steal focus from content. Which fixed the bug in `EuiSuperDatePicker` that required two clicks to focus input in relative tab  ([#3154](https://github.com/elastic/eui/pull/3154))
- Fixed the `img` element in `EuiIcon` using custom SVGs to have an `alt` attribute with an empty string, rather than no `alt` attribute at all ([#3245](https://github.com/elastic/eui/pull/3245))
- Added overflows to EuiDataGrid toolbar dropdowns when there are many columns ([#3238](https://github.com/elastic/eui/pull/3238))
- Fixed `EuiIcon`'s icon `type` definition to allow custom React components ([#3252](https://github.com/elastic/eui/pull/3252))
- Fixed `initialSelectedTab` properties used in `EuiDatePopoverContent` ([#3254](https://github.com/elastic/eui/pull/3254))
- Fixed `EuiSideNavItem` overriding custom `className` of item and icon ([#3283](https://github.com/elastic/eui/pull/3283))
- Fixed `EuiFieldSearch` clear button inconsistencies ([#3270](https://github.com/elastic/eui/pull/3270))
- Fixed components with `href` usage of `rel` ([#3258](https://github.com/elastic/eui/pull/3258))

## [`22.3.1`](https://github.com/elastic/eui/tree/v22.3.1)

**Note: this release is a backport containing changes originally made in `23.0.0`, `23.1.0`, and `23.2.0`**

- Removed additional padding applied to `$euiHeaderHeightCompensation` when `EuiHeader` is fixed ([#3369](https://github.com/elastic/eui/pull/3369))
- Handled `ref` passed to `EuiHeaderSectionItemButton` ([#3378](https://github.com/elastic/eui/pull/3378))
- Added `showCloseButton` and `dockedBreakpoint` flexibility to `EuiCollapsibleNav` ([#3330](https://github.com/elastic/eui/pull/3330))
- Added `closeButtonProps` to `EuiCollapsibleNav` ([#3398](https://github.com/elastic/eui/pull/3398))
- Added `buffer` prop to `EuiPopover` for altering minimum distance to container edges ([#3398](https://github.com/elastic/eui/pull/3398))

**Bug Fixes**

- Fixed `EuiDescribedFormGroup` issue that prevented it from shrinking down properly in smaller viewports ([#3369](https://github.com/elastic/eui/pull/3369))
- Fixed `EuiCollapsibleNav` docked states on mobile ([#3330](https://github.com/elastic/eui/pull/3330))
- Fixed `EuiHeader` `z-index` issues with popovers and added body classes for the presence of `EuiFlyout` and `EuiCollapsibleNav.isOpen` ([#3398](https://github.com/elastic/eui/pull/3398))

**Breaking changes**

- Changed `EuiCollapsibleNav` prop name from `hideButtonIfDocked` to `showButtonIfDocked` and flipped default ([#3330](https://github.com/elastic/eui/pull/3330))

## [`22.3.0`](https://github.com/elastic/eui/tree/v22.3.0)

- Removed dependency on option list for custom option of `EuiComboBox` ([#3183](https://github.com/elastic/eui/pull/3183))
- Fixed `EuiPopover` arrow position in Android and Linux ([#3188](https://github.com/elastic/eui/pull/3188))
- Improved `htmlIdGenerator` when supplying both `prefix` and `suffix` ([#3076](https://github.com/elastic/eui/pull/3076))
- Updated pagination prop descriptions for `EuiInMemoryTable` ([#3142](https://github.com/elastic/eui/pull/3142))
- Added `title` and `aria` attributes to `EuiToken`'s icon element ([#3195](https://github.com/elastic/eui/pull/3195))
- Added new Elasticsearch token types ([#2758](https://github.com/elastic/eui/pull/2758))

**Bug Fixes**

- Fixed bug in `EuiAccordion` to adjust to the correct height when content height changes ([#3160](https://github.com/elastic/eui/pull/3160))
- Fixed bug in `EuiBasicTable` to handle dynamic icon value properly in collapsed actions ([#3145](https://github.com/elastic/eui/pull/3145))
- Fixed `availability` check for actions in `EuiBasicTable` ([3030](https://github.com/elastic/kibana/issues/3030))

## [`22.2.0`](https://github.com/elastic/eui/tree/v22.2.0)

- Improved `EuiModal` close button position to prevent from overlapping with the title ([#3176](https://github.com/elastic/eui/pull/3176))

**Bug Fixes**

- Removed outline of `EuiSelect` in Firefox ([#3197] (https://github.com/elastic/eui/pull/3197))
- Fixed EuiBasicTable proptypes of itemId ([#3133](https://github.com/elastic/eui/pull/3133))
- Updated `EuiSuperDatePicker` to inherit the selected value in quick select ([#3105](https://github.com/elastic/eui/pull/3105))

### Feature: EuiCollapsibleNav ([#3019](https://github.com/elastic/eui/pull/3019))

- Added `EuiCollapsibleNav` and `EuiCollapsibleNavGroup` components
- Added `EuiPinnableListGroup`, an extension of `EuiListGroup`
- Added `ghost` colored `EuiListGroupItem`, increased overall large size, and fixed focus states
- Added `color` and `size` props to `EuiListGroup`
- Added `home` and `menu` glyphs to `EuiIcon`
- Added simple `euiXScroll` and `euiYScroll` SASS mixins and CSS utility equivalents

**Bug Fixes**

- Fixed `EuiAccordion` icon margins, focus state, and flex issue in IE
- Fixed `1.1px` height of  `EuiHorizontalRule`

## [`22.1.1`](https://github.com/elastic/eui/tree/v22.1.1)

**Bug Fixes**

- Fixed infinite call stack in `EuiResizeObserver`'s fallback polyfill ([#3180](https://github.com/elastic/eui/pull/3180))
- Correct `defaultProps` definition in `EuiComboBox` ([#3180](https://github.com/elastic/eui/pull/3180))

## [`22.1.0`](https://github.com/elastic/eui/tree/v22.1.0)

- Added `delimiter` prop to `EuiComboBox` ([#3104](https://github.com/elastic/eui/pull/3104))
- Added `useColorPickerState` and `useColorStopsState` utilities ([#3067](https://github.com/elastic/eui/pull/3067))
- Fixed `EuiSearchBar` related types ([#3147](https://github.com/elastic/eui/pull/3147))
- Added `prepend` and `append` ability to `EuiSuperSelect` ([#3167](https://github.com/elastic/eui/pull/3167))

**Bug Fixes**

- Fixed `EuiNavDrawer` scrolling issue on mobile ([#3174](https://github.com/elastic/eui/pull/3174))

## [`22.0.0`](https://github.com/elastic/eui/tree/v22.0.0)

- Replaced various `lodash` functions with native functions ([#3053](https://github.com/elastic/eui/pull/3053))
- Added `whiteSpace ` prop to `EuiCodeBlock` ([#3103](https://github.com/elastic/eui/pull/3103))
- Added `sortMatchesBy` prop for `EuiComboBox` ([#3089](https://github.com/elastic/eui/pull/3089))
- Added `prepend` and `append` ability to `EuiFieldPassword` ([#3122](https://github.com/elastic/eui/pull/3122))
- Added `Enter` key press functionality to `EuiSuperDatePicker` ([#3048](https://github.com/elastic/eui/pull/3048))
- Added `title` to headers of `EuiTable` in case of truncation ([#3094](https://github.com/elastic/eui/pull/3094))
- Added i18n to `EuiTableHeaderCell` ([#3094](https://github.com/elastic/eui/pull/3094))
- Added `number` and `string` to `size` type of `EuiImage` for setting custom sizes ([#3012](https://github.com/elastic/eui/pull/3012))
- Improved `EuiButtonEmpty` focus state when the `color` type is `text` ([#3135](https://github.com/elastic/eui/pull/3135))
- Added `EuiLoadingElastic` component ([#3017](https://github.com/elastic/eui/pull/3017))
- Upgraded `react-beautiful-dnd` to v13 ([#3064](https://github.com/elastic/eui/pull/3064))
- Fixed `EuiPagination` vertical alignment of the text when used as `compressed` ([#3152](https://github.com/elastic/eui/pull/3152))
- Added `showTooltip` prop for `EuiSuperUpdateButton` to show tooltip and showing only once popovers are closed ([#3127](https://github.com/elastic/eui/pull/3127))

**Bug Fixes**

- Fixed bug in `EuiSuperDatePicker` not showing correct values in relative tab of end date ([#3132](https://github.com/elastic/eui/pull/3132))
- Fixed bug in `EuiSuperDatePicker` to show correct values of commonly used values in relative tab ([#3106](https://github.com/elastic/eui/pull/3106))
- Fixed race condition in `EuiIcon` when switching from dynamically fetched components ([#3118](https://github.com/elastic/eui/pull/3118))
- Fixed the issue that `EuiResizeObserver` fallback did not properly listen to pure window resizing ([#3088](https://github.com/elastic/eui/pull/3088))

**Breaking changes**

- Removed `EuiKeyPadMenuItemButton` in favor of just `EuiKeyPadMenuItem` that can also accept an `onClick` ([#3062](https://github.com/elastic/eui/pull/3062))

## [`21.1.0`](https://github.com/elastic/eui/tree/v21.1.0)

- Updated `EuiFilterSelect` to retain the order of its filters ([#3063](https://github.com/elastic/eui/pull/3063))
- Added `href` prop to `EuiBadge` ([#3009](https://github.com/elastic/eui/pull/3009))
- Added props descriptions for `EuiComboBox` ([#3007](https://github.com/elastic/eui/pull/3007))
- Exported `dateFormatAliases` as a part of the public API ([#3043](https://github.com/elastic/eui/pull/3043))
- Exported `EuiTextProps` type definition ([#3039](https://github.com/elastic/eui/pull/3039))
- Added a `component` prop to `EuiForm` to render a `<form>`([#3010](https://github.com/elastic/eui/pull/3010))
- Removed `role` attribute from `EuiImage`([#3036](https://github.com/elastic/eui/pull/3036))
- Added `prepend` and `append` ability to `EuiComboBox` single selection only ([#3003](https://github.com/elastic/eui/pull/3003))
- Added `onColumnResize` prop to `EuiDataGrid` of type `EuiDataGridOnColumnResizeHandler` that gets called when column changes it's size ([#2963](https://github.com/elastic/eui/pull/2963))
- Added `logoEnterpriseSearch` to `EuiIcon` ([#3066](https://github.com/elastic/eui/pull/3066))
- Added RGB format support to `EuiColorPicker` and `EuiColorStops` ([#2850](https://github.com/elastic/eui/pull/2850))
- Added alpha channel (opacity) support to `EuiColorPicker` and `EuiColorStops` ([#2850](https://github.com/elastic/eui/pull/2850))
- Added `useResizeObserver` hook ([#2991](https://github.com/elastic/eui/pull/2991))
- Added `showColumnSelector.allowHide` and `showColumnSelector.allowReorder` props to `EuiDataGrid` UI configuration ([#2993](https://github.com/elastic/eui/pull/2993))
- Added `EuiMark` component ([#3060](https://github.com/elastic/eui/pull/3060))
- Changed `tabs.name` prop shape in `EuiTabbedContent` to accept a `node`, which aligns it with `EuiTab` ([#3100](https://github.com/elastic/eui/pull/3100))

**Bug Fixes**

- Fixed `EuiFieldNumber` so values of type `number` are now allowed ([#3020](https://github.com/elastic/eui/pull/3020))
- Fixed SASS `contrastRatio()` function in dark mode by fixing the `pow()` math function ([#3013], (https://github.com/elastic/eui/pull/3013))
- Fixed bug preventing `EuiDataGrid` from re-evaluating the default column width on resize ([#2991](https://github.com/elastic/eui/pull/2991))
- Fixed padding in `EuiCallOut` when used as a `banner` for `EuiFlyout` ([#3098](https://github.com/elastic/eui/pull/3098))

## [`21.0.1`](https://github.com/elastic/eui/tree/v21.0.1)

**Bug Fixes**

- Made `EuiDataGrid`'s `schema.isSortable` value optional ([#2991](https://github.com/elastic/eui/pull/2991))

## [`21.0.0`](https://github.com/elastic/eui/tree/v21.0.0)

- Added `EuiDataGrid`'s default sort order property ([#2987](https://github.com/elastic/eui/pull/2987))
- Fixed `EuiDataGrid`'s pagination visibility when changing rows per page ([#2978](https://github.com/elastic/eui/pull/2978))
- Added `highlightAll` prop to `EuiHighlight` to highlight all matches ([#2957](https://github.com/elastic/eui/pull/2957))
- Added `showOnFocus` prop to `EuiScreenReaderOnly` to force display on keyboard focus ([#2976](https://github.com/elastic/eui/pull/2976))
- Added `EuiSkipLink` component ([#2976](https://github.com/elastic/eui/pull/2976))
- Created `EuiBadgeGroup` component ([#2921](https://github.com/elastic/eui/pull/2921))
- Added `sections` and `position` props to `EuiHeader` ([#2928](https://github.com/elastic/eui/pull/2928))
- Added `gutterSize` prop to `EuiListGroup` ([#2980](https://github.com/elastic/eui/pull/2980))
- Added `color` prop to `EuiListGroupItem` and updated size style ([#2980](https://github.com/elastic/eui/pull/2980))
- Added `enableAllColumns` to `EuiBasicTable` component ([#2906](https://github.com/elastic/eui/pull/2906))

**Bug Fixes**

- Fixed `EuiDataGrid`'s sort popover to behave properly on mobile screens ([#2979](https://github.com/elastic/eui/pull/2979))
- Fixed `EuiButton` and other textual components' disabled contrast ([#2874](https://github.com/elastic/eui/pull/2874))
- Fixed z-index conflict with cell popovers in `EuiDataGrid` while in full screen mode ([#2959](https://github.com/elastic/eui/pull/2959))
- Adjusted the header on `EuiDataGrid` to fix to the top within constrained containers and full screen mode  ([#2959](https://github.com/elastic/eui/pull/2959))
- Refactored `EuiDescribedFormGroup` to allow the content inside the `EuiTitle` to be accessible to screen reader users ([#2989](https://github.com/elastic/eui/pull/2989))

**Breaking changes**

- Updated `@types/react` and `@types/react-dom` to utilize React.RefCallback type instead of custom implementation ([#2929](https://github.com/elastic/eui/pull/2929))

**Theme: Amsterdam**

- Buttons have a new visual style ([#2874](https://github.com/elastic/eui/pull/2874))

## [`20.1.0`](https://github.com/elastic/eui/tree/v20.1.0)

- Added `theme` prop to `EuiCodeEditor` in support of `AceEditor` themes ([#2970](https://github.com/elastic/eui/pull/2970))
- `EuiButton` now has a single return statement ([#2954](https://github.com/elastic/eui/pull/2954))
- Added `isSortable` props to `EuiDataGridColumn` and `EuiDataGridSchemaDetector` to mark them as un-sortable ([#2952](https://github.com/elastic/eui/pull/2952))
- Converted `EuiForm` to TypeScript, added many missing `/form` Prop types ([#2896](https://github.com/elastic/eui/pull/2896))
- Empty table th elements replaced with td in `EuiTable` ([#2934](https://github.com/elastic/eui/pull/2934))
- Added default prompt text to `aria-describedby` for `EuiFilePicker` ([#2919](https://github.com/elastic/eui/pull/2919))
- Added SASS variables for text variants of the primary palette `$euiColorPrimaryText`, `$euiColorSecondaryText`, etc... Updated components to use these new variables ([#2873](https://github.com/elastic/eui/pull/2873))
- Updated SASS mixin `makeHighContrastColor()` to default `$background: $euiPageBackgroundColor` and `$ratio: 4.5`. Created `makeGraphicContrastColor()` for graphic specific contrast levels of 3.0 ([#2873](https://github.com/elastic/eui/pull/2873))
- Added `arrowDisplay` prop to `EuiAccordion` for changing side or hiding completely ([#2914](https://github.com/elastic/eui/pull/2914))
- Added `prepend` and `append` ability to `EuiFieldSearch` ([#2914](https://github.com/elastic/eui/pull/2914))
- Added `notification` and `notificationColor` props to `EuiHeaderSectionItemButton` ([#2914](https://github.com/elastic/eui/pull/2914))
- Added `folderCheck`, `folderExclamation`, `push`, `quote`, `reporter` and `users` icons ([#2935](https://github.com/elastic/eui/pull/2935))
- Updated `folderClosed` and `folderOpen` to match new additions and sit better on the pixel grid ([#2935](https://github.com/elastic/eui/pull/2935))
- Converted `EuiSearchBar` to Typescript ([#2909](https://github.com/elastic/eui/pull/2909))

**Bug fixes**

- Fixed `EuiDataGrid` breaking if invalid schema passed ([#2955](https://github.com/elastic/eui/pull/2955))
- Fixed `EuiTitle` not rendering child classes ([#2925](https://github.com/elastic/eui/pull/2925))
- Extended `div` element in `EuiFlyout` type ([#2914](https://github.com/elastic/eui/pull/2914))
- Fixed popover positioning service to be more lenient when positioning 0-width or 0-height content ([#2948](https://github.com/elastic/eui/pull/2948))

**Theme: Amsterdam**

- Text sizes are now based on a 14px base font size. Headings are now bold ([#2936](https://github.com/elastic/eui/pull/2936))
- Altered `secondary`, `accent` colors to be more saturated ([#2873](https://github.com/elastic/eui/pull/2873))

## [`20.0.2`](https://github.com/elastic/eui/tree/v20.0.2)

**Bug fixes**

- Fixed type definitions for `EuiComboBox` ([#2971](https://github.com/elastic/eui/pull/2971))

## [`20.0.1`](https://github.com/elastic/eui/tree/v20.0.1)

**Bug fixes**

- Added TypeScript definition for `EuiCodeEditor`'s accepting `react-ace` props ([#2926](https://github.com/elastic/eui/pull/2926))
- Added `@types/react-input-autosize` to project's `dependencies` ([#2930](https://github.com/elastic/eui/pull/2930))

## [`20.0.0`](https://github.com/elastic/eui/tree/v20.0.0)

- Converted `EuiComboBox`, `EuiComboBoxInput`, `EuiComboBoxPill`, `EuiComboBoxOptionsList`, `EuiComboBoxOption`, and `EuiComboBoxTitle` to TypeScript ([#2838](https://github.com/elastic/eui/pull/2838))
- Converted `EuiCodeEditor` to TypeScript ([#2836](https://github.com/elastic/eui/pull/2836))
- Converted `EuiCode` and `EuiCodeBlock` and to TypeScript ([#2835](https://github.com/elastic/eui/pull/2835))
- Converted `EuiFilePicker` to TypeScript ([#2832](https://github.com/elastic/eui/issues/2832))
- Exported `EuiSelectOptionProps` type ([#2830](https://github.com/elastic/eui/pull/2830))
- Added `paperClip` glyph to `EuiIcon` ([#2845](https://github.com/elastic/eui/pull/2845))
- Added `banner` prop to `EuiFlyoutBody` and updated `euiOverflowShadow` mixin ([#2837](https://github.com/elastic/eui/pull/2837))
- Updated `editorLink` icon ([#2866](https://github.com/elastic/eui/pull/2866))
- Added control columns to `EuiDataGrid` to support non-data columns like row selection and actions ([#2846](https://github.com/elastic/eui/pull/2846))
- Added `image` glyph to `EuiIcon` ([#2870](https://github.com/elastic/eui/pull/2870))
- Exported TS props from top level `EuiListGroupProps`, `EuiListGroupItemProps`, `EuiSelectableProps`,  `EuiSelectableOption`, `EuiSelectableOptionsListProps` ([#2869](https://github.com/elastic/eui/pull/2869))
- Extending `EuiSelectable[options]` type with correct HTML element ([#2869](https://github.com/elastic/eui/pull/2869))
- Added check mark to single selection `EuiComboBox` ([#2890](https://github.com/elastic/eui/pull/2890))
- Added `logoGoogleG` third-party logo to `EuiIcon` ([#2853](https://github.com/elastic/eui/pull/2853))
- Added Jest `modulesNameMapper` alias for `EuiIcon` using test environment mock ([#2878](https://github.com/elastic/eui/pull/2878))
- Removed `sinon` and `@types/sinon` as dependencies, and converted usages to `jest.fn` ([#2885](https://github.com/elastic/eui/pull/2885))

**Bug fixes**

- Fixed building dev & docs on Windows ([#2847](https://github.com/elastic/eui/pull/2847))
- Fixed screen reader discovery issues with `EuiBottomBar` and `EuiControlBar` ([#2861](https://github.com/elastic/eui/pull/2861))
- Fixed a bug in `EuiDataGrid` causing the first cell to autofocus if interactive ([#2872](https://github.com/elastic/eui/pull/2872))

**Breaking changes**

- Removed `visControls` and `visHeatmap` duplicate icons from docs ([#2908](https://github.com/elastic/eui/pull/2908))

## [`19.0.0`](https://github.com/elastic/eui/tree/v19.0.0)

- Added `cheer` glyph to `EuiIcon` ([#2814](https://github.com/elastic/eui/pull/2814))
- Added `tableCaption` prop to `EuiBasicTable` and improved the default one ([#2782](https://github.com/elastic/eui/pull/2782))
- Converted `EuiDescribedFormGroup` to TypeScript ([#2810](https://github.com/elastic/eui/pull/2810))
- Changed SASS comments to non-compiled comments in invisibles files ([#2807](https://github.com/elastic/eui/pull/2807))
- Optimized the third party logos Ceph, DropWizard, Golang, and Haproxy ([#2812](https://github.com/elastic/eui/pull/2812))
- Added `rowHeader` prop to `EuiBasicTable` to allow consumers to set the identifying cell in a row ([#2802](https://github.com/elastic/eui/pull/2802))
- Added prepend and append to `EuiColorPicker` ([#2819](https://github.com/elastic/eui/pull/2819))
- Improved `EuiDescribedFormGroup` accessibility by avoiding duplicated output in screen readers ([#2783](https://github.com/elastic/eui/pull/2783))
- Added optional `key` attribute to `EuiContextMenu` items and relaxed `name` attribute to allow any React node ([#2817](https://github.com/elastic/eui/pull/2817))
- Converted `EuiColorPicker` color conversion functions to `chroma-js` methods ([#2805](https://github.com/elastic/eui/pull/2805))
- Added `direction` parameter to `euiPaletteColorBlind()` for specifying lighter or darker (or both) alternates ([#2822](https://github.com/elastic/eui/pull/2822))
- Converted `EuiSideNav` to TypeScript ([#2818](https://github.com/elastic/eui/issues/2818))
- Added babel-transformed and partially mocked commonjs build (`test-env/`) to target Kibana's Jest environment ([#2698](https://github.com/elastic/eui/pull/2698))
- Altered styles of `EuiToken` and add added more token types to match ES field types of `tokenAlias`, `tokenDate`, `tokenGeo`, `tokenIP`, `tokenNested`, `tokenRange`, `tokenShape` ([#2758](https://github.com/elastic/eui/pull/2758))

**Bug fixes**

- Exported missing `EuiSelectProps` type ([#2815](https://github.com/elastic/eui/pull/2815))
- Fixed `EuiCode`'s & `EuiCodeBlock`'s ability to accept non-string children ([#2792](https://github.com/elastic/eui/pull/2792)) ([#2820](https://github.com/elastic/eui/pull/2820))
- Fixed `EuiSearchBar`, `Query`, and `AST`'s ability to accept literal parenthesis characters ([#2791](https://github.com/elastic/eui/pull/2791))
- Fixed coloring of input fields when autofill is on in Chrome ([#2798](https://github.com/elastic/eui/pull/2798))
- Moved `@types/enzyme` and `@types/react-virtualized` to `dependencies` status ([#2828](https://github.com/elastic/eui/pull/2828))
- Removed `@elastic/charts` from inclusion in `eui.d.ts` output ([#2828](https://github.com/elastic/eui/pull/2828))

**Breaking changes**

- Removed `idAria` prop from `EuiDescribedFormGroup` ([#2783](https://github.com/elastic/eui/pull/2783))
- Removed `EuiToken`'s `hideBorder` and `displayOptions` prop for applying `color`, `shape`, and `fill` props directly. Changed `fill` prop type from `boolean` to `light | dark | none` ([#2758](https://github.com/elastic/eui/pull/2758))

## [`18.3.0`](https://github.com/elastic/eui/tree/v18.3.0)

- Converted `EuiModal` and `EuiConfirmModal` to TypeScript ([#2742](https://github.com/elastic/eui/pull/2742))
- Converted `EuiTabs` to TypeScript ([#2717](https://github.com/elastic/eui/pull/2717))
- Converted `EuiFormRow` to TypeScript ([#2712](https://github.com/elastic/eui/pull/2712))
- Updated `logoAPM`, `logoSecurity` and `logoEnterpriseSearch`. Added `logoWorkplaceSearch` and `logoObservability` ([#2769](https://github.com/elastic/eui/pull/2769))
- Converted `EuiFilterButton` to TypeScript ([#2761](https://github.com/elastic/eui/pull/2761))
- Converted `EuiFilterSelectItem` to TypeScript ([#2761](https://github.com/elastic/eui/pull/2761))
- Converted `EuiFieldSearch` to TypeScript ([#2775](https://github.com/elastic/eui/pull/2775))
- Added `data-test-subj` to the `EuiContextMenuItem` in `EuiTablePagination` ([#2778](https://github.com/elastic/eui/pull/2778))
- Improved `EuiIcon` a11y by using a `title` and `aria-labelledby` ([#2786](https://github.com/elastic/eui/pull/2786))
- Improved compressed `EuiPagination` by including active and last page numbers ([#2779](https://github.com/elastic/eui/pull/2779))
- Converted `EuiSuperSelect` to TypeScript ([#2776](https://github.com/elastic/eui/pull/2776))

**Bug fixes**

- Increased column width on `EuiTableHeaderCellCheckbox` to prevent `EuiCheckbox`'s focus ring from getting clipped in `EuiBasicTable` ([#2770](https://github.com/elastic/eui/pull/2770))
- Fixed the display of `EuiButton` within `EuiControlBar` when `fill={true}` to be more consistent with other buttons ([#2781](https://github.com/elastic/eui/pull/2781))
- Fixed `EuiFormControlLayout` from overwriting className for `prepend` nodes.  ([#2796](https://github.com/elastic/eui/pull/2796))
- Fixed `useRenderToText` and `EuiButtonToggle` from attempting state updates on unmounted components ([#2797](https://github.com/elastic/eui/pull/2797))
- Refactored function and hook instantiation to fix drag action sluggishness in `EuiColorStops` ([#2557](https://github.com/elastic/eui/pull/2557))

**Deprecations**

- `EuiIcon`'s `logoEnterpriseSearch` type deprecated in favor of `logoWorkplaceSearch`
- `EuiIcon`'s `logoAPM` type deprecated in favor of `logoObservability`

## [`18.2.2`](https://github.com/elastic/eui/tree/v18.2.2)

**Note: this release is a backport containing changes originally made in `18.3.0`**

- Updated `logoAPM`, `logoSecurity` and `logoEnterpriseSearch`. Added `logoWorkplaceSearch` and `logoObservability` ([#2769](https://github.com/elastic/eui/pull/2769))

**Bug fixes**

- Fixed `useRenderToText` and `EuiButtonToggle` from attempting state updates on unmounted components ([#2797](https://github.com/elastic/eui/pull/2797))

**Deprecations**

- `EuiIcon`'s `logoEnterpriseSearch` type deprecated in favor of `logoWorkplaceSearch`
- `EuiIcon`'s `logoAPM` type deprecated in favor of `logoObservability`

## [`18.2.1`](https://github.com/elastic/eui/tree/v18.2.1)

**Bug fixes**

- Fixed `EuiFieldSearch`'s trigger of `onChange` when clearing the field value ([#2764](https://github.com/elastic/eui/pull/2764))

## [`18.2.0`](https://github.com/elastic/eui/tree/v18.2.0)

- Added `recentlyViewedApp` app icon to `EuiIcon` ([#2755](https://github.com/elastic/eui/pull/2755))

**Bug fixes**

- Fixed `EuiBasicTable` & `EuiInMemoryTable` to not un- and re-mount rows when toggling `loading` prop ([#2754](https://github.com/elastic/eui/pull/2754))

## [`18.1.0`](https://github.com/elastic/eui/tree/v18.1.0)

- Lightened `EuiBadge` hollow border color in dark mode ([#2746](https://github.com/elastic/eui/pull/2746))
- Added `minInputProps` and `maxInputProps` to supply more props to the inputs of `EuiDualRange` ([#2738](https://github.com/elastic/eui/pull/2738))
- Changed `EuiBadge` to use EUI palette colors ([#2455](https://github.com/elastic/eui/pull/2455))
- Darkened a few `euiPaletteColorBlind` colors ([#2455](https://github.com/elastic/eui/pull/2455))
- Fixed bug in `EuiCard` where button text was not properly aligned ([#2741](https://github.com/elastic/eui/pull/2741))
- Converted `EuiRange` to TypeScript ([#2732](https://github.com/elastic/eui/pull/2732))
- Converted `EuiDualRange` to TypeScript ([#2732](https://github.com/elastic/eui/pull/2732))
- Converted `EuiRangeInput` to TypeScript ([#2732](https://github.com/elastic/eui/pull/2732))
- Added `bellSlash` glyph to `EuiIcon` ([#2714](https://github.com/elastic/eui/pull/2714))
- Added `legend` prop to `EuiCheckboxGroup` and `EuiRadioGroup` to add `EuiFieldset` wrappers for title the groups ([#2739](https://github.com/elastic/eui/pull/2739))
- Changed `EuiNavDrawerFlyout` to close after child nav items are clicked ([#2749](https://github.com/elastic/eui/pull/2749))
- Changed `EuiNavDrawerFlyout` to trap focus while navigating via keyboard ([#2749](https://github.com/elastic/eui/pull/2749))
- Created a `euiPaletteColorBlindBehindText` variant of the color blind palette ([#2750](https://github.com/elastic/eui/pull/2750))
- Improved focus state of `EuiSwitch`, `EuiCheckbox`, `EuiRadio` and `EuiRange` ([#2745](https://github.com/elastic/eui/pull/2745))

**Bug fixes**

- Changed `EuiRadio` and `EuiCheckbox` labels to be `inline-block` ([#2739](https://github.com/elastic/eui/pull/2739))
- Fixed `EuiCheckboxGroup`'s `options` type to fully extend the `EuiCheckbox` type ([#2739](https://github.com/elastic/eui/pull/2739))

## [`18.0.0`](https://github.com/elastic/eui/tree/v18.0.0)

- Converted `EuiFieldText` to Typescript ([#2688](https://github.com/elastic/eui/pull/2688))
- Added `nested` glyph to `EuiIcon` ([#2707](https://github.com/elastic/eui/pull/2707))
- Added `tableLayout` prop to `EuiTable`, `EuiBasicTable` and `EuiInMemoryTable` to provide the option of auto layout ([#2697](https://github.com/elastic/eui/pull/2697))
- Converted `EuiSuggest` to Typescript ([#2692](https://github.com/elastic/eui/pull/2692))
- Converted `EuiErrorBoundary` to Typescript  ([#2690](https://github.com/elastic/eui/pull/2690))
- Updated `EuiNavDrawer` to accept React fragments ([#2710](https://github.com/elastic/eui/pull/2710))
- Added `EuiFormFieldset` and `EuiFormLegend` components ([#2706](https://github.com/elastic/eui/pull/2706))
- Adjusted colors of color blind viz palette ([#2686](https://github.com/elastic/eui/pull/2686))
- Converted `EuiSelect` to Typescript ([#2694](https://github.com/elastic/eui/pull/2694))
- Added `aggregate`, `pageSelect`, `pagesSelect`, `securitySignal`, `securitySignalDetected`, `securitySignalResolved` and `timeline` icons ([#2704](https://github.com/elastic/eui/pull/2704))
- Added `useDependentState` custom hook ([#2725](https://github.com/elastic/eui/pull/#2725))
- Added `isClearable` prop to `EuiFieldSearch` ([#2723](https://github.com/elastic/eui/pull/2723))

**Bug fixes**

- Fixed `isExpanded` property of nodes from `EuiTreeView` ([#2700](https://github.com/elastic/eui/pull/#2700))
- Added text selection to `EuiLink` button ([#2722](https://github.com/elastic/eui/pull/#2722))
- Fixed bug in `EuiDataGrid` where resizing columns changed the active DOM element ([#2724](https://github.com/elastic/eui/pull/#2724))
- Fixed position of scrollbar in `EuiCodeBlock` ([#2727](https://github.com/elastic/eui/pull/#2727))
- Fixed bug in `EuiDataGrid` that prevented the "Hide fields" popover from showing an updated column list ([#2725](https://github.com/elastic/eui/pull/#2725))

**Breaking changes**

- Changed accepted properties of the `color_palette` method to accept an array of colors ([#2686](https://github.com/elastic/eui/pull/#2686))
- Removed the `palette` export to export each palette function directly ([#2686](https://github.com/elastic/eui/pull/#2686))
- Changed the palette functions to be methods that accept a number of steps and removed `.colors` key ([#2686](https://github.com/elastic/eui/pull/#2686))

## [`17.3.1`](https://github.com/elastic/eui/tree/v17.3.1)

**Bug fixes**

- Fixed TS types and exports for `EuiTextArea` and `EuiFieldNumber` ([#2703](https://github.com/elastic/eui/pull/2703))

## [`17.3.0`](https://github.com/elastic/eui/tree/v17.3.0)

- Converted `EuiFieldNumber` to Typescript ([#2685](https://github.com/elastic/eui/pull/2685))
- Converted `EuiFieldPassword` to Typescript ([#2683](https://github.com/elastic/eui/pull/2683))
- Converted `EuiHighlight` to Typescript ([#2681](https://github.com/elastic/eui/pull/2681))
- Added `data-test-subj` property to the `EuiCodeEditor` component ([#2689](https://github.com/elastic/eui/pull/2689))
- Converted `EuiTextArea` to Typescript ([#2695](https://github.com/elastic/eui/pull/2695))
- Converted `EuiPage` and related child components to  TypeScript ([#2669](https://github.com/elastic/eui/pull/2669))
- Added `annotation` glyph ([#2691](https://github.com/elastic/eui/pull/2691))
- Added `initialWidth` and `isResizable` configurations to `EuiDataGrid`'s columns ([#2696](https://github.com/elastic/eui/pull/2696))

**Bug fixes**

- Reverted removal of `toggleOpen` method from `EuiNavDrawer` ([#2682](https://github.com/elastic/eui/pull/2682))
- Improved `EuiDataGrid` update performance ([#2676](https://github.com/elastic/eui/pull/2676))
- Fixed `EuiDatagrid` header top border when configured to have no toolbar ([#2619](https://github.com/elastic/eui/pull/#2619))

## [`17.2.1`](https://github.com/elastic/eui/tree/v17.2.1)

**Bug fixes**

- Changed package.json version to match sure our build scripts release the correct sequential number ([#2674](https://github.com/elastic/eui/pull/2674))

## [`17.1.3`](https://github.com/elastic/eui/tree/v17.1.3)

**NOTE: This release came out of order due to a release script error. It actually came after 17.2.0 and can be ignored in favor of 17.2.1**

- Reverted docs changes in `17.2.0` that caused the build script to die ([#2672](https://github.com/elastic/eui/pull/2672))

**Bug fixes**

- Removed TypeScript definitions in `*.test.tsx?` files from _eui.d.ts_ ([#2673](https://github.com/elastic/eui/pull/2673))

## [`17.2.0`](https://github.com/elastic/eui/tree/v17.2.0)

**NOTE: This release had an error in our documentation layer. Use 17.2.1 instead**

- Improved a11y of `EuiNavDrawer` lock button state via `aria-pressed` ([#2643](https://github.com/elastic/eui/pull/2643))
- Added new stylesheets for the EUI Amsterdam theme ([#2633](https://github.com/elastic/eui/pull/2633))
- Added exports for available types related to `EuiDataGrid` ([#2640](https://github.com/elastic/eui/pull/2640))

**Bug fixes**

- Improved `EuiDataGrid` update performance ([#2638](https://github.com/elastic/eui/pull/2638))
- Fixed `EuiDroppable` not accepting multiple children when using TypeScript ([#2634](https://github.com/elastic/eui/pull/2634))
- Fixed `EuiComboBox` from submitting parent `form` element when selecting options via `Enter` key ([#2642](https://github.com/elastic/eui/pull/2642))
- Fixed `EuiNavDrawer` expand button from losing focus after click ([#2643](https://github.com/elastic/eui/pull/2643))
- Fixed instances of potentially duplicate `EuiPopover` `id` attributes ([#2667](https://github.com/elastic/eui/pull/2667))

## [`17.1.2`](https://github.com/elastic/eui/tree/v17.1.2)

**Bug fixes**

- Fixed `EuiCodeEditor` custom mode file error by initializing with existing mode ([#2616](https://github.com/elastic/eui/pull/2616))
- Removed `EuiIcon` default titles ([#2632](https://github.com/elastic/eui/pull/2632))

## [`17.1.1`](https://github.com/elastic/eui/tree/v17.1.1)

**Bug fixes**

- Fixed screenreader text in `EuiTreeView` and added truncation ([#2627](https://github.com/elastic/eui/pull/2627))

## [`17.1.0`](https://github.com/elastic/eui/tree/v17.1.0)

- Added an optional `key` property inside the `options` prop in `EuiSelectableList` component ([#2608](https://github.com/elastic/eui/pull/2608))
- Added `toolbarAdditionalControls` prop to `EuiDataGrid` to allow for custom buttons in the toolbar ([#2594](https://github.com/elastic/eui/pull/2594))
- Added TypeScript definitions for `EuiBasicTable`, `EuiInMemoryTable`, and related components ([#2428](https://github.com/elastic/eui/pull/2428))
- Updated `logoSecurity` and `appSecurityAnalytics` icons ([#2613](https://github.com/elastic/eui/pull/2613))
- Added support for `.gif` base64 images in the webpack.config

**Bug fixes**

- Fixed UX/focus bug in `EuiDataGrid` when using keyboard shortcuts to paginate ([#2602](https://github.com/elastic/eui/pull/2602))
- Fixed `EuiIcon` accessibility by adding a `title` prop and a default `aria-label` ([#2554](https://github.com/elastic/eui/pull/2554))
- Fixed `EuiDataGrid`'s in-memory sorting of numeric columns when the cell data contains multiple digit groups ([#2603](https://github.com/elastic/eui/pull/2603))
- Improved pagination in `EuiBasicTable`. `paginationBar` is hidden when there is no data and `EuiPagination` is displayed even when there is only one page ([#2598](https://github.com/elastic/eui/pull/#2598))
- Fixed react-dom warning when `EuiPopover` was unmounted before calls to setState ([#2614](https://github.com/elastic/eui/pull/2614))

## [`17.0.0`](https://github.com/elastic/eui/tree/v17.0.0)

**Breaking changes**

- Moved any shared component-level Sass variables and mixins into the `global_styling` directory ([#2551](https://github.com/elastic/eui/pull/2551))
- Reworked `euiPanel()` mixin to require the entirety of a selector (i.e. require the '.' in addition to the string) ([#2551](https://github.com/elastic/eui/pull/2551))
- Updated React peerDependencies to version 16.12 ([#2571](https://github.com/elastic/eui/pull/2571))
- Changed to generated `id` value for `EuiFormRow` to ensure uniqueness  ([#2588](https://github.com/elastic/eui/pull/2588))

## [`16.2.1`](https://github.com/elastic/eui/tree/v16.2.1)

**Bug fixes**

- Fixed label wrapping of `EuiSwitch` ([#2585](https://github.com/elastic/eui/pull/2585))
- Replaced `<p>` tag surrounding the label with a `<span>` tag in `EuiSwitch` to fix any inherited margin ([#2585](https://github.com/elastic/eui/pull/2585))
- Added the same padding from `EuiSelectableListItem` to the heading to fix alignment ([#2585](https://github.com/elastic/eui/pull/2585))
- Added exports for `EuiCheckboxType`, `EuiCheckboxGroupOption`, and `EuiCheckboxGroupIdToSelectedMap` types ([#2593](https://github.com/elastic/eui/pull/2593))
- Fixed `.euiHeaderLinks__mobileList` in `EuiHeaderLinks` to only display it on mobile ([#2590](https://github.com/elastic/eui/pull/#2590))
- Fixed `EuiAccordion` icon rotation when it is a child of another accordion so it doesn't inherit the rotation state of the parent ([#2595](https://github.com/elastic/eui/pull/#2595))

## [`16.2.0`](https://github.com/elastic/eui/tree/v16.2.0)

- Added `EuiCheckableCard` component, for radio buttons or checkboxes with complex child content ([#2555](https://github.com/elastic/eui/pull/2555))
- Updated `EuiCheckbox` and `EuiCheckboxGroup` to TypeScript ([#2555](https://github.com/elastic/eui/pull/2555))

**Bug fixes**

- Fixed `EuiSwitch` clicking on disabled label ([#2575](https://github.com/elastic/eui/pull/2575))
- Fixed `EuiComboBox` options list closing when clicking outside the component after scrolling ([#2589](https://github.com/elastic/eui/pull/2589))

## [`16.1.0`](https://github.com/elastic/eui/tree/v16.1.0)

- Updated compressed styles for `EuiButtonGroup` to include a background color ([#2568](https://github.com/elastic/eui/pull/2568))
- Added `heading` prop to `EuiCallOut` to allow for variance in the title tag ([#2357](https://github.com/elastic/eui/pull/2357))
- Added `badge` prop and new styles `EuiHeaderAlert` ([#2506](https://github.com/elastic/eui/pull/2506))
- Added new keyboard shortcuts for the data grid component: `Home` (same row, first column), `End` (same row, last column), `Ctrl+Home` (first row, first column), `Ctrl+End` (last row, last column), `Page Up` (next page) and `Page Down` (previous page) ([#2519](https://github.com/elastic/eui/pull/2519))
- Added `disabled` prop to the `EuiCheckboxGroup` definition ([#2545](https://github.com/elastic/eui/pull/2545))
- Added `disabled` option to the `option` attribute of the `options` object that is passed to the `EuiCheckboxGroup` so that checkboxes in a group can be individually disabled ([#2548](https://github.com/elastic/eui/pull/2548))
- Added `EuiAspectRatio` component that allows for responsively resizing embeds ([#2535](https://github.com/elastic/eui/pull/2535))
- Added `display` and `titleSize` props to `EuiCard` ([#2566](https://github.com/elastic/eui/pull/2566))
- Added `accessibility` glyph to `EuiIcon` ([#2566](https://github.com/elastic/eui/pull/2566))

**Bug fixes**

- Fixed `EuiDataGrid` schema detection on already defined column schemas ([#2550](https://github.com/elastic/eui/pull/2550))
- Added `euiTextBreakWord()` to `EuiToast` header ([#2549](https://github.com/elastic/eui/pull/2549))
- Fixed `.eui-textBreakAll` on Firefox ([#2549](https://github.com/elastic/eui/pull/2549))
- Fixed `EuiBetaBadge` accessibility with `tab-index=0` ([#2559](https://github.com/elastic/eui/pull/2559))
- Improved `EuiIcon` loading performance ([#2565](https://github.com/elastic/eui/pull/2565))

## [`16.0.1`](https://github.com/elastic/eui/tree/v16.0.1)

**Bug fixes**

- `EuiSwitch` now passes `name` attribute into underlying `button` ([#2533](https://github.com/elastic/eui/pull/2533))

## [`16.0.0`](https://github.com/elastic/eui/tree/v16.0.0)

- Made `EuiCard` more accessible ([#2521](https://github.com/elastic/eui/pull/2521))
- Added ability to pass `children` to `EuiCard` ([#2521](https://github.com/elastic/eui/pull/2521))
- Replaced root element in `EuiFlyout`, switching from `span` to `Fragment` ([#2527](https://github.com/elastic/eui/pull/2527))
- Upgraded `react-virtualized` to `9.21.2` ([#2531](https://github.com/elastic/eui/pull/2531))

**Bug fixes**

- Added support for `timeFormat` formatting in `EuiSuperDatePicker` and fixed some formatting inconsistencies ([#2518](https://github.com/elastic/eui/pull/2518))
- Added support for `locale` in `EuiSuperDatePicker` and `EuiDatePicker` both as a prop and from `EuiContext` ([#2518](https://github.com/elastic/eui/pull/2518))

**Breaking changes**

- Removed `EuiCardGraphic` ([#2521](https://github.com/elastic/eui/pull/2521))

## [`15.0.0`](https://github.com/elastic/eui/tree/v15.0.0)

- Converted `EuiShowFor` and `EuiHideFor` to TS ([#2503](https://github.com/elastic/eui/pull/2503))
- Upgraded `react-ace` to `7.0.5` ([#2526](https://github.com/elastic/eui/pull/2526))

**Bug fixes**
- Fixed `EuiButton` disabled text color ([#2534](lhttps://github.com/elastic/eui/pull/2534))
- Created `.euiTableCaption` with `position: relative` to avoid double border under header row ([#2484](https://github.com/elastic/eui/pull/2484))
- Fixed `EuiSwitch` to use `aria-labelledby` ([#2522](https://github.com/elastic/eui/pull/2522))
- Fixed `EuiPanelProps` type definition ([#2516](https://github.com/elastic/eui/pull/2516))

**Breaking changes**

- Added `display` modifier to `EuiShowFor` ([#2503](https://github.com/elastic/eui/pull/2503))
- Updated minimum TypeScript version to 3.5.3 ([#2510](https://github.com/elastic/eui/pull/2510))
- Removed `Omit` type in favor of TypeScript's built-in ([#2510](https://github.com/elastic/eui/pull/2510))

## [`14.10.0`](https://github.com/elastic/eui/tree/v14.10.0)

- Added new `euiControlBar` component for bottom-of-screen navigational elements ([#2204](https://github.com/elastic/eui/pull/2204))
- Converted `EuiFlyout` to TypeScript ([#2500](https://github.com/elastic/eui/pull/2500))
- Added an animation to the arrow on `EuiAccordion` as it opens / closes ([#2507](https://github.com/elastic/eui/pull/2507))
- Upgraded `react-input-autosize` to `2.2.2` ([#2514](https://github.com/elastic/eui/pull/2514))

**Bug fixes**

- Simplified `EuiColorStops` popover toggling ([#2505](https://github.com/elastic/eui/pull/2505))

## [`14.9.0`](https://github.com/elastic/eui/tree/v14.9.0)

- Added new `euiTreeView` component for rendering recursive objects such as folder structures ([#2409](https://github.com/elastic/eui/pull/2409))
- Added `euiXScrollWithShadows()` mixin and `.eui-xScrollWithShadows` utility class ([#2458](https://github.com/elastic/eui/pull/2458))
- Fixed `EuiColorStops` where empty string values would cause range min or max to be NaN ([#2496](https://github.com/elastic/eui/pull/2496))
- Improved `EuiSwitch` a11y by aligning to aria roles ([#2491](https://github.com/elastic/eui/pull/2491))
- Converted `EuiSwitch` to TypeScript ([#2491](https://github.com/elastic/eui/pull/2491))
- Added an accessible label-less `EuiSwitch` variation ([#2491](https://github.com/elastic/eui/pull/2491))

**Bug fixes**

- Normalized button `moz-focus-inner` ([#2445](https://github.com/elastic/eui/pull/2445))
- Fixed typo to correct `aria-modal` attribute in`EuiPopover` ([#2488](https://github.com/elastic/eui/pull/2488))
- Fixed position of `EuiCodeBlock` controls and added more tests ([#2459](https://github.com/elastic/eui/pull/2459))
- Changed `EuiCodeBlock` so that `overflowHeight` now applies a `maxHeight` instead of a `height` on the block ([#2487](https://github.com/elastic/eui/pull/2487))
- Fixed potentially inconsistent state update ([#2481](https://github.com/elastic/eui/pull/2481))
- Fixed `EuiSwitch` form behavior by adding a default button `type` of 'button' ([#2491](https://github.com/elastic/eui/pull/2491))

## [`14.8.0`](https://github.com/elastic/eui/tree/v14.8.0)

* `EuiButtonGroup` and `EuiButtonToggle` now accept `ReactNode` for their label prop instead of string ([#2392](https://github.com/elastic/eui/pull/2392))
* Added `useRenderToText` to `inner_text` service suite to render `ReactNode`s into label text ([#2392](https://github.com/elastic/eui/pull/2392))
* Added icons `tableDensityExpanded`, `tableDensityCompact`, `tableDensityNormal` to `EuiIcon` ([#2230](https://github.com/elastic/eui/pull/2230))
* Added `!important` to the animation of `EuiFocusRing` animation to make sure it is always used ([#2230](https://github.com/elastic/eui/pull/2230))
* Added `expandMini` icon to `EuiIcon` ([#2207](https://github.com/elastic/eui/pull/2366))
* Changed `EuiPopover` to use `role="dialog"` for better screen-reader announcements ([#2207](https://github.com/elastic/eui/pull/2366))
* Added function callback `onTrapDeactivation` to `EuiPopover` for when a focus trap is deactivated ([#2366](https://github.com/elastic/eui/pull/2366))
* Added logic for rendering of focus around `EuiPopover` to counteract a race condition ([#2366](https://github.com/elastic/eui/pull/2366))
* Added `EuiDataGrid` ([#2165](https://github.com/elastic/eui/pull/2165))

**Bug fixes**

* Corrected `lockProps` passdown in `EuiFocusTrap`, specifically to allows `style` to be passed down ([#2230](https://github.com/elastic/eui/pull/2230))
* Changed `children` property on `I18nTokensShape` type from a single `ReactChild` to now accept an `array` ([#2230](https://github.com/elastic/eui/pull/2230))
* Adjusted the color of `$euiColorHighlight` in dark mode ([#2176](https://github.com/elastic/eui/pull/2176))
* Changed `EuiPopoverFooter` padding to uniformly adjust with the size of the popover ([#2207](https://github.com/elastic/eui/pull/2207))
* Fixed `isDragDisabled` prop usage in `EuiDraggable` ([#2207](https://github.com/elastic/eui/pull/2366))
* Fixed `EuiMutationObserver`'s handling of`onMutation` when that prop's value changes ([#2421](https://github.com/elastic/eui/pull/2421))

## [`14.7.0`](https://github.com/elastic/eui/tree/v14.7.0)

- Converted `EuiRadio` and `EuiRadioGroup` to TypeScript ([#2438](https://github.com/elastic/eui/pull/2438))
- Improved a11y in `EuiImage` ([#2447](https://github.com/elastic/eui/pull/2447))
- Made EuiIcon a PureComponent, to speed up React re-render performance ([#2448](https://github.com/elastic/eui/pull/2448))
- Added ability for `EuiColorStops` to accept user-defined range bounds ([#2396](https://github.com/elastic/eui/pull/2396))
- Added `external` prop to `EuiLink` ([#2442](https://github.com/elastic/eui/pull/2442))
- Added disabled state to `EuiBadge` ([#2440](https://github.com/elastic/eui/pull/2440))
- Changed `EuiLink` to appear non interactive when passed the `disabled` prop and an `onClick` handler ([#2423](https://github.com/elastic/eui/pull/2423))
- Added `minimize` glyph to `EuiIcon` ([#2457](https://github.com/elastic/eui/pull/2457))

**Bug fixes**

- Re-enabled `width` property for `EuiTable` cell components ([#2452](https://github.com/elastic/eui/pull/2452))
- Fixed `EuiNavDrawer` collapse/expand button height issue
 ([#2463](https://github.com/elastic/eui/pull/2463))

## [`14.6.0`](https://github.com/elastic/eui/tree/v14.6.0)

- Added new updated `infraApp` and `logsApp` icons ([#2430](https://github.com/elastic/eui/pull/2430))

**Bug fixes**

- Fixed missing misc. button and link type definition exports ([#2434](https://github.com/elastic/eui/pull/2434))
- Strip custom semantics from `EuiSideNav` ([#2429](https://github.com/elastic/eui/pull/2429))

## [`14.5.1`](https://github.com/elastic/eui/tree/v14.5.1)

**Note: this release is a backport containing changes originally made in `14.6.0` and `14.7.0`**

- Added new updated `infraApp` and `logsApp` icons ([#2430](https://github.com/elastic/eui/pull/2430))
- Made EuiIcon a PureComponent, to speed up React re-render performance ([#2448](https://github.com/elastic/eui/pull/2448))

**Bug fixes**

- Fixed `EuiNavDrawer` collapse/expand button height issue ([#2463](https://github.com/elastic/eui/pull/2463))

## [`14.5.0`](https://github.com/elastic/eui/tree/v14.5.0)

- Update Elastic-Charts to version 13.0.0 and updated the theme object accordingly ([#2381](https://github.com/elastic/eui/pull/2381))
- Added new `EuiColorStops` component ([#2360](https://github.com/elastic/eui/pull/2360))
- Added `currency` glyph to 'EuiIcon' ([#2398](https://github.com/elastic/eui/pull/2398))
- Migrate `EuiBreadcrumbs`, `EuiHeader` etc, and `EuiLink` to TypeScript ([#2391](https://github.com/elastic/eui/pull/2391))
- Added `hasChildLabel` prop to `EuiFormRow` to avoid duplicate labels ([#2411](https://github.com/elastic/eui/pull/2411))
- Added `component` prop to `EuiPageBody`, switching the default from `div` to `main` ([#2410](https://github.com/elastic/eui/pull/2410))
- Added focus state to `EuiListGroupItem` ([#2406](https://github.com/elastic/eui/pull/2406))
- Added `keyboardShortcut` glyph to 'EuiIcon ([#2413](https://github.com/elastic/eui/pull/2413))
- Improved a11y in `EuiNavDrawer` ([#2417](https://github.com/elastic/eui/pull/2417))
- Improved a11y in `EuiSuperDatePicker` ([#2426](https://github.com/elastic/eui/pull/2426))

**Bug fixes**

- Fixed `EuiSelectable` to accept programmatic updates to its `options` prop ([#2390](https://github.com/elastic/eui/pull/2390))
- Fixed poor labeling in `EuiSuperDatePicker` ([#2411](https://github.com/elastic/eui/pull/2411))
- Fixed `EuiCodeEditor`'s ID to be dynamic between renders ([#2411](https://github.com/elastic/eui/pull/2411))
- Fixed `EuiCodeEditor` to not render multiple labels for some inputs ([#2411](https://github.com/elastic/eui/pull/2411))
- Fixed `EuiBreadcrumbs` improper use of `useInnerText` hook ([#2425](https://github.com/elastic/eui/pull/2425))

## [`14.4.0`](https://github.com/elastic/eui/tree/v14.4.0)

- Migrate `EuiEmptyPrompt`and `EuiCard` to TS ([#2387](https://github.com/elastic/eui/pull/2387))
- Added Lens app `lensApp` icon ([#2389](https://github.com/elastic/eui/pull/2389))
- Made `EuiKeyPadMenuItem` beta badge smaller ([#2388](https://github.com/elastic/eui/pull/2388))

## [`14.3.0`](https://github.com/elastic/eui/tree/v14.3.0)

- Added `package` icon to glyph set ([#2378](https://github.com/elastic/eui/pull/2378))
- Modified `EuiFacetButton` to use `$euiFocusBackgroundColor` for `:focus` state ([2365](https://github.com/elastic/eui/pull/2365))
- Added a `showMaxPopover` option for `EuiBreadcrumbs` to display all items when a `max` is set ([#2342](https://github.com/elastic/eui/pull/2342))
- Added `data-test-subj` support for basic and in-memory tables' actions ([#2353](https://github.com/elastic/eui/pull/2353))
- Added `ip` icon to glyph set ([#2371](https://github.com/elastic/eui/pull/2371))
- Set `textOnly={true}` for expanded rows in `EuiBasicTable` ([#2376](https://github.com/elastic/eui/pull/2376))
- Added `visAreaStacked`, `visBarVerticalStacked`, and `visBarHorizontalStacked` icons to glyph set ([#2379](https://github.com/elastic/eui/pull/2379))
- Adjusted style of beta badge on `EuiKeyPadMenuItem` ([#2375](https://github.com/elastic/eui/pull/2375))
- Migrate `EuiFacetGroup`, `EuiKeyPadMenu` and `EuiCallOut` to TS ([#2382](https://github.com/elastic/eui/pull/2382))

**Bug fixes**

- Fixed spacing of `EuiFormErrorText` to match `EuiFormHelpText` ([#2354](https://github.com/elastic/eui/pull/2354))
- Fixed bug in `EuiPopover` where Array.prototype.slice() may have been called on 'undefined' ([#2369](https://github.com/elastic/eui/pull/2369))
- Properly exported `copy`, `move`, and `reorder` drag-and-drop service methods ([#2377](https://github.com/elastic/eui/pull/2377))

## [`14.2.0`](https://github.com/elastic/eui/tree/v14.2.0)

- Added `compressed` option to `buttonSize` prop of EuiButtonGroup ([#2343](https://github.com/elastic/eui/pull/2343))
- Added disabled states to `EuiCard`, `EuiKeyPadMenuItem` and `EuiKeyPadMenuItemButton`
 ([#2333](https://github.com/elastic/eui/pull/2340))
- Added missing `compressed` TS definitions to `EuiComboBox`, `EuiCheckboxGroup`, `EuiCheckbox`, `EuiFieldSearch`, `EuiRadioGroup`, `EuiSwitch` ([#2338](https://github.com/elastic/eui/pull/2338))
- Added auto-margin between `EuiFormRow` and `EuiButton` ([#2338](https://github.com/elastic/eui/pull/2338))
- Added border to `[readOnly]` inputs ([#2338](https://github.com/elastic/eui/pull/2338))

**Bug fixes**

- Fixed `onChange` TS defs for EuiRange ([#2349](https://github.com/elastic/eui/pull/2349))
- Fixed default z-index of `EuiPopover` ([#2341](https://github.com/elastic/eui/pull/2341))
- Fixed styling for `prepend` and `append` nodes that may be popovers or tooltips ([#2338](https://github.com/elastic/eui/pull/2338))

## [`14.1.1`](https://github.com/elastic/eui/tree/v14.1.1)

**Bug fixes**

- Fixed accidental removal of Elastic Charts from dependencies ([#2348](https://github.com/elastic/eui/pull/2348))

## [`14.1.0`](https://github.com/elastic/eui/tree/v14.1.0)

- Created `EuiSuggest` component ([#2270](https://github.com/elastic/eui/pull/2270))
- Added missing `compressed` styling to `EuiSwitch` ([#2327](https://github.com/elastic/eui/pull/2327))
- Migrate `EuiBottomBar`, `EuiHealth` and `EuiImage` to TS ([#2328](https://github.com/elastic/eui/pull/2328))
- Added hover and focus states when `allowFullScreen` is true in `EuiImage`([#2287](https://github.com/elastic/eui/pull/2287))
- Converted `EuiColorPicker` to TypeScript ([#2340](https://github.com/elastic/eui/pull/2340))
- Added inline rendering option to `EuiColorPicker` ([#2340](https://github.com/elastic/eui/pull/2340))

## [`14.0.0`](https://github.com/elastic/eui/tree/v14.0.0)

### Feature: Compressed Form Controls ([#2167](https://github.com/elastic/eui/pull/2167))

- Altered the look of `compressed` form controls to look more subtle
- Created `EuiFormControlLayoutDelimited` for dual inputs indicating a range
- Added compressed and column style layouts to `EuiFormRow` via `display` prop
- Reduced overall height of `compressed` `EuiRange` and `EuiDualRange`
- Added `showInput = 'inputWithPopover'` option for `compressed` `EuiRange` and `EuiDualRange` to display the slider in a popover

- Made all inputs in the `EuiSuperDatePicker` popover `compressed`
- Added `controlOnly` prop to `EuiFieldText` and `EuiFieldNumber`
- Allow `style` prop to be passed down in `EuiColorPickerSwatch`
- `EuiFilePicker` now has `default` and `large` display sizes that both have `compressed` alternatives
- Allow strings to be passed as `append`/`prepend` props and added a11y support
- Added a max height with overflow to `EuiSuperSelect`

**Bug fixes**

- Fixed `EuiColorPicker` padding on right to accommodate down caret
- Fixed sizings of `EuiComboBox` and pills
- Fixed truncation on `EuiContextMenuItem`
- Fixed style of more `append`/`prepend` options of `EuiFormControlLayout`

**Deprecations**

- `EuiFormRow`'s `compressed` prop deprecated in favor of `display: rowCompressed`
- `EuiFormRow`'s `displayOnly` prop deprecated in favor of `display: center`

**Breaking changes**

- SASS mixin `euiTextOverflowWrap()` has been removed in favor of `euiTextBreakWord()`
- `EuiFormLabel` no longer has a bottom margin
- `EuiFormRow` no longer has bottom padding, nor does it add margin to any `+ *` siblings only sibling `EuiFormRow`s

## [`13.8.2`](https://github.com/elastic/eui/tree/v13.8.2)

**Bug fixes**

- Corrected `EuiCodeBlock`'s proptype for `children` to be string or array of strings ([#2324](https://github.com/elastic/eui/pull/2324))
- Fixed `onClick` TypeScript definition for `EuiPanel` ([#2330](https://github.com/elastic/eui/pull/2330))
- Fixed `EuiComboBox` list reopening after closing on option selection in IE11 ([#2326](https://github.com/elastic/eui/pull/2326))

## [`13.8.1`](https://github.com/elastic/eui/tree/v13.8.1)

**Bug fixes**

- Updated TS def for `EuiFilterSelect` ([#2291](https://github.com/elastic/eui/pull/2291))
- Fixed alignment of icons and label in `EuiSideNavItem` ([#2297](https://github.com/elastic/eui/pull/2297))
- Fixed logic in `EuiContextMenu` to account for index of `0` ([#2304](https://github.com/elastic/eui/pull/2304))

## [`13.8.0`](https://github.com/elastic/eui/tree/v13.8.0)

- Added href prop to `EuiTab` and converted to TypeScript ([#2275](https://github.com/elastic/eui/pull/2275))
- Created `EuiInputPopover` component (formally) ([#2269](https://github.com/elastic/eui/pull/2269))
- Added docs for using [Elastic Charts](https://elastic.github.io/elastic-charts) with EUI ([#2209](https://github.com/elastic/eui/pull/2209))
- Improved fix for `EuiSuperDatePicker` to update `asyncInterval.isStopped` on a `isPaused` prop change ([#2298](https://github.com/elastic/eui/pull/2298))

**Bug fixes**

- Removed extra right side margin in `EuiSuperDatePicker` ([#2236](https://github.com/elastic/eui/pull/2236))
- Fixed incorrect `onClick` type for `EuiButtonEmpty` ([#2282](https://github.com/elastic/eui/pull/2282))
- Fixed compilation script to remove all TypeScript definition exports from built JS assets ([#2279](https://github.com/elastic/eui/pull/2279))
- Fixed output extension for `dist` charts theme module ([#2294](https://github.com/elastic/eui/pull/2294))

## [`13.7.0`](https://github.com/elastic/eui/tree/v13.7.0)

- Allow `EuiFlexGroup` to accept a `ref` ([#2223](https://github.com/elastic/eui/pull/2223))

**Bug fixes**

- Fixed `EuiSuperDatePicker` to update `asyncInterval.isStopped` on a `isPaused` prop change ([#2250](https://github.com/elastic/eui/pull/2250))
- Converted table, popover, buttons, pagination, outside click detector, focus trap, context menu, and panel to TypeScript ([#2212](https://github.com/elastic/eui/pull/2212))
- Fixed `EuiStat` invalid DOM nesting due to a `<p>` tag nested within another `<p>` tag ([#2229](https://github.com/elastic/eui/pull/2229))
- Fixed title text of dock/undock icon in `EuiNavDrawer` ([#2261](https://github.com/elastic/eui/pull/2261))

**Reverts**

- Revert conversion of `EuiSwitch` to `button[role=switch]` and TypeScript ([#2255](https://github.com/elastic/eui/pull/2255))

## [`13.6.1`](https://github.com/elastic/eui/tree/v13.6.1)

**Note: this release is a backport containing changes originally made in `13.7.0`**

**Bug fixes**

- Fixed title text of dock/undock icon in `EuiNavDrawer` ([#2261](https://github.com/elastic/eui/pull/2261))

## [`13.6.0`](https://github.com/elastic/eui/tree/v13.6.0)

**Note: this contains a reversion backported for targeted release**

- Revert conversion of `EuiSwitch` to `button[role=switch]` and TypeScript ([#2255](https://github.com/elastic/eui/pull/2255))

## [`13.5.0`](https://github.com/elastic/eui/tree/v13.5.0)

**Note: this contains component code that was reverted in the next release. Use `13.6.0` instead**

- Fixed `logoCloudEnterprise`, `logoLogging`, and `logoSecurity` SVGs in `EuiIcon` to be center aligned ([#2246](https://github.com/elastic/eui/pull/2246))
- Added locking behavior of `EuiNavDrawer` expanded state including the following props `isLocked`, `onIsLockedUpdate` ([#2247](https://github.com/elastic/eui/pull/2247))

## [`13.4.1`](https://github.com/elastic/eui/tree/v13.4.1)

**Note: this contains component code that was later reverted. Use `13.6.0` instead**

- Converted `EuiSwitch` to TypeScript ([#2243](https://github.com/elastic/eui/pull/2243))

**Bug fixes**

- Added missing `viewBox` attribute to Docker, Kubernetes, and Redis logos ([#2240](https://github.com/elastic/eui/pull/2240))

## [`13.4.0`](https://github.com/elastic/eui/tree/v13.4.0)

**Note: this contains component code that was later reverted. Use `13.6.0` instead**

- Converted `EuiFacetButton` to TypeScript ([#2226](https://github.com/elastic/eui/pull/2226))
- Added an optional `onClear` prop to the the `EuiDatePicker` component ([#2235](https://github.com/elastic/eui/pull/2235))
- Added support for `onClick` and `href` props on `EuiListGroupItem` and converted to TypeScript ([#1933](https://github.com/elastic/eui/pull/1933))

**Bug fixes**

- Fixed `EuiSwitch` semantics to align with aria roles ([#2193](https://github.com/elastic/eui/pull/2193))
- Removed Firefox's focus ring to match other browsers ([#2193](https://github.com/elastic/eui/pull/2193))
- Added missing `onChange` TS defs for EuiRange ([#2211](https://github.com/elastic/eui/pull/2211))
- Fixed `EuiBadge` text cursor to default pointer ([#2234](https://github.com/elastic/eui/pull/2234))
- Fixed `EuiPageContent` className prop to allow the passed-in className to take cascade precedence over classes generated by the component ([#2237](https://github.com/elastic/eui/pull/2237))

## [`13.3.0`](https://github.com/elastic/eui/tree/v13.3.0)

- Added i18n tokens to `EuiSuperDatePicker` and `EuiSuperUpdateButton`

## [`13.2.0`](https://github.com/elastic/eui/tree/v13.2.0)

- Converted `EuiStep`, `EuiSteps`, `EuiStepHorizontal`, `EuiStepsHorizontal`, and `EuiSubSteps` to Typescript ([#2186](https://github.com/elastic/eui/pull/2186))

**Bug fixes**

- Fixed `EuiBadge` truncation and auto-applied `title` attribute with `innerText` ([#2190](https://github.com/elastic/eui/pull/2190))
- Remove exported TypeScript type and interface exports from built artifacts when they originate from `node_modules` ([#2191](https://github.com/elastic/eui/pull/2191))
- Fixed `EuiBadge` truncation in IE and for the global filters pattern ([#2194](https://github.com/elastic/eui/pull/2194))
- Fixed alignment of long titles in `EuiStep` ([#2186](https://github.com/elastic/eui/pull/2186))
- Fixed the TS defs for EuiFilterSelectItem ([#2192](https://github.com/elastic/eui/pull/2192))
- Added missing TS defs for EuiTextArea ([#2201](https://github.com/elastic/eui/pull/2201))

## [`13.1.1`](https://github.com/elastic/eui/tree/v13.1.1)

**Bug fixes**

- Fixed `EuiMutationObserver` errors in IE11 by conditionally setting the `attributes` observer option according to the new spec ([#2180](https://github.com/elastic/eui/pull/2180))
- Fixed error message when an I18n mapping is a formatting function with no values provided ([#2182](https://github.com/elastic/eui/pull/2182))

## [`13.1.0`](https://github.com/elastic/eui/tree/v13.1.0)

- Added `partial` glyph to `EuiIcon` ([#2152](https://github.com/elastic/eui/pull/2152))
- Added `tall`, `fullWidth`, and `isInvalid` props to `EuiFilePicker` ([#2145](https://github.com/elastic/eui/pull/2145))
- Added exports for `react-beautiful-dnd` interfaces used by EUI components ([#2173](https://github.com/elastic/eui/pull/2173))
- Added `isDisabled` prop & styles to `EuiSuperDatePicker` ([#2139](https://github.com/elastic/eui/pull/2139))
- Added `responsiveColumn` option to `type` prop of `EuiDescriptionList` ([#2166](https://github.com/elastic/eui/pull/2166))
- Removed `<use>` and `<def>` from svg icons ([#2162](https://github.com/elastic/eui/pull/2162))

**Bug fixes**

- Fixed invalid `aria-describedby` values set by `EuiToolTip` ([#2156](https://github.com/elastic/eui/pull/2156))
- Added `"center"` as an acceptable value to `EuiBasicTable`'s `align` proptype ([#2158](https://github.com/elastic/eui/pull/2158))
- Fixed `.eui-textBreakWord` utility class to be cross-browser compatible ([#2157](https://github.com/elastic/eui/pull/2157))
- Fixed truncation and z-index of `EuiFilePicker` ([#2145](https://github.com/elastic/eui/pull/2145))
- Fixed `EuiNavDrawer`'s support for flyout groups in production/minified builds ([#2178](https://github.com/elastic/eui/pull/2178))
- Fixed width overflow of `EuiModal` ([#2164](https://github.com/elastic/eui/pull/2164))

## [`13.0.0`](https://github.com/elastic/eui/tree/v13.0.0)

- Added `EuiSuggestItem` component ([#2090](https://github.com/elastic/eui/pull/2090))
- Added support for negated or clauses to `EuiSearchBar` ([#2140](https://github.com/elastic/eui/pull/2140))
- Added `transition` utility services to help create timeouts that account for CSS transition durations and delays ([#2136](https://github.com/elastic/eui/pull/2136))
- Removed `EuiFlexGroup` dependency from `EuiAccordion` ([#2143](https://github.com/elastic/eui/pull/2143))
- Exported `prettyDuration` and `commonDurationRanges` for pretty printing date ranges outside `EuiSuperDatePicker` ([#2132](https://github.com/elastic/eui/pull/2132))

**Bug fixes**

- Fixed `EuiComboBox`'s padding on the right ([#2135](https://github.com/elastic/eui/pull/2135))
- Fixed `EuiAccordion` to correctly account for changing computed height of child elements ([#2136](https://github.com/elastic/eui/pull/2136))
- Fixed some `EuiFlyout` sizing ([#2125](https://github.com/elastic/eui/pull/2125))

**Breaking changes**

- Removed `EuiSeriesChart` and related components. Please look to [Elastic Charts](https://github.com/elastic/elastic-charts) for a replacement ([#2135](https://github.com/elastic/eui/pull/2108))
- Removed `eui_k6_theme` related Sass and JSON files ([#2135](https://github.com/elastic/eui/pull/2108))
- Removed no longer used Sass mixins and variables in `EuiForm`, `EuiCallOut`, and `EuiRange` components ([#2135](https://github.com/elastic/eui/pull/2108))

## [`12.4.0`](https://github.com/elastic/eui/tree/v12.4.0)

- Centered the square of the `popout` glyph in the artboard ([#2120](https://github.com/elastic/eui/pull/2120))
- Added `useInnerText` and `EuiInnerText` component utilities for retrieving text content of elements ([#2100](https://github.com/elastic/eui/pull/2100))
- Converted `EuiRangeHighlight`, `EuiRangeLabel`, `EuiRangeLevels`, `EuiRangeSlider`, `EuiRangeThumb`, `EuiRangeTicks`, `EuiRangeTrack`, and `EuiRangeWrapper` to TypeScript ([#2124](https://github.com/elastic/eui/pull/2124))
- Converted `EuiAccordion` to TypeScript ([#2128](https://github.com/elastic/eui/pull/2128))

**Bug fixes**

- Fixed `EuiComboBox`'s options list from staying open when scrolled in a container by auto-closing the list on scroll ([#2106](https://github.com/elastic/eui/pull/2106))
- Fixed content provided to `EuiListGroupItem` and `EuiFilterButton` `title` attribute to prevent unreadable popover ([#2100](https://github.com/elastic/eui/pull/2100))
- Fixed a nearly infinite `requestAnimationFrame` loop caused by `focus` state changes in nested `EuiPopover` components ([#2110](https://github.com/elastic/eui/pull/2110))
- Fixed incorrect ES Query DSL generated by `EuiSearchBar` when an OR clause is present ([#2133](https://github.com/elastic/eui/pull/2133))

## [`12.3.1`](https://github.com/elastic/eui/tree/v12.3.1)

**Bug fixes**

- Restored missing scss and react-datepicker files to the npm-published packaged ([#2119](https://github.com/elastic/eui/pull/2119))

## [`12.3.0`](https://github.com/elastic/eui/tree/v12.3.0)

**Note: this release contained a change which prevented necessary files from being published to npm, this was fixed in 12.3.1**

- Added `logoSecurity`, `logoCode`, `logoMaps`, `logoUptime` and `logoLogging` to `EuiIcon` types ([#2111](https://github.com/elastic/eui/pull/2111))
- Added a `column` direction option to `EuiFlexGrid` ([#2073](https://github.com/elastic/eui/pull/2073))
- Updated `EuiSuperDatePicker`'s  commonly used date/times to display as columns ([#2073](https://github.com/elastic/eui/pull/2073))
- Added TypeScript definition for `EuiFormControlLayout` ([#2086](https://github.com/elastic/eui/pull/2086))
- Changed SASS mixin `euiOverflowShadow()` to use `mask-image` instead of `box-shadow` ([#2088](https://github.com/elastic/eui/pull/2088))
- Added SASS mixin and CSS utility `euiYScrollWithShadows` ([#2088](https://github.com/elastic/eui/pull/2088))
- Added `cloudDrizzle`, `cloudStormy`, `cloudSunny`, `documents`, `documentEdit`, `training` and `videoPlayer` glyphs to `EuiIcon` ([#2102](https://github.com/elastic/eui/pull/2102))
- Added `display` prop to `EuiPopover` ([#2112](https://github.com/elastic/eui/pull/2112))

**Bug fixes**

- Widened `EuiComboBox`'s `options[].value` / `EuiComboBoxOptionProps.value` TypeScript definition ([#2080](https://github.com/elastic/eui/pull/2080))
- Added TS defs for `EuiComboBox`'s props spreading onto a `div` ([#2080](https://github.com/elastic/eui/pull/2080))
- Fixed responsive display of inline `EuiDatePicker` ([#1820](https://github.com/elastic/eui/pull/1820))
- Removed time from default `dateFormat` of `EuiDatePicker` ([#1820](https://github.com/elastic/eui/pull/1820))
- Fixed `EuiPopover` from catching and preventing propagation of keydown events when closed ([#2089](https://github.com/elastic/eui/pull/2089))
- Fixed padding sizes between `EuiModal` header, body, and footer ([#2088](https://github.com/elastic/eui/pull/2088))
- Fixed placeholder text color for more browsers ([#2113](https://github.com/elastic/eui/pull/2113))

**Deprecations**

- Removed `logoXpack`from `EuiIcon` types ([#2111](https://github.com/elastic/eui/pull/2111))

## [`12.2.1`](https://github.com/elastic/eui/tree/v12.2.1)

**Note: this release is a backport containing changes originally made in `12.4.0`**

**Bug fixes**

- Fixed a nearly infinite `requestAnimationFrame` loop caused by `focus` state changes in nested `EuiPopover` components ([#2110](https://github.com/elastic/eui/pull/2110))

## [`12.2.0`](https://github.com/elastic/eui/tree/v12.2.0)

- Made `aria-label` attribute equal to `title` of the the selection checkbox in table items (for each row) in `EuiBasicTable` ([#2043](https://github.com/elastic/eui/pull/2043))
- Updated `appApm` and `logoAPM` with new updated icons ([#2084](https://github.com/elastic/eui/pull/2084))

**Bug fixes**

- Added requirement that `EuiFormRow` has exactly one child element [#2054](https://github.com/elastic/eui/pull/2054)

## [`12.1.0`](https://github.com/elastic/eui/tree/v12.1.0)

- Changed `EuiNavDrawerFlyout` title from `h5` to `div` ([#2040](https://github.com/elastic/eui/pull/2040))
- Converted `EuiGlobalToastList` into ARIA live region by adding `role="region"` attribute to add NVDA/JAWS support ([#2055](https://github.com/elastic/eui/pull/2055))
- Added `magnifyWithMinus` and `magnifyWithPlus` glyphs to `EuiIcon` ([2056](https://github.com/elastic/eui/pull/2056))
- Added a fully black (no matter the theme) color SASS variable `$euiColorInk` ([2060](https://github.com/elastic/eui/pull/2060))
- Added `autoFocus` prop to `EuiTabbedContent` ([2062](https://github.com/elastic/eui/pull/2062))
- Changed `popout` glyph in `EuiIcon` to look more like external link ([2064](https://github.com/elastic/eui/pull/2064))
- Tweaked `SuperDatePicker` to make the start/end date selection more obvious ([#2049](https://github.com/elastic/eui/pull/2049))
- Added `toSentenceCase` string service ([#2049](https://github.com/elastic/eui/pull/2049))
- Pass `EuiSuperSelect`'s `popoverClassName` to the popover's panel ([#2068](https://github.com/elastic/eui/pull/2068))
- Added `editorItemAlignLeft`, `editorItemAlignCenter`, `editorItemRight`, `editorItemAlignTop`, `editorItemAlignMiddle`, `editorItemAlignBottom`, `editorDistributeHorizontal`, `editorDistributeVertical`, `editorPositionTopLeft`, `editorPositionTopRight`, `editorPositionBottomRight`, and `editorPositionBottomLeft` glyphs to `EuiIcon` ([2070](https://github.com/elastic/eui/pull/2070))
- Added missing TS definitions for `EuiRange` ([#2072](https://github.com/elastic/eui/pull/2072))

**Bug fixes**

- Fixed proptype for `EuiCopy`'s `children` ([#2048](https://github.com/elastic/eui/pull/2048))
- Fixed `EuiInMemoryTable` to allow sorting on computed columns ([#2044](https://github.com/elastic/eui/pull/2044))
- Fixed TypeScript `Toast` member export ([#2052](https://github.com/elastic/eui/pull/2052))
- Fixed style of readOnly input groups via `EuiFormControlLayout` and `prepend`/`append` ([#2057](https://github.com/elastic/eui/pull/2057))
- Removed TS types from ES exports when the exported name differs from the imported one ([#2069](https://github.com/elastic/eui/pull/2069))
- Fixed TypeScript definitions and type exports for `EuiBadge` and `EuiCopy` ([#2052](https://github.com/elastic/eui/pull/2052))

## [`12.0.0`](https://github.com/elastic/eui/tree/v12.0.0)

- Attached `noreferrer` also to links without `target="_blank"` ([#2008](https://github.com/elastic/eui/pull/2008))
- Converted observer utility components to TypeScript ([#2009](https://github.com/elastic/eui/pull/2009))
- Converted tool tip components to TypeScript ([#2013](https://github.com/elastic/eui/pull/2013))
- Converted `EuiCopy` to TypeScript ([#2016](https://github.com/elastic/eui/pull/2016))
- Converted badge and token components to TypeScript ([#2026](https://github.com/elastic/eui/pull/2026))
- Added `magnet` glyph to `EuiIcon` ([2010](https://github.com/elastic/eui/pull/2010))
- Changed `logoAWS` SVG in `EuiIcon` to work better in dark mode ([#2036](https://github.com/elastic/eui/pull/2036))
- Converted toast components to TypeScript ([#2032](https://github.com/elastic/eui/pull/2032))

**Bug fixes**

- Fixed `EuiFlyout` scrolling in Safari ([#2033](https://github.com/elastic/eui/pull/2033))
- Fixed `EuiCallOut` header icon alignment ([#2006](https://github.com/elastic/eui/pull/2006))
- Fixed `EuiInMemoryTable` sort value persistence through lifecycle updates ([#2035](https://github.com/elastic/eui/pull/2035))
- Fixed `EuiColorPicker` positioning and keyboard navigation in certain portal contexts ([#2038](https://github.com/elastic/eui/pull/2038))

**Breaking changes**

- Removed explicit dependency on `core-js`, but a global polyfill like `core-js@3` is still required ([#1982](https://github.com/elastic/eui/pull/1982))

## [`11.3.2`](https://github.com/elastic/eui/tree/v11.3.2)

**Note: this release is a backport containing changes originally made in `12.0.0`**

**Bug fixes**

- Fixed `EuiInMemoryTable` sort value persistence through lifecycle updates ([#2035](https://github.com/elastic/eui/pull/2035))
- Fixed `EuiColorPicker` positioning and keyboard navigation in certain portal contexts ([#2038](https://github.com/elastic/eui/pull/2038))

## [`11.3.1`](https://github.com/elastic/eui/tree/v11.3.1)

**Bug fixes**

- Fixed `EuiBadge` conflicts with providing both `iconOnClick` and `onClick` ([#1994](https://github.com/elastic/eui/pull/1994))
- Fixed optional TS definitions for `EuiColorPicker` `onBlur` and `onFocus` callbacks ([#1993](https://github.com/elastic/eui/pull/1993))
- Fixed `EuiIcon` again so that webpack can build dynamic require contexts ([#1998](https://github.com/elastic/eui/pull/1998))
- Fixed double borders on prepend/append items in `EuiFormControlLayout` ([#1996](https://github.com/elastic/eui/pull/1996))
- Fixed `EuiSuperSelect` TS definitions ([#1995](https://github.com/elastic/eui/pull/1995))

## [`11.3.0`](https://github.com/elastic/eui/tree/v11.3.0)

- Converted `EuiTableRowHeaderCheckbox` to TS ([#1973](https://github.com/elastic/eui/pull/1973))
- Added missing TypeScript definition for `EuiFieldText`'s `compressed` prop ([#1977](https://github.com/elastic/eui/pull/1977))
- Converted `EuiTableRowCellCheckbox` to TS ([#1964](https://github.com/elastic/eui/pull/1964))
- Updated `caniuse-lite` version resolution ([#1970](https://github.com/elastic/eui/pull/1970))
- Added a webpack directive for naming icon chunks ([#1944](https://github.com/elastic/eui/pull/1944))
- Added ability to update `EuiInMemoryTable` `sorting` prop and remove columns after sorting is applied ([#1972](https://github.com/elastic/eui/pull/1972))
- Added `onToggle` callback to `EuiAccordion` ([#1974](https://github.com/elastic/eui/pull/1974))
- Removed `options` `defaultProps` value from `EuiSuperSelect` ([#1975](https://github.com/elastic/eui/pull/1975))
- Removed TSlint and will perform all linting through ESLint ([#1950](https://github.com/elastic/eui/pull/1950))
- Added new component `EuiDelayRender` ([#1876](https://github.com/elastic/eui/pull/1876))
- Replaced `EuiColorPicker` with custom, customizable component ([#1914](https://github.com/elastic/eui/pull/1914))
- Added `jsx-a11y` `eslint` plugin and rules to match Kibana ([#1952](https://github.com/elastic/eui/pull/1952))
- Changed `EuiCopy` `beforeMessage` prop to accept `node` instead of just `string` ([#1952](https://github.com/elastic/eui/pull/1952))

**Bug fixes**

- Fixed environment setup for running `test-unit` script on Windows ([#1971](https://github.com/elastic/eui/pull/1971))
- Fixed focus on single selection of EuiComboBox ([#1965](https://github.com/elastic/eui/pull/1965))
- Fixed type mismatch between PropType and TypeScript def for `EuiGlobalToastList` toast `title` ([#1978](https://github.com/elastic/eui/pull/1978))
- Fixed missing Typescript definition for `EuiButton`'s `color="text"` option ([#1980](https://github.com/elastic/eui/pull/1980))
- Fixed Prettier formatting lint error in `EuiTable` TS def file ([#1986](https://github.com/elastic/eui/pull/1986))
- Fixed not clickable button with svg in Safari ([#1985](https://github.com/elastic/eui/pull/1985))
- Fixed `EuiToggle` pointer events for those using icons only ([#1991](https://github.com/elastic/eui/pull/1991))

## [`11.2.1`](https://github.com/elastic/eui/tree/v11.2.1)

**Bug fixes**

- Fixed type mismatch between PropType and TypeScript def for `EuiToast` `title` ([#1962](https://github.com/elastic/eui/pull/1962))

## [`11.2.0`](https://github.com/elastic/eui/tree/v11.2.0)

- Converted `EuiFormControlLayoutCustomIcon` to TS ([#1956](https://github.com/elastic/eui/pull/1956))
- Converted `EuiStepNumber` to TS ([#1893](https://github.com/elastic/eui/pull/1893))
- Converted `EuiFormControlLayoutClearButton` to TS ([#1922](https://github.com/elastic/eui/pull/1922))
- Added `data-test-subj` property to `EuiDraggable` and `EuiDroppable` ([#1943](https://github.com/elastic/eui/pull/1943))
- Added type definitions to `EuiSuperSelect` ([#1907](https://github.com/elastic/eui/pull/1907))
- Updated `EuiIcon` to use Slack's updated branding ([#1954](https://github.com/elastic/eui/pull/1954))
- Updated `compile-icons` script to format icon components with Prettier ([#1955](https://github.com/elastic/eui/pull/1955))

**Bug fixes**

- Addressed a chrome issue where negative letter-spacing can reverse RTL text in SVGs ([#1960](https://github.com/elastic/eui/pull/1960))

## [`11.1.0`](https://github.com/elastic/eui/tree/v11.1.0)

- Converted `pretty_interval` to TS ([#1920](https://github.com/elastic/eui/pull/1920))
- Converted `relative_options` to TS ([#1921](https://github.com/elastic/eui/pull/1921))
- Added width to `EuiFlexItem` when gutter in `EuiFlexGrid` is set to none ([#1941](https://github.com/elastic/eui/pull/1941))
- Format all JavaScript files with Prettier through ESLint ([#1906](https://github.com/elastic/eui/pull/1906))
- Replaced `appSecurityAnalytics` in `EuiIcon` with an updated SVG ([#1948](https://github.com/elastic/eui/pull/1948))

**Bug fixes**

- Removed unused prop enum of `l` in `EuiButton` ([#1936](https://github.com/elastic/eui/pull/1936))
- Fixed `EuiSelect` browser event inconsistencies by normalizing `mouseup` propagation ([#1926](https://github.com/elastic/eui/pull/1926))
- Removed `children` as a required prop for `EuiOverlayMask` ([#1937](https://github.com/elastic/eui/pull/1937))

## [`11.0.1`](https://github.com/elastic/eui/tree/v11.0.1)

**Bug fixes**

- Fixed `EuiIconTip`'s typescript definition ([#1934](https://github.com/elastic/eui/pull/1934))
- Reinstated `EuiIcon` component ability to handle `type` prop updates ([#1935](https://github.com/elastic/eui/pull/1935))

## [`11.0.0`](https://github.com/elastic/eui/tree/v11.0.0)

- Added support for custom React SVG elements and external SVG URLs to `EuiIcon` ([#1924](https://github.com/elastic/eui/pull/1924))

**Bug fixes**

- Fixed Firefox flash of unstyled select dropdown ([#1927](https://github.com/elastic/eui/pull/1927))

**Breaking changes**

- Split `EuiIcon` icon loading into dynamic imports ([#1924](https://github.com/elastic/eui/pull/1924))

## [`10.4.2`](https://github.com/elastic/eui/tree/v10.4.2)

**Note: this release is a backport containing changes originally made in `11.2.0`**

**Bug fixes**

- Addressed a chrome issue where negative letter-spacing can reverse RTL text in SVGs ([#1960](https://github.com/elastic/eui/pull/1960))

## [`10.4.1`](https://github.com/elastic/eui/tree/v10.4.1)

**Note: this release is a backport containing changes originally made in `11.1.0`**

- Replaced `appSecurityAnalytics` in `EuiIcon` with an updated SVG ([#1948](https://github.com/elastic/eui/pull/1948))

## [`10.4.0`](https://github.com/elastic/eui/tree/v10.4.0)

- Added `display` prop to `EuiTabs` and `EuiTabbedContent` components for ability to use an alternative `condensed` style ([#1904](https://github.com/elastic/eui/pull/1904))

## [`10.3.1`](https://github.com/elastic/eui/tree/v10.3.1)

**Bug fixes**

- Fixed a regression where `EuiStat` reported accepting `string` for `title`, `description`, even though `ReactNode` is acceptable ([#1910](https://github.com/elastic/eui/pull/1910))

## [`10.3.0`](https://github.com/elastic/eui/tree/v10.3.0)

- Added support for `href` on the last item in `EuiBreadcrumbs` ([#1905](https://github.com/elastic/eui/pull/1905))
- Added `selectable` prop to `EuiCard` ([#1895](https://github.com/elastic/eui/pull/1895))
- Converted `EuiValidatableControl` to TS ([#1879](https://github.com/elastic/eui/pull/1879))

**Bug fixes**

- Fixed prompt text rendering in `EuiFilePicker` when a React element is passed ([#1903](https://github.com/elastic/eui/pull/1903))
- Fixed overflow scrolling of `EuiModal` and `EuiConfirmModal` for Chrome and Safari ([#1902](https://github.com/elastic/eui/pull/1902))
- Fixed `EuiOverlayMask` `children` element mismatch TS error ([#1900](https://github.com/elastic/eui/pull/1900))

## [`10.2.1`](https://github.com/elastic/eui/tree/v10.2.1)

**Bug fixes**

- Fixed responsiveness of `EuiFilterGroup` ([#1849](https://github.com/elastic/eui/pull/1849))

**Deprecations**

- Replaced `EuiFilterButton`'s `noDivider` prop with `withNext` ([#1849](https://github.com/elastic/eui/pull/1849))

## [`10.2.0`](https://github.com/elastic/eui/tree/v10.2.0)

- Converted `EuiGlobalToastListItem` to TS ([#1880](https://github.com/elastic/eui/pull/1880))
- Converted `token_map` to TS ([#1870](https://github.com/elastic/eui/pull/1870))
- Converted `EuiOverlayMask` to TS ([#1858](https://github.com/elastic/eui/pull/1858))
- Converted `EuiStat` to TS ([#1848](https://github.com/elastic/eui/pull/1848))
- Added `isLoading` prop to `EuiStat` ([#1848](https://github.com/elastic/eui/pull/1848))
- Added `roundUp` prop to relative tab of `EuiSuperDatePicker` ([#1827](https://github.com/elastic/eui/pull/1827))
- Changed position of `EuiSwitch` for date rounding used at relative tab of `EuiSuperDatePicker` ([#1827](https://github.com/elastic/eui/pull/1827))
- Added `bug`, `flag`, and `heart` glyphs to `EuiIcon` ([#1887](https://github.com/elastic/eui/pull/1887))
- Updated `alert` glyph in `EuiIcon` ([#1887](https://github.com/elastic/eui/pull/1887))

**Bug fixes**

- Fixed `EuiComboBox` to not pass its `inputRef` prop down to the DOM ([#1867](https://github.com/elastic/eui/pull/1867))
- Fixed `euiBreakpoint()` warning to give accurate feedback ([#1874](https://github.com/elastic/eui/pull/1874))
- Fixed type definitions around `EuiI18n`'s `default` prop to better support use cases ([#1861](https://github.com/elastic/eui/pull/1861))
- Localized `EuiTablePagination`'s row count selection ([#1883](https://github.com/elastic/eui/pull/1883))
- Fixed EuiComboBox's internal tracking of its focus state ([#1796](https://github.com/elastic/eui/pull/1796))
- Fixed `EuiComboBox` with `singleSelection` and `onAddCustomOption` reopening the options list after adding a custom option ([#1882](https://github.com/elastic/eui/pull/1882))
- Fixed `EuiComboBox` reopening the options list in Firefox when closing via the dropdown arrow button ([#1885](https://github.com/elastic/eui/pull/1885))
- Fixed running the dev server and building on Windows ([#1891](https://github.com/elastic/eui/pull/1891))

## [`10.1.0`](https://github.com/elastic/eui/tree/v10.1.0)

- Added `tokenModule` and `tokenNamespace` icons to `EuiToken` ([#1839](https://github.com/elastic/eui/pull/1839))
- Used `cache-loader` to speed up development docs site build ([#1841](https://github.com/elastic/eui/pull/1841)
- Converted `matching_options` to TS ([#1828](https://github.com/elastic/eui/pull/1828))
- Converted `EuiFormHelpText` to TS ([#1852](https://github.com/elastic/eui/pull/1852))
- Added `onSearch` to `EuiFieldSearchProps`'s type definition ([#1627](https://github.com/elastic/eui/pull/1627))
- Added `moon` glyph to `EuiIcon` ([#1859](https://github.com/elastic/eui/pull/1859))
- Added `logoAzure` and `logoAzureMono` logos to `EuiIcon` ([#1859](https://github.com/elastic/eui/pull/1859))
- Added exact-text matching operator to `EuiSearchBar` / `Query` and allow empty phrases, e.g. `""` ([#1843](https://github.com/elastic/eui/pull/1843))
- Allow forward-slash character in `EuiSearchBar` / `Query` search values ([#1843](https://github.com/elastic/eui/pull/1843))
- Changed `EuiLoadingKibana`, `EuiLoadingSpinner`, `EuiLoadingChart` and `EuiLoadingContent` components to use spans instead of divs  ([#1845](https://github.com/elastic/eui/pull/1845))

**Bug fixes**

- Added `toastLifeTimeMs` typescript definition for individual toasts in `EuiGlobalToastList` ([#1846](https://github.com/elastic/eui/pull/1846))
- Added logic to prevent refocusing `EuiComboBox` input after container blur event ([#1863](https://github.com/elastic/eui/pull/1863))
- Changed `EuiLoadingKibana` so it could better nest within `EuiFlexItem`  ([#1845](https://github.com/elastic/eui/pull/1845))

## [`10.0.1`](https://github.com/elastic/eui/tree/v10.0.1)

- Converted `EuiText`, `EuiTextColor` and `EuiTextAlign` to TS ([#1791](https://github.com/elastic/eui/pull/1791))
- Updated `IconColor` type to better distinguish between accepted types ([#1842](https://github.com/elastic/eui/pull/1842))

## [`10.0.0`](https://github.com/elastic/eui/tree/v10.0.0)

- Converted `EuiTitle` to TS ([#1810](https://github.com/elastic/eui/pull/1810))
- Added `adjustDateOnChange` prop to date pickers, enabling month and year changes to trigger `onChange` ([#1817](https://github.com/elastic/eui/pull/1817))
- Updated the overflow shadows for `EuiModal` and `EuiFlyout` ([#1829](https://github.com/elastic/eui/pull/1829))
- Added `confirmButtonDisabled` prop to `EuiConfirmModal` ([#1829](https://github.com/elastic/eui/pull/1829))
- Fixed `EuiNavDrawer` overflow scroll behavior on Firefox ([#1837](https://github.com/elastic/eui/pull/1837))

**Bug fixes**

- Fixed mobile layout for `EuiConfirmModal` ([#1829](https://github.com/elastic/eui/pull/1829))

**Deprecations**

- Replaced the following SASS mixins `euiOverflowShadowTop`, `euiOverflowShadowBottom` with `euiOverflowShadow` ([#1829](https://github.com/elastic/eui/pull/1829))


**Breaking changes**

- Removed transitional `keyOfStringsOnly` option from TypeScript configuration ([#1814](https://github.com/elastic/eui/pull/1814))

## [`9.9.1`](https://github.com/elastic/eui/tree/v9.9.1)

- Re-enabled installation of `@elastic/eui` via npm ([#1811](https://github.com/elastic/eui/pull/1811))

**Bug fixes**

- Added `isLoading` prop typedef to `EuiSuperDatePickerProps` ([#1812](https://github.com/elastic/eui/pull/1812))
- Fixed `EuiSearchBox` query input resetting on prop updates ([#1823](https://github.com/elastic/eui/pull/1823))
- Fixed `EuiSearchBar` filter button highlighting ([#1824](https://github.com/elastic/eui/pull/1824))

## [`9.9.0`](https://github.com/elastic/eui/tree/v9.9.0)

- Added `initialPageIndex` pagination prop to `EuiInMemoryTable` ([#1798](https://github.com/elastic/eui/pull/1798))
- Converted `EuiToolTipPopover` to TS ([#1800](https://github.com/elastic/eui/pull/1800))
- Converted `EuiTableHeaderMobile` to TS ([#1786](https://github.com/elastic/eui/pull/1786))
- Added `menuLeft` and `menuRight` icons ([#1797](https://github.com/elastic/eui/pull/1797))
- Updated EuiNavDrawer’s collapse/expand button to use `menuLeft` and `menuRight` icons ([#1797](https://github.com/elastic/eui/pull/1797))
- Added `isInvalid` prop to `EuiSuperSelect` ([#1804](https://github.com/elastic/eui/pull/1804))
- Added `cut` glyph to `EuiIcon` ([#1802](https://github.com/elastic/eui/pull/1802))
- Added `glasses` glyph to `EuiIcon` ([#1813](https://github.com/elastic/eui/pull/1813))

**Bug fixes**

- Fixed issue where toasts would dismiss when they have focus ([#1803](https://github.com/elastic/eui/pull/1803))
- Fixed issue where `EuiComboBox` placeholder was not read by screen readers ([#1803](https://github.com/elastic/eui/pull/1803))

## [`9.8.0`](https://github.com/elastic/eui/tree/v9.8.0)

- **[Beta]** Added new `EuiSelectable` component  ([#1699](https://github.com/elastic/eui/pull/1699))
- **[Beta]** Added new drag and drop components: `EuiDragDropContext`, `EuiDraggable`, and `EuiDroppable` ([#1733](https://github.com/elastic/eui/pull/1733))

## [`9.7.2`](https://github.com/elastic/eui/tree/v9.7.2)

- Converted `EuiFormErrorText` to TS ([#1772](https://github.com/elastic/eui/pull/1772))
- Added `data-test-subj`s to `EuiSuperDatePicker`'s `EuiRelativeTab` inputs  ([#1782](https://github.com/elastic/eui/pull/1782))

**Bug fixes**

- Update ButtonIconColor type to provide all available options ([#1783](https://github.com/elastic/eui/pull/1783))
- Prevent calculation on `null` ref during `EuiResizeObserver` observation ([#1784](https://github.com/elastic/eui/pull/1784))

## [`9.7.1`](https://github.com/elastic/eui/tree/v9.7.1)

**Bug fixes**

- Fixed heading and paragraph tag font style inherits ([#1776](https://github.com/elastic/eui/pull/1776))

## [`9.7.0`](https://github.com/elastic/eui/tree/v9.7.0)

- Changed `EuiNavDrawer` to close on any link click ([#1773](https://github.com/elastic/eui/pull/1773))

## [`9.6.0`](https://github.com/elastic/eui/tree/v9.6.0)

- Converted `makeId` to TS ([#1759](https://github.com/elastic/eui/pull/1759))
- Converted `EuiCardGraphic` to TS ([#1751](https://github.com/elastic/eui/pull/1751))
- Enhanced the build process to emit TypeScript types for the variables extracted from the themes ([#1750](https://github.com/elastic/eui/pull/1750))

**Bug fixes**

**Note: this release creates a minor regression to text scales where paragraph and heading tags were no longer inheriting from their container. This is fixed in `9.7.1`.**

- Set `h1 through h6, p` tags font reset based on family, size, and weight ([#1760](https://github.com/elastic/eui/pull/1760))
- Fixed `EuiButton` font size inheritance ([#1760](https://github.com/elastic/eui/pull/1760))
- Updated button elements in `EuiFilePicker`, `EuiFormControlLayoutClearButton`, `EuiFormControlLayoutCustomIcon`, `EuiListGroupItem`, and `EuiSideNavItem` to type=button ([#1764](https://github.com/elastic/eui/pull/1764))
- Fixed outside click detection inconsistencies by comparing `mouseup` and `mousedown` event targets rather than using `click` event target ([#1761](https://github.com/elastic/eui/pull/1761))

## [`9.5.0`](https://github.com/elastic/eui/tree/v9.5.0)

- Changed `EuiSuperDatePicker` to call `onRefresh` instead of `onTimeChanged` when user clicks "Refresh" button ([#1745](https://github.com/elastic/eui/pull/1745))
- Added a new `EuiLoadingContent` component that displays blocks as placeholders for text ([#1730](https://github.com/elastic/eui/pull/1730))
- Added documentation entry in `EuiPagination` for `activePage` prop ([#1740](https://github.com/elastic/eui/pull/1740))
- Changed `EuiButton` to use "m" as it's default `size` prop ([#1742](https://github.com/elastic/eui/pull/1742))
- Adds type definitions for `EuiListGroup` and `EuiListGroupItem` ([#1737](https://github.com/elastic/eui/pull/1737))

**Bug fixes**

- Fixed `EuiToolTip` potentially having incorrect position calculations near the window edge  ([#1744](https://github.com/elastic/eui/pull/1744))

## [`9.4.2`](https://github.com/elastic/eui/tree/v9.4.2)

**Bug fixes**

- Fixed `hexToRgb` from erroring on an incorrect string input ([#1741](https://github.com/elastic/eui/pull/1741))
- Fixed `EuiBadge` custom `color` prop type ([#1741](https://github.com/elastic/eui/pull/1741))
- Fixed inaccurately required `onRefresh` prop (should be optional) that was introduced in types in version 9.4.1 ([#1743](https://github.com/elastic/eui/pull/1743))

## [`9.4.1`](https://github.com/elastic/eui/tree/v9.4.1)

**Bug fixes**

- Adds missing type and fixes closure-scope problem for `SuperDatePicker`'s `onRefresh` callback ([#1732](https://github.com/elastic/eui/pull/1732))
- Changed `EuiBottomBar` to refer to the end of document ([#1727](https://github.com/elastic/eui/pull/1727))
- Fixed `EuiComboBox`'s calls to its `onBlur` prop ([#1739](https://github.com/elastic/eui/pull/1739))

## [`9.4.0`](https://github.com/elastic/eui/tree/v9.4.0)

- Allow toasts in `EuiGlobalToastList` to override `toastLifeTimeMs` ([#1720](https://github.com/elastic/eui/pull/1720))
- Allow `EuiListGroupItem` to pass a custom element as the `icon` ([#1726](https://github.com/elastic/eui/pull/1726))
- Added default icon for `EuiListGroupItem` if one is not passed ([#1729](https://github.com/elastic/eui/pull/1729))
- Added `toInitials` string service ([#1729](https://github.com/elastic/eui/pull/1729))

**Bug fixes**

- Removed all `lodash` imports in `eui.d.ts` to avoid namespace pollution ([#1723](https://github.com/elastic/eui/pull/1723))
- Prevent `EuiComboBox` from creating a custom option value when user clicks on a value in the dropdown ([#1728](https://github.com/elastic/eui/pull/1728))

## [`9.3.0`](https://github.com/elastic/eui/tree/v9.3.0)

- Added `footerLink` and `showToolTips` to `EuiNavDrawer` and added `EuiNavDrawerGroup` ([#1701](https://github.com/elastic/eui/pull/1701))

**Bug fixes**

- Fixed `EuiSuperDatePicker` time selection jumping on focus ([#1704](https://github.com/elastic/eui/pull/1704))

## [`9.2.1`](https://github.com/elastic/eui/tree/v9.2.1)

**Bug fixes**

- Make `EuiPopover`'s repositionOnScroll prop optional in TS ([#1705](https://github.com/elastic/eui/pull/1705))

## [`9.2.0`](https://github.com/elastic/eui/tree/v9.2.0)

- Adjusted the dark theme palette a bit more and adjusted a few components ([#1700](https://github.com/elastic/eui/pull/1700))

## [`9.1.0`](https://github.com/elastic/eui/tree/v9.1.0)

- Adjusted the dark theme palette to have a slight blue tint ([#1691](https://github.com/elastic/eui/pull/1691))
- Added `repositionOnScroll` property to the `EuiPopoverProps` type definition ([#1628](https://github.com/elastic/eui/pull/1628))
- Added support to `findTestSubject` for an optional `matcher` argument, which defaults to `~=`, enabling it to identify an element based on one of multiple space-separated values within its `data-test-subj` attribute ([#1587](https://github.com/elastic/eui/pull/1587))
- Converted `EuiFlexGrid`, `EuiFlexGroup`, `EuiFlexItem`, `EuiDescriptionList`, `EuiDescriptionListTitle`, and `EuiDescriptionListDescription` to TypeScript ([#1365](https://github.com/elastic/eui/pull/1365))
- Converted `EuiAvatar` to Typescript ([#1654](https://github.com/elastic/eui/pull/1654))
- Added missing `anchorClassName` prop to `EuiToolTip` definition ([#1657](https://github.com/elastic/eui/pull/1657))
- Added `fullWidth` prop to `EuiButton` ([#1665](https://github.com/elastic/eui/pull/1665))
- Added `.eui-fullWidth` utility class ([#1665](https://github.com/elastic/eui/pull/1665))
- Added `EuiPopoverFooter` and converted `EuiPopoverTitle` to TS ([#1666](https://github.com/elastic/eui/pull/1666))
- Converted `EuiLoadingSpinner`, `EuiLoadingKibana`, and `EuiLoadingChart` to TS ([#1683](https://github.com/elastic/eui/pull/1683))

**Bug fixes**

- Added button to `EuiSuperDatePicker`'s “Now” tab to trigger the "now" time selection ([#1620](https://github.com/elastic/eui/pull/1620))
- Fixed floating point arithmetic bug in `EuiRangeTrack`'s value validation ([#1687](https://github.com/elastic/eui/pull/1687))
- Fixed `EuiComboBox` `activeOptionIndex` error with empty search results ([#1695](https://github.com/elastic/eui/pull/1695))
- Fixed IE11 rendering issue in `EuiLoadingKibana` ([#1683](https://github.com/elastic/eui/pull/1683))

## [`9.0.2`](https://github.com/elastic/eui/tree/v9.0.2)

**Note: this release is a backport containing changes originally made in `9.1.0`**

**Bug fixes**

- Fixed floating point arithmetic bug in `EuiRangeTrack`'s value validation ([#1687](https://github.com/elastic/eui/pull/1687))

## [`9.0.1`](https://github.com/elastic/eui/tree/v9.0.1)

**Bug fixes**

- Fixed definition exports for converted Typescript components ([#1633](https://github.com/elastic/eui/pull/1633))

## [`9.0.0`](https://github.com/elastic/eui/tree/v9.0.0)

- Added `allowNeutralSort` prop to `EuiInMemoryTable` to support unsorting table columns ([#1591](https://github.com/elastic/eui/pull/1591))
- Added `mobileOptions` object prop for handling of all the mobile specific options of `EuiBasicTable` ([#1462](https://github.com/elastic/eui/pull/1462))
- Table headers now accept `React.node` types ([#1462](https://github.com/elastic/eui/pull/1462))
- Added `displayOnly` prop to `EuiFormRow` ([#1582](https://github.com/elastic/eui/pull/1582))
- Added `numActiveFilters` prop to `EuiFilterButton` ([#1589](https://github.com/elastic/eui/pull/1589))
- Updated style of `EuiFilterButton` to match `EuiFacetButton` ([#1589](https://github.com/elastic/eui/pull/1589))
- Added `size` and `color` props to `EuiNotificationBadge` ([#1589](https://github.com/elastic/eui/pull/1589))
- Allow `EuiDescribedFormGroup` to exist as a description-only row ([#1522](https://github.com/elastic/eui/pull/1522))
- Added `type` prop for `EuiFormLabel` for the option to make it a `legend` ([#1613](https://github.com/elastic/eui/pull/1613))
- Added `labelAppend` and `labelType` props to `EuiFormRow` ([#1613](https://github.com/elastic/eui/pull/1613))
- Aligned text styles of table headers and form labels ([#1613](https://github.com/elastic/eui/pull/1613))
- Converted `EuiModalBody`, `EuiModalFooter`, `EuiModalHeader`, `EuiModalHeaderTitle`, `EuiFlyoutBody`, `EuiFlyoutFooter`, `EuiFlyoutHeader`, `EuiPortal`, and `EuiProgress` to Typescript ([#1621](https://github.com/elastic/eui/pull/1621))

**Bug fixes**

- Fixed keyboard navigation and UI of `EuiComboBox` items in single selection mode ([#1619](https://github.com/elastic/eui/pull/1619))
- `EuiBasicTable` select all shows up on mobile ([#1462](https://github.com/elastic/eui/pull/1462))
- Adds missing `hasActiveFilters` prop for `EuiFilterButton` type and fixes `onChange` signature for `EuiButtonGroup` ([#1603](https://github.com/elastic/eui/pull/1603))
- Included `react-datepicker` TS types in EUI itself to avoid outside dependency ([#1618](https://github.com/elastic/eui/pull/1618))
- Prevent `EuiGlobalToastList` from attempting calculations on `null` DOM elements ([#1606](https://github.com/elastic/eui/pull/1606))
- Fixed `EuiFormRow` errors from the possibility of having duplicate `key` values ([#1522](https://github.com/elastic/eui/pull/1522))

**Breaking changes**

- `EuiBasicTable`'s select all checkbox appends a `makeId` string to the id ([#1462](https://github.com/elastic/eui/pull/1462))
- Remove camel casing from exported JSON variables and preserve hex values instead of converting to rgb ([#1590](https://github.com/elastic/eui/pull/1590))
- Added `@types/react-dom` to `peerDependencies` ([#1621](https://github.com/elastic/eui/pull/1621))

## [`8.0.0`](https://github.com/elastic/eui/tree/v8.0.0)

**Breaking changes**

- Upgraded TypeScript to 3.3 ([#1583](https://github.com/elastic/eui/pull/1583))
- Upgraded React to 16.8 ([#1583](https://github.com/elastic/eui/pull/1583))
- Upgraded Jest to 24.1 ([#1583](https://github.com/elastic/eui/pull/1583))
- Upgraded Enzyme to 3.9 ([#1583](https://github.com/elastic/eui/pull/1583))

## [`7.3.0`](https://github.com/elastic/eui/tree/v7.3.0)

- Added `onRefresh` option for `EuiSuperDatePicker` ([#1577](https://github.com/elastic/eui/pull/1577))
- Converted `EuiToggle` to TypeScript ([#1570](https://github.com/elastic/eui/pull/1570))
- Added type definitions for `EuiButtonGroup`,`EuiButtonToggle`, `EuiFilterButton`, `EuiFilterGroup`, and `EuiFilterSelectItem` ([#1570](https://github.com/elastic/eui/pull/1570))
- Added `displayOnly` prop to EuiFormRow ([#1582](https://github.com/elastic/eui/pull/1582))
- Added an index.d.ts file for the date picker components, including `EuiDatePicker`, `EuiDatePickerRange`, and `EuiSuperDatePicker` ([#1574](https://github.com/elastic/eui/pull/1574))

**Bug fixes**

- Fixed several bugs with `EuiRange` and `EuiDualRange` including sizing of inputs, tick placement, and the handling of invalid values ([#1580](https://github.com/elastic/eui/pull/1580))

## [`7.2.0`](https://github.com/elastic/eui/tree/v7.2.0)

- Added `text` as a color option for `EuiLink` ([#1571](https://github.com/elastic/eui/pull/1571))
- Added `EuiResizeObserver` to expose ResizeObserver API to React components; falls back to MutationObserver API in unsupported browsers ([#1559](https://github.com/elastic/eui/pull/1559))
- Added `EuiFocusTrap` as a wrapper around `react-focus-lock` to enable trapping focus in more cases, including React portals ([#1550](https://github.com/elastic/eui/pull/1550))

**Bug fixes**

- Fixed content cut off in `EuiContextMenuPanel` when height changes dynamically ([#1559](https://github.com/elastic/eui/pull/1559))
- Fixed `EuiComboBox` to allow keyboard tab to exit single selection box ([#1576](https://github.com/elastic/eui/pull/1576))
- Various fixes related to focus order and focus trapping as they relate to content in React portals ([#1550](https://github.com/elastic/eui/pull/1550))

## [`7.1.0`](https://github.com/elastic/eui/tree/v7.1.0)

- Added `append` prop to `EuiFieldText` ([#1567](https://github.com/elastic/eui/pull/1567))
- Adjusted set of Elastic Logos in `EuiIcon` to look better in dark mode ([#1462](https://github.com/elastic/eui/pull/1562))
- Added `isCopyable` prop to `EuiCodeBlock` ([#1556](https://github.com/elastic/eui/pull/1556))
- Added optional `Snippet` tab to docs and renamed demo tabs ([#1556](https://github.com/elastic/eui/pull/1556))
- Expanded `getSecureRelForTarget` to handle elastic.co domains as a referrer whitelist ([#1565](https://github.com/elastic/eui/pull/1565))
- New `url` utility for verifying if a URL is a referrer whitelist ([#1565](https://github.com/elastic/eui/pull/1565))
- Add iconSize to ButtonIcon type definition ([#1568](https://github.com/elastic/eui/pull/1568))

## [`7.0.0`](https://github.com/elastic/eui/tree/v7.0.0)

- Created `EuiDualRange` using components from modularized, refactored `EuiRange`. New util service `isWithinRange` is the first in the number category ([#1485](https://github.com/elastic/eui/pull/1485))
- Upgraded `lodash` to v4, taking advantage of modular imports ([#1534](https://github.com/elastic/eui/pull/1534))
- Added pseudo-localization mode to docs ([#1541](https://github.com/elastic/eui/pull/1541))
- New docs page listing localization tokens ([#1541](https://github.com/elastic/eui/pull/1541))
- Added support for OR group clauses in `EuiQuery` and `EuiSearchBar` ([#1204](https://github.com/elastic/eui/pull/1204))
- Added `customQuickSelectPanels` prop to `EuiSuperDatePicker` ([#1549](https://github.com/elastic/eui/pull/1549))

**Bug fixes**

- Fixed `EuiSearchBar.Query` match_all query string must be `*` ([#1521](https://github.com/elastic/eui/pull/1521))
- Fixed `EuiSuperDatePicker` crashing with negative relative value ([#1537](https://github.com/elastic/eui/pull/1537))
- Fixed `EuiSuperDatePicker` crashing with invalid start and end prop values ([#1544](https://github.com/elastic/eui/pull/1544))
- Make TSLint issues be warnings, not errors, when running `src-docs` ([#1537](https://github.com/elastic/eui/pull/1537))

**Breaking changes**

- Made `or` a reserved keyword in `EuiQuery`'s syntax ([#1204](https://github.com/elastic/eui/pull/1204))

## [`6.10.9`](https://github.com/elastic/eui/tree/v6.10.9)

**Bug fixes**

- Bumped `lodash` version to `elastic/lodash@3.10.1-kibana3` ([#2280](https://github.com/elastic/eui/issues/2280))

## [`6.10.8`](https://github.com/elastic/eui/tree/v6.10.8)

**Note: this release is a backport containing changes originally made in `11.2.0`**

**Bug fixes**

- Addressed a chrome issue where negative letter-spacing can reverse RTL text in SVGs ([#1960](https://github.com/elastic/eui/pull/1960))

## [`6.10.7`](https://github.com/elastic/eui/tree/v6.10.7)

**Note: this release is a backport containing changes originally made in `9.7.0`**

- Changed `EuiNavDrawer` to close on any link click ([#1773](https://github.com/elastic/eui/pull/1773))

## [`6.10.6`](https://github.com/elastic/eui/tree/v6.10.6)

**Note: this release is a backport containing changes originally made in `9.6.0`**

**Bug fixes**

- Fixed outside click detection inconsistencies by comparing `mouseup` and `mousedown` event targets rather than using `click` event target ([#1761](https://github.com/elastic/eui/pull/1761))

## [`6.10.5`](https://github.com/elastic/eui/tree/v6.10.5)

**Note: this release is a backport containing changes originally made in `9.0.0`, `9.1.0`, `9.3.0`, and `9.4.0`**

- Adjusted the dark theme palette to have a slight blue tint ([#1691](https://github.com/elastic/eui/pull/1691))
- Added button to `EuiSuperDatePicker`'s “Now” tab to trigger the "now" time selection ([#1620](https://github.com/elastic/eui/pull/1620))
- Added `footerLink` and `showToolTips` to `EuiNavDrawer` and added `EuiNavDrawerGroup` ([#1701](https://github.com/elastic/eui/pull/1701))
- Allow `EuiListGroupItem` to pass a custom element as the `icon` ([#1726](https://github.com/elastic/eui/pull/1726))
- Added `toInitials` string service ([#1729](https://github.com/elastic/eui/pull/1729))
- Added `fullWidth` prop to `EuiButton` ([#1665](https://github.com/elastic/eui/pull/1665))
- Added `.eui-fullWidth` utility class ([#1665](https://github.com/elastic/eui/pull/1665))

**Bug fixes**

- Fixed keyboard navigation and UI of `EuiComboBox` items in single selection mode ([#1619](https://github.com/elastic/eui/pull/1619))
- Fixed `EuiComboBox` `activeOptionIndex` error with empty search results ([#1695](https://github.com/elastic/eui/pull/1695))
- Prevent `EuiComboBox` from creating a custom option value when user clicks on a value in the dropdown ([#1728](https://github.com/elastic/eui/pull/1728))
- Fixed `EuiSuperDatePicker` time selection jumping on focus ([#1704](https://github.com/elastic/eui/pull/1704))

## [`6.10.4`](https://github.com/elastic/eui/tree/v6.10.4)

**Note: this release is a backport containing changes originally made in `7.3.0`**

- Added an index.d.ts file for the date picker components, including `EuiDatePicker`, `EuiDatePickerRange`, and `EuiSuperDatePicker` ([#1574](https://github.com/elastic/eui/pull/1574))

## [`6.10.3`](https://github.com/elastic/eui/tree/v6.10.3)

**Note: this release is a backport containing changes originally made in `7.1.0`**

- Added `append` prop to `EuiFieldText` ([#1567](https://github.com/elastic/eui/pull/1567))

## [`6.10.2`](https://github.com/elastic/eui/tree/v6.10.2)

**Note: this release is a backport containing changes originally made in `7.1.0`**

- Adjusted set of Elastic Logos in `EuiIcon` to look better in dark mode ([#1562](https://github.com/elastic/eui/pull/1562))
- Expanded `getSecureRelForTarget` to handle elastic.co domains as a referrer whitelist ([#1565](https://github.com/elastic/eui/pull/1565))
- New `url` utility for verifying if a URL is a referrer whitelist ([#1565](https://github.com/elastic/eui/pull/1565))

## [`6.10.1`](https://github.com/elastic/eui/tree/v6.10.1)

**Note: this release is a backport containing changes originally made in `7.0.0`**

**Bug fixes**

- Fixed `EuiSuperDatePicker` crashing with negative relative value ([#1537](https://github.com/elastic/eui/pull/1537))
- Fixed `EuiSuperDatePicker` crashing with invalid start and end prop values ([#1544](https://github.com/elastic/eui/pull/1544))

## [`6.10.0`](https://github.com/elastic/eui/tree/v6.10.0)

- Adjust dark mode background color ([#1530](https://github.com/elastic/eui/pull/1530))
- TypeScript are now formatted with Prettier ([#1529](https://github.com/elastic/eui/pull/1529))
- Updated `EuiPopover` and `EuiColorPicker` to pause `EuiOutsideClickDetector` in when not open ([#1527](https://github.com/elastic/eui/pull/1527))

## [`6.9.0`](https://github.com/elastic/eui/tree/v6.9.0)

- Changed animation settings for `EuiNavDrawer` ([#1524](https://github.com/elastic/eui/pull/1524))
- Converted a number of components to support text localization ([#1504](https://github.com/elastic/eui/pull/1504))
- Updated `app_ems.svg` ([#1517](https://github.com/elastic/eui/pull/1517))

**Bug fixes**

- Updated `EuiPage` background color to match body background color ([#1513](https://github.com/elastic/eui/pull/1513))
- Fixed React key usage in `EuiPagination` ([#1514](https://github.com/elastic/eui/pull/1514))
- Fixed bug which prevented `EuiSwitch` with generated ID from having its label announced by VoiceOver ([#1519](https://github.com/elastic/eui/pull/1519))
- Fixed `EuiFilterButton` handling `numFilters` when `0` was specified ([#1510](https://github.com/elastic/eui/pull/1510))

## [`6.8.0`](https://github.com/elastic/eui/tree/v6.8.0)

- Changed `flex-basis` value on `EuiPageBody` for better cross-browser support ([#1497](https://github.com/elastic/eui/pull/1497))
- Converted a number of components to support text localization ([#1450](https://github.com/elastic/eui/pull/1450))
- Added a seconds option to the refresh interval selection in `EuiSuperDatePicker`  ([#1503](https://github.com/elastic/eui/pull/1503))
- Changed to conditionally render `EuiModalBody` if `EuiConfirmModal` has no `children` ([#1500](https://github.com/elastic/eui/pull/1500))


**Bug fixes**

- Remove `font-features` setting on `@euiFont` mixin to prevent breaks in ACE editor ([#1505](https://github.com/elastic/eui/pull/1505))

## [`6.7.4`](https://github.com/elastic/eui/tree/v6.7.4)

- Added `textAlign` property to TypeScript definition for `EuiText` ([#1487](https://github.com/elastic/eui/pull/1487))
- Added missing `'m'` option for text `size` for `EuiText`'s TypeScript definition ([#1487](https://github.com/elastic/eui/pull/1487))
- Added missing TypeScript definition for `EuiTextAlign` ([#1487](https://github.com/elastic/eui/pull/1487))

**Bug fixes**

- Fixed popover & tooltip positioning to properly account for arrow buffer ([#1490](https://github.com/elastic/eui/pull/1490))
- Fixed `EuiSuperDatePicker` unexpectedly closing start and end date popovers ([#1494](https://github.com/elastic/eui/pull/1494))

## [`6.7.3`](https://github.com/elastic/eui/tree/v6.7.3)

- `EuiHeader` no longer reduces height at mobile sizes ([#1480](https://github.com/elastic/eui/pull/1480))

**Bug fixes**

- Fixed `EuiSuperDatePicker` not updating derived `isInvalid` state on prop update ([#1483](https://github.com/elastic/eui/pull/1483))
- Fixed `logoAPM` ([#1489](https://github.com/elastic/eui/pull/1489))
- Remove Typescript type and interface definitions from ES and CJS exports ([#1486](https://github.com/elastic/eui/pull/1486))

## [`6.7.2`](https://github.com/elastic/eui/tree/v6.7.2)

- Default light theme now comes with an empty light variables file to make theme switching easier ([#1479](https://github.com/elastic/eui/pull/1479))

**Bug fixes**

- `EuiSuperDatePicker` always trigger `onTimeChange` when time changes and prop `showUpdateButton` is false ([#1477](https://github.com/elastic/eui/pull/1477))
- Fixed font rendering in italics only in Safari ([#1481](https://github.com/elastic/eui/pull/1481))

## [`6.7.1`](https://github.com/elastic/eui/tree/v6.7.1)

**Bug fixes**

- Fixed an issue with font family inheritance by changing the CSS reset ([#1474](https://github.com/elastic/eui/pull/1474))

## [`6.7.0`](https://github.com/elastic/eui/tree/v6.7.0)

- Added `z-index` to `EuiProgress` and example usage with `EuiHeader` ([#1471](https://github.com/elastic/eui/pull/1471))
- Added a new app icon for Code ([#1467](https://github.com/elastic/eui/pull/1467))
- Re-added EuiI18n, EuiI18nNumber, and EuiContext for localization ([#1466](https://github.com/elastic/eui/pull/1466))
- Expose `EuiSuperUpdateButton` component from `EuiSuperDatePicker` ([#1470](https://github.com/elastic/eui/pull/1470))
- Set `type="button"` on accordion buttons ([#1468](https://github.com/elastic/eui/pull/1468))

**Bug fixes**

- Fixed `EuiSuperDatePicker` not updating derived `showPrettyDuration` state on prop update ([#1464](https://github.com/elastic/eui/pull/1464))
- Fixed `EuiSuperDatePicker` not passing `refreshInterval` to callback when refresh interval start/stop toggle button clicked ([#1464](https://github.com/elastic/eui/pull/1464))
- Fixed `EuiSuperDatePicker` `refreshInterval` input not allowing decimals ([#1464](https://github.com/elastic/eui/pull/1464))

## [`6.6.0`](https://github.com/elastic/eui/tree/v6.6.0)

- Added `uptimeApp` icon ([#1445](https://github.com/elastic/eui/pull/1463))
- Added `wrapText` prop that enables `EuiListGroupItem` text to wrap ([#1459](https://github.com/elastic/eui/pull/1459))
- Added `inputRef` prop to `EuiFieldNumber` and updated `EuiFieldText`'s to a Ref type ([#1434](https://github.com/elastic/eui/pull/1434))
- Added `snowflake` icon ([#1445](https://github.com/elastic/eui/pull/1445))
- Added `bell` icon ([#1447](https://github.com/elastic/eui/pull/1447))
- Improved screen reader behavior for table header cell content, especially in sortable columns ([#1426](https://github.com/elastic/eui/pull/1426))

**Bug fixes**

- Fixed `textProps` and `contentProps` of `EuiButton` and `EuiButtonEmpty` so they don’t override classes ([#1455](https://github.com/elastic/eui/pull/1455))
- Fixed `closeButtonProps` of `EuiBadge` so it doesn't override classes ([#1455](https://github.com/elastic/eui/pull/1455))
- Fixed font weight shift of `EuiFilterButton` when notification is present ([#1455](https://github.com/elastic/eui/pull/1455))
- Fixed `$euiCodeFontFamily` monospace font stack and subsequent JSON asset build ([#1465](https://github.com/elastic/eui/pull/1465))

## [`6.5.1`](https://github.com/elastic/eui/tree/v6.5.1)

**Reverts**

- Reverts EuiI18n commit from previous release ([#1453](https://github.com/elastic/eui/pull/1453))

## [`6.5.0`](https://github.com/elastic/eui/tree/v6.5.0)

**Note: this contains some i18n work that we reverted in the next release. Use the patch release above instead**

- Added Inter UI to the font family stack ([#1402](https://github.com/elastic/eui/pull/1402))
- Changed padding on `EuiHeaderLogo` and updated `EuiNavDrawer` example ([#1448](https://github.com/elastic/eui/pull/1448))
- Updated `EuiNavDrawer` docs example and adjusted `EuiHeaderLogo` padding ([#1449](https://github.com/elastic/eui/pull/1449))
- Added EuiI18n, EuiI18nNumber, and EuiContext for localization ([#1404](https://github.com/elastic/eui/pull/1404))

**Bug fixes**

- Added `legend` for accessibility of `EuiButtonGroup` and fixed opacity of disabled input ([#1444](https://github.com/elastic/eui/pull/1444))

## [`6.4.0`](https://github.com/elastic/eui/tree/v6.4.0)

- Added `EuiNavDrawer` side nav component ([#1427](https://github.com/elastic/eui/pull/1427))
- Added `inputRef` prop to `EuiComboBox` ([#1433](https://github.com/elastic/eui/pull/1433))
- Added custom date string formatting for series charts crosshair overlay ([#1429](https://github.com/elastic/eui/pull/1429))
- Added new icons for `symlink` and `submodule` ([#1439](https://github.com/elastic/eui/pull/1439))

**Bug fixes**

- Fix mouse interaction with `EuiComboBox` in IE11 ([#1437](https://github.com/elastic/eui/pull/1437))

## [`6.3.1`](https://github.com/elastic/eui/tree/v6.3.1)

**Bug fixes**

- Downgraded `@types/react` and `@types/prop-types` versions to align with Kibana ([#1435](https://github.com/elastic/eui/pull/1435))

## [`6.3.0`](https://github.com/elastic/eui/tree/v6.3.0)

- Added `onBlur` prop to `EuiComboBox` ([#1400](https://github.com/elastic/eui/pull/1400))
- Added `initialFocus` prop typedefs to `EuiModal` and `EuiPopover` ([#1410](https://github.com/elastic/eui/pull/1410))
- Updated `gisApp` icon ([#1413](https://github.com/elastic/eui/pull/1413))
- Added `isAutoRefreshOnly` prop to `EuiSuperDatePicker` ([#1412](https://github.com/elastic/eui/pull/1412))
- Migrate remaining files in `accessibility/` to TS ([#1408](https://github.com/elastic/eui/pull/1408))
- Added `titleProps` and `descriptionProps` to `EuiDescriptionList` ([#1419](https://github.com/elastic/eui/pull/1419))
- Propagate `className` on `EuiCodeBlock` in fullscreen mode ([#1422](https://github.com/elastic/eui/pull/1422))
- Added `iconProps` prop to `EuiIconTip` ([#1420](https://github.com/elastic/eui/pull/1420))
- Added ability to pass `isDisabled` to individual `EuiButtonGroup` items ([#1424](https://github.com/elastic/eui/pull/1424))
- Changed `EuiRange` PropType for `value` to allow `number` (in addition to `string`) ([#1421](hhttps://github.com/elastic/eui/pull/1421))

**Bug fixes**

- Support extended characters (e.g. non-latin, unicode) in `EuiSearchBar` and `EuiQuery` ([#1415](https://github.com/elastic/eui/pull/1415))
- Fixed line-heights of the differently sized `EuiDescriptionList` alternates ([#1419](https://github.com/elastic/eui/pull/1419))
- Updated `EuiIconTip` TS definitions to inherit those from `EuiToolTip` as well ([#1420](https://github.com/elastic/eui/pull/1420))

## [`6.2.0`](https://github.com/elastic/eui/tree/v6.2.0)

- Added `logoCodesandbox` and updated `apmApp` icons ([#1407](https://github.com/elastic/eui/pull/1407))
- Changed `EuiListGroup` PropType for `extraAction` to remove console warning ([#1405](hhttps://github.com/elastic/eui/pull/1405))

**Bug fixes**

- Account for `min` attribute when determining `EuiRange` input width ([#1406](https://github.com/elastic/eui/pull/1406))

## [`6.1.0`](https://github.com/elastic/eui/tree/v6.1.0)

- Added `EuiListGroup` and `EuiListGroupItem` components ([#1377](https://github.com/elastic/eui/pull/1377))
- Convert the other of the services to TypeScript ([#1392](https://github.com/elastic/eui/pull/1392))
- Changed single selection to select existing option in the list ([#1391](https://github.com/elastic/eui/pull/1391))
- Added `showUpdateButton` prop to `EuiSuperDatePicker` ([#1399](https://github.com/elastic/eui/pull/1399))

## [`6.0.1`](https://github.com/elastic/eui/tree/v6.0.1)

**Bug fixes**

- `EuiColorPicker` align color picker popup with color selector when page is scrolled ([#1397](https://github.com/elastic/eui/pull/1397))

## [`6.0.0`](https://github.com/elastic/eui/tree/v6.0.0)

- Added `onFocus` prop to `EuiComboBox` ([#1375](https://github.com/elastic/eui/pull/1375))
- Added `DisambiguateSet` and `ExclusiveUnion` utility types ([#1368](https://github.com/elastic/eui/pull/1368))
- Added `EuiSuperDatePicker` component ([#1351](https://github.com/elastic/eui/pull/1351))
- Fixed up styles for `EuiSuperDatePicker` ([#1389](https://github.com/elastic/eui/pull/1389))
- Altered a few icons and added more: `crossInACircleFilled`, `editorRedo`, `editorUndo`, `grabHorizontal`, `minusInCircleFilled`, `plusInCircleFilled`, `sortable`, `starEmptySpace`, `starFilledSpace`, `starFilled`, `starMinusEmpty`, `starMinusFilled`, `starPlusEmpty`, `pinFilled` ([#1374](https://github.com/elastic/eui/pull/1374))
- Exclude `custom_typings` from `eui.d.ts` ([#1395](https://github.com/elastic/eui/pull/1395))


**Bug fixes**

- Only style anchor tags in `EuiText` that have no class attribute ([#1373](https://github.com/elastic/eui/pull/1373))
- Fixed some EUI services' TS definitions ([#1380](https://github.com/elastic/eui/pull/1380))

**Breaking changes**

- Moved `EuiExpressionButton` contents to `EuiExpression` and deleted `EuiExpressionButton`. Also added support for `color` and `uppercase` props as well as made `onClick` optional to support read only expressions ([#1368](https://github.com/elastic/eui/pull/1368))

## [`5.8.2`](https://github.com/elastic/eui/tree/v5.8.2)

**Note: this release is a backport containing fixes made in `6.4.0`**

**Bug fixes**

- Fix mouse interaction with `EuiComboBox` in IE11 ([#1437](https://github.com/elastic/eui/pull/1437))

## [`5.8.1`](https://github.com/elastic/eui/tree/v5.8.1)

**Note: this release is a backport containing fixes made in `6.0.0`**

**Bug fixes**

- Fixed some EUI services' TS definitions ([#1380](https://github.com/elastic/eui/pull/1380))

## [`5.8.0`](https://github.com/elastic/eui/tree/v5.8.0)

**Note: this release broke some of the exported TypeScript definitions.**

- Reinstate ([#1353](https://github.com/elastic/eui/pull/1353)) `onBlur` action on `EuiComboBox` ([#1364](https://github.com/elastic/eui/pull/1364))
- Convert roughly half of the services to TypeScript ([#1360](https://github.com/elastic/eui/pull/1360))

**Bug fixes**

- Fixed `onCreateOption` callback of `EuiComboBox` so it isn't called when the input is empty ([#1364](https://github.com/elastic/eui/pull/1364))
- Added `anchorClassName` prop to `EuiPopover` ([#1367](https://github.com/elastic/eui/pull/1367))
- Added support for `fullWidth` on `EuiSuperSelect` ([#1367](https://github.com/elastic/eui/pull/1367))
- Applied new scrollbar customization for Firefox ([#1367](https://github.com/elastic/eui/pull/1367))
- Fixed `EuiSuperSelect` from accessing ref when unmounted ([1369](https://github.com/elastic/eui/pull/1369))
- Allow any color value to be passed to `EuiIcon` ([#1370](https://github.com/elastic/eui/pull/1370))

## [`5.7.0`](https://github.com/elastic/eui/tree/v5.7.0)

- Adjust EUI coloring to better match brand guidelines from Creative Services ([#1356](https://github.com/elastic/eui/pull/1356))

## [`5.6.2`](https://github.com/elastic/eui/tree/v5.6.2)

**Note: this release is a backport**

- Reinstate ([#1353](https://github.com/elastic/eui/pull/1353)) `onBlur` action on `EuiComboBox` ([#1364](https://github.com/elastic/eui/pull/1364))

**Bug fixes**

- Fixed `onCreateOption` callback of `EuiComboBox` so it isn't called when the input is empty ([#1364](https://github.com/elastic/eui/pull/1364))

## [`5.6.1`](https://github.com/elastic/eui/tree/v5.6.1)

**Note: this release is a backport containing changes originally made in `5.8.0`**

**Bug fixes**

- Allow any color value to be passed to `EuiIcon` ([#1370](https://github.com/elastic/eui/pull/1370))

## [`5.6.0`](https://github.com/elastic/eui/tree/v5.6.0)

- Convert `EuiIcon` to TypeScript ([#1355](https://github.com/elastic/eui/pull/1355))
- Add support for `aria-label`, `aria-labelledby` and `aria-describedby` to `EuiCodeEditor` ([#1354](https://github.com/elastic/eui/pull/1354))

**Bug fixes**

- `react-datepicker` set milliseconds to zero when selecting time ([#1361](https://github.com/elastic/eui/pull/1361))
- Revert ([#1353](https://github.com/elastic/eui/pull/1353)) `onBlur` action on `EuiComboBox`. It caused regressions on Kibana ([#1363](https://github.com/elastic/eui/pull/1363))

## [`5.5.1`](https://github.com/elastic/eui/tree/v5.5.1)

**Bug fixes**

- Fixed TypeScript definitions in `eui.d.ts` ([#1359](https://github.com/elastic/eui/pull/1359))

## [`5.5.0`](https://github.com/elastic/eui/tree/v5.5.0)

**Note: this release broke the exported TypeScript definitions and `EuiComboBox` in certain situations. These are both fixed in `5.6.0`.**

- Altered functionality of `truncate` on `EuiBreadcrumbs` and added `truncate` ability on breadcrumb item ([#1346](https://github.com/elastic/eui/pull/1346))
- Altered `EuiHeader`'s location of `EuiHeaderBreadcrumbs` based on the new `truncate` ability ([#1346](https://github.com/elastic/eui/pull/1346))
- Added support for `href` and `target` props in `EuiBasicTable` actions ([#1347](https://github.com/elastic/eui/pull/1347))
- Added `.eui-textBreakWord` CSS utility class  ([#1349](https://github.com/elastic/eui/pull/1349))
- Added support for `EuiComboBox` converting entered text into a custom option when the user removes focus, e.g. by tabbing to another element. This prevents the `EuiComboBox` from being mistaken for an `EuiInputText` ([#1353](https://github.com/elastic/eui/pull/1353))

**Bug fixes**

- Fixed word-breaks in table cells for Firefox ([#1349](https://github.com/elastic/eui/pull/1349))
- Fixed EUI when used in an environment lacking ES Modules support, e.g. Jest ([#1358](https://github.com/elastic/eui/pull/1358))

## [`5.4.0`](https://github.com/elastic/eui/tree/v5.4.0)

**Note: this release broke usage of EUI in non-ES Module compatible environments. This is fixed in `5.5.0`.**

- Added 3 new icons — `folderOpen`, `folderClosed`, and `crosshairs` ([#1350](https://github.com/elastic/eui/pull/1350))
- Added `bottomGraphic` prop to `EuiCard` for Kibana home page ([#1338](https://github.com/elastic/eui/pull/1338))
- Added keyboard and screenreader support to `EuiDatePicker` ([#1337](https://github.com/elastic/eui/pull/1337))

**Bug fixes**

- Fixed bug in exporting `CommonProps` in TypeScript definitions ([#1341](https://github.com/elastic/eui/pull/1341))

## [`5.3.0`](https://github.com/elastic/eui/tree/v5.3.0)

- Introduced TypeScript support, converted `EuiSpacer` and `EuiHorizontalRule` ([#1317](https://github.com/elastic/eui/pull/1317))

## [`5.2.0`](https://github.com/elastic/eui/tree/v5.2.0)

- Added `email` icon to `EuiIcon` ([#1331](https://github.com/elastic/eui/pull/1331))
- Added IBM logo in colour and mono
([#1321](https://github.com/elastic/eui/pull/1321))
- Added support for nodes as "Action" column headers in `EuiBasicTable`, which was overlooked in the original change in `4.5.0` ([#1312](https://github.com/elastic/eui/pull/1312))
- Updated `GlobalDatePicker` example to include all Kibana features ([#1219](https://github.com/elastic/eui/pull/1219))
- Adjusted `EuiDatePickerRange` to allow for deeper customization ([#1219](https://github.com/elastic/eui/pull/1219))
- Added `contentProps` and `textProps` to `EuiButton` and `EuiButtonEmpty` ([#1219](https://github.com/elastic/eui/pull/1219))
- TypeScript types are now published to a `eui.d.ts` top-level file ([#1304](https://github.com/elastic/eui/pull/1304))
- Added `filterWith` option for `EuiSearchBar` filters of type `field_value_selection` ([#1328](https://github.com/elastic/eui/pull/1328))

**Bug fixes**

- `EuiBasicTable` now converts the `EuiTableRowCell` `header` into `undefined` if it's been provided as a non-string node, hiding the header and preventing the node from being rendered as `[object Object]` on narrow screens ([#1312](https://github.com/elastic/eui/pull/1312))
- Fixed `fullWidth` size of `EuiComboBox`, a regression introduced in `4.7.0` ([#1314](https://github.com/elastic/eui/pull/1314))
- Fixed error when passing empty string as `value` prop for `EuiSuperSelect` ([#1319](https://github.com/elastic/eui/pull/1319))
- `EuiExpressionButton` now shows focus state when user tabs to it ([#1326](https://github.com/elastic/eui/pull/1326))
- Added `baseline` as a possible value to `EuiFlexGroup`'s `FlexGroupAlignItems` type ([#1329](https://github.com/elastic/eui/pull/1329))

## [`5.1.0`](https://github.com/elastic/eui/tree/v5.1.0)

- `EuiToken` now exports enumerated constants for `SHAPES` and `COLORS` ([#1301](https://github.com/elastic/eui/pull/1301))
- Added mixins for `EuiCallOut` coloring and `EuiTooltip` styles ([#1305](https://github.com/elastic/eui/pull/1305))
- Improve TypeScript definitions for `EuiTableRowCellProps` ([#1310](https://github.com/elastic/eui/pull/1310))

## [`5.0.1`](https://github.com/elastic/eui/tree/v5.0.1)

**Bug fixes**

- Fixed size of `EuiSuperSelect`'s dropdown menu when there is no initial selection ([#1295](https://github.com/elastic/eui/pull/1295))
- Added TypeScript definitions for `EuiPopoverTitle` and the beta and notification badges. Ensure tab TS definitions are included in the main definition index. Fix typo in icon types ([#1299](https://github.com/elastic/eui/pull/1299))

## [`5.0.0`](https://github.com/elastic/eui/tree/v5.0.0)

- Added `EuiToken` component ([#1270](https://github.com/elastic/eui/pull/1270))
- Added `beaker` icon to `EuiIcon` and updated the `EuiBetaBadge` styling ([#1291](https://github.com/elastic/eui/pull/1291/))
- Removed calls to deprecated `findDOMNode` ([#1285](https://github.com/elastic/eui/pull/1285))

**Breaking changes**

- Changed `EuiMutationObserver` to a render prop component ([#1285](https://github.com/elastic/eui/pull/1285))
- `EuiPortal` no longer accepts a React node for `insert.sibling` value ([#1285](https://github.com/elastic/eui/pull/1285))
- `popover_positioning` service's methods no longer accept React node values ([#1285](https://github.com/elastic/eui/pull/1285))

**Bug fixes**

- Added TypeScript definitions for tab components ([#1288](https://github.com/elastic/eui/pull/1288))

## [`4.8.0`](https://github.com/elastic/eui/tree/v4.8.0)

- Added `branch` icon to `EuiIcon` ([#1249](https://github.com/elastic/eui/pull/1249/))
- Added and updated new product logos to `EuiIcon` ([#1279](https://github.com/elastic/eui/pull/1279))

**Bug fixes**

- Added TypeScript definitions for `EuiToolTip`'s `delay` prop ([#1284](https://github.com/elastic/eui/pull/1284))
- Added TypeScript definitions for step components, and some checkbox definition fixes ([#1263](https://github.com/elastic/eui/pull/1263))

**Framer X**

- Added Framer component for `EuiDescriptionList` ([#1276](https://github.com/elastic/eui/pull/1276))

## [`4.7.0`](https://github.com/elastic/eui/tree/v4.7.0)

- Added `apmTrace` icon to `EuiIcon` set ([#1263](https://github.com/elastic/eui/pull/1263))
- Added [Framer X](http://www.framer.com) component source files under the `src-framer` directory ([#1263](https://github.com/elastic/eui/pull/1263))
- Added `compressed` prop to `EuiComboBox` ([#1258](https://github.com/elastic/eui/pull/1258))
- Added guidelines for Sass usage ([#1257](https://github.com/elastic/eui/pull/1257))

**Bug fixes**

- `EuiComboBox` no longer throws a _Maximum update depth exceeded_ error when used in popovers/modals ([#1258](https://github.com/elastic/eui/pull/1258))
- `Escape` key now closes `EuiComboBox` options list ([#1258](https://github.com/elastic/eui/pull/1258))
- Fixed margin issue around `EuiFlexGrid` in mobile displays ([#1257](https://github.com/elastic/eui/pull/1257))
- Fixed positioning and padding display issue in `EuiRange` ([#1257](https://github.com/elastic/eui/pull/1257))
- Fixed `highContrastTextColor` SASS function to account for background lightness and exit possible infinite loops ([#1275](https://github.com/elastic/eui/pull/1275))

## [`4.6.1`](https://github.com/elastic/eui/tree/v4.6.1)

**Bug fixes**

- Added TypeScript definitions for `EuiFieldPassword` ([#1255](https://github.com/elastic/eui/pull/1255))
- Added TypeScript definitions for `EuiConfirmModal`, remove `AnyProps`, and several definition fixes ([#1260](https://github.com/elastic/eui/pull/1260))

## [`4.6.0`](https://github.com/elastic/eui/tree/v4.6.0)

- Increased default font size of tabs in K6 theme ([#1244](https://github.com/elastic/eui/pull/1244))

**Bug fixes**

- Fixed select warning on falsy value in EuiSelect ([#1254](https://github.com/elastic/eui/pull/1254))

**Bug fixes**

- Add TypeScript definitions for `EuiRange` and `EuiRadio`, and correct the definitions for `EuiRadioGroup` ([#1253](https://github.com/elastic/eui/pull/1253))

## [`4.5.2`](https://github.com/elastic/eui/tree/v4.5.2)

**Bug fixes**

- TypeScript definition changes for `EuiAccordion`, `EuiDescriptionList`, `EuiForm`, `EuiFormHelpText` and the accessibility services, plus a number of other TS fixes ([#1247](https://github.com/elastic/eui/pull/1247))

## [`4.5.1`](https://github.com/elastic/eui/tree/v4.5.1)

**Bug fixes**

- Changed names of `*beatApp` types in `EuiIcon` to follow a consistent naming pattern ([#1243](https://github.com/elastic/eui/pull/1238))

## [`4.5.0`](https://github.com/elastic/eui/tree/v4.5.0)

- Added export for `TYPES` to `EuiAvatar` ([#1238](https://github.com/elastic/eui/pull/1238))
- Updated node-sass dependency to support OSX Mojave ([#1238](https://github.com/elastic/eui/pull/1238))
- Added TypeScript definitions for `EuiFieldNumber`, `EuiFormLabel` and `EuiSelect`, and fix the `EuiTextColor` definition ([#1240](https://github.com/elastic/eui/pull/1240))
- Added support for nodes as column headers in `EuiBasicTable` for supporting things like tooltips and localized text ([#1234](https://github.com/elastic/eui/pull/1234))

## [`4.4.1`](https://github.com/elastic/eui/tree/v4.4.1)

**Bug fixes**

- Fixes TypeScript definitions for `EuiKeyPadMenuItem` and `EuiKeyPadMenuItemButton` ([#1232](https://github.com/elastic/eui/pull/1232))

## [`4.4.0`](https://github.com/elastic/eui/tree/v4.4.0)

- Added TypeScript typings for `EuiKeyPadMenu` ([#1229](https://github.com/elastic/eui/pull/1229))
- Forced `EuiPopover` contents to stick to its initial position when the content changes ([#1199](https://github.com/elastic/eui/pull/1199))
- Updated `EuiIcon` app icon set and allow them to adjust colorschemes ([#1225](https://github.com/elastic/eui/pull/1225))

**Bug fixes**

- Fixed EuiToolTip to show tooltips on disabled elements ([#1222](https://github.com/elastic/eui/pull/1222))
- Fixed EuiAvatar when name is composed entirely of whitespace ([#1231](https://github.com/elastic/eui/pull/1231))

## [`4.3.0`](https://github.com/elastic/eui/tree/v4.3.0)

- Added a new `colorPalette` service for retrieving and generating color arrays for use in charts ([#1209](https://github.com/elastic/eui/pull/1209))
- Added `1` as a valid value for the `columns` prop in `EuiFlexGrid` ([#1210](https://github.com/elastic/eui/pull/1210))
- Make `htmlIdGenerator` only return valid HTML4 ids ([#637](https://github.com/elastic/eui/pull/637))
- Use `cursor: pointer` to indicate clickable `EuiTable` rows ([#1213](https://github.com/elastic/eui/pull/1213))
- Add `lockOpen` icon ([#1215](https://github.com/elastic/eui/pull/1215))

## [`4.2.0`](https://github.com/elastic/eui/tree/v4.2.0)

- Added some opacity options to `EuiLineSeries` and `EuiAreaSeries` ([#1198](https://github.com/elastic/eui/pull/1198))
- Added `initialFocus` prop for focus trapping to `EuiPopover` and `EuiModal` ([#1099](https://github.com/elastic/eui/pull/1099))
- Added table footer support with `EuiTableFooter` and `EuiTableFooterCell` ([#1202](https://github.com/elastic/eui/pull/1202))

## [`4.1.0`](https://github.com/elastic/eui/tree/v4.1.0)

- Added `direction` to `EuiFlexGroup` prop types interface ([#1196](https://github.com/elastic/eui/pull/1196))
- Made `description` prop optional for `EuiDescribedFormGroup` ([#1191](https://github.com/elastic/eui/pull/1191))
- Fixed issue with unselected tabs and aria-controls attribute in EuiTabbedContent
- Added `tag` icon ([#1188](https://github.com/elastic/eui/pull/1188))
- Replaced `logging` app icon ([#1194](https://github.com/elastic/eui/pull/1194))
- Made `EuiBasicTable` rows keyboard-accessible when they are clickable ([#1206](https://github.com/elastic/eui/pull/1206))

**Bug fixes**

- Fixed cross-axis alignment bug when positioning EuiPopover ([#1197](https://github.com/elastic/eui/pull/1197))
- Added background to `readOnly` inputs ([#1188](https://github.com/elastic/eui/pull/1188))
- Fixed some modal default and responsive sizing ([#1188](https://github.com/elastic/eui/pull/1188))
- Fixed z-index issue of `EuiComboBoxOptionsList` especially inside modals ([#1192](https://github.com/elastic/eui/pull/1192))

## [`4.0.1`](https://github.com/elastic/eui/tree/v4.0.1)

**Bug fixes**

- Fixed an issue in `EuiTooltip` because IE1 didn't support `document.contains()` ([#1190](https://github.com/elastic/eui/pull/1190))
- Fixed some issues around parsing string values in `EuiSearchBar` and `EuiQuery` ([#1189](https://github.com/elastic/eui/pull/1189))

## [`4.0.0`](https://github.com/elastic/eui/tree/v4.0.0)

- Added `delay` prop to `EuiToolTip` ([#1103](https://github.com/elastic/eui/pull/1103))

**Breaking changes**

- `EuiBasicTable` now shows up to 2 actions before condensing to all popover, but still displaying the top/primary 2 actions as well ([#1103](https://github.com/elastic/eui/pull/1103))
- `EuiBasicTable` will automatically add `hasActions` and `isSelectable` to allow proper responsive style handling, but are still overridable ([#1103](https://github.com/elastic/eui/pull/1103))

## [`3.11.0`](https://github.com/elastic/eui/tree/v3.11.0)

- Decorated `pagination` _next_ and _previous_ buttons with `data-test-subj` ([#1182](https://github.com/elastic/eui/pull/1182))
- Added `euiFacetButton` and `euiFacetGroup` ([#1167](https://github.com/elastic/eui/pull/1167))
- Added `width` prop to `EuiContextMenu` panels ([#1173](https://github.com/elastic/eui/pull/1173))
- Added patterns for global query and filters ([#1137](https://github.com/elastic/eui/pull/1137))

**Bug fixes**

- Fixed `onClickAriaLabel` console error stemming from `EuiComboBoxPill`  ([#1183](https://github.com/elastic/eui/pull/1183))

## [`3.10.0`](https://github.com/elastic/eui/tree/v3.10.0)

- Added `maxWidth` prop to `EuiModal` ([#1165](https://github.com/elastic/eui/pull/1165))
- Support field names with `_` characters in search queries ([#1180](https://github.com/elastic/eui/pull/1180))
- Added ability to include multiple fields in a value selection filter for `EuiSearchBar` ([#1179](https://github.com/elastic/eui/pull/1179))

**Bug fixes**

- Fixed an IE11 `EuiModal` width issue by changing the `min-width` to a pixel value ([#1174](https://github.com/elastic/eui/pull/1174))

## [`3.9.0`](https://github.com/elastic/eui/tree/v3.9.0)

- Added `infraApp` icon ([#1161](https://github.com/elastic/eui/pull/1161))
- Added sizes to `EuiButtonIcon` ([#1145](https://github.com/elastic/eui/pull/1145))
- Added `singleSelection.asPlainText` prop to `EuiComboBox` ([#1139](https://github.com/elastic/eui/pull/1139))
- Added proper aria labeling to `EuiSearchBar` and `EuiBasicTable` so searching is properly announced ([#1181](https://github.com/elastic/eui/pull/1181))

**Bug fixes**

- Fixed `makeHighContrastColor` sass mixin to properly output an accessible color contrast ([#1158](https://github.com/elastic/eui/pull/1158))
- Fixed `EuiTooltip` to interact correctly when the anchor is a disabled form element ([#1158](https://github.com/elastic/eui/pull/1158))
- Fixed `EuiButton` (with icon) and `EuiButtonEmpty` truncation ([#1145](https://github.com/elastic/eui/pull/1145))
- Fixed alignment and coloring of form control clear button ([#1145](https://github.com/elastic/eui/pull/1145))
- Fixed `EuiToolTip` from setting state after component unmounts ([#1163](https://github.com/elastic/eui/pull/1163))

## [`3.8.0`](https://github.com/elastic/eui/tree/v3.8.0)

- Added a new `EuiStat` component for displaying prominent stats ([#1146](https://github.com/elastic/eui/pull/1146))
- Added color and monotone icons for AWS and GCP ([#1135](https://github.com/elastic/eui/pull/1135))
- Added TypeScript definition for `EuiComboBox` ([#1115](https://github.com/elastic/eui/pull/1115))

**Bug fixes**

- Fixed `EuiSearchBar` when used as a controlled component in React 16.4 ([#1153](https://github.com/elastic/eui/pull/1153))
- Fixed `onChange` typedef on `EuiSwitch` ([#1144](https://github.com/elastic/eui/pull/1144)
- Fixed `EuiToolTip`'s inability to update its position when tooltip content changes ([#1116](https://github.com/elastic/eui/pull/1116))
- Fixed `EuiSearchBar`'s syntax parsing to allow multiple escaped characters in a single field value

## [`3.7.0`](https://github.com/elastic/eui/tree/v3.7.0)

- Added `zIndexAdjustment` to `EuiPopover` which allows tweaking the popover content's `z-index` ([#1097](https://github.com/elastic/eui/pull/1097))
- Added new `EuiSuperSelect` component and `hasArrow` prop to `EuiPopover` ([#921](https://github.com/elastic/eui/pull/921))
- Added a new `EuiWindowEvent` component for declarative, safe management of `window` event listeners ([#1127](https://github.com/elastic/eui/pull/1127))
- Changed `Flyout` component to close on ESC keypress even if the flyout does not have focus, using new Window Event component ([#1127](https://github.com/elastic/eui/pull/1127))
- Added TypeScript definitions for `EuiAvatar` component and the `color` services ([#1120](https://github.com/elastic/eui/pull/1120))

**Bug fixes**

- `EuiFlyout` responsive mode now gracefully overrides a custom `maxWidth` ([#1124](https://github.com/elastic/eui/pull/1124)

## [`3.6.1`](https://github.com/elastic/eui/tree/v3.6.1)

- Added TypeScript definition for `findTestSubject` test util ([#1106](https://github.com/elastic/eui/pull/1106))

**Bug fixes**

- Fixed bug where `EuiToolTip` content wasn't removed if its anchor is removed from the document ([#1119](https://github.com/elastic/eui/pull/1119))

## [`3.6.0`](https://github.com/elastic/eui/tree/v3.6.0)

- Added `EuiCopy` ([#1112](https://github.com/elastic/eui/pull/1112))
- Added `disabled` to `EuiRadioGroup.options` ([#1111](https://github.com/elastic/eui/pull/1111))

**Bug fixes**

- `EuiWrappingPopover` only re-attach anchor element on unmount if anchor element is still attached to DOM
([#1114](https://github.com/elastic/eui/pull/1114))

- Fixed `EuiSeriesChart` overrides `react-vis` classes ([#1123](https://github.com/elastic/eui/pull/1123))

## [`3.5.1`](https://github.com/elastic/eui/tree/v3.5.1)

- Fixed a bug around `indeterminate` checkboxes ([#1110](https://github.com/elastic/eui/pull/1110))

## [`3.5.0`](https://github.com/elastic/eui/tree/v3.5.0)

- Added support for `indeterminate` to `EuiCheckbox` ([#1108](https://github.com/elastic/eui/pull/1108))

## [`3.4.0`](https://github.com/elastic/eui/tree/v3.4.0)

- Added typings for `EuiToolTip` and `EuiIconTip` ([#1087](https://github.com/elastic/eui/pull/1087))
- Added `spacesApp` logo to `EuiIcon` set ([#1065](https://github.com/elastic/eui/pull/1065))
- Added `!default` to border SASS props ([#1079](https://github.com/elastic/eui/pull/1079))
- Added `repositionOnScroll` prop to `EuiPopover` which enables repositioning the popover when the window is scrolled ([#1064](https://github.com/elastic/eui/pull/1064))
- Allow `_` and `*` characters to be used in `EuiSearchBar` query terms ([#1058](https://github.com/elastic/eui/pull/1058))
- Added more `status` options for `EuiSteps` ([#1088](https://github.com/elastic/eui/pull/1088))
- Added `maxWidth` prop `EuiFlyout` ([#1090](https://github.com/elastic/eui/pull/1090))
- Added `string` to allowed `restrictWidth` prop type of `EuiPage` and `EuiPageBody` ([#1090](https://github.com/elastic/eui/pull/1090))
- Added `.eui-textBreakNormal` and `@mixin euiTextTruncate` as CSS/SASS utilities ([#1092](https://github.com/elastic/eui/pull/1092))
- Added `fullWidth` support to `EuiComboBox` ([#1095](https://github.com/elastic/eui/pull/1095))

**Bug fixes**

- `EuiMutationObserver`'s `children` prop is no longer marked as required ([#1076](https://github.com/elastic/eui/pull/1076))
- Fixed large drop shadows so they work on darker backgrounds ([#1079](https://github.com/elastic/eui/pull/1079))
- Added `resize-observer-polyfill` as a dependency (was previously a devDependency) ([#1085](https://github.com/elastic/eui/pull/1085))
- Fixed `EuiBasicTable` to inform its parent about a selection change triggered by a different set of `items` ([#1086](https://github.com/elastic/eui/pull/1086))
- Fixed width of `EuiFilterGroup`'s popover ([#1078](https://github.com/elastic/eui/pull/1078))
- Fixed `EuiStepsHorizontal`'s title wrapping in IE ([#1088](https://github.com/elastic/eui/pull/1088))
- Fixed wrong class name being added to `EuiPageBody` when `restrictWidth !== false` ([#1090](https://github.com/elastic/eui/pull/1090))

## [`3.3.0`](https://github.com/elastic/eui/tree/v3.3.0)

- Added `onTableChange` callback to `EuiInMemoryTable` which notifies on sorting and pagination changes ([#1060](https://github.com/elastic/eui/pull/1060))
- `EuiComboBox` now applies the provided `data-test-subj` to its options list element with the suffix `-optionsList` so you can find a specific combo box instance's options list. This wasn't previously possible because the options list is attached to the body element, not the combo box element. This is in addition to the existing `data-test-subj="comboBoxOptionsList"` ([#1054](https://github.com/elastic/eui/pull/1054))
- EUI now provides minified versions of the themes' CSS files ([#1070](https://github.com/elastic/eui/pull/1070))

**Bug fixes**

- Fixed `EuiSeriesChart` (previously `EuiXYChart`) responsive resize in a flexbox layout ([#1041](https://github.com/elastic/eui/pull/1041))
- `EuiInMemoryTable` no longer mutates the `items` prop array when sorting, adding deterministic sorting ([#1057](https://github.com/elastic/eui/pull/1057))
- `EuiBasicTable` actions now close their context menu when clicked ([#1069](https://github.com/elastic/eui/pull/1069))

**Experimental breaking change**

 - Renamed `EuiXYChart` to `EuiSeriesChart`, `EuiXYChartUtils` to `EuiSeriesChartUtils`, `EuiXYChartAxisUtils` to `EuiSeriesChartAxisUtils`, and  `EuiXYChartTextUtils` to `EuiSeriesChartTextUtils` ([#1066](https://github.com/elastic/eui/pull/1066))

## [`3.2.1`](https://github.com/elastic/eui/tree/v3.2.1)

- Added `closeButtonAriaLabel` property to `EuiFlyout` ([#1031](https://github.com/elastic/eui/pull/1031))
- Added types for `EuiToast`, `EuiGlobalToastList`, and `EuiGlobalToastListItem` ([#1045](https://github.com/elastic/eui/pull/1045))
- Added a handful of third-party logos to `EuiIcon` ([#1033](https://github.com/elastic/eui/pull/1033))

**Bug fixes**

- Removed IE flex column fix in favor of forcing the consumer to add a `grow` prop ([#1044](https://github.com/elastic/eui/pull/1044))
- Removed max-width to children of `EuiPopover` ([#1044](https://github.com/elastic/eui/pull/1044))

## [`3.2.0`](https://github.com/elastic/eui/tree/v3.2.0)

**Note: this release creates a minor regression to the display of `EuiFlexItem`s inside a `column` `EuiFlexGroup`. This is fixed in `3.2.1`.**
**Note: this release creates a minor regression to the display of `EuiPopoverTitle`. This is fixed in `3.2.1`.**

- Added typings for 'EuiBadge' ([#1034](https://github.com/elastic/eui/pull/1034))
- Added a visual pattern for Kibana's Global Date Picker ([#1026](https://github.com/elastic/eui/pull/1026))
- Added `responsive` prop to `EuiFlexGrid` ([#1026](https://github.com/elastic/eui/pull/1026))
- Added `expand` prop to `EuiTabs` and `EuiTabbedContent` ([#1026](https://github.com/elastic/eui/pull/1026))
- Allow `titleElement` to be passed to `EuiCard` ([#1032](https://github.com/elastic/eui/pull/1032))

**Bug fixes**

- Fixed `EuiContextMenuPanel` calling `ref` after being unmounted ([#1038](https://github.com/elastic/eui/pull/1038))
- `EuiOutsideClickDetector` supports nested detectors in the DOM tree ([#1039](https://github.com/elastic/eui/pull/1039))
- To make it more accessible, added a random id to `EuiSwitch`'s id prop if none is passed.  ([#779](https://github.com/elastic/eui/pull/779))
- `BetaBadge` now shows outside of `EuiPanel` bounds in IE ([#1032](https://github.com/elastic/eui/pull/1032))

## [`3.1.0`](https://github.com/elastic/eui/tree/v3.1.0)

- Added `EuiMutationObserver` to expose Mutation Observer API to React components ([#966](https://github.com/elastic/eui/pull/966))
- Added `EuiWrappingPopover` which allows existing non-React elements to be popover anchors ([#966](https://github.com/elastic/eui/pull/966))
- `EuiPopover` accepts a `container` prop to further restrict popover placement ([#966](https://github.com/elastic/eui/pull/966))
- `EuiPortal` can inject content at arbitrary DOM locations, added `portalRef` prop ([#966](https://github.com/elastic/eui/pull/966))

**Bug fixes**

- `EuiPopover` re-positions with dynamic content (including CSS height/width transitions) ([#966](https://github.com/elastic/eui/pull/966))

## [`3.0.5`](https://github.com/elastic/eui/tree/v3.0.5)

**Note: this release is a backport containing changes originally made in `3.6.1`**

**Bug fixes**

- Fixed bug where `EuiToolTip` content wasn't removed if its anchor is removed from the document ([#1119](https://github.com/elastic/eui/pull/1119))

## [`3.0.4`](https://github.com/elastic/eui/tree/v3.0.4)

**Note: this release is a backport containing changes originally made in `3.4.0`**

- Allow `_` and `*` characters to be used in `EuiSearchBar` query terms ([#1058](https://github.com/elastic/eui/pull/1058))

## [`3.0.3`](https://github.com/elastic/eui/tree/v3.0.3)

**Note: this release is a backport bugfix release containing changes originally made in `3.2.0`**

**Bug fixes**

- Fixed `EuiContextMenuPanel` calling `ref` after being unmounted ([#1038](https://github.com/elastic/eui/pull/1038))

## [`3.0.2`](https://github.com/elastic/eui/tree/v3.0.2)

- Added `restrictWidth` option to `EuiPageBody` ([#1024](https://github.com/elastic/eui/pull/1024))

**Bug fixes**

- Fixed `EuiPageContent` centered layouts ([#1024](https://github.com/elastic/eui/pull/1024))

## [`3.0.1`](https://github.com/elastic/eui/tree/v3.0.1)

- Added typings for `EuiEmptyPrompt`, `EuiCode`, `EuiCodeBlock`, and `EuiCallOut` ([#1010](https://github.com/elastic/eui/pull/1010))
- Make utility type `Omit` compatible with new `keyof` behavior introduced in TypeScript 2.9 ([#1017](https://github.com/elastic/eui/pull/1017))
- Added visualization chart type icons ([#1020](https://github.com/elastic/eui/pull/1020))

**Bug fixes**

- Fixed `EuiContextMenu` causing scroll-jumps because of premature browser focus ([#1018](https://github.com/elastic/eui/pull/1018))

## [`3.0.0`](https://github.com/elastic/eui/tree/v3.0.0)

- Fixed `EuiHeader` responsive styles ([#1009](https://github.com/elastic/eui/pull/1009))
- Added `prepend` and `append` props to `EuiFormControlLayout` ([#961](https://github.com/elastic/eui/pull/961))
- Updated style implementation of `EuiFilterGroup` and `EuiFilterGroupButton` ([#961](https://github.com/elastic/eui/pull/961))
- Added `EuiDatePickerRange` as a way to layout two `EuiDatePicker`s ([#961](https://github.com/elastic/eui/pull/961))
- Temporarily removed `EuiPage` responsive styles ([#1014](https://github.com/elastic/eui/pull/1014))

**Breaking changes**

- Moved `EuiHeaderNotification` to a generic `EuiNotificationBadge` component ([#1009](https://github.com/elastic/eui/pull/1009))

**Bug fixes**

- `EuiInMemoryTable` no longer resets to the first page on prop update when `items` remains the same ([#1008](https://github.com/elastic/eui/pull/1008))
- Fixed css selector for hiding responsive `EuiBreadcrumb`'s ([#1009](https://github.com/elastic/eui/pull/1009))
- Fixed responsive utility classes for IE ([#1009](https://github.com/elastic/eui/pull/1009))
- Fixed syntax errors in `keyCodes`'s and `EuiContextMenu`'s typescript definition ([#1012](https://github.com/elastic/eui/pull/1012))

## [`2.0.0`](https://github.com/elastic/eui/tree/v2.0.0)

- Added more typings to `EuiContextMenuItemProps` ([#1006](https://github.com/elastic/eui/pull/1006))
- Made some properties of `EuiFlyout` optional ([#1003](https://github.com/elastic/eui/pull/1003))
- Added typings for `EuiFlyout`, `EuiFlyoutBody`, `EuiFlyoutHeader`, and `EuiFlyoutFooter` ([#1001](https://github.com/elastic/eui/pull/1001))
- Gave `EuiFlyout` close button a data-test-subj ([#1000](https://github.com/elastic/eui/pull/1000))
- Updated `react-vis` version to `1.10.2` ([#999](https://github.com/elastic/eui/pull/999))
- Added `component` prop to `EuiTextColor` ([#1011](https://github.com/elastic/eui/pull/1011))

**Breaking changes**

- Altered `EuiPage` and sub-component layout ([#998](https://github.com/elastic/eui/pull/998))
  - `EuiPageHeader` must now be contained within `EuiPageBody`
  - `EuiPageSideBar` must now be **outside** of `EuiPageBody`

**Bug fixes**

- `EuiDescribedFormGroup` now renders its `description` inside of a `div` instead of a `span` ([#1011](https://github.com/elastic/eui/pull/1011))

## [`1.2.1`](https://github.com/elastic/eui/tree/v1.2.1)

**Bug fixes**

- Removed global manipulation of `EuiTitle` sizing in XYCharts ([#997](https://github.com/elastic/eui/pull/997))

## [`1.2.0`](https://github.com/elastic/eui/tree/v1.2.0)

**Note: this release creates a minor regression to the sizing of `EuiTitle`s. This is fixed in `1.2.1`.**

- Added typings for keyCodes ([#988](https://github.com/elastic/eui/pull/988))
- Changed `EuiXYChart` components exports to `/experimental` subfolder ([#975](https://github.com/elastic/eui/pull/975))
- Added beta version of `EuiXYChart` and associated components ([#309](https://github.com/elastic/eui/pull/309))
- Added `size` prop to `EuiIconTip` ([987](https://github.com/elastic/eui/pull/987))
- Added `database`, `filter`, `globe`, and `save` icons ([990](https://github.com/elastic/eui/pull/990))
- Updated typings for `EuiButton`, `EuiButtonEmpty`, and `EuiButtonIcon` to include `<a>` tag attributes like `href` ([#992](https://github.com/elastic/eui/pull/992))

**Bug fixes**

- Fixed some IE11 flex box bugs and documented others (modal overflowing, image shrinking, and flex group wrapping) ([#973](https://github.com/elastic/eui/pull/973))
- Fixed white square that show in double scrollbar via `euiScrollBar()` ([989](https://github.com/elastic/eui/pull/989))
- Fixed issue with Accordion would attempt to use properties and accessors on null ([#982](https://github.com/elastic/eui/pull/982))

## [`1.1.0`](https://github.com/elastic/eui/tree/v1.1.0)

- Added more (mainly style) options to `EuiRange` ([#932](https://github.com/elastic/eui/pull/932))
- Cleaned up some `EuiPopover` styles ([#969](https://github.com/elastic/eui/pull/969))
- Added `inputRef` prop to `EuiFieldPassword` ([#970](https://github.com/elastic/eui/pull/970))

**Bug fixes**

- Fixed disabled states of icon buttons ([#963](https://github.com/elastic/eui/pull/963))
- Added word-break fallback for FF & IE in table cell ([#962](https://github.com/elastic/eui/pull/962))
- Fixed `EuiPopover` to show content over modals, flyouts, etc ([#967](https://github.com/elastic/eui/pull/967))
- Fixed background transition on inputs ([#969](https://github.com/elastic/eui/pull/969))

## [`1.0.1`](https://github.com/elastic/eui/tree/v1.0.1)

- `EuiAccordion` use MutationObserver to re-calculate height when children DOM changes ([#947](https://github.com/elastic/eui/pull/947))
- Add `inspect` type option to icon typedef file ([#952](https://github.com/elastic/eui/pull/952))
- Simplified form control styles ([#954](https://github.com/elastic/eui/pull/954))

**Bug fixes**

- `EuiPopover` now positions popover content over all other elements, instead of sometimes clipping ([#948](https://github.com/elastic/eui/pull/948))
- `EuiOnClickOutside` works with child components rendered via React portals ([#948](https://github.com/elastic/eui/pull/948))

**Deprecations**

- Replaced the following SASS variables have been replaced `$euiFormControlHeight--compressed`, `$euiFormControlPadding--compressed`, `euiFormBorderColor--disabled` ([#954](https://github.com/elastic/eui/pull/954))

## [`1.0.0`](https://github.com/elastic/eui/tree/v1.0.0)

- Reduced font sizes of `EuiAvatar` ([#945](https://github.com/elastic/eui/pull/945))
- Changed release process to be fully automated by script ([#944](https://github.com/elastic/eui/pull/944))

**Bug fixes**

- `EuiTooltip` re-positions content correctly after the window is resized ([#936](https://github.com/elastic/eui/pull/936))
- `EuiComboBox` list is positioned correctly in IE ([#946](https://github.com/elastic/eui/pull/946))

## [`0.0.55`](https://github.com/elastic/eui/tree/v0.0.55)

- Added `getPopoverScreenCoordinates` service function for positioning popover/tooltip content, updated `EuiToolTip` to use it ([#924](https://github.com/elastic/eui/pull/924))
- Allow `mode` prop in `EuiCodeEditor` to take custom mode object ([#935](https://github.com/elastic/eui/pull/935))
- `EuiCodeEditor` is now decorated with a `data-test-subj` selector (`codeEditorContainer`) ([#939](https://github.com/elastic/eui/pull/939))
- `EuiCodeEditor` no longer automatically scrolls cursor into view on selection change ([#940](https://github.com/elastic/eui/pull/940))

## [`0.0.54`](https://github.com/elastic/eui/tree/v0.0.54)

**Bug fixes**

- `EuiTabbedContent` now updates dynamic tab content when used as an uncontrolled component ([#931](https://github.com/elastic/eui/pull/931))

## [`0.0.53`](https://github.com/elastic/eui/tree/v0.0.53)

- `EuiComboBox` is now decorated with `data-test-subj` selectors for the search input (`comboBoxSearchInput`), toggle button (`comboBoxToggleListButton`), and clear button (`comboBoxClearButton`) ([#918](https://github.com/elastic/eui/pull/918))
- `EuiComboBox` now gives focus to the search input when the user clicks the clear button, to prevent focus from defaulting to the body ([#918](https://github.com/elastic/eui/pull/918))
- Fixed visual size of inputs by setting the box-shadow border to `inset` ([#928](https://github.com/elastic/eui/pull/928))
- Per-column custom sort values added to `EuiInMemoryTable` ([#929](https://github.com/elastic/eui/pull/929))

**Non-breaking major changes**

- Added close (`cross`) button as default way to close to `EuiFlyout` when `onClose` is provided ([#925](https://github.com/elastic/eui/pull/925))
- Fleshed out `EuiFlyoutHeader` for consistency (see docs) ([#925](https://github.com/elastic/eui/pull/925))

**Bug fixes**

- Added `role="dialog"` to `EuiFlyout` to improve screen reader accessibility ([#916](https://github.com/elastic/eui/pull/916))
- Default sort comparator (used by `EuiInMemoryTable`) now handles `null` and `undefined` values ([#922](https://github.com/elastic/eui/pull/922))

## [`0.0.52`](https://github.com/elastic/eui/tree/v0.0.52)

- Added updated logos for Cloud and Cloud ECE ([#906](https://github.com/elastic/eui/pull/906))
- Added the ability for `EuiBetaBadge` to appear on `EuiPanel` similar to `EuiCard` ([#885](https://github.com/elastic/eui/pull/888))
- Added `restrictWidth` to `EuiPage` ([#896](https://github.com/elastic/eui/pull/896))
- Added `resize` prop to `EuiTextArea` that defaults to ‘vertical’ (only height) ([#894](https://github.com/elastic/eui/pull/894))
- Added multiple style-only adjustments to `EuiFormControlLayout` buttons/icons ([#894](https://github.com/elastic/eui/pull/894))
- Shifted `readOnly` inputs to not have left padding unless it has an icon ([#894](https://github.com/elastic/eui/pull/894))
- Added more customization options to `EuiAvatar` ([#903](https://github.com/elastic/eui/pull/903))
- Added more color options to `EuiButtonIcon` ([#907](https://github.com/elastic/eui/pull/907))
- Added icon for EMS (Elastic Map Service) (`emsApp`) ([#914](https://github.com/elastic/eui/pull/914))
- Added support for `href`, `target`, and `rel` properties for `EuiContextMenu` items ([#911](https://github.com/elastic/eui/pull/911))
- Added responsive helpers in the form of `EuiShowFor` and `EuiHideFor` components and corresponding CSS classes ([#909](https://github.com/elastic/eui/pull/909))

**Deprecations**

- Replaced `$breakpoints` in favor of better named `$euiBreakpoints` ([#909](https://github.com/elastic/eui/pull/909))
- Replaced the following mixin `screenXSmall()`, `screenSmall()`, `screenMedium()`, `screenLarge()`, `screenSmallMediumLarge()` in favor of a single `euiBreakpoint()` ([#909](https://github.com/elastic/eui/pull/909))

**Bug fixes**

- Removed `.nvmrc` file from published npm package ([#892](https://github.com/elastic/eui/pull/892))
- `EuiComboBox` no longer shows the _clear_ icon when it's a no-op ([#890](https://github.com/elastic/eui/pull/890))
- `EuiIcon` no longer takes focus in Edge and IE unless `tabIndex` is defined as a value other than `"-1"` ([#900](https://github.com/elastic/eui/pull/900))
- Fixed regression introduced in `0.0.50` in which the form control icons blocked users from clicking the control ([#898](https://github.com/elastic/eui/pull/898))
- Fixed `EuiSwitch` background in case it’s been placed on a gray background ([#894](https://github.com/elastic/eui/pull/894))
- Fixed `EuiComboBox` hidden input focus styles ([#894](https://github.com/elastic/eui/pull/894))
- Fixed responsive widths of `EuiDescribedFormGroup` ([#894](https://github.com/elastic/eui/pull/894))
- Fixed descenders being cut off in `EuiSelect` ([#894](https://github.com/elastic/eui/pull/894))
- Fixed extra spacing applied by Safari to `EuiFieldSearch` ([#894](https://github.com/elastic/eui/pull/894))
- Fixed contrast issues in dark theming ([#907](https://github.com/elastic/eui/pull/907))

## [`0.0.51`](https://github.com/elastic/eui/tree/v0.0.51)

- Added `textStyle="reverse"` prop to `EuiDescriptionList` as well as a class (`.eui-definitionListReverse`) for `dl`'s within `EuiText` ([#882](https://github.com/elastic/eui/pull/882))
- Added `inspect` icon ([#886](https://github.com/elastic/eui/pull/886))
- Added `layout` prop to `EuiCard` ([#885](https://github.com/elastic/eui/pull/885))

**Bug fixes**

- Moved `EuiFieldSearch`'s and `EuiValidateControl`'s ref out of render into `setRef` methods ([#883](https://github.com/elastic/eui/pull/883))

## [`0.0.50`](https://github.com/elastic/eui/tree/v0.0.50)

**Note: this release creates a minor regression to form controls containing icons, in which the icon blocks the user from clicking the control. This is fixed in `0.0.52`.**

- Created `EuiToggle`, `EuiButtonToggle`, and `EuiButtonGroup` ([#872](https://github.com/elastic/eui/pull/872))
- `EuiBasicTable` and `EuiInMemoryTable` now accept `rowProps` and `cellProps` callbacks, which let you apply custom props to rows and props ([#869](https://github.com/elastic/eui/pull/869))
- Added `offline` and `online` icons ([#881](https://github.com/elastic/eui/pull/881))

**Bug fixes**

- `EuiContextMenuPanel` now updates appropriately if its items are modified ([#887](https://github.com/elastic/eui/pull/887))
- `EuiComboBox` is no longer a focus trap, the clear button is now keyboard-accessible, and the virtualized list no longer interferes with the tab order ([#866](https://github.com/elastic/eui/pull/866))
- `EuiButton`, `EuiButtonEmpty`, and `EuiButtonIcon` now look and behave disabled when `isDisabled={true}` ([#862](https://github.com/elastic/eui/pull/862))
- `EuiGlobalToastList` no longer triggers `Uncaught TypeError: _this.callback is not a function`  ([#865](https://github.com/elastic/eui/pull/865))
- `EuiGlobalToastList` checks to see if it has dismissed a toast before re-dismissing it ([#868](https://github.com/elastic/eui/pull/868))
- Added FF/IE fallback for `.eui-textBreakWord` ([#864](https://github.com/elastic/eui/pull/864))
- Fixed `EuiCard` description text color when used in/as an anchor tag ([#864](https://github.com/elastic/eui/pull/864))
- Fixed `EuiCard` IE bugs ([#864](https://github.com/elastic/eui/pull/864))
- Fixed button labeling for `EuiFormControlLayout` and `EuiComboBox` accessibility ([#876](https://github.com/elastic/eui/pull/876))
- Fixed `EuiBreadcrumb` slash alignment when truncating ([#878](https://github.com/elastic/eui/pull/878))

**Breaking changes**

- `EuiSearchBar` no longer has an `onParse` callback, and now passes an object to `onChange` with the shape `{ query, queryText, error }` ([#863](https://github.com/elastic/eui/pull/863))
- `EuiInMemoryTable`'s `search.onChange` callback now passes an object with `{ query, queryText, error }` instead of only the query ([#863](https://github.com/elastic/eui/pull/863))
- `EuiFormControlLayout` no longer has `onClear`, `iconSide`, or `onIconClick` props. Instead of `onClear` it now accepts a `clear` object of the shape `{ onClick }`. Instead of the icon props, it now accepts a single `icon` prop which be either a string or an object of the shape `{ type, side, onClick }` ([#866](https://github.com/elastic/eui/pull/866))
- `EuiBasicTable` and `EuiInMemoryTable` pass-through cell props (defined by the `columns` prop and the `cellProps` prop) used to be applied to the `div` inside of the `td` element. They're now applied directly to the `td` element ([#869](https://github.com/elastic/eui/pull/869))

## [`0.0.49`](https://github.com/elastic/eui/tree/v0.0.49)

**Bug fixes**

- `EuiInMemoryTable` now applies its search filter ([#851](https://github.com/elastic/eui/pull/851))
- `EuiInMemoryTable` and `EuiBasicTable` now pass unknown props through to their child ([#836](https://github.com/elastic/eui/pull/836))
- Added `EuiHeaderLinks` which allow you to construct navigation in the header in place of the app menu ([#844](https://github.com/elastic/eui/pull/844))
- `EuiPopover` will use an alert to warn the user it traps focus ([#844](https://github.com/elastic/eui/pull/844))

**Breaking changes**

- EUI requires React `16.3` or higher ([#849](https://github.com/elastic/eui/pull/849))
- `EuiHeaderBreadcrumbs` refactored to use `EuiBreadcrumbs`. This removed all child components of `EuiHeaderBreadcrumbs` ([#844](https://github.com/elastic/eui/pull/844))

## [`0.0.48`](https://github.com/elastic/eui/tree/v0.0.48)

**Bug fixes**

- `EuiComboBox` does not pass `isDisabled` prop to `EuiComboBoxOptionsList` to avoid "React does not recognize the 'isDisabled' prop on a DOM element" console warning ([#838](https://github.com/elastic/eui/pull/838))
- `EuiComboBox` does not display clear icon when `isClearable` prop is set to false and `selectedOptions` prop is provided ([#838](https://github.com/elastic/eui/pull/838))

**Breaking changes**

- Move `EuiBasicTable`'s `itemId` prop from `selection` to a top-level property ([#830](https://github.com/elastic/eui/pull/830))
- Renamed/refactored `requiresAriaLabel` prop validator to a more general `withRequiredProp` ([#830](https://github.com/elastic/eui/pull/830))

## [`0.0.47`](https://github.com/elastic/eui/tree/v0.0.47)

- Added utility CSS classes for text and alignment concerns ([#774](https://github.com/elastic/eui/pull/774))
- Added `compressed` versions of `EuiFormRow` and all form controls ([#800](https://github.com/elastic/eui/pull/800))
- Removed pointer cursor on `EuiFormLabel` when a `for` property is not set ([#825](https://github.com/elastic/eui/pull/825))
- Added the ability to add tooltips to `EuiContextMenuItem`s ([#817](https://github.com/elastic/eui/pull/817))
- Added `EuiBreadcrumbs` ([#815](https://github.com/elastic/eui/pull/815))

**Bug fixes**

- Fixes height calculation error on `EuiAccordion` when it starts loads in an open state ([#816](https://github.com/elastic/eui/pull/816))
- Added aria-invalid labeling on `EuiFormRow` ([#777](https://github.com/elastic/eui/pull/799))
- Added aria-live labeling for `EuiToasts` ([#777](https://github.com/elastic/eui/pull/777))
- Added aria labeling requirements for `EuiBadge` , as well as a generic prop_type function `requiresAriaLabel` in `utils` to check for it ([#777](https://github.com/elastic/eui/pull/777)) ([#802](https://github.com/elastic/eui/pull/802))
- Ensure switches’ inputs are still hidden when `[disabled]` ([#778](https://github.com/elastic/eui/pull/778))
- Made boolean matching in `EuiSearchBar` more exact so it doesn't match words starting with booleans, like "truest" or "offer" ([#776](https://github.com/elastic/eui/pull/776))
- `EuiComboBox` do not setState or call refs once component is unmounted ([807](https://github.com/elastic/eui/pull/807) and [#813](https://github.com/elastic/eui/pull/813))
- Added better accessibility labeling to `EuiPagination`, `EuiSideNav`, `EuiPopover`, `EuiBottomBar` and `EuiBasicTable`.  ([#821](https://github.com/elastic/eui/pull/821))
- Added `isDisabled` to `EuiComboBox`  ([#829](https://github.com/elastic/eui/pull/829))

## [`0.0.46`](https://github.com/elastic/eui/tree/v0.0.46)

- Added `EuiDescribedFormGroup` component, a wrapper around `EuiFormRow`(s) ([#707](https://github.com/elastic/eui/pull/707))
- Added `describedByIds` prop to `EuiFormRow` to help with accessibility ([#707](https://github.com/elastic/eui/pull/707))
- Added `isLoading` prop to `EuiButtonEmpty` ([#768](https://github.com/elastic/eui/pull/768))
- Removed individual badge cross icon when `EuiComboBox` has `singleSelection` prop enabled ([#769](https://github.com/elastic/eui/pull/769))

**Bug fixes**

- Removed specificity on `EuiText` that was causing cascade conflicts around text coloring ([#770](https://github.com/elastic/eui/pull/770))

## [`0.0.45`](https://github.com/elastic/eui/tree/v0.0.45)

***NOTE v0.0.45 has a bug causing it to fail during installation, please use v0.0.46***

- Added `EuiBetaBadge` for non-GA labelling including options to add it to `EuiCard` and `EuiKeyPadMenuItem` ([#705](https://github.com/elastic/eui/pull/705))
- Added `direction` prop to EuiFlexGroup ([#711](https://github.com/elastic/eui/pull/711))
- Added `EuiEmptyPrompt` which can be used as a placeholder over empty tables and lists ([#711](https://github.com/elastic/eui/pull/711))
- Added `EuiTabbedContent` ([#737](https://github.com/elastic/eui/pull/737))
- `EuiComboBox` added buttons for clearing and opening/closing the combo box ([#698](https://github.com/elastic/eui/pull/698))

**Bug fixes**

- Fixed `EuiTableRowCell` from overwriting its child element's `className` [#709](https://github.com/elastic/eui/pull/709)
- Allow `EuiContextMenuPanel`s to update when their `children` changes ([#710](https://github.com/elastic/eui/pull/710))
- `EuiInMemoryTable` now passes `itemIdToExpandedRowMap` prop to `EuiBasicTable` ([#759](https://github.com/elastic/eui/pull/759))
- Expanded table rows in paginated data no longer leak to other pages ([#761](https://github.com/elastic/eui/pull/761))

**Breaking changes**

- Rename `logoElasticSearch` to `logoElasticsearch` [#755](https://github.com/elastic/eui/pull/755)

## [`0.0.44`](https://github.com/elastic/eui/tree/v0.0.44)

- Reduced `EuiToast` title size ([#703](https://github.com/elastic/eui/pull/703))

**Bug fixes**

- Fixed inherited `line-height` of inputs and buttons ([#702](https://github.com/elastic/eui/pull/702))
- Fixed card title sizing in K6 theme ([#704](https://github.com/elastic/eui/pull/704))

## [`0.0.43`](https://github.com/elastic/eui/tree/v0.0.43)

- Added `status` prop to `EuiStep` for additional styling ([#673](https://github.com/elastic/eui/pull/673))
- `EuiForm` and `EuiFormRow` now accept nodes for `errors` prop ([#685](https://github.com/elastic/eui/pull/685))
- Removed the default `max-width` from `EuiText`. This can still be applied by setting `grow={false}` ([#683](https://github.com/elastic/eui/pull/683))
- Added support for text alignment with `EuiTextAlign` ([#683](https://github.com/elastic/eui/pull/683))
- `EuiBasicTable` added the `compressed` prop to allow for tables with smaller fonts and padding ([#687](https://github.com/elastic/eui/pull/687))

**Bug fixes**

- Added a `paddingSize` prop to `EuiAccordion` to better mitigate situations where a nested `EuiFlexGroup` causes scrollbars ([#701](https://github.com/elastic/eui/pull/701))
- Fixed `EuiCard` `icon` prop to include user provided className ([#684](https://github.com/elastic/eui/pull/684))
- `EuiInMemoryTable` pagination state is now reset automatically when a search is executed ([#686](https://github.com/elastic/eui/pull/686))
- Fixed slow performance of `EuiComboBox` when there are hundreds or thousands of options by virtualizing `EuiComboBoxOptionsList` ([#670](https://github.com/elastic/eui/pull/670))
- Fixed some text styles ([#683](https://github.com/elastic/eui/pull/683))
    - Fixed font-family of input, textarea, select, and buttons
    - Fixed style of code, pre, and dl’s inside `EuiText`
    - Fixed ghost text color which was being set to a dark gray

**Breaking changes**

- Added responsive support for tables. This isn't technically a breaking change, but you will need to apply some new props (`hasActions`, `isSelectable`) for certain tables to make them look their best in mobile. **Responsive table views are on by default.** ([#584](https://github.com/elastic/eui/pull/584))

## [`0.0.42`](https://github.com/elastic/eui/tree/v0.0.42)

- Added `EuiDatePicker` component for date/time input ([#644](https://github.com/elastic/eui/pull/644))
- Added editor icon set to `EuiIcon` ([#671](https://github.com/elastic/eui/pull/671))

## [`0.0.41`](https://github.com/elastic/eui/tree/v0.0.41)

- Added `grow` prop to `EuiText` ([#662](https://github.com/elastic/eui/pull/662))
- Added `disabled` prop to `EuiComboBoxOption` ([#650](https://github.com/elastic/eui/pull/650))
- Added support for `<pre>` and `<code>` tags to `<EuiText>` ([#654](https://github.com/elastic/eui/pull/654))
- Added export of SASS theme variables in JSON format during compilation ([#642](https://github.com/elastic/eui/pull/642))
- Close `EuiComboBox` `singleSelection` options list when option is chosen ([#645](https://github.com/elastic/eui/pull/645))
- Wrap `EuiStepHorizontal` text instead of truncating it ([#653](https://github.com/elastic/eui/pull/653))
- Fixed a bug where `EuiSideNavItem` wouldn't pass an `onClick` handler down to `<a>` tags if they also had an `href` ([#664](https://github.com/elastic/eui/pull/664))
- Updated existing and added additional TypeScript definitions ([#666](https://github.com/elastic/eui/pull/666))

**Bug fixes**

- Fixed `EuiBasicTable` re-rendering on hover of table rows ([#665](https://github.com/elastic/eui/pull/665))

**Breaking changes**

- `EuiStepsHorizontal` now requires an `onClick` prop be provided for each step configuration object ([#653](https://github.com/elastic/eui/pull/653))

## [`0.0.40`](https://github.com/elastic/eui/tree/v0.0.40)

- Tweaked sizing, weights, color, line-heights, and added more levels to `EuiTitle` and `EuiText` ([#627](https://github.com/elastic/eui/pull/627))
- Added TypeScript type definitions for `EuiPortal`, `EuiText` and `EuiTitle` as well as the `calculatePopoverPosition` service ([#638](https://github.com/elastic/eui/pull/638))
- Grayed out labels for `disabled` controls ([#648](https://github.com/elastic/eui/pull/648))

**Bug fixes**

- Fix visual shadow glitch on hover of `EuiToast` ([#632](https://github.com/elastic/eui/pull/632))

**Breaking changes**

- **Note: This breaking change is reversed in 0.0.43.** Added a default `max-width` to `EuiText` ([#627](https://github.com/elastic/eui/pull/627))

## [`0.0.39`](https://github.com/elastic/eui/tree/v0.0.39)

**Bug fixes**

- Allow accordions to dynamically change height, and support values on radio inputs ([#613](https://github.com/elastic/eui/pull/613))
- Accordion toggle layout is no longer flagged responsive, in order to prevent unwanted stacking on mobile ([#613](https://github.com/elastic/eui/pull/613))

**Breaking changes**

- Support values on radio inputs. This is breaking because now the second argument to the radio `onChange` callback is the value, which bumps the change event to the third argument ([#613](https://github.com/elastic/eui/pull/613))

## [`0.0.38`](https://github.com/elastic/eui/tree/v0.0.38)

- Modified drop shadow intensities and color ([#607](https://github.com/elastic/eui/pull/607))
- Added SASS color functions. Made `$euiColorWarning` color usage more accessible while still being "yellow" ([#628](https://github.com/elastic/eui/pull/628))
- Removed extraneous `global_styling/mixins/_forms.scss` file and importing the correct files in the `filter_group.scss` and `combo_box.scss` files ([#609](https://github.com/elastic/eui/pull/609))
- Added `isInvalid` prop to `EuiComboBox` ([#631](https://github.com/elastic/eui/pull/631))
- Added support for rejecting user input by returning `false` from the `onCreateOption` prop of `EuiComboBox` ([#631](https://github.com/elastic/eui/pull/631))

**Bug fixes**

- Visual fix for the focus state of disabled `EuiButton` ([#603](https://github.com/elastic/eui/pull/603))
- `EuiSelect` can pass any node as a value rather than just a string ([#603](https://github.com/elastic/eui/pull/603))
- Fixed a typo in the flex TypeScript definition ([#629](https://github.com/elastic/eui/pull/629))
- Fixed `EuiComboBox` bug in which the options list wouldn't always match the width of the input ([#611](https://github.com/elastic/eui/pull/611))
- Fixed `EuiComboBox` bug in which opening the combo box when there's no scrollbar on the window would result in the list being positioned incorrectly ([#631](https://github.com/elastic/eui/pull/631))
- Fixed `EuiComboBox` bug in which clicking a pill's close button would close the list ([#631](https://github.com/elastic/eui/pull/631))
- Fixed `EuiComboBox` bug in which moving focus from one combo box to another would remove the `euiBody-hasPortalContent` class from the body ([#631](https://github.com/elastic/eui/pull/631))

## [`0.0.37`](https://github.com/elastic/eui/tree/v0.0.37)

- Added `EuiComboBox` for selecting many options from a list of options ([#567](https://github.com/elastic/eui/pull/567))
- Added `EuiHighlight` for highlighting a substring within text ([#567](https://github.com/elastic/eui/pull/567))
- `calculatePopoverPosition` service now accepts a `positions` argument so you can specify which positions are acceptable ([#567](https://github.com/elastic/eui/pull/567))
- Added `closeButtonProps` prop to `EuiBadge`, `hollow` badge type, and support for arbitrary hex color ([#567](https://github.com/elastic/eui/pull/567))
- Added support for arbitrary hex color to `EuiIcon` ([#567](https://github.com/elastic/eui/pull/567))

**Breaking changes**

- Renamed `euiBody-hasToolTip` class to `euiBody-hasPortalContent` ([#567](https://github.com/elastic/eui/pull/567))

## [`0.0.36`](https://github.com/elastic/eui/tree/v0.0.36)

- Added support for range queries in `EuiSearchBar` (works for numeric and date values) ([#485](https://github.com/elastic/eui/pull/485))
- Added support for emitting a `EuiSearchBar` query to an Elasticsearch query string ([#598](https://github.com/elastic/eui/pull/598))
- Added support for expandable rows to `EuiBasicTable` ([#585](https://github.com/elastic/eui/pull/585))

**Bug fixes**

- Relaxed query syntax of `EuiSearchBar` to allow usage of hyphens without escaping ([#581](https://github.com/elastic/eui/pull/581))
- Fixed font-weight issue in K6 theme ([#596](https://github.com/elastic/eui/pull/596))

## [`0.0.35`](https://github.com/elastic/eui/tree/v0.0.35)

- Modified `EuiLink` and all buttons to support both href and onClick ([#554](https://github.com/elastic/eui/pull/554))
- Added `color` prop to `EuiIconTip` ([#580](https://github.com/elastic/eui/pull/580))

## [`0.0.34`](https://github.com/elastic/eui/tree/v0.0.34)

- Adjust `EuiCallOut` and dark theme warning coloring ([#563](https://github.com/elastic/eui/pull/563))
- Added a `buttonColor` prop to `EuiConfirmModal` ([#546](https://github.com/elastic/eui/pull/546))
- Added 'baseline' as option to `EuiFlexGroup`'s `alignItems` prop ([#546](https://github.com/elastic/eui/pull/546))

**Bug fixes**

- Fixed `EuiToolTip` bug which caused the tooltip to hide when moving the mouse around inside of the trigger element ([#557](https://github.com/elastic/eui/pull/557), [#564](https://github.com/elastic/eui/pull/564))
- Fixed a bug where `EuiButtonEmpty` would offer a white background on hover when it was disabled, even when there was no such background transition on hover when the buttons are not disabled ([#561](https://github.com/elastic/eui/pull/561))
- Fixed table cell bugs ([#565](https://github.com/elastic/eui/pull/565))
  - `EuiBasicTable` now supports explicitly setting `truncateText` and `textOnly` on column definitions, and supports passing through unrecognized props to the cell (e.g. `data-test-subj`).
  - Updated table cell CSS so that long single-word cell content will break and wrap mid-word.

## [`0.0.33`](https://github.com/elastic/eui/tree/v0.0.33)

- Added initial sorting option to `EuiInMemoryTable` ([#547](https://github.com/elastic/eui/pull/547))
- Horizontally scrolling `EuiTabs` ([#546](https://github.com/elastic/eui/pull/546))
- Remove padding from both sides of `EuiEmptyButton` ([#546](https://github.com/elastic/eui/pull/546))
- Added `disabled` prop to placeholder (ellipses) button in pagination ([#546](https://github.com/elastic/eui/pull/546))
- Converted `.euiHeader__notification` into `EuiHeaderNotification` ([#546](https://github.com/elastic/eui/pull/546))

**Bug fixes**

- `EuiConfirmModal` will now check for the presence of confirm and cancel buttons before trying to focus them ([#555](https://github.com/elastic/eui/pull/555))

## [`0.0.32`](https://github.com/elastic/eui/tree/v0.0.32)

- Updated `EuiDescriptionList` to accept nodes for the titles and descriptions ([#552](https://github.com/elastic/eui/pull/552))
- Added `stop` and `stopFilled` icons ([#543](https://github.com/elastic/eui/pull/543))

**Bug fixes**

- Fixed `EuiToolTip` smart positioning to prevent tooltip from being clipped by the window where possible ([#550](https://github.com/elastic/eui/pull/550))

## [`0.0.31`](https://github.com/elastic/eui/tree/v0.0.31)

- Made `<EuiProgress>` TypeScript types more specific ([#518](https://github.com/elastic/eui/pull/518))
- Removed `font-smoothing` from our reset css for better text legibility ([#539](https://github.com/elastic/eui/pull/539))

**Bug fixes**

- Made `EuiIconTip` screen reader accessible ([#534](https://github.com/elastic/eui/pull/534))
- Fixed a sorting issue in `EuiInMemoryTable` ([#453](https://github.com/elastic/eui/pull/453))
- Fixed checkbox click for `EuiCheckbox` and `EuiRadio` without a label ([#541](https://github.com/elastic/eui/pull/541))

## [`0.0.30`](https://github.com/elastic/eui/tree/v0.0.30)

- Add ability to force `EuiSideNav` items open by setting `item.forceOpen` ([#515](https://github.com/elastic/eui/pull/515))

## [`0.0.29`](https://github.com/elastic/eui/tree/v0.0.29)

- Added `EuiIconTip` to make it easier to display icons with tooltips ([#528](https://github.com/elastic/eui/pull/528))
- Added `buttonRef` prop to `EuiButton`, `EuiButtonEmpty`, and `EuiButtonIcon` ([#529](https://github.com/elastic/eui/pull/529))

**Bug fixes**

- `EuiHealth` no longer stacks flex items on small screens ([#530](https://github.com/elastic/eui/pull/530))
- Fixed `EuiPageContent` centering within `EuiPage` issue ([#527](https://github.com/elastic/eui/pull/527))
- `EuiConfirmModal` will now correctly auto-focus on its confirm and cancel buttons ([#529](https://github.com/elastic/eui/pull/529))

## [`0.0.28`](https://github.com/elastic/eui/tree/v0.0.28)

- `EuiInMemoryTable` pass items to BasicTable when message is provided ([#517](https://github.com/elastic/eui/pull/517)).
- `EuiSearchBox` now passes unused props through to `EuiFieldSearch` ([#514](https://github.com/elastic/eui/pull/514))
- Change `EuiBasicTable` `noItemsMessage` and `EuiInMemoryTable` `message` propType to node
instead of just string ([#516](https://github.com/elastic/eui/pull/516))

## [`0.0.27`](https://github.com/elastic/eui/tree/v0.0.27)

- Don't propagate a null `onClick` on EuiPanels ([#473](https://github.com/elastic/eui/pull/473))
- Use 1.1px for the `EuiHorizontalRule` height, in order to work around strange Chrome height calculations ([#473](https://github.com/elastic/eui/pull/473))
- New icons for `logoGithub` and `logoSketch` ([#494](https://github.com/elastic/eui/pull/494))
- `EuiCard` now has an `href` and `isClickable` prop for better handling hover animations ([#494](https://github.com/elastic/eui/pull/494))
- Added `calculateContrast` and `rgbToHex` to services ([#494](https://github.com/elastic/eui/pull/494))

**Bug fixes**

- `EuiModal` is now responsive on mobile screens ([#512](https://github.com/elastic/eui/pull/512))
- `EuiFlexGrid` now collapses down in mobile layouts properly ([#515](https://github.com/elastic/eui/pull/515))
- Made `EuiCard` proptypes more permission by changing strings to nodes ([#515](https://github.com/elastic/eui/pull/515))
- Fixed `responsive={false}` prop not working when flex groups were nested ([#494](https://github.com/elastic/eui/pull/494))
- `EuiBadge` wrapping element changed from a `div` to `span` so it can be nested in text blocks ([#494](https://github.com/elastic/eui/pull/494))

## [`0.0.26`](https://github.com/elastic/eui/tree/v0.0.26)

**Bug fixes**

- `EuiSelect` do not set `defaultValue` property when `value` property is provided ([#504](https://github.com/elastic/eui/pull/504)).
- `EuiBottomBar` now uses `EuiPortal` to avoid z-index conflicts ([#487](https://github.com/elastic/eui/pull/487))
- Upped dark theme contrast on disabled buttons ([#487](https://github.com/elastic/eui/pull/487))

**Breaking changes**

- Removed `EuiTableOfRecords` ([#490](https://github.com/elastic/eui/pull/490))

## [`0.0.25`](https://github.com/elastic/eui/tree/v0.0.25)

- `EuiSearchBar` accepts `toolsLeft` and `toolsRight` props ([#458](https://github.com/elastic/eui/pull/458))
- Added `search.onChange` callback to `EuiInMemoryTable` ([#469](https://github.com/elastic/eui/pull/469))
- Added `initialPageSize` option to `EuiInMemoryTable` ([#477](https://github.com/elastic/eui/pull/477))
- Added design guidelines for button and toast usage ([#371](https://github.com/elastic/eui/pull/371))

**Breaking changes**

- Complete refactor of `EuiToolTip`. They now work. Only a breaking change if you were using them ([#484](https://github.com/elastic/eui/pull/484))

## [`0.0.24`](https://github.com/elastic/eui/tree/v0.0.24)

- Removed hover and focus states from non-selectable `EuiSideNavItem`s ([#434](https://github.com/elastic/eui/pull/434))
- Added `Ast` and `Query` services ([#454](https://github.com/elastic/eui/pull/454))
- Added icons for Kibana query language ([#455](https://github.com/elastic/eui/pull/455))

**Bug fixes**

- Fix error stemming from `selected` prop on `EuiSelect` ([#436](https://github.com/elastic/eui/pull/436))

**Breaking changes**

- The `Random` service's `oneOf` method now only accepts an array ([#454](https://github.com/elastic/eui/pull/454))

## [`0.0.23`](https://github.com/elastic/eui/tree/v0.0.23)

- Added `EuiInMemoryTable`, which encapsulates sorting, searching, selection, and pagination state and logic ([#390](https://github.com/elastic/eui/pull/390))
- Added stack trace information to `EuiErrorBoundary` ([#428](https://github.com/elastic/eui/pull/428))
- Make full screen code block use the same font-size on the original code block ([#447](https://github.com/elastic/eui/pull/447))

**Bug fixes**

- Fixed `EuiContextMenu` bug when using the keyboard to navigate up, which was caused by unnecessarily re-rendering the items, thus losing references to them ([#431](https://github.com/elastic/eui/pull/431))

## [`0.0.22`](https://github.com/elastic/eui/tree/v0.0.22)

- Added `EuiDelayHide` component ([#412](https://github.com/elastic/eui/pull/412))
- Decreased overall size of checkbox, radio, and switches as well as better styles for the different states ([#407](https://github.com/elastic/eui/pull/407))
- Added `EuiFilePicker` component for `input type="file"` needs ([#402](https://github.com/elastic/eui/pedull/402))
- Added `isLoading` prop to `EuiButton` ([#427](https://github.com/elastic/eui/pull/427))
- Added icons: `eye`, `eyeClosed`, `grab`, `heatmap`, `vector` ([#427](https://github.com/elastic/eui/pull/427))
- Added `hasNoInitialSelection` option to `EuiSelect` ([#422](https://github.com/elastic/eui/pull/422))

**Bug fixes**

- Fixed appearance of checked checkboxes and radios in IE ([#407](https://github.com/elastic/eui/pull/407))
- Fixed disabled vs enabled appearance of checked checkboxes and radios ([#407](https://github.com/elastic/eui/pull/407))
- Fixed disabled & checked state of switches ([#407](https://github.com/elastic/eui/pull/407))
- Fixed `EuiCard` content alignment when content is short ([#415](https://github.com/elastic/eui/pull/415))
- Only apply the `$euiCodeBlockSelectedBackgroundColor` variable if it is a color ([#427](https://github.com/elastic/eui/pull/427))
- No margins for `<hr>` ([#427](https://github.com/elastic/eui/pull/427))
- Fixed `EuiButton` truncation ([#427](https://github.com/elastic/eui/pull/427))

**Breaking changes**

- Changed `EuiAccordion`’s method of `onToggleOpen` to `onToggle` ([#427](https://github.com/elastic/eui/pull/427))

## [`0.0.21`](https://github.com/elastic/eui/tree/v0.0.21)

- Logstash icon set. [#399](https://github.com/elastic/eui/pull/399)
- Added support for `disabled` options in `EuiSelect`. [#324](https://github.com/elastic/eui/pull/324)
- Badges can now accept onClicks and custom colors. They were changed stylistically to be bolder and smaller by default ([#381](https://github.com/elastic/eui/pull/381))
- Added component to wrap blocks of substeps `EuiSubSteps` in a shaded container ([#375](https://github.com/elastic/eui/pull/375))
- Added horizontal steps component ([#375](https://github.com/elastic/eui/pull/375))
- Changed look and feel of pagination. Added `compressed` prop for smaller footprint pagination ([#380](https://github.com/elastic/eui/pull/380))
- Added `EuiBasicTable` as an opinionated, high level component for constructing tables. Its addition deprecates `EuiTableOfRecords` which is still available, but now marked for removal ([#377](https://github.com/elastic/eui/pull/377))
- Added styles for `readOnly` states of form controls ([#391](https://github.com/elastic/eui/pull/391))
- Added importAction and exportAction icons ([#394](https://github.com/elastic/eui/pull/394))
- Added `EuiCard` for UI patterns that need an icon/image, title and description with some sort of action ([#380](https://github.com/elastic/eui/pull/380))
- Added TypeScript definitions for the `EuiHealth` component ([#403](https://github.com/elastic/eui/pull/403))
- Added `SearchBar` component - introduces a simple yet rich query language to search for objects + search box and filter controls to construct/manipulate it ([#379](https://github.com/elastic/eui/pull/379))

**Bug fixes**

- Tables now default to `table-layout: fixed` to avoid some collapsing cell problems. [#398](https://github.com/elastic/eui/pull/398)
- Wrap long lines of text within the body of `EuiToast` instead of letting text overflow ([#392](https://github.com/elastic/eui/pull/392))
- Fixed dark theme coloring of SubSteps ([#396](https://github.com/elastic/eui/pull/396))
- Reorder selectors to fix fixed progress bar in Firefox ([#404](https://github.com/elastic/eui/pull/404))

## [`0.0.20`](https://github.com/elastic/eui/tree/v0.0.20)

- Renamed class from `euiFlexGroup--alignItemsStart` to `euiFlexGroup--alignItemsFlexStart` ([#378](https://github.com/elastic/eui/pull/378))

## [`0.0.19`](https://github.com/elastic/eui/tree/v0.0.19)

- `EuiGlobalToastList` now prevents toasts from disappearing while the user's mouse is over the list. Added `timer/Timer` service ([#370](https://github.com/elastic/eui/pull/370))

**Bug fixes**

- **Note: This is deprecated in 0.0.21 and removed in 0.0.26.** `EuiTableOfRecords` selection bugs ([#365](https://github.com/elastic/eui/pull/365))
  - Deleting selected items now resets the select all checkbox to an unchecked state
  - The select all checkbox only becomes checked when all selectable rows are checked, not just some of them

**Breaking changes**

- Changed `EuiGlobalToastList` to be responsible for instantiating toasts, tracking their lifetimes, and dismissing them. It now accepts `toasts`, `dismissToast`, and `toastLifeTimeMs` props. It no longer accepts `children` ([#370](https://github.com/elastic/eui/pull/370))

## [`0.0.18`](https://github.com/elastic/eui/tree/v0.0.18)

**Bug fixes**

- Fixed `EuiCodeEditor` bug in which hitting ESCAPE to close the autocompletion suggestions menu would also exit editing mode ([#363](https://github.com/elastic/eui/pull/363))

## [`0.0.17`](https://github.com/elastic/eui/tree/v0.0.17)

**Bug fixes**

- Downgraded `lodash` version to `3.10.0` to align it with Kibana ([#359](https://github.com/elastic/eui/pull/359))

## [`0.0.16`](https://github.com/elastic/eui/tree/v0.0.16)

- `EuiRadio` now supports the `input` tag's `name` attribute. `EuiRadioGroup` accepts a `name` prop that will propagate to its `EuiRadio`s ([#348](https://github.com/elastic/eui/pull/348))
- Added Machine Learning create jobs icon set ([#338](https://github.com/elastic/eui/pull/338))
- **Note: This is deprecated in 0.0.21 and removed in 0.0.26.** Added `EuiTableOfRecords`, a higher level table component to take away all your table listings frustrations ([#250](https://github.com/elastic/eui/pull/250))

**Bug fixes**

- Added `react-color` as a dependency (was previously a devDependency) ([#354](https://github.com/elastic/eui/pull/354))
- Stop propagation and prevent default when closing components. Otherwise the same Escape keypress could close the parent component(s) as well as the one you intend to close ([#344](https://github.com/elastic/eui/pull/344))

## [`0.0.15`](https://github.com/elastic/eui/tree/v0.0.15)

- Added `EuiColorPicker` ([#328](https://github.com/elastic/eui/pull/328))
- `EuiCodeBlock` now only shows fullscreen icons if `overflowHeight` prop is set. Also forces large fonts and padding while expanded ([#325](https://github.com/elastic/eui/pull/325))
- Exported `VISUALIZATION_COLORS` from services ([#329](https://github.com/elastic/eui/pull/329))
- Added typescript definitions for `EuiFormRow`, `EuiRadioGroup`, `EuiSwitch`, `EuiLoadingSpinner`, `EuiLoadingChart` and `EuiProgress` ([#326](https://github.com/elastic/eui/pull/326))
- Added `checkHrefAndOnClick` and `getSecureRelForTarget` to services.

**Breaking changes**

- `EuiCodeBlock` now only shows fullscreen icons if `overflowHeight` prop is set. Also forces large fonts and padding while expanded ([#325](https://github.com/elastic/eui/pull/325))
- React ^16.2 is now a peer dependency ([#264](https://github.com/elastic/eui/pull/264))
- `EuiProgress` no longer accepts the `indeterminate` property, which never had any effect ([#326](https://github.com/elastic/eui/pull/326))

**Bug fixes**

- Fix TypeScript definitions such that optional and readonly properties survive being passed through `Omit` ([#322](https://github.com/elastic/eui/pull/322))

## [`0.0.14`](https://github.com/elastic/eui/tree/v0.0.14)

- Added `isColorDark` color util ([#311](https://github.com/elastic/eui/pull/311))
- EuiButton, EuiButtonEmpty and EuiButtonIcon can now take an `href` ([#316](https://github.com/elastic/eui/pull/316))
- In `EuiSideNav`, allow a callback to be passed that renders the individual items in the navigation. This makes interoperability with e.g. `react-router` easier ([#310](https://github.com/elastic/eui/pull/310))
- Add new icon types to `EuiIcon` TypeScript definitions ([#323](https://github.com/elastic/eui/pull/323)).

**Bug fixes**

- Set `EuiFlexGroup` to `flex-grow: 1` to be more friendly with IE11 ([#315](https://github.com/elastic/eui/pull/315))

## [`0.0.13`](https://github.com/elastic/eui/tree/v0.0.13)

- Added index management icons ([#307](https://github.com/elastic/eui/pull/307))

**Breaking changes**

- Reverted test helper for async functions that throw exceptions. See PR for details on how this can be handled in Jest 22 ([#306](https://github.com/elastic/eui/pull/306))

**Bug fixes**

- Adjust toast z-index to show over modals ([#296](https://github.com/elastic/eui/pull/296))
- Fix nested `EuiFlexItem` collapse issue in IE ([#308](https://github.com/elastic/eui/pull/308))

## [`0.0.12`](https://github.com/elastic/eui/tree/v0.0.12)

- Minor style-only changes to `EuiPagination`, button reset, `EuiTableHeaderCell`, and `EuiCodeBlock` ([#298](https://github.com/elastic/eui/pull/298))
- All NPM dependencies now use ^ to install the latest minor version.
- Added Apache, Nginx, MySQL logos ([#270](https://github.com/elastic/eui/pull/270))
- Added small version of `EuiCallOut` ([#269](https://github.com/elastic/eui/pull/269))
- Added first batch of TypeScript type definitions for components and services ([#252](https://github.com/elastic/eui/pull/252))
- Added button for expanding `EuiCodeBlock` instances to be full-screen ([#259](https://github.com/elastic/eui/pull/259))
- Add test helper for async functions that throw exceptions ([#301](https://github.com/elastic/eui/pull/301))

**Bug fixes**

- Removed padding on `EuiPage` mobile breakpoint ([#282](https://github.com/elastic/eui/pull/282))
- Fixed some `EuiIcon` `type`s not setting their `viewBox` attribute, which caused them to not honor the `size` properly ([#277](https://github.com/elastic/eui/pull/277))
- Fixed `EuiContextMenu` to pass the `event` argument to a `EuiContextMenuItem`'s `onClick` handler even when a panel is defined ([#265](https://github.com/elastic/eui/pull/265))

**Breaking changes**

- Removed `color` prop from `EuiCodeBlock`. This component's highlighting now matches whichever theme is currently active. See PR for details on SCSS breaking changes ([#259](https://github.com/elastic/eui/pull/259))

## [`0.0.11`](https://github.com/elastic/eui/tree/v0.0.11)

- Added `EuiImage` component to allow for image sizing and zooms ([#262](https://github.com/elastic/eui/pull/262))
- Updated `EuiOverlayMask` to append `<div>` to body ([#254](https://github.com/elastic/eui/pull/254))

**Bug fixes**

- Disabled tab styling ([#258](https://github.com/elastic/eui/pull/258))
- Proper className for flexGroup alignItems prop ([#257](https://github.com/elastic/eui/pull/257))
- Clicking the downArrow icon in `EuiSelect` now triggers selection ([#255](https://github.com/elastic/eui/pull/255))
- Fixed `euiFormRow` id's from being the same as the containing input and label ([#251](https://github.com/elastic/eui/pull/251))

**Breaking changes**

- `{rest}` prop attachment moved from wrapping div to the input on checkboxes and switches ([#246](https://github.com/elastic/eui/pull/246))

## [`0.0.10`](https://github.com/elastic/eui/tree/v0.0.10)

- Updated `euiPopover` to propagate `panelPaddingSize` padding values to content only (title does inherit horizontal values) via CSS ([#229](https://github.com/elastic/eui/pull/229))
- Updated `EuiErrorBoundary` to preserve newlines in error ([#238](https://github.com/elastic/eui/pull/238))
- Added more icons and fixed a few for dark mode ([#228](https://github.com/elastic/eui/pull/228))
- Added `EuiFlyout` component ([#227](https://github.com/elastic/eui/pull/227))

**Breaking changes**

- Renamed `EuiModalOverlay` to `EuiOverlayMask` ([#227](https://github.com/elastic/eui/pull/227))

**Bug fixes**

- Fixed bug in `Pager` service which occurred when there were no items ([#237](https://github.com/elastic/eui/pull/237))
- Added `isPageable` method to `Pager` service and set first and last page index to -1 when there are no pages ([#242](https://github.com/elastic/eui/pull/242))

## [`0.0.9`](https://github.com/elastic/eui/tree/v0.0.9)

**Breaking changes**

- Renamed `euiFlexGroup--alignItemsEnd` class to `euiFlexGroup--alignItemsFlexEnd`.
- Remove support for `primary` color from `EuiTextColor` because it looked too much like a link.

**Bug fixes**

- Give `EuiFormErrorText` and `EuiFormHelpText` proper line-height ([#234](https://github.com/elastic/eui/pull/234))

## [`0.0.8`](https://github.com/elastic/eui/tree/v0.0.8)

**Bug fixes**

- Fix button vertical alignment ([#232](https://github.com/elastic/eui/pull/232))

## [`0.0.7`](https://github.com/elastic/eui/tree/v0.0.7)

- Added `EuiSteps` component ([#202](https://github.com/elastic/eui/pull/202), [#208](https://github.com/elastic/eui/pull/208))

**Breaking changes**

- Test helpers now published at `@elastic/eui/lib/test`

**Bug fixes**

- Case sensitive file name fix for Kibana dark theme ([#216](https://github.com/elastic/eui/pull/216))

## [`0.0.6`](https://github.com/elastic/eui/tree/v0.0.6)

- `justify` prop of `EuiFlexGroup` now accepts `spaceEvenly` ([#205](https://github.com/elastic/eui/pull/205))
- Increased size of `<EuiTitle size="s">` so that it's distinguishable as a title ([#204](https://github.com/elastic/eui/pull/204))

## [`0.0.5`](https://github.com/elastic/eui/tree/v0.0.5)

**Bug fixes**

- Fixed import paths for `EuiTable`, `EuiHealth`, and `EuiPopover` which prevented dependents of EUI from being able to compile when importing components from the `lib` directory ([#203](https://github.com/elastic/eui/pull/203))

## [`0.0.4`](https://github.com/elastic/eui/tree/v0.0.4)

- Added `EuiHealth` components for status checks ([#158](https://github.com/elastic/eui/pull/158))
- Cleaned up styling for checkboxes, switches, and radios ([#158](https://github.com/elastic/eui/pull/158))
- Form `disabled` states are now more consistent ([#158](https://github.com/elastic/eui/pull/158))
- Page and title padding adjusted to be more compact ([#158](https://github.com/elastic/eui/pull/158))
- Table spacing is now smaller ([#158](https://github.com/elastic/eui/pull/158))
- Dark theme forms now have better contrast with their borders ([#158](https://github.com/elastic/eui/pull/158))
- Added icons to match Kibana's app directory ([#162](https://github.com/elastic/eui/pull/162))
- Converted icons from SVG to React component during the build and stop using sprites ([#160](https://github.com/elastic/eui/pull/160))
- Added `isReadOnly`, `setOptions`, and `cursorStart` props to `EuiCodeEditor` ([#169](https://github.com/elastic/eui/pull/169))
- Added `wrap` prop to `EuiFlexGroup` ([#170](https://github.com/elastic/eui/pull/170))
- Added `scope` prop to `EuiTableHeaderCell` and `EuiTableHeaderCellCheckbox` ([#171](https://github.com/elastic/eui/pull/171))
- Added `disabled` prop to `EuiContextMenuItem` ([#172](https://github.com/elastic/eui/pull/172))
- Added `EuiTablePagination` component and `Pager` service ([#178](https://github.com/elastic/eui/pull/178))
- **Note: This is broken until 0.0.25.** Added `EuiTooltip` component ([#174](https://github.com/elastic/eui/pull/174), [#193](https://github.com/elastic/eui/pull/193))
- Added a bold weight of 700 and apply it to `<strong>` elements by default ([#193](https://github.com/elastic/eui/pull/193))
- Icon size prop now accepts `s`. Adjusted coloring of sidenav arrows ([#178](https://github.com/elastic/eui/pull/197))
- Added `EuiErrorBoundary` ([#198](https://github.com/elastic/eui/pull/198))
- Exported `test` module, which includes `findTestSubject`, `startThrowingReactWarnings`, `stopThrowingReactWarnings`, `requiredProps`, and `takeMountedSnapshot` helpers ([#198](https://github.com/elastic/eui/pull/198))
- Added a more systematic way to add themes; includes a new K6 theme for Kibana ([#191](https://github.com/elastic/eui/pull/191))

**Bug fixes**

- Fixed bug where screen-reader styles weren't being imported ([#103](https://github.com/elastic/eui/pull/103))
- Fixed a bug where `<progress>` wasn't being rendered under `block` display ([#166](https://github.com/elastic/eui/pull/166))
- Fixed a bug that caused `EuiPageSideBar` width to change when the width of its content changed ([#181](https://github.com/elastic/eui/pull/181))

**Breaking changes**

- Fixed a bug where table cell classes were being applied twice ([#167](https://github.com/elastic/eui/pull/167))
- React ^16.0 is now a peer dependency ([#198](https://github.com/elastic/eui/pull/198))

## [`0.0.3`](https://github.com/elastic/eui/tree/v0.0.3)

- `EuiFlexItem` now accepts integers between 1 and 10 for the `grow` prop ([#144](https://github.com/elastic/eui/pull/144))
- `EuiFlexItem` and `EuiFlexGrow` now accept a `component` prop which you can set to `span` or `div` (default) ([#141](https://github.com/elastic/eui/pull/141))
- Added `isLoading` prop to form inputs to allow for a loading state ([#150](https://github.com/elastic/eui/pull/150))

**Breaking changes**

- `EuiSideNav` now accepts a tree data structure via the `items` prop ([#141](https://github.com/elastic/eui/pull/141))
- `EuiSideNavGroup`, `EuiSideNavItem`, and `EuiSideNavTitle` have been removed from the public API ([#141](https://github.com/elastic/eui/pull/141))

## [`0.0.2`](https://github.com/elastic/eui/tree/v0.0.2)

- Changed the hover states of `EuiButtonEmpty` to look more like links ([#135](https://github.com/elastic/eui/pull/135))
- `EuiCode` now wraps `EuiCodeBlock`, so it can do everything `EuiCodeBlock` could, but inline ([#138](https://github.com/elastic/eui/pull/138))
- Added `transparentBackground` prop to `EuiCodeBlock` ([#138](https://github.com/elastic/eui/pull/138))
- `EuiCodeBlock` now uses the `light` theme by default ([#138](https://github.com/elastic/eui/pull/138))
- `EuiFormRow` generates its own unique `id` prop if none is provided ([#130](https://github.com/elastic/eui/pull/130))
- `EuiFormRow` associates help text and errors with the field element via ARIA attributes ([#130](https://github.com/elastic/eui/pull/130))

## [`0.0.1`](https://github.com/elastic/eui/tree/v0.0.1) Initial Release

- Initial public release<|MERGE_RESOLUTION|>--- conflicted
+++ resolved
@@ -4,12 +4,9 @@
 
 - Fixed bug in `EuiDataGrid` where a custom `className` was also being passed to the full screen button ([#5050](https://github.com/elastic/eui/pull/5050))
 - Fixed rerender state issues in `PaginationButton` inside `EuiPagination` ([#5048](https://github.com/elastic/eui/pull/5048))
-<<<<<<< HEAD
-- Fixed styles of `EuiButtonIcon` when passing `disabled` prop ([#5060](https://github.com/elastic/eui/pull/5060))
-=======
 - Fixed bug in `euiHeaderAffordForFixed` mixin that was not accounting for situations where `EuiDataGrid` was in full screen mode ([#5054](https://github.com/elastic/eui/pull/5054))
 - Fixed `z-index` styles that were causing `EuiModal` and `EuiFlyout` components to appear behind `EuiDataGrid` when in full screen mode ([#5054](https://github.com/elastic/eui/pull/5054))
->>>>>>> 6e1774e9
+- Fixed styles of `EuiButtonIcon` when passing `disabled` prop ([#5060](https://github.com/elastic/eui/pull/5060))
 
 **Theme: Amsterdam**
 
