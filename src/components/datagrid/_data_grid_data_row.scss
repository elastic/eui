--- conflicted
+++ resolved
@@ -32,16 +32,10 @@
   &:focus {
     @include euiDataGridCellFocus;
     margin-top: -1px;
-<<<<<<< HEAD
-    box-shadow: 0 0 0 2px $euiFocusRingColor;
-    border-radius: 1px;
   }
 
   &:focus,
   &:hover {
-    z-index: 2; // Needed so it sits above potential striping in the next row
-=======
->>>>>>> 74fffda6
 
     .euiDataGridRowCell__expandButtonIcon {
       margin-left: $euiDataGridCellPaddingM;
