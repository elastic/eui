--- conflicted
+++ resolved
@@ -440,16 +440,7 @@
       styles[side],
     ];
 
-<<<<<<< HEAD
-    const classes = classnames(
-      'euiFlyout',
-      openStateToClassNameMap[openState],
-      isChildFlyout && childBackgroundShaded && 'euiFlyout--childShaded',
-      className
-    );
-=======
     const classes = classnames('euiFlyout', className);
->>>>>>> 3cc1e533
 
     const flyoutToggle = useRef<Element | null>(document.activeElement);
     const [focusTrapShards, setFocusTrapShards] = useState<HTMLElement[]>([]);
