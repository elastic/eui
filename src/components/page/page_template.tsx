/*
 * Copyright Elasticsearch B.V. and/or licensed to Elasticsearch B.V. under one
 * or more contributor license agreements. Licensed under the Elastic License
 * 2.0 and the Server Side Public License, v 1; you may not use this file except
 * in compliance with, at your election, the Elastic License 2.0 or the Server
 * Side Public License, v 1.
 */

import React, { CSSProperties, FunctionComponent, ReactNode } from 'react';
import classNames from 'classnames';
import { EuiPage, EuiPageProps, SIZES } from './page';
import { EuiPageSideBar, EuiPageSideBarProps } from './page_side_bar';
import { EuiPageBody, EuiPageBodyProps } from './page_body';
import { EuiPageHeaderProps } from './page_header';
import { EuiPageContentProps, EuiPageContentBodyProps } from './page_content';
import { EuiBottomBarProps } from '../bottom_bar';
import { useIsWithinBreakpoints } from '../../services';
import { EuiFlexGroup, EuiFlexItem } from '../flex';
import { _EuiPageTemplate } from './_template';

export type EuiPageTemplateProps = Omit<EuiPageProps, 'paddingSize'> &
  _EuiPageTemplate & {
    /**
     * Padding size will not get applied to the over-arching #EuiPage,
     * but will propogate through all the components to keep them in sync
     */
    paddingSize?: typeof SIZES[number];
    /**
     * Optionally include #EuiPageSideBar content.
     * The inclusion of this will affect the whole layout
     */
    pageSideBar?: ReactNode;
    /**
     * Gets passed along to the #EuiPageSideBar component
     */
    pageSideBarProps?: EuiPageSideBarProps;
    /**
     * Optionally include an #EuiPageHeader by passing an object of its props
     */
    pageHeader?: EuiPageHeaderProps;
    /**
     * Gets passed along to the #EuiPageBody component
     */
    pageBodyProps?: EuiPageBodyProps;
    /**
     * Gets passed along to the #EuiPageContent component
     */
    pageContentProps?: EuiPageContentProps;
    /**
     * Gets passed along to the #EuiPageContentBody component
     */
    pageContentBodyProps?: EuiPageContentBodyProps;
    /**
     * Adds contents inside of an EuiBottomBar.
     * Only works when `template = 'default'`
     */
    bottomBar?: EuiBottomBarProps['children'];
    /**
     * Gets passed along to the #EuiBottomBar component if `bottomBar` has contents
     */
    bottomBarProps?: EuiBottomBarProps;
    /**
     * Stretches or restricts the height to 100% of the parent;
     * `true`: scrolls the EuiPageContentBody;
     * `noscroll`: removes all scroll ability;
     * Only works when `template = 'default | empty'` and breakpoint is `m` and above
     */
    fullHeight?: boolean | 'noscroll';
    /**
     * Minimum height in which to enforce scrolling
     */
    minHeight?: CSSProperties['minHeight'];
  };

export const EuiPageTemplate: FunctionComponent<EuiPageTemplateProps> = ({
  template = 'default',
  restrictWidth = true,
  grow = true,
  paddingSize = 'l',
  fullHeight,
  children,
  className,
  pageSideBar,
  pageSideBarProps,
  pageHeader,
  pageBodyProps,
  pageContentProps,
  pageContentBodyProps,
  bottomBar,
  bottomBarProps = {},
  minHeight = 460,
  ...rest
}) => {
  /**
   * Full height ~madness~ logic
   */
  const canFullHeight =
    useIsWithinBreakpoints(['m', 'l', 'xl']) &&
    (template === 'default' || template === 'empty');
  const fullHeightClass = { 'eui-fullHeight': fullHeight && canFullHeight };
  const yScrollClass = { 'eui-yScroll': fullHeight && canFullHeight };

  if (canFullHeight && fullHeight) {
    // By using flex group it will also fix the negative margin issues for nested flex groups
    children = (
      <EuiFlexGroup
        className="eui-fullHeight"
        gutterSize="none"
        direction="column"
        responsive={false}>
        <EuiFlexItem
          className={classNames({
            'eui-yScroll': fullHeight === true,
            'eui-fullHeight': fullHeight === 'noscroll',
          })}
          grow={true}>
          {children}
        </EuiFlexItem>
      </EuiFlexGroup>
    );

    pageBodyProps = {
      ...pageBodyProps,
      className: classNames(fullHeightClass, pageBodyProps?.className),
    };
    pageContentProps = {
      ...pageContentProps,
      className: classNames(yScrollClass, pageContentProps?.className),
    };
    pageContentBodyProps = {
      ...pageContentBodyProps,
      className: classNames(fullHeightClass, pageContentBodyProps?.className),
    };
  }

  const classes = classNames('euiPageTemplate', fullHeightClass, className);
  const pageStyle = { minHeight, ...rest.style };

  bottomBarProps.position = canFullHeight && fullHeight ? 'static' : 'sticky';

  /**
   * This seems very repetitious but it's the most readable, scalable, and maintainable
   */
<<<<<<< HEAD
  const sideBarNode = pageSideBar && (
    <EuiPageSideBar sticky paddingSize={paddingSize} {...pageSideBarProps}>
      {pageSideBar}
    </EuiPageSideBar>
  );

  return (
    <EuiPage
      className={classes}
      paddingSize="none"
      grow={grow}
      {...rest}
      style={pageStyle}>
      {sideBarNode}

      <EuiPageBody
        panelled={Boolean(sideBarNode)}
        {...pageBodyProps}
        template={template}
        paddingSize={paddingSize}
        restrictWidth={restrictWidth}
        pageHeader={pageHeader}
        pageContentProps={pageContentProps}
        pageContentBodyProps={pageContentBodyProps}
        bottomBar={bottomBar}>
        {children}
      </EuiPageBody>
    </EuiPage>
  );
=======

  switch (template) {
    /**
     * CENTERED BODY
     * The panelled content is centered
     */
    case 'centeredBody':
      return pageSideBar ? (
        <EuiPage
          className={classes}
          paddingSize="none"
          grow={grow}
          {...rest}
          style={pageStyle}>
          <EuiPageSideBar
            sticky
            paddingSize={paddingSize}
            {...pageSideBarProps}>
            {pageSideBar}
          </EuiPageSideBar>

          <EuiPageBody paddingSize={paddingSize} {...pageBodyProps}>
            {pageHeader && (
              <EuiPageHeader restrictWidth={restrictWidth} {...pageHeader} />
            )}
            <EuiPageContent
              verticalPosition="center"
              horizontalPosition="center"
              paddingSize={paddingSize}
              {...pageContentProps}>
              <EuiPageContentBody
                restrictWidth={restrictWidth}
                {...pageContentBodyProps}>
                {children}
              </EuiPageContentBody>
            </EuiPageContent>
          </EuiPageBody>
        </EuiPage>
      ) : (
        <EuiPage
          className={classes}
          paddingSize={paddingSize}
          grow={grow}
          {...rest}
          style={pageStyle}>
          <EuiPageBody restrictWidth={restrictWidth} {...pageBodyProps}>
            {pageHeader && (
              <EuiPageHeader
                paddingSize="none"
                restrictWidth={false}
                bottomBorder
                {...pageHeader}
              />
            )}
            {/* Extra page body to get the correct alignment and padding of the centered EuiPageContent */}
            <EuiPageBody>
              <EuiPageContent
                verticalPosition="center"
                horizontalPosition="center"
                paddingSize={paddingSize}
                {...pageContentProps}>
                <EuiPageContentBody
                  paddingSize="none"
                  restrictWidth={restrictWidth}
                  {...pageContentBodyProps}>
                  {children}
                </EuiPageContentBody>
              </EuiPageContent>
            </EuiPageBody>
          </EuiPageBody>
        </EuiPage>
      );

    /**
     * CENTERED CONTENT
     * The content inside the panel is centered
     */
    case 'centeredContent':
      return pageSideBar ? (
        <EuiPage
          className={classes}
          paddingSize="none"
          grow={grow}
          {...rest}
          style={pageStyle}>
          <EuiPageSideBar
            sticky
            paddingSize={paddingSize}
            {...pageSideBarProps}>
            {pageSideBar}
          </EuiPageSideBar>

          <EuiPageBody panelled paddingSize={paddingSize} {...pageBodyProps}>
            {pageHeader && (
              <EuiPageHeader restrictWidth={restrictWidth} {...pageHeader} />
            )}
            <EuiPageContent
              verticalPosition="center"
              horizontalPosition="center"
              hasShadow={false}
              color="subdued"
              paddingSize={paddingSize}
              {...pageContentProps}>
              <EuiPageContentBody
                restrictWidth={restrictWidth}
                {...pageContentBodyProps}>
                {children}
              </EuiPageContentBody>
            </EuiPageContent>
          </EuiPageBody>
        </EuiPage>
      ) : (
        <EuiPage
          className={classes}
          paddingSize="none"
          grow={grow}
          {...rest}
          style={pageStyle}>
          <EuiPageBody {...pageBodyProps}>
            {pageHeader && (
              <EuiPageHeader
                paddingSize={paddingSize}
                restrictWidth={restrictWidth}
                {...pageHeader}
              />
            )}
            {/* Extra page content to get the correct alignment and padding of the centered EuiPageContent */}
            <EuiPageContent
              role={null}
              borderRadius="none"
              hasShadow={false}
              paddingSize={paddingSize}
              style={{ display: 'flex' }}>
              <EuiPageContent
                verticalPosition="center"
                horizontalPosition="center"
                hasShadow={false}
                color="subdued"
                paddingSize={paddingSize}
                {...pageContentProps}>
                <EuiPageContentBody
                  restrictWidth={restrictWidth}
                  {...pageContentBodyProps}>
                  {children}
                </EuiPageContentBody>
              </EuiPageContent>
            </EuiPageContent>
          </EuiPageBody>
        </EuiPage>
      );

    /**
     * EMPTY
     * No panelling at all
     */
    case 'empty':
      return pageSideBar ? (
        <EuiPage
          className={classes}
          paddingSize="none"
          grow={grow}
          {...rest}
          style={pageStyle}>
          <EuiPageSideBar
            sticky
            paddingSize={paddingSize}
            {...pageSideBarProps}>
            {pageSideBar}
          </EuiPageSideBar>

          <EuiPageBody paddingSize={paddingSize} {...pageBodyProps}>
            {pageHeader && (
              <EuiPageHeader restrictWidth={restrictWidth} {...pageHeader} />
            )}
            <EuiPageContent
              hasBorder={false}
              hasShadow={false}
              paddingSize={'none'}
              color={'transparent'}
              borderRadius={'none'}
              {...pageContentProps}>
              <EuiPageContentBody
                restrictWidth={restrictWidth}
                {...pageContentBodyProps}>
                {children}
              </EuiPageContentBody>
            </EuiPageContent>
          </EuiPageBody>
        </EuiPage>
      ) : (
        <EuiPage
          className={classes}
          paddingSize={paddingSize}
          grow={grow}
          {...rest}
          style={pageStyle}>
          <EuiPageBody restrictWidth={restrictWidth} {...pageBodyProps}>
            {pageHeader && (
              <EuiPageHeader
                paddingSize="none"
                restrictWidth={false}
                bottomBorder
                {...pageHeader}
              />
            )}
            <EuiPageContent
              hasBorder={false}
              hasShadow={false}
              paddingSize={'none'}
              color={'transparent'}
              borderRadius={'none'}
              {...pageContentProps}>
              <EuiPageContentBody paddingSize="none" {...pageContentBodyProps}>
                {children}
              </EuiPageContentBody>
            </EuiPageContent>
          </EuiPageBody>
        </EuiPage>
      );

    /**
     * DEFAULT
     * Typical layout with nothing "centered"
     */
    default:
      // Only the default template can display a bottom bar
      const bottomBarNode = bottomBar ? (
        <EuiBottomBar
          paddingSize={paddingSize}
          position={canFullHeight && fullHeight ? 'static' : 'sticky'}
          // Using uknown here because of the possible conflict with overriding props and position `sticky`
          {...(bottomBarProps as unknown)}>
          {/* Wrapping the contents with EuiPageContentBody allows us to match the restrictWidth to keep the contents aligned */}
          <EuiPageContentBody
            paddingSize={'none'}
            restrictWidth={restrictWidth}>
            {bottomBar}
          </EuiPageContentBody>
        </EuiBottomBar>
      ) : undefined;

      return pageSideBar ? (
        <EuiPage
          className={classes}
          paddingSize="none"
          grow={grow}
          {...rest}
          style={pageStyle}>
          <EuiPageSideBar
            sticky
            paddingSize={paddingSize}
            {...pageSideBarProps}>
            {pageSideBar}
          </EuiPageSideBar>

          {/* The extra PageBody is to accommodate the bottom bar stretching to both sides */}
          <EuiPageBody panelled paddingSize="none" {...pageBodyProps}>
            <EuiPageBody
              component="div"
              paddingSize={paddingSize}
              className={pageBodyProps?.className}>
              {pageHeader && (
                <EuiPageHeader
                  bottomBorder
                  restrictWidth={restrictWidth}
                  {...pageHeader}
                />
              )}
              <EuiPageContent
                hasShadow={false}
                hasBorder={false}
                color={'transparent'}
                borderRadius={'none'}
                paddingSize="none"
                {...pageContentProps}>
                <EuiPageContentBody
                  restrictWidth={restrictWidth}
                  {...pageContentBodyProps}>
                  {children}
                </EuiPageContentBody>
              </EuiPageContent>
            </EuiPageBody>
            {bottomBarNode}
          </EuiPageBody>
        </EuiPage>
      ) : (
        <EuiPage
          className={classes}
          paddingSize="none"
          grow={grow}
          {...rest}
          style={pageStyle}>
          <EuiPageBody {...pageBodyProps}>
            {pageHeader && (
              <EuiPageHeader
                restrictWidth={restrictWidth}
                paddingSize={paddingSize}
                {...pageHeader}
              />
            )}
            <EuiPageContent
              hasBorder={pageHeader === undefined ? false : undefined}
              hasShadow={false}
              paddingSize={'none'}
              color={'plain'}
              borderRadius={'none'}
              {...pageContentProps}>
              <EuiPageContentBody
                restrictWidth={restrictWidth}
                paddingSize={paddingSize}
                {...pageContentBodyProps}>
                {children}
              </EuiPageContentBody>
            </EuiPageContent>
            {bottomBarNode}
          </EuiPageBody>
        </EuiPage>
      );
  }
>>>>>>> fd7b0476
};<|MERGE_RESOLUTION|>--- conflicted
+++ resolved
@@ -141,7 +141,6 @@
   /**
    * This seems very repetitious but it's the most readable, scalable, and maintainable
    */
-<<<<<<< HEAD
   const sideBarNode = pageSideBar && (
     <EuiPageSideBar sticky paddingSize={paddingSize} {...pageSideBarProps}>
       {pageSideBar}
@@ -171,325 +170,4 @@
       </EuiPageBody>
     </EuiPage>
   );
-=======
-
-  switch (template) {
-    /**
-     * CENTERED BODY
-     * The panelled content is centered
-     */
-    case 'centeredBody':
-      return pageSideBar ? (
-        <EuiPage
-          className={classes}
-          paddingSize="none"
-          grow={grow}
-          {...rest}
-          style={pageStyle}>
-          <EuiPageSideBar
-            sticky
-            paddingSize={paddingSize}
-            {...pageSideBarProps}>
-            {pageSideBar}
-          </EuiPageSideBar>
-
-          <EuiPageBody paddingSize={paddingSize} {...pageBodyProps}>
-            {pageHeader && (
-              <EuiPageHeader restrictWidth={restrictWidth} {...pageHeader} />
-            )}
-            <EuiPageContent
-              verticalPosition="center"
-              horizontalPosition="center"
-              paddingSize={paddingSize}
-              {...pageContentProps}>
-              <EuiPageContentBody
-                restrictWidth={restrictWidth}
-                {...pageContentBodyProps}>
-                {children}
-              </EuiPageContentBody>
-            </EuiPageContent>
-          </EuiPageBody>
-        </EuiPage>
-      ) : (
-        <EuiPage
-          className={classes}
-          paddingSize={paddingSize}
-          grow={grow}
-          {...rest}
-          style={pageStyle}>
-          <EuiPageBody restrictWidth={restrictWidth} {...pageBodyProps}>
-            {pageHeader && (
-              <EuiPageHeader
-                paddingSize="none"
-                restrictWidth={false}
-                bottomBorder
-                {...pageHeader}
-              />
-            )}
-            {/* Extra page body to get the correct alignment and padding of the centered EuiPageContent */}
-            <EuiPageBody>
-              <EuiPageContent
-                verticalPosition="center"
-                horizontalPosition="center"
-                paddingSize={paddingSize}
-                {...pageContentProps}>
-                <EuiPageContentBody
-                  paddingSize="none"
-                  restrictWidth={restrictWidth}
-                  {...pageContentBodyProps}>
-                  {children}
-                </EuiPageContentBody>
-              </EuiPageContent>
-            </EuiPageBody>
-          </EuiPageBody>
-        </EuiPage>
-      );
-
-    /**
-     * CENTERED CONTENT
-     * The content inside the panel is centered
-     */
-    case 'centeredContent':
-      return pageSideBar ? (
-        <EuiPage
-          className={classes}
-          paddingSize="none"
-          grow={grow}
-          {...rest}
-          style={pageStyle}>
-          <EuiPageSideBar
-            sticky
-            paddingSize={paddingSize}
-            {...pageSideBarProps}>
-            {pageSideBar}
-          </EuiPageSideBar>
-
-          <EuiPageBody panelled paddingSize={paddingSize} {...pageBodyProps}>
-            {pageHeader && (
-              <EuiPageHeader restrictWidth={restrictWidth} {...pageHeader} />
-            )}
-            <EuiPageContent
-              verticalPosition="center"
-              horizontalPosition="center"
-              hasShadow={false}
-              color="subdued"
-              paddingSize={paddingSize}
-              {...pageContentProps}>
-              <EuiPageContentBody
-                restrictWidth={restrictWidth}
-                {...pageContentBodyProps}>
-                {children}
-              </EuiPageContentBody>
-            </EuiPageContent>
-          </EuiPageBody>
-        </EuiPage>
-      ) : (
-        <EuiPage
-          className={classes}
-          paddingSize="none"
-          grow={grow}
-          {...rest}
-          style={pageStyle}>
-          <EuiPageBody {...pageBodyProps}>
-            {pageHeader && (
-              <EuiPageHeader
-                paddingSize={paddingSize}
-                restrictWidth={restrictWidth}
-                {...pageHeader}
-              />
-            )}
-            {/* Extra page content to get the correct alignment and padding of the centered EuiPageContent */}
-            <EuiPageContent
-              role={null}
-              borderRadius="none"
-              hasShadow={false}
-              paddingSize={paddingSize}
-              style={{ display: 'flex' }}>
-              <EuiPageContent
-                verticalPosition="center"
-                horizontalPosition="center"
-                hasShadow={false}
-                color="subdued"
-                paddingSize={paddingSize}
-                {...pageContentProps}>
-                <EuiPageContentBody
-                  restrictWidth={restrictWidth}
-                  {...pageContentBodyProps}>
-                  {children}
-                </EuiPageContentBody>
-              </EuiPageContent>
-            </EuiPageContent>
-          </EuiPageBody>
-        </EuiPage>
-      );
-
-    /**
-     * EMPTY
-     * No panelling at all
-     */
-    case 'empty':
-      return pageSideBar ? (
-        <EuiPage
-          className={classes}
-          paddingSize="none"
-          grow={grow}
-          {...rest}
-          style={pageStyle}>
-          <EuiPageSideBar
-            sticky
-            paddingSize={paddingSize}
-            {...pageSideBarProps}>
-            {pageSideBar}
-          </EuiPageSideBar>
-
-          <EuiPageBody paddingSize={paddingSize} {...pageBodyProps}>
-            {pageHeader && (
-              <EuiPageHeader restrictWidth={restrictWidth} {...pageHeader} />
-            )}
-            <EuiPageContent
-              hasBorder={false}
-              hasShadow={false}
-              paddingSize={'none'}
-              color={'transparent'}
-              borderRadius={'none'}
-              {...pageContentProps}>
-              <EuiPageContentBody
-                restrictWidth={restrictWidth}
-                {...pageContentBodyProps}>
-                {children}
-              </EuiPageContentBody>
-            </EuiPageContent>
-          </EuiPageBody>
-        </EuiPage>
-      ) : (
-        <EuiPage
-          className={classes}
-          paddingSize={paddingSize}
-          grow={grow}
-          {...rest}
-          style={pageStyle}>
-          <EuiPageBody restrictWidth={restrictWidth} {...pageBodyProps}>
-            {pageHeader && (
-              <EuiPageHeader
-                paddingSize="none"
-                restrictWidth={false}
-                bottomBorder
-                {...pageHeader}
-              />
-            )}
-            <EuiPageContent
-              hasBorder={false}
-              hasShadow={false}
-              paddingSize={'none'}
-              color={'transparent'}
-              borderRadius={'none'}
-              {...pageContentProps}>
-              <EuiPageContentBody paddingSize="none" {...pageContentBodyProps}>
-                {children}
-              </EuiPageContentBody>
-            </EuiPageContent>
-          </EuiPageBody>
-        </EuiPage>
-      );
-
-    /**
-     * DEFAULT
-     * Typical layout with nothing "centered"
-     */
-    default:
-      // Only the default template can display a bottom bar
-      const bottomBarNode = bottomBar ? (
-        <EuiBottomBar
-          paddingSize={paddingSize}
-          position={canFullHeight && fullHeight ? 'static' : 'sticky'}
-          // Using uknown here because of the possible conflict with overriding props and position `sticky`
-          {...(bottomBarProps as unknown)}>
-          {/* Wrapping the contents with EuiPageContentBody allows us to match the restrictWidth to keep the contents aligned */}
-          <EuiPageContentBody
-            paddingSize={'none'}
-            restrictWidth={restrictWidth}>
-            {bottomBar}
-          </EuiPageContentBody>
-        </EuiBottomBar>
-      ) : undefined;
-
-      return pageSideBar ? (
-        <EuiPage
-          className={classes}
-          paddingSize="none"
-          grow={grow}
-          {...rest}
-          style={pageStyle}>
-          <EuiPageSideBar
-            sticky
-            paddingSize={paddingSize}
-            {...pageSideBarProps}>
-            {pageSideBar}
-          </EuiPageSideBar>
-
-          {/* The extra PageBody is to accommodate the bottom bar stretching to both sides */}
-          <EuiPageBody panelled paddingSize="none" {...pageBodyProps}>
-            <EuiPageBody
-              component="div"
-              paddingSize={paddingSize}
-              className={pageBodyProps?.className}>
-              {pageHeader && (
-                <EuiPageHeader
-                  bottomBorder
-                  restrictWidth={restrictWidth}
-                  {...pageHeader}
-                />
-              )}
-              <EuiPageContent
-                hasShadow={false}
-                hasBorder={false}
-                color={'transparent'}
-                borderRadius={'none'}
-                paddingSize="none"
-                {...pageContentProps}>
-                <EuiPageContentBody
-                  restrictWidth={restrictWidth}
-                  {...pageContentBodyProps}>
-                  {children}
-                </EuiPageContentBody>
-              </EuiPageContent>
-            </EuiPageBody>
-            {bottomBarNode}
-          </EuiPageBody>
-        </EuiPage>
-      ) : (
-        <EuiPage
-          className={classes}
-          paddingSize="none"
-          grow={grow}
-          {...rest}
-          style={pageStyle}>
-          <EuiPageBody {...pageBodyProps}>
-            {pageHeader && (
-              <EuiPageHeader
-                restrictWidth={restrictWidth}
-                paddingSize={paddingSize}
-                {...pageHeader}
-              />
-            )}
-            <EuiPageContent
-              hasBorder={pageHeader === undefined ? false : undefined}
-              hasShadow={false}
-              paddingSize={'none'}
-              color={'plain'}
-              borderRadius={'none'}
-              {...pageContentProps}>
-              <EuiPageContentBody
-                restrictWidth={restrictWidth}
-                paddingSize={paddingSize}
-                {...pageContentBodyProps}>
-                {children}
-              </EuiPageContentBody>
-            </EuiPageContent>
-            {bottomBarNode}
-          </EuiPageBody>
-        </EuiPage>
-      );
-  }
->>>>>>> fd7b0476
 };