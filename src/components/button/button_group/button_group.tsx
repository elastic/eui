<<<<<<< HEAD
=======
/*
 * Licensed to Elasticsearch B.V. under one or more contributor
 * license agreements. See the NOTICE file distributed with
 * this work for additional information regarding copyright
 * ownership. Elasticsearch B.V. licenses this file to you under
 * the Apache License, Version 2.0 (the "License"); you may
 * not use this file except in compliance with the License.
 * You may obtain a copy of the License at
 *
 *    http://www.apache.org/licenses/LICENSE-2.0
 *
 * Unless required by applicable law or agreed to in writing,
 * software distributed under the License is distributed on an
 * "AS IS" BASIS, WITHOUT WARRANTIES OR CONDITIONS OF ANY
 * KIND, either express or implied.  See the License for the
 * specific language governing permissions and limitations
 * under the License.
 */

import React, { ReactNode, FunctionComponent, HTMLAttributes } from 'react';
>>>>>>> 1b09d322
import classNames from 'classnames';
import React, { FunctionComponent, HTMLAttributes, ReactNode } from 'react';
import { EuiScreenReaderOnly } from '../../accessibility';
import { CommonProps } from '../../common';
import { IconType } from '../../icon';
import { ToggleType } from '../../toggle';
import {
  ButtonColor,
  ButtonIconSide,
  EuiButton,
  colorToClassNameMap,
} from '../button';
import { EuiIcon } from '../../icon/icon';

export interface EuiButtonGroupIdToSelectedMap {
  [id: string]: boolean;
}

export type GroupButtonSize = 's' | 'm' | 'compressed';

export interface EuiButtonGroupOption extends CommonProps {
  id: string;
  label: ReactNode;
  name?: string;
  isDisabled?: boolean;
  value?: any;
  iconSide?: ButtonIconSide;
  iconType?: IconType;
}

export interface EuiButtonGroupProps extends CommonProps {
  options?: EuiButtonGroupOption[];
  onChange: (id: string, value?: any) => void;
  /**
   * Typical sizing is `s`. Medium `m` size should be reserved for major features.
   * `compressed` is meant to be used alongside and within compressed forms.
   */
  buttonSize?: GroupButtonSize;
  isDisabled?: boolean;
  isFullWidth?: boolean;
  isIconOnly?: boolean;
  idSelected?: string;
  legend: string;
  color?: ButtonColor;
  name?: string;
  type?: ToggleType;
  idToSelectedMap?: EuiButtonGroupIdToSelectedMap;
}

type Props = Omit<HTMLAttributes<HTMLDivElement>, 'onChange'> &
  EuiButtonGroupProps;

export const EuiButtonGroup: FunctionComponent<Props> = ({
  className,
  buttonSize = 's',
  color = 'text',
  idSelected,
  idToSelectedMap = {},
  isDisabled,
  isFullWidth,
  isIconOnly,
  name,
  legend,
  onChange,
  options = [],
  type = 'single',
  'data-test-subj': dataTestSubj,
  ...rest
}) => {
  const classes = classNames(
    'euiButtonGroup',
    `euiButtonGroup--${color}`,
    {
      'euiButtonGroup--fullWidth': isFullWidth,
      'euiButtonGroup--compressed': buttonSize === 'compressed',
      'euiButtonGroup--disabled': isDisabled,
    },
    className
  );

  const fieldsetClasses = classNames('euiButtonGroup__fieldset', {
    'euiButtonGroup__fieldset--fullWidth': isFullWidth,
  });

  return (
    <fieldset className={fieldsetClasses}>
      <EuiScreenReaderOnly>
        <legend>{legend}</legend>
      </EuiScreenReaderOnly>

      <div className={classes} {...rest}>
        {options.map((option, index) => {
          const {
            id,
            name: optionName,
            value,
            label,
            isDisabled: optionDisabled,
            className,
            iconType,
            iconSide,
            ...rest
          } = option;

          let isSelectedState;
          if (type === 'multi') {
            isSelectedState = idToSelectedMap[id] || false;
          } else {
            isSelectedState = id === idSelected;
          }

          let fill;
          if (buttonSize !== 'compressed') {
            fill = isSelectedState;
          }
          const buttonClasses = classNames(
            'euiButtonGroup__button',
            'euiButton--no-hover',
            {
              'euiButtonGroup__button--selected': isSelectedState,
              'euiButtonGroup__button--iconOnly': isIconOnly,
            },
            className
          );

          if (type === 'multi') {
            return (
              <EuiButton
                className={buttonClasses}
                id={id}
                color={color}
                fill={fill}
                isDisabled={optionDisabled || isDisabled}
                aria-pressed={isSelectedState}
                size={buttonSize === 'compressed' ? 's' : buttonSize}
                onClick={() => onChange(id, value)}
                data-test-subj={dataTestSubj}
                key={index}
                iconSide={iconSide}
                iconType={iconType}
                {...rest}>
                {isIconOnly ? (
                  <EuiScreenReaderOnly>
                    <span>{label}</span>
                  </EuiScreenReaderOnly>
                ) : (
                  <>{label}</>
                )}
              </EuiButton>
            );
          }

          const wrapperClasses = classNames(
            'euiButton',
            'euiButton--no-hover',
            'euiButtonGroup__toggle',
            color ? colorToClassNameMap[color] : null,
            {
              'euiButton--disabled': isDisabled,
              'euiButtonGroup__toggle--iconOnly': isIconOnly,
              'euiButton--fill': fill,
              'euiButton--small':
                buttonSize === 'compressed' || buttonSize === 's',
            },
            buttonClasses
          );

          const icon = iconType && (
            <EuiIcon type={iconType} color={color} size="m" />
          );

          const isActuallyDisabled = optionDisabled || isDisabled;
          return (
            <div className={wrapperClasses} key={index} {...rest}>
              <input
                id={id}
                className="euiButtonGroup__input"
                name={optionName || name}
                onChange={() => onChange(id, value)}
                checked={isSelectedState}
                data-test-subj={dataTestSubj}
                disabled={isActuallyDisabled}
                value={value}
                type="radio"
                {...rest}
              />
              <label
                htmlFor={id}
                className="euiButton__content euiButtonGroup__label">
                {isIconOnly ? (
                  <>
                    <EuiScreenReaderOnly>
                      <span>{label}</span>
                    </EuiScreenReaderOnly>
                    {icon}
                  </>
                ) : (
                  <>
                    {iconSide === 'left' && icon}
                    <span className="euiButton__text">{label}</span>
                    {iconSide === 'right' && icon}
                  </>
                )}
              </label>
            </div>
          );
        })}
      </div>
    </fieldset>
  );
};<|MERGE_RESOLUTION|>--- conflicted
+++ resolved
@@ -1,5 +1,3 @@
-<<<<<<< HEAD
-=======
 /*
  * Licensed to Elasticsearch B.V. under one or more contributor
  * license agreements. See the NOTICE file distributed with
@@ -20,9 +18,7 @@
  */
 
 import React, { ReactNode, FunctionComponent, HTMLAttributes } from 'react';
->>>>>>> 1b09d322
 import classNames from 'classnames';
-import React, { FunctionComponent, HTMLAttributes, ReactNode } from 'react';
 import { EuiScreenReaderOnly } from '../../accessibility';
 import { CommonProps } from '../../common';
 import { IconType } from '../../icon';
