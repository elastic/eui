--- conflicted
+++ resolved
@@ -223,12 +223,6 @@
     this.onRemoveOption(
       this.props.selectedOptions[this.props.selectedOptions.length - 1]
     );
-<<<<<<< HEAD
-  };
-
-  addCustomOption = isContainerBlur => {
-    const { options, selectedOptions, onCreateOption } = this.props;
-=======
 
     if (this.props.singleSelection && !this.state.isListOpen) {
       this.openList();
@@ -242,7 +236,6 @@
       onCreateOption,
       singleSelection,
     } = this.props;
->>>>>>> 75fee430
 
     const { searchValue, matchingOptions } = this.state;
 
@@ -335,12 +328,6 @@
 
   onContainerBlur = e => {
     // close the options list, unless the use clicked on an option
-<<<<<<< HEAD
-    const focusedInOptionsList =
-      this.optionsList && this.optionsList.contains(e.relatedTarget);
-    const focusedInInput =
-      this.comboBox && this.comboBox.contains(e.relatedTarget);
-=======
 
     // FireFox returns `relatedTarget` as `null` for security reasons, but provides a proprietary `explicitOriginalTarget`
     const relatedTarget = e.relatedTarget || e.explicitOriginalTarget;
@@ -350,7 +337,6 @@
       this.optionsList.contains(relatedTarget);
     const focusedInInput =
       relatedTarget && this.comboBox && this.comboBox.contains(relatedTarget);
->>>>>>> 75fee430
     if (!focusedInOptionsList && !focusedInInput) {
       this.closeList();
 
@@ -366,13 +352,6 @@
       }
     }
   };
-<<<<<<< HEAD
-
-  onComboBoxBlur = () => {
-    this.setState({ hasFocus: false });
-  };
-=======
->>>>>>> 75fee430
 
   onKeyDown = e => {
     switch (e.keyCode) {
@@ -476,12 +455,9 @@
     // Clicking the clear button will also cause it to disappear. This would result in focus
     // shifting unexpectedly to the body element so we set it to the input which is more reasonable,
     this.searchInput.focus();
-<<<<<<< HEAD
-=======
     if (!this.state.isListOpen) {
       this.openList();
     }
->>>>>>> 75fee430
   };
 
   onComboBoxClick = () => {
