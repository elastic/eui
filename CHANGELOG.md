--- conflicted
+++ resolved
@@ -1,11 +1,8 @@
 ## [`master`](https://github.com/elastic/eui/tree/master)
 
 - Added `max-width: 100%` to `EuiKeyPadMenu` to allow it to shrink when its container is smaller than its fixed width ([ #4092](https://github.com/elastic/eui/pull/4092))
-<<<<<<< HEAD
+- Changed `EuiIcon` test mock to render as `span` instead of `div` ([#4099](https://github.com/elastic/eui/pull/4099))
 - Added `scripts/docker-puppeteer` as the new home for test-related Docker images ([#4062](https://github.com/elastic/eui/pull/4062))
-=======
-- Changed `EuiIcon` test mock to render as `span` instead of `div` ([#4099](https://github.com/elastic/eui/pull/4099))
->>>>>>> 13f804ea
 
 **Bug fixes**
 
