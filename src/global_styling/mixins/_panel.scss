@mixin euiPanel($selector) {
  @if variable-exists(selector) == false {
    @error 'A $selector must be provided to @mixin euiPanel().';
  } @else {
    #{$selector} {
      background-color: $euiColorEmptyShade;
      border: $euiBorderThin;
      border-radius: $euiBorderRadius;
      flex-grow: 1;

      &#{$selector}--flexGrowZero {
        flex-grow: 0;
      }

      &#{$selector}--noBorder {
        border: none;
      }

      &#{$selector}--hasShadow {
        @include euiBottomShadowSmall;
        border: $euiBorderThin;
      }

      &#{$selector}--isClickable {
        // in case of button wrapper which inherently is inline-block and no width
        display: block;
        width: 100%;
        text-align: left;

        // transition the shadow
        transition: all $euiAnimSpeedFast $euiAnimSlightResistance;

        &:hover,
        &:focus {
          @include euiSlightShadowHover;
          transform: translateY(-2px);
          cursor: pointer;
        }
      }

      // Border Radius
      @each $modifier, $amount in $euiPanelBorderRadiusModifiers {
        &#{$selector}--#{$modifier} {
          border-radius: $amount;
        }
      }

      // Background colors
      @each $modifier, $color in $euiPanelBackgroundColorModifiers {
        &#{$selector}--#{$modifier} {
<<<<<<< HEAD
          background-color: $amount;

          @if ($modifier != 'plain') {
            border: none;
          }
=======
          background-color: $color;
>>>>>>> 0b6e9c0f
        }
      }
    }
  }
}<|MERGE_RESOLUTION|>--- conflicted
+++ resolved
@@ -48,15 +48,7 @@
       // Background colors
       @each $modifier, $color in $euiPanelBackgroundColorModifiers {
         &#{$selector}--#{$modifier} {
-<<<<<<< HEAD
-          background-color: $amount;
-
-          @if ($modifier != 'plain') {
-            border: none;
-          }
-=======
           background-color: $color;
->>>>>>> 0b6e9c0f
         }
       }
     }
