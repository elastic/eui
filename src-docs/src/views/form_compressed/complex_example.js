import React, { useState } from 'react';

import {
  EuiButtonGroup,
  EuiButtonIcon,
  EuiColorPicker,
  EuiColorPickerSwatch,
  EuiDualRange,
  EuiFieldNumber,
  EuiFieldText,
  EuiFlexGroup,
  EuiFlexItem,
  EuiFormLabel,
  EuiFormRow,
  EuiHorizontalRule,
  EuiIcon,
  EuiPanel,
  EuiRange,
  EuiScreenReaderOnly,
  EuiSelect,
  EuiSpacer,
  EuiSuperSelect,
  EuiToolTip,
} from '../../../../src/components';
import { htmlIdGenerator } from '../../../../src/services';

<<<<<<< HEAD
export default () => {
  const idPrefix2 = makeId;
  const idPrefix3 = makeId;

  const typeStyleToggleButtons = [
    {
      id: `${idPrefix3}3`,
      label: 'Bold',
      name: 'bold',
      iconType: 'editorBold',
    },
    {
      id: `${idPrefix3}4`,
      label: 'Italic',
      name: 'italic',
      iconType: 'editorItalic',
    },
    {
      id: `${idPrefix3}5`,
      label: 'Underline',
      name: 'underline',
      iconType: 'editorUnderline',
    },
    {
      id: `${idPrefix3}6`,
      label: 'Strikethrough',
      name: 'strikethrough',
      iconType: 'editorStrike',
    },
  ];

  const granularityToggleButtons = [
    {
      id: `${idPrefix2}3`,
      label: 'fine',
    },
    {
      id: `${idPrefix2}4`,
      label: 'rough',
    },
    {
      id: `${idPrefix2}5`,
      label: 'coarse',
    },
  ];

  const selectTooltipContent =
    'Otherwise use an EuiToolTip around the label of the form row.';

  const [opacityValue, setOpacityValue] = useState('20');
  const [color, setColor] = useState('#D36086');
  const [popoverSliderValues, setPopoverSliderValues] = useState(16);
  const [dualValue, setDualValue] = useState([5, 10]);
  const [
    typeStyleToggleButtonsIdToSelectedMap,
    setTypeStyleToggleButtonsIdToSelectedMap,
  ] = useState({});
  const [
    granularityToggleButtonsIdSelected,
    setGranularityToggleButtonsIdSelected,
  ] = useState(`${idPrefix2}4`);

  const onPopoverSliderValueChange = e => {
    setPopoverSliderValues(e.target.value);
=======
export default class extends Component {
  constructor(props) {
    super(props);
    const idPrefix = htmlIdGenerator();
    const idPrefix2 = htmlIdGenerator();
    const idPrefix3 = htmlIdGenerator();

    this.toggleButtons = [
      {
        id: `${idPrefix}0`,
        label: 'coarse',
      },
      {
        id: `${idPrefix}1`,
        label: 'fine',
      },
      {
        id: `${idPrefix}2`,
        label: 'finest',
      },
    ];

    this.typeStyleToggleButtons = [
      {
        id: `${idPrefix3}3`,
        label: 'Bold',
        name: 'bold',
        iconType: 'editorBold',
      },
      {
        id: `${idPrefix3}4`,
        label: 'Italic',
        name: 'italic',
        iconType: 'editorItalic',
      },
      {
        id: `${idPrefix3}5`,
        label: 'Underline',
        name: 'underline',
        iconType: 'editorUnderline',
      },
      {
        id: `${idPrefix3}6`,
        label: 'Strikethrough',
        name: 'strikethrough',
        iconType: 'editorStrike',
      },
    ];

    this.granularityToggleButtons = [
      {
        id: `${idPrefix2}3`,
        label: 'fine',
      },
      {
        id: `${idPrefix2}4`,
        label: 'rough',
      },
      {
        id: `${idPrefix2}5`,
        label: 'coarse',
      },
    ];

    this.state = {
      isSwitchChecked: false,
      opacityValue: '20',
      buttonGroupIdSelected: `${idPrefix}1`,
      color: '#D36086',
      borderValue: 3,
      popoverSliderValues: 16,
      dualValue: [5, 10],
      typeStyleToggleButtonsIdToSelectedMap: {},
      granularityToggleButtonsIdSelected: `${idPrefix2}4`,
    };

    this.selectTooltipContent =
      'Otherwise use an EuiToolTip around the label of the form row.';
  }

  onPopoverSliderValueChange = e => {
    this.setState({
      popoverSliderValues: e.target.value,
    });
  };

  onBorderChange = e => {
    this.setState({ borderValue: e.target.value });
  };

  onColorChange = value => {
    this.setState({ color: value });
  };

  onSwitchChange = () => {
    this.setState({
      isSwitchChecked: !this.state.isSwitchChecked,
    });
>>>>>>> cea16bf7
  };

  const onColorChange = value => {
    setColor(value);
  };

  const onRangeChange = e => {
    setOpacityValue(e.target.value);
  };

  const onDualChange = value => {
    setDualValue(value);
  };

  const onTypeStyleChange = optionId => {
    const newTypeStyleToggleButtonsIdToSelectedMap = {
      ...typeStyleToggleButtonsIdToSelectedMap,
      ...{
        [optionId]: !typeStyleToggleButtonsIdToSelectedMap[optionId],
      },
    };

    setTypeStyleToggleButtonsIdToSelectedMap(
      newTypeStyleToggleButtonsIdToSelectedMap
    );
  };

  const onGranularityChange = optionId => {
    setGranularityToggleButtonsIdSelected(optionId);
  };

  return (
    <EuiPanel style={{ maxWidth: 432 }}>
      <EuiFormRow label="Name" display="columnCompressed">
        <EuiFieldText prepend="Label" placeholder="Input" compressed />
      </EuiFormRow>

      <EuiFormRow label="Visibility" display="columnCompressed">
        <EuiDualRange
          value={dualValue}
          onChange={onDualChange}
          min={0}
          max={26}
          compressed
          showInput="inputWithPopover"
          showLabels
          prepend="Zoom levels"
        />
      </EuiFormRow>

      <EuiFormRow label="Opacity" display="columnCompressed">
        <EuiRange
          min={0}
          max={100}
          name="range"
          id="range"
          showInput
          compressed
          value={opacityValue}
          onChange={onRangeChange}
          append="%"
        />
      </EuiFormRow>

      <EuiSpacer size="s" />

      <EuiScreenReaderOnly>
        <span id="docsExampleSelectTooltipContent">{selectTooltipContent}</span>
      </EuiScreenReaderOnly>
      <EuiFormRow
        label={
          <EuiToolTip content={selectTooltipContent}>
            <span>
              Label <EuiIcon type="questionInCircle" color="subdued" />
            </span>
          </EuiToolTip>
        }
        display="columnCompressed">
        <EuiSelect
          options={[
            { value: 'option_one', text: 'Option one' },
            { value: 'option_two', text: 'Option two' },
            { value: 'option_three', text: 'Option three' },
          ]}
          compressed
          aria-describedby="docsExampleSelectTooltipContent"
        />
      </EuiFormRow>

      <EuiFormRow label="Granularity" display="columnCompressed">
        <EuiButtonGroup
          legend="Granulariy of zoom levels"
          options={granularityToggleButtons}
          idSelected={granularityToggleButtonsIdSelected}
          onChange={onGranularityChange}
          buttonSize="compressed"
          isFullWidth
        />
      </EuiFormRow>

      <EuiFormRow label="Fill" display="columnCompressed">
        <EuiColorPicker onChange={onColorChange} color={color} compressed />
      </EuiFormRow>

      <EuiFormRow label="Select one" display="columnCompressed">
        <EuiSuperSelect
          options={[
            { value: 'option_one', inputDisplay: 'Option one' },
            { value: 'option_two', inputDisplay: 'Option two' },
            { value: 'option_three', inputDisplay: 'Option three' },
          ]}
          compressed
        />
      </EuiFormRow>

      <EuiFormRow label="With button" display="columnCompressed">
        <EuiFieldNumber
          min={1}
          max={100}
          defaultValue={10}
          compressed
          prepend={[
            <EuiButtonIcon
              iconType="magnet"
              aria-label="Dynamic toggle"
              title="Make dynamic"
            />,
            'kibana_sample_ecommerce_data',
          ]}
          append="px"
        />
      </EuiFormRow>

      <EuiHorizontalRule />

      <EuiFormRow label="Container" display="columnCompressed">
        <EuiFlexGroup gutterSize="s" responsive={false} wrap>
          <EuiFlexItem grow={false}>
            <EuiColorPicker
              onChange={onColorChange}
              color={color}
              button={
                <EuiColorPickerSwatch
                  color={color}
                  aria-label="Container color"
                  title="Container color"
                  style={{ width: 32, height: 32 }}
                />
              }
            />
          </EuiFlexItem>
          <EuiFlexItem>
            <EuiRange
              showInput="inputWithPopover"
              min={0}
              max={240}
              value={popoverSliderValues}
              onChange={onPopoverSliderValueChange}
              compressed
              append="px"
              prepend="Padding"
              aria-label="Container padding in pixels"
            />
          </EuiFlexItem>
        </EuiFlexGroup>
      </EuiFormRow>

      <EuiSpacer size="s" />

      <EuiFormRow label="Label" display="columnCompressed">
        <div>
          <EuiSelect
            id="docsExampleLabelFont"
            options={[
              { value: 'inter', text: 'Inter UI' },
              { value: 'roboto', text: 'Roboto' },
              { value: 'comic', text: 'Comic sans' },
            ]}
            compressed
            prepend="Font"
            aria-label="Label font family"
          />
          <EuiSpacer size="xs" />
          <EuiFlexGroup
            gutterSize="s"
            responsive={false}
            wrap
            justifyContent="flexEnd">
            <EuiFlexItem>
              <EuiRange
                showInput="inputWithPopover"
                min={7}
                max={140}
                value={popoverSliderValues}
                onChange={onPopoverSliderValueChange}
                compressed
                append="px"
                aria-label="Label font size in pixels"
              />
            </EuiFlexItem>
            <EuiFlexItem grow={false}>
              <EuiButtonGroup
                legend="Label text style"
                className="eui-displayInlineBlock"
                options={typeStyleToggleButtons}
                idToSelectedMap={typeStyleToggleButtonsIdToSelectedMap}
                onChange={onTypeStyleChange}
                type="multi"
                isIconOnly
                buttonSize="compressed"
              />
            </EuiFlexItem>
          </EuiFlexGroup>
        </div>
      </EuiFormRow>

      <EuiSpacer size="s" />

      <EuiFormLabel htmlFor="docsExampleBorderSize">Border</EuiFormLabel>
      <EuiSpacer size="xs" />
      <EuiFlexGroup gutterSize="s" responsive={false} wrap>
        <EuiFlexItem style={{ flexBasis: 72 }}>
          <EuiRange
            id="docsExampleBorderSize"
            showInput="inputWithPopover"
            min={0}
            max={32}
            value={popoverSliderValues}
            onChange={onPopoverSliderValueChange}
            compressed
            append="px"
          />
        </EuiFlexItem>
        <EuiFlexItem grow={4} style={{ minWidth: 160 }}>
          <EuiSelect
            id="docsExampleBorderStyle"
            options={[
              { value: 'dashed', text: 'Dashed' },
              { value: 'dotted', text: 'Dotted' },
              { value: 'solid', text: 'Solid' },
            ]}
            compressed
            prepend="Style"
            aria-label="Border style"
          />
        </EuiFlexItem>
        <EuiFlexItem grow={false}>
          <EuiColorPicker
            onChange={onColorChange}
            color={color}
            button={
              <EuiColorPickerSwatch
                color={color}
                aria-label="Border color"
                title="Border color"
                style={{ width: 32, height: 32 }}
              />
            }
          />
        </EuiFlexItem>
      </EuiFlexGroup>
    </EuiPanel>
  );
};<|MERGE_RESOLUTION|>--- conflicted
+++ resolved
@@ -24,10 +24,9 @@
 } from '../../../../src/components';
 import { htmlIdGenerator } from '../../../../src/services';
 
-<<<<<<< HEAD
 export default () => {
-  const idPrefix2 = makeId;
-  const idPrefix3 = makeId;
+  const idPrefix2 = htmlIdGenerator();
+  const idPrefix3 = htmlIdGenerator();
 
   const typeStyleToggleButtons = [
     {
@@ -89,106 +88,6 @@
 
   const onPopoverSliderValueChange = e => {
     setPopoverSliderValues(e.target.value);
-=======
-export default class extends Component {
-  constructor(props) {
-    super(props);
-    const idPrefix = htmlIdGenerator();
-    const idPrefix2 = htmlIdGenerator();
-    const idPrefix3 = htmlIdGenerator();
-
-    this.toggleButtons = [
-      {
-        id: `${idPrefix}0`,
-        label: 'coarse',
-      },
-      {
-        id: `${idPrefix}1`,
-        label: 'fine',
-      },
-      {
-        id: `${idPrefix}2`,
-        label: 'finest',
-      },
-    ];
-
-    this.typeStyleToggleButtons = [
-      {
-        id: `${idPrefix3}3`,
-        label: 'Bold',
-        name: 'bold',
-        iconType: 'editorBold',
-      },
-      {
-        id: `${idPrefix3}4`,
-        label: 'Italic',
-        name: 'italic',
-        iconType: 'editorItalic',
-      },
-      {
-        id: `${idPrefix3}5`,
-        label: 'Underline',
-        name: 'underline',
-        iconType: 'editorUnderline',
-      },
-      {
-        id: `${idPrefix3}6`,
-        label: 'Strikethrough',
-        name: 'strikethrough',
-        iconType: 'editorStrike',
-      },
-    ];
-
-    this.granularityToggleButtons = [
-      {
-        id: `${idPrefix2}3`,
-        label: 'fine',
-      },
-      {
-        id: `${idPrefix2}4`,
-        label: 'rough',
-      },
-      {
-        id: `${idPrefix2}5`,
-        label: 'coarse',
-      },
-    ];
-
-    this.state = {
-      isSwitchChecked: false,
-      opacityValue: '20',
-      buttonGroupIdSelected: `${idPrefix}1`,
-      color: '#D36086',
-      borderValue: 3,
-      popoverSliderValues: 16,
-      dualValue: [5, 10],
-      typeStyleToggleButtonsIdToSelectedMap: {},
-      granularityToggleButtonsIdSelected: `${idPrefix2}4`,
-    };
-
-    this.selectTooltipContent =
-      'Otherwise use an EuiToolTip around the label of the form row.';
-  }
-
-  onPopoverSliderValueChange = e => {
-    this.setState({
-      popoverSliderValues: e.target.value,
-    });
-  };
-
-  onBorderChange = e => {
-    this.setState({ borderValue: e.target.value });
-  };
-
-  onColorChange = value => {
-    this.setState({ color: value });
-  };
-
-  onSwitchChange = () => {
-    this.setState({
-      isSwitchChecked: !this.state.isSwitchChecked,
-    });
->>>>>>> cea16bf7
   };
 
   const onColorChange = value => {
