/**
 * 1. Fix for IE where the image correctly resizes in width but doesn't collapse its height
      (https://github.com/philipwalton/flexbugs/issues/75#issuecomment-134702421)
 */

// Main <figure> that wraps images.
.euiImage {
  display: inline-block;
  max-width: 100%;
  position: relative;
  min-height: 1px; /* 1 */
  line-height: 0; // Fixes cropping when image is resized by forcing its height to be determined by the image not line-height

  // Required for common usage of nesting within EuiText
  .euiImage__img {
    margin-bottom: 0;
  }

  &.euiImage--hasShadow {
    .euiImage__img {
      @include euiBottomShadowMedium;
    }
  }

  .euiImage__button {
    cursor: pointer;

    // transition the shadow
    transition: all $euiAnimSpeedFast $euiAnimSlightResistance;

    &:focus  {
      outline: 2px solid $euiFocusRingColor;
    }

    &:hover .euiImage__icon {
      visibility: visible;
      fill-opacity: 1;
    }

    &--fullWidth {
      width: 100%;
    }
  }

  &.euiImage--allowFullScreen {
    &:hover .euiImage__caption {
      text-decoration: underline;
    }

    &:not(.euiImage--hasShadow) .euiImage__button:hover,
    &:not(.euiImage--hasShadow) .euiImage__button:focus {
      @include euiBottomShadowMedium;
    }

    &.euiImage--hasShadow .euiImage__button:hover,
    &.euiImage--hasShadow .euiImage__button:focus {
      @include euiBottomShadow;
    }
  }

  // These sizes are mostly suggestions. Don't look too hard for meaning in their values.
  // Size is applied to the image, rather than the figure to work better with floats
  &.euiImage--small .euiImage__img {
    width: convertToRem(120px);
  }

  &.euiImage--medium .euiImage__img {
    width: convertToRem(200px);
  }

  &.euiImage--large .euiImage__img {
    width: convertToRem(360px);
  }

  &.euiImage--xlarge .euiImage__img {
    width: convertToRem(600px);
  }

  &.euiImage--fullWidth {
    width: 100%;
  }

<<<<<<< HEAD
  &.euiImage--original {
    .euiImage__img {
      width: auto;
      max-width: 100%;
    }
  }
=======
  &.euiImage--floatLeft {
    float: left;

    &[class*='euiImage--margin']  {
      margin-left: 0;
      margin-top: 0;
    }
  }

  &.euiImage--floatRight {
    float: right;

    &[class*='euiImage--margin']  {
      margin-right: 0;
      margin-top: 0;
    }
  }

  &.euiImage--marginSmall {
    margin: $euiSizeS;
  }

  &.euiImage--marginMedium {
    margin: $euiSize;
  }

  &.euiImage--marginLarge {
    margin: $euiSizeL;
  }

  &.euiImage--marginXlarge {
    margin: $euiSizeXL;
  }
>>>>>>> fcda1ac0
}

// The image itself is full width within the container.
.euiImage__img {
  width: 100%;
  vertical-align: middle;
}

.euiImage__caption {
  @include euiFontSizeS;
  margin-top: $euiSizeXS;
  text-align: center;
}

.euiImage__icon {
  visibility: hidden;
  fill-opacity: 0;
  position: absolute;
  right: $euiSize;
  top: $euiSize;
  transition: fill-opacity $euiAnimSpeedSlow $euiAnimSlightResistance;
  cursor: pointer;
}

// The FullScreen image that optionally pops up on click.
.euiImage-isFullScreen {
  position: relative;
  max-height: 80vh;
  max-width: 80vw;
  animation: euiImageFullScreen $euiAnimSpeedExtraSlow $euiAnimSlightBounce;

  &:hover {
    .euiImage__button {
      @include euiBottomShadow;
    }

    .euiImage__caption {
      text-decoration: underline;
    }
  }

  &__icon {
    position: absolute;
    right: $euiSize;
    top: $euiSize;
  }

  &__img {
    max-height: 80vh;
    max-width: 80vw;
    vertical-align: middle;
    cursor: pointer;
    transition: all $euiAnimSpeedFast $euiAnimSlightResistance;
  }
}

@keyframes euiImageFullScreen {
  0% {
    opacity: 0;
    transform: translateY($euiSizeXL * 2);
  }

  100% {
    opacity: 1;
    transform: translateY(0);
  }
}

@include euiBreakpoint('xs', 's', 'm') {

  .euiImage {

    &.euiImage--floatLeft,
    &.euiImage--floatRight {
      float: none;

      // Return back to whatever margin settings were set without the float
      &[class*='euiImage--margin']  {
        margin-top: inherit;
        margin-right: inherit;
        margin-bottom: inherit;
        margin-left: inherit;
      }
    }
  }
}<|MERGE_RESOLUTION|>--- conflicted
+++ resolved
@@ -80,14 +80,13 @@
     width: 100%;
   }
 
-<<<<<<< HEAD
   &.euiImage--original {
     .euiImage__img {
       width: auto;
       max-width: 100%;
     }
   }
-=======
+
   &.euiImage--floatLeft {
     float: left;
 
@@ -121,7 +120,6 @@
   &.euiImage--marginXlarge {
     margin: $euiSizeXL;
   }
->>>>>>> fcda1ac0
 }
 
 // The image itself is full width within the container.
