/*
 * Copyright Elasticsearch B.V. and/or licensed to Elasticsearch B.V. under one
 * or more contributor license agreements. Licensed under the Elastic License
 * 2.0 and the Server Side Public License, v 1; you may not use this file except
 * in compliance with, at your election, the Elastic License 2.0 or the Server
 * Side Public License, v 1.
 */

import React, {
  Component,
  HTMLAttributes,
  ReactNode,
  createRef,
  ReactElement,
  KeyboardEvent,
  MouseEvent,
} from 'react';
import classNames from 'classnames';
import { CommonProps, ExclusiveUnion } from '../common';
import { EuiSelectableSearch } from './selectable_search';
import { EuiSelectableMessage } from './selectable_message';
import {
  EuiSelectableList,
  EuiSelectableOptionsListVirtualizedProps,
} from './selectable_list';
import { EuiLoadingSpinner } from '../loading';
import { EuiSpacer } from '../spacer';
import { getMatchingOptions } from './matching_options';
import { keys, htmlIdGenerator } from '../../services';
import { EuiScreenReaderLive, EuiScreenReaderOnly } from '../accessibility';
import { EuiI18n } from '../i18n';
import { EuiSelectableOption } from './selectable_option';
import { EuiSelectableOptionsListProps } from './selectable_list/selectable_list';
import { EuiSelectableSearchProps } from './selectable_search/selectable_search';
import { Align } from 'react-window';

export type EuiSelectableOnChangeEvent = KeyboardEvent | MouseEvent;

type RequiredEuiSelectableOptionsListProps = Omit<
  EuiSelectableOptionsListProps,
  keyof typeof EuiSelectableList['defaultProps']
>;
type OptionalEuiSelectableOptionsListProps = Omit<
  EuiSelectableOptionsListProps,
  keyof RequiredEuiSelectableOptionsListProps
>;
type EuiSelectableOptionsListPropsWithDefaults = RequiredEuiSelectableOptionsListProps &
  Partial<OptionalEuiSelectableOptionsListProps>;

// The `searchable` prop has significant implications for a11y.
// When present, we effectively change from adhering
// to the ARIA `listbox` spec (https://www.w3.org/TR/wai-aria-practices-1.2/#Listbox)
// to the ARIA `combobox` spec (https://www.w3.org/TR/wai-aria-practices-1.2/#combobox)
// and (re)implement all relevant attributes and keyboard interactions.
// Take note of logic that relies on `searchable` to ensure that any
// modifications remain in alignment.
//
// `searchProps` can only be specified when `searchable` is true
type EuiSelectableSearchableProps<T> = ExclusiveUnion<
  {
    searchable: false;
  },
  {
    /**
     * Hooks up a search box to filter the list (boolean)
     */
    searchable: true;
    /**
     * Passes props down to the `EuiFieldSearch`.
     * See #EuiSelectableSearchProps
     */
    searchProps?: EuiSelectableSearchableSearchProps<T>;
  }
>;

export type EuiSelectableSearchableSearchProps<T> = Partial<
  EuiSelectableSearchProps<T>
>;

export type EuiSelectableProps<T = {}> = CommonProps &
  Omit<HTMLAttributes<HTMLDivElement>, 'children' | 'onChange'> &
  EuiSelectableSearchableProps<T> & {
    /**
     * Function that takes the `list` node and then
     * the `search` node (if `searchable` is applied)
     */
    children?: (
      list: ReactElement<
        typeof EuiSelectableMessage | typeof EuiSelectableList
      >,
      search: ReactElement<typeof EuiSelectableSearch> | undefined
    ) => ReactNode;
    /**
     * Array of EuiSelectableOption objects. See #EuiSelectableOptionProps
     */
    options: Array<EuiSelectableOption<T>>;
    /**
     * Passes back the altered `options` array with selected options having `checked: 'on'`.
     * Also passes back the React click/keyboard event as a second argument.
     */
    onChange?: (
      options: Array<EuiSelectableOption<T>>,
      event: EuiSelectableOnChangeEvent
    ) => void;
    /**
     * Sets the single selection policy of
     * `false`: allows multiple selection
     * `true`: only allows one selection
     * `always`: can and must have only one selection
     */
    singleSelection?: EuiSelectableOptionsListProps['singleSelection'];
    /**
     * Allows marking options as `checked='off'` as well as `'on'`
     */
    allowExclusions?: boolean;
    /**
     * Show an loading indicator while you load and hook up your data
     */
    isLoading?: boolean;
    /**
     * Sets the max height in pixels or pass `full` to allow
     * the whole group to fill the height of its container and
     * allows the list grow as well
     */
    height?: number | 'full';
    /**
     * See #EuiSelectableOptionsList
     */
    listProps?: EuiSelectableOptionsListPropsWithDefaults;
    /**
     * Custom render function for each option.
     * Returns `(option, searchValue)`
     */
    renderOption?: (
      option: EuiSelectableOption<T>,
      searchValue: string
    ) => ReactNode;
    /**
     * Customize the loading message. Pass a string to simply change the text,
     * or a node to replace the whole content.
     */
    loadingMessage?: ReactElement | string;
    /**
     * Customize the no matches message. Pass a string to simply change the text,
     * or a node to replace the whole content.
     */
    noMatchesMessage?: ReactElement | string;
    /**
     * Customize the empty message. Pass a string to simply change the text,
     * or a node to replace the whole content.
     */
    emptyMessage?: ReactElement | string;
    /**
     * Add an error message.
     * The message will be shown when the value is not `null` or `undefined`.
     * Pass a string to simply change the text, or a node to replace the whole content.
     *
     * `errorMessage={hasErrors ? 'My error message' : null}`
     */
    errorMessage?: ReactElement | string | null;
    /**
     * Control whether or not options get filtered internally or if consumer will filter
     * Default: false
     */
    isPreFiltered?: boolean;
  };

export interface EuiSelectableState<T> {
  activeOptionIndex?: number;
  searchValue: string;
  visibleOptions: Array<EuiSelectableOption<T>>;
  isFocused: boolean;
}

export class EuiSelectable<T = {}> extends Component<
  EuiSelectableProps<T>,
  EuiSelectableState<T>
> {
  static defaultProps = {
    options: [],
    singleSelection: false,
    searchable: false,
    isPreFiltered: false,
  };
  private inputRef: HTMLInputElement | null = null;
  private containerRef = createRef<HTMLDivElement>();
  private optionsListRef = createRef<EuiSelectableList<T>>();
  private preventOnFocus = false;
  rootId: (suffix?: string) => string;
  messageContentId: string;
  listId: string;
  constructor(props: EuiSelectableProps<T>) {
    super(props);

    this.rootId = props.id
      ? (suffix) => `${props.id}${suffix ? `_${suffix}` : ''}`
      : htmlIdGenerator();

    this.listId = this.rootId('listbox');
    this.messageContentId = this.rootId('messageContent');

    const { options, singleSelection, isPreFiltered, searchProps } = props;

    const initialSearchValue =
      searchProps?.value || String(searchProps?.defaultValue || '');

    const visibleOptions = getMatchingOptions<T>(
      options,
      initialSearchValue,
      isPreFiltered
    );

    // ensure that the currently selected single option is active if it is in the visibleOptions
    const selectedOptions = options.filter((option) => option.checked);
    let activeOptionIndex;
    if (singleSelection && selectedOptions.length === 1) {
      if (visibleOptions.includes(selectedOptions[0])) {
        activeOptionIndex = visibleOptions.indexOf(selectedOptions[0]);
      }
    }

    this.state = {
      activeOptionIndex,
      searchValue: initialSearchValue,
      visibleOptions,
      isFocused: false,
    };
  }

  static getDerivedStateFromProps<T>(
    nextProps: EuiSelectableProps<T>,
    prevState: EuiSelectableState<T>
  ) {
    const { options, isPreFiltered, searchProps } = nextProps;
    const { activeOptionIndex, searchValue } = prevState;

    const matchingOptions = getMatchingOptions<T>(
      options,
      searchValue,
      isPreFiltered
    );

    const stateUpdate: Partial<EuiSelectableState<T>> = {
      visibleOptions: matchingOptions,
      activeOptionIndex,
    };

    if (
      activeOptionIndex != null &&
      activeOptionIndex >= matchingOptions.length
    ) {
      stateUpdate.activeOptionIndex = -1;
    }

    if (searchProps?.value != null && searchProps.value !== searchValue) {
      stateUpdate.searchValue = searchProps.value;
    }

    return stateUpdate;
  }

  hasActiveOption = () => {
    return this.state.activeOptionIndex != null;
  };

  onMouseDown = () => {
    // Bypass onFocus when a click event originates from this.containerRef.
    // Prevents onFocus from scrolling away from a clicked option and negating the selection event.
    // https://github.com/elastic/eui/issues/4147
    this.preventOnFocus = true;
  };

  onFocus = () => {
    if (this.preventOnFocus) {
      this.preventOnFocus = false;
      return;
    }

    if (!this.state.visibleOptions.length || this.state.activeOptionIndex) {
      return;
    }

    const firstSelected = this.state.visibleOptions.findIndex(
      (option) => option.checked && !option.disabled && !option.isGroupLabel
    );

    if (firstSelected > -1) {
      this.setState({ activeOptionIndex: firstSelected, isFocused: true });
    } else {
      this.setState({
        activeOptionIndex: this.state.visibleOptions.findIndex(
          (option) => !option.disabled && !option.isGroupLabel
        ),
        isFocused: true,
      });
    }
  };

  onKeyDown = (event: KeyboardEvent<HTMLDivElement>) => {
    switch (event.key) {
      case keys.ARROW_UP:
        event.preventDefault();
        event.stopPropagation();
        this.incrementActiveOptionIndex(-1);
        break;

      case keys.ARROW_DOWN:
        event.preventDefault();
        event.stopPropagation();
        this.incrementActiveOptionIndex(1);
        break;

      // For non-searchable instances, SPACE interaction should align with
      // the user expectation of selection toggling (e.g., input[type=checkbox]).
      // ENTER is also a valid selection mechanism in this case.
      case keys.ENTER:
      case keys.SPACE:
        if (this.props.searchable) {
          // For searchable instances, SPACE is reserved as a character for filtering
          // via the input box, and as such only ENTER will toggle selection.
          if (event.target === this.inputRef && event.key === keys.SPACE) {
            return;
          }
          // Check if the user is interacting with something other than the
          // searchbox or selection list. If not, the user is attempting to
          // interact with an internal button such as the clear button,
          // and the event should not be altered.
          if (
            !(
              event.target === this.inputRef ||
              event.target ===
                this.optionsListRef.current?.listBoxRef?.parentElement
            )
          ) {
            return;
          }
        }
        event.preventDefault();
        event.stopPropagation();
<<<<<<< HEAD
        this.selectActiveItem();
=======
        if (this.state.activeOptionIndex != null && optionsList) {
          optionsList.onAddOrRemoveOption(
            this.state.visibleOptions[this.state.activeOptionIndex],
            event
          );
        }
>>>>>>> 805960c9
        break;

      case keys.ALT:
      case keys.SHIFT:
      case keys.CTRL:
      case keys.META:
        break;

      default:
        this.setState({ activeOptionIndex: undefined }, this.onFocus);
        break;
    }
  };

  selectActiveItem = () => {
    const optionsList = this.optionsListRef.current;
    if (this.state.activeOptionIndex != null && optionsList) {
      optionsList.onAddOrRemoveOption(
        this.state.visibleOptions[this.state.activeOptionIndex]
      );
    }
  };

  incrementActiveOptionIndex = (amount: number) => {
    // If there are no options available, do nothing.
    if (!this.state.visibleOptions.length) {
      return;
    }

    this.setState(({ activeOptionIndex, visibleOptions }) => {
      let nextActiveOptionIndex;

      if (activeOptionIndex == null) {
        // If this is the beginning of the user's keyboard navigation of the menu, then we'll focus
        // either the first or last item.
        nextActiveOptionIndex = amount < 0 ? visibleOptions.length - 1 : 0;
      } else {
        nextActiveOptionIndex = activeOptionIndex + amount;

        if (nextActiveOptionIndex < 0) {
          nextActiveOptionIndex = visibleOptions.length - 1;
        } else if (nextActiveOptionIndex === visibleOptions.length) {
          nextActiveOptionIndex = 0;
        }
      }

      // Group titles and disabled options are included in option list but are not selectable
      const direction = amount > 0 ? 1 : -1;
      while (
        visibleOptions[nextActiveOptionIndex].isGroupLabel ||
        visibleOptions[nextActiveOptionIndex].disabled
      ) {
        nextActiveOptionIndex = nextActiveOptionIndex + direction;

        if (nextActiveOptionIndex < 0) {
          nextActiveOptionIndex = visibleOptions.length - 1;
        } else if (nextActiveOptionIndex === visibleOptions.length) {
          nextActiveOptionIndex = 0;
        }
      }

      return { activeOptionIndex: nextActiveOptionIndex };
    });
  };

  onSearchChange = (
    searchValue: string,
    visibleOptions: Array<EuiSelectableOption<T>>
  ) => {
    this.setState(
      {
        searchValue,
        visibleOptions,
        activeOptionIndex: undefined,
      },
      () => {
        if (this.state.isFocused) {
          this.onFocus();
        }
      }
    );
    if (this.props.searchProps && this.props.searchProps.onChange) {
      this.props.searchProps.onChange(searchValue, visibleOptions);
    }
  };

  onContainerBlur = (e: React.FocusEvent) => {
    // Ignore blur events when moving from search to option to avoid activeOptionIndex conflicts
    if (
      ((e.relatedTarget as Node)?.firstChild as HTMLElement)?.id === this.listId
    ) {
      return;
    }

    this.setState({
      activeOptionIndex: undefined,
      isFocused: false,
    });
  };

  onOptionClick = (
    options: Array<EuiSelectableOption<T>>,
    event: EuiSelectableOnChangeEvent
  ) => {
    const { isPreFiltered, onChange } = this.props;
    const { searchValue } = this.state;
    const visibleOptions = getMatchingOptions(
      options,
      searchValue,
      isPreFiltered
    );

    this.setState({ visibleOptions });

    if (onChange) {
      onChange(options, event);
    }
  };

  scrollToItem = (index: number, align?: Align) => {
    this.optionsListRef.current?.listRef?.scrollToItem(index, align);
  };

  makeOptionId = (index?: number) =>
    index != null ? `${this.listId}_option-${index}` : '';

  render() {
    const {
      children,
      className,
      options,
      onChange,
      searchable,
      searchProps,
      singleSelection,
      isLoading,
      listProps,
      renderOption,
      height,
      allowExclusions,
      'aria-label': ariaLabel,
      'aria-describedby': ariaDescribedby,
      loadingMessage,
      noMatchesMessage,
      emptyMessage,
      errorMessage,
      isPreFiltered,
      ...rest
    } = this.props;

    const { searchValue, visibleOptions, activeOptionIndex } = this.state;

    // Some messy destructuring here to remove aria-label/describedby from searchProps and listProps
    // Made messier by some TS requirements
    // The aria attributes are then used in getAccessibleName() to place them where they need to go
    const unknownAccessibleName = {
      'aria-label': undefined,
      'aria-describedby': undefined,
    };
    const {
      'aria-label': searchAriaLabel,
      'aria-describedby': searchAriaDescribedby,
      onChange: propsOnChange,
      defaultValue, // Because we control the underlying EuiFieldSearch value state with state.searchValue, we cannot pass a defaultValue prop without a React error
      inputRef, // We need to store the inputRef before passing it back to consuming applications
      ...cleanedSearchProps
    } = (searchProps || unknownAccessibleName) as typeof searchProps &
      typeof unknownAccessibleName;
    const {
      'aria-label': listAriaLabel,
      'aria-describedby': listAriaDescribedby,
      isVirtualized,
      rowHeight,
      ...cleanedListProps
    } = (listProps || unknownAccessibleName) as typeof listProps &
      typeof unknownAccessibleName;

    let virtualizedProps: EuiSelectableOptionsListVirtualizedProps;

    if (isVirtualized === false) {
      virtualizedProps = {
        isVirtualized,
      };
    } else if (rowHeight != null) {
      virtualizedProps = {
        rowHeight,
      };
    }

    const classes = classNames(
      'euiSelectable',
      {
        'euiSelectable-fullHeight': height === 'full',
      },
      className
    );

    /** Create message content that replaces the list if no options are available (yet) */
    let messageContent: ReactNode | undefined;
    if (errorMessage != null) {
      messageContent =
        typeof errorMessage === 'string' ? <p>{errorMessage}</p> : errorMessage;
    } else if (isLoading) {
      if (loadingMessage === undefined || typeof loadingMessage === 'string') {
        messageContent = (
          <>
            <EuiLoadingSpinner size="m" />
            <EuiSpacer size="xs" />
            <p>
              {loadingMessage || (
                <EuiI18n
                  token="euiSelectable.loadingOptions"
                  default="Loading options"
                />
              )}
            </p>
          </>
        );
      } else {
        messageContent = React.cloneElement(loadingMessage, {
          id: this.messageContentId,
          ...loadingMessage.props,
        });
      }
    } else if (searchValue && visibleOptions.length === 0) {
      if (
        noMatchesMessage === undefined ||
        typeof noMatchesMessage === 'string'
      ) {
        messageContent = (
          <p>
            {noMatchesMessage || (
              <EuiI18n
                token="euiSelectable.noMatchingOptions"
                default="{searchValue} doesn't match any options"
                values={{ searchValue: <strong>{searchValue}</strong> }}
              />
            )}
          </p>
        );
      } else {
        messageContent = React.cloneElement(noMatchesMessage, {
          id: this.messageContentId,
          ...noMatchesMessage.props,
        });
      }
    } else if (!options.length) {
      if (emptyMessage === undefined || typeof emptyMessage === 'string') {
        messageContent = (
          <p>
            {emptyMessage || (
              <EuiI18n
                token="euiSelectable.noAvailableOptions"
                default="No options available"
              />
            )}
          </p>
        );
      } else {
        messageContent = React.cloneElement(emptyMessage, {
          id: this.messageContentId,
          ...emptyMessage.props,
        });
      }
    }

    /**
     * There are lots of ways to add an accessible name
     * Usually we want the same name for the input and the listbox (which is added by aria-label/describedby)
     * But you can always override it using searchProps or listProps
     * This finds the correct name to use
     *
     * TODO: This doesn't handle being labelled (<label for="idOfInput">)
     */
    const getAccessibleName = (
      props:
        | EuiSelectableSearchableSearchProps<T>
        | EuiSelectableOptionsListPropsWithDefaults
        | undefined,
      messageContentId?: string
    ) => {
      if (props && props['aria-label']) {
        return { 'aria-label': props['aria-label'] };
      }

      const messageContentIdString = messageContentId
        ? ` ${messageContentId}`
        : '';

      if (props && props['aria-describedby']) {
        return {
          'aria-describedby': `${props['aria-describedby']}${messageContentIdString}`,
        };
      }

      if (ariaLabel) {
        return { 'aria-label': ariaLabel };
      }

      if (ariaDescribedby) {
        return {
          'aria-describedby': `${ariaDescribedby}${messageContentIdString}`,
        };
      }

      return {};
    };

    const searchAccessibleName = getAccessibleName(
      searchProps,
      this.messageContentId
    );
    const searchHasAccessibleName = Boolean(
      Object.keys(searchAccessibleName).length
    );
    const search = searchable ? (
      <EuiI18n token="euiSelectable.placeholderName" default="Filter options">
        {(placeholderName: string) => (
          <EuiSelectableSearch<T>
            key="listSearch"
            options={options}
            value={searchValue}
            onChange={this.onSearchChange}
            listId={this.optionsListRef.current ? this.listId : undefined} // Only pass the listId if it exists on the page
            aria-activedescendant={this.makeOptionId(activeOptionIndex)} // the current faux-focused option
            placeholder={placeholderName}
            isPreFiltered={isPreFiltered ?? false}
            inputRef={(node) => {
              this.inputRef = node;
              searchProps?.inputRef?.(node);
            }}
            {...(searchHasAccessibleName
              ? searchAccessibleName
              : { 'aria-label': placeholderName })}
            {...cleanedSearchProps}
          />
        )}
      </EuiI18n>
    ) : undefined;

    const resultsLength = visibleOptions.filter((option) => !option.disabled)
      .length;
    const listScreenReaderStatus = searchable && (
      <EuiI18n
        token="euiSelectable.searchResults"
        default={({ resultsLength }) =>
          `${resultsLength} result${resultsLength === 1 ? '' : 's'} available`
        }
        values={{ resultsLength }}
      />
    );

    const listAriaDescribedbyId = this.rootId('instructions');
    const listAccessibleName = getAccessibleName(
      listProps,
      listAriaDescribedbyId
    );
    const listHasAccessibleName = Boolean(
      Object.keys(listAccessibleName).length
    );
    const list = (
      <EuiI18n
        tokens={[
          'euiSelectable.screenReaderInstructions',
          'euiSelectable.placeholderName',
        ]}
        defaults={[
          'Use up and down arrows to move focus over options. Enter to select. Escape to collapse options.',
          'Filter options',
        ]}
      >
        {([placeholderName, screenReaderInstructions]: string[]) => (
          <>
            {searchable && (
              <EuiScreenReaderLive
                isActive={messageContent != null || activeOptionIndex != null}
              >
                {messageContent || listScreenReaderStatus}
              </EuiScreenReaderLive>
            )}

            <EuiScreenReaderOnly>
              <p id={listAriaDescribedbyId}>{screenReaderInstructions}</p>
            </EuiScreenReaderOnly>

            {messageContent ? (
              <EuiSelectableMessage
                data-test-subj="euiSelectableMessage"
                id={this.messageContentId}
                bordered={listProps && listProps.bordered}
              >
                {messageContent}
              </EuiSelectableMessage>
            ) : (
              <EuiSelectableList<T>
                data-test-subj="euiSelectableList"
                key="list"
                options={options}
                visibleOptions={visibleOptions}
                searchValue={searchValue}
                activeOptionIndex={activeOptionIndex}
                setActiveOptionIndex={(index, cb) => {
                  this.setState({ activeOptionIndex: index }, cb);
                }}
                onOptionClick={this.onOptionClick}
                singleSelection={singleSelection}
                ref={this.optionsListRef}
                renderOption={renderOption}
                height={height}
                allowExclusions={allowExclusions}
                searchable={searchable}
                makeOptionId={this.makeOptionId}
                listId={this.listId}
                {...(listHasAccessibleName
                  ? listAccessibleName
                  : searchable && { 'aria-label': placeholderName })}
                {...cleanedListProps}
                {...virtualizedProps}
              />
            )}
          </>
        )}
      </EuiI18n>
    );

    return (
      <div
        ref={this.containerRef}
        className={classes}
        onKeyDown={this.onKeyDown}
        onBlur={this.onContainerBlur}
        onFocus={this.onFocus}
        onMouseDown={this.onMouseDown}
        {...rest}
      >
        {children && children(list, search)}
      </div>
    );
  }
}<|MERGE_RESOLUTION|>--- conflicted
+++ resolved
@@ -337,16 +337,15 @@
         }
         event.preventDefault();
         event.stopPropagation();
-<<<<<<< HEAD
         this.selectActiveItem();
-=======
-        if (this.state.activeOptionIndex != null && optionsList) {
-          optionsList.onAddOrRemoveOption(
-            this.state.visibleOptions[this.state.activeOptionIndex],
-            event
-          );
-        }
->>>>>>> 805960c9
+
+        // currrent change in `main`
+        // if (this.state.activeOptionIndex != null && optionsList) {
+        //   optionsList.onAddOrRemoveOption(
+        //     this.state.visibleOptions[this.state.activeOptionIndex],
+        //     event
+        //   );
+        // }
         break;
 
       case keys.ALT:
