--- conflicted
+++ resolved
@@ -66,13 +66,9 @@
 
 export const DISPLAYS = keysOf(displayToClassNameMap);
 
-<<<<<<< HEAD
 export type CardPaddingSize = 'none' | 's' | 'm' | 'l';
 
-type EuiCardProps = Omit<CommonProps, 'aria-label'> & {
-=======
 export type EuiCardProps = Omit<CommonProps, 'aria-label'> & {
->>>>>>> 70cc30f7
   /**
    * Card's are required to have at least a title and description
    */
