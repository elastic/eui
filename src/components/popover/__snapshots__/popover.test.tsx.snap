// Jest Snapshot v1, https://goo.gl/fbAQLP

exports[`EuiPopover children is rendered 1`] = `
<div
  class="euiPopover euiPopover--anchorDownCenter"
  id="1"
>
  <div
    class="euiPopover__anchor"
  >
    <button />
  </div>
</div>
`;

exports[`EuiPopover is rendered 1`] = `
<div
  class="euiPopover euiPopover--anchorDownCenter testClass1 testClass2"
  data-test-subj="test subject string"
  id="0"
>
  <div
    class="euiPopover__anchor"
  >
    <button />
  </div>
</div>
`;

exports[`EuiPopover props anchorClassName is rendered 1`] = `
<div
  class="euiPopover euiPopover--anchorDownCenter"
  id="3"
>
  <div
    class="euiPopover__anchor test"
  >
    <button />
  </div>
</div>
`;

exports[`EuiPopover props anchorPosition defaults to centerDown 1`] = `
<div
  class="euiPopover euiPopover--anchorDownCenter"
  id="6"
>
  <div
    class="euiPopover__anchor"
  >
    <button />
  </div>
</div>
`;

exports[`EuiPopover props anchorPosition downRight is rendered 1`] = `
<div
  class="euiPopover euiPopover--anchorDownRight"
  id="8"
>
  <div
    class="euiPopover__anchor"
  >
    <button />
  </div>
</div>
`;

exports[`EuiPopover props anchorPosition leftCenter is rendered 1`] = `
<div
  class="euiPopover euiPopover--anchorLeftCenter"
  id="7"
>
  <div
    class="euiPopover__anchor"
  >
    <button />
  </div>
</div>
`;

exports[`EuiPopover props arrowChildren is rendered 1`] = `
<div>
  <div
    class="euiPopover euiPopover--anchorDownCenter euiPopover-isOpen"
    id="18"
  >
    <div
      class="euiPopover__anchor"
    >
      <button />
    </div>
    <div
      data-focus-guard="true"
      style="width: 1px; height: 0px; padding: 0px; overflow: hidden; position: fixed; top: 1px; left: 1px;"
      tabindex="-1"
    />
    <div
      data-focus-guard="true"
      style="width: 1px; height: 0px; padding: 0px; overflow: hidden; position: fixed; top: 1px; left: 1px;"
      tabindex="-1"
    />
    <div
      data-focus-lock-disabled="disabled"
    >
      <div
        aria-describedby="generated-id"
        aria-live="off"
        aria-modal="true"
        class="euiPanel euiPanel--paddingMedium euiPanel--borderRadiusMedium euiPanel--plain euiPanel--noShadow euiPopover__panel euiPopover__panel--bottom euiPopover__panel-isOpen"
        data-autofocus="true"
        role="dialog"
<<<<<<< HEAD
        style="top: 16px; left: -22px; z-index: 2000; will-change: transform, opacity;"
        tabindex="0"
=======
        style="top: 16px; left: -22px; will-change: transform, opacity; z-index: 2000;"
>>>>>>> 58a4035b
      >
        <div
          class="euiPopover__panelArrow euiPopover__panelArrow--bottom"
          style="left: 10px; top: 0px;"
        >
          <span />
        </div>
        <p
          class="euiScreenReaderOnly"
          id="generated-id"
        >
          You are in a dialog. To close this dialog, hit escape.
        </p>
        <div />
      </div>
    </div>
    <div
      data-focus-guard="true"
      style="width: 1px; height: 0px; padding: 0px; overflow: hidden; position: fixed; top: 1px; left: 1px;"
      tabindex="-1"
    />
  </div>
</div>
`;

exports[`EuiPopover props buffer 1`] = `
<div>
  <div
    class="euiPopover euiPopover--anchorDownCenter euiPopover-isOpen"
    id="19"
  >
    <div
      class="euiPopover__anchor"
    >
      <button />
    </div>
    <div
      data-focus-guard="true"
      style="width: 1px; height: 0px; padding: 0px; overflow: hidden; position: fixed; top: 1px; left: 1px;"
      tabindex="-1"
    />
    <div
      data-focus-guard="true"
      style="width: 1px; height: 0px; padding: 0px; overflow: hidden; position: fixed; top: 1px; left: 1px;"
      tabindex="-1"
    />
    <div
      data-focus-lock-disabled="disabled"
    >
      <div
        aria-describedby="generated-id"
        aria-live="off"
        aria-modal="true"
        class="euiPanel euiPanel--paddingMedium euiPanel--borderRadiusMedium euiPanel--plain euiPanel--noShadow euiPopover__panel euiPopover__panel--bottom euiPopover__panel-isOpen"
        data-autofocus="true"
        role="dialog"
<<<<<<< HEAD
        style="top: 16px; left: -22px; z-index: 2000; will-change: transform, opacity;"
        tabindex="0"
=======
        style="top: 16px; left: -22px; will-change: transform, opacity; z-index: 2000;"
>>>>>>> 58a4035b
      >
        <div
          class="euiPopover__panelArrow euiPopover__panelArrow--bottom"
          style="left: 10px; top: 0px;"
        />
        <p
          class="euiScreenReaderOnly"
          id="generated-id"
        >
          You are in a dialog. To close this dialog, hit escape.
        </p>
        <div />
      </div>
    </div>
    <div
      data-focus-guard="true"
      style="width: 1px; height: 0px; padding: 0px; overflow: hidden; position: fixed; top: 1px; left: 1px;"
      tabindex="-1"
    />
  </div>
</div>
`;

exports[`EuiPopover props buffer for all sides 1`] = `
<div>
  <div
    class="euiPopover euiPopover--anchorDownCenter euiPopover-isOpen"
    id="20"
  >
    <div
      class="euiPopover__anchor"
    >
      <button />
    </div>
    <div
      data-focus-guard="true"
      style="width: 1px; height: 0px; padding: 0px; overflow: hidden; position: fixed; top: 1px; left: 1px;"
      tabindex="-1"
    />
    <div
      data-focus-guard="true"
      style="width: 1px; height: 0px; padding: 0px; overflow: hidden; position: fixed; top: 1px; left: 1px;"
      tabindex="-1"
    />
    <div
      data-focus-lock-disabled="disabled"
    >
      <div
        aria-describedby="generated-id"
        aria-live="off"
        aria-modal="true"
        class="euiPanel euiPanel--paddingMedium euiPanel--borderRadiusMedium euiPanel--plain euiPanel--noShadow euiPopover__panel euiPopover__panel--bottom euiPopover__panel-isOpen"
        data-autofocus="true"
        role="dialog"
<<<<<<< HEAD
        style="top: 16px; left: -22px; z-index: 2000; will-change: transform, opacity;"
        tabindex="0"
=======
        style="top: 16px; left: -22px; will-change: transform, opacity; z-index: 2000;"
>>>>>>> 58a4035b
      >
        <div
          class="euiPopover__panelArrow euiPopover__panelArrow--bottom"
          style="left: 10px; top: 0px;"
        />
        <p
          class="euiScreenReaderOnly"
          id="generated-id"
        >
          You are in a dialog. To close this dialog, hit escape.
        </p>
        <div />
      </div>
    </div>
    <div
      data-focus-guard="true"
      style="width: 1px; height: 0px; padding: 0px; overflow: hidden; position: fixed; top: 1px; left: 1px;"
      tabindex="-1"
    />
  </div>
</div>
`;

exports[`EuiPopover props display block is rendered 1`] = `
<div
  class="euiPopover euiPopover--anchorDownCenter euiPopover--displayBlock"
  id="2"
>
  <div
    class="euiPopover__anchor"
  >
    <button />
  </div>
</div>
`;

exports[`EuiPopover props isOpen defaults to false 1`] = `
<div
  class="euiPopover euiPopover--anchorDownCenter"
  id="9"
>
  <div
    class="euiPopover__anchor"
  >
    <button />
  </div>
</div>
`;

exports[`EuiPopover props isOpen renders true 1`] = `
<div>
  <div
    class="euiPopover euiPopover--anchorDownCenter euiPopover-isOpen"
    id="10"
  >
    <div
      class="euiPopover__anchor"
    >
      <button />
    </div>
    <div
      data-focus-guard="true"
      style="width: 1px; height: 0px; padding: 0px; overflow: hidden; position: fixed; top: 1px; left: 1px;"
      tabindex="-1"
    />
    <div
      data-focus-guard="true"
      style="width: 1px; height: 0px; padding: 0px; overflow: hidden; position: fixed; top: 1px; left: 1px;"
      tabindex="-1"
    />
    <div
      data-focus-lock-disabled="disabled"
    >
      <div
        aria-describedby="generated-id"
        aria-live="off"
        aria-modal="true"
        class="euiPanel euiPanel--paddingMedium euiPanel--borderRadiusMedium euiPanel--plain euiPanel--noShadow euiPopover__panel euiPopover__panel--bottom euiPopover__panel-isOpen"
        data-autofocus="true"
        role="dialog"
<<<<<<< HEAD
        style="top: 16px; left: -22px; z-index: 2000; will-change: transform, opacity;"
        tabindex="0"
=======
        style="top: 16px; left: -22px; will-change: transform, opacity; z-index: 2000;"
>>>>>>> 58a4035b
      >
        <div
          class="euiPopover__panelArrow euiPopover__panelArrow--bottom"
          style="left: 10px; top: 0px;"
        />
        <p
          class="euiScreenReaderOnly"
          id="generated-id"
        >
          You are in a dialog. To close this dialog, hit escape.
        </p>
        <div />
      </div>
    </div>
    <div
      data-focus-guard="true"
      style="width: 1px; height: 0px; padding: 0px; overflow: hidden; position: fixed; top: 1px; left: 1px;"
      tabindex="-1"
    />
  </div>
</div>
`;

exports[`EuiPopover props offset with arrow 1`] = `
<div>
  <div
    class="euiPopover euiPopover--anchorDownCenter euiPopover-isOpen"
    id="16"
    offset="10"
  >
    <div
      class="euiPopover__anchor"
    >
      <button />
    </div>
    <div
      data-focus-guard="true"
      style="width: 1px; height: 0px; padding: 0px; overflow: hidden; position: fixed; top: 1px; left: 1px;"
      tabindex="-1"
    />
    <div
      data-focus-guard="true"
      style="width: 1px; height: 0px; padding: 0px; overflow: hidden; position: fixed; top: 1px; left: 1px;"
      tabindex="-1"
    />
    <div
      data-focus-lock-disabled="disabled"
    >
      <div
        aria-describedby="generated-id"
        aria-live="off"
        aria-modal="true"
        class="euiPanel euiPanel--paddingMedium euiPanel--borderRadiusMedium euiPanel--plain euiPanel--noShadow euiPopover__panel euiPopover__panel--bottom euiPopover__panel-isOpen"
        data-autofocus="true"
        role="dialog"
<<<<<<< HEAD
        style="top: 26px; left: -22px; z-index: 2000; will-change: transform, opacity;"
        tabindex="0"
=======
        style="top: 26px; left: -22px; will-change: transform, opacity; z-index: 2000;"
>>>>>>> 58a4035b
      >
        <div
          class="euiPopover__panelArrow euiPopover__panelArrow--bottom"
          style="left: 10px; top: 0px;"
        />
        <p
          class="euiScreenReaderOnly"
          id="generated-id"
        >
          You are in a dialog. To close this dialog, hit escape.
        </p>
        <div />
      </div>
    </div>
    <div
      data-focus-guard="true"
      style="width: 1px; height: 0px; padding: 0px; overflow: hidden; position: fixed; top: 1px; left: 1px;"
      tabindex="-1"
    />
  </div>
</div>
`;

exports[`EuiPopover props offset without arrow 1`] = `
<div>
  <div
    class="euiPopover euiPopover--anchorDownCenter euiPopover-isOpen"
    id="17"
    offset="10"
  >
    <div
      class="euiPopover__anchor"
    >
      <button />
    </div>
    <div
      data-focus-guard="true"
      style="width: 1px; height: 0px; padding: 0px; overflow: hidden; position: fixed; top: 1px; left: 1px;"
      tabindex="-1"
    />
    <div
      data-focus-guard="true"
      style="width: 1px; height: 0px; padding: 0px; overflow: hidden; position: fixed; top: 1px; left: 1px;"
      tabindex="-1"
    />
    <div
      data-focus-lock-disabled="disabled"
    >
      <div
        aria-describedby="generated-id"
        aria-live="off"
        aria-modal="true"
        class="euiPanel euiPanel--paddingMedium euiPanel--borderRadiusMedium euiPanel--plain euiPanel--noShadow euiPopover__panel euiPopover__panel--bottom euiPopover__panel-isOpen euiPopover__panel-noArrow"
        data-autofocus="true"
        role="dialog"
<<<<<<< HEAD
        style="top: 18px; left: -22px; z-index: 2000; will-change: transform, opacity;"
        tabindex="0"
=======
        style="top: 18px; left: -22px; will-change: transform, opacity; z-index: 2000;"
>>>>>>> 58a4035b
      >
        <div
          class="euiPopover__panelArrow euiPopover__panelArrow--bottom"
        />
        <p
          class="euiScreenReaderOnly"
          id="generated-id"
        >
          You are in a dialog. To close this dialog, hit escape.
        </p>
        <div />
      </div>
    </div>
    <div
      data-focus-guard="true"
      style="width: 1px; height: 0px; padding: 0px; overflow: hidden; position: fixed; top: 1px; left: 1px;"
      tabindex="-1"
    />
  </div>
</div>
`;

exports[`EuiPopover props ownFocus defaults to true 1`] = `
<div>
  <div
    class="euiPopover euiPopover--anchorDownCenter euiPopover-isOpen"
    id="11"
  >
    <div
      class="euiPopover__anchor"
    >
      <button />
    </div>
    <div
      data-focus-guard="true"
      style="width: 1px; height: 0px; padding: 0px; overflow: hidden; position: fixed; top: 1px; left: 1px;"
      tabindex="-1"
    />
    <div
      data-focus-guard="true"
      style="width: 1px; height: 0px; padding: 0px; overflow: hidden; position: fixed; top: 1px; left: 1px;"
      tabindex="-1"
    />
    <div
      data-focus-lock-disabled="disabled"
    >
      <div
        aria-describedby="generated-id"
        aria-live="off"
        aria-modal="true"
        class="euiPanel euiPanel--paddingMedium euiPanel--borderRadiusMedium euiPanel--plain euiPanel--noShadow euiPopover__panel euiPopover__panel--bottom euiPopover__panel-isOpen"
        data-autofocus="true"
        role="dialog"
<<<<<<< HEAD
        style="top: 16px; left: -22px; z-index: 2000; will-change: transform, opacity;"
        tabindex="0"
=======
        style="top: 16px; left: -22px; will-change: transform, opacity; z-index: 2000;"
>>>>>>> 58a4035b
      >
        <div
          class="euiPopover__panelArrow euiPopover__panelArrow--bottom"
          style="left: 10px; top: 0px;"
        />
        <p
          class="euiScreenReaderOnly"
          id="generated-id"
        >
          You are in a dialog. To close this dialog, hit escape.
        </p>
        <div />
      </div>
    </div>
    <div
      data-focus-guard="true"
      style="width: 1px; height: 0px; padding: 0px; overflow: hidden; position: fixed; top: 1px; left: 1px;"
      tabindex="-1"
    />
  </div>
</div>
`;

exports[`EuiPopover props ownFocus renders false 1`] = `
<div>
  <div
    class="euiPopover euiPopover--anchorDownCenter euiPopover-isOpen"
    id="12"
  >
    <div
      class="euiPopover__anchor"
    >
      <button />
    </div>
    <div
      data-focus-guard="true"
      style="width: 1px; height: 0px; padding: 0px; overflow: hidden; position: fixed; top: 1px; left: 1px;"
      tabindex="-1"
    />
    <div
      data-focus-guard="true"
      style="width: 1px; height: 0px; padding: 0px; overflow: hidden; position: fixed; top: 1px; left: 1px;"
      tabindex="-1"
    />
    <div
      data-focus-lock-disabled="disabled"
    >
      <div
        aria-live="assertive"
        aria-modal="true"
        class="euiPanel euiPanel--paddingMedium euiPanel--borderRadiusMedium euiPanel--plain euiPanel--noShadow euiPopover__panel euiPopover__panel--bottom euiPopover__panel-isOpen"
        role="dialog"
<<<<<<< HEAD
        style="top: 16px; left: -22px; z-index: 2000; will-change: transform, opacity;"
=======
        style="top: 16px; left: -22px; will-change: transform, opacity; z-index: 2000;"
        tabindex="0"
>>>>>>> 58a4035b
      >
        <div
          class="euiPopover__panelArrow euiPopover__panelArrow--bottom"
          style="left: 10px; top: 0px;"
        />
        <div />
      </div>
    </div>
    <div
      data-focus-guard="true"
      style="width: 1px; height: 0px; padding: 0px; overflow: hidden; position: fixed; top: 1px; left: 1px;"
      tabindex="-1"
    />
  </div>
</div>
`;

exports[`EuiPopover props panelClassName is rendered 1`] = `
<div>
  <div
    class="euiPopover euiPopover--anchorDownCenter euiPopover-isOpen"
    id="13"
  >
    <div
      class="euiPopover__anchor"
    >
      <button />
    </div>
    <div
      data-focus-guard="true"
      style="width: 1px; height: 0px; padding: 0px; overflow: hidden; position: fixed; top: 1px; left: 1px;"
      tabindex="-1"
    />
    <div
      data-focus-guard="true"
      style="width: 1px; height: 0px; padding: 0px; overflow: hidden; position: fixed; top: 1px; left: 1px;"
      tabindex="-1"
    />
    <div
      data-focus-lock-disabled="disabled"
    >
      <div
        aria-describedby="generated-id"
        aria-live="off"
        aria-modal="true"
        class="euiPanel euiPanel--paddingMedium euiPanel--borderRadiusMedium euiPanel--plain euiPanel--noShadow euiPopover__panel euiPopover__panel--bottom euiPopover__panel-isOpen test"
        data-autofocus="true"
        role="dialog"
<<<<<<< HEAD
        style="top: 16px; left: -22px; z-index: 2000; will-change: transform, opacity;"
        tabindex="0"
=======
        style="top: 16px; left: -22px; will-change: transform, opacity; z-index: 2000;"
>>>>>>> 58a4035b
      >
        <div
          class="euiPopover__panelArrow euiPopover__panelArrow--bottom"
          style="left: 10px; top: 0px;"
        />
        <p
          class="euiScreenReaderOnly"
          id="generated-id"
        >
          You are in a dialog. To close this dialog, hit escape.
        </p>
        <div />
      </div>
    </div>
    <div
      data-focus-guard="true"
      style="width: 1px; height: 0px; padding: 0px; overflow: hidden; position: fixed; top: 1px; left: 1px;"
      tabindex="-1"
    />
  </div>
</div>
`;

exports[`EuiPopover props panelPaddingSize is rendered 1`] = `
<div>
  <div
    class="euiPopover euiPopover--anchorDownCenter euiPopover-isOpen"
    id="14"
  >
    <div
      class="euiPopover__anchor"
    >
      <button />
    </div>
    <div
      data-focus-guard="true"
      style="width: 1px; height: 0px; padding: 0px; overflow: hidden; position: fixed; top: 1px; left: 1px;"
      tabindex="-1"
    />
    <div
      data-focus-guard="true"
      style="width: 1px; height: 0px; padding: 0px; overflow: hidden; position: fixed; top: 1px; left: 1px;"
      tabindex="-1"
    />
    <div
      data-focus-lock-disabled="disabled"
    >
      <div
        aria-describedby="generated-id"
        aria-live="off"
        aria-modal="true"
        class="euiPanel euiPanel--paddingSmall euiPanel--borderRadiusMedium euiPanel--plain euiPanel--noShadow euiPopover__panel euiPopover__panel--bottom euiPopover__panel-isOpen"
        data-autofocus="true"
        role="dialog"
        style="top: 16px; left: -22px; will-change: transform, opacity; z-index: 2000;"
      >
        <div
          class="euiPopover__panelArrow euiPopover__panelArrow--bottom"
          style="left: 10px; top: 0px;"
        />
        <div />
      </div>
    </div>
    <div
      data-focus-guard="true"
      style="width: 1px; height: 0px; padding: 0px; overflow: hidden; position: fixed; top: 1px; left: 1px;"
      tabindex="-1"
    />
  </div>
</div>
`;

exports[`EuiPopover props panelProps is rendered 1`] = `
<div>
  <div
    class="euiPopover euiPopover--anchorDownCenter euiPopover-isOpen"
    id="15"
  >
    <div
      class="euiPopover__anchor"
    >
      <button />
    </div>
    <div
      data-focus-guard="true"
      style="width: 1px; height: 0px; padding: 0px; overflow: hidden; position: fixed; top: 1px; left: 1px;"
      tabindex="-1"
    />
    <div
      data-focus-guard="true"
      style="width: 1px; height: 0px; padding: 0px; overflow: hidden; position: fixed; top: 1px; left: 1px;"
      tabindex="-1"
    />
    <div
      data-focus-lock-disabled="disabled"
    >
      <div
        aria-live="assertive"
        aria-modal="true"
        class="euiPanel euiPanel--paddingMedium euiPanel--borderRadiusMedium euiPanel--plain euiPanel--noShadow euiPopover__panel euiPopover__panel--bottom euiPopover__panel-isOpen testClass1 testClass2"
        data-test-subj="test subject string"
        role="dialog"
        style="top: 16px; left: -22px; z-index: 2000; will-change: transform, opacity;"
        tabindex="0"
      >
        <div
          class="euiPopover__panelArrow euiPopover__panelArrow--bottom"
          style="left: 10px; top: 0px;"
        />
        <p
          class="euiScreenReaderOnly"
          id="generated-id"
        >
          You are in a dialog. To close this dialog, hit escape.
        </p>
        <div />
      </div>
    </div>
    <div
      data-focus-guard="true"
      style="width: 1px; height: 0px; padding: 0px; overflow: hidden; position: fixed; top: 1px; left: 1px;"
      tabindex="-1"
    />
  </div>
</div>
`;<|MERGE_RESOLUTION|>--- conflicted
+++ resolved
@@ -110,12 +110,8 @@
         class="euiPanel euiPanel--paddingMedium euiPanel--borderRadiusMedium euiPanel--plain euiPanel--noShadow euiPopover__panel euiPopover__panel--bottom euiPopover__panel-isOpen"
         data-autofocus="true"
         role="dialog"
-<<<<<<< HEAD
-        style="top: 16px; left: -22px; z-index: 2000; will-change: transform, opacity;"
-        tabindex="0"
-=======
-        style="top: 16px; left: -22px; will-change: transform, opacity; z-index: 2000;"
->>>>>>> 58a4035b
+        style="top: 16px; left: -22px; will-change: transform, opacity; z-index: 2000;"
+        tabindex="0"
       >
         <div
           class="euiPopover__panelArrow euiPopover__panelArrow--bottom"
@@ -172,12 +168,8 @@
         class="euiPanel euiPanel--paddingMedium euiPanel--borderRadiusMedium euiPanel--plain euiPanel--noShadow euiPopover__panel euiPopover__panel--bottom euiPopover__panel-isOpen"
         data-autofocus="true"
         role="dialog"
-<<<<<<< HEAD
-        style="top: 16px; left: -22px; z-index: 2000; will-change: transform, opacity;"
-        tabindex="0"
-=======
-        style="top: 16px; left: -22px; will-change: transform, opacity; z-index: 2000;"
->>>>>>> 58a4035b
+        style="top: 16px; left: -22px; will-change: transform, opacity; z-index: 2000;"
+        tabindex="0"
       >
         <div
           class="euiPopover__panelArrow euiPopover__panelArrow--bottom"
@@ -232,12 +224,8 @@
         class="euiPanel euiPanel--paddingMedium euiPanel--borderRadiusMedium euiPanel--plain euiPanel--noShadow euiPopover__panel euiPopover__panel--bottom euiPopover__panel-isOpen"
         data-autofocus="true"
         role="dialog"
-<<<<<<< HEAD
-        style="top: 16px; left: -22px; z-index: 2000; will-change: transform, opacity;"
-        tabindex="0"
-=======
-        style="top: 16px; left: -22px; will-change: transform, opacity; z-index: 2000;"
->>>>>>> 58a4035b
+        style="top: 16px; left: -22px; will-change: transform, opacity; z-index: 2000;"
+        tabindex="0"
       >
         <div
           class="euiPopover__panelArrow euiPopover__panelArrow--bottom"
@@ -318,12 +306,8 @@
         class="euiPanel euiPanel--paddingMedium euiPanel--borderRadiusMedium euiPanel--plain euiPanel--noShadow euiPopover__panel euiPopover__panel--bottom euiPopover__panel-isOpen"
         data-autofocus="true"
         role="dialog"
-<<<<<<< HEAD
-        style="top: 16px; left: -22px; z-index: 2000; will-change: transform, opacity;"
-        tabindex="0"
-=======
-        style="top: 16px; left: -22px; will-change: transform, opacity; z-index: 2000;"
->>>>>>> 58a4035b
+        style="top: 16px; left: -22px; will-change: transform, opacity; z-index: 2000;"
+        tabindex="0"
       >
         <div
           class="euiPopover__panelArrow euiPopover__panelArrow--bottom"
@@ -379,12 +363,8 @@
         class="euiPanel euiPanel--paddingMedium euiPanel--borderRadiusMedium euiPanel--plain euiPanel--noShadow euiPopover__panel euiPopover__panel--bottom euiPopover__panel-isOpen"
         data-autofocus="true"
         role="dialog"
-<<<<<<< HEAD
-        style="top: 26px; left: -22px; z-index: 2000; will-change: transform, opacity;"
-        tabindex="0"
-=======
         style="top: 26px; left: -22px; will-change: transform, opacity; z-index: 2000;"
->>>>>>> 58a4035b
+        tabindex="0"
       >
         <div
           class="euiPopover__panelArrow euiPopover__panelArrow--bottom"
@@ -440,12 +420,8 @@
         class="euiPanel euiPanel--paddingMedium euiPanel--borderRadiusMedium euiPanel--plain euiPanel--noShadow euiPopover__panel euiPopover__panel--bottom euiPopover__panel-isOpen euiPopover__panel-noArrow"
         data-autofocus="true"
         role="dialog"
-<<<<<<< HEAD
-        style="top: 18px; left: -22px; z-index: 2000; will-change: transform, opacity;"
-        tabindex="0"
-=======
         style="top: 18px; left: -22px; will-change: transform, opacity; z-index: 2000;"
->>>>>>> 58a4035b
+        tabindex="0"
       >
         <div
           class="euiPopover__panelArrow euiPopover__panelArrow--bottom"
@@ -499,12 +475,8 @@
         class="euiPanel euiPanel--paddingMedium euiPanel--borderRadiusMedium euiPanel--plain euiPanel--noShadow euiPopover__panel euiPopover__panel--bottom euiPopover__panel-isOpen"
         data-autofocus="true"
         role="dialog"
-<<<<<<< HEAD
-        style="top: 16px; left: -22px; z-index: 2000; will-change: transform, opacity;"
-        tabindex="0"
-=======
-        style="top: 16px; left: -22px; will-change: transform, opacity; z-index: 2000;"
->>>>>>> 58a4035b
+        style="top: 16px; left: -22px; will-change: transform, opacity; z-index: 2000;"
+        tabindex="0"
       >
         <div
           class="euiPopover__panelArrow euiPopover__panelArrow--bottom"
@@ -557,12 +529,7 @@
         aria-modal="true"
         class="euiPanel euiPanel--paddingMedium euiPanel--borderRadiusMedium euiPanel--plain euiPanel--noShadow euiPopover__panel euiPopover__panel--bottom euiPopover__panel-isOpen"
         role="dialog"
-<<<<<<< HEAD
-        style="top: 16px; left: -22px; z-index: 2000; will-change: transform, opacity;"
-=======
-        style="top: 16px; left: -22px; will-change: transform, opacity; z-index: 2000;"
-        tabindex="0"
->>>>>>> 58a4035b
+        style="top: 16px; left: -22px; will-change: transform, opacity; z-index: 2000;"
       >
         <div
           class="euiPopover__panelArrow euiPopover__panelArrow--bottom"
@@ -611,12 +578,8 @@
         class="euiPanel euiPanel--paddingMedium euiPanel--borderRadiusMedium euiPanel--plain euiPanel--noShadow euiPopover__panel euiPopover__panel--bottom euiPopover__panel-isOpen test"
         data-autofocus="true"
         role="dialog"
-<<<<<<< HEAD
-        style="top: 16px; left: -22px; z-index: 2000; will-change: transform, opacity;"
-        tabindex="0"
-=======
-        style="top: 16px; left: -22px; will-change: transform, opacity; z-index: 2000;"
->>>>>>> 58a4035b
+        style="top: 16px; left: -22px; will-change: transform, opacity; z-index: 2000;"
+        tabindex="0"
       >
         <div
           class="euiPopover__panelArrow euiPopover__panelArrow--bottom"
@@ -672,11 +635,18 @@
         data-autofocus="true"
         role="dialog"
         style="top: 16px; left: -22px; will-change: transform, opacity; z-index: 2000;"
-      >
-        <div
-          class="euiPopover__panelArrow euiPopover__panelArrow--bottom"
-          style="left: 10px; top: 0px;"
-        />
+        tabindex="0"
+      >
+        <div
+          class="euiPopover__panelArrow euiPopover__panelArrow--bottom"
+          style="left: 10px; top: 0px;"
+        />
+        <p
+          class="euiScreenReaderOnly"
+          id="generated-id"
+        >
+          You are in a dialog. To close this dialog, hit escape.
+        </p>
         <div />
       </div>
     </div>
@@ -714,12 +684,14 @@
       data-focus-lock-disabled="disabled"
     >
       <div
-        aria-live="assertive"
+        aria-describedby="generated-id"
+        aria-live="off"
         aria-modal="true"
         class="euiPanel euiPanel--paddingMedium euiPanel--borderRadiusMedium euiPanel--plain euiPanel--noShadow euiPopover__panel euiPopover__panel--bottom euiPopover__panel-isOpen testClass1 testClass2"
+        data-autofocus="true"
         data-test-subj="test subject string"
         role="dialog"
-        style="top: 16px; left: -22px; z-index: 2000; will-change: transform, opacity;"
+        style="top: 16px; left: -22px; will-change: transform, opacity; z-index: 2000;"
         tabindex="0"
       >
         <div
