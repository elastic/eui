--- conflicted
+++ resolved
@@ -7,11 +7,8 @@
 **Bug fixes**
 
 - Fixed `EuiFacetGroup` container expansion due to negative margin value ([#3871](https://github.com/elastic/eui/pull/3871))
-<<<<<<< HEAD
+- Fixed `EuiComboBox` delimeter-separated option creation and empty state prompt text ([#3841](https://github.com/elastic/eui/pull/3841))
 - Fixed bug in `EuiFieldPassword` where an edge case mutated its `append` prop  ([#3884](https://github.com/elastic/eui/pull/3884))
-=======
-- Fixed `EuiComboBox` delimeter-separated option creation and empty state prompt text ([#3841](https://github.com/elastic/eui/pull/3841))
->>>>>>> ca2d81d3
 
 **Breaking changes**
 
