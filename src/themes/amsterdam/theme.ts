/*
 * Copyright Elasticsearch B.V. and/or licensed to Elasticsearch B.V. under one
 * or more contributor license agreements. Licensed under the Elastic License
 * 2.0 and the Server Side Public License, v 1; you may not use this file except
 * in compliance with, at your election, the Elastic License 2.0 or the Server
 * Side Public License, v 1.
 */

import { buildTheme } from '../../services/theme/utils';
import { EuiThemeShape } from '../../services/theme/types';

import { colors } from './global_styling/variables/_colors';
import { animation } from './global_styling/variables/_animation';
import { breakpoint } from './global_styling/variables/_breakpoint';
import { base, size } from './global_styling/variables/_size';
import { border } from './global_styling/variables/_borders';
import { levels } from './global_styling/variables/_levels';
import { font } from './global_styling/variables/_typography';
<<<<<<< HEAD
import { form } from './global_styling/variables/_form';
=======
import { focus } from './global_styling/variables/_states';
>>>>>>> 3b646ae7

export const AMSTERDAM_NAME_KEY = 'EUI_THEME_AMSTERDAM';

export const euiThemeAmsterdam: EuiThemeShape = {
  colors,
  base,
  size,
  border,
  font,
  animation,
  breakpoint,
  levels,
<<<<<<< HEAD
  form,
=======
  focus,
>>>>>>> 3b646ae7
};

export const EuiThemeAmsterdam = buildTheme(
  euiThemeAmsterdam,
  AMSTERDAM_NAME_KEY
);<|MERGE_RESOLUTION|>--- conflicted
+++ resolved
@@ -16,11 +16,8 @@
 import { border } from './global_styling/variables/_borders';
 import { levels } from './global_styling/variables/_levels';
 import { font } from './global_styling/variables/_typography';
-<<<<<<< HEAD
 import { form } from './global_styling/variables/_form';
-=======
 import { focus } from './global_styling/variables/_states';
->>>>>>> 3b646ae7
 
 export const AMSTERDAM_NAME_KEY = 'EUI_THEME_AMSTERDAM';
 
@@ -33,11 +30,8 @@
   animation,
   breakpoint,
   levels,
-<<<<<<< HEAD
   form,
-=======
   focus,
->>>>>>> 3b646ae7
 };
 
 export const EuiThemeAmsterdam = buildTheme(
