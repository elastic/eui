import React from 'react';

import { EuiCode, EuiLink, EuiText } from '../../../../src/components';

export default () => (
  <EuiText>
    <p>
      Open the{' '}
      <EuiLink href="http://www.elastic.co" target="_blank">
        Elastic website
      </EuiLink>{' '}
      in a new tab.
    </p>
    <p>
      This{' '}
      <EuiLink href="http://www.elastic.co" external target="_blank">
        link
      </EuiLink>{' '}
      has the <EuiCode>external</EuiCode> prop set to true.
    </p>
    <p>
      This link is actually a <EuiLink onClick={() => {}}>button</EuiLink> with
      an onClick handler.
    </p>
    <p>
      Here is an example of a{' '}
      <EuiLink
        href="https://github.com/elastic/eui"
<<<<<<< HEAD
        onClick={e => {
          e.preventDefault();
=======
        onClick={(e) => {
          if (!window.confirm('Are you sure you want to see the eui repo?')) {
            e.preventDefault();
          }
>>>>>>> 01c6986a
        }}>
        link
      </EuiLink>{' '}
      with both an href and an onClick handler.
    </p>
    <p>Links can be colored as well.</p>
    <ul>
      <li>
        <EuiLink color="subdued" href="#">
          subdued
        </EuiLink>
      </li>
      <li>
        <EuiLink color="secondary" href="#">
          secondary
        </EuiLink>
      </li>
      <li>
        <EuiLink color="accent" href="#">
          accent
        </EuiLink>
      </li>
      <li>
        <EuiLink color="danger" href="#">
          danger
        </EuiLink>
      </li>
      <li>
        <EuiLink color="warning" href="#">
          warning
        </EuiLink>
      </li>
      <li>
        <EuiLink color="text" href="#">
          text
        </EuiLink>
      </li>
      <li>
        <span style={{ background: 'black' }}>
          <EuiLink color="ghost" href="#">
            ghost
          </EuiLink>
        </span>
      </li>
    </ul>
  </EuiText>
);<|MERGE_RESOLUTION|>--- conflicted
+++ resolved
@@ -26,15 +26,8 @@
       Here is an example of a{' '}
       <EuiLink
         href="https://github.com/elastic/eui"
-<<<<<<< HEAD
-        onClick={e => {
+        onClick={(e) => {
           e.preventDefault();
-=======
-        onClick={(e) => {
-          if (!window.confirm('Are you sure you want to see the eui repo?')) {
-            e.preventDefault();
-          }
->>>>>>> 01c6986a
         }}>
         link
       </EuiLink>{' '}
