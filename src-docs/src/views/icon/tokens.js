--- conflicted
+++ resolved
@@ -59,22 +59,6 @@
   <Fragment>
     <EuiFlexGrid columns={4}>
       {tokens.map(token => (
-<<<<<<< HEAD
-        <EuiFlexItem className="guideDemo__icon" key={token}>
-          <EuiPanel>
-            <div
-              style={{
-                display: 'flex',
-                justifyContent: 'center',
-                marginBottom: '8px',
-              }}>
-              <EuiToken iconType={token} />
-            </div>
-            <EuiText size="s">
-              <p>{token}</p>
-            </EuiText>
-          </EuiPanel>
-=======
         <EuiFlexItem
           className="guideDemo__icon"
           key={token}
@@ -96,7 +80,6 @@
               </EuiPanel>
             )}
           </EuiCopy>
->>>>>>> 75fee430
         </EuiFlexItem>
       ))}
     </EuiFlexGrid>
