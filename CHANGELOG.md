# [`master`](https://github.com/elastic/eui/tree/master)

- Added component to wrap blocks of substeps `EuiSubSteps` in a shaded container. ([#375](https://github.com/elastic/eui/pull/375))
- Added horizontal steps component ([#375](https://github.com/elastic/eui/pull/375))
- Changed look and feel of pagination. Added compressed prop for smaller footprint pagination. ([#380](https://github.com/elastic/eui/pull/380))
- Added `EuiBasicTable` as an opinionated, high level component for constructing tables. Its addition deprecates `EuiTableOfRecords` which is still avaiable, but now marked for removal. ([#377](https://github.com/elastic/eui/pull/377))
- Add styles for `readOnly` states of form controls. ([#391](https://github.com/elastic/eui/pull/391))
<<<<<<< HEAD
- Added `EuiCard` for UI patterns that need an icon/image, title and description with some sort of action. ([#380](https://github.com/elastic/eui/pull/380))
=======
- Added importAction and exportAction icons ([#394](https://github.com/elastic/eui/pull/394))
>>>>>>> 9605f20a

**Bug fixes**

- Wrap long lines of text within the body of `EuiToast` instead of letting text overflow ([#392](https://github.com/elastic/eui/pull/392))

# [`0.0.20`](https://github.com/elastic/eui/tree/v0.0.20)

- Rename class from `euiFlexGroup--alignItemsStart` to `euiFlexGroup--alignItemsFlexStart` ([#378](https://github.com/elastic/eui/pull/378))

# [`0.0.19`](https://github.com/elastic/eui/tree/v0.0.19)

- `EuiGlobalToastList` now prevents toasts from disappearing while the user's mouse is over the list. Added `timer/Timer` service. ([#370](https://github.com/elastic/eui/pull/370))

**Bug fixes**

- `EuiTableOfRecords` selection bugs ([#365](https://github.com/elastic/eui/pull/365))
  - Deleting selected items now resets the select all checkbox to an unchecked state
  - The select all checkbox only becomes checked when all selectable rows are checked, not just some of them

**Breaking changes**

- Changed `EuiGlobalToastList` to be responsible for instantiating toasts, tracking their lifetimes, and dismissing them. It now acepts `toasts`, `dismissToast`, and `toastLifeTimeMs` props. It no longer accepts `children`. ([#370](https://github.com/elastic/eui/pull/370))

# [`0.0.18`](https://github.com/elastic/eui/tree/v0.0.18)

**Bug fixes**

- Fixed `EuiCodeEditor` bug in which hitting ESCAPE to close the autocompletion suggestions menu would also exit editing mode. ([#363](https://github.com/elastic/eui/pull/363))

# [`0.0.17`](https://github.com/elastic/eui/tree/v0.0.17)

**Bug fixes**

- Downgraded `lodash` version to `3.10.0` to align it with Kibana. ([#359](https://github.com/elastic/eui/pull/359))

# [`0.0.16`](https://github.com/elastic/eui/tree/v0.0.16)

- `EuiRadio` now supports the `input` tag's `name` attribute. `EuiRadioGroup` accepts a `name` prop that will propagate to its `EuiRadio`s. ([#348](https://github.com/elastic/eui/pull/348))
- Added Machine Learning create jobs icon set. ([#338](https://github.com/elastic/eui/pull/338))
- Added `EuiTableOfRecords`, a higher level table component to take away all your table listings frustrations. ([#250](https://github.com/elastic/eui/pull/250))

**Bug fixes**

- Added `react-color` as a dependency (was previously a devDependency) ([#354](https://github.com/elastic/eui/pull/354))

**Bug fixes**

- Stop propagation and prevent default when closing components. Otherwise the same Escape keypress could close the parent component(s) as well as the one you intend to close. [(#344)](https://github.com/elastic/eui/pull/344)

# [`0.0.15`](https://github.com/elastic/eui/tree/v0.0.15)

- Added `EuiColorPicker`. ([#328](https://github.com/elastic/eui/pull/328))
- `EuiCodeBlock` now only shows fullscreen icons if `overflowHeight` prop is set. Also forces large fonts and padding while expanded. ([#325](https://github.com/elastic/eui/pull/325))
- Exported `VISUALIZATION_COLORS` from services ([#329](https://github.com/elastic/eui/pull/329))
- Added typescript definitions for `<EuiFormRow>`, `<EuiRadioGroup>`, `<EuiSwitch>`, `<EuiLoadingSpinner>`, `<EuiLoadingChart>` and `<EuiProgress>`. ([#326](https://github.com/elastic/eui/pull/326))
- Added `checkHrefAndOnClick` and `getSecureRelForTarget` to services.

**Breaking changes**

- `EuiCodeBlock` now only shows fullscreen icons if `overflowHeight` prop is set. Also forces large fonts and padding while expanded. [(#325)](https://github.com/elastic/eui/pull/325)
- React ^16.2 is now a peer dependency ([#264](https://github.com/elastic/eui/pull/264))
- `<EuiProgress>` no longer accepts the `indeterminate` property, which never had any effect. ([#326](https://github.com/elastic/eui/pull/326))

**Bug fixes**

- Fix TypeScript definitions such that optional and readonly properties survive being passed through `Omit` ([#322](https://github.com/elastic/eui/pull/322))

# [`0.0.14`](https://github.com/elastic/eui/tree/v0.0.14)

- Added `isColorDark` color util ([#311](https://github.com/elastic/eui/pull/311))
- EuiButton, EuiButtonEmpty and EuiButtonIcon can now take an `href` ([#316](https://github.com/elastic/eui/pull/316))
- In `EuiSideNav`, allow a callback to be passed that renders the individual items in the navigation. This makes interoperability with e.g. `react-router` easier. ([#310](https://github.com/elastic/eui/pull/310))
- Add new icon types to `<EuiIcon>` TypeScript definitions ([#323](https://github.com/elastic/eui/pull/323)).

**Bug fixes**

- Set `EuiFlexGroup` to `flex-grow: 1` to be more friendly with IE11 ([#315](https://github.com/elastic/eui/pull/315))

# [`0.0.13`](https://github.com/elastic/eui/tree/v0.0.13)

- Added index management icons. ([#307](https://github.com/elastic/eui/pull/307))

**Breaking changes**

- Revert test helper for async functions that throw exceptions. See PR for details on how this can be handled in Jest 22. ([#306](https://github.com/elastic/eui/pull/306))

**Bug fixes**

- Adjust toast z-index to show over modals ([#296](https://github.com/elastic/eui/pull/296))
- Fix nested `<EuiFlexItem>` collapse issue in IE ([#308](https://github.com/elastic/eui/pull/308))

# [`0.0.12`](https://github.com/elastic/eui/tree/v0.0.12)

- Minor style-only changes to `EuiPagination`, button reset, `EuiTableHeaderCell`, and `EuiCodeBlock`. ([#298](https://github.com/elastic/eui/pull/298))
- All NPM dependencies now use ^ to install the latest minor version.
- Added Apache, Nginx, MySQL logos ([#270](https://github.com/elastic/eui/pull/270))
- Added small version of `EuiCallOut` ([#269](https://github.com/elastic/eui/pull/269))
- Added first batch of TypeScript type definitions for components and services ([#252](https://github.com/elastic/eui/pull/252))
- Added button for expanding `<EuiCodeBlock>` instances to be full-screen. ([#259](https://github.com/elastic/eui/pull/259))
- Add test helper for async functions that throw exceptions ([#301](https://github.com/elastic/eui/pull/301))

**Bug fixes**

- Removed padding on `<EuiPage>` mobile breakpoint. ([#282](https://github.com/elastic/eui/pull/282))
- Fixed some `<EuiIcon>` `type`s not setting their `viewBox` attribute, which caused them to not honor the `size` properly. ([#277](https://github.com/elastic/eui/pull/277))
- Fixed `<EuiContextMenu>` to pass the `event` argument to a `<EuiContextMenuItem>`'s `onClick` handler even when a panel is defined. ([#265](https://github.com/elastic/eui/pull/265))

**Breaking changes**

- Removed `color` prop from `<EuiCodeBlock>`. This component's highlighting now matches whichever theme is currently active. See PR for details on SCSS breaking changes. ([#259](https://github.com/elastic/eui/pull/259))

# [`0.0.11`](https://github.com/elastic/eui/tree/v0.0.11)

- Added `<EuiImage>` component to allow for image sizing and zooms. [(#262)](https://github.com/elastic/eui/pull/262)
- Updated `<EuiOverlayMask>` to append `<div>` to body. [(#254)](https://github.com/elastic/eui/pull/254)

**Bug fixes**

- Disabled tab styling. [(#258)[https://github.com/elastic/eui/pull/258]]
- Proper classname for flexGroup alignItems prop. [(#257)[https://github.com/elastic/eui/pull/257]]
- Clicking the downArrow icon in `EuiSelect` now triggers selection. [(#255)[https://github.com/elastic/eui/pull/255]]
- Fixed `euiFormRow` id's from being the same as the containing input and label. [(#251)[https://github.com/elastic/eui/pull/251]]

**Breaking changes**

- `{rest}` prop attacmhment moved from wrapping div to the input on checkboxes and switches. [(#246)](https://github.com/elastic/eui/pull/246)

# [`0.0.10`](https://github.com/elastic/eui/tree/v0.0.10)

- Updated `euiPopover` to propagate `panelPaddingSize` padding values to content only (title does inherit horizontal values) via CSS. [(#229)](https://github.com/elastic/eui/pull/229)
- Updated `<EuiErrorBoundary>` to preserve newlines in error. [(#238)[https://github.com/elastic/eui/pull/238]]
- Added more icons and fixed a few for dark mode [(#228)](https://github.com/elastic/eui/pull/228)
- Added `EuiFlyout` component. [(#227)](https://github.com/elastic/eui/pull/227)

**Breaking changes**

- Renamed `EuiModalOverlay` to `EuiOverlayMask`. [(#227)](https://github.com/elastic/eui/pull/227)

**Bug fixes**

- Fix bug in `Pager` service which occurred when there were no items. [(#237)[https://github.com/elastic/eui/pull/237]]
- Add `isPageable` method to `Pager` service and set first and last page index to -1 when there are no pages. [(#242)[https://github.com/elastic/eui/pull/242]]

# [`0.0.9`](https://github.com/elastic/eui/tree/v0.0.9)

**Breaking changes**

- Renamed `euiFlexGroup--alignItemsEnd` class to `euiFlexGroup--alignItemsFlexEnd`.
- Remove support for `primary` color from `<EuiTextColor>` because it looked too much like a link.

**Bug fixes**

- Give `<EuiFormErrorText>` and `<EuiFormHelpText>` proper line-height. [(#234)](https://github.com/elastic/eui/pull/234)

# [`0.0.8`](https://github.com/elastic/eui/tree/v0.0.8)

**Bug fixes**

- Fix button vertical alignment. [(#232)](https://github.com/elastic/eui/pull/232)

# [`0.0.7`](https://github.com/elastic/eui/tree/v0.0.7)

- Added `EuiSteps` component ([(#202)](https://github.com/elastic/eui/pull/202), [(#208)](https://github.com/elastic/eui/pull/208))

**Breaking changes**

- Test helpers now published at `@elastic/eui/lib/test`

**Bug fixes**

- Case sensitive file name fix for Kibana dark theme. [(#216)](https://github.com/elastic/eui/pull/216)

# [`0.0.6`](https://github.com/elastic/eui/tree/v0.0.6)

- `justify` prop of `<EuiFlexGroup>` now accepts `spaceEvenly` [(#205)](https://github.com/elastic/eui/pull/205)
- Increase size of  `<EuiTitle size="s">` so that it's distinguishable as a title [(#204)](https://github.com/elastic/eui/pull/204)

# [`0.0.5`](https://github.com/elastic/eui/tree/v0.0.5)

**Bug fixes**

- Fixed import paths for `EuiTable`, `EuiHealth`, and `EuiPopover` which prevented dependents of EUI from being able to compile when importing components from the `lib` directory  [(#203)](https://github.com/elastic/eui/pull/203)

# [`0.0.4`](https://github.com/elastic/eui/tree/v0.0.4)

- Added `EuiHealth` components for status checks [(#158)](https://github.com/elastic/eui/pull/158)
- Cleaned up styling for checkboxes, switches, and radios [(#158)](https://github.com/elastic/eui/pull/158)
- Form `disabled` states are now more consistant [(#158)](https://github.com/elastic/eui/pull/158)
- Page and title padding adjusted to be more compact [(#158)](https://github.com/elastic/eui/pull/158)
- Table spacing is now smaller [(#158)](https://github.com/elastic/eui/pull/158)
- Dark theme forms now have better contrast with their borders [(#158)](https://github.com/elastic/eui/pull/158)
- Added icons to match Kibana's app directory [(#162)](https://github.com/elastic/eui/pull/162)
- Convert icons from SVG to React component during the build and stop using
  sprites [(#160)](https://github.com/elastic/eui/pull/160)
- Add `isReadOnly`, `setOptions`, and `cursorStart` props to  `<EuiCodeEditor>` ([#169](https://github.com/elastic/eui/pull/169))
- Add `wrap` prop to `<EuiFlexGroup>` ([#170](https://github.com/elastic/eui/pull/170))
- Add `scope` prop to `<EuiTableHeaderCell>` and `<EuiTableHeaderCellCheckbox>` ([#171](https://github.com/elastic/eui/pull/171))
- Add `disabled` prop to `<EuiContextMenuItem>` ([#172](https://github.com/elastic/eui/pull/172))
- Add `<EuiTablePagination>` component and `Pager` service ([#178](https://github.com/elastic/eui/pull/178))
- Add `<Tooltip>` component ([#174](https://github.com/elastic/eui/pull/174), [#193](https://github.com/elastic/eui/pull/193))
- Add a bold weight of 700 and apply it to `<strong>` elements by default ([#193](https://github.com/elastic/eui/pull/193))
- Icon size prop now accepts `s`. Adjusted coloring of sidenav arrows ([#178](https://github.com/elastic/eui/pull/197))
- Add `<EuiErrorBoundary>` ([#198](https://github.com/elastic/eui/pull/198))
- Export `test` module, which includes `findTestSubject`, `startThrowingReactWarnings`, `stopThrowingReactWarnings`, `requiredProps`, and `takeMountedSnapshot` helpers ([#198](https://github.com/elastic/eui/pull/198))
- Added a more systematic way to add themes; includes a new K6 theme for Kibana. [(#191)](https://github.com/elastic/eui/pull/191)

**Bug fixes**

- Fixed bug where screen-reader styles weren't being imported [(#103)](https://github.com/elastic/eui/pull/103)
- Fixed a bug where `<progress>` wasn't being rendered under `block` display [(#166)](https://github.com/elastic/eui/pull/166)
- Fixed a bug that caused `<EuiPageSideBar>` width to change when the width of its content changed [(#181)](https://github.com/elastic/eui/pull/181)

**Breaking changes**

- Fixed a bug where table cell classes were being applied twice [(#167)](https://github.com/elastic/eui/pull/167)
- React ^16.0 is now a peer dependency ([#198](https://github.com/elastic/eui/pull/198))

# [`0.0.3`](https://github.com/elastic/eui/tree/v0.0.3)

- `<EuiFlexItem>` now accepts integers between 1 and 10 for the `grow` prop. [(#144)](https://github.com/elastic/eui/pull/144)
- `<EuiFlexItem>` and `<EuiFlexGrow>` now accept a `component` prop which you can set to `span` or `div` (default). [(#141)](https://github.com/elastic/eui/pull/141)
- Add `isLoading` prop to form inputs to allow for a loading state [(#150)](https://github.com/elastic/eui/pull/150)

**Breaking changes**

- `<EuiSideNav>` now accepts a tree data structure via the `items` prop [(#141)](https://github.com/elastic/eui/pull/141)
- `<EuiSideNavGroup>`, `<EuiSideNavItem>`, and `<EuiSideNavTitle>` have been removed from the public API [(#141)](https://github.com/elastic/eui/pull/141)

# [`0.0.2`](https://github.com/elastic/eui/tree/v0.0.2)

- Changed the hover states of `<EuiButtonEmpty>` to look more like links [(#135)](https://github.com/elastic/eui/pull/135)
- `<EuiCode>` now wraps `<EuiCodeBlock>`, so it can do everything `<EuiCodeBlock>` could, but inline [(#138)](https://github.com/elastic/eui/pull/138)
- Added `transparentBackground` prop to `<EuiCodeBlock>` [(#138)](https://github.com/elastic/eui/pull/138)
- `<EuiCodeBlock>` now uses the `light` theme by default [(#138)](https://github.com/elastic/eui/pull/138)
- `<EuiFormRow>` generates its own unique `id` prop if none is provided [(#130)](https://github.com/elastic/eui/pull/130)
- `<EuiFormRow>` associates help text and errors with the field element via ARIA attributes [(#130)](https://github.com/elastic/eui/pull/130)

# [`0.0.1`](https://github.com/elastic/eui/tree/v0.0.1) Initial Release

- Initial public release<|MERGE_RESOLUTION|>--- conflicted
+++ resolved
@@ -5,11 +5,8 @@
 - Changed look and feel of pagination. Added compressed prop for smaller footprint pagination. ([#380](https://github.com/elastic/eui/pull/380))
 - Added `EuiBasicTable` as an opinionated, high level component for constructing tables. Its addition deprecates `EuiTableOfRecords` which is still avaiable, but now marked for removal. ([#377](https://github.com/elastic/eui/pull/377))
 - Add styles for `readOnly` states of form controls. ([#391](https://github.com/elastic/eui/pull/391))
-<<<<<<< HEAD
+- Added importAction and exportAction icons ([#394](https://github.com/elastic/eui/pull/394))
 - Added `EuiCard` for UI patterns that need an icon/image, title and description with some sort of action. ([#380](https://github.com/elastic/eui/pull/380))
-=======
-- Added importAction and exportAction icons ([#394](https://github.com/elastic/eui/pull/394))
->>>>>>> 9605f20a
 
 **Bug fixes**
 
