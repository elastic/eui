/*
 * Copyright Elasticsearch B.V. and/or licensed to Elasticsearch B.V. under one
 * or more contributor license agreements. Licensed under the Elastic License
 * 2.0 and the Server Side Public License, v 1; you may not use this file except
 * in compliance with, at your election, the Elastic License 2.0 or the Server
 * Side Public License, v 1.
 */

import React, {
  Component,
  HTMLAttributes,
  ReactNode,
  createRef,
  ReactElement,
  KeyboardEvent,
} from 'react';
import classNames from 'classnames';
import { CommonProps, ExclusiveUnion } from '../common';
import { EuiSelectableSearch } from './selectable_search';
import { EuiSelectableMessage } from './selectable_message';
import {
  EuiSelectableList,
  EuiSelectableOptionsListVirtualizedProps,
} from './selectable_list';
import { EuiLoadingSpinner } from '../loading';
import { EuiSpacer } from '../spacer';
import { getMatchingOptions } from './matching_options';
import { keys, htmlIdGenerator } from '../../services';
import { EuiScreenReaderLive, EuiScreenReaderOnly } from '../accessibility';
import { EuiI18n } from '../i18n';
import { EuiSelectableOption } from './selectable_option';
import { EuiSelectableOptionsListProps } from './selectable_list/selectable_list';
import { EuiSelectableSearchProps } from './selectable_search/selectable_search';
import { Align } from 'react-window';

type RequiredEuiSelectableOptionsListProps = Omit<
  EuiSelectableOptionsListProps,
  keyof typeof EuiSelectableList['defaultProps']
>;
type OptionalEuiSelectableOptionsListProps = Omit<
  EuiSelectableOptionsListProps,
  keyof RequiredEuiSelectableOptionsListProps
>;
type EuiSelectableOptionsListPropsWithDefaults = RequiredEuiSelectableOptionsListProps &
  Partial<OptionalEuiSelectableOptionsListProps>;

// The `searchable` prop has significant implications for a11y.
// When present, we effectively change from adhering
// to the ARIA `listbox` spec (https://www.w3.org/TR/wai-aria-practices-1.2/#Listbox)
// to the ARIA `combobox` spec (https://www.w3.org/TR/wai-aria-practices-1.2/#combobox)
// and (re)implement all relevant attributes and keyboard interactions.
// Take note of logic that relies on `searchable` to ensure that any
// modifications remain in alignment.
//
// `searchProps` can only be specified when `searchable` is true
type EuiSelectableSearchableProps<T> = ExclusiveUnion<
  {
    searchable: false;
  },
  {
    /**
     * Hooks up a search box to filter the list (boolean)
     */
    searchable: true;
    /**
     * Passes props down to the `EuiFieldSearch`.
     * See #EuiSelectableSearchProps
     */
    searchProps?: EuiSelectableSearchableSearchProps<T>;
  }
>;

export type EuiSelectableSearchableSearchProps<T> = Partial<
  Omit<EuiSelectableSearchProps<T>, 'onSearch'> & {
    onSearch: (
      searchValue: string,
      matchingOptions: Array<EuiSelectableOption<T>>
    ) => void;
  }
>;

export type EuiSelectableProps<T = {}> = CommonProps &
  Omit<HTMLAttributes<HTMLDivElement>, 'children' | 'onChange'> &
  EuiSelectableSearchableProps<T> & {
    /**
     * Function that takes the `list` node and then
     * the `search` node (if `searchable` is applied)
     */
    children?: (
      list: ReactElement<
        typeof EuiSelectableMessage | typeof EuiSelectableList
      >,
      search: ReactElement<EuiSelectableSearch<T>> | undefined
    ) => ReactNode;
    /**
     * Array of EuiSelectableOption objects. See #EuiSelectableOptionProps
     */
    options: Array<EuiSelectableOption<T>>;
    /**
     * Passes back the altered `options` array with selected options as
     */
    onChange?: (options: Array<EuiSelectableOption<T>>) => void;
    /**
     * Sets the single selection policy of
     * `false`: allows multiple selection
     * `true`: only allows one selection
     * `always`: can and must have only one selection
     */
    singleSelection?: EuiSelectableOptionsListProps['singleSelection'];
    /**
     * Allows marking options as `checked='off'` as well as `'on'`
     */
    allowExclusions?: boolean;
    /**
     * Show an loading indicator while you load and hook up your data
     */
    isLoading?: boolean;
    /**
     * Sets the max height in pixels or pass `full` to allow
     * the whole group to fill the height of its container and
     * allows the list grow as well
     */
    height?: number | 'full';
    /**
     * See #EuiSelectableOptionsList
     */
    listProps?: EuiSelectableOptionsListPropsWithDefaults;
    /**
     * Custom render function for each option.
     * Returns `(option, searchValue)`
     */
    renderOption?: (
      option: EuiSelectableOption<T>,
      searchValue: string
    ) => ReactNode;
    /**
     * Customize the loading message. Pass a string to simply change the text,
     * or a node to replace the whole content.
     */
    loadingMessage?: ReactElement | string;
    /**
     * Customize the no matches message. Pass a string to simply change the text,
     * or a node to replace the whole content.
     */
    noMatchesMessage?: ReactElement | string;
    /**
     * Customize the empty message. Pass a string to simply change the text,
     * or a node to replace the whole content.
     */
    emptyMessage?: ReactElement | string;
    /**
     * Add an error message.
     * The message will be shown when the value is not `null` or `undefined`.
     * Pass a string to simply change the text, or a node to replace the whole content.
     *
     * `errorMessage={hasErrors ? 'My error message' : null}`
     */
    errorMessage?: ReactElement | string | null;
    /**
     * Control whether or not options get filtered internally or if consumer will filter
     * Default: false
     */
    isPreFiltered?: boolean;
  };

export interface EuiSelectableState<T> {
  activeOptionIndex?: number;
  searchValue: string;
  visibleOptions: Array<EuiSelectableOption<T>>;
  isFocused: boolean;
}

export class EuiSelectable<T = {}> extends Component<
  EuiSelectableProps<T>,
  EuiSelectableState<T>
> {
  static defaultProps = {
    options: [],
    singleSelection: false,
    searchable: false,
    isPreFiltered: false,
  };
  private containerRef = createRef<HTMLDivElement>();
  private optionsListRef = createRef<EuiSelectableList<T>>();
  private preventOnFocus = false;
  rootId: (suffix?: string) => string;
  messageContentId: string;
  listId: string;
  constructor(props: EuiSelectableProps<T>) {
    super(props);

    this.rootId = props.id
      ? (suffix) => `${props.id}${suffix ? `_${suffix}` : ''}`
      : htmlIdGenerator();

    this.listId = this.rootId();
    this.messageContentId = this.rootId('messageContent');

    const { options, singleSelection, isPreFiltered } = props;

    const initialSearchValue = '';

    const visibleOptions = getMatchingOptions<T>(
      options,
      initialSearchValue,
      isPreFiltered
    );

    // ensure that the currently selected single option is active if it is in the visibleOptions
    const selectedOptions = options.filter((option) => option.checked);
    let activeOptionIndex;
    if (singleSelection && selectedOptions.length === 1) {
      if (visibleOptions.includes(selectedOptions[0])) {
        activeOptionIndex = visibleOptions.indexOf(selectedOptions[0]);
      }
    }

    this.state = {
      activeOptionIndex,
      searchValue: initialSearchValue,
      visibleOptions,
      isFocused: false,
    };
  }

  static getDerivedStateFromProps<T>(
    nextProps: EuiSelectableProps<T>,
    prevState: EuiSelectableState<T>
  ) {
    const { options, isPreFiltered } = nextProps;
    const { activeOptionIndex, searchValue } = prevState;

    const matchingOptions = getMatchingOptions<T>(
      options,
      searchValue,
      isPreFiltered
    );

    const stateUpdate = { visibleOptions: matchingOptions, activeOptionIndex };

    if (
      activeOptionIndex != null &&
      activeOptionIndex >= matchingOptions.length
    ) {
      stateUpdate.activeOptionIndex = -1;
    }

    return stateUpdate;
  }

  hasActiveOption = () => {
    return this.state.activeOptionIndex != null;
  };

  onMouseDown = () => {
    // Bypass onFocus when a click event originates from this.containerRef.
    // Prevents onFocus from scrolling away from a clicked option and negating the selection event.
    // https://github.com/elastic/eui/issues/4147
    this.preventOnFocus = true;
  };

  onFocus = () => {
    if (this.preventOnFocus) {
      this.preventOnFocus = false;
      return;
    }

    if (!this.state.visibleOptions.length || this.state.activeOptionIndex) {
      return;
    }

    const firstSelected = this.state.visibleOptions.findIndex(
      (option) => option.checked && !option.disabled && !option.isGroupLabel
    );

    if (firstSelected > -1) {
      this.setState({ activeOptionIndex: firstSelected, isFocused: true });
    } else {
      this.setState({
        activeOptionIndex: this.state.visibleOptions.findIndex(
          (option) => !option.disabled && !option.isGroupLabel
        ),
        isFocused: true,
      });
    }
  };

  onKeyDown = (event: KeyboardEvent<HTMLDivElement>) => {
    const optionsList = this.optionsListRef.current;

    switch (event.key) {
      case keys.ARROW_UP:
        event.preventDefault();
        event.stopPropagation();
        this.incrementActiveOptionIndex(-1);
        break;

      case keys.ARROW_DOWN:
        event.preventDefault();
        event.stopPropagation();
        this.incrementActiveOptionIndex(1);
        break;

      case keys.ENTER:
      case keys.SPACE:
<<<<<<< HEAD
        if (event.key === keys.SPACE && this.props.searchable) return;
=======
        if (event.key === keys.SPACE && this.props.searchable) {
          // For non-searchable instances, SPACE interaction should align with
          // the user expectation of selection toggling (e.g., input[type=checkbox]).
          // ENTER is also a valid selection mechanism in this case.
          //
          // For searchable instances, SPACE is reserved as a character for filtering
          // via the input box, and as such only ENTER will toggle selection.
          return;
        }
>>>>>>> 27681eb2
        event.preventDefault();
        event.stopPropagation();
        if (this.state.activeOptionIndex != null && optionsList) {
          optionsList.onAddOrRemoveOption(
            this.state.visibleOptions[this.state.activeOptionIndex]
          );
        }
        break;

      default:
        this.setState({ activeOptionIndex: undefined }, this.onFocus);
        break;
    }
  };

  incrementActiveOptionIndex = (amount: number) => {
    // If there are no options available, do nothing.
    if (!this.state.visibleOptions.length) {
      return;
    }

    this.setState(({ activeOptionIndex, visibleOptions }) => {
      let nextActiveOptionIndex;

      if (activeOptionIndex == null) {
        // If this is the beginning of the user's keyboard navigation of the menu, then we'll focus
        // either the first or last item.
        nextActiveOptionIndex = amount < 0 ? visibleOptions.length - 1 : 0;
      } else {
        nextActiveOptionIndex = activeOptionIndex + amount;

        if (nextActiveOptionIndex < 0) {
          nextActiveOptionIndex = visibleOptions.length - 1;
        } else if (nextActiveOptionIndex === visibleOptions.length) {
          nextActiveOptionIndex = 0;
        }
      }

      // Group titles and disabled options are included in option list but are not selectable
      const direction = amount > 0 ? 1 : -1;
      while (
        visibleOptions[nextActiveOptionIndex].isGroupLabel ||
        visibleOptions[nextActiveOptionIndex].disabled
      ) {
        nextActiveOptionIndex = nextActiveOptionIndex + direction;

        if (nextActiveOptionIndex < 0) {
          nextActiveOptionIndex = visibleOptions.length - 1;
        } else if (nextActiveOptionIndex === visibleOptions.length) {
          nextActiveOptionIndex = 0;
        }
      }

      return { activeOptionIndex: nextActiveOptionIndex };
    });
  };

  onSearchChange = (
    visibleOptions: Array<EuiSelectableOption<T>>,
    searchValue: string
  ) => {
    this.setState(
      {
        visibleOptions,
        searchValue,
        activeOptionIndex: undefined,
      },
      () => {
        if (this.state.isFocused) {
          this.onFocus();
        }
      }
    );
    if (this.props.searchProps && this.props.searchProps.onSearch) {
      this.props.searchProps.onSearch(searchValue, visibleOptions);
    }
  };

  onContainerBlur = (e: React.FocusEvent) => {
    // Ignore blur events when moving from search to option to avoid activeOptionIndex conflicts
    if (
      ((e.relatedTarget as Node)?.firstChild as HTMLElement)?.id === this.listId
    ) {
      return;
    }

    this.setState({
      activeOptionIndex: undefined,
      isFocused: false,
    });
  };

  onOptionClick = (options: Array<EuiSelectableOption<T>>) => {
    const { isPreFiltered, onChange, searchProps } = this.props;
    const { searchValue } = this.state;
    const visibleOptions = getMatchingOptions(
      options,
      searchValue,
      isPreFiltered
    );

    this.setState({ visibleOptions });

    if (onChange) {
      onChange(options);
    }

    if (searchProps && searchProps.onChange) {
      searchProps.onChange(visibleOptions, searchValue);
    }
  };

  scrollToItem = (index: number, align?: Align) => {
    this.optionsListRef.current?.listRef?.scrollToItem(index, align);
  };

  makeOptionId = (index?: number) =>
    index != null ? `${this.listId}_option-${index}` : '';

  render() {
    const {
      id,
      children,
      className,
      options,
      onChange,
      searchable,
      searchProps,
      singleSelection,
      isLoading,
      listProps,
      renderOption,
      height,
      allowExclusions,
      'aria-label': ariaLabel,
      'aria-describedby': ariaDescribedby,
      loadingMessage,
      noMatchesMessage,
      emptyMessage,
      errorMessage,
      isPreFiltered,
      ...rest
    } = this.props;

    const { searchValue, visibleOptions, activeOptionIndex } = this.state;

    // Some messy destructuring here to remove aria-label/describedby from searchProps and listProps
    // Made messier by some TS requirements
    // The aria attributes are then used in getAccessibleName() to place them where they need to go
    const unknownAccessibleName = {
      'aria-label': undefined,
      'aria-describedby': undefined,
    };
    const {
      'aria-label': searchAriaLabel,
      'aria-describedby': searchAriaDescribedby,
      onChange: propsOnChange,
      onSearch,
      ...cleanedSearchProps
    } = (searchProps || unknownAccessibleName) as typeof searchProps &
      typeof unknownAccessibleName;
    const {
      'aria-label': listAriaLabel,
      'aria-describedby': listAriaDescribedby,
      isVirtualized,
      rowHeight,
      ...cleanedListProps
    } = (listProps || unknownAccessibleName) as typeof listProps &
      typeof unknownAccessibleName;

    let virtualizedProps: EuiSelectableOptionsListVirtualizedProps;

    if (isVirtualized === false) {
      virtualizedProps = {
        isVirtualized,
      };
    } else if (rowHeight != null) {
      virtualizedProps = {
        rowHeight,
      };
    }

    const classes = classNames(
      'euiSelectable',
      {
        'euiSelectable-fullHeight': height === 'full',
      },
      className
    );

    /** Create message content that replaces the list if no options are available (yet) */
    let messageContent: ReactNode | undefined;
    if (errorMessage != null) {
      messageContent =
        typeof errorMessage === 'string' ? <p>{errorMessage}</p> : errorMessage;
    } else if (isLoading) {
      if (loadingMessage === undefined || typeof loadingMessage === 'string') {
        messageContent = (
          <>
            <EuiLoadingSpinner size="m" />
            <EuiSpacer size="xs" />
            <p>
              {loadingMessage || (
                <EuiI18n
                  token="euiSelectable.loadingOptions"
                  default="Loading options"
                />
              )}
            </p>
          </>
        );
      } else {
        messageContent = React.cloneElement(loadingMessage, {
          id: this.messageContentId,
          ...loadingMessage.props,
        });
      }
    } else if (searchValue && visibleOptions.length === 0) {
      if (
        noMatchesMessage === undefined ||
        typeof noMatchesMessage === 'string'
      ) {
        messageContent = (
          <p>
            {noMatchesMessage || (
              <EuiI18n
                token="euiSelectable.noMatchingOptions"
                default="{searchValue} doesn't match any options"
                values={{ searchValue: <strong>{searchValue}</strong> }}
              />
            )}
          </p>
        );
      } else {
        messageContent = React.cloneElement(noMatchesMessage, {
          id: this.messageContentId,
          ...noMatchesMessage.props,
        });
      }
    } else if (!options.length) {
      if (emptyMessage === undefined || typeof emptyMessage === 'string') {
        messageContent = (
          <p>
            {emptyMessage || (
              <EuiI18n
                token="euiSelectable.noAvailableOptions"
                default="No options available"
              />
            )}
          </p>
        );
      } else {
        messageContent = React.cloneElement(emptyMessage, {
          id: this.messageContentId,
          ...emptyMessage.props,
        });
      }
<<<<<<< HEAD
    } else {
      this.messageContentId = '';
=======
>>>>>>> 27681eb2
    }

    /**
     * There are lots of ways to add an accessible name
     * Usually we want the same name for the input and the listbox (which is added by aria-label/describedby)
     * But you can always override it using searchProps or listProps
     * This finds the correct name to use
     *
     * TODO: This doesn't handle being labelled (<label for="idOfInput">)
     */
    const getAccessibleName = (
      props:
        | EuiSelectableSearchableSearchProps<T>
        | EuiSelectableOptionsListPropsWithDefaults
        | undefined,
      messageContentId?: string
    ) => {
      if (props && props['aria-label']) {
        return { 'aria-label': props['aria-label'] };
      }

      const messageContentIdString = messageContentId
        ? ` ${messageContentId}`
        : '';

      if (props && props['aria-describedby']) {
        return {
          'aria-describedby': `${props['aria-describedby']}${messageContentIdString}`,
        };
      }

      if (ariaLabel) {
        return { 'aria-label': ariaLabel };
      }

      if (ariaDescribedby) {
        return {
          'aria-describedby': `${ariaDescribedby}${messageContentIdString}`,
        };
      }

      return {};
    };

    const searchAccessibleName = getAccessibleName(
      searchProps,
      this.messageContentId
    );
    const searchHasAccessibleName = Boolean(
      Object.keys(searchAccessibleName).length
    );
    const search = searchable ? (
      <EuiI18n token="euiSelectable.placeholderName" default="Filter options">
        {(placeholderName: string) => (
          <EuiSelectableSearch<T>
            key="listSearch"
            options={options}
            onChange={this.onSearchChange}
            listId={this.optionsListRef.current ? this.listId : undefined} // Only pass the listId if it exists on the page
            aria-activedescendant={this.makeOptionId(activeOptionIndex)} // the current faux-focused option
            placeholder={placeholderName}
            isPreFiltered={isPreFiltered ?? false}
            {...(searchHasAccessibleName
              ? searchAccessibleName
              : { 'aria-label': placeholderName })}
            {...cleanedSearchProps}
          />
        )}
      </EuiI18n>
    ) : undefined;

<<<<<<< HEAD
    let listScreenReaderStatus: ReactNode = null;
    const resultsLength = visibleOptions.filter((option) => !option.disabled)
      .length;
    if (resultsLength === 0) {
      listScreenReaderStatus = (
        <EuiI18n
          token="euiSelectable.noSearchResults"
          default="No search results"
        />
      );
    } else if (resultsLength === 1) {
      listScreenReaderStatus = (
        <EuiI18n
          token="euiSelectable.singleSearchResult"
          default="1 result available"
        />
      );
    } else {
      listScreenReaderStatus = (
        <EuiI18n
          token="euiSelectable.multipleSearchResults"
          default="{resultsLength} results available"
          values={{
            resultsLength,
          }}
        />
      );
    }
=======
    const resultsLength = visibleOptions.filter((option) => !option.disabled)
      .length;
    const listScreenReaderStatus = searchable && (
      <EuiI18n
        token="euiSelectable.searchResults"
        default={({ resultsLength }) =>
          `${resultsLength} result${resultsLength === 1 ? '' : 's'} available`
        }
        values={{ resultsLength }}
      />
    );
>>>>>>> 27681eb2

    const listAriaDescribedbyId = `${this.listId}-instructions`;
    const listAccessibleName = getAccessibleName(
      listProps,
      listAriaDescribedbyId
    );
    const listHasAccessibleName = Boolean(
      Object.keys(listAccessibleName).length
    );
<<<<<<< HEAD
    const list = messageContent ? (
      <EuiSelectableMessage
        id={this.messageContentId}
        bordered={listProps && listProps.bordered}
      >
        {messageContent}
      </EuiSelectableMessage>
    ) : (
      <EuiI18n token="euiSelectable.placeholderName" default="Filter options">
        {(placeholderName: string) => (
          <>
            {searchable && (
              <EuiScreenReaderLive isActive={activeOptionIndex != null}>
                {listScreenReaderStatus}
              </EuiScreenReaderLive>
            )}
            <EuiSelectableList<T>
              key="list"
              options={options}
              visibleOptions={visibleOptions}
              searchValue={searchValue}
              activeOptionIndex={activeOptionIndex}
              setActiveOptionIndex={(index, cb) => {
                this.setState({ activeOptionIndex: index }, cb);
              }}
              onOptionClick={this.onOptionClick}
              singleSelection={singleSelection}
              ref={this.optionsListRef}
              renderOption={renderOption}
              height={height}
              allowExclusions={allowExclusions}
              searchable={searchable}
              makeOptionId={this.makeOptionId}
              listId={this.listId}
              {...(listHasAccessibleName
                ? listAccessibleName
                : searchable && { 'aria-label': placeholderName })}
              {...cleanedListProps}
              {...virtualizedProps}
            />
=======
    const list = (
      <EuiI18n
        tokens={[
          'euiSelectable.screenReaderInstructions',
          'euiSelectable.placeholderName',
        ]}
        defaults={[
          'Use up and down arrows to move focus over options. Enter to select. Escape to collapse options.',
          'Filter options',
        ]}
      >
        {([placeholderName, screenReaderInstructions]: string[]) => (
          <>
            {searchable && (
              <EuiScreenReaderLive
                isActive={messageContent != null || activeOptionIndex != null}
              >
                {messageContent || listScreenReaderStatus}
              </EuiScreenReaderLive>
            )}

            <EuiScreenReaderOnly>
              <p id={listAriaDescribedbyId}>{screenReaderInstructions}</p>
            </EuiScreenReaderOnly>

            {messageContent ? (
              <EuiSelectableMessage
                id={this.messageContentId}
                bordered={listProps && listProps.bordered}
              >
                {messageContent}
              </EuiSelectableMessage>
            ) : (
              <EuiSelectableList<T>
                key="list"
                options={options}
                visibleOptions={visibleOptions}
                searchValue={searchValue}
                activeOptionIndex={activeOptionIndex}
                setActiveOptionIndex={(index, cb) => {
                  this.setState({ activeOptionIndex: index }, cb);
                }}
                onOptionClick={this.onOptionClick}
                singleSelection={singleSelection}
                ref={this.optionsListRef}
                renderOption={renderOption}
                height={height}
                allowExclusions={allowExclusions}
                searchable={searchable}
                makeOptionId={this.makeOptionId}
                listId={this.listId}
                {...(listHasAccessibleName
                  ? listAccessibleName
                  : searchable && { 'aria-label': placeholderName })}
                {...cleanedListProps}
                {...virtualizedProps}
              />
            )}
>>>>>>> 27681eb2
          </>
        )}
      </EuiI18n>
    );

    return (
      <>
        <div
          ref={this.containerRef}
          className={classes}
          onKeyDown={this.onKeyDown}
          onBlur={this.onContainerBlur}
          onFocus={this.onFocus}
          onMouseDown={this.onMouseDown}
          {...rest}
        >
          {children && children(list, search)}
        </div>
        {this.optionsListRef.current && (
          <EuiI18n
            token="euiSelectable.screenReaderInstructions"
            default="'Use up and down arrows to move focus over options. Enter to select. Escape to collapse options.'"
          >
            {(screenReaderInstructions: string) => (
              <EuiScreenReaderOnly>
                <p id={listAriaDescribedbyId}>{screenReaderInstructions}</p>
              </EuiScreenReaderOnly>
            )}
          </EuiI18n>
        )}
      </>
    );
  }
}<|MERGE_RESOLUTION|>--- conflicted
+++ resolved
@@ -303,9 +303,6 @@
 
       case keys.ENTER:
       case keys.SPACE:
-<<<<<<< HEAD
-        if (event.key === keys.SPACE && this.props.searchable) return;
-=======
         if (event.key === keys.SPACE && this.props.searchable) {
           // For non-searchable instances, SPACE interaction should align with
           // the user expectation of selection toggling (e.g., input[type=checkbox]).
@@ -315,7 +312,6 @@
           // via the input box, and as such only ENTER will toggle selection.
           return;
         }
->>>>>>> 27681eb2
         event.preventDefault();
         event.stopPropagation();
         if (this.state.activeOptionIndex != null && optionsList) {
@@ -573,11 +569,6 @@
           ...emptyMessage.props,
         });
       }
-<<<<<<< HEAD
-    } else {
-      this.messageContentId = '';
-=======
->>>>>>> 27681eb2
     }
 
     /**
@@ -649,36 +640,6 @@
       </EuiI18n>
     ) : undefined;
 
-<<<<<<< HEAD
-    let listScreenReaderStatus: ReactNode = null;
-    const resultsLength = visibleOptions.filter((option) => !option.disabled)
-      .length;
-    if (resultsLength === 0) {
-      listScreenReaderStatus = (
-        <EuiI18n
-          token="euiSelectable.noSearchResults"
-          default="No search results"
-        />
-      );
-    } else if (resultsLength === 1) {
-      listScreenReaderStatus = (
-        <EuiI18n
-          token="euiSelectable.singleSearchResult"
-          default="1 result available"
-        />
-      );
-    } else {
-      listScreenReaderStatus = (
-        <EuiI18n
-          token="euiSelectable.multipleSearchResults"
-          default="{resultsLength} results available"
-          values={{
-            resultsLength,
-          }}
-        />
-      );
-    }
-=======
     const resultsLength = visibleOptions.filter((option) => !option.disabled)
       .length;
     const listScreenReaderStatus = searchable && (
@@ -690,7 +651,6 @@
         values={{ resultsLength }}
       />
     );
->>>>>>> 27681eb2
 
     const listAriaDescribedbyId = `${this.listId}-instructions`;
     const listAccessibleName = getAccessibleName(
@@ -700,48 +660,6 @@
     const listHasAccessibleName = Boolean(
       Object.keys(listAccessibleName).length
     );
-<<<<<<< HEAD
-    const list = messageContent ? (
-      <EuiSelectableMessage
-        id={this.messageContentId}
-        bordered={listProps && listProps.bordered}
-      >
-        {messageContent}
-      </EuiSelectableMessage>
-    ) : (
-      <EuiI18n token="euiSelectable.placeholderName" default="Filter options">
-        {(placeholderName: string) => (
-          <>
-            {searchable && (
-              <EuiScreenReaderLive isActive={activeOptionIndex != null}>
-                {listScreenReaderStatus}
-              </EuiScreenReaderLive>
-            )}
-            <EuiSelectableList<T>
-              key="list"
-              options={options}
-              visibleOptions={visibleOptions}
-              searchValue={searchValue}
-              activeOptionIndex={activeOptionIndex}
-              setActiveOptionIndex={(index, cb) => {
-                this.setState({ activeOptionIndex: index }, cb);
-              }}
-              onOptionClick={this.onOptionClick}
-              singleSelection={singleSelection}
-              ref={this.optionsListRef}
-              renderOption={renderOption}
-              height={height}
-              allowExclusions={allowExclusions}
-              searchable={searchable}
-              makeOptionId={this.makeOptionId}
-              listId={this.listId}
-              {...(listHasAccessibleName
-                ? listAccessibleName
-                : searchable && { 'aria-label': placeholderName })}
-              {...cleanedListProps}
-              {...virtualizedProps}
-            />
-=======
     const list = (
       <EuiI18n
         tokens={[
@@ -800,7 +718,6 @@
                 {...virtualizedProps}
               />
             )}
->>>>>>> 27681eb2
           </>
         )}
       </EuiI18n>
