import React, { Component } from 'react';
import PropTypes from 'prop-types';
import { EuiFilterButton } from '../../filter_group';
import { EuiPropTypes } from '../../../utils/prop_types';
import { Query } from '../query';

export const FieldValueToggleGroupFilterItemType = PropTypes.shape({
  value: PropTypes.oneOfType([PropTypes.string, PropTypes.number, PropTypes.bool]).isRequired,
  name: PropTypes.string.isRequired,
  negatedName: PropTypes.string,
  operator: PropTypes.oneOf(['eq', 'exact', 'gt', 'gte', 'lt', 'lte']),
});

export const FieldValueToggleGroupFilterConfigType = PropTypes.shape({
  type: EuiPropTypes.is('field_value_toggle_group').isRequired,
  field: PropTypes.string.isRequired,
  items: PropTypes.arrayOf(FieldValueToggleGroupFilterItemType).isRequired,
  available: PropTypes.func // () => boolean
});

const FieldValueToggleGroupFilterPropTypes = {
  index: PropTypes.number.isRequired,
  config: FieldValueToggleGroupFilterConfigType.isRequired,
  query: PropTypes.any.isRequired,
  onChange: PropTypes.func.isRequired, // (value: boolean) => void
};

export class FieldValueToggleGroupFilter extends Component {

  static propTypes = FieldValueToggleGroupFilterPropTypes;

  constructor(props) {
    super(props);
  }

  resolveDisplay(config, query, item) {
    const clause = query.getSimpleFieldClause(config.field, item.value);
    if (clause) {
      if (Query.isMust(clause)) {
        return { active: true, name: item.name };
      }
      return { active: true, name: item.negatedName ? item.negatedName : `Not ${item.name}` };
    }
    return { active: false, name: item.name };
  }

  valueChanged(item, active) {
    const { field } = this.props.config;
    const { value, operator } = item;
    const query = active ?
      this.props.query.removeSimpleFieldClauses(field) :
      this.props.query.removeSimpleFieldClauses(field).addSimpleFieldValue(field, value, true, operator);
    this.props.onChange(query);
  }

  render() {
    const { config, query } = this.props;
    return config.items.map((item, index) => {
      const { active, name } = this.resolveDisplay(config, query, item);
      const onClick = () => {
        this.valueChanged(item, active);
      };
      const key = `field_value_toggle_filter_item_${index}`;
      const isLastItem = index === config.items.length - 1;
      return (
        <EuiFilterButton
          key={key}
          onClick={onClick}
          hasActiveFilters={active}
<<<<<<< HEAD
          noDivider={!isLastItem}
          aria-pressed={active ? 'true' : 'false'}
=======
          withNext={!isLastItem}
>>>>>>> d332537b
        >
          {name}
        </EuiFilterButton>
      );
    });
  }
}<|MERGE_RESOLUTION|>--- conflicted
+++ resolved
@@ -67,12 +67,9 @@
           key={key}
           onClick={onClick}
           hasActiveFilters={active}
-<<<<<<< HEAD
           noDivider={!isLastItem}
           aria-pressed={active ? 'true' : 'false'}
-=======
           withNext={!isLastItem}
->>>>>>> d332537b
         >
           {name}
         </EuiFilterButton>
