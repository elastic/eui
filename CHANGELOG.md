## [`master`](https://github.com/elastic/eui/tree/master)

<<<<<<< HEAD
- Adjusted coloring of `EuiSideNav` to be more consistent across open states ([#3926](https://github.com/elastic/eui/pull/3926))

=======
>>>>>>> 0bf56738
**Bug fixes**

- Fixed bug in `EuiBasicTable` not fully expanding tall rows (height > 1000px) ([#3855](https://github.com/elastic/eui/pull/3855))

## [`28.2.0`](https://github.com/elastic/eui/tree/v28.2.0)

- Added `EuiSelectableTemplateSitewide` as wrapper of `EuiSelectable` for Elastic's global search component ([#3800](https://github.com/elastic/eui/pull/3800))
- Updated styles of `EuiMark` to override browser default ([#3800](https://github.com/elastic/eui/pull/3800))
- Updated `EuiHighlight` to use `EuiMark` as matching element wrapper ([#3800](https://github.com/elastic/eui/pull/3800))
- Enhanced `EuiSelectable`'s `option` type to allow for a separate `searchableLabel` and any generic keys ([#3800](https://github.com/elastic/eui/pull/3800))
- Added `listProps.onFocusBadge`, `loadingMessage`, `noMatchesMessage`, and `emptyMessage` props to `EuiSelectable` ([#3800](https://github.com/elastic/eui/pull/3800))
- Added `bordered` prop to `EuiSelectableMessage` ([#3800](https://github.com/elastic/eui/pull/3800))

**Bug fixes**

- Fixed display of `EuiBadge` if only the `iconType` is passed ([#3800](https://github.com/elastic/eui/pull/3800))
- Fixed accessibility error in `EuiSelectable` when the `list` isn't on the page ([#3800](https://github.com/elastic/eui/pull/3800))
- Fixed accessibility error in `EuiPopover` when `ownFocus = false` ([#3800](https://github.com/elastic/eui/pull/3800))

## [`28.1.0`](https://github.com/elastic/eui/tree/v28.1.0)

- Added `isLoading` and `isLoadingMessage` props to `EuiAccordion` ([#3879](https://github.com/elastic/eui/pull/3879))
- Added `testenv` mock for `EuiFocusTrap` ([#3930](https://github.com/elastic/eui/pull/3930))

**Bug fixes**

- Fixed bug in `EuiCodeBlock` content overlapping with control buttons when `whiteSpace` was set to `"pre"` ([#3853](https://github.com/elastic/eui/pull/3853))
- Fixed `EuiFocusTrap` not applying provided `style` prop ([#3916](https://github.com/elastic/eui/pull/3916))
- Fixed bug in `EuiDataGrid` when a new pagination object would cause every cell to render ([#3919](https://github.com/elastic/eui/pull/3919))

## [`28.0.0`](https://github.com/elastic/eui/tree/v28.0.0)

- Update `createTheme` to apply latest changes to elastic charts `Theme`. ([#3792](https://github.com/elastic/eui/pull/3792))
- Added icons for `appSearchApp` and `workplaceSearchApp` to `EuiIcon` ([#3859](https://github.com/elastic/eui/pull/3859))
- Added `unlink` glyph to `EuiIcon` ([#3869](https://github.com/elastic/eui/pull/3869))
- Added `EuiMarkdownEditor` and `EuiMarkdownFormat` components ([#3522](https://github.com/elastic/eui/pull/3522))

**Bug fixes**

- Fixed `EuiFacetGroup` container expansion due to negative margin value ([#3871](https://github.com/elastic/eui/pull/3871))
- Fixed `EuiComboBox` delimeter-separated option creation and empty state prompt text ([#3841](https://github.com/elastic/eui/pull/3841))
- Fixed `EuiDataGrid` not properly resizing within a fixed height container ([#3894](https://github.com/elastic/eui/pull/3894))
- Fixed bug in `EuiFieldPassword` where an edge case mutated its `append` prop  ([#3884](https://github.com/elastic/eui/pull/3884))

**Breaking changes**

- Requires `@elastic/charts` version `20.0.0` and above for chart theming utils.

## [`27.4.1`](https://github.com/elastic/eui/tree/v27.4.1)

**Note: this release is a backport containing changes originally made in `28.1.0`**

- Added `testenv` mock for `EuiFocusTrap` ([#3930](https://github.com/elastic/eui/pull/3930))

## [`27.4.0`](https://github.com/elastic/eui/tree/v27.4.0)

- Added `customOptionText` prop to `EuiComboBox` ([#3811](https://github.com/elastic/eui/pull/3811))

**Bug fixes**

- Improve `EuiDataGrid` Chrome rendering performance in full screen ([#3726](https://github.com/elastic/eui/issues/3726))
- Removed `@elastic/eui/src-docs` entries from published _eui.d.ts_ ([#3856](https://github.com/elastic/eui/pull/3856))

## [`27.3.1`](https://github.com/elastic/eui/tree/v27.3.1)

**Bug fixes**

- Fixed bug in all input fields placeholders in Safari that weren't vertically centered ([#3809](https://github.com/elastic/eui/pull/3809))
- Removed `pointer-events: none` in both `EuiButton` & `EuiButtonEmpty` to not override the `pointer-events: auto` in the button mixin `euiButtonContentDisabled` ([#3824](https://github.com/elastic/eui/pull/3824))
- Fixed bug in `EuiPagination` showing wrong page count when `compressed` prop is true. ([#3827](https://github.com/elastic/eui/pull/3827))
- Fixed bug in EUI's input field components where their `inputRef` couldn't be a `RefObject` ([#3822](https://github.com/elastic/eui/pull/3822))
- Moved `react-view` and `html-format` to be `devDependencies` ([#3828](https://github.com/elastic/eui/pull/3828))
- Fixed `EuiComboBox` keyboard selection when `sortMatchesBy=startsWith` ([#3823](https://github.com/elastic/eui/pull/3823))
- Fixed `EuiCodeEditor` not exiting edit mode with `esc` when `enableLiveAutocompletion=true` ([#3833](https://github.com/elastic/eui/pull/3833))
- Fixed issue where `EuiDataGrid`'s cell expansion popover would sometimes render as a scrollable element ([#3832](https://github.com/elastic/eui/pull/3832))

## [`27.3.0`](https://github.com/elastic/eui/tree/v27.3.0)

- Added possibility to hide "Rows per page" select in `EuiDataGrid` ([#3700](https://github.com/elastic/eui/pull/3700))
- Updated lodash to `v4.17.19` ([#3764](https://github.com/elastic/eui/pull/3764))
- Added `returnKey` glyph to `EuiIcon` ([#3783](https://github.com/elastic/eui/pull/3783))
- Added `type` prop to `EuiFieldPassword` to support toggling of obfuscation ([#3751](https://github.com/elastic/eui/pull/3751))

**Bug fixes**

- Fixed bug in `EuiDataGrid` not calculating the width correctly ([#3789](https://github.com/elastic/eui/pull/3789))
- Fixed `EuiComboBox` marking some very long inputs as invalid ([#3797](https://github.com/elastic/eui/pull/3797))

## [`27.2.0`](https://github.com/elastic/eui/tree/v27.2.0)

- Added `analyzeEvent` glyph in `EuiIcon` ([#3729](https://github.com/elastic/eui/pull/3729))
- Updated `EuiComboBox` to allow the options list to open for single selection custom options ([#3706](https://github.com/elastic/eui/pull/3706))
- Added `useEuiI18n` hook for localization ([#3749](https://github.com/elastic/eui/pull/3749))
- Added a hit enter badge to `EuiComboBox` when focusing an option and for empty states that allow pressing enter ([#3782](https://github.com/elastic/eui/pull/3782))

**Bug fixes**

- Fixed `EuiComboBox` always showing a scrollbar ([#3744](https://github.com/elastic/eui/pull/3744))
- Replaced `react-focus-lock` with `react-focus-on` ([#3631](https://github.com/elastic/eui/pull/3631))
- Fixed errors in `EuiSuperDatePicker` related to invalid and `null` date formatting ([#3750](https://github.com/elastic/eui/pull/3750))
- Fixed type definitions for `findTestSubject` and `takeMountedSnapshot` ([#3763](https://github.com/elastic/eui/pull/3763))
- Fixed `EuiComboBox` not allowing clicks on previously virtualized items when inside of `EuiFormRow` ([#3784](https://github.com/elastic/eui/pull/3784))
- Removed `[Space]` as a way to select options in `EuiSelectable` ([#3784](https://github.com/elastic/eui/pull/3784))
- Fixed type definition for `windowProps` in `EuiSelectable` ([#3787](https://github.com/elastic/eui/pull/3787))

## [`27.1.0`](https://github.com/elastic/eui/tree/v27.1.0)

- Added `titleElement` and `descriptionElement` props to `EuiStat` ([#3693](https://github.com/elastic/eui/pull/3693))
- Updated `securityAnalyticsApp` app icon ([#3720](https://github.com/elastic/eui/pull/3720))
- Removed `src/test` and `@types/enzyme` references from `eui.d.ts` ([#3715](https://github.com/elastic/eui/pull/3715))
- Added `index.d.ts` file to `lib/test`  and `es/test` ([#3715](https://github.com/elastic/eui/pull/3715))
- Added `descriptionFlexItemProps` and `fieldFlexItemProps` props to `EuiDescribedFormGroup` ([#3717](https://github.com/elastic/eui/pull/3717))
- Expanded `EuiBasicTable`'s default action's name configuration to accept a function that returns a React node ([#3739](https://github.com/elastic/eui/pull/3739))
- Added internal use only button building blocks for reusability in other button components ([#3730](https://github.com/elastic/eui/pull/3730))

## [`27.0.0`](https://github.com/elastic/eui/tree/v27.0.0)
- Added `paddingSize` prop to `EuiCard` ([#3638](https://github.com/elastic/eui/pull/3638))
- Added `isClearable` and `placeholder` options to `EuiColorPicker` ([#3689](https://github.com/elastic/eui/pull/3689))
- Added SASS helper files for EUI theme globals ([#3691](https://github.com/elastic/eui/pull/3691))
- Add `label`, `labelProps` and `valueText` props to `EuiProgress` ([#3661](https://github.com/elastic/eui/pull/3661))

**Bug fixes**

- Fixed a bug in `EuiResizableContainer` preventing nested containers ([#3699](https://github.com/elastic/eui/pull/3699))
- Fixed a bug in `EuiResizableContainer` preventing resizing by arrow keys in some cases ([#3699](https://github.com/elastic/eui/pull/3699))
- Fixed `EuiHorizontalSteps` rendering over `EuiHeader` ([#3707](https://github.com/elastic/eui/pull/3707))
- Fixed bug where `EuiSuperSelect` lost focus after a value selection ([#3734](https://github.com/elastic/eui/pull/3734))

**Breaking changes**

- Significant accessibility refactor of `EuiSelectable` ([#3169](https://github.com/elastic/eui/pull/3169))
  - `react-virtualized` replaced with `react-window`
  - `virtualizedProps` on `EuiSelectableOptionsList` renamed to `windowProps`
  - Removed `rootId` and added `makeOptionId`, `listId`, and `setActiveOptionIndex` to `EuiSelectableList`
  - Added `listId` to `EuiSelectableSearch`
  - `options` passed into `EuiSelectable` cannot have an `id`
  - Requires an `onChange` to be passed into `EuiSelectableSearch`

## [`26.3.3`](https://github.com/elastic/eui/tree/v26.3.3)

**Note: this release is a backport containing changes originally made in `27.3.1`**

**Bug fixes**

- Fixed bug in `EuiPagination` showing wrong page count when `compressed` prop is true. ([#3827](https://github.com/elastic/eui/pull/3827))

## [`26.3.2`](https://github.com/elastic/eui/tree/v26.3.2)

**Note: this release is a backport containing changes originally made in `27.1.0`**

- Updated `securityAnalyticsApp` app icon ([#3720](https://github.com/elastic/eui/pull/3720))

## [`26.3.1`](https://github.com/elastic/eui/tree/v26.3.1)

**Note: this release is a backport containing changes originally made in `27.0.0`**

- Added `isClearable` and `placeholder` options to `EuiColorPicker` ([#3689](https://github.com/elastic/eui/pull/3689))

## [`26.3.0`](https://github.com/elastic/eui/tree/v26.3.0)

- Expanded `EuiBasicTable`'s default action's name configuration to accept any React node ([#3688](https://github.com/elastic/eui/pull/3688))

## [`26.2.0`](https://github.com/elastic/eui/tree/v26.2.0)

- Added `background.color` to `EUI_CHARTS_THEME_LIGHT/DARK.theme` ([#3669](https://github.com/elastic/eui/pull/3669))
- Added `gutterSize` prop to `EuiFacetGroup` ([#3639](https://github.com/elastic/eui/pull/3639))
- Updated props of `EuiCode` and `EuiCodeBlock` to reflect only functional props ([#3647](https://github.com/elastic/eui/pull/3647))
- Updated `EuiResizableContainer` `onPanelWidthChange` callback method to include all panel widths ([#3630](https://github.com/elastic/eui/pull/3630))
- Extended `Query` / `EuiSearchBar` to allow any character inside double-quoted phrases ([#3432](https://github.com/elastic/eui/pull/3432))
- Added `headerZindexLocation` prop to `EuiOverlayMask` ([#3655](https://github.com/elastic/eui/pull/3655))
- Added `maskProps` prop to `EuiFlyout` and `EuiCollapsibleNav` ([#3655](https://github.com/elastic/eui/pull/3655))

**Bug fixes**

- Fixed `EuiContextMenu` panel `onAnimationEnd` transition bug in Chrome ([#3656](https://github.com/elastic/eui/pull/3656))
- Fixed `EuiSkipLink` interactive props and Safari click issue ([#3665](https://github.com/elastic/eui/pull/3665))
- Fixed `z-index` issues with `EuiHeader`, `EuiFlyout`, and other portal content ([#3655](https://github.com/elastic/eui/pull/3655))
- Fixed `color` prop error in `EuiBadge` to be more flexible with what format it accepts ([#3655](https://github.com/elastic/eui/pull/3655))
- Fixed `EuiSuperSelect` popover from moving 16px horizontally when it's close to a window edge ([#3685](https://github.com/elastic/eui/pull/3685))

**Theme: Amsterdam**

- Fixed `EuiHeaderBreadcrumb` height, `onClick`, border-radius, and single item display ([#3655](https://github.com/elastic/eui/pull/3655))

## [`26.1.0`](https://github.com/elastic/eui/tree/v26.1.0)

- Optimized in-memory datagrid mount performance ([#3628](https://github.com/elastic/eui/pull/3628))
- Exported `EuiCardProps` and `EuiCheckableCardProps` types ([#3640](https://github.com/elastic/eui/pull/3640))

## [`26.0.1`](https://github.com/elastic/eui/tree/v26.0.1)

**Bug fixes**

- Fixed fullscreen render issue in `EuiCode` ([#3633](https://github.com/elastic/eui/pull/3633))

## [`26.0.0`](https://github.com/elastic/eui/tree/v26.0.0)

- Added `useEuiTextDiff` react hook utility ([#3288](https://github.com/elastic/eui/pull/3288))
- Converted `EuiOverlayMask` to be a React functional component ([#3555](https://github.com/elastic/eui/pull/3555))
- Changed `responsive` and `max` behavior of `EuiBreadcrumbs` to always display collapsed items in popover [#3578](https://github.com/elastic/eui/pull/3578))
- Added `BREAKPOINTS` and `getBreakpoint` utilities [#3578](https://github.com/elastic/eui/pull/3578))
- Added `'any'` option to the `step` prop of the `EuiFieldNumber` ([#3562](https://github.com/elastic/eui/pull/3562))
- Moved all `EuiHeader` SASS variables to `global_styles` ([#3592](https://github.com/elastic/eui/pull/3592))
- Added `side` prop to `EuiGlobalToastList` for choosing which window side to display toasts ([#3600](https://github.com/elastic/eui/pull/3600))
- Default `titleSize` get's implicitly set to 'm' for `EuiEmptyPrompt` ([#3598](https://github.com/elastic/eui/pull/3598))
- Updated `logoElastic` to meet brand guidelines ([#3613](https://github.com/elastic/eui/pull/3613))
- Allowed user to enter hexcode for colors in `EuiStat` ([#3617](https://github.com/elastic/eui/pull/3617))
- Extended `CommonProps` in `EuiColorPalettePickerPaletteTextProps`, `EuiColorPalettePickerPaletteFixedProps` and `EuiColorPalettePickerPaletteGradientProps` types ([#3616](https://github.com/elastic/eui/pull/3616))
- Updated `onToggle` callback in `EuiAccordion` to  allow for external state control ([#3614](https://github.com/elastic/eui/pull/3614))

**Bug fixes**

- Added `display` prop to `EuiDataGridColumnSortingDraggable` to pass` displayAsText` prop correctly to the column sorting popover.([#3574](https://github.com/elastic/eui/pull/3574))
- Fixed `EuiCodeBlockImpl` testenv mock pass-through of `data-test-subj` attribute ([#3560](https://github.com/elastic/eui/pull/3560))
- Fixed DOM element creation issues in `EuiOverlayMask` by using lifecycle methods ([#3555](https://github.com/elastic/eui/pull/3555))
- Fixed `EuiComboBox`'s options list `zIndex` positioning when nested in other `zIndex` contexts ([#3551](https://github.com/elastic/eui/pull/3551))
- Fixed `euiHeaderAffordForFixed` mixin's use of header SASS variable ([#3592](https://github.com/elastic/eui/pull/3592))
- Included `onClick` as a valid prop for `EuiControlBar` **icon** controls ([#3581](https://github.com/elastic/eui/pull/3581))
- Fixed poor performance of `EuiToolTip` during frequent mouesover/mouseout events ([#3596](https://github.com/elastic/eui/pull/3596))
- Fixed `EuiBasicTable` custom actions popover from remaining open after click ([#3619](https://github.com/elastic/eui/pull/3619))

**Breaking changes**

- Changed `breadcrumb` TS type exported name from `Breadcrumb` to `EuiBreadcrumb` ([#3578](https://github.com/elastic/eui/pull/3578))
- Removed `$euiZComboBox` SCSS variable (value was 8001) ([#3551](https://github.com/elastic/eui/pull/3551))

**Theme: Amsterdam**

- Updated `EuiCallout` by removing left border, adding border radius and increasing font weight on titles ([#3557](https://github.com/elastic/eui/pull/3557/))
- Updated `EuiHeaderBreadcrumbs` style to be more prominent ([#3578](https://github.com/elastic/eui/pull/3578/))
- Fixed `EuiFilterGroup` `border-radius` ([#3591](https://github.com/elastic/eui/pull/3591/))
- Updated `EuiCodeBlock` inline code style to use border radius ([#3599](https://github.com/elastic/eui/pull/3599))

## [`25.0.0`](https://github.com/elastic/eui/tree/v25.0.0)

- Added conditional rendering of the title element in `EuiCallOut` to avoid usage of additional space caused by the rendered `<div>` element ([#3549](https://github.com/elastic/eui/pull/3549))
- Added `invalidCallout` prop to `EuiForm` to allow conditional rendering of error callout([#3585](https://github.com/elastic/eui/pull/3585))

**Bug fixes**

- Fixed `EuiCard` image corners to be contained within border radius ([#3556](https://github.com/elastic/eui/pull/3556))
- Fixed `EuiKeyPadMenu` and `EuiKeyPadMenuItem` aria roles ([#3502](https://github.com/elastic/eui/pull/3502))
- Fixed `EuiFieldSearch` input clear button doesn't show when external input is passed([#3497](https://github.com/elastic/eui/pull/3497))
- Fixed `EuiBasicTable` footers to always use a unique `key` ([#3559](https://github.com/elastic/eui/pull/3559))
- Fixed `EuiInMemoryTable` by changing the `getDerivedStateFromProps` to not block the updates as soon as it hits a true if condition ([#3579](https://github.com/elastic/eui/pull/3579))

**Breaking changes**

- A fixed `EuiHeader` no longer automatically padding directly to the `<body>` element ([#3538](https://github.com/elastic/eui/pull/3538))
- Improved `EuiPagination`, `EuiDataGrid`, `EuiBasicTable` and `EuiInMemoryTable` accessibility, causing `EuiPaginationButton` to require a new prop `pageIndex` ([#3294](https://github.com/elastic/eui/pull/3294))
- Replaced all usages of [`KeyboardEvent.keyCode`](https://developer.mozilla.org/en-US/docs/Web/API/KeyboardEvent/keyCode) (deprecated) with [`KeyboardEvent.key`](https://developer.mozilla.org/en-US/docs/Web/API/KeyboardEvent/key). From `@elastic/eui/lib/services`, `keyCodes` has been replaced with `keys`, as has `cascadingMenuKeyCodes`->`cascadingMenuKeys`, and `comboBoxKeyCodes`->`comboBoxKeys`.  The implementation of all of those exports (as well as `accessibleClickKeys`) all now use `KeyboardEvent.key` values. ([#3517](https://github.com/elastic/eui/pull/3517))

## [`24.1.0`](https://github.com/elastic/eui/tree/v24.1.0)

- Added `displayAsText` prop to `EuiDataGridColumn` ([#3520](https://github.com/elastic/eui/pull/3520))
- Added `minSizeForControls` prop to `EuiDataGrid` to control the minimum width for showing grid controls ([#3527](https://github.com/elastic/eui/pull/3527))
- Passed `getSelectedOptionForSearchValue` to `EuiComboBoxOptionsList` as prop ([#3501](https://github.com/elastic/eui/pull/3501))
- Added `appendIconComponentCache` function to allow manual pre-emptive loading of source elements into the `EuiIcon` cache ([#3481](https://github.com/elastic/eui/pull/3481))
- Added `initialSelected` to `EuiTableSelectionType` properties to set initial selected checkboxes for `EuiBasicTable` ([#3418](https://github.com/elastic/eui/pull/3418))
- Added exports for `EuiSteps` and related components types ([#3471](https://github.com/elastic/eui/pull/3471))
- Added `displayName` to components using `React.forwardRef` ([#3451](https://github.com/elastic/eui/pull/3451))
- Added event target checker for `EuiOverlayMask`'s `onClick` prop ([#3462](https://github.com/elastic/eui/pull/3462))
- Added `EuiColorPalettePicker` component ([#3192](https://github.com/elastic/eui/pull/3192))
- Added `left-start` popover placement to `EuiDatePicker` ([#3511](https://github.com/elastic/eui/pull/3511))
- Added `theme` prop to `EuiHeader` ([#3524](https://github.com/elastic/eui/pull/3524))
- Added `.euiHeaderLink-isActive` class to `EuiHeaderLink` when `isActive` ([#3524](https://github.com/elastic/eui/pull/3524))
- Added `display`, `descriptionWidth`, `textWrap` and `isInvalid` props to `EuiExpression` ([#3467](https://github.com/elastic/eui/pull/3467))
- Added more exports for `EuiColorPalettePicker` types ([#3542](https://github.com/elastic/eui/pull/3542))

**Bug Fixes**

- Fixed issue where multiple `EuiToolTip` components could be visible when element was focused ([#3335](https://github.com/elastic/eui/pull/3335))
- Fixed `EuiSuperSelect` not rendering full width when `isOpen` is `true` ([#3495](https://github.com/elastic/eui/pull/3495))
- Fixed `EuiBasicTable` shows no items if all items of last page is deleted  ([#3422](https://github.com/elastic/eui/pull/3422))
- Fixed TypeScript module name in generated `eui_charts_theme.d.ts` file  ([#3492](https://github.com/elastic/eui/pull/3492))
- Fixed code highlight color contrast in `EuiCodeBlock` ([#3309](https://github.com/elastic/eui/pull/3309))
- Fixed regression in `EuiComboBox` not triggering its `inputRef` callback ([#3532](https://github.com/elastic/eui/pull/3532))

**Deprecations**

- Added a deprecation notice for `EuiNavDrawer` family of components. Advise usage of `EuiCollapsibleNav` instead ([#3487](https://github.com/elastic/eui/pull/3487))

**Notes**

- Removed `src-framer` files from the repository ([#3487](https://github.com/elastic/eui/pull/3487))

**Theme: Amsterdam**

- Removed borders `EuiModal` ([#3515](https://github.com/elastic/eui/pull/3515))
- Improve `EuiOverlayMask` colors ([#3515](https://github.com/elastic/eui/pull/3515))
- Updated shadow styles to improve smoothness, use black as the base color, and deprecated `opacity` value of shadow mixins ([#3428](https://github.com/elastic/eui/pull/3428))
- Removed borders from `EuiFlyout` and `EuiPopover` ([#3477](https://github.com/elastic/eui/pull/3477))
- Updated `EuiHeader` and components ([#3524](https://github.com/elastic/eui/pull/3524))

## [`24.0.0`](https://github.com/elastic/eui/tree/v24.0.0)

- Added `null` as acceptable `icon` prop for `EuiCard` ([#3470](https://github.com/elastic/eui/pull/3470))
- Added `sortBy` and `sortShift` props to `euiPaletteColorBlind()` for sorting along the color wheel ([#3387](https://github.com/elastic/eui/pull/3387))
- Added `utcOffset` prop to `EuiSuperDatePicker` ([#3436](https://github.com/elastic/eui/pull/3436))
- Added `partition` key to `EuiChartThemeType` for Partition chart support ([#3387](https://github.com/elastic/eui/pull/3387))
- Updated `EuiImage`'s `caption` prop type from `string` to `ReactNode` ([#3387](https://github.com/elastic/eui/pull/3387))
- Improved contrast for `EuiCollapsibleNav` close button ([#3465](https://github.com/elastic/eui/pull/3465))

**Bug Fixes**

- Fixed `EuiSuperDatePicker` quick selection menu overriding specified time range with default values ([#3446](https://github.com/elastic/eui/pull/3446))
- Fixed `EuiCodeEditor` console error when using the editor without import the default theme ([#3454](https://github.com/elastic/eui/pull/3454))
- Fixed `EuiDatePopoverContent` `onChange` event to only accept `string` date input  ([#3460](https://github.com/elastic/eui/pull/3460))

**Breaking changes**

- Changed parameters for `euiPaletteColorBlind()` to an object ([#3387](https://github.com/elastic/eui/pull/3387))
- Changed the default palette of `EUI_CHARTS_THEME_LIGHT/DARK` themes to the naturally sorted `euiPaletteColorBlind()` ([#3387](https://github.com/elastic/eui/pull/3387))

## [`23.3.1`](https://github.com/elastic/eui/tree/v23.3.1)

**Note: this release is a backport containing changes originally made in `24.0.0`**

**Bug Fixes**

- Fixed `EuiSuperDatePicker` quick selection menu overriding specified time range with default values ([#3446](https://github.com/elastic/eui/pull/3446))
- Fixed `EuiDatePopoverContent` `onChange` event to only accept `string` date input  ([#3460](https://github.com/elastic/eui/pull/3460))

## [`23.3.0`](https://github.com/elastic/eui/tree/v23.3.0)

- Added `aria-hidden = true` to `EuiRangeSlider` and `EuiRangeTrack` if `showInput = true` ([#3423](https://github.com/elastic/eui/pull/3423))
- Added `testenv` mock for `EuiCode` and `EuiCodeBlock` ([#3405](https://github.com/elastic/eui/pull/3405))
- Added `displayName` to components using `React.forwardRef` ([#3440](https://github.com/elastic/eui/pull/3440))

**Bug Fixes**

- Fixed `EuiCode` and `EuiCodeBlock` from erroring in environments without a DOM implementation ([#3405](https://github.com/elastic/eui/pull/3405))
- Fixed `ApplyClassComponentDefaults` typescript utility to correctly determine defaulted properties' types ([#3430](https://github.com/elastic/eui/pull/3430))
- Fixed `prettyDuration` return type to be `string`, use fallback value  ([#3438](https://github.com/elastic/eui/pull/3438))

## [`23.2.0`](https://github.com/elastic/eui/tree/v23.2.0)

- Added `iconType` prop to `EuiDatePicker` ([#3383](https://github.com/elastic/eui/pull/3383))
- Applied `max-width: 100%` to `EuiPageBody` so inner flex-based items don't overflow their containers  ([#3375](https://github.com/elastic/eui/pull/3375))
- Added `titleSize` prop to `EuiStep` and `EuiSteps` ([#3340](https://github.com/elastic/eui/pull/3340))
- Handled `ref` passed to `EuiHeaderSectionItemButton` ([#3378](https://github.com/elastic/eui/pull/3378))
- Added `iconProps` prop to `EuiCollapsibleNavGroup` to extend the props passed to the rendered `EuiIcon` ([#3365](https://github.com/elastic/eui/pull/3365))
- Added `closeButtonProps` to `EuiCollapsibleNav` ([#3398](https://github.com/elastic/eui/pull/3398))
- Added `buffer` prop to `EuiPopover` for altering minimum distance to container edges ([#3398](https://github.com/elastic/eui/pull/3398))
- Allowed `search` prop changes to update `EuiInMemoryTable` internal query state ([#3371](https://github.com/elastic/eui/pull/3371))
- Added `EuiResizableContainer` component ([#2701](https://github.com/elastic/eui/pull/2701))
- Added caching layer on `EuiIcon` to prevent delays and flickering when rendering an already fetched icon ([#3404](https://github.com/elastic/eui/pull/3404))

**Bug Fixes**

- Fixed `EuiFieldSearch` to trigger `onSearch` single time instead of two times ([#3425](https://github.com/elastic/eui/pull/3425))
- Fixed `EuiBasicTable` item selection when `id` is `0` ([#3417](https://github.com/elastic/eui/pull/3417))
- Fixed `EuiNavDrawer` not closing on outside click after being unlocked ([#3415](https://github.com/elastic/eui/pull/3415))
- Fixed `EuiBadge` `iconOnClick` props makes badge text clickable ([#3392](https://github.com/elastic/eui/pull/3392))
- Added `id` requirement if `label` is used in `EuiRadio` ([#3382](https://github.com/elastic/eui/pull/3382))
- Fixed z-index issue in `EuiDatePicker` where it's popover would sit beneath other DOM siblings that had z-index applied ([#3376](https://github.com/elastic/eui/pull/3376))
- Added `download` glyph to `EuiIcon` ([#3364](https://github.com/elastic/eui/pull/3364))
- Applies `max-width: 100%` to `EuiPageBody` so inner flex-based items don't overflow their containers  ([#3375](https://github.com/elastic/eui/pull/3375))
- Added `ReactElement` to `EuiCard` `image` prop type to allow custom component ([#3370](https://github.com/elastic/eui/pull/3370))
- Fixed `EuiCollapsibleNavGroup` `titleSize` prop type to properly exclude `l` and `m` sizes ([#3365](https://github.com/elastic/eui/pull/3365))
- Fixed `EuiDatePickerRange` start date popover to sit left under the icon ([#3383](https://github.com/elastic/eui/pull/3383))
- Fixed `euiFormControlIsLoading` SASS mixin to prevent the loading icon from overlapping with the text when the form control is `compressed` and adjusted the amount of padding ([#3401](https://github.com/elastic/eui/pull/3401)
- Fixed `EuiHeader` `z-index` issues with popovers and added body classes for the presence of `EuiFlyout` and `EuiCollapsibleNav.isOpen` ([#3398](https://github.com/elastic/eui/pull/3398))
- Fixed `EuiInMemoryTable` data reset when filter is set and item is selected ([#3419](https://github.com/elastic/eui/pull/3419))
- Fixed `popoverPlacement` default value for `EuiDatePicker` ([#3427](https://github.com/elastic/eui/pull/3427))

## [`23.1.0`](https://github.com/elastic/eui/tree/v23.1.0)

- Removed additional padding applied to `$euiHeaderHeightCompensation` when `EuiHeader` is fixed ([#3369](https://github.com/elastic/eui/pull/3369))

**Bug Fixes**

- Fixed `EuiDescribedFormGroup` issue that prevented it from shrinking down properly in smaller viewports ([#3369](https://github.com/elastic/eui/pull/3369))

## [`23.0.0`](https://github.com/elastic/eui/tree/v23.0.0)

- Added `showCloseButton` and `dockedBreakpoint` flexibility to `EuiCollapsibleNav` ([#3330](https://github.com/elastic/eui/pull/3330))
- Added `panelStyle` prop to `EuiPopover` to distinguish style object configuration ([#3329](https://github.com/elastic/eui/pull/3329))
- Added `popoverPlacement` prop in `EuiDatePicker` ([#3359](https://github.com/elastic/eui/pull/3359))
- Extended `EuiDatePicker`'s `startDate` and `endDate` types to accept `null` values for better interoperability ([#3343](https://github.com/elastic/eui/pull/3343))
- Added `EuiCommentList` component ([#3344](https://github.com/elastic/eui/pull/3344))
- Added secondary color value input element to `EuiColorPicker` ([#3336](https://github.com/elastic/eui/pull/3336))

**Bug Fixes**

- Fixed `EuiInMemoryTable` `isClearable` property to initiate reset ([#3328](https://github.com/elastic/eui/pull/3328))
- Removed `schema` attribute form `<input/>` in `EuiInMemoryTable` ([#3337](https://github.com/elastic/eui/pull/3337))
- Fixed `EuiCollapsibleNav` docked states on mobile ([#3330](https://github.com/elastic/eui/pull/3330))
- Fixed `EuiPopover` positioning from being overridden by `style` prop ([#3329](https://github.com/elastic/eui/pull/3329))
- Fixed `EuiCodeBlock` not copying updated content ([#3351](https://github.com/elastic/eui/pull/3351))
- Fixed alignment of popover of end date of `EuiDatePickerRange` ([#3359](https://github.com/elastic/eui/pull/3359))

**Breaking changes**

- Upgraded `TypeScript` to 3.7.2 ([#3295](https://github.com/elastic/eui/pull/3295))
- Changed `EuiCollapsibleNav` prop name from `hideButtonIfDocked` to `showButtonIfDocked` and flipped default ([#3330](https://github.com/elastic/eui/pull/3330))

## [`22.6.0`](https://github.com/elastic/eui/tree/v22.6.0)

- Converted `NavDrawer`, `NavDrawerGroup`, and `NavDrawerFlyout` to TypeScript ([#3268](https://github.com/elastic/eui/pull/3268))
- Converted `EuiDatePicker`, `EuiDatePickerRange`, `EuiSuperDatePicker`, and `EuiSuperUpdateButton` to TypeScript ([#2891](https://github.com/elastic/eui/pull/2891))
- Improved condensed `EuiTabs` focus states ([#3299](https://github.com/elastic/eui/pull/3299))
- Added `EuiTour`, `EuiTourStep`, and `useEuiTour` components ([#2766](https://github.com/elastic/eui/pull/2766))
- Added `EuiBeacon` component ([#2766](https://github.com/elastic/eui/pull/2766))
- Added `offset` and `arrowChildren` props to `EuiPopover` for anchor element customization ([#2766](https://github.com/elastic/eui/pull/2766))

**Bug Fixes**

- Fixed `EuiProgress` `max` property to allow `undefined` ([#3198](https://github.com/elastic/eui/pull/3198))


## [`22.5.0`](https://github.com/elastic/eui/tree/v22.5.0)

- Added `forceState` prop to control `EuiAccordion` state from outside ([#3240](https://github.com/elastic/eui/pull/3240))

**Bug Fixes**

- Fixed EuiI8n hasPropName utility errors on null values ([#3303](https://github.com/elastic/eui/pull/3303))
- Fixed the inline styles being overwritten by consumer-passed inline styles in EuiBadge ([#3284](https://github.com/elastic/eui/pull/3284))

## [`22.4.0`](https://github.com/elastic/eui/tree/v22.4.0)

- Added support for `href`, `onClick`, and related props in `EuiBasicTable` default actions ([#3115](https://github.com/elastic/eui/pull/3115))
- Added support for `EuiCodeEditor` to set `readonly` and `id` on `<textarea />` ([#3212](https://github.com/elastic/eui/pull/3212))
- Added `EuiComment` component ([#3179](https://github.com/elastic/eui/pull/3179))

**Deprecation**

- Updated makeId to DEPRECATED, shifted all the calls to htmlIdGenerator ([#3129](https://github.com/elastic/eui/pull/3129))

**Bug Fixes**

- Fixed `EuiTabbedContent` focus discrepancy between selected and initialFocus tabs ([#3285](https://github.com/elastic/eui/pull/3285))
- Fixed the `initialSelectedTab` prop of `EuiTabbedContent` to not steal focus from content. Which fixed the bug in `EuiSuperDatePicker` that required two clicks to focus input in relative tab  ([#3154](https://github.com/elastic/eui/pull/3154))
- Fixed the `img` element in `EuiIcon` using custom SVGs to have an `alt` attribute with an empty string, rather than no `alt` attribute at all ([#3245](https://github.com/elastic/eui/pull/3245))
- Added overflows to EuiDataGrid toolbar dropdowns when there are many columns ([#3238](https://github.com/elastic/eui/pull/3238))
- Fixed `EuiIcon`'s icon `type` definition to allow custom React components ([#3252](https://github.com/elastic/eui/pull/3252))
- Fixed `initialSelectedTab` properties used in `EuiDatePopoverContent` ([#3254](https://github.com/elastic/eui/pull/3254))
- Fixed `EuiSideNavItem` overriding custom `className` of item and icon ([#3283](https://github.com/elastic/eui/pull/3283))
- Fixed `EuiFieldSearch` clear button inconsistencies ([#3270](https://github.com/elastic/eui/pull/3270))
- Fixed components with `href` usage of `rel` ([#3258](https://github.com/elastic/eui/pull/3258))

## [`22.3.1`](https://github.com/elastic/eui/tree/v22.3.1)

**Note: this release is a backport containing changes originally made in `23.0.0`, `23.1.0`, and `23.2.0`**

- Removed additional padding applied to `$euiHeaderHeightCompensation` when `EuiHeader` is fixed ([#3369](https://github.com/elastic/eui/pull/3369))
- Handled `ref` passed to `EuiHeaderSectionItemButton` ([#3378](https://github.com/elastic/eui/pull/3378))
- Added `showCloseButton` and `dockedBreakpoint` flexibility to `EuiCollapsibleNav` ([#3330](https://github.com/elastic/eui/pull/3330))
- Added `closeButtonProps` to `EuiCollapsibleNav` ([#3398](https://github.com/elastic/eui/pull/3398))
- Added `buffer` prop to `EuiPopover` for altering minimum distance to container edges ([#3398](https://github.com/elastic/eui/pull/3398))

**Bug Fixes**

- Fixed `EuiDescribedFormGroup` issue that prevented it from shrinking down properly in smaller viewports ([#3369](https://github.com/elastic/eui/pull/3369))
- Fixed `EuiCollapsibleNav` docked states on mobile ([#3330](https://github.com/elastic/eui/pull/3330))
- Fixed `EuiHeader` `z-index` issues with popovers and added body classes for the presence of `EuiFlyout` and `EuiCollapsibleNav.isOpen` ([#3398](https://github.com/elastic/eui/pull/3398))

**Breaking changes**

- Changed `EuiCollapsibleNav` prop name from `hideButtonIfDocked` to `showButtonIfDocked` and flipped default ([#3330](https://github.com/elastic/eui/pull/3330))

## [`22.3.0`](https://github.com/elastic/eui/tree/v22.3.0)

- Removed dependency on option list for custom option of `EuiComboBox` ([#3183](https://github.com/elastic/eui/pull/3183))
- Fixed `EuiPopover` arrow position in Android and Linux ([#3188](https://github.com/elastic/eui/pull/3188))
- Improved `htmlIdGenerator` when supplying both `prefix` and `suffix` ([#3076](https://github.com/elastic/eui/pull/3076))
- Updated pagination prop descriptions for `EuiInMemoryTable` ([#3142](https://github.com/elastic/eui/pull/3142))
- Added `title` and `aria` attributes to `EuiToken`'s icon element ([#3195](https://github.com/elastic/eui/pull/3195))
- Added new Elasticsearch token types ([#2758](https://github.com/elastic/eui/pull/2758))

**Bug Fixes**

- Fixed bug in `EuiAccordion` to adjust to the correct height when content height changes ([#3160](https://github.com/elastic/eui/pull/3160))
- Fixed bug in `EuiBasicTable` to handle dynamic icon value properly in collapsed actions ([#3145](https://github.com/elastic/eui/pull/3145))
- Fixed `availability` check for actions in `EuiBasicTable` ([3030](https://github.com/elastic/kibana/issues/3030))

## [`22.2.0`](https://github.com/elastic/eui/tree/v22.2.0)

- Improved `EuiModal` close button position to prevent from overlapping with the title ([#3176](https://github.com/elastic/eui/pull/3176))

**Bug Fixes**

- Removed outline of `EuiSelect` in Firefox ([#3197] (https://github.com/elastic/eui/pull/3197))
- Fixed EuiBasicTable proptypes of itemId ([#3133](https://github.com/elastic/eui/pull/3133))
- Updated `EuiSuperDatePicker` to inherit the selected value in quick select ([#3105](https://github.com/elastic/eui/pull/3105))

### Feature: EuiCollapsibleNav ([#3019](https://github.com/elastic/eui/pull/3019))

- Added `EuiCollapsibleNav` and `EuiCollapsibleNavGroup` components
- Added `EuiPinnableListGroup`, an extension of `EuiListGroup`
- Added `ghost` colored `EuiListGroupItem`, increased overall large size, and fixed focus states
- Added `color` and `size` props to `EuiListGroup`
- Added `home` and `menu` glyphs to `EuiIcon`
- Added simple `euiXScroll` and `euiYScroll` SASS mixins and CSS utility equivalents

**Bug Fixes**

- Fixed `EuiAccordion` icon margins, focus state, and flex issue in IE
- Fixed `1.1px` height of  `EuiHorizontalRule`

## [`22.1.1`](https://github.com/elastic/eui/tree/v22.1.1)

**Bug Fixes**

- Fixed infinite call stack in `EuiResizeObserver`'s fallback polyfill ([#3180](https://github.com/elastic/eui/pull/3180))
- Correct `defaultProps` definition in `EuiComboBox` ([#3180](https://github.com/elastic/eui/pull/3180))

## [`22.1.0`](https://github.com/elastic/eui/tree/v22.1.0)

- Added `delimiter` prop to `EuiComboBox` ([#3104](https://github.com/elastic/eui/pull/3104))
- Added `useColorPickerState` and `useColorStopsState` utilities ([#3067](https://github.com/elastic/eui/pull/3067))
- Fixed `EuiSearchBar` related types ([#3147](https://github.com/elastic/eui/pull/3147))
- Added `prepend` and `append` ability to `EuiSuperSelect` ([#3167](https://github.com/elastic/eui/pull/3167))

**Bug Fixes**

- Fixed `EuiNavDrawer` scrolling issue on mobile ([#3174](https://github.com/elastic/eui/pull/3174))

## [`22.0.0`](https://github.com/elastic/eui/tree/v22.0.0)

- Replaced various `lodash` functions with native functions ([#3053](https://github.com/elastic/eui/pull/3053))
- Added `whiteSpace ` prop to `EuiCodeBlock` ([#3103](https://github.com/elastic/eui/pull/3103))
- Added `sortMatchesBy` prop for `EuiComboBox` ([#3089](https://github.com/elastic/eui/pull/3089))
- Added `prepend` and `append` ability to `EuiFieldPassword` ([#3122](https://github.com/elastic/eui/pull/3122))
- Added `Enter` key press functionality to `EuiSuperDatePicker` ([#3048](https://github.com/elastic/eui/pull/3048))
- Added `title` to headers of `EuiTable` in case of truncation ([#3094](https://github.com/elastic/eui/pull/3094))
- Added i18n to `EuiTableHeaderCell` ([#3094](https://github.com/elastic/eui/pull/3094))
- Added `number` and `string` to `size` type of `EuiImage` for setting custom sizes ([#3012](https://github.com/elastic/eui/pull/3012))
- Improved `EuiButtonEmpty` focus state when the `color` type is `text` ([#3135](https://github.com/elastic/eui/pull/3135))
- Added `EuiLoadingElastic` component ([#3017](https://github.com/elastic/eui/pull/3017))
- Upgraded `react-beautiful-dnd` to v13 ([#3064](https://github.com/elastic/eui/pull/3064))
- Fixed `EuiPagination` vertical alignment of the text when used as `compressed` ([#3152](https://github.com/elastic/eui/pull/3152))
- Added `showTooltip` prop for `EuiSuperUpdateButton` to show tooltip and showing only once popovers are closed ([#3127](https://github.com/elastic/eui/pull/3127))

**Bug Fixes**

- Fixed bug in `EuiSuperDatePicker` not showing correct values in relative tab of end date ([#3132](https://github.com/elastic/eui/pull/3132))
- Fixed bug in `EuiSuperDatePicker` to show correct values of commonly used values in relative tab ([#3106](https://github.com/elastic/eui/pull/3106))
- Fixed race condition in `EuiIcon` when switching from dynamically fetched components ([#3118](https://github.com/elastic/eui/pull/3118))
- Fixed the issue that `EuiResizeObserver` fallback did not properly listen to pure window resizing ([#3088](https://github.com/elastic/eui/pull/3088))

**Breaking changes**

- Removed `EuiKeyPadMenuItemButton` in favor of just `EuiKeyPadMenuItem` that can also accept an `onClick` ([#3062](https://github.com/elastic/eui/pull/3062))

## [`21.1.0`](https://github.com/elastic/eui/tree/v21.1.0)

- Updated `EuiFilterSelect` to retain the order of its filters ([#3063](https://github.com/elastic/eui/pull/3063))
- Added `href` prop to `EuiBadge` ([#3009](https://github.com/elastic/eui/pull/3009))
- Added props descriptions for `EuiComboBox` ([#3007](https://github.com/elastic/eui/pull/3007))
- Exported `dateFormatAliases` as a part of the public API ([#3043](https://github.com/elastic/eui/pull/3043))
- Exported `EuiTextProps` type definition ([#3039](https://github.com/elastic/eui/pull/3039))
- Added a `component` prop to `EuiForm` to render a `<form>`([#3010](https://github.com/elastic/eui/pull/3010))
- Removed `role` attribute from `EuiImage`([#3036](https://github.com/elastic/eui/pull/3036))
- Added `prepend` and `append` ability to `EuiComboBox` single selection only ([#3003](https://github.com/elastic/eui/pull/3003))
- Added `onColumnResize` prop to `EuiDataGrid` of type `EuiDataGridOnColumnResizeHandler` that gets called when column changes it's size ([#2963](https://github.com/elastic/eui/pull/2963))
- Added `logoEnterpriseSearch` to `EuiIcon` ([#3066](https://github.com/elastic/eui/pull/3066))
- Added RGB format support to `EuiColorPicker` and `EuiColorStops` ([#2850](https://github.com/elastic/eui/pull/2850))
- Added alpha channel (opacity) support to `EuiColorPicker` and `EuiColorStops` ([#2850](https://github.com/elastic/eui/pull/2850))
- Added `useResizeObserver` hook ([#2991](https://github.com/elastic/eui/pull/2991))
- Added `showColumnSelector.allowHide` and `showColumnSelector.allowReorder` props to `EuiDataGrid` UI configuration ([#2993](https://github.com/elastic/eui/pull/2993))
- Added `EuiMark` component ([#3060](https://github.com/elastic/eui/pull/3060))
- Changed `tabs.name` prop shape in `EuiTabbedContent` to accept a `node`, which aligns it with `EuiTab` ([#3100](https://github.com/elastic/eui/pull/3100))

**Bug Fixes**

- Fixed `EuiFieldNumber` so values of type `number` are now allowed ([#3020](https://github.com/elastic/eui/pull/3020))
- Fixed SASS `contrastRatio()` function in dark mode by fixing the `pow()` math function ([#3013], (https://github.com/elastic/eui/pull/3013))
- Fixed bug preventing `EuiDataGrid` from re-evaluating the default column width on resize ([#2991](https://github.com/elastic/eui/pull/2991))
- Fixed padding in `EuiCallOut` when used as a `banner` for `EuiFlyout` ([#3098](https://github.com/elastic/eui/pull/3098))

## [`21.0.1`](https://github.com/elastic/eui/tree/v21.0.1)

**Bug Fixes**

- Made `EuiDataGrid`'s `schema.isSortable` value optional ([#2991](https://github.com/elastic/eui/pull/2991))

## [`21.0.0`](https://github.com/elastic/eui/tree/v21.0.0)

- Added `EuiDataGrid`'s default sort order property ([#2987](https://github.com/elastic/eui/pull/2987))
- Fixed `EuiDataGrid`'s pagination visibility when changing rows per page ([#2978](https://github.com/elastic/eui/pull/2978))
- Added `highlightAll` prop to `EuiHighlight` to highlight all matches ([#2957](https://github.com/elastic/eui/pull/2957))
- Added `showOnFocus` prop to `EuiScreenReaderOnly` to force display on keyboard focus ([#2976](https://github.com/elastic/eui/pull/2976))
- Added `EuiSkipLink` component ([#2976](https://github.com/elastic/eui/pull/2976))
- Created `EuiBadgeGroup` component ([#2921](https://github.com/elastic/eui/pull/2921))
- Added `sections` and `position` props to `EuiHeader` ([#2928](https://github.com/elastic/eui/pull/2928))
- Added `gutterSize` prop to `EuiListGroup` ([#2980](https://github.com/elastic/eui/pull/2980))
- Added `color` prop to `EuiListGroupItem` and updated size style ([#2980](https://github.com/elastic/eui/pull/2980))
- Added `enableAllColumns` to `EuiBasicTable` component ([#2906](https://github.com/elastic/eui/pull/2906))

**Bug Fixes**

- Fixed `EuiDataGrid`'s sort popover to behave properly on mobile screens ([#2979](https://github.com/elastic/eui/pull/2979))
- Fixed `EuiButton` and other textual components' disabled contrast ([#2874](https://github.com/elastic/eui/pull/2874))
- Fixed z-index conflict with cell popovers in `EuiDataGrid` while in full screen mode ([#2959](https://github.com/elastic/eui/pull/2959))
- Adjusted the header on `EuiDataGrid` to fix to the top within constrained containers and full screen mode  ([#2959](https://github.com/elastic/eui/pull/2959))
- Refactored `EuiDescribedFormGroup` to allow the content inside the `EuiTitle` to be accessible to screen reader users ([#2989](https://github.com/elastic/eui/pull/2989))

**Breaking changes**

- Updated `@types/react` and `@types/react-dom` to utilize React.RefCallback type instead of custom implementation ([#2929](https://github.com/elastic/eui/pull/2929))

**Theme: Amsterdam**

- Buttons have a new visual style ([#2874](https://github.com/elastic/eui/pull/2874))

## [`20.1.0`](https://github.com/elastic/eui/tree/v20.1.0)

- Added `theme` prop to `EuiCodeEditor` in support of `AceEditor` themes ([#2970](https://github.com/elastic/eui/pull/2970))
- `EuiButton` now has a single return statement ([#2954](https://github.com/elastic/eui/pull/2954))
- Added `isSortable` props to `EuiDataGridColumn` and `EuiDataGridSchemaDetector` to mark them as un-sortable ([#2952](https://github.com/elastic/eui/pull/2952))
- Converted `EuiForm` to TypeScript, added many missing `/form` Prop types ([#2896](https://github.com/elastic/eui/pull/2896))
- Empty table th elements replaced with td in `EuiTable`. ([#2934](https://github.com/elastic/eui/pull/2934))
- Added default prompt text to `aria-describedby` for `EuiFilePicker` ([#2919](https://github.com/elastic/eui/pull/2919))
- Added SASS variables for text variants of the primary palette `$euiColorPrimaryText`, `$euiColorSecondaryText`, etc... Updated components to use these new variables. ([#2873](https://github.com/elastic/eui/pull/2873))
- Updated SASS mixin `makeHighContrastColor()` to default `$background: $euiPageBackgroundColor` and `$ratio: 4.5`. Created `makeGraphicContrastColor()` for graphic specific contrast levels of 3.0. ([#2873](https://github.com/elastic/eui/pull/2873))
- Added `arrowDisplay` prop to `EuiAccordion` for changing side or hiding completely ([#2914](https://github.com/elastic/eui/pull/2914))
- Added `prepend` and `append` ability to `EuiFieldSearch` ([#2914](https://github.com/elastic/eui/pull/2914))
- Added `notification` and `notificationColor` props to `EuiHeaderSectionItemButton` ([#2914](https://github.com/elastic/eui/pull/2914))
- Added `folderCheck`, `folderExclamation`, `push`, `quote`, `reporter` and `users` icons ([#2935](https://github.com/elastic/eui/pull/2935))
- Updated `folderClosed` and `folderOpen` to match new additions and sit better on the pixel grid ([#2935](https://github.com/elastic/eui/pull/2935))
- Converted `EuiSearchBar` to Typescript ([#2909](https://github.com/elastic/eui/pull/2909))

**Bug fixes**

- Fixed `EuiDataGrid` breaking if invalid schema passed ([#2955](https://github.com/elastic/eui/pull/2955))
- Fixed `EuiTitle` not rendering child classes ([#2925](https://github.com/elastic/eui/pull/2925))
- Extended `div` element in `EuiFlyout` type ([#2914](https://github.com/elastic/eui/pull/2914))
- Fixed popover positioning service to be more lenient when positioning 0-width or 0-height content ([#2948](https://github.com/elastic/eui/pull/2948))

**Theme: Amsterdam**

- Text sizes are now based on a 14px base font size. Headings are now bold. ([#2936](https://github.com/elastic/eui/pull/2936))
- Altered `secondary`, `accent` colors to be more saturated ([#2873](https://github.com/elastic/eui/pull/2873))

## [`20.0.2`](https://github.com/elastic/eui/tree/v20.0.2)

**Bug fixes**

- Fixed type definitions for `EuiComboBox` ([#2971](https://github.com/elastic/eui/pull/2971))

## [`20.0.1`](https://github.com/elastic/eui/tree/v20.0.1)

**Bug fixes**

- Added TypeScript definition for `EuiCodeEditor`'s accepting `react-ace` props ([#2926](https://github.com/elastic/eui/pull/2926))
- Added `@types/react-input-autosize` to project's `dependencies` ([#2930](https://github.com/elastic/eui/pull/2930))

## [`20.0.0`](https://github.com/elastic/eui/tree/v20.0.0)

- Converted `EuiComboBox`, `EuiComboBoxInput`, `EuiComboBoxPill`, `EuiComboBoxOptionsList`, `EuiComboBoxOption`, and `EuiComboBoxTitle` to TypeScript ([#2838](https://github.com/elastic/eui/pull/2838))
- Converted `EuiCodeEditor` to TypeScript ([#2836](https://github.com/elastic/eui/pull/2836))
- Converted `EuiCode` and `EuiCodeBlock` and to TypeScript ([#2835](https://github.com/elastic/eui/pull/2835))
- Converted `EuiFilePicker` to TypeScript ([#2832](https://github.com/elastic/eui/issues/2832))
- Exported `EuiSelectOptionProps` type ([#2830](https://github.com/elastic/eui/pull/2830))
- Added `paperClip` glyph to `EuiIcon` ([#2845](https://github.com/elastic/eui/pull/2845))
- Added `banner` prop to `EuiFlyoutBody` and updated `euiOverflowShadow` mixin ([#2837](https://github.com/elastic/eui/pull/2837))
- Updated `editorLink` icon ([#2866](https://github.com/elastic/eui/pull/2866))
- Added control columns to `EuiDataGrid` to support non-data columns like row selection and actions ([#2846](https://github.com/elastic/eui/pull/2846))
- Added `image` glyph to `EuiIcon` ([#2870](https://github.com/elastic/eui/pull/2870))
- Exported TS props from top level `EuiListGroupProps`, `EuiListGroupItemProps`, `EuiSelectableProps`,  `EuiSelectableOption`, `EuiSelectableOptionsListProps` ([#2869](https://github.com/elastic/eui/pull/2869))
- Extending `EuiSelectable[options]` type with correct HTML element ([#2869](https://github.com/elastic/eui/pull/2869))
- Added check mark to single selection `EuiComboBox` ([#2890](https://github.com/elastic/eui/pull/2890))
- Added `logoGoogleG` third-party logo to `EuiIcon` ([#2853](https://github.com/elastic/eui/pull/2853))
- Added Jest `modulesNameMapper` alias for `EuiIcon` using test environment mock ([#2878](https://github.com/elastic/eui/pull/2878))
- Removed `sinon` and `@types/sinon` as dependencies, and converted usages to `jest.fn` ([#2885](https://github.com/elastic/eui/pull/2885))

**Bug fixes**

- Fixed building dev & docs on Windows ([#2847](https://github.com/elastic/eui/pull/2847))
- Fixed screen reader discovery issues with `EuiBottomBar` and `EuiControlBar` ([#2861](https://github.com/elastic/eui/pull/2861))
- Fixed a bug in `EuiDataGrid` causing the first cell to autofocus if interactive ([#2872](https://github.com/elastic/eui/pull/2872))

**Breaking changes**

- Removed `visControls` and `visHeatmap` duplicate icons from docs ([#2908](https://github.com/elastic/eui/pull/2908))

## [`19.0.0`](https://github.com/elastic/eui/tree/v19.0.0)

- Added `cheer` glyph to `EuiIcon` ([#2814](https://github.com/elastic/eui/pull/2814))
- Added `tableCaption` prop to `EuiBasicTable` and improved the default one ([#2782](https://github.com/elastic/eui/pull/2782))
- Converted `EuiDescribedFormGroup` to TypeScript ([#2810](https://github.com/elastic/eui/pull/2810))
- Changed SASS comments to non-compiled comments in invisibles files ([#2807](https://github.com/elastic/eui/pull/2807))
- Optimized the third party logos Ceph, DropWizard, Golang, and Haproxy ([#2812](https://github.com/elastic/eui/pull/2812))
- Added `rowHeader` prop to `EuiBasicTable` to allow consumers to set the identifying cell in a row ([#2802](https://github.com/elastic/eui/pull/2802))
- Added prepend and append to `EuiColorPicker` ([#2819](https://github.com/elastic/eui/pull/2819))
- Improved `EuiDescribedFormGroup` accessibility by avoiding duplicated output in screen readers ([#2783](https://github.com/elastic/eui/pull/2783))
- Added optional `key` attribute to `EuiContextMenu` items and relaxed `name` attribute to allow any React node ([#2817](https://github.com/elastic/eui/pull/2817))
- Converted `EuiColorPicker` color conversion functions to `chroma-js` methods ([#2805](https://github.com/elastic/eui/pull/2805))
- Added `direction` parameter to `euiPaletteColorBlind()` for specifying lighter or darker (or both) alternates ([#2822](https://github.com/elastic/eui/pull/2822))
- Converted `EuiSideNav` to TypeScript ([#2818](https://github.com/elastic/eui/issues/2818))
- Added babel-transformed and partially mocked commonjs build (`test-env/`) to target Kibana's Jest environment ([#2698](https://github.com/elastic/eui/pull/2698))
- Altered styles of `EuiToken` and add added more token types to match ES field types of `tokenAlias`, `tokenDate`, `tokenGeo`, `tokenIP`, `tokenNested`, `tokenRange`, `tokenShape` ([#2758](https://github.com/elastic/eui/pull/2758))

**Bug fixes**

- Exported missing `EuiSelectProps` type ([#2815](https://github.com/elastic/eui/pull/2815))
- Fixed `EuiCode`'s & `EuiCodeBlock`'s ability to accept non-string children ([#2792](https://github.com/elastic/eui/pull/2792)) ([#2820](https://github.com/elastic/eui/pull/2820))
- Fixed `EuiSearchBar`, `Query`, and `AST`'s ability to accept literal parenthesis characters ([#2791](https://github.com/elastic/eui/pull/2791))
- Fixed coloring of input fields when autofill is on in Chrome ([#2798](https://github.com/elastic/eui/pull/2798))
- Moved `@types/enzyme` and `@types/react-virtualized` to `dependencies` status ([#2828](https://github.com/elastic/eui/pull/2828))
- Removed `@elastic/charts` from inclusion in `eui.d.ts` output ([#2828](https://github.com/elastic/eui/pull/2828))

**Breaking changes**

- Removed `idAria` prop from `EuiDescribedFormGroup` ([#2783](https://github.com/elastic/eui/pull/2783))
- Removed `EuiToken`'s `hideBorder` and `displayOptions` prop for applying `color`, `shape`, and `fill` props directly. Changed `fill` prop type from `boolean` to `light | dark | none`. ([#2758](https://github.com/elastic/eui/pull/2758))

## [`18.3.0`](https://github.com/elastic/eui/tree/v18.3.0)

- Converted `EuiModal` and `EuiConfirmModal` to TypeScript ([#2742](https://github.com/elastic/eui/pull/2742))
- Converted `EuiTabs` to TypeScript ([#2717](https://github.com/elastic/eui/pull/2717))
- Converted `EuiFormRow` to TypeScript ([#2712](https://github.com/elastic/eui/pull/2712))
- Updated `logoAPM`, `logoSecurity` and `logoEnterpriseSearch`. Added `logoWorkplaceSearch` and `logoObservability` ([#2769](https://github.com/elastic/eui/pull/2769))
- Converted `EuiFilterButton` to TypeScript ([#2761](https://github.com/elastic/eui/pull/2761))
- Converted `EuiFilterSelectItem` to TypeScript ([#2761](https://github.com/elastic/eui/pull/2761))
- Converted `EuiFieldSearch` to TypeScript ([#2775](https://github.com/elastic/eui/pull/2775))
- Added `data-test-subj` to the `EuiContextMenuItem` in `EuiTablePagination` ([#2778](https://github.com/elastic/eui/pull/2778))
- Improved `EuiIcon` a11y by using a `title` and `aria-labelledby` ([#2786](https://github.com/elastic/eui/pull/2786))
- Improved compressed `EuiPagination` by including active and last page numbers ([#2779](https://github.com/elastic/eui/pull/2779))
- Converted `EuiSuperSelect` to TypeScript ([#2776](https://github.com/elastic/eui/pull/2776))

**Bug fixes**

- Increased column width on `EuiTableHeaderCellCheckbox` to prevent `EuiCheckbox`'s focus ring from getting clipped in `EuiBasicTable` ([#2770](https://github.com/elastic/eui/pull/2770))
- Fixed the display of `EuiButton` within `EuiControlBar` when `fill={true}` to be more consistent with other buttons ([#2781](https://github.com/elastic/eui/pull/2781))
- Fixed `EuiFormControlLayout` from overwriting className for `prepend` nodes.  ([#2796](https://github.com/elastic/eui/pull/2796))
- Fixed `useRenderToText` and `EuiButtonToggle` from attempting state updates on unmounted components ([#2797](https://github.com/elastic/eui/pull/2797))
- Refactored function and hook instantiation to fix drag action sluggishness in `EuiColorStops` ([#2557](https://github.com/elastic/eui/pull/2557))

**Deprecations**

- `EuiIcon`'s `logoEnterpriseSearch` type deprecated in favor of `logoWorkplaceSearch`
- `EuiIcon`'s `logoAPM` type deprecated in favor of `logoObservability`

## [`18.2.2`](https://github.com/elastic/eui/tree/v18.2.2)

**Note: this release is a backport containing changes originally made in `18.3.0`**

- Updated `logoAPM`, `logoSecurity` and `logoEnterpriseSearch`. Added `logoWorkplaceSearch` and `logoObservability` ([#2769](https://github.com/elastic/eui/pull/2769))

**Bug fixes**

- Fixed `useRenderToText` and `EuiButtonToggle` from attempting state updates on unmounted components ([#2797](https://github.com/elastic/eui/pull/2797))

**Deprecations**

- `EuiIcon`'s `logoEnterpriseSearch` type deprecated in favor of `logoWorkplaceSearch`
- `EuiIcon`'s `logoAPM` type deprecated in favor of `logoObservability`

## [`18.2.1`](https://github.com/elastic/eui/tree/v18.2.1)

**Bug fixes**

- Fixed `EuiFieldSearch`'s trigger of `onChange` when clearing the field value ([#2764](https://github.com/elastic/eui/pull/2764))

## [`18.2.0`](https://github.com/elastic/eui/tree/v18.2.0)

- Added `recentlyViewedApp` app icon to `EuiIcon` ([#2755](https://github.com/elastic/eui/pull/2755))

**Bug fixes**

- Fixed `EuiBasicTable` & `EuiInMemoryTable` to not un- and re-mount rows when toggling `loading` prop ([#2754](https://github.com/elastic/eui/pull/2754))

## [`18.1.0`](https://github.com/elastic/eui/tree/v18.1.0)

- Lightened `EuiBadge` hollow border color in dark mode ([#2746](https://github.com/elastic/eui/pull/2746))
- Added `minInputProps` and `maxInputProps` to supply more props to the inputs of `EuiDualRange` ([#2738](https://github.com/elastic/eui/pull/2738))
- Changed `EuiBadge` to use EUI palette colors ([#2455](https://github.com/elastic/eui/pull/2455))
- Darkened a few `euiPaletteColorBlind` colors ([#2455](https://github.com/elastic/eui/pull/2455))
- Fixed bug in `EuiCard` where button text was not properly aligned ([#2741](https://github.com/elastic/eui/pull/2741))
- Converted `EuiRange` to TypeScript ([#2732](https://github.com/elastic/eui/pull/2732))
- Converted `EuiDualRange` to TypeScript ([#2732](https://github.com/elastic/eui/pull/2732))
- Converted `EuiRangeInput` to TypeScript ([#2732](https://github.com/elastic/eui/pull/2732))
- Added `bellSlash` glyph to `EuiIcon` ([#2714](https://github.com/elastic/eui/pull/2714))
- Added `legend` prop to `EuiCheckboxGroup` and `EuiRadioGroup` to add `EuiFieldset` wrappers for title the groups ([#2739](https://github.com/elastic/eui/pull/2739))
- Changed `EuiNavDrawerFlyout` to close after child nav items are clicked ([#2749](https://github.com/elastic/eui/pull/2749))
- Changed `EuiNavDrawerFlyout` to trap focus while navigating via keyboard ([#2749](https://github.com/elastic/eui/pull/2749))
- Created a `euiPaletteColorBlindBehindText` variant of the color blind palette ([#2750](https://github.com/elastic/eui/pull/2750))
- Improved focus state of `EuiSwitch`, `EuiCheckbox`, `EuiRadio` and `EuiRange` ([#2745](https://github.com/elastic/eui/pull/2745))

**Bug fixes**

- Changed `EuiRadio` and `EuiCheckbox` labels to be `inline-block` ([#2739](https://github.com/elastic/eui/pull/2739))
- Fixed `EuiCheckboxGroup`'s `options` type to fully extend the `EuiCheckbox` type ([#2739](https://github.com/elastic/eui/pull/2739))

## [`18.0.0`](https://github.com/elastic/eui/tree/v18.0.0)

- Converted `EuiFieldText` to Typescript ([#2688](https://github.com/elastic/eui/pull/2688))
- Added `nested` glyph to `EuiIcon` ([#2707](https://github.com/elastic/eui/pull/2707))
- Added `tableLayout` prop to `EuiTable`, `EuiBasicTable` and `EuiInMemoryTable` to provide the option of auto layout ([#2697](https://github.com/elastic/eui/pull/2697))
- Converted `EuiSuggest` to Typescript ([#2692](https://github.com/elastic/eui/pull/2692))
- Converted `EuiErrorBoundary` to Typescript  ([#2690](https://github.com/elastic/eui/pull/2690))
- Updated `EuiNavDrawer` to accept React fragments ([#2710](https://github.com/elastic/eui/pull/2710))
- Added `EuiFormFieldset` and `EuiFormLegend` components ([#2706](https://github.com/elastic/eui/pull/2706))
- Adjusted colors of color blind viz palette ([#2686](https://github.com/elastic/eui/pull/2686))
- Converted `EuiSelect` to Typescript ([#2694](https://github.com/elastic/eui/pull/2694))
- Added `aggregate`, `pageSelect`, `pagesSelect`, `securitySignal`, `securitySignalDetected`, `securitySignalResolved` and `timeline` icons ([#2704](https://github.com/elastic/eui/pull/2704))
- Added `useDependentState` custom hook ([#2725](https://github.com/elastic/eui/pull/#2725))
- Added `isClearable` prop to `EuiFieldSearch` ([#2723](https://github.com/elastic/eui/pull/2723))

**Bug fixes**

- Fixed `isExpanded` property of nodes from `EuiTreeView` ([#2700](https://github.com/elastic/eui/pull/#2700))
- Added text selection to `EuiLink` button ([#2722](https://github.com/elastic/eui/pull/#2722))
- Fixed bug in `EuiDataGrid` where resizing columns changed the active DOM element ([#2724](https://github.com/elastic/eui/pull/#2724))
- Fixed position of scrollbar in `EuiCodeBlock` ([#2727](https://github.com/elastic/eui/pull/#2727))
- Fixed bug in `EuiDataGrid` that prevented the "Hide fields" popover from showing an updated column list ([#2725](https://github.com/elastic/eui/pull/#2725))

**Breaking changes**

- Changed accepted properties of the `color_palette` method to accept an array of colors ([#2686](https://github.com/elastic/eui/pull/#2686))
- Removed the `palette` export to export each palette function directly ([#2686](https://github.com/elastic/eui/pull/#2686))
- Changed the palette functions to be methods that accept a number of steps and removed `.colors` key ([#2686](https://github.com/elastic/eui/pull/#2686))

## [`17.3.1`](https://github.com/elastic/eui/tree/v17.3.1)

**Bug fixes**

- Fixed TS types and exports for `EuiTextArea` and `EuiFieldNumber` ([#2703](https://github.com/elastic/eui/pull/2703))

## [`17.3.0`](https://github.com/elastic/eui/tree/v17.3.0)

- Converted `EuiFieldNumber` to Typescript ([#2685](https://github.com/elastic/eui/pull/2685))
- Converted `EuiFieldPassword` to Typescript ([#2683](https://github.com/elastic/eui/pull/2683))
- Converted `EuiHighlight` to Typescript ([#2681](https://github.com/elastic/eui/pull/2681))
- Added `data-test-subj` property to the `EuiCodeEditor` component ([#2689](https://github.com/elastic/eui/pull/2689))
- Converted `EuiTextArea` to Typescript ([#2695](https://github.com/elastic/eui/pull/2695))
- Converted `EuiPage` and related child components to  TypeScript ([#2669](https://github.com/elastic/eui/pull/2669))
- Added `annotation` glyph ([#2691](https://github.com/elastic/eui/pull/2691))
- Added `initialWidth` and `isResizable` configurations to `EuiDataGrid`'s columns ([#2696](https://github.com/elastic/eui/pull/2696))

**Bug fixes**

- Reverted removal of `toggleOpen` method from `EuiNavDrawer` ([#2682](https://github.com/elastic/eui/pull/2682))
- Improved `EuiDataGrid` update performance ([#2676](https://github.com/elastic/eui/pull/2676))
- Fixed `EuiDatagrid` header top border when configured to have no toolbar ([#2619](https://github.com/elastic/eui/pull/#2619))

## [`17.2.1`](https://github.com/elastic/eui/tree/v17.2.1)

**Bug fixes**

- Changed package.json version to match sure our build scripts release the correct sequential number ([#2674](https://github.com/elastic/eui/pull/2674))

## [`17.1.3`](https://github.com/elastic/eui/tree/v17.1.3)

**NOTE: This release came out of order due to a release script error. It actually came after 17.2.0 and can be ignored in favor of 17.2.1**

- Reverted docs changes in `17.2.0` that caused the build script to die ([#2672](https://github.com/elastic/eui/pull/2672))

**Bug fixes**

- Removed TypeScript definitions in `*.test.tsx?` files from _eui.d.ts_ ([#2673](https://github.com/elastic/eui/pull/2673))

## [`17.2.0`](https://github.com/elastic/eui/tree/v17.2.0)

**NOTE: This release had an error in our documentation layer. Use 17.2.1 instead**

- Improved a11y of `EuiNavDrawer` lock button state via `aria-pressed` ([#2643](https://github.com/elastic/eui/pull/2643))
- Added new stylesheets for the EUI Amsterdam theme ([#2633](https://github.com/elastic/eui/pull/2633))
- Added exports for available types related to `EuiDataGrid` ([#2640](https://github.com/elastic/eui/pull/2640))

**Bug fixes**

- Improved `EuiDataGrid` update performance ([#2638](https://github.com/elastic/eui/pull/2638))
- Fixed `EuiDroppable` not accepting multiple children when using TypeScript ([#2634](https://github.com/elastic/eui/pull/2634))
- Fixed `EuiComboBox` from submitting parent `form` element when selecting options via `Enter` key ([#2642](https://github.com/elastic/eui/pull/2642))
- Fixed `EuiNavDrawer` expand button from losing focus after click ([#2643](https://github.com/elastic/eui/pull/2643))
- Fixed instances of potentially duplicate `EuiPopover` `id` attributes ([#2667](https://github.com/elastic/eui/pull/2667))

## [`17.1.2`](https://github.com/elastic/eui/tree/v17.1.2)

**Bug fixes**

- Fixed `EuiCodeEditor` custom mode file error by initializing with existing mode ([#2616](https://github.com/elastic/eui/pull/2616))
- Removed `EuiIcon` default titles ([#2632](https://github.com/elastic/eui/pull/2632))

## [`17.1.1`](https://github.com/elastic/eui/tree/v17.1.1)

**Bug fixes**

- Fixed screenreader text in `EuiTreeView` and added truncation ([#2627](https://github.com/elastic/eui/pull/2627))

## [`17.1.0`](https://github.com/elastic/eui/tree/v17.1.0)

- Added an optional `key` property inside the `options` prop in `EuiSelectableList` component ([#2608](https://github.com/elastic/eui/pull/2608))
- Added `toolbarAdditionalControls` prop to `EuiDataGrid` to allow for custom buttons in the toolbar ([#2594](https://github.com/elastic/eui/pull/2594))
- Added TypeScript definitions for `EuiBasicTable`, `EuiInMemoryTable`, and related components ([#2428](https://github.com/elastic/eui/pull/2428))
- Updated `logoSecurity` and `appSecurityAnalytics` icons ([#2613](https://github.com/elastic/eui/pull/2613))
- Added support for `.gif` base64 images in the webpack.config

**Bug fixes**

- Fixed UX/focus bug in `EuiDataGrid` when using keyboard shortcuts to paginate ([#2602](https://github.com/elastic/eui/pull/2602))
- Fixed `EuiIcon` accessibility by adding a `title` prop and a default `aria-label` ([#2554](https://github.com/elastic/eui/pull/2554))
- Fixed `EuiDataGrid`'s in-memory sorting of numeric columns when the cell data contains multiple digit groups ([#2603](https://github.com/elastic/eui/pull/2603))
- Improved pagination in `EuiBasicTable`. `paginationBar` is hidden when there is no data and `EuiPagination` is displayed even when there is only one page ([#2598](https://github.com/elastic/eui/pull/#2598))
- Fixed react-dom warning when `EuiPopover` was unmounted before calls to setState ([#2614](https://github.com/elastic/eui/pull/2614))

## [`17.0.0`](https://github.com/elastic/eui/tree/v17.0.0)

**Breaking changes**

- Moved any shared component-level Sass variables and mixins into the `global_styling` directory ([#2551](https://github.com/elastic/eui/pull/2551))
- Reworked `euiPanel()` mixin to require the entirety of a selector (i.e. require the '.' in addition to the string) ([#2551](https://github.com/elastic/eui/pull/2551))
- Updated React peerDependencies to version 16.12 ([#2571](https://github.com/elastic/eui/pull/2571))
- Changed to generated `id` value for `EuiFormRow` to ensure uniqueness  ([#2588](https://github.com/elastic/eui/pull/2588))

## [`16.2.1`](https://github.com/elastic/eui/tree/v16.2.1)

**Bug fixes**

- Fixed label wrapping of `EuiSwitch` ([#2585](https://github.com/elastic/eui/pull/2585))
- Replaced `<p>` tag surrounding the label with a `<span>` tag in `EuiSwitch` to fix any inherited margin ([#2585](https://github.com/elastic/eui/pull/2585))
- Added the same padding from `EuiSelectableListItem` to the heading to fix alignment ([#2585](https://github.com/elastic/eui/pull/2585))
- Added exports for `EuiCheckboxType`, `EuiCheckboxGroupOption`, and `EuiCheckboxGroupIdToSelectedMap` types ([#2593](https://github.com/elastic/eui/pull/2593))
- Fixed `.euiHeaderLinks__mobileList` in `EuiHeaderLinks` to only display it on mobile ([#2590](https://github.com/elastic/eui/pull/#2590))
- Fixed `EuiAccordion` icon rotation when it is a child of another accordion so it doesn't inherit the rotation state of the parent ([#2595](https://github.com/elastic/eui/pull/#2595))

## [`16.2.0`](https://github.com/elastic/eui/tree/v16.2.0)

- Added `EuiCheckableCard` component, for radio buttons or checkboxes with complex child content ([#2555](https://github.com/elastic/eui/pull/2555))
- Updated `EuiCheckbox` and `EuiCheckboxGroup` to TypeScript ([#2555](https://github.com/elastic/eui/pull/2555))

**Bug fixes**

- Fixed `EuiSwitch` clicking on disabled label ([#2575](https://github.com/elastic/eui/pull/2575))
- Fixed `EuiComboBox` options list closing when clicking outside the component after scrolling ([#2589](https://github.com/elastic/eui/pull/2589))

## [`16.1.0`](https://github.com/elastic/eui/tree/v16.1.0)

- Updated compressed styles for `EuiButtonGroup` to include a background color ([#2568](https://github.com/elastic/eui/pull/2568))
- Added `heading` prop to `EuiCallOut` to allow for variance in the title tag ([#2357](https://github.com/elastic/eui/pull/2357))
- Added `badge` prop and new styles `EuiHeaderAlert` ([#2506](https://github.com/elastic/eui/pull/2506))
- Added new keyboard shortcuts for the data grid component: `Home` (same row, first column), `End` (same row, last column), `Ctrl+Home` (first row, first column), `Ctrl+End` (last row, last column), `Page Up` (next page) and `Page Down` (previous page) ([#2519](https://github.com/elastic/eui/pull/2519))
- Added `disabled` prop to the `EuiCheckboxGroup` definition ([#2545](https://github.com/elastic/eui/pull/2545))
- Added `disabled` option to the `option` attribute of the `options` object that is passed to the `EuiCheckboxGroup` so that checkboxes in a group can be individually disabled ([#2548](https://github.com/elastic/eui/pull/2548))
- Added `EuiAspectRatio` component that allows for responsively resizing embeds ([#2535](https://github.com/elastic/eui/pull/2535))
- Added `display` and `titleSize` props to `EuiCard` ([#2566](https://github.com/elastic/eui/pull/2566))
- Added `accessibility` glyph to `EuiIcon` ([#2566](https://github.com/elastic/eui/pull/2566))

**Bug fixes**

- Fixed `EuiDataGrid` schema detection on already defined column schemas ([#2550](https://github.com/elastic/eui/pull/2550))
- Added `euiTextBreakWord()` to `EuiToast` header ([#2549](https://github.com/elastic/eui/pull/2549))
- Fixed `.eui-textBreakAll` on Firefox ([#2549](https://github.com/elastic/eui/pull/2549))
- Fixed `EuiBetaBadge` accessibility with `tab-index=0` ([#2559](https://github.com/elastic/eui/pull/2559))
- Improved `EuiIcon` loading performance ([#2565](https://github.com/elastic/eui/pull/2565))

## [`16.0.1`](https://github.com/elastic/eui/tree/v16.0.1)

**Bug fixes**

- `EuiSwitch` now passes `name` attribute into underlying `button` ([#2533](https://github.com/elastic/eui/pull/2533))

## [`16.0.0`](https://github.com/elastic/eui/tree/v16.0.0)

- Made `EuiCard` more accessible ([#2521](https://github.com/elastic/eui/pull/2521))
- Added ability to pass `children` to `EuiCard` ([#2521](https://github.com/elastic/eui/pull/2521))
- Replaced root element in `EuiFlyout`, switching from `span` to `Fragment` ([#2527](https://github.com/elastic/eui/pull/2527))
- Upgraded `react-virtualized` to `9.21.2` ([#2531](https://github.com/elastic/eui/pull/2531))

**Bug fixes**

- Added support for `timeFormat` formatting in `EuiSuperDatePicker` and fixed some formatting inconsistencies ([#2518](https://github.com/elastic/eui/pull/2518))
- Added support for `locale` in `EuiSuperDatePicker` and `EuiDatePicker` both as a prop and from `EuiContext` ([#2518](https://github.com/elastic/eui/pull/2518))

**Breaking changes**

- Removed `EuiCardGraphic` ([#2521](https://github.com/elastic/eui/pull/2521))

## [`15.0.0`](https://github.com/elastic/eui/tree/v15.0.0)

- Converted `EuiShowFor` and `EuiHideFor` to TS ([#2503](https://github.com/elastic/eui/pull/2503))
- Upgraded `react-ace` to `7.0.5` ([#2526](https://github.com/elastic/eui/pull/2526))

**Bug fixes**
- Fixed `EuiButton` disabled text color ([#2534](lhttps://github.com/elastic/eui/pull/2534))
- Created `.euiTableCaption` with `position: relative` to avoid double border under header row ([#2484](https://github.com/elastic/eui/pull/2484))
- Fixed `EuiSwitch` to use `aria-labelledby` ([#2522](https://github.com/elastic/eui/pull/2522))
- Fixed `EuiPanelProps` type definition ([#2516](https://github.com/elastic/eui/pull/2516))

**Breaking changes**

- Added `display` modifier to `EuiShowFor` ([#2503](https://github.com/elastic/eui/pull/2503))
- Updated minimum TypeScript version to 3.5.3 ([#2510](https://github.com/elastic/eui/pull/2510))
- Removed `Omit` type in favor of TypeScript's built-in ([#2510](https://github.com/elastic/eui/pull/2510))

## [`14.10.0`](https://github.com/elastic/eui/tree/v14.10.0)

- Added new `euiControlBar` component for bottom-of-screen navigational elements. ([#2204](https://github.com/elastic/eui/pull/2204))
- Converted `EuiFlyout` to TypeScript ([#2500](https://github.com/elastic/eui/pull/2500))
- Added an animation to the arrow on `EuiAccordion` as it opens / closes ([#2507](https://github.com/elastic/eui/pull/2507))
- Upgraded `react-input-autosize` to `2.2.2` ([#2514](https://github.com/elastic/eui/pull/2514))

**Bug fixes**

- Simplified `EuiColorStops` popover toggling ([#2505](https://github.com/elastic/eui/pull/2505))

## [`14.9.0`](https://github.com/elastic/eui/tree/v14.9.0)

- Added new `euiTreeView` component for rendering recursive objects such as folder structures. ([#2409](https://github.com/elastic/eui/pull/2409))
- Added `euiXScrollWithShadows()` mixin and `.eui-xScrollWithShadows` utility class ([#2458](https://github.com/elastic/eui/pull/2458))
- Fixed `EuiColorStops` where empty string values would cause range min or max to be NaN ([#2496](https://github.com/elastic/eui/pull/2496))
- Improved `EuiSwitch` a11y by aligning to aria roles ([#2491](https://github.com/elastic/eui/pull/2491))
- Converted `EuiSwitch` to TypeScript ([#2491](https://github.com/elastic/eui/pull/2491))
- Added an accessible label-less `EuiSwitch` variation ([#2491](https://github.com/elastic/eui/pull/2491))

**Bug fixes**

- Normalized button `moz-focus-inner` ([#2445](https://github.com/elastic/eui/pull/2445))
- Fixed typo to correct `aria-modal` attribute in`EuiPopover` ([#2488](https://github.com/elastic/eui/pull/2488))
- Fixed position of `EuiCodeBlock` controls and added more tests ([#2459](https://github.com/elastic/eui/pull/2459))
- Changed `EuiCodeBlock` so that `overflowHeight` now applies a `maxHeight` instead of a `height` on the block ([#2487](https://github.com/elastic/eui/pull/2487))
- Fixed potentially inconsistent state update ([#2481](https://github.com/elastic/eui/pull/2481))
- Fixed `EuiSwitch` form behavior by adding a default button `type` of 'button' ([#2491](https://github.com/elastic/eui/pull/2491))

## [`14.8.0`](https://github.com/elastic/eui/tree/v14.8.0)

* `EuiButtonGroup` and `EuiButtonToggle` now accept `ReactNode` for their label prop instead of string ([#2392](https://github.com/elastic/eui/pull/2392))
* Added `useRenderToText` to `inner_text` service suite to render `ReactNode`s into label text ([#2392](https://github.com/elastic/eui/pull/2392))
* Added icons `tableDensityExpanded`, `tableDensityCompact`, `tableDensityNormal` to `EuiIcon` ([#2230](https://github.com/elastic/eui/pull/2230))
* Added `!important` to the animation of `EuiFocusRing` animation to make sure it is always used ([#2230](https://github.com/elastic/eui/pull/2230))
* Added `expandMini` icon to `EuiIcon` ([#2207](https://github.com/elastic/eui/pull/2366))
* Changed `EuiPopover` to use `role="dialog"` for better screen-reader announcements ([#2207](https://github.com/elastic/eui/pull/2366))
* Added function callback `onTrapDeactivation` to `EuiPopover` for when a focus trap is deactivated ([#2366](https://github.com/elastic/eui/pull/2366))
* Added logic for rendering of focus around `EuiPopover` to counteract a race condition ([#2366](https://github.com/elastic/eui/pull/2366))
* Added `EuiDataGrid` ([#2165](https://github.com/elastic/eui/pull/2165))

**Bug fixes**

* Corrected `lockProps` passdown in `EuiFocusTrap`, specifically to allows `style` to be passed down. ([#2230](https://github.com/elastic/eui/pull/2230))
* Changed `children` property on `I18nTokensShape` type from a single `ReactChild` to now accept an `array` ([#2230](https://github.com/elastic/eui/pull/2230))
* Adjusted the color of `$euiColorHighlight` in dark mode ([#2176](https://github.com/elastic/eui/pull/2176))
* Changed `EuiPopoverFooter` padding to uniformly adjust with the size of the popover ([#2207](https://github.com/elastic/eui/pull/2207))
* Fixed `isDragDisabled` prop usage in `EuiDraggable` ([#2207](https://github.com/elastic/eui/pull/2366))
* Fixed `EuiMutationObserver`'s handling of`onMutation` when that prop's value changes ([#2421](https://github.com/elastic/eui/pull/2421))

## [`14.7.0`](https://github.com/elastic/eui/tree/v14.7.0)

- Converted `EuiRadio` and `EuiRadioGroup` to TypeScript ([#2438](https://github.com/elastic/eui/pull/2438))
- Improved a11y in `EuiImage` ([#2447](https://github.com/elastic/eui/pull/2447))
- Made EuiIcon a PureComponent, to speed up React re-render performance ([#2448](https://github.com/elastic/eui/pull/2448))
- Added ability for `EuiColorStops` to accept user-defined range bounds ([#2396](https://github.com/elastic/eui/pull/2396))
- Added `external` prop to `EuiLink` ([#2442](https://github.com/elastic/eui/pull/2442))
- Added disabled state to `EuiBadge` ([#2440](https://github.com/elastic/eui/pull/2440))
- Changed `EuiLink` to appear non interactive when passed the `disabled` prop and an `onClick` handler ([#2423](https://github.com/elastic/eui/pull/2423))
- Added `minimize` glyph to `EuiIcon` ([#2457](https://github.com/elastic/eui/pull/2457))

**Bug fixes**

- Re-enabled `width` property for `EuiTable` cell components ([#2452](https://github.com/elastic/eui/pull/2452))
- Fixed `EuiNavDrawer` collapse/expand button height issue
 ([#2463](https://github.com/elastic/eui/pull/2463))

## [`14.6.0`](https://github.com/elastic/eui/tree/v14.6.0)

- Added new updated `infraApp` and `logsApp` icons. ([#2430](https://github.com/elastic/eui/pull/2430))

**Bug fixes**

- Fixed missing misc. button and link type definition exports ([#2434](https://github.com/elastic/eui/pull/2434))
- Strip custom semantics from `EuiSideNav` ([#2429](https://github.com/elastic/eui/pull/2429))

## [`14.5.1`](https://github.com/elastic/eui/tree/v14.5.1)

**Note: this release is a backport containing changes originally made in `14.6.0` and `14.7.0`**

- Added new updated `infraApp` and `logsApp` icons. ([#2430](https://github.com/elastic/eui/pull/2430))
- Made EuiIcon a PureComponent, to speed up React re-render performance ([#2448](https://github.com/elastic/eui/pull/2448))

**Bug fixes**

- Fixed `EuiNavDrawer` collapse/expand button height issue ([#2463](https://github.com/elastic/eui/pull/2463))

## [`14.5.0`](https://github.com/elastic/eui/tree/v14.5.0)

- Update Elastic-Charts to version 13.0.0 and updated the theme object accordingly ([#2381](https://github.com/elastic/eui/pull/2381))
- Added new `EuiColorStops` component ([#2360](https://github.com/elastic/eui/pull/2360))
- Added `currency` glyph to 'EuiIcon' ([#2398](https://github.com/elastic/eui/pull/2398))
- Migrate `EuiBreadcrumbs`, `EuiHeader` etc, and `EuiLink` to TypeScript ([#2391](https://github.com/elastic/eui/pull/2391))
- Added `hasChildLabel` prop to `EuiFormRow` to avoid duplicate labels ([#2411](https://github.com/elastic/eui/pull/2411))
- Added `component` prop to `EuiPageBody`, switching the default from `div` to `main` ([#2410](https://github.com/elastic/eui/pull/2410))
- Added focus state to `EuiListGroupItem` ([#2406](https://github.com/elastic/eui/pull/2406))
- Added `keyboardShortcut` glyph to 'EuiIcon ([#2413](https://github.com/elastic/eui/pull/2413))
- Improved a11y in `EuiNavDrawer` ([#2417](https://github.com/elastic/eui/pull/2417))
- Improved a11y in `EuiSuperDatePicker` ([#2426](https://github.com/elastic/eui/pull/2426))

**Bug fixes**

- Fixed `EuiSelectable` to accept programmatic updates to its `options` prop ([#2390](https://github.com/elastic/eui/pull/2390))
- Fixed poor labeling in `EuiSuperDatePicker` ([#2411](https://github.com/elastic/eui/pull/2411))
- Fixed `EuiCodeEditor`'s ID to be dynamic between renders ([#2411](https://github.com/elastic/eui/pull/2411))
- Fixed `EuiCodeEditor` to not render multiple labels for some inputs ([#2411](https://github.com/elastic/eui/pull/2411))
- Fixed `EuiBreadcrumbs` improper use of `useInnerText` hook ([#2425](https://github.com/elastic/eui/pull/2425))

## [`14.4.0`](https://github.com/elastic/eui/tree/v14.4.0)

- Migrate `EuiEmptyPrompt`and `EuiCard` to TS ([#2387](https://github.com/elastic/eui/pull/2387))
- Added Lens app `lensApp` icon ([#2389](https://github.com/elastic/eui/pull/2389))
- Made `EuiKeyPadMenuItem` beta badge smaller ([#2388](https://github.com/elastic/eui/pull/2388))

## [`14.3.0`](https://github.com/elastic/eui/tree/v14.3.0)

- Added `package` icon to glyph set ([#2378](https://github.com/elastic/eui/pull/2378))
- Modified `EuiFacetButton` to use `$euiFocusBackgroundColor` for `:focus` state ([2365](https://github.com/elastic/eui/pull/2365))
- Added a `showMaxPopover` option for `EuiBreadcrumbs` to display all items when a `max` is set. ([#2342](https://github.com/elastic/eui/pull/2342))
- Added `data-test-subj` support for basic and in-memory tables' actions ([#2353](https://github.com/elastic/eui/pull/2353))
- Added `ip` icon to glyph set ([#2371](https://github.com/elastic/eui/pull/2371))
- Set `textOnly={true}` for expanded rows in `EuiBasicTable` ([#2376](https://github.com/elastic/eui/pull/2376))
- Added `visAreaStacked`, `visBarVerticalStacked`, and `visBarHorizontalStacked` icons to glyph set ([#2379](https://github.com/elastic/eui/pull/2379))
- Adjusted style of beta badge on `EuiKeyPadMenuItem` ([#2375](https://github.com/elastic/eui/pull/2375))
- Migrate `EuiFacetGroup`, `EuiKeyPadMenu` and `EuiCallOut` to TS ([#2382](https://github.com/elastic/eui/pull/2382))

**Bug fixes**

- Fixed spacing of `EuiFormErrorText` to match `EuiFormHelpText` ([#2354](https://github.com/elastic/eui/pull/2354))
- Fixed bug in `EuiPopover` where Array.prototype.slice() may have been called on 'undefined' ([#2369](https://github.com/elastic/eui/pull/2369))
- Properly exported `copy`, `move`, and `reorder` drag-and-drop service methods ([#2377](https://github.com/elastic/eui/pull/2377))

## [`14.2.0`](https://github.com/elastic/eui/tree/v14.2.0)

- Added `compressed` option to `buttonSize` prop of EuiButtonGroup ([#2343](https://github.com/elastic/eui/pull/2343))
- Added disabled states to `EuiCard`, `EuiKeyPadMenuItem` and `EuiKeyPadMenuItemButton`
 ([#2333](https://github.com/elastic/eui/pull/2340))
- Added missing `compressed` TS definitions to `EuiComboBox`, `EuiCheckboxGroup`, `EuiCheckbox`, `EuiFieldSearch`, `EuiRadioGroup`, `EuiSwitch` ([#2338](https://github.com/elastic/eui/pull/2338))
- Added auto-margin between `EuiFormRow` and `EuiButton` ([#2338](https://github.com/elastic/eui/pull/2338))
- Added border to `[readOnly]` inputs ([#2338](https://github.com/elastic/eui/pull/2338))

**Bug fixes**

- Fixed `onChange` TS defs for EuiRange ([#2349](https://github.com/elastic/eui/pull/2349))
- Fixed default z-index of `EuiPopover` ([#2341](https://github.com/elastic/eui/pull/2341))
- Fixed styling for `prepend` and `append` nodes that may be popovers or tooltips ([#2338](https://github.com/elastic/eui/pull/2338))

## [`14.1.1`](https://github.com/elastic/eui/tree/v14.1.1)

**Bug fixes**

- Fixed accidental removal of Elastic Charts from dependencies ([#2348](https://github.com/elastic/eui/pull/2348))

## [`14.1.0`](https://github.com/elastic/eui/tree/v14.1.0)

- Created `EuiSuggest` component ([#2270](https://github.com/elastic/eui/pull/2270))
- Added missing `compressed` styling to `EuiSwitch` ([#2327](https://github.com/elastic/eui/pull/2327))
- Migrate `EuiBottomBar`, `EuiHealth` and `EuiImage` to TS ([#2328](https://github.com/elastic/eui/pull/2328))
- Added hover and focus states when `allowFullScreen` is true in `EuiImage`([#2287](https://github.com/elastic/eui/pull/2287))
- Converted `EuiColorPicker` to TypeScript ([#2340](https://github.com/elastic/eui/pull/2340))
- Added inline rendering option to `EuiColorPicker` ([#2340](https://github.com/elastic/eui/pull/2340))

## [`14.0.0`](https://github.com/elastic/eui/tree/v14.0.0)

### Feature: Compressed Form Controls ([#2167](https://github.com/elastic/eui/pull/2167))

- Altered the look of `compressed` form controls to look more subtle
- Created `EuiFormControlLayoutDelimited` for dual inputs indicating a range
- Added compressed and column style layouts to `EuiFormRow` via `display` prop
- Reduced overall height of `compressed` `EuiRange` and `EuiDualRange`
- Added `showInput = 'inputWithPopover'` option for `compressed` `EuiRange` and `EuiDualRange` to display the slider in a popover

- Made all inputs in the `EuiSuperDatePicker` popover `compressed`
- Added `controlOnly` prop to `EuiFieldText` and `EuiFieldNumber`
- Allow `style` prop to be passed down in `EuiColorPickerSwatch`
- `EuiFilePicker` now has `default` and `large` display sizes that both have `compressed` alternatives
- Allow strings to be passed as `append`/`prepend` props and added a11y support
- Added a max height with overflow to `EuiSuperSelect`

**Bug fixes**

- Fixed `EuiColorPicker` padding on right to accommodate down caret
- Fixed sizings of `EuiComboBox` and pills
- Fixed truncation on `EuiContextMenuItem`
- Fixed style of more `append`/`prepend` options of `EuiFormControlLayout`

**Deprecations**

- `EuiFormRow`'s `compressed` prop deprecated in favor of `display: rowCompressed`
- `EuiFormRow`'s `displayOnly` prop deprecated in favor of `display: center`

**Breaking changes**

- SASS mixin `euiTextOverflowWrap()` has been removed in favor of `euiTextBreakWord()`
- `EuiFormLabel` no longer has a bottom margin
- `EuiFormRow` no longer has bottom padding, nor does it add margin to any `+ *` siblings only sibling `EuiFormRow`s

## [`13.8.2`](https://github.com/elastic/eui/tree/v13.8.2)

**Bug fixes**

- Corrected `EuiCodeBlock`'s proptype for `children` to be string or array of strings. ([#2324](https://github.com/elastic/eui/pull/2324))
- Fixed `onClick` TypeScript definition for `EuiPanel` ([#2330](https://github.com/elastic/eui/pull/2330))
- Fixed `EuiComboBox` list reopening after closing on option selection in IE11 ([#2326](https://github.com/elastic/eui/pull/2326))

## [`13.8.1`](https://github.com/elastic/eui/tree/v13.8.1)

**Bug fixes**

- Updated TS def for `EuiFilterSelect` ([#2291](https://github.com/elastic/eui/pull/2291))
- Fixed alignment of icons and label in `EuiSideNavItem` ([#2297](https://github.com/elastic/eui/pull/2297))
- Fixed logic in `EuiContextMenu` to account for index of `0` ([#2304](https://github.com/elastic/eui/pull/2304))

## [`13.8.0`](https://github.com/elastic/eui/tree/v13.8.0)

- Added href prop to `EuiTab` and converted to TypeScript ([#2275](https://github.com/elastic/eui/pull/2275))
- Created `EuiInputPopover` component (formally) ([#2269](https://github.com/elastic/eui/pull/2269))
- Added docs for using [Elastic Charts](https://elastic.github.io/elastic-charts) with EUI ([#2209](https://github.com/elastic/eui/pull/2209))
- Improved fix for `EuiSuperDatePicker` to update `asyncInterval.isStopped` on a `isPaused` prop change. ([#2298](https://github.com/elastic/eui/pull/2298))

**Bug fixes**

- Removed extra right side margin in `EuiSuperDatePicker` ([#2236](https://github.com/elastic/eui/pull/2236))
- Fixed incorrect `onClick` type for `EuiButtonEmpty` ([#2282](https://github.com/elastic/eui/pull/2282))
- Fixed compilation script to remove all TypeScript definition exports from built JS assets ([#2279](https://github.com/elastic/eui/pull/2279))
- Fixed output extension for `dist` charts theme module ([#2294](https://github.com/elastic/eui/pull/2294))

## [`13.7.0`](https://github.com/elastic/eui/tree/v13.7.0)

- Allow `EuiFlexGroup` to accept a `ref` ([#2223](https://github.com/elastic/eui/pull/2223))

**Bug fixes**

- Fixed `EuiSuperDatePicker` to update `asyncInterval.isStopped` on a `isPaused` prop change. ([#2250](https://github.com/elastic/eui/pull/2250))
- Converted table, popover, buttons, pagination, outside click detector, focus trap, context menu, and panel to TypeScript ([#2212](https://github.com/elastic/eui/pull/2212))
- Fixed `EuiStat` invalid DOM nesting due to a `<p>` tag nested within another `<p>` tag ([#2229](https://github.com/elastic/eui/pull/2229))
- Fixed title text of dock/undock icon in `EuiNavDrawer` ([#2261](https://github.com/elastic/eui/pull/2261))

**Reverts**

- Revert conversion of `EuiSwitch` to `button[role=switch]` and TypeScript ([#2255](https://github.com/elastic/eui/pull/2255))

## [`13.6.1`](https://github.com/elastic/eui/tree/v13.6.1)

**Note: this release is a backport containing changes originally made in `13.7.0`**

**Bug fixes**

- Fixed title text of dock/undock icon in `EuiNavDrawer` ([#2261](https://github.com/elastic/eui/pull/2261))

## [`13.6.0`](https://github.com/elastic/eui/tree/v13.6.0)

**Note: this contains a reversion backported for targeted release**

- Revert conversion of `EuiSwitch` to `button[role=switch]` and TypeScript ([#2255](https://github.com/elastic/eui/pull/2255))

## [`13.5.0`](https://github.com/elastic/eui/tree/v13.5.0)

**Note: this contains component code that was reverted in the next release. Use `13.6.0` instead**

- Fixed `logoCloudEnterprise`, `logoLogging`, and `logoSecurity` SVGs in `EuiIcon` to be center aligned ([#2246](https://github.com/elastic/eui/pull/2246))
- Added locking behavior of `EuiNavDrawer` expanded state including the following props `isLocked`, `onIsLockedUpdate` ([#2247](https://github.com/elastic/eui/pull/2247))

## [`13.4.1`](https://github.com/elastic/eui/tree/v13.4.1)

**Note: this contains component code that was later reverted. Use `13.6.0` instead**

- Converted `EuiSwitch` to TypeScript ([#2243](https://github.com/elastic/eui/pull/2243))

**Bug fixes**

- Added missing `viewBox` attribute to Docker, Kubernetes, and Redis logos ([#2240](https://github.com/elastic/eui/pull/2240))

## [`13.4.0`](https://github.com/elastic/eui/tree/v13.4.0)

**Note: this contains component code that was later reverted. Use `13.6.0` instead**

- Converted `EuiFacetButton` to TypeScript ([#2226](https://github.com/elastic/eui/pull/2226))
- Added an optional `onClear` prop to the the `EuiDatePicker` component ([#2235](https://github.com/elastic/eui/pull/2235))
- Added support for `onClick` and `href` props on `EuiListGroupItem` and converted to TypeScript ([#1933](https://github.com/elastic/eui/pull/1933))

**Bug fixes**

- Fixed `EuiSwitch` semantics to align with aria roles ([#2193](https://github.com/elastic/eui/pull/2193))
- Removed Firefox's focus ring to match other browsers ([#2193](https://github.com/elastic/eui/pull/2193))
- Added missing `onChange` TS defs for EuiRange ([#2211](https://github.com/elastic/eui/pull/2211))
- Fixed `EuiBadge` text cursor to default pointer ([#2234](https://github.com/elastic/eui/pull/2234))
- Fixed `EuiPageContent` className prop to allow the passed-in className to take cascade precedence over classes generated by the component ([#2237](https://github.com/elastic/eui/pull/2237))

## [`13.3.0`](https://github.com/elastic/eui/tree/v13.3.0)

- Added i18n tokens to `EuiSuperDatePicker` and `EuiSuperUpdateButton`

## [`13.2.0`](https://github.com/elastic/eui/tree/v13.2.0)

- Converted `EuiStep`, `EuiSteps`, `EuiStepHorizontal`, `EuiStepsHorizontal`, and `EuiSubSteps` to Typescript ([#2186](https://github.com/elastic/eui/pull/2186))

**Bug fixes**

- Fixed `EuiBadge` truncation and auto-applied `title` attribute with `innerText` ([#2190](https://github.com/elastic/eui/pull/2190))
- Remove exported TypeScript type and interface exports from built artifacts when they originate from `node_modules` ([#2191](https://github.com/elastic/eui/pull/2191))
- Fixed `EuiBadge` truncation in IE and for the global filters pattern ([#2194](https://github.com/elastic/eui/pull/2194))
- Fixed alignment of long titles in `EuiStep` ([#2186](https://github.com/elastic/eui/pull/2186))
- Fixed the TS defs for EuiFilterSelectItem ([#2192](https://github.com/elastic/eui/pull/2192))
- Added missing TS defs for EuiTextArea ([#2201](https://github.com/elastic/eui/pull/2201))

## [`13.1.1`](https://github.com/elastic/eui/tree/v13.1.1)

**Bug fixes**

- Fixed `EuiMutationObserver` errors in IE11 by conditionally setting the `attributes` observer option according to the new spec ([#2180](https://github.com/elastic/eui/pull/2180))
- Fixed error message when an I18n mapping is a formatting function with no values provided. ([#2182](https://github.com/elastic/eui/pull/2182))

## [`13.1.0`](https://github.com/elastic/eui/tree/v13.1.0)

- Added `partial` glyph to `EuiIcon` ([#2152](https://github.com/elastic/eui/pull/2152))
- Added `tall`, `fullWidth`, and `isInvalid` props to `EuiFilePicker` ([#2145](https://github.com/elastic/eui/pull/2145))
- Added exports for `react-beautiful-dnd` interfaces used by EUI components ([#2173](https://github.com/elastic/eui/pull/2173))
- Added `isDisabled` prop & styles to `EuiSuperDatePicker` ([#2139](https://github.com/elastic/eui/pull/2139))
- Added `responsiveColumn` option to `type` prop of `EuiDescriptionList` ([#2166](https://github.com/elastic/eui/pull/2166))
- Removed `<use>` and `<def>` from svg icons ([#2162](https://github.com/elastic/eui/pull/2162))

**Bug fixes**

- Fixed invalid `aria-describedby` values set by `EuiToolTip` ([#2156](https://github.com/elastic/eui/pull/2156))
- Added `"center"` as an acceptable value to `EuiBasicTable`'s `align` proptype ([#2158](https://github.com/elastic/eui/pull/2158))
- Fixed `.eui-textBreakWord` utility class to be cross-browser compatible ([#2157](https://github.com/elastic/eui/pull/2157))
- Fixed truncation and z-index of `EuiFilePicker` ([#2145](https://github.com/elastic/eui/pull/2145))
- Fixed `EuiNavDrawer`'s support for flyout groups in production/minified builds ([#2178](https://github.com/elastic/eui/pull/2178))
- Fixed width overflow of `EuiModal` ([#2164](https://github.com/elastic/eui/pull/2164))

## [`13.0.0`](https://github.com/elastic/eui/tree/v13.0.0)

- Added `EuiSuggestItem` component ([#2090](https://github.com/elastic/eui/pull/2090))
- Added support for negated or clauses to `EuiSearchBar` ([#2140](https://github.com/elastic/eui/pull/2140))
- Added `transition` utility services to help create timeouts that account for CSS transition durations and delays ([#2136](https://github.com/elastic/eui/pull/2136))
- Removed `EuiFlexGroup` dependency from `EuiAccordion` ([#2143](https://github.com/elastic/eui/pull/2143))
- Exported `prettyDuration` and `commonDurationRanges` for pretty printing date ranges outside `EuiSuperDatePicker` ([#2132](https://github.com/elastic/eui/pull/2132))

**Bug fixes**

- Fixed `EuiComboBox`'s padding on the right ([#2135](https://github.com/elastic/eui/pull/2135))
- Fixed `EuiAccordion` to correctly account for changing computed height of child elements ([#2136](https://github.com/elastic/eui/pull/2136))
- Fixed some `EuiFlyout` sizing ([#2125](https://github.com/elastic/eui/pull/2125))

**Breaking changes**

- Removed `EuiSeriesChart` and related components. Please look to [Elastic Charts](https://github.com/elastic/elastic-charts) for a replacement. ([#2135](https://github.com/elastic/eui/pull/2108))
- Removed `eui_k6_theme` related Sass and JSON files ([#2135](https://github.com/elastic/eui/pull/2108))
- Removed no longer used Sass mixins and variables in `EuiForm`, `EuiCallOut`, and `EuiRange` components ([#2135](https://github.com/elastic/eui/pull/2108))

## [`12.4.0`](https://github.com/elastic/eui/tree/v12.4.0)

- Centered the square of the `popout` glyph in the artboard ([#2120](https://github.com/elastic/eui/pull/2120))
- Added `useInnerText` and `EuiInnerText` component utilities for retrieving text content of elements ([#2100](https://github.com/elastic/eui/pull/2100))
- Converted `EuiRangeHighlight`, `EuiRangeLabel`, `EuiRangeLevels`, `EuiRangeSlider`, `EuiRangeThumb`, `EuiRangeTicks`, `EuiRangeTrack`, and `EuiRangeWrapper` to TypeScript ([#2124](https://github.com/elastic/eui/pull/2124))
- Converted `EuiAccordion` to TypeScript ([#2128](https://github.com/elastic/eui/pull/2128))

**Bug fixes**

- Fixed `EuiComboBox`'s options list from staying open when scrolled in a container by auto-closing the list on scroll ([#2106](https://github.com/elastic/eui/pull/2106))
- Fixed content provided to `EuiListGroupItem` and `EuiFilterButton` `title` attribute to prevent unreadable popover ([#2100](https://github.com/elastic/eui/pull/2100))
- Fixed a nearly infinite `requestAnimationFrame` loop caused by `focus` state changes in nested `EuiPopover` components ([#2110](https://github.com/elastic/eui/pull/2110))
- Fixed incorrect ES Query DSL generated by `EuiSearchBar` when an OR clause is present ([#2133](https://github.com/elastic/eui/pull/2133))

## [`12.3.1`](https://github.com/elastic/eui/tree/v12.3.1)

**Bug fixes**

- Restored missing scss and react-datepicker files to the npm-published packaged ([#2119](https://github.com/elastic/eui/pull/2119))

## [`12.3.0`](https://github.com/elastic/eui/tree/v12.3.0)

**Note: this release contained a change which prevented necessary files from being published to npm, this was fixed in 12.3.1**

- Added `logoSecurity`, `logoCode`, `logoMaps`, `logoUptime` and `logoLogging` to `EuiIcon` types ([#2111](https://github.com/elastic/eui/pull/2111))
- Added a `column` direction option to `EuiFlexGrid` ([#2073](https://github.com/elastic/eui/pull/2073))
- Updated `EuiSuperDatePicker`'s  commonly used date/times to display as columns. ([#2073](https://github.com/elastic/eui/pull/2073))
- Added TypeScript definition for `EuiFormControlLayout` ([#2086](https://github.com/elastic/eui/pull/2086))
- Changed SASS mixin `euiOverflowShadow()` to use `mask-image` instead of `box-shadow` ([#2088](https://github.com/elastic/eui/pull/2088))
- Added SASS mixin and CSS utility `euiYScrollWithShadows` ([#2088](https://github.com/elastic/eui/pull/2088))
- Added `cloudDrizzle`, `cloudStormy`, `cloudSunny`, `documents`, `documentEdit`, `training` and `videoPlayer` glyphs to `EuiIcon` ([#2102](https://github.com/elastic/eui/pull/2102))
- Added `display` prop to `EuiPopover` ([#2112](https://github.com/elastic/eui/pull/2112))

**Bug fixes**

- Widened `EuiComboBox`'s `options[].value` / `EuiComboBoxOptionProps.value` TypeScript definition ([#2080](https://github.com/elastic/eui/pull/2080))
- Added TS defs for `EuiComboBox`'s props spreading onto a `div` ([#2080](https://github.com/elastic/eui/pull/2080))
- Fixed responsive display of inline `EuiDatePicker` ([#1820](https://github.com/elastic/eui/pull/1820))
- Removed time from default `dateFormat` of `EuiDatePicker` ([#1820](https://github.com/elastic/eui/pull/1820))
- Fixed `EuiPopover` from catching and preventing propagation of keydown events when closed ([#2089](https://github.com/elastic/eui/pull/2089))
- Fixed padding sizes between `EuiModal` header, body, and footer ([#2088](https://github.com/elastic/eui/pull/2088))
- Fixed placeholder text color for more browsers ([#2113](https://github.com/elastic/eui/pull/2113))

**Deprecations**

- Removed `logoXpack`from `EuiIcon` types ([#2111](https://github.com/elastic/eui/pull/2111))

## [`12.2.1`](https://github.com/elastic/eui/tree/v12.2.1)

**Note: this release is a backport containing changes originally made in `12.4.0`**

**Bug fixes**

- Fixed a nearly infinite `requestAnimationFrame` loop caused by `focus` state changes in nested `EuiPopover` components ([#2110](https://github.com/elastic/eui/pull/2110))

## [`12.2.0`](https://github.com/elastic/eui/tree/v12.2.0)

- Made `aria-label` attribute equal to `title` of the the selection checkbox in table items (for each row) in `EuiBasicTable` ([#2043](https://github.com/elastic/eui/pull/2043))
- Updated `appApm` and `logoAPM` with new updated icons ([#2084](https://github.com/elastic/eui/pull/2084))

**Bug fixes**

- Added requirement that `EuiFormRow` has exactly one child element [#2054](https://github.com/elastic/eui/pull/2054)

## [`12.1.0`](https://github.com/elastic/eui/tree/v12.1.0)

- Changed `EuiNavDrawerFlyout` title from `h5` to `div` ([#2040](https://github.com/elastic/eui/pull/2040))
- Converted `EuiGlobalToastList` into ARIA live region by adding `role="region"` attribute to add NVDA/JAWS support ([#2055](https://github.com/elastic/eui/pull/2055))
- Added `magnifyWithMinus` and `magnifyWithPlus` glyphs to `EuiIcon` ([2056](https://github.com/elastic/eui/pull/2056))
- Added a fully black (no matter the theme) color SASS variable `$euiColorInk` ([2060](https://github.com/elastic/eui/pull/2060))
- Added `autoFocus` prop to `EuiTabbedContent` ([2062](https://github.com/elastic/eui/pull/2062))
- Changed `popout` glyph in `EuiIcon` to look more like external link ([2064](https://github.com/elastic/eui/pull/2064))
- Tweaked `SuperDatePicker` to make the start/end date selection more obvious ([#2049](https://github.com/elastic/eui/pull/2049))
- Added `toSentenceCase` string service ([#2049](https://github.com/elastic/eui/pull/2049))
- Pass `EuiSuperSelect`'s `popoverClassName` to the popover's panel ([#2068](https://github.com/elastic/eui/pull/2068))
- Added `editorItemAlignLeft`, `editorItemAlignCenter`, `editorItemRight`, `editorItemAlignTop`, `editorItemAlignMiddle`, `editorItemAlignBottom`, `editorDistributeHorizontal`, `editorDistributeVertical`, `editorPositionTopLeft`, `editorPositionTopRight`, `editorPositionBottomRight`, and `editorPositionBottomLeft` glyphs to `EuiIcon` ([2070](https://github.com/elastic/eui/pull/2070))
- Added missing TS definitions for `EuiRange` ([#2072](https://github.com/elastic/eui/pull/2072))

**Bug fixes**

- Fixed proptype for `EuiCopy`'s `children` ([#2048](https://github.com/elastic/eui/pull/2048))
- Fixed `EuiInMemoryTable` to allow sorting on computed columns ([#2044](https://github.com/elastic/eui/pull/2044))
- Fixed TypeScript `Toast` member export ([#2052](https://github.com/elastic/eui/pull/2052))
- Fixed style of readOnly input groups via `EuiFormControlLayout` and `prepend`/`append` ([#2057](https://github.com/elastic/eui/pull/2057))
- Removed TS types from ES exports when the exported name differs from the imported one ([#2069](https://github.com/elastic/eui/pull/2069))
- Fixed TypeScript definitions and type exports for `EuiBadge` and `EuiCopy` ([#2052](https://github.com/elastic/eui/pull/2052))

## [`12.0.0`](https://github.com/elastic/eui/tree/v12.0.0)

- Attached `noreferrer` also to links without `target="_blank"` ([#2008](https://github.com/elastic/eui/pull/2008))
- Converted observer utility components to TypeScript ([#2009](https://github.com/elastic/eui/pull/2009))
- Converted tool tip components to TypeScript ([#2013](https://github.com/elastic/eui/pull/2013))
- Converted `EuiCopy` to TypeScript ([#2016](https://github.com/elastic/eui/pull/2016))
- Converted badge and token components to TypeScript ([#2026](https://github.com/elastic/eui/pull/2026))
- Added `magnet` glyph to `EuiIcon` ([2010](https://github.com/elastic/eui/pull/2010))
- Changed `logoAWS` SVG in `EuiIcon` to work better in dark mode ([#2036](https://github.com/elastic/eui/pull/2036))
- Converted toast components to TypeScript ([#2032](https://github.com/elastic/eui/pull/2032))

**Bug fixes**

- Fixed `EuiFlyout` scrolling in Safari ([#2033](https://github.com/elastic/eui/pull/2033))
- Fixed `EuiCallOut` header icon alignment ([#2006](https://github.com/elastic/eui/pull/2006))
- Fixed `EuiInMemoryTable` sort value persistence through lifecycle updates ([#2035](https://github.com/elastic/eui/pull/2035))
- Fixed `EuiColorPicker` positioning and keyboard navigation in certain portal contexts ([#2038](https://github.com/elastic/eui/pull/2038))

**Breaking changes**

- Removed explicit dependency on `core-js`, but a global polyfill like `core-js@3` is still required ([#1982](https://github.com/elastic/eui/pull/1982))

## [`11.3.2`](https://github.com/elastic/eui/tree/v11.3.2)

**Note: this release is a backport containing changes originally made in `12.0.0`**

**Bug fixes**

- Fixed `EuiInMemoryTable` sort value persistence through lifecycle updates ([#2035](https://github.com/elastic/eui/pull/2035))
- Fixed `EuiColorPicker` positioning and keyboard navigation in certain portal contexts ([#2038](https://github.com/elastic/eui/pull/2038))

## [`11.3.1`](https://github.com/elastic/eui/tree/v11.3.1)

**Bug fixes**

- Fixed `EuiBadge` conflicts with providing both `iconOnClick` and `onClick` ([#1994](https://github.com/elastic/eui/pull/1994))
- Fixed optional TS definitions for `EuiColorPicker` `onBlur` and `onFocus` callbacks ([#1993](https://github.com/elastic/eui/pull/1993))
- Fixed `EuiIcon` again so that webpack can build dynamic require contexts ([#1998](https://github.com/elastic/eui/pull/1998))
- Fixed double borders on prepend/append items in `EuiFormControlLayout` ([#1996](https://github.com/elastic/eui/pull/1996))
- Fixed `EuiSuperSelect` TS definitions ([#1995](https://github.com/elastic/eui/pull/1995))

## [`11.3.0`](https://github.com/elastic/eui/tree/v11.3.0)

- Converted `EuiTableRowHeaderCheckbox` to TS ([#1973](https://github.com/elastic/eui/pull/1973))
- Added missing TypeScript definition for `EuiFieldText`'s `compressed` prop ([#1977](https://github.com/elastic/eui/pull/1977))
- Converted `EuiTableRowCellCheckbox` to TS ([#1964](https://github.com/elastic/eui/pull/1964))
- Updated `caniuse-lite` version resolution ([#1970](https://github.com/elastic/eui/pull/1970))
- Added a webpack directive for naming icon chunks ([#1944](https://github.com/elastic/eui/pull/1944))
- Added ability to update `EuiInMemoryTable` `sorting` prop and remove columns after sorting is applied ([#1972](https://github.com/elastic/eui/pull/1972))
- Added `onToggle` callback to `EuiAccordion` ([#1974](https://github.com/elastic/eui/pull/1974))
- Removed `options` `defaultProps` value from `EuiSuperSelect` ([#1975](https://github.com/elastic/eui/pull/1975))
- Removed TSlint and will perform all linting through ESLint ([#1950](https://github.com/elastic/eui/pull/1950))
- Added new component `EuiDelayRender` ([#1876](https://github.com/elastic/eui/pull/1876))
- Replaced `EuiColorPicker` with custom, customizable component ([#1914](https://github.com/elastic/eui/pull/1914))
- Added `jsx-a11y` `eslint` plugin and rules to match Kibana ([#1952](https://github.com/elastic/eui/pull/1952))
- Changed `EuiCopy` `beforeMessage` prop to accept `node` instead of just `string` ([#1952](https://github.com/elastic/eui/pull/1952))

**Bug fixes**

- Fixed environment setup for running `test-unit` script on Windows ([#1971](https://github.com/elastic/eui/pull/1971))
- Fixed focus on single selection of EuiComboBox ([#1965](https://github.com/elastic/eui/pull/1965))
- Fixed type mismatch between PropType and TypeScript def for `EuiGlobalToastList` toast `title` ([#1978](https://github.com/elastic/eui/pull/1978))
- Fixed missing Typescript definition for `EuiButton`'s `color="text"` option ([#1980](https://github.com/elastic/eui/pull/1980))
- Fixed Prettier formatting lint error in `EuiTable` TS def file ([#1986](https://github.com/elastic/eui/pull/1986))
- Fixed not clickable button with svg in Safari ([#1985](https://github.com/elastic/eui/pull/1985))
- Fixed `EuiToggle` pointer events for those using icons only ([#1991](https://github.com/elastic/eui/pull/1991))

## [`11.2.1`](https://github.com/elastic/eui/tree/v11.2.1)

**Bug fixes**

- Fixed type mismatch between PropType and TypeScript def for `EuiToast` `title` ([#1962](https://github.com/elastic/eui/pull/1962))

## [`11.2.0`](https://github.com/elastic/eui/tree/v11.2.0)

- Converted `EuiFormControlLayoutCustomIcon` to TS ([#1956](https://github.com/elastic/eui/pull/1956))
- Converted `EuiStepNumber` to TS ([#1893](https://github.com/elastic/eui/pull/1893))
- Converted `EuiFormControlLayoutClearButton` to TS ([#1922](https://github.com/elastic/eui/pull/1922))
- Added `data-test-subj` property to `EuiDraggable` and `EuiDroppable` ([#1943](https://github.com/elastic/eui/pull/1943))
- Added type definitions to `EuiSuperSelect` ([#1907](https://github.com/elastic/eui/pull/1907))
- Updated `EuiIcon` to use Slack's updated branding ([#1954](https://github.com/elastic/eui/pull/1954))
- Updated `compile-icons` script to format icon components with Prettier ([#1955](https://github.com/elastic/eui/pull/1955))

**Bug fixes**

- Addressed a chrome issue where negative letter-spacing can reverse RTL text in SVGs ([#1960](https://github.com/elastic/eui/pull/1960))

## [`11.1.0`](https://github.com/elastic/eui/tree/v11.1.0)

- Converted `pretty_interval` to TS ([#1920](https://github.com/elastic/eui/pull/1920))
- Converted `relative_options` to TS ([#1921](https://github.com/elastic/eui/pull/1921))
- Added width to `EuiFlexItem` when gutter in `EuiFlexGrid` is set to none. ([#1941](https://github.com/elastic/eui/pull/1941))
- Format all JavaScript files with Prettier through ESLint ([#1906](https://github.com/elastic/eui/pull/1906))
- Replaced `appSecurityAnalytics` in `EuiIcon` with an updated SVG ([#1948](https://github.com/elastic/eui/pull/1948))

**Bug fixes**

- Removed unused prop enum of `l` in `EuiButton` ([#1936](https://github.com/elastic/eui/pull/1936))
- Fixed `EuiSelect` browser event inconsistencies by normalizing `mouseup` propagation ([#1926](https://github.com/elastic/eui/pull/1926))
- Removed `children` as a required prop for `EuiOverlayMask` ([#1937](https://github.com/elastic/eui/pull/1937))

## [`11.0.1`](https://github.com/elastic/eui/tree/v11.0.1)

**Bug fixes**

- Fixed `EuiIconTip`'s typescript definition ([#1934](https://github.com/elastic/eui/pull/1934))
- Reinstated `EuiIcon` component ability to handle `type` prop updates ([#1935](https://github.com/elastic/eui/pull/1935))

## [`11.0.0`](https://github.com/elastic/eui/tree/v11.0.0)

- Added support for custom React SVG elements and external SVG URLs to `EuiIcon` ([#1924](https://github.com/elastic/eui/pull/1924))

**Bug fixes**

- Fixed Firefox flash of unstyled select dropdown ([#1927](https://github.com/elastic/eui/pull/1927))

**Breaking changes**

- Split `EuiIcon` icon loading into dynamic imports ([#1924](https://github.com/elastic/eui/pull/1924))

## [`10.4.2`](https://github.com/elastic/eui/tree/v10.4.2)

**Note: this release is a backport containing changes originally made in `11.2.0`**

**Bug fixes**

- Addressed a chrome issue where negative letter-spacing can reverse RTL text in SVGs ([#1960](https://github.com/elastic/eui/pull/1960))

## [`10.4.1`](https://github.com/elastic/eui/tree/v10.4.1)

**Note: this release is a backport containing changes originally made in `11.1.0`**

- Replaced `appSecurityAnalytics` in `EuiIcon` with an updated SVG ([#1948](https://github.com/elastic/eui/pull/1948))

## [`10.4.0`](https://github.com/elastic/eui/tree/v10.4.0)

- Added `display` prop to `EuiTabs` and `EuiTabbedContent` components for ability to use an alternative `condensed` style ([#1904](https://github.com/elastic/eui/pull/1904))

## [`10.3.1`](https://github.com/elastic/eui/tree/v10.3.1)

**Bug fixes**

- Fixed a regression where `EuiStat` reported accepting `string` for `title`, `description`, even though `ReactNode` is acceptable ([#1910](https://github.com/elastic/eui/pull/1910))

## [`10.3.0`](https://github.com/elastic/eui/tree/v10.3.0)

- Added support for `href` on the last item in `EuiBreadcrumbs` ([#1905](https://github.com/elastic/eui/pull/1905))
- Added `selectable` prop to `EuiCard` ([#1895](https://github.com/elastic/eui/pull/1895))
- Converted `EuiValidatableControl` to TS ([#1879](https://github.com/elastic/eui/pull/1879))

**Bug fixes**

- Fixed prompt text rendering in `EuiFilePicker` when a React element is passed ([#1903](https://github.com/elastic/eui/pull/1903))
- Fixed overflow scrolling of `EuiModal` and `EuiConfirmModal` for Chrome and Safari ([#1902](https://github.com/elastic/eui/pull/1902))
- Fixed `EuiOverlayMask` `children` element mismatch TS error ([#1900](https://github.com/elastic/eui/pull/1900))

## [`10.2.1`](https://github.com/elastic/eui/tree/v10.2.1)

**Bug fixes**

- Fixed responsiveness of `EuiFilterGroup` ([#1849](https://github.com/elastic/eui/pull/1849))

**Deprecations**

- Replaced `EuiFilterButton`'s `noDivider` prop with `withNext` ([#1849](https://github.com/elastic/eui/pull/1849))

## [`10.2.0`](https://github.com/elastic/eui/tree/v10.2.0)

- Converted `EuiGlobalToastListItem` to TS ([#1880](https://github.com/elastic/eui/pull/1880))
- Converted `token_map` to TS ([#1870](https://github.com/elastic/eui/pull/1870))
- Converted `EuiOverlayMask` to TS ([#1858](https://github.com/elastic/eui/pull/1858))
- Converted `EuiStat` to TS ([#1848](https://github.com/elastic/eui/pull/1848))
- Added `isLoading` prop to `EuiStat` ([#1848](https://github.com/elastic/eui/pull/1848))
- Added `roundUp` prop to relative tab of `EuiSuperDatePicker` ([#1827](https://github.com/elastic/eui/pull/1827))
- Changed position of `EuiSwitch` for date rounding used at relative tab of `EuiSuperDatePicker` ([#1827](https://github.com/elastic/eui/pull/1827))
- Added `bug`, `flag`, and `heart` glyphs to `EuiIcon` ([#1887](https://github.com/elastic/eui/pull/1887))
- Updated `alert` glyph in `EuiIcon` ([#1887](https://github.com/elastic/eui/pull/1887))

**Bug fixes**

- Fixed `EuiComboBox` to not pass its `inputRef` prop down to the DOM ([#1867](https://github.com/elastic/eui/pull/1867))
- Fixed `euiBreakpoint()` warning to give accurate feedback ([#1874](https://github.com/elastic/eui/pull/1874))
- Fixed type definitions around `EuiI18n`'s `default` prop to better support use cases ([#1861](https://github.com/elastic/eui/pull/1861))
- Localized `EuiTablePagination`'s row count selection ([#1883](https://github.com/elastic/eui/pull/1883))
- Fixed EuiComboBox's internal tracking of its focus state ([#1796](https://github.com/elastic/eui/pull/1796))
- Fixed `EuiComboBox` with `singleSelection` and `onAddCustomOption` reopening the options list after adding a custom option ([#1882](https://github.com/elastic/eui/pull/1882))
- Fixed `EuiComboBox` reopening the options list in Firefox when closing via the dropdown arrow button ([#1885](https://github.com/elastic/eui/pull/1885))
- Fixed running the dev server and building on Windows ([#1891](https://github.com/elastic/eui/pull/1891))

## [`10.1.0`](https://github.com/elastic/eui/tree/v10.1.0)

- Added `tokenModule` and `tokenNamespace` icons to `EuiToken` ([#1839](https://github.com/elastic/eui/pull/1839))
- Used `cache-loader` to speed up development docs site build ([#1841](https://github.com/elastic/eui/pull/1841)
- Converted `matching_options` to TS ([#1828](https://github.com/elastic/eui/pull/1828))
- Converted `EuiFormHelpText` to TS ([#1852](https://github.com/elastic/eui/pull/1852))
- Added `onSearch` to `EuiFieldSearchProps`'s type definition ([#1627](https://github.com/elastic/eui/pull/1627))
- Added `moon` glyph to `EuiIcon` ([#1859](https://github.com/elastic/eui/pull/1859))
- Added `logoAzure` and `logoAzureMono` logos to `EuiIcon` ([#1859](https://github.com/elastic/eui/pull/1859))
- Added exact-text matching operator to `EuiSearchBar` / `Query` and allow empty phrases, e.g. `""` ([#1843](https://github.com/elastic/eui/pull/1843))
- Allow forward-slash character in `EuiSearchBar` / `Query` search values ([#1843](https://github.com/elastic/eui/pull/1843))
- Changed `EuiLoadingKibana`, `EuiLoadingSpinner`, `EuiLoadingChart` and `EuiLoadingContent` components to use spans instead of divs  ([#1845](https://github.com/elastic/eui/pull/1845))

**Bug fixes**

- Added `toastLifeTimeMs` typescript definition for individual toasts in `EuiGlobalToastList` ([#1846](https://github.com/elastic/eui/pull/1846))
- Added logic to prevent refocusing `EuiComboBox` input after container blur event ([#1863](https://github.com/elastic/eui/pull/1863))
- Changed `EuiLoadingKibana` so it could better nest within `EuiFlexItem`  ([#1845](https://github.com/elastic/eui/pull/1845))

## [`10.0.1`](https://github.com/elastic/eui/tree/v10.0.1)

- Converted `EuiText`, `EuiTextColor` and `EuiTextAlign` to TS ([#1791](https://github.com/elastic/eui/pull/1791))
- Updated `IconColor` type to better distinguish between accepted types ([#1842](https://github.com/elastic/eui/pull/1842))

## [`10.0.0`](https://github.com/elastic/eui/tree/v10.0.0)

- Converted `EuiTitle` to TS ([#1810](https://github.com/elastic/eui/pull/1810))
- Added `adjustDateOnChange` prop to date pickers, enabling month and year changes to trigger `onChange` ([#1817](https://github.com/elastic/eui/pull/1817))
- Updated the overflow shadows for `EuiModal` and `EuiFlyout` ([#1829](https://github.com/elastic/eui/pull/1829))
- Added `confirmButtonDisabled` prop to `EuiConfirmModal` ([#1829](https://github.com/elastic/eui/pull/1829))
- Fixed `EuiNavDrawer` overflow scroll behavior on Firefox ([#1837](https://github.com/elastic/eui/pull/1837))

**Bug fixes**

- Fixed mobile layout for `EuiConfirmModal` ([#1829](https://github.com/elastic/eui/pull/1829))

**Deprecations**

- Replaced the following SASS mixins `euiOverflowShadowTop`, `euiOverflowShadowBottom` with `euiOverflowShadow`. ([#1829](https://github.com/elastic/eui/pull/1829))


**Breaking changes**

- Removed transitional `keyOfStringsOnly` option from TypeScript configuration ([#1814](https://github.com/elastic/eui/pull/1814))

## [`9.9.1`](https://github.com/elastic/eui/tree/v9.9.1)

- Re-enabled installation of `@elastic/eui` via npm ([#1811](https://github.com/elastic/eui/pull/1811))

**Bug fixes**

- Added `isLoading` prop typedef to `EuiSuperDatePickerProps` ([#1812](https://github.com/elastic/eui/pull/1812))
- Fixed `EuiSearchBox` query input resetting on prop updates ([#1823](https://github.com/elastic/eui/pull/1823))
- Fixed `EuiSearchBar` filter button highlighting ([#1824](https://github.com/elastic/eui/pull/1824))

## [`9.9.0`](https://github.com/elastic/eui/tree/v9.9.0)

- Added `initialPageIndex` pagination prop to `EuiInMemoryTable` ([#1798](https://github.com/elastic/eui/pull/1798))
- Converted `EuiToolTipPopover` to TS ([#1800](https://github.com/elastic/eui/pull/1800))
- Converted `EuiTableHeaderMobile` to TS ([#1786](https://github.com/elastic/eui/pull/1786))
- Added `menuLeft` and `menuRight` icons ([#1797](https://github.com/elastic/eui/pull/1797))
- Updated EuiNavDrawer’s collapse/expand button to use `menuLeft` and `menuRight` icons ([#1797](https://github.com/elastic/eui/pull/1797))
- Added `isInvalid` prop to `EuiSuperSelect` ([#1804](https://github.com/elastic/eui/pull/1804))
- Added `cut` glyph to `EuiIcon` ([#1802](https://github.com/elastic/eui/pull/1802))
- Added `glasses` glyph to `EuiIcon` ([#1813](https://github.com/elastic/eui/pull/1813))

**Bug fixes**

- Fixed issue where toasts would dismiss when they have focus ([#1803](https://github.com/elastic/eui/pull/1803))
- Fixed issue where `EuiComboBox` placeholder was not read by screen readers ([#1803](https://github.com/elastic/eui/pull/1803))

## [`9.8.0`](https://github.com/elastic/eui/tree/v9.8.0)

- **[Beta]** Added new `EuiSelectable` component  ([#1699](https://github.com/elastic/eui/pull/1699))
- **[Beta]** Added new drag and drop components: `EuiDragDropContext`, `EuiDraggable`, and `EuiDroppable` ([#1733](https://github.com/elastic/eui/pull/1733))

## [`9.7.2`](https://github.com/elastic/eui/tree/v9.7.2)

- Converted `EuiFormErrorText` to TS ([#1772](https://github.com/elastic/eui/pull/1772))
- Added `data-test-subj`s to `EuiSuperDatePicker`'s `EuiRelativeTab` inputs  ([#1782](https://github.com/elastic/eui/pull/1782))

**Bug fixes**

- Update ButtonIconColor type to provide all available options ([#1783](https://github.com/elastic/eui/pull/1783))
- Prevent calculation on `null` ref during `EuiResizeObserver` observation ([#1784](https://github.com/elastic/eui/pull/1784))

## [`9.7.1`](https://github.com/elastic/eui/tree/v9.7.1)

**Bug fixes**

- Fixed heading and paragraph tag font style inherits ([#1776](https://github.com/elastic/eui/pull/1776))

## [`9.7.0`](https://github.com/elastic/eui/tree/v9.7.0)

- Changed `EuiNavDrawer` to close on any link click ([#1773](https://github.com/elastic/eui/pull/1773))

## [`9.6.0`](https://github.com/elastic/eui/tree/v9.6.0)

- Converted `makeId` to TS ([#1759](https://github.com/elastic/eui/pull/1759))
- Converted `EuiCardGraphic` to TS ([#1751](https://github.com/elastic/eui/pull/1751))
- Enhanced the build process to emit TypeScript types for the variables extracted from the themes ([#1750](https://github.com/elastic/eui/pull/1750))

**Bug fixes**

**Note: this release creates a minor regression to text scales where paragraph and heading tags were no longer inheriting from their container. This is fixed in `9.7.1`.**

- Set `h1 through h6, p` tags font reset based on family, size, and weight ([#1760](https://github.com/elastic/eui/pull/1760))
- Fixed `EuiButton` font size inheritance ([#1760](https://github.com/elastic/eui/pull/1760))
- Updated button elements in `EuiFilePicker`, `EuiFormControlLayoutClearButton`, `EuiFormControlLayoutCustomIcon`, `EuiListGroupItem`, and `EuiSideNavItem` to type=button ([#1764](https://github.com/elastic/eui/pull/1764))
- Fixed outside click detection inconsistencies by comparing `mouseup` and `mousedown` event targets rather than using `click` event target ([#1761](https://github.com/elastic/eui/pull/1761))

## [`9.5.0`](https://github.com/elastic/eui/tree/v9.5.0)

- Changed `EuiSuperDatePicker` to call `onRefresh` instead of `onTimeChanged` when user clicks "Refresh" button ([#1745](https://github.com/elastic/eui/pull/1745))
- Added a new `EuiLoadingContent` component that displays blocks as placeholders for text. ([#1730](https://github.com/elastic/eui/pull/1730))
- Added documentation entry in `EuiPagination` for `activePage` prop. ([#1740](https://github.com/elastic/eui/pull/1740))
- Changed `EuiButton` to use "m" as it's default `size` prop ([#1742](https://github.com/elastic/eui/pull/1742))
- Adds type definitions for `EuiListGroup` and `EuiListGroupItem` ([#1737](https://github.com/elastic/eui/pull/1737))

**Bug fixes**

- Fixed `EuiToolTip` potentially having incorrect position calculations near the window edge  ([#1744](https://github.com/elastic/eui/pull/1744))

## [`9.4.2`](https://github.com/elastic/eui/tree/v9.4.2)

**Bug fixes**

- Fixed `hexToRgb` from erroring on an incorrect string input ([#1741](https://github.com/elastic/eui/pull/1741))
- Fixed `EuiBadge` custom `color` prop type ([#1741](https://github.com/elastic/eui/pull/1741))
- Fixed inaccurately required `onRefresh` prop (should be optional) that was introduced in types in version 9.4.1 ([#1743](https://github.com/elastic/eui/pull/1743))

## [`9.4.1`](https://github.com/elastic/eui/tree/v9.4.1)

**Bug fixes**

- Adds missing type and fixes closure-scope problem for `SuperDatePicker`'s `onRefresh` callback ([#1732](https://github.com/elastic/eui/pull/1732))
- Changed `EuiBottomBar` to refer to the end of document ([#1727](https://github.com/elastic/eui/pull/1727))
- Fixed `EuiComboBox`'s calls to its `onBlur` prop ([#1739](https://github.com/elastic/eui/pull/1739))

## [`9.4.0`](https://github.com/elastic/eui/tree/v9.4.0)

- Allow toasts in `EuiGlobalToastList` to override `toastLifeTimeMs` ([#1720](https://github.com/elastic/eui/pull/1720))
- Allow `EuiListGroupItem` to pass a custom element as the `icon` ([#1726](https://github.com/elastic/eui/pull/1726))
- Added default icon for `EuiListGroupItem` if one is not passed ([#1729](https://github.com/elastic/eui/pull/1729))
- Added `toInitials` string service ([#1729](https://github.com/elastic/eui/pull/1729))

**Bug fixes**

- Removed all `lodash` imports in `eui.d.ts` to avoid namespace pollution ([#1723](https://github.com/elastic/eui/pull/1723))
- Prevent `EuiComboBox` from creating a custom option value when user clicks on a value in the dropdown ([#1728](https://github.com/elastic/eui/pull/1728))

## [`9.3.0`](https://github.com/elastic/eui/tree/v9.3.0)

- Added `footerLink` and `showToolTips` to `EuiNavDrawer` and added `EuiNavDrawerGroup` ([#1701](https://github.com/elastic/eui/pull/1701))

**Bug fixes**

- Fixed `EuiSuperDatePicker` time selection jumping on focus ([#1704](https://github.com/elastic/eui/pull/1704))

## [`9.2.1`](https://github.com/elastic/eui/tree/v9.2.1)

**Bug fixes**

- Make `EuiPopover`'s repositionOnScroll prop optional in TS ([#1705](https://github.com/elastic/eui/pull/1705))

## [`9.2.0`](https://github.com/elastic/eui/tree/v9.2.0)

- Adjusted the dark theme palette a bit more and adjusted a few components ([#1700](https://github.com/elastic/eui/pull/1700))

## [`9.1.0`](https://github.com/elastic/eui/tree/v9.1.0)

- Adjusted the dark theme palette to have a slight blue tint ([#1691](https://github.com/elastic/eui/pull/1691))
- Added `repositionOnScroll` property to the `EuiPopoverProps` type definition ([#1628](https://github.com/elastic/eui/pull/1628))
- Added support to `findTestSubject` for an optional `matcher` argument, which defaults to `~=`, enabling it to identify an element based on one of multiple space-separated values within its `data-test-subj` attribute ([#1587](https://github.com/elastic/eui/pull/1587))
- Converted `EuiFlexGrid`, `EuiFlexGroup`, `EuiFlexItem`, `EuiDescriptionList`, `EuiDescriptionListTitle`, and `EuiDescriptionListDescription` to TypeScript ([#1365](https://github.com/elastic/eui/pull/1365))
- Converted `EuiAvatar` to Typescript ([#1654](https://github.com/elastic/eui/pull/1654))
- Added missing `anchorClassName` prop to `EuiToolTip` definition ([#1657](https://github.com/elastic/eui/pull/1657))
- Added `fullWidth` prop to `EuiButton` ([#1665](https://github.com/elastic/eui/pull/1665))
- Added `.eui-fullWidth` utility class ([#1665](https://github.com/elastic/eui/pull/1665))
- Added `EuiPopoverFooter` and converted `EuiPopoverTitle` to TS ([#1666](https://github.com/elastic/eui/pull/1666))
- Converted `EuiLoadingSpinner`, `EuiLoadingKibana`, and `EuiLoadingChart` to TS ([#1683](https://github.com/elastic/eui/pull/1683))

**Bug fixes**

- Added button to `EuiSuperDatePicker`'s “Now” tab to trigger the "now" time selection ([#1620](https://github.com/elastic/eui/pull/1620))
- Fixed floating point arithmetic bug in `EuiRangeTrack`'s value validation ([#1687](https://github.com/elastic/eui/pull/1687))
- Fixed `EuiComboBox` `activeOptionIndex` error with empty search results ([#1695](https://github.com/elastic/eui/pull/1695))
- Fixed IE11 rendering issue in `EuiLoadingKibana` ([#1683](https://github.com/elastic/eui/pull/1683))

## [`9.0.2`](https://github.com/elastic/eui/tree/v9.0.2)

**Note: this release is a backport containing changes originally made in `9.1.0`**

**Bug fixes**

- Fixed floating point arithmetic bug in `EuiRangeTrack`'s value validation ([#1687](https://github.com/elastic/eui/pull/1687))

## [`9.0.1`](https://github.com/elastic/eui/tree/v9.0.1)

**Bug fixes**

- Fixed definition exports for converted Typescript components ([#1633](https://github.com/elastic/eui/pull/1633))

## [`9.0.0`](https://github.com/elastic/eui/tree/v9.0.0)

- Added `allowNeutralSort` prop to `EuiInMemoryTable` to support unsorting table columns ([#1591](https://github.com/elastic/eui/pull/1591))
- Added `mobileOptions` object prop for handling of all the mobile specific options of `EuiBasicTable` ([#1462](https://github.com/elastic/eui/pull/1462))
- Table headers now accept `React.node` types ([#1462](https://github.com/elastic/eui/pull/1462))
- Added `displayOnly` prop to `EuiFormRow` ([#1582](https://github.com/elastic/eui/pull/1582))
- Added `numActiveFilters` prop to `EuiFilterButton` ([#1589](https://github.com/elastic/eui/pull/1589))
- Updated style of `EuiFilterButton` to match `EuiFacetButton` ([#1589](https://github.com/elastic/eui/pull/1589))
- Added `size` and `color` props to `EuiNotificationBadge` ([#1589](https://github.com/elastic/eui/pull/1589))
- Allow `EuiDescribedFormGroup` to exist as a description-only row ([#1522](https://github.com/elastic/eui/pull/1522))
- Added `type` prop for `EuiFormLabel` for the option to make it a `legend` ([#1613](https://github.com/elastic/eui/pull/1613))
- Added `labelAppend` and `labelType` props to `EuiFormRow` ([#1613](https://github.com/elastic/eui/pull/1613))
- Aligned text styles of table headers and form labels ([#1613](https://github.com/elastic/eui/pull/1613))
- Converted `EuiModalBody`, `EuiModalFooter`, `EuiModalHeader`, `EuiModalHeaderTitle`, `EuiFlyoutBody`, `EuiFlyoutFooter`, `EuiFlyoutHeader`, `EuiPortal`, and `EuiProgress` to Typescript ([#1621](https://github.com/elastic/eui/pull/1621))

**Bug fixes**

- Fixed keyboard navigation and UI of `EuiComboBox` items in single selection mode ([#1619](https://github.com/elastic/eui/pull/1619))
- `EuiBasicTable` select all shows up on mobile ([#1462](https://github.com/elastic/eui/pull/1462))
- Adds missing `hasActiveFilters` prop for `EuiFilterButton` type and fixes `onChange` signature for `EuiButtonGroup` ([#1603](https://github.com/elastic/eui/pull/1603))
- Included `react-datepicker` TS types in EUI itself to avoid outside dependency ([#1618](https://github.com/elastic/eui/pull/1618))
- Prevent `EuiGlobalToastList` from attempting calculations on `null` DOM elements ([#1606](https://github.com/elastic/eui/pull/1606))
- Fixed `EuiFormRow` errors from the possibility of having duplicate `key` values ([#1522](https://github.com/elastic/eui/pull/1522))

**Breaking changes**

- `EuiBasicTable`'s select all checkbox appends a `makeId` string to the id ([#1462](https://github.com/elastic/eui/pull/1462))
- Remove camel casing from exported JSON variables and preserve hex values instead of converting to rgb ([#1590](https://github.com/elastic/eui/pull/1590))
- Added `@types/react-dom` to `peerDependencies` ([#1621](https://github.com/elastic/eui/pull/1621))

## [`8.0.0`](https://github.com/elastic/eui/tree/v8.0.0)

**Breaking changes**

- Upgraded TypeScript to 3.3 ([#1583](https://github.com/elastic/eui/pull/1583))
- Upgraded React to 16.8 ([#1583](https://github.com/elastic/eui/pull/1583))
- Upgraded Jest to 24.1 ([#1583](https://github.com/elastic/eui/pull/1583))
- Upgraded Enzyme to 3.9 ([#1583](https://github.com/elastic/eui/pull/1583))

## [`7.3.0`](https://github.com/elastic/eui/tree/v7.3.0)

- Added `onRefresh` option for `EuiSuperDatePicker` ([#1577](https://github.com/elastic/eui/pull/1577))
- Converted `EuiToggle` to TypeScript ([#1570](https://github.com/elastic/eui/pull/1570))
- Added type definitions for `EuiButtonGroup`,`EuiButtonToggle`, `EuiFilterButton`, `EuiFilterGroup`, and `EuiFilterSelectItem` ([#1570](https://github.com/elastic/eui/pull/1570))
- Added `displayOnly` prop to EuiFormRow ([#1582](https://github.com/elastic/eui/pull/1582))
- Added an index.d.ts file for the date picker components, including `EuiDatePicker`, `EuiDatePickerRange`, and `EuiSuperDatePicker` ([#1574](https://github.com/elastic/eui/pull/1574))

**Bug fixes**

- Fixed several bugs with `EuiRange` and `EuiDualRange` including sizing of inputs, tick placement, and the handling of invalid values ([#1580](https://github.com/elastic/eui/pull/1580))

## [`7.2.0`](https://github.com/elastic/eui/tree/v7.2.0)

- Added `text` as a color option for `EuiLink` ([#1571](https://github.com/elastic/eui/pull/1571))
- Added `EuiResizeObserver` to expose ResizeObserver API to React components; falls back to MutationObserver API in unsupported browsers ([#1559](https://github.com/elastic/eui/pull/1559))
- Added `EuiFocusTrap` as a wrapper around `react-focus-lock` to enable trapping focus in more cases, including React portals ([#1550](https://github.com/elastic/eui/pull/1550))

**Bug fixes**

- Fixed content cut off in `EuiContextMenuPanel` when height changes dynamically ([#1559](https://github.com/elastic/eui/pull/1559))
- Fixed `EuiComboBox` to allow keyboard tab to exit single selection box ([#1576](https://github.com/elastic/eui/pull/1576))
- Various fixes related to focus order and focus trapping as they relate to content in React portals ([#1550](https://github.com/elastic/eui/pull/1550))

## [`7.1.0`](https://github.com/elastic/eui/tree/v7.1.0)

- Added `append` prop to `EuiFieldText` ([#1567](https://github.com/elastic/eui/pull/1567))
- Adjusted set of Elastic Logos in `EuiIcon` to look better in dark mode. ([#1462](https://github.com/elastic/eui/pull/1562))
- Added `isCopyable` prop to `EuiCodeBlock` ([#1556](https://github.com/elastic/eui/pull/1556))
- Added optional `Snippet` tab to docs and renamed demo tabs ([#1556](https://github.com/elastic/eui/pull/1556))
- Expanded `getSecureRelForTarget` to handle elastic.co domains as a referrer whitelist ([#1565](https://github.com/elastic/eui/pull/1565))
- New `url` utility for verifying if a URL is a referrer whitelist ([#1565](https://github.com/elastic/eui/pull/1565))
- Add iconSize to ButtonIcon type definition ([#1568](https://github.com/elastic/eui/pull/1568))

## [`7.0.0`](https://github.com/elastic/eui/tree/v7.0.0)

- Created `EuiDualRange` using components from modularized, refactored `EuiRange`. New util service `isWithinRange` is the first in the number category. ([#1485](https://github.com/elastic/eui/pull/1485))
- Upgraded `lodash` to v4, taking advantage of modular imports. ([#1534](https://github.com/elastic/eui/pull/1534))
- Added pseudo-localization mode to docs ([#1541](https://github.com/elastic/eui/pull/1541))
- New docs page listing localization tokens ([#1541](https://github.com/elastic/eui/pull/1541))
- Added support for OR group clauses in `EuiQuery` and `EuiSearchBar` ([#1204](https://github.com/elastic/eui/pull/1204))
- Added `customQuickSelectPanels` prop to `EuiSuperDatePicker` ([#1549](https://github.com/elastic/eui/pull/1549))

**Bug fixes**

- Fixed `EuiSearchBar.Query` match_all query string must be `*` ([#1521](https://github.com/elastic/eui/pull/1521))
- Fixed `EuiSuperDatePicker` crashing with negative relative value ([#1537](https://github.com/elastic/eui/pull/1537))
- Fixed `EuiSuperDatePicker` crashing with invalid start and end prop values ([#1544](https://github.com/elastic/eui/pull/1544))
- Make TSLint issues be warnings, not errors, when running `src-docs` ([#1537](https://github.com/elastic/eui/pull/1537))

**Breaking changes**

- Made `or` a reserved keyword in `EuiQuery`'s syntax ([#1204](https://github.com/elastic/eui/pull/1204))

## [`6.10.9`](https://github.com/elastic/eui/tree/v6.10.9)

**Bug fixes**

- Bumped `lodash` version to `elastic/lodash@3.10.1-kibana3` ([#2280](https://github.com/elastic/eui/issues/2280))

## [`6.10.8`](https://github.com/elastic/eui/tree/v6.10.8)

**Note: this release is a backport containing changes originally made in `11.2.0`**

**Bug fixes**

- Addressed a chrome issue where negative letter-spacing can reverse RTL text in SVGs ([#1960](https://github.com/elastic/eui/pull/1960))

## [`6.10.7`](https://github.com/elastic/eui/tree/v6.10.7)

**Note: this release is a backport containing changes originally made in `9.7.0`**

- Changed `EuiNavDrawer` to close on any link click ([#1773](https://github.com/elastic/eui/pull/1773))

## [`6.10.6`](https://github.com/elastic/eui/tree/v6.10.6)

**Note: this release is a backport containing changes originally made in `9.6.0`**

**Bug fixes**

- Fixed outside click detection inconsistencies by comparing `mouseup` and `mousedown` event targets rather than using `click` event target ([#1761](https://github.com/elastic/eui/pull/1761))

## [`6.10.5`](https://github.com/elastic/eui/tree/v6.10.5)

**Note: this release is a backport containing changes originally made in `9.0.0`, `9.1.0`, `9.3.0`, and `9.4.0`**

- Adjusted the dark theme palette to have a slight blue tint ([#1691](https://github.com/elastic/eui/pull/1691))
- Added button to `EuiSuperDatePicker`'s “Now” tab to trigger the "now" time selection ([#1620](https://github.com/elastic/eui/pull/1620))
- Added `footerLink` and `showToolTips` to `EuiNavDrawer` and added `EuiNavDrawerGroup` ([#1701](https://github.com/elastic/eui/pull/1701))
- Allow `EuiListGroupItem` to pass a custom element as the `icon` ([#1726](https://github.com/elastic/eui/pull/1726))
- Added `toInitials` string service ([#1729](https://github.com/elastic/eui/pull/1729))
- Added `fullWidth` prop to `EuiButton` ([#1665](https://github.com/elastic/eui/pull/1665))
- Added `.eui-fullWidth` utility class ([#1665](https://github.com/elastic/eui/pull/1665))

**Bug fixes**

- Fixed keyboard navigation and UI of `EuiComboBox` items in single selection mode ([#1619](https://github.com/elastic/eui/pull/1619))
- Fixed `EuiComboBox` `activeOptionIndex` error with empty search results ([#1695](https://github.com/elastic/eui/pull/1695))
- Prevent `EuiComboBox` from creating a custom option value when user clicks on a value in the dropdown ([#1728](https://github.com/elastic/eui/pull/1728))
- Fixed `EuiSuperDatePicker` time selection jumping on focus ([#1704](https://github.com/elastic/eui/pull/1704))

## [`6.10.4`](https://github.com/elastic/eui/tree/v6.10.4)

**Note: this release is a backport containing changes originally made in `7.3.0`**

- Added an index.d.ts file for the date picker components, including `EuiDatePicker`, `EuiDatePickerRange`, and `EuiSuperDatePicker` ([#1574](https://github.com/elastic/eui/pull/1574))

## [`6.10.3`](https://github.com/elastic/eui/tree/v6.10.3)

**Note: this release is a backport containing changes originally made in `7.1.0`**

- Added `append` prop to `EuiFieldText` ([#1567](https://github.com/elastic/eui/pull/1567))

## [`6.10.2`](https://github.com/elastic/eui/tree/v6.10.2)

**Note: this release is a backport containing changes originally made in `7.1.0`**

- Adjusted set of Elastic Logos in `EuiIcon` to look better in dark mode. ([#1562](https://github.com/elastic/eui/pull/1562))
- Expanded `getSecureRelForTarget` to handle elastic.co domains as a referrer whitelist ([#1565](https://github.com/elastic/eui/pull/1565))
- New `url` utility for verifying if a URL is a referrer whitelist ([#1565](https://github.com/elastic/eui/pull/1565))

## [`6.10.1`](https://github.com/elastic/eui/tree/v6.10.1)

**Note: this release is a backport containing changes originally made in `7.0.0`**

**Bug fixes**

- Fixed `EuiSuperDatePicker` crashing with negative relative value ([#1537](https://github.com/elastic/eui/pull/1537))
- Fixed `EuiSuperDatePicker` crashing with invalid start and end prop values ([#1544](https://github.com/elastic/eui/pull/1544))

## [`6.10.0`](https://github.com/elastic/eui/tree/v6.10.0)

- Adjust dark mode background color ([#1530](https://github.com/elastic/eui/pull/1530))
- TypeScript are now formatted with Prettier ([#1529](https://github.com/elastic/eui/pull/1529))
- Updated `EuiPopover` and `EuiColorPicker` to pause `EuiOutsideClickDetector` in when not open ([#1527](https://github.com/elastic/eui/pull/1527))

## [`6.9.0`](https://github.com/elastic/eui/tree/v6.9.0)

- Changed animation settings for `EuiNavDrawer` ([#1524](https://github.com/elastic/eui/pull/1524))
- Converted a number of components to support text localization ([#1504](https://github.com/elastic/eui/pull/1504))
- Updated `app_ems.svg` ([#1517](https://github.com/elastic/eui/pull/1517))

**Bug fixes**

- Updated `EuiPage` background color to match body background color ([#1513](https://github.com/elastic/eui/pull/1513))
- Fixed React key usage in `EuiPagination` ([#1514](https://github.com/elastic/eui/pull/1514))
- Fixed bug which prevented `EuiSwitch` with generated ID from having its label announced by VoiceOver ([#1519](https://github.com/elastic/eui/pull/1519))
- Fixed `EuiFilterButton` handling `numFilters` when `0` was specified ([#1510](https://github.com/elastic/eui/pull/1510))

## [`6.8.0`](https://github.com/elastic/eui/tree/v6.8.0)

- Changed `flex-basis` value on `EuiPageBody` for better cross-browser support ([#1497](https://github.com/elastic/eui/pull/1497))
- Converted a number of components to support text localization ([#1450](https://github.com/elastic/eui/pull/1450))
- Added a seconds option to the refresh interval selection in `EuiSuperDatePicker`  ([#1503](https://github.com/elastic/eui/pull/1503))
- Changed to conditionally render `EuiModalBody` if `EuiConfirmModal` has no `children` ([#1500](https://github.com/elastic/eui/pull/1500))


**Bug fixes**

- Remove `font-features` setting on `@euiFont` mixin to prevent breaks in ACE editor ([#1505](https://github.com/elastic/eui/pull/1505))

## [`6.7.4`](https://github.com/elastic/eui/tree/v6.7.4)

- Added `textAlign` property to TypeScript definition for `EuiText` ([#1487](https://github.com/elastic/eui/pull/1487))
- Added missing `'m'` option for text `size` for `EuiText`'s TypeScript definition ([#1487](https://github.com/elastic/eui/pull/1487))
- Added missing TypeScript definition for `EuiTextAlign` ([#1487](https://github.com/elastic/eui/pull/1487))

**Bug fixes**

- Fixed popover & tooltip positioning to properly account for arrow buffer ([#1490](https://github.com/elastic/eui/pull/1490))
- Fixed `EuiSuperDatePicker` unexpectedly closing start and end date popovers ([#1494](https://github.com/elastic/eui/pull/1494))

## [`6.7.3`](https://github.com/elastic/eui/tree/v6.7.3)

- `EuiHeader` no longer reduces height at mobile sizes ([#1480](https://github.com/elastic/eui/pull/1480))

**Bug fixes**

- Fixed `EuiSuperDatePicker` not updating derived `isInvalid` state on prop update ([#1483](https://github.com/elastic/eui/pull/1483))
- Fixed `logoAPM` ([#1489](https://github.com/elastic/eui/pull/1489))
- Remove Typescript type and interface definitions from ES and CJS exports ([#1486](https://github.com/elastic/eui/pull/1486))

## [`6.7.2`](https://github.com/elastic/eui/tree/v6.7.2)

- Default light theme now comes with an empty light variables file to make theme switching easier ([#1479](https://github.com/elastic/eui/pull/1479))

**Bug fixes**

- `EuiSuperDatePicker` always trigger `onTimeChange` when time changes and prop `showUpdateButton` is false ([#1477](https://github.com/elastic/eui/pull/1477))
- Fixed font rendering in italics only in Safari ([#1481](https://github.com/elastic/eui/pull/1481))

## [`6.7.1`](https://github.com/elastic/eui/tree/v6.7.1)

**Bug fixes**

- Fixed an issue with font family inheritance by changing the CSS reset ([#1474](https://github.com/elastic/eui/pull/1474))

## [`6.7.0`](https://github.com/elastic/eui/tree/v6.7.0)

- Added `z-index` to `EuiProgress` and example usage with `EuiHeader` ([#1471](https://github.com/elastic/eui/pull/1471))
- Added a new app icon for Code ([#1467](https://github.com/elastic/eui/pull/1467))
- Re-added EuiI18n, EuiI18nNumber, and EuiContext for localization ([#1466](https://github.com/elastic/eui/pull/1466))
- Expose `EuiSuperUpdateButton` component from `EuiSuperDatePicker` ([#1470](https://github.com/elastic/eui/pull/1470))
- Set `type="button"` on accordion buttons ([#1468](https://github.com/elastic/eui/pull/1468))

**Bug fixes**

- Fixed `EuiSuperDatePicker` not updating derived `showPrettyDuration` state on prop update ([#1464](https://github.com/elastic/eui/pull/1464))
- Fixed `EuiSuperDatePicker` not passing `refreshInterval` to callback when refresh interval start/stop toggle button clicked ([#1464](https://github.com/elastic/eui/pull/1464))
- Fixed `EuiSuperDatePicker` `refreshInterval` input not allowing decimals ([#1464](https://github.com/elastic/eui/pull/1464))

## [`6.6.0`](https://github.com/elastic/eui/tree/v6.6.0)

- Added `uptimeApp` icon ([#1445](https://github.com/elastic/eui/pull/1463))
- Added `wrapText` prop that enables `EuiListGroupItem` text to wrap ([#1459](https://github.com/elastic/eui/pull/1459))
- Added `inputRef` prop to `EuiFieldNumber` and updated `EuiFieldText`'s to a Ref type ([#1434](https://github.com/elastic/eui/pull/1434))
- Added `snowflake` icon ([#1445](https://github.com/elastic/eui/pull/1445))
- Added `bell` icon ([#1447](https://github.com/elastic/eui/pull/1447))
- Improved screen reader behavior for table header cell content, especially in sortable columns ([#1426](https://github.com/elastic/eui/pull/1426))

**Bug fixes**

- Fixed `textProps` and `contentProps` of `EuiButton` and `EuiButtonEmpty` so they don’t override classes ([#1455](https://github.com/elastic/eui/pull/1455))
- Fixed `closeButtonProps` of `EuiBadge` so it doesn't override classes ([#1455](https://github.com/elastic/eui/pull/1455))
- Fixed font weight shift of `EuiFilterButton` when notification is present ([#1455](https://github.com/elastic/eui/pull/1455))
- Fixed `$euiCodeFontFamily` monospace font stack and subsequent JSON asset build ([#1465](https://github.com/elastic/eui/pull/1465))

## [`6.5.1`](https://github.com/elastic/eui/tree/v6.5.1)

**Reverts**

- Reverts EuiI18n commit from previous release ([#1453](https://github.com/elastic/eui/pull/1453))

## [`6.5.0`](https://github.com/elastic/eui/tree/v6.5.0)

**Note: this contains some i18n work that we reverted in the next release. Use the patch release above instead**

- Added Inter UI to the font family stack ([#1402](https://github.com/elastic/eui/pull/1402))
- Changed padding on `EuiHeaderLogo` and updated `EuiNavDrawer` example ([#1448](https://github.com/elastic/eui/pull/1448))
- Updated `EuiNavDrawer` docs example and adjusted `EuiHeaderLogo` padding ([#1449](https://github.com/elastic/eui/pull/1449))
- Added EuiI18n, EuiI18nNumber, and EuiContext for localization ([#1404](https://github.com/elastic/eui/pull/1404))

**Bug fixes**

- Added `legend` for accessibility of `EuiButtonGroup` and fixed opacity of disabled input ([#1444](https://github.com/elastic/eui/pull/1444))

## [`6.4.0`](https://github.com/elastic/eui/tree/v6.4.0)

- Added `EuiNavDrawer` side nav component ([#1427](https://github.com/elastic/eui/pull/1427))
- Added `inputRef` prop to `EuiComboBox` ([#1433](https://github.com/elastic/eui/pull/1433))
- Added custom date string formatting for series charts crosshair overlay ([#1429](https://github.com/elastic/eui/pull/1429))
- Added new icons for `symlink` and `submodule` ([#1439](https://github.com/elastic/eui/pull/1439))

**Bug fixes**

- Fix mouse interaction with `EuiComboBox` in IE11 ([#1437](https://github.com/elastic/eui/pull/1437))

## [`6.3.1`](https://github.com/elastic/eui/tree/v6.3.1)

**Bug fixes**

- Downgraded `@types/react` and `@types/prop-types` versions to align with Kibana ([#1435](https://github.com/elastic/eui/pull/1435))

## [`6.3.0`](https://github.com/elastic/eui/tree/v6.3.0)

- Added `onBlur` prop to `EuiComboBox` ([#1400](https://github.com/elastic/eui/pull/1400))
- Added `initialFocus` prop typedefs to `EuiModal` and `EuiPopover` ([#1410](https://github.com/elastic/eui/pull/1410))
- Updated `gisApp` icon ([#1413](https://github.com/elastic/eui/pull/1413))
- Added `isAutoRefreshOnly` prop to `EuiSuperDatePicker` ([#1412](https://github.com/elastic/eui/pull/1412))
- Migrate remaining files in `accessibility/` to TS ([#1408](https://github.com/elastic/eui/pull/1408))
- Added `titleProps` and `descriptionProps` to `EuiDescriptionList` ([#1419](https://github.com/elastic/eui/pull/1419))
- Propagate `className` on `EuiCodeBlock` in fullscreen mode ([#1422](https://github.com/elastic/eui/pull/1422))
- Added `iconProps` prop to `EuiIconTip` ([#1420](https://github.com/elastic/eui/pull/1420))
- Added ability to pass `isDisabled` to individual `EuiButtonGroup` items ([#1424](https://github.com/elastic/eui/pull/1424))
- Changed `EuiRange` PropType for `value` to allow `number` (in addition to `string`) ([#1421](hhttps://github.com/elastic/eui/pull/1421))

**Bug fixes**

- Support extended characters (e.g. non-latin, unicode) in `EuiSearchBar` and `EuiQuery` ([#1415](https://github.com/elastic/eui/pull/1415))
- Fixed line-heights of the differently sized `EuiDescriptionList` alternates ([#1419](https://github.com/elastic/eui/pull/1419))
- Updated `EuiIconTip` TS definitions to inherit those from `EuiToolTip` as well ([#1420](https://github.com/elastic/eui/pull/1420))

## [`6.2.0`](https://github.com/elastic/eui/tree/v6.2.0)

- Added `logoCodesandbox` and updated `apmApp` icons ([#1407](https://github.com/elastic/eui/pull/1407))
- Changed `EuiListGroup` PropType for `extraAction` to remove console warning ([#1405](hhttps://github.com/elastic/eui/pull/1405))

**Bug fixes**

- Account for `min` attribute when determining `EuiRange` input width ([#1406](https://github.com/elastic/eui/pull/1406))

## [`6.1.0`](https://github.com/elastic/eui/tree/v6.1.0)

- Added `EuiListGroup` and `EuiListGroupItem` components ([#1377](https://github.com/elastic/eui/pull/1377))
- Convert the other of the services to TypeScript ([#1392](https://github.com/elastic/eui/pull/1392))
- Changed single selection to select existing option in the list ([#1391](https://github.com/elastic/eui/pull/1391))
- Added `showUpdateButton` prop to `EuiSuperDatePicker` ([#1399](https://github.com/elastic/eui/pull/1399))

## [`6.0.1`](https://github.com/elastic/eui/tree/v6.0.1)

**Bug fixes**

- `EuiColorPicker` align color picker popup with color selector when page is scrolled ([#1397](https://github.com/elastic/eui/pull/1397))

## [`6.0.0`](https://github.com/elastic/eui/tree/v6.0.0)

- Added `onFocus` prop to `EuiComboBox` ([#1375](https://github.com/elastic/eui/pull/1375))
- Added `DisambiguateSet` and `ExclusiveUnion` utility types ([#1368](https://github.com/elastic/eui/pull/1368))
- Added `EuiSuperDatePicker` component ([#1351](https://github.com/elastic/eui/pull/1351))
- Fixed up styles for `EuiSuperDatePicker` ([#1389](https://github.com/elastic/eui/pull/1389))
- Altered a few icons and added more: `crossInACircleFilled`, `editorRedo`, `editorUndo`, `grabHorizontal`, `minusInCircleFilled`, `plusInCircleFilled`, `sortable`, `starEmptySpace`, `starFilledSpace`, `starFilled`, `starMinusEmpty`, `starMinusFilled`, `starPlusEmpty`, `pinFilled` ([#1374](https://github.com/elastic/eui/pull/1374))
- Exclude `custom_typings` from `eui.d.ts` ([#1395](https://github.com/elastic/eui/pull/1395))


**Bug fixes**

- Only style anchor tags in `EuiText` that have no class attribute ([#1373](https://github.com/elastic/eui/pull/1373))
- Fixed some EUI services' TS definitions ([#1380](https://github.com/elastic/eui/pull/1380))

**Breaking changes**

- Moved `EuiExpressionButton` contents to `EuiExpression` and deleted `EuiExpressionButton`. Also added support for `color` and `uppercase` props as well as made `onClick` optional to support read only expressions. ([#1368](https://github.com/elastic/eui/pull/1368))

## [`5.8.2`](https://github.com/elastic/eui/tree/v5.8.2)

**Note: this release is a backport containing fixes made in `6.4.0`**

**Bug fixes**

- Fix mouse interaction with `EuiComboBox` in IE11 ([#1437](https://github.com/elastic/eui/pull/1437))

## [`5.8.1`](https://github.com/elastic/eui/tree/v5.8.1)

**Note: this release is a backport containing fixes made in `6.0.0`**

**Bug fixes**

- Fixed some EUI services' TS definitions ([#1380](https://github.com/elastic/eui/pull/1380))

## [`5.8.0`](https://github.com/elastic/eui/tree/v5.8.0)

**Note: this release broke some of the exported TypeScript definitions.**

- Reinstate ([#1353](https://github.com/elastic/eui/pull/1353)) `onBlur` action on `EuiComboBox` ([#1364](https://github.com/elastic/eui/pull/1364))
- Convert roughly half of the services to TypeScript ([#1360](https://github.com/elastic/eui/pull/1360))

**Bug fixes**

- Fixed `onCreateOption` callback of `EuiComboBox` so it isn't called when the input is empty ([#1364](https://github.com/elastic/eui/pull/1364))
- Added `anchorClassName` prop to `EuiPopover` ([#1367](https://github.com/elastic/eui/pull/1367))
- Added support for `fullWidth` on `EuiSuperSelect` ([#1367](https://github.com/elastic/eui/pull/1367))
- Applied new scrollbar customization for Firefox ([#1367](https://github.com/elastic/eui/pull/1367))
- Fixed `EuiSuperSelect` from accessing ref when unmounted ([1369](https://github.com/elastic/eui/pull/1369))
- Allow any color value to be passed to `EuiIcon` ([#1370](https://github.com/elastic/eui/pull/1370))

## [`5.7.0`](https://github.com/elastic/eui/tree/v5.7.0)

- Adjust EUI coloring to better match brand guidelines from Creative Services ([#1356](https://github.com/elastic/eui/pull/1356))

## [`5.6.2`](https://github.com/elastic/eui/tree/v5.6.2)

**Note: this release is a backport**

- Reinstate ([#1353](https://github.com/elastic/eui/pull/1353)) `onBlur` action on `EuiComboBox` ([#1364](https://github.com/elastic/eui/pull/1364))

**Bug fixes**

- Fixed `onCreateOption` callback of `EuiComboBox` so it isn't called when the input is empty ([#1364](https://github.com/elastic/eui/pull/1364))

## [`5.6.1`](https://github.com/elastic/eui/tree/v5.6.1)

**Note: this release is a backport containing changes originally made in `5.8.0`**

**Bug fixes**

- Allow any color value to be passed to `EuiIcon` ([#1370](https://github.com/elastic/eui/pull/1370))

## [`5.6.0`](https://github.com/elastic/eui/tree/v5.6.0)

- Convert `EuiIcon` to TypeScript ([#1355](https://github.com/elastic/eui/pull/1355))
- Add support for `aria-label`, `aria-labelledby` and `aria-describedby` to `EuiCodeEditor` ([#1354](https://github.com/elastic/eui/pull/1354))

**Bug fixes**

- `react-datepicker` set milliseconds to zero when selecting time ([#1361](https://github.com/elastic/eui/pull/1361))
- Revert ([#1353](https://github.com/elastic/eui/pull/1353)) `onBlur` action on `EuiComboBox`. It caused regressions on Kibana. ([#1363](https://github.com/elastic/eui/pull/1363))

## [`5.5.1`](https://github.com/elastic/eui/tree/v5.5.1)

**Bug fixes**

- Fixed TypeScript definitions in `eui.d.ts` ([#1359](https://github.com/elastic/eui/pull/1359))

## [`5.5.0`](https://github.com/elastic/eui/tree/v5.5.0)

**Note: this release broke the exported TypeScript definitions and `EuiComboBox` in certain situations. These are both fixed in `5.6.0`.**

- Altered functionality of `truncate` on `EuiBreadcrumbs` and added `truncate` ability on breadcrumb item ([#1346](https://github.com/elastic/eui/pull/1346))
- Altered `EuiHeader`'s location of `EuiHeaderBreadcrumbs` based on the new `truncate` ability ([#1346](https://github.com/elastic/eui/pull/1346))
- Added support for `href` and `target` props in `EuiBasicTable` actions ([#1347](https://github.com/elastic/eui/pull/1347))
- Added `.eui-textBreakWord` CSS utility class  ([#1349](https://github.com/elastic/eui/pull/1349))
- Added support for `EuiComboBox` converting entered text into a custom option when the user removes focus, e.g. by tabbing to another element. This prevents the `EuiComboBox` from being mistaken for an `EuiInputText`. ([#1353](https://github.com/elastic/eui/pull/1353))

**Bug fixes**

- Fixed word-breaks in table cells for Firefox ([#1349](https://github.com/elastic/eui/pull/1349))
- Fixed EUI when used in an environment lacking ES Modules support, e.g. Jest ([#1358](https://github.com/elastic/eui/pull/1358))

## [`5.4.0`](https://github.com/elastic/eui/tree/v5.4.0)

**Note: this release broke usage of EUI in non-ES Module compatible environments. This is fixed in `5.5.0`.**

- Added 3 new icons — `folderOpen`, `folderClosed`, and `crosshairs` ([#1350](https://github.com/elastic/eui/pull/1350))
- Added `bottomGraphic` prop to `EuiCard` for Kibana home page ([#1338](https://github.com/elastic/eui/pull/1338))
- Added keyboard and screenreader support to `EuiDatePicker` ([#1337](https://github.com/elastic/eui/pull/1337))

**Bug fixes**

- Fixed bug in exporting `CommonProps` in TypeScript definitions ([#1341](https://github.com/elastic/eui/pull/1341))

## [`5.3.0`](https://github.com/elastic/eui/tree/v5.3.0)

- Introduced TypeScript support, converted `EuiSpacer` and `EuiHorizontalRule` ([#1317](https://github.com/elastic/eui/pull/1317))

## [`5.2.0`](https://github.com/elastic/eui/tree/v5.2.0)

- Added `email` icon to `EuiIcon` ([#1331](https://github.com/elastic/eui/pull/1331))
- Added IBM logo in colour and mono
([#1321](https://github.com/elastic/eui/pull/1321))
- Added support for nodes as "Action" column headers in `EuiBasicTable`, which was overlooked in the original change in `4.5.0` ([#1312](https://github.com/elastic/eui/pull/1312))
- Updated `GlobalDatePicker` example to include all Kibana features ([#1219](https://github.com/elastic/eui/pull/1219))
- Adjusted `EuiDatePickerRange` to allow for deeper customization ([#1219](https://github.com/elastic/eui/pull/1219))
- Added `contentProps` and `textProps` to `EuiButton` and `EuiButtonEmpty` ([#1219](https://github.com/elastic/eui/pull/1219))
- TypeScript types are now published to a `eui.d.ts` top-level file ([#1304](https://github.com/elastic/eui/pull/1304))
- Added `filterWith` option for `EuiSearchBar` filters of type `field_value_selection` ([#1328](https://github.com/elastic/eui/pull/1328))

**Bug fixes**

- `EuiBasicTable` now converts the `EuiTableRowCell` `header` into `undefined` if it's been provided as a non-string node, hiding the header and preventing the node from being rendered as `[object Object]` on narrow screens ([#1312](https://github.com/elastic/eui/pull/1312))
- Fixed `fullWidth` size of `EuiComboBox`, a regression introduced in `4.7.0` ([#1314](https://github.com/elastic/eui/pull/1314))
- Fixed error when passing empty string as `value` prop for `EuiSuperSelect` ([#1319](https://github.com/elastic/eui/pull/1319))
- `EuiExpressionButton` now shows focus state when user tabs to it ([#1326](https://github.com/elastic/eui/pull/1326))
- Added `baseline` as a possible value to `EuiFlexGroup`'s `FlexGroupAlignItems` type ([#1329](https://github.com/elastic/eui/pull/1329))

## [`5.1.0`](https://github.com/elastic/eui/tree/v5.1.0)

- `EuiToken` now exports enumerated constants for `SHAPES` and `COLORS` ([#1301](https://github.com/elastic/eui/pull/1301))
- Added mixins for `EuiCallOut` coloring and `EuiTooltip` styles ([#1305](https://github.com/elastic/eui/pull/1305))
- Improve TypeScript definitions for `EuiTableRowCellProps` ([#1310](https://github.com/elastic/eui/pull/1310))

## [`5.0.1`](https://github.com/elastic/eui/tree/v5.0.1)

**Bug fixes**

- Fixed size of `EuiSuperSelect`'s dropdown menu when there is no initial selection ([#1295](https://github.com/elastic/eui/pull/1295))
- Added TypeScript definitions for `EuiPopoverTitle` and the beta and notification badges. Ensure tab TS definitions are included in the main definition index. Fix typo in icon types ([#1299](https://github.com/elastic/eui/pull/1299))

## [`5.0.0`](https://github.com/elastic/eui/tree/v5.0.0)

- Added `EuiToken` component ([#1270](https://github.com/elastic/eui/pull/1270))
- Added `beaker` icon to `EuiIcon` and updated the `EuiBetaBadge` styling ([#1291](https://github.com/elastic/eui/pull/1291/))
- Removed calls to deprecated `findDOMNode` ([#1285](https://github.com/elastic/eui/pull/1285))

**Breaking changes**

- Changed `EuiMutationObserver` to a render prop component ([#1285](https://github.com/elastic/eui/pull/1285))
- `EuiPortal` no longer accepts a React node for `insert.sibling` value ([#1285](https://github.com/elastic/eui/pull/1285))
- `popover_positioning` service's methods no longer accept React node values ([#1285](https://github.com/elastic/eui/pull/1285))

**Bug fixes**

- Added TypeScript definitions for tab components ([#1288](https://github.com/elastic/eui/pull/1288))

## [`4.8.0`](https://github.com/elastic/eui/tree/v4.8.0)

- Added `branch` icon to `EuiIcon` ([#1249](https://github.com/elastic/eui/pull/1249/))
- Added and updated new product logos to `EuiIcon` ([#1279](https://github.com/elastic/eui/pull/1279))

**Bug fixes**

- Added TypeScript definitions for `EuiToolTip`'s `delay` prop. ([#1284](https://github.com/elastic/eui/pull/1284))
- Added TypeScript definitions for step components, and some checkbox definition fixes ([#1263](https://github.com/elastic/eui/pull/1263))

**Framer X**

- Added Framer component for `EuiDescriptionList` ([#1276](https://github.com/elastic/eui/pull/1276))

## [`4.7.0`](https://github.com/elastic/eui/tree/v4.7.0)

- Added `apmTrace` icon to `EuiIcon` set ([#1263](https://github.com/elastic/eui/pull/1263))
- Added [Framer X](http://www.framer.com) component source files under the `src-framer` directory ([#1263](https://github.com/elastic/eui/pull/1263))
- Added `compressed` prop to `EuiComboBox` ([#1258](https://github.com/elastic/eui/pull/1258))
- Added guidelines for Sass usage. ([#1257](https://github.com/elastic/eui/pull/1257))

**Bug fixes**

- `EuiComboBox` no longer throws a _Maximum update depth exceeded_ error when used in popovers/modals ([#1258](https://github.com/elastic/eui/pull/1258))
- `Escape` key now closes `EuiComboBox` options list ([#1258](https://github.com/elastic/eui/pull/1258))
- Fixed margin issue around `EuiFlexGrid` in mobile displays ([#1257](https://github.com/elastic/eui/pull/1257))
- Fixed positioning and padding display issue in `EuiRange` ([#1257](https://github.com/elastic/eui/pull/1257))
- Fixed `highContrastTextColor` SASS function to account for background lightness and exit possible infinite loops ([#1275](https://github.com/elastic/eui/pull/1275))

## [`4.6.1`](https://github.com/elastic/eui/tree/v4.6.1)

**Bug fixes**

- Added TypeScript definitions for `EuiFieldPassword`. ([#1255](https://github.com/elastic/eui/pull/1255))
- Added TypeScript definitions for `EuiConfirmModal`, remove `AnyProps`, and several definition fixes ([#1260](https://github.com/elastic/eui/pull/1260))

## [`4.6.0`](https://github.com/elastic/eui/tree/v4.6.0)

- Increased default font size of tabs in K6 theme ([#1244](https://github.com/elastic/eui/pull/1244))

**Bug fixes**

- Fixed select warning on falsy value in EuiSelect ([#1254](https://github.com/elastic/eui/pull/1254))

**Bug fixes**

- Add TypeScript definitions for `EuiRange` and `EuiRadio`, and correct the definitions for `EuiRadioGroup` ([#1253](https://github.com/elastic/eui/pull/1253))

## [`4.5.2`](https://github.com/elastic/eui/tree/v4.5.2)

**Bug fixes**

- TypeScript definition changes for `EuiAccordion`, `EuiDescriptionList`, `EuiForm`, `EuiFormHelpText` and the accessibility services, plus a number of other TS fixes ([#1247](https://github.com/elastic/eui/pull/1247))

## [`4.5.1`](https://github.com/elastic/eui/tree/v4.5.1)

**Bug fixes**

- Changed names of `*beatApp` types in `EuiIcon` to follow a consistent naming pattern ([#1243](https://github.com/elastic/eui/pull/1238))

## [`4.5.0`](https://github.com/elastic/eui/tree/v4.5.0)

- Added export for `TYPES` to `EuiAvatar` ([#1238](https://github.com/elastic/eui/pull/1238))
- Updated node-sass dependency to support OSX Mojave ([#1238](https://github.com/elastic/eui/pull/1238))
- Added TypeScript definitions for `EuiFieldNumber`, `EuiFormLabel` and `EuiSelect`, and fix the `EuiTextColor` definition. ([#1240](https://github.com/elastic/eui/pull/1240))
- Added support for nodes as column headers in `EuiBasicTable` for supporting things like tooltips and localized text. ([#1234](https://github.com/elastic/eui/pull/1234))

## [`4.4.1`](https://github.com/elastic/eui/tree/v4.4.1)

**Bug fixes**

- Fixes TypeScript definitions for `EuiKeyPadMenuItem` and `EuiKeyPadMenuItemButton` ([#1232](https://github.com/elastic/eui/pull/1232))

## [`4.4.0`](https://github.com/elastic/eui/tree/v4.4.0)

- Added TypeScript typings for `EuiKeyPadMenu` ([#1229](https://github.com/elastic/eui/pull/1229))
- Forced `EuiPopover` contents to stick to its initial position when the content changes ([#1199](https://github.com/elastic/eui/pull/1199))
- Updated `EuiIcon` app icon set and allow them to adjust colorschemes ([#1225](https://github.com/elastic/eui/pull/1225))

**Bug fixes**

- Fixed EuiToolTip to show tooltips on disabled elements ([#1222](https://github.com/elastic/eui/pull/1222))
- Fixed EuiAvatar when name is composed entirely of whitespace ([#1231](https://github.com/elastic/eui/pull/1231))

## [`4.3.0`](https://github.com/elastic/eui/tree/v4.3.0)

- Added a new `colorPalette` service for retrieving and generating color arrays for use in charts ([#1209](https://github.com/elastic/eui/pull/1209))
- Added `1` as a valid value for the `columns` prop in `EuiFlexGrid` ([#1210](https://github.com/elastic/eui/pull/1210))
- Make `htmlIdGenerator` only return valid HTML4 ids ([#637](https://github.com/elastic/eui/pull/637))
- Use `cursor: pointer` to indicate clickable `EuiTable` rows ([#1213](https://github.com/elastic/eui/pull/1213))
- Add `lockOpen` icon ([#1215](https://github.com/elastic/eui/pull/1215))

## [`4.2.0`](https://github.com/elastic/eui/tree/v4.2.0)

- Added some opacity options to `EuiLineSeries` and `EuiAreaSeries` ([#1198](https://github.com/elastic/eui/pull/1198))
- Added `initialFocus` prop for focus trapping to `EuiPopover` and `EuiModal` ([#1099](https://github.com/elastic/eui/pull/1099))
- Added table footer support with `EuiTableFooter` and `EuiTableFooterCell` ([#1202](https://github.com/elastic/eui/pull/1202))

## [`4.1.0`](https://github.com/elastic/eui/tree/v4.1.0)

- Added `direction` to `EuiFlexGroup` prop types interface ([#1196](https://github.com/elastic/eui/pull/1196))
- Made `description` prop optional for `EuiDescribedFormGroup` ([#1191](https://github.com/elastic/eui/pull/1191))
- Fixed issue with unselected tabs and aria-controls attribute in EuiTabbedContent
- Added `tag` icon ([#1188](https://github.com/elastic/eui/pull/1188))
- Replaced `logging` app icon ([#1194](https://github.com/elastic/eui/pull/1194))
- Made `EuiBasicTable` rows keyboard-accessible when they are clickable ([#1206](https://github.com/elastic/eui/pull/1206))

**Bug fixes**

- Fixed cross-axis alignment bug when positioning EuiPopover ([#1197](https://github.com/elastic/eui/pull/1197))
- Added background to `readOnly` inputs ([#1188](https://github.com/elastic/eui/pull/1188))
- Fixed some modal default and responsive sizing ([#1188](https://github.com/elastic/eui/pull/1188))
- Fixed z-index issue of `EuiComboBoxOptionsList` especially inside modals ([#1192](https://github.com/elastic/eui/pull/1192))

## [`4.0.1`](https://github.com/elastic/eui/tree/v4.0.1)

**Bug fixes**

- Fixed an issue in `EuiTooltip` because IE1 didn't support `document.contains()` ([#1190](https://github.com/elastic/eui/pull/1190))
- Fixed some issues around parsing string values in `EuiSearchBar` and `EuiQuery` ([#1189](https://github.com/elastic/eui/pull/1189))

## [`4.0.0`](https://github.com/elastic/eui/tree/v4.0.0)

- Added `delay` prop to `EuiToolTip` ([#1103](https://github.com/elastic/eui/pull/1103))

**Breaking changes**

- `EuiBasicTable` now shows up to 2 actions before condensing to all popover, but still displaying the top/primary 2 actions as well ([#1103](https://github.com/elastic/eui/pull/1103))
- `EuiBasicTable` will automatically add `hasActions` and `isSelectable` to allow proper responsive style handling, but are still overridable ([#1103](https://github.com/elastic/eui/pull/1103))

## [`3.11.0`](https://github.com/elastic/eui/tree/v3.11.0)

- Decorated `pagination` _next_ and _previous_ buttons with `data-test-subj`. ([#1182](https://github.com/elastic/eui/pull/1182))
- Added `euiFacetButton` and `euiFacetGroup` ([#1167](https://github.com/elastic/eui/pull/1167))
- Added `width` prop to `EuiContextMenu` panels ([#1173](https://github.com/elastic/eui/pull/1173))
- Added patterns for global query and filters ([#1137](https://github.com/elastic/eui/pull/1137))

**Bug fixes**

- Fixed `onClickAriaLabel` console error stemming from `EuiComboBoxPill`  ([#1183](https://github.com/elastic/eui/pull/1183))

## [`3.10.0`](https://github.com/elastic/eui/tree/v3.10.0)

- Added `maxWidth` prop to `EuiModal` ([#1165](https://github.com/elastic/eui/pull/1165))
- Support field names with `_` characters in search queries ([#1180](https://github.com/elastic/eui/pull/1180))
- Added ability to include multiple fields in a value selection filter for `EuiSearchBar` ([#1179](https://github.com/elastic/eui/pull/1179))

**Bug fixes**

- Fixed an IE11 `EuiModal` width issue by changing the `min-width` to a pixel value ([#1174](https://github.com/elastic/eui/pull/1174))

## [`3.9.0`](https://github.com/elastic/eui/tree/v3.9.0)

- Added `infraApp` icon ([#1161](https://github.com/elastic/eui/pull/1161))
- Added sizes to `EuiButtonIcon` ([#1145](https://github.com/elastic/eui/pull/1145))
- Added `singleSelection.asPlainText` prop to `EuiComboBox` ([#1139](https://github.com/elastic/eui/pull/1139))
- Added proper aria labeling to `EuiSearchBar` and `EuiBasicTable` so searching is properly announced ([#1181](https://github.com/elastic/eui/pull/1181))

**Bug fixes**

- Fixed `makeHighContrastColor` sass mixin to properly output an accessible color contrast ([#1158](https://github.com/elastic/eui/pull/1158))
- Fixed `EuiTooltip` to interact correctly when the anchor is a disabled form element ([#1158](https://github.com/elastic/eui/pull/1158))
- Fixed `EuiButton` (with icon) and `EuiButtonEmpty` truncation ([#1145](https://github.com/elastic/eui/pull/1145))
- Fixed alignment and coloring of form control clear button ([#1145](https://github.com/elastic/eui/pull/1145))
- Fixed `EuiToolTip` from setting state after component unmounts ([#1163](https://github.com/elastic/eui/pull/1163))

## [`3.8.0`](https://github.com/elastic/eui/tree/v3.8.0)

- Added a new `EuiStat` component for displaying prominent stats ([#1146](https://github.com/elastic/eui/pull/1146))
- Added color and monotone icons for AWS and GCP. ([#1135](https://github.com/elastic/eui/pull/1135))
- Added TypeScript definition for `EuiComboBox` ([#1115](https://github.com/elastic/eui/pull/1115))

**Bug fixes**

- Fixed `EuiSearchBar` when used as a controlled component in React 16.4 ([#1153](https://github.com/elastic/eui/pull/1153))
- Fixed `onChange` typedef on `EuiSwitch` ([#1144](https://github.com/elastic/eui/pull/1144)
- Fixed `EuiToolTip`'s inability to update its position when tooltip content changes ([#1116](https://github.com/elastic/eui/pull/1116))
- Fixed `EuiSearchBar`'s syntax parsing to allow multiple escaped characters in a single field value

## [`3.7.0`](https://github.com/elastic/eui/tree/v3.7.0)

- Added `zIndexAdjustment` to `EuiPopover` which allows tweaking the popover content's `z-index` ([#1097](https://github.com/elastic/eui/pull/1097))
- Added new `EuiSuperSelect` component and `hasArrow` prop to `EuiPopover` ([#921](https://github.com/elastic/eui/pull/921))
- Added a new `EuiWindowEvent` component for declarative, safe management of `window` event listeners ([#1127](https://github.com/elastic/eui/pull/1127))
- Changed `Flyout` component to close on ESC keypress even if the flyout does not have focus, using new Window Event component ([#1127](https://github.com/elastic/eui/pull/1127))
- Added TypeScript definitions for `EuiAvatar` component and the `color` services ([#1120](https://github.com/elastic/eui/pull/1120))

**Bug fixes**

- `EuiFlyout` responsive mode now gracefully overrides a custom `maxWidth` ([#1124](https://github.com/elastic/eui/pull/1124)

## [`3.6.1`](https://github.com/elastic/eui/tree/v3.6.1)

- Added TypeScript definition for `findTestSubject` test util ([#1106](https://github.com/elastic/eui/pull/1106))

**Bug fixes**

- Fixed bug where `EuiToolTip` content wasn't removed if its anchor is removed from the document ([#1119](https://github.com/elastic/eui/pull/1119))

## [`3.6.0`](https://github.com/elastic/eui/tree/v3.6.0)

- Added `EuiCopy` ([#1112](https://github.com/elastic/eui/pull/1112))
- Added `disabled` to `EuiRadioGroup.options` ([#1111](https://github.com/elastic/eui/pull/1111))

**Bug fixes**

- `EuiWrappingPopover` only re-attach anchor element on unmount if anchor element is still attached to DOM
([#1114](https://github.com/elastic/eui/pull/1114))

- Fixed `EuiSeriesChart` overrides `react-vis` classes.([#1123](https://github.com/elastic/eui/pull/1123))

## [`3.5.1`](https://github.com/elastic/eui/tree/v3.5.1)

- Fixed a bug around `indeterminate` checkboxes ([#1110](https://github.com/elastic/eui/pull/1110))

## [`3.5.0`](https://github.com/elastic/eui/tree/v3.5.0)

- Added support for `indeterminate` to `EuiCheckbox` ([#1108](https://github.com/elastic/eui/pull/1108))

## [`3.4.0`](https://github.com/elastic/eui/tree/v3.4.0)

- Added typings for `EuiToolTip` and `EuiIconTip` ([#1087](https://github.com/elastic/eui/pull/1087))
- Added `spacesApp` logo to `EuiIcon` set ([#1065](https://github.com/elastic/eui/pull/1065))
- Added `!default` to border SASS props ([#1079](https://github.com/elastic/eui/pull/1079))
- Added `repositionOnScroll` prop to `EuiPopover` which enables repositioning the popover when the window is scrolled. ([#1064](https://github.com/elastic/eui/pull/1064))
- Allow `_` and `*` characters to be used in `EuiSearchBar` query terms ([#1058](https://github.com/elastic/eui/pull/1058))
- Added more `status` options for `EuiSteps` ([#1088](https://github.com/elastic/eui/pull/1088))
- Added `maxWidth` prop `EuiFlyout` ([#1090](https://github.com/elastic/eui/pull/1090))
- Added `string` to allowed `restrictWidth` prop type of `EuiPage` and `EuiPageBody` ([#1090](https://github.com/elastic/eui/pull/1090))
- Added `.eui-textBreakNormal` and `@mixin euiTextTruncate` as CSS/SASS utilities ([#1092](https://github.com/elastic/eui/pull/1092))
- Added `fullWidth` support to `EuiComboBox` ([#1095](https://github.com/elastic/eui/pull/1095))

**Bug fixes**

- `EuiMutationObserver`'s `children` prop is no longer marked as required ([#1076](https://github.com/elastic/eui/pull/1076))
- Fixed large drop shadows so they work on darker backgrounds ([#1079](https://github.com/elastic/eui/pull/1079))
- Added `resize-observer-polyfill` as a dependency (was previously a devDependency) ([#1085](https://github.com/elastic/eui/pull/1085))
- Fixed `EuiBasicTable` to inform its parent about a selection change triggered by a different set of `items` ([#1086](https://github.com/elastic/eui/pull/1086))
- Fixed width of `EuiFilterGroup`'s popover ([#1078](https://github.com/elastic/eui/pull/1078))
- Fixed `EuiStepsHorizontal`'s title wrapping in IE ([#1088](https://github.com/elastic/eui/pull/1088))
- Fixed wrong class name being added to `EuiPageBody` when `restrictWidth !== false` ([#1090](https://github.com/elastic/eui/pull/1090))

## [`3.3.0`](https://github.com/elastic/eui/tree/v3.3.0)

- Added `onTableChange` callback to `EuiInMemoryTable` which notifies on sorting and pagination changes. ([#1060](https://github.com/elastic/eui/pull/1060))
- `EuiComboBox` now applies the provided `data-test-subj` to its options list element with the suffix `-optionsList` so you can find a specific combo box instance's options list. This wasn't previously possible because the options list is attached to the body element, not the combo box element. This is in addition to the existing `data-test-subj="comboBoxOptionsList"`. ([#1054](https://github.com/elastic/eui/pull/1054))
- EUI now provides minified versions of the themes' CSS files. ([#1070](https://github.com/elastic/eui/pull/1070))

**Bug fixes**

- Fixed `EuiSeriesChart` (previously `EuiXYChart`) responsive resize in a flexbox layout ([#1041](https://github.com/elastic/eui/pull/1041))
- `EuiInMemoryTable` no longer mutates the `items` prop array when sorting, adding deterministic sorting ([#1057](https://github.com/elastic/eui/pull/1057))
- `EuiBasicTable` actions now close their context menu when clicked ([#1069](https://github.com/elastic/eui/pull/1069))

**Experimental breaking change**

 - Renamed `EuiXYChart` to `EuiSeriesChart`, `EuiXYChartUtils` to `EuiSeriesChartUtils`, `EuiXYChartAxisUtils` to `EuiSeriesChartAxisUtils`, and  `EuiXYChartTextUtils` to `EuiSeriesChartTextUtils` ([#1066](https://github.com/elastic/eui/pull/1066))

## [`3.2.1`](https://github.com/elastic/eui/tree/v3.2.1)

- Added `closeButtonAriaLabel` property to `EuiFlyout` ([#1031](https://github.com/elastic/eui/pull/1031))
- Added types for `EuiToast`, `EuiGlobalToastList`, and `EuiGlobalToastListItem` ([#1045](https://github.com/elastic/eui/pull/1045))
- Added a handful of third-party logos to `EuiIcon` ([#1033](https://github.com/elastic/eui/pull/1033))

**Bug fixes**

- Removed IE flex column fix in favor of forcing the consumer to add a `grow` prop. ([#1044](https://github.com/elastic/eui/pull/1044))
- Removed max-width to children of `EuiPopover`. ([#1044](https://github.com/elastic/eui/pull/1044))

## [`3.2.0`](https://github.com/elastic/eui/tree/v3.2.0)

**Note: this release creates a minor regression to the display of `EuiFlexItem`s inside a `column` `EuiFlexGroup`. This is fixed in `3.2.1`.**
**Note: this release creates a minor regression to the display of `EuiPopoverTitle`. This is fixed in `3.2.1`.**

- Added typings for 'EuiBadge' ([#1034](https://github.com/elastic/eui/pull/1034))
- Added a visual pattern for Kibana's Global Date Picker ([#1026](https://github.com/elastic/eui/pull/1026))
- Added `responsive` prop to `EuiFlexGrid` ([#1026](https://github.com/elastic/eui/pull/1026))
- Added `expand` prop to `EuiTabs` and `EuiTabbedContent` ([#1026](https://github.com/elastic/eui/pull/1026))
- Allow `titleElement` to be passed to `EuiCard` ([#1032](https://github.com/elastic/eui/pull/1032))

**Bug fixes**

- Fixed `EuiContextMenuPanel` calling `ref` after being unmounted ([#1038](https://github.com/elastic/eui/pull/1038))
- `EuiOutsideClickDetector` supports nested detectors in the DOM tree ([#1039](https://github.com/elastic/eui/pull/1039))
- To make it more accessible, added a random id to `EuiSwitch`'s id prop if none is passed.  ([#779](https://github.com/elastic/eui/pull/779))
- `BetaBadge` now shows outside of `EuiPanel` bounds in IE ([#1032](https://github.com/elastic/eui/pull/1032))

## [`3.1.0`](https://github.com/elastic/eui/tree/v3.1.0)

- Added `EuiMutationObserver` to expose Mutation Observer API to React components ([#966](https://github.com/elastic/eui/pull/966))
- Added `EuiWrappingPopover` which allows existing non-React elements to be popover anchors ([#966](https://github.com/elastic/eui/pull/966))
- `EuiPopover` accepts a `container` prop to further restrict popover placement ([#966](https://github.com/elastic/eui/pull/966))
- `EuiPortal` can inject content at arbitrary DOM locations, added `portalRef` prop ([#966](https://github.com/elastic/eui/pull/966))

**Bug fixes**

- `EuiPopover` re-positions with dynamic content (including CSS height/width transitions) ([#966](https://github.com/elastic/eui/pull/966))

## [`3.0.5`](https://github.com/elastic/eui/tree/v3.0.5)

**Note: this release is a backport containing changes originally made in `3.6.1`**

**Bug fixes**

- Fixed bug where `EuiToolTip` content wasn't removed if its anchor is removed from the document ([#1119](https://github.com/elastic/eui/pull/1119))

## [`3.0.4`](https://github.com/elastic/eui/tree/v3.0.4)

**Note: this release is a backport containing changes originally made in `3.4.0`**

- Allow `_` and `*` characters to be used in `EuiSearchBar` query terms ([#1058](https://github.com/elastic/eui/pull/1058))

## [`3.0.3`](https://github.com/elastic/eui/tree/v3.0.3)

**Note: this release is a backport bugfix release containing changes originally made in `3.2.0`**

**Bug fixes**

- Fixed `EuiContextMenuPanel` calling `ref` after being unmounted ([#1038](https://github.com/elastic/eui/pull/1038))

## [`3.0.2`](https://github.com/elastic/eui/tree/v3.0.2)

- Added `restrictWidth` option to `EuiPageBody` ([#1024](https://github.com/elastic/eui/pull/1024))

**Bug fixes**

- Fixed `EuiPageContent` centered layouts ([#1024](https://github.com/elastic/eui/pull/1024))

## [`3.0.1`](https://github.com/elastic/eui/tree/v3.0.1)

- Added typings for `EuiEmptyPrompt`, `EuiCode`, `EuiCodeBlock`, and `EuiCallOut` ([#1010](https://github.com/elastic/eui/pull/1010))
- Make utility type `Omit` compatible with new `keyof` behavior introduced in TypeScript 2.9 ([#1017](https://github.com/elastic/eui/pull/1017))
- Added visualization chart type icons ([#1020](https://github.com/elastic/eui/pull/1020))

**Bug fixes**

- Fixed `EuiContextMenu` causing scroll-jumps because of premature browser focus. ([#1018](https://github.com/elastic/eui/pull/1018))

## [`3.0.0`](https://github.com/elastic/eui/tree/v3.0.0)

- Fixed `EuiHeader` responsive styles ([#1009](https://github.com/elastic/eui/pull/1009))
- Added `prepend` and `append` props to `EuiFormControlLayout` ([#961](https://github.com/elastic/eui/pull/961))
- Updated style implementation of `EuiFilterGroup` and `EuiFilterGroupButton` ([#961](https://github.com/elastic/eui/pull/961))
- Added `EuiDatePickerRange` as a way to layout two `EuiDatePicker`s. ([#961](https://github.com/elastic/eui/pull/961))
- Temporarily removed `EuiPage` responsive styles ([#1014](https://github.com/elastic/eui/pull/1014))

**Breaking changes**

- Moved `EuiHeaderNotification` to a generic `EuiNotificationBadge` component ([#1009](https://github.com/elastic/eui/pull/1009))

**Bug fixes**

- `EuiInMemoryTable` no longer resets to the first page on prop update when `items` remains the same ([#1008](https://github.com/elastic/eui/pull/1008))
- Fixed css selector for hiding responsive `EuiBreadcrumb`'s ([#1009](https://github.com/elastic/eui/pull/1009))
- Fixed responsive utility classes for IE ([#1009](https://github.com/elastic/eui/pull/1009))
- Fixed syntax errors in `keyCodes`'s and `EuiContextMenu`'s typescript definition ([#1012](https://github.com/elastic/eui/pull/1012))

## [`2.0.0`](https://github.com/elastic/eui/tree/v2.0.0)

- Added more typings to `EuiContextMenuItemProps` ([#1006](https://github.com/elastic/eui/pull/1006))
- Made some properties of `EuiFlyout` optional ([#1003](https://github.com/elastic/eui/pull/1003))
- Added typings for `EuiFlyout`, `EuiFlyoutBody`, `EuiFlyoutHeader`, and `EuiFlyoutFooter` ([#1001](https://github.com/elastic/eui/pull/1001))
- Gave `EuiFlyout` close button a data-test-subj ([#1000](https://github.com/elastic/eui/pull/1000))
- Updated `react-vis` version to `1.10.2` ([#999](https://github.com/elastic/eui/pull/999))
- Added `component` prop to `EuiTextColor` ([#1011](https://github.com/elastic/eui/pull/1011))

**Breaking changes**

- Altered `EuiPage` and sub-component layout ([#998](https://github.com/elastic/eui/pull/998))
  - `EuiPageHeader` must now be contained within `EuiPageBody`
  - `EuiPageSideBar` must now be **outside** of `EuiPageBody`

**Bug fixes**

- `EuiDescribedFormGroup` now renders its `description` inside of a `div` instead of a `span` ([#1011](https://github.com/elastic/eui/pull/1011))

## [`1.2.1`](https://github.com/elastic/eui/tree/v1.2.1)

**Bug fixes**

- Removed global manipulation of `EuiTitle` sizing in XYCharts ([#997](https://github.com/elastic/eui/pull/997))

## [`1.2.0`](https://github.com/elastic/eui/tree/v1.2.0)

**Note: this release creates a minor regression to the sizing of `EuiTitle`s. This is fixed in `1.2.1`.**

- Added typings for keyCodes ([#988](https://github.com/elastic/eui/pull/988))
- Changed `EuiXYChart` components exports to `/experimental` subfolder ([#975](https://github.com/elastic/eui/pull/975))
- Added beta version of `EuiXYChart` and associated components ([#309](https://github.com/elastic/eui/pull/309))
- Added `size` prop to `EuiIconTip` ([987](https://github.com/elastic/eui/pull/987))
- Added `database`, `filter`, `globe`, and `save` icons ([990](https://github.com/elastic/eui/pull/990))
- Updated typings for `EuiButton`, `EuiButtonEmpty`, and `EuiButtonIcon` to include `<a>` tag attributes like `href` ([#992](https://github.com/elastic/eui/pull/992))

**Bug fixes**

- Fixed some IE11 flex box bugs and documented others (modal overflowing, image shrinking, and flex group wrapping) ([#973](https://github.com/elastic/eui/pull/973))
- Fixed white square that show in double scrollbar via `euiScrollBar()` ([989](https://github.com/elastic/eui/pull/989))
- Fixed issue with Accordion would attempt to use properties and accessors on null ([#982](https://github.com/elastic/eui/pull/982))

## [`1.1.0`](https://github.com/elastic/eui/tree/v1.1.0)

- Added more (mainly style) options to `EuiRange` ([#932](https://github.com/elastic/eui/pull/932))
- Cleaned up some `EuiPopover` styles ([#969](https://github.com/elastic/eui/pull/969))
- Added `inputRef` prop to `EuiFieldPassword` ([#970](https://github.com/elastic/eui/pull/970))

**Bug fixes**

- Fixed disabled states of icon buttons ([#963](https://github.com/elastic/eui/pull/963))
- Added word-break fallback for FF & IE in table cell ([#962](https://github.com/elastic/eui/pull/962))
- Fixed `EuiPopover` to show content over modals, flyouts, etc ([#967](https://github.com/elastic/eui/pull/967))
- Fixed background transition on inputs ([#969](https://github.com/elastic/eui/pull/969))

## [`1.0.1`](https://github.com/elastic/eui/tree/v1.0.1)

- `EuiAccordion` use MutationObserver to re-calculate height when children DOM changes ([#947](https://github.com/elastic/eui/pull/947))
- Add `inspect` type option to icon typedef file. ([#952](https://github.com/elastic/eui/pull/952))
- Simplified form control styles. ([#954](https://github.com/elastic/eui/pull/954))

**Bug fixes**

- `EuiPopover` now positions popover content over all other elements, instead of sometimes clipping ([#948](https://github.com/elastic/eui/pull/948))
- `EuiOnClickOutside` works with child components rendered via React portals ([#948](https://github.com/elastic/eui/pull/948))

**Deprecations**

- Replaced the following SASS variables have been replaced `$euiFormControlHeight--compressed`, `$euiFormControlPadding--compressed`, `euiFormBorderColor--disabled`. ([#954](https://github.com/elastic/eui/pull/954))

## [`1.0.0`](https://github.com/elastic/eui/tree/v1.0.0)

- Reduced font sizes of `EuiAvatar` ([#945](https://github.com/elastic/eui/pull/945))
- Changed release process to be fully automated by script ([#944](https://github.com/elastic/eui/pull/944))

**Bug fixes**

- `EuiTooltip` re-positions content correctly after the window is resized ([#936](https://github.com/elastic/eui/pull/936))
- `EuiComboBox` list is positioned correctly in IE ([#946](https://github.com/elastic/eui/pull/946))

## [`0.0.55`](https://github.com/elastic/eui/tree/v0.0.55)

- Added `getPopoverScreenCoordinates` service function for positioning popover/tooltip content, updated `EuiToolTip` to use it ([#924](https://github.com/elastic/eui/pull/924))
- Allow `mode` prop in `EuiCodeEditor` to take custom mode object ([#935](https://github.com/elastic/eui/pull/935))
- `EuiCodeEditor` is now decorated with a `data-test-subj` selector (`codeEditorContainer`) ([#939](https://github.com/elastic/eui/pull/939))
- `EuiCodeEditor` no longer automatically scrolls cursor into view on selection change ([#940](https://github.com/elastic/eui/pull/940))

## [`0.0.54`](https://github.com/elastic/eui/tree/v0.0.54)

**Bug fixes**

- `EuiTabbedContent` now updates dynamic tab content when used as an uncontrolled component ([#931](https://github.com/elastic/eui/pull/931))

## [`0.0.53`](https://github.com/elastic/eui/tree/v0.0.53)

- `EuiComboBox` is now decorated with `data-test-subj` selectors for the search input (`comboBoxSearchInput`), toggle button (`comboBoxToggleListButton`), and clear button (`comboBoxClearButton`) ([#918](https://github.com/elastic/eui/pull/918))
- `EuiComboBox` now gives focus to the search input when the user clicks the clear button, to prevent focus from defaulting to the body ([#918](https://github.com/elastic/eui/pull/918))
- Fixed visual size of inputs by setting the box-shadow border to `inset` ([#928](https://github.com/elastic/eui/pull/928))
- Per-column custom sort values added to `EuiInMemoryTable` ([#929](https://github.com/elastic/eui/pull/929))

**Non-breaking major changes**

- Added close (`cross`) button as default way to close to `EuiFlyout` when `onClose` is provided ([#925](https://github.com/elastic/eui/pull/925))
- Fleshed out `EuiFlyoutHeader` for consistency (see docs) ([#925](https://github.com/elastic/eui/pull/925))

**Bug fixes**

- Added `role="dialog"` to `EuiFlyout` to improve screen reader accessibility ([#916](https://github.com/elastic/eui/pull/916))
- Default sort comparator (used by `EuiInMemoryTable`) now handles `null` and `undefined` values ([#922](https://github.com/elastic/eui/pull/922))

## [`0.0.52`](https://github.com/elastic/eui/tree/v0.0.52)

- Added updated logos for Cloud and Cloud ECE ([#906](https://github.com/elastic/eui/pull/906))
- Added the ability for `EuiBetaBadge` to appear on `EuiPanel` similar to `EuiCard` ([#885](https://github.com/elastic/eui/pull/888))
- Added `restrictWidth` to `EuiPage` ([#896](https://github.com/elastic/eui/pull/896))
- Added `resize` prop to `EuiTextArea` that defaults to ‘vertical’ (only height) ([#894](https://github.com/elastic/eui/pull/894))
- Added multiple style-only adjustments to `EuiFormControlLayout` buttons/icons ([#894](https://github.com/elastic/eui/pull/894))
- Shifted `readOnly` inputs to not have left padding unless it has an icon ([#894](https://github.com/elastic/eui/pull/894))
- Added more customization options to `EuiAvatar` ([#903](https://github.com/elastic/eui/pull/903))
- Added more color options to `EuiButtonIcon` ([#907](https://github.com/elastic/eui/pull/907))
- Added icon for EMS (Elastic Map Service) (`emsApp`) ([#914](https://github.com/elastic/eui/pull/914))
- Added support for `href`, `target`, and `rel` properties for `EuiContextMenu` items ([#911](https://github.com/elastic/eui/pull/911))
- Added responsive helpers in the form of `EuiShowFor` and `EuiHideFor` components and corresponding CSS classes. ([#909](https://github.com/elastic/eui/pull/909))

**Deprecations**

- Replaced `$breakpoints` in favor of better named `$euiBreakpoints` ([#909](https://github.com/elastic/eui/pull/909))
- Replaced the following mixin `screenXSmall()`, `screenSmall()`, `screenMedium()`, `screenLarge()`, `screenSmallMediumLarge()` in favor of a single `euiBreakpoint()`. ([#909](https://github.com/elastic/eui/pull/909))

**Bug fixes**

- Removed `.nvmrc` file from published npm package ([#892](https://github.com/elastic/eui/pull/892))
- `EuiComboBox` no longer shows the _clear_ icon when it's a no-op ([#890](https://github.com/elastic/eui/pull/890))
- `EuiIcon` no longer takes focus in Edge and IE unless `tabIndex` is defined as a value other than `"-1"` ([#900](https://github.com/elastic/eui/pull/900))
- Fixed regression introduced in `0.0.50` in which the form control icons blocked users from clicking the control ([#898](https://github.com/elastic/eui/pull/898))
- Fixed `EuiSwitch` background in case it’s been placed on a gray background ([#894](https://github.com/elastic/eui/pull/894))
- Fixed `EuiComboBox` hidden input focus styles ([#894](https://github.com/elastic/eui/pull/894))
- Fixed responsive widths of `EuiDescribedFormGroup` ([#894](https://github.com/elastic/eui/pull/894))
- Fixed descenders being cut off in `EuiSelect` ([#894](https://github.com/elastic/eui/pull/894))
- Fixed extra spacing applied by Safari to `EuiFieldSearch` ([#894](https://github.com/elastic/eui/pull/894))
- Fixed contrast issues in dark theming ([#907](https://github.com/elastic/eui/pull/907))

## [`0.0.51`](https://github.com/elastic/eui/tree/v0.0.51)

- Added `textStyle="reverse"` prop to `EuiDescriptionList` as well as a class (`.eui-definitionListReverse`) for `dl`'s within `EuiText` ([#882](https://github.com/elastic/eui/pull/882))
- Added `inspect` icon ([#886](https://github.com/elastic/eui/pull/886))
- Added `layout` prop to `EuiCard` ([#885](https://github.com/elastic/eui/pull/885))

**Bug fixes**

- Moved `EuiFieldSearch`'s and `EuiValidateControl`'s ref out of render into `setRef` methods ([#883](https://github.com/elastic/eui/pull/883))

## [`0.0.50`](https://github.com/elastic/eui/tree/v0.0.50)

**Note: this release creates a minor regression to form controls containing icons, in which the icon blocks the user from clicking the control. This is fixed in `0.0.52`.**

- Created `EuiToggle`, `EuiButtonToggle`, and `EuiButtonGroup` ([#872](https://github.com/elastic/eui/pull/872))
- `EuiBasicTable` and `EuiInMemoryTable` now accept `rowProps` and `cellProps` callbacks, which let you apply custom props to rows and props ([#869](https://github.com/elastic/eui/pull/869))
- Added `offline` and `online` icons ([#881](https://github.com/elastic/eui/pull/881))

**Bug fixes**

- `EuiContextMenuPanel` now updates appropriately if its items are modified ([#887](https://github.com/elastic/eui/pull/887))
- `EuiComboBox` is no longer a focus trap, the clear button is now keyboard-accessible, and the virtualized list no longer interferes with the tab order ([#866](https://github.com/elastic/eui/pull/866))
- `EuiButton`, `EuiButtonEmpty`, and `EuiButtonIcon` now look and behave disabled when `isDisabled={true}` ([#862](https://github.com/elastic/eui/pull/862))
- `EuiGlobalToastList` no longer triggers `Uncaught TypeError: _this.callback is not a function`  ([#865](https://github.com/elastic/eui/pull/865))
- `EuiGlobalToastList` checks to see if it has dismissed a toast before re-dismissing it ([#868](https://github.com/elastic/eui/pull/868))
- Added FF/IE fallback for `.eui-textBreakWord` ([#864](https://github.com/elastic/eui/pull/864))
- Fixed `EuiCard` description text color when used in/as an anchor tag ([#864](https://github.com/elastic/eui/pull/864))
- Fixed `EuiCard` IE bugs ([#864](https://github.com/elastic/eui/pull/864))
- Fixed button labeling for `EuiFormControlLayout` and `EuiComboBox` accessibility ([#876](https://github.com/elastic/eui/pull/876))
- Fixed `EuiBreadcrumb` slash alignment when truncating ([#878](https://github.com/elastic/eui/pull/878))

**Breaking changes**

- `EuiSearchBar` no longer has an `onParse` callback, and now passes an object to `onChange` with the shape `{ query, queryText, error }` ([#863](https://github.com/elastic/eui/pull/863))
- `EuiInMemoryTable`'s `search.onChange` callback now passes an object with `{ query, queryText, error }` instead of only the query ([#863](https://github.com/elastic/eui/pull/863))
- `EuiFormControlLayout` no longer has `onClear`, `iconSide`, or `onIconClick` props. Instead of `onClear` it now accepts a `clear` object of the shape `{ onClick }`. Instead of the icon props, it now accepts a single `icon` prop which be either a string or an object of the shape `{ type, side, onClick }`. ([#866](https://github.com/elastic/eui/pull/866))
- `EuiBasicTable` and `EuiInMemoryTable` pass-through cell props (defined by the `columns` prop and the `cellProps` prop) used to be applied to the `div` inside of the `td` element. They're now applied directly to the `td` element. ([#869](https://github.com/elastic/eui/pull/869))

## [`0.0.49`](https://github.com/elastic/eui/tree/v0.0.49)

**Bug fixes**

- `EuiInMemoryTable` now applies its search filter ([#851](https://github.com/elastic/eui/pull/851))
- `EuiInMemoryTable` and `EuiBasicTable` now pass unknown props through to their child ([#836](https://github.com/elastic/eui/pull/836))
- Added `EuiHeaderLinks` which allow you to construct navigation in the header in place of the app menu. ([#844](https://github.com/elastic/eui/pull/844))
- `EuiPopover` will use an alert to warn the user it traps focus ([#844](https://github.com/elastic/eui/pull/844))

**Breaking changes**

- EUI requires React `16.3` or higher ([#849](https://github.com/elastic/eui/pull/849))
- `EuiHeaderBreadcrumbs` refactored to use `EuiBreadcrumbs`. This removed all child components of `EuiHeaderBreadcrumbs`. ([#844](https://github.com/elastic/eui/pull/844))

## [`0.0.48`](https://github.com/elastic/eui/tree/v0.0.48)

**Bug fixes**

- `EuiComboBox` does not pass `isDisabled` prop to `EuiComboBoxOptionsList` to avoid "React does not recognize the 'isDisabled' prop on a DOM element" console warning ([#838](https://github.com/elastic/eui/pull/838))
- `EuiComboBox` does not display clear icon when `isClearable` prop is set to false and `selectedOptions` prop is provided ([#838](https://github.com/elastic/eui/pull/838))

**Breaking changes**

- Move `EuiBasicTable`'s `itemId` prop from `selection` to a top-level property ([#830](https://github.com/elastic/eui/pull/830))
- Renamed/refactored `requiresAriaLabel` prop validator to a more general `withRequiredProp` ([#830](https://github.com/elastic/eui/pull/830))

## [`0.0.47`](https://github.com/elastic/eui/tree/v0.0.47)

- Added utility CSS classes for text and alignment concerns ([#774](https://github.com/elastic/eui/pull/774))
- Added `compressed` versions of `EuiFormRow` and all form controls ([#800](https://github.com/elastic/eui/pull/800))
- Removed pointer cursor on `EuiFormLabel` when a `for` property is not set ([#825](https://github.com/elastic/eui/pull/825))
- Added the ability to add tooltips to `EuiContextMenuItem`s ([#817](https://github.com/elastic/eui/pull/817))
- Added `EuiBreadcrumbs` ([#815](https://github.com/elastic/eui/pull/815))

**Bug fixes**

- Fixes height calculation error on `EuiAccordion` when it starts loads in an open state. ([#816](https://github.com/elastic/eui/pull/816))
- Added aria-invalid labeling on `EuiFormRow` ([#777](https://github.com/elastic/eui/pull/799))
- Added aria-live labeling for `EuiToasts` ([#777](https://github.com/elastic/eui/pull/777))
- Added aria labeling requirements for `EuiBadge` , as well as a generic prop_type function `requiresAriaLabel` in `utils` to check for it. ([#777](https://github.com/elastic/eui/pull/777)) ([#802](https://github.com/elastic/eui/pull/802))
- Ensure switches’ inputs are still hidden when `[disabled]` ([#778](https://github.com/elastic/eui/pull/778))
- Made boolean matching in `EuiSearchBar` more exact so it doesn't match words starting with booleans, like "truest" or "offer" ([#776](https://github.com/elastic/eui/pull/776))
- `EuiComboBox` do not setState or call refs once component is unmounted ([807](https://github.com/elastic/eui/pull/807) and [#813](https://github.com/elastic/eui/pull/813))
- Added better accessibility labeling to `EuiPagination`, `EuiSideNav`, `EuiPopover`, `EuiBottomBar` and `EuiBasicTable`.  ([#821](https://github.com/elastic/eui/pull/821))
- Added `isDisabled` to `EuiComboBox`  ([#829](https://github.com/elastic/eui/pull/829))

## [`0.0.46`](https://github.com/elastic/eui/tree/v0.0.46)

- Added `EuiDescribedFormGroup` component, a wrapper around `EuiFormRow`(s) ([#707](https://github.com/elastic/eui/pull/707))
- Added `describedByIds` prop to `EuiFormRow` to help with accessibility ([#707](https://github.com/elastic/eui/pull/707))
- Added `isLoading` prop to `EuiButtonEmpty` ([#768](https://github.com/elastic/eui/pull/768))
- Removed individual badge cross icon when `EuiComboBox` has `singleSelection` prop enabled. ([#769](https://github.com/elastic/eui/pull/769))

**Bug fixes**

- Removed specificity on `EuiText` that was causing cascade conflicts around text coloring. ([#770](https://github.com/elastic/eui/pull/770))

## [`0.0.45`](https://github.com/elastic/eui/tree/v0.0.45)

***NOTE v0.0.45 has a bug causing it to fail during installation, please use v0.0.46***

- Added `EuiBetaBadge` for non-GA labelling including options to add it to `EuiCard` and `EuiKeyPadMenuItem` ([#705](https://github.com/elastic/eui/pull/705))
- Added `direction` prop to EuiFlexGroup ([#711](https://github.com/elastic/eui/pull/711))
- Added `EuiEmptyPrompt` which can be used as a placeholder over empty tables and lists ([#711](https://github.com/elastic/eui/pull/711))
- Added `EuiTabbedContent` ([#737](https://github.com/elastic/eui/pull/737))
- `EuiComboBox` added buttons for clearing and opening/closing the combo box ([#698](https://github.com/elastic/eui/pull/698))

**Bug fixes**

- Fixed `EuiTableRowCell` from overwriting its child element's `className` [#709](https://github.com/elastic/eui/pull/709)
- Allow `EuiContextMenuPanel`s to update when their `children` changes ([#710](https://github.com/elastic/eui/pull/710))
- `EuiInMemoryTable` now passes `itemIdToExpandedRowMap` prop to `EuiBasicTable` ([#759](https://github.com/elastic/eui/pull/759))
- Expanded table rows in paginated data no longer leak to other pages ([#761](https://github.com/elastic/eui/pull/761))

**Breaking changes**

- Rename `logoElasticSearch` to `logoElasticsearch` [#755](https://github.com/elastic/eui/pull/755)

## [`0.0.44`](https://github.com/elastic/eui/tree/v0.0.44)

- Reduced `EuiToast` title size ([#703](https://github.com/elastic/eui/pull/703))

**Bug fixes**

- Fixed inherited `line-height` of inputs and buttons ([#702](https://github.com/elastic/eui/pull/702))
- Fixed card title sizing in K6 theme. ([#704](https://github.com/elastic/eui/pull/704))

## [`0.0.43`](https://github.com/elastic/eui/tree/v0.0.43)

- Added `status` prop to `EuiStep` for additional styling ([#673](https://github.com/elastic/eui/pull/673))
- `EuiForm` and `EuiFormRow` now accept nodes for `errors` prop ([#685](https://github.com/elastic/eui/pull/685))
- Removed the default `max-width` from `EuiText`. This can still be applied by setting `grow={false}` ([#683](https://github.com/elastic/eui/pull/683))
- Added support for text alignment with `EuiTextAlign` ([#683](https://github.com/elastic/eui/pull/683))
- `EuiBasicTable` added the `compressed` prop to allow for tables with smaller fonts and padding ([#687](https://github.com/elastic/eui/pull/687))

**Bug fixes**

- Added a `paddingSize` prop to `EuiAccordion` to better mitigate situations where a nested `EuiFlexGroup` causes scrollbars ([#701](https://github.com/elastic/eui/pull/701))
- Fixed `EuiCard` `icon` prop to include user provided className ([#684](https://github.com/elastic/eui/pull/684))
- `EuiInMemoryTable` pagination state is now reset automatically when a search is executed ([#686](https://github.com/elastic/eui/pull/686))
- Fixed slow performance of `EuiComboBox` when there are hundreds or thousands of options by virtualizing `EuiComboBoxOptionsList` ([#670](https://github.com/elastic/eui/pull/670))
- Fixed some text styles ([#683](https://github.com/elastic/eui/pull/683))
    - Fixed font-family of input, textarea, select, and buttons
    - Fixed style of code, pre, and dl’s inside `EuiText`
    - Fixed ghost text color which was being set to a dark gray

**Breaking changes**

- Added responsive support for tables. This isn't technically a breaking change, but you will need to apply some new props (`hasActions`, `isSelectable`) for certain tables to make them look their best in mobile. **Responsive table views are on by default.** ([#584](https://github.com/elastic/eui/pull/584))

## [`0.0.42`](https://github.com/elastic/eui/tree/v0.0.42)

- Added `EuiDatePicker` component for date/time input ([#644](https://github.com/elastic/eui/pull/644))
- Added editor icon set to `EuiIcon` ([#671](https://github.com/elastic/eui/pull/671))

## [`0.0.41`](https://github.com/elastic/eui/tree/v0.0.41)

- Added `grow` prop to `EuiText` ([#662](https://github.com/elastic/eui/pull/662))
- Added `disabled` prop to `EuiComboBoxOption` ([#650](https://github.com/elastic/eui/pull/650))
- Added support for `<pre>` and `<code>` tags to `<EuiText>` ([#654](https://github.com/elastic/eui/pull/654))
- Added export of SASS theme variables in JSON format during compilation ([#642](https://github.com/elastic/eui/pull/642))
- Close `EuiComboBox` `singleSelection` options list when option is chosen ([#645](https://github.com/elastic/eui/pull/645))
- Wrap `EuiStepHorizontal` text instead of truncating it ([#653](https://github.com/elastic/eui/pull/653))
- Fixed a bug where `EuiSideNavItem` wouldn't pass an `onClick` handler down to `<a>` tags if they also had an `href`. ([#664](https://github.com/elastic/eui/pull/664))
- Updated existing and added additional TypeScript definitions ([#666](https://github.com/elastic/eui/pull/666))

**Bug fixes**

- Fixed `EuiBasicTable` re-rendering on hover of table rows ([#665](https://github.com/elastic/eui/pull/665))

**Breaking changes**

- `EuiStepsHorizontal` now requires an `onClick` prop be provided for each step configuration object ([#653](https://github.com/elastic/eui/pull/653))

## [`0.0.40`](https://github.com/elastic/eui/tree/v0.0.40)

- Tweaked sizing, weights, color, line-heights, and added more levels to `EuiTitle` and `EuiText` ([#627](https://github.com/elastic/eui/pull/627))
- Added TypeScript type definitions for `EuiPortal`, `EuiText` and `EuiTitle` as well as the `calculatePopoverPosition` service ([#638](https://github.com/elastic/eui/pull/638))
- Grayed out labels for `disabled` controls ([#648](https://github.com/elastic/eui/pull/648))

**Bug fixes**

- Fix visual shadow glitch on hover of `EuiToast` ([#632](https://github.com/elastic/eui/pull/632))

**Breaking changes**

- **Note: This breaking change is reversed in 0.0.43.** Added a default `max-width` to `EuiText`. ([#627](https://github.com/elastic/eui/pull/627))

## [`0.0.39`](https://github.com/elastic/eui/tree/v0.0.39)

**Bug fixes**

- Allow accordions to dynamically change height, and support values on radio inputs ([#613](https://github.com/elastic/eui/pull/613))
- Accordion toggle layout is no longer flagged responsive, in order to prevent unwanted stacking on mobile ([#613](https://github.com/elastic/eui/pull/613))

**Breaking changes**

- Support values on radio inputs. This is breaking because now the second argument to the radio `onChange` callback is the value, which bumps the change event to the third argument ([#613](https://github.com/elastic/eui/pull/613))

## [`0.0.38`](https://github.com/elastic/eui/tree/v0.0.38)

- Modified drop shadow intensities and color. ([#607](https://github.com/elastic/eui/pull/607))
- Added SASS color functions. Made `$euiColorWarning` color usage more accessible while still being "yellow". ([#628](https://github.com/elastic/eui/pull/628))
- Removed extraneous `global_styling/mixins/_forms.scss` file and importing the correct files in the `filter_group.scss` and `combo_box.scss` files. ([#609](https://github.com/elastic/eui/pull/609))
- Added `isInvalid` prop to `EuiComboBox` ([#631](https://github.com/elastic/eui/pull/631))
- Added support for rejecting user input by returning `false` from the `onCreateOption` prop of `EuiComboBox` ([#631](https://github.com/elastic/eui/pull/631))

**Bug fixes**

- Visual fix for the focus state of disabled `EuiButton` ([#603](https://github.com/elastic/eui/pull/603))
- `EuiSelect` can pass any node as a value rather than just a string ([#603](https://github.com/elastic/eui/pull/603))
- Fixed a typo in the flex TypeScript definition ([#629](https://github.com/elastic/eui/pull/629))
- Fixed `EuiComboBox` bug in which the options list wouldn't always match the width of the input ([#611](https://github.com/elastic/eui/pull/611))
- Fixed `EuiComboBox` bug in which opening the combo box when there's no scrollbar on the window would result in the list being positioned incorrectly ([#631](https://github.com/elastic/eui/pull/631))
- Fixed `EuiComboBox` bug in which clicking a pill's close button would close the list ([#631](https://github.com/elastic/eui/pull/631))
- Fixed `EuiComboBox` bug in which moving focus from one combo box to another would remove the `euiBody-hasPortalContent` class from the body. ([#631](https://github.com/elastic/eui/pull/631))

## [`0.0.37`](https://github.com/elastic/eui/tree/v0.0.37)

- Added `EuiComboBox` for selecting many options from a list of options ([#567](https://github.com/elastic/eui/pull/567))
- Added `EuiHighlight` for highlighting a substring within text ([#567](https://github.com/elastic/eui/pull/567))
- `calculatePopoverPosition` service now accepts a `positions` argument so you can specify which positions are acceptable ([#567](https://github.com/elastic/eui/pull/567))
- Added `closeButtonProps` prop to `EuiBadge`, `hollow` badge type, and support for arbitrary hex color ([#567](https://github.com/elastic/eui/pull/567))
- Added support for arbitrary hex color to `EuiIcon` ([#567](https://github.com/elastic/eui/pull/567))

**Breaking changes**

- Renamed `euiBody-hasToolTip` class to `euiBody-hasPortalContent` ([#567](https://github.com/elastic/eui/pull/567))

## [`0.0.36`](https://github.com/elastic/eui/tree/v0.0.36)

- Added support for range queries in `EuiSearchBar` (works for numeric and date values) ([#485](https://github.com/elastic/eui/pull/485))
- Added support for emitting a `EuiSearchBar` query to an Elasticsearch query string ([#598](https://github.com/elastic/eui/pull/598))
- Added support for expandable rows to `EuiBasicTable` ([#585](https://github.com/elastic/eui/pull/585))

**Bug fixes**

- Relaxed query syntax of `EuiSearchBar` to allow usage of hyphens without escaping ([#581](https://github.com/elastic/eui/pull/581))
- Fixed font-weight issue in K6 theme ([#596](https://github.com/elastic/eui/pull/596))

## [`0.0.35`](https://github.com/elastic/eui/tree/v0.0.35)

- Modified `EuiLink` and all buttons to support both href and onClick ([#554](https://github.com/elastic/eui/pull/554))
- Added `color` prop to `EuiIconTip` ([#580](https://github.com/elastic/eui/pull/580))

## [`0.0.34`](https://github.com/elastic/eui/tree/v0.0.34)

- Adjust `EuiCallOut` and dark theme warning coloring ([#563](https://github.com/elastic/eui/pull/563))
- Added a `buttonColor` prop to `EuiConfirmModal` ([#546](https://github.com/elastic/eui/pull/546))
- Added 'baseline' as option to `EuiFlexGroup`'s `alignItems` prop ([#546](https://github.com/elastic/eui/pull/546))

**Bug fixes**

- Fixed `EuiToolTip` bug which caused the tooltip to hide when moving the mouse around inside of the trigger element ([#557](https://github.com/elastic/eui/pull/557), [#564](https://github.com/elastic/eui/pull/564))
- Fixed a bug where `EuiButtonEmpty` would offer a white background on hover when it was disabled, even when there was no such background transition on hover when the buttons are not disabled ([#561](https://github.com/elastic/eui/pull/561))
- Fixed table cell bugs ([#565](https://github.com/elastic/eui/pull/565))
  - `EuiBasicTable` now supports explicitly setting `truncateText` and `textOnly` on column definitions, and supports passing through unrecognized props to the cell (e.g. `data-test-subj`).
  - Updated table cell CSS so that long single-word cell content will break and wrap mid-word.

## [`0.0.33`](https://github.com/elastic/eui/tree/v0.0.33)

- Added initial sorting option to `EuiInMemoryTable` ([#547](https://github.com/elastic/eui/pull/547))
- Horizontally scrolling `EuiTabs` ([#546](https://github.com/elastic/eui/pull/546))
- Remove padding from both sides of `EuiEmptyButton` ([#546](https://github.com/elastic/eui/pull/546))
- Added `disabled` prop to placeholder (ellipses) button in pagination ([#546](https://github.com/elastic/eui/pull/546))
- Converted `.euiHeader__notification` into `EuiHeaderNotification` ([#546](https://github.com/elastic/eui/pull/546))

**Bug fixes**

- `EuiConfirmModal` will now check for the presence of confirm and cancel buttons before trying to focus them ([#555](https://github.com/elastic/eui/pull/555))

## [`0.0.32`](https://github.com/elastic/eui/tree/v0.0.32)

- Updated `EuiDescriptionList` to accept nodes for the titles and descriptions ([#552](https://github.com/elastic/eui/pull/552))
- Added `stop` and `stopFilled` icons ([#543](https://github.com/elastic/eui/pull/543))

**Bug fixes**

- Fixed `EuiToolTip` smart positioning to prevent tooltip from being clipped by the window where possible ([#550](https://github.com/elastic/eui/pull/550))

## [`0.0.31`](https://github.com/elastic/eui/tree/v0.0.31)

- Made `<EuiProgress>` TypeScript types more specific ([#518](https://github.com/elastic/eui/pull/518))
- Removed `font-smoothing` from our reset css for better text legibility ([#539](https://github.com/elastic/eui/pull/539))

**Bug fixes**

- Made `EuiIconTip` screen reader accessible ([#534](https://github.com/elastic/eui/pull/534))
- Fixed a sorting issue in `EuiInMemoryTable` ([#453](https://github.com/elastic/eui/pull/453))
- Fixed checkbox click for `EuiCheckbox` and `EuiRadio` without a label ([#541](https://github.com/elastic/eui/pull/541))

## [`0.0.30`](https://github.com/elastic/eui/tree/v0.0.30)

- Add ability to force `EuiSideNav` items open by setting `item.forceOpen`. ([#515](https://github.com/elastic/eui/pull/515))

## [`0.0.29`](https://github.com/elastic/eui/tree/v0.0.29)

- Added `EuiIconTip` to make it easier to display icons with tooltips ([#528](https://github.com/elastic/eui/pull/528))
- Added `buttonRef` prop to `EuiButton`, `EuiButtonEmpty`, and `EuiButtonIcon` ([#529](https://github.com/elastic/eui/pull/529))

**Bug fixes**

- `EuiHealth` no longer stacks flex items on small screens ([#530](https://github.com/elastic/eui/pull/530))
- Fixed `EuiPageContent` centering within `EuiPage` issue ([#527](https://github.com/elastic/eui/pull/527))
- `EuiConfirmModal` will now correctly auto-focus on its confirm and cancel buttons ([#529](https://github.com/elastic/eui/pull/529))

## [`0.0.28`](https://github.com/elastic/eui/tree/v0.0.28)

- `EuiInMemoryTable` pass items to BasicTable when message is provided ([#517](https://github.com/elastic/eui/pull/517)).
- `EuiSearchBox` now passes unused props through to `EuiFieldSearch` ([#514](https://github.com/elastic/eui/pull/514))
- Change `EuiBasicTable` `noItemsMessage` and `EuiInMemoryTable` `message` propType to node
instead of just string ([#516](https://github.com/elastic/eui/pull/516))

## [`0.0.27`](https://github.com/elastic/eui/tree/v0.0.27)

- Don't propagate a null `onClick` on EuiPanels ([#473](https://github.com/elastic/eui/pull/473))
- Use 1.1px for the `EuiHorizontalRule` height, in order to work around strange Chrome height calculations ([#473](https://github.com/elastic/eui/pull/473))
- New icons for `logoGithub` and `logoSketch` ([#494](https://github.com/elastic/eui/pull/494))
- `EuiCard` now has an `href` and `isClickable` prop for better handling hover animations. ([#494](https://github.com/elastic/eui/pull/494))
- Added `calculateContrast` and `rgbToHex` to services ([#494](https://github.com/elastic/eui/pull/494))

**Bug fixes**

- `EuiModal` is now responsive on mobile screens ([#512](https://github.com/elastic/eui/pull/512))
- `EuiFlexGrid` now collapses down in mobile layouts properly. ([#515](https://github.com/elastic/eui/pull/515))
- Made `EuiCard` proptypes more permission by changing strings to nodes. ([#515](https://github.com/elastic/eui/pull/515))
- Fixed `responsive={false}` prop not working when flex groups were nested. ([#494](https://github.com/elastic/eui/pull/494))
- `EuiBadge` wrapping element changed from a `div` to `span` so it can be nested in text blocks ([#494](https://github.com/elastic/eui/pull/494))

## [`0.0.26`](https://github.com/elastic/eui/tree/v0.0.26)

**Bug fixes**

- `EuiSelect` do not set `defaultValue` property when `value` property is provided ([#504](https://github.com/elastic/eui/pull/504)).
- `EuiBottomBar` now uses `EuiPortal` to avoid z-index conflicts ([#487](https://github.com/elastic/eui/pull/487))
- Upped dark theme contrast on disabled buttons ([#487](https://github.com/elastic/eui/pull/487))

**Breaking changes**

- Removed `EuiTableOfRecords` ([#490](https://github.com/elastic/eui/pull/490))

## [`0.0.25`](https://github.com/elastic/eui/tree/v0.0.25)

- `EuiSearchBar` accepts `toolsLeft` and `toolsRight` props ([#458](https://github.com/elastic/eui/pull/458))
- Added `search.onChange` callback to `EuiInMemoryTable` ([#469](https://github.com/elastic/eui/pull/469))
- Added `initialPageSize` option to `EuiInMemoryTable` ([#477](https://github.com/elastic/eui/pull/477))
- Added design guidelines for button and toast usage ([#371](https://github.com/elastic/eui/pull/371))

**Breaking changes**

- Complete refactor of `EuiToolTip`. They now work. Only a breaking change if you were using them. ([#484](https://github.com/elastic/eui/pull/484))

## [`0.0.24`](https://github.com/elastic/eui/tree/v0.0.24)

- Removed hover and focus states from non-selectable `EuiSideNavItem`s ([#434](https://github.com/elastic/eui/pull/434))
- Added `Ast` and `Query` services ([#454](https://github.com/elastic/eui/pull/454))
- Added icons for Kibana query language ([#455](https://github.com/elastic/eui/pull/455))

**Bug fixes**

- Fix error stemming from `selected` prop on `EuiSelect` ([#436](https://github.com/elastic/eui/pull/436))

**Breaking changes**

- The `Random` service's `oneOf` method now only accepts an array ([#454](https://github.com/elastic/eui/pull/454))

## [`0.0.23`](https://github.com/elastic/eui/tree/v0.0.23)

- Added `EuiInMemoryTable`, which encapsulates sorting, searching, selection, and pagination state and logic ([#390](https://github.com/elastic/eui/pull/390))
- Added stack trace information to `EuiErrorBoundary` ([#428](https://github.com/elastic/eui/pull/428))
- Make full screen code block use the same font-size on the original code block. ([#447](https://github.com/elastic/eui/pull/447))

**Bug fixes**

- Fixed `EuiContextMenu` bug when using the keyboard to navigate up, which was caused by unnecessarily re-rendering the items, thus losing references to them ([#431](https://github.com/elastic/eui/pull/431))

## [`0.0.22`](https://github.com/elastic/eui/tree/v0.0.22)

- Added `EuiDelayHide` component. ([#412](https://github.com/elastic/eui/pull/412))
- Decreased overall size of checkbox, radio, and switches as well as better styles for the different states. ([#407](https://github.com/elastic/eui/pull/407))
- Added `EuiFilePicker` component for `input type="file"` needs. ([#402](https://github.com/elastic/eui/pedull/402))
- Added `isLoading` prop to `EuiButton` ([#427](https://github.com/elastic/eui/pull/427))
- Added icons: `eye`, `eyeClosed`, `grab`, `heatmap`, `vector` ([#427](https://github.com/elastic/eui/pull/427))
- Added `hasNoInitialSelection` option to `EuiSelect`. ([#422](https://github.com/elastic/eui/pull/422))

**Bug fixes**

- Fixed appearance of checked checkboxes and radios in IE ([#407](https://github.com/elastic/eui/pull/407))
- Fixed disabled vs enabled appearance of checked checkboxes and radios ([#407](https://github.com/elastic/eui/pull/407))
- Fixed disabled & checked state of switches ([#407](https://github.com/elastic/eui/pull/407))
- Fixed `EuiCard` content alignment when content is short. ([#415](https://github.com/elastic/eui/pull/415))
- Only apply the `$euiCodeBlockSelectedBackgroundColor` variable if it is a color ([#427](https://github.com/elastic/eui/pull/427))
- No margins for `<hr>` ([#427](https://github.com/elastic/eui/pull/427))
- Fixed `EuiButton` truncation ([#427](https://github.com/elastic/eui/pull/427))

**Breaking changes**

- Changed `EuiAccordion`’s method of `onToggleOpen` to `onToggle` ([#427](https://github.com/elastic/eui/pull/427))

## [`0.0.21`](https://github.com/elastic/eui/tree/v0.0.21)

- Logstash icon set. [#399](https://github.com/elastic/eui/pull/399)
- Added support for `disabled` options in `EuiSelect`. [#324](https://github.com/elastic/eui/pull/324)
- Badges can now accept onClicks and custom colors. They were changed stylistically to be bolder and smaller by default. ([#381](https://github.com/elastic/eui/pull/381))
- Added component to wrap blocks of substeps `EuiSubSteps` in a shaded container. ([#375](https://github.com/elastic/eui/pull/375))
- Added horizontal steps component ([#375](https://github.com/elastic/eui/pull/375))
- Changed look and feel of pagination. Added `compressed` prop for smaller footprint pagination. ([#380](https://github.com/elastic/eui/pull/380))
- Added `EuiBasicTable` as an opinionated, high level component for constructing tables. Its addition deprecates `EuiTableOfRecords` which is still available, but now marked for removal. ([#377](https://github.com/elastic/eui/pull/377))
- Added styles for `readOnly` states of form controls. ([#391](https://github.com/elastic/eui/pull/391))
- Added importAction and exportAction icons ([#394](https://github.com/elastic/eui/pull/394))
- Added `EuiCard` for UI patterns that need an icon/image, title and description with some sort of action. ([#380](https://github.com/elastic/eui/pull/380))
- Added TypeScript definitions for the `EuiHealth` component. ([#403](https://github.com/elastic/eui/pull/403))
- Added `SearchBar` component - introduces a simple yet rich query language to search for objects + search box and filter controls to construct/manipulate it. ([#379](https://github.com/elastic/eui/pull/379))

**Bug fixes**

- Tables now default to `table-layout: fixed` to avoid some collapsing cell problems. [#398](https://github.com/elastic/eui/pull/398)
- Wrap long lines of text within the body of `EuiToast` instead of letting text overflow ([#392](https://github.com/elastic/eui/pull/392))
- Fixed dark theme coloring of SubSteps ([#396](https://github.com/elastic/eui/pull/396))
- Reorder selectors to fix fixed progress bar in Firefox ([#404](https://github.com/elastic/eui/pull/404))

## [`0.0.20`](https://github.com/elastic/eui/tree/v0.0.20)

- Renamed class from `euiFlexGroup--alignItemsStart` to `euiFlexGroup--alignItemsFlexStart` ([#378](https://github.com/elastic/eui/pull/378))

## [`0.0.19`](https://github.com/elastic/eui/tree/v0.0.19)

- `EuiGlobalToastList` now prevents toasts from disappearing while the user's mouse is over the list. Added `timer/Timer` service. ([#370](https://github.com/elastic/eui/pull/370))

**Bug fixes**

- **Note: This is deprecated in 0.0.21 and removed in 0.0.26.** `EuiTableOfRecords` selection bugs ([#365](https://github.com/elastic/eui/pull/365))
  - Deleting selected items now resets the select all checkbox to an unchecked state
  - The select all checkbox only becomes checked when all selectable rows are checked, not just some of them

**Breaking changes**

- Changed `EuiGlobalToastList` to be responsible for instantiating toasts, tracking their lifetimes, and dismissing them. It now accepts `toasts`, `dismissToast`, and `toastLifeTimeMs` props. It no longer accepts `children`. ([#370](https://github.com/elastic/eui/pull/370))

## [`0.0.18`](https://github.com/elastic/eui/tree/v0.0.18)

**Bug fixes**

- Fixed `EuiCodeEditor` bug in which hitting ESCAPE to close the autocompletion suggestions menu would also exit editing mode. ([#363](https://github.com/elastic/eui/pull/363))

## [`0.0.17`](https://github.com/elastic/eui/tree/v0.0.17)

**Bug fixes**

- Downgraded `lodash` version to `3.10.0` to align it with Kibana. ([#359](https://github.com/elastic/eui/pull/359))

## [`0.0.16`](https://github.com/elastic/eui/tree/v0.0.16)

- `EuiRadio` now supports the `input` tag's `name` attribute. `EuiRadioGroup` accepts a `name` prop that will propagate to its `EuiRadio`s. ([#348](https://github.com/elastic/eui/pull/348))
- Added Machine Learning create jobs icon set. ([#338](https://github.com/elastic/eui/pull/338))
- **Note: This is deprecated in 0.0.21 and removed in 0.0.26.** Added `EuiTableOfRecords`, a higher level table component to take away all your table listings frustrations. ([#250](https://github.com/elastic/eui/pull/250))

**Bug fixes**

- Added `react-color` as a dependency (was previously a devDependency) ([#354](https://github.com/elastic/eui/pull/354))
- Stop propagation and prevent default when closing components. Otherwise the same Escape keypress could close the parent component(s) as well as the one you intend to close. ([#344](https://github.com/elastic/eui/pull/344))

## [`0.0.15`](https://github.com/elastic/eui/tree/v0.0.15)

- Added `EuiColorPicker`. ([#328](https://github.com/elastic/eui/pull/328))
- `EuiCodeBlock` now only shows fullscreen icons if `overflowHeight` prop is set. Also forces large fonts and padding while expanded. ([#325](https://github.com/elastic/eui/pull/325))
- Exported `VISUALIZATION_COLORS` from services ([#329](https://github.com/elastic/eui/pull/329))
- Added typescript definitions for `EuiFormRow`, `EuiRadioGroup`, `EuiSwitch`, `EuiLoadingSpinner`, `EuiLoadingChart` and `EuiProgress`. ([#326](https://github.com/elastic/eui/pull/326))
- Added `checkHrefAndOnClick` and `getSecureRelForTarget` to services.

**Breaking changes**

- `EuiCodeBlock` now only shows fullscreen icons if `overflowHeight` prop is set. Also forces large fonts and padding while expanded. ([#325](https://github.com/elastic/eui/pull/325))
- React ^16.2 is now a peer dependency ([#264](https://github.com/elastic/eui/pull/264))
- `EuiProgress` no longer accepts the `indeterminate` property, which never had any effect. ([#326](https://github.com/elastic/eui/pull/326))

**Bug fixes**

- Fix TypeScript definitions such that optional and readonly properties survive being passed through `Omit` ([#322](https://github.com/elastic/eui/pull/322))

## [`0.0.14`](https://github.com/elastic/eui/tree/v0.0.14)

- Added `isColorDark` color util ([#311](https://github.com/elastic/eui/pull/311))
- EuiButton, EuiButtonEmpty and EuiButtonIcon can now take an `href` ([#316](https://github.com/elastic/eui/pull/316))
- In `EuiSideNav`, allow a callback to be passed that renders the individual items in the navigation. This makes interoperability with e.g. `react-router` easier. ([#310](https://github.com/elastic/eui/pull/310))
- Add new icon types to `EuiIcon` TypeScript definitions ([#323](https://github.com/elastic/eui/pull/323)).

**Bug fixes**

- Set `EuiFlexGroup` to `flex-grow: 1` to be more friendly with IE11 ([#315](https://github.com/elastic/eui/pull/315))

## [`0.0.13`](https://github.com/elastic/eui/tree/v0.0.13)

- Added index management icons. ([#307](https://github.com/elastic/eui/pull/307))

**Breaking changes**

- Reverted test helper for async functions that throw exceptions. See PR for details on how this can be handled in Jest 22. ([#306](https://github.com/elastic/eui/pull/306))

**Bug fixes**

- Adjust toast z-index to show over modals ([#296](https://github.com/elastic/eui/pull/296))
- Fix nested `EuiFlexItem` collapse issue in IE ([#308](https://github.com/elastic/eui/pull/308))

## [`0.0.12`](https://github.com/elastic/eui/tree/v0.0.12)

- Minor style-only changes to `EuiPagination`, button reset, `EuiTableHeaderCell`, and `EuiCodeBlock`. ([#298](https://github.com/elastic/eui/pull/298))
- All NPM dependencies now use ^ to install the latest minor version.
- Added Apache, Nginx, MySQL logos ([#270](https://github.com/elastic/eui/pull/270))
- Added small version of `EuiCallOut` ([#269](https://github.com/elastic/eui/pull/269))
- Added first batch of TypeScript type definitions for components and services ([#252](https://github.com/elastic/eui/pull/252))
- Added button for expanding `EuiCodeBlock` instances to be full-screen. ([#259](https://github.com/elastic/eui/pull/259))
- Add test helper for async functions that throw exceptions ([#301](https://github.com/elastic/eui/pull/301))

**Bug fixes**

- Removed padding on `EuiPage` mobile breakpoint. ([#282](https://github.com/elastic/eui/pull/282))
- Fixed some `EuiIcon` `type`s not setting their `viewBox` attribute, which caused them to not honor the `size` properly. ([#277](https://github.com/elastic/eui/pull/277))
- Fixed `EuiContextMenu` to pass the `event` argument to a `EuiContextMenuItem`'s `onClick` handler even when a panel is defined. ([#265](https://github.com/elastic/eui/pull/265))

**Breaking changes**

- Removed `color` prop from `EuiCodeBlock`. This component's highlighting now matches whichever theme is currently active. See PR for details on SCSS breaking changes. ([#259](https://github.com/elastic/eui/pull/259))

## [`0.0.11`](https://github.com/elastic/eui/tree/v0.0.11)

- Added `EuiImage` component to allow for image sizing and zooms. ([#262](https://github.com/elastic/eui/pull/262))
- Updated `EuiOverlayMask` to append `<div>` to body. ([#254](https://github.com/elastic/eui/pull/254))

**Bug fixes**

- Disabled tab styling. ([#258](https://github.com/elastic/eui/pull/258))
- Proper className for flexGroup alignItems prop. ([#257](https://github.com/elastic/eui/pull/257))
- Clicking the downArrow icon in `EuiSelect` now triggers selection. ([#255](https://github.com/elastic/eui/pull/255))
- Fixed `euiFormRow` id's from being the same as the containing input and label. ([#251](https://github.com/elastic/eui/pull/251))

**Breaking changes**

- `{rest}` prop attachment moved from wrapping div to the input on checkboxes and switches. ([#246](https://github.com/elastic/eui/pull/246))

## [`0.0.10`](https://github.com/elastic/eui/tree/v0.0.10)

- Updated `euiPopover` to propagate `panelPaddingSize` padding values to content only (title does inherit horizontal values) via CSS. ([#229](https://github.com/elastic/eui/pull/229))
- Updated `EuiErrorBoundary` to preserve newlines in error. ([#238](https://github.com/elastic/eui/pull/238))
- Added more icons and fixed a few for dark mode ([#228](https://github.com/elastic/eui/pull/228))
- Added `EuiFlyout` component. ([#227](https://github.com/elastic/eui/pull/227))

**Breaking changes**

- Renamed `EuiModalOverlay` to `EuiOverlayMask`. ([#227](https://github.com/elastic/eui/pull/227))

**Bug fixes**

- Fixed bug in `Pager` service which occurred when there were no items. ([#237](https://github.com/elastic/eui/pull/237))
- Added `isPageable` method to `Pager` service and set first and last page index to -1 when there are no pages. ([#242](https://github.com/elastic/eui/pull/242))

## [`0.0.9`](https://github.com/elastic/eui/tree/v0.0.9)

**Breaking changes**

- Renamed `euiFlexGroup--alignItemsEnd` class to `euiFlexGroup--alignItemsFlexEnd`.
- Remove support for `primary` color from `EuiTextColor` because it looked too much like a link.

**Bug fixes**

- Give `EuiFormErrorText` and `EuiFormHelpText` proper line-height. ([#234](https://github.com/elastic/eui/pull/234))

## [`0.0.8`](https://github.com/elastic/eui/tree/v0.0.8)

**Bug fixes**

- Fix button vertical alignment. ([#232](https://github.com/elastic/eui/pull/232))

## [`0.0.7`](https://github.com/elastic/eui/tree/v0.0.7)

- Added `EuiSteps` component ([#202](https://github.com/elastic/eui/pull/202), [#208](https://github.com/elastic/eui/pull/208))

**Breaking changes**

- Test helpers now published at `@elastic/eui/lib/test`

**Bug fixes**

- Case sensitive file name fix for Kibana dark theme. ([#216](https://github.com/elastic/eui/pull/216))

## [`0.0.6`](https://github.com/elastic/eui/tree/v0.0.6)

- `justify` prop of `EuiFlexGroup` now accepts `spaceEvenly` ([#205](https://github.com/elastic/eui/pull/205))
- Increased size of `<EuiTitle size="s">` so that it's distinguishable as a title ([#204](https://github.com/elastic/eui/pull/204))

## [`0.0.5`](https://github.com/elastic/eui/tree/v0.0.5)

**Bug fixes**

- Fixed import paths for `EuiTable`, `EuiHealth`, and `EuiPopover` which prevented dependents of EUI from being able to compile when importing components from the `lib` directory ([#203](https://github.com/elastic/eui/pull/203))

## [`0.0.4`](https://github.com/elastic/eui/tree/v0.0.4)

- Added `EuiHealth` components for status checks ([#158](https://github.com/elastic/eui/pull/158))
- Cleaned up styling for checkboxes, switches, and radios ([#158](https://github.com/elastic/eui/pull/158))
- Form `disabled` states are now more consistent ([#158](https://github.com/elastic/eui/pull/158))
- Page and title padding adjusted to be more compact ([#158](https://github.com/elastic/eui/pull/158))
- Table spacing is now smaller ([#158](https://github.com/elastic/eui/pull/158))
- Dark theme forms now have better contrast with their borders ([#158](https://github.com/elastic/eui/pull/158))
- Added icons to match Kibana's app directory ([#162](https://github.com/elastic/eui/pull/162))
- Converted icons from SVG to React component during the build and stop using sprites ([#160](https://github.com/elastic/eui/pull/160))
- Added `isReadOnly`, `setOptions`, and `cursorStart` props to `EuiCodeEditor` ([#169](https://github.com/elastic/eui/pull/169))
- Added `wrap` prop to `EuiFlexGroup` ([#170](https://github.com/elastic/eui/pull/170))
- Added `scope` prop to `EuiTableHeaderCell` and `EuiTableHeaderCellCheckbox` ([#171](https://github.com/elastic/eui/pull/171))
- Added `disabled` prop to `EuiContextMenuItem` ([#172](https://github.com/elastic/eui/pull/172))
- Added `EuiTablePagination` component and `Pager` service ([#178](https://github.com/elastic/eui/pull/178))
- **Note: This is broken until 0.0.25.** Added `EuiTooltip` component ([#174](https://github.com/elastic/eui/pull/174), [#193](https://github.com/elastic/eui/pull/193))
- Added a bold weight of 700 and apply it to `<strong>` elements by default ([#193](https://github.com/elastic/eui/pull/193))
- Icon size prop now accepts `s`. Adjusted coloring of sidenav arrows ([#178](https://github.com/elastic/eui/pull/197))
- Added `EuiErrorBoundary` ([#198](https://github.com/elastic/eui/pull/198))
- Exported `test` module, which includes `findTestSubject`, `startThrowingReactWarnings`, `stopThrowingReactWarnings`, `requiredProps`, and `takeMountedSnapshot` helpers ([#198](https://github.com/elastic/eui/pull/198))
- Added a more systematic way to add themes; includes a new K6 theme for Kibana. ([#191](https://github.com/elastic/eui/pull/191))

**Bug fixes**

- Fixed bug where screen-reader styles weren't being imported ([#103](https://github.com/elastic/eui/pull/103))
- Fixed a bug where `<progress>` wasn't being rendered under `block` display ([#166](https://github.com/elastic/eui/pull/166))
- Fixed a bug that caused `EuiPageSideBar` width to change when the width of its content changed ([#181](https://github.com/elastic/eui/pull/181))

**Breaking changes**

- Fixed a bug where table cell classes were being applied twice ([#167](https://github.com/elastic/eui/pull/167))
- React ^16.0 is now a peer dependency ([#198](https://github.com/elastic/eui/pull/198))

## [`0.0.3`](https://github.com/elastic/eui/tree/v0.0.3)

- `EuiFlexItem` now accepts integers between 1 and 10 for the `grow` prop. ([#144](https://github.com/elastic/eui/pull/144))
- `EuiFlexItem` and `EuiFlexGrow` now accept a `component` prop which you can set to `span` or `div` (default). ([#141](https://github.com/elastic/eui/pull/141))
- Added `isLoading` prop to form inputs to allow for a loading state ([#150](https://github.com/elastic/eui/pull/150))

**Breaking changes**

- `EuiSideNav` now accepts a tree data structure via the `items` prop ([#141](https://github.com/elastic/eui/pull/141))
- `EuiSideNavGroup`, `EuiSideNavItem`, and `EuiSideNavTitle` have been removed from the public API ([#141](https://github.com/elastic/eui/pull/141))

## [`0.0.2`](https://github.com/elastic/eui/tree/v0.0.2)

- Changed the hover states of `EuiButtonEmpty` to look more like links ([#135](https://github.com/elastic/eui/pull/135))
- `EuiCode` now wraps `EuiCodeBlock`, so it can do everything `EuiCodeBlock` could, but inline ([#138](https://github.com/elastic/eui/pull/138))
- Added `transparentBackground` prop to `EuiCodeBlock` ([#138](https://github.com/elastic/eui/pull/138))
- `EuiCodeBlock` now uses the `light` theme by default ([#138](https://github.com/elastic/eui/pull/138))
- `EuiFormRow` generates its own unique `id` prop if none is provided ([#130](https://github.com/elastic/eui/pull/130))
- `EuiFormRow` associates help text and errors with the field element via ARIA attributes ([#130](https://github.com/elastic/eui/pull/130))

## [`0.0.1`](https://github.com/elastic/eui/tree/v0.0.1) Initial Release

- Initial public release<|MERGE_RESOLUTION|>--- conflicted
+++ resolved
@@ -1,10 +1,7 @@
 ## [`master`](https://github.com/elastic/eui/tree/master)
 
-<<<<<<< HEAD
 - Adjusted coloring of `EuiSideNav` to be more consistent across open states ([#3926](https://github.com/elastic/eui/pull/3926))
 
-=======
->>>>>>> 0bf56738
 **Bug fixes**
 
 - Fixed bug in `EuiBasicTable` not fully expanding tall rows (height > 1000px) ([#3855](https://github.com/elastic/eui/pull/3855))
