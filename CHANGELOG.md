--- conflicted
+++ resolved
@@ -7,13 +7,9 @@
 **Bug fixes**
 
 - Fixed `EuiFacetGroup` container expansion due to negative margin value ([#3871](https://github.com/elastic/eui/pull/3871))
-<<<<<<< HEAD
 - Fixed bug in `EuiCodeBlock` content overlapping with control buttons when `whiteSpace` was set to `"pre"` ([#3853](https://github.com/elastic/eui/pull/3853))
-  
-=======
 - Fixed `EuiComboBox` delimeter-separated option creation and empty state prompt text ([#3841](https://github.com/elastic/eui/pull/3841))
 
->>>>>>> 6b9d34bb
 **Breaking changes**
 
 - Requires `@elastic/charts` version `20.0.0` and above for chart theming utils.
