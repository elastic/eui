/*
 * Copyright Elasticsearch B.V. and/or licensed to Elasticsearch B.V. under one
 * or more contributor license agreements. Licensed under the Elastic License
 * 2.0 and the Server Side Public License, v 1; you may not use this file except
 * in compliance with, at your election, the Elastic License 2.0 or the Server
 * Side Public License, v 1.
 */

import React, { Fragment, createElement } from 'react';
// Importing seemingly unused types from `unified` because the definitions
// are exported for two versions of TypeScript (3.4, 4.0) and implicit
// imports during eui.d.ts generation default to the incorrect version (3.4).
// Explicit imports here resolve the version mismatch.
import {
  Plugin,
  PluggableList,
  // @ts-ignore See above comment
  // eslint-disable-next-line @typescript-eslint/no-unused-vars
  Attacher,
  // @ts-ignore See above comment
  // eslint-disable-next-line @typescript-eslint/no-unused-vars
  Pluggable,
  // @ts-ignore See above comment
  // eslint-disable-next-line @typescript-eslint/no-unused-vars
  Settings,
} from 'unified';
import { Options as Remark2RehypeOptions, Handler } from 'mdast-util-to-hast';
import all from 'mdast-util-to-hast/lib/all';
import rehype2react from 'rehype-react';
import remark2rehype from 'remark-rehype';
import * as MarkdownTooltip from '../markdown_tooltip';
import * as MarkdownCheckbox from '../markdown_checkbox';
import { FENCED_CLASS } from '../remark/remark_prismjs';
import { EuiLink } from '../../../link';
import { EuiCodeBlock, EuiCode } from '../../../code';
import { EuiHorizontalRule } from '../../../horizontal_rule';

const unknownHandler: Handler = (h, node) => {
  return h(node, node.type, node, all(h, node));
};

export interface Rehype2ReactOptions {
  components: { [key: string]: React.ComponentType<any> };
  [key: string]: any;
}

export type DefaultEuiMarkdownProcessingPlugins = [
  [Plugin, Remark2RehypeOptions], // first is well known
  [typeof rehype2react, Rehype2ReactOptions], // second is well known
  ...PluggableList // any additional are generic
<<<<<<< HEAD
];

export const getDefaultEuiMarkdownProcessingPlugins = ({
  exclude,
}: { exclude?: Array<'tooltip'> } = {}) => {
  const excludeSet = new Set(exclude);

  const plugins: DefaultEuiMarkdownProcessingPlugins = [
    [
      remark2rehype,
      {
        allowDangerousHtml: true,
        unknownHandler,
        handlers: {}, // intentionally empty, allows plugins to extend if they need to
      },
    ],
    [
      rehype2react,
      {
        createElement: createElement,
        components: {
          a: EuiLink,
          code: (props: any) =>
            // If there are linebreaks use codeblock, otherwise code
            /\r|\n/.exec(props.children) ||
            (props.className && props.className.indexOf(FENCED_CLASS) > -1) ? (
              <EuiCodeBlock
                fontSize="m"
                paddingSize="s"
                isCopyable
                {...props}
              />
            ) : (
              <EuiCode {...props} />
            ),
          // When we use block code "fences" the code tag is replaced by the `EuiCodeBlock`.
          // But there's a `pre` tag wrapping all the `EuiCodeBlock`.
          // We want to replace this `pre` tag with a `div` because the `EuiCodeBlock` has its own children `pre` tag.
          pre: (props) => (
            <div {...props} className="euiMarkdownFormat__codeblockWrapper" />
          ),
          blockquote: (props) => (
            <blockquote {...props} className="euiMarkdownFormat__blockquote" />
=======
] => [
  [
    remark2rehype,
    {
      allowDangerousHtml: true,
      unknownHandler,
      handlers: {}, // intentionally empty, allows plugins to extend if they need to
    },
  ],
  [
    rehype2react,
    {
      createElement,
      Fragment,
      components: {
        a: EuiLink,
        code: (props: any) =>
          // If there are linebreaks use codeblock, otherwise code
          /\r|\n/.exec(props.children) ||
          (props.className && props.className.indexOf(FENCED_CLASS) > -1) ? (
            <EuiCodeBlock fontSize="m" paddingSize="s" isCopyable {...props} />
          ) : (
            <EuiCode {...props} />
>>>>>>> d0d7945c
          ),
          table: (props) => (
            <table className="euiMarkdownFormat__table" {...props} />
          ),
          hr: (props) => <EuiHorizontalRule {...props} />,
          checkboxPlugin: MarkdownCheckbox.renderer,
        },
      },
    ],
  ];

  if (!excludeSet.has('tooltip'))
    plugins[1][1].components.tooltipPlugin = MarkdownTooltip.renderer;

  return plugins;
};

export const defaultProcessingPlugins = getDefaultEuiMarkdownProcessingPlugins();<|MERGE_RESOLUTION|>--- conflicted
+++ resolved
@@ -48,7 +48,6 @@
   [Plugin, Remark2RehypeOptions], // first is well known
   [typeof rehype2react, Rehype2ReactOptions], // second is well known
   ...PluggableList // any additional are generic
-<<<<<<< HEAD
 ];
 
 export const getDefaultEuiMarkdownProcessingPlugins = ({
@@ -68,7 +67,8 @@
     [
       rehype2react,
       {
-        createElement: createElement,
+        createElement,
+        Fragment,
         components: {
           a: EuiLink,
           code: (props: any) =>
@@ -92,31 +92,6 @@
           ),
           blockquote: (props) => (
             <blockquote {...props} className="euiMarkdownFormat__blockquote" />
-=======
-] => [
-  [
-    remark2rehype,
-    {
-      allowDangerousHtml: true,
-      unknownHandler,
-      handlers: {}, // intentionally empty, allows plugins to extend if they need to
-    },
-  ],
-  [
-    rehype2react,
-    {
-      createElement,
-      Fragment,
-      components: {
-        a: EuiLink,
-        code: (props: any) =>
-          // If there are linebreaks use codeblock, otherwise code
-          /\r|\n/.exec(props.children) ||
-          (props.className && props.className.indexOf(FENCED_CLASS) > -1) ? (
-            <EuiCodeBlock fontSize="m" paddingSize="s" isCopyable {...props} />
-          ) : (
-            <EuiCode {...props} />
->>>>>>> d0d7945c
           ),
           table: (props) => (
             <table className="euiMarkdownFormat__table" {...props} />
