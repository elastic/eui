# [`master`](https://github.com/elastic/eui/tree/master)

No public interface changes since `0.21.0`.

# [`0.0.21`](https://github.com/elastic/eui/tree/v0.0.21)

- Logstash icon set. [#399](https://github.com/elastic/eui/pull/399)
- Added support for `disabled` options in `EuiSelect`. [#324](https://github.com/elastic/eui/pull/324)
- Badges can now accept onClicks and custom colors. They were changed stylistically to be bolder and smaller by default. ([#381](https://github.com/elastic/eui/pull/381))
- Added component to wrap blocks of substeps `EuiSubSteps` in a shaded container. ([#375](https://github.com/elastic/eui/pull/375))
- Added horizontal steps component ([#375](https://github.com/elastic/eui/pull/375))
- Changed look and feel of pagination. Added compressed prop for smaller footprint pagination. ([#380](https://github.com/elastic/eui/pull/380))
- Added `EuiBasicTable` as an opinionated, high level component for constructing tables. Its addition deprecates `EuiTableOfRecords` which is still avaiable, but now marked for removal. ([#377](https://github.com/elastic/eui/pull/377))
- Add styles for `readOnly` states of form controls. ([#391](https://github.com/elastic/eui/pull/391))
- Added importAction and exportAction icons ([#394](https://github.com/elastic/eui/pull/394))
- Added `EuiCard` for UI patterns that need an icon/image, title and description with some sort of action. ([#380](https://github.com/elastic/eui/pull/380))
- Add TypeScript definitions for the `<EuiHealth>` component. ([#403](https://github.com/elastic/eui/pull/403))
<<<<<<< HEAD
- Decreased overall size of checkbox, radio, and switches as well as better styles for the different states. ([#407](https://github.com/elastic/eui/pull/407))
=======
- Added `SearchBar` component - introduces a simple yet rich query language to search for objects + search box and filter controls to construct/manipulate it. ([#379](https://github.com/elastic/eui/pull/379))  
>>>>>>> 5b938799

**Bug fixes**

- Tables now default to `table-layout: fixed` to avoid some collapsing cell problems. [#398](https://github.com/elastic/eui/pull/398)
- Wrap long lines of text within the body of `EuiToast` instead of letting text overflow ([#392](https://github.com/elastic/eui/pull/392))
- Fix dark theme coloring of Substeps ([#396](https://github.com/elastic/eui/pull/396))
<<<<<<< HEAD
- Fix appearance of checked checkeboxes and radios in IE ([#407](https://github.com/elastic/eui/pull/407))
- Fix disabled vs enabled appearance of checked checkeboxes and radios ([#407](https://github.com/elastic/eui/pull/407))
- Fix disabled & checked state of switches ([#407](https://github.com/elastic/eui/pull/407))
=======
- Reorder selectors to fix fixed progress bar in Firefox ([#404](https://github.com/elastic/eui/pull/404))
>>>>>>> 5b938799

# [`0.0.20`](https://github.com/elastic/eui/tree/v0.0.20)

- Rename class from `euiFlexGroup--alignItemsStart` to `euiFlexGroup--alignItemsFlexStart` ([#378](https://github.com/elastic/eui/pull/378))

# [`0.0.19`](https://github.com/elastic/eui/tree/v0.0.19)

- `EuiGlobalToastList` now prevents toasts from disappearing while the user's mouse is over the list. Added `timer/Timer` service. ([#370](https://github.com/elastic/eui/pull/370))

**Bug fixes**

- **Note: This is deprecated in 0.0.21.** `EuiTableOfRecords` selection bugs ([#365](https://github.com/elastic/eui/pull/365))
  - Deleting selected items now resets the select all checkbox to an unchecked state
  - The select all checkbox only becomes checked when all selectable rows are checked, not just some of them

**Breaking changes**

- Changed `EuiGlobalToastList` to be responsible for instantiating toasts, tracking their lifetimes, and dismissing them. It now acepts `toasts`, `dismissToast`, and `toastLifeTimeMs` props. It no longer accepts `children`. ([#370](https://github.com/elastic/eui/pull/370))

# [`0.0.18`](https://github.com/elastic/eui/tree/v0.0.18)

**Bug fixes**

- Fixed `EuiCodeEditor` bug in which hitting ESCAPE to close the autocompletion suggestions menu would also exit editing mode. ([#363](https://github.com/elastic/eui/pull/363))

# [`0.0.17`](https://github.com/elastic/eui/tree/v0.0.17)

**Bug fixes**

- Downgraded `lodash` version to `3.10.0` to align it with Kibana. ([#359](https://github.com/elastic/eui/pull/359))

# [`0.0.16`](https://github.com/elastic/eui/tree/v0.0.16)

- `EuiRadio` now supports the `input` tag's `name` attribute. `EuiRadioGroup` accepts a `name` prop that will propagate to its `EuiRadio`s. ([#348](https://github.com/elastic/eui/pull/348))
- Added Machine Learning create jobs icon set. ([#338](https://github.com/elastic/eui/pull/338))
- **Note: This is deprecated in 0.0.21.** Added `EuiTableOfRecords`, a higher level table component to take away all your table listings frustrations. ([#250](https://github.com/elastic/eui/pull/250))

**Bug fixes**

- Added `react-color` as a dependency (was previously a devDependency) ([#354](https://github.com/elastic/eui/pull/354))

**Bug fixes**

- Stop propagation and prevent default when closing components. Otherwise the same Escape keypress could close the parent component(s) as well as the one you intend to close. [(#344)](https://github.com/elastic/eui/pull/344)

# [`0.0.15`](https://github.com/elastic/eui/tree/v0.0.15)

- Added `EuiColorPicker`. ([#328](https://github.com/elastic/eui/pull/328))
- `EuiCodeBlock` now only shows fullscreen icons if `overflowHeight` prop is set. Also forces large fonts and padding while expanded. ([#325](https://github.com/elastic/eui/pull/325))
- Exported `VISUALIZATION_COLORS` from services ([#329](https://github.com/elastic/eui/pull/329))
- Added typescript definitions for `<EuiFormRow>`, `<EuiRadioGroup>`, `<EuiSwitch>`, `<EuiLoadingSpinner>`, `<EuiLoadingChart>` and `<EuiProgress>`. ([#326](https://github.com/elastic/eui/pull/326))
- Added `checkHrefAndOnClick` and `getSecureRelForTarget` to services.

**Breaking changes**

- `EuiCodeBlock` now only shows fullscreen icons if `overflowHeight` prop is set. Also forces large fonts and padding while expanded. [(#325)](https://github.com/elastic/eui/pull/325)
- React ^16.2 is now a peer dependency ([#264](https://github.com/elastic/eui/pull/264))
- `<EuiProgress>` no longer accepts the `indeterminate` property, which never had any effect. ([#326](https://github.com/elastic/eui/pull/326))

**Bug fixes**

- Fix TypeScript definitions such that optional and readonly properties survive being passed through `Omit` ([#322](https://github.com/elastic/eui/pull/322))

# [`0.0.14`](https://github.com/elastic/eui/tree/v0.0.14)

- Added `isColorDark` color util ([#311](https://github.com/elastic/eui/pull/311))
- EuiButton, EuiButtonEmpty and EuiButtonIcon can now take an `href` ([#316](https://github.com/elastic/eui/pull/316))
- In `EuiSideNav`, allow a callback to be passed that renders the individual items in the navigation. This makes interoperability with e.g. `react-router` easier. ([#310](https://github.com/elastic/eui/pull/310))
- Add new icon types to `<EuiIcon>` TypeScript definitions ([#323](https://github.com/elastic/eui/pull/323)).

**Bug fixes**

- Set `EuiFlexGroup` to `flex-grow: 1` to be more friendly with IE11 ([#315](https://github.com/elastic/eui/pull/315))

# [`0.0.13`](https://github.com/elastic/eui/tree/v0.0.13)

- Added index management icons. ([#307](https://github.com/elastic/eui/pull/307))

**Breaking changes**

- Revert test helper for async functions that throw exceptions. See PR for details on how this can be handled in Jest 22. ([#306](https://github.com/elastic/eui/pull/306))

**Bug fixes**

- Adjust toast z-index to show over modals ([#296](https://github.com/elastic/eui/pull/296))
- Fix nested `<EuiFlexItem>` collapse issue in IE ([#308](https://github.com/elastic/eui/pull/308))

# [`0.0.12`](https://github.com/elastic/eui/tree/v0.0.12)

- Minor style-only changes to `EuiPagination`, button reset, `EuiTableHeaderCell`, and `EuiCodeBlock`. ([#298](https://github.com/elastic/eui/pull/298))
- All NPM dependencies now use ^ to install the latest minor version.
- Added Apache, Nginx, MySQL logos ([#270](https://github.com/elastic/eui/pull/270))
- Added small version of `EuiCallOut` ([#269](https://github.com/elastic/eui/pull/269))
- Added first batch of TypeScript type definitions for components and services ([#252](https://github.com/elastic/eui/pull/252))
- Added button for expanding `<EuiCodeBlock>` instances to be full-screen. ([#259](https://github.com/elastic/eui/pull/259))
- Add test helper for async functions that throw exceptions ([#301](https://github.com/elastic/eui/pull/301))

**Bug fixes**

- Removed padding on `<EuiPage>` mobile breakpoint. ([#282](https://github.com/elastic/eui/pull/282))
- Fixed some `<EuiIcon>` `type`s not setting their `viewBox` attribute, which caused them to not honor the `size` properly. ([#277](https://github.com/elastic/eui/pull/277))
- Fixed `<EuiContextMenu>` to pass the `event` argument to a `<EuiContextMenuItem>`'s `onClick` handler even when a panel is defined. ([#265](https://github.com/elastic/eui/pull/265))

**Breaking changes**

- Removed `color` prop from `<EuiCodeBlock>`. This component's highlighting now matches whichever theme is currently active. See PR for details on SCSS breaking changes. ([#259](https://github.com/elastic/eui/pull/259))

# [`0.0.11`](https://github.com/elastic/eui/tree/v0.0.11)

- Added `<EuiImage>` component to allow for image sizing and zooms. [(#262)](https://github.com/elastic/eui/pull/262)
- Updated `<EuiOverlayMask>` to append `<div>` to body. [(#254)](https://github.com/elastic/eui/pull/254)

**Bug fixes**

- Disabled tab styling. [(#258)[https://github.com/elastic/eui/pull/258]]
- Proper classname for flexGroup alignItems prop. [(#257)[https://github.com/elastic/eui/pull/257]]
- Clicking the downArrow icon in `EuiSelect` now triggers selection. [(#255)[https://github.com/elastic/eui/pull/255]]
- Fixed `euiFormRow` id's from being the same as the containing input and label. [(#251)[https://github.com/elastic/eui/pull/251]]

**Breaking changes**

- `{rest}` prop attacmhment moved from wrapping div to the input on checkboxes and switches. [(#246)](https://github.com/elastic/eui/pull/246)

# [`0.0.10`](https://github.com/elastic/eui/tree/v0.0.10)

- Updated `euiPopover` to propagate `panelPaddingSize` padding values to content only (title does inherit horizontal values) via CSS. [(#229)](https://github.com/elastic/eui/pull/229)
- Updated `<EuiErrorBoundary>` to preserve newlines in error. [(#238)[https://github.com/elastic/eui/pull/238]]
- Added more icons and fixed a few for dark mode [(#228)](https://github.com/elastic/eui/pull/228)
- Added `EuiFlyout` component. [(#227)](https://github.com/elastic/eui/pull/227)

**Breaking changes**

- Renamed `EuiModalOverlay` to `EuiOverlayMask`. [(#227)](https://github.com/elastic/eui/pull/227)

**Bug fixes**

- Fix bug in `Pager` service which occurred when there were no items. [(#237)[https://github.com/elastic/eui/pull/237]]
- Add `isPageable` method to `Pager` service and set first and last page index to -1 when there are no pages. [(#242)[https://github.com/elastic/eui/pull/242]]

# [`0.0.9`](https://github.com/elastic/eui/tree/v0.0.9)

**Breaking changes**

- Renamed `euiFlexGroup--alignItemsEnd` class to `euiFlexGroup--alignItemsFlexEnd`.
- Remove support for `primary` color from `<EuiTextColor>` because it looked too much like a link.

**Bug fixes**

- Give `<EuiFormErrorText>` and `<EuiFormHelpText>` proper line-height. [(#234)](https://github.com/elastic/eui/pull/234)

# [`0.0.8`](https://github.com/elastic/eui/tree/v0.0.8)

**Bug fixes**

- Fix button vertical alignment. [(#232)](https://github.com/elastic/eui/pull/232)

# [`0.0.7`](https://github.com/elastic/eui/tree/v0.0.7)

- Added `EuiSteps` component ([(#202)](https://github.com/elastic/eui/pull/202), [(#208)](https://github.com/elastic/eui/pull/208))

**Breaking changes**

- Test helpers now published at `@elastic/eui/lib/test`

**Bug fixes**

- Case sensitive file name fix for Kibana dark theme. [(#216)](https://github.com/elastic/eui/pull/216)

# [`0.0.6`](https://github.com/elastic/eui/tree/v0.0.6)

- `justify` prop of `<EuiFlexGroup>` now accepts `spaceEvenly` [(#205)](https://github.com/elastic/eui/pull/205)
- Increase size of  `<EuiTitle size="s">` so that it's distinguishable as a title [(#204)](https://github.com/elastic/eui/pull/204)

# [`0.0.5`](https://github.com/elastic/eui/tree/v0.0.5)

**Bug fixes**

- Fixed import paths for `EuiTable`, `EuiHealth`, and `EuiPopover` which prevented dependents of EUI from being able to compile when importing components from the `lib` directory  [(#203)](https://github.com/elastic/eui/pull/203)

# [`0.0.4`](https://github.com/elastic/eui/tree/v0.0.4)

- Added `EuiHealth` components for status checks [(#158)](https://github.com/elastic/eui/pull/158)
- Cleaned up styling for checkboxes, switches, and radios [(#158)](https://github.com/elastic/eui/pull/158)
- Form `disabled` states are now more consistant [(#158)](https://github.com/elastic/eui/pull/158)
- Page and title padding adjusted to be more compact [(#158)](https://github.com/elastic/eui/pull/158)
- Table spacing is now smaller [(#158)](https://github.com/elastic/eui/pull/158)
- Dark theme forms now have better contrast with their borders [(#158)](https://github.com/elastic/eui/pull/158)
- Added icons to match Kibana's app directory [(#162)](https://github.com/elastic/eui/pull/162)
- Convert icons from SVG to React component during the build and stop using
  sprites [(#160)](https://github.com/elastic/eui/pull/160)
- Add `isReadOnly`, `setOptions`, and `cursorStart` props to  `<EuiCodeEditor>` ([#169](https://github.com/elastic/eui/pull/169))
- Add `wrap` prop to `<EuiFlexGroup>` ([#170](https://github.com/elastic/eui/pull/170))
- Add `scope` prop to `<EuiTableHeaderCell>` and `<EuiTableHeaderCellCheckbox>` ([#171](https://github.com/elastic/eui/pull/171))
- Add `disabled` prop to `<EuiContextMenuItem>` ([#172](https://github.com/elastic/eui/pull/172))
- Add `<EuiTablePagination>` component and `Pager` service ([#178](https://github.com/elastic/eui/pull/178))
- Add `<Tooltip>` component ([#174](https://github.com/elastic/eui/pull/174), [#193](https://github.com/elastic/eui/pull/193))
- Add a bold weight of 700 and apply it to `<strong>` elements by default ([#193](https://github.com/elastic/eui/pull/193))
- Icon size prop now accepts `s`. Adjusted coloring of sidenav arrows ([#178](https://github.com/elastic/eui/pull/197))
- Add `<EuiErrorBoundary>` ([#198](https://github.com/elastic/eui/pull/198))
- Export `test` module, which includes `findTestSubject`, `startThrowingReactWarnings`, `stopThrowingReactWarnings`, `requiredProps`, and `takeMountedSnapshot` helpers ([#198](https://github.com/elastic/eui/pull/198))
- Added a more systematic way to add themes; includes a new K6 theme for Kibana. [(#191)](https://github.com/elastic/eui/pull/191)

**Bug fixes**

- Fixed bug where screen-reader styles weren't being imported [(#103)](https://github.com/elastic/eui/pull/103)
- Fixed a bug where `<progress>` wasn't being rendered under `block` display [(#166)](https://github.com/elastic/eui/pull/166)
- Fixed a bug that caused `<EuiPageSideBar>` width to change when the width of its content changed [(#181)](https://github.com/elastic/eui/pull/181)

**Breaking changes**

- Fixed a bug where table cell classes were being applied twice [(#167)](https://github.com/elastic/eui/pull/167)
- React ^16.0 is now a peer dependency ([#198](https://github.com/elastic/eui/pull/198))

# [`0.0.3`](https://github.com/elastic/eui/tree/v0.0.3)

- `<EuiFlexItem>` now accepts integers between 1 and 10 for the `grow` prop. [(#144)](https://github.com/elastic/eui/pull/144)
- `<EuiFlexItem>` and `<EuiFlexGrow>` now accept a `component` prop which you can set to `span` or `div` (default). [(#141)](https://github.com/elastic/eui/pull/141)
- Add `isLoading` prop to form inputs to allow for a loading state [(#150)](https://github.com/elastic/eui/pull/150)

**Breaking changes**

- `<EuiSideNav>` now accepts a tree data structure via the `items` prop [(#141)](https://github.com/elastic/eui/pull/141)
- `<EuiSideNavGroup>`, `<EuiSideNavItem>`, and `<EuiSideNavTitle>` have been removed from the public API [(#141)](https://github.com/elastic/eui/pull/141)

# [`0.0.2`](https://github.com/elastic/eui/tree/v0.0.2)

- Changed the hover states of `<EuiButtonEmpty>` to look more like links [(#135)](https://github.com/elastic/eui/pull/135)
- `<EuiCode>` now wraps `<EuiCodeBlock>`, so it can do everything `<EuiCodeBlock>` could, but inline [(#138)](https://github.com/elastic/eui/pull/138)
- Added `transparentBackground` prop to `<EuiCodeBlock>` [(#138)](https://github.com/elastic/eui/pull/138)
- `<EuiCodeBlock>` now uses the `light` theme by default [(#138)](https://github.com/elastic/eui/pull/138)
- `<EuiFormRow>` generates its own unique `id` prop if none is provided [(#130)](https://github.com/elastic/eui/pull/130)
- `<EuiFormRow>` associates help text and errors with the field element via ARIA attributes [(#130)](https://github.com/elastic/eui/pull/130)

# [`0.0.1`](https://github.com/elastic/eui/tree/v0.0.1) Initial Release

- Initial public release<|MERGE_RESOLUTION|>--- conflicted
+++ resolved
@@ -1,6 +1,12 @@
 # [`master`](https://github.com/elastic/eui/tree/master)
 
-No public interface changes since `0.21.0`.
+- Decreased overall size of checkbox, radio, and switches as well as better styles for the different states. ([#407](https://github.com/elastic/eui/pull/407))
+
+**Bug fixes**
+
+- Fix appearance of checked checkeboxes and radios in IE ([#407](https://github.com/elastic/eui/pull/407))
+- Fix disabled vs enabled appearance of checked checkeboxes and radios ([#407](https://github.com/elastic/eui/pull/407))
+- Fix disabled & checked state of switches ([#407](https://github.com/elastic/eui/pull/407))
 
 # [`0.0.21`](https://github.com/elastic/eui/tree/v0.0.21)
 
@@ -15,24 +21,14 @@
 - Added importAction and exportAction icons ([#394](https://github.com/elastic/eui/pull/394))
 - Added `EuiCard` for UI patterns that need an icon/image, title and description with some sort of action. ([#380](https://github.com/elastic/eui/pull/380))
 - Add TypeScript definitions for the `<EuiHealth>` component. ([#403](https://github.com/elastic/eui/pull/403))
-<<<<<<< HEAD
-- Decreased overall size of checkbox, radio, and switches as well as better styles for the different states. ([#407](https://github.com/elastic/eui/pull/407))
-=======
 - Added `SearchBar` component - introduces a simple yet rich query language to search for objects + search box and filter controls to construct/manipulate it. ([#379](https://github.com/elastic/eui/pull/379))  
->>>>>>> 5b938799
 
 **Bug fixes**
 
 - Tables now default to `table-layout: fixed` to avoid some collapsing cell problems. [#398](https://github.com/elastic/eui/pull/398)
 - Wrap long lines of text within the body of `EuiToast` instead of letting text overflow ([#392](https://github.com/elastic/eui/pull/392))
 - Fix dark theme coloring of Substeps ([#396](https://github.com/elastic/eui/pull/396))
-<<<<<<< HEAD
-- Fix appearance of checked checkeboxes and radios in IE ([#407](https://github.com/elastic/eui/pull/407))
-- Fix disabled vs enabled appearance of checked checkeboxes and radios ([#407](https://github.com/elastic/eui/pull/407))
-- Fix disabled & checked state of switches ([#407](https://github.com/elastic/eui/pull/407))
-=======
 - Reorder selectors to fix fixed progress bar in Firefox ([#404](https://github.com/elastic/eui/pull/404))
->>>>>>> 5b938799
 
 # [`0.0.20`](https://github.com/elastic/eui/tree/v0.0.20)
 
