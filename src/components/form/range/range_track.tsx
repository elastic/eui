/*
 * Licensed to Elasticsearch B.V. under one or more contributor
 * license agreements. See the NOTICE file distributed with
 * this work for additional information regarding copyright
 * ownership. Elasticsearch B.V. licenses this file to you under
 * the Apache License, Version 2.0 (the "License"); you may
 * not use this file except in compliance with the License.
 * You may obtain a copy of the License at
 *
 *    http://www.apache.org/licenses/LICENSE-2.0
 *
 * Unless required by applicable law or agreed to in writing,
 * software distributed under the License is distributed on an
 * "AS IS" BASIS, WITHOUT WARRANTIES OR CONDITIONS OF ANY
 * KIND, either express or implied.  See the License for the
 * specific language governing permissions and limitations
 * under the License.
 */

import React, { Component, MouseEventHandler, HTMLAttributes } from 'react';
import classNames from 'classnames';

import range from 'lodash/range';

import { isEvenlyDivisibleBy } from '../../../services';
import { EuiRangeLevels, EuiRangeLevel, LEVEL_COLORS } from './range_levels';
import { EuiRangeTicks, EuiRangeTick } from './range_ticks';

export { LEVEL_COLORS };

export interface EuiRangeTrackProps
  extends Omit<HTMLAttributes<HTMLDivElement>, 'onChange'> {
  min: number;
  max: number;
  step?: number;
  value?: number | string | Array<string | number>;
  compressed?: boolean;
  disabled?: boolean;
  showTicks?: boolean;
  tickInterval?: number;
  ticks?: EuiRangeTick[];
  onChange?: MouseEventHandler<HTMLButtonElement>;
  levels?: EuiRangeLevel[];
}

export class EuiRangeTrack extends Component<EuiRangeTrackProps> {
  validateValueIsInStep = (value: number) => {
    if (value < this.props.min) {
      throw new Error(
        `The value of ${value} is lower than the min value of ${this.props.min}.`
      );
    }
    if (value > this.props.max) {
      throw new Error(
        `The value of ${value} is higher than the max value of ${this.props.max}.`
      );
    }
    // Error out if the value doesn't line up with the sequence of steps
    if (
      !isEvenlyDivisibleBy(
        value - this.props.min,
        this.props.step !== undefined ? this.props.step : 1
      )
    ) {
      throw new Error(
        `The value of ${value} is not included in the possible sequence provided by the step of ${this.props.step}.`
      );
    }
    // Return the value if nothing fails
    return value;
  };

  calculateSequence = (
    min: EuiRangeTrackProps['min'],
    max: EuiRangeTrackProps['max'],
    interval?: EuiRangeTrackProps['tickInterval']
  ) => {
    // Loop from min to max, creating adding values at each interval
    const sequence = range(min, max, interval);
    // range is non-inclusive of max, so make it inclusive
    if (max % interval! === 0 && !sequence.includes(max)) {
      sequence.push(max);
    }
    return sequence;
  };

  calculateTicks = (
    min: EuiRangeTrackProps['min'],
    max: EuiRangeTrackProps['max'],
    step?: EuiRangeTrackProps['step'],
    tickInterval?: EuiRangeTrackProps['tickInterval'],
    customTicks?: EuiRangeTick[]
  ) => {
    let ticks;

    if (customTicks) {
      // If custom values were passed, use those for the sequence
      // But make sure they align with the possible sequence
      ticks = customTicks.map((tick) => {
        return this.validateValueIsInStep(tick.value);
      });
    } else {
      // If a custom interval was passed, use those for the sequence
      // But make sure they align with the possible sequence
      const interval = tickInterval || step;
      const tickSequence = this.calculateSequence(min, max, interval);

      ticks = tickSequence.map((tick) => {
        return this.validateValueIsInStep(tick);
      });
    }

    // Error out if there are too many ticks to render
    if (ticks.length > 20) {
      throw new Error(
        `The number of ticks to render is too high (${ticks.length}), reduce the interval.`
      );
    }

    return ticks;
  };

  render() {
    const {
      children,
      disabled,
      max,
      min,
      step,
      showTicks,
      tickInterval,
      ticks,
      levels,
      onChange,
      value,
      compressed,
      ...rest
    } = this.props;

    // TODO: Move these to only re-calculate if no-value props have changed
    this.validateValueIsInStep(max);

    const tickSequence =
      showTicks === true &&
      this.calculateTicks(min, max, step, tickInterval, ticks);

    const trackClasses = classNames('euiRangeTrack', {
      'euiRangeTrack--disabled': disabled,
<<<<<<< HEAD
      'euiRangeTrack--hasLevels': levels && !!levels.length,
=======
      'euiRangeTrack--hasTicks': tickSequence || ticks,
>>>>>>> 47b4e0c3
    });

    return (
      <div className={trackClasses} {...rest}>
        {levels && !!levels.length && (
          <EuiRangeLevels
            compressed={compressed}
            levels={levels}
            max={max}
            min={min}
            showTicks={showTicks}
          />
        )}
        {tickSequence && (
          <EuiRangeTicks
            disabled={disabled}
            compressed={compressed}
            onChange={onChange}
            ticks={ticks}
            tickSequence={tickSequence}
            value={value}
            min={min}
            max={max}
            interval={tickInterval || step}
          />
        )}
        {children}
      </div>
    );
  }
}<|MERGE_RESOLUTION|>--- conflicted
+++ resolved
@@ -146,11 +146,8 @@
 
     const trackClasses = classNames('euiRangeTrack', {
       'euiRangeTrack--disabled': disabled,
-<<<<<<< HEAD
       'euiRangeTrack--hasLevels': levels && !!levels.length,
-=======
       'euiRangeTrack--hasTicks': tickSequence || ticks,
->>>>>>> 47b4e0c3
     });
 
     return (
