--- conflicted
+++ resolved
@@ -10,14 +10,8 @@
   EuiCodeBlock,
 } from '../../../../src/components';
 
-<<<<<<< HEAD
-export default class extends Component {
-  constructor(props) {
-    super(props);
-=======
 export default () => {
   const [isFlyoutVisible, setIsFlyoutVisible] = useState(false);
->>>>>>> e3198197
 
   let flyout;
 
