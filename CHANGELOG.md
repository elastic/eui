--- conflicted
+++ resolved
@@ -1,6 +1,7 @@
 ## [`master`](https://github.com/elastic/eui/tree/master)
 
 - Updated `barSeriesStyle.displayValue` of the elastic-charts `Theme` for better default styles ([#4845](https://github.com/elastic/eui/pull/4845))
+- Added `auto` as value for `defaultHeight` in prop `rowHeightsOptions` in `EuiDataGrid` that allows to content auto-fit to row ([#4958](https://github.com/elastic/eui/pull/4958))
 
 **Bug fixes**
 
@@ -12,11 +13,7 @@
 
 - Added optional line numbers to `EuiCodeBlock` ([#4993](https://github.com/elastic/eui/pull/4993))
 - Removed `emoticon` support and removed rendered `<div>` from `EuiMarkdownFormat` ([#5176](https://github.com/elastic/eui/pull/5176))
-<<<<<<< HEAD
-- Added `auto` as value for `defaultHeight` in prop `rowHeightsOptions` in `EuiDataGrid` that allows to content auto-fit to row ([#4958](https://github.com/elastic/eui/pull/4958))
-=======
 - Moved `EuiCheckbox` and `EuiRadio` inputs to always float inline on top of the faux inputs ([#5152](https://github.com/elastic/eui/pull/5152))
->>>>>>> d0d7945c
 
 **Bug fixes**
 
