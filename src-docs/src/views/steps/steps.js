--- conflicted
+++ resolved
@@ -9,57 +9,31 @@
 
 const firstSetOfSteps = [
   {
-<<<<<<< HEAD
     title: 'Step 1',
-    children: (<p>{'Do this first'}</p>)
+    children: <p>Do this first</p>
   },
   {
     title: 'Step 2',
-    children: (<p>{'Then this'}</p>)
+    children: <p>Then this</p>
   },
   {
     title: 'Step 3',
-    children: (<p>{'And finally, do this'}</p>)
-=======
-    title: 'step 1',
-    children: <p>Do this first</p>
-  },
-  {
-    title: 'step 2',
-    children: <p>Then this</p>
-  },
-  {
-    title: 'step 3',
     children: <p>And finally, do this</p>
->>>>>>> be7c3cd7
   },
 ];
 
 const nextSetOfSteps = [
   {
-<<<<<<< HEAD
     title: 'Good step',
-    children: (<p>{'Do this first'}</p>)
+    children: <p>Do this first</p>
   },
   {
     title: 'Better step',
-    children: (<p>{'Then this'}</p>)
+    children: <p>Then this</p>
   },
   {
     title: 'Best step',
-    children: (<p>{'And finally, do this'}</p>)
-=======
-    title: 'good step',
-    children: <p>Do this first</p>
-  },
-  {
-    title: 'better step',
-    children: <p>Then this</p>
-  },
-  {
-    title: 'best step',
     children: <p>And finally, do this</p>
->>>>>>> be7c3cd7
   },
 ];
 
