import React, { Component, Fragment } from 'react';

import { EuiSpacer, EuiButton } from '../../../../src/components';

import {
  EuiSeriesChart,
  EuiBarSeries,
  EuiSeriesChartUtils,
} from '../../../../src/experimental';

const { SCALE } = EuiSeriesChartUtils;

const dataA = [
  { x: 0, y: 5 },
  { x: 1, y: 4 },
  { x: 2, y: 3 },
  { x: 3, y: 2 },
  { x: 4, y: 1 },
];

const dataB = [
  { x: 0, y: 1 },
  { x: 1, y: 2 },
  { x: 2, y: 3 },
  { x: 3, y: 4 },
  { x: 4, y: 5 },
];

export default class extends Component {
  constructor(props) {
    super(props);

    this.state = {
      stacked: true,
    };
  }

  onSwitchStacked = () => {
    this.setState({
      stacked: !this.state.stacked,
    });
  };

  render() {
    const { stacked } = this.state;
    return (
      <Fragment>
        <EuiButton color="primary" onClick={this.onSwitchStacked}>
          Toggle stacked
        </EuiButton>
        <EuiSpacer size="l" />
        <EuiSeriesChart
          width={600}
          height={200}
          xType={SCALE.ORDINAL}
          stackBy={stacked ? 'y' : null}>
<<<<<<< HEAD
          <EuiBarSeries name={'Tag A'} data={dataA} />
          <EuiBarSeries name={'Tag B'} data={dataB} />
=======
          <EuiBarSeries name={`Tag A`} data={dataA} />
          <EuiBarSeries name={`Tag B`} data={dataB} />
>>>>>>> 75fee430
        </EuiSeriesChart>
      </Fragment>
    );
  }
}<|MERGE_RESOLUTION|>--- conflicted
+++ resolved
@@ -54,13 +54,8 @@
           height={200}
           xType={SCALE.ORDINAL}
           stackBy={stacked ? 'y' : null}>
-<<<<<<< HEAD
-          <EuiBarSeries name={'Tag A'} data={dataA} />
-          <EuiBarSeries name={'Tag B'} data={dataB} />
-=======
           <EuiBarSeries name={`Tag A`} data={dataA} />
           <EuiBarSeries name={`Tag B`} data={dataB} />
->>>>>>> 75fee430
         </EuiSeriesChart>
       </Fragment>
     );
