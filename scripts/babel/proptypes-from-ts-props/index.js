/* eslint-disable new-cap */

const fs = require('fs');
const path = require('path');
const babelTemplate = require('babel-template');
const babelCore = require('@babel/core');

const importedDefinitionsCache = new Map();

// react-docgen does not understand typescript annotations
function stripTypeScript(filename, ast) {
  return babelCore.transform(babelCore.transformFromAst(ast).code, {
    filename: filename,
    babelrc: false,
    presets: ['@babel/typescript'],
    plugins: ['@babel/plugin-syntax-dynamic-import'],
  }).code;
}

// .ts file could import types from a .tsx file, so force nested imports to parse JSX
function forceTSXParsing(opts) {
  return {
    ...opts,
    plugins: opts.plugins.map(plugin => {
      if (plugin.key.indexOf(`@babel${path.sep}preset-typescript`) !== -1) {
        plugin.options.isTSX = true;
        plugin.options.allExtensions = true;
      }
      return plugin;
    }),
  };
}

// determine is a node is a TS*, or if it is a proptype that came from one
function isTSType(node) {
  if (node == null) return false;

  if (node.isAlreadyResolved) {
    return node.isTSType;
  }

  return node.type.startsWith('TS');
}

/**
 * Converts an Array<X> type to PropTypes.arrayOf(X)
 * @param node
 * @param state
 * @returns AST node representing matching proptypes
 */
function resolveArrayToPropTypes(node, state) {
  const types = state.get('types');

  const { typeParameters } = node;

  if (typeParameters == null) {
    // Array without any type information
    // PropTypes.array
    return buildPropTypePrimitiveExpression(types, 'array');
  } else {
    // Array with typed elements
    // PropTypes.arrayOf()
    // Array type only has one type argument
    const {
      params: [arrayType],
    } = typeParameters;
    return types.callExpression(
      types.memberExpression(
        types.identifier('PropTypes'),
        types.identifier('arrayOf')
      ),
      [getPropTypesForNode(arrayType, false, state)]
    );
  }
}

function stripDoubleQuotes(value) {
  return value.replace(/^"?(.*?)"?$/, '$1');
}

/**
 * Converts an Omit<X, Y> type to resolveIdentifierToPropTypes(X) with Y removed
 * @param node
 * @param state
 * @returns AST node representing matching proptypes
 */
function resolveOmitToPropTypes(node, state) {
  const types = state.get('types');

  const { typeParameters } = node;

  if (typeParameters == null) return null;

  const {
    params: [sourceType, toRemove],
  } = typeParameters;

  const sourcePropTypes = getPropTypesForNode(sourceType, true, state);
  // validate that this resulted in a shape, otherwise we don't know how to extract/merge the values
  if (
    !types.isCallExpression(sourcePropTypes) ||
    !types.isMemberExpression(sourcePropTypes.callee) ||
    sourcePropTypes.callee.object.name !== 'PropTypes' ||
    sourcePropTypes.callee.property.name !== 'shape'
  ) {
    return null;
  }

  const toRemovePropTypes = getPropTypesForNode(toRemove, true, state);
  // validate that this resulted in a oneOf, otherwise we don't know how to use the values
  if (
    !types.isCallExpression(toRemovePropTypes) ||
    !types.isMemberExpression(toRemovePropTypes.callee) ||
    toRemovePropTypes.callee.object.name !== 'PropTypes' ||
    toRemovePropTypes.callee.property.name !== 'oneOf'
  ) {
    return null;
  }

  // extract the string values of keys to remove
  const keysToRemove = new Set(
    toRemovePropTypes.arguments[0].elements
      .map(keyToRemove =>
        types.isStringLiteral(keyToRemove) ? keyToRemove.value : null
      )
      .filter(x => x !== null)
  );

  // filter out omitted properties
  sourcePropTypes.arguments[0].properties = sourcePropTypes.arguments[0].properties.filter(
    ({ key: { name } }) => keysToRemove.has(stripDoubleQuotes(name)) === false
  );

  return sourcePropTypes;
}

/**
 * Converts an X[] type to PropTypes.arrayOf(X)
 * @param node
 * @param state
 * @returns AST node representing matching proptypes
 */
function resolveArrayTypeToPropTypes(node, state) {
  const types = state.get('types');

  const { elementType } = node;

  if (elementType == null) {
    // Array without any type information
    // PropTypes.array
    return buildPropTypePrimitiveExpression(types, 'array');
  } else {
    // Array with typed elements
    // PropTypes.arrayOf()
    // Array type only has one type argument
    return types.callExpression(
      types.memberExpression(
        types.identifier('PropTypes'),
        types.identifier('arrayOf')
      ),
      [getPropTypesForNode(elementType, false, state)]
    );
  }
}

/**
 * Resolves the node's identifier to its proptypes.
 * Responsible for resolving
 *    - React.* (SFC, ReactNode, etc)
 *    - Arrays
 *    - MouseEventHandler is interpretted as functions
 *    - ExclusiveUnion custom type
 *    - defined types/interfaces (found during initial program body parsing)
 * Returns `null` for unresolvable types
 * @param node
 * @param state
 * @returns AST | null
 */
function resolveIdentifierToPropTypes(node, state) {
  const typeDefinitions = state.get('typeDefinitions');
  const types = state.get('types');
  const inflightResolves = state.get('inflightResolves') || new Set();

  let identifier;
  switch (node.type) {
    case 'TSTypeReference':
      identifier = node.typeName;
      break;

    case 'Identifier':
      identifier = node;
      break;
  }

  // resolve React.* identifiers
  if (
    identifier.type === 'TSQualifiedName' &&
    identifier.left.name === 'React'
  ) {
    return resolveIdentifierToPropTypes(identifier.right, state);
  }

  // React Component
  switch (identifier.name) {
    // PropTypes.element
    case 'Component':
    case 'ReactElement':
    case 'ComponentClass':
    case 'SFC':
    case 'StatelessComponent':
      return types.memberExpression(
        types.identifier('PropTypes'),
        types.identifier('element')
      );

    // PropTypes.node
    case 'ReactChild':
    case 'ReactNode':
      return types.memberExpression(
        types.identifier('PropTypes'),
        types.identifier('node')
      );

    case 'JSXElementConstructor':
      return types.memberExpression(
        types.identifier('PropTypes'),
        types.identifier('func') // this is more accurately `elementType` but our peerDependency version of prop-types doesn't have it
      );
  }

  if (identifier.name === 'Array') return resolveArrayToPropTypes(node, state);
  if (identifier.name === 'Omit') return resolveOmitToPropTypes(node, state);
  if (identifier.name === 'MouseEventHandler')
    return buildPropTypePrimitiveExpression(types, 'func');
  if (identifier.name === 'Function')
    return buildPropTypePrimitiveExpression(types, 'func');
  if (identifier.name === 'ExclusiveUnion') {
    // We use ExclusiveUnion at the top level to exclusively discriminate between types
    // propTypes itself must be an object so merge the union sets together as an intersection

    // Any types that are optional or non-existant on one side must be optional after the union
    const aPropType = getPropTypesForNode(
      node.typeParameters.params[0],
      true,
      state
    );
    const bPropType = getPropTypesForNode(
      node.typeParameters.params[1],
      true,
      state
    );

    const propsOnA = types.isCallExpression(aPropType)
      ? aPropType.arguments[0].properties
      : [];
    const propsOnB = types.isCallExpression(bPropType)
      ? bPropType.arguments[0].properties
      : [];

    // optional props is any prop that is optional or non-existant on one side
    const optionalProps = new Set();
    for (let i = 0; i < propsOnA.length; i++) {
      const property = propsOnA[i];
      const propertyName = property.key.name;
      const isOptional = !isPropTypeRequired(types, property.value);
      const existsOnB =
        propsOnB.find(property => property.key.name === propertyName) != null;
      if (isOptional || !existsOnB) {
        optionalProps.add(propertyName);
      }
    }
    for (let i = 0; i < propsOnB.length; i++) {
      const property = propsOnB[i];
      const propertyName = property.key.name;
      const isOptional = !isPropTypeRequired(types, property.value);
      const existsOnA =
        propsOnA.find(property => property.key.name === propertyName) != null;
      if (isOptional || !existsOnA) {
        optionalProps.add(propertyName);
      }
    }

    const propTypes = getPropTypesForNode(
      {
        type: 'TSIntersectionType',
        types: node.typeParameters.params,
      },
      true,
      state
    );

    if (types.isCallExpression(propTypes)) {
      // apply the optionals
      const properties = propTypes.arguments[0].properties;
      for (let i = 0; i < properties.length; i++) {
        const property = properties[i];
        if (optionalProps.has(property.key.name)) {
          property.value = makePropTypeOptional(types, property.value);
        }
      }
    }

    return propTypes;
  }

  // Lookup this identifier from types/interfaces defined in code
  const identifierDefinition = typeDefinitions[identifier.name];

  if (identifierDefinition) {
    if (inflightResolves.has(identifier.name)) {
      return types.memberExpression(
        types.identifier('PropTypes'),
        types.identifier('any')
      );
    }
    inflightResolves.add(identifier.name);
    state.set('inflightResolves', inflightResolves);

    const propType = getPropTypesForNode(identifierDefinition, true, state);

    inflightResolves.delete(identifier.name);
    state.set('inflightResolves', inflightResolves);

    return propType;
  } else {
    return null;
  }
}

/**
 * Small DRY abstraction to return the AST of PropTypes.${typeName}
 * @param types
 * @param typeName
 * @returns AST
 */
function buildPropTypePrimitiveExpression(types, typeName) {
  return types.memberExpression(
    types.identifier('PropTypes'),
    types.identifier(typeName)
  );
}

function isPropTypeRequired(types, propType) {
  return (
    types.isMemberExpression(propType) &&
    types.isIdentifier(propType.property) &&
    propType.property.name === 'isRequired'
  );
}

function makePropTypeRequired(types, propType) {
  // can't make literals required no matter how hard we try
  if (types.isLiteral(propType) === true) return propType;

  return types.memberExpression(propType, types.identifier('isRequired'));
}

function makePropTypeOptional(types, propType) {
  if (isPropTypeRequired(types, propType)) {
    // strip the .isRequired member expression
    return propType.object;
  }
  return propType;
}

function areExpressionsIdentical(a, b) {
  const aCode = babelCore.transformFromAst(
    babelCore.types.program([
      babelCore.types.expressionStatement(
        babelCore.types.removeComments(babelCore.types.cloneDeep(a))
      ),
    ])
  ).code;
  const bCode = babelCore.transformFromAst(
    babelCore.types.program([
      babelCore.types.expressionStatement(
        babelCore.types.removeComments(babelCore.types.cloneDeep(b))
      ),
    ])
  ).code;
  return aCode === bCode;
}

/**
 * Converts any literal node (StringLiteral, etc) into a PropTypes.oneOF([ literalNode ])
 * so it can be used in any proptype expression
 */
function convertLiteralToOneOf(types, literalNode) {
  return types.callExpression(
    types.memberExpression(
      types.identifier('PropTypes'),
      types.identifier('oneOf')
    ),
    [types.arrayExpression([literalNode])]
  );
}

/**
 * Heavy lifter to generate the proptype AST for a node. Initially called by `processComponentDeclaration`,
 * its return value is set as the component's `propTypes` value. This function calls itself recursively to translate
 * the whole type/interface AST into prop types.
 * @param node
 * @param optional
 * @param state
 * @returns AST | null
 */
function getPropTypesForNode(node, optional, state) {
  const types = state.get('types');

  if (node.isAlreadyResolved === true) return node;

  let propType;
  switch (node.type) {
    // a type value by identifier
    case 'TSTypeReference':
      propType = resolveIdentifierToPropTypes(node, state);
      break;

    // a type annotation on a node
    // Array<Foo>
    //       ^^^ Foo
    case 'TSTypeAnnotation':
      propType = getPropTypesForNode(node.typeAnnotation, true, state);

      if (
        types.isLiteral(propType) ||
        (types.isIdentifier(propType) &&
          propType.name === 'undefined')
      ) {
        // can't use a literal straight, wrap it with PropTypes.oneOf([ the_literal ])
        propType = convertLiteralToOneOf(types, propType);
      }
      break;

    // Foo['bar']
    case 'TSIndexedAccessType':
      // verify the type of index access
      if (types.isTSLiteralType(node.indexType) === false) break;

      const indexedName = node.indexType.literal.value;
      const objectPropType = getPropTypesForNode(node.objectType, true, state);

      // verify this came out as a PropTypes.shape(), which we can pick the indexed property off of
      if (
        types.isCallExpression(objectPropType) &&
        types.isMemberExpression(objectPropType.callee) &&
        types.isIdentifier(objectPropType.callee.object) &&
        objectPropType.callee.object.name === 'PropTypes' &&
        types.isIdentifier(objectPropType.callee.property) &&
        objectPropType.callee.property.name === 'shape'
      ) {
        const shapeProps = objectPropType.arguments[0].properties;
        for (let i = 0; i < shapeProps.length; i++) {
          const prop = shapeProps[i];
          if (prop.key.name === indexedName) {
            propType = makePropTypeOptional(types, prop.value);
            break;
          }
        }
      }

      break;

    // translates intersections (Foo & Bar & Baz) to a shape with the types' members (Foo, Bar, Baz) merged together
    case 'TSIntersectionType':
      const usableNodes = [...node.types].filter(node => {
        let nodePropTypes = getPropTypesForNode(node, true, state);

        if (
          types.isMemberExpression(nodePropTypes) &&
          nodePropTypes.object.name === 'PropTypes' &&
          nodePropTypes.property.name === 'any'
        ) {
          return false;
        }

        // validate that this resulted in a shape or oneOfType, otherwise we don't know how to extract/merge the values
        if (
          !types.isCallExpression(nodePropTypes) ||
          !types.isMemberExpression(nodePropTypes.callee) ||
          nodePropTypes.callee.object.name !== 'PropTypes' ||
          (nodePropTypes.callee.property.name !== 'shape' && nodePropTypes.callee.property.name !== 'oneOfType')
        ) {
          return false;
        }

        return true;
      });

      // merge the resolved proptypes for each intersection member into one object, mergedProperties
      const mergedProperties = usableNodes.reduce((mergedProperties, node) => {
        let nodePropTypes = getPropTypesForNode(node, true, state);

        // if this is a `oneOfType` extract those properties into a `shape`
        if (
          types.isCallExpression(nodePropTypes) &&
          types.isMemberExpression(nodePropTypes.callee) &&
          nodePropTypes.callee.object.name === 'PropTypes' &&
          nodePropTypes.callee.property.name === 'oneOfType'
        ) {
          const properties = nodePropTypes.arguments[0].elements
            .map(propType => {
              // This exists on a oneOfType which must be expressed as an optional proptype
              propType = makePropTypeOptional(types, propType);

              // validate we're working with a shape, otherwise we can't merge properties
              if (
                !types.isCallExpression(propType) ||
                !types.isMemberExpression(propType.callee) ||
                propType.callee.object.name !== 'PropTypes' ||
                propType.callee.property.name !== 'shape'
              ) {
                return null;
              }

              // extract all of the properties from this group and make them optional
              return propType.arguments[0].properties.map(property => {
                property.value = makePropTypeOptional(types, property.value);
                return property;
              });
            })
            .filter(x => x !== null)
            .reduce((allProperties, properties) => {
              return [...allProperties, ...properties];
            }, []);

          nodePropTypes = types.callExpression(
            types.memberExpression(
              types.identifier('PropTypes'),
              types.identifier('shape')
            ),
            [types.objectExpression(properties)]
          );
        }

        // iterate over this type's members, adding them (and their comments) to `mergedProperties`
        const typeProperties = nodePropTypes.arguments[0].properties; // properties on the ObjectExpression passed to PropTypes.shape()
        for (let i = 0; i < typeProperties.length; i++) {
          const typeProperty = typeProperties[i];
          // this member may be duplicated between two shapes, e.g. Foo = { buzz: string } & Bar = { buzz: string }
          // either or both may have leading comments and we want to forward all comments to the generated prop type
          const leadingComments = [
            ...(typeProperty.leadingComments || []),
            ...((mergedProperties[typeProperty.key.name]
              ? mergedProperties[typeProperty.key.name].leadingComments
              : null) || []),
          ];

          let propTypeValue = typeProperty.value;
          if (
            types.isLiteral(propTypeValue) ||
            (types.isIdentifier(propTypeValue) &&
              propTypeValue.name === 'undefined')
          ) {
            // can't use a literal straight, wrap it with PropTypes.oneOf([ the_literal ])
            propTypeValue = convertLiteralToOneOf(types, propTypeValue);
          }

          // if this property has already been found, the only action is to potentially change it to optional
          if (mergedProperties.hasOwnProperty(typeProperty.key.name)) {
            const existing = mergedProperties[typeProperty.key.name];
            if (!areExpressionsIdentical(existing, typeProperty.value)) {
              mergedProperties[typeProperty.key.name] = types.callExpression(
                types.memberExpression(
                  types.identifier('PropTypes'),
                  types.identifier('oneOfType')
                ),
                [types.arrayExpression([existing, propTypeValue])]
              );

              if (
                isPropTypeRequired(types, existing) &&
                isPropTypeRequired(types, typeProperty.value)
              ) {
                mergedProperties[typeProperty.key.name] = makePropTypeRequired(
                  types,
                  mergedProperties[typeProperty.key.name]
                );
              }
            }
          } else {
            // property hasn't been seen yet, add it
            mergedProperties[typeProperty.key.name] = propTypeValue;
          }

          mergedProperties[
            typeProperty.key.name
          ].leadingComments = leadingComments;
        }

        return mergedProperties;
      }, {});

      const propertyKeys = Object.keys(mergedProperties);
      // if there is one or more members on `mergedProperties` then use PropTypes.shape,
      // otherwise none of the types were resolvable and fallback to PropTypes.any
      if (propertyKeys.length > 0) {
        // At least one type/interface was resolved to proptypes
        propType = types.callExpression(
          types.memberExpression(
            types.identifier('PropTypes'),
            types.identifier('shape')
          ),
          [
            types.objectExpression(
              propertyKeys.map(propKey => {
                const objectProperty = types.objectProperty(
                  types.identifier(propKey),
                  mergedProperties[propKey]
                );

                objectProperty.leadingComments =
                  mergedProperties[propKey].leadingComments;
                mergedProperties[propKey].leadingComments = null;

                return objectProperty;
              })
            ),
          ]
        );
      } else {
        // None of the types were resolveable, return with PropTypes.any
        propType = types.memberExpression(
          types.identifier('PropTypes'),
          types.identifier('any')
        );
      }
      break;

    // translate an interface definition into a PropTypes.shape
    case 'TSInterfaceBody':
      propType = types.callExpression(
        types.memberExpression(
          types.identifier('PropTypes'),
          types.identifier('shape')
        ),
        [
          types.objectExpression(
            node.body
              // This helps filter out index signatures from interfaces,
              // which don't translate to prop types.
              .filter(property => property.key != null)
              .map(property => {
                let propertyPropType =
                  property.type === 'TSMethodSignature'
                    ? getPropTypesForNode(
                        { type: 'TSFunctionType' },
                        property.optional,
                        state
                      )
                    : getPropTypesForNode(
                        property.typeAnnotation,
                        property.optional,
                        state
                      );

<<<<<<< HEAD
                if (types.isLiteral(propertyPropType)) {
=======
                if (
                  types.isLiteral(propertyPropType) ||
                  (types.isIdentifier(propertyPropType) &&
                    propertyPropType.name === 'undefined')
                ) {
>>>>>>> 21d38361
                  propertyPropType = convertLiteralToOneOf(types, propertyPropType);
                  if (!property.optional) {
                    propertyPropType = makePropTypeRequired(types, propertyPropType);
                  }
                }

                const objectProperty = types.objectProperty(
                  types.identifier(
                    property.key.name || `"${property.key.value}"`
                  ),
                  propertyPropType
                );
                if (property.leadingComments != null) {
                  objectProperty.leadingComments = property.leadingComments.map(
                    ({ type, value }) => ({ type, value })
                  );
                }
                return objectProperty;
              })
          ),
        ]
      );
      break;

    // resolve a type operator (keyword) that operates on a value
    // currently only supporting `keyof typeof [object variable]`
    case 'TSTypeOperator':
      if (
        node.operator === 'keyof' &&
        node.typeAnnotation.type === 'TSTypeQuery'
      ) {
        const typeDefinitions = state.get('typeDefinitions');
        const typeDefinition =
          typeDefinitions[node.typeAnnotation.exprName.name];
        if (typeDefinition != null) {
          propType = getPropTypesForNode(typeDefinition, true, state);
        }
      }
      break;

    // invoked only by `keyof typeof` TSTypeOperator, safe to form PropTypes.oneOf(Object.keys(variable))
    case 'ObjectExpression':
      propType = types.callExpression(
        types.memberExpression(
          types.identifier('PropTypes'),
          types.identifier('oneOf')
        ),
        [
          types.arrayExpression(
            node.properties.map(property =>
              types.stringLiteral(
                property.key.name || property.key.name || property.key.value
              )
            )
          ),
        ]
      );
      break;

    // translate a type definition into a PropTypes.shape
    case 'TSTypeLiteral':
      propType = types.callExpression(
        types.memberExpression(
          types.identifier('PropTypes'),
          types.identifier('shape')
        ),
        [
          types.objectExpression(
            node.members
              .map(property => {
                // skip TS index signatures
                if (types.isTSIndexSignature(property)) return null;

                const propertyPropType =
                  property.type === 'TSMethodSignature'
                    ? getPropTypesForNode(
                        { type: 'TSFunctionType' },
                        property.optional,
                        state
                      )
                    : getPropTypesForNode(
                        property.typeAnnotation,
                        property.optional,
                        state
                      );

                const objectProperty = types.objectProperty(
                  types.identifier(
                    property.key.name || `"${property.key.value}"`
                  ),
                  propertyPropType
                );
                if (property.leadingComments != null) {
                  objectProperty.leadingComments = property.leadingComments.map(
                    ({ type, value }) => ({ type, value })
                  );
                }
                return objectProperty;
              })
              .filter(x => x != null)
          ),
        ]
      );
      break;

    // translate a union (Foo | Bar | Baz) into PropTypes.oneOf or PropTypes.oneOfType, depending on
    // the kind of members in the union (no literal values, all literals, or mixed)
    // literal values are extracted into a `oneOf`, if all members are literals this oneOf is used
    // otherwise `oneOfType` is used - if there are any literal values it contains the literals' `oneOf`
    case 'TSUnionType':
      const tsUnionTypes = node.types.map(node =>
        getPropTypesForNode(node, false, state)
      );

      // `tsUnionTypes` could be:
      // 1. all non-literal values (string | number)
      // 2. all literal values ("foo" | "bar")
      // 3. a mix of value types ("foo" | number)
      // this reduce finds any literal values and groups them into a oneOf node

      const reducedUnionTypes = tsUnionTypes.reduce(
        (foundTypes, tsUnionType) => {
          if (
            types.isLiteral(tsUnionType) ||
            (types.isIdentifier(tsUnionType) &&
              tsUnionType.name === 'undefined')
          ) {
            if (foundTypes.oneOfPropType == null) {
              foundTypes.oneOfPropType = types.arrayExpression([]);
              foundTypes.unionTypes.push(
                types.callExpression(
                  types.memberExpression(
                    types.identifier('PropTypes'),
                    types.identifier('oneOf')
                  ),
                  [foundTypes.oneOfPropType]
                )
              );
            }

            // this is a literal value, move to the oneOfPropType argument
            foundTypes.oneOfPropType.elements.push(tsUnionType);
          } else {
            // this is a non-literal type
            foundTypes.unionTypes.push(tsUnionType);
          }

          return foundTypes;
        },
        {
          unionTypes: [],
          oneOfPropType: null,
        }
      );

      // if there is only one member on the reduced union types, _and_a oneOf proptype was created,
      // then that oneOf proptype is the one member on union types, and can be be extracted out
      // e.g.
      //    PropTypes.oneOf([PropTypes.oneOf(['red', 'blue'])])
      //    ->
      //    PropTypes.oneOf(['red', 'blue'])
      if (
        reducedUnionTypes.unionTypes.length === 1 &&
        reducedUnionTypes.oneOfPropType != null
      ) {
        // the only proptype is a `oneOf`, use only that
        propType = reducedUnionTypes.unionTypes[0];
      } else {
        propType = types.callExpression(
          types.memberExpression(
            types.identifier('PropTypes'),
            types.identifier('oneOfType')
          ),
          [types.arrayExpression(reducedUnionTypes.unionTypes)]
        );
      }
      break;

    // translate enum to PropTypes.oneOf
    case 'TSEnumDeclaration':
      const memberTypes = node.members.map(member =>
        getPropTypesForNode(member, true, state)
      );
      propType = types.callExpression(
        types.memberExpression(
          types.identifier('PropTypes'),
          types.identifier('oneOf')
        ),
        [types.arrayExpression(memberTypes)]
      );
      break;

    // translate an interface to PropTypes
    case 'TSInterfaceDeclaration':
      const { body, extends: extensions } = node;

      // if the interface doesn't extend anything use just the interface body
      if (extensions == null) {
        propType = getPropTypesForNode(body, true, state);
      } else {
        // fake a TSIntersectionType to merge everything together
        propType = getPropTypesForNode(
          {
            type: 'TSIntersectionType',
            types: [body, ...extensions],
          },
          true,
          state
        );
      }
      break;

    // simple pass-through wrapper
    case 'TSExpressionWithTypeArguments':
      propType = resolveIdentifierToPropTypes(node.expression, state);
      break;

    // an enum member is a simple wrapper around a type definition
    case 'TSEnumMember':
      propType = getPropTypesForNode(node.initializer, optional, state);
      break;

    // translate `string` to `PropTypes.string`
    case 'TSStringKeyword':
      propType = buildPropTypePrimitiveExpression(types, 'string');
      break;

    // translate `number` to `PropTypes.number`
    case 'TSNumberKeyword':
      propType = buildPropTypePrimitiveExpression(types, 'number');
      break;

    // translate `boolean` to `PropTypes.bool`
    case 'TSBooleanKeyword':
      propType = buildPropTypePrimitiveExpression(types, 'bool');
      break;

    // translate any function type to `PropTypes.func`
    case 'TSFunctionType':
      propType = buildPropTypePrimitiveExpression(types, 'func');
      break;

    // translate an array type, e.g. Foo[]
    case 'TSArrayType':
      propType = resolveArrayTypeToPropTypes(node, state);
      break;

    // parenthesized type is a small wrapper around another type definition
    // e.g. (() => void)[]
    //      ^^^^^^^^^^^^ wrapping the TSFunctionType `() => void`
    case 'TSParenthesizedType':
      propType = getPropTypesForNode(node.typeAnnotation, optional, state);
      optional = true; // handling `optional` has been delegated to the above call
      break;

    // literal type wraps a literal value
    case 'TSLiteralType':
      propType = getPropTypesForNode(node.literal, true, state);
      optional = true; // cannot call `.isRequired` on a literal
      break;

    case 'StringLiteral':
      propType = types.stringLiteral(node.value);
      optional = true; // cannot call `.isRequired` on a string literal
      break;

    case 'NumericLiteral':
      propType = types.numericLiteral(node.value);
      optional = true; // cannot call `.isRequired` on a number literal
      break;

    case 'BooleanLiteral':
      propType = types.booleanLiteral(node.value);
      optional = true; // cannot call `.isRequired` on a boolean literal
      break;

    case 'TSNullKeyword':
      propType = types.nullLiteral();
      optional = true; // cannot call `.isRequired` on a null literal
      break;

    case 'TSUndefinedKeyword':
      propType = types.identifier('undefined');
      optional = true; // cannot call `.isRequired` on an undefined literal
      break;

    // very helpful debugging code
    // default:
    //   debugger;
    //   throw new Error(`Could not generate prop types for node type ${node.type}`);
  }

  // if the node was unable to be translated to a prop type, fallback to PropTypes.any
  if (propType == null) {
    propType = types.memberExpression(
      types.identifier('PropTypes'),
      types.identifier('any')
    );
  }

  if (!optional) {
    propType = makePropTypeRequired(types, propType);
  }

  if (isTSType(node)) {
    propType.isTSType = true;
  }

  return propType;
}

// typeDefinitionExtractors is a mapping of [ast_node_type: func] which is used to find type definitions
// these definitions come from four sources:
//   - import statements
//   - interface declaration
//   - type declaration
//   - enum declaration
const typeDefinitionExtractors = {
  /**
   * Looks at the named imports from _relative files_ (nothing from node_modues)
   * The imported source is then loaded & parsed, in the same way recursively resolving that files' typescript definitions
   * After parsing, the imported definitions are extracted, pre-resolved, and marked with `isAlreadyResolved = true`
   * @param node
   * @param extractionOptions
   * @returns Array
   */
  ImportDeclaration: (node, extractionOptions) => {
    const { fs, sourceFilename, parse, state } = extractionOptions;
    const importPath = node.source.value;
    const isPathRelative = /^\.{1,2}\//.test(importPath);

    // only process relative imports for typescript definitions (avoid node_modules)
    if (isPathRelative) {
      // find the variable names being imported
      const importedTypeNames = node.specifiers.map(specifier => {
        switch (specifier.type) {
          case 'ImportSpecifier':
            return specifier.imported.name;
          case 'ExportSpecifier':
            return specifier.local.name;

          // default:
          //   throw new Error(`Unable to process import specifier type ${specifier.type}`);
        }
      });

      // find the file pointed to by `importPath`
      let resolvedPath = path.resolve(path.dirname(sourceFilename), importPath);
      if (fs.existsSync(resolvedPath)) {
        // imported path exists, it might be a directory or a file
        const isDirectory = fs.statSync(resolvedPath).isDirectory();
        if (isDirectory) {
          // imported path is a directory, try resolving to the /index.ts
          resolvedPath = `${resolvedPath}${path.sep}index.ts`;
          if (!fs.existsSync(resolvedPath)) {
            // no index file to resolve to, return with no found type definitions
            return [];
          }
        }
      } else if (fs.existsSync(`${resolvedPath}.ts`)) {
        resolvedPath += '.ts';
      } else if (fs.existsSync(`${resolvedPath}.tsx`)) {
        resolvedPath += '.tsx';
      } else if (!fs.existsSync(resolvedPath)) {
        // could not resolve this file, skip out
        return [];
      }

      const cacheKey = `${sourceFilename}_${resolvedPath}`
      if (importedDefinitionsCache.has(cacheKey)) {
        return importedDefinitionsCache.get(cacheKey);
      }

      // to support circular dependencies, create & pre-cache the array of imported dependencies
      // this array is directly mutated after parsing the subsequent files, supporting
      // the circular nature as values settle into the correct locations
      const importedDefinitions = [];
      importedDefinitionsCache.set(cacheKey, importedDefinitions);

      // load & parse the imported file
      const ast = parse(fs.readFileSync(resolvedPath).toString());

      // extract any type definitions in the imported file
      const definitions = [];
      const subExtractionOptions = {
        ...extractionOptions,
        sourceFilename: resolvedPath,
      };
      for (let i = 0; i < ast.program.body.length; i++) {
        const bodyNode = ast.program.body[i];
        Array.prototype.push.apply(
          definitions,
          extractTypeDefinition(bodyNode, subExtractionOptions) || []
        );
      }

      // temporarily override typeDefinitions so variable scope doesn't bleed between files
      const _typeDefinitions = state.get('typeDefinitions');
      state.set(
        'typeDefinitions',
        definitions.reduce((typeDefinitions, definition) => {
          if (definition) {
            typeDefinitions[definition.name] = definition.definition;
          }

          return typeDefinitions;
        }, {})
      );

      // for each importedTypeName, fully resolve the type information
      definitions.forEach(({ name, definition }) => {
        if (importedTypeNames.includes(name)) {
          // this type declaration is imported by the parent script
          const propTypes = getPropTypesForNode(definition, true, state);
          propTypes.isAlreadyResolved = true; // when getPropTypesForNode is called on this node later, tell it to skip processing
          importedDefinitions.push({ name, definition: propTypes });
        }
      });

      // reset typeDefinitions and continue processing the original file
      state.set('typeDefinitions', _typeDefinitions);

      return importedDefinitions;
    }

    return [];
  },

  /**
   * Associates this interfaces's identifier name with its definition
   * @param node
   * @returns Array
   */
  TSInterfaceDeclaration: node => {
    const { id } = node;

    if (id.type !== 'Identifier') {
      throw new Error(
        `TSInterfaceDeclaration typeDefinitionExtract could not understand id type ${
          id.type
        }`
      );
    }

    return [{ name: id.name, definition: node }];
  },

  /**
   * Associates this type's identifier name with its definition
   * @param node
   * @returns Array
   */
  TSTypeAliasDeclaration: node => {
    const { id, typeAnnotation } = node;

    if (id.type !== 'Identifier') {
      throw new Error(
        `TSTypeAliasDeclaraction typeDefinitionExtract could not understand id type ${
          id.type
        }`
      );
    }

    return [{ name: id.name, definition: typeAnnotation }];
  },

  /**
   * Associates this enum's identifier name with its definition
   * @param node
   * @returns Array
   */
  TSEnumDeclaration: node => {
    const { id } = node;

    if (id.type !== 'Identifier') {
      throw new Error(
        `TSEnumDeclaration typeDefinitionExtract could not understand id type ${
          id.type
        }`
      );
    }

    return [{ name: id.name, definition: node }];
  },

  /**
   * Tracks variable declarations as object definitions are used by `keyof typeof [object variable]
   * @param node
   * @returns Array
   */
  VariableDeclaration: node => {
    return node.declarations.reduce((declarations, declaration) => {
      if (declaration.init.type === 'ObjectExpression') {
        declarations.push({
          name: declaration.id.name,
          definition: declaration.init,
        });
      }
      return declarations;
    }, []);
  },

  ExportNamedDeclaration: (node, extractionOptions) => {
    const types = extractionOptions.state.get('types');
    if (types.isStringLiteral(node.source)) {
      // export { variable } from './location'
      // for our needs, this node type overlaps an ImportDeclaration
      return typeDefinitionExtractors.ImportDeclaration(
        node,
        extractionOptions
      );
    }
    return extractTypeDefinition(node.declaration);
  },
};
function extractTypeDefinition(node, opts) {
  if (node == null) {
    return null;
  }
  return typeDefinitionExtractors.hasOwnProperty(node.type)
    ? typeDefinitionExtractors[node.type](node, opts)
    : null;
}

/**
 * given the node path, walks up the path's scope looking for the variable binding `variableName`
 * @param path
 * @param variableName
 * @returns nodePath | null
 */
function getVariableBinding(path, variableName) {
  while (path) {
    if (path.scope.bindings[variableName])
      return path.scope.bindings[variableName];
    path = path.parentPath;
  }
  return null;
}

/**
 * Takes an AST of PropTypes.* and walks down until an ObjectExpression is found.
 * Required as a component's `propTypes` definition itself is an object (ObjectExpression)
 * and the AST node passed here is an actual PropType call itself; without this method the result would be
 * FooComponent.propTypes = PropTypes.shape({ ... });
 * which getPropTypesNodeFromAST converts to
 * FooComponent.propTypes = { ... };
 * @param node
 * @param types
 * @returns {*}
 */
function getPropTypesNodeFromAST(node, types) {
  switch (node.type) {
    case 'MemberExpression':
      return getPropTypesNodeFromAST(node.object, types);

    case 'CallExpression':
      return getPropTypesNodeFromAST(node.arguments[0], types);
  }
  return node;
}

// Used to generate AST for assigning component's propTypes
const buildPropTypes = babelTemplate('COMPONENT_NAME.propTypes = PROP_TYPES');

/**
 * Called with a type definition and a React component node path, `processComponentDeclaration` translates that definition
 * to an AST of PropType.* calls and attaches those prop types to the component.
 * @param typeDefinition
 * @param path
 * @param state
 */
function processComponentDeclaration(typeDefinition, path, state) {
  const types = state.get('types');

  const propTypesAST = getPropTypesForNode(typeDefinition, false, state);

  // if the resulting proptype is PropTypes.any don't bother setting the proptypes
  if (
    types.isMemberExpression(propTypesAST.object) &&
    propTypesAST.object.property.name === 'any'
  )
    return;

  const propTypes = getPropTypesNodeFromAST(
    // `getPropTypesForNode` returns a PropTypes.shape representing the top-level object, we need to
    // reach into the shape call expression and use the object literal directly
    propTypesAST,
    types
  );

  const ancestry = path.getAncestry();

  // find the ancestor who lives in the nearest block
  let blockChildAncestor = ancestry[0];
  for (let i = 1; i < ancestry.length; i++) {
    const ancestor = ancestry[i];
    if (ancestor.isBlockParent()) {
      // stop here, we want to insert the propTypes assignment into this block,
      // immediately after the already found `blockChildAncestor`
      break;
    }
    blockChildAncestor = ancestor;
  }

  blockChildAncestor.insertAfter([
    buildPropTypes({
      COMPONENT_NAME: types.identifier(path.node.id.name),
      PROP_TYPES: propTypes,
    }),
  ]);

  // import PropTypes library if it isn't already
  const proptypesBinding = getVariableBinding(path, 'PropTypes');
  if (proptypesBinding == null && state.get('hasInjectedPropTypes') !== true) {
    let targetNode;
    // find the first statement in the program and import PropTypes there
    targetNode = path;
    while (targetNode.parentPath.parentPath != null) {
      targetNode = targetNode.parentPath;
    }
    while (targetNode.getPrevSibling().node != null) {
      targetNode = targetNode.getPrevSibling();
    }

    targetNode.insertAfter(
      types.importDeclaration(
        [types.importDefaultSpecifier(types.identifier('PropTypes'))],
        types.stringLiteral('prop-types')
      )
    );
    state.set('hasInjectedPropTypes', true);
  }
}

module.exports = function propTypesFromTypeScript({ types }) {
  return {
    visitor: {
      /**
       * Visit the program path to setup the processing initial state.
       * @param programPath
       * @param state
       */
      Program: {
        enter: function visitProgram(programPath, state) {
          // only process typescript files
          if (
            path.extname(state.file.opts.filename) !== '.ts' &&
            path.extname(state.file.opts.filename) !== '.tsx'
          )
            return;

          // Extract any of the imported variables from 'react' (SFC, ReactNode, etc)
          // we do this here instead of resolving when the imported values are used
          // as the babel typescript preset strips type-only imports before babel visits their usages
          const importsFromReact = new Set();
          programPath.traverse(
            {
              ImportDeclaration: ({ node }) => {
                if (node.source.value === 'react') {
                  node.specifiers.forEach(specifier => {
                    if (specifier.type === 'ImportSpecifier') {
                      importsFromReact.add(specifier.local.name);
                    }
                  });
                }
              },
            },
            state
          );
          state.set('importsFromReact', importsFromReact);

          const { opts = {} } = state;
          const typeDefinitions = {};
          state.set('typeDefinitions', typeDefinitions);
          state.set('types', types);

          // extraction options are used to further resolve types imported from other files
          const extractionOptions = {
            state,
            sourceFilename: path.resolve(
              process.cwd(),
              this.file.opts.filename
            ),
            fs: opts.fs || fs,
            parse: code =>
              babelCore.parse(code, forceTSXParsing(state.file.opts)),
          };

          // collect named TS type definitions for later reference
          for (let i = 0; i < programPath.node.body.length; i++) {
            const bodyNode = programPath.node.body[i];
            const extractedDefinitions =
              extractTypeDefinition(bodyNode, extractionOptions) || [];
            for (let i = 0; i < extractedDefinitions.length; i++) {
              const typeDefinition = extractedDefinitions[i];
              if (typeDefinition) {
                typeDefinitions[typeDefinition.name] =
                  typeDefinition.definition;
              }
            }
          }
        },
        exit: function exitProgram(programPath, state) {
          // only process typescript files
          if (
            path.extname(state.file.opts.filename) !== '.ts' &&
            path.extname(state.file.opts.filename) !== '.tsx'
          )
            return;

          const types = state.get('types');
          const typeDefinitions = state.get('typeDefinitions');

          // remove any exported identifiers that are TS types or interfaces
          // this prevents TS-only identifiers from leaking into ES code
          programPath.traverse({
            ExportNamedDeclaration: path => {
              const specifiers = path.get('specifiers');
              const source = path.get('source');
              specifiers.forEach(specifierPath => {
                if (types.isExportSpecifier(specifierPath)) {
                  const {
                    node: { local },
                  } = specifierPath;
                  if (types.isIdentifier(local)) {
                    const { name } = local;
                    if (typeDefinitions.hasOwnProperty(name)) {
                      // this is a locally-known value
                      const def = typeDefinitions[name];
                      if (isTSType(def)) {
                        specifierPath.remove();
                      }
                    } else if (types.isStringLiteral(source)) {
                      const libraryName = source.get('value').node;
                      const isRelativeSource = libraryName.startsWith('.');
                      if (isRelativeSource === false) {
                        // comes from a 3rd-party library
                        // best way to reliably check if this is
                        // a type or value is to require the
                        // library and check its exports
                        const library = require(libraryName);
                        if (library.hasOwnProperty(name) === false) {
                          specifierPath.remove();
                        }
                      }
                    }
                  }
                }
              });
            },
          });
        },
      },

      /**
       * Visit class declarations and check to see if it extends React.Component
       * If so process the definition and add generate the component's propTypes.
       * @param nodePath
       * @param state
       */
      ClassDeclaration: function visitClassDeclaration(nodePath, state) {
        // only process typescript files
        if (
          path.extname(state.file.opts.filename) !== '.ts' &&
          path.extname(state.file.opts.filename) !== '.tsx'
        )
          return;

        const types = state.get('types');

        if (nodePath.node.superClass != null) {
          let isReactComponent = false;

          if (types.isMemberExpression(nodePath.node.superClass)) {
            const objectName = nodePath.node.superClass.object.name;
            const propertyName = nodePath.node.superClass.property.name;
            if (
              objectName === 'React' &&
              (propertyName === 'Component' || propertyName === 'PureComponent')
            ) {
              isReactComponent = true;
            }
          } else if (types.isIdentifier(nodePath.node.superClass)) {
            const identifierName = nodePath.node.superClass.name;
            if (
              identifierName === 'Component' ||
              identifierName === 'PureComponent'
            ) {
              if (state.get('importsFromReact').has(identifierName)) {
                isReactComponent = true;
              }
            }
          }

          if (isReactComponent && nodePath.node.superTypeParameters != null) {
            processComponentDeclaration(
              nodePath.node.superTypeParameters.params[0],
              nodePath,
              state
            );

            // babel-plugin-react-docgen passes `this.file.code` to react-docgen
            // instead of using the modified AST; to expose our changes to react-docgen
            // they need to be rendered to a string
            this.file.code = stripTypeScript(
              this.file.opts.filename,
              this.file.ast
            );
          }
        }
      },

      /**
       * Visit class declarations and check to see if it they are annotated as an SFC
       * If so process the definition and add generate the component's propTypes.
       * @param nodePath
       * @param state
       */
      VariableDeclarator: function visitVariableDeclarator(nodePath, state) {
        // only process typescript files
        if (
          path.extname(state.file.opts.filename) !== '.ts' &&
          path.extname(state.file.opts.filename) !== '.tsx'
        )
          return;

        const resolveVariableDeclarator = variableDeclarator => {
          const { id } = variableDeclarator;
          const idTypeAnnotation = id.typeAnnotation;
          let fileCodeNeedsUpdating = false;

          if (
            // this is a function call
            types.isCallExpression(variableDeclarator.init) &&
            // is this forwardRef()
            ((types.isIdentifier(variableDeclarator.init.callee) &&
              variableDeclarator.init.callee.name === 'forwardRef' &&
              variableDeclarator.init.typeParameters &&
              variableDeclarator.init.typeParameters.params.length === 2) ||
              // or is this React.forwardRef()
              (types.isMemberExpression(variableDeclarator.init.callee) &&
                types.isIdentifier(variableDeclarator.init.callee.object) &&
                variableDeclarator.init.callee.object.name === 'React' &&
                types.isIdentifier(variableDeclarator.init.callee.property) &&
                variableDeclarator.init.callee.property.name === 'forwardRef')
            )
          ) {
            // props for the component come from the second argument to the type params
            const typeDefinition =
              variableDeclarator.init.typeParameters.params[1];
            fileCodeNeedsUpdating = true;
            processComponentDeclaration(typeDefinition, nodePath, state);
          } else if (idTypeAnnotation) {
            if (idTypeAnnotation.typeAnnotation.type === 'TSTypeReference') {
              if (
                idTypeAnnotation.typeAnnotation.typeName.type ===
                'TSQualifiedName'
              ) {
                const {
                  left,
                  right,
                } = idTypeAnnotation.typeAnnotation.typeName;

                if (left.name === 'React') {
                  const rightName = right.name;
                  if (
                    rightName === 'SFC' ||
                    rightName === 'FunctionComponent'
                  ) {
                    processComponentDeclaration(
                      idTypeAnnotation.typeAnnotation.typeParameters.params[0],
                      nodePath,
                      state
                    );
                    fileCodeNeedsUpdating = true;
                  } else {
                    // throw new Error(`Cannot process annotation id React.${right.name}`);
                  }
                }
              } else if (
                idTypeAnnotation.typeAnnotation.typeName.type === 'Identifier'
              ) {
                const typeName = idTypeAnnotation.typeAnnotation.typeName.name;
                if (typeName === 'SFC' || typeName === 'FunctionComponent') {
                  if (state.get('importsFromReact').has(typeName)) {
                    // Declarations like `const Foo: FunctionComponent`
                    // don't have type parameters. It's a valid declaration
                    // because the generic argument has a default of empty
                    // props.
                    if (idTypeAnnotation.typeAnnotation.typeParameters) {
                      processComponentDeclaration(
                        idTypeAnnotation.typeAnnotation.typeParameters
                          .params[0],
                        nodePath,
                        state
                      );
                      fileCodeNeedsUpdating = true;
                    }
                  }
                } else {
                  // reprocess this variable declaration but use the identifier lookup
                  const nextTypeDefinition = state.get('typeDefinitions')[
                    typeName
                  ];
                  const types = state.get('types');
                  if (
                    nextTypeDefinition &&
                    types.isTSType(nextTypeDefinition)
                  ) {
                    const newId = types.cloneDeep(id);
                    newId.typeAnnotation = types.TSTypeAnnotation(
                      nextTypeDefinition
                    );
                    const newNode = types.VariableDeclarator(
                      newId,
                      variableDeclarator.init
                    );
                    resolveVariableDeclarator(newNode);
                  }
                }
              } else {
                throw new Error(
                  'Cannot process annotation type of',
                  idTypeAnnotation.typeAnnotation.id.type
                );
              }
            }
          }

          if (fileCodeNeedsUpdating) {
            // babel-plugin-react-docgen passes `this.file.code` to react-docgen
            // instead of using the modified AST; to expose our changes to react-docgen
            // they need to be rendered to a string
            this.file.code = stripTypeScript(
              this.file.opts.filename,
              this.file.ast
            );
          }
        };

        // kick off the recursive search for a React component in this node
        resolveVariableDeclarator(nodePath.node);
      },
    },
  };
};

module.exports.clearImportCache = function clearImportCache() {
  importedDefinitionsCache.clear();
};<|MERGE_RESOLUTION|>--- conflicted
+++ resolved
@@ -654,15 +654,11 @@
                         state
                       );
 
-<<<<<<< HEAD
-                if (types.isLiteral(propertyPropType)) {
-=======
                 if (
                   types.isLiteral(propertyPropType) ||
                   (types.isIdentifier(propertyPropType) &&
                     propertyPropType.name === 'undefined')
                 ) {
->>>>>>> 21d38361
                   propertyPropType = convertLiteralToOneOf(types, propertyPropType);
                   if (!property.optional) {
                     propertyPropType = makePropTypeRequired(types, propertyPropType);
