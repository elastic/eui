import React from 'react';
import PropTypes from 'prop-types';
import classNames from 'classnames';

import { EuiLoadingSpinner } from '../../loading';

import { getSecureRelForTarget } from '../../../services';

<<<<<<< HEAD
import { ICON_TYPES, EuiIcon } from '../../icon';
=======
import {
  IconPropType,
  EuiIcon,
} from '../../icon';
>>>>>>> eae54174

const colorToClassNameMap = {
  primary: 'euiButtonEmpty--primary',
  danger: 'euiButtonEmpty--danger',
  disabled: 'euiButtonEmpty--disabled',
  text: 'euiButtonEmpty--text',
  ghost: 'euiButtonEmpty--ghost',
};

export const COLORS = Object.keys(colorToClassNameMap);

const sizeToClassNameMap = {
  xs: 'euiButtonEmpty--xSmall',
  s: 'euiButtonEmpty--small',
  l: 'euiButtonEmpty--large',
};

export const SIZES = Object.keys(sizeToClassNameMap);

const iconSideToClassNameMap = {
  left: '',
  right: 'euiButtonEmpty--iconRight',
};

export const ICON_SIDES = Object.keys(iconSideToClassNameMap);

const flushTypeToClassNameMap = {
  left: 'euiButtonEmpty--flushLeft',
  right: 'euiButtonEmpty--flushRight',
};

export const FLUSH_TYPES = Object.keys(flushTypeToClassNameMap);

export const EuiButtonEmpty = ({
  children,
  className,
  iconType,
  iconSide,
  color,
  size,
  flush,
  isDisabled,
  isLoading,
  href,
  target,
  rel,
  type,
  buttonRef,
  contentProps,
  textProps,
  ...rest
}) => {
  // If in the loading state, force disabled to true
  isDisabled = isLoading ? true : isDisabled;

  const classes = classNames(
    'euiButtonEmpty',
    colorToClassNameMap[color],
    sizeToClassNameMap[size],
    iconSideToClassNameMap[iconSide],
    flushTypeToClassNameMap[flush],
    className
  );

  const contentClassNames = classNames(
    'euiButtonEmpty__content',
    contentProps && contentProps.className
  );

  const textClassNames = classNames(
    'euiButtonEmpty__text',
    textProps && textProps.className
  );

  // Add an icon to the button if one exists.
  let buttonIcon;

  if (isLoading) {
    buttonIcon = <EuiLoadingSpinner className="euiButton__spinner" size="m" />;
  } else if (iconType) {
    buttonIcon = (
      <EuiIcon
        className="euiButtonEmpty__icon"
        type={iconType}
        size="m"
        aria-hidden="true"
      />
    );
  }

  const innerNode = (
    <span {...contentProps} className={contentClassNames}>
      {buttonIcon}
      <span {...textProps} className={textClassNames}>
        {children}
      </span>
    </span>
  );

  // <a> elements don't respect the `disabled` attribute. So if we're disabled, we'll just pretend
  // this is a button and piggyback off its disabled styles.
  if (href && !isDisabled) {
    const secureRel = getSecureRelForTarget({ href, target, rel });

    return (
      <a
        className={classes}
        href={href}
        target={target}
        rel={secureRel}
        ref={buttonRef}
        {...rest}>
        {innerNode}
      </a>
    );
  } else {
    return (
      <button
        disabled={isDisabled}
        className={classes}
        type={type}
        ref={buttonRef}
        {...rest}>
        {innerNode}
      </button>
    );
  }
};

EuiButtonEmpty.propTypes = {
  children: PropTypes.node,
  className: PropTypes.string,
  iconType: IconPropType,
  iconSide: PropTypes.oneOf(ICON_SIDES),
  color: PropTypes.oneOf(COLORS),
  size: PropTypes.oneOf(SIZES),
  flush: PropTypes.oneOf(FLUSH_TYPES),
  isDisabled: PropTypes.bool,
  href: PropTypes.string,
  target: PropTypes.string,
  rel: PropTypes.string,
  onClick: PropTypes.func,

  /**
   * Adds/swaps for loading spinner & disables
   */
  isLoading: PropTypes.bool,

  type: PropTypes.string,
  buttonRef: PropTypes.func,

  /**
   * Passes props to `euiButtonEmpty__content` span
   */
  contentProps: PropTypes.object,

  /**
   * Passes props to `euiButtonEmpty__text` span
   */
  textProps: PropTypes.object,
};

EuiButtonEmpty.defaultProps = {
  type: 'button',
  iconSide: 'left',
  color: 'primary',
};<|MERGE_RESOLUTION|>--- conflicted
+++ resolved
@@ -2,18 +2,16 @@
 import PropTypes from 'prop-types';
 import classNames from 'classnames';
 
-import { EuiLoadingSpinner } from '../../loading';
+import {
+  EuiLoadingSpinner
+} from '../../loading';
 
 import { getSecureRelForTarget } from '../../../services';
 
-<<<<<<< HEAD
-import { ICON_TYPES, EuiIcon } from '../../icon';
-=======
 import {
   IconPropType,
   EuiIcon,
 } from '../../icon';
->>>>>>> eae54174
 
 const colorToClassNameMap = {
   primary: 'euiButtonEmpty--primary',
@@ -41,8 +39,8 @@
 export const ICON_SIDES = Object.keys(iconSideToClassNameMap);
 
 const flushTypeToClassNameMap = {
-  left: 'euiButtonEmpty--flushLeft',
-  right: 'euiButtonEmpty--flushRight',
+  'left': 'euiButtonEmpty--flushLeft',
+  'right': 'euiButtonEmpty--flushRight',
 };
 
 export const FLUSH_TYPES = Object.keys(flushTypeToClassNameMap);
@@ -66,6 +64,7 @@
   textProps,
   ...rest
 }) => {
+
   // If in the loading state, force disabled to true
   isDisabled = isLoading ? true : isDisabled;
 
@@ -75,24 +74,29 @@
     sizeToClassNameMap[size],
     iconSideToClassNameMap[iconSide],
     flushTypeToClassNameMap[flush],
-    className
+    className,
   );
 
   const contentClassNames = classNames(
     'euiButtonEmpty__content',
-    contentProps && contentProps.className
+    contentProps && contentProps.className,
   );
 
   const textClassNames = classNames(
     'euiButtonEmpty__text',
-    textProps && textProps.className
+    textProps && textProps.className,
   );
 
   // Add an icon to the button if one exists.
   let buttonIcon;
 
   if (isLoading) {
-    buttonIcon = <EuiLoadingSpinner className="euiButton__spinner" size="m" />;
+    buttonIcon = (
+      <EuiLoadingSpinner
+        className="euiButton__spinner"
+        size="m"
+      />
+    );
   } else if (iconType) {
     buttonIcon = (
       <EuiIcon
@@ -107,9 +111,7 @@
   const innerNode = (
     <span {...contentProps} className={contentClassNames}>
       {buttonIcon}
-      <span {...textProps} className={textClassNames}>
-        {children}
-      </span>
+      <span {...textProps} className={textClassNames}>{children}</span>
     </span>
   );
 
@@ -125,7 +127,8 @@
         target={target}
         rel={secureRel}
         ref={buttonRef}
-        {...rest}>
+        {...rest}
+      >
         {innerNode}
       </a>
     );
@@ -136,7 +139,8 @@
         className={classes}
         type={type}
         ref={buttonRef}
-        {...rest}>
+        {...rest}
+      >
         {innerNode}
       </button>
     );
