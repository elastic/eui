## [`master`](https://github.com/elastic/eui/tree/master)

<<<<<<< HEAD
- Elastic's site search works by crawling static content that prior to this PR is not supported by the elastic/eui. To make this work, removed the react-router hash history that does client-side routing using hash routes and replaced with the history API instead so that paths match the static file locations. Generate static pages for declared routes. When running the task build-docs a nodejs error related to low memory during the process was thrown preventing the build to succeed, for this reason, a helper task called increase-memory was created to mitigate this issue, that can be run prior to the task. Finally, for the dev environment, given the changes to history API, the HTTP request of resources that not exist the server will respond with a fallback to index.html ([#2577](https://github.com/elastic/eui/pull/2577)
=======
**Bug fixes**

- Fixed UX/focus bug in `EuiDataGrid` when using keyboard shortcuts to paginate ([#2602](https://github.com/elastic/eui/pull/2602))

## [`17.0.0`](https://github.com/elastic/eui/tree/v17.0.0)

**Breaking changes**

- Moved any shared component-level Sass variables and mixins into the `global_styling` directory ([#2551](https://github.com/elastic/eui/pull/2551))
- Reworked `euiPanel()` mixin to require the entirety of a selector (i.e. require the '.' in addition to the string) ([#2551](https://github.com/elastic/eui/pull/2551))
- Updated React peerDependencies to version 16.12 ([#2571](https://github.com/elastic/eui/pull/2571))
- Changed to generated `id` value for `EuiFormRow` to ensure uniqueness  ([#2588](https://github.com/elastic/eui/pull/2588))

## [`16.2.1`](https://github.com/elastic/eui/tree/v16.2.1)

**Bug fixes**

- Fixed label wrapping of `EuiSwitch` ([#2585](https://github.com/elastic/eui/pull/2585))
- Replaced `<p>` tag surrounding the label with a `<span>` tag in `EuiSwitch` to fix any inherited margin ([#2585](https://github.com/elastic/eui/pull/2585))
- Added the same padding from `EuiSelectableListItem` to the heading to fix alignment ([#2585](https://github.com/elastic/eui/pull/2585))
- Added exports for `EuiCheckboxType`, `EuiCheckboxGroupOption`, and `EuiCheckboxGroupIdToSelectedMap` types ([#2593](https://github.com/elastic/eui/pull/2593))
- Fixed `.euiHeaderLinks__mobileList` in `EuiHeaderLinks` to only display it on mobile ([#2590](https://github.com/elastic/eui/pull/#2590))
- Fixed `EuiAccordion` icon rotation when it is a child of another accordion so it doesn't inherit the rotation state of the parent ([#2595](https://github.com/elastic/eui/pull/#2595))

## [`16.2.0`](https://github.com/elastic/eui/tree/v16.2.0)

- Added `EuiCheckableCard` component, for radio buttons or checkboxes with complex child content ([#2555](https://github.com/elastic/eui/pull/2555))
- Updated `EuiCheckbox` and `EuiCheckboxGroup` to TypeScript ([#2555](https://github.com/elastic/eui/pull/2555))

**Bug fixes**

- Fixed `EuiSwitch` clicking on disabled label ([#2575](https://github.com/elastic/eui/pull/2575))
- Fixed `EuiComboBox` options list closing when clicking outside the component after scrolling ([#2589](https://github.com/elastic/eui/pull/2589))

## [`16.1.0`](https://github.com/elastic/eui/tree/v16.1.0)

- Updated compressed styles for `EuiButtonGroup` to include a background color ([#2568](https://github.com/elastic/eui/pull/2568))
>>>>>>> 97119e55
- Added `heading` prop to `EuiCallOut` to allow for variance in the title tag ([#2357](https://github.com/elastic/eui/pull/2357))
- Added `badge` prop and new styles `EuiHeaderAlert` ([#2506](https://github.com/elastic/eui/pull/2506))
- Added new keyboard shortcuts for the data grid component: `Home` (same row, first column), `End` (same row, last column), `Ctrl+Home` (first row, first column), `Ctrl+End` (last row, last column), `Page Up` (next page) and `Page Down` (previous page) ([#2519](https://github.com/elastic/eui/pull/2519))
- Added `disabled` prop to the `EuiCheckboxGroup` definition ([#2545](https://github.com/elastic/eui/pull/2545))
- Added `disabled` option to the `option` attribute of the `options` object that is passed to the `EuiCheckboxGroup` so that checkboxes in a group can be individually disabled ([#2548](https://github.com/elastic/eui/pull/2548))
- Added `EuiAspectRatio` component that allows for responsively resizing embeds ([#2535](https://github.com/elastic/eui/pull/2535))
- Fixed `EuiIcon` accessibility by adding a `title` prop and a default `aria-label` ([#2554](https://github.com/elastic/eui/pull/2554))
- Added `display` and `titleSize` props to `EuiCard` ([#2566](https://github.com/elastic/eui/pull/2566))
- Added `accessibility` glyph to `EuiIcon` ([#2566](https://github.com/elastic/eui/pull/2566))

**Bug fixes**

- Fixed `EuiDataGrid` schema detection on already defined column schemas ([#2550](https://github.com/elastic/eui/pull/2550))
- Added `euiTextBreakWord()` to `EuiToast` header ([#2549](https://github.com/elastic/eui/pull/2549))
- Fixed `.eui-textBreakAll` on Firefox ([#2549](https://github.com/elastic/eui/pull/2549))
- Fixed `EuiBetaBadge` accessibility with `tab-index=0` ([#2559](https://github.com/elastic/eui/pull/2559))
- Improved `EuiIcon` loading performance ([#2565](https://github.com/elastic/eui/pull/2565))

## [`16.0.1`](https://github.com/elastic/eui/tree/v16.0.1)

**Bug fixes**

- `EuiSwitch` now passes `name` attribute into underlying `button` ([#2533](https://github.com/elastic/eui/pull/2533))

## [`16.0.0`](https://github.com/elastic/eui/tree/v16.0.0)

- Made `EuiCard` more accessible ([#2521](https://github.com/elastic/eui/pull/2521))
- Added ability to pass `children` to `EuiCard` ([#2521](https://github.com/elastic/eui/pull/2521))
- Replaced root element in `EuiFlyout`, switching from `span` to `Fragment` ([#2527](https://github.com/elastic/eui/pull/2527))
- Upgraded `react-virtualized` to `9.21.2` ([#2531](https://github.com/elastic/eui/pull/2531))

**Bug fixes**

- Added support for `timeFormat` formatting in `EuiSuperDatePicker` and fixed some formatting inconsistencies ([#2518](https://github.com/elastic/eui/pull/2518))
- Added support for `locale` in `EuiSuperDatePicker` and `EuiDatePicker` both as a prop and from `EuiContext` ([#2518](https://github.com/elastic/eui/pull/2518))

**Breaking changes**

- Removed `EuiCardGraphic` ([#2521](https://github.com/elastic/eui/pull/2521))

## [`15.0.0`](https://github.com/elastic/eui/tree/v15.0.0)

- Converted `EuiShowFor` and `EuiHideFor` to TS ([#2503](https://github.com/elastic/eui/pull/2503))
- Upgraded `react-ace` to `7.0.5` ([#2526](https://github.com/elastic/eui/pull/2526))

**Bug fixes**
- Fixed `EuiButton` disabled text color ([#2534](lhttps://github.com/elastic/eui/pull/2534))
- Created `.euiTableCaption` with `position: relative` to avoid double border under header row ([#2484](https://github.com/elastic/eui/pull/2484))
- Fixed `EuiSwitch` to use `aria-labelledby` ([#2522](https://github.com/elastic/eui/pull/2522))
- Fixed `EuiPanelProps` type definition ([#2516](https://github.com/elastic/eui/pull/2516))

**Breaking changes**

- Added `display` modifier to `EuiShowFor` ([#2503](https://github.com/elastic/eui/pull/2503))
- Updated minimum TypeScript version to 3.5.3 ([#2510](https://github.com/elastic/eui/pull/2510))
- Removed `Omit` type in favor of TypeScript's built-in ([#2510](https://github.com/elastic/eui/pull/2510))

## [`14.10.0`](https://github.com/elastic/eui/tree/v14.10.0)

- Added new `euiControlBar` component for bottom-of-screen navigational elements. ([#2204](https://github.com/elastic/eui/pull/2204))
- Converted `EuiFlyout` to TypeScript ([#2500](https://github.com/elastic/eui/pull/2500))
- Added an animation to the arrow on `EuiAccordion` as it opens / closes ([#2507](https://github.com/elastic/eui/pull/2507))
- Upgraded `react-input-autosize` to `2.2.2` ([#2514](https://github.com/elastic/eui/pull/2514))

**Bug fixes**

- Simplified `EuiColorStops` popover toggling ([#2505](https://github.com/elastic/eui/pull/2505))

## [`14.9.0`](https://github.com/elastic/eui/tree/v14.9.0)

- Added new `euiTreeView` component for rendering recursive objects such as folder structures. ([#2409](https://github.com/elastic/eui/pull/2409))
- Added `euiXScrollWithShadows()` mixin and `.eui-xScrollWithShadows` utility class ([#2458](https://github.com/elastic/eui/pull/2458))
- Fixed `EuiColorStops` where empty string values would cause range min or max to be NaN ([#2496](https://github.com/elastic/eui/pull/2496))
- Improved `EuiSwitch` a11y by aligning to aria roles ([#2491](https://github.com/elastic/eui/pull/2491))
- Converted `EuiSwitch` to TypeScript ([#2491](https://github.com/elastic/eui/pull/2491))
- Added an accessible label-less `EuiSwitch` variation ([#2491](https://github.com/elastic/eui/pull/2491))

**Bug fixes**

- Normalized button `moz-focus-inner` ([#2445](https://github.com/elastic/eui/pull/2445))
- Fixed typo to correct `aria-modal` attribute in`EuiPopover` ([#2488](https://github.com/elastic/eui/pull/2488))
- Fixed position of `EuiCodeBlock` controls and added more tests ([#2459](https://github.com/elastic/eui/pull/2459))
- Changed `EuiCodeBlock` so that `overflowHeight` now applies a `maxHeight` instead of a `height` on the block ([#2487](https://github.com/elastic/eui/pull/2487))
- Fixed potentially inconsistent state update ([#2481](https://github.com/elastic/eui/pull/2481))
- Fixed `EuiSwitch` form behavior by adding a default button `type` of 'button' ([#2491](https://github.com/elastic/eui/pull/2491))

## [`14.8.0`](https://github.com/elastic/eui/tree/v14.8.0)

* `EuiButtonGroup` and `EuiButtonToggle` now accept `ReactNode` for their label prop instead of string ([#2392](https://github.com/elastic/eui/pull/2392))
* Added `useRenderToText` to `inner_text` service suite to render `ReactNode`s into label text ([#2392](https://github.com/elastic/eui/pull/2392))
* Added icons `tableDensityExpanded`, `tableDensityCompact`, `tableDensityNormal` to `EuiIcon` ([#2230](https://github.com/elastic/eui/pull/2230))
* Added `!important` to the animation of `EuiFocusRing` animation to make sure it is always used ([#2230](https://github.com/elastic/eui/pull/2230))
* Added `expandMini` icon to `EuiIcon` ([#2207](https://github.com/elastic/eui/pull/2366))
* Changed `EuiPopover` to use `role="dialog"` for better screen-reader announcements ([#2207](https://github.com/elastic/eui/pull/2366))
* Added function callback `onTrapDeactivation` to `EuiPopover` for when a focus trap is deactivated ([#2366](https://github.com/elastic/eui/pull/2366))
* Added logic for rendering of focus around `EuiPopover` to counteract a race condition ([#2366](https://github.com/elastic/eui/pull/2366))
* Added `EuiDataGrid` ([#2165](https://github.com/elastic/eui/pull/2165))

**Bug fixes**

* Corrected `lockProps` passdown in `EuiFocusTrap`, specifically to allows `style` to be passed down. ([#2230](https://github.com/elastic/eui/pull/2230))
* Changed `children` property on `I18nTokensShape` type from a single `ReactChild` to now accept an `array` ([#2230](https://github.com/elastic/eui/pull/2230))
* Adjusted the color of `$euiColorHighlight` in dark mode ([#2176](https://github.com/elastic/eui/pull/2176))
* Changed `EuiPopoverFooter` padding to uniformly adjust with the size of the popover ([#2207](https://github.com/elastic/eui/pull/2207))
* Fixed `isDragDisabled` prop usage in `EuiDraggable` ([#2207](https://github.com/elastic/eui/pull/2366))
* Fixed `EuiMutationObserver`'s handling of`onMutation` when that prop's value changes ([#2421](https://github.com/elastic/eui/pull/2421))

## [`14.7.0`](https://github.com/elastic/eui/tree/v14.7.0)

- Converted `EuiRadio` and `EuiRadioGroup` to TypeScript ([#2438](https://github.com/elastic/eui/pull/2438))
- Improved a11y in `EuiImage` ([#2447](https://github.com/elastic/eui/pull/2447))
- Made EuiIcon a PureComponent, to speed up React re-render performance ([#2448](https://github.com/elastic/eui/pull/2448))
- Added ability for `EuiColorStops` to accept user-defined range bounds ([#2396](https://github.com/elastic/eui/pull/2396))
- Added `external` prop to `EuiLink` ([#2442](https://github.com/elastic/eui/pull/2442))
- Added disabled state to `EuiBadge` ([#2440](https://github.com/elastic/eui/pull/2440))
- Changed `EuiLink` to appear non interactive when passed the `disabled` prop and an `onClick` handler ([#2423](https://github.com/elastic/eui/pull/2423))
- Added `minimize` glyph to `EuiIcon` ([#2457](https://github.com/elastic/eui/pull/2457))

**Bug fixes**

- Reenabled `width` property for `EuiTable` cell components ([#2452](https://github.com/elastic/eui/pull/2452))
- Fixed `EuiNavDrawer` collapse/expand button height issue
 ([#2463](https://github.com/elastic/eui/pull/2463))

## [`14.6.0`](https://github.com/elastic/eui/tree/v14.6.0)

- Added new updated `infraApp` and `logsApp` icons. ([#2430](https://github.com/elastic/eui/pull/2430))

**Bug fixes**

- Fixed missing misc. button and link type definition exports ([#2434](https://github.com/elastic/eui/pull/2434))
- Strip custom semantics from `EuiSideNav` ([#2429](https://github.com/elastic/eui/pull/2429))

## [`14.5.1`](https://github.com/elastic/eui/tree/v14.5.1)

**Note: this release is a backport containing changes originally made in `14.6.0` and `14.7.0`**

- Added new updated `infraApp` and `logsApp` icons. ([#2430](https://github.com/elastic/eui/pull/2430))
- Made EuiIcon a PureComponent, to speed up React re-render performance ([#2448](https://github.com/elastic/eui/pull/2448))

**Bug fixes**

- Fixed `EuiNavDrawer` collapse/expand button height issue ([#2463](https://github.com/elastic/eui/pull/2463))

## [`14.5.0`](https://github.com/elastic/eui/tree/v14.5.0)

- Update Elastic-Charts to version 13.0.0 and updated the theme object accordingly ([#2381](https://github.com/elastic/eui/pull/2381))
- Added new `EuiColorStops` component ([#2360](https://github.com/elastic/eui/pull/2360))
- Added `currency` glyph to 'EuiIcon' ([#2398](https://github.com/elastic/eui/pull/2398))
- Migrate `EuiBreadcrumbs`, `EuiHeader` etc, and `EuiLink` to TypeScript ([#2391](https://github.com/elastic/eui/pull/2391))
- Added `hasChildLabel` prop to `EuiFormRow` to avoid duplicate labels ([#2411](https://github.com/elastic/eui/pull/2411))
- Added `component` prop to `EuiPageBody`, switching the default from `div` to `main` ([#2410](https://github.com/elastic/eui/pull/2410))
- Added focus state to `EuiListGroupItem` ([#2406](https://github.com/elastic/eui/pull/2406))
- Added `keyboardShorcut` glyph to 'EuiIcon ([#2413](https://github.com/elastic/eui/pull/2413))
- Improved a11y in `EuiNavDrawer` ([#2417](https://github.com/elastic/eui/pull/2417))
- Improved a11y in `EuiSuperDatePicker` ([#2426](https://github.com/elastic/eui/pull/2426))

**Bug fixes**

- Fixed `EuiSelectable` to accept programmatic updates to its `options` prop ([#2390](https://github.com/elastic/eui/pull/2390))
- Fixed poor labeling in `EuiSuperDatePicker` ([#2411](https://github.com/elastic/eui/pull/2411))
- Fixed `EuiCodeEditor`'s ID to be dynamic between renders ([#2411](https://github.com/elastic/eui/pull/2411))
- Fixed `EuiCodeEditor` to not render multiple labels for some inputs ([#2411](https://github.com/elastic/eui/pull/2411))
- Fixed `EuiBreadcrumbs` improper use of `useInnerText` hook ([#2425](https://github.com/elastic/eui/pull/2425))

## [`14.4.0`](https://github.com/elastic/eui/tree/v14.4.0)

- Migrate `EuiEmptyPrompt`and `EuiCard` to TS ([#2387](https://github.com/elastic/eui/pull/2387))
- Added Lens app `lensApp` icon ([#2389](https://github.com/elastic/eui/pull/2389))
- Made `EuiKeyPadMenuItem` beta badge smaller ([#2388](https://github.com/elastic/eui/pull/2388))

## [`14.3.0`](https://github.com/elastic/eui/tree/v14.3.0)

- Added `package` icon to glyph set ([#2378](https://github.com/elastic/eui/pull/2378))
- Modified `EuiFacetButton` to use `$euiFocusBackgroundColor` for `:focus` state ([2365](https://github.com/elastic/eui/pull/2365))
- Added a `showMaxPopover` option for `EuiBreadcrumbs` to display all items when a `max` is set. ([#2342](https://github.com/elastic/eui/pull/2342))
- Added `data-test-subj` support for basic and in-memory tables' actions ([#2353](https://github.com/elastic/eui/pull/2353))
- Added `ip` icon to glyph set ([#2371](https://github.com/elastic/eui/pull/2371))
- Set `textOnly={true}` for expanded rows in `EuiBasicTable` ([#2376](https://github.com/elastic/eui/pull/2376))
- Added `visAreaStacked`, `visBarVerticalStacked`, and `visBarHorizontalStacked` icons to glyph set ([#2379](https://github.com/elastic/eui/pull/2379))
- Adjusted style of beta badge on `EuiKeyPadMenuItem` ([#2375](https://github.com/elastic/eui/pull/2375))
- Migrate `EuiFacetGroup`, `EuiKeyPadMenu` and `EuiCallOut` to TS ([#2382](https://github.com/elastic/eui/pull/2382))

**Bug fixes**

- Fixed spacing of `EuiFormErrorText` to match `EuiFormHelpText` ([#2354](https://github.com/elastic/eui/pull/2354))
- Fixed bug in `EuiPopover` where Array.prototype.slice() may have been called on 'undefined' ([#2369](https://github.com/elastic/eui/pull/2369))
- Properly exported `copy`, `move`, and `reorder` drag-and-drop service methods ([#2377](https://github.com/elastic/eui/pull/2377))

## [`14.2.0`](https://github.com/elastic/eui/tree/v14.2.0)

- Added `compressed` option to `buttonSize` prop of EuiButtonGroup ([#2343](https://github.com/elastic/eui/pull/2343))
- Added disabled states to `EuiCard`, `EuiKeyPadMenuItem` and `EuiKeyPadMenuItemButton`
 ([#2333](https://github.com/elastic/eui/pull/2340))
- Added missing `compressed` TS definitions to `EuiComboBox`, `EuiCheckboxGroup`, `EuiCheckbox`, `EuiFieldSearch`, `EuiRadioGroup`, `EuiSwitch` ([#2338](https://github.com/elastic/eui/pull/2338))
- Added auto-margin between `EuiFormRow` and `EuiButton` ([#2338](https://github.com/elastic/eui/pull/2338))
- Added border to `[readOnly]` inputs ([#2338](https://github.com/elastic/eui/pull/2338))

**Bug fixes**

- Fixed `onChange` TS defs for EuiRange ([#2349](https://github.com/elastic/eui/pull/2349))
- Fixed default z-index of `EuiPopover` ([#2341](https://github.com/elastic/eui/pull/2341))
- Fixed styling for `prepend` and `append` nodes that may be popovers or tooltips ([#2338](https://github.com/elastic/eui/pull/2338))

## [`14.1.1`](https://github.com/elastic/eui/tree/v14.1.1)

**Bug fixes**

- Fixed accidental removal of Elastic Charts from dependencies ([#2348](https://github.com/elastic/eui/pull/2348))

## [`14.1.0`](https://github.com/elastic/eui/tree/v14.1.0)

- Created `EuiSuggest` component ([#2270](https://github.com/elastic/eui/pull/2270))
- Added missing `compressed` styling to `EuiSwitch` ([#2327](https://github.com/elastic/eui/pull/2327))
- Migrate `EuiBottomBar`, `EuiHealth` and `EuiImage` to TS ([#2328](https://github.com/elastic/eui/pull/2328))
- Added hover and focus states when `allowFullScreen` is true in `EuiImage`([#2287](https://github.com/elastic/eui/pull/2287))
- Converted `EuiColorPicker` to TypeScript ([#2340](https://github.com/elastic/eui/pull/2340))
- Added inline rendering option to `EuiColorPicker` ([#2340](https://github.com/elastic/eui/pull/2340))

## [`14.0.0`](https://github.com/elastic/eui/tree/v14.0.0)

### Feature: Compressed Form Controls ([#2167](https://github.com/elastic/eui/pull/2167))

- Altered the look of `compressed` form controls to look more subtle
- Created `EuiFormControlLayoutDelimited` for dual inputs indicating a range
- Added compressed and column style layouts to `EuiFormRow` via `display` prop
- Reduced overall height of `compressed` `EuiRange` and `EuiDualRange`
- Added `showInput = 'inputWithPopover'` option for `compressed` `EuiRange` and `EuiDualRange` to display the slider in a popover

- Made all inputs in the `EuiSuperDatePicker` popover `compressed`
- Added `controlOnly` prop to `EuiFieldText` and `EuiFieldNumber`
- Allow `style` prop to be passed down in `EuiColorPickerSwatch`
- `EuiFilePicker` now has `default` and `large` display sizes that both have `compressed` alternatives
- Allow strings to be passed as `append`/`prepend` props and added a11y support
- Added a max height with overflow to `EuiSuperSelect`

**Bug fixes**

- Fixed `EuiColorPicker` padding on right to accomodate down caret
- Fixed sizings of `EuiComboBox` and pills
- Fixed truncation on `EuiContextMenuItem`
- Fixed style of more `append`/`prepend` options of `EuiFormControlLayout`

**Deprecations**

- `EuiFormRow`'s `compressed` prop deprecated in favor of `display: rowCompressed`
- `EuiFormRow`'s `displayOnly` prop deprecated in favor of `display: center`

**Breaking changes**

- SASS mixin `euiTextOverflowWrap()` has been removed in favor of `euiTextBreakWord()`
- `EuiFormLabel` no longer has a bottom margin
- `EuiFormRow` no longer has bottom padding, nor does it add margin to any `+ *` siblings only sibling `EuiFormRow`s

## [`13.8.2`](https://github.com/elastic/eui/tree/v13.8.2)

**Bug fixes**

- Corrected `EuiCodeBlock`'s proptype for `children` to be string or array of strings. ([#2324](https://github.com/elastic/eui/pull/2324))
- Fixed `onClick` TypeScript definition for `EuiPanel` ([#2330](https://github.com/elastic/eui/pull/2330))
- Fixed `EuiComboBox` list reopening after closing on option selection in IE11 ([#2326](https://github.com/elastic/eui/pull/2326))

## [`13.8.1`](https://github.com/elastic/eui/tree/v13.8.1)

**Bug fixes**

- Updated TS def for `EuiFilterSelect` ([#2291](https://github.com/elastic/eui/pull/2291))
- Fixed alignment of icons and label in `EuiSideNavItem` ([#2297](https://github.com/elastic/eui/pull/2297))
- Fixed logic in `EuiContextMenu` to account for index of `0` ([#2304](https://github.com/elastic/eui/pull/2304))

## [`13.8.0`](https://github.com/elastic/eui/tree/v13.8.0)

- Added href prop to `EuiTab` and converted to TypeScript ([#2275](https://github.com/elastic/eui/pull/2275))
- Created `EuiInputPopover` component (formally) ([#2269](https://github.com/elastic/eui/pull/2269))
- Added docs for using [Elastic Charts](https://elastic.github.io/elastic-charts) with EUI ([#2209](https://github.com/elastic/eui/pull/2209))
- Improved fix for `EuiSuperDatePicker` to update `asyncInterval.isStopped` on a `isPaused` prop change. ([#2298](https://github.com/elastic/eui/pull/2298))

**Bug fixes**

- Removed extra right side margin in `EuiSuperDatePicker` ([#2236](https://github.com/elastic/eui/pull/2236))
- Fixed incorrect `onClick` type for `EuiButtonEmpty` ([#2282](https://github.com/elastic/eui/pull/2282))
- Fixed compilation script to remove all TypeScript definition exports from built JS assets ([#2279](https://github.com/elastic/eui/pull/2279))
- Fixed output extension for `dist` charts theme module ([#2294](https://github.com/elastic/eui/pull/2294))

## [`13.7.0`](https://github.com/elastic/eui/tree/v13.7.0)

- Allow `EuiFlexGroup` to accept a `ref` ([#2223](https://github.com/elastic/eui/pull/2223))

**Bug fixes**

- Fixed `EuiSuperDatePicker` to update `asyncInterval.isStopped` on a `isPaused` prop change. ([#2250](https://github.com/elastic/eui/pull/2250))
- Converted table, popover, buttons, pagination, outside click detector, focus trap, context menu, and panel to TypeScript ([#2212](https://github.com/elastic/eui/pull/2212))
- Fixed `EuiStat` invalid DOM nesting due to a `<p>` tag nested within another `<p>` tag ([#2229](https://github.com/elastic/eui/pull/2229))
- Fixed title text of dock/undock icon in `EuiNavDrawer` ([#2261](https://github.com/elastic/eui/pull/2261))

**Reverts**

- Revert conversion of `EuiSwitch` to `button[role=switch]` and TypeScript ([#2255](https://github.com/elastic/eui/pull/2255))

## [`13.6.1`](https://github.com/elastic/eui/tree/v13.6.1)

**Note: this release is a backport containing changes originally made in `13.7.0`**

**Bug fixes**

- Fixed title text of dock/undock icon in `EuiNavDrawer` ([#2261](https://github.com/elastic/eui/pull/2261))

## [`13.6.0`](https://github.com/elastic/eui/tree/v13.6.0)

**Note: this contains a reversion backported for targeted release**

- Revert conversion of `EuiSwitch` to `button[role=switch]` and TypeScript ([#2255](https://github.com/elastic/eui/pull/2255))

## [`13.5.0`](https://github.com/elastic/eui/tree/v13.5.0)

**Note: this contains component code that was reverted in the next release. Use `13.6.0` instead**

- Fixed `logoCloudEnterprise`, `logoLogging`, and `logoSecurity` SVGs in `EuiIcon` to be center aligned ([#2246](https://github.com/elastic/eui/pull/2246))
- Added locking behavior of `EuiNavDrawer` expanded state inluding the following props `isLocked`, `onIsLockedUpdate` ([#2247](https://github.com/elastic/eui/pull/2247))

## [`13.4.1`](https://github.com/elastic/eui/tree/v13.4.1)

**Note: this contains component code that was later reverted. Use `13.6.0` instead**

- Converted `EuiSwitch` to TypeScript ([#2243](https://github.com/elastic/eui/pull/2243))

**Bug fixes**

- Added missing `viewBox` attribute to Docker, Kubernetes, and Redis logos ([#2240](https://github.com/elastic/eui/pull/2240))

## [`13.4.0`](https://github.com/elastic/eui/tree/v13.4.0)

**Note: this contains component code that was later reverted. Use `13.6.0` instead**

- Converted `EuiFacetButton` to TypeScript ([#2226](https://github.com/elastic/eui/pull/2226))
- Added an optional `onClear` prop to the the `EuiDatePicker` component ([#2235](https://github.com/elastic/eui/pull/2235))
- Added support for `onClick` and `href` props on `EuiListGroupItem` and converted to TypeScript ([#1933](https://github.com/elastic/eui/pull/1933))

**Bug fixes**

- Fixed `EuiSwitch` semantics to align with aria roles ([#2193](https://github.com/elastic/eui/pull/2193))
- Removed Firefox's focus ring to match other browsers ([#2193](https://github.com/elastic/eui/pull/2193))
- Added missing `onChange` TS defs for EuiRange ([#2211](https://github.com/elastic/eui/pull/2211))
- Fixed `EuiBadge` text cursor to default pointer ([#2234](https://github.com/elastic/eui/pull/2234))
- Fixed `EuiPageContent` className prop to allow the passed-in className to take cascade precedence over classes generated by the component ([#2237](https://github.com/elastic/eui/pull/2237))

## [`13.3.0`](https://github.com/elastic/eui/tree/v13.3.0)

- Added i18n tokens to `EuiSuperDatePicker` and `EuiSuperUpdateButton`

## [`13.2.0`](https://github.com/elastic/eui/tree/v13.2.0)

- Converted `EuiStep`, `EuiSteps`, `EuiStepHorizontal`, `EuiStepsHorizontal`, and `EuiSubSteps` to Typescript ([#2186](https://github.com/elastic/eui/pull/2186))

**Bug fixes**

- Fixed `EuiBadge` truncation and auto-applied `title` attribute with `innerText` ([#2190](https://github.com/elastic/eui/pull/2190))
- Remove exported TypeScript type and interface exports from built artifacts when they originate from `node_modules` ([#2191](https://github.com/elastic/eui/pull/2191))
- Fixed `EuiBadge` truncation in IE and for the global filters pattern ([#2194](https://github.com/elastic/eui/pull/2194))
- Fixed alignment of long titles in `EuiStep` ([#2186](https://github.com/elastic/eui/pull/2186))
- Fixed the TS defs for EuiFilterSelectItem ([#2192](https://github.com/elastic/eui/pull/2192))
- Added missing TS defs for EuiTextArea ([#2201](https://github.com/elastic/eui/pull/2201))

## [`13.1.1`](https://github.com/elastic/eui/tree/v13.1.1)

**Bug fixes**

- Fixed `EuiMutationObserver` errors in IE11 by conditionally setting the `attributes` observer option according to the new spec ([#2180](https://github.com/elastic/eui/pull/2180))
- Fixed error message when an I18n mapping is a formatting function with no values provided. ([#2182](https://github.com/elastic/eui/pull/2182))

## [`13.1.0`](https://github.com/elastic/eui/tree/v13.1.0)

- Added `partial` glyph to `EuiIcon` ([#2152](https://github.com/elastic/eui/pull/2152))
- Added `tall`, `fullWidth`, and `isInvalid` props to `EuiFilePicker` ([#2145](https://github.com/elastic/eui/pull/2145))
- Added exports for `react-beautiful-dnd` interfaces used by EUI components ([#2173](https://github.com/elastic/eui/pull/2173))
- Added `isDisabled` prop & styles to `EuiSuperDatePicker` ([#2139](https://github.com/elastic/eui/pull/2139))
- Added `responsiveColumn` option to `type` prop of `EuiDescriptionList` ([#2166](https://github.com/elastic/eui/pull/2166))
- Removed `<use>` and `<def>` from svg icons ([#2162](https://github.com/elastic/eui/pull/2162))

**Bug fixes**

- Fixed invalid `aria-desribedby` values set by `EuiToolTip` ([#2156](https://github.com/elastic/eui/pull/2156))
- Added `"center"` as an acceptable value to `EuiBasicTable`'s `align` proptype ([#2158](https://github.com/elastic/eui/pull/2158))
- Fixed `.eui-textBreakWord` utility class to be cross-browser compatible ([#2157](https://github.com/elastic/eui/pull/2157))
- Fixed truncation and z-index of `EuiFilePicker` ([#2145](https://github.com/elastic/eui/pull/2145))
- Fixed `EuiNavDrawer`'s support for flyout groups in production/minified builds ([#2178](https://github.com/elastic/eui/pull/2178))
- Fixed width overflow of `EuiModal` ([#2164](https://github.com/elastic/eui/pull/2164))

## [`13.0.0`](https://github.com/elastic/eui/tree/v13.0.0)

- Added `EuiSuggestItem` component ([#2090](https://github.com/elastic/eui/pull/2090))
- Added support for negated or clauses to `EuiSearchBar` ([#2140](https://github.com/elastic/eui/pull/2140))
- Added `transition` utility services to help create timeouts that account for CSS transition durations and delays ([#2136](https://github.com/elastic/eui/pull/2136))
- Removed `EuiFlexGroup` dependency from `EuiAccordion` ([#2143](https://github.com/elastic/eui/pull/2143))
- Exported `prettyDuration` and `commonDurationRanges` for pretty printing date ranges outside `EuiSuperDatePicker` ([#2132](https://github.com/elastic/eui/pull/2132))

**Bug fixes**

- Fixed `EuiComboBox`'s padding on the right ([#2135](https://github.com/elastic/eui/pull/2135))
- Fixed `EuiAccordion` to correctly account for changing computed height of child elements ([#2136](https://github.com/elastic/eui/pull/2136))
- Fixed some `EuiFlyout` sizing ([#2125](https://github.com/elastic/eui/pull/2125))

**Breaking changes**

- Removed `EuiSeriesChart` and related components. Please look to [Elastic Charts](https://github.com/elastic/elastic-charts) for a replacement. ([#2135](https://github.com/elastic/eui/pull/2108))
- Removed `eui_k6_theme` related Sass and JSON files ([#2135](https://github.com/elastic/eui/pull/2108))
- Removed no longer used Sass mixins and variables in `EuiForm`, `EuiCallOut`, and `EuiRange` components ([#2135](https://github.com/elastic/eui/pull/2108))

## [`12.4.0`](https://github.com/elastic/eui/tree/v12.4.0)

- Centered the square of the `popout` glyph in the artboard ([#2120](https://github.com/elastic/eui/pull/2120))
- Added `useInnerText` and `EuiInnerText` component utilities for retrieving text content of elements ([#2100](https://github.com/elastic/eui/pull/2100))
- Converted `EuiRangeHightlight`, `EuiRangeLabel`, `EuiRangeLevels`, `EuiRangeSlider`, `EuiRangeThumb`, `EuiRangeTicks`, `EuiRangeTrack`, and `EuiRangeWrapper` to TypeScript ([#2124](https://github.com/elastic/eui/pull/2124))
- Converted `EuiAccordion` to TypeScript ([#2128](https://github.com/elastic/eui/pull/2128))

**Bug fixes**

- Fixed `EuiComboBox`'s options list from staying open when scrolled in a container by auto-closing the list on scroll ([#2106](https://github.com/elastic/eui/pull/2106))
- Fixed content provided to `EuiListGroupItem` and `EuiFilterButton` `title` attribute to prevent unreadable popover ([#2100](https://github.com/elastic/eui/pull/2100))
- Fixed a nearly infinite `requestAnimationFrame` loop caused by `focus` state changes in nested `EuiPopover` components ([#2110](https://github.com/elastic/eui/pull/2110))
- Fixed incorrect ES Query DSL generated by `EuiSearchBar` when an OR clause is present ([#2133](https://github.com/elastic/eui/pull/2133))

## [`12.3.1`](https://github.com/elastic/eui/tree/v12.3.1)

**Bug fixes**

- Restored missing scss and react-datepicker files to the npm-published packaged ([#2119](https://github.com/elastic/eui/pull/2119))

## [`12.3.0`](https://github.com/elastic/eui/tree/v12.3.0)

**Note: this release contained a change which prevented necessary files from being published to npm, this was fixed in 12.3.1**

- Added `logoSecurity`, `logoCode`, `logoMaps`, `logoUptime` and `logoLogging` to `EuiIcon` types ([#2111](https://github.com/elastic/eui/pull/2111))
- Added a `column` direction option to `EuiFlexGrid` ([#2073](https://github.com/elastic/eui/pull/2073))
- Updated `EuiSuperDatePicker`'s  commonly used date/times to display as columns. ([#2073](https://github.com/elastic/eui/pull/2073))
- Added TypeScript definition for `EuiFormControlLayout` ([#2086](https://github.com/elastic/eui/pull/2086))
- Changed SASS mixin `euiOverflowShadow()` to use `mask-image` instead of `box-shadow` ([#2088](https://github.com/elastic/eui/pull/2088))
- Added SASS mixin and CSS utility `euiYScrollWithShadows` ([#2088](https://github.com/elastic/eui/pull/2088))
- Added `cloudDrizzle`, `cloudStormy`, `cloudSunny`, `documents`, `documentEdit`, `training` and `videoPlayer` glyphs to `EuiIcon` ([#2102](https://github.com/elastic/eui/pull/2102))
- Added `display` prop to `EuiPopover` ([#2112](https://github.com/elastic/eui/pull/2112))

**Bug fixes**

- Widened `EuiComboBox`'s `options[].value` / `EuiComboBoxOptionProps.value` TypeScript definition ([#2080](https://github.com/elastic/eui/pull/2080))
- Added TS defs for `EuiComboBox`'s props spreading onto a `div` ([#2080](https://github.com/elastic/eui/pull/2080))
- Fixed responsive display of inline `EuiDatePicker` ([#1820](https://github.com/elastic/eui/pull/1820))
- Removed time from default `dateFormat` of `EuiDatePicker` ([#1820](https://github.com/elastic/eui/pull/1820))
- Fixed `EuiPopover` from catching and preventing propagation of keydown events when closed ([#2089](https://github.com/elastic/eui/pull/2089))
- Fixed padding sizes between `EuiModal` header, body, and footer ([#2088](https://github.com/elastic/eui/pull/2088))
- Fixed placeholder text color for more browsers ([#2113](https://github.com/elastic/eui/pull/2113))

**Deprecations**

- Removed `logoXpack`from `EuiIcon` types ([#2111](https://github.com/elastic/eui/pull/2111))

## [`12.2.1`](https://github.com/elastic/eui/tree/v12.2.1)

**Note: this release is a backport containing changes originally made in `12.4.0`**

**Bug fixes**

- Fixed a nearly infinite `requestAnimationFrame` loop caused by `focus` state changes in nested `EuiPopover` components ([#2110](https://github.com/elastic/eui/pull/2110))

## [`12.2.0`](https://github.com/elastic/eui/tree/v12.2.0)

- Made `aria-label` attribute equal to `title` of the the selection checkbox in table items (for each row) in `EuiBasicTable` ([#2043](https://github.com/elastic/eui/pull/2043))
- Updated `appApm` and `logoAPM` with new updated icons ([#2084](https://github.com/elastic/eui/pull/2084))

**Bug fixes**

- Added requirement that `EuiFormRow` has exactly one child element [#2054](https://github.com/elastic/eui/pull/2054)

## [`12.1.0`](https://github.com/elastic/eui/tree/v12.1.0)

- Changed `EuiNavDrawerFlyout` title from `h5` to `div` ([#2040](https://github.com/elastic/eui/pull/2040))
- Converted `EuiGlobalToastList` into ARIA live region by adding `role="region"` attribute to add NVDA/JAWS support ([#2055](https://github.com/elastic/eui/pull/2055))
- Added `magnifyWithMinus` and `magnifyWithPlus` glyphs to `EuiIcon` ([2056](https://github.com/elastic/eui/pull/2056))
- Added a fully black (no matter the theme) color SASS variable `$euiColorInk` ([2060](https://github.com/elastic/eui/pull/2060))
- Added `autoFocus` prop to `EuiTabbedContent` ([2062](https://github.com/elastic/eui/pull/2062))
- Changed `popout` glyph in `EuiIcon` to look more like external link ([2064](https://github.com/elastic/eui/pull/2064))
- Tweaked `SuperDatePicker` to make the start/end date selection more obvious ([#2049](https://github.com/elastic/eui/pull/2049))
- Added `toSentenceCase` string service ([#2049](https://github.com/elastic/eui/pull/2049))
- Pass `EuiSuperSelect`'s `popoverClassName` to the popover's panel ([#2068](https://github.com/elastic/eui/pull/2068))
- Added `editorItemAlignLeft`, `editorItemAlignCenter`, `editorItemRight`, `editorItemAlignTop`, `editorItemAlignMiddle`, `editorItemAlignBottom`, `editorDistributeHorizontal`, `editorDistributeVertical`, `editorPositionTopLeft`, `editorPositionTopRight`, `editorPositionBottomRight`, and `editorPositionBottomLeft` glyphs to `EuiIcon` ([2070](https://github.com/elastic/eui/pull/2070))
- Added missing TS definitions for `EuiRange` ([#2072](https://github.com/elastic/eui/pull/2072))

**Bug fixes**

- Fixed proptype for `EuiCopy`'s `children` ([#2048](https://github.com/elastic/eui/pull/2048))
- Fixed `EuiInMemoryTable` to allow sorting on computed columns ([#2044](https://github.com/elastic/eui/pull/2044))
- Fixed TypeScript `Toast` member export ([#2052](https://github.com/elastic/eui/pull/2052))
- Fixed style of readOnly input groups via `EuiFormControlLayout` and `prepend`/`append` ([#2057](https://github.com/elastic/eui/pull/2057))
- Removed TS types from ES exports when the exported name differs from the imported one ([#2069](https://github.com/elastic/eui/pull/2069))
- Fixed TypeScript definitions and type exports for `EuiBadge` and `EuiCopy` ([#2052](https://github.com/elastic/eui/pull/2052))

## [`12.0.0`](https://github.com/elastic/eui/tree/v12.0.0)

- Attached `noreferrer` also to links without `target="_blank"` ([#2008](https://github.com/elastic/eui/pull/2008))
- Converted observer utility components to TypeScript ([#2009](https://github.com/elastic/eui/pull/2009))
- Converted tool tip components to TypeScript ([#2013](https://github.com/elastic/eui/pull/2013))
- Converted `EuiCopy` to TypeScript ([#2016](https://github.com/elastic/eui/pull/2016))
- Converted badge and token components to TypeScript ([#2026](https://github.com/elastic/eui/pull/2026))
- Added `magnet` glyph to `EuiIcon` ([2010](https://github.com/elastic/eui/pull/2010))
- Changed `logoAWS` SVG in `EuiIcon` to work better in dark mode ([#2036](https://github.com/elastic/eui/pull/2036))
- Converted toast components to TypeScript ([#2032](https://github.com/elastic/eui/pull/2032))

**Bug fixes**

- Fixed `EuiFlyout` scrolling in Safari ([#2033](https://github.com/elastic/eui/pull/2033))
- Fixed `EuiCallOut` header icon alignment ([#2006](https://github.com/elastic/eui/pull/2006))
- Fixed `EuiInMemoryTable` sort value persistence through lifecycle updates ([#2035](https://github.com/elastic/eui/pull/2035))
- Fixed `EuiColorPicker` positioning and keyboard navigation in certain portal contexts ([#2038](https://github.com/elastic/eui/pull/2038))

**Breaking changes**

- Removed explicit dependency on `core-js`, but a global polyfill like `core-js@3` is still required ([#1982](https://github.com/elastic/eui/pull/1982))

## [`11.3.2`](https://github.com/elastic/eui/tree/v11.3.2)

**Note: this release is a backport containing changes originally made in `12.0.0`**

**Bug fixes**

- Fixed `EuiInMemoryTable` sort value persistence through lifecycle updates ([#2035](https://github.com/elastic/eui/pull/2035))
- Fixed `EuiColorPicker` positioning and keyboard navigation in certain portal contexts ([#2038](https://github.com/elastic/eui/pull/2038))

## [`11.3.1`](https://github.com/elastic/eui/tree/v11.3.1)

**Bug fixes**

- Fixed `EuiBadge` conflicts with providing both `iconOnClick` and `onClick` ([#1994](https://github.com/elastic/eui/pull/1994))
- Fixed optional TS definitions for `EuiColorPicker` `onBlur` and `onFocus` callbacks ([#1993](https://github.com/elastic/eui/pull/1993))
- Fixed `EuiIcon` again so that webpack can build dynamic require contexts ([#1998](https://github.com/elastic/eui/pull/1998))
- Fixed double borders on prepend/append items in `EuiFormControlLayout` ([#1996](https://github.com/elastic/eui/pull/1996))
- Fixed `EuiSuperSelect` TS definitions ([#1995](https://github.com/elastic/eui/pull/1995))

## [`11.3.0`](https://github.com/elastic/eui/tree/v11.3.0)

- Converted `EuiTableRowHeaderCheckbox` to TS ([#1973](https://github.com/elastic/eui/pull/1973))
- Added missing TypeScript definition for `EuiFieldText`'s `compressed` prop ([#1977](https://github.com/elastic/eui/pull/1977))
- Converted `EuiTableRowCellCheckbox` to TS ([#1964](https://github.com/elastic/eui/pull/1964))
- Updated `caniuse-lite` version resolution ([#1970](https://github.com/elastic/eui/pull/1970))
- Added a webpack directive for naming icon chunks ([#1944](https://github.com/elastic/eui/pull/1944))
- Added ability to update `EuiInMemoryTable` `sorting` prop and remove columns after sorting is applied ([#1972](https://github.com/elastic/eui/pull/1972))
- Added `onToggle` callback to `EuiAccordion` ([#1974](https://github.com/elastic/eui/pull/1974))
- Removed `options` `defaultProps` value from `EuiSuperSelect` ([#1975](https://github.com/elastic/eui/pull/1975))
- Removed TSlint and will perform all linting through ESLint ([#1950](https://github.com/elastic/eui/pull/1950))
- Added new component `EuiDelayRender` ([#1876](https://github.com/elastic/eui/pull/1876))
- Replaced `EuiColorPicker` with custom, customizable component ([#1914](https://github.com/elastic/eui/pull/1914))
- Added `jsx-a11y` `eslint` plugin and rules to match Kibana ([#1952](https://github.com/elastic/eui/pull/1952))
- Changed `EuiCopy` `beforeMessage` prop to accept `node` instead of just `string` ([#1952](https://github.com/elastic/eui/pull/1952))

**Bug fixes**

- Fixed environment setup for running `test-unit` script on Windows ([#1971](https://github.com/elastic/eui/pull/1971))
- Fixed focus on single selection of EuiComboBox ([#1965](https://github.com/elastic/eui/pull/1965))
- Fixed type mismatch between PropType and TypeScript def for `EuiGlobalToastList` toast `title` ([#1978](https://github.com/elastic/eui/pull/1978))
- Fixed missing Typescript definition for `EuiButton`'s `color="text"` option ([#1980](https://github.com/elastic/eui/pull/1980))
- Fixed Prettier formatting lint error in `EuiTable` TS def file ([#1986](https://github.com/elastic/eui/pull/1986))
- Fixed not clickable button with svg in Safari ([#1985](https://github.com/elastic/eui/pull/1985))
- Fixed `EuiToggle` pointer events for those using icons only ([#1991](https://github.com/elastic/eui/pull/1991))

## [`11.2.1`](https://github.com/elastic/eui/tree/v11.2.1)

**Bug fixes**

- Fixed type mismatch between PropType and TypeScript def for `EuiToast` `title` ([#1962](https://github.com/elastic/eui/pull/1962))

## [`11.2.0`](https://github.com/elastic/eui/tree/v11.2.0)

- Converted `EuiFormControlLayoutCustomIcon` to TS ([#1956](https://github.com/elastic/eui/pull/1956))
- Converted `EuiStepNumber` to TS ([#1893](https://github.com/elastic/eui/pull/1893))
- Converted `EuiFormControlLayoutClearButton` to TS ([#1922](https://github.com/elastic/eui/pull/1922))
- Added `data-test-subj` property to `EuiDraggable` and `EuiDroppable` ([#1943](https://github.com/elastic/eui/pull/1943))
- Added type definitions to `EuiSuperSelect` ([#1907](https://github.com/elastic/eui/pull/1907))
- Updated `EuiIcon` to use Slack's updated branding ([#1954](https://github.com/elastic/eui/pull/1954))
- Updated `compile-icons` script to format icon components with Prettier ([#1955](https://github.com/elastic/eui/pull/1955))

**Bug fixes**

- Addressed a chrome issue where negative letter-spacing can reverse RTL text in SVGs ([#1960](https://github.com/elastic/eui/pull/1960))

## [`11.1.0`](https://github.com/elastic/eui/tree/v11.1.0)

- Converted `pretty_interval` to TS ([#1920](https://github.com/elastic/eui/pull/1920))
- Converted `relative_options` to TS ([#1921](https://github.com/elastic/eui/pull/1921))
- Added width to `EuiFlexItem` when gutter in `EuiFlexGrid` is set to none. ([#1941](https://github.com/elastic/eui/pull/1941))
- Format all JavaScript files with Prettier through ESLint ([#1906](https://github.com/elastic/eui/pull/1906))
- Replaced `appSecurityAnalytics` in `EuiIcon` with an updated SVG ([#1948](https://github.com/elastic/eui/pull/1948))

**Bug fixes**

- Removed unused prop enum of `l` in `EuiButton` ([#1936](https://github.com/elastic/eui/pull/1936))
- Fixed `EuiSelect` browser event inconsistencies by normalizing `mouseup` propagation ([#1926](https://github.com/elastic/eui/pull/1926))
- Removed `children` as a required prop for `EuiOverlayMask` ([#1937](https://github.com/elastic/eui/pull/1937))

## [`11.0.1`](https://github.com/elastic/eui/tree/v11.0.1)

**Bug fixes**

- Fixed `EuiIconTip`'s typescript definition ([#1934](https://github.com/elastic/eui/pull/1934))
- Reinstated `EuiIcon` component ability to handle `type` prop updates ([#1935](https://github.com/elastic/eui/pull/1935))

## [`11.0.0`](https://github.com/elastic/eui/tree/v11.0.0)

- Added support for custom React SVG elements and external SVG URLs to `EuiIcon` ([#1924](https://github.com/elastic/eui/pull/1924))

**Bug fixes**

- Fixed Firefox flash of unstyled select dropdown ([#1927](https://github.com/elastic/eui/pull/1927))

**Breaking changes**

- Split `EuiIcon` icon loading into dynamic imports ([#1924](https://github.com/elastic/eui/pull/1924))

## [`10.4.2`](https://github.com/elastic/eui/tree/v10.4.2)

**Note: this release is a backport containing changes originally made in `11.2.0`**

**Bug fixes**

- Addressed a chrome issue where negative letter-spacing can reverse RTL text in SVGs ([#1960](https://github.com/elastic/eui/pull/1960))

## [`10.4.1`](https://github.com/elastic/eui/tree/v10.4.1)

**Note: this release is a backport containing changes originally made in `11.1.0`**

- Replaced `appSecurityAnalytics` in `EuiIcon` with an updated SVG ([#1948](https://github.com/elastic/eui/pull/1948))

## [`10.4.0`](https://github.com/elastic/eui/tree/v10.4.0)

- Added `display` prop to `EuiTabs` and `EuiTabbedContent` components for ability to use an alternative `condensed` style ([#1904](https://github.com/elastic/eui/pull/1904))

## [`10.3.1`](https://github.com/elastic/eui/tree/v10.3.1)

**Bug fixes**

- Fixed a regression where `EuiStat` reported accepting `string` for `title`, `description`, even though `ReactNode` is acceptable ([#1910](https://github.com/elastic/eui/pull/1910))

## [`10.3.0`](https://github.com/elastic/eui/tree/v10.3.0)

- Added support for `href` on the last item in `EuiBreadcrumbs` ([#1905](https://github.com/elastic/eui/pull/1905))
- Added `selectable` prop to `EuiCard` ([#1895](https://github.com/elastic/eui/pull/1895))
- Converted `EuiValidatableControl` to TS ([#1879](https://github.com/elastic/eui/pull/1879))

**Bug fixes**

- Fixed prompt text rendering in `EuiFilePicker` when a React element is passed ([#1903](https://github.com/elastic/eui/pull/1903))
- Fixed overflow scrolling of `EuiModal` and `EuiConfirmModal` for Chrome and Safari ([#1902](https://github.com/elastic/eui/pull/1902))
- Fixed `EuiOverlayMask` `children` element mismatch TS error ([#1900](https://github.com/elastic/eui/pull/1900))

## [`10.2.1`](https://github.com/elastic/eui/tree/v10.2.1)

**Bug fixes**

- Fixed responsiveness of `EuiFilterGroup` ([#1849](https://github.com/elastic/eui/pull/1849))

**Deprecations**

- Replaced `EuiFilterButton`'s `noDivider` prop with `withNext` ([#1849](https://github.com/elastic/eui/pull/1849))

## [`10.2.0`](https://github.com/elastic/eui/tree/v10.2.0)

- Converted `EuiGlobalToastListItem` to TS ([#1880](https://github.com/elastic/eui/pull/1880))
- Converted `token_map` to TS ([#1870](https://github.com/elastic/eui/pull/1870))
- Converted `EuiOverlayMask` to TS ([#1858](https://github.com/elastic/eui/pull/1858))
- Converted `EuiStat` to TS ([#1848](https://github.com/elastic/eui/pull/1848))
- Added `isLoading` prop to `EuiStat` ([#1848](https://github.com/elastic/eui/pull/1848))
- Added `roundUp` prop to relative tab of `EuiSuperDatePicker` ([#1827](https://github.com/elastic/eui/pull/1827))
- Changed position of `EuiSwitch` for date rounding used at relative tab of `EuiSuperDatePicker` ([#1827](https://github.com/elastic/eui/pull/1827))
- Added `bug`, `flag`, and `heart` glyphs to `EuiIcon` ([#1887](https://github.com/elastic/eui/pull/1887))
- Updated `alert` glyph in `EuiIcon` ([#1887](https://github.com/elastic/eui/pull/1887))

**Bug fixes**

- Fixed `EuiComboBox` to not pass its `inputRef` prop down to the DOM ([#1867](https://github.com/elastic/eui/pull/1867))
- Fixed `euiBreakpoint()` warning to give accurate feedback ([#1874](https://github.com/elastic/eui/pull/1874))
- Fixed type definitions around `EuiI18n`'s `default` prop to better support use cases ([#1861](https://github.com/elastic/eui/pull/1861))
- Localized `EuiTablePagination`'s row count selection ([#1883](https://github.com/elastic/eui/pull/1883))
- Fixed EuiComboBox's internal tracking of its focus state ([#1796](https://github.com/elastic/eui/pull/1796))
- Fixed `EuiComboBox` with `singleSelection` and `onAddCustomOption` reopening the options list after adding a custom option ([#1882](https://github.com/elastic/eui/pull/1882))
- Fixed `EuiComboBox` reopening the options list in Firefox when closing via the dropdown arrow button ([#1885](https://github.com/elastic/eui/pull/1885))
- Fixed running the dev server and building on Windows ([#1891](https://github.com/elastic/eui/pull/1891))

## [`10.1.0`](https://github.com/elastic/eui/tree/v10.1.0)

- Added `tokenModule` and `tokenNamespace` icons to `EuiToken` ([#1839](https://github.com/elastic/eui/pull/1839))
- Used `cache-loader` to speed up development docs site build ([#1841](https://github.com/elastic/eui/pull/1841)
- Converted `matching_options` to TS ([#1828](https://github.com/elastic/eui/pull/1828))
- Converted `EuiFormHelpText` to TS ([#1852](https://github.com/elastic/eui/pull/1852))
- Added `onSearch` to `EuiFieldSearchProps`'s type defintion ([#1627](https://github.com/elastic/eui/pull/1627))
- Added `moon` glyph to `EuiIcon` ([#1859](https://github.com/elastic/eui/pull/1859))
- Added `logoAzure` and `logoAzureMono` logos to `EuiIcon` ([#1859](https://github.com/elastic/eui/pull/1859))
- Added exact-text matching operator to `EuiSearchBar` / `Query` and allow empty phrases, e.g. `""` ([#1843](https://github.com/elastic/eui/pull/1843))
- Allow forward-slash character in `EuiSearchBar` / `Query` search values ([#1843](https://github.com/elastic/eui/pull/1843))
- Changed `EuiLoadingKibana`, `EuiLoadingSpinner`, `EuiLoadingChart` and `EuiLoadingContent` components to use spans instead of divs  ([#1845](https://github.com/elastic/eui/pull/1845))

**Bug fixes**

- Added `toastLifeTimeMs` typescript definition for individual toasts in `EuiGlobalToastList` ([#1846](https://github.com/elastic/eui/pull/1846))
- Added logic to prevent refocusing `EuiComboBox` input after container blur event ([#1863](https://github.com/elastic/eui/pull/1863))
- Changed `EuiLoadingKibana` so it could better nest within `EuiFlexItem`  ([#1845](https://github.com/elastic/eui/pull/1845))

## [`10.0.1`](https://github.com/elastic/eui/tree/v10.0.1)

- Converted `EuiText`, `EuiTextColor` and `EuiTextAlign` to TS ([#1791](https://github.com/elastic/eui/pull/1791))
- Updated `IconColor` type to better distinguish between accepted types ([#1842](https://github.com/elastic/eui/pull/1842))

## [`10.0.0`](https://github.com/elastic/eui/tree/v10.0.0)

- Converted `EuiTitle` to TS ([#1810](https://github.com/elastic/eui/pull/1810))
- Added `adjustDateOnChange` prop to date pickers, enabling month and year changes to trigger `onChange` ([#1817](https://github.com/elastic/eui/pull/1817))
- Updated the overflow shadows for `EuiModal` and `EuiFlyout` ([#1829](https://github.com/elastic/eui/pull/1829))
- Added `confirmButtonDisabled` prop to `EuiConfirmModal` ([#1829](https://github.com/elastic/eui/pull/1829))
- Fixed `EuiNavDrawer` overflow scroll behavior on Firefox ([#1837](https://github.com/elastic/eui/pull/1837))

**Bug fixes**

- Fixed mobile layout for `EuiConfirmModal` ([#1829](https://github.com/elastic/eui/pull/1829))

**Deprecations**

- Replaced the following SASS mixins `euiOverflowShadowTop`, `euiOverflowShadowBottom` with `euiOverflowShadow`. ([#1829](https://github.com/elastic/eui/pull/1829))


**Breaking changes**

- Removed transitional `keyOfStringsOnly` option from TypeScript configuration ([#1814](https://github.com/elastic/eui/pull/1814))

## [`9.9.1`](https://github.com/elastic/eui/tree/v9.9.1)

- Re-enabled installation of `@elastic/eui` via npm ([#1811](https://github.com/elastic/eui/pull/1811))

**Bug fixes**

- Added `isLoading` prop typedef to `EuiSuperDatePickerProps` ([#1812](https://github.com/elastic/eui/pull/1812))
- Fixed `EuiSearchBox` query input resetting on prop updates ([#1823](https://github.com/elastic/eui/pull/1823))
- Fixed `EuiSearchBar` filter button highlighting ([#1824](https://github.com/elastic/eui/pull/1824))

## [`9.9.0`](https://github.com/elastic/eui/tree/v9.9.0)

- Added `initialPageIndex` pagination prop to `EuiInMemoryTable` ([#1798](https://github.com/elastic/eui/pull/1798))
- Converted `EuiToolTipPopover` to TS ([#1800](https://github.com/elastic/eui/pull/1800))
- Converted `EuiTableHeaderMobile` to TS ([#1786](https://github.com/elastic/eui/pull/1786))
- Added `menuLeft` and `menuRight` icons ([#1797](https://github.com/elastic/eui/pull/1797))
- Updated EuiNavDrawer’s collapse/expand button to use `menuLeft` and `menuRight` icons ([#1797](https://github.com/elastic/eui/pull/1797))
- Added `isInvalid` prop to `EuiSuperSelect` ([#1804](https://github.com/elastic/eui/pull/1804))
- Added `cut` glyph to `EuiIcon` ([#1802](https://github.com/elastic/eui/pull/1802))
- Added `glasses` glyph to `EuiIcon` ([#1813](https://github.com/elastic/eui/pull/1813))

**Bug fixes**

- Fixed issue where toasts would dismiss when they have focus ([#1803](https://github.com/elastic/eui/pull/1803))
- Fixed issue where `EuiComboBox` placeholder was not read by screen readers ([#1803](https://github.com/elastic/eui/pull/1803))

## [`9.8.0`](https://github.com/elastic/eui/tree/v9.8.0)

- **[Beta]** Added new `EuiSelectable` component  ([#1699](https://github.com/elastic/eui/pull/1699))
- **[Beta]** Added new drag and drop components: `EuiDragDropContext`, `EuiDraggable`, and `EuiDroppable` ([#1733](https://github.com/elastic/eui/pull/1733))

## [`9.7.2`](https://github.com/elastic/eui/tree/v9.7.2)

- Converted `EuiFormErrorText` to TS ([#1772](https://github.com/elastic/eui/pull/1772))
- Added `data-test-subj`s to `EuiSuperDatePicker`'s `EuiRelativeTab` inputs  ([#1782](https://github.com/elastic/eui/pull/1782))

**Bug fixes**

- Update ButtonIconColor type to provide all available options ([#1783](https://github.com/elastic/eui/pull/1783))
- Prevent calculation on `null` ref during `EuiResizeObserver` observation ([#1784](https://github.com/elastic/eui/pull/1784))

## [`9.7.1`](https://github.com/elastic/eui/tree/v9.7.1)

**Bug fixes**

- Fixed heading and paragraph tag font style inherits ([#1776](https://github.com/elastic/eui/pull/1776))

## [`9.7.0`](https://github.com/elastic/eui/tree/v9.7.0)

- Changed `EuiNavDrawer` to close on any link click ([#1773](https://github.com/elastic/eui/pull/1773))

## [`9.6.0`](https://github.com/elastic/eui/tree/v9.6.0)

- Converted `makeId` to TS ([#1759](https://github.com/elastic/eui/pull/1759))
- Converted `EuiCardGraphic` to TS ([#1751](https://github.com/elastic/eui/pull/1751))
- Enhanced the build process to emit TypeScript types for the variables extracted from the themes ([#1750](https://github.com/elastic/eui/pull/1750))

**Bug fixes**

**Note: this release creates a minor regression to text scales where paragraph and heading tags were no longer inheriting from their container. This is fixed in `9.7.1`.**

- Set `h1 through h6, p` tags font reset based on family, size, and weight ([#1760](https://github.com/elastic/eui/pull/1760))
- Fixed `EuiButton` font size inheritence ([#1760](https://github.com/elastic/eui/pull/1760))
- Updated button elements in `EuiFilePicker`, `EuiFormControlLayoutClearButton`, `EuiFormControlLayoutCustomIcon`, `EuiListGroupItem`, and `EuiSideNavItem` to type=button ([#1764](https://github.com/elastic/eui/pull/1764))
- Fixed outside click detection inconsistencies by comparing `mouseup` and `mousedown` event targets rather than using `click` event target ([#1761](https://github.com/elastic/eui/pull/1761))

## [`9.5.0`](https://github.com/elastic/eui/tree/v9.5.0)

- Changed `EuiSuperDatePicker` to call `onRefresh` instead of `onTimeChanged` when user clicks "Refresh" button ([#1745](https://github.com/elastic/eui/pull/1745))
- Added a new `EuiLoadingContent` component that displays blocks as placeholders for text. ([#1730](https://github.com/elastic/eui/pull/1730))
- Added documentation entry in `EuiPagination` for `activePage` prop. ([#1740](https://github.com/elastic/eui/pull/1740))
- Changed `EuiButton` to use "m" as it's default `size` prop ([#1742](https://github.com/elastic/eui/pull/1742))
- Adds type definitions for `EuiListGroup` and `EuiListGroupItem` ([#1737](https://github.com/elastic/eui/pull/1737))

**Bug fixes**

- Fixed `EuiToolTip` potentially having incorrect position calculations near the window edge  ([#1744](https://github.com/elastic/eui/pull/1744))

## [`9.4.2`](https://github.com/elastic/eui/tree/v9.4.2)

**Bug fixes**

- Fixed `hexToRgb` from erroring on an incorrect string input ([#1741](https://github.com/elastic/eui/pull/1741))
- Fixed `EuiBadge` custom `color` prop type ([#1741](https://github.com/elastic/eui/pull/1741))
- Fixed inaccurately required `onRefresh` prop (should be optional) that was introduced in types in version 9.4.1 ([#1743](https://github.com/elastic/eui/pull/1743))

## [`9.4.1`](https://github.com/elastic/eui/tree/v9.4.1)

**Bug fixes**

- Adds missing type and fixes closure-scope problem for `SuperDatePicker`'s `onRefresh` callback ([#1732](https://github.com/elastic/eui/pull/1732))
- Changed `EuiBottomBar` to refer to the end of document ([#1727](https://github.com/elastic/eui/pull/1727))
- Fixed `EuiComboBox`'s calls to its `onBlur` prop ([#1739](https://github.com/elastic/eui/pull/1739))

## [`9.4.0`](https://github.com/elastic/eui/tree/v9.4.0)

- Allow toasts in `EuiGlobalToastList` to override `toastLifeTimeMs` ([#1720](https://github.com/elastic/eui/pull/1720))
- Allow `EuiListGroupItem` to pass a custom element as the `icon` ([#1726](https://github.com/elastic/eui/pull/1726))
- Added default icon for `EuiListGroupItem` if one is not passed ([#1729](https://github.com/elastic/eui/pull/1729))
- Added `toInitials` string service ([#1729](https://github.com/elastic/eui/pull/1729))

**Bug fixes**

- Removed all `lodash` imports in `eui.d.ts` to avoid namespace pollution ([#1723](https://github.com/elastic/eui/pull/1723))
- Prevent `EuiComboBox` from creating a custom option value when user clicks on a value in the dropdown ([#1728](https://github.com/elastic/eui/pull/1728))

## [`9.3.0`](https://github.com/elastic/eui/tree/v9.3.0)

- Added `footerLink` and `showToolTips` to `EuiNavDrawer` and added `EuiNavDrawerGroup` ([#1701](https://github.com/elastic/eui/pull/1701))

**Bug fixes**

- Fixed `EuiSuperDatePicker` time selection jumping on focus ([#1704](https://github.com/elastic/eui/pull/1704))

## [`9.2.1`](https://github.com/elastic/eui/tree/v9.2.1)

**Bug fixes**

- Make `EuiPopover`'s repositionOnScroll prop optional in TS ([#1705](https://github.com/elastic/eui/pull/1705))

## [`9.2.0`](https://github.com/elastic/eui/tree/v9.2.0)

- Adjusted the dark theme palette a bit more and adjusted a few components ([#1700](https://github.com/elastic/eui/pull/1700))

## [`9.1.0`](https://github.com/elastic/eui/tree/v9.1.0)

- Adjusted the dark theme palette to have a slight blue tint ([#1691](https://github.com/elastic/eui/pull/1691))
- Added `repositionOnScroll` property to the `EuiPopoverProps` type definition ([#1628](https://github.com/elastic/eui/pull/1628))
- Added support to `findTestSubject` for an optional `matcher` argument, which defaults to `~=`, enabling it to identify an element based on one of multiple space-separated values within its `data-test-subj` attribute ([#1587](https://github.com/elastic/eui/pull/1587))
- Converted `EuiFlexGrid`, `EuiFlexGroup`, `EuiFlexItem`, `EuiDescriptionList`, `EuiDescriptionListTitle`, and `EuiDescriptionListDescription` to TypeScript ([#1365](https://github.com/elastic/eui/pull/1365))
- Converted `EuiAvatar` to Typescript ([#1654](https://github.com/elastic/eui/pull/1654))
- Added missing `anchorClassName` prop to `EuiToolTip` definition ([#1657](https://github.com/elastic/eui/pull/1657))
- Added `fullWidth` prop to `EuiButton` ([#1665](https://github.com/elastic/eui/pull/1665))
- Added `.eui-fullWidth` utility class ([#1665](https://github.com/elastic/eui/pull/1665))
- Added `EuiPopoverFooter` and converted `EuiPopoverTitle` to TS ([#1666](https://github.com/elastic/eui/pull/1666))
- Converted `EuiLoadingSpinner`, `EuiLoadingKibana`, and `EuiLoadingChart` to TS ([#1683](https://github.com/elastic/eui/pull/1683))

**Bug fixes**

- Added button to `EuiSuperDatePicker`'s “Now” tab to trigger the "now" time selection ([#1620](https://github.com/elastic/eui/pull/1620))
- Fixed floating point arithmetic bug in `EuiRangeTrack`'s value validation ([#1687](https://github.com/elastic/eui/pull/1687))
- Fixed `EuiComboBox` `activeOptonIndex` error with empty search results ([#1695](https://github.com/elastic/eui/pull/1695))
- Fixed IE11 rendering issue in `EuiLoadingKibana` ([#1683](https://github.com/elastic/eui/pull/1683))

## [`9.0.2`](https://github.com/elastic/eui/tree/v9.0.2)

**Note: this release is a backport containing changes originally made in `9.1.0`**

**Bug fixes**

- Fixed floating point arithmetic bug in `EuiRangeTrack`'s value validation ([#1687](https://github.com/elastic/eui/pull/1687))

## [`9.0.1`](https://github.com/elastic/eui/tree/v9.0.1)

**Bug fixes**

- Fixed definition exports for converted Typescript components ([#1633](https://github.com/elastic/eui/pull/1633))

## [`9.0.0`](https://github.com/elastic/eui/tree/v9.0.0)

- Added `allowNeutralSort` prop to `EuiInMemoryTable` to support unsorting table columns ([#1591](https://github.com/elastic/eui/pull/1591))
- Added `mobileOptions` object prop for handling of all the mobile specific options of `EuiBasicTable` ([#1462](https://github.com/elastic/eui/pull/1462))
- Table headers now accept `React.node` types ([#1462](https://github.com/elastic/eui/pull/1462))
- Added `displayOnly` prop to `EuiFormRow` ([#1582](https://github.com/elastic/eui/pull/1582))
- Added `numActiveFilters` prop to `EuiFilterButton` ([#1589](https://github.com/elastic/eui/pull/1589))
- Updated style of `EuiFilterButton` to match `EuiFacetButton` ([#1589](https://github.com/elastic/eui/pull/1589))
- Added `size` and `color` props to `EuiNotificationBadge` ([#1589](https://github.com/elastic/eui/pull/1589))
- Allow `EuiDescribedFormGroup` to exist as a description-only row ([#1522](https://github.com/elastic/eui/pull/1522))
- Added `type` prop for `EuiFormLabel` for the option to make it a `legend` ([#1613](https://github.com/elastic/eui/pull/1613))
- Added `labelAppend` and `labelType` props to `EuiFormRow` ([#1613](https://github.com/elastic/eui/pull/1613))
- Aligned text styles of table headers and form labels ([#1613](https://github.com/elastic/eui/pull/1613))
- Converted `EuiModalBody`, `EuiModalFooter`, `EuiModalHeader`, `EuiModalHeaderTitle`, `EuiFlyoutBody`, `EuiFlyoutFooter`, `EuiFlyoutHeader`, `EuiPortal`, and `EuiProgress` to Typescript ([#1621](https://github.com/elastic/eui/pull/1621))

**Bug fixes**

- Fixed keyboard navigation and UI of `EuiComboBox` items in single selection mode ([#1619](https://github.com/elastic/eui/pull/1619))
- `EuiBasicTable` select all shows up on mobile ([#1462](https://github.com/elastic/eui/pull/1462))
- Adds missing `hasActiveFilters` prop for `EuiFilterButton` type and fixes `onChange` signature for `EuiButtonGroup` ([#1603](https://github.com/elastic/eui/pull/1603))
- Included `react-datepicker` TS types in EUI itself to avoid outside dependency ([#1618](https://github.com/elastic/eui/pull/1618))
- Prevent `EuiGlobalToastList` from attempting calculations on `null` DOM elements ([#1606](https://github.com/elastic/eui/pull/1606))
- Fixed `EuiFormRow` errors from the possibility of having duplicate `key` values ([#1522](https://github.com/elastic/eui/pull/1522))

**Breaking changes**

- `EuiBasicTable`'s select all checkbox appends a `makeId` string to the id ([#1462](https://github.com/elastic/eui/pull/1462))
- Remove camel casing from exported JSON variables and preserve hex values instead of converting to rgb ([#1590](https://github.com/elastic/eui/pull/1590))
- Added `@types/react-dom` to `peerDependencies` ([#1621](https://github.com/elastic/eui/pull/1621))

## [`8.0.0`](https://github.com/elastic/eui/tree/v8.0.0)

**Breaking changes**

- Upgraded TypeScript to 3.3 ([#1583](https://github.com/elastic/eui/pull/1583))
- Upgraded React to 16.8 ([#1583](https://github.com/elastic/eui/pull/1583))
- Upgraded Jest to 24.1 ([#1583](https://github.com/elastic/eui/pull/1583))
- Upgraded Enzyme to 3.9 ([#1583](https://github.com/elastic/eui/pull/1583))

## [`7.3.0`](https://github.com/elastic/eui/tree/v7.3.0)

- Added `onRefresh` option for `EuiSuperDatePicker` ([#1577](https://github.com/elastic/eui/pull/1577))
- Converted `EuiToggle` to TypeScript ([#1570](https://github.com/elastic/eui/pull/1570))
- Added type definitions for `EuiButtonGroup`,`EuiButtonToggle`, `EuiFilterButton`, `EuiFilterGroup`, and `EuiFilterSelectItem` ([#1570](https://github.com/elastic/eui/pull/1570))
- Added `displayOnly` prop to EuiFormRow ([#1582](https://github.com/elastic/eui/pull/1582))
- Added an index.d.ts file for the date picker components, including `EuiDatePicker`, `EuiDatePickerRange`, and `EuiSuperDatePicker` ([#1574](https://github.com/elastic/eui/pull/1574))

**Bug fixes**

- Fixed several bugs with `EuiRange` and `EuiDualRange` including sizing of inputs, tick placement, and the handling of invalid values ([#1580](https://github.com/elastic/eui/pull/1580))

## [`7.2.0`](https://github.com/elastic/eui/tree/v7.2.0)

- Added `text` as a color option for `EuiLink` ([#1571](https://github.com/elastic/eui/pull/1571))
- Added `EuiResizeObserver` to expose ResizeObserver API to React components; falls back to MutationObserver API in unsupported browsers ([#1559](https://github.com/elastic/eui/pull/1559))
- Added `EuiFocusTrap` as a wrapper around `react-focus-lock` to enable trapping focus in more cases, including React portals ([#1550](https://github.com/elastic/eui/pull/1550))

**Bug fixes**

- Fixed content cut off in `EuiContextMenuPanel` when height changes dynamically ([#1559](https://github.com/elastic/eui/pull/1559))
- Fixed `EuiComboBox` to allow keyboard tab to exit single selection box ([#1576](https://github.com/elastic/eui/pull/1576))
- Various fixes related to focus order and focus trapping as they relate to content in React portals ([#1550](https://github.com/elastic/eui/pull/1550))

## [`7.1.0`](https://github.com/elastic/eui/tree/v7.1.0)

- Added `append` prop to `EuiFieldText` ([#1567](https://github.com/elastic/eui/pull/1567))
- Adjusted set of Elastic Logos in `EuiIcon` to look better in dark mode. ([#1462](https://github.com/elastic/eui/pull/1562))
- Added `isCopyable` prop to `EuiCodeBlock` ([#1556](https://github.com/elastic/eui/pull/1556))
- Added optional `Snippet` tab to docs and renamed demo tabs ([#1556](https://github.com/elastic/eui/pull/1556))
- Expanded `getSecureRelForTarget` to handle elastic.co domains as a referrer whitelist ([#1565](https://github.com/elastic/eui/pull/1565))
- New `url` utility for verifying if a URL is a referrer whitelist ([#1565](https://github.com/elastic/eui/pull/1565))
- Add iconSize to ButtonIcon type definition ([#1568](https://github.com/elastic/eui/pull/1568))

## [`7.0.0`](https://github.com/elastic/eui/tree/v7.0.0)

- Created `EuiDualRange` using components from modularized, refactored `EuiRange`. New util service `isWithinRange` is the first in the number category. ([#1485](https://github.com/elastic/eui/pull/1485))
- Upgraded `lodash` to v4, taking advantage of modular imports. ([#1534](https://github.com/elastic/eui/pull/1534))
- Added pseudo-localization mode to docs ([#1541](https://github.com/elastic/eui/pull/1541))
- New docs page listing localization tokens ([#1541](https://github.com/elastic/eui/pull/1541))
- Added support for OR group clauses in `EuiQuery` and `EuiSearchBar` ([#1204](https://github.com/elastic/eui/pull/1204))
- Added `customQuickSelectPanels` prop to `EuiSuperDatePicker` ([#1549](https://github.com/elastic/eui/pull/1549))

**Bug fixes**

- Fixed `EuiSearchBar.Query` match_all query string must be `*` ([#1521](https://github.com/elastic/eui/pull/1521))
- Fixed `EuiSuperDatePicker` crashing with negative relative value ([#1537](https://github.com/elastic/eui/pull/1537))
- Fixed `EuiSuperDatePicker` crashing with invalid start and end prop values ([#1544](https://github.com/elastic/eui/pull/1544))
- Make TSLint issues be warnings, not errors, when running `src-docs` ([#1537](https://github.com/elastic/eui/pull/1537))

**Breaking changes**

- Made `or` a reserved keyword in `EuiQuery`'s syntax ([#1204](https://github.com/elastic/eui/pull/1204))

## [`6.10.9`](https://github.com/elastic/eui/tree/v6.10.9)

**Bug fixes**

- Bumped `lodash` version to `elastic/lodash@3.10.1-kibana3` ([#2280](https://github.com/elastic/eui/issues/2280))

## [`6.10.8`](https://github.com/elastic/eui/tree/v6.10.8)

**Note: this release is a backport containing changes originally made in `11.2.0`**

**Bug fixes**

- Addressed a chrome issue where negative letter-spacing can reverse RTL text in SVGs ([#1960](https://github.com/elastic/eui/pull/1960))

## [`6.10.7`](https://github.com/elastic/eui/tree/v6.10.7)

**Note: this release is a backport containing changes originally made in `9.7.0`**

- Changed `EuiNavDrawer` to close on any link click ([#1773](https://github.com/elastic/eui/pull/1773))

## [`6.10.6`](https://github.com/elastic/eui/tree/v6.10.6)

**Note: this release is a backport containing changes originally made in `9.6.0`**

**Bug fixes**

- Fixed outside click detection inconsistencies by comparing `mouseup` and `mousedown` event targets rather than using `click` event target ([#1761](https://github.com/elastic/eui/pull/1761))

## [`6.10.5`](https://github.com/elastic/eui/tree/v6.10.5)

**Note: this release is a backport containing changes originally made in `9.0.0`, `9.1.0`, `9.3.0`, and `9.4.0`**

- Adjusted the dark theme palette to have a slight blue tint ([#1691](https://github.com/elastic/eui/pull/1691))
- Added button to `EuiSuperDatePicker`'s “Now” tab to trigger the "now" time selection ([#1620](https://github.com/elastic/eui/pull/1620))
- Added `footerLink` and `showToolTips` to `EuiNavDrawer` and added `EuiNavDrawerGroup` ([#1701](https://github.com/elastic/eui/pull/1701))
- Allow `EuiListGroupItem` to pass a custom element as the `icon` ([#1726](https://github.com/elastic/eui/pull/1726))
- Added `toInitials` string service ([#1729](https://github.com/elastic/eui/pull/1729))
- Added `fullWidth` prop to `EuiButton` ([#1665](https://github.com/elastic/eui/pull/1665))
- Added `.eui-fullWidth` utility class ([#1665](https://github.com/elastic/eui/pull/1665))

**Bug fixes**

- Fixed keyboard navigation and UI of `EuiComboBox` items in single selection mode ([#1619](https://github.com/elastic/eui/pull/1619))
- Fixed `EuiComboBox` `activeOptonIndex` error with empty search results ([#1695](https://github.com/elastic/eui/pull/1695))
- Prevent `EuiComboBox` from creating a custom option value when user clicks on a value in the dropdown ([#1728](https://github.com/elastic/eui/pull/1728))
- Fixed `EuiSuperDatePicker` time selection jumping on focus ([#1704](https://github.com/elastic/eui/pull/1704))

## [`6.10.4`](https://github.com/elastic/eui/tree/v6.10.4)

**Note: this release is a backport containing changes originally made in `7.3.0`**

- Added an index.d.ts file for the date picker components, including `EuiDatePicker`, `EuiDatePickerRange`, and `EuiSuperDatePicker` ([#1574](https://github.com/elastic/eui/pull/1574))

## [`6.10.3`](https://github.com/elastic/eui/tree/v6.10.3)

**Note: this release is a backport containing changes originally made in `7.1.0`**

- Added `append` prop to `EuiFieldText` ([#1567](https://github.com/elastic/eui/pull/1567))

## [`6.10.2`](https://github.com/elastic/eui/tree/v6.10.2)

**Note: this release is a backport containing changes originally made in `7.1.0`**

- Adjusted set of Elastic Logos in `EuiIcon` to look better in dark mode. ([#1562](https://github.com/elastic/eui/pull/1562))
- Expanded `getSecureRelForTarget` to handle elastic.co domains as a referrer whitelist ([#1565](https://github.com/elastic/eui/pull/1565))
- New `url` utility for verifying if a URL is a referrer whitelist ([#1565](https://github.com/elastic/eui/pull/1565))

## [`6.10.1`](https://github.com/elastic/eui/tree/v6.10.1)

**Note: this release is a backport containing changes originally made in `7.0.0`**

**Bug fixes**

- Fixed `EuiSuperDatePicker` crashing with negative relative value ([#1537](https://github.com/elastic/eui/pull/1537))
- Fixed `EuiSuperDatePicker` crashing with invalid start and end prop values ([#1544](https://github.com/elastic/eui/pull/1544))

## [`6.10.0`](https://github.com/elastic/eui/tree/v6.10.0)

- Adjust dark mode background color ([#1530](https://github.com/elastic/eui/pull/1530))
- TypeScript are now formatted with Prettier ([#1529](https://github.com/elastic/eui/pull/1529))
- Updated `EuiPopover` and `EuiColorPicker` to pause `EuiOutsideClickDetector` in when not open ([#1527](https://github.com/elastic/eui/pull/1527))

## [`6.9.0`](https://github.com/elastic/eui/tree/v6.9.0)

- Changed animation settings for `EuiNavDrawer` ([#1524](https://github.com/elastic/eui/pull/1524))
- Converted a number of components to support text localization ([#1504](https://github.com/elastic/eui/pull/1504))
- Updated `app_ems.svg` ([#1517](https://github.com/elastic/eui/pull/1517))

**Bug fixes**

- Updated `EuiPage` background color to match body background color ([#1513](https://github.com/elastic/eui/pull/1513))
- Fixed React key usage in `EuiPagination` ([#1514](https://github.com/elastic/eui/pull/1514))
- Fixed bug which prevented `EuiSwitch` with generated ID from having its label announced by VoiceOver ([#1519](https://github.com/elastic/eui/pull/1519))
- Fixed `EuiFilterButton` handling `numFilters` when `0` was specified ([#1510](https://github.com/elastic/eui/pull/1510))

## [`6.8.0`](https://github.com/elastic/eui/tree/v6.8.0)

- Changed `flex-basis` value on `EuiPageBody` for better cross-browser support ([#1497](https://github.com/elastic/eui/pull/1497))
- Converted a number of components to support text localization ([#1450](https://github.com/elastic/eui/pull/1450))
- Added a seconds option to the refresh interval selection in `EuiSuperDatePicker`  ([#1503](https://github.com/elastic/eui/pull/1503))
- Changed to conditionally render `EuiModalBody` if `EuiConfirmModal` has no `children` ([#1500](https://github.com/elastic/eui/pull/1500))


**Bug fixes**

- Remove `font-features` setting on `@euiFont` mixin to prevent breaks in ACE editor ([#1505](https://github.com/elastic/eui/pull/1505))

## [`6.7.4`](https://github.com/elastic/eui/tree/v6.7.4)

- Added `textAlign` property to TypeScript definition for `EuiText` ([#1487](https://github.com/elastic/eui/pull/1487))
- Added missing `'m'` option for text `size` for `EuiText`'s TypeScript definition ([#1487](https://github.com/elastic/eui/pull/1487))
- Added missing TypeScript definition for `EuiTextAlign` ([#1487](https://github.com/elastic/eui/pull/1487))

**Bug fixes**

- Fixed popover & tooltip positioning to properly account for arrow buffer ([#1490](https://github.com/elastic/eui/pull/1490))
- Fixed `EuiSuperDatePicker` unexpectedly closing start and end date popovers ([#1494](https://github.com/elastic/eui/pull/1494))

## [`6.7.3`](https://github.com/elastic/eui/tree/v6.7.3)

- `EuiHeader` no longer reduces height at mobile sizes ([#1480](https://github.com/elastic/eui/pull/1480))

**Bug fixes**

- Fixed `EuiSuperDatePicker` not updating derived `isInvalid` state on prop update ([#1483](https://github.com/elastic/eui/pull/1483))
- Fixed `logoAPM` ([#1489](https://github.com/elastic/eui/pull/1489))
- Remove Typescript type and interface definitions from ES and CJS exports ([#1486](https://github.com/elastic/eui/pull/1486))

## [`6.7.2`](https://github.com/elastic/eui/tree/v6.7.2)

- Default light theme now comes with an empty light variables file to make theme switching easier ([#1479](https://github.com/elastic/eui/pull/1479))

**Bug fixes**

- `EuiSuperDatePicker` always trigger `onTimeChange` when time changes and prop `showUpdateButton` is false ([#1477](https://github.com/elastic/eui/pull/1477))
- Fixed font rendering in italics only in Safari ([#1481](https://github.com/elastic/eui/pull/1481))

## [`6.7.1`](https://github.com/elastic/eui/tree/v6.7.1)

**Bug fixes**

- Fixed an issue with font family inheritance by changing the CSS reset ([#1474](https://github.com/elastic/eui/pull/1474))

## [`6.7.0`](https://github.com/elastic/eui/tree/v6.7.0)

- Added `z-index` to `EuiProgress` and example usage with `EuiHeader` ([#1471](https://github.com/elastic/eui/pull/1471))
- Added a new app icon for Code ([#1467](https://github.com/elastic/eui/pull/1467))
- Re-added EuiI18n, EuiI18nNumber, and EuiContext for localization ([#1466](https://github.com/elastic/eui/pull/1466))
- Expose `EuiSuperUpdateButton` component from `EuiSuperDatePicker` ([#1470](https://github.com/elastic/eui/pull/1470))
- Set `type="button"` on accordion buttons ([#1468](https://github.com/elastic/eui/pull/1468))

**Bug fixes**

- Fixed `EuiSuperDatePicker` not updating derived `showPrettyDuration` state on prop update ([#1464](https://github.com/elastic/eui/pull/1464))
- Fixed `EuiSuperDatePicker` not passing `refreshInterval` to callback when refresh internval start/stop toggle button clicked ([#1464](https://github.com/elastic/eui/pull/1464))
- Fixed `EuiSuperDatePicker` `refreshInterval` input not allowing decimals ([#1464](https://github.com/elastic/eui/pull/1464))

## [`6.6.0`](https://github.com/elastic/eui/tree/v6.6.0)

- Added `uptimeApp` icon ([#1445](https://github.com/elastic/eui/pull/1463))
- Added `wrapText` prop that enables `EuiListGroupItem` text to wrap ([#1459](https://github.com/elastic/eui/pull/1459))
- Added `inputRef` prop to `EuiFieldNumber` and updated `EuiFieldText`'s to a Ref type ([#1434](https://github.com/elastic/eui/pull/1434))
- Added `snowflake` icon ([#1445](https://github.com/elastic/eui/pull/1445))
- Added `bell` icon ([#1447](https://github.com/elastic/eui/pull/1447))
- Improved screen reader behavior for table header cell content, especially in sortable columns ([#1426](https://github.com/elastic/eui/pull/1426))

**Bug fixes**

- Fixed `textProps` and `contentProps` of `EuiButton` and `EuiButtonEmpty` so they don’t override classes ([#1455](https://github.com/elastic/eui/pull/1455))
- Fixed `closeButtonProps` of `EuiBadge` so it doesn't override classes ([#1455](https://github.com/elastic/eui/pull/1455))
- Fixed font weight shift of `EuiFilterButton` when notification is present ([#1455](https://github.com/elastic/eui/pull/1455))
- Fixed `$euiCodeFontFamily` monospace font stack and subsequent JSON asset build ([#1465](https://github.com/elastic/eui/pull/1465))

## [`6.5.1`](https://github.com/elastic/eui/tree/v6.5.1)

**Reverts**

- Reverts EuiI18n commit from previous release ([#1453](https://github.com/elastic/eui/pull/1453))

## [`6.5.0`](https://github.com/elastic/eui/tree/v6.5.0)

**Note: this contains some i18n work that we reverted in the next release. Use the patch release above instead**

- Added Inter UI to the font family stack ([#1402](https://github.com/elastic/eui/pull/1402))
- Changed padding on `EuiHeaderLogo` and updated `EuiNavDrawer` example ([#1448](https://github.com/elastic/eui/pull/1448))
- Updated `EuiNavDrawer` docs example and adjusted `EuiHeaderLogo` padding ([#1449](https://github.com/elastic/eui/pull/1449))
- Added EuiI18n, EuiI18nNumber, and EuiContext for localization ([#1404](https://github.com/elastic/eui/pull/1404))

**Bug fixes**

- Added `legend` for accessibility of `EuiButtonGroup` and fixed opacity of disabled input ([#1444](https://github.com/elastic/eui/pull/1444))

## [`6.4.0`](https://github.com/elastic/eui/tree/v6.4.0)

- Added `EuiNavDrawer` side nav component ([#1427](https://github.com/elastic/eui/pull/1427))
- Added `inputRef` prop to `EuiComboBox` ([#1433](https://github.com/elastic/eui/pull/1433))
- Added custom date string formatting for series charts crosshair overlay ([#1429](https://github.com/elastic/eui/pull/1429))
- Added new icons for `symlink` and `submodule` ([#1439](https://github.com/elastic/eui/pull/1439))

**Bug fixes**

- Fix mouse interaction with `EuiComboBox` in IE11 ([#1437](https://github.com/elastic/eui/pull/1437))

## [`6.3.1`](https://github.com/elastic/eui/tree/v6.3.1)

**Bug fixes**

- Downgraded `@types/react` and `@types/prop-types` verisons to align with Kibana ([#1435](https://github.com/elastic/eui/pull/1435))

## [`6.3.0`](https://github.com/elastic/eui/tree/v6.3.0)

- Added `onBlur` prop to `EuiComboBox` ([#1400](https://github.com/elastic/eui/pull/1400))
- Added `initialFocus` prop typedefs to `EuiModal` and `EuiPopover` ([#1410](https://github.com/elastic/eui/pull/1410))
- Updated `gisApp` icon ([#1413](https://github.com/elastic/eui/pull/1413))
- Added `isAutoRefreshOnly` prop to `EuiSuperDatePicker` ([#1412](https://github.com/elastic/eui/pull/1412))
- Migrate remaining files in `accessiblity/` to TS ([#1408](https://github.com/elastic/eui/pull/1408))
- Added `titleProps` and `descriptionProps` to `EuiDescriptionList` ([#1419](https://github.com/elastic/eui/pull/1419))
- Propagate `className` on `EuiCodeBlock` in fullscreen mode ([#1422](https://github.com/elastic/eui/pull/1422))
- Added `iconProps` prop to `EuiIconTip` ([#1420](https://github.com/elastic/eui/pull/1420))
- Added ability to pass `isDisabled` to individual `EuiButtonGroup` items ([#1424](https://github.com/elastic/eui/pull/1424))
- Changed `EuiRange` PropType for `value` to allow `number` (in addition to `string`) ([#1421](hhttps://github.com/elastic/eui/pull/1421))

**Bug fixes**

- Support extended characters (e.g. non-latin, unicode) in `EuiSearchBar` and `EuiQuery` ([#1415](https://github.com/elastic/eui/pull/1415))
- Fixed line-heights of the differently sized `EuiDescriptionList` alternates ([#1419](https://github.com/elastic/eui/pull/1419))
- Updated `EuiIconTip` TS definitions to inherit those from `EuiToolTip` as well ([#1420](https://github.com/elastic/eui/pull/1420))

## [`6.2.0`](https://github.com/elastic/eui/tree/v6.2.0)

- Added `logoCodesandbox` and updated `apmApp` icons ([#1407](https://github.com/elastic/eui/pull/1407))
- Changed `EuiListGroup` PropType for `extraAction` to remove console warning ([#1405](hhttps://github.com/elastic/eui/pull/1405))

**Bug fixes**

- Account for `min` attribute when determining `EuiRange` input width ([#1406](https://github.com/elastic/eui/pull/1406))

## [`6.1.0`](https://github.com/elastic/eui/tree/v6.1.0)

- Added `EuiListGroup` and `EuiListGroupItem` components ([#1377](https://github.com/elastic/eui/pull/1377))
- Convert the other of the services to TypeScript ([#1392](https://github.com/elastic/eui/pull/1392))
- Changed single selection to select existing option in the list ([#1391](https://github.com/elastic/eui/pull/1391))
- Added `showUpdateButton` prop to `EuiSuperDatePicker` ([#1399](https://github.com/elastic/eui/pull/1399))

## [`6.0.1`](https://github.com/elastic/eui/tree/v6.0.1)

**Bug fixes**

- `EuiColorPicker` align color picker popup with color selector when page is scrolled ([#1397](https://github.com/elastic/eui/pull/1397))

## [`6.0.0`](https://github.com/elastic/eui/tree/v6.0.0)

- Added `onFocus` prop to `EuiComboBox` ([#1375](https://github.com/elastic/eui/pull/1375))
- Added `DisambiguateSet` and `ExclusiveUnion` utility types ([#1368](https://github.com/elastic/eui/pull/1368))
- Added `EuiSuperDatePicker` component ([#1351](https://github.com/elastic/eui/pull/1351))
- Fixed up styles for `EuiSuperDatePicker` ([#1389](https://github.com/elastic/eui/pull/1389))
- Altered a few icons and added more: `crossInACircleFilled`, `editorRedo`, `editorUndo`, `grabHorizontal`, `minusInCircleFilled`, `plusInCircleFilled`, `sortable`, `starEmptySpace`, `starFilledSpace`, `starFilled`, `starMinusEmpty`, `starMinusFilled`, `starPlusEmpty`, `pinFilled` ([#1374](https://github.com/elastic/eui/pull/1374))
- Exclude `custom_typings` from `eui.d.ts` ([#1395](https://github.com/elastic/eui/pull/1395))


**Bug fixes**

- Only style anchor tags in `EuiText` that have no class attribute ([#1373](https://github.com/elastic/eui/pull/1373))
- Fixed some EUI services' TS definitions ([#1380](https://github.com/elastic/eui/pull/1380))

**Breaking changes**

- Moved `EuiExpressionButton` contents to `EuiExpression` and deleted `EuiExpressionButton`. Also added support for `color` and `uppercase` props as well as made `onClick` optional to support read only expressions. ([#1368](https://github.com/elastic/eui/pull/1368))

## [`5.8.2`](https://github.com/elastic/eui/tree/v5.8.2)

**Note: this release is a backport containing fixes made in `6.4.0`**

**Bug fixes**

- Fix mouse interaction with `EuiComboBox` in IE11 ([#1437](https://github.com/elastic/eui/pull/1437))

## [`5.8.1`](https://github.com/elastic/eui/tree/v5.8.1)

**Note: this release is a backport containing fixes made in `6.0.0`**

**Bug fixes**

- Fixed some EUI services' TS definitions ([#1380](https://github.com/elastic/eui/pull/1380))

## [`5.8.0`](https://github.com/elastic/eui/tree/v5.8.0)

**Note: this release broke some of the exported TypeScript definitions.**

- Reinstate ([#1353](https://github.com/elastic/eui/pull/1353)) `onBlur` action on `EuiComboBox` ([#1364](https://github.com/elastic/eui/pull/1364))
- Convert roughly half of the services to TypeScript ([#1360](https://github.com/elastic/eui/pull/1360))

**Bug fixes**

- Fixed `onCreateOption` callback of `EuiComboBox` so it isn't called when the input is empty ([#1364](https://github.com/elastic/eui/pull/1364))
- Added `anchorClassName` prop to `EuiPopover` ([#1367](https://github.com/elastic/eui/pull/1367))
- Added support for `fullWidth` on `EuiSuperSelect` ([#1367](https://github.com/elastic/eui/pull/1367))
- Applied new scrollbar customization for Firefox ([#1367](https://github.com/elastic/eui/pull/1367))
- Fixed `EuiSuperSelect` from accessing ref when unmounted ([1369](https://github.com/elastic/eui/pull/1369))
- Allow any color value to be passed to `EuiIcon` ([#1370](https://github.com/elastic/eui/pull/1370))

## [`5.7.0`](https://github.com/elastic/eui/tree/v5.7.0)

- Adjust EUI coloring to better match brand guidelines from Creative Services ([#1356](https://github.com/elastic/eui/pull/1356))

## [`5.6.2`](https://github.com/elastic/eui/tree/v5.6.2)

**Note: this release is a backport**

- Reinstate ([#1353](https://github.com/elastic/eui/pull/1353)) `onBlur` action on `EuiComboBox` ([#1364](https://github.com/elastic/eui/pull/1364))

**Bug fixes**

- Fixed `onCreateOption` callback of `EuiComboBox` so it isn't called when the input is empty ([#1364](https://github.com/elastic/eui/pull/1364))

## [`5.6.1`](https://github.com/elastic/eui/tree/v5.6.1)

**Note: this release is a backport containing changes originally made in `5.8.0`**

**Bug fixes**

- Allow any color value to be passed to `EuiIcon` ([#1370](https://github.com/elastic/eui/pull/1370))

## [`5.6.0`](https://github.com/elastic/eui/tree/v5.6.0)

- Convert `EuiIcon` to TypeScript ([#1355](https://github.com/elastic/eui/pull/1355))
- Add support for `aria-label`, `aria-labelledby` and `aria-describedby` to `EuiCodeEditor` ([#1354](https://github.com/elastic/eui/pull/1354))

**Bug fixes**

- `react-datepicker` set milliseconds to zero when selecting time ([#1361](https://github.com/elastic/eui/pull/1361))
- Revert ([#1353](https://github.com/elastic/eui/pull/1353)) `onBlur` action on `EuiComboBox`. It caused regressions on Kibana. ([#1363](https://github.com/elastic/eui/pull/1363))

## [`5.5.1`](https://github.com/elastic/eui/tree/v5.5.1)

**Bug fixes**

- Fixed TypeScript definitions in `eui.d.ts` ([#1359](https://github.com/elastic/eui/pull/1359))

## [`5.5.0`](https://github.com/elastic/eui/tree/v5.5.0)

**Note: this release broke the exported TypeScript definitions and `EuiComboBox` in certain situations. These are both fixed in `5.6.0`.**

- Altered functionality of `truncate` on `EuiBreadcrumbs` and added `truncate` ability on breadcrumb item ([#1346](https://github.com/elastic/eui/pull/1346))
- Altered `EuiHeader`'s location of `EuiHeaderBreadcrumbs` based on the new `truncate` ability ([#1346](https://github.com/elastic/eui/pull/1346))
- Added support for `href` and `target` props in `EuiBasicTable` actions ([#1347](https://github.com/elastic/eui/pull/1347))
- Added `.eui-textBreakWord` CSS utility class  ([#1349](https://github.com/elastic/eui/pull/1349))
- Added support for `EuiComboBox` converting entered text into a custom option when the user removes focus, e.g. by tabbing to another element. This prevents the `EuiComboBox` from being mistaken for an `EuiInputText`. ([#1353](https://github.com/elastic/eui/pull/1353))

**Bug fixes**

- Fixed word-breaks in table cells for Firefox ([#1349](https://github.com/elastic/eui/pull/1349))
- Fixed EUI when used in an environment lacking ES Modules support, e.g. Jest ([#1358](https://github.com/elastic/eui/pull/1358))

## [`5.4.0`](https://github.com/elastic/eui/tree/v5.4.0)

**Note: this release broke usage of EUI in non-ES Module compatible environments. This is fixed in `5.5.0`.**

- Added 3 new icons — `folderOpen`, `folderClosed`, and `crosshairs` ([#1350](https://github.com/elastic/eui/pull/1350))
- Added `bottomGraphic` prop to `EuiCard` for Kibana home page ([#1338](https://github.com/elastic/eui/pull/1338))
- Added keyboard and screenreader support to `EuiDatePicker` ([#1337](https://github.com/elastic/eui/pull/1337))

**Bug fixes**

- Fixed bug in exporting `CommonProps` in TypeScript definitions ([#1341](https://github.com/elastic/eui/pull/1341))

## [`5.3.0`](https://github.com/elastic/eui/tree/v5.3.0)

- Introduced TypeScript support, converted `EuiSpacer` and `EuiHorizontalRule` ([#1317](https://github.com/elastic/eui/pull/1317))

## [`5.2.0`](https://github.com/elastic/eui/tree/v5.2.0)

- Added `email` icon to `EuiIcon` ([#1331](https://github.com/elastic/eui/pull/1331))
- Added IBM logo in colour and mono
([#1321](https://github.com/elastic/eui/pull/1321))
- Added support for nodes as "Action" column headers in `EuiBasicTable`, which was overlooked in the original change in `4.5.0` ([#1312](https://github.com/elastic/eui/pull/1312))
- Updated `GlobalDatePicker` example to include all Kibana features ([#1219](https://github.com/elastic/eui/pull/1219))
- Adjusted `EuiDatePickerRange` to allow for deeper customization ([#1219](https://github.com/elastic/eui/pull/1219))
- Added `contentProps` and `textProps` to `EuiButton` and `EuiButtonEmpty` ([#1219](https://github.com/elastic/eui/pull/1219))
- TypeScript types are now published to a `eui.d.ts` top-level file ([#1304](https://github.com/elastic/eui/pull/1304))
- Added `filterWith` option for `EuiSearchBar` filters of type `field_value_selection` ([#1328](https://github.com/elastic/eui/pull/1328))

**Bug fixes**

- `EuiBasicTable` now converts the `EuiTableRowCell` `header` into `undefined` if it's been provided as a non-string node, hiding the header and preventing the node from being rendered as `[object Object]` on narrow screens ([#1312](https://github.com/elastic/eui/pull/1312))
- Fixed `fullWidth` size of `EuiComboBox`, a regression introduced in `4.7.0` ([#1314](https://github.com/elastic/eui/pull/1314))
- Fixed error when passing empty string as `value` prop for `EuiSuperSelect` ([#1319](https://github.com/elastic/eui/pull/1319))
- `EuiExpressionButton` now shows focus state when user tabs to it ([#1326](https://github.com/elastic/eui/pull/1326))
- Added `baseline` as a possible value to `EuiFlexGroup`'s `FlexGroupAlignItems` type ([#1329](https://github.com/elastic/eui/pull/1329))

## [`5.1.0`](https://github.com/elastic/eui/tree/v5.1.0)

- `EuiToken` now exports enumerated constants for `SHAPES` and `COLORS` ([#1301](https://github.com/elastic/eui/pull/1301))
- Added mixins for `EuiCallOut` coloring and `EuiTooltip` styles ([#1305](https://github.com/elastic/eui/pull/1305))
- Improve TypeScript definitions for `EuiTableRowCellProps` ([#1310](https://github.com/elastic/eui/pull/1310))

## [`5.0.1`](https://github.com/elastic/eui/tree/v5.0.1)

**Bug fixes**

- Fixed size of `EuiSuperSelect`'s dropdown menu when there is no initial selection ([#1295](https://github.com/elastic/eui/pull/1295))
- Added TypeScript definitions for `EuiPopoverTitle` and the beta and notification badges. Ensure tab TS definitions are included in the main definition index. Fix typo in icon types ([#1299](https://github.com/elastic/eui/pull/1299))

## [`5.0.0`](https://github.com/elastic/eui/tree/v5.0.0)

- Added `EuiToken` component ([#1270](https://github.com/elastic/eui/pull/1270))
- Added `beaker` icon to `EuiIcon` and updated the `EuiBetaBadge` styling ([#1291](https://github.com/elastic/eui/pull/1291/))
- Removed calls to deprecated `findDOMNode` ([#1285](https://github.com/elastic/eui/pull/1285))

**Breaking changes**

- Changed `EuiMutationObserver` to a render prop component ([#1285](https://github.com/elastic/eui/pull/1285))
- `EuiPortal` no longer accepts a React node for `insert.sibling` value ([#1285](https://github.com/elastic/eui/pull/1285))
- `popover_positioning` service's methods no longer accept React node values ([#1285](https://github.com/elastic/eui/pull/1285))

**Bug fixes**

- Added TypeScript definitions for tab components ([#1288](https://github.com/elastic/eui/pull/1288))

## [`4.8.0`](https://github.com/elastic/eui/tree/v4.8.0)

- Added `branch` icon to `EuiIcon` ([#1249](https://github.com/elastic/eui/pull/1249/))
- Added and updated new product logos to `EuiIcon` ([#1279](https://github.com/elastic/eui/pull/1279))

**Bug fixes**

- Added TypeScript definitions for `EuiToolTip`'s `delay` prop. ([#1284](https://github.com/elastic/eui/pull/1284))
- Added TypeScript definitions for step components, and some checkbox definition fixes ([#1263](https://github.com/elastic/eui/pull/1263))

**Framer X**

- Added Framer component for `EuiDescirptionList` ([#1276](https://github.com/elastic/eui/pull/1276))

## [`4.7.0`](https://github.com/elastic/eui/tree/v4.7.0)

- Added `apmTrace` icon to `EuiIcon` set ([#1263](https://github.com/elastic/eui/pull/1263))
- Added [Framer X](http://www.framer.com) component source files under the `src-framer` directory ([#1263](https://github.com/elastic/eui/pull/1263))
- Added `compressed` prop to `EuiComboBox` ([#1258](https://github.com/elastic/eui/pull/1258))
- Added guidelines for Sass usage. ([#1257](https://github.com/elastic/eui/pull/1257))

**Bug fixes**

- `EuiComboBox` no longer throws a _Maximum update depth exceeded_ error when used in popovers/modals ([#1258](https://github.com/elastic/eui/pull/1258))
- `Escape` key now closes `EuiComboBox` options list ([#1258](https://github.com/elastic/eui/pull/1258))
- Fixed margin issue around `EuiFlexGrid` in mobile displays ([#1257](https://github.com/elastic/eui/pull/1257))
- Fixed positioning and padding display issue in `EuiRange` ([#1257](https://github.com/elastic/eui/pull/1257))
- Fixed `highContrastTextColor` SASS function to account for background lightness and exit possible infinite loops ([#1275](https://github.com/elastic/eui/pull/1275))

## [`4.6.1`](https://github.com/elastic/eui/tree/v4.6.1)

**Bug fixes**

- Added TypeScript definitions for `EuiFieldPassword`. ([#1255](https://github.com/elastic/eui/pull/1255))
- Added TypeScript definitions for `EuiConfirmModal`, remove `AnyProps`, and several definition fixes ([#1260](https://github.com/elastic/eui/pull/1260))

## [`4.6.0`](https://github.com/elastic/eui/tree/v4.6.0)

- Increased default font size of tabs in K6 theme ([#1244](https://github.com/elastic/eui/pull/1244))

**Bug fixes**

- Fixed select warning on falsy value in EuiSelect ([#1254](https://github.com/elastic/eui/pull/1254))

**Bug fixes**

- Add TypeScript definitions for `EuiRange` and `EuiRadio`, and correct the definitions for `EuiRadioGroup` ([#1253](https://github.com/elastic/eui/pull/1253))

## [`4.5.2`](https://github.com/elastic/eui/tree/v4.5.2)

**Bug fixes**

- TypeScript definition changes for `EuiAccordion`, `EuiDescriptionList`, `EuiForm`, `EuiFormHelpText` and the accessibility services, plus a number of other TS fixes ([#1247](https://github.com/elastic/eui/pull/1247))

## [`4.5.1`](https://github.com/elastic/eui/tree/v4.5.1)

**Bug fixes**

- Changed names of `*beatApp` types in `EuiIcon` to follow a consistent naming pattern ([#1243](https://github.com/elastic/eui/pull/1238))

## [`4.5.0`](https://github.com/elastic/eui/tree/v4.5.0)

- Added export for `TYPES` to `EuiAvatar` ([#1238](https://github.com/elastic/eui/pull/1238))
- Updated node-sass dependency to support OSX Mojave ([#1238](https://github.com/elastic/eui/pull/1238))
- Added TypeScript definitions for `EuiFieldNumber`, `EuiFormLabel` and `EuiSelect`, and fix the `EuiTextColor` definition. ([#1240](https://github.com/elastic/eui/pull/1240))
- Added support for nodes as column headers in `EuiBasicTable` for supporting things like tooltips and localized text. ([#1234](https://github.com/elastic/eui/pull/1234))

## [`4.4.1`](https://github.com/elastic/eui/tree/v4.4.1)

**Bug fixes**

- Fixes TypeScript definitions for `EuiKeyPadMenuItem` and `EuiKeyPadMenuItemButton` ([#1232](https://github.com/elastic/eui/pull/1232))

## [`4.4.0`](https://github.com/elastic/eui/tree/v4.4.0)

- Added TypeScript typings for `EuiKeyPadMenu` ([#1229](https://github.com/elastic/eui/pull/1229))
- Forced `EuiPopover` contents to stick to its initial position when the content changes ([#1199](https://github.com/elastic/eui/pull/1199))
- Updated `EuiIcon` app icon set and allow them to adjust colorschemes ([#1225](https://github.com/elastic/eui/pull/1225))

**Bug fixes**

- Fixed EuiToolTip to show tooltips on disabled elements ([#1222](https://github.com/elastic/eui/pull/1222))
- Fixed EuiAvatar when name is composed entirely of whitespace ([#1231](https://github.com/elastic/eui/pull/1231))

## [`4.3.0`](https://github.com/elastic/eui/tree/v4.3.0)

- Added a new `colorPalette` service for retrieving and generating color arrays for use in charts ([#1209](https://github.com/elastic/eui/pull/1209))
- Added `1` as a valid value for the `columns` prop in `EuiFlexGrid` ([#1210](https://github.com/elastic/eui/pull/1210))
- Make `htmlIdGenerator` only return valid HTML4 ids ([#637](https://github.com/elastic/eui/pull/637))
- Use `cursor: pointer` to indicate clickable `EuiTable` rows ([#1213](https://github.com/elastic/eui/pull/1213))
- Add `lockOpen` icon ([#1215](https://github.com/elastic/eui/pull/1215))

## [`4.2.0`](https://github.com/elastic/eui/tree/v4.2.0)

- Added some opacity options to `EuiLineSeries` and `EuiAreaSeries` ([#1198](https://github.com/elastic/eui/pull/1198))
- Added `initialFocus` prop for focus trapping to `EuiPopover` and `EuiModal` ([#1099](https://github.com/elastic/eui/pull/1099))
- Added table footer support with `EuiTableFooter` and `EuiTableFooterCell` ([#1202](https://github.com/elastic/eui/pull/1202))

## [`4.1.0`](https://github.com/elastic/eui/tree/v4.1.0)

- Added `direction` to `EuiFlexGroup` prop types interface ([#1196](https://github.com/elastic/eui/pull/1196))
- Made `description` prop optional for `EuiDescribedFormGroup` ([#1191](https://github.com/elastic/eui/pull/1191))
- Fixed issue with unselected tabs and aria-controls attribute in EuiTabbedContent
- Added `tag` icon ([#1188](https://github.com/elastic/eui/pull/1188))
- Replaced `logging` app icon ([#1194](https://github.com/elastic/eui/pull/1194))
- Made `EuiBasicTable` rows keyboard-accessibile when they are clickable ([#1206](https://github.com/elastic/eui/pull/1206))

**Bug fixes**

- Fixed cross-axis alignment bug when positioning EuiPopover ([#1197](https://github.com/elastic/eui/pull/1197))
- Added background to `readOnly` inputs ([#1188](https://github.com/elastic/eui/pull/1188))
- Fixed some modal default and responsive sizing ([#1188](https://github.com/elastic/eui/pull/1188))
- Fixed z-index issue of `EuiComboBoxOptionsList` especially inside modals ([#1192](https://github.com/elastic/eui/pull/1192))

## [`4.0.1`](https://github.com/elastic/eui/tree/v4.0.1)

**Bug fixes**

- Fixed an issue in `EuiTooltip` because IE1 didn't support `document.contains()` ([#1190](https://github.com/elastic/eui/pull/1190))
- Fixed some issues around parsing string values in `EuiSearchBar` and `EuiQuery` ([#1189](https://github.com/elastic/eui/pull/1189))

## [`4.0.0`](https://github.com/elastic/eui/tree/v4.0.0)

- Added `delay` prop to `EuiToolTip` ([#1103](https://github.com/elastic/eui/pull/1103))

**Breaking changes**

- `EuiBasicTable` now shows up to 2 actions before condensing to all popover, but still displaying the top/primary 2 actions as well ([#1103](https://github.com/elastic/eui/pull/1103))
- `EuiBasicTable` will automatically add `hasActions` and `isSelectable` to allow proper responsive style handling, but are still overridable ([#1103](https://github.com/elastic/eui/pull/1103))

## [`3.11.0`](https://github.com/elastic/eui/tree/v3.11.0)

- Decorated `pagination` _next_ and _previous_ buttons with `data-test-subj`. ([#1182](https://github.com/elastic/eui/pull/1182))
- Added `euiFacetButton` and `euiFacetGroup` ([#1167](https://github.com/elastic/eui/pull/1167))
- Added `width` prop to `EuiContextMenu` panels ([#1173](https://github.com/elastic/eui/pull/1173))
- Added patterns for global query and filters ([#1137](https://github.com/elastic/eui/pull/1137))

**Bug fixes**

- Fixed `onClickAriaLabel` console error stemming from `EuiComboBoxPill`  ([#1183](https://github.com/elastic/eui/pull/1183))

## [`3.10.0`](https://github.com/elastic/eui/tree/v3.10.0)

- Added `maxWidth` prop to `EuiModal` ([#1165](https://github.com/elastic/eui/pull/1165))
- Support field names with `_` characters in search queries ([#1180](https://github.com/elastic/eui/pull/1180))
- Added ability to include multiple fields in a value selection filter for `EuiSearchBar` ([#1179](https://github.com/elastic/eui/pull/1179))

**Bug fixes**

- Fixed an IE11 `EuiModal` width issue by changing the `min-width` to a pixel value ([#1174](https://github.com/elastic/eui/pull/1174))

## [`3.9.0`](https://github.com/elastic/eui/tree/v3.9.0)

- Added `infraApp` icon ([#1161](https://github.com/elastic/eui/pull/1161))
- Added sizes to `EuiButtonIcon` ([#1145](https://github.com/elastic/eui/pull/1145))
- Added `singleSelection.asPlainText` prop to `EuiComboBox` ([#1139](https://github.com/elastic/eui/pull/1139))
- Added proper aria labeling to `EuiSearchBar` and `EuiBasicTable` so searching is properly announced ([#1181](https://github.com/elastic/eui/pull/1181))

**Bug fixes**

- Fixed `makeHighContrastColor` sass mixin to properly output an accessible color contrast ([#1158](https://github.com/elastic/eui/pull/1158))
- Fixed `EuiTooltip` to interact correctly when the anchor is a disabled form element ([#1158](https://github.com/elastic/eui/pull/1158))
- Fixed `EuiButton` (with icon) and `EuiButtonEmpty` truncation ([#1145](https://github.com/elastic/eui/pull/1145))
- Fixed alignment and coloring of form control clear button ([#1145](https://github.com/elastic/eui/pull/1145))
- Fixed `EuiToolTip` from setting state after component unmounts ([#1163](https://github.com/elastic/eui/pull/1163))

## [`3.8.0`](https://github.com/elastic/eui/tree/v3.8.0)

- Added a new `EuiStat` component for displaying prominent stats ([#1146](https://github.com/elastic/eui/pull/1146))
- Added color and monotone icons for AWS and GCP. ([#1135](https://github.com/elastic/eui/pull/1135))
- Added TypeScript definition for `EuiComboBox` ([#1115](https://github.com/elastic/eui/pull/1115))

**Bug fixes**

- Fixed `EuiSearchBar` when used as a controlled component in React 16.4 ([#1153](https://github.com/elastic/eui/pull/1153))
- Fixed `onChange` typedef on `EuiSwitch` ([#1144](https://github.com/elastic/eui/pull/1144)
- Fixed `EuiToolTip`'s inability to update its position when tooltip content changes ([#1116](https://github.com/elastic/eui/pull/1116))
- Fixed `EuiSearchBar`'s syntax parsing to allow multiple escaped characters in a single field value

## [`3.7.0`](https://github.com/elastic/eui/tree/v3.7.0)

- Added `zIndexAdjustment` to `EuiPopover` which allows tweaking the popover content's `z-index` ([#1097](https://github.com/elastic/eui/pull/1097))
- Added new `EuiSuperSelect` component and `hasArrow` prop to `EuiPopover` ([#921](https://github.com/elastic/eui/pull/921))
- Added a new `EuiWindowEvent` component for declarative, safe management of `window` event listeners ([#1127](https://github.com/elastic/eui/pull/1127))
- Changed `Flyout` component to close on ESC keypress even if the flyout does not have focus, using new Window Event component ([#1127](https://github.com/elastic/eui/pull/1127))
- Added TypeScript definitions for `EuiAvatar` component and the `color` services ([#1120](https://github.com/elastic/eui/pull/1120))

**Bug fixes**

- `EuiFlyout` responsive mode now gracefully overrides a custom `maxWidth` ([#1124](https://github.com/elastic/eui/pull/1124)

## [`3.6.1`](https://github.com/elastic/eui/tree/v3.6.1)

- Added TypeScript definition for `findTestSubject` test util ([#1106](https://github.com/elastic/eui/pull/1106))

**Bug fixes**

- Fixed bug where `EuiToolTip` content wasn't removed if its anchor is removed from the document ([#1119](https://github.com/elastic/eui/pull/1119))

## [`3.6.0`](https://github.com/elastic/eui/tree/v3.6.0)

- Added `EuiCopy` ([#1112](https://github.com/elastic/eui/pull/1112))
- Added `disabled` to `EuiRadioGroup.options` ([#1111](https://github.com/elastic/eui/pull/1111))

**Bug fixes**

- `EuiWrappingPopover` only re-attach anchor element on unmount if anchor element is still attached to DOM
([#1114](https://github.com/elastic/eui/pull/1114))

- Fixed `EuiSeriesChart` overrides `react-vis` classes.([#1123](https://github.com/elastic/eui/pull/1123))

## [`3.5.1`](https://github.com/elastic/eui/tree/v3.5.1)

- Fixed a bug around `indeterminate` checkboxes ([#1110](https://github.com/elastic/eui/pull/1110))

## [`3.5.0`](https://github.com/elastic/eui/tree/v3.5.0)

- Added support for `indeterminate` to `EuiCheckbox` ([#1108](https://github.com/elastic/eui/pull/1108))

## [`3.4.0`](https://github.com/elastic/eui/tree/v3.4.0)

- Added typings for `EuiToolTip` and `EuiIconTip` ([#1087](https://github.com/elastic/eui/pull/1087))
- Added `spacesApp` logo to `EuiIcon` set ([#1065](https://github.com/elastic/eui/pull/1065))
- Added `!default` to border SASS props ([#1079](https://github.com/elastic/eui/pull/1079))
- Added `repositionOnScroll` prop to `EuiPopover` which enables repositioning the popover when the window is scrolled. ([#1064](https://github.com/elastic/eui/pull/1064))
- Allow `_` and `*` characters to be used in `EuiSearchBar` query terms ([#1058](https://github.com/elastic/eui/pull/1058))
- Added more `status` options for `EuiSteps` ([#1088](https://github.com/elastic/eui/pull/1088))
- Added `maxWidth` prop `EuiFlyout` ([#1090](https://github.com/elastic/eui/pull/1090))
- Added `string` to allowed `restrictWidth` prop type of `EuiPage` and `EuiPageBody` ([#1090](https://github.com/elastic/eui/pull/1090))
- Added `.eui-textBreakNormal` and `@mixin euiTextTruncate` as CSS/SASS utilities ([#1092](https://github.com/elastic/eui/pull/1092))
- Added `fullWidth` support to `EuiComboBox` ([#1095](https://github.com/elastic/eui/pull/1095))

**Bug fixes**

- `EuiMutationObserver`'s `children` prop is no longer marked as required ([#1076](https://github.com/elastic/eui/pull/1076))
- Fixed large drop shadows so they work on darker backgrounds ([#1079](https://github.com/elastic/eui/pull/1079))
- Added `resize-observer-polyfill` as a dependency (was previously a devDependency) ([#1085](https://github.com/elastic/eui/pull/1085))
- Fixed `EuiBasicTable` to inform its parent about a selection change triggered by a different set of `items` ([#1086](https://github.com/elastic/eui/pull/1086))
- Fixed width of `EuiFilterGroup`'s popover ([#1078](https://github.com/elastic/eui/pull/1078))
- Fixed `EuiStepsHorizontal`'s title wrapping in IE ([#1088](https://github.com/elastic/eui/pull/1088))
- Fixed wrong class name being added to `EuiPageBody` when `restrictWidth !== false` ([#1090](https://github.com/elastic/eui/pull/1090))

## [`3.3.0`](https://github.com/elastic/eui/tree/v3.3.0)

- Added `onTableChange` callback to `EuiInMemoryTable` which notifies on sorting and pagination changes. ([#1060](https://github.com/elastic/eui/pull/1060))
- `EuiComboBox` now applies the provided `data-test-subj` to its options list element with the suffix `-optionsList` so you can find a specific combo box instance's options list. This wasn't previously possible because the options list is attached to the body element, not the combo box element. This is in addition to the existing `data-test-subj="comboBoxOptionsList"`. ([#1054](https://github.com/elastic/eui/pull/1054))
- EUI now provides minified versions of the themes' CSS files. ([#1070](https://github.com/elastic/eui/pull/1070))

**Bug fixes**

- Fixed `EuiSeriesChart` (previously `EuiXYChart`) responsive resize in a flexbox layout ([#1041](https://github.com/elastic/eui/pull/1041))
- `EuiInMemoryTable` no longer mutates the `items` prop array when sorting, adding deterministic sorting ([#1057](https://github.com/elastic/eui/pull/1057))
- `EuiBasicTable` actions now close their context menu when clicked ([#1069](https://github.com/elastic/eui/pull/1069))

**Experimental breaking change**

 - Renamed `EuiXYChart` to `EuiSeriesChart`, `EuiXYChartUtils` to `EuiSeriesChartUtils`, `EuiXYChartAxisUtils` to `EuiSeriesChartAxisUtils`, and  `EuiXYChartTextUtils` to `EuiSeriesChartTextUtils` ([#1066](https://github.com/elastic/eui/pull/1066))

## [`3.2.1`](https://github.com/elastic/eui/tree/v3.2.1)

- Added `closeButtonAriaLabel` property to `EuiFlyout` ([#1031](https://github.com/elastic/eui/pull/1031))
- Added types for `EuiToast`, `EuiGlobalToastList`, and `EuiGlobalToastListItem` ([#1045](https://github.com/elastic/eui/pull/1045))
- Added a handful of third-party logos to `EuiIcon` ([#1033](https://github.com/elastic/eui/pull/1033))

**Bug fixes**

- Removed IE flex column fix in favor of forcing the consumer to add a `grow` prop. ([#1044](https://github.com/elastic/eui/pull/1044))
- Removed max-width to children of `EuiPopover`. ([#1044](https://github.com/elastic/eui/pull/1044))

## [`3.2.0`](https://github.com/elastic/eui/tree/v3.2.0)

**Note: this release creates a minor regression to the display of `EuiFlexItem`s inside a `column` `EuiFlexGroup`. This is fixed in `3.2.1`.**
**Note: this release creates a minor regression to the display of `EuiPopoverTitle`. This is fixed in `3.2.1`.**

- Added typings for 'EuiBadge' ([#1034](https://github.com/elastic/eui/pull/1034))
- Added a visual pattern for Kibana's Global Date Picker ([#1026](https://github.com/elastic/eui/pull/1026))
- Added `responsive` prop to `EuiFlexGrid` ([#1026](https://github.com/elastic/eui/pull/1026))
- Added `expand` prop to `EuiTabs` and `EuiTabbedContent` ([#1026](https://github.com/elastic/eui/pull/1026))
- Allow `titleElement` to be passed to `EuiCard` ([#1032](https://github.com/elastic/eui/pull/1032))

**Bug fixes**

- Fixed `EuiContextMenuPanel` calling `ref` after being unmounted ([#1038](https://github.com/elastic/eui/pull/1038))
- `EuiOutsideClickDetector` supports nested detectors in the DOM tree ([#1039](https://github.com/elastic/eui/pull/1039))
- To make it more accessible, added a random id to `EuiSwitch`'s id prop if none is passed.  ([#779](https://github.com/elastic/eui/pull/779))
- `BetaBadge` now shows outside of `EuiPanel` bounds in IE ([#1032](https://github.com/elastic/eui/pull/1032))

## [`3.1.0`](https://github.com/elastic/eui/tree/v3.1.0)

- Added `EuiMutationObserver` to expose Mutation Observer API to React components ([#966](https://github.com/elastic/eui/pull/966))
- Added `EuiWrappingPopover` which allows existing non-React elements to be popover anchors ([#966](https://github.com/elastic/eui/pull/966))
- `EuiPopover` accepts a `container` prop to further restrict popover placement ([#966](https://github.com/elastic/eui/pull/966))
- `EuiPortal` can inject content at arbitrary DOM locations, added `portalRef` prop ([#966](https://github.com/elastic/eui/pull/966))

**Bug fixes**

- `EuiPopover` re-positions with dynamic content (including CSS height/width transitions) ([#966](https://github.com/elastic/eui/pull/966))

## [`3.0.5`](https://github.com/elastic/eui/tree/v3.0.5)

**Note: this release is a backport containing changes originally made in `3.6.1`**

**Bug fixes**

- Fixed bug where `EuiToolTip` content wasn't removed if its anchor is removed from the document ([#1119](https://github.com/elastic/eui/pull/1119))

## [`3.0.4`](https://github.com/elastic/eui/tree/v3.0.4)

**Note: this release is a backport containing changes originally made in `3.4.0`**

- Allow `_` and `*` characters to be used in `EuiSearchBar` query terms ([#1058](https://github.com/elastic/eui/pull/1058))

## [`3.0.3`](https://github.com/elastic/eui/tree/v3.0.3)

**Note: this release is a backport bugfix release containing changes originally made in `3.2.0`**

**Bug fixes**

- Fixed `EuiContextMenuPanel` calling `ref` after being unmounted ([#1038](https://github.com/elastic/eui/pull/1038))

## [`3.0.2`](https://github.com/elastic/eui/tree/v3.0.2)

- Added `restrictWidth` option to `EuiPageBody` ([#1024](https://github.com/elastic/eui/pull/1024))

**Bug fixes**

- Fixed `EuiPageContent` centered layouts ([#1024](https://github.com/elastic/eui/pull/1024))

## [`3.0.1`](https://github.com/elastic/eui/tree/v3.0.1)

- Added typings for `EuiEmptyPrompt`, `EuiCode`, `EuiCodeBlock`, and `EuiCallOut` ([#1010](https://github.com/elastic/eui/pull/1010))
- Make utility type `Omit` compatible with new `keyof` behaviour introduced in TypeScript 2.9 ([#1017](https://github.com/elastic/eui/pull/1017))
- Added visualization chart type icons ([#1020](https://github.com/elastic/eui/pull/1020))

**Bug fixes**

- Fixed `EuiContextMenu` causing scroll-jumps because of premature browser focus. ([#1018](https://github.com/elastic/eui/pull/1018))

## [`3.0.0`](https://github.com/elastic/eui/tree/v3.0.0)

- Fixed `EuiHeader` responsive styles ([#1009](https://github.com/elastic/eui/pull/1009))
- Added `prepend` and `append` props to `EuiFormControlLayout` ([#961](https://github.com/elastic/eui/pull/961))
- Updated style implementation of `EuiFilterGroup` and `EuiFilterGroupButton` ([#961](https://github.com/elastic/eui/pull/961))
- Added `EuiDatePickerRange` as a way to layout two `EuiDatePicker`s. ([#961](https://github.com/elastic/eui/pull/961))
- Temporarily removed `EuiPage` responsive styles ([#1014](https://github.com/elastic/eui/pull/1014))

**Breaking changes**

- Moved `EuiHeaderNotification` to a generic `EuiNotificationBadge` component ([#1009](https://github.com/elastic/eui/pull/1009))

**Bug fixes**

- `EuiInMemoryTable` no longer resets to the first page on prop update when `items` remains the same ([#1008](https://github.com/elastic/eui/pull/1008))
- Fixed css selector for hiding responsive `EuiBreadcrumb`'s ([#1009](https://github.com/elastic/eui/pull/1009))
- Fixed responsive utility classes for IE ([#1009](https://github.com/elastic/eui/pull/1009))
- Fixed syntax errors in `keyCodes`'s and `EuiContextMenu`'s typescript definition ([#1012](https://github.com/elastic/eui/pull/1012))

## [`2.0.0`](https://github.com/elastic/eui/tree/v2.0.0)

- Added more typings to `EuiContextMenuItemProps` ([#1006](https://github.com/elastic/eui/pull/1006))
- Made some properties of `EuiFlyout` optional ([#1003](https://github.com/elastic/eui/pull/1003))
- Added typings for `EuiFlyout`, `EuiFlyoutBody`, `EuiFlyoutHeader`, and `EuiFlyoutFooter` ([#1001](https://github.com/elastic/eui/pull/1001))
- Gave `EuiFlyout` close button a data-test-subj ([#1000](https://github.com/elastic/eui/pull/1000))
- Updated `react-vis` version to `1.10.2` ([#999](https://github.com/elastic/eui/pull/999))
- Added `component` prop to `EuiTextColor` ([#1011](https://github.com/elastic/eui/pull/1011))

**Breaking changes**

- Altered `EuiPage` and sub-component layout ([#998](https://github.com/elastic/eui/pull/998))
  - `EuiPageHeader` must now be contained within `EuiPageBody`
  - `EuiPageSideBar` must now be **outside** of `EuiPageBody`

**Bug fixes**

- `EuiDescribedFormGroup` now renders its `description` inside of a `div` instead of a `span` ([#1011](https://github.com/elastic/eui/pull/1011))

## [`1.2.1`](https://github.com/elastic/eui/tree/v1.2.1)

**Bug fixes**

- Removed global manipulation of `EuiTitle` sizing in XYCharts ([#997](https://github.com/elastic/eui/pull/997))

## [`1.2.0`](https://github.com/elastic/eui/tree/v1.2.0)

**Note: this release creates a minor regression to the sizing of `EuiTitle`s. This is fixed in `1.2.1`.**

- Added typings for keyCodes ([#988](https://github.com/elastic/eui/pull/988))
- Changed `EuiXYChart` components exports to `/experimental` subfolder ([#975](https://github.com/elastic/eui/pull/975))
- Added beta version of `EuiXYChart` and associated components ([#309](https://github.com/elastic/eui/pull/309))
- Added `size` prop to `EuiIconTip` ([987](https://github.com/elastic/eui/pull/987))
- Added `database`, `filter`, `globe`, and `save` icons ([990](https://github.com/elastic/eui/pull/990))
- Updated typings for `EuiButton`, `EuiButtonEmpty`, and `EuiButtonIcon` to include `<a>` tag attributes like `href` ([#992](https://github.com/elastic/eui/pull/992))

**Bug fixes**

- Fixed some IE11 flex box bugs and documented others (modal overflowing, image shrinking, and flex group wrapping) ([#973](https://github.com/elastic/eui/pull/973))
- Fixed white square that show in double scollbar via `euiScrollBar()` ([989](https://github.com/elastic/eui/pull/989))
- Fixed issue with Accordion would attempt to use properties and accessors on null ([#982](https://github.com/elastic/eui/pull/982))

## [`1.1.0`](https://github.com/elastic/eui/tree/v1.1.0)

- Added more (mainly style) options to `EuiRange` ([#932](https://github.com/elastic/eui/pull/932))
- Cleaned up some `EuiPopover` styles ([#969](https://github.com/elastic/eui/pull/969))
- Added `inputRef` prop to `EuiFieldPassword` ([#970](https://github.com/elastic/eui/pull/970))

**Bug fixes**

- Fixed disabled states of icon buttons ([#963](https://github.com/elastic/eui/pull/963))
- Added word-break fallback for FF & IE in table cell ([#962](https://github.com/elastic/eui/pull/962))
- Fixed `EuiPopover` to show content over modals, flyouts, etc ([#967](https://github.com/elastic/eui/pull/967))
- Fixed background transition on inputs ([#969](https://github.com/elastic/eui/pull/969))

## [`1.0.1`](https://github.com/elastic/eui/tree/v1.0.1)

- `EuiAccordion` use MutationObserver to re-calculate height when children DOM changes ([#947](https://github.com/elastic/eui/pull/947))
- Add `inspect` type option to icon typedef file. ([#952](https://github.com/elastic/eui/pull/952))
- Simplified form control styles. ([#954](https://github.com/elastic/eui/pull/954))

**Bug fixes**

- `EuiPopover` now positions popover content over all other elements, instead of sometimes clipping ([#948](https://github.com/elastic/eui/pull/948))
- `EuiOnClickOutside` works with child components rendered via React portals ([#948](https://github.com/elastic/eui/pull/948))

**Deprecations**

- Replaced the following SASS variables have been replaced `$euiFormControlHeight--compressed`, `$euiFormControlPadding--compressed`, `euiFormBorderColor--disabled`. ([#954](https://github.com/elastic/eui/pull/954))

## [`1.0.0`](https://github.com/elastic/eui/tree/v1.0.0)

- Reduced font sizes of `EuiAvatar` ([#945](https://github.com/elastic/eui/pull/945))
- Changed release process to be fully automated by script ([#944](https://github.com/elastic/eui/pull/944))

**Bug fixes**

- `EuiTooltip` re-positions content correctly after the window is resized ([#936](https://github.com/elastic/eui/pull/936))
- `EuiComboBox` list is positioned correctly in IE ([#946](https://github.com/elastic/eui/pull/946))

## [`0.0.55`](https://github.com/elastic/eui/tree/v0.0.55)

- Added `getPopoverScreenCoordinates` service function for positioining popover/tooltip content, updated `EuiToolTip` to use it ([#924](https://github.com/elastic/eui/pull/924))
- Allow `mode` prop in `EuiCodeEditor` to take custom mode object ([#935](https://github.com/elastic/eui/pull/935))
- `EuiCodeEditor` is now decorated with a `data-test-subj` selector (`codeEditorContainer`) ([#939](https://github.com/elastic/eui/pull/939))
- `EuiCodeEditor` no longer automatically scrolls cursor into view on selection change ([#940](https://github.com/elastic/eui/pull/940))

## [`0.0.54`](https://github.com/elastic/eui/tree/v0.0.54)

**Bug fixes**

- `EuiTabbedContent` now updates dynamic tab content when used as an uncontrolled component ([#931](https://github.com/elastic/eui/pull/931))

## [`0.0.53`](https://github.com/elastic/eui/tree/v0.0.53)

- `EuiComboBox` is now decorated with `data-test-subj` selectors for the search input (`comboxBoxSearchInput`), toggle button (`comboBoxToggleListButton`), and clear button (`comboBoxClearButton`) ([#918](https://github.com/elastic/eui/pull/918))
- `EuiComboBox` now gives focus to the search input when the user clicks the clear button, to prevent focus from defaulting to the body ([#918](https://github.com/elastic/eui/pull/918))
- Fixed visual size of inputs by setting the box-shadow border to `inset` ([#928](https://github.com/elastic/eui/pull/928))
- Per-column custom sort values added to `EuiInMemoryTable` ([#929](https://github.com/elastic/eui/pull/929))

**Non-breaking major changes**

- Added close (`cross`) button as default way to close to `EuiFlyout` when `onClose` is provided ([#925](https://github.com/elastic/eui/pull/925))
- Fleshed out `EuiFlyoutHeader` for consistency (see docs) ([#925](https://github.com/elastic/eui/pull/925))

**Bug fixes**

- Added `role="dialog"` to `EuiFlyout` to improve screen reader accessibility ([#916](https://github.com/elastic/eui/pull/916))
- Default sort comparator (used by `EuiInMemoryTable`) now handles `null` and `undefined` values ([#922](https://github.com/elastic/eui/pull/922))

## [`0.0.52`](https://github.com/elastic/eui/tree/v0.0.52)

- Added updated logos for Cloud and Cloud ECE ([#906](https://github.com/elastic/eui/pull/906))
- Added the ability for `EuiBetaBadge` to appear on `EuiPanel` similar to `EuiCard` ([#885](https://github.com/elastic/eui/pull/888))
- Added `restrictWidth` to `EuiPage` ([#896](https://github.com/elastic/eui/pull/896))
- Added `resize` prop to `EuiTextArea` that defaults to ‘vertical’ (only height) ([#894](https://github.com/elastic/eui/pull/894))
- Added multiple style-only adjustments to `EuiFormControlLayout` buttons/icons ([#894](https://github.com/elastic/eui/pull/894))
- Shifted `readOnly` inputs to not have left padding unless it has an icon ([#894](https://github.com/elastic/eui/pull/894))
- Added more customization options to `EuiAvatar` ([#903](https://github.com/elastic/eui/pull/903))
- Added more color options to `EuiButtonIcon` ([#907](https://github.com/elastic/eui/pull/907))
- Added icon for EMS (Elastic Map Service) (`emsApp`) ([#914](https://github.com/elastic/eui/pull/914))
- Added support for `href`, `target`, and `rel` properties for `EuiContextMenu` items ([#911](https://github.com/elastic/eui/pull/911))
- Added responsive helpers in the form of `EuiShowFor` and `EuiHideFor` components and corresponding CSS classes. ([#909](https://github.com/elastic/eui/pull/909))

**Deprecations**

- Replaced `$breakpoints` in favor of better named `$euiBreakpoints` ([#909](https://github.com/elastic/eui/pull/909))
- Replaced the following mixin `screenXSmall()`, `screenSmall()`, `screenMedium()`, `screenLarge()`, `screenSmallMediumLarge()` in favor of a single `euiBreakpoint()`. ([#909](https://github.com/elastic/eui/pull/909))

**Bug fixes**

- Removed `.nvmrc` file from published npm package ([#892](https://github.com/elastic/eui/pull/892))
- `EuiComboBox` no longer shows the _clear_ icon when it's a no-op ([#890](https://github.com/elastic/eui/pull/890))
- `EuiIcon` no longer takes focus in Edge and IE unless `tabIndex` is defined as a value other than `"-1"` ([#900](https://github.com/elastic/eui/pull/900))
- Fixed regression introduced in `0.0.50` in which the form control icons blocked users from clicking the control ([#898](https://github.com/elastic/eui/pull/898))
- Fixed `EuiSwitch` background in case it’s been placed on a gray background ([#894](https://github.com/elastic/eui/pull/894))
- Fixed `EuiComboBox` hidden input focus styles ([#894](https://github.com/elastic/eui/pull/894))
- Fixed responsive widths of `EuiDescribedFormGroup` ([#894](https://github.com/elastic/eui/pull/894))
- Fixed descenders being cut off in `EuiSelect` ([#894](https://github.com/elastic/eui/pull/894))
- Fixed extra spacing applied by Safari to `EuiFieldSearch` ([#894](https://github.com/elastic/eui/pull/894))
- Fixed contrast issues in dark theming ([#907](https://github.com/elastic/eui/pull/907))

## [`0.0.51`](https://github.com/elastic/eui/tree/v0.0.51)

- Added `textStyle="reverse"` prop to `EuiDescriptionList` as well as a class (`.eui-definitionListReverse`) for `dl`'s within `EuiText` ([#882](https://github.com/elastic/eui/pull/882))
- Added `inspect` icon ([#886](https://github.com/elastic/eui/pull/886))
- Added `layout` prop to `EuiCard` ([#885](https://github.com/elastic/eui/pull/885))

**Bug fixes**

- Moved `EuiFieldSearch`'s and `EuiValidateControl`'s ref out of render into `setRef` methods ([#883](https://github.com/elastic/eui/pull/883))

## [`0.0.50`](https://github.com/elastic/eui/tree/v0.0.50)

**Note: this release creates a minor regression to form controls containing icons, in which the icon blocks the user from clicking the control. This is fixed in `0.0.52`.**

- Created `EuiToggle`, `EuiButtonToggle`, and `EuiButtonGroup` ([#872](https://github.com/elastic/eui/pull/872))
- `EuiBasicTable` and `EuiInMemoryTable` now accept `rowProps` and `cellProps` callbacks, which let you apply custom props to rows and props ([#869](https://github.com/elastic/eui/pull/869))
- Added `offine` and `online` icons ([#881](https://github.com/elastic/eui/pull/881))

**Bug fixes**

- `EuiContextMenuPanel` now updates appropriately if its items are modified ([#887](https://github.com/elastic/eui/pull/887))
- `EuiComboBox` is no longer a focus trap, the clear button is now keyboard-accessible, and the virtualized list no longer interferes with the tab order ([#866](https://github.com/elastic/eui/pull/866))
- `EuiButton`, `EuiButtonEmpty`, and `EuiButtonIcon` now look and behave disabled when `isDisabled={true}` ([#862](https://github.com/elastic/eui/pull/862))
- `EuiGlobalToastList` no longer triggers `Uncaught TypeError: _this.callback is not a function`  ([#865](https://github.com/elastic/eui/pull/865))
- `EuiGlobalToastList` checks to see if it has dismissed a toast before re-dismissing it ([#868](https://github.com/elastic/eui/pull/868))
- Added FF/IE fallback for `.eui-textBreakWord` ([#864](https://github.com/elastic/eui/pull/864))
- Fixed `EuiCard` description text color when used in/as an anchor tag ([#864](https://github.com/elastic/eui/pull/864))
- Fixed `EuiCard` IE bugs ([#864](https://github.com/elastic/eui/pull/864))
- Fixed button labeling for `EuiFormControlLayout` and `EuiComboBox` accessibility ([#876](https://github.com/elastic/eui/pull/876))
- Fixed `EuiBreadcrumb` slash alignment when truncating ([#878](https://github.com/elastic/eui/pull/878))

**Breaking changes**

- `EuiSearchBar` no longer has an `onParse` callback, and now passes an object to `onChange` with the shape `{ query, queryText, error }` ([#863](https://github.com/elastic/eui/pull/863))
- `EuiInMemoryTable`'s `search.onChange` callback now passes an object with `{ query, queryText, error }` instead of only the query ([#863](https://github.com/elastic/eui/pull/863))
- `EuiFormControlLayout` no longer has `onClear`, `iconSide`, or `onIconClick` props. Instead of `onClear` it now accepts a `clear` object of the shape `{ onClick }`. Instead of the icon props, it now accepts a single `icon` prop which be either a string or an object of the shape `{ type, side, onClick }`. ([#866](https://github.com/elastic/eui/pull/866))
- `EuiBasicTable` and `EuiInMemoryTable` pass-through cell props (defined by the `columns` prop and the `cellProps` prop) used to be applied to the `div` inside of the `td` element. They're now applied directly to the `td` element. ([#869](https://github.com/elastic/eui/pull/869))

## [`0.0.49`](https://github.com/elastic/eui/tree/v0.0.49)

**Bug fixes**

- `EuiInMemoryTable` now applies its search filter ([#851](https://github.com/elastic/eui/pull/851))
- `EuiInMemoryTable` and `EuiBasicTable` now pass unknown props through to their child ([#836](https://github.com/elastic/eui/pull/836))
- Added `EuiHeaderLinks` which allow you to construct navigation in the header in place of the app menu. ([#844](https://github.com/elastic/eui/pull/844))
- `EuiPopover` will use an alert to warn the user it traps focus ([#844](https://github.com/elastic/eui/pull/844))

**Breaking changes**

- EUI requires React `16.3` or higher ([#849](https://github.com/elastic/eui/pull/849))
- `EuiHeaderBreadcrumbs` refactored to use `EuiBreadcrumbs`. This removed all child components of `EuiHeaderBreadcrumbs`. ([#844](https://github.com/elastic/eui/pull/844))

## [`0.0.48`](https://github.com/elastic/eui/tree/v0.0.48)

**Bug fixes**

- `EuiComboBox` does not pass `isDisabled` prop to `EuiComboBoxOptionsList` to avoid "React does not recognize the 'isDisabled' prop on a DOM element" console warning ([#838](https://github.com/elastic/eui/pull/838))
- `EuiComboBox` does not display clear icon when `isClearable` prop is set to false and `selectedOptions` prop is provided ([#838](https://github.com/elastic/eui/pull/838))

**Breaking changes**

- Move `EuiBasicTable`'s `itemId` prop from `selection` to a top-level property ([#830](https://github.com/elastic/eui/pull/830))
- Renamed/refactored `requiresAriaLabel` prop validator to a more general `withRequiredProp` ([#830](https://github.com/elastic/eui/pull/830))

## [`0.0.47`](https://github.com/elastic/eui/tree/v0.0.47)

- Added utility CSS classes for text and alignment concerns ([#774](https://github.com/elastic/eui/pull/774))
- Added `compressed` versions of `EuiFormRow` and all form controls ([#800](https://github.com/elastic/eui/pull/800))
- Removed pointer cursor on `EuiFormLabel` when a `for` property is not set ([#825](https://github.com/elastic/eui/pull/825))
- Added the ability to add tooltips to `EuiContextMenuItem`s ([#817](https://github.com/elastic/eui/pull/817))
- Added `EuiBreadcrumbs` ([#815](https://github.com/elastic/eui/pull/815))

**Bug fixes**

- Fixes height calculation error on `EuiAccordion` when it starts loads in an open state. ([#816](https://github.com/elastic/eui/pull/816))
- Added aria-invalid labeling on `EuiFormRow` ([#777](https://github.com/elastic/eui/pull/799))
- Added aria-live labeling for `EuiToasts` ([#777](https://github.com/elastic/eui/pull/777))
- Added aria labeling requirements for `EuiBadge` , as well as a generic prop_type function `requiresAriaLabel` in `utils` to check for it. ([#777](https://github.com/elastic/eui/pull/777)) ([#802](https://github.com/elastic/eui/pull/802))
- Ensure switches’ inputs are still hidden when `[disabled]` ([#778](https://github.com/elastic/eui/pull/778))
- Made boolean matching in `EuiSearchBar` more exact so it doesn't match words starting with booleans, like "truest" or "offer" ([#776](https://github.com/elastic/eui/pull/776))
- `EuiComboBox` do not setState or call refs once component is unmounted ([807](https://github.com/elastic/eui/pull/807) and [#813](https://github.com/elastic/eui/pull/813))
- Added better accessibility labeling to `EuiPagination`, `EuiSideNav`, `EuiPopover`, `EuiBottomBar` and `EuiBasicTable`.  ([#821](https://github.com/elastic/eui/pull/821))
- Added `isDisabled` to `EuiComboBox`  ([#829](https://github.com/elastic/eui/pull/829))

## [`0.0.46`](https://github.com/elastic/eui/tree/v0.0.46)

- Added `EuiDescribedFormGroup` component, a wrapper around `EuiFormRow`(s) ([#707](https://github.com/elastic/eui/pull/707))
- Added `describedByIds` prop to `EuiFormRow` to help with accessibility ([#707](https://github.com/elastic/eui/pull/707))
- Added `isLoading` prop to `EuiButtonEmpty` ([#768](https://github.com/elastic/eui/pull/768))
- Removed individual badge cross icon when `EuiComboBox` has `singleSelection` prop enabled. ([#769](https://github.com/elastic/eui/pull/769))

**Bug fixes**

- Removed specificity on `EuiText` that was causing cascade conflicts around text coloring. ([#770](https://github.com/elastic/eui/pull/770))

## [`0.0.45`](https://github.com/elastic/eui/tree/v0.0.45)

***NOTE v0.0.45 has a bug causing it to fail during installation, please use v0.0.46***

- Added `EuiBetaBadge` for non-GA labelling including options to add it to `EuiCard` and `EuiKeyPadMenuItem` ([#705](https://github.com/elastic/eui/pull/705))
- Added `direction` prop to EuiFlexGroup ([#711](https://github.com/elastic/eui/pull/711))
- Added `EuiEmptyPrompt` which can be used as a placeholder over empty tables and lists ([#711](https://github.com/elastic/eui/pull/711))
- Added `EuiTabbedContent` ([#737](https://github.com/elastic/eui/pull/737))
- `EuiComboBox` added buttons for clearing and opening/closing the combo box ([#698](https://github.com/elastic/eui/pull/698))

**Bug fixes**

- Fixed `EuiTableRowCell` from overwriting its child element's `className` [#709](https://github.com/elastic/eui/pull/709)
- Allow `EuiContextMenuPanel`s to update when their `children` changes ([#710](https://github.com/elastic/eui/pull/710))
- `EuiInMemoryTable` now passes `itemIdToExpandedRowMap` prop to `EuiBasicTable` ([#759](https://github.com/elastic/eui/pull/759))
- Expanded table rows in paginated data no longer leak to other pages ([#761](https://github.com/elastic/eui/pull/761))

**Breaking changes**

- Rename `logoElasticSearch` to `logoElasticsearch` [#755](https://github.com/elastic/eui/pull/755)

## [`0.0.44`](https://github.com/elastic/eui/tree/v0.0.44)

- Reduced `EuiToast` title size ([#703](https://github.com/elastic/eui/pull/703))

**Bug fixes**

- Fixed inherited `line-height` of inputs and buttons ([#702](https://github.com/elastic/eui/pull/702))
- Fixed card title sizing in K6 theme. ([#704](https://github.com/elastic/eui/pull/704))

## [`0.0.43`](https://github.com/elastic/eui/tree/v0.0.43)

- Added `status` prop to `EuiStep` for additional styling ([#673](https://github.com/elastic/eui/pull/673))
- `EuiForm` and `EuiFormRow` now accept nodes for `errors` prop ([#685](https://github.com/elastic/eui/pull/685))
- Removed the default `max-width` from `EuiText`. This can still be applied by setting `grow={false}` ([#683](https://github.com/elastic/eui/pull/683))
- Added support for text alignment with `EuiTextAlign` ([#683](https://github.com/elastic/eui/pull/683))
- `EuiBasicTable` added the `compressed` prop to allow for tables with smaller fonts and padding ([#687](https://github.com/elastic/eui/pull/687))

**Bug fixes**

- Added a `paddingSize` prop to `EuiAccordion` to better mitigate situations where a nested `EuiFlexGroup` causes scrollbars ([#701](https://github.com/elastic/eui/pull/701))
- Fixed `EuiCard` `icon` prop to include user provided className ([#684](https://github.com/elastic/eui/pull/684))
- `EuiInMemoryTable` pagination state is now reset automatically when a search is executed ([#686](https://github.com/elastic/eui/pull/686))
- Fixed slow performance of `EuiComboBox` when there are hundreds or thousands of options by virtualizing `EuiComboBoxOptionsList` ([#670](https://github.com/elastic/eui/pull/670))
- Fixed some text styles ([#683](https://github.com/elastic/eui/pull/683))
    - Fixed font-family of input, textarea, select, and buttons
    - Fixed style of code, pre, and dl’s inside `EuiText`
    - Fixed ghost text color which was being set to a dark gray

**Breaking changes**

- Added responsive support for tables. This isn't technically a breaking change, but you will need to apply some new props (`hasActions`, `isSelectable`) for certain tables to make them look their best in mobile. **Responsive table views are on by default.** ([#584](https://github.com/elastic/eui/pull/584))

## [`0.0.42`](https://github.com/elastic/eui/tree/v0.0.42)

- Added `EuiDatePicker` component for date/time input ([#644](https://github.com/elastic/eui/pull/644))
- Added editor icon set to `EuiIcon` ([#671](https://github.com/elastic/eui/pull/671))

## [`0.0.41`](https://github.com/elastic/eui/tree/v0.0.41)

- Added `grow` prop to `EuiText` ([#662](https://github.com/elastic/eui/pull/662))
- Added `disabled` prop to `EuiComboBoxOption` ([#650](https://github.com/elastic/eui/pull/650))
- Added support for `<pre>` and `<code>` tags to `<EuiText>` ([#654](https://github.com/elastic/eui/pull/654))
- Added export of SASS theme variables in JSON format during compilation ([#642](https://github.com/elastic/eui/pull/642))
- Close `EuiComboBox` `singleSelection` options list when option is choosen ([#645](https://github.com/elastic/eui/pull/645))
- Wrap `EuiStepHorizontal` text instead of truncating it ([#653](https://github.com/elastic/eui/pull/653))
- Fixed a bug where `EuiSideNavItem` wouldn't pass an `onClick` handler down to `<a>` tags if they also had an `href`. ([#664](https://github.com/elastic/eui/pull/664))
- Updated existing and added additional TypeScript definitions ([#666](https://github.com/elastic/eui/pull/666))

**Bug fixes**

- Fixed `EuiBasicTable` re-rendering on hover of table rows ([#665](https://github.com/elastic/eui/pull/665))

**Breaking changes**

- `EuiStepsHorizontal` now requires an `onClick` prop be provided for each step configuration object ([#653](https://github.com/elastic/eui/pull/653))

## [`0.0.40`](https://github.com/elastic/eui/tree/v0.0.40)

- Tweaked sizing, weights, color, line-heights, and added more levels to `EuiTitle` and `EuiText` ([#627](https://github.com/elastic/eui/pull/627))
- Added TypeScript type defitions for `EuiPortal`, `EuiText` and `EuiTitle` as well as the `calculatePopoverPosition` service ([#638](https://github.com/elastic/eui/pull/638))
- Grayed out labels for `disabled` controls ([#648](https://github.com/elastic/eui/pull/648))

**Bug fixes**

- Fix visual shadow glitch on hover of `EuiToast` ([#632](https://github.com/elastic/eui/pull/632))

**Breaking changes**

- **Note: This breaking change is reversed in 0.0.43.** Added a default `max-width` to `EuiText`. ([#627](https://github.com/elastic/eui/pull/627))

## [`0.0.39`](https://github.com/elastic/eui/tree/v0.0.39)

**Bug fixes**

- Allow accordions to dynamically change height, and support values on radio inputs ([#613](https://github.com/elastic/eui/pull/613))
- Accordion toggle layout is no longer flagged responsive, in order to prevent unwanted stacking on mobile ([#613](https://github.com/elastic/eui/pull/613))

**Breaking changes**

- Support values on radio inputs. This is breaking because now the second argument to the radio `onChange` callback is the value, which bumps the change event to the third argument ([#613](https://github.com/elastic/eui/pull/613))

## [`0.0.38`](https://github.com/elastic/eui/tree/v0.0.38)

- Modified drop shadow intensities and color. ([#607](https://github.com/elastic/eui/pull/607))
- Added SASS color functions. Made `$euiColorWarning` color usage more accessible while still being "yellow". ([#628](https://github.com/elastic/eui/pull/628))
- Removed extraneous `global_styling/mixins/_forms.scss` file and importing the correct files in the `filter_group.scss` and `combo_box.scss` files. ([#609](https://github.com/elastic/eui/pull/609))
- Added `isInvalid` prop to `EuiComboBox` ([#631](https://github.com/elastic/eui/pull/631))
- Added support for rejecting user input by returning `false` from the `onCreateOption` prop of `EuiComboBox` ([#631](https://github.com/elastic/eui/pull/631))

**Bug fixes**

- Visual fix for the focus state of disabled `EuiButton` ([#603](https://github.com/elastic/eui/pull/603))
- `EuiSelect` can pass any node as a value rather than just a string ([#603](https://github.com/elastic/eui/pull/603))
- Fixed a typo in the flex TypeScript definition ([#629](https://github.com/elastic/eui/pull/629))
- Fixed `EuiComboBox` bug in which the options list wouldn't always match the width of the input ([#611](https://github.com/elastic/eui/pull/611))
- Fixed `EuiComboBox` bug in which opening the combo box when there's no scrollbar on the window would result in the list being positioned incorrectly ([#631](https://github.com/elastic/eui/pull/631))
- Fixed `EuiComboBox` bug in which clicking a pill's close button would close the list ([#631](https://github.com/elastic/eui/pull/631))
- Fixed `EuiComboBox` bug in which moving focus from one combo box to another would remove the `euiBody-hasPortalContent` class from the body. ([#631](https://github.com/elastic/eui/pull/631))

## [`0.0.37`](https://github.com/elastic/eui/tree/v0.0.37)

- Added `EuiComboBox` for selecting many options from a list of options ([#567](https://github.com/elastic/eui/pull/567))
- Added `EuiHighlight` for highlighting a substring within text ([#567](https://github.com/elastic/eui/pull/567))
- `calculatePopoverPosition` service now accepts a `positions` argument so you can specify which positions are acceptable ([#567](https://github.com/elastic/eui/pull/567))
- Added `closeButtonProps` prop to `EuiBadge`, `hollow` badge type, and support for arbitrary hex color ([#567](https://github.com/elastic/eui/pull/567))
- Added support for arbitrary hex color to `EuiIcon` ([#567](https://github.com/elastic/eui/pull/567))

**Breaking changes**

- Renamed `euiBody-hasToolTip` class to `euiBody-hasPortalContent` ([#567](https://github.com/elastic/eui/pull/567))

## [`0.0.36`](https://github.com/elastic/eui/tree/v0.0.36)

- Added support for range queries in `EuiSearchBar` (works for numeric and date values) ([#485](https://github.com/elastic/eui/pull/485))
- Added support for emitting a `EuiSearchBar` query to an Elasticsearch query string ([#598](https://github.com/elastic/eui/pull/598))
- Added support for expandable rows to `EuiBasicTable` ([#585](https://github.com/elastic/eui/pull/585))

**Bug fixes**

- Relaxed query syntax of `EuiSearchBar` to allow usage of hyphens without escaping ([#581](https://github.com/elastic/eui/pull/581))
- Fixed font-weight issue in K6 theme ([#596](https://github.com/elastic/eui/pull/596))

## [`0.0.35`](https://github.com/elastic/eui/tree/v0.0.35)

- Modified `EuiLink` and all buttons to support both href and onClick ([#554](https://github.com/elastic/eui/pull/554))
- Added `color` prop to `EuiIconTip` ([#580](https://github.com/elastic/eui/pull/580))

## [`0.0.34`](https://github.com/elastic/eui/tree/v0.0.34)

- Adjust `EuiCallOut` and dark theme warning coloring ([#563](https://github.com/elastic/eui/pull/563))
- Added a `buttonColor` prop to `EuiConfirmModal` ([#546](https://github.com/elastic/eui/pull/546))
- Added 'baseline' as option to `EuiFlexGroup`'s `alignItems` prop ([#546](https://github.com/elastic/eui/pull/546))

**Bug fixes**

- Fixed `EuiToolTip` bug which caused the tooltip to hide when moving the mouse around inside of the trigger element ([#557](https://github.com/elastic/eui/pull/557), [#564](https://github.com/elastic/eui/pull/564))
- Fixed a bug where `EuiButtonEmpty` would offer a white background on hover when it was disabled, even when there was no such background transition on hover when the buttons are not disabled ([#561](https://github.com/elastic/eui/pull/561))
- Fixed table cell bugs ([#565](https://github.com/elastic/eui/pull/565))
  - `EuiBasicTable` now supports explicitly setting `truncateText` and `textOnly` on column definitions, and supports passing through unrecognized props to the cell (e.g. `data-test-subj`).
  - Updated table cell CSS so that long single-word cell content will break and wrap mid-word.

## [`0.0.33`](https://github.com/elastic/eui/tree/v0.0.33)

- Added initial sorting option to `EuiInMemoryTable` ([#547](https://github.com/elastic/eui/pull/547))
- Horizontally scrolling `EuiTabs` ([#546](https://github.com/elastic/eui/pull/546))
- Remove padding from both sides of `EuiEmptyButton` ([#546](https://github.com/elastic/eui/pull/546))
- Added `disabled` prop to placeholder (ellipses) button in pagination ([#546](https://github.com/elastic/eui/pull/546))
- Converted `.euiHeader__notification` into `EuiHeaderNotification` ([#546](https://github.com/elastic/eui/pull/546))

**Bug fixes**

- `EuiConfirmModal` will now check for the presence of confirm and cancel buttons before trying to focus them ([#555](https://github.com/elastic/eui/pull/555))

## [`0.0.32`](https://github.com/elastic/eui/tree/v0.0.32)

- Updated `EuiDescriptionList` to accept nodes for the titles and descriptions ([#552](https://github.com/elastic/eui/pull/552))
- Added `stop` and `stopFilled` icons ([#543](https://github.com/elastic/eui/pull/543))

**Bug fixes**

- Fixed `EuiToolTip` smart positioning to prevent tooltip from being clipped by the window where possible ([#550](https://github.com/elastic/eui/pull/550))

## [`0.0.31`](https://github.com/elastic/eui/tree/v0.0.31)

- Made `<EuiProgress>` TypeScript types more specific ([#518](https://github.com/elastic/eui/pull/518))
- Removed `font-smoothing` from our reset css for better text legibility ([#539](https://github.com/elastic/eui/pull/539))

**Bug fixes**

- Made `EuiIconTip` screen reader accessible ([#534](https://github.com/elastic/eui/pull/534))
- Fixed a sorting issue in `EuiInMemoryTable` ([#453](https://github.com/elastic/eui/pull/453))
- Fixed checkbox click for `EuiCheckbox` and `EuiRadio` without a label ([#541](https://github.com/elastic/eui/pull/541))

## [`0.0.30`](https://github.com/elastic/eui/tree/v0.0.30)

- Add ability to force `EuiSideNav` items open by setting `item.forceOpen`. ([#515](https://github.com/elastic/eui/pull/515))

## [`0.0.29`](https://github.com/elastic/eui/tree/v0.0.29)

- Added `EuiIconTip` to make it easier to display icons with tooltips ([#528](https://github.com/elastic/eui/pull/528))
- Added `buttonRef` prop to `EuiButton`, `EuiButtonEmpty`, and `EuiButtonIcon` ([#529](https://github.com/elastic/eui/pull/529))

**Bug fixes**

- `EuiHealth` no longer stacks flex items on small screens ([#530](https://github.com/elastic/eui/pull/530))
- Fixed `EuiPageContent` centering within `EuiPage` issue ([#527](https://github.com/elastic/eui/pull/527))
- `EuiConfirmModal` will now correctly auto-focus on its confirm and cancel buttons ([#529](https://github.com/elastic/eui/pull/529))

## [`0.0.28`](https://github.com/elastic/eui/tree/v0.0.28)

- `EuiInMemoryTable` pass items to BasicTable when message is provided ([#517](https://github.com/elastic/eui/pull/517)).
- `EuiSearchBox` now passes unused props through to `EuiFieldSearch` ([#514](https://github.com/elastic/eui/pull/514))
- Change `EuiBasicTable` `noItemsMessage` and `EuiInMemoryTable` `messgae` propType to node
instead of just string ([#516](https://github.com/elastic/eui/pull/516))

## [`0.0.27`](https://github.com/elastic/eui/tree/v0.0.27)

- Don't propagate a null `onClick` on EuiPanels ([#473](https://github.com/elastic/eui/pull/473))
- Use 1.1px for the `EuiHorizontalRule` height, in order to work around strange Chrome height calculations ([#473](https://github.com/elastic/eui/pull/473))
- New icons for `logoGithub` and `logoSketch` ([#494](https://github.com/elastic/eui/pull/494))
- `EuiCard` now has an `href` and `isClickable` prop for better handling hover animations. ([#494](https://github.com/elastic/eui/pull/494))
- Added `calculateContrast` and `rgbToHex` to services ([#494](https://github.com/elastic/eui/pull/494))

**Bug fixes**

- `EuiModal` is now responsive on mobile screens ([#512](https://github.com/elastic/eui/pull/512))
- `EuiFlexGrid` now collapses down in mobile layouts properly. ([#515](https://github.com/elastic/eui/pull/515))
- Made `EuiCard` proptypes more permission by changing strings to nodes. ([#515](https://github.com/elastic/eui/pull/515))
- Fixed `reponsive={false}` prop not working when flex groups were nested. ([#494](https://github.com/elastic/eui/pull/494))
- `EuiBadge` wrapping element changed from a `div` to `span` so it can be nested in text blocks ([#494](https://github.com/elastic/eui/pull/494))

## [`0.0.26`](https://github.com/elastic/eui/tree/v0.0.26)

**Bug fixes**

- `EuiSelect` do not set `defaultValue` property when `value` property is provided ([#504](https://github.com/elastic/eui/pull/504)).
- `EuiBottomBar` now uses `EuiPortal` to avoid zindex conflicts ([#487](https://github.com/elastic/eui/pull/487))
- Upped dark theme contrast on disabled buttons ([#487](https://github.com/elastic/eui/pull/487))

**Breaking changes**

- Removed `EuiTableOfRecords` ([#490](https://github.com/elastic/eui/pull/490))

## [`0.0.25`](https://github.com/elastic/eui/tree/v0.0.25)

- `EuiSearchBar` accepts `toolsLeft` and `toolsRight` props ([#458](https://github.com/elastic/eui/pull/458))
- Added `search.onChange` callback to `EuiInMemoryTable` ([#469](https://github.com/elastic/eui/pull/469))
- Added `initialPageSize` option to `EuiInMemoryTable` ([#477](https://github.com/elastic/eui/pull/477))
- Added design guidelines for button and toast usage ([#371](https://github.com/elastic/eui/pull/371))

**Breaking changes**

- Complete refactor of `EuiToolTip`. They now work. Only a breaking change if you were using them. ([#484](https://github.com/elastic/eui/pull/484))

## [`0.0.24`](https://github.com/elastic/eui/tree/v0.0.24)

- Removed hover and focus states from non-selectable `EuiSideNavItem`s ([#434](https://github.com/elastic/eui/pull/434))
- Added `Ast` and `Query` services ([#454](https://github.com/elastic/eui/pull/454))
- Added icons for Kibana query language ([#455](https://github.com/elastic/eui/pull/455))

**Bug fixes**

- Fix error stemming from `selected` prop on `EuiSelect` ([#436](https://github.com/elastic/eui/pull/436))

**Breaking changes**

- The `Random` service's `oneOf` method now only accepts an array ([#454](https://github.com/elastic/eui/pull/454))

## [`0.0.23`](https://github.com/elastic/eui/tree/v0.0.23)

- Added `EuiInMemoryTable`, which encapsulates sorting, searching, selection, and pagination state and logic ([#390](https://github.com/elastic/eui/pull/390))
- Added stack trace information to `EuiErrorBoundary` ([#428](https://github.com/elastic/eui/pull/428))
- Make full screen code block use the same font-size on the original code block. ([#447](https://github.com/elastic/eui/pull/447))

**Bug fixes**

- Fixed `EuiContextMenu` bug when using the keyboard to navigate up, which was caused by unnecessarily re-rendering the items, thus losing references to them ([#431](https://github.com/elastic/eui/pull/431))

## [`0.0.22`](https://github.com/elastic/eui/tree/v0.0.22)

- Added `EuiDelayHide` component. ([#412](https://github.com/elastic/eui/pull/412))
- Decreased overall size of checkbox, radio, and switches as well as better styles for the different states. ([#407](https://github.com/elastic/eui/pull/407))
- Added `EuiFilePicker` component for `input type="file"` needs. ([#402](https://github.com/elastic/eui/pedull/402))
- Added `isLoading` prop to `EuiButton` ([#427](https://github.com/elastic/eui/pull/427))
- Added icons: `eye`, `eyeClosed`, `grab`, `heatmap`, `vector` ([#427](https://github.com/elastic/eui/pull/427))
- Added `hasNoInitialSelection` option to `EuiSelect`. ([#422](https://github.com/elastic/eui/pull/422))

**Bug fixes**

- Fixed appearance of checked checkeboxes and radios in IE ([#407](https://github.com/elastic/eui/pull/407))
- Fixed disabled vs enabled appearance of checked checkeboxes and radios ([#407](https://github.com/elastic/eui/pull/407))
- Fixed disabled & checked state of switches ([#407](https://github.com/elastic/eui/pull/407))
- Fixed `EuiCard` content alignment when content is short. ([#415](https://github.com/elastic/eui/pull/415))
- Only apply the `$euiCodeBlockSelectedBackgroundColor` variable if it is a color ([#427](https://github.com/elastic/eui/pull/427))
- No margins for `<hr>` ([#427](https://github.com/elastic/eui/pull/427))
- Fixed `EuiButton` truncation ([#427](https://github.com/elastic/eui/pull/427))

**Breaking changes**

- Changed `EuiAccordion`’s method of `onToggleOpen` to `onToggle` ([#427](https://github.com/elastic/eui/pull/427))

## [`0.0.21`](https://github.com/elastic/eui/tree/v0.0.21)

- Logstash icon set. [#399](https://github.com/elastic/eui/pull/399)
- Added support for `disabled` options in `EuiSelect`. [#324](https://github.com/elastic/eui/pull/324)
- Badges can now accept onClicks and custom colors. They were changed stylistically to be bolder and smaller by default. ([#381](https://github.com/elastic/eui/pull/381))
- Added component to wrap blocks of substeps `EuiSubSteps` in a shaded container. ([#375](https://github.com/elastic/eui/pull/375))
- Added horizontal steps component ([#375](https://github.com/elastic/eui/pull/375))
- Changed look and feel of pagination. Added `compressed` prop for smaller footprint pagination. ([#380](https://github.com/elastic/eui/pull/380))
- Added `EuiBasicTable` as an opinionated, high level component for constructing tables. Its addition deprecates `EuiTableOfRecords` which is still avaiable, but now marked for removal. ([#377](https://github.com/elastic/eui/pull/377))
- Added styles for `readOnly` states of form controls. ([#391](https://github.com/elastic/eui/pull/391))
- Added importAction and exportAction icons ([#394](https://github.com/elastic/eui/pull/394))
- Added `EuiCard` for UI patterns that need an icon/image, title and description with some sort of action. ([#380](https://github.com/elastic/eui/pull/380))
- Added TypeScript definitions for the `EuiHealth` component. ([#403](https://github.com/elastic/eui/pull/403))
- Added `SearchBar` component - introduces a simple yet rich query language to search for objects + search box and filter controls to construct/manipulate it. ([#379](https://github.com/elastic/eui/pull/379))

**Bug fixes**

- Tables now default to `table-layout: fixed` to avoid some collapsing cell problems. [#398](https://github.com/elastic/eui/pull/398)
- Wrap long lines of text within the body of `EuiToast` instead of letting text overflow ([#392](https://github.com/elastic/eui/pull/392))
- Fixed dark theme coloring of Substeps ([#396](https://github.com/elastic/eui/pull/396))
- Reorder selectors to fix fixed progress bar in Firefox ([#404](https://github.com/elastic/eui/pull/404))

## [`0.0.20`](https://github.com/elastic/eui/tree/v0.0.20)

- Renamed class from `euiFlexGroup--alignItemsStart` to `euiFlexGroup--alignItemsFlexStart` ([#378](https://github.com/elastic/eui/pull/378))

## [`0.0.19`](https://github.com/elastic/eui/tree/v0.0.19)

- `EuiGlobalToastList` now prevents toasts from disappearing while the user's mouse is over the list. Added `timer/Timer` service. ([#370](https://github.com/elastic/eui/pull/370))

**Bug fixes**

- **Note: This is deprecated in 0.0.21 and removed in 0.0.26.** `EuiTableOfRecords` selection bugs ([#365](https://github.com/elastic/eui/pull/365))
  - Deleting selected items now resets the select all checkbox to an unchecked state
  - The select all checkbox only becomes checked when all selectable rows are checked, not just some of them

**Breaking changes**

- Changed `EuiGlobalToastList` to be responsible for instantiating toasts, tracking their lifetimes, and dismissing them. It now acepts `toasts`, `dismissToast`, and `toastLifeTimeMs` props. It no longer accepts `children`. ([#370](https://github.com/elastic/eui/pull/370))

## [`0.0.18`](https://github.com/elastic/eui/tree/v0.0.18)

**Bug fixes**

- Fixed `EuiCodeEditor` bug in which hitting ESCAPE to close the autocompletion suggestions menu would also exit editing mode. ([#363](https://github.com/elastic/eui/pull/363))

## [`0.0.17`](https://github.com/elastic/eui/tree/v0.0.17)

**Bug fixes**

- Downgraded `lodash` version to `3.10.0` to align it with Kibana. ([#359](https://github.com/elastic/eui/pull/359))

## [`0.0.16`](https://github.com/elastic/eui/tree/v0.0.16)

- `EuiRadio` now supports the `input` tag's `name` attribute. `EuiRadioGroup` accepts a `name` prop that will propagate to its `EuiRadio`s. ([#348](https://github.com/elastic/eui/pull/348))
- Added Machine Learning create jobs icon set. ([#338](https://github.com/elastic/eui/pull/338))
- **Note: This is deprecated in 0.0.21 and removed in 0.0.26.** Added `EuiTableOfRecords`, a higher level table component to take away all your table listings frustrations. ([#250](https://github.com/elastic/eui/pull/250))

**Bug fixes**

- Added `react-color` as a dependency (was previously a devDependency) ([#354](https://github.com/elastic/eui/pull/354))
- Stop propagation and prevent default when closing components. Otherwise the same Escape keypress could close the parent component(s) as well as the one you intend to close. ([#344](https://github.com/elastic/eui/pull/344))

## [`0.0.15`](https://github.com/elastic/eui/tree/v0.0.15)

- Added `EuiColorPicker`. ([#328](https://github.com/elastic/eui/pull/328))
- `EuiCodeBlock` now only shows fullscreen icons if `overflowHeight` prop is set. Also forces large fonts and padding while expanded. ([#325](https://github.com/elastic/eui/pull/325))
- Exported `VISUALIZATION_COLORS` from services ([#329](https://github.com/elastic/eui/pull/329))
- Added typescript definitions for `EuiFormRow`, `EuiRadioGroup`, `EuiSwitch`, `EuiLoadingSpinner`, `EuiLoadingChart` and `EuiProgress`. ([#326](https://github.com/elastic/eui/pull/326))
- Added `checkHrefAndOnClick` and `getSecureRelForTarget` to services.

**Breaking changes**

- `EuiCodeBlock` now only shows fullscreen icons if `overflowHeight` prop is set. Also forces large fonts and padding while expanded. ([#325](https://github.com/elastic/eui/pull/325))
- React ^16.2 is now a peer dependency ([#264](https://github.com/elastic/eui/pull/264))
- `EuiProgress` no longer accepts the `indeterminate` property, which never had any effect. ([#326](https://github.com/elastic/eui/pull/326))

**Bug fixes**

- Fix TypeScript definitions such that optional and readonly properties survive being passed through `Omit` ([#322](https://github.com/elastic/eui/pull/322))

## [`0.0.14`](https://github.com/elastic/eui/tree/v0.0.14)

- Added `isColorDark` color util ([#311](https://github.com/elastic/eui/pull/311))
- EuiButton, EuiButtonEmpty and EuiButtonIcon can now take an `href` ([#316](https://github.com/elastic/eui/pull/316))
- In `EuiSideNav`, allow a callback to be passed that renders the individual items in the navigation. This makes interoperability with e.g. `react-router` easier. ([#310](https://github.com/elastic/eui/pull/310))
- Add new icon types to `EuiIcon` TypeScript definitions ([#323](https://github.com/elastic/eui/pull/323)).

**Bug fixes**

- Set `EuiFlexGroup` to `flex-grow: 1` to be more friendly with IE11 ([#315](https://github.com/elastic/eui/pull/315))

## [`0.0.13`](https://github.com/elastic/eui/tree/v0.0.13)

- Added index management icons. ([#307](https://github.com/elastic/eui/pull/307))

**Breaking changes**

- Reverted test helper for async functions that throw exceptions. See PR for details on how this can be handled in Jest 22. ([#306](https://github.com/elastic/eui/pull/306))

**Bug fixes**

- Adjust toast z-index to show over modals ([#296](https://github.com/elastic/eui/pull/296))
- Fix nested `EuiFlexItem` collapse issue in IE ([#308](https://github.com/elastic/eui/pull/308))

## [`0.0.12`](https://github.com/elastic/eui/tree/v0.0.12)

- Minor style-only changes to `EuiPagination`, button reset, `EuiTableHeaderCell`, and `EuiCodeBlock`. ([#298](https://github.com/elastic/eui/pull/298))
- All NPM dependencies now use ^ to install the latest minor version.
- Added Apache, Nginx, MySQL logos ([#270](https://github.com/elastic/eui/pull/270))
- Added small version of `EuiCallOut` ([#269](https://github.com/elastic/eui/pull/269))
- Added first batch of TypeScript type definitions for components and services ([#252](https://github.com/elastic/eui/pull/252))
- Added button for expanding `EuiCodeBlock` instances to be full-screen. ([#259](https://github.com/elastic/eui/pull/259))
- Add test helper for async functions that throw exceptions ([#301](https://github.com/elastic/eui/pull/301))

**Bug fixes**

- Removed padding on `EuiPage` mobile breakpoint. ([#282](https://github.com/elastic/eui/pull/282))
- Fixed some `EuiIcon` `type`s not setting their `viewBox` attribute, which caused them to not honor the `size` properly. ([#277](https://github.com/elastic/eui/pull/277))
- Fixed `EuiContextMenu` to pass the `event` argument to a `EuiContextMenuItem`'s `onClick` handler even when a panel is defined. ([#265](https://github.com/elastic/eui/pull/265))

**Breaking changes**

- Removed `color` prop from `EuiCodeBlock`. This component's highlighting now matches whichever theme is currently active. See PR for details on SCSS breaking changes. ([#259](https://github.com/elastic/eui/pull/259))

## [`0.0.11`](https://github.com/elastic/eui/tree/v0.0.11)

- Added `EuiImage` component to allow for image sizing and zooms. ([#262](https://github.com/elastic/eui/pull/262))
- Updated `EuiOverlayMask` to append `<div>` to body. ([#254](https://github.com/elastic/eui/pull/254))

**Bug fixes**

- Disabled tab styling. ([#258](https://github.com/elastic/eui/pull/258))
- Proper classname for flexGroup alignItems prop. ([#257](https://github.com/elastic/eui/pull/257))
- Clicking the downArrow icon in `EuiSelect` now triggers selection. ([#255](https://github.com/elastic/eui/pull/255))
- Fixed `euiFormRow` id's from being the same as the containing input and label. ([#251](https://github.com/elastic/eui/pull/251))

**Breaking changes**

- `{rest}` prop attachment moved from wrapping div to the input on checkboxes and switches. ([#246](https://github.com/elastic/eui/pull/246))

## [`0.0.10`](https://github.com/elastic/eui/tree/v0.0.10)

- Updated `euiPopover` to propagate `panelPaddingSize` padding values to content only (title does inherit horizontal values) via CSS. ([#229](https://github.com/elastic/eui/pull/229))
- Updated `EuiErrorBoundary` to preserve newlines in error. ([#238](https://github.com/elastic/eui/pull/238))
- Added more icons and fixed a few for dark mode ([#228](https://github.com/elastic/eui/pull/228))
- Added `EuiFlyout` component. ([#227](https://github.com/elastic/eui/pull/227))

**Breaking changes**

- Renamed `EuiModalOverlay` to `EuiOverlayMask`. ([#227](https://github.com/elastic/eui/pull/227))

**Bug fixes**

- Fixed bug in `Pager` service which occurred when there were no items. ([#237](https://github.com/elastic/eui/pull/237))
- Added `isPageable` method to `Pager` service and set first and last page index to -1 when there are no pages. ([#242](https://github.com/elastic/eui/pull/242))

## [`0.0.9`](https://github.com/elastic/eui/tree/v0.0.9)

**Breaking changes**

- Renamed `euiFlexGroup--alignItemsEnd` class to `euiFlexGroup--alignItemsFlexEnd`.
- Remove support for `primary` color from `EuiTextColor` because it looked too much like a link.

**Bug fixes**

- Give `EuiFormErrorText` and `EuiFormHelpText` proper line-height. ([#234](https://github.com/elastic/eui/pull/234))

## [`0.0.8`](https://github.com/elastic/eui/tree/v0.0.8)

**Bug fixes**

- Fix button vertical alignment. ([#232](https://github.com/elastic/eui/pull/232))

## [`0.0.7`](https://github.com/elastic/eui/tree/v0.0.7)

- Added `EuiSteps` component ([#202](https://github.com/elastic/eui/pull/202), [#208](https://github.com/elastic/eui/pull/208))

**Breaking changes**

- Test helpers now published at `@elastic/eui/lib/test`

**Bug fixes**

- Case sensitive file name fix for Kibana dark theme. ([#216](https://github.com/elastic/eui/pull/216))

## [`0.0.6`](https://github.com/elastic/eui/tree/v0.0.6)

- `justify` prop of `EuiFlexGroup` now accepts `spaceEvenly` ([#205](https://github.com/elastic/eui/pull/205))
- Increased size of `<EuiTitle size="s">` so that it's distinguishable as a title ([#204](https://github.com/elastic/eui/pull/204))

## [`0.0.5`](https://github.com/elastic/eui/tree/v0.0.5)

**Bug fixes**

- Fixed import paths for `EuiTable`, `EuiHealth`, and `EuiPopover` which prevented dependents of EUI from being able to compile when importing components from the `lib` directory ([#203](https://github.com/elastic/eui/pull/203))

## [`0.0.4`](https://github.com/elastic/eui/tree/v0.0.4)

- Added `EuiHealth` components for status checks ([#158](https://github.com/elastic/eui/pull/158))
- Cleaned up styling for checkboxes, switches, and radios ([#158](https://github.com/elastic/eui/pull/158))
- Form `disabled` states are now more consistent ([#158](https://github.com/elastic/eui/pull/158))
- Page and title padding adjusted to be more compact ([#158](https://github.com/elastic/eui/pull/158))
- Table spacing is now smaller ([#158](https://github.com/elastic/eui/pull/158))
- Dark theme forms now have better contrast with their borders ([#158](https://github.com/elastic/eui/pull/158))
- Added icons to match Kibana's app directory ([#162](https://github.com/elastic/eui/pull/162))
- Converted icons from SVG to React component during the build and stop using sprites ([#160](https://github.com/elastic/eui/pull/160))
- Added `isReadOnly`, `setOptions`, and `cursorStart` props to `EuiCodeEditor` ([#169](https://github.com/elastic/eui/pull/169))
- Added `wrap` prop to `EuiFlexGroup` ([#170](https://github.com/elastic/eui/pull/170))
- Added `scope` prop to `EuiTableHeaderCell` and `EuiTableHeaderCellCheckbox` ([#171](https://github.com/elastic/eui/pull/171))
- Added `disabled` prop to `EuiContextMenuItem` ([#172](https://github.com/elastic/eui/pull/172))
- Added `EuiTablePagination` component and `Pager` service ([#178](https://github.com/elastic/eui/pull/178))
- **Note: This is broken until 0.0.25.** Added `EuiTooltip` component ([#174](https://github.com/elastic/eui/pull/174), [#193](https://github.com/elastic/eui/pull/193))
- Added a bold weight of 700 and apply it to `<strong>` elements by default ([#193](https://github.com/elastic/eui/pull/193))
- Icon size prop now accepts `s`. Adjusted coloring of sidenav arrows ([#178](https://github.com/elastic/eui/pull/197))
- Added `EuiErrorBoundary` ([#198](https://github.com/elastic/eui/pull/198))
- Exported `test` module, which includes `findTestSubject`, `startThrowingReactWarnings`, `stopThrowingReactWarnings`, `requiredProps`, and `takeMountedSnapshot` helpers ([#198](https://github.com/elastic/eui/pull/198))
- Added a more systematic way to add themes; includes a new K6 theme for Kibana. ([#191](https://github.com/elastic/eui/pull/191))

**Bug fixes**

- Fixed bug where screen-reader styles weren't being imported ([#103](https://github.com/elastic/eui/pull/103))
- Fixed a bug where `<progress>` wasn't being rendered under `block` display ([#166](https://github.com/elastic/eui/pull/166))
- Fixed a bug that caused `EuiPageSideBar` width to change when the width of its content changed ([#181](https://github.com/elastic/eui/pull/181))

**Breaking changes**

- Fixed a bug where table cell classes were being applied twice ([#167](https://github.com/elastic/eui/pull/167))
- React ^16.0 is now a peer dependency ([#198](https://github.com/elastic/eui/pull/198))

## [`0.0.3`](https://github.com/elastic/eui/tree/v0.0.3)

- `EuiFlexItem` now accepts integers between 1 and 10 for the `grow` prop. ([#144](https://github.com/elastic/eui/pull/144))
- `EuiFlexItem` and `EuiFlexGrow` now accept a `component` prop which you can set to `span` or `div` (default). ([#141](https://github.com/elastic/eui/pull/141))
- Added `isLoading` prop to form inputs to allow for a loading state ([#150](https://github.com/elastic/eui/pull/150))

**Breaking changes**

- `EuiSideNav` now accepts a tree data structure via the `items` prop ([#141](https://github.com/elastic/eui/pull/141))
- `EuiSideNavGroup`, `EuiSideNavItem`, and `EuiSideNavTitle` have been removed from the public API ([#141](https://github.com/elastic/eui/pull/141))

## [`0.0.2`](https://github.com/elastic/eui/tree/v0.0.2)

- Changed the hover states of `EuiButtonEmpty` to look more like links ([#135](https://github.com/elastic/eui/pull/135))
- `EuiCode` now wraps `EuiCodeBlock`, so it can do everything `EuiCodeBlock` could, but inline ([#138](https://github.com/elastic/eui/pull/138))
- Added `transparentBackground` prop to `EuiCodeBlock` ([#138](https://github.com/elastic/eui/pull/138))
- `EuiCodeBlock` now uses the `light` theme by default ([#138](https://github.com/elastic/eui/pull/138))
- `EuiFormRow` generates its own unique `id` prop if none is provided ([#130](https://github.com/elastic/eui/pull/130))
- `EuiFormRow` associates help text and errors with the field element via ARIA attributes ([#130](https://github.com/elastic/eui/pull/130))

## [`0.0.1`](https://github.com/elastic/eui/tree/v0.0.1) Initial Release

- Initial public release<|MERGE_RESOLUTION|>--- conflicted
+++ resolved
@@ -1,8 +1,5 @@
 ## [`master`](https://github.com/elastic/eui/tree/master)
 
-<<<<<<< HEAD
-- Elastic's site search works by crawling static content that prior to this PR is not supported by the elastic/eui. To make this work, removed the react-router hash history that does client-side routing using hash routes and replaced with the history API instead so that paths match the static file locations. Generate static pages for declared routes. When running the task build-docs a nodejs error related to low memory during the process was thrown preventing the build to succeed, for this reason, a helper task called increase-memory was created to mitigate this issue, that can be run prior to the task. Finally, for the dev environment, given the changes to history API, the HTTP request of resources that not exist the server will respond with a fallback to index.html ([#2577](https://github.com/elastic/eui/pull/2577)
-=======
 **Bug fixes**
 
 - Fixed UX/focus bug in `EuiDataGrid` when using keyboard shortcuts to paginate ([#2602](https://github.com/elastic/eui/pull/2602))
@@ -40,7 +37,6 @@
 ## [`16.1.0`](https://github.com/elastic/eui/tree/v16.1.0)
 
 - Updated compressed styles for `EuiButtonGroup` to include a background color ([#2568](https://github.com/elastic/eui/pull/2568))
->>>>>>> 97119e55
 - Added `heading` prop to `EuiCallOut` to allow for variance in the title tag ([#2357](https://github.com/elastic/eui/pull/2357))
 - Added `badge` prop and new styles `EuiHeaderAlert` ([#2506](https://github.com/elastic/eui/pull/2506))
 - Added new keyboard shortcuts for the data grid component: `Home` (same row, first column), `End` (same row, last column), `Ctrl+Home` (first row, first column), `Ctrl+End` (last row, last column), `Page Up` (next page) and `Page Down` (previous page) ([#2519](https://github.com/elastic/eui/pull/2519))
