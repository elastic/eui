/*
 * Copyright Elasticsearch B.V. and/or licensed to Elasticsearch B.V. under one
 * or more contributor license agreements. Licensed under the Elastic License
 * 2.0 and the Server Side Public License, v 1; you may not use this file except
 * in compliance with, at your election, the Elastic License 2.0 or the Server
 * Side Public License, v 1.
 */

import { CSSProperties } from 'react';
import { css } from '@emotion/react';
import { UseEuiTheme, useEuiTheme } from '../../services';
import {
  euiTextBreakWord,
  euiFontSize,
  _EuiThemeFontScale,
  _FontScaleOptions,
} from '../../global_styling';
import { EuiTitleSize } from './title';

/**
 * Mixin
 */
type EuiThemeTitle = {
  fontSize: CSSProperties['fontSize'];
  lineHeight: CSSProperties['lineHeight'];
  fontWeight: CSSProperties['fontWeight'];
  color: CSSProperties['color'];
};

export const euiTitle = (
<<<<<<< HEAD
  euiThemeContext: UseEuiTheme,
  scale: EuiTitleSize = 'm',
  measurement: _EuiThemeFontSizeMeasurement = 'rem'
=======
  scale: EuiTitleSize,
  euiTheme: UseEuiTheme['euiTheme'],
  options?: _FontScaleOptions
>>>>>>> ca7d71f8
): EuiThemeTitle => {
  const { euiTheme } = euiThemeContext;
  const titleScaleToFontSizeScaleMap: {
    [size in EuiTitleSize]: _EuiThemeFontScale;
  } = {
    xxxs: 'xs',
    xxs: 's',
    xs: 'm',
    s: 'l',
    m: 'xl',
    l: 'xxl',
  };

  return {
<<<<<<< HEAD
    ...euiFontSize(
      euiThemeContext,
      titleScaleToFontSizeScaleMap[scale],
      measurement
    ),
=======
    ...euiFontSize(titleScaleToFontSizeScaleMap[scale], euiTheme, options),
>>>>>>> ca7d71f8
    fontWeight: euiTheme.font.weight[euiTheme.font.title.weight],
    color: euiTheme.colors.title,
  };
};

// Hook version
export const useEuiTitle = (
  scale: EuiTitleSize,
  options?: _FontScaleOptions
): EuiThemeTitle => {
<<<<<<< HEAD
  const euiTheme = useEuiTheme();
  return euiTitle(euiTheme, scale, measurement);
=======
  const { euiTheme } = useEuiTheme();
  return euiTitle(scale, euiTheme, options);
>>>>>>> ca7d71f8
};

/**
 * Styles
 */
export const euiTitleStyles = (euiThemeContext: UseEuiTheme) => ({
  euiTitle: css`
    ${euiTextBreakWord()}

    & + & {
      margin-top: ${euiThemeContext.euiTheme.size.l};
    }
  `,
  uppercase: css`
    text-transform: uppercase;
  `,
  // Sizes
  xxxs: css`
    ${euiTitle(euiThemeContext, 'xxxs')}
  `,
  xxs: css`
    ${euiTitle(euiThemeContext, 'xxs')}
  `,
  xs: css`
    ${euiTitle(euiThemeContext, 'xs')}
  `,
  s: css`
    ${euiTitle(euiThemeContext, 's')}
  `,
  m: css`
    ${euiTitle(euiThemeContext, 'm')}
  `,
  l: css`
    ${euiTitle(euiThemeContext, 'l')}
  `,
});<|MERGE_RESOLUTION|>--- conflicted
+++ resolved
@@ -28,15 +28,9 @@
 };
 
 export const euiTitle = (
-<<<<<<< HEAD
   euiThemeContext: UseEuiTheme,
   scale: EuiTitleSize = 'm',
-  measurement: _EuiThemeFontSizeMeasurement = 'rem'
-=======
-  scale: EuiTitleSize,
-  euiTheme: UseEuiTheme['euiTheme'],
   options?: _FontScaleOptions
->>>>>>> ca7d71f8
 ): EuiThemeTitle => {
   const { euiTheme } = euiThemeContext;
   const titleScaleToFontSizeScaleMap: {
@@ -51,15 +45,11 @@
   };
 
   return {
-<<<<<<< HEAD
     ...euiFontSize(
       euiThemeContext,
       titleScaleToFontSizeScaleMap[scale],
-      measurement
+      options
     ),
-=======
-    ...euiFontSize(titleScaleToFontSizeScaleMap[scale], euiTheme, options),
->>>>>>> ca7d71f8
     fontWeight: euiTheme.font.weight[euiTheme.font.title.weight],
     color: euiTheme.colors.title,
   };
@@ -70,13 +60,8 @@
   scale: EuiTitleSize,
   options?: _FontScaleOptions
 ): EuiThemeTitle => {
-<<<<<<< HEAD
   const euiTheme = useEuiTheme();
-  return euiTitle(euiTheme, scale, measurement);
-=======
-  const { euiTheme } = useEuiTheme();
-  return euiTitle(scale, euiTheme, options);
->>>>>>> ca7d71f8
+  return euiTitle(euiTheme, scale, options);
 };
 
 /**
