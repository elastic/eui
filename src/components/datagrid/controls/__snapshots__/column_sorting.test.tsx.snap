// Jest Snapshot v1, https://goo.gl/fbAQLP

exports[`useDataGridColumnSorting columnSorting renders a toolbar button/popover allowing users to set column sorting 1`] = `
<div
  class="euiPopover euiPopover--anchorDownLeft"
  data-test-subj="dataGridColumnSortingPopover"
>
  <div
    class="euiPopover__anchor"
<<<<<<< HEAD
  >
    <button
      class="euiButtonEmpty euiButtonEmpty--text euiButtonEmpty--xSmall euiDataGrid__controlBtn euiDataGrid__controlBtn--active"
      data-test-subj="dataGridColumnSortingButton"
      type="button"
    >
      <span
        class="euiButtonContent euiButtonEmpty__content"
      >
        <span
          class="euiButtonContent__icon"
          color="inherit"
          data-euiicon-type="sortable"
        />
        <span
          class="euiButtonEmpty__text"
        >
          1 field sorted
        </span>
      </span>
    </button>
=======
  >
    <button
      class="euiButtonEmpty euiButtonEmpty--text euiButtonEmpty--xSmall euiDataGrid__controlBtn euiDataGrid__controlBtn--active"
      data-test-subj="dataGridColumnSortingButton"
      type="button"
    >
      <span
        class="euiButtonContent euiButtonEmpty__content"
      >
        <span
          class="euiButtonContent__icon"
          color="inherit"
          data-euiicon-type="sortable"
        />
        <span
          class="euiButtonEmpty__text"
        >
          1 field sorted
        </span>
      </span>
    </button>
  </div>
</div>
`;

exports[`useDataGridColumnSorting columnSorting renders a toolbar button/popover allowing users to set column sorting 2`] = `
<div
  aria-describedby="generated-id"
  aria-live="off"
  aria-modal="true"
  class="euiPanel euiPanel--plain euiPopover__panel euiPopover__panel--bottom euiDataGrid__controlPopoverWithDragDrop css-6zsgh2-euiPanel-grow-m-s-plain"
  data-autofocus="true"
  data-popover-panel="true"
  role="dialog"
  style="top: 16px; left: -22px; will-change: transform, opacity; z-index: 2000;"
  tabindex="0"
>
  <div
    class="euiPopover__panelArrow euiPopover__panelArrow--bottom"
    style="left: 10px; top: 0px;"
  />
  <p
    class="euiScreenReaderOnly"
    id="generated-id"
  >
    You are in a dialog. To close this dialog, hit escape.
  </p>
  <div>
    <div
      aria-live="assertive"
      class="euiDataGrid__controlScroll"
      role="region"
    >
      <div
        class="euiDroppable euiDroppable--noGrow"
        data-rbd-droppable-context-id="0"
        data-rbd-droppable-id="columnSorting"
        data-test-subj="droppable"
      >
        <div
          aria-describedby="rbd-hidden-text-0-hidden-text-0"
          class="euiDraggable"
          data-rbd-drag-handle-context-id="0"
          data-rbd-drag-handle-draggable-id="columnA"
          data-rbd-draggable-context-id="0"
          data-rbd-draggable-id="columnA"
          data-test-subj="draggable"
          draggable="false"
          role="button"
          tabindex="0"
        >
          <div
            class="euiDataGridColumnSorting__item false euiDraggable__item"
          >
            <p
              class="euiScreenReaderOnly"
            >
              Column A is sorting this data grid
            </p>
            <div
              class="euiFlexGroup euiFlexGroup--gutterExtraSmall euiFlexGroup--alignItemsCenter euiFlexGroup--directionRow"
              data-test-subj="euiDataGridColumnSorting-sortColumn-columnA"
            >
              <div
                class="euiFlexItem euiFlexItem--flexGrowZero"
              >
                <button
                  aria-label="Remove Column A from data grid sort"
                  class="euiButtonIcon euiButtonIcon--text euiButtonIcon--empty euiButtonIcon--xSmall euiDataGridColumnSorting__button"
                  type="button"
                >
                  <span
                    aria-hidden="true"
                    class="euiButtonIcon__icon"
                    color="inherit"
                    data-euiicon-type="cross"
                  />
                </button>
              </div>
              <div
                class="euiFlexItem euiFlexItem--flexGrowZero"
              >
                <span
                  class="euiToken euiToken--euiColorVis0 euiToken--square euiToken--light euiToken--small"
                >
                  <span
                    data-euiicon-type="tokenNumber"
                  />
                </span>
              </div>
              <div
                aria-hidden="true"
                class="euiFlexItem"
              >
                <div
                  class="euiText euiText--extraSmall"
                >
                  <p>
                    Column A
                  </p>
                </div>
              </div>
              <div
                class="euiFlexItem euiDataGridColumnSorting__orderButtons"
              >
                <fieldset
                  class="euiButtonGroup euiButtonGroup--compressed euiButtonGroup--text euiButtonGroup--fullWidth euiDataGridColumnSorting__order"
                >
                  <legend
                    class="euiScreenReaderOnly"
                  >
                    Select sorting method for Column A
                  </legend>
                  <div
                    class="euiButtonGroup__buttons"
                  >
                    <label
                      class="euiButtonGroupButton euiButtonGroupButton--text euiButtonGroupButton--small euiButtonGroupButton-isSelected"
                      data-test-subj="euiDataGridColumnSorting-sortColumn-columnA-asc"
                      for="generated-id"
                      title="Low-High"
                    >
                      <span
                        class="euiButtonContent euiButton__content"
                      >
                        <span
                          class="euiButton__text euiButtonGroupButton__textShift"
                          data-text="Low-High"
                        >
                          <input
                            checked=""
                            class="euiScreenReaderOnly"
                            data-test-subj="columnAAsc"
                            id="generated-id"
                            name="columnA"
                            type="radio"
                            value="asc"
                          />
                          Low-High
                        </span>
                      </span>
                    </label>
                    <label
                      class="euiButtonGroupButton euiButtonGroupButton--text euiButtonGroupButton--small"
                      data-test-subj="euiDataGridColumnSorting-sortColumn-columnA-desc"
                      for="generated-id"
                      title="High-Low"
                    >
                      <span
                        class="euiButtonContent euiButton__content"
                      >
                        <span
                          class="euiButton__text euiButtonGroupButton__textShift"
                          data-text="High-Low"
                        >
                          <input
                            class="euiScreenReaderOnly"
                            data-test-subj="columnADesc"
                            id="generated-id"
                            name="columnA"
                            type="radio"
                            value="desc"
                          />
                          High-Low
                        </span>
                      </span>
                    </label>
                  </div>
                </fieldset>
              </div>
              <div
                aria-describedby="rbd-hidden-text-0-hidden-text-0"
                aria-label="Drag handle"
                class="euiFlexItem euiFlexItem--flexGrowZero"
                data-rbd-drag-handle-context-id="0"
                data-rbd-drag-handle-draggable-id="columnA"
                draggable="false"
                role="button"
                tabindex="0"
              >
                <span
                  color="subdued"
                  data-euiicon-type="grab"
                />
              </div>
            </div>
          </div>
        </div>
        <div
          class="euiDroppable__placeholder"
        />
      </div>
    </div>
    <div
      class="euiPopoverFooter"
    >
      <div
        class="euiFlexGroup euiFlexGroup--gutterMedium euiFlexGroup--justifyContentSpaceBetween euiFlexGroup--directionRow"
      >
        <div
          class="euiFlexItem euiFlexItem--flexGrowZero"
        >
          <div
            class="euiPopover euiPopover--anchorDownLeft"
            data-test-subj="dataGridColumnSortingPopoverColumnSelection"
          >
            <div
              class="euiPopover__anchor"
            >
              <button
                class="euiButtonEmpty euiButtonEmpty--primary euiButtonEmpty--xSmall euiButtonEmpty--flushLeft"
                data-test-subj="dataGridColumnSortingSelectionButton"
                type="button"
              >
                <span
                  class="euiButtonContent euiButtonContent--iconRight euiButtonEmpty__content"
                >
                  <span
                    class="euiButtonContent__icon"
                    color="inherit"
                    data-euiicon-type="arrowDown"
                  />
                  <span
                    class="euiButtonEmpty__text"
                  >
                    Pick fields to sort by
                  </span>
                </span>
              </button>
            </div>
          </div>
        </div>
        <div
          class="euiFlexItem euiFlexItem--flexGrowZero"
        >
          <button
            class="euiButtonEmpty euiButtonEmpty--primary euiButtonEmpty--xSmall euiButtonEmpty--flushRight"
            data-test-subj="dataGridColumnSortingClearButton"
            type="button"
          >
            <span
              class="euiButtonContent euiButtonEmpty__content"
            >
              <span
                class="euiButtonEmpty__text"
              >
                Clear sorting
              </span>
            </span>
          </button>
        </div>
      </div>
    </div>
>>>>>>> 8de2483b
  </div>
</div>
`;<|MERGE_RESOLUTION|>--- conflicted
+++ resolved
@@ -7,29 +7,6 @@
 >
   <div
     class="euiPopover__anchor"
-<<<<<<< HEAD
-  >
-    <button
-      class="euiButtonEmpty euiButtonEmpty--text euiButtonEmpty--xSmall euiDataGrid__controlBtn euiDataGrid__controlBtn--active"
-      data-test-subj="dataGridColumnSortingButton"
-      type="button"
-    >
-      <span
-        class="euiButtonContent euiButtonEmpty__content"
-      >
-        <span
-          class="euiButtonContent__icon"
-          color="inherit"
-          data-euiicon-type="sortable"
-        />
-        <span
-          class="euiButtonEmpty__text"
-        >
-          1 field sorted
-        </span>
-      </span>
-    </button>
-=======
   >
     <button
       class="euiButtonEmpty euiButtonEmpty--text euiButtonEmpty--xSmall euiDataGrid__controlBtn euiDataGrid__controlBtn--active"
@@ -145,7 +122,7 @@
                 class="euiFlexItem"
               >
                 <div
-                  class="euiText euiText--extraSmall"
+                  class="euiText css-gmksst-euiText-xs"
                 >
                   <p>
                     Column A
@@ -303,7 +280,6 @@
         </div>
       </div>
     </div>
->>>>>>> 8de2483b
   </div>
 </div>
 `;