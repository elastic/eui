/*
 * Copyright Elasticsearch B.V. and/or licensed to Elasticsearch B.V. under one
 * or more contributor license agreements. Licensed under the Elastic License
 * 2.0 and the Server Side Public License, v 1; you may not use this file except
 * in compliance with, at your election, the Elastic License 2.0 or the Server
 * Side Public License, v 1.
 */

import { buildTheme } from '../../services/theme/utils';
import { EuiThemeShape } from '../../services/theme/types';

<<<<<<< HEAD
import { colors } from './global_styling/variables/_colors';
import { animation } from './global_styling/variables/_animation';
import { breakpoint } from './global_styling/variables/_breakpoint';
import { base, size } from './global_styling/variables/_size';
import { border } from './global_styling/variables/_borders';
import { levels } from './global_styling/variables/_levels';
import { font_ams } from './global_styling/variables/_typography';
=======
import { colors_ams } from './global_styling/variables/_colors';
import { font } from './global_styling/variables/_typography';
import { border_ams } from './global_styling/variables/_borders';
>>>>>>> d4106ef6

export const AMSTERDAM_NAME_KEY = 'EUI_THEME_AMSTERDAM';

export const euiThemeAmsterdam: EuiThemeShape = {
  colors: colors,
  base,
  size,
<<<<<<< HEAD
  font: font_ams,
  border: border,
=======
  font,
  border: border_ams,
>>>>>>> d4106ef6
  animation,
  breakpoint,
  levels,
};

export const EuiThemeAmsterdam = buildTheme(
  euiThemeAmsterdam,
  AMSTERDAM_NAME_KEY
);<|MERGE_RESOLUTION|>--- conflicted
+++ resolved
@@ -9,33 +9,22 @@
 import { buildTheme } from '../../services/theme/utils';
 import { EuiThemeShape } from '../../services/theme/types';
 
-<<<<<<< HEAD
 import { colors } from './global_styling/variables/_colors';
 import { animation } from './global_styling/variables/_animation';
 import { breakpoint } from './global_styling/variables/_breakpoint';
 import { base, size } from './global_styling/variables/_size';
 import { border } from './global_styling/variables/_borders';
 import { levels } from './global_styling/variables/_levels';
-import { font_ams } from './global_styling/variables/_typography';
-=======
-import { colors_ams } from './global_styling/variables/_colors';
 import { font } from './global_styling/variables/_typography';
-import { border_ams } from './global_styling/variables/_borders';
->>>>>>> d4106ef6
 
 export const AMSTERDAM_NAME_KEY = 'EUI_THEME_AMSTERDAM';
 
 export const euiThemeAmsterdam: EuiThemeShape = {
-  colors: colors,
+  colors,
   base,
   size,
-<<<<<<< HEAD
-  font: font_ams,
-  border: border,
-=======
+  border,
   font,
-  border: border_ams,
->>>>>>> d4106ef6
   animation,
   breakpoint,
   levels,
