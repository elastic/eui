/*
 * Licensed to Elasticsearch B.V. under one or more contributor
 * license agreements. See the NOTICE file distributed with
 * this work for additional information regarding copyright
 * ownership. Elasticsearch B.V. licenses this file to you under
 * the Apache License, Version 2.0 (the "License"); you may
 * not use this file except in compliance with the License.
 * You may obtain a copy of the License at
 *
 *    http://www.apache.org/licenses/LICENSE-2.0
 *
 * Unless required by applicable law or agreed to in writing,
 * software distributed under the License is distributed on an
 * "AS IS" BASIS, WITHOUT WARRANTIES OR CONDITIONS OF ANY
 * KIND, either express or implied.  See the License for the
 * specific language governing permissions and limitations
 * under the License.
 */

import React, {
  createElement,
  FunctionComponent,
  HTMLAttributes,
  useEffect,
  useImperativeHandle,
  useMemo,
  useState,
  forwardRef,
  useCallback,
  useRef,
} from 'react';
// @ts-ignore missing declaration file
import unified, { PluggableList, Processor } from 'unified';
// @ts-ignore missing declaration file
import { VFileMessage } from 'vfile-message';
import classNames from 'classnames';
<<<<<<< HEAD
=======
import emoji from 'remark-emoji';
import markdown from 'remark-parse';
import remark2rehype from 'remark-rehype';
import highlight from 'remark-highlight.js';
import rehype2react from 'rehype-react';

>>>>>>> 5f44686e
import { CommonProps, OneOf } from '../common';
import MarkdownActions, { insertText } from './markdown_actions';
import { EuiMarkdownEditorToolbar } from './markdown_editor_toolbar';
import { EuiMarkdownEditorTextArea } from './markdown_editor_text_area';
import { EuiMarkdownFormat } from './markdown_format';
import { EuiMarkdownEditorDropZone } from './markdown_editor_drop_zone';
import { htmlIdGenerator } from '../../services/accessibility';
<<<<<<< HEAD
=======
import { EuiLink } from '../link';
import { EuiCodeBlock, EuiCodeBlockProps } from '../code';
>>>>>>> 5f44686e
import { MARKDOWN_MODE, MODE_EDITING, MODE_VIEWING } from './markdown_modes';
import {
  EuiMarkdownAstNode,
  EuiMarkdownEditorUiPlugin,
  EuiMarkdownParseError,
} from './markdown_types';
import { EuiOverlayMask } from '../overlay_mask';
import { EuiModal } from '../modal';
import { ContextShape, EuiMarkdownContext } from './markdown_context';
import * as MarkdownTooltip from './plugins/markdown_tooltip';
<<<<<<< HEAD
import {
  EuiMarkdownDefaultParsingPlugins,
  EuiMarkdownDefaultProcessingPlugins,
} from './markdown_default_plugins';
=======
import * as MarkdownCheckbox from './plugins/markdown_checkbox';

export const defaultParsingPlugins: PluggableList = [
  [markdown, {}],
  [highlight, {}],
  [emoji, { emoticon: true }],
  [MarkdownTooltip.parser, {}],
  [MarkdownCheckbox.parser, {}],
];

export const defaultProcessingPlugins: PluggableList = [
  [
    remark2rehype,
    {
      allowDangerousHtml: true,
      handlers: {
        tooltipPlugin: MarkdownTooltip.handler,
        checkboxPlugin: MarkdownCheckbox.handler,
      },
    },
  ],
  [
    rehype2react,
    {
      createElement: createElement,
      components: {
        a: EuiLink,
        code: (props: EuiCodeBlockProps) =>
          // if has classNames is a codeBlock using highlight js
          props.className ? (
            <EuiCodeBlock {...props} />
          ) : (
            <code className="euiMarkdownFormat__code" {...props} />
          ),
        tooltipPlugin: MarkdownTooltip.renderer,
        checkboxPlugin: MarkdownCheckbox.renderer,
      },
    },
  ],
];
>>>>>>> 5f44686e

type CommonMarkdownEditorProps = HTMLAttributes<HTMLDivElement> &
  CommonProps & {
    /** A unique ID to attach to the textarea. If one isn't provided, a random one
     * will be generated */
    editorId?: string;

    /** A markdown content */
    value: string;

    /** Callback function when markdown content is modified */
    onChange: (value: string) => void;

    /** The height of the content/preview area */
    height?: number;

    /** array of unified plugins to parse content into an AST */
    parsingPluginList?: PluggableList;

    /** array of unified plugins to convert the AST into a ReactNode */
    processingPluginList?: PluggableList;

    /** array of toolbar plugins **/
    uiPlugins?: EuiMarkdownEditorUiPlugin[];

    /** Errors to bubble up */
    errors?: EuiMarkdownParseError[];

    /** callback triggered when parsing results are available **/
    onParse?: (
      error: EuiMarkdownParseError | null,
      data: {
        messages: VFileMessage[];
        ast: EuiMarkdownAstNode;
      }
    ) => void;
  };
export type EuiMarkdownEditorProps = OneOf<
  CommonMarkdownEditorProps,
  'aria-label' | 'aria-labelledby'
>;

export const EuiMarkdownEditor: FunctionComponent<
  EuiMarkdownEditorProps
> = forwardRef(
  (
    {
      className,
      editorId: _editorId,
      value,
      onChange,
      height = 150,
      parsingPluginList = EuiMarkdownDefaultParsingPlugins,
      processingPluginList = EuiMarkdownDefaultProcessingPlugins,
      uiPlugins = [],
      onParse,
      errors = [],
      'aria-label': ariaLabel,
      'aria-labelledby': ariaLabelledBy,
      ...rest
    },
    ref
  ) => {
    const [viewMode, setViewMode] = useState<MARKDOWN_MODE>(MODE_EDITING);
    const editorId = useMemo(() => _editorId || htmlIdGenerator()(), [
      _editorId,
    ]);

    const [pluginEditorPlugin, setPluginEditorPlugin] = useState<
      EuiMarkdownEditorUiPlugin | undefined
    >(undefined);

    const toolbarPlugins = [MarkdownTooltip.plugin, ...uiPlugins];

    const markdownActions = useMemo(
      () => new MarkdownActions(editorId, toolbarPlugins),
      // toolbarPlugins _is_ accounted for
      // eslint-disable-next-line react-hooks/exhaustive-deps
      [editorId, toolbarPlugins.map(({ name }) => name).join(',')]
    );

    const classes = classNames('euiMarkdownEditor', className);

    const parser = useMemo(() => {
      const Compiler = (tree: any) => {
        return tree;
      };

      function identityCompiler(this: Processor) {
        this.Compiler = Compiler;
      }
      return unified()
        .use(parsingPluginList)
        .use(identityCompiler);
    }, [parsingPluginList]);

    const [parsed, parseError] = useMemo<
      [any | null, EuiMarkdownParseError | null]
    >(() => {
      try {
        const parsed = parser.processSync(value);
        return [parsed, null];
      } catch (e) {
        return [null, e];
      }
    }, [parser, value]);

    const isPreviewing = viewMode === MODE_VIEWING;

    const replaceNode = useCallback(
      (position, next) => {
        const leading = value.substr(0, position.start.offset);
        const trailing = value.substr(position.end.offset);
        onChange(`${leading}${next}${trailing}`);
      },
      [value, onChange]
    );

    const contextValue = useMemo<ContextShape>(
      () => ({
        openPluginEditor: (plugin: EuiMarkdownEditorUiPlugin) =>
          setPluginEditorPlugin(() => plugin),
        replaceNode,
      }),
      [replaceNode]
    );

    const [selectedNode, setSelectedNode] = useState();

    const textareaRef = useRef<HTMLTextAreaElement>(null);

    useEffect(() => {
      if (textareaRef == null) return;
      if (parsed == null) return;

      const getCursorNode = () => {
        const { selectionStart } = textareaRef.current!;

        let node: EuiMarkdownAstNode = parsed.contents;

        outer: while (true) {
          if (node.children) {
            for (let i = 0; i < node.children.length; i++) {
              const child = node.children[i];
              if (
                child.position.start.offset < selectionStart &&
                selectionStart < child.position.end.offset
              ) {
                if (child.type === 'text') break outer; // don't dive into `text` nodes
                node = child;
                continue outer;
              }
            }
          }
          break;
        }

        setSelectedNode(node);
      };

      const textarea = textareaRef.current!;

      textarea.addEventListener('keyup', getCursorNode);
      textarea.addEventListener('mouseup', getCursorNode);

      return () => {
        textarea.removeEventListener('keyup', getCursorNode);
        textarea.removeEventListener('mouseup', getCursorNode);
      };
    }, [parsed]);

    useEffect(() => {
      if (onParse) {
        const messages = parsed ? parsed.messages : [];
        const ast = parsed ? parsed.contents : null;
        onParse(parseError, { messages, ast });
      }
    }, [onParse, parsed, parseError]);

    useImperativeHandle(
      ref,
      () => ({ textarea: textareaRef.current, replaceNode }),
      [replaceNode]
    );
    // console.log('editor', processor);

    return (
      <EuiMarkdownContext.Provider value={contextValue}>
        <div className={classes} {...rest}>
          <EuiMarkdownEditorToolbar
            selectedNode={selectedNode}
            markdownActions={markdownActions}
            onClickPreview={() =>
              setViewMode(isPreviewing ? MODE_EDITING : MODE_VIEWING)
            }
            viewMode={viewMode}
            uiPlugins={toolbarPlugins}
          />

          {isPreviewing && (
            <div
              className="euiMarkdownEditorPreview"
              style={{ height: `${height}px` }}>
              <EuiMarkdownFormat
                parsingPluginList={parsingPluginList}
                processingPluginList={processingPluginList}>
                {value}
              </EuiMarkdownFormat>
            </div>
          )}
          {/* Toggle the editor's display instead of unmounting to retain its undo/redo history */}
          <div style={{ display: isPreviewing ? 'none' : 'block' }}>
            <EuiMarkdownEditorDropZone
              uiPlugins={toolbarPlugins}
              errors={errors}>
              <EuiMarkdownEditorTextArea
                ref={textareaRef}
                height={height}
                id={editorId}
                onChange={e => onChange(e.target.value)}
                value={value}
                {...{
                  'aria-label': ariaLabel,
                  'aria-labelledby': ariaLabelledBy,
                }}
              />
            </EuiMarkdownEditorDropZone>

            {pluginEditorPlugin && (
              <EuiOverlayMask>
                <EuiModal onClose={() => setPluginEditorPlugin(undefined)}>
                  {createElement(pluginEditorPlugin.editor!, {
                    node:
                      selectedNode &&
                      selectedNode.type === pluginEditorPlugin.name
                        ? selectedNode
                        : null,
                    onCancel: () => setPluginEditorPlugin(undefined),
                    onSave: markdown => {
                      if (
                        selectedNode &&
                        selectedNode.type === pluginEditorPlugin.name
                      ) {
                        textareaRef.current!.setSelectionRange(
                          selectedNode.position.start.offset,
                          selectedNode.position.end.offset
                        );
                      }
                      insertText(textareaRef.current!, {
                        text: markdown,
                        selectionStart: undefined,
                        selectionEnd: undefined,
                      });
                      setPluginEditorPlugin(undefined);
                    },
                  })}
                </EuiModal>
              </EuiOverlayMask>
            )}
          </div>
        </div>
      </EuiMarkdownContext.Provider>
    );
  }
);
EuiMarkdownEditor.displayName = 'EuiMarkdownEditor';<|MERGE_RESOLUTION|>--- conflicted
+++ resolved
@@ -34,15 +34,7 @@
 // @ts-ignore missing declaration file
 import { VFileMessage } from 'vfile-message';
 import classNames from 'classnames';
-<<<<<<< HEAD
-=======
-import emoji from 'remark-emoji';
-import markdown from 'remark-parse';
-import remark2rehype from 'remark-rehype';
-import highlight from 'remark-highlight.js';
-import rehype2react from 'rehype-react';
-
->>>>>>> 5f44686e
+
 import { CommonProps, OneOf } from '../common';
 import MarkdownActions, { insertText } from './markdown_actions';
 import { EuiMarkdownEditorToolbar } from './markdown_editor_toolbar';
@@ -50,11 +42,7 @@
 import { EuiMarkdownFormat } from './markdown_format';
 import { EuiMarkdownEditorDropZone } from './markdown_editor_drop_zone';
 import { htmlIdGenerator } from '../../services/accessibility';
-<<<<<<< HEAD
-=======
-import { EuiLink } from '../link';
-import { EuiCodeBlock, EuiCodeBlockProps } from '../code';
->>>>>>> 5f44686e
+
 import { MARKDOWN_MODE, MODE_EDITING, MODE_VIEWING } from './markdown_modes';
 import {
   EuiMarkdownAstNode,
@@ -65,53 +53,10 @@
 import { EuiModal } from '../modal';
 import { ContextShape, EuiMarkdownContext } from './markdown_context';
 import * as MarkdownTooltip from './plugins/markdown_tooltip';
-<<<<<<< HEAD
 import {
   EuiMarkdownDefaultParsingPlugins,
   EuiMarkdownDefaultProcessingPlugins,
 } from './markdown_default_plugins';
-=======
-import * as MarkdownCheckbox from './plugins/markdown_checkbox';
-
-export const defaultParsingPlugins: PluggableList = [
-  [markdown, {}],
-  [highlight, {}],
-  [emoji, { emoticon: true }],
-  [MarkdownTooltip.parser, {}],
-  [MarkdownCheckbox.parser, {}],
-];
-
-export const defaultProcessingPlugins: PluggableList = [
-  [
-    remark2rehype,
-    {
-      allowDangerousHtml: true,
-      handlers: {
-        tooltipPlugin: MarkdownTooltip.handler,
-        checkboxPlugin: MarkdownCheckbox.handler,
-      },
-    },
-  ],
-  [
-    rehype2react,
-    {
-      createElement: createElement,
-      components: {
-        a: EuiLink,
-        code: (props: EuiCodeBlockProps) =>
-          // if has classNames is a codeBlock using highlight js
-          props.className ? (
-            <EuiCodeBlock {...props} />
-          ) : (
-            <code className="euiMarkdownFormat__code" {...props} />
-          ),
-        tooltipPlugin: MarkdownTooltip.renderer,
-        checkboxPlugin: MarkdownCheckbox.renderer,
-      },
-    },
-  ],
-];
->>>>>>> 5f44686e
 
 type CommonMarkdownEditorProps = HTMLAttributes<HTMLDivElement> &
   CommonProps & {
