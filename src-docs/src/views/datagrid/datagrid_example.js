import React, { Fragment } from 'react';
<<<<<<< HEAD
import { Link } from 'react-router-dom';
=======
>>>>>>> dadd420e

import { GuideSectionTypes } from '../../components';
import {
  EuiDataGrid,
  EuiCallOut,
  EuiCode,
  EuiText,
  EuiSpacer,
} from '../../../../src/components';

import DataGrid from './basics/datagrid';
import TopLevelProps from './basics/_props';
const dataGridSource = require('!!raw-loader!./basics/datagrid');

<<<<<<< HEAD
import DataGridContainer from './basics/container';
const dataGridContainerSource = require('!!raw-loader!./basics/container');
import DataGridFlex from './basics/flex';
const dataGridFlexSource = require('!!raw-loader!./basics/flex');

import DataGridVirtualization from './basics/virtualization';
const dataGridVirtualizationSource = require('!!raw-loader!./basics/virtualization');
import DataGridVirtualizationConstrained from './basics/virtualization_constrained';
const dataGridVirtualizationConstrainedSource = require('!!raw-loader!./basics/virtualization_constrained');
=======
import DataGrid from './datagrid';
const dataGridSource = require('!!raw-loader!./datagrid');
>>>>>>> dadd420e

import {
  EuiDataGridColumn,
  EuiDataGridColumnCellAction,
  EuiDataGridPaginationProps,
  EuiDataGridSorting,
  EuiDataGridInMemory,
  EuiDataGridStyle,
  EuiDataGridToolBarVisibilityOptions,
  EuiDataGridToolBarAdditionalControlsOptions,
<<<<<<< HEAD
=======
  EuiDataGridToolBarAdditionalControlsLeftOptions,
>>>>>>> dadd420e
  EuiDataGridColumnVisibility,
  EuiDataGridColumnActions,
  EuiDataGridControlColumn,
  EuiDataGridToolBarVisibilityColumnSelectorOptions,
  EuiDataGridRowHeightsOptions,
  EuiDataGridCellValueElementProps,
  EuiDataGridCellPopoverElementProps,
  EuiDataGridSchemaDetector,
  EuiDataGridRefProps,
} from '!!prop-loader!../../../../src/components/datagrid/data_grid_types';

<<<<<<< HEAD
const gridSnippet = `<EuiDataGrid
  // Optional. Will try to autodectect schemas and do sorting and pagination in memory.
  inMemory={{ level: 'sorting' }}
  // Required. There are 200 total records.
  rowCount={200}
  // Required. Sets up three columns, the last of which has a custom schema we later define down below.
  // The first column defines a starting width of 150px, prevents the user from resizing it and no actions are displayed
  // The second column B won't allow clicking in to see the content in a popup and doesn't show move actions in column header cell
  // The third column provides one additional cell action, that triggers an alert once clicked
  columns={[
      { id: 'A', initialWidth: 150, isResizable: false, actions: false },
      { id: 'B', isExpandable: false, actions: { showMoveLeft: false, showMoveRight: false } },
      { id: 'C', schema: 'franchise', cellActions: [{ label: 'test', iconType: 'heart', callback: ()=> alert('test') }]}
  ]}
  // Optional. This allows you to initially hide columns. Users can still turn them on.
  columnVisibility={{
    visibleColumns: ['A', 'C'],
    setVisibleColumns: () => {},
  }}
  leadingControlColumns={[
    {
      id: 'selection',
      width: 31,
      headerCellRender: () => <span>Select a Row</span>,
      rowCellRender: () => <div><EuiCheckbox ... /></div>,
    },
  ]}
  trailingControlColumns={[
    {
      id: 'actions',
      width: 40,
      headerCellRender: () => null,
      rowCellRender: MyGridActionsComponent,
    },
  ]}
  // Optional. Customize the content inside the cell. The current example outputs the row and column position.
  // Often used in combination with useEffect() to dynamically change the render.
  renderCellValue={({ rowIndex, columnId }) =>
    \`\${rowIndex}, \${columnId}\`
  }
  // Optional. Add pagination.
  pagination={{
    pageIndex: 1,
    pageSize: 100,
    pageSizeOptions: [50, 100, 200],
    onChangePage: () => {},
    onChangeItemsPerPage: () => {},
  }}
  // Optional, but required when inMemory is set. Provides the sort and gives a callback for when it changes in the grid.
  sorting={{
    columns: [{ id: 'C', direction: 'asc' }],
    onSort: () => {},
  }}
  // Optional. Allows you to configure what features the toolbar shows.
  // The prop also accepts a boolean if you want to toggle the entire toolbar on/off.
  toolbarVisibility={{
    showColumnSelector: false,
    showDisplaySelector: false,
    showSortSelector: false,
    showFullScreenSelector: false,
    additionalControls: {
      left: <EuiButtonEmpty size="xs" />,
      right: <EuiButtonIcon size="xs" />,
    },
  }}
  // Optional. Change the initial style of the grid.
  gridStyle={{
    border: 'all',
    fontSize: 'm',
    cellPadding: 'm',
    stripes: true,
    rowHover: 'highlight',
    header: 'shade',
  }}
  // Optional. Allows configuring the heights of grid rows
  rowHeightsOptions={{
    defaultHeight: 34,
    rowHeights: {
      0: auto
    },
    lineHeight: '1em',
  }}
  // Optional. Provide additional schemas to use in the grid.
  // This schema 'franchise' essentially acts like a boolean, looking for Star Wars or Star Trek in a column.
  schemaDetectors={[
    {
      type: 'franchise',
      // Try to detect if column data is this schema. A value of 1 is the highest possible. A (mean_average - standard_deviation) of .5 will be good enough for the autodetector to assign.
      detector(value) {
        return value.toLowerCase() === 'star wars' ||
          value.toLowerCase() === 'star trek'
          ? 1
          : 0;
=======
const gridSnippet = `
  <EuiDataGrid
    // Required. There are 200 total records.
    rowCount={200}
    // Required. Sets up three columns, the last of which has a custom schema we later define down below.
    // The first column defines a starting width of 150px, prevents the user from resizing it and no actions are displayed
    // The second column B won't allow clicking in to see the content in a popup and doesn't show move actions in column header cell
    // The third column provides one additional cell action, that triggers an alert once clicked
    columns={[
      { id: 'A', initialWidth: 150, isResizable: false, actions: false },
      { id: 'B', isExpandable: false, actions: { showMoveLeft: false, showMoveRight: false } },
      { id: 'C', schema: 'franchise', cellActions: [{ label: 'test', iconType: 'heart', callback: ()=> alert('test') }]}
    ]}
    // Required. Determines column visibility state. Allows you to initially hide columns, although users can still turn them on.
    columnVisibility={{
      visibleColumns: ['A', 'C'],
      setVisibleColumns: () => {},
    }}
    // Optional
    leadingControlColumns={[
      {
        id: 'selection',
        width: 31,
        headerCellRender: () => <span>Select a Row</span>,
        rowCellRender: () => <div><EuiCheckbox ... /></div>,
      },
    ]}
    // Optional
    trailingControlColumns={[
      {
        id: 'actions',
        width: 40,
        headerCellRender: () => null,
        rowCellRender: MyGridActionsComponent,
      },
    ]}
    // Required. Renders the content of each cell. The current example outputs the row and column position.
    // Treated as a React component allowing hooks, context, and other React concepts to be used.
    renderCellValue={({ rowIndex, columnId }) =>
      \`\${rowIndex}, \${columnId}\`
    }
    // Optional. Customizes the content of each cell expansion popover.
    // Treated as a React component allowing hooks, context, and other React concepts to be used.
    renderCellPopover={({ children, cellActions }) => (
      <>
        <EuiPopoverTitle>I'm a custom popover!</EuiPopoverTitle>
        {children}
        {cellActions}
      </>
    )}
    // Optional. Will try to autodectect schemas and do sorting and pagination in memory.
    inMemory={{ level: 'sorting' }}
    // Optional, but required when inMemory is set. Provides the sort and gives a callback for when it changes in the grid.
    sorting={{
      columns: [{ id: 'C', direction: 'asc' }],
      onSort: () => {},
    }}
    // Optional. Add pagination.
    pagination={{
      pageIndex: 1,
      pageSize: 100,
      pageSizeOptions: [50, 100, 200],
      onChangePage: () => {},
      onChangeItemsPerPage: () => {},
    }}
    // Optional. Allows you to configure what features the toolbar shows.
    // The prop also accepts a boolean if you want to toggle the entire toolbar on/off.
    toolbarVisibility={{
      showColumnSelector: false,
      showDisplaySelector: false,
      showSortSelector: false,
      showFullScreenSelector: false,
      additionalControls: {
        left: <EuiButtonEmpty size="xs" />,
        right: <EuiButtonIcon size="xs" />,
      },
    }}
    // Optional. Change the initial style of the grid.
    gridStyle={{
      border: 'all',
      fontSize: 'm',
      cellPadding: 'm',
      stripes: true,
      rowHover: 'highlight',
      header: 'shade',
    }}
    // Optional. Allows configuring the heights of grid rows
    rowHeightsOptions={{
      defaultHeight: 34,
      rowHeights: {
        0: 'auto',
>>>>>>> dadd420e
      },
      // How we should sort data matching this schema. Again, a value of 1 is the highest value.
      comparator(a, b, direction) {
        const aValue = a.toLowerCase() === 'star wars';
        const bValue = b.toLowerCase() === 'star wars';
        if (aValue < bValue) return direction === 'asc' ? 1 : -1;
        if (aValue > bValue) return direction === 'asc' ? -1 : 1;
        return 0;
      },
<<<<<<< HEAD
      // Text for what the ASC sort does.
      sortTextAsc: 'Star Wars-Star Trek',
      // Text for what the DESC sort does.
      sortTextDesc: 'Star Trek-Star Wars',
      // EuiIcon or Token to signify this schema.
      icon: 'star',
      // The color to use for the icon token.
      color: '#000000',
    },
  ]}
  // Optional. Mapped against the schema, provide custom layout and/or content for the popover.
  popoverContents={{
    numeric: ({ children, cellContentsElement }) => {
      // \`children\` is the datagrid's \`renderCellValue\` as a ReactElement and should be used when you are only wrapping the contents
      // \`cellContentsElement\` is the cell's existing DOM element and can be used to extract the text value for processing, as below

      // want to process the already-rendered cell value
      const stringContents = cellContentsElement.textContent;

      // extract the groups-of-three digits that are right-aligned
      return stringContents.replace(/((\\d{3})+)$/, match =>
        // then replace each group of xyz digits with ,xyz
        match.replace(/(\\d{3})/g, ',$1')
      );
    },
  }}
/>`;
=======
    ]}
    // Optional. For advanced control of internal data grid popover/focus state, passes back an object of API methods
    ref={dataGridRef}
  />
`;

const gridConcepts = [
  {
    title: 'columns',
    description: (
      <span>
        An array of <strong>EuiDataGridColumn</strong> objects. Lists the
        columns available and the schema and settings tied to it.
      </span>
    ),
  },
  {
    title: 'inMemory',
    description: (
      <span>
        A <strong>EuiDataGridInMemory</strong> object to define the level of
        high order schema-detection and sorting logic to use on your data.{' '}
        <strong>Try to set it when possible</strong>. If omitted, disables all
        enhancements and assumes content is flat strings.
      </span>
    ),
  },
  {
    title: 'columnVisibility',
    description: (
      <span>
        An array of <strong>EuiDataGridColumnVisibility</strong> objects.
        Defines which columns are visible in the grid and the order they are
        displayed.
      </span>
    ),
  },
  {
    title: 'leading and trailing controlColumns',
    description: (
      <span>
        An array of <strong>EuiDataGridControlColumn</strong> objects. Used to
        define ancillary columns on the left side of the data grid. Useful for
        adding items like checkboxes and buttons.
      </span>
    ),
  },
  {
    title: 'schemaDetectors',
    description: (
      <span>
        An array of custom <strong>EuiDataGridSchemaDetector</strong> objects.
        You can inject custom schemas to the grid to define the classnames
        applied.
      </span>
    ),
  },
  {
    title: 'rowCount',
    description:
      'The total number of rows in the dataset (used by e.g. pagination to know how many pages to list).',
  },
  {
    title: 'rowHeightsOptions',
    description: (
      <span>
        Allows configuring both default and specific heights of grid rows.
        Accepts a partial <strong>EuiDataGridRowHeightsOptions</strong> object.
        See{' '}
        <Link to="/tabular-content/data-grid-row-heights-options">
          Data grid row heights options
        </Link>{' '}
        for more details and examples.
        <br />
        Settings provided may be overwritten or merged with user defined
        preferences if{' '}
        <EuiCode>
          toolbarVisibility.showDisplaySelector.allowRowHeight
        </EuiCode>{' '}
        is set to true (which is the default).
      </span>
    ),
  },
  {
    title: 'gridStyle',
    description: (
      <span>
        Defines the look of the grid. Accepts a partial{' '}
        <strong>EuiDataGridStyle</strong> object. See{' '}
        <Link to="/tabular-content/data-grid-styling-and-control">
          Data grid styling and control
        </Link>{' '}
        for more details and examples.
        <br />
        Settings provided may be overwritten or merged with user defined
        preferences if{' '}
        <EuiCode>toolbarVisibility.showDisplaySelector.allowDensity</EuiCode> is
        set to true (which is the default).
      </span>
    ),
  },
  {
    title: 'toolbarVisibility',
    description: (
      <span>
        Accepts either a boolean or{' '}
        <strong>EuiDataGridToolBarVisibilityOptions</strong> object. When used
        as a boolean, defines the visibility of entire toolbar. When passed an
        object allows you to turn off individual controls within the toolbar.
      </span>
    ),
  },
  {
    title: 'renderCellValue',
    description: (
      <span>
        A function called to render a cell&apos;s value. Behind the scenes it is
        treated as a React component allowing hooks, context, and other React
        concepts to be used. The function receives{' '}
        <strong>EuiDataGridCellValueElementProps</strong> as its only argument.
      </span>
    ),
  },
  {
    title: 'renderCellPopover',
    description: (
      <span>
        An optional function called to render a cell&apos;s popover. Behind the
        scenes it is treated as a React component, receiving{' '}
        <strong>EuiDataGridCellPopoverElementProps</strong> as its props. See{' '}
        <Link to="tabular-content/data-grid-cell-popovers">
          Data grid cell popovers
        </Link>{' '}
        for more details and examples.
      </span>
    ),
  },
  {
    title: 'pagination',
    description: (
      <span>
        A <strong>EuiDataGridPagination</strong> object. Omit to disable
        pagination completely.
      </span>
    ),
  },
  {
    title: 'sorting',
    description: (
      <span>
        A <strong>EuiDataGridSorting</strong> object that provides the sorted
        columns along with their direction. Omit to disable, but you&apos;ll
        likely want to also turn off the user sorting controls through the{' '}
        <EuiCode>toolbarVisibility</EuiCode> prop.
      </span>
    ),
  },
  {
    title: 'onColumnResize',
    description: (
      <span>
        A callback for when a column&apos;s size changes. Callback receives{' '}
        <EuiCode>&#123; columnId: string, width: number &#125;</EuiCode>
      </span>
    ),
  },
  {
    title: 'ref',
    description: (
      <span>
        Passes back an object of internal <strong>EuiDataGridRefProps</strong>{' '}
        methods for advanced control of data grid popover/focus state. See{' '}
        <Link to="/tabular-content/data-grid-ref-methods">
          Data grid ref methods
        </Link>{' '}
        for more details and examples.
      </span>
    ),
  },
];
>>>>>>> dadd420e

export const DataGridExample = {
  title: 'Data grid',
  intro: (
    <EuiText>
      <p>
        <strong>EuiDataGrid</strong> is for displaying large amounts of tabular
        data. It is a better choice over{' '}
        <Link to="/tabular-content/tables/">EUI tables</Link> when there are
        many columns, the data in those columns is fairly uniform, and when
        schemas and sorting are important for comparison. Although it is similar
        to traditional spreedsheet software, EuiDataGrid&apos;s current
        strengths are in rendering rather than creating content.{' '}
      </p>
    </EuiText>
  ),
  sections: [
    {
      title: 'Core concepts',
      source: [
        {
          type: GuideSectionTypes.JS,
          code: dataGridSource,
        },
      ],
      text: (
        <Fragment>
          <ul>
            <li>
              The grid allows you to optionally define an{' '}
              <Link to="/tabular-content/data-grid-in-memory-settings/">
                in memory level
              </Link>{' '}
              to have the grid automatically handle updating your columns.
              Depending upon the level chosen, you may need to manage the
              content order separately from the grid.
            </li>
            <li>
              <Link to="/tabular-content/data-grid-schemas-and-popovers/">
                Schemas
              </Link>{' '}
              allow you to tailor the render and sort methods for each column.
              The component ships with a few automatic schema detection and
              types, but you can also pass in custom ones.
            </li>
            <li>
              Unlike tables, the data grid <strong>forces truncation</strong>.
              To display more content your can customize{' '}
              <Link to="/tabular-content/data-grid-schemas-and-popovers/">
                popovers
              </Link>{' '}
              to display more content and actions into popovers.
            </li>
            <li>
              <Link to="/tabular-content/data-grid-styling-and-control/">
                Grid styling
              </Link>{' '}
              can be controlled by the engineer, but augmented by user
              preference depending upon the features you enable.
            </li>
            <li>
              <Link to="/tabular-content/data-grid-control-columns/">
                Control columns
              </Link>{' '}
              allow you to add repeatable actions and controls like checkboxes
              or buttons to your grid.
            </li>
            <li>
              The <Link to="/tabular-content/data-grid-toolbar/">toolbar</Link>{' '}
              offers the user ways to manipulate the display and order of the
              data.
            </li>
          </ul>
        </Fragment>
      ),
      props: {
        EuiDataGrid,
        EuiDataGridColumn,
        EuiDataGridColumnCellAction,
        EuiDataGridColumnVisibility,
        EuiDataGridColumnActions,
        EuiDataGridControlColumn,
        EuiDataGridInMemory,
        EuiDataGridPaginationProps,
        EuiDataGridSorting,
        EuiDataGridCellValueElementProps,
        EuiDataGridCellPopoverElementProps,
        EuiDataGridSchemaDetector,
        EuiDataGridStyle,
        EuiDataGridToolBarVisibilityOptions,
        EuiDataGridToolBarVisibilityColumnSelectorOptions,
        EuiDataGridToolBarAdditionalControlsOptions,
<<<<<<< HEAD
        EuiDataGridPopoverContentProps,
=======
        EuiDataGridToolBarAdditionalControlsLeftOptions,
>>>>>>> dadd420e
        EuiDataGridRowHeightsOptions,
        EuiDataGridRefProps,
      },
      demo: (
        <Fragment>
          <DataGrid />
        </Fragment>
      ),
      snippet: gridSnippet,
    },
    {
      title: 'Top level props',
      wrapText: false,
      text: (
        <Fragment>
          <EuiText>
            <p>
              Please check the props tab in the example above for more
              explanation on the lower level object types. The majority of the
              types are defined in the{' '}
              <a
                href="https://github.com/elastic/eui/tree/main/src/components/datagrid/data_grid_types.ts"
                target="_blank"
              >
                /datagrid/data_grid_types.ts
              </a>{' '}
              file.
            </p>
          </EuiText>
          <EuiSpacer />
          <TopLevelProps />
        </Fragment>
      ),
    },
    {
      source: [
        {
          type: GuideSectionTypes.JS,
          code: dataGridContainerSource,
        },
      ],
      title: 'Data grid adapts to its container',
      text: (
        <p>
          When wrapped inside a container, like a dashboard panel, the grid will
          start hiding controls and adopt a more strict flex layout. Use the
          <EuiCode>minSizeForControls</EuiCode> prop to control the min width to
          enables/disables grid controls based on available width.
        </p>
      ),
      demo: <DataGridContainer />,
      demoPanelProps: { color: 'subdued' },
    },
    {
      source: [
        {
          type: GuideSectionTypes.JS,
          code: dataGridFlexSource,
        },
      ],
      text: (
        <p>
          When placed within an{' '}
          <Link to="/layout/flex">
            <strong>EuiFlexGroup</strong> and <strong>EuiFlexItem</strong>
          </Link>
          , the data grid will have trouble shrinking to fit. To fix this, you
          will need to manually add a style of{' '}
          <EuiCode language="css">min-width: 0</EuiCode> to the{' '}
          <strong>EuiFlexItem</strong>.
        </p>
      ),
      demo: <DataGridFlex />,
    },
    {
      title: 'Virtualization',
      source: [
        {
          type: GuideSectionTypes.JS,
          code: dataGridVirtualizationSource,
        },
      ],
      text: (
        <Fragment>
          <p>
            Creating a lot of DOM nodes is computationally expensive, and{' '}
            <strong>EuiDataGrid</strong> uses a couple wrapping divs to build
            each cell. To help offset the cost of larger tables, cell
            virtualization can be opted into by constraining the grid&apos;s
            height and/or width. There are two ways to enable this
            functionality. First, <EuiCode>height</EuiCode> and/or{' '}
            <EuiCode>width</EuiCode> can be passed as props, which are applied
            to the grid&apos;s container style. Alternatively, if{' '}
            <strong>EuiDataGrid</strong> is unable to render at the full
            dimensions it needs due to screen real estate or other DOM
            constraints, it will overflow within a scrollable container and only
            render the visible cells.
          </p>

          <EuiCallOut
            title={
              <>
                Never toggle the height between a value and{' '}
                <EuiCode>undefined</EuiCode>.
              </>
            }
            color="warning"
          >
            <p>
              Similar to React&apos;s rule of not switching between a controlled
              and uncontrolled input, <EuiCode>EuiDataGrid</EuiCode> does not
              accommodate for its height switching to or from{' '}
              <EuiCode>undefined</EuiCode>. For demonstration purposes, the
              example below uses a <EuiCode>key</EuiCode> to force{' '}
              <strong>EuiDataGrid</strong> to completely remount when its height
              changes between constrained & constrained heights.
            </p>
          </EuiCallOut>
        </Fragment>
      ),
      demo: <DataGridVirtualization />,
    },
    {
      text: <h3>Constrained by DOM</h3>,
      source: [
        {
          type: GuideSectionTypes.JS,
          code: dataGridVirtualizationConstrainedSource,
        },
      ],
      demo: <DataGridVirtualizationConstrained />,
    },
  ],
};<|MERGE_RESOLUTION|>--- conflicted
+++ resolved
@@ -1,8 +1,5 @@
 import React, { Fragment } from 'react';
-<<<<<<< HEAD
 import { Link } from 'react-router-dom';
-=======
->>>>>>> dadd420e
 
 import { GuideSectionTypes } from '../../components';
 import {
@@ -17,7 +14,6 @@
 import TopLevelProps from './basics/_props';
 const dataGridSource = require('!!raw-loader!./basics/datagrid');
 
-<<<<<<< HEAD
 import DataGridContainer from './basics/container';
 const dataGridContainerSource = require('!!raw-loader!./basics/container');
 import DataGridFlex from './basics/flex';
@@ -27,10 +23,6 @@
 const dataGridVirtualizationSource = require('!!raw-loader!./basics/virtualization');
 import DataGridVirtualizationConstrained from './basics/virtualization_constrained';
 const dataGridVirtualizationConstrainedSource = require('!!raw-loader!./basics/virtualization_constrained');
-=======
-import DataGrid from './datagrid';
-const dataGridSource = require('!!raw-loader!./datagrid');
->>>>>>> dadd420e
 
 import {
   EuiDataGridColumn,
@@ -41,10 +33,6 @@
   EuiDataGridStyle,
   EuiDataGridToolBarVisibilityOptions,
   EuiDataGridToolBarAdditionalControlsOptions,
-<<<<<<< HEAD
-=======
-  EuiDataGridToolBarAdditionalControlsLeftOptions,
->>>>>>> dadd420e
   EuiDataGridColumnVisibility,
   EuiDataGridColumnActions,
   EuiDataGridControlColumn,
@@ -56,7 +44,6 @@
   EuiDataGridRefProps,
 } from '!!prop-loader!../../../../src/components/datagrid/data_grid_types';
 
-<<<<<<< HEAD
 const gridSnippet = `<EuiDataGrid
   // Optional. Will try to autodectect schemas and do sorting and pagination in memory.
   inMemory={{ level: 'sorting' }}
@@ -150,99 +137,6 @@
           value.toLowerCase() === 'star trek'
           ? 1
           : 0;
-=======
-const gridSnippet = `
-  <EuiDataGrid
-    // Required. There are 200 total records.
-    rowCount={200}
-    // Required. Sets up three columns, the last of which has a custom schema we later define down below.
-    // The first column defines a starting width of 150px, prevents the user from resizing it and no actions are displayed
-    // The second column B won't allow clicking in to see the content in a popup and doesn't show move actions in column header cell
-    // The third column provides one additional cell action, that triggers an alert once clicked
-    columns={[
-      { id: 'A', initialWidth: 150, isResizable: false, actions: false },
-      { id: 'B', isExpandable: false, actions: { showMoveLeft: false, showMoveRight: false } },
-      { id: 'C', schema: 'franchise', cellActions: [{ label: 'test', iconType: 'heart', callback: ()=> alert('test') }]}
-    ]}
-    // Required. Determines column visibility state. Allows you to initially hide columns, although users can still turn them on.
-    columnVisibility={{
-      visibleColumns: ['A', 'C'],
-      setVisibleColumns: () => {},
-    }}
-    // Optional
-    leadingControlColumns={[
-      {
-        id: 'selection',
-        width: 31,
-        headerCellRender: () => <span>Select a Row</span>,
-        rowCellRender: () => <div><EuiCheckbox ... /></div>,
-      },
-    ]}
-    // Optional
-    trailingControlColumns={[
-      {
-        id: 'actions',
-        width: 40,
-        headerCellRender: () => null,
-        rowCellRender: MyGridActionsComponent,
-      },
-    ]}
-    // Required. Renders the content of each cell. The current example outputs the row and column position.
-    // Treated as a React component allowing hooks, context, and other React concepts to be used.
-    renderCellValue={({ rowIndex, columnId }) =>
-      \`\${rowIndex}, \${columnId}\`
-    }
-    // Optional. Customizes the content of each cell expansion popover.
-    // Treated as a React component allowing hooks, context, and other React concepts to be used.
-    renderCellPopover={({ children, cellActions }) => (
-      <>
-        <EuiPopoverTitle>I'm a custom popover!</EuiPopoverTitle>
-        {children}
-        {cellActions}
-      </>
-    )}
-    // Optional. Will try to autodectect schemas and do sorting and pagination in memory.
-    inMemory={{ level: 'sorting' }}
-    // Optional, but required when inMemory is set. Provides the sort and gives a callback for when it changes in the grid.
-    sorting={{
-      columns: [{ id: 'C', direction: 'asc' }],
-      onSort: () => {},
-    }}
-    // Optional. Add pagination.
-    pagination={{
-      pageIndex: 1,
-      pageSize: 100,
-      pageSizeOptions: [50, 100, 200],
-      onChangePage: () => {},
-      onChangeItemsPerPage: () => {},
-    }}
-    // Optional. Allows you to configure what features the toolbar shows.
-    // The prop also accepts a boolean if you want to toggle the entire toolbar on/off.
-    toolbarVisibility={{
-      showColumnSelector: false,
-      showDisplaySelector: false,
-      showSortSelector: false,
-      showFullScreenSelector: false,
-      additionalControls: {
-        left: <EuiButtonEmpty size="xs" />,
-        right: <EuiButtonIcon size="xs" />,
-      },
-    }}
-    // Optional. Change the initial style of the grid.
-    gridStyle={{
-      border: 'all',
-      fontSize: 'm',
-      cellPadding: 'm',
-      stripes: true,
-      rowHover: 'highlight',
-      header: 'shade',
-    }}
-    // Optional. Allows configuring the heights of grid rows
-    rowHeightsOptions={{
-      defaultHeight: 34,
-      rowHeights: {
-        0: 'auto',
->>>>>>> dadd420e
       },
       // How we should sort data matching this schema. Again, a value of 1 is the highest value.
       comparator(a, b, direction) {
@@ -252,7 +146,6 @@
         if (aValue > bValue) return direction === 'asc' ? -1 : 1;
         return 0;
       },
-<<<<<<< HEAD
       // Text for what the ASC sort does.
       sortTextAsc: 'Star Wars-Star Trek',
       // Text for what the DESC sort does.
@@ -280,188 +173,6 @@
     },
   }}
 />`;
-=======
-    ]}
-    // Optional. For advanced control of internal data grid popover/focus state, passes back an object of API methods
-    ref={dataGridRef}
-  />
-`;
-
-const gridConcepts = [
-  {
-    title: 'columns',
-    description: (
-      <span>
-        An array of <strong>EuiDataGridColumn</strong> objects. Lists the
-        columns available and the schema and settings tied to it.
-      </span>
-    ),
-  },
-  {
-    title: 'inMemory',
-    description: (
-      <span>
-        A <strong>EuiDataGridInMemory</strong> object to define the level of
-        high order schema-detection and sorting logic to use on your data.{' '}
-        <strong>Try to set it when possible</strong>. If omitted, disables all
-        enhancements and assumes content is flat strings.
-      </span>
-    ),
-  },
-  {
-    title: 'columnVisibility',
-    description: (
-      <span>
-        An array of <strong>EuiDataGridColumnVisibility</strong> objects.
-        Defines which columns are visible in the grid and the order they are
-        displayed.
-      </span>
-    ),
-  },
-  {
-    title: 'leading and trailing controlColumns',
-    description: (
-      <span>
-        An array of <strong>EuiDataGridControlColumn</strong> objects. Used to
-        define ancillary columns on the left side of the data grid. Useful for
-        adding items like checkboxes and buttons.
-      </span>
-    ),
-  },
-  {
-    title: 'schemaDetectors',
-    description: (
-      <span>
-        An array of custom <strong>EuiDataGridSchemaDetector</strong> objects.
-        You can inject custom schemas to the grid to define the classnames
-        applied.
-      </span>
-    ),
-  },
-  {
-    title: 'rowCount',
-    description:
-      'The total number of rows in the dataset (used by e.g. pagination to know how many pages to list).',
-  },
-  {
-    title: 'rowHeightsOptions',
-    description: (
-      <span>
-        Allows configuring both default and specific heights of grid rows.
-        Accepts a partial <strong>EuiDataGridRowHeightsOptions</strong> object.
-        See{' '}
-        <Link to="/tabular-content/data-grid-row-heights-options">
-          Data grid row heights options
-        </Link>{' '}
-        for more details and examples.
-        <br />
-        Settings provided may be overwritten or merged with user defined
-        preferences if{' '}
-        <EuiCode>
-          toolbarVisibility.showDisplaySelector.allowRowHeight
-        </EuiCode>{' '}
-        is set to true (which is the default).
-      </span>
-    ),
-  },
-  {
-    title: 'gridStyle',
-    description: (
-      <span>
-        Defines the look of the grid. Accepts a partial{' '}
-        <strong>EuiDataGridStyle</strong> object. See{' '}
-        <Link to="/tabular-content/data-grid-styling-and-control">
-          Data grid styling and control
-        </Link>{' '}
-        for more details and examples.
-        <br />
-        Settings provided may be overwritten or merged with user defined
-        preferences if{' '}
-        <EuiCode>toolbarVisibility.showDisplaySelector.allowDensity</EuiCode> is
-        set to true (which is the default).
-      </span>
-    ),
-  },
-  {
-    title: 'toolbarVisibility',
-    description: (
-      <span>
-        Accepts either a boolean or{' '}
-        <strong>EuiDataGridToolBarVisibilityOptions</strong> object. When used
-        as a boolean, defines the visibility of entire toolbar. When passed an
-        object allows you to turn off individual controls within the toolbar.
-      </span>
-    ),
-  },
-  {
-    title: 'renderCellValue',
-    description: (
-      <span>
-        A function called to render a cell&apos;s value. Behind the scenes it is
-        treated as a React component allowing hooks, context, and other React
-        concepts to be used. The function receives{' '}
-        <strong>EuiDataGridCellValueElementProps</strong> as its only argument.
-      </span>
-    ),
-  },
-  {
-    title: 'renderCellPopover',
-    description: (
-      <span>
-        An optional function called to render a cell&apos;s popover. Behind the
-        scenes it is treated as a React component, receiving{' '}
-        <strong>EuiDataGridCellPopoverElementProps</strong> as its props. See{' '}
-        <Link to="tabular-content/data-grid-cell-popovers">
-          Data grid cell popovers
-        </Link>{' '}
-        for more details and examples.
-      </span>
-    ),
-  },
-  {
-    title: 'pagination',
-    description: (
-      <span>
-        A <strong>EuiDataGridPagination</strong> object. Omit to disable
-        pagination completely.
-      </span>
-    ),
-  },
-  {
-    title: 'sorting',
-    description: (
-      <span>
-        A <strong>EuiDataGridSorting</strong> object that provides the sorted
-        columns along with their direction. Omit to disable, but you&apos;ll
-        likely want to also turn off the user sorting controls through the{' '}
-        <EuiCode>toolbarVisibility</EuiCode> prop.
-      </span>
-    ),
-  },
-  {
-    title: 'onColumnResize',
-    description: (
-      <span>
-        A callback for when a column&apos;s size changes. Callback receives{' '}
-        <EuiCode>&#123; columnId: string, width: number &#125;</EuiCode>
-      </span>
-    ),
-  },
-  {
-    title: 'ref',
-    description: (
-      <span>
-        Passes back an object of internal <strong>EuiDataGridRefProps</strong>{' '}
-        methods for advanced control of data grid popover/focus state. See{' '}
-        <Link to="/tabular-content/data-grid-ref-methods">
-          Data grid ref methods
-        </Link>{' '}
-        for more details and examples.
-      </span>
-    ),
-  },
-];
->>>>>>> dadd420e
 
 export const DataGridExample = {
   title: 'Data grid',
@@ -554,11 +265,7 @@
         EuiDataGridToolBarVisibilityOptions,
         EuiDataGridToolBarVisibilityColumnSelectorOptions,
         EuiDataGridToolBarAdditionalControlsOptions,
-<<<<<<< HEAD
         EuiDataGridPopoverContentProps,
-=======
-        EuiDataGridToolBarAdditionalControlsLeftOptions,
->>>>>>> dadd420e
         EuiDataGridRowHeightsOptions,
         EuiDataGridRefProps,
       },
