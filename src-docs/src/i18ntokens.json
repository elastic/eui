--- conflicted
+++ resolved
@@ -5,19 +5,11 @@
     "highlighting": "string",
     "loc": {
       "start": {
-<<<<<<< HEAD
-        "line": 604,
-        "column": 10
-      },
-      "end": {
         "line": 611,
-=======
-        "line": 611,
         "column": 10
       },
       "end": {
         "line": 621,
->>>>>>> 67c747ff
         "column": 12
       }
     },
@@ -61,19 +53,11 @@
     "highlighting": "string",
     "loc": {
       "start": {
-<<<<<<< HEAD
-        "line": 615,
-        "column": 10
-      },
-      "end": {
-        "line": 621,
-=======
         "line": 660,
         "column": 10
       },
       "end": {
         "line": 666,
->>>>>>> 67c747ff
         "column": 12
       }
     },
@@ -85,19 +69,11 @@
     "highlighting": "string",
     "loc": {
       "start": {
-<<<<<<< HEAD
-        "line": 661,
-        "column": 6
-      },
-      "end": {
-        "line": 661,
-=======
         "line": 706,
         "column": 6
       },
       "end": {
         "line": 706,
->>>>>>> 67c747ff
         "column": 77
       }
     },
@@ -109,19 +85,11 @@
     "highlighting": "string",
     "loc": {
       "start": {
-<<<<<<< HEAD
-        "line": 1053,
-        "column": 8
-      },
-      "end": {
-        "line": 1053,
-=======
         "line": 1100,
         "column": 8
       },
       "end": {
         "line": 1100,
->>>>>>> 67c747ff
         "column": 79
       }
     },
@@ -1758,38 +1726,6 @@
       }
     },
     "filepath": "src/components/link/link.tsx"
-  },
-  {
-    "token": "euiMarkdownEditorToolbar.editor",
-    "defString": "Editor",
-    "highlighting": "string",
-    "loc": {
-      "start": {
-        "line": 170,
-        "column": 16
-      },
-      "end": {
-        "line": 173,
-        "column": 18
-      }
-    },
-    "filepath": "src/components/markdown_editor/markdown_editor_toolbar.tsx"
-  },
-  {
-    "token": "euiMarkdownEditorToolbar.previewMarkdown",
-    "defString": "Preview",
-    "highlighting": "string",
-    "loc": {
-      "start": {
-        "line": 181,
-        "column": 16
-      },
-      "end": {
-        "line": 184,
-        "column": 18
-      }
-    },
-    "filepath": "src/components/markdown_editor/markdown_editor_toolbar.tsx"
   },
   {
     "token": "euiModal.closeModal",
