## [`master`](https://github.com/elastic/eui/tree/master)

- Converted `EuiFacetButton` to TypeScript ([#2226](https://github.com/elastic/eui/pull/2226))

**Bug fixes**

- Fixed `EuiSwitch` semantics to align with aria roles ([#2193](https://github.com/elastic/eui/pull/2193))
- Removed Firefox's focus ring to match other browsers ([#2193](https://github.com/elastic/eui/pull/2193))
<<<<<<< HEAD
- Converted table, popover, buttons, pagination, outside click detector, focus trap, context menu, and panel to TypeScript ([#2212](https://github.com/elastic/eui/pull/2212))
=======
- Added missing `onChange` TS defs for EuiRange ([#2211](https://github.com/elastic/eui/pull/2211))
- Fixed `EuiStat` invalid DOM nesting due to a `<p>` tag nested within another `<p>` tag ([#2229](https://github.com/elastic/eui/pull/2229))
>>>>>>> 336666ae

## [`13.3.0`](https://github.com/elastic/eui/tree/v13.3.0)

- Added i18n tokens to `EuiSuperDatePicker` and `EuiSuperUpdateButton`

## [`13.2.0`](https://github.com/elastic/eui/tree/v13.2.0)

- Converted `EuiStep`, `EuiSteps`, `EuiStepHorizontal`, `EuiStepsHorizontal`, and `EuiSubSteps` to Typescript ([#2186](https://github.com/elastic/eui/pull/2186))

**Bug fixes**

- Fixed `EuiBadge` truncation and auto-applied `title` attribute with `innerText` ([#2190](https://github.com/elastic/eui/pull/2190))
- Remove exported TypeScript type and interface exports from built artifacts when they originate from `node_modules` ([#2191](https://github.com/elastic/eui/pull/2191))
- Fixed `EuiBadge` truncation in IE and for the global filters pattern ([#2194](https://github.com/elastic/eui/pull/2194))
- Fixed alignment of long titles in `EuiStep` ([#2186](https://github.com/elastic/eui/pull/2186))
- Fixed the TS defs for EuiFilterSelectItem ([#2192](https://github.com/elastic/eui/pull/2192))
- Added missing TS defs for EuiTextArea ([#2201](https://github.com/elastic/eui/pull/2201))

## [`13.1.1`](https://github.com/elastic/eui/tree/v13.1.1)

**Bug fixes**

- Fixed `EuiMutationObserver` errors in IE11 by conditionally setting the `attributes` observer option according to the new spec ([#2180](https://github.com/elastic/eui/pull/2180))
- Fixed error message when an I18n mapping is a formatting function with no values provided. ([#2182](https://github.com/elastic/eui/pull/2182))

## [`13.1.0`](https://github.com/elastic/eui/tree/v13.1.0)

- Added `partial` glyph to `EuiIcon` ([#2152](https://github.com/elastic/eui/pull/2152))
- Added `tall`, `fullWidth`, and `isInvalid` props to `EuiFilePicker` ([#2145](https://github.com/elastic/eui/pull/2145))
- Added exports for `react-beautiful-dnd` interfaces used by EUI components ([#2173](https://github.com/elastic/eui/pull/2173))
- Added `isDisabled` prop & styles to `EuiSuperDatePicker` ([#2139](https://github.com/elastic/eui/pull/2139))
- Added `responsiveColumn` option to `type` prop of `EuiDescriptionList` ([#2166](https://github.com/elastic/eui/pull/2166))
- Removed `<use>` and `<def>` from svg icons ([#2162](https://github.com/elastic/eui/pull/2162))

**Bug fixes**

- Fixed invalid `aria-desribedby` values set by `EuiToolTip` ([#2156](https://github.com/elastic/eui/pull/2156))
- Added `"center"` as an acceptable value to `EuiBasicTable`'s `align` proptype ([#2158](https://github.com/elastic/eui/pull/2158))
- Fixed `.eui-textBreakWord` utility class to be cross-browser compatible ([#2157](https://github.com/elastic/eui/pull/2157))
- Fixed truncation and z-index of `EuiFilePicker` ([#2145](https://github.com/elastic/eui/pull/2145))
- Fixed `EuiNavDrawer`'s support for flyout groups in production/minified builds ([#2178](https://github.com/elastic/eui/pull/2178))
- Fixed width overflow of `EuiModal` ([#2164](https://github.com/elastic/eui/pull/2164))

## [`13.0.0`](https://github.com/elastic/eui/tree/v13.0.0)

- Added `EuiSuggestItem` component ([#2090](https://github.com/elastic/eui/pull/2090))
- Added support for negated or clauses to `EuiSearchBar` ([#2140](https://github.com/elastic/eui/pull/2140))
- Added `transition` utility services to help create timeouts that account for CSS transition durations and delays ([#2136](https://github.com/elastic/eui/pull/2136))
- Removed `EuiFlexGroup` dependency from `EuiAccordion` ([#2143](https://github.com/elastic/eui/pull/2143))
- Exported `prettyDuration` and `commonDurationRanges` for pretty printing date ranges outside `EuiSuperDatePicker` ([#2132](https://github.com/elastic/eui/pull/2132))

**Bug fixes**

- Fixed `EuiComboBox`'s padding on the right ([#2135](https://github.com/elastic/eui/pull/2135))
- Fixed `EuiAccordion` to correctly account for changing computed height of child elements ([#2136](https://github.com/elastic/eui/pull/2136))
- Fixed some `EuiFlyout` sizing ([#2125](https://github.com/elastic/eui/pull/2125))

**Breaking changes**

- Removed `EuiSeriesChart` and related components. Please look to [Elastic Charts](https://github.com/elastic/elastic-charts) for a replacement. ([#2135](https://github.com/elastic/eui/pull/2108))
- Removed `eui_k6_theme` related Sass and JSON files ([#2135](https://github.com/elastic/eui/pull/2108))
- Removed no longer used Sass mixins and variables in `EuiForm`, `EuiCallOut`, and `EuiRange` components ([#2135](https://github.com/elastic/eui/pull/2108))

## [`12.4.0`](https://github.com/elastic/eui/tree/v12.4.0)

- Centered the square of the `popout` glyph in the artboard ([#2120](https://github.com/elastic/eui/pull/2120))
- Added `useInnerText` and `EuiInnerText` component utilities for retrieving text content of elements ([#2100](https://github.com/elastic/eui/pull/2100))
- Converted `EuiRangeHightlight`, `EuiRangeLabel`, `EuiRangeLevels`, `EuiRangeSlider`, `EuiRangeThumb`, `EuiRangeTicks`, `EuiRangeTrack`, and `EuiRangeWrapper` to TypeScript ([#2124](https://github.com/elastic/eui/pull/2124))
- Converted `EuiAccordion` to TypeScript ([#2128](https://github.com/elastic/eui/pull/2128))

**Bug fixes**

- Fixed `EuiComboBox`'s options list from staying open when scrolled in a container by auto-closing the list on scroll ([#2106](https://github.com/elastic/eui/pull/2106))
- Fixed content provided to `EuiListGroupItem` and `EuiFilterButton` `title` attribute to prevent unreadable popover ([#2100](https://github.com/elastic/eui/pull/2100))
- Fixed a nearly infinite `requestAnimationFrame` loop caused by `focus` state changes in nested `EuiPopover` components ([#2110](https://github.com/elastic/eui/pull/2110))
- Fixed incorrect ES Query DSL generated by `EuiSearchBar` when an OR clause is present ([#2133](https://github.com/elastic/eui/pull/2133))

## [`12.3.1`](https://github.com/elastic/eui/tree/v12.3.1)

**Bug fixes**

- Restored missing scss and react-datepicker files to the npm-published packaged ([#2119](https://github.com/elastic/eui/pull/2119))

## [`12.3.0`](https://github.com/elastic/eui/tree/v12.3.0)

**Note: this release contained a change which prevented necessary files from being published to npm, this was fixed in 12.3.1**

- Added `logoSecurity`, `logoCode`, `logoMaps`, `logoUptime` and `logoLogging` to `EuiIcon` types ([#2111](https://github.com/elastic/eui/pull/2111))
- Added a `column` direction option to `EuiFlexGrid` ([#2073](https://github.com/elastic/eui/pull/2073))
- Updated `EuiSuperDatePicker`'s  commonly used date/times to display as columns. ([#2073](https://github.com/elastic/eui/pull/2073))
- Added TypeScript definition for `EuiFormControlLayout` ([#2086](https://github.com/elastic/eui/pull/2086))
- Changed SASS mixin `euiOverflowShadow()` to use `mask-image` instead of `box-shadow` ([#2088](https://github.com/elastic/eui/pull/2088))
- Added SASS mixin and CSS utility `euiYScrollWithShadows` ([#2088](https://github.com/elastic/eui/pull/2088))
- Added `cloudDrizzle`, `cloudStormy`, `cloudSunny`, `documents`, `documentEdit`, `training` and `videoPlayer` glyphs to `EuiIcon` ([#2102](https://github.com/elastic/eui/pull/2102))
- Added `display` prop to `EuiPopover` ([#2112](https://github.com/elastic/eui/pull/2112))

**Bug fixes**

- Widened `EuiComboBox`'s `options[].value` / `EuiComboBoxOptionProps.value` TypeScript definition ([#2080](https://github.com/elastic/eui/pull/2080))
- Added TS defs for `EuiComboBox`'s props spreading onto a `div` ([#2080](https://github.com/elastic/eui/pull/2080))
- Fixed responsive display of inline `EuiDatePicker` ([#1820](https://github.com/elastic/eui/pull/1820))
- Removed time from default `dateFormat` of `EuiDatePicker` ([#1820](https://github.com/elastic/eui/pull/1820))
- Fixed `EuiPopover` from catching and preventing propagation of keydown events when closed ([#2089](https://github.com/elastic/eui/pull/2089))
- Fixed padding sizes between `EuiModal` header, body, and footer ([#2088](https://github.com/elastic/eui/pull/2088))
- Fixed placeholder text color for more browsers ([#2113](https://github.com/elastic/eui/pull/2113))

**Deprecations**

- Removed `logoXpack`from `EuiIcon` types ([#2111](https://github.com/elastic/eui/pull/2111))

## [`12.2.1`](https://github.com/elastic/eui/tree/v12.2.1)

**Note: this release is a backport containing changes originally made in `12.4.0`**

**Bug fixes**

- Fixed a nearly infinite `requestAnimationFrame` loop caused by `focus` state changes in nested `EuiPopover` components ([#2110](https://github.com/elastic/eui/pull/2110))

## [`12.2.0`](https://github.com/elastic/eui/tree/v12.2.0)

- Made `aria-label` attribute equal to `title` of the the selection checkbox in table items (for each row) in `EuiBasicTable` ([#2043](https://github.com/elastic/eui/pull/2043))
- Updated `appApm` and `logoAPM` with new updated icons ([#2084](https://github.com/elastic/eui/pull/2084))

**Bug fixes**

- Added requirement that `EuiFormRow` has exactly one child element [#2054](https://github.com/elastic/eui/pull/2054)

## [`12.1.0`](https://github.com/elastic/eui/tree/v12.1.0)

- Changed `EuiNavDrawerFlyout` title from `h5` to `div` ([#2040](https://github.com/elastic/eui/pull/2040))
- Converted `EuiGlobalToastList` into ARIA live region by adding `role="region"` attribute to add NVDA/JAWS support ([#2055](https://github.com/elastic/eui/pull/2055))
- Added `magnifyWithMinus` and `magnifyWithPlus` glyphs to `EuiIcon` ([2056](https://github.com/elastic/eui/pull/2056))
- Added a fully black (no matter the theme) color SASS variable `$euiColorInk` ([2060](https://github.com/elastic/eui/pull/2060))
- Added `autoFocus` prop to `EuiTabbedContent` ([2062](https://github.com/elastic/eui/pull/2062))
- Changed `popout` glyph in `EuiIcon` to look more like external link ([2064](https://github.com/elastic/eui/pull/2064))
- Tweaked `SuperDatePicker` to make the start/end date selection more obvious ([#2049](https://github.com/elastic/eui/pull/2049))
- Added `toSentenceCase` string service ([#2049](https://github.com/elastic/eui/pull/2049))
- Pass `EuiSuperSelect`'s `popoverClassName` to the popover's panel ([#2068](https://github.com/elastic/eui/pull/2068))
- Added `editorItemAlignLeft`, `editorItemAlignCenter`, `editorItemRight`, `editorItemAlignTop`, `editorItemAlignMiddle`, `editorItemAlignBottom`, `editorDistributeHorizontal`, `editorDistributeVertical`, `editorPositionTopLeft`, `editorPositionTopRight`, `editorPositionBottomRight`, and `editorPositionBottomLeft` glyphs to `EuiIcon` ([2070](https://github.com/elastic/eui/pull/2070))
- Added missing TS definitions for `EuiRange` ([#2072](https://github.com/elastic/eui/pull/2072))

**Bug fixes**

- Fixed proptype for `EuiCopy`'s `children` ([#2048](https://github.com/elastic/eui/pull/2048))
- Fixed `EuiInMemoryTable` to allow sorting on computed columns ([#2044](https://github.com/elastic/eui/pull/2044))
- Fixed TypeScript `Toast` member export ([#2052](https://github.com/elastic/eui/pull/2052))
- Fixed style of readOnly input groups via `EuiFormControlLayout` and `prepend`/`append` ([#2057](https://github.com/elastic/eui/pull/2057))
- Removed TS types from ES exports when the exported name differs from the imported one ([#2069](https://github.com/elastic/eui/pull/2069))
- Fixed TypeScript definitions and type exports for `EuiBadge` and `EuiCopy` ([#2052](https://github.com/elastic/eui/pull/2052))

## [`12.0.0`](https://github.com/elastic/eui/tree/v12.0.0)

- Attached `noreferrer` also to links without `target="_blank"` ([#2008](https://github.com/elastic/eui/pull/2008))
- Converted observer utility components to TypeScript ([#2009](https://github.com/elastic/eui/pull/2009))
- Converted tool tip components to TypeScript ([#2013](https://github.com/elastic/eui/pull/2013))
- Converted `EuiCopy` to TypeScript ([#2016](https://github.com/elastic/eui/pull/2016))
- Converted badge and token components to TypeScript ([#2026](https://github.com/elastic/eui/pull/2026))
- Added `magnet` glyph to `EuiIcon` ([2010](https://github.com/elastic/eui/pull/2010))
- Changed `logoAWS` SVG in `EuiIcon` to work better in dark mode ([#2036](https://github.com/elastic/eui/pull/2036))
- Converted toast components to TypeScript ([#2032](https://github.com/elastic/eui/pull/2032))

**Bug fixes**

- Fixed `EuiFlyout` scrolling in Safari ([#2033](https://github.com/elastic/eui/pull/2033))
- Fixed `EuiCallOut` header icon alignment ([#2006](https://github.com/elastic/eui/pull/2006))
- Fixed `EuiInMemoryTable` sort value persistence through lifecycle updates ([#2035](https://github.com/elastic/eui/pull/2035))
- Fixed `EuiColorPicker` positioning and keyboard navigation in certain portal contexts ([#2038](https://github.com/elastic/eui/pull/2038))

**Breaking changes**

- Removed explicit dependency on `core-js`, but a global polyfill like `core-js@3` is still required ([#1982](https://github.com/elastic/eui/pull/1982))

## [`11.3.2`](https://github.com/elastic/eui/tree/v11.3.2)

**Note: this release is a backport containing changes originally made in `12.0.0`**

**Bug fixes**

- Fixed `EuiInMemoryTable` sort value persistence through lifecycle updates ([#2035](https://github.com/elastic/eui/pull/2035))
- Fixed `EuiColorPicker` positioning and keyboard navigation in certain portal contexts ([#2038](https://github.com/elastic/eui/pull/2038))

## [`11.3.1`](https://github.com/elastic/eui/tree/v11.3.1)

**Bug fixes**

- Fixed `EuiBadge` conflicts with providing both `iconOnClick` and `onClick` ([#1994](https://github.com/elastic/eui/pull/1994))
- Fixed optional TS definitions for `EuiColorPicker` `onBlur` and `onFocus` callbacks ([#1993](https://github.com/elastic/eui/pull/1993))
- Fixed `EuiIcon` again so that webpack can build dynamic require contexts ([#1998](https://github.com/elastic/eui/pull/1998))
- Fixed double borders on prepend/append items in `EuiFormControlLayout` ([#1996](https://github.com/elastic/eui/pull/1996))
- Fixed `EuiSuperSelect` TS definitions ([#1995](https://github.com/elastic/eui/pull/1995))

## [`11.3.0`](https://github.com/elastic/eui/tree/v11.3.0)

- Converted `EuiTableRowHeaderCheckbox` to TS ([#1973](https://github.com/elastic/eui/pull/1973))
- Added missing TypeScript definition for `EuiFieldText`'s `compressed` prop ([#1977](https://github.com/elastic/eui/pull/1977))
- Converted `EuiTableRowCellCheckbox` to TS ([#1964](https://github.com/elastic/eui/pull/1964))
- Updated `caniuse-lite` version resolution ([#1970](https://github.com/elastic/eui/pull/1970))
- Added a webpack directive for naming icon chunks ([#1944](https://github.com/elastic/eui/pull/1944))
- Added ability to update `EuiInMemoryTable` `sorting` prop and remove columns after sorting is applied ([#1972](https://github.com/elastic/eui/pull/1972))
- Added `onToggle` callback to `EuiAccordion` ([#1974](https://github.com/elastic/eui/pull/1974))
- Removed `options` `defaultProps` value from `EuiSuperSelect` ([#1975](https://github.com/elastic/eui/pull/1975))
- Removed TSlint and will perform all linting through ESLint ([#1950](https://github.com/elastic/eui/pull/1950))
- Added new component `EuiDelayRender` ([#1876](https://github.com/elastic/eui/pull/1876))
- Replaced `EuiColorPicker` with custom, customizable component ([#1914](https://github.com/elastic/eui/pull/1914))
- Added `jsx-a11y` `eslint` plugin and rules to match Kibana ([#1952](https://github.com/elastic/eui/pull/1952))
- Changed `EuiCopy` `beforeMessage` prop to accept `node` instead of just `string` ([#1952](https://github.com/elastic/eui/pull/1952))

**Bug fixes**

- Fixed environment setup for running `test-unit` script on Windows ([#1971](https://github.com/elastic/eui/pull/1971))
- Fixed focus on single selection of EuiComboBox ([#1965](https://github.com/elastic/eui/pull/1965))
- Fixed type mismatch between PropType and TypeScript def for `EuiGlobalToastList` toast `title` ([#1978](https://github.com/elastic/eui/pull/1978))
- Fixed missing Typescript definition for `EuiButton`'s `color="text"` option ([#1980](https://github.com/elastic/eui/pull/1980))
- Fixed Prettier formatting lint error in `EuiTable` TS def file ([#1986](https://github.com/elastic/eui/pull/1986))
- Fixed not clickable button with svg in Safari ([#1985](https://github.com/elastic/eui/pull/1985))
- Fixed `EuiToggle` pointer events for those using icons only ([#1991](https://github.com/elastic/eui/pull/1991))

## [`11.2.1`](https://github.com/elastic/eui/tree/v11.2.1)

**Bug fixes**

- Fixed type mismatch between PropType and TypeScript def for `EuiToast` `title` ([#1962](https://github.com/elastic/eui/pull/1962))

## [`11.2.0`](https://github.com/elastic/eui/tree/v11.2.0)

- Converted `EuiFormControlLayoutCustomIcon` to TS ([#1956](https://github.com/elastic/eui/pull/1956))
- Converted `EuiStepNumber` to TS ([#1893](https://github.com/elastic/eui/pull/1893))
- Converted `EuiFormControlLayoutClearButton` to TS ([#1922](https://github.com/elastic/eui/pull/1922))
- Added `data-test-subj` property to `EuiDraggable` and `EuiDroppable` ([#1943](https://github.com/elastic/eui/pull/1943))
- Added type definitions to `EuiSuperSelect` ([#1907](https://github.com/elastic/eui/pull/1907))
- Updated `EuiIcon` to use Slack's updated branding ([#1954](https://github.com/elastic/eui/pull/1954))
- Updated `compile-icons` script to format icon components with Prettier ([#1955](https://github.com/elastic/eui/pull/1955))

**Bug fixes**

- Addressed a chrome issue where negative letter-spacing can reverse RTL text in SVGs ([#1960](https://github.com/elastic/eui/pull/1960))

## [`11.1.0`](https://github.com/elastic/eui/tree/v11.1.0)

- Converted `pretty_interval` to TS ([#1920](https://github.com/elastic/eui/pull/1920))
- Converted `relative_options` to TS ([#1921](https://github.com/elastic/eui/pull/1921))
- Added width to `EuiFlexItem` when gutter in `EuiFlexGrid` is set to none. ([#1941](https://github.com/elastic/eui/pull/1941))
- Format all JavaScript files with Prettier through ESLint ([#1906](https://github.com/elastic/eui/pull/1906))
- Replaced `appSecurityAnalytics` in `EuiIcon` with an updated SVG ([#1948](https://github.com/elastic/eui/pull/1948))

**Bug fixes**

- Removed unused prop enum of `l` in `EuiButton` ([#1936](https://github.com/elastic/eui/pull/1936))
- Fixed `EuiSelect` browser event inconsistencies by normalizing `mouseup` propagation ([#1926](https://github.com/elastic/eui/pull/1926))
- Removed `children` as a required prop for `EuiOverlayMask` ([#1937](https://github.com/elastic/eui/pull/1937))

## [`11.0.1`](https://github.com/elastic/eui/tree/v11.0.1)

**Bug fixes**

- Fixed `EuiIconTip`'s typescript definition ([#1934](https://github.com/elastic/eui/pull/1934))
- Reinstated `EuiIcon` component ability to handle `type` prop updates ([#1935](https://github.com/elastic/eui/pull/1935))

## [`11.0.0`](https://github.com/elastic/eui/tree/v11.0.0)

- Added support for custom React SVG elements and external SVG URLs to `EuiIcon` ([#1924](https://github.com/elastic/eui/pull/1924))

**Bug fixes**

- Fixed Firefox flash of unstyled select dropdown ([#1927](https://github.com/elastic/eui/pull/1927))

**Breaking changes**

- Split `EuiIcon` icon loading into dynamic imports ([#1924](https://github.com/elastic/eui/pull/1924))

## [`10.4.2`](https://github.com/elastic/eui/tree/v10.4.2)

**Note: this release is a backport containing changes originally made in `11.2.0`**

**Bug fixes**

- Addressed a chrome issue where negative letter-spacing can reverse RTL text in SVGs ([#1960](https://github.com/elastic/eui/pull/1960))

## [`10.4.1`](https://github.com/elastic/eui/tree/v10.4.1)

**Note: this release is a backport containing changes originally made in `11.1.0`**

- Replaced `appSecurityAnalytics` in `EuiIcon` with an updated SVG ([#1948](https://github.com/elastic/eui/pull/1948))

## [`10.4.0`](https://github.com/elastic/eui/tree/v10.4.0)

- Added `display` prop to `EuiTabs` and `EuiTabbedContent` components for ability to use an alternative `condensed` style ([#1904](https://github.com/elastic/eui/pull/1904))

## [`10.3.1`](https://github.com/elastic/eui/tree/v10.3.1)

**Bug fixes**

- Fixed a regression where `EuiStat` reported accepting `string` for `title`, `description`, even though `ReactNode` is acceptable ([#1910](https://github.com/elastic/eui/pull/1910))

## [`10.3.0`](https://github.com/elastic/eui/tree/v10.3.0)

- Added support for `href` on the last item in `EuiBreadcrumbs` ([#1905](https://github.com/elastic/eui/pull/1905))
- Added `selectable` prop to `EuiCard` ([#1895](https://github.com/elastic/eui/pull/1895))
- Converted `EuiValidatableControl` to TS ([#1879](https://github.com/elastic/eui/pull/1879))

**Bug fixes**

- Fixed prompt text rendering in `EuiFilePicker` when a React element is passed ([#1903](https://github.com/elastic/eui/pull/1903))
- Fixed overflow scrolling of `EuiModal` and `EuiConfirmModal` for Chrome and Safari ([#1902](https://github.com/elastic/eui/pull/1902))
- Fixed `EuiOverlayMask` `children` element mismatch TS error ([#1900](https://github.com/elastic/eui/pull/1900))

## [`10.2.1`](https://github.com/elastic/eui/tree/v10.2.1)

**Bug fixes**

- Fixed responsiveness of `EuiFilterGroup` ([#1849](https://github.com/elastic/eui/pull/1849))

**Deprecations**

- Replaced `EuiFilterButton`'s `noDivider` prop with `withNext` ([#1849](https://github.com/elastic/eui/pull/1849))

## [`10.2.0`](https://github.com/elastic/eui/tree/v10.2.0)

- Converted `EuiGlobalToastListItem` to TS ([#1880](https://github.com/elastic/eui/pull/1880))
- Converted `token_map` to TS ([#1870](https://github.com/elastic/eui/pull/1870))
- Converted `EuiOverlayMask` to TS ([#1858](https://github.com/elastic/eui/pull/1858))
- Converted `EuiStat` to TS ([#1848](https://github.com/elastic/eui/pull/1848))
- Added `isLoading` prop to `EuiStat` ([#1848](https://github.com/elastic/eui/pull/1848))
- Added `roundUp` prop to relative tab of `EuiSuperDatePicker` ([#1827](https://github.com/elastic/eui/pull/1827))
- Changed position of `EuiSwitch` for date rounding used at relative tab of `EuiSuperDatePicker` ([#1827](https://github.com/elastic/eui/pull/1827))
- Added `bug`, `flag`, and `heart` glyphs to `EuiIcon` ([#1887](https://github.com/elastic/eui/pull/1887))
- Updated `alert` glyph in `EuiIcon` ([#1887](https://github.com/elastic/eui/pull/1887))

**Bug fixes**

- Fixed `EuiComboBox` to not pass its `inputRef` prop down to the DOM ([#1867](https://github.com/elastic/eui/pull/1867))
- Fixed `euiBreakpoint()` warning to give accurate feedback ([#1874](https://github.com/elastic/eui/pull/1874))
- Fixed type definitions around `EuiI18n`'s `default` prop to better support use cases ([#1861](https://github.com/elastic/eui/pull/1861))
- Localized `EuiTablePagination`'s row count selection ([#1883](https://github.com/elastic/eui/pull/1883))
- Fixed EuiComboBox's internal tracking of its focus state ([#1796](https://github.com/elastic/eui/pull/1796))
- Fixed `EuiComboBox` with `singleSelection` and `onAddCustomOption` reopening the options list after adding a custom option ([#1882](https://github.com/elastic/eui/pull/1882))
- Fixed `EuiComboBox` reopening the options list in Firefox when closing via the dropdown arrow button ([#1885](https://github.com/elastic/eui/pull/1885))
- Fixed running the dev server and building on Windows ([#1891](https://github.com/elastic/eui/pull/1891))

## [`10.1.0`](https://github.com/elastic/eui/tree/v10.1.0)

- Added `tokenModule` and `tokenNamespace` icons to `EuiToken` ([#1839](https://github.com/elastic/eui/pull/1839))
- Used `cache-loader` to speed up development docs site build ([#1841](https://github.com/elastic/eui/pull/1841)
- Converted `matching_options` to TS ([#1828](https://github.com/elastic/eui/pull/1828))
- Converted `EuiFormHelpText` to TS ([#1852](https://github.com/elastic/eui/pull/1852))
- Added `onSearch` to `EuiFieldSearchProps`'s type defintion ([#1627](https://github.com/elastic/eui/pull/1627))
- Added `moon` glyph to `EuiIcon` ([#1859](https://github.com/elastic/eui/pull/1859))
- Added `logoAzure` and `logoAzureMono` logos to `EuiIcon` ([#1859](https://github.com/elastic/eui/pull/1859))
- Added exact-text matching operator to `EuiSearchBar` / `Query` and allow empty phrases, e.g. `""` ([#1843](https://github.com/elastic/eui/pull/1843))
- Allow forward-slash character in `EuiSearchBar` / `Query` search values ([#1843](https://github.com/elastic/eui/pull/1843))
- Changed `EuiLoadingKibana`, `EuiLoadingSpinner`, `EuiLoadingChart` and `EuiLoadingContent` components to use spans instead of divs  ([#1845](https://github.com/elastic/eui/pull/1845))

**Bug fixes**

- Added `toastLifeTimeMs` typescript definition for individual toasts in `EuiGlobalToastList` ([#1846](https://github.com/elastic/eui/pull/1846))
- Added logic to prevent refocusing `EuiComboBox` input after container blur event ([#1863](https://github.com/elastic/eui/pull/1863))
- Changed `EuiLoadingKibana` so it could better nest within `EuiFlexItem`  ([#1845](https://github.com/elastic/eui/pull/1845))

## [`10.0.1`](https://github.com/elastic/eui/tree/v10.0.1)

- Converted `EuiText`, `EuiTextColor` and `EuiTextAlign` to TS ([#1791](https://github.com/elastic/eui/pull/1791))
- Updated `IconColor` type to better distinguish between accepted types ([#1842](https://github.com/elastic/eui/pull/1842))

## [`10.0.0`](https://github.com/elastic/eui/tree/v10.0.0)

- Converted `EuiTitle` to TS ([#1810](https://github.com/elastic/eui/pull/1810))
- Added `adjustDateOnChange` prop to date pickers, enabling month and year changes to trigger `onChange` ([#1817](https://github.com/elastic/eui/pull/1817))
- Updated the overflow shadows for `EuiModal` and `EuiFlyout` ([#1829](https://github.com/elastic/eui/pull/1829))
- Added `confirmButtonDisabled` prop to `EuiConfirmModal` ([#1829](https://github.com/elastic/eui/pull/1829))
- Fixed `EuiNavDrawer` overflow scroll behavior on Firefox ([#1837](https://github.com/elastic/eui/pull/1837))

**Bug fixes**

- Fixed mobile layout for `EuiConfirmModal` ([#1829](https://github.com/elastic/eui/pull/1829))

**Deprecations**

- Replaced the following SASS mixins `euiOverflowShadowTop`, `euiOverflowShadowBottom` with `euiOverflowShadow`. ([#1829](https://github.com/elastic/eui/pull/1829))


**Breaking changes**

- Removed transitional `keyOfStringsOnly` option from TypeScript configuration ([#1814](https://github.com/elastic/eui/pull/1814))

## [`9.9.1`](https://github.com/elastic/eui/tree/v9.9.1)

- Re-enabled installation of `@elastic/eui` via npm ([#1811](https://github.com/elastic/eui/pull/1811))

**Bug fixes**

- Added `isLoading` prop typedef to `EuiSuperDatePickerProps` ([#1812](https://github.com/elastic/eui/pull/1812))
- Fixed `EuiSearchBox` query input resetting on prop updates ([#1823](https://github.com/elastic/eui/pull/1823))
- Fixed `EuiSearchBar` filter button highlighting ([#1824](https://github.com/elastic/eui/pull/1824))

## [`9.9.0`](https://github.com/elastic/eui/tree/v9.9.0)

- Added `initialPageIndex` pagination prop to `EuiInMemoryTable` ([#1798](https://github.com/elastic/eui/pull/1798))
- Converted `EuiToolTipPopover` to TS ([#1800](https://github.com/elastic/eui/pull/1800))
- Converted `EuiTableHeaderMobile` to TS ([#1786](https://github.com/elastic/eui/pull/1786))
- Added `menuLeft` and `menuRight` icons ([#1797](https://github.com/elastic/eui/pull/1797))
- Updated EuiNavDrawer’s collapse/expand button to use `menuLeft` and `menuRight` icons ([#1797](https://github.com/elastic/eui/pull/1797))
- Added `isInvalid` prop to `EuiSuperSelect` ([#1804](https://github.com/elastic/eui/pull/1804))
- Added `cut` glyph to `EuiIcon` ([#1802](https://github.com/elastic/eui/pull/1802))
- Added `glasses` glyph to `EuiIcon` ([#1813](https://github.com/elastic/eui/pull/1813))

**Bug fixes**

- Fixed issue where toasts would dismiss when they have focus ([#1803](https://github.com/elastic/eui/pull/1803))
- Fixed issue where `EuiComboBox` placeholder was not read by screen readers ([#1803](https://github.com/elastic/eui/pull/1803))

## [`9.8.0`](https://github.com/elastic/eui/tree/v9.8.0)

- **[Beta]** Added new `EuiSelectable` component  ([#1699](https://github.com/elastic/eui/pull/1699))
- **[Beta]** Added new drag and drop components: `EuiDragDropContext`, `EuiDraggable`, and `EuiDroppable` ([#1733](https://github.com/elastic/eui/pull/1733))

## [`9.7.2`](https://github.com/elastic/eui/tree/v9.7.2)

- Converted `EuiFormErrorText` to TS ([#1772](https://github.com/elastic/eui/pull/1772))
- Added `data-test-subj`s to `EuiSuperDatePicker`'s `EuiRelativeTab` inputs  ([#1782](https://github.com/elastic/eui/pull/1782))

**Bug fixes**

- Update ButtonIconColor type to provide all available options ([#1783](https://github.com/elastic/eui/pull/1783))
- Prevent calculation on `null` ref during `EuiResizeObserver` observation ([#1784](https://github.com/elastic/eui/pull/1784))

## [`9.7.1`](https://github.com/elastic/eui/tree/v9.7.1)

**Bug fixes**

- Fixed heading and paragraph tag font style inherits ([#1776](https://github.com/elastic/eui/pull/1776))

## [`9.7.0`](https://github.com/elastic/eui/tree/v9.7.0)

- Changed `EuiNavDrawer` to close on any link click ([#1773](https://github.com/elastic/eui/pull/1773))

## [`9.6.0`](https://github.com/elastic/eui/tree/v9.6.0)

- Converted `makeId` to TS ([#1759](https://github.com/elastic/eui/pull/1759))
- Converted `EuiCardGraphic` to TS ([#1751](https://github.com/elastic/eui/pull/1751))
- Enhanced the build process to emit TypeScript types for the variables extracted from the themes ([#1750](https://github.com/elastic/eui/pull/1750))

**Bug fixes**

**Note: this release creates a minor regression to text scales where paragraph and heading tags were no longer inheriting from their container. This is fixed in `9.7.1`.**

- Set `h1 through h6, p` tags font reset based on family, size, and weight ([#1760](https://github.com/elastic/eui/pull/1760))
- Fixed `EuiButton` font size inheritence ([#1760](https://github.com/elastic/eui/pull/1760))
- Updated button elements in `EuiFilePicker`, `EuiFormControlLayoutClearButton`, `EuiFormControlLayoutCustomIcon`, `EuiListGroupItem`, and `EuiSideNavItem` to type=button ([#1764](https://github.com/elastic/eui/pull/1764))
- Fixed outside click detection inconsistencies by comparing `mouseup` and `mousedown` event targets rather than using `click` event target ([#1761](https://github.com/elastic/eui/pull/1761))

## [`9.5.0`](https://github.com/elastic/eui/tree/v9.5.0)

- Changed `EuiSuperDatePicker` to call `onRefresh` instead of `onTimeChanged` when user clicks "Refresh" button ([#1745](https://github.com/elastic/eui/pull/1745))
- Added a new `EuiLoadingContent` component that displays blocks as placeholders for text. ([#1730](https://github.com/elastic/eui/pull/1730))
- Added documentation entry in `EuiPagination` for `activePage` prop. ([#1740](https://github.com/elastic/eui/pull/1740))
- Changed `EuiButton` to use "m" as it's default `size` prop ([#1742](https://github.com/elastic/eui/pull/1742))
- Adds type definitions for `EuiListGroup` and `EuiListGroupItem` ([#1737](https://github.com/elastic/eui/pull/1737))

**Bug fixes**

- Fixed `EuiToolTip` potentially having incorrect position calculations near the window edge  ([#1744](https://github.com/elastic/eui/pull/1744))

## [`9.4.2`](https://github.com/elastic/eui/tree/v9.4.2)

**Bug fixes**

- Fixed `hexToRgb` from erroring on an incorrect string input ([#1741](https://github.com/elastic/eui/pull/1741))
- Fixed `EuiBadge` custom `color` prop type ([#1741](https://github.com/elastic/eui/pull/1741))
- Fixed inaccurately required `onRefresh` prop (should be optional) that was introduced in types in version 9.4.1 ([#1743](https://github.com/elastic/eui/pull/1743))

## [`9.4.1`](https://github.com/elastic/eui/tree/v9.4.1)

**Bug fixes**

- Adds missing type and fixes closure-scope problem for `SuperDatePicker`'s `onRefresh` callback ([#1732](https://github.com/elastic/eui/pull/1732))
- Changed `EuiBottomBar` to refer to the end of document ([#1727](https://github.com/elastic/eui/pull/1727))
- Fixed `EuiComboBox`'s calls to its `onBlur` prop ([#1739](https://github.com/elastic/eui/pull/1739))

## [`9.4.0`](https://github.com/elastic/eui/tree/v9.4.0)

- Allow toasts in `EuiGlobalToastList` to override `toastLifeTimeMs` ([#1720](https://github.com/elastic/eui/pull/1720))
- Allow `EuiListGroupItem` to pass a custom element as the `icon` ([#1726](https://github.com/elastic/eui/pull/1726))
- Added default icon for `EuiListGroupItem` if one is not passed ([#1729](https://github.com/elastic/eui/pull/1729))
- Added `toInitials` string service ([#1729](https://github.com/elastic/eui/pull/1729))

**Bug fixes**

- Removed all `lodash` imports in `eui.d.ts` to avoid namespace pollution ([#1723](https://github.com/elastic/eui/pull/1723))
- Prevent `EuiComboBox` from creating a custom option value when user clicks on a value in the dropdown ([#1728](https://github.com/elastic/eui/pull/1728))

## [`9.3.0`](https://github.com/elastic/eui/tree/v9.3.0)

- Added `footerLink` and `showToolTips` to `EuiNavDrawer` and added `EuiNavDrawerGroup` ([#1701](https://github.com/elastic/eui/pull/1701))

**Bug fixes**

- Fixed `EuiSuperDatePicker` time selection jumping on focus ([#1704](https://github.com/elastic/eui/pull/1704))

## [`9.2.1`](https://github.com/elastic/eui/tree/v9.2.1)

**Bug fixes**

- Make `EuiPopover`'s repositionOnScroll prop optional in TS ([#1705](https://github.com/elastic/eui/pull/1705))

## [`9.2.0`](https://github.com/elastic/eui/tree/v9.2.0)

- Adjusted the dark theme palette a bit more and adjusted a few components ([#1700](https://github.com/elastic/eui/pull/1700))

## [`9.1.0`](https://github.com/elastic/eui/tree/v9.1.0)

- Adjusted the dark theme palette to have a slight blue tint ([#1691](https://github.com/elastic/eui/pull/1691))
- Added `repositionOnScroll` property to the `EuiPopoverProps` type definition ([#1628](https://github.com/elastic/eui/pull/1628))
- Added support to `findTestSubject` for an optional `matcher` argument, which defaults to `~=`, enabling it to identify an element based on one of multiple space-separated values within its `data-test-subj` attribute ([#1587](https://github.com/elastic/eui/pull/1587))
- Converted `EuiFlexGrid`, `EuiFlexGroup`, `EuiFlexItem`, `EuiDescriptionList`, `EuiDescriptionListTitle`, and `EuiDescriptionListDescription` to TypeScript ([#1365](https://github.com/elastic/eui/pull/1365))
- Converted `EuiAvatar` to Typescript ([#1654](https://github.com/elastic/eui/pull/1654))
- Added missing `anchorClassName` prop to `EuiToolTip` definition ([#1657](https://github.com/elastic/eui/pull/1657))
- Added `fullWidth` prop to `EuiButton` ([#1665](https://github.com/elastic/eui/pull/1665))
- Added `.eui-fullWidth` utility class ([#1665](https://github.com/elastic/eui/pull/1665))
- Added `EuiPopoverFooter` and converted `EuiPopoverTitle` to TS ([#1666](https://github.com/elastic/eui/pull/1666))
- Converted `EuiLoadingSpinner`, `EuiLoadingKibana`, and `EuiLoadingChart` to TS ([#1683](https://github.com/elastic/eui/pull/1683))

**Bug fixes**

- Added button to `EuiSuperDatePicker`'s “Now” tab to trigger the "now" time selection ([#1620](https://github.com/elastic/eui/pull/1620))
- Fixed floating point arithmetic bug in `EuiRangeTrack`'s value validation ([#1687](https://github.com/elastic/eui/pull/1687))
- Fixed `EuiComboBox` `activeOptonIndex` error with empty search results ([#1695](https://github.com/elastic/eui/pull/1695))
- Fixed IE11 rendering issue in `EuiLoadingKibana` ([#1683](https://github.com/elastic/eui/pull/1683))

## [`9.0.2`](https://github.com/elastic/eui/tree/v9.0.2)

**Note: this release is a backport containing changes originally made in `9.1.0`**

**Bug fixes**

- Fixed floating point arithmetic bug in `EuiRangeTrack`'s value validation ([#1687](https://github.com/elastic/eui/pull/1687))

## [`9.0.1`](https://github.com/elastic/eui/tree/v9.0.1)

**Bug fixes**

- Fixed definition exports for converted Typescript components ([#1633](https://github.com/elastic/eui/pull/1633))

## [`9.0.0`](https://github.com/elastic/eui/tree/v9.0.0)

- Added `allowNeutralSort` prop to `EuiInMemoryTable` to support unsorting table columns ([#1591](https://github.com/elastic/eui/pull/1591))
- Added `mobileOptions` object prop for handling of all the mobile specific options of `EuiBasicTable` ([#1462](https://github.com/elastic/eui/pull/1462))
- Table headers now accept `React.node` types ([#1462](https://github.com/elastic/eui/pull/1462))
- Added `displayOnly` prop to `EuiFormRow` ([#1582](https://github.com/elastic/eui/pull/1582))
- Added `numActiveFilters` prop to `EuiFilterButton` ([#1589](https://github.com/elastic/eui/pull/1589))
- Updated style of `EuiFilterButton` to match `EuiFacetButton` ([#1589](https://github.com/elastic/eui/pull/1589))
- Added `size` and `color` props to `EuiNotificationBadge` ([#1589](https://github.com/elastic/eui/pull/1589))
- Allow `EuiDescribedFormGroup` to exist as a description-only row ([#1522](https://github.com/elastic/eui/pull/1522))
- Added `type` prop for `EuiFormLabel` for the option to make it a `legend` ([#1613](https://github.com/elastic/eui/pull/1613))
- Added `labelAppend` and `labelType` props to `EuiFormRow` ([#1613](https://github.com/elastic/eui/pull/1613))
- Aligned text styles of table headers and form labels ([#1613](https://github.com/elastic/eui/pull/1613))
- Converted `EuiModalBody`, `EuiModalFooter`, `EuiModalHeader`, `EuiModalHeaderTitle`, `EuiFlyoutBody`, `EuiFlyoutFooter`, `EuiFlyoutHeader`, `EuiPortal`, and `EuiProgress` to Typescript ([#1621](https://github.com/elastic/eui/pull/1621))

**Bug fixes**

- Fixed keyboard navigation and UI of `EuiComboBox` items in single selection mode ([#1619](https://github.com/elastic/eui/pull/1619))
- `EuiBasicTable` select all shows up on mobile ([#1462](https://github.com/elastic/eui/pull/1462))
- Adds missing `hasActiveFilters` prop for `EuiFilterButton` type and fixes `onChange` signature for `EuiButtonGroup` ([#1603](https://github.com/elastic/eui/pull/1603))
- Included `react-datepicker` TS types in EUI itself to avoid outside dependency ([#1618](https://github.com/elastic/eui/pull/1618))
- Prevent `EuiGlobalToastList` from attempting calculations on `null` DOM elements ([#1606](https://github.com/elastic/eui/pull/1606))
- Fixed `EuiFormRow` errors from the possibility of having duplicate `key` values ([#1522](https://github.com/elastic/eui/pull/1522))

**Breaking changes**

- `EuiBasicTable`'s select all checkbox appends a `makeId` string to the id ([#1462](https://github.com/elastic/eui/pull/1462))
- Remove camel casing from exported JSON variables and preserve hex values instead of converting to rgb ([#1590](https://github.com/elastic/eui/pull/1590))
- Added `@types/react-dom` to `peerDependencies` ([#1621](https://github.com/elastic/eui/pull/1621))

## [`8.0.0`](https://github.com/elastic/eui/tree/v8.0.0)

**Breaking changes**

- Upgraded TypeScript to 3.3 ([#1583](https://github.com/elastic/eui/pull/1583))
- Upgraded React to 16.8 ([#1583](https://github.com/elastic/eui/pull/1583))
- Upgraded Jest to 24.1 ([#1583](https://github.com/elastic/eui/pull/1583))
- Upgraded Enzyme to 3.9 ([#1583](https://github.com/elastic/eui/pull/1583))

## [`7.3.0`](https://github.com/elastic/eui/tree/v7.3.0)

- Added `onRefresh` option for `EuiSuperDatePicker` ([#1577](https://github.com/elastic/eui/pull/1577))
- Converted `EuiToggle` to TypeScript ([#1570](https://github.com/elastic/eui/pull/1570))
- Added type definitions for `EuiButtonGroup`,`EuiButtonToggle`, `EuiFilterButton`, `EuiFilterGroup`, and `EuiFilterSelectItem` ([#1570](https://github.com/elastic/eui/pull/1570))
- Added `displayOnly` prop to EuiFormRow ([#1582](https://github.com/elastic/eui/pull/1582))
- Added an index.d.ts file for the date picker components, including `EuiDatePicker`, `EuiDatePickerRange`, and `EuiSuperDatePicker` ([#1574](https://github.com/elastic/eui/pull/1574))

**Bug fixes**

- Fixed several bugs with `EuiRange` and `EuiDualRange` including sizing of inputs, tick placement, and the handling of invalid values ([#1580](https://github.com/elastic/eui/pull/1580))

## [`7.2.0`](https://github.com/elastic/eui/tree/v7.2.0)

- Added `text` as a color option for `EuiLink` ([#1571](https://github.com/elastic/eui/pull/1571))
- Added `EuiResizeObserver` to expose ResizeObserver API to React components; falls back to MutationObserver API in unsupported browsers ([#1559](https://github.com/elastic/eui/pull/1559))
- Added `EuiFocusTrap` as a wrapper around `react-focus-lock` to enable trapping focus in more cases, including React portals ([#1550](https://github.com/elastic/eui/pull/1550))

**Bug fixes**

- Fixed content cut off in `EuiContextMenuPanel` when height changes dynamically ([#1559](https://github.com/elastic/eui/pull/1559))
- Fixed `EuiComboBox` to allow keyboard tab to exit single selection box ([#1576](https://github.com/elastic/eui/pull/1576))
- Various fixes related to focus order and focus trapping as they relate to content in React portals ([#1550](https://github.com/elastic/eui/pull/1550))

## [`7.1.0`](https://github.com/elastic/eui/tree/v7.1.0)

- Added `append` prop to `EuiFieldText` ([#1567](https://github.com/elastic/eui/pull/1567))
- Adjusted set of Elastic Logos in `EuiIcon` to look better in dark mode. ([#1462](https://github.com/elastic/eui/pull/1562))
- Added `isCopyable` prop to `EuiCodeBlock` ([#1556](https://github.com/elastic/eui/pull/1556))
- Added optional `Snippet` tab to docs and renamed demo tabs ([#1556](https://github.com/elastic/eui/pull/1556))
- Expanded `getSecureRelForTarget` to handle elastic.co domains as a referrer whitelist ([#1565](https://github.com/elastic/eui/pull/1565))
- New `url` utility for verifying if a URL is a referrer whitelist ([#1565](https://github.com/elastic/eui/pull/1565))
- Add iconSize to ButtonIcon type definition ([#1568](https://github.com/elastic/eui/pull/1568))

## [`7.0.0`](https://github.com/elastic/eui/tree/v7.0.0)

- Created `EuiDualRange` using components from modularized, refactored `EuiRange`. New util service `isWithinRange` is the first in the number category. ([#1485](https://github.com/elastic/eui/pull/1485))
- Upgraded `lodash` to v4, taking advantage of modular imports. ([#1534](https://github.com/elastic/eui/pull/1534))
- Added pseudo-localization mode to docs ([#1541](https://github.com/elastic/eui/pull/1541))
- New docs page listing localization tokens ([#1541](https://github.com/elastic/eui/pull/1541))
- Added support for OR group clauses in `EuiQuery` and `EuiSearchBar` ([#1204](https://github.com/elastic/eui/pull/1204))
- Added `customQuickSelectPanels` prop to `EuiSuperDatePicker` ([#1549](https://github.com/elastic/eui/pull/1549))

**Bug fixes**

- Fixed `EuiSearchBar.Query` match_all query string must be `*` ([#1521](https://github.com/elastic/eui/pull/1521))
- Fixed `EuiSuperDatePicker` crashing with negative relative value ([#1537](https://github.com/elastic/eui/pull/1537))
- Fixed `EuiSuperDatePicker` crashing with invalid start and end prop values ([#1544](https://github.com/elastic/eui/pull/1544))
- Make TSLint issues be warnings, not errors, when running `src-docs` ([#1537](https://github.com/elastic/eui/pull/1537))

**Breaking changes**

- Made `or` a reserved keyword in `EuiQuery`'s syntax ([#1204](https://github.com/elastic/eui/pull/1204))

## [`6.10.8`](https://github.com/elastic/eui/tree/v6.10.8)

**Note: this release is a backport containing changes originally made in `11.2.0`**

**Bug fixes**

- Addressed a chrome issue where negative letter-spacing can reverse RTL text in SVGs ([#1960](https://github.com/elastic/eui/pull/1960))

## [`6.10.7`](https://github.com/elastic/eui/tree/v6.10.7)

**Note: this release is a backport containing changes originally made in `9.7.0`**

- Changed `EuiNavDrawer` to close on any link click ([#1773](https://github.com/elastic/eui/pull/1773))

## [`6.10.6`](https://github.com/elastic/eui/tree/v6.10.6)

**Note: this release is a backport containing changes originally made in `9.6.0`**

**Bug fixes**

- Fixed outside click detection inconsistencies by comparing `mouseup` and `mousedown` event targets rather than using `click` event target ([#1761](https://github.com/elastic/eui/pull/1761))

## [`6.10.5`](https://github.com/elastic/eui/tree/v6.10.5)

**Note: this release is a backport containing changes originally made in `9.0.0`, `9.1.0`, `9.3.0`, and `9.4.0`**

- Adjusted the dark theme palette to have a slight blue tint ([#1691](https://github.com/elastic/eui/pull/1691))
- Added button to `EuiSuperDatePicker`'s “Now” tab to trigger the "now" time selection ([#1620](https://github.com/elastic/eui/pull/1620))
- Added `footerLink` and `showToolTips` to `EuiNavDrawer` and added `EuiNavDrawerGroup` ([#1701](https://github.com/elastic/eui/pull/1701))
- Allow `EuiListGroupItem` to pass a custom element as the `icon` ([#1726](https://github.com/elastic/eui/pull/1726))
- Added `toInitials` string service ([#1729](https://github.com/elastic/eui/pull/1729))
- Added `fullWidth` prop to `EuiButton` ([#1665](https://github.com/elastic/eui/pull/1665))
- Added `.eui-fullWidth` utility class ([#1665](https://github.com/elastic/eui/pull/1665))

**Bug fixes**

- Fixed keyboard navigation and UI of `EuiComboBox` items in single selection mode ([#1619](https://github.com/elastic/eui/pull/1619))
- Fixed `EuiComboBox` `activeOptonIndex` error with empty search results ([#1695](https://github.com/elastic/eui/pull/1695))
- Prevent `EuiComboBox` from creating a custom option value when user clicks on a value in the dropdown ([#1728](https://github.com/elastic/eui/pull/1728))
- Fixed `EuiSuperDatePicker` time selection jumping on focus ([#1704](https://github.com/elastic/eui/pull/1704))

## [`6.10.4`](https://github.com/elastic/eui/tree/v6.10.4)

**Note: this release is a backport containing changes originally made in `7.3.0`**

- Added an index.d.ts file for the date picker components, including `EuiDatePicker`, `EuiDatePickerRange`, and `EuiSuperDatePicker` ([#1574](https://github.com/elastic/eui/pull/1574))

## [`6.10.3`](https://github.com/elastic/eui/tree/v6.10.3)

**Note: this release is a backport containing changes originally made in `7.1.0`**

- Added `append` prop to `EuiFieldText` ([#1567](https://github.com/elastic/eui/pull/1567))

## [`6.10.2`](https://github.com/elastic/eui/tree/v6.10.2)

**Note: this release is a backport containing changes originally made in `7.1.0`**

- Adjusted set of Elastic Logos in `EuiIcon` to look better in dark mode. ([#1562](https://github.com/elastic/eui/pull/1562))
- Expanded `getSecureRelForTarget` to handle elastic.co domains as a referrer whitelist ([#1565](https://github.com/elastic/eui/pull/1565))
- New `url` utility for verifying if a URL is a referrer whitelist ([#1565](https://github.com/elastic/eui/pull/1565))

## [`6.10.1`](https://github.com/elastic/eui/tree/v6.10.1)

**Note: this release is a backport containing changes originally made in `7.0.0`**

**Bug fixes**

- Fixed `EuiSuperDatePicker` crashing with negative relative value ([#1537](https://github.com/elastic/eui/pull/1537))
- Fixed `EuiSuperDatePicker` crashing with invalid start and end prop values ([#1544](https://github.com/elastic/eui/pull/1544))

## [`6.10.0`](https://github.com/elastic/eui/tree/v6.10.0)

- Adjust dark mode background color ([#1530](https://github.com/elastic/eui/pull/1530))
- TypeScript are now formatted with Prettier ([#1529](https://github.com/elastic/eui/pull/1529))
- Updated `EuiPopover` and `EuiColorPicker` to pause `EuiOutsideClickDetector` in when not open ([#1527](https://github.com/elastic/eui/pull/1527))

## [`6.9.0`](https://github.com/elastic/eui/tree/v6.9.0)

- Changed animation settings for `EuiNavDrawer` ([#1524](https://github.com/elastic/eui/pull/1524))
- Converted a number of components to support text localization ([#1504](https://github.com/elastic/eui/pull/1504))
- Updated `app_ems.svg` ([#1517](https://github.com/elastic/eui/pull/1517))

**Bug fixes**

- Updated `EuiPage` background color to match body background color ([#1513](https://github.com/elastic/eui/pull/1513))
- Fixed React key usage in `EuiPagination` ([#1514](https://github.com/elastic/eui/pull/1514))
- Fixed bug which prevented `EuiSwitch` with generated ID from having its label announced by VoiceOver ([#1519](https://github.com/elastic/eui/pull/1519))
- Fixed `EuiFilterButton` handling `numFilters` when `0` was specified ([#1510](https://github.com/elastic/eui/pull/1510))

## [`6.8.0`](https://github.com/elastic/eui/tree/v6.8.0)

- Changed `flex-basis` value on `EuiPageBody` for better cross-browser support ([#1497](https://github.com/elastic/eui/pull/1497))
- Converted a number of components to support text localization ([#1450](https://github.com/elastic/eui/pull/1450))
- Added a seconds option to the refresh interval selection in `EuiSuperDatePicker`  ([#1503](https://github.com/elastic/eui/pull/1503))
- Changed to conditionally render `EuiModalBody` if `EuiConfirmModal` has no `children` ([#1500](https://github.com/elastic/eui/pull/1500))


**Bug fixes**

- Remove `font-features` setting on `@euiFont` mixin to prevent breaks in ACE editor ([#1505](https://github.com/elastic/eui/pull/1505))

## [`6.7.4`](https://github.com/elastic/eui/tree/v6.7.4)

- Added `textAlign` property to TypeScript definition for `EuiText` ([#1487](https://github.com/elastic/eui/pull/1487))
- Added missing `'m'` option for text `size` for `EuiText`'s TypeScript definition ([#1487](https://github.com/elastic/eui/pull/1487))
- Added missing TypeScript definition for `EuiTextAlign` ([#1487](https://github.com/elastic/eui/pull/1487))

**Bug fixes**

- Fixed popover & tooltip positioning to properly account for arrow buffer ([#1490](https://github.com/elastic/eui/pull/1490))
- Fixed `EuiSuperDatePicker` unexpectedly closing start and end date popovers ([#1494](https://github.com/elastic/eui/pull/1494))

## [`6.7.3`](https://github.com/elastic/eui/tree/v6.7.3)

- `EuiHeader` no longer reduces height at mobile sizes ([#1480](https://github.com/elastic/eui/pull/1480))

**Bug fixes**

- Fixed `EuiSuperDatePicker` not updating derived `isInvalid` state on prop update ([#1483](https://github.com/elastic/eui/pull/1483))
- Fixed `logoAPM` ([#1489](https://github.com/elastic/eui/pull/1489))
- Remove Typescript type and interface definitions from ES and CJS exports ([#1486](https://github.com/elastic/eui/pull/1486))

## [`6.7.2`](https://github.com/elastic/eui/tree/v6.7.2)

- Default light theme now comes with an empty light variables file to make theme switching easier ([#1479](https://github.com/elastic/eui/pull/1479))

**Bug fixes**

- `EuiSuperDatePicker` always trigger `onTimeChange` when time changes and prop `showUpdateButton` is false ([#1477](https://github.com/elastic/eui/pull/1477))
- Fixed font rendering in italics only in Safari ([#1481](https://github.com/elastic/eui/pull/1481))

## [`6.7.1`](https://github.com/elastic/eui/tree/v6.7.1)

**Bug fixes**

- Fixed an issue with font family inheritance by changing the CSS reset ([#1474](https://github.com/elastic/eui/pull/1474))

## [`6.7.0`](https://github.com/elastic/eui/tree/v6.7.0)

- Added `z-index` to `EuiProgress` and example usage with `EuiHeader` ([#1471](https://github.com/elastic/eui/pull/1471))
- Added a new app icon for Code ([#1467](https://github.com/elastic/eui/pull/1467))
- Re-added EuiI18n, EuiI18nNumber, and EuiContext for localization ([#1466](https://github.com/elastic/eui/pull/1466))
- Expose `EuiSuperUpdateButton` component from `EuiSuperDatePicker` ([#1470](https://github.com/elastic/eui/pull/1470))
- Set `type="button"` on accordion buttons ([#1468](https://github.com/elastic/eui/pull/1468))

**Bug fixes**

- Fixed `EuiSuperDatePicker` not updating derived `showPrettyDuration` state on prop update ([#1464](https://github.com/elastic/eui/pull/1464))
- Fixed `EuiSuperDatePicker` not passing `refreshInterval` to callback when refresh internval start/stop toggle button clicked ([#1464](https://github.com/elastic/eui/pull/1464))
- Fixed `EuiSuperDatePicker` `refreshInterval` input not allowing decimals ([#1464](https://github.com/elastic/eui/pull/1464))

## [`6.6.0`](https://github.com/elastic/eui/tree/v6.6.0)

- Added `uptimeApp` icon ([#1445](https://github.com/elastic/eui/pull/1463))
- Added `wrapText` prop that enables `EuiListGroupItem` text to wrap ([#1459](https://github.com/elastic/eui/pull/1459))
- Added `inputRef` prop to `EuiFieldNumber` and updated `EuiFieldText`'s to a Ref type ([#1434](https://github.com/elastic/eui/pull/1434))
- Added `snowflake` icon ([#1445](https://github.com/elastic/eui/pull/1445))
- Added `bell` icon ([#1447](https://github.com/elastic/eui/pull/1447))
- Improved screen reader behavior for table header cell content, especially in sortable columns ([#1426](https://github.com/elastic/eui/pull/1426))

**Bug fixes**

- Fixed `textProps` and `contentProps` of `EuiButton` and `EuiButtonEmpty` so they don’t override classes ([#1455](https://github.com/elastic/eui/pull/1455))
- Fixed `closeButtonProps` of `EuiBadge` so it doesn't override classes ([#1455](https://github.com/elastic/eui/pull/1455))
- Fixed font weight shift of `EuiFilterButton` when notification is present ([#1455](https://github.com/elastic/eui/pull/1455))
- Fixed `$euiCodeFontFamily` monospace font stack and subsequent JSON asset build ([#1465](https://github.com/elastic/eui/pull/1465))

## [`6.5.1`](https://github.com/elastic/eui/tree/v6.5.1)

**Reverts**

- Reverts EuiI18n commit from previous release ([#1453](https://github.com/elastic/eui/pull/1453))

## [`6.5.0`](https://github.com/elastic/eui/tree/v6.5.0)

**Note: this contains some i18n work that we reverted in the next release. Use the patch release above instead**

- Added Inter UI to the font family stack ([#1402](https://github.com/elastic/eui/pull/1402))
- Changed padding on `EuiHeaderLogo` and updated `EuiNavDrawer` example ([#1448](https://github.com/elastic/eui/pull/1448))
- Updated `EuiNavDrawer` docs example and adjusted `EuiHeaderLogo` padding ([#1449](https://github.com/elastic/eui/pull/1449))
- Added EuiI18n, EuiI18nNumber, and EuiContext for localization ([#1404](https://github.com/elastic/eui/pull/1404))

**Bug fixes**

- Added `legend` for accessibility of `EuiButtonGroup` and fixed opacity of disabled input ([#1444](https://github.com/elastic/eui/pull/1444))

## [`6.4.0`](https://github.com/elastic/eui/tree/v6.4.0)

- Added `EuiNavDrawer` side nav component ([#1427](https://github.com/elastic/eui/pull/1427))
- Added `inputRef` prop to `EuiComboBox` ([#1433](https://github.com/elastic/eui/pull/1433))
- Added custom date string formatting for series charts crosshair overlay ([#1429](https://github.com/elastic/eui/pull/1429))
- Added new icons for `symlink` and `submodule` ([#1439](https://github.com/elastic/eui/pull/1439))

**Bug fixes**

- Fix mouse interaction with `EuiComboBox` in IE11 ([#1437](https://github.com/elastic/eui/pull/1437))

## [`6.3.1`](https://github.com/elastic/eui/tree/v6.3.1)

**Bug fixes**

- Downgraded `@types/react` and `@types/prop-types` verisons to align with Kibana ([#1435](https://github.com/elastic/eui/pull/1435))

## [`6.3.0`](https://github.com/elastic/eui/tree/v6.3.0)

- Added `onBlur` prop to `EuiComboBox` ([#1400](https://github.com/elastic/eui/pull/1400))
- Added `initialFocus` prop typedefs to `EuiModal` and `EuiPopover` ([#1410](https://github.com/elastic/eui/pull/1410))
- Updated `gisApp` icon ([#1413](https://github.com/elastic/eui/pull/1413))
- Added `isAutoRefreshOnly` prop to `EuiSuperDatePicker` ([#1412](https://github.com/elastic/eui/pull/1412))
- Migrate remaining files in `accessiblity/` to TS ([#1408](https://github.com/elastic/eui/pull/1408))
- Added `titleProps` and `descriptionProps` to `EuiDescriptionList` ([#1419](https://github.com/elastic/eui/pull/1419))
- Propagate `className` on `EuiCodeBlock` in fullscreen mode ([#1422](https://github.com/elastic/eui/pull/1422))
- Added `iconProps` prop to `EuiIconTip` ([#1420](https://github.com/elastic/eui/pull/1420))
- Added ability to pass `isDisabled` to individual `EuiButtonGroup` items ([#1424](https://github.com/elastic/eui/pull/1424))
- Changed `EuiRange` PropType for `value` to allow `number` (in addition to `string`) ([#1421](hhttps://github.com/elastic/eui/pull/1421))

**Bug fixes**

- Support extended characters (e.g. non-latin, unicode) in `EuiSearchBar` and `EuiQuery` ([#1415](https://github.com/elastic/eui/pull/1415))
- Fixed line-heights of the differently sized `EuiDescriptionList` alternates ([#1419](https://github.com/elastic/eui/pull/1419))
- Updated `EuiIconTip` TS definitions to inherit those from `EuiToolTip` as well ([#1420](https://github.com/elastic/eui/pull/1420))

## [`6.2.0`](https://github.com/elastic/eui/tree/v6.2.0)

- Added `logoCodesandbox` and updated `apmApp` icons ([#1407](https://github.com/elastic/eui/pull/1407))
- Changed `EuiListGroup` PropType for `extraAction` to remove console warning ([#1405](hhttps://github.com/elastic/eui/pull/1405))

**Bug fixes**

- Account for `min` attribute when determining `EuiRange` input width ([#1406](https://github.com/elastic/eui/pull/1406))

## [`6.1.0`](https://github.com/elastic/eui/tree/v6.1.0)

- Added `EuiListGroup` and `EuiListGroupItem` components ([#1377](https://github.com/elastic/eui/pull/1377))
- Convert the other of the services to TypeScript ([#1392](https://github.com/elastic/eui/pull/1392))
- Changed single selection to select existing option in the list ([#1391](https://github.com/elastic/eui/pull/1391))
- Added `showUpdateButton` prop to `EuiSuperDatePicker` ([#1399](https://github.com/elastic/eui/pull/1399))

## [`6.0.1`](https://github.com/elastic/eui/tree/v6.0.1)

**Bug fixes**

- `EuiColorPicker` align color picker popup with color selector when page is scrolled ([#1397](https://github.com/elastic/eui/pull/1397))

## [`6.0.0`](https://github.com/elastic/eui/tree/v6.0.0)

- Added `onFocus` prop to `EuiComboBox` ([#1375](https://github.com/elastic/eui/pull/1375))
- Added `DisambiguateSet` and `ExclusiveUnion` utility types ([#1368](https://github.com/elastic/eui/pull/1368))
- Added `EuiSuperDatePicker` component ([#1351](https://github.com/elastic/eui/pull/1351))
- Fixed up styles for `EuiSuperDatePicker` ([#1389](https://github.com/elastic/eui/pull/1389))
- Altered a few icons and added more: `crossInACircleFilled`, `editorRedo`, `editorUndo`, `grabHorizontal`, `minusInCircleFilled`, `plusInCircleFilled`, `sortable`, `starEmptySpace`, `starFilledSpace`, `starFilled`, `starMinusEmpty`, `starMinusFilled`, `starPlusEmpty`, `pinFilled` ([#1374](https://github.com/elastic/eui/pull/1374))
- Exclude `custom_typings` from `eui.d.ts` ([#1395](https://github.com/elastic/eui/pull/1395))


**Bug fixes**

- Only style anchor tags in `EuiText` that have no class attribute ([#1373](https://github.com/elastic/eui/pull/1373))
- Fixed some EUI services' TS definitions ([#1380](https://github.com/elastic/eui/pull/1380))

**Breaking changes**

- Moved `EuiExpressionButton` contents to `EuiExpression` and deleted `EuiExpressionButton`. Also added support for `color` and `uppercase` props as well as made `onClick` optional to support read only expressions. ([#1368](https://github.com/elastic/eui/pull/1368))

## [`5.8.2`](https://github.com/elastic/eui/tree/v5.8.2)

**Note: this release is a backport containing fixes made in `6.4.0`**

**Bug fixes**

- Fix mouse interaction with `EuiComboBox` in IE11 ([#1437](https://github.com/elastic/eui/pull/1437))

## [`5.8.1`](https://github.com/elastic/eui/tree/v5.8.1)

**Note: this release is a backport containing fixes made in `6.0.0`**

**Bug fixes**

- Fixed some EUI services' TS definitions ([#1380](https://github.com/elastic/eui/pull/1380))

## [`5.8.0`](https://github.com/elastic/eui/tree/v5.8.0)

**Note: this release broke some of the exported TypeScript definitions.**

- Reinstate ([#1353](https://github.com/elastic/eui/pull/1353)) `onBlur` action on `EuiComboBox` ([#1364](https://github.com/elastic/eui/pull/1364))
- Convert roughly half of the services to TypeScript ([#1360](https://github.com/elastic/eui/pull/1360))

**Bug fixes**

- Fixed `onCreateOption` callback of `EuiComboBox` so it isn't called when the input is empty ([#1364](https://github.com/elastic/eui/pull/1364))
- Added `anchorClassName` prop to `EuiPopover` ([#1367](https://github.com/elastic/eui/pull/1367))
- Added support for `fullWidth` on `EuiSuperSelect` ([#1367](https://github.com/elastic/eui/pull/1367))
- Applied new scrollbar customization for Firefox ([#1367](https://github.com/elastic/eui/pull/1367))
- Fixed `EuiSuperSelect` from accessing ref when unmounted ([1369](https://github.com/elastic/eui/pull/1369))
- Allow any color value to be passed to `EuiIcon` ([#1370](https://github.com/elastic/eui/pull/1370))

## [`5.7.0`](https://github.com/elastic/eui/tree/v5.7.0)

- Adjust EUI coloring to better match brand guidelines from Creative Services ([#1356](https://github.com/elastic/eui/pull/1356))

## [`5.6.2`](https://github.com/elastic/eui/tree/v5.6.2)

**Note: this release is a backport**

- Reinstate ([#1353](https://github.com/elastic/eui/pull/1353)) `onBlur` action on `EuiComboBox` ([#1364](https://github.com/elastic/eui/pull/1364))

**Bug fixes**

- Fixed `onCreateOption` callback of `EuiComboBox` so it isn't called when the input is empty ([#1364](https://github.com/elastic/eui/pull/1364))

## [`5.6.1`](https://github.com/elastic/eui/tree/v5.6.1)

**Note: this release is a backport containing changes originally made in `5.8.0`**

**Bug fixes**

- Allow any color value to be passed to `EuiIcon` ([#1370](https://github.com/elastic/eui/pull/1370))

## [`5.6.0`](https://github.com/elastic/eui/tree/v5.6.0)

- Convert `EuiIcon` to TypeScript ([#1355](https://github.com/elastic/eui/pull/1355))
- Add support for `aria-label`, `aria-labelledby` and `aria-describedby` to `EuiCodeEditor` ([#1354](https://github.com/elastic/eui/pull/1354))

**Bug fixes**

- `react-datepicker` set milliseconds to zero when selecting time ([#1361](https://github.com/elastic/eui/pull/1361))
- Revert ([#1353](https://github.com/elastic/eui/pull/1353)) `onBlur` action on `EuiComboBox`. It caused regressions on Kibana. ([#1363](https://github.com/elastic/eui/pull/1363))

## [`5.5.1`](https://github.com/elastic/eui/tree/v5.5.1)

**Bug fixes**

- Fixed TypeScript definitions in `eui.d.ts` ([#1359](https://github.com/elastic/eui/pull/1359))

## [`5.5.0`](https://github.com/elastic/eui/tree/v5.5.0)

**Note: this release broke the exported TypeScript definitions and `EuiComboBox` in certain situations. These are both fixed in `5.6.0`.**

- Altered functionality of `truncate` on `EuiBreadcrumbs` and added `truncate` ability on breadcrumb item ([#1346](https://github.com/elastic/eui/pull/1346))
- Altered `EuiHeader`'s location of `EuiHeaderBreadcrumbs` based on the new `truncate` ability ([#1346](https://github.com/elastic/eui/pull/1346))
- Added support for `href` and `target` props in `EuiBasicTable` actions ([#1347](https://github.com/elastic/eui/pull/1347))
- Added `.eui-textBreakWord` CSS utility class  ([#1349](https://github.com/elastic/eui/pull/1349))
- Added support for `EuiComboBox` converting entered text into a custom option when the user removes focus, e.g. by tabbing to another element. This prevents the `EuiComboBox` from being mistaken for an `EuiInputText`. ([#1353](https://github.com/elastic/eui/pull/1353))

**Bug fixes**

- Fixed word-breaks in table cells for Firefox ([#1349](https://github.com/elastic/eui/pull/1349))
- Fixed EUI when used in an environment lacking ES Modules support, e.g. Jest ([#1358](https://github.com/elastic/eui/pull/1358))

## [`5.4.0`](https://github.com/elastic/eui/tree/v5.4.0)

**Note: this release broke usage of EUI in non-ES Module compatible environments. This is fixed in `5.5.0`.**

- Added 3 new icons — `folderOpen`, `folderClosed`, and `crosshairs` ([#1350](https://github.com/elastic/eui/pull/1350))
- Added `bottomGraphic` prop to `EuiCard` for Kibana home page ([#1338](https://github.com/elastic/eui/pull/1338))
- Added keyboard and screenreader support to `EuiDatePicker` ([#1337](https://github.com/elastic/eui/pull/1337))

**Bug fixes**

- Fixed bug in exporting `CommonProps` in TypeScript definitions ([#1341](https://github.com/elastic/eui/pull/1341))

## [`5.3.0`](https://github.com/elastic/eui/tree/v5.3.0)

- Introduced TypeScript support, converted `EuiSpacer` and `EuiHorizontalRule` ([#1317](https://github.com/elastic/eui/pull/1317))

## [`5.2.0`](https://github.com/elastic/eui/tree/v5.2.0)

- Added `email` icon to `EuiIcon` ([#1331](https://github.com/elastic/eui/pull/1331))
- Added IBM logo in colour and mono
([#1321](https://github.com/elastic/eui/pull/1321))
- Added support for nodes as "Action" column headers in `EuiBasicTable`, which was overlooked in the original change in `4.5.0` ([#1312](https://github.com/elastic/eui/pull/1312))
- Updated `GlobalDatePicker` example to include all Kibana features ([#1219](https://github.com/elastic/eui/pull/1219))
- Adjusted `EuiDatePickerRange` to allow for deeper customization ([#1219](https://github.com/elastic/eui/pull/1219))
- Added `contentProps` and `textProps` to `EuiButton` and `EuiButtonEmpty` ([#1219](https://github.com/elastic/eui/pull/1219))
- TypeScript types are now published to a `eui.d.ts` top-level file ([#1304](https://github.com/elastic/eui/pull/1304))
- Added `filterWith` option for `EuiSearchBar` filters of type `field_value_selection` ([#1328](https://github.com/elastic/eui/pull/1328))

**Bug fixes**

- `EuiBasicTable` now converts the `EuiTableRowCell` `header` into `undefined` if it's been provided as a non-string node, hiding the header and preventing the node from being rendered as `[object Object]` on narrow screens ([#1312](https://github.com/elastic/eui/pull/1312))
- Fixed `fullWidth` size of `EuiComboBox`, a regression introduced in `4.7.0` ([#1314](https://github.com/elastic/eui/pull/1314))
- Fixed error when passing empty string as `value` prop for `EuiSuperSelect` ([#1319](https://github.com/elastic/eui/pull/1319))
- `EuiExpressionButton` now shows focus state when user tabs to it ([#1326](https://github.com/elastic/eui/pull/1326))
- Added `baseline` as a possible value to `EuiFlexGroup`'s `FlexGroupAlignItems` type ([#1329](https://github.com/elastic/eui/pull/1329))

## [`5.1.0`](https://github.com/elastic/eui/tree/v5.1.0)

- `EuiToken` now exports enumerated constants for `SHAPES` and `COLORS` ([#1301](https://github.com/elastic/eui/pull/1301))
- Added mixins for `EuiCallOut` coloring and `EuiTooltip` styles ([#1305](https://github.com/elastic/eui/pull/1305))
- Improve TypeScript definitions for `EuiTableRowCellProps` ([#1310](https://github.com/elastic/eui/pull/1310))

## [`5.0.1`](https://github.com/elastic/eui/tree/v5.0.1)

**Bug fixes**

- Fixed size of `EuiSuperSelect`'s dropdown menu when there is no initial selection ([#1295](https://github.com/elastic/eui/pull/1295))
- Added TypeScript definitions for `EuiPopoverTitle` and the beta and notification badges. Ensure tab TS definitions are included in the main definition index. Fix typo in icon types ([#1299](https://github.com/elastic/eui/pull/1299))

## [`5.0.0`](https://github.com/elastic/eui/tree/v5.0.0)

- Added `EuiToken` component ([#1270](https://github.com/elastic/eui/pull/1270))
- Added `beaker` icon to `EuiIcon` and updated the `EuiBetaBadge` styling ([#1291](https://github.com/elastic/eui/pull/1291/))
- Removed calls to deprecated `findDOMNode` ([#1285](https://github.com/elastic/eui/pull/1285))

**Breaking changes**

- Changed `EuiMutationObserver` to a render prop component ([#1285](https://github.com/elastic/eui/pull/1285))
- `EuiPortal` no longer accepts a React node for `insert.sibling` value ([#1285](https://github.com/elastic/eui/pull/1285))
- `popover_positioning` service's methods no longer accept React node values ([#1285](https://github.com/elastic/eui/pull/1285))

**Bug fixes**

- Added TypeScript definitions for tab components ([#1288](https://github.com/elastic/eui/pull/1288))

## [`4.8.0`](https://github.com/elastic/eui/tree/v4.8.0)

- Added `branch` icon to `EuiIcon` ([#1249](https://github.com/elastic/eui/pull/1249/))
- Added and updated new product logos to `EuiIcon` ([#1279](https://github.com/elastic/eui/pull/1279))

**Bug fixes**

- Added TypeScript definitions for `EuiToolTip`'s `delay` prop. ([#1284](https://github.com/elastic/eui/pull/1284))
- Added TypeScript definitions for step components, and some checkbox definition fixes ([#1263](https://github.com/elastic/eui/pull/1263))

**Framer X**

- Added Framer component for `EuiDescirptionList` ([#1276](https://github.com/elastic/eui/pull/1276))

## [`4.7.0`](https://github.com/elastic/eui/tree/v4.7.0)

- Added `apmTrace` icon to `EuiIcon` set ([#1263](https://github.com/elastic/eui/pull/1263))
- Added [Framer X](http://www.framer.com) component source files under the `src-framer` directory ([#1263](https://github.com/elastic/eui/pull/1263))
- Added `compressed` prop to `EuiComboBox` ([#1258](https://github.com/elastic/eui/pull/1258))
- Added guidelines for Sass usage. ([#1257](https://github.com/elastic/eui/pull/1257))

**Bug fixes**

- `EuiComboBox` no longer throws a _Maximum update depth exceeded_ error when used in popovers/modals ([#1258](https://github.com/elastic/eui/pull/1258))
- `Escape` key now closes `EuiComboBox` options list ([#1258](https://github.com/elastic/eui/pull/1258))
- Fixed margin issue around `EuiFlexGrid` in mobile displays ([#1257](https://github.com/elastic/eui/pull/1257))
- Fixed positioning and padding display issue in `EuiRange` ([#1257](https://github.com/elastic/eui/pull/1257))
- Fixed `highContrastTextColor` SASS function to account for background lightness and exit possible infinite loops ([#1275](https://github.com/elastic/eui/pull/1275))

## [`4.6.1`](https://github.com/elastic/eui/tree/v4.6.1)

**Bug fixes**

- Added TypeScript definitions for `EuiFieldPassword`. ([#1255](https://github.com/elastic/eui/pull/1255))
- Added TypeScript definitions for `EuiConfirmModal`, remove `AnyProps`, and several definition fixes ([#1260](https://github.com/elastic/eui/pull/1260))

## [`4.6.0`](https://github.com/elastic/eui/tree/v4.6.0)

- Increased default font size of tabs in K6 theme ([#1244](https://github.com/elastic/eui/pull/1244))

**Bug fixes**

- Fixed select warning on falsy value in EuiSelect ([#1254](https://github.com/elastic/eui/pull/1254))

**Bug fixes**

- Add TypeScript definitions for `EuiRange` and `EuiRadio`, and correct the definitions for `EuiRadioGroup` ([#1253](https://github.com/elastic/eui/pull/1253))

## [`4.5.2`](https://github.com/elastic/eui/tree/v4.5.2)

**Bug fixes**

- TypeScript definition changes for `EuiAccordion`, `EuiDescriptionList`, `EuiForm`, `EuiFormHelpText` and the accessibility services, plus a number of other TS fixes ([#1247](https://github.com/elastic/eui/pull/1247))

## [`4.5.1`](https://github.com/elastic/eui/tree/v4.5.1)

**Bug fixes**

- Changed names of `*beatApp` types in `EuiIcon` to follow a consistent naming pattern ([#1243](https://github.com/elastic/eui/pull/1238))

## [`4.5.0`](https://github.com/elastic/eui/tree/v4.5.0)

- Added export for `TYPES` to `EuiAvatar` ([#1238](https://github.com/elastic/eui/pull/1238))
- Updated node-sass dependency to support OSX Mojave ([#1238](https://github.com/elastic/eui/pull/1238))
- Added TypeScript definitions for `EuiFieldNumber`, `EuiFormLabel` and `EuiSelect`, and fix the `EuiTextColor` definition. ([#1240](https://github.com/elastic/eui/pull/1240))
- Added support for nodes as column headers in `EuiBasicTable` for supporting things like tooltips and localized text. ([#1234](https://github.com/elastic/eui/pull/1234))

## [`4.4.1`](https://github.com/elastic/eui/tree/v4.4.1)

**Bug fixes**

- Fixes TypeScript definitions for `EuiKeyPadMenuItem` and `EuiKeyPadMenuItemButton` ([#1232](https://github.com/elastic/eui/pull/1232))

## [`4.4.0`](https://github.com/elastic/eui/tree/v4.4.0)

- Added TypeScript typings for `EuiKeyPadMenu` ([#1229](https://github.com/elastic/eui/pull/1229))
- Forced `EuiPopover` contents to stick to its initial position when the content changes ([#1199](https://github.com/elastic/eui/pull/1199))
- Updated `EuiIcon` app icon set and allow them to adjust colorschemes ([#1225](https://github.com/elastic/eui/pull/1225))

**Bug fixes**

- Fixed EuiToolTip to show tooltips on disabled elements ([#1222](https://github.com/elastic/eui/pull/1222))
- Fixed EuiAvatar when name is composed entirely of whitespace ([#1231](https://github.com/elastic/eui/pull/1231))

## [`4.3.0`](https://github.com/elastic/eui/tree/v4.3.0)

- Added a new `colorPalette` service for retrieving and generating color arrays for use in charts ([#1209](https://github.com/elastic/eui/pull/1209))
- Added `1` as a valid value for the `columns` prop in `EuiFlexGrid` ([#1210](https://github.com/elastic/eui/pull/1210))
- Make `htmlIdGenerator` only return valid HTML4 ids ([#637](https://github.com/elastic/eui/pull/637))
- Use `cursor: pointer` to indicate clickable `EuiTable` rows ([#1213](https://github.com/elastic/eui/pull/1213))
- Add `lockOpen` icon ([#1215](https://github.com/elastic/eui/pull/1215))

## [`4.2.0`](https://github.com/elastic/eui/tree/v4.2.0)

- Added some opacity options to `EuiLineSeries` and `EuiAreaSeries` ([#1198](https://github.com/elastic/eui/pull/1198))
- Added `initialFocus` prop for focus trapping to `EuiPopover` and `EuiModal` ([#1099](https://github.com/elastic/eui/pull/1099))
- Added table footer support with `EuiTableFooter` and `EuiTableFooterCell` ([#1202](https://github.com/elastic/eui/pull/1202))

## [`4.1.0`](https://github.com/elastic/eui/tree/v4.1.0)

- Added `direction` to `EuiFlexGroup` prop types interface ([#1196](https://github.com/elastic/eui/pull/1196))
- Made `description` prop optional for `EuiDescribedFormGroup` ([#1191](https://github.com/elastic/eui/pull/1191))
- Fixed issue with unselected tabs and aria-controls attribute in EuiTabbedContent
- Added `tag` icon ([#1188](https://github.com/elastic/eui/pull/1188))
- Replaced `logging` app icon ([#1194](https://github.com/elastic/eui/pull/1194))
- Made `EuiBasicTable` rows keyboard-accessibile when they are clickable ([#1206](https://github.com/elastic/eui/pull/1206))

**Bug fixes**

- Fixed cross-axis alignment bug when positioning EuiPopover ([#1197](https://github.com/elastic/eui/pull/1197))
- Added background to `readOnly` inputs ([#1188](https://github.com/elastic/eui/pull/1188))
- Fixed some modal default and responsive sizing ([#1188](https://github.com/elastic/eui/pull/1188))
- Fixed z-index issue of `EuiComboBoxOptionsList` especially inside modals ([#1192](https://github.com/elastic/eui/pull/1192))

## [`4.0.1`](https://github.com/elastic/eui/tree/v4.0.1)

**Bug fixes**

- Fixed an issue in `EuiTooltip` because IE1 didn't support `document.contains()` ([#1190](https://github.com/elastic/eui/pull/1190))
- Fixed some issues around parsing string values in `EuiSearchBar` and `EuiQuery` ([#1189](https://github.com/elastic/eui/pull/1189))

## [`4.0.0`](https://github.com/elastic/eui/tree/v4.0.0)

- Added `delay` prop to `EuiToolTip` ([#1103](https://github.com/elastic/eui/pull/1103))

**Breaking changes**

- `EuiBasicTable` now shows up to 2 actions before condensing to all popover, but still displaying the top/primary 2 actions as well ([#1103](https://github.com/elastic/eui/pull/1103))
- `EuiBasicTable` will automatically add `hasActions` and `isSelectable` to allow proper responsive style handling, but are still overridable ([#1103](https://github.com/elastic/eui/pull/1103))

## [`3.11.0`](https://github.com/elastic/eui/tree/v3.11.0)

- Decorated `pagination` _next_ and _previous_ buttons with `data-test-subj`. ([#1182](https://github.com/elastic/eui/pull/1182))
- Added `euiFacetButton` and `euiFacetGroup` ([#1167](https://github.com/elastic/eui/pull/1167))
- Added `width` prop to `EuiContextMenu` panels ([#1173](https://github.com/elastic/eui/pull/1173))
- Added patterns for global query and filters ([#1137](https://github.com/elastic/eui/pull/1137))

**Bug fixes**

- Fixed `onClickAriaLabel` console error stemming from `EuiComboBoxPill`  ([#1183](https://github.com/elastic/eui/pull/1183))

## [`3.10.0`](https://github.com/elastic/eui/tree/v3.10.0)

- Added `maxWidth` prop to `EuiModal` ([#1165](https://github.com/elastic/eui/pull/1165))
- Support field names with `_` characters in search queries ([#1180](https://github.com/elastic/eui/pull/1180))
- Added ability to include multiple fields in a value selection filter for `EuiSearchBar` ([#1179](https://github.com/elastic/eui/pull/1179))

**Bug fixes**

- Fixed an IE11 `EuiModal` width issue by changing the `min-width` to a pixel value ([#1174](https://github.com/elastic/eui/pull/1174))

## [`3.9.0`](https://github.com/elastic/eui/tree/v3.9.0)

- Added `infraApp` icon ([#1161](https://github.com/elastic/eui/pull/1161))
- Added sizes to `EuiButtonIcon` ([#1145](https://github.com/elastic/eui/pull/1145))
- Added `singleSelection.asPlainText` prop to `EuiComboBox` ([#1139](https://github.com/elastic/eui/pull/1139))
- Added proper aria labeling to `EuiSearchBar` and `EuiBasicTable` so searching is properly announced ([#1181](https://github.com/elastic/eui/pull/1181))

**Bug fixes**

- Fixed `makeHighContrastColor` sass mixin to properly output an accessible color contrast ([#1158](https://github.com/elastic/eui/pull/1158))
- Fixed `EuiTooltip` to interact correctly when the anchor is a disabled form element ([#1158](https://github.com/elastic/eui/pull/1158))
- Fixed `EuiButton` (with icon) and `EuiButtonEmpty` truncation ([#1145](https://github.com/elastic/eui/pull/1145))
- Fixed alignment and coloring of form control clear button ([#1145](https://github.com/elastic/eui/pull/1145))
- Fixed `EuiToolTip` from setting state after component unmounts ([#1163](https://github.com/elastic/eui/pull/1163))

## [`3.8.0`](https://github.com/elastic/eui/tree/v3.8.0)

- Added a new `EuiStat` component for displaying prominent stats ([#1146](https://github.com/elastic/eui/pull/1146))
- Added color and monotone icons for AWS and GCP. ([#1135](https://github.com/elastic/eui/pull/1135))
- Added TypeScript definition for `EuiComboBox` ([#1115](https://github.com/elastic/eui/pull/1115))

**Bug fixes**

- Fixed `EuiSearchBar` when used as a controlled component in React 16.4 ([#1153](https://github.com/elastic/eui/pull/1153))
- Fixed `onChange` typedef on `EuiSwitch` ([#1144](https://github.com/elastic/eui/pull/1144)
- Fixed `EuiToolTip`'s inability to update its position when tooltip content changes ([#1116](https://github.com/elastic/eui/pull/1116))
- Fixed `EuiSearchBar`'s syntax parsing to allow multiple escaped characters in a single field value

## [`3.7.0`](https://github.com/elastic/eui/tree/v3.7.0)

- Added `zIndexAdjustment` to `EuiPopover` which allows tweaking the popover content's `z-index` ([#1097](https://github.com/elastic/eui/pull/1097))
- Added new `EuiSuperSelect` component and `hasArrow` prop to `EuiPopover` ([#921](https://github.com/elastic/eui/pull/921))
- Added a new `EuiWindowEvent` component for declarative, safe management of `window` event listeners ([#1127](https://github.com/elastic/eui/pull/1127))
- Changed `Flyout` component to close on ESC keypress even if the flyout does not have focus, using new Window Event component ([#1127](https://github.com/elastic/eui/pull/1127))
- Added TypeScript definitions for `EuiAvatar` component and the `color` services ([#1120](https://github.com/elastic/eui/pull/1120))

**Bug fixes**

- `EuiFlyout` responsive mode now gracefully overrides a custom `maxWidth` ([#1124](https://github.com/elastic/eui/pull/1124)

## [`3.6.1`](https://github.com/elastic/eui/tree/v3.6.1)

- Added TypeScript definition for `findTestSubject` test util ([#1106](https://github.com/elastic/eui/pull/1106))

**Bug fixes**

- Fixed bug where `EuiToolTip` content wasn't removed if its anchor is removed from the document ([#1119](https://github.com/elastic/eui/pull/1119))

## [`3.6.0`](https://github.com/elastic/eui/tree/v3.6.0)

- Added `EuiCopy` ([#1112](https://github.com/elastic/eui/pull/1112))
- Added `disabled` to `EuiRadioGroup.options` ([#1111](https://github.com/elastic/eui/pull/1111))

**Bug fixes**

- `EuiWrappingPopover` only re-attach anchor element on unmount if anchor element is still attached to DOM
([#1114](https://github.com/elastic/eui/pull/1114))

- Fixed `EuiSeriesChart` overrides `react-vis` classes.([#1123](https://github.com/elastic/eui/pull/1123))

## [`3.5.1`](https://github.com/elastic/eui/tree/v3.5.1)

- Fixed a bug around `indeterminate` checkboxes ([#1110](https://github.com/elastic/eui/pull/1110))

## [`3.5.0`](https://github.com/elastic/eui/tree/v3.5.0)

- Added support for `indeterminate` to `EuiCheckbox` ([#1108](https://github.com/elastic/eui/pull/1108))

## [`3.4.0`](https://github.com/elastic/eui/tree/v3.4.0)

- Added typings for `EuiToolTip` and `EuiIconTip` ([#1087](https://github.com/elastic/eui/pull/1087))
- Added `spacesApp` logo to `EuiIcon` set ([#1065](https://github.com/elastic/eui/pull/1065))
- Added `!default` to border SASS props ([#1079](https://github.com/elastic/eui/pull/1079))
- Added `repositionOnScroll` prop to `EuiPopover` which enables repositioning the popover when the window is scrolled. ([#1064](https://github.com/elastic/eui/pull/1064))
- Allow `_` and `*` characters to be used in `EuiSearchBar` query terms ([#1058](https://github.com/elastic/eui/pull/1058))
- Added more `status` options for `EuiSteps` ([#1088](https://github.com/elastic/eui/pull/1088))
- Added `maxWidth` prop `EuiFlyout` ([#1090](https://github.com/elastic/eui/pull/1090))
- Added `string` to allowed `restrictWidth` prop type of `EuiPage` and `EuiPageBody` ([#1090](https://github.com/elastic/eui/pull/1090))
- Added `.eui-textBreakNormal` and `@mixin euiTextTruncate` as CSS/SASS utilities ([#1092](https://github.com/elastic/eui/pull/1092))
- Added `fullWidth` support to `EuiComboBox` ([#1095](https://github.com/elastic/eui/pull/1095))

**Bug fixes**

- `EuiMutationObserver`'s `children` prop is no longer marked as required ([#1076](https://github.com/elastic/eui/pull/1076))
- Fixed large drop shadows so they work on darker backgrounds ([#1079](https://github.com/elastic/eui/pull/1079))
- Added `resize-observer-polyfill` as a dependency (was previously a devDependency) ([#1085](https://github.com/elastic/eui/pull/1085))
- Fixed `EuiBasicTable` to inform its parent about a selection change triggered by a different set of `items` ([#1086](https://github.com/elastic/eui/pull/1086))
- Fixed width of `EuiFilterGroup`'s popover ([#1078](https://github.com/elastic/eui/pull/1078))
- Fixed `EuiStepsHorizontal`'s title wrapping in IE ([#1088](https://github.com/elastic/eui/pull/1088))
- Fixed wrong class name being added to `EuiPageBody` when `restrictWidth !== false` ([#1090](https://github.com/elastic/eui/pull/1090))

## [`3.3.0`](https://github.com/elastic/eui/tree/v3.3.0)

- Added `onTableChange` callback to `EuiInMemoryTable` which notifies on sorting and pagination changes. ([#1060](https://github.com/elastic/eui/pull/1060))
- `EuiComboBox` now applies the provided `data-test-subj` to its options list element with the suffix `-optionsList` so you can find a specific combo box instance's options list. This wasn't previously possible because the options list is attached to the body element, not the combo box element. This is in addition to the existing `data-test-subj="comboBoxOptionsList"`. ([#1054](https://github.com/elastic/eui/pull/1054))
- EUI now provides minified versions of the themes' CSS files. ([#1070](https://github.com/elastic/eui/pull/1070))

**Bug fixes**

- Fixed `EuiSeriesChart` (previously `EuiXYChart`) responsive resize in a flexbox layout ([#1041](https://github.com/elastic/eui/pull/1041))
- `EuiInMemoryTable` no longer mutates the `items` prop array when sorting, adding deterministic sorting ([#1057](https://github.com/elastic/eui/pull/1057))
- `EuiBasicTable` actions now close their context menu when clicked ([#1069](https://github.com/elastic/eui/pull/1069))

**Experimental breaking change**

 - Renamed `EuiXYChart` to `EuiSeriesChart`, `EuiXYChartUtils` to `EuiSeriesChartUtils`, `EuiXYChartAxisUtils` to `EuiSeriesChartAxisUtils`, and  `EuiXYChartTextUtils` to `EuiSeriesChartTextUtils` ([#1066](https://github.com/elastic/eui/pull/1066))

## [`3.2.1`](https://github.com/elastic/eui/tree/v3.2.1)

- Added `closeButtonAriaLabel` property to `EuiFlyout` ([#1031](https://github.com/elastic/eui/pull/1031))
- Added types for `EuiToast`, `EuiGlobalToastList`, and `EuiGlobalToastListItem` ([#1045](https://github.com/elastic/eui/pull/1045))
- Added a handful of third-party logos to `EuiIcon` ([#1033](https://github.com/elastic/eui/pull/1033))

**Bug fixes**

- Removed IE flex column fix in favor of forcing the consumer to add a `grow` prop. ([#1044](https://github.com/elastic/eui/pull/1044))
- Removed max-width to children of `EuiPopover`. ([#1044](https://github.com/elastic/eui/pull/1044))

## [`3.2.0`](https://github.com/elastic/eui/tree/v3.2.0)

**Note: this release creates a minor regression to the display of `EuiFlexItem`s inside a `column` `EuiFlexGroup`. This is fixed in `3.2.1`.**
**Note: this release creates a minor regression to the display of `EuiPopoverTitle`. This is fixed in `3.2.1`.**

- Added typings for 'EuiBadge' ([#1034](https://github.com/elastic/eui/pull/1034))
- Added a visual pattern for Kibana's Global Date Picker ([#1026](https://github.com/elastic/eui/pull/1026))
- Added `responsive` prop to `EuiFlexGrid` ([#1026](https://github.com/elastic/eui/pull/1026))
- Added `expand` prop to `EuiTabs` and `EuiTabbedContent` ([#1026](https://github.com/elastic/eui/pull/1026))
- Allow `titleElement` to be passed to `EuiCard` ([#1032](https://github.com/elastic/eui/pull/1032))

**Bug fixes**

- Fixed `EuiContextMenuPanel` calling `ref` after being unmounted ([#1038](https://github.com/elastic/eui/pull/1038))
- `EuiOutsideClickDetector` supports nested detectors in the DOM tree ([#1039](https://github.com/elastic/eui/pull/1039))
- To make it more accessible, added a random id to `EuiSwitch`'s id prop if none is passed.  ([#779](https://github.com/elastic/eui/pull/779))
- `BetaBadge` now shows outside of `EuiPanel` bounds in IE ([#1032](https://github.com/elastic/eui/pull/1032))

## [`3.1.0`](https://github.com/elastic/eui/tree/v3.1.0)

- Added `EuiMutationObserver` to expose Mutation Observer API to React components ([#966](https://github.com/elastic/eui/pull/966))
- Added `EuiWrappingPopover` which allows existing non-React elements to be popover anchors ([#966](https://github.com/elastic/eui/pull/966))
- `EuiPopover` accepts a `container` prop to further restrict popover placement ([#966](https://github.com/elastic/eui/pull/966))
- `EuiPortal` can inject content at arbitrary DOM locations, added `portalRef` prop ([#966](https://github.com/elastic/eui/pull/966))

**Bug fixes**

- `EuiPopover` re-positions with dynamic content (including CSS height/width transitions) ([#966](https://github.com/elastic/eui/pull/966))

## [`3.0.5`](https://github.com/elastic/eui/tree/v3.0.5)

**Note: this release is a backport containing changes originally made in `3.6.1`**

**Bug fixes**

- Fixed bug where `EuiToolTip` content wasn't removed if its anchor is removed from the document ([#1119](https://github.com/elastic/eui/pull/1119))

## [`3.0.4`](https://github.com/elastic/eui/tree/v3.0.4)

**Note: this release is a backport containing changes originally made in `3.4.0`**

- Allow `_` and `*` characters to be used in `EuiSearchBar` query terms ([#1058](https://github.com/elastic/eui/pull/1058))

## [`3.0.3`](https://github.com/elastic/eui/tree/v3.0.3)

**Note: this release is a backport bugfix release containing changes originally made in `3.2.0`**

**Bug fixes**

- Fixed `EuiContextMenuPanel` calling `ref` after being unmounted ([#1038](https://github.com/elastic/eui/pull/1038))

## [`3.0.2`](https://github.com/elastic/eui/tree/v3.0.2)

- Added `restrictWidth` option to `EuiPageBody` ([#1024](https://github.com/elastic/eui/pull/1024))

**Bug fixes**

- Fixed `EuiPageContent` centered layouts ([#1024](https://github.com/elastic/eui/pull/1024))

## [`3.0.1`](https://github.com/elastic/eui/tree/v3.0.1)

- Added typings for `EuiEmptyPrompt`, `EuiCode`, `EuiCodeBlock`, and `EuiCallOut` ([#1010](https://github.com/elastic/eui/pull/1010))
- Make utility type `Omit` compatible with new `keyof` behaviour introduced in TypeScript 2.9 ([#1017](https://github.com/elastic/eui/pull/1017))
- Added visualization chart type icons ([#1020](https://github.com/elastic/eui/pull/1020))

**Bug fixes**

- Fixed `EuiContextMenu` causing scroll-jumps because of premature browser focus. ([#1018](https://github.com/elastic/eui/pull/1018))

## [`3.0.0`](https://github.com/elastic/eui/tree/v3.0.0)

- Fixed `EuiHeader` responsive styles ([#1009](https://github.com/elastic/eui/pull/1009))
- Added `prepend` and `append` props to `EuiFormControlLayout` ([#961](https://github.com/elastic/eui/pull/961))
- Updated style implementation of `EuiFilterGroup` and `EuiFilterGroupButton` ([#961](https://github.com/elastic/eui/pull/961))
- Added `EuiDatePickerRange` as a way to layout two `EuiDatePicker`s. ([#961](https://github.com/elastic/eui/pull/961))
- Temporarily removed `EuiPage` responsive styles ([#1014](https://github.com/elastic/eui/pull/1014))

**Breaking changes**

- Moved `EuiHeaderNotification` to a generic `EuiNotificationBadge` component ([#1009](https://github.com/elastic/eui/pull/1009))

**Bug fixes**

- `EuiInMemoryTable` no longer resets to the first page on prop update when `items` remains the same ([#1008](https://github.com/elastic/eui/pull/1008))
- Fixed css selector for hiding responsive `EuiBreadcrumb`'s ([#1009](https://github.com/elastic/eui/pull/1009))
- Fixed responsive utility classes for IE ([#1009](https://github.com/elastic/eui/pull/1009))
- Fixed syntax errors in `keyCodes`'s and `EuiContextMenu`'s typescript definition ([#1012](https://github.com/elastic/eui/pull/1012))

## [`2.0.0`](https://github.com/elastic/eui/tree/v2.0.0)

- Added more typings to `EuiContextMenuItemProps` ([#1006](https://github.com/elastic/eui/pull/1006))
- Made some properties of `EuiFlyout` optional ([#1003](https://github.com/elastic/eui/pull/1003))
- Added typings for `EuiFlyout`, `EuiFlyoutBody`, `EuiFlyoutHeader`, and `EuiFlyoutFooter` ([#1001](https://github.com/elastic/eui/pull/1001))
- Gave `EuiFlyout` close button a data-test-subj ([#1000](https://github.com/elastic/eui/pull/1000))
- Updated `react-vis` version to `1.10.2` ([#999](https://github.com/elastic/eui/pull/999))
- Added `component` prop to `EuiTextColor` ([#1011](https://github.com/elastic/eui/pull/1011))

**Breaking changes**

- Altered `EuiPage` and sub-component layout ([#998](https://github.com/elastic/eui/pull/998))
  - `EuiPageHeader` must now be contained within `EuiPageBody`
  - `EuiPageSideBar` must now be **outside** of `EuiPageBody`

**Bug fixes**

- `EuiDescribedFormGroup` now renders its `description` inside of a `div` instead of a `span` ([#1011](https://github.com/elastic/eui/pull/1011))

## [`1.2.1`](https://github.com/elastic/eui/tree/v1.2.1)

**Bug fixes**

- Removed global manipulation of `EuiTitle` sizing in XYCharts ([#997](https://github.com/elastic/eui/pull/997))

## [`1.2.0`](https://github.com/elastic/eui/tree/v1.2.0)

**Note: this release creates a minor regression to the sizing of `EuiTitle`s. This is fixed in `1.2.1`.**

- Added typings for keyCodes ([#988](https://github.com/elastic/eui/pull/988))
- Changed `EuiXYChart` components exports to `/experimental` subfolder ([#975](https://github.com/elastic/eui/pull/975))
- Added beta version of `EuiXYChart` and associated components ([#309](https://github.com/elastic/eui/pull/309))
- Added `size` prop to `EuiIconTip` ([987](https://github.com/elastic/eui/pull/987))
- Added `database`, `filter`, `globe`, and `save` icons ([990](https://github.com/elastic/eui/pull/990))
- Updated typings for `EuiButton`, `EuiButtonEmpty`, and `EuiButtonIcon` to include `<a>` tag attributes like `href` ([#992](https://github.com/elastic/eui/pull/992))

**Bug fixes**

- Fixed some IE11 flex box bugs and documented others (modal overflowing, image shrinking, and flex group wrapping) ([#973](https://github.com/elastic/eui/pull/973))
- Fixed white square that show in double scollbar via `euiScrollBar()` ([989](https://github.com/elastic/eui/pull/989))
- Fixed issue with Accordion would attempt to use properties and accessors on null ([#982](https://github.com/elastic/eui/pull/982))

## [`1.1.0`](https://github.com/elastic/eui/tree/v1.1.0)

- Added more (mainly style) options to `EuiRange` ([#932](https://github.com/elastic/eui/pull/932))
- Cleaned up some `EuiPopover` styles ([#969](https://github.com/elastic/eui/pull/969))
- Added `inputRef` prop to `EuiFieldPassword` ([#970](https://github.com/elastic/eui/pull/970))

**Bug fixes**

- Fixed disabled states of icon buttons ([#963](https://github.com/elastic/eui/pull/963))
- Added word-break fallback for FF & IE in table cell ([#962](https://github.com/elastic/eui/pull/962))
- Fixed `EuiPopover` to show content over modals, flyouts, etc ([#967](https://github.com/elastic/eui/pull/967))
- Fixed background transition on inputs ([#969](https://github.com/elastic/eui/pull/969))

## [`1.0.1`](https://github.com/elastic/eui/tree/v1.0.1)

- `EuiAccordion` use MutationObserver to re-calculate height when children DOM changes ([#947](https://github.com/elastic/eui/pull/947))
- Add `inspect` type option to icon typedef file. ([#952](https://github.com/elastic/eui/pull/952))
- Simplified form control styles. ([#954](https://github.com/elastic/eui/pull/954))

**Bug fixes**

- `EuiPopover` now positions popover content over all other elements, instead of sometimes clipping ([#948](https://github.com/elastic/eui/pull/948))
- `EuiOnClickOutside` works with child components rendered via React portals ([#948](https://github.com/elastic/eui/pull/948))

**Deprecations**

- Replaced the following SASS variables have been replaced `$euiFormControlHeight--compressed`, `$euiFormControlPadding--compressed`, `euiFormBorderColor--disabled`. ([#954](https://github.com/elastic/eui/pull/954))

## [`1.0.0`](https://github.com/elastic/eui/tree/v1.0.0)

- Reduced font sizes of `EuiAvatar` ([#945](https://github.com/elastic/eui/pull/945))
- Changed release process to be fully automated by script ([#944](https://github.com/elastic/eui/pull/944))

**Bug fixes**

- `EuiTooltip` re-positions content correctly after the window is resized ([#936](https://github.com/elastic/eui/pull/936))
- `EuiComboBox` list is positioned correctly in IE ([#946](https://github.com/elastic/eui/pull/946))

## [`0.0.55`](https://github.com/elastic/eui/tree/v0.0.55)

- Added `getPopoverScreenCoordinates` service function for positioining popover/tooltip content, updated `EuiToolTip` to use it ([#924](https://github.com/elastic/eui/pull/924))
- Allow `mode` prop in `EuiCodeEditor` to take custom mode object ([#935](https://github.com/elastic/eui/pull/935))
- `EuiCodeEditor` is now decorated with a `data-test-subj` selector (`codeEditorContainer`) ([#939](https://github.com/elastic/eui/pull/939))
- `EuiCodeEditor` no longer automatically scrolls cursor into view on selection change ([#940](https://github.com/elastic/eui/pull/940))

## [`0.0.54`](https://github.com/elastic/eui/tree/v0.0.54)

**Bug fixes**

- `EuiTabbedContent` now updates dynamic tab content when used as an uncontrolled component ([#931](https://github.com/elastic/eui/pull/931))

## [`0.0.53`](https://github.com/elastic/eui/tree/v0.0.53)

- `EuiComboBox` is now decorated with `data-test-subj` selectors for the search input (`comboxBoxSearchInput`), toggle button (`comboBoxToggleListButton`), and clear button (`comboBoxClearButton`) ([#918](https://github.com/elastic/eui/pull/918))
- `EuiComboBox` now gives focus to the search input when the user clicks the clear button, to prevent focus from defaulting to the body ([#918](https://github.com/elastic/eui/pull/918))
- Fixed visual size of inputs by setting the box-shadow border to `inset` ([#928](https://github.com/elastic/eui/pull/928))
- Per-column custom sort values added to `EuiInMemoryTable` ([#929](https://github.com/elastic/eui/pull/929))

**Non-breaking major changes**

- Added close (`cross`) button as default way to close to `EuiFlyout` when `onClose` is provided ([#925](https://github.com/elastic/eui/pull/925))
- Fleshed out `EuiFlyoutHeader` for consistency (see docs) ([#925](https://github.com/elastic/eui/pull/925))

**Bug fixes**

- Added `role="dialog"` to `EuiFlyout` to improve screen reader accessibility ([#916](https://github.com/elastic/eui/pull/916))
- Default sort comparator (used by `EuiInMemoryTable`) now handles `null` and `undefined` values ([#922](https://github.com/elastic/eui/pull/922))

## [`0.0.52`](https://github.com/elastic/eui/tree/v0.0.52)

- Added updated logos for Cloud and Cloud ECE ([#906](https://github.com/elastic/eui/pull/906))
- Added the ability for `EuiBetaBadge` to appear on `EuiPanel` similar to `EuiCard` ([#885](https://github.com/elastic/eui/pull/888))
- Added `restrictWidth` to `EuiPage` ([#896](https://github.com/elastic/eui/pull/896))
- Added `resize` prop to `EuiTextArea` that defaults to ‘vertical’ (only height) ([#894](https://github.com/elastic/eui/pull/894))
- Added multiple style-only adjustments to `EuiFormControlLayout` buttons/icons ([#894](https://github.com/elastic/eui/pull/894))
- Shifted `readOnly` inputs to not have left padding unless it has an icon ([#894](https://github.com/elastic/eui/pull/894))
- Added more customization options to `EuiAvatar` ([#903](https://github.com/elastic/eui/pull/903))
- Added more color options to `EuiButtonIcon` ([#907](https://github.com/elastic/eui/pull/907))
- Added icon for EMS (Elastic Map Service) (`emsApp`) ([#914](https://github.com/elastic/eui/pull/914))
- Added support for `href`, `target`, and `rel` properties for `EuiContextMenu` items ([#911](https://github.com/elastic/eui/pull/911))
- Added responsive helpers in the form of `EuiShowFor` and `EuiHideFor` components and corresponding CSS classes. ([#909](https://github.com/elastic/eui/pull/909))

**Deprecations**

- Replaced `$breakpoints` in favor of better named `$euiBreakpoints` ([#909](https://github.com/elastic/eui/pull/909))
- Replaced the following mixin `screenXSmall()`, `screenSmall()`, `screenMedium()`, `screenLarge()`, `screenSmallMediumLarge()` in favor of a single `euiBreakpoint()`. ([#909](https://github.com/elastic/eui/pull/909))

**Bug fixes**

- Removed `.nvmrc` file from published npm package ([#892](https://github.com/elastic/eui/pull/892))
- `EuiComboBox` no longer shows the _clear_ icon when it's a no-op ([#890](https://github.com/elastic/eui/pull/890))
- `EuiIcon` no longer takes focus in Edge and IE unless `tabIndex` is defined as a value other than `"-1"` ([#900](https://github.com/elastic/eui/pull/900))
- Fixed regression introduced in `0.0.50` in which the form control icons blocked users from clicking the control ([#898](https://github.com/elastic/eui/pull/898))
- Fixed `EuiSwitch` background in case it’s been placed on a gray background ([#894](https://github.com/elastic/eui/pull/894))
- Fixed `EuiComboBox` hidden input focus styles ([#894](https://github.com/elastic/eui/pull/894))
- Fixed responsive widths of `EuiDescribedFormGroup` ([#894](https://github.com/elastic/eui/pull/894))
- Fixed descenders being cut off in `EuiSelect` ([#894](https://github.com/elastic/eui/pull/894))
- Fixed extra spacing applied by Safari to `EuiFieldSearch` ([#894](https://github.com/elastic/eui/pull/894))
- Fixed contrast issues in dark theming ([#907](https://github.com/elastic/eui/pull/907))

## [`0.0.51`](https://github.com/elastic/eui/tree/v0.0.51)

- Added `textStyle="reverse"` prop to `EuiDescriptionList` as well as a class (`.eui-definitionListReverse`) for `dl`'s within `EuiText` ([#882](https://github.com/elastic/eui/pull/882))
- Added `inspect` icon ([#886](https://github.com/elastic/eui/pull/886))
- Added `layout` prop to `EuiCard` ([#885](https://github.com/elastic/eui/pull/885))

**Bug fixes**

- Moved `EuiFieldSearch`'s and `EuiValidateControl`'s ref out of render into `setRef` methods ([#883](https://github.com/elastic/eui/pull/883))

## [`0.0.50`](https://github.com/elastic/eui/tree/v0.0.50)

**Note: this release creates a minor regression to form controls containing icons, in which the icon blocks the user from clicking the control. This is fixed in `0.0.52`.**

- Created `EuiToggle`, `EuiButtonToggle`, and `EuiButtonGroup` ([#872](https://github.com/elastic/eui/pull/872))
- `EuiBasicTable` and `EuiInMemoryTable` now accept `rowProps` and `cellProps` callbacks, which let you apply custom props to rows and props ([#869](https://github.com/elastic/eui/pull/869))
- Added `offine` and `online` icons ([#881](https://github.com/elastic/eui/pull/881))

**Bug fixes**

- `EuiContextMenuPanel` now updates appropriately if its items are modified ([#887](https://github.com/elastic/eui/pull/887))
- `EuiComboBox` is no longer a focus trap, the clear button is now keyboard-accessible, and the virtualized list no longer interferes with the tab order ([#866](https://github.com/elastic/eui/pull/866))
- `EuiButton`, `EuiButtonEmpty`, and `EuiButtonIcon` now look and behave disabled when `isDisabled={true}` ([#862](https://github.com/elastic/eui/pull/862))
- `EuiGlobalToastList` no longer triggers `Uncaught TypeError: _this.callback is not a function`  ([#865](https://github.com/elastic/eui/pull/865))
- `EuiGlobalToastList` checks to see if it has dismissed a toast before re-dismissing it ([#868](https://github.com/elastic/eui/pull/868))
- Added FF/IE fallback for `.eui-textBreakWord` ([#864](https://github.com/elastic/eui/pull/864))
- Fixed `EuiCard` description text color when used in/as an anchor tag ([#864](https://github.com/elastic/eui/pull/864))
- Fixed `EuiCard` IE bugs ([#864](https://github.com/elastic/eui/pull/864))
- Fixed button labeling for `EuiFormControlLayout` and `EuiComboBox` accessibility ([#876](https://github.com/elastic/eui/pull/876))
- Fixed `EuiBreadcrumb` slash alignment when truncating ([#878](https://github.com/elastic/eui/pull/878))

**Breaking changes**

- `EuiSearchBar` no longer has an `onParse` callback, and now passes an object to `onChange` with the shape `{ query, queryText, error }` ([#863](https://github.com/elastic/eui/pull/863))
- `EuiInMemoryTable`'s `search.onChange` callback now passes an object with `{ query, queryText, error }` instead of only the query ([#863](https://github.com/elastic/eui/pull/863))
- `EuiFormControlLayout` no longer has `onClear`, `iconSide`, or `onIconClick` props. Instead of `onClear` it now accepts a `clear` object of the shape `{ onClick }`. Instead of the icon props, it now accepts a single `icon` prop which be either a string or an object of the shape `{ type, side, onClick }`. ([#866](https://github.com/elastic/eui/pull/866))
- `EuiBasicTable` and `EuiInMemoryTable` pass-through cell props (defined by the `columns` prop and the `cellProps` prop) used to be applied to the `div` inside of the `td` element. They're now applied directly to the `td` element. ([#869](https://github.com/elastic/eui/pull/869))

## [`0.0.49`](https://github.com/elastic/eui/tree/v0.0.49)

**Bug fixes**

- `EuiInMemoryTable` now applies its search filter ([#851](https://github.com/elastic/eui/pull/851))
- `EuiInMemoryTable` and `EuiBasicTable` now pass unknown props through to their child ([#836](https://github.com/elastic/eui/pull/836))
- Added `EuiHeaderLinks` which allow you to construct navigation in the header in place of the app menu. ([#844](https://github.com/elastic/eui/pull/844))
- `EuiPopover` will use an alert to warn the user it traps focus ([#844](https://github.com/elastic/eui/pull/844))

**Breaking changes**

- EUI requires React `16.3` or higher ([#849](https://github.com/elastic/eui/pull/849))
- `EuiHeaderBreadcrumbs` refactored to use `EuiBreadcrumbs`. This removed all child components of `EuiHeaderBreadcrumbs`. ([#844](https://github.com/elastic/eui/pull/844))

## [`0.0.48`](https://github.com/elastic/eui/tree/v0.0.48)

**Bug fixes**

- `EuiComboBox` does not pass `isDisabled` prop to `EuiComboBoxOptionsList` to avoid "React does not recognize the 'isDisabled' prop on a DOM element" console warning ([#838](https://github.com/elastic/eui/pull/838))
- `EuiComboBox` does not display clear icon when `isClearable` prop is set to false and `selectedOptions` prop is provided ([#838](https://github.com/elastic/eui/pull/838))

**Breaking changes**

- Move `EuiBasicTable`'s `itemId` prop from `selection` to a top-level property ([#830](https://github.com/elastic/eui/pull/830))
- Renamed/refactored `requiresAriaLabel` prop validator to a more general `withRequiredProp` ([#830](https://github.com/elastic/eui/pull/830))

## [`0.0.47`](https://github.com/elastic/eui/tree/v0.0.47)

- Added utility CSS classes for text and alignment concerns ([#774](https://github.com/elastic/eui/pull/774))
- Added `compressed` versions of `EuiFormRow` and all form controls ([#800](https://github.com/elastic/eui/pull/800))
- Removed pointer cursor on `EuiFormLabel` when a `for` property is not set ([#825](https://github.com/elastic/eui/pull/825))
- Added the ability to add tooltips to `EuiContextMenuItem`s ([#817](https://github.com/elastic/eui/pull/817))
- Added `EuiBreadcrumbs` ([#815](https://github.com/elastic/eui/pull/815))

**Bug fixes**

- Fixes height calculation error on `EuiAccordion` when it starts loads in an open state. ([#816](https://github.com/elastic/eui/pull/816))
- Added aria-invalid labeling on `EuiFormRow` ([#777](https://github.com/elastic/eui/pull/799))
- Added aria-live labeling for `EuiToasts` ([#777](https://github.com/elastic/eui/pull/777))
- Added aria labeling requirements for `EuiBadge` , as well as a generic prop_type function `requiresAriaLabel` in `utils` to check for it. ([#777](https://github.com/elastic/eui/pull/777)) ([#802](https://github.com/elastic/eui/pull/802))
- Ensure switches’ inputs are still hidden when `[disabled]` ([#778](https://github.com/elastic/eui/pull/778))
- Made boolean matching in `EuiSearchBar` more exact so it doesn't match words starting with booleans, like "truest" or "offer" ([#776](https://github.com/elastic/eui/pull/776))
- `EuiComboBox` do not setState or call refs once component is unmounted ([807](https://github.com/elastic/eui/pull/807) and [#813](https://github.com/elastic/eui/pull/813))
- Added better accessibility labeling to `EuiPagination`, `EuiSideNav`, `EuiPopover`, `EuiBottomBar` and `EuiBasicTable`.  ([#821](https://github.com/elastic/eui/pull/821))
- Added `isDisabled` to `EuiComboBox`  ([#829](https://github.com/elastic/eui/pull/829))

## [`0.0.46`](https://github.com/elastic/eui/tree/v0.0.46)

- Added `EuiDescribedFormGroup` component, a wrapper around `EuiFormRow`(s) ([#707](https://github.com/elastic/eui/pull/707))
- Added `describedByIds` prop to `EuiFormRow` to help with accessibility ([#707](https://github.com/elastic/eui/pull/707))
- Added `isLoading` prop to `EuiButtonEmpty` ([#768](https://github.com/elastic/eui/pull/768))
- Removed individual badge cross icon when `EuiComboBox` has `singleSelection` prop enabled. ([#769](https://github.com/elastic/eui/pull/769))

**Bug fixes**

- Removed specificity on `EuiText` that was causing cascade conflicts around text coloring. ([#770](https://github.com/elastic/eui/pull/770))

## [`0.0.45`](https://github.com/elastic/eui/tree/v0.0.45)

***NOTE v0.0.45 has a bug causing it to fail during installation, please use v0.0.46***

- Added `EuiBetaBadge` for non-GA labelling including options to add it to `EuiCard` and `EuiKeyPadMenuItem` ([#705](https://github.com/elastic/eui/pull/705))
- Added `direction` prop to EuiFlexGroup ([#711](https://github.com/elastic/eui/pull/711))
- Added `EuiEmptyPrompt` which can be used as a placeholder over empty tables and lists ([#711](https://github.com/elastic/eui/pull/711))
- Added `EuiTabbedContent` ([#737](https://github.com/elastic/eui/pull/737))
- `EuiComboBox` added buttons for clearing and opening/closing the combo box ([#698](https://github.com/elastic/eui/pull/698))

**Bug fixes**

- Fixed `EuiTableRowCell` from overwriting its child element's `className` [#709](https://github.com/elastic/eui/pull/709)
- Allow `EuiContextMenuPanel`s to update when their `children` changes ([#710](https://github.com/elastic/eui/pull/710))
- `EuiInMemoryTable` now passes `itemIdToExpandedRowMap` prop to `EuiBasicTable` ([#759](https://github.com/elastic/eui/pull/759))
- Expanded table rows in paginated data no longer leak to other pages ([#761](https://github.com/elastic/eui/pull/761))

**Breaking changes**

- Rename `logoElasticSearch` to `logoElasticsearch` [#755](https://github.com/elastic/eui/pull/755)

## [`0.0.44`](https://github.com/elastic/eui/tree/v0.0.44)

- Reduced `EuiToast` title size ([#703](https://github.com/elastic/eui/pull/703))

**Bug fixes**

- Fixed inherited `line-height` of inputs and buttons ([#702](https://github.com/elastic/eui/pull/702))
- Fixed card title sizing in K6 theme. ([#704](https://github.com/elastic/eui/pull/704))

## [`0.0.43`](https://github.com/elastic/eui/tree/v0.0.43)

- Added `status` prop to `EuiStep` for additional styling ([#673](https://github.com/elastic/eui/pull/673))
- `EuiForm` and `EuiFormRow` now accept nodes for `errors` prop ([#685](https://github.com/elastic/eui/pull/685))
- Removed the default `max-width` from `EuiText`. This can still be applied by setting `grow={false}` ([#683](https://github.com/elastic/eui/pull/683))
- Added support for text alignment with `EuiTextAlign` ([#683](https://github.com/elastic/eui/pull/683))
- `EuiBasicTable` added the `compressed` prop to allow for tables with smaller fonts and padding ([#687](https://github.com/elastic/eui/pull/687))

**Bug fixes**

- Added a `paddingSize` prop to `EuiAccordion` to better mitigate situations where a nested `EuiFlexGroup` causes scrollbars ([#701](https://github.com/elastic/eui/pull/701))
- Fixed `EuiCard` `icon` prop to include user provided className ([#684](https://github.com/elastic/eui/pull/684))
- `EuiInMemoryTable` pagination state is now reset automatically when a search is executed ([#686](https://github.com/elastic/eui/pull/686))
- Fixed slow performance of `EuiComboBox` when there are hundreds or thousands of options by virtualizing `EuiComboBoxOptionsList` ([#670](https://github.com/elastic/eui/pull/670))
- Fixed some text styles ([#683](https://github.com/elastic/eui/pull/683))
    - Fixed font-family of input, textarea, select, and buttons
    - Fixed style of code, pre, and dl’s inside `EuiText`
    - Fixed ghost text color which was being set to a dark gray

**Breaking changes**

- Added responsive support for tables. This isn't technically a breaking change, but you will need to apply some new props (`hasActions`, `isSelectable`) for certain tables to make them look their best in mobile. **Responsive table views are on by default.** ([#584](https://github.com/elastic/eui/pull/584))

## [`0.0.42`](https://github.com/elastic/eui/tree/v0.0.42)

- Added `EuiDatePicker` component for date/time input ([#644](https://github.com/elastic/eui/pull/644))
- Added editor icon set to `EuiIcon` ([#671](https://github.com/elastic/eui/pull/671))

## [`0.0.41`](https://github.com/elastic/eui/tree/v0.0.41)

- Added `grow` prop to `EuiText` ([#662](https://github.com/elastic/eui/pull/662))
- Added `disabled` prop to `EuiComboBoxOption` ([#650](https://github.com/elastic/eui/pull/650))
- Added support for `<pre>` and `<code>` tags to `<EuiText>` ([#654](https://github.com/elastic/eui/pull/654))
- Added export of SASS theme variables in JSON format during compilation ([#642](https://github.com/elastic/eui/pull/642))
- Close `EuiComboBox` `singleSelection` options list when option is choosen ([#645](https://github.com/elastic/eui/pull/645))
- Wrap `EuiStepHorizontal` text instead of truncating it ([#653](https://github.com/elastic/eui/pull/653))
- Fixed a bug where `EuiSideNavItem` wouldn't pass an `onClick` handler down to `<a>` tags if they also had an `href`. ([#664](https://github.com/elastic/eui/pull/664))
- Updated existing and added additional TypeScript definitions ([#666](https://github.com/elastic/eui/pull/666))

**Bug fixes**

- Fixed `EuiBasicTable` re-rendering on hover of table rows ([#665](https://github.com/elastic/eui/pull/665))

**Breaking changes**

- `EuiStepsHorizontal` now requires an `onClick` prop be provided for each step configuration object ([#653](https://github.com/elastic/eui/pull/653))

## [`0.0.40`](https://github.com/elastic/eui/tree/v0.0.40)

- Tweaked sizing, weights, color, line-heights, and added more levels to `EuiTitle` and `EuiText` ([#627](https://github.com/elastic/eui/pull/627))
- Added TypeScript type defitions for `EuiPortal`, `EuiText` and `EuiTitle` as well as the `calculatePopoverPosition` service ([#638](https://github.com/elastic/eui/pull/638))
- Grayed out labels for `disabled` controls ([#648](https://github.com/elastic/eui/pull/648))

**Bug fixes**

- Fix visual shadow glitch on hover of `EuiToast` ([#632](https://github.com/elastic/eui/pull/632))

**Breaking changes**

- **Note: This breaking change is reversed in 0.0.43.** Added a default `max-width` to `EuiText`. ([#627](https://github.com/elastic/eui/pull/627))

## [`0.0.39`](https://github.com/elastic/eui/tree/v0.0.39)

**Bug fixes**

- Allow accordions to dynamically change height, and support values on radio inputs ([#613](https://github.com/elastic/eui/pull/613))
- Accordion toggle layout is no longer flagged responsive, in order to prevent unwanted stacking on mobile ([#613](https://github.com/elastic/eui/pull/613))

**Breaking changes**

- Support values on radio inputs. This is breaking because now the second argument to the radio `onChange` callback is the value, which bumps the change event to the third argument ([#613](https://github.com/elastic/eui/pull/613))

## [`0.0.38`](https://github.com/elastic/eui/tree/v0.0.38)

- Modified drop shadow intensities and color. ([#607](https://github.com/elastic/eui/pull/607))
- Added SASS color functions. Made `$euiColorWarning` color usage more accessible while still being "yellow". ([#628](https://github.com/elastic/eui/pull/628))
- Removed extraneous `global_styling/mixins/_forms.scss` file and importing the correct files in the `filter_group.scss` and `combo_box.scss` files. ([#609](https://github.com/elastic/eui/pull/609))
- Added `isInvalid` prop to `EuiComboBox` ([#631](https://github.com/elastic/eui/pull/631))
- Added support for rejecting user input by returning `false` from the `onCreateOption` prop of `EuiComboBox` ([#631](https://github.com/elastic/eui/pull/631))

**Bug fixes**

- Visual fix for the focus state of disabled `EuiButton` ([#603](https://github.com/elastic/eui/pull/603))
- `EuiSelect` can pass any node as a value rather than just a string ([#603](https://github.com/elastic/eui/pull/603))
- Fixed a typo in the flex TypeScript definition ([#629](https://github.com/elastic/eui/pull/629))
- Fixed `EuiComboBox` bug in which the options list wouldn't always match the width of the input ([#611](https://github.com/elastic/eui/pull/611))
- Fixed `EuiComboBox` bug in which opening the combo box when there's no scrollbar on the window would result in the list being positioned incorrectly ([#631](https://github.com/elastic/eui/pull/631))
- Fixed `EuiComboBox` bug in which clicking a pill's close button would close the list ([#631](https://github.com/elastic/eui/pull/631))
- Fixed `EuiComboBox` bug in which moving focus from one combo box to another would remove the `euiBody-hasPortalContent` class from the body. ([#631](https://github.com/elastic/eui/pull/631))

## [`0.0.37`](https://github.com/elastic/eui/tree/v0.0.37)

- Added `EuiComboBox` for selecting many options from a list of options ([#567](https://github.com/elastic/eui/pull/567))
- Added `EuiHighlight` for highlighting a substring within text ([#567](https://github.com/elastic/eui/pull/567))
- `calculatePopoverPosition` service now accepts a `positions` argument so you can specify which positions are acceptable ([#567](https://github.com/elastic/eui/pull/567))
- Added `closeButtonProps` prop to `EuiBadge`, `hollow` badge type, and support for arbitrary hex color ([#567](https://github.com/elastic/eui/pull/567))
- Added support for arbitrary hex color to `EuiIcon` ([#567](https://github.com/elastic/eui/pull/567))

**Breaking changes**

- Renamed `euiBody-hasToolTip` class to `euiBody-hasPortalContent` ([#567](https://github.com/elastic/eui/pull/567))

## [`0.0.36`](https://github.com/elastic/eui/tree/v0.0.36)

- Added support for range queries in `EuiSearchBar` (works for numeric and date values) ([#485](https://github.com/elastic/eui/pull/485))
- Added support for emitting a `EuiSearchBar` query to an Elasticsearch query string ([#598](https://github.com/elastic/eui/pull/598))
- Added support for expandable rows to `EuiBasicTable` ([#585](https://github.com/elastic/eui/pull/585))

**Bug fixes**

- Relaxed query syntax of `EuiSearchBar` to allow usage of hyphens without escaping ([#581](https://github.com/elastic/eui/pull/581))
- Fixed font-weight issue in K6 theme ([#596](https://github.com/elastic/eui/pull/596))

## [`0.0.35`](https://github.com/elastic/eui/tree/v0.0.35)

- Modified `EuiLink` and all buttons to support both href and onClick ([#554](https://github.com/elastic/eui/pull/554))
- Added `color` prop to `EuiIconTip` ([#580](https://github.com/elastic/eui/pull/580))

## [`0.0.34`](https://github.com/elastic/eui/tree/v0.0.34)

- Adjust `EuiCallOut` and dark theme warning coloring ([#563](https://github.com/elastic/eui/pull/563))
- Added a `buttonColor` prop to `EuiConfirmModal` ([#546](https://github.com/elastic/eui/pull/546))
- Added 'baseline' as option to `EuiFlexGroup`'s `alignItems` prop ([#546](https://github.com/elastic/eui/pull/546))

**Bug fixes**

- Fixed `EuiToolTip` bug which caused the tooltip to hide when moving the mouse around inside of the trigger element ([#557](https://github.com/elastic/eui/pull/557), [#564](https://github.com/elastic/eui/pull/564))
- Fixed a bug where `EuiButtonEmpty` would offer a white background on hover when it was disabled, even when there was no such background transition on hover when the buttons are not disabled ([#561](https://github.com/elastic/eui/pull/561))
- Fixed table cell bugs ([#565](https://github.com/elastic/eui/pull/565))
  - `EuiBasicTable` now supports explicitly setting `truncateText` and `textOnly` on column definitions, and supports passing through unrecognized props to the cell (e.g. `data-test-subj`).
  - Updated table cell CSS so that long single-word cell content will break and wrap mid-word.

## [`0.0.33`](https://github.com/elastic/eui/tree/v0.0.33)

- Added initial sorting option to `EuiInMemoryTable` ([#547](https://github.com/elastic/eui/pull/547))
- Horizontally scrolling `EuiTabs` ([#546](https://github.com/elastic/eui/pull/546))
- Remove padding from both sides of `EuiEmptyButton` ([#546](https://github.com/elastic/eui/pull/546))
- Added `disabled` prop to placeholder (ellipses) button in pagination ([#546](https://github.com/elastic/eui/pull/546))
- Converted `.euiHeader__notification` into `EuiHeaderNotification` ([#546](https://github.com/elastic/eui/pull/546))

**Bug fixes**

- `EuiConfirmModal` will now check for the presence of confirm and cancel buttons before trying to focus them ([#555](https://github.com/elastic/eui/pull/555))

## [`0.0.32`](https://github.com/elastic/eui/tree/v0.0.32)

- Updated `EuiDescriptionList` to accept nodes for the titles and descriptions ([#552](https://github.com/elastic/eui/pull/552))
- Added `stop` and `stopFilled` icons ([#543](https://github.com/elastic/eui/pull/543))

**Bug fixes**

- Fixed `EuiToolTip` smart positioning to prevent tooltip from being clipped by the window where possible ([#550](https://github.com/elastic/eui/pull/550))

## [`0.0.31`](https://github.com/elastic/eui/tree/v0.0.31)

- Made `<EuiProgress>` TypeScript types more specific ([#518](https://github.com/elastic/eui/pull/518))
- Removed `font-smoothing` from our reset css for better text legibility ([#539](https://github.com/elastic/eui/pull/539))

**Bug fixes**

- Made `EuiIconTip` screen reader accessible ([#534](https://github.com/elastic/eui/pull/534))
- Fixed a sorting issue in `EuiInMemoryTable` ([#453](https://github.com/elastic/eui/pull/453))
- Fixed checkbox click for `EuiCheckbox` and `EuiRadio` without a label ([#541](https://github.com/elastic/eui/pull/541))

## [`0.0.30`](https://github.com/elastic/eui/tree/v0.0.30)

- Add ability to force `EuiSideNav` items open by setting `item.forceOpen`. ([#515](https://github.com/elastic/eui/pull/515))

## [`0.0.29`](https://github.com/elastic/eui/tree/v0.0.29)

- Added `EuiIconTip` to make it easier to display icons with tooltips ([#528](https://github.com/elastic/eui/pull/528))
- Added `buttonRef` prop to `EuiButton`, `EuiButtonEmpty`, and `EuiButtonIcon` ([#529](https://github.com/elastic/eui/pull/529))

**Bug fixes**

- `EuiHealth` no longer stacks flex items on small screens ([#530](https://github.com/elastic/eui/pull/530))
- Fixed `EuiPageContent` centering within `EuiPage` issue ([#527](https://github.com/elastic/eui/pull/527))
- `EuiConfirmModal` will now correctly auto-focus on its confirm and cancel buttons ([#529](https://github.com/elastic/eui/pull/529))

## [`0.0.28`](https://github.com/elastic/eui/tree/v0.0.28)

- `EuiInMemoryTable` pass items to BasicTable when message is provided ([#517](https://github.com/elastic/eui/pull/517)).
- `EuiSearchBox` now passes unused props through to `EuiFieldSearch` ([#514](https://github.com/elastic/eui/pull/514))
- Change `EuiBasicTable` `noItemsMessage` and `EuiInMemoryTable` `messgae` propType to node
instead of just string ([#516](https://github.com/elastic/eui/pull/516))

## [`0.0.27`](https://github.com/elastic/eui/tree/v0.0.27)

- Don't propagate a null `onClick` on EuiPanels ([#473](https://github.com/elastic/eui/pull/473))
- Use 1.1px for the `EuiHorizontalRule` height, in order to work around strange Chrome height calculations ([#473](https://github.com/elastic/eui/pull/473))
- New icons for `logoGithub` and `logoSketch` ([#494](https://github.com/elastic/eui/pull/494))
- `EuiCard` now has an `href` and `isClickable` prop for better handling hover animations. ([#494](https://github.com/elastic/eui/pull/494))
- Added `calculateContrast` and `rgbToHex` to services ([#494](https://github.com/elastic/eui/pull/494))

**Bug fixes**

- `EuiModal` is now responsive on mobile screens ([#512](https://github.com/elastic/eui/pull/512))
- `EuiFlexGrid` now collapses down in mobile layouts properly. ([#515](https://github.com/elastic/eui/pull/515))
- Made `EuiCard` proptypes more permission by changing strings to nodes. ([#515](https://github.com/elastic/eui/pull/515))
- Fixed `reponsive={false}` prop not working when flex groups were nested. ([#494](https://github.com/elastic/eui/pull/494))
- `EuiBadge` wrapping element changed from a `div` to `span` so it can be nested in text blocks ([#494](https://github.com/elastic/eui/pull/494))

## [`0.0.26`](https://github.com/elastic/eui/tree/v0.0.26)

**Bug fixes**

- `EuiSelect` do not set `defaultValue` property when `value` property is provided ([#504](https://github.com/elastic/eui/pull/504)).
- `EuiBottomBar` now uses `EuiPortal` to avoid zindex conflicts ([#487](https://github.com/elastic/eui/pull/487))
- Upped dark theme contrast on disabled buttons ([#487](https://github.com/elastic/eui/pull/487))

**Breaking changes**

- Removed `EuiTableOfRecords` ([#490](https://github.com/elastic/eui/pull/490))

## [`0.0.25`](https://github.com/elastic/eui/tree/v0.0.25)

- `EuiSearchBar` accepts `toolsLeft` and `toolsRight` props ([#458](https://github.com/elastic/eui/pull/458))
- Added `search.onChange` callback to `EuiInMemoryTable` ([#469](https://github.com/elastic/eui/pull/469))
- Added `initialPageSize` option to `EuiInMemoryTable` ([#477](https://github.com/elastic/eui/pull/477))
- Added design guidelines for button and toast usage ([#371](https://github.com/elastic/eui/pull/371))

**Breaking changes**

- Complete refactor of `EuiToolTip`. They now work. Only a breaking change if you were using them. ([#484](https://github.com/elastic/eui/pull/484))

## [`0.0.24`](https://github.com/elastic/eui/tree/v0.0.24)

- Removed hover and focus states from non-selectable `EuiSideNavItem`s ([#434](https://github.com/elastic/eui/pull/434))
- Added `Ast` and `Query` services ([#454](https://github.com/elastic/eui/pull/454))
- Added icons for Kibana query language ([#455](https://github.com/elastic/eui/pull/455))

**Bug fixes**

- Fix error stemming from `selected` prop on `EuiSelect` ([#436](https://github.com/elastic/eui/pull/436))

**Breaking changes**

- The `Random` service's `oneOf` method now only accepts an array ([#454](https://github.com/elastic/eui/pull/454))

## [`0.0.23`](https://github.com/elastic/eui/tree/v0.0.23)

- Added `EuiInMemoryTable`, which encapsulates sorting, searching, selection, and pagination state and logic ([#390](https://github.com/elastic/eui/pull/390))
- Added stack trace information to `EuiErrorBoundary` ([#428](https://github.com/elastic/eui/pull/428))
- Make full screen code block use the same font-size on the original code block. ([#447](https://github.com/elastic/eui/pull/447))

**Bug fixes**

- Fixed `EuiContextMenu` bug when using the keyboard to navigate up, which was caused by unnecessarily re-rendering the items, thus losing references to them ([#431](https://github.com/elastic/eui/pull/431))

## [`0.0.22`](https://github.com/elastic/eui/tree/v0.0.22)

- Added `EuiDelayHide` component. ([#412](https://github.com/elastic/eui/pull/412))
- Decreased overall size of checkbox, radio, and switches as well as better styles for the different states. ([#407](https://github.com/elastic/eui/pull/407))
- Added `EuiFilePicker` component for `input type="file"` needs. ([#402](https://github.com/elastic/eui/pedull/402))
- Added `isLoading` prop to `EuiButton` ([#427](https://github.com/elastic/eui/pull/427))
- Added icons: `eye`, `eyeClosed`, `grab`, `heatmap`, `vector` ([#427](https://github.com/elastic/eui/pull/427))
- Added `hasNoInitialSelection` option to `EuiSelect`. ([#422](https://github.com/elastic/eui/pull/422))

**Bug fixes**

- Fixed appearance of checked checkeboxes and radios in IE ([#407](https://github.com/elastic/eui/pull/407))
- Fixed disabled vs enabled appearance of checked checkeboxes and radios ([#407](https://github.com/elastic/eui/pull/407))
- Fixed disabled & checked state of switches ([#407](https://github.com/elastic/eui/pull/407))
- Fixed `EuiCard` content alignment when content is short. ([#415](https://github.com/elastic/eui/pull/415))
- Only apply the `$euiCodeBlockSelectedBackgroundColor` variable if it is a color ([#427](https://github.com/elastic/eui/pull/427))
- No margins for `<hr>` ([#427](https://github.com/elastic/eui/pull/427))
- Fixed `EuiButton` truncation ([#427](https://github.com/elastic/eui/pull/427))

**Breaking changes**

- Changed `EuiAccordion`’s method of `onToggleOpen` to `onToggle` ([#427](https://github.com/elastic/eui/pull/427))

## [`0.0.21`](https://github.com/elastic/eui/tree/v0.0.21)

- Logstash icon set. [#399](https://github.com/elastic/eui/pull/399)
- Added support for `disabled` options in `EuiSelect`. [#324](https://github.com/elastic/eui/pull/324)
- Badges can now accept onClicks and custom colors. They were changed stylistically to be bolder and smaller by default. ([#381](https://github.com/elastic/eui/pull/381))
- Added component to wrap blocks of substeps `EuiSubSteps` in a shaded container. ([#375](https://github.com/elastic/eui/pull/375))
- Added horizontal steps component ([#375](https://github.com/elastic/eui/pull/375))
- Changed look and feel of pagination. Added `compressed` prop for smaller footprint pagination. ([#380](https://github.com/elastic/eui/pull/380))
- Added `EuiBasicTable` as an opinionated, high level component for constructing tables. Its addition deprecates `EuiTableOfRecords` which is still avaiable, but now marked for removal. ([#377](https://github.com/elastic/eui/pull/377))
- Added styles for `readOnly` states of form controls. ([#391](https://github.com/elastic/eui/pull/391))
- Added importAction and exportAction icons ([#394](https://github.com/elastic/eui/pull/394))
- Added `EuiCard` for UI patterns that need an icon/image, title and description with some sort of action. ([#380](https://github.com/elastic/eui/pull/380))
- Added TypeScript definitions for the `EuiHealth` component. ([#403](https://github.com/elastic/eui/pull/403))
- Added `SearchBar` component - introduces a simple yet rich query language to search for objects + search box and filter controls to construct/manipulate it. ([#379](https://github.com/elastic/eui/pull/379))

**Bug fixes**

- Tables now default to `table-layout: fixed` to avoid some collapsing cell problems. [#398](https://github.com/elastic/eui/pull/398)
- Wrap long lines of text within the body of `EuiToast` instead of letting text overflow ([#392](https://github.com/elastic/eui/pull/392))
- Fixed dark theme coloring of Substeps ([#396](https://github.com/elastic/eui/pull/396))
- Reorder selectors to fix fixed progress bar in Firefox ([#404](https://github.com/elastic/eui/pull/404))

## [`0.0.20`](https://github.com/elastic/eui/tree/v0.0.20)

- Renamed class from `euiFlexGroup--alignItemsStart` to `euiFlexGroup--alignItemsFlexStart` ([#378](https://github.com/elastic/eui/pull/378))

## [`0.0.19`](https://github.com/elastic/eui/tree/v0.0.19)

- `EuiGlobalToastList` now prevents toasts from disappearing while the user's mouse is over the list. Added `timer/Timer` service. ([#370](https://github.com/elastic/eui/pull/370))

**Bug fixes**

- **Note: This is deprecated in 0.0.21 and removed in 0.0.26.** `EuiTableOfRecords` selection bugs ([#365](https://github.com/elastic/eui/pull/365))
  - Deleting selected items now resets the select all checkbox to an unchecked state
  - The select all checkbox only becomes checked when all selectable rows are checked, not just some of them

**Breaking changes**

- Changed `EuiGlobalToastList` to be responsible for instantiating toasts, tracking their lifetimes, and dismissing them. It now acepts `toasts`, `dismissToast`, and `toastLifeTimeMs` props. It no longer accepts `children`. ([#370](https://github.com/elastic/eui/pull/370))

## [`0.0.18`](https://github.com/elastic/eui/tree/v0.0.18)

**Bug fixes**

- Fixed `EuiCodeEditor` bug in which hitting ESCAPE to close the autocompletion suggestions menu would also exit editing mode. ([#363](https://github.com/elastic/eui/pull/363))

## [`0.0.17`](https://github.com/elastic/eui/tree/v0.0.17)

**Bug fixes**

- Downgraded `lodash` version to `3.10.0` to align it with Kibana. ([#359](https://github.com/elastic/eui/pull/359))

## [`0.0.16`](https://github.com/elastic/eui/tree/v0.0.16)

- `EuiRadio` now supports the `input` tag's `name` attribute. `EuiRadioGroup` accepts a `name` prop that will propagate to its `EuiRadio`s. ([#348](https://github.com/elastic/eui/pull/348))
- Added Machine Learning create jobs icon set. ([#338](https://github.com/elastic/eui/pull/338))
- **Note: This is deprecated in 0.0.21 and removed in 0.0.26.** Added `EuiTableOfRecords`, a higher level table component to take away all your table listings frustrations. ([#250](https://github.com/elastic/eui/pull/250))

**Bug fixes**

- Added `react-color` as a dependency (was previously a devDependency) ([#354](https://github.com/elastic/eui/pull/354))
- Stop propagation and prevent default when closing components. Otherwise the same Escape keypress could close the parent component(s) as well as the one you intend to close. ([#344](https://github.com/elastic/eui/pull/344))

## [`0.0.15`](https://github.com/elastic/eui/tree/v0.0.15)

- Added `EuiColorPicker`. ([#328](https://github.com/elastic/eui/pull/328))
- `EuiCodeBlock` now only shows fullscreen icons if `overflowHeight` prop is set. Also forces large fonts and padding while expanded. ([#325](https://github.com/elastic/eui/pull/325))
- Exported `VISUALIZATION_COLORS` from services ([#329](https://github.com/elastic/eui/pull/329))
- Added typescript definitions for `EuiFormRow`, `EuiRadioGroup`, `EuiSwitch`, `EuiLoadingSpinner`, `EuiLoadingChart` and `EuiProgress`. ([#326](https://github.com/elastic/eui/pull/326))
- Added `checkHrefAndOnClick` and `getSecureRelForTarget` to services.

**Breaking changes**

- `EuiCodeBlock` now only shows fullscreen icons if `overflowHeight` prop is set. Also forces large fonts and padding while expanded. ([#325](https://github.com/elastic/eui/pull/325))
- React ^16.2 is now a peer dependency ([#264](https://github.com/elastic/eui/pull/264))
- `EuiProgress` no longer accepts the `indeterminate` property, which never had any effect. ([#326](https://github.com/elastic/eui/pull/326))

**Bug fixes**

- Fix TypeScript definitions such that optional and readonly properties survive being passed through `Omit` ([#322](https://github.com/elastic/eui/pull/322))

## [`0.0.14`](https://github.com/elastic/eui/tree/v0.0.14)

- Added `isColorDark` color util ([#311](https://github.com/elastic/eui/pull/311))
- EuiButton, EuiButtonEmpty and EuiButtonIcon can now take an `href` ([#316](https://github.com/elastic/eui/pull/316))
- In `EuiSideNav`, allow a callback to be passed that renders the individual items in the navigation. This makes interoperability with e.g. `react-router` easier. ([#310](https://github.com/elastic/eui/pull/310))
- Add new icon types to `EuiIcon` TypeScript definitions ([#323](https://github.com/elastic/eui/pull/323)).

**Bug fixes**

- Set `EuiFlexGroup` to `flex-grow: 1` to be more friendly with IE11 ([#315](https://github.com/elastic/eui/pull/315))

## [`0.0.13`](https://github.com/elastic/eui/tree/v0.0.13)

- Added index management icons. ([#307](https://github.com/elastic/eui/pull/307))

**Breaking changes**

- Reverted test helper for async functions that throw exceptions. See PR for details on how this can be handled in Jest 22. ([#306](https://github.com/elastic/eui/pull/306))

**Bug fixes**

- Adjust toast z-index to show over modals ([#296](https://github.com/elastic/eui/pull/296))
- Fix nested `EuiFlexItem` collapse issue in IE ([#308](https://github.com/elastic/eui/pull/308))

## [`0.0.12`](https://github.com/elastic/eui/tree/v0.0.12)

- Minor style-only changes to `EuiPagination`, button reset, `EuiTableHeaderCell`, and `EuiCodeBlock`. ([#298](https://github.com/elastic/eui/pull/298))
- All NPM dependencies now use ^ to install the latest minor version.
- Added Apache, Nginx, MySQL logos ([#270](https://github.com/elastic/eui/pull/270))
- Added small version of `EuiCallOut` ([#269](https://github.com/elastic/eui/pull/269))
- Added first batch of TypeScript type definitions for components and services ([#252](https://github.com/elastic/eui/pull/252))
- Added button for expanding `EuiCodeBlock` instances to be full-screen. ([#259](https://github.com/elastic/eui/pull/259))
- Add test helper for async functions that throw exceptions ([#301](https://github.com/elastic/eui/pull/301))

**Bug fixes**

- Removed padding on `EuiPage` mobile breakpoint. ([#282](https://github.com/elastic/eui/pull/282))
- Fixed some `EuiIcon` `type`s not setting their `viewBox` attribute, which caused them to not honor the `size` properly. ([#277](https://github.com/elastic/eui/pull/277))
- Fixed `EuiContextMenu` to pass the `event` argument to a `EuiContextMenuItem`'s `onClick` handler even when a panel is defined. ([#265](https://github.com/elastic/eui/pull/265))

**Breaking changes**

- Removed `color` prop from `EuiCodeBlock`. This component's highlighting now matches whichever theme is currently active. See PR for details on SCSS breaking changes. ([#259](https://github.com/elastic/eui/pull/259))

## [`0.0.11`](https://github.com/elastic/eui/tree/v0.0.11)

- Added `EuiImage` component to allow for image sizing and zooms. ([#262](https://github.com/elastic/eui/pull/262))
- Updated `EuiOverlayMask` to append `<div>` to body. ([#254](https://github.com/elastic/eui/pull/254))

**Bug fixes**

- Disabled tab styling. ([#258](https://github.com/elastic/eui/pull/258))
- Proper classname for flexGroup alignItems prop. ([#257](https://github.com/elastic/eui/pull/257))
- Clicking the downArrow icon in `EuiSelect` now triggers selection. ([#255](https://github.com/elastic/eui/pull/255))
- Fixed `euiFormRow` id's from being the same as the containing input and label. ([#251](https://github.com/elastic/eui/pull/251))

**Breaking changes**

- `{rest}` prop attachment moved from wrapping div to the input on checkboxes and switches. ([#246](https://github.com/elastic/eui/pull/246))

## [`0.0.10`](https://github.com/elastic/eui/tree/v0.0.10)

- Updated `euiPopover` to propagate `panelPaddingSize` padding values to content only (title does inherit horizontal values) via CSS. ([#229](https://github.com/elastic/eui/pull/229))
- Updated `EuiErrorBoundary` to preserve newlines in error. ([#238](https://github.com/elastic/eui/pull/238))
- Added more icons and fixed a few for dark mode ([#228](https://github.com/elastic/eui/pull/228))
- Added `EuiFlyout` component. ([#227](https://github.com/elastic/eui/pull/227))

**Breaking changes**

- Renamed `EuiModalOverlay` to `EuiOverlayMask`. ([#227](https://github.com/elastic/eui/pull/227))

**Bug fixes**

- Fixed bug in `Pager` service which occurred when there were no items. ([#237](https://github.com/elastic/eui/pull/237))
- Added `isPageable` method to `Pager` service and set first and last page index to -1 when there are no pages. ([#242](https://github.com/elastic/eui/pull/242))

## [`0.0.9`](https://github.com/elastic/eui/tree/v0.0.9)

**Breaking changes**

- Renamed `euiFlexGroup--alignItemsEnd` class to `euiFlexGroup--alignItemsFlexEnd`.
- Remove support for `primary` color from `EuiTextColor` because it looked too much like a link.

**Bug fixes**

- Give `EuiFormErrorText` and `EuiFormHelpText` proper line-height. ([#234](https://github.com/elastic/eui/pull/234))

## [`0.0.8`](https://github.com/elastic/eui/tree/v0.0.8)

**Bug fixes**

- Fix button vertical alignment. ([#232](https://github.com/elastic/eui/pull/232))

## [`0.0.7`](https://github.com/elastic/eui/tree/v0.0.7)

- Added `EuiSteps` component ([#202](https://github.com/elastic/eui/pull/202), [#208](https://github.com/elastic/eui/pull/208))

**Breaking changes**

- Test helpers now published at `@elastic/eui/lib/test`

**Bug fixes**

- Case sensitive file name fix for Kibana dark theme. ([#216](https://github.com/elastic/eui/pull/216))

## [`0.0.6`](https://github.com/elastic/eui/tree/v0.0.6)

- `justify` prop of `EuiFlexGroup` now accepts `spaceEvenly` ([#205](https://github.com/elastic/eui/pull/205))
- Increased size of `<EuiTitle size="s">` so that it's distinguishable as a title ([#204](https://github.com/elastic/eui/pull/204))

## [`0.0.5`](https://github.com/elastic/eui/tree/v0.0.5)

**Bug fixes**

- Fixed import paths for `EuiTable`, `EuiHealth`, and `EuiPopover` which prevented dependents of EUI from being able to compile when importing components from the `lib` directory ([#203](https://github.com/elastic/eui/pull/203))

## [`0.0.4`](https://github.com/elastic/eui/tree/v0.0.4)

- Added `EuiHealth` components for status checks ([#158](https://github.com/elastic/eui/pull/158))
- Cleaned up styling for checkboxes, switches, and radios ([#158](https://github.com/elastic/eui/pull/158))
- Form `disabled` states are now more consistent ([#158](https://github.com/elastic/eui/pull/158))
- Page and title padding adjusted to be more compact ([#158](https://github.com/elastic/eui/pull/158))
- Table spacing is now smaller ([#158](https://github.com/elastic/eui/pull/158))
- Dark theme forms now have better contrast with their borders ([#158](https://github.com/elastic/eui/pull/158))
- Added icons to match Kibana's app directory ([#162](https://github.com/elastic/eui/pull/162))
- Converted icons from SVG to React component during the build and stop using sprites ([#160](https://github.com/elastic/eui/pull/160))
- Added `isReadOnly`, `setOptions`, and `cursorStart` props to `EuiCodeEditor` ([#169](https://github.com/elastic/eui/pull/169))
- Added `wrap` prop to `EuiFlexGroup` ([#170](https://github.com/elastic/eui/pull/170))
- Added `scope` prop to `EuiTableHeaderCell` and `EuiTableHeaderCellCheckbox` ([#171](https://github.com/elastic/eui/pull/171))
- Added `disabled` prop to `EuiContextMenuItem` ([#172](https://github.com/elastic/eui/pull/172))
- Added `EuiTablePagination` component and `Pager` service ([#178](https://github.com/elastic/eui/pull/178))
- **Note: This is broken until 0.0.25.** Added `EuiTooltip` component ([#174](https://github.com/elastic/eui/pull/174), [#193](https://github.com/elastic/eui/pull/193))
- Added a bold weight of 700 and apply it to `<strong>` elements by default ([#193](https://github.com/elastic/eui/pull/193))
- Icon size prop now accepts `s`. Adjusted coloring of sidenav arrows ([#178](https://github.com/elastic/eui/pull/197))
- Added `EuiErrorBoundary` ([#198](https://github.com/elastic/eui/pull/198))
- Exported `test` module, which includes `findTestSubject`, `startThrowingReactWarnings`, `stopThrowingReactWarnings`, `requiredProps`, and `takeMountedSnapshot` helpers ([#198](https://github.com/elastic/eui/pull/198))
- Added a more systematic way to add themes; includes a new K6 theme for Kibana. ([#191](https://github.com/elastic/eui/pull/191))

**Bug fixes**

- Fixed bug where screen-reader styles weren't being imported ([#103](https://github.com/elastic/eui/pull/103))
- Fixed a bug where `<progress>` wasn't being rendered under `block` display ([#166](https://github.com/elastic/eui/pull/166))
- Fixed a bug that caused `EuiPageSideBar` width to change when the width of its content changed ([#181](https://github.com/elastic/eui/pull/181))

**Breaking changes**

- Fixed a bug where table cell classes were being applied twice ([#167](https://github.com/elastic/eui/pull/167))
- React ^16.0 is now a peer dependency ([#198](https://github.com/elastic/eui/pull/198))

## [`0.0.3`](https://github.com/elastic/eui/tree/v0.0.3)

- `EuiFlexItem` now accepts integers between 1 and 10 for the `grow` prop. ([#144](https://github.com/elastic/eui/pull/144))
- `EuiFlexItem` and `EuiFlexGrow` now accept a `component` prop which you can set to `span` or `div` (default). ([#141](https://github.com/elastic/eui/pull/141))
- Added `isLoading` prop to form inputs to allow for a loading state ([#150](https://github.com/elastic/eui/pull/150))

**Breaking changes**

- `EuiSideNav` now accepts a tree data structure via the `items` prop ([#141](https://github.com/elastic/eui/pull/141))
- `EuiSideNavGroup`, `EuiSideNavItem`, and `EuiSideNavTitle` have been removed from the public API ([#141](https://github.com/elastic/eui/pull/141))

## [`0.0.2`](https://github.com/elastic/eui/tree/v0.0.2)

- Changed the hover states of `EuiButtonEmpty` to look more like links ([#135](https://github.com/elastic/eui/pull/135))
- `EuiCode` now wraps `EuiCodeBlock`, so it can do everything `EuiCodeBlock` could, but inline ([#138](https://github.com/elastic/eui/pull/138))
- Added `transparentBackground` prop to `EuiCodeBlock` ([#138](https://github.com/elastic/eui/pull/138))
- `EuiCodeBlock` now uses the `light` theme by default ([#138](https://github.com/elastic/eui/pull/138))
- `EuiFormRow` generates its own unique `id` prop if none is provided ([#130](https://github.com/elastic/eui/pull/130))
- `EuiFormRow` associates help text and errors with the field element via ARIA attributes ([#130](https://github.com/elastic/eui/pull/130))

## [`0.0.1`](https://github.com/elastic/eui/tree/v0.0.1) Initial Release

- Initial public release<|MERGE_RESOLUTION|>--- conflicted
+++ resolved
@@ -6,12 +6,9 @@
 
 - Fixed `EuiSwitch` semantics to align with aria roles ([#2193](https://github.com/elastic/eui/pull/2193))
 - Removed Firefox's focus ring to match other browsers ([#2193](https://github.com/elastic/eui/pull/2193))
-<<<<<<< HEAD
-- Converted table, popover, buttons, pagination, outside click detector, focus trap, context menu, and panel to TypeScript ([#2212](https://github.com/elastic/eui/pull/2212))
-=======
 - Added missing `onChange` TS defs for EuiRange ([#2211](https://github.com/elastic/eui/pull/2211))
 - Fixed `EuiStat` invalid DOM nesting due to a `<p>` tag nested within another `<p>` tag ([#2229](https://github.com/elastic/eui/pull/2229))
->>>>>>> 336666ae
+- Converted table, popover, buttons, pagination, outside click detector, focus trap, context menu, and panel to TypeScript ([#2212](https://github.com/elastic/eui/pull/2212))
 
 ## [`13.3.0`](https://github.com/elastic/eui/tree/v13.3.0)
 
