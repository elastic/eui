--- conflicted
+++ resolved
@@ -3,11 +3,7 @@
 exports[`EuiPagination is rendered 1`] = `
 <nav
   aria-label="aria-label"
-<<<<<<< HEAD
-  class="euiPagination testClass1 testClass2 emotion-euiPagination-EuiPagination-euiTestCss"
-=======
-  class="euiPagination testClass1 testClass2 emotion-euiPagination"
->>>>>>> 10ca3e01
+  class="euiPagination testClass1 testClass2 emotion-euiPagination-euiTestCss"
   data-test-subj="test subject string"
 >
   <span
