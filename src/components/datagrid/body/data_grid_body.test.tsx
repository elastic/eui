--- conflicted
+++ resolved
@@ -7,11 +7,7 @@
  */
 
 import React from 'react';
-<<<<<<< HEAD
-import { mount, render } from 'enzyme';
-=======
-import { mount, shallow } from 'enzyme';
->>>>>>> a4c28ccd
+import { mount, render, shallow } from 'enzyme';
 
 import { mockRowHeightUtils } from '../__mocks__/row_height_utils';
 import { DataGridSortingContext } from '../data_grid_context';
