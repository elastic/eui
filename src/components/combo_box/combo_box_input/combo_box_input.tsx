/*
 * Licensed to Elasticsearch B.V. under one or more contributor
 * license agreements. See the NOTICE file distributed with
 * this work for additional information regarding copyright
 * ownership. Elasticsearch B.V. licenses this file to you under
 * the Apache License, Version 2.0 (the "License"); you may
 * not use this file except in compliance with the License.
 * You may obtain a copy of the License at
 *
 *    http://www.apache.org/licenses/LICENSE-2.0
 *
 * Unless required by applicable law or agreed to in writing,
 * software distributed under the License is distributed on an
 * "AS IS" BASIS, WITHOUT WARRANTIES OR CONDITIONS OF ANY
 * KIND, either express or implied.  See the License for the
 * specific language governing permissions and limitations
 * under the License.
 */

import React, {
  ChangeEventHandler,
  Component,
  FocusEventHandler,
  RefCallback,
} from 'react';
import classNames from 'classnames';
import AutosizeInput from 'react-input-autosize';

import { EuiScreenReaderOnly } from '../../accessibility';
import {
  EuiFormControlLayout,
  EuiFormControlLayoutProps,
} from '../../form/form_control_layout';
import { EuiComboBoxPill } from './combo_box_pill';
import { htmlIdGenerator } from '../../../services';
import { EuiFormControlLayoutIconsProps } from '../../form/form_control_layout/form_control_layout_icons';
import {
  EuiComboBoxOptionOption,
  EuiComboBoxSingleSelectionShape,
  OptionHandler,
  UpdatePositionHandler,
} from '../types';
import { CommonProps } from '../../common';

export interface EuiComboBoxInputProps<T> extends CommonProps {
  autoSizeInputRef?: RefCallback<AutosizeInput & HTMLInputElement>;
  compressed: boolean;
  focusedOptionId?: string;
  fullWidth?: boolean;
  hasSelectedOptions: boolean;
  id?: string;
  inputRef?: RefCallback<HTMLInputElement>;
  isDisabled?: boolean;
  isListOpen: boolean;
  noIcon: boolean;
  onBlur?: FocusEventHandler<HTMLInputElement>;
  onChange?: (searchValue: string) => void;
  onClear?: () => void;
  onClick?: () => void;
  onCloseListClick: () => void;
  onFocus: FocusEventHandler<HTMLInputElement>;
  onOpenListClick: () => void;
  onRemoveOption?: OptionHandler<T>;
  placeholder?: string;
  rootId: ReturnType<typeof htmlIdGenerator>;
  searchValue: string;
  selectedOptions?: Array<EuiComboBoxOptionOption<T>>;
  singleSelection?: boolean | EuiComboBoxSingleSelectionShape;
  toggleButtonRef?: RefCallback<HTMLButtonElement | HTMLSpanElement>;
  updatePosition: UpdatePositionHandler;
  value?: string;
  prepend?: EuiFormControlLayoutProps['prepend'];
  append?: EuiFormControlLayoutProps['append'];
  isLoading?: boolean;
}

interface EuiComboBoxInputState {
  hasFocus: boolean;
}

export class EuiComboBoxInput<T> extends Component<
  EuiComboBoxInputProps<T>,
  EuiComboBoxInputState
> {
  state: EuiComboBoxInputState = {
    hasFocus: false,
  };

  updatePosition = () => {
    // Wait a beat for the DOM to update, since we depend on DOM elements' bounds.
    requestAnimationFrame(() => {
      this.props.updatePosition();
    });
  };

  onFocus: FocusEventHandler<HTMLInputElement> = (event) => {
    this.props.onFocus(event);
    this.setState({
      hasFocus: true,
    });
  };

  onBlur: FocusEventHandler<HTMLInputElement> = (event) => {
    if (this.props.onBlur) {
      this.props.onBlur(event);
    }
    this.setState({
      hasFocus: false,
    });
  };

  componentDidUpdate(prevProps: EuiComboBoxInputProps<T>) {
    const { searchValue } = prevProps;

    // We need to update the position of everything if the user enters enough input to change
    // the size of the input.
    if (searchValue !== this.props.searchValue) {
      this.updatePosition();
    }
  }

  inputOnChange: ChangeEventHandler<HTMLInputElement> = (event) => {
    const { onChange, searchValue } = this.props;
    if (onChange) {
      onChange(event.target.value as typeof searchValue);
    }
  };

  inputRefCallback = (ref: HTMLInputElement & AutosizeInput) => {
    const { autoSizeInputRef } = this.props;
    if (autoSizeInputRef) {
      autoSizeInputRef(ref);
    }
  };

  render() {
    const {
      compressed,
      focusedOptionId,
      fullWidth,
      hasSelectedOptions,
      id,
      inputRef,
      isDisabled,
      isListOpen,
      noIcon,
      onClear,
      onClick,
      onCloseListClick,
      onOpenListClick,
      onRemoveOption,
      placeholder,
      rootId,
      searchValue,
      selectedOptions,
      singleSelection: singleSelectionProp,
      toggleButtonRef,
      value,
      prepend,
      append,
      isLoading,
    } = this.props;

    const singleSelection = Boolean(singleSelectionProp);
    const asPlainText =
      (singleSelectionProp &&
        typeof singleSelectionProp === 'object' &&
        singleSelectionProp.asPlainText) ||
      false;

    const pills = selectedOptions
<<<<<<< HEAD
      ? selectedOptions.map((option) => {
          const { label, color, onClick, ...rest } = option;
=======
      ? selectedOptions.map(option => {
          const { key, label, color, onClick, ...rest } = option;
>>>>>>> 2f835170
          const pillOnClose =
            isDisabled || singleSelection || onClick
              ? undefined
              : onRemoveOption;
          return (
            <EuiComboBoxPill
              option={option}
              onClose={pillOnClose}
              key={key ?? label.toLowerCase()}
              color={color}
              onClick={onClick}
              onClickAriaLabel={onClick ? 'Change' : undefined}
              asPlainText={asPlainText}
              {...rest}>
              {label}
            </EuiComboBoxPill>
          );
        })
      : null;

    let removeOptionMessage;
    let removeOptionMessageId;

    if (this.state.hasFocus) {
      const readPlaceholder = placeholder ? `${placeholder}.` : '';
      const removeOptionMessageContent =
        `Combo box. Selected. ${
          searchValue ? `${searchValue}. Selected. ` : ''
        }${
          selectedOptions && selectedOptions.length > 0
            ? `${value}. Press Backspace to delete ${
                selectedOptions[selectedOptions.length - 1].label
              }. `
            : ''
        }Combo box input. ${readPlaceholder} Type some text or, to display a list of choices, press Down Arrow. ` +
        'To exit the list of choices, press Escape.';

      removeOptionMessageId = htmlIdGenerator()();

      // aria-live="assertive" will read this message aloud immediately once it enters the DOM.
      // We'll render to the DOM when the input gains focus and remove it when the input loses focus.
      // We'll use aria-hidden to prevent default aria information from being read by the screen
      // reader.
      removeOptionMessage = (
        <EuiScreenReaderOnly>
          <span aria-live="assertive" id={removeOptionMessageId}>
            {removeOptionMessageContent}
          </span>
        </EuiScreenReaderOnly>
      );
    }

    let placeholderMessage;

    if (
      placeholder &&
      selectedOptions &&
      !selectedOptions.length &&
      !searchValue
    ) {
      placeholderMessage = (
        <p className="euiComboBoxPlaceholder">{placeholder}</p>
      );
    }

    const clickProps: EuiFormControlLayoutIconsProps = {};
    if (!isDisabled && onClear && hasSelectedOptions) {
      clickProps.clear = {
        'data-test-subj': 'comboBoxClearButton',
        onClick: onClear,
      };
    }

    let icon: EuiFormControlLayoutIconsProps['icon'];
    if (!noIcon) {
      icon = {
        'aria-label': isListOpen
          ? 'Close list of options'
          : 'Open list of options',
        'data-test-subj': 'comboBoxToggleListButton',
        disabled: isDisabled,
        onClick: isListOpen && !isDisabled ? onCloseListClick : onOpenListClick,
        ref: toggleButtonRef,
        side: 'right',
        type: 'arrowDown',
      };
    }

    const wrapClasses = classNames('euiComboBox__inputWrap', {
      'euiComboBox__inputWrap--compressed': compressed,
      'euiComboBox__inputWrap--fullWidth': fullWidth,
      'euiComboBox__inputWrap--noWrap': singleSelection,
      'euiComboBox__inputWrap-isLoading': isLoading,
      'euiComboBox__inputWrap-isClearable': onClear,
      'euiComboBox__inputWrap--inGroup': prepend || append,
    });

    return (
      <EuiFormControlLayout
        icon={icon}
        {...clickProps}
        isLoading={isLoading}
        compressed={compressed}
        fullWidth={fullWidth}
        prepend={prepend}
        append={append}>
        <div
          className={wrapClasses}
          data-test-subj="comboBoxInput"
          onClick={onClick}
          tabIndex={-1} // becomes onBlur event's relatedTarget, otherwise relatedTarget is null when clicking on this div
        >
          {!singleSelection || !searchValue ? pills : null}
          {placeholderMessage}
          <AutosizeInput
            aria-activedescendant={focusedOptionId}
            aria-controls={isListOpen ? rootId('listbox') : ''}
            className="euiComboBox__input"
            data-test-subj="comboBoxSearchInput"
            disabled={isDisabled}
            id={id}
            inputRef={inputRef}
            onBlur={this.onBlur}
            onChange={this.inputOnChange}
            onFocus={this.onFocus}
            ref={this.inputRefCallback}
            role="textbox"
            style={{ fontSize: 14 }}
            value={searchValue}
          />
          {removeOptionMessage}
        </div>
      </EuiFormControlLayout>
    );
  }
}<|MERGE_RESOLUTION|>--- conflicted
+++ resolved
@@ -169,13 +169,8 @@
       false;
 
     const pills = selectedOptions
-<<<<<<< HEAD
       ? selectedOptions.map((option) => {
-          const { label, color, onClick, ...rest } = option;
-=======
-      ? selectedOptions.map(option => {
           const { key, label, color, onClick, ...rest } = option;
->>>>>>> 2f835170
           const pillOnClose =
             isDisabled || singleSelection || onClick
               ? undefined
