// Jest Snapshot v1, https://goo.gl/fbAQLP

exports[`EuiBetaBadge is rendered 1`] = `
<span
  aria-label="aria-label"
  class="euiBetaBadge euiBetaBadge--hollow testClass1 testClass2"
  data-test-subj="test subject string"
  title="Beta"
>
  Beta
</span>
`;

exports[`EuiBetaBadge props color accent is rendered 1`] = `
<span
  class="euiBetaBadge euiBetaBadge--accent"
  title="Beta"
>
  Beta
</span>
`;

exports[`EuiBetaBadge props color hollow is rendered 1`] = `
<span
  class="euiBetaBadge euiBetaBadge--hollow"
  title="Beta"
>
  Beta
</span>
`;

exports[`EuiBetaBadge props color subdued is rendered 1`] = `
<span
  class="euiBetaBadge euiBetaBadge--subdued"
  title="Beta"
>
  Beta
</span>
`;

exports[`EuiBetaBadge props size m is rendered 1`] = `
<span
  class="euiBetaBadge euiBetaBadge--hollow"
  title="Beta"
>
  Beta
</span>
`;

exports[`EuiBetaBadge props size s is rendered 1`] = `
<span
  class="euiBetaBadge euiBetaBadge--hollow euiBetaBadge--small"
  title="Beta"
>
  Beta
</span>
`;

exports[`EuiBetaBadge props tooltip and anchorProps are rendered 1`] = `
<span
<<<<<<< HEAD
  class="euiToolTipAnchor customAnchorClass emotion-euiToolTipAnchor-inlineBlock-EuiToolTip"
=======
  class="euiToolTipAnchor customAnchorClass"
>>>>>>> 6d44c2cd
  data-test-subj="DTS"
>
  <span
    class="euiBetaBadge euiBetaBadge--hollow"
    role="button"
    tabindex="0"
  >
    Beta
  </span>
</span>
`;<|MERGE_RESOLUTION|>--- conflicted
+++ resolved
@@ -58,11 +58,22 @@
 
 exports[`EuiBetaBadge props tooltip and anchorProps are rendered 1`] = `
 <span
-<<<<<<< HEAD
+  class="euiToolTipAnchor customAnchorClass"
+  data-test-subj="DTS"
+>
+  <span
+    class="euiBetaBadge euiBetaBadge--hollow"
+    role="button"
+    tabindex="0"
+  >
+    Beta
+  </span>
+</span>
+`;
+
+exports[`EuiBetaBadge props tooltip and anchorProps are rendered 1`] = `
+<span
   class="euiToolTipAnchor customAnchorClass emotion-euiToolTipAnchor-inlineBlock-EuiToolTip"
-=======
-  class="euiToolTipAnchor customAnchorClass"
->>>>>>> 6d44c2cd
   data-test-subj="DTS"
 >
   <span
