import React from 'react';

import { renderToHtml } from '../../services';

import { GuideSectionTypes } from '../../components';

import {
  EuiCode,
  EuiLoadingKibana,
  EuiLoadingSpinner,
  EuiLoadingChart,
  EuiLoadingContent,
} from '../../../../src/components';

import LoadingKibana from './loading_kibana';
const loadingKibanaSource = require('!!raw-loader!./loading_kibana');
const loadingKibanaHtml = renderToHtml(LoadingKibana);

import LoadingChart from './loading_chart';
const loadingChartSource = require('!!raw-loader!./loading_chart');
const loadingChartHtml = renderToHtml(LoadingChart);

import LoadingSpinner from './loading_spinner';
const loadingSpinnerSource = require('!!raw-loader!./loading_spinner');
const loadingSpinnerHtml = renderToHtml(LoadingSpinner);

import LoadingContent from './loading_content';
const loadingContentSource = require('!!raw-loader!./loading_content');
const loadingContentHtml = renderToHtml(LoadingContent);

export const LoadingExample = {
  title: 'Loading',
  sections: [
    {
      title: 'Kibana',
      source: [
        {
          type: GuideSectionTypes.JS,
          code: loadingKibanaSource,
        },
        {
          type: GuideSectionTypes.HTML,
          code: loadingKibanaHtml,
        },
      ],
      text: (
        <p>
          Logo based load. Should only be used in very large panels, like bootup
          screens.
        </p>
      ),
      props: { EuiLoadingKibana },
      demo: <LoadingKibana />,
<<<<<<< HEAD
      snippet: '<EuiLoadingKibana size="m" />',
=======
      snippet: `<EuiLoadingKibana size="m" />`,
>>>>>>> 75fee430
    },
    {
      title: 'Chart',
      source: [
        {
          type: GuideSectionTypes.JS,
          code: loadingChartSource,
        },
        {
          type: GuideSectionTypes.HTML,
          code: loadingChartHtml,
        },
      ],
      text: (
        <p>
          Loader for the loading of chart or dashboard and visualization
          elements. The colored versions should be used sparingly, only when a
          single large visualization is loaded. When loading smaller groups of
          panels, the smaller, mono versions should be used.
        </p>
      ),
      props: { EuiLoadingChart },
      demo: <LoadingChart />,
<<<<<<< HEAD
      snippet: '<EuiLoadingChart size="m" />',
=======
      snippet: `<EuiLoadingChart size="m" />`,
>>>>>>> 75fee430
    },
    {
      title: 'Spinner',
      source: [
        {
          type: GuideSectionTypes.JS,
          code: loadingSpinnerSource,
        },
        {
          type: GuideSectionTypes.HTML,
          code: loadingSpinnerHtml,
        },
      ],
      text: <p>A simple spinner for most loading applications.</p>,
      props: { EuiLoadingSpinner },
      demo: <LoadingSpinner />,
<<<<<<< HEAD
      snippet: '<EuiLoadingSpinner size="m" />',
=======
      snippet: `<EuiLoadingSpinner size="m" />`,
>>>>>>> 75fee430
    },
    {
      title: 'Text Content',
      source: [
        {
          type: GuideSectionTypes.JS,
          code: loadingContentSource,
        },
        {
          type: GuideSectionTypes.HTML,
          code: loadingContentHtml,
        },
      ],
      text: (
        <p>
          A simple loading animation for displaying placeholder text content.
          You can pass in a number of <EuiCode>lines</EuiCode> between 1 and 10.
        </p>
      ),
      props: { EuiLoadingContent },
      demo: <LoadingContent />,
<<<<<<< HEAD
      snippet: '<EuiLoadingContent lines={3} />',
=======
      snippet: `<EuiLoadingContent lines={3} />`,
>>>>>>> 75fee430
    },
  ],
};<|MERGE_RESOLUTION|>--- conflicted
+++ resolved
@@ -51,11 +51,7 @@
       ),
       props: { EuiLoadingKibana },
       demo: <LoadingKibana />,
-<<<<<<< HEAD
-      snippet: '<EuiLoadingKibana size="m" />',
-=======
       snippet: `<EuiLoadingKibana size="m" />`,
->>>>>>> 75fee430
     },
     {
       title: 'Chart',
@@ -79,11 +75,7 @@
       ),
       props: { EuiLoadingChart },
       demo: <LoadingChart />,
-<<<<<<< HEAD
-      snippet: '<EuiLoadingChart size="m" />',
-=======
       snippet: `<EuiLoadingChart size="m" />`,
->>>>>>> 75fee430
     },
     {
       title: 'Spinner',
@@ -100,11 +92,7 @@
       text: <p>A simple spinner for most loading applications.</p>,
       props: { EuiLoadingSpinner },
       demo: <LoadingSpinner />,
-<<<<<<< HEAD
-      snippet: '<EuiLoadingSpinner size="m" />',
-=======
       snippet: `<EuiLoadingSpinner size="m" />`,
->>>>>>> 75fee430
     },
     {
       title: 'Text Content',
@@ -126,11 +114,7 @@
       ),
       props: { EuiLoadingContent },
       demo: <LoadingContent />,
-<<<<<<< HEAD
-      snippet: '<EuiLoadingContent lines={3} />',
-=======
       snippet: `<EuiLoadingContent lines={3} />`,
->>>>>>> 75fee430
     },
   ],
 };