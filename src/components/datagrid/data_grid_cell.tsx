--- conflicted
+++ resolved
@@ -475,43 +475,19 @@
     if (isExpandable || (column && column.cellActions)) {
       innerContent = (
         <div className="euiDataGridRowCell__content">
-<<<<<<< HEAD
           <EuiDataGridCellPopover
             anchorContent={anchorContent}
             cellContentProps={cellContentProps}
             cellContentsRef={this.cellContentsRef}
             closePopover={() => this.setState({ popoverIsOpen: false })}
             column={column}
-            panelRefFn={ref => (this.popoverPanelRef.current = ref)}
+            panelRefFn={(ref) => (this.popoverPanelRef.current = ref)}
             popoverIsOpen={this.state.popoverIsOpen}
             rowIndex={rowIndex}
             updateFocus={this.updateFocus}
             renderCellValue={rest.renderCellValue}
             popoverContent={PopoverContent}
           />
-=======
-          <EuiPopover
-            hasArrow={false}
-            anchorClassName="euiDataGridRowCell__expand"
-            button={anchorContent}
-            isOpen={this.state.popoverIsOpen}
-            panelRef={(ref) => (this.popoverPanelRef.current = ref)}
-            ownFocus
-            panelClassName="euiDataGridRowCell__popover"
-            zIndex={8001}
-            display="block"
-            closePopover={() => this.setState({ popoverIsOpen: false })}
-            onKeyDown={(event) => {
-              if (event.key === keys.F2 || event.key === keys.ESCAPE) {
-                event.preventDefault();
-                event.stopPropagation();
-                this.setState({ popoverIsOpen: false });
-              }
-            }}
-            onTrapDeactivation={this.updateFocus}>
-            {popoverContent}
-          </EuiPopover>
->>>>>>> 0b59d830
         </div>
       );
     }
