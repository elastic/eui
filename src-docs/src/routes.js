--- conflicted
+++ resolved
@@ -361,14 +361,11 @@
         component: Borders,
         sections: bordersSections,
       },
-<<<<<<< HEAD
-=======
       {
         name: 'Typography',
         component: Typography,
         sections: typographySections,
       },
->>>>>>> 932671cd
       createExample(SassGuidelines, 'Sass'),
     ],
   },
