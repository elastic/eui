<<<<<<< HEAD
.playgroundCompiler {
  background: $euiColorEmptyShade;
  position: sticky;
  top: $euiHeaderHeightCompensation;
  z-index: 5;

=======
.playgroundWrapper {
>>>>>>> 2be38928
  > div {
    display: block !important; // sass-lint:disable-line no-important
  }
}<|MERGE_RESOLUTION|>--- conflicted
+++ resolved
@@ -1,13 +1,4 @@
-<<<<<<< HEAD
-.playgroundCompiler {
-  background: $euiColorEmptyShade;
-  position: sticky;
-  top: $euiHeaderHeightCompensation;
-  z-index: 5;
-
-=======
 .playgroundWrapper {
->>>>>>> 2be38928
   > div {
     display: block !important; // sass-lint:disable-line no-important
   }
