--- conflicted
+++ resolved
@@ -71,10 +71,6 @@
   onClear?: MouseEventHandler<HTMLButtonElement>;
 
   /**
-   * Which icon in input
-   */
-  optionalIcon?: EuiFormControlLayoutIconsProps['icon'];
-  /**
    * Opens to this date (in moment format) on first press, regardless of selection
    */
   openToDate?: Moment;
@@ -100,11 +96,7 @@
   iconType?: EuiFormControlLayoutIconsProps['icon'];
 
   /**
-<<<<<<< HEAD
    * Sets the placement of the popover. It accepts: `"bottom"`, `"bottom-end"`, `"bottom-start"`, `"left"`, `"left-end"`, `"left-start"`, `"right"`, `"right-end"`, `"right-start"`, `"top"`, `"top-end"`, `"top-start"`
-=======
-   * Sets the placement of the popover. It accepts: `"bottom"`, `"bottom-end"`, `"bottom-start"`, `"left"`, `"left-end"`, `"right"`, `"right-end"`, `"right-start"`, `"top"`, `"top-end"`, `"top-start"`
->>>>>>> 2765b98a
    */
   popoverPlacement?: ReactDatePickerProps['popperPlacement'];
 }
