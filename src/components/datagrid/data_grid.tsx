/*
 * Licensed to Elasticsearch B.V. under one or more contributor
 * license agreements. See the NOTICE file distributed with
 * this work for additional information regarding copyright
 * ownership. Elasticsearch B.V. licenses this file to you under
 * the Apache License, Version 2.0 (the "License"); you may
 * not use this file except in compliance with the License.
 * You may obtain a copy of the License at
 *
 *    http://www.apache.org/licenses/LICENSE-2.0
 *
 * Unless required by applicable law or agreed to in writing,
 * software distributed under the License is distributed on an
 * "AS IS" BASIS, WITHOUT WARRANTIES OR CONDITIONS OF ANY
 * KIND, either express or implied.  See the License for the
 * specific language governing permissions and limitations
 * under the License.
 */

import React, {
  FunctionComponent,
  HTMLAttributes,
  KeyboardEvent,
  useCallback,
  useState,
  useEffect,
  Fragment,
  ReactChild,
  useMemo,
  useRef,
  MutableRefObject,
  CSSProperties,
} from 'react';
import classNames from 'classnames';
import tabbable from 'tabbable';
import { EuiI18n } from '../i18n';
import { CommonProps, OneOf } from '../common';
import {
  EuiDataGridColumn,
  EuiDataGridColumnWidths,
  EuiDataGridInMemory,
  EuiDataGridPaginationProps,
  EuiDataGridInMemoryValues,
  EuiDataGridControlColumn,
  EuiDataGridSorting,
  EuiDataGridStyle,
  EuiDataGridStyleBorders,
  EuiDataGridStyleCellPaddings,
  EuiDataGridStyleFontSizes,
  EuiDataGridStyleHeader,
  EuiDataGridStyleRowHover,
  EuiDataGridPopoverContents,
  EuiDataGridColumnVisibility,
  EuiDataGridToolBarVisibilityOptions,
  EuiDataGridFocusedCell,
  EuiDataGridOnColumnResizeHandler,
  EuiDataGridStyleFooter,
} from './data_grid_types';
import { EuiDataGridCellProps } from './data_grid_cell';
import { EuiButtonEmpty } from '../button';
import { keys, htmlIdGenerator } from '../../services';
import { EuiDataGridBody } from './data_grid_body';
import { useDataGridColumnSelector } from './column_selector';
import { useDataGridStyleSelector, startingStyles } from './style_selector';
import { EuiTablePagination } from '../table/table_pagination';
import { EuiFocusTrap } from '../focus_trap';
import {
  EuiResizeObserver,
  useResizeObserver,
} from '../observer/resize_observer';
import { EuiDataGridInMemoryRenderer } from './data_grid_inmemory_renderer';
import {
  useMergedSchema,
  EuiDataGridSchemaDetector,
  useDetectSchema,
  schemaDetectors as providedSchemaDetectors,
} from './data_grid_schema';
<<<<<<< HEAD
import { useColumnSorting } from './column_sorting';
import {
  DataGridFocusContext,
  DataGridFocusContextShape,
  DataGridSortingContext,
} from './data_grid_context';
=======
import { useDataGridColumnSorting } from './column_sorting';
import { EuiMutationObserver } from '../observer/mutation_observer';
import { DataGridContext } from './data_grid_context';
>>>>>>> c4177bc3

// Used to short-circuit some async browser behaviour that is difficult to account for in tests
const IS_JEST_ENVIRONMENT = global.hasOwnProperty('_isJest');

// When below this number the grid only shows the full screen button
const MINIMUM_WIDTH_FOR_GRID_CONTROLS = 479;

type CommonGridProps = CommonProps &
  HTMLAttributes<HTMLDivElement> & {
    /**
     * An array of #EuiDataGridControlColumn objects. Used to define ancillary columns on the left side of the data grid.
     */
    leadingControlColumns?: EuiDataGridControlColumn[];
    /**
     * An array of #EuiDataGridControlColumn objects. Used to define ancillary columns on the right side of the data grid.
     */
    trailingControlColumns?: EuiDataGridControlColumn[];
    /**
     * An array of #EuiDataGridColumn objects. Lists the columns available and the schema and settings tied to it.
     */
    columns: EuiDataGridColumn[];
    /**
     * An array of #EuiDataGridColumnVisibility objects. Defines which columns are visible in the grid and the order they are displayed.
     */
    columnVisibility: EuiDataGridColumnVisibility;
    /**
     * An array of custom #EuiDataGridSchemaDetector objects. You can inject custom schemas to the grid to define the classnames applied
     */
    schemaDetectors?: EuiDataGridSchemaDetector[];
    /**
     * An object mapping #EuiDataGridColumn `schema`s to a custom popover formatting component which receives #EuiDataGridPopoverContent props
     */
    popoverContents?: EuiDataGridPopoverContents;
    /**
     * The total number of rows in the dataset (used by e.g. pagination to know how many pages to list)
     */
    rowCount: number;
    /**
     * A function called to render a cell's value. Behind the scenes it is treated as a React component
     * allowing hooks, context, and other React concepts to be used. The function receives a #CellValueElement
     * as its only argument.
     */
    renderCellValue: EuiDataGridCellProps['renderCellValue'];
    /**
     * A function called to render a cell's value. Behind the scenes it is treated as a React component
     * allowing hooks, context, and other React concepts to be used. The function receives a #CellValueElement
     * as its only argument.
     */
    renderFooterCellValue?: EuiDataGridCellProps['renderCellValue'];
    /**
     * Defines the look and feel for the grid. Accepts a partial #EuiDataGridStyle object. Settings provided may be overwritten or merged with user defined preferences if toolbarVisibility density controls are available.
     */
    gridStyle?: EuiDataGridStyle;
    /**
     * Accepts either a boolean or #EuiDataGridToolbarVisibilityOptions object. When used as a boolean, defines the display of the toolbar entire. WHen passed an object allows you to turn off individual controls within the toolbar as well as add additional buttons.
     */
    toolbarVisibility?: boolean | EuiDataGridToolBarVisibilityOptions;
    /**
     * A #EuiDataGridInMemory object to definite the level of high order schema-detection and sorting logic to use on your data. *Try to set when possible*. When omitted, disables all enhancements and assumes content is flat strings.
     */
    inMemory?: EuiDataGridInMemory;
    /**
     * A #EuiDataGridPagination object. Omit to disable pagination completely.
     */
    pagination?: EuiDataGridPaginationProps;
    /**
     * A #EuiDataGridSorting object that provides the sorted columns along with their direction. Omit to disable, but you'll likely want to also turn off the user sorting controls through the `toolbarVisibility` prop.
     */
    sorting?: EuiDataGridSorting;
    /**
     * A callback for when a column's size changes. Callback receives `{ columnId: string, width: number }`.
     */
    onColumnResize?: EuiDataGridOnColumnResizeHandler;
    /**
     * Defines a minimum width for the grid to show all controls in its header.
     */
    minSizeForControls?: number;
    /**
     * Sets the grid's height, forcing it to overflow in a scrollable container with cell virtualization
     */
    height?: CSSProperties['height'];
    /**
     * Sets the grid's width, forcing it to overflow in a scrollable container with cell virtualization
     */
    width?: CSSProperties['width'];
  };

// Force either aria-label or aria-labelledby to be defined
export type EuiDataGridProps = OneOf<
  CommonGridProps,
  'aria-label' | 'aria-labelledby'
>;

// Each gridStyle object above sets a specific CSS select to .euiGrid
const fontSizesToClassMap: { [size in EuiDataGridStyleFontSizes]: string } = {
  s: 'euiDataGrid--fontSizeSmall',
  m: '',
  l: 'euiDataGrid--fontSizeLarge',
};

const headerToClassMap: { [header in EuiDataGridStyleHeader]: string } = {
  shade: 'euiDataGrid--headerShade',
  underline: 'euiDataGrid--headerUnderline',
};

const footerToClassMap: { [footer in EuiDataGridStyleFooter]: string } = {
  shade: 'euiDataGrid--footerShade',
  overline: 'euiDataGrid--footerOverline',
  striped: '',
};

const rowHoverToClassMap: {
  [rowHighlight in EuiDataGridStyleRowHover]: string;
} = {
  highlight: 'euiDataGrid--rowHoverHighlight',
  none: '',
};

const bordersToClassMap: { [border in EuiDataGridStyleBorders]: string } = {
  all: 'euiDataGrid--bordersAll',
  horizontal: 'euiDataGrid--bordersHorizontal',
  none: 'euiDataGrid--bordersNone',
};

const cellPaddingsToClassMap: {
  [cellPaddings in EuiDataGridStyleCellPaddings]: string;
} = {
  s: 'euiDataGrid--paddingSmall',
  m: '',
  l: 'euiDataGrid--paddingLarge',
};

function computeVisibleRows(
  props: Pick<EuiDataGridProps, 'pagination' | 'rowCount'>
) {
  const { pagination, rowCount } = props;

  const startRow = pagination ? pagination.pageIndex * pagination.pageSize : 0;
  let endRow = pagination
    ? (pagination.pageIndex + 1) * pagination.pageSize
    : rowCount;
  endRow = Math.min(endRow, rowCount);

  return endRow - startRow;
}

function renderPagination(props: EuiDataGridProps, controls: string) {
  const { pagination } = props;

  if (pagination == null) {
    return null;
  }

  const {
    pageIndex,
    pageSize,
    pageSizeOptions,
    onChangePage,
    onChangeItemsPerPage,
  } = pagination;
  const pageCount = Math.ceil(props.rowCount / pageSize);
  const minSizeOption =
    pageSizeOptions && [...pageSizeOptions].sort((a, b) => a - b)[0];

  if (props.rowCount < (minSizeOption || pageSize)) {
    /**
     * Do not render the pagination when:
     * 1. Rows count is less than min pagination option (rows per page)
     * 2. Rows count is less than pageSize (the case when there are no pageSizeOptions provided)
     */
    return null;
  }

  // hide select rows per page if pageSizeOptions is undefined or an empty array
  const hidePerPageOptions = !pageSizeOptions || pageSizeOptions.length === 0;

  return (
    <EuiI18n
      token="euiDataGrid.ariaLabelGridPagination"
      default="Pagination for preceding grid: {label}"
      values={{ label: props['aria-label'] }}>
      {(ariaLabelGridPagination: string) => {
        return (
          <EuiI18n
            token="euiDataGrid.ariaLabelledByGridPagination"
            default="Pagination for preceding grid">
            {(ariaLabelledByGridPagination: string) => {
              const accessibleName = {
                ...(props['aria-label'] && {
                  'aria-label': ariaLabelGridPagination,
                }),
                ...(props['aria-labelledby'] && {
                  'aria-labelledby': ariaLabelledByGridPagination,
                }),
              };

              return (
                <div className="euiDataGrid__pagination">
                  <EuiTablePagination
                    aria-controls={controls}
                    activePage={pageIndex}
                    hidePerPageOptions={hidePerPageOptions}
                    itemsPerPage={pageSize}
                    itemsPerPageOptions={pageSizeOptions}
                    pageCount={pageCount}
                    onChangePage={onChangePage}
                    onChangeItemsPerPage={onChangeItemsPerPage}
                    {...accessibleName}
                  />
                </div>
              );
            }}
          </EuiI18n>
        );
      }}
    </EuiI18n>
  );
}

function useDefaultColumnWidth(
  container: HTMLElement | null,
  leadingControlColumns: EuiDataGridControlColumn[],
  trailingControlColumns: EuiDataGridControlColumn[],
  columns: EuiDataGridProps['columns']
): number | null {
  const containerSize = useResizeObserver(container, 'width');
  const gridWidth = containerSize.width;

  const computeDefaultWidth = useCallback((): number | null => {
    if (IS_JEST_ENVIRONMENT) return 100;
    if (gridWidth === 0) return null; // we can't tell what size to compute yet

    const controlColumnWidths = [
      ...leadingControlColumns,
      ...trailingControlColumns,
    ].reduce<number>(
      (claimedWidth, controlColumn: EuiDataGridControlColumn) =>
        claimedWidth + controlColumn.width,
      0
    );

    const columnsWithWidths = columns.filter<
      EuiDataGridColumn & { initialWidth: number }
    >(doesColumnHaveAnInitialWidth);

    const definedColumnsWidth = columnsWithWidths.reduce(
      (claimedWidth, column) => claimedWidth + column.initialWidth,
      0
    );

    const claimedWidth = controlColumnWidths + definedColumnsWidth;

    const widthToFill = gridWidth - claimedWidth;
    const unsizedColumnCount = columns.length - columnsWithWidths.length;
    if (unsizedColumnCount === 0) {
      return 100;
    }
    return Math.max(widthToFill / unsizedColumnCount, 100);
  }, [gridWidth, columns, leadingControlColumns, trailingControlColumns]);

  const [defaultColumnWidth, setDefaultColumnWidth] = useState<number | null>(
    computeDefaultWidth
  );

  useEffect(() => {
    const columnWidth = computeDefaultWidth();
    setDefaultColumnWidth(columnWidth);
  }, [computeDefaultWidth]);

  return defaultColumnWidth;
}

function doesColumnHaveAnInitialWidth(
  column: EuiDataGridColumn
): column is EuiDataGridColumn & { initialWidth: number } {
  return column.hasOwnProperty('initialWidth');
}

function useColumnWidths(
  columns: EuiDataGridColumn[],
  onColumnResize?: EuiDataGridOnColumnResizeHandler
): [EuiDataGridColumnWidths, (columnId: string, width: number) => void] {
  const hasMounted = useRef(false);

  const computeColumnWidths = useCallback(() => {
    return columns
      .filter<EuiDataGridColumn & { initialWidth: number }>(
        doesColumnHaveAnInitialWidth
      )
      .reduce<EuiDataGridColumnWidths>((initialWidths, column) => {
        initialWidths[column.id] = column.initialWidth;
        return initialWidths;
      }, {});
  }, [columns]);

  const [columnWidths, setColumnWidths] = useState<EuiDataGridColumnWidths>(
    computeColumnWidths
  );

  useEffect(() => {
    if (!hasMounted.current) {
      hasMounted.current = true;
      return;
    }

    setColumnWidths(computeColumnWidths());
  }, [computeColumnWidths]);

  const setColumnWidth = useCallback(
    (columnId: string, width: number) => {
      setColumnWidths({ ...columnWidths, [columnId]: width });

      if (onColumnResize) {
        onColumnResize({ columnId, width });
      }
    },
    [columnWidths, onColumnResize]
  );

  return [columnWidths, setColumnWidth];
}

function useOnResize(
  setGridWidth: (newWidth: number) => void,
  setGridHeight: (newHeight: number) => void
) {
  return useCallback(
    ({ width, height }: { width: number; height: number }) => {
      setGridWidth(width);
      setGridHeight(height);
    },
    [setGridWidth, setGridHeight]
  );
}

function useInMemoryValues(
  inMemory: EuiDataGridInMemory | undefined,
  rowCount: number
): [
  EuiDataGridInMemoryValues,
  (rowIndex: number, columnId: string, value: string) => void
] {
  /**
   * For performance, `onCellRender` below mutates the inMemoryValues object
   * instead of cloning. If this operation were done in a setState call
   * React would ignore the update as the object itself has not changed.
   * So, we keep a dual record: the in-memory values themselves and a "version" counter.
   * When the object is mutated, the version is incremented triggering a re-render, and
   * the returned `inMemoryValues` object is re-created (cloned) from the mutated version.
   * The version updates are batched, so only one clone happens per batch.
   **/
  const _inMemoryValues = useRef<EuiDataGridInMemoryValues>({});
  const [inMemoryValuesVersion, setInMemoryValuesVersion] = useState(0);

  // eslint-disable-next-line react-hooks/exhaustive-deps
  const inMemoryValues = useMemo(() => ({ ..._inMemoryValues.current }), [
    inMemoryValuesVersion,
  ]);

  const onCellRender = useCallback((rowIndex, columnId, value) => {
    const nextInMemoryValues = _inMemoryValues.current;
    nextInMemoryValues[rowIndex] = nextInMemoryValues[rowIndex] || {};
    nextInMemoryValues[rowIndex][columnId] = value;
    setInMemoryValuesVersion((version) => version + 1);
  }, []);

  // if `inMemory.level` or `rowCount` changes reset the values
  const inMemoryLevel = inMemory && inMemory.level;
  const resetRunCount = useRef(0);
  useEffect(() => {
    if (resetRunCount.current++ > 0) {
      // this has to delete "overflow" keys from the object instead of resetting to an empty one,
      // as the internal inmemoryrenderer component's useEffect which sets the values
      // executes before this outer, wrapping useEffect
      const existingRowKeyCount = Object.keys(_inMemoryValues.current).length;
      for (let i = rowCount; i < existingRowKeyCount; i++) {
        delete _inMemoryValues.current[i];
      }
      setInMemoryValuesVersion((version) => version + 1);
    }
  }, [inMemoryLevel, rowCount]);

  return [inMemoryValues, onCellRender];
}

function createKeyDownHandler(
  props: EuiDataGridProps,
  visibleColumns: EuiDataGridProps['columns'],
  leadingControlColumns: EuiDataGridControlColumn[],
  trailingControlColumns: EuiDataGridControlColumn[],
  focusedCell: EuiDataGridFocusedCell | undefined,
  headerIsInteractive: boolean,
  setFocusedCell: (focusedCell: EuiDataGridFocusedCell) => void
) {
  return (event: KeyboardEvent<HTMLDivElement>) => {
    if (focusedCell == null) return;

    const colCount =
      visibleColumns.length +
      leadingControlColumns.length +
      trailingControlColumns.length -
      1;
    const [x, y] = focusedCell;
    const rowCount = computeVisibleRows(props);
    const { key, ctrlKey } = event;

    if (key === keys.ARROW_DOWN) {
      event.preventDefault();
      if (props.renderFooterCellValue ? y < rowCount : y < rowCount - 1) {
        setFocusedCell([x, y + 1]);
      }
    } else if (key === keys.ARROW_LEFT) {
      event.preventDefault();
      if (x > 0) {
        setFocusedCell([x - 1, y]);
      }
    } else if (key === keys.ARROW_UP) {
      event.preventDefault();
      const minimumIndex = headerIsInteractive ? -1 : 0;
      if (y > minimumIndex) {
        setFocusedCell([x, y - 1]);
      }
    } else if (key === keys.ARROW_RIGHT) {
      event.preventDefault();
      if (x < colCount) {
        setFocusedCell([x + 1, y]);
      }
    } else if (key === keys.PAGE_DOWN) {
      if (props.pagination) {
        event.preventDefault();
        const rowCount = props.rowCount;
        const pageIndex = props.pagination.pageIndex;
        const pageSize = props.pagination.pageSize;
        const pageCount = Math.ceil(rowCount / pageSize);
        if (pageIndex < pageCount - 1) {
          props.pagination.onChangePage(pageIndex + 1);
        }
        setFocusedCell([focusedCell[0], 0]);
      }
    } else if (key === keys.PAGE_UP) {
      if (props.pagination) {
        event.preventDefault();
        const pageIndex = props.pagination.pageIndex;
        if (pageIndex > 0) {
          props.pagination.onChangePage(pageIndex - 1);
        }
        setFocusedCell([focusedCell[0], props.pagination.pageSize - 1]);
      }
    } else if (key === (ctrlKey && keys.END)) {
      event.preventDefault();
      setFocusedCell([colCount, rowCount - 1]);
    } else if (key === (ctrlKey && keys.HOME)) {
      event.preventDefault();
      setFocusedCell([0, 0]);
    } else if (key === keys.END) {
      event.preventDefault();
      setFocusedCell([colCount, y]);
    } else if (key === keys.HOME) {
      event.preventDefault();
      setFocusedCell([0, y]);
    }
  };
}

type FocusProps = Pick<HTMLAttributes<HTMLDivElement>, 'tabIndex' | 'onFocus'>;
const useFocus = (
  headerIsInteractive: boolean,
  cellsUpdateFocus: MutableRefObject<Map<string, Function>>
): [
  FocusProps,
  EuiDataGridFocusedCell | undefined,
  (focusedCell: EuiDataGridFocusedCell) => void
] => {
  const [focusedCell, _setFocusedCell] = useState<
    EuiDataGridFocusedCell | undefined
  >(undefined);

  const setFocusedCell = useCallback((focusedCell: EuiDataGridFocusedCell) => {
    _setFocusedCell((previousCell) => {
      // verify that the cell has changed
      if (
        previousCell != null &&
        previousCell[0] === focusedCell[0] &&
        previousCell[1] === focusedCell[1]
      ) {
        return previousCell;
      }
      return focusedCell;
    });
  }, []);

  const previousCell = useRef<EuiDataGridFocusedCell | undefined>(undefined);
  useEffect(() => {
    if (previousCell.current) {
      notifyCellOfFocusState(
        cellsUpdateFocus.current,
        previousCell.current,
        false
      );
    }
    previousCell.current = focusedCell;

    if (focusedCell) {
      notifyCellOfFocusState(cellsUpdateFocus.current, focusedCell, true);
    }
  }, [cellsUpdateFocus, focusedCell]);

  const hasHadFocus = useMemo(() => focusedCell != null, [focusedCell]);

  const focusProps = useMemo<FocusProps>(
    () =>
      hasHadFocus
        ? {
            // FireFox allows tabbing to a div that is scrollable, while Chrome does not
            tabIndex: -1,
          }
        : {
            tabIndex: 0,
            onFocus: (e) => {
              // if e.target (the source element of the `focus event`
              // matches e.currentTarget (always the div with this onFocus listener)
              // then the user has focused directly on the data grid wrapper (almost definitely by tabbing)
              // so shift focus to the first interactive cell within the grid
              if (e.target === e.currentTarget) {
                setFocusedCell(headerIsInteractive ? [0, -1] : [0, 0]);
              }
            },
          },
    [hasHadFocus, setFocusedCell, headerIsInteractive]
  );

  return [focusProps, focusedCell, setFocusedCell];
};

// Typeguards to see if toolbarVisibility has a certain boolean property assigned
// If not, just set it to true and assume it's OK to show
function objectHasKey<O extends Record<string, any>, ObjectKey extends keyof O>(
  object: O,
  key: ObjectKey
): object is Required<O> {
  return object.hasOwnProperty(key);
}
function checkOrDefaultToolBarDiplayOptions<
  OptionKey extends keyof EuiDataGridToolBarVisibilityOptions
>(
  arg: EuiDataGridProps['toolbarVisibility'],
  option: OptionKey
): Required<EuiDataGridToolBarVisibilityOptions>[OptionKey] {
  if (arg === undefined) {
    return true;
  } else if (typeof arg === 'boolean') {
    return arg as boolean;
  } else if (objectHasKey(arg, option)) {
    return arg[option];
  } else {
    return true;
  }
}

function notifyCellOfFocusState(
  cellsUpdateFocus: Map<string, Function>,
  cell: EuiDataGridFocusedCell,
  isFocused: boolean
) {
  const key = `${cell[0]}-${cell[1]}`;
  const onFocus = cellsUpdateFocus.get(key);
  if (onFocus) {
    onFocus(isFocused);
  }
}

const emptyArrayDefault: EuiDataGridControlColumn[] = [];
export const EuiDataGrid: FunctionComponent<EuiDataGridProps> = (props) => {
  const {
    leadingControlColumns = emptyArrayDefault,
    trailingControlColumns = emptyArrayDefault,
    columns,
    columnVisibility,
    schemaDetectors,
    rowCount,
    renderCellValue,
    renderFooterCellValue,
    className,
    gridStyle,
    toolbarVisibility = true,
    pagination,
    sorting,
    inMemory,
    popoverContents,
    onColumnResize,
    minSizeForControls = MINIMUM_WIDTH_FOR_GRID_CONTROLS,
    height,
    width,
    ...rest
  } = props;

  const [isFullScreen, setIsFullScreen] = useState(false);
  const [gridWidth, setGridWidth] = useState(IS_JEST_ENVIRONMENT ? 500 : 0);

  // default DOM layout rules allow block content to naturally expand to the full document width
  // while height does not automatically expand; this gives us a little extra work when managing height:
  // if a `height` prop is set, it will be applied via `style` to constrain the grid's DOM, which is reacted to with a resize observer and tracked with `gridHeight`
  // if no `height` is set - or is unset - we need to unapply any existing `gridHeight` value
  // this triggers a double re-render when the grid is switched from constrained to unconstrained
  // but in reality ... maybe don't do that?
  const [gridHeight, setGridHeight] = useState(IS_JEST_ENVIRONMENT ? 500 : 0);
  useEffect(() => {
    if (height == null) {
      // if already 0 this update will be ignored
      // if not already 0, this resets the height constraint so a new value can be observed
      setGridHeight(0);
    }
  }, [height, pagination?.pageSize]);

  const [containerRef, _setContainerRef] = useState<HTMLDivElement | null>(
    null
  );
  const [interactiveCellId] = useState(htmlIdGenerator()());
  const [headerIsInteractive, setHeaderIsInteractive] = useState(false);

  const setContainerRef = useCallback((ref) => _setContainerRef(ref), []);

  const cellsUpdateFocus = useRef<Map<string, Function>>(new Map());

  const [wrappingDivFocusProps, focusedCell, setFocusedCell] = useFocus(
    headerIsInteractive,
    cellsUpdateFocus
  );

  // maintain a statically-referenced copy of `focusedCell`
  // so it can be looked up when needed without causing a re-render
  const focusedCellReference = useRef<
    EuiDataGridFocusedCell | null | undefined
  >(focusedCell);
  useEffect(() => {
    focusedCellReference.current = focusedCell;
  }, [focusedCell]);

  const handleHeaderChange = useCallback<(headerRow: HTMLElement) => void>(
    (headerRow) => {
      const tabbables = tabbable(headerRow);
      const managed = headerRow.querySelectorAll('[data-euigrid-tab-managed]');
      const hasInteractives = tabbables.length > 0 || managed.length > 0;
      if (hasInteractives !== headerIsInteractive) {
        setHeaderIsInteractive(hasInteractives);

        // if the focus is on the header, and the header is no longer interactive
        // move the focus down to the first row
        // if (hasInteractives === false && focusedCell && focusedCell[1] === -1) {
        const focusedCell = focusedCellReference.current;
        if (hasInteractives === false && focusedCell && focusedCell[1] === -1) {
          setFocusedCell([focusedCell[0], 0]);
        }
      }
    },
    [headerIsInteractive, setHeaderIsInteractive, setFocusedCell]
  );

  const handleHeaderMutation = useCallback<MutationCallback>(
    (records) => {
      const [{ target }] = records;

      // find the wrapping header div
      let headerRow = target.parentElement;
      while (
        headerRow &&
        (headerRow.getAttribute('data-test-subj') || '')
          .split(/\s+/)
          .indexOf('dataGridHeader') === -1
      ) {
        headerRow = headerRow.parentElement;
      }

      if (headerRow) handleHeaderChange(headerRow);
    },
    [handleHeaderChange]
  );

  const handleGridKeyDown = (event: KeyboardEvent<HTMLDivElement>) => {
    switch (event.key) {
      case keys.ESCAPE:
        if (isFullScreen) {
          event.preventDefault();
          setIsFullScreen(false);
        }
        break;
    }
  };

  // enables/disables grid controls based on available width
  const onResize = useOnResize(setGridWidth, setGridHeight);
  const hasRoomForGridControls = gridWidth > minSizeForControls || isFullScreen;

  const [columnWidths, setColumnWidth] = useColumnWidths(
    columns,
    onColumnResize
  );

  // apply style props on top of defaults
  const gridStyleWithDefaults = { ...startingStyles, ...gridStyle };

  const [inMemoryValues, onCellRender] = useInMemoryValues(inMemory, rowCount);

  const definedColumnSchemas = useMemo(() => {
    return columns.reduce<{ [key: string]: string }>(
      (definedColumnSchemas, { id, schema }) => {
        if (schema != null) {
          definedColumnSchemas[id] = schema;
        }
        return definedColumnSchemas;
      },
      {}
    );
  }, [columns]);

  const allSchemaDetectors = useMemo(
    () => [...providedSchemaDetectors, ...(schemaDetectors || [])],
    [schemaDetectors]
  );
  const detectedSchema = useDetectSchema(
    inMemory,
    inMemoryValues,
    allSchemaDetectors,
    definedColumnSchemas,
    inMemory != null
  );
  const mergedSchema = useMergedSchema(detectedSchema, columns);

  const displayValues: { [key: string]: string } = columns.reduce(
    (acc: { [key: string]: string }, column: EuiDataGridColumn) => ({
      ...acc,
      [column.id]: column.displayAsText || column.id,
    }),
    {}
  );

  const [
    columnSelector,
    orderedVisibleColumns,
    setVisibleColumns,
    switchColumnPos,
  ] = useDataGridColumnSelector(
    columns,
    columnVisibility,
    checkOrDefaultToolBarDiplayOptions(toolbarVisibility, 'showColumnSelector'),
    displayValues
  );
  const columnSorting = useDataGridColumnSorting(
    orderedVisibleColumns,
    sorting,
    mergedSchema,
    allSchemaDetectors,
    displayValues
  );
  const [styleSelector, gridStyles] = useDataGridStyleSelector(
    gridStyleWithDefaults
  );

  // compute the default column width from the container's clientWidth and count of visible columns
  const defaultColumnWidth = useDefaultColumnWidth(
    containerRef,
    leadingControlColumns,
    trailingControlColumns,
    orderedVisibleColumns
  );

  const [contentRef, setContentRef] = useState<HTMLDivElement | null>(null);

  useEffect(() => {
    if (contentRef) {
      const headerElement = contentRef.querySelector(
        '[data-test-subj~=dataGridHeader]'
      );
      if (headerElement) {
        handleHeaderChange(headerElement as HTMLElement);
      }
    }
  }, [contentRef, handleHeaderChange]);

  // Because of a weird Chrome bug with position:sticky css items and focus, we force scrolling to the top
  // if the item is in the first row. This prevents the cell from ever being under the sticky header.
  useEffect(() => {
    if (focusedCell !== undefined && focusedCell[1] === 0) {
      if (contentRef != null) {
        contentRef.scrollTop = 0;
      }
    }
  }, [focusedCell, contentRef]);

  const classes = classNames(
    'euiDataGrid',
    fontSizesToClassMap[gridStyles.fontSize!],
    bordersToClassMap[gridStyles.border!],
    headerToClassMap[gridStyles.header!],
    footerToClassMap[gridStyles.footer!],
    rowHoverToClassMap[gridStyles.rowHover!],
    cellPaddingsToClassMap[gridStyles.cellPadding!],
    {
      'euiDataGrid--stripes': gridStyles.stripes!,
    },
    {
      'euiDataGrid--stickyFooter': gridStyles.footer && gridStyles.stickyFooter,
    },
    {
      'euiDataGrid--fullScreen': isFullScreen,
    },
    {
      'euiDataGrid--noControls': !toolbarVisibility,
    },
    className
  );

  const controlBtnClasses = classNames(
    'euiDataGrid__controlBtn',
    {
      'euiDataGrid__controlBtn--active': isFullScreen,
    },
    className
  );

  // By default the toolbar appears
  const showToolbar = !!toolbarVisibility;

  // These grid controls will only show when there is room. Check the resize observer callback
  // They can also be optionally turned off individually by using toolbarVisibility
  const gridControls = (
    <Fragment>
      {checkOrDefaultToolBarDiplayOptions(
        toolbarVisibility,
        'additionalControls'
      ) && typeof toolbarVisibility !== 'boolean'
        ? toolbarVisibility.additionalControls
        : null}
      {checkOrDefaultToolBarDiplayOptions(
        toolbarVisibility,
        'showColumnSelector'
      )
        ? columnSelector
        : null}
      {checkOrDefaultToolBarDiplayOptions(
        toolbarVisibility,
        'showStyleSelector'
      )
        ? styleSelector
        : null}
      {checkOrDefaultToolBarDiplayOptions(toolbarVisibility, 'showSortSelector')
        ? columnSorting
        : null}
    </Fragment>
  );

  // When data grid is full screen, we add a class to the body to remove the extra scrollbar
  if (isFullScreen) {
    document.body.classList.add('euiDataGrid__restrictBody');
  } else {
    document.body.classList.remove('euiDataGrid__restrictBody');
  }

  const fullScreenSelector = (
    <EuiI18n
      tokens={[
        'euiDataGrid.fullScreenButton',
        'euiDataGrid.fullScreenButtonActive',
      ]}
      defaults={['Full screen', 'Exit full screen']}>
      {([fullScreenButton, fullScreenButtonActive]: ReactChild[]) => (
        <EuiButtonEmpty
          size="xs"
          iconType="fullScreen"
          color="text"
          className={controlBtnClasses}
          data-test-subj="dataGridFullScrenButton"
          onClick={() => setIsFullScreen(!isFullScreen)}>
          {isFullScreen ? fullScreenButtonActive : fullScreenButton}
        </EuiButtonEmpty>
      )}
    </EuiI18n>
  );

  const onFocusUpdate = useCallback(
    (cell: EuiDataGridFocusedCell, updateFocus: Function) => {
      const key = `${cell[0]}-${cell[1]}`;
      cellsUpdateFocus.current.set(key, updateFocus);
      return () => {
        cellsUpdateFocus.current.delete(key);
      };
    },
    []
  );
  const datagridFocusContext = useMemo<DataGridFocusContextShape>(() => {
    return {
      setFocusedCell,
      onFocusUpdate,
    };
  }, [setFocusedCell, onFocusUpdate]);

  const gridIds = htmlIdGenerator();
  const gridId = gridIds();
  const ariaLabelledById = gridIds();

  return (
    <EuiI18n
      token="euiDataGrid.ariaLabel"
      default="{label}; Page {page} of {pageCount}."
      values={{
        label: rest['aria-label'],
        page: pagination ? pagination.pageIndex + 1 : 0,
        pageCount: pagination
          ? Math.ceil(props.rowCount / pagination.pageSize)
          : 0,
      }}>
      {(ariaLabel: string) => {
        return (
          <EuiI18n
            token="euiDataGrid.ariaLabelledBy"
            default="Page {page} of {pageCount}."
            values={{
              page: pagination ? pagination.pageIndex + 1 : 0,
              pageCount: pagination
                ? Math.ceil(props.rowCount / pagination.pageSize)
                : 0,
            }}>
            {(ariaLabelledBy: string) => {
              // extract aria-label and/or aria-labelledby from `rest`
              const gridAriaProps: {
                'aria-label'?: string;
                'aria-labelledby'?: string;
              } = {};
              if ('aria-label' in rest) {
                gridAriaProps['aria-label'] = pagination
                  ? ariaLabel
                  : rest['aria-label'];
                delete rest['aria-label'];
              }
              if ('aria-labelledby' in rest) {
                gridAriaProps['aria-labelledby'] = `${
                  rest['aria-labelledby']
                } ${pagination ? ariaLabelledById : ''}`;
                delete rest['aria-labelledby'];
              }

              return (
                <DataGridFocusContext.Provider value={datagridFocusContext}>
                  <DataGridSortingContext.Provider value={sorting}>
                    <EuiFocusTrap
                      disabled={!isFullScreen}
                      className="euiDataGrid__focusWrap">
                      <div
                        className={classes}
                        onKeyDown={handleGridKeyDown}
                        style={{ width, height }}
                        ref={setContainerRef}
                        {...rest}>
                        {(IS_JEST_ENVIRONMENT || defaultColumnWidth) && (
                          <>
                            {showToolbar ? (
                              <div
                                className="euiDataGrid__controls"
                                data-test-sub="dataGridControls">
                                {hasRoomForGridControls ? gridControls : null}
                                {checkOrDefaultToolBarDiplayOptions(
                                  toolbarVisibility,
                                  'showFullScreenSelector'
                                )
                                  ? fullScreenSelector
                                  : null}
                              </div>
                            ) : null}
                            <EuiResizeObserver onResize={onResize}>
                              {(resizeRef) => (
                                <div
                                  onKeyDown={createKeyDownHandler(
                                    props,
                                    orderedVisibleColumns,
                                    leadingControlColumns,
                                    trailingControlColumns,
                                    focusedCell,
                                    headerIsInteractive,
                                    setFocusedCell
                                  )}
                                  className="euiDataGrid__verticalScroll"
                                  ref={resizeRef}>
                                  <div className="euiDataGrid__overflow">
                                    {inMemory ? (
                                      <EuiDataGridInMemoryRenderer
                                        inMemory={inMemory}
                                        renderCellValue={renderCellValue}
                                        columns={columns}
                                        rowCount={
                                          inMemory.level === 'enhancements'
                                            ? // if `inMemory.level === enhancements` then we can only be sure the pagination's pageSize is available in memory
                                              pagination?.pageSize || rowCount
                                            : // otherwise, all of the data is present and usable
                                              rowCount
                                        }
                                        onCellRender={onCellRender}
                                      />
                                    ) : null}
                                    <div
                                      ref={setContentRef}
                                      data-test-subj="dataGridWrapper"
                                      className="euiDataGrid__content"
                                      role="grid"
                                      id={gridId}
                                      {...wrappingDivFocusProps}
                                      {...gridAriaProps}>
                                      <EuiDataGridBody
                                        columns={orderedVisibleColumns}
                                        columnWidths={columnWidths}
                                        defaultColumnWidth={defaultColumnWidth}
                                        leadingControlColumns={
                                          leadingControlColumns
                                        }
                                        schema={mergedSchema}
                                        trailingControlColumns={
                                          trailingControlColumns
                                        }
                                        setVisibleColumns={setVisibleColumns}
                                        switchColumnPos={switchColumnPos}
                                        setColumnWidth={setColumnWidth}
                                        headerIsInteractive={
                                          headerIsInteractive
                                        }
                                        handleHeaderMutation={
                                          handleHeaderMutation
                                        }
                                        gridHeight={gridHeight}
                                        gridWidth={gridWidth}
                                        inMemoryValues={inMemoryValues}
                                        inMemory={inMemory}
                                        schemaDetectors={allSchemaDetectors}
                                        popoverContents={popoverContents}
                                        pagination={pagination}
                                        renderCellValue={renderCellValue}
                                        renderFooterCellValue={
                                          renderFooterCellValue
                                        }
                                        rowCount={rowCount}
                                        interactiveCellId={interactiveCellId}
                                      />
                                    </div>
                                  </div>
                                </div>
                              )}
                            </EuiResizeObserver>
                            {props.pagination && props['aria-labelledby'] && (
                              <p id={ariaLabelledBy} hidden>
                                {ariaLabelledBy}
                              </p>
                            )}
                            {renderPagination(props, gridId)}
                            <p id={interactiveCellId} hidden>
                              <EuiI18n
                                token="euiDataGrid.screenReaderNotice"
                                default="Cell contains interactive content."
                              />
                              {/* TODO: if no keyboard shortcuts panel gets built, add keyboard shortcut info here */}
                            </p>
                          </>
                        )}
                      </div>
                    </EuiFocusTrap>
                  </DataGridSortingContext.Provider>
                </DataGridFocusContext.Provider>
              );
            }}
          </EuiI18n>
        );
      }}
    </EuiI18n>
  );
};<|MERGE_RESOLUTION|>--- conflicted
+++ resolved
@@ -75,18 +75,12 @@
   useDetectSchema,
   schemaDetectors as providedSchemaDetectors,
 } from './data_grid_schema';
-<<<<<<< HEAD
-import { useColumnSorting } from './column_sorting';
 import {
   DataGridFocusContext,
   DataGridFocusContextShape,
   DataGridSortingContext,
 } from './data_grid_context';
-=======
 import { useDataGridColumnSorting } from './column_sorting';
-import { EuiMutationObserver } from '../observer/mutation_observer';
-import { DataGridContext } from './data_grid_context';
->>>>>>> c4177bc3
 
 // Used to short-circuit some async browser behaviour that is difficult to account for in tests
 const IS_JEST_ENVIRONMENT = global.hasOwnProperty('_isJest');
