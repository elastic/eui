--- conflicted
+++ resolved
@@ -67,7 +67,7 @@
   });
 
   const filteredColumns = sortedColumns.filter(
-    ({ id }) => id.toLowerCase().indexOf(columnSearchText.toLowerCase()) !== -1
+    id => id.toLowerCase().indexOf(columnSearchText.toLowerCase()) !== -1
   );
   const isDragEnabled = columnSearchText.length === 0; // only allow drag-and-drop when not filtering columns
 
@@ -101,55 +101,6 @@
           )}
         </EuiI18n>
       }>
-<<<<<<< HEAD
-      <EuiDragDropContext onDragEnd={onDragEnd}>
-        <EuiDroppable
-          droppableId="columnOrder"
-          className="euiDataGridColumnSelector">
-          <Fragment>
-            {sortedColumns.map((id, index) => (
-              <EuiDraggable key={id} draggableId={id} index={index}>
-                {(provided, state) => (
-                  <div
-                    className={`euiDataGridColumnSelector__item ${state.isDragging &&
-                      'euiDataGridColumnSelector__item-isDragging'}`}>
-                    <EuiFlexGroup gutterSize="m" alignItems="center">
-                      <EuiFlexItem>
-                        <EuiSwitch
-                          name={id}
-                          label={id}
-                          checked={visibleColumnIds.has(id)}
-                          compressed
-                          className="euiSwitch--mini"
-                          onChange={({
-                            currentTarget: { checked },
-                          }: React.FormEvent<HTMLInputElement>) => {
-                            const nextVisibleColumns = sortedColumns.filter(
-                              columnId =>
-                                checked
-                                  ? visibleColumnIds.has(columnId) ||
-                                    id === columnId
-                                  : visibleColumnIds.has(columnId) &&
-                                    id !== columnId
-                            );
-                            setVisibleColumns(nextVisibleColumns);
-                          }}
-                        />
-                      </EuiFlexItem>
-                      <EuiFlexItem grow={false} {...provided.dragHandleProps}>
-                        <div {...provided.dragHandleProps}>
-                          <EuiIcon type="grab" color="subdued" />
-                        </div>
-                      </EuiFlexItem>
-                    </EuiFlexGroup>
-                  </div>
-                )}
-              </EuiDraggable>
-            ))}
-          </Fragment>
-        </EuiDroppable>
-      </EuiDragDropContext>
-=======
       <div>
         <EuiPopoverTitle>
           <EuiI18n
@@ -177,7 +128,7 @@
             isDropDisabled={!isDragEnabled}
             className="euiDataGridColumnSelector">
             <Fragment>
-              {filteredColumns.map(({ id }, index) => (
+              {filteredColumns.map((id, index) => (
                 <EuiDraggable
                   key={id}
                   draggableId={id}
@@ -199,7 +150,7 @@
                               currentTarget: { checked },
                             }: React.FormEvent<HTMLInputElement>) => {
                               const nextVisibleColumns = sortedColumns.filter(
-                                ({ id: columnId }) =>
+                                columnId =>
                                   checked
                                     ? visibleColumnIds.has(columnId) ||
                                       id === columnId
@@ -224,7 +175,6 @@
           </EuiDroppable>
         </EuiDragDropContext>
       </div>
->>>>>>> 09e6a636
       <EuiPopoverFooter>
         <EuiFlexGroup gutterSize="s" justifyContent="spaceBetween">
           <EuiFlexItem>
