import React from 'react';
import { mount } from 'enzyme';

import { EuiSeriesChart } from './series_chart';
import { EuiSelectionBrush } from './selection_brush';
import { EuiVerticalBarSeries } from './series';
import { ORIENTATION, SCALE } from './utils/chart_utils';

const NOOP = () => {};
const DEFAULT_MARGINS = {
  left: 40,
  right: 10,
  top: 10,
  bottom: 40,
};

describe('EuiSelectionBrush', () => {
<<<<<<< HEAD
  test('renders an horizontal selection brush', () => {
=======
  test(`renders an horizontal selection brush`, () => {
>>>>>>> 75fee430
    const data = [{ x: 0, y: 2 }, { x: 1, y: 4 }];
    const component = mount(
      <EuiSeriesChart
        width={600}
        height={200}
        showDefaultAxis={false}
        showCrosshair={false}
        enableSelectionBrush={true}
        onSelectionBrushEnd={NOOP}>
        <EuiVerticalBarSeries name="series" data={data} />
      </EuiSeriesChart>
    );

    let selectionBrush = component.find(EuiSelectionBrush);
    expect(selectionBrush.exists()).toBe(true);
    component
      .find('svg')
      .at(0)
      .simulate('mousemove', {
        nativeEvent: {
          offsetX: DEFAULT_MARGINS.left + 50,
          offsetY: DEFAULT_MARGINS.top + 50,
        },
      });
    component
      .find('svg')
      .at(0)
      .simulate('mousedown', {
        nativeEvent: {
          offsetX: DEFAULT_MARGINS.left + 50,
          offsetY: DEFAULT_MARGINS.top + 50,
        },
      });
    component
      .find('svg')
      .at(0)
      .simulate('mousemove', {
        nativeEvent: {
          offsetX: DEFAULT_MARGINS.left + 100,
          offsetY: DEFAULT_MARGINS.top + 100,
        },
      });
    selectionBrush = component.find(EuiSelectionBrush);

    expect(selectionBrush).toMatchSnapshot();
    expect(
      selectionBrush
        .find('rect')
        .at(0)
        .props().x
    ).toBe(50);
    expect(
      selectionBrush
        .find('rect')
        .at(0)
        .props().y
    ).toBe(0);
    expect(
      selectionBrush
        .find('rect')
        .at(0)
        .props().width
    ).toBe(50);
    expect(
      selectionBrush
        .find('rect')
        .at(0)
        .props().height
    ).toBe(200 - DEFAULT_MARGINS.top - DEFAULT_MARGINS.bottom);
    component
      .find('svg')
      .at(0)
      .simulate('mouseup', { nativeEvent: { offsetX: 100, offsetY: 100 } });
    selectionBrush = component.find(EuiSelectionBrush);
    expect(
      selectionBrush
        .find('rect')
        .at(0)
        .props().x
    ).toBe(0);
    expect(
      selectionBrush
        .find('rect')
        .at(0)
        .props().y
    ).toBe(0);
    expect(
      selectionBrush
        .find('rect')
        .at(0)
        .props().width
    ).toBe(0);
    expect(
      selectionBrush
        .find('rect')
        .at(0)
        .props().height
    ).toBe(0);
  });
  test('renders an vertical selection brush', () => {
    const data = [{ x: 0, y: 2 }, { x: 1, y: 4 }];
    const component = mount(
      <EuiSeriesChart
        width={600}
        height={200}
        showDefaultAxis={false}
        showCrosshair={false}
        selectionBrushOrientation={ORIENTATION.VERTICAL}
        enableSelectionBrush={true}
        onSelectionBrushEnd={NOOP}>
        <EuiVerticalBarSeries name="series" data={data} />
      </EuiSeriesChart>
    );
    let selectionBrush = component.find(EuiSelectionBrush);
    expect(selectionBrush.exists()).toBe(true);
    component
      .find('svg')
      .at(0)
      .simulate('mousemove', {
        nativeEvent: {
          offsetX: DEFAULT_MARGINS.left + 50,
          offsetY: DEFAULT_MARGINS.top + 50,
        },
      });
    component
      .find('svg')
      .at(0)
      .simulate('mousedown', {
        nativeEvent: {
          offsetX: DEFAULT_MARGINS.left + 50,
          offsetY: DEFAULT_MARGINS.top + 50,
        },
      });
    component
      .find('svg')
      .at(0)
      .simulate('mousemove', {
        nativeEvent: {
          offsetX: DEFAULT_MARGINS.left + 100,
          offsetY: DEFAULT_MARGINS.top + 100,
        },
      });
    selectionBrush = component.find(EuiSelectionBrush);

    expect(selectionBrush).toMatchSnapshot();
    expect(
      selectionBrush
        .find('rect')
        .at(0)
        .props().x
    ).toBe(0);
    expect(
      selectionBrush
        .find('rect')
        .at(0)
        .props().y
    ).toBe(50);
    expect(
      selectionBrush
        .find('rect')
        .at(0)
        .props().width
    ).toBe(600 - DEFAULT_MARGINS.left - DEFAULT_MARGINS.right);
    expect(
      selectionBrush
        .find('rect')
        .at(0)
        .props().height
    ).toBe(50);
    component
      .find('svg')
      .at(0)
      .simulate('mouseup', {
        nativeEvent: {
          offsetX: DEFAULT_MARGINS.left + 100,
          offsetY: DEFAULT_MARGINS.top + 100,
        },
      });
    selectionBrush = component.find(EuiSelectionBrush);
    expect(
      selectionBrush
        .find('rect')
        .at(0)
        .props().x
    ).toBe(0);
    expect(
      selectionBrush
        .find('rect')
        .at(0)
        .props().y
    ).toBe(0);
    expect(
      selectionBrush
        .find('rect')
        .at(0)
        .props().width
    ).toBe(0);
    expect(
      selectionBrush
        .find('rect')
        .at(0)
        .props().height
    ).toBe(0);
  });
  test('renders free form selection brush', () => {
    const data = [{ x: 0, y: 2 }, { x: 1, y: 4 }];
    const component = mount(
      <EuiSeriesChart
        width={600}
        height={200}
        showDefaultAxis={false}
        showCrosshair={false}
        selectionBrushOrientation={ORIENTATION.BOTH}
        enableSelectionBrush={true}
        onSelectionBrushEnd={NOOP}>
        <EuiVerticalBarSeries name="series" data={data} />
      </EuiSeriesChart>
    );
    let selectionBrush = component.find(EuiSelectionBrush);
    expect(selectionBrush.exists()).toBe(true);
    component
      .find('svg')
      .at(0)
      .simulate('mousemove', {
        nativeEvent: {
          offsetX: DEFAULT_MARGINS.left + 50,
          offsetY: DEFAULT_MARGINS.top + 50,
        },
      });
    component
      .find('svg')
      .at(0)
      .simulate('mousedown', {
        nativeEvent: {
          offsetX: DEFAULT_MARGINS.left + 50,
          offsetY: DEFAULT_MARGINS.top + 50,
        },
      });
    component
      .find('svg')
      .at(0)
      .simulate('mousemove', {
        nativeEvent: {
          offsetX: DEFAULT_MARGINS.left + 100,
          offsetY: DEFAULT_MARGINS.top + 100,
        },
      });
    selectionBrush = component.find(EuiSelectionBrush);

    expect(selectionBrush).toMatchSnapshot();
    expect(
      selectionBrush
        .find('rect')
        .at(0)
        .props().x
    ).toBe(50);
    expect(
      selectionBrush
        .find('rect')
        .at(0)
        .props().y
    ).toBe(50);
    expect(
      selectionBrush
        .find('rect')
        .at(0)
        .props().width
    ).toBe(50);
    expect(
      selectionBrush
        .find('rect')
        .at(0)
        .props().height
    ).toBe(50);
    component
      .find('svg')
      .at(0)
      .simulate('mouseup', {
        nativeEvent: {
          offsetX: DEFAULT_MARGINS.left + 100,
          offsetY: DEFAULT_MARGINS.top + 100,
        },
      });
    selectionBrush = component.find(EuiSelectionBrush);
    expect(
      selectionBrush
        .find('rect')
        .at(0)
        .props().x
    ).toBe(0);
    expect(
      selectionBrush
        .find('rect')
        .at(0)
        .props().y
    ).toBe(0);
    expect(
      selectionBrush
        .find('rect')
        .at(0)
        .props().width
    ).toBe(0);
    expect(
      selectionBrush
        .find('rect')
        .at(0)
        .props().height
    ).toBe(0);
  });
  test('get onSelectionBrushEnd call on linear x scale', () => {
    const data = [{ x: 0, y: 2 }, { x: 1, y: 4 }];
    const onSelectionBrushEndMock = jest.fn();
    const component = mount(
      <EuiSeriesChart
        width={650}
        height={250}
        showDefaultAxis={false}
        showCrosshair={false}
        selectionBrushOrientation={ORIENTATION.VERTICAL}
        enableSelectionBrush={true}
        onSelectionBrushEnd={onSelectionBrushEndMock}
        xType={SCALE.LINEAR}>
        <EuiVerticalBarSeries name="series" data={data} />
      </EuiSeriesChart>
    );
    let selectionBrush = component.find(EuiSelectionBrush);
    expect(selectionBrush.exists()).toBe(true);
    component
      .find('svg')
      .at(0)
      .simulate('mousemove', {
        nativeEvent: {
          offsetX: DEFAULT_MARGINS.left + 50,
          offsetY: DEFAULT_MARGINS.top + 50,
        },
      });
    component
      .find('svg')
      .at(0)
      .simulate('mousedown', {
        nativeEvent: {
          offsetX: DEFAULT_MARGINS.left + 50,
          offsetY: DEFAULT_MARGINS.top + 50,
        },
      });
    component
      .find('svg')
      .at(0)
      .simulate('mousemove', {
        nativeEvent: {
          offsetX: DEFAULT_MARGINS.left + 100,
          offsetY: DEFAULT_MARGINS.top + 100,
        },
      });
    component
      .find('svg')
      .at(0)
      .simulate('mouseup', {
        nativeEvent: {
          offsetX: DEFAULT_MARGINS.left + 100,
          offsetY: DEFAULT_MARGINS.top + 100,
        },
      });
    selectionBrush = component.find(EuiSelectionBrush);
    expect(onSelectionBrushEndMock.mock.calls.length).toBe(1);
    const expectedBrush = {
      domainArea: {
        startX: -0.5,
        endX: 1.5,
        startY: 2,
        endY: 3,
      },
      drawArea: {
        x0: 0,
        x1: 600,
        y0: 50,
        y1: 100,
      },
    };
    expect(onSelectionBrushEndMock.mock.calls[0][0]).toEqual(expectedBrush);
  });
  test.skip('get onSelectionBrushEnd call on ordinal x scale', () => {
    const data = [{ x: 0, y: 2 }, { x: 1, y: 4 }];
    const onSelectionBrushEndMock = jest.fn();
    const component = mount(
      <EuiSeriesChart
        width={600}
        height={200}
        showDefaultAxis={false}
        showCrosshair={false}
        selectionBrushOrientation={ORIENTATION.VERTICAL}
        enableSelectionBrush={true}
        onSelectionBrushEnd={onSelectionBrushEndMock}
        xType={SCALE.ORDINAL}>
        <EuiVerticalBarSeries name="series" data={data} />
      </EuiSeriesChart>
    );
    let selectionBrush = component.find(EuiSelectionBrush);
    expect(selectionBrush.exists()).toBe(true);
    component
      .find('svg')
      .at(0)
      .simulate('mousemove', { nativeEvent: { offsetX: 50, offsetY: 50 } });
    component
      .find('svg')
      .at(0)
      .simulate('mousedown', { nativeEvent: { offsetX: 50, offsetY: 50 } });
    component
      .find('svg')
      .at(0)
      .simulate('mousemove', { nativeEvent: { offsetX: 100, offsetY: 100 } });
    component
      .find('svg')
      .at(0)
      .simulate('mouseup', { nativeEvent: { offsetX: 100, offsetY: 100 } });
    selectionBrush = component.find(EuiSelectionBrush);
    expect(onSelectionBrushEndMock.mock.calls.length).toBe(1);
    const expectedBrush = {
      // TODO update the domain in respect to ordinal scale
      domainArea: {
        startX: -0.5,
        endX: 1.5,
        startY: 2,
        endY: 3,
      },
      drawArea: {
        x0: 0,
        x1: 600,
        y0: 50,
        y1: 100,
      },
    };
    expect(onSelectionBrushEndMock.mock.calls[0][0]).toEqual(expectedBrush);
  });
});<|MERGE_RESOLUTION|>--- conflicted
+++ resolved
@@ -15,11 +15,7 @@
 };
 
 describe('EuiSelectionBrush', () => {
-<<<<<<< HEAD
-  test('renders an horizontal selection brush', () => {
-=======
   test(`renders an horizontal selection brush`, () => {
->>>>>>> 75fee430
     const data = [{ x: 0, y: 2 }, { x: 1, y: 4 }];
     const component = mount(
       <EuiSeriesChart
