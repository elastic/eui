--- conflicted
+++ resolved
@@ -163,16 +163,6 @@
       return;
     }
 
-<<<<<<< HEAD
-    return [
-      <Fragment key="snippet">
-        <EuiSpacer size="m" />
-        <EuiCodeBlock language="html" fontSize="m" paddingSize="m" isCopyable>
-          {snippet}
-        </EuiCodeBlock>
-      </Fragment>,
-    ];
-=======
     let snippetCode;
     if (typeof snippet === 'string') {
       snippetCode = (
@@ -195,7 +185,6 @@
     }
 
     return snippetCode;
->>>>>>> 75fee430
   }
 
   renderPropsForComponent = (componentName, component) => {
@@ -378,18 +367,6 @@
       sourceObject => sourceObject.type === name
     );
     const npmImports = code
-<<<<<<< HEAD
-      .replace(/(from )'(..\/)+src\/components(\/?';)/, "from '@elastic/eui';")
-      .replace(
-        /(from )'(..\/)+src\/services(\/?';)/,
-        "from '@elastic/eui/lib/services';"
-      )
-      .replace(
-        /(from )'(..\/)+src\/experimental(\/?';)/,
-        "from '@elastic/eui/lib/experimental';"
-      )
-      .replace(/(from )'(..\/)+src\/components\/.*?';/, "from '@elastic/eui';");
-=======
       .replace(/(from )'(..\/)+src\/components(\/?';)/, `from '@elastic/eui';`)
       .replace(
         /(from )'(..\/)+src\/services(\/?';)/,
@@ -400,7 +377,6 @@
         `from '@elastic/eui/lib/experimental';`
       )
       .replace(/(from )'(..\/)+src\/components\/.*?';/, `from '@elastic/eui';`);
->>>>>>> 75fee430
 
     return (
       <div key={name} ref={name}>
