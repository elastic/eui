import React, {
  Fragment,
  HTMLAttributes,
  AnchorHTMLAttributes,
  ButtonHTMLAttributes,
  ReactNode,
  ReactElement,
  MouseEventHandler,
  FunctionComponent,
} from 'react';
import classNames from 'classnames';

<<<<<<< HEAD
import {
  EuiButtonIcon,
  EuiButtonIconPropsForButton,
  EuiButtonIcon as EuiButtonIconType,
} from '../button';
// @ts-ignore
const EuiButtonIconTyped: typeof EuiButtonIconType = EuiButtonIcon;

=======
import { EuiButtonIcon, EuiButtonIconPropsForButton } from '../button';
>>>>>>> c5d17dc8
import { EuiIcon, IconType } from '../icon';
import { EuiToolTip } from '../tool_tip';
import { useInnerText } from '../inner_text';
import { ExclusiveUnion, CommonProps } from '../common';

type ItemSize = 'xs' | 's' | 'm' | 'l';

const sizeToClassNameMap: { [size in ItemSize]: string } = {
  xs: 'euiListGroupItem--xSmall',
  s: 'euiListGroupItem--small',
  m: 'euiListGroupItem--medium',
  l: 'euiListGroupItem--large',
};

export const SIZES = Object.keys(sizeToClassNameMap) as ItemSize[];

export type EuiListGroupItemProps = CommonProps &
  ExclusiveUnion<
    ExclusiveUnion<
      ButtonHTMLAttributes<HTMLButtonElement>,
      AnchorHTMLAttributes<HTMLAnchorElement>
    >,
    HTMLAttributes<HTMLSpanElement>
  > & {
    /**
     * Size of the label text
     */
    size?: ItemSize;

    /**
     * Content to be displayed in the list item
     */
    label: ReactNode;

    /**
     * Apply styles indicating an item is active
     */
    isActive?: boolean;

    /**
     * Apply styles indicating an item is disabled
     */
    isDisabled?: boolean;

    /**
     * Make the list item label a link.
     * While permitted, `href` and `onClick` should not be used together in most cases and may create problems.
     */
    href?: string;

    /**
     * Adds `EuiIcon` of `EuiIcon.type`
     */
    iconType?: IconType;

    /**
     * Custom node to pass as the icon. Cannot be used in conjunction
     * with `iconType`.
     */
    icon?: ReactElement;

    /**
     * Display tooltip on list item
     */
    showToolTip?: boolean;

    /**
     * Adds an `EuiButtonIcon` to the right side of the item; `iconType` is required;
     * pass `alwaysShow` if you don't want the default behavior of only showing on hover
     */
    extraAction?: EuiButtonIconPropsForButton & {
<<<<<<< HEAD
=======
      iconType: IconType;
>>>>>>> c5d17dc8
      alwaysShow?: boolean;
    };

    /**
     * Make the list item label a button.
     * While permitted, `href` and `onClick` should not be used together in most cases and may create problems.
     */
    onClick?: MouseEventHandler<HTMLButtonElement>;

    /**
     * Allow link text to wrap
     */
    wrapText?: boolean;
  };

export const EuiListGroupItem: FunctionComponent<EuiListGroupItemProps> = ({
  label,
  isActive = false,
  isDisabled = false,
  href,
  className,
  iconType,
  icon,
  extraAction,
  onClick,
  size = 'm',
  showToolTip = false,
  wrapText,
  ...rest
}) => {
  const classes = classNames(
    'euiListGroupItem',
    sizeToClassNameMap[size],
    {
      'euiListGroupItem-isActive': isActive,
      'euiListGroupItem-isDisabled': isDisabled,
      'euiListGroupItem-isClickable': href || onClick,
      'euiListGroupItem-hasExtraAction': extraAction,
      'euiListGroupItem--wrapText': wrapText,
    },
    className
  );

  let iconNode;

  if (iconType) {
    iconNode = <EuiIcon className="euiListGroupItem__icon" type={iconType} />;

    if (icon) {
      console.warn(
        'Both `iconType` and `icon` were passed to EuiListGroupItem but only one can exist. The `iconType` was used.'
      );
    }
  } else if (icon) {
    iconNode = React.cloneElement(icon, {
      className: classNames('euiListGroupItem__icon', icon.props.className),
    });
  }

  let extraActionNode;

  if (extraAction) {
    const { iconType, alwaysShow, className, ...rest } = extraAction;

    const extraActionClasses = classNames(
      'euiListGroupItem__extraAction',
      {
        'euiListGroupItem__extraAction-alwaysShow': alwaysShow,
      },
      className
    );

    extraActionNode = (
      <EuiButtonIcon
        className={extraActionClasses}
        iconType={iconType}
        {...rest}
        disabled={isDisabled}
      />
    );
  }

  // Only add the label as the title attribute if it's possibly truncated
  // Also ensure the value of the title attribute is a string
  const [ref, innerText] = useInnerText();
  const shouldRenderTitle = !wrapText && !showToolTip;
  const labelContent = shouldRenderTitle ? (
    <span
      ref={ref}
      className="euiListGroupItem__label"
      title={typeof label === 'string' ? label : innerText}>
      {label}
    </span>
  ) : (
    <span className="euiListGroupItem__label">{label}</span>
  );

  // Handle the variety of interaction behavior
  let itemContent;

  if (href && !isDisabled) {
    itemContent = (
      <a
        href={href}
        onClick={onClick as AnchorHTMLAttributes<HTMLAnchorElement>['onClick']}
        className="euiListGroupItem__button"
        {...rest as AnchorHTMLAttributes<HTMLAnchorElement>}>
        {iconNode}
        {labelContent}
      </a>
    );
  } else if ((href && isDisabled) || onClick) {
    itemContent = (
      <button
        type="button"
        className="euiListGroupItem__button"
        disabled={isDisabled}
        onClick={onClick}
        {...rest as ButtonHTMLAttributes<HTMLButtonElement>}>
        {iconNode}
        {labelContent}
      </button>
    );
  } else {
    itemContent = (
      <span className="euiListGroupItem__text" {...rest}>
        {iconNode}
        {labelContent}
      </span>
    );
  }

  if (showToolTip) {
    itemContent = (
      <li className={classes}>
        <EuiToolTip
          anchorClassName="euiListGroupItem__tooltip"
          content={label}
          position="right"
          delay="long">
          {itemContent}
        </EuiToolTip>
      </li>
    );
  } else {
    itemContent = (
      <li className={classes}>
        {itemContent}
        {extraActionNode}
      </li>
    );
  }

  return <Fragment>{itemContent}</Fragment>;
};<|MERGE_RESOLUTION|>--- conflicted
+++ resolved
@@ -10,18 +10,7 @@
 } from 'react';
 import classNames from 'classnames';
 
-<<<<<<< HEAD
-import {
-  EuiButtonIcon,
-  EuiButtonIconPropsForButton,
-  EuiButtonIcon as EuiButtonIconType,
-} from '../button';
-// @ts-ignore
-const EuiButtonIconTyped: typeof EuiButtonIconType = EuiButtonIcon;
-
-=======
 import { EuiButtonIcon, EuiButtonIconPropsForButton } from '../button';
->>>>>>> c5d17dc8
 import { EuiIcon, IconType } from '../icon';
 import { EuiToolTip } from '../tool_tip';
 import { useInnerText } from '../inner_text';
@@ -93,10 +82,6 @@
      * pass `alwaysShow` if you don't want the default behavior of only showing on hover
      */
     extraAction?: EuiButtonIconPropsForButton & {
-<<<<<<< HEAD
-=======
-      iconType: IconType;
->>>>>>> c5d17dc8
       alwaysShow?: boolean;
     };
 
