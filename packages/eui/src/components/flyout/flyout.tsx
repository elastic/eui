/*
 * Copyright Elasticsearch B.V. and/or licensed to Elasticsearch B.V. under one
 * or more contributor license agreements. Licensed under the Elastic License
 * 2.0 and the Server Side Public License, v 1; you may not use this file except
 * in compliance with, at your election, the Elastic License 2.0 or the Server
 * Side Public License, v 1.
 */

import React, {
  ComponentProps,
  useEffect,
  useRef,
  useMemo,
  useCallback,
  useState,
  forwardRef,
  ComponentPropsWithRef,
  CSSProperties,
  ElementType,
  FunctionComponent,
  MutableRefObject,
  ReactNode,
  JSX,
} from 'react';
import classnames from 'classnames';

import {
  keys,
  EuiWindowEvent,
  useCombinedRefs,
  EuiBreakpointSize,
  useIsWithinMinBreakpoint,
  useEuiMemoizedStyles,
  useGeneratedHtmlId,
  useEuiThemeCSSVariables,
} from '../../services';
import { logicalStyle } from '../../global_styling';

import { CommonProps, PropsOfElement } from '../common';
import { EuiFocusTrap, EuiFocusTrapProps } from '../focus_trap';
import { EuiOverlayMask, EuiOverlayMaskProps } from '../overlay_mask';
import type { EuiButtonIconPropsForButton } from '../button';
import { EuiI18n } from '../i18n';
import { useResizeObserver } from '../observer/resize_observer';
import { EuiPortal } from '../portal';
import { EuiScreenReaderOnly } from '../accessibility';

import { EuiFlyoutCloseButton } from './_flyout_close_button';
import { euiFlyoutStyles } from './flyout.styles';
import { EuiFlyoutChild } from './flyout_child';
import { EuiFlyoutChildProvider } from './flyout_child_manager';
import { usePropsWithComponentDefaults } from '../provider/component_defaults';

export const TYPES = ['push', 'overlay'] as const;
type _EuiFlyoutType = (typeof TYPES)[number];

export const SIDES = ['left', 'right'] as const;
export type _EuiFlyoutSide = (typeof SIDES)[number];

export const SIZES = ['s', 'm', 'l'] as const;
export type EuiFlyoutSize = (typeof SIZES)[number];

/**
 * Custom type checker for named flyout sizes since the prop
 * `size` can also be CSSProperties['width'] (string | number)
 */
function isEuiFlyoutSizeNamed(value: any): value is EuiFlyoutSize {
  return SIZES.includes(value as any);
}

export const PADDING_SIZES = ['none', 's', 'm', 'l'] as const;
export type _EuiFlyoutPaddingSize = (typeof PADDING_SIZES)[number];

interface _EuiFlyoutProps {
  onClose: (event: MouseEvent | TouchEvent | KeyboardEvent) => void;
  /**
   * Defines the width of the panel.
   * Pass a predefined size of `s | m | l`, or pass any number/string compatible with the CSS `width` attribute
   * @default m
   */
  size?: EuiFlyoutSize | CSSProperties['width'];
  /**
   * Sets the max-width of the panel,
   * set to `true` to use the default size,
   * set to `false` to not restrict the width,
   * set to a number for a custom width in px,
   * set to a string for a custom width in custom measurement.
   * @default false
   */
  maxWidth?: boolean | number | string;
  /**
   * Customize the padding around the content of the flyout header, body and footer
   * @default l
   */
  paddingSize?: _EuiFlyoutPaddingSize;
  /**
   * Adds an EuiOverlayMask and wraps in an EuiPortal
   * @default true
   */
  ownFocus?: boolean;
  /**
   * Hides the default close button. You must provide another close button somewhere within the flyout.
   * @default false
   */
  hideCloseButton?: boolean;
  /**
   * Extends EuiButtonIconProps onto the close button
   */
  closeButtonProps?: Partial<EuiButtonIconPropsForButton>;
  /**
   * Position of close button.
   * `inside`: Floating to just inside the flyout, always top right;
   * `outside`: Floating just outside the flyout near the top (side dependent on `side`). Helpful when the close button may cover other interactable content.
   * @default inside
   */
  closeButtonPosition?: 'inside' | 'outside';
  /**
   * Adjustments to the EuiOverlayMask that is added when `ownFocus = true`
   */
  maskProps?: EuiOverlayMaskProps;
  /**
   * How to display the the flyout in relation to the body content;
   * `push` keeps it visible, pushing the `<body>` content via padding
   * @default overlay
   */
  type?: _EuiFlyoutType;
  /**
   * Forces this interaction on the mask overlay or body content.
   * Defaults depend on `ownFocus` and `type` values
   */
  outsideClickCloses?: boolean;
  /**
   * Which side of the window to attach to.
   * The `left` option should only be used for navigation.
   * @default right
   */
  side?: _EuiFlyoutSide;
  /**
   * Named breakpoint (`xs` through `xl`) for customizing the minimum window width to enable the `push` type
   * @default l
   */
  pushMinBreakpoint?: EuiBreakpointSize;
  /**
   * Enables a slide in animation on push flyouts
   * @default false
   */
  pushAnimation?: boolean;
  style?: CSSProperties;
  /**
   * Object of props passed to EuiFocusTrap.
   * `shards` specifies an array of elements that will be considered part of the flyout, preventing the flyout from being closed when clicked.
   * `closeOnMouseup` will delay the close callback, allowing time for external toggle buttons to handle close behavior.
   * `returnFocus` defines the return focus behavior and provides the possibility to check the available target element or opt out of the behavior in favor of manually returning focus
   */
  focusTrapProps?: Pick<
    EuiFocusTrapProps,
    'closeOnMouseup' | 'shards' | 'returnFocus'
  >;
  /**
   * By default, EuiFlyout will consider any fixed `EuiHeader`s that sit alongside or above the EuiFlyout
   * as part of the flyout's focus trap. This prevents focus fighting with interactive elements
   * within fixed headers.
   *
   * Set this to `false` if you need to disable this behavior for a specific reason.
   */
  includeFixedHeadersInFocusTrap?: boolean;

  /**
   * Specify additional css selectors to include in the focus trap.
   */
  includeSelectorInFocusTrap?: string[] | string;
}

const defaultElement = 'div';

type Props<T extends ElementType> = CommonProps & {
  /**
   * Sets the HTML element for `EuiFlyout`
   */
  as?: T;
} & _EuiFlyoutProps &
  Omit<PropsOfElement<T>, keyof _EuiFlyoutProps>;

export type EuiFlyoutProps<T extends ElementType = typeof defaultElement> =
  Props<T> & Omit<ComponentPropsWithRef<T>, keyof Props<T>>;

export const EuiFlyout = forwardRef(
  <T extends ElementType = typeof defaultElement>(
    props: EuiFlyoutProps<T>,
    ref:
      | ((instance: ComponentPropsWithRef<T> | null) => void)
      | MutableRefObject<ComponentPropsWithRef<T> | null>
      | null
  ) => {
    const {
      className,
      children,
      as,
      hideCloseButton = false,
      closeButtonProps,
      closeButtonPosition: _closeButtonPosition = 'inside',
      onClose,
      ownFocus = true,
      side = 'right',
      size = 'm',
      paddingSize = 'l',
      maxWidth = false,
      style,
      maskProps,
      type = 'overlay',
      outsideClickCloses,
      pushMinBreakpoint = 'l',
      pushAnimation = false,
      focusTrapProps: _focusTrapProps,
      includeFixedHeadersInFocusTrap = true,
      includeSelectorInFocusTrap,
      'aria-describedby': _ariaDescribedBy,
      ...rest
<<<<<<< HEAD
    }: EuiFlyoutProps<T>,
    ref:
      | ((instance: ComponentPropsWithRef<T> | null) => void)
      | MutableRefObject<ComponentPropsWithRef<T> | null>
      | null
  ) => {
    const { setGlobalCSSVariables } = useEuiThemeCSSVariables();
=======
    } = usePropsWithComponentDefaults('EuiFlyout', props);

>>>>>>> 813d54da
    const Element = as || defaultElement;
    const maskRef = useRef<HTMLDivElement>(null);

    // Ref for the main flyout element to pass to context
    const internalParentFlyoutRef = useRef<HTMLDivElement>(null);

    const [isChildFlyoutOpen, setIsChildFlyoutOpen] = useState(false);
    const [childLayoutMode, setChildLayoutMode] = useState<
      'side-by-side' | 'stacked'
    >('side-by-side');

    // Check for child flyout
    const childFlyoutElement = React.Children.toArray(children).find(
      (child) =>
        React.isValidElement(child) &&
        (child.type === EuiFlyoutChild ||
          (child.type as any).displayName === 'EuiFlyoutChild')
    ) as React.ReactElement<ComponentProps<typeof EuiFlyoutChild>> | undefined;

    const hasChildFlyout = !!childFlyoutElement;

    // Validate props, determine close button position and set child flyout classes
    let closeButtonPosition: 'inside' | 'outside';
    let childFlyoutClasses: string[] = [];
    if (hasChildFlyout) {
      if (side !== 'right') {
        throw new Error(
          'EuiFlyout: When an EuiFlyoutChild is present, the `side` prop of EuiFlyout must be "right".'
        );
      }
      if (!isEuiFlyoutSizeNamed(size) || !['s', 'm'].includes(size)) {
        throw new Error(
          `EuiFlyout: When an EuiFlyoutChild is present, the \`size\` prop of EuiFlyout must be "s" or "m". Received "${size}".`
        );
      }
      if (_closeButtonPosition !== 'inside') {
        throw new Error(
          'EuiFlyout: When an EuiFlyoutChild is present, the `closeButtonPosition` prop of EuiFlyout must be "inside".'
        );
      }

      closeButtonPosition = 'inside';
      childFlyoutClasses = [
        'euiFlyout--hasChild',
        `euiFlyout--hasChild--${childLayoutMode}`,
        `euiFlyout--hasChild--${childFlyoutElement.props.size || 's'}`,
      ];
    } else {
      closeButtonPosition = _closeButtonPosition;
    }

    const windowIsLargeEnoughToPush =
      useIsWithinMinBreakpoint(pushMinBreakpoint);
    const isPushed = type === 'push' && windowIsLargeEnoughToPush;

    /**
     * Setting up the refs on the actual flyout element in order to
     * accommodate for the `isPushed` state by adding padding to the body equal to the width of the element
     */
    const [resizeRef, setResizeRef] = useState<ComponentPropsWithRef<T> | null>(
      null
    );
    const setRef = useCombinedRefs([
      setResizeRef,
      ref,
      internalParentFlyoutRef,
    ]);
    const { width } = useResizeObserver(isPushed ? resizeRef : null, 'width');

    useEffect(() => {
      /**
       * Accomodate for the `isPushed` state by adding padding to the body equal to the width of the element
       */
      if (isPushed) {
        const paddingSide =
          side === 'left' ? 'paddingInlineStart' : 'paddingInlineEnd';
        const cssVarName = `--euiPushFlyoutOffset${
          side === 'left' ? 'InlineStart' : 'InlineEnd'
        }`;

        document.body.style[paddingSide] = `${width}px`;

        // EUI doesn't use this css variable, but it is useful for consumers
        setGlobalCSSVariables({
          [cssVarName]: `${width}px`,
        });
        return () => {
          document.body.style[paddingSide] = '';
          setGlobalCSSVariables({
            [cssVarName]: null,
          });
        };
      }
    }, [isPushed, setGlobalCSSVariables, side, width]);

    /**
     * This class doesn't actually do anything by EUI, but is nice to add for consumers (JIC)
     */
    useEffect(() => {
      document.body.classList.add('euiBody--hasFlyout');
      return () => {
        // Remove the hasFlyout class when the flyout is unmounted
        document.body.classList.remove('euiBody--hasFlyout');
      };
    }, []);

    /**
     * ESC key closes flyout (always?)
     */
    const onKeyDown = useCallback(
      (event: KeyboardEvent) => {
        if (!isPushed && event.key === keys.ESCAPE) {
          event.preventDefault();
          onClose(event);
        }
      },
      [onClose, isPushed]
    );

    /**
     * Set inline styles
     */
    const inlineStyles = useMemo(() => {
      const widthStyle =
        !isEuiFlyoutSizeNamed(size) && logicalStyle('width', size);
      const maxWidthStyle =
        typeof maxWidth !== 'boolean' && logicalStyle('max-width', maxWidth);

      return {
        ...style,
        ...widthStyle,
        ...maxWidthStyle,
      };
    }, [style, maxWidth, size]);

    const styles = useEuiMemoizedStyles(euiFlyoutStyles);
    const cssStyles = [
      styles.euiFlyout,
      styles.paddingSizes[paddingSize],
      isEuiFlyoutSizeNamed(size) && styles[size],
      maxWidth === false && styles.noMaxWidth,
      isPushed ? styles.push.push : styles.overlay.overlay,
      isPushed ? styles.push[side] : styles.overlay[side],
      isPushed && !pushAnimation && styles.push.noAnimation,
      styles[side],
    ];

    const classes = classnames('euiFlyout', ...childFlyoutClasses, className);

    /*
     * Trap focus even when `ownFocus={false}`, otherwise closing
     * the flyout won't return focus to the originating button.
     *
     * Set `clickOutsideDisables={true}` when `ownFocus={false}`
     * to allow non-keyboard users the ability to interact with
     * elements outside the flyout.
     *
     * Set `onClickOutside={onClose}` when `ownFocus` and `type` are the defaults,
     * or if `outsideClickCloses={true}` to close on clicks that target
     * (both mousedown and mouseup) the overlay mask.
     */
    const flyoutToggle = useRef<Element | null>(document.activeElement);
    const [focusTrapShards, setFocusTrapShards] = useState<HTMLElement[]>([]);

    const focusTrapSelectors = useMemo(() => {
      let selectors: string[] = [];

      if (includeSelectorInFocusTrap) {
        selectors = Array.isArray(includeSelectorInFocusTrap)
          ? includeSelectorInFocusTrap
          : [includeSelectorInFocusTrap];
      }

      if (includeFixedHeadersInFocusTrap) {
        selectors.push('.euiHeader[data-fixed-header]');
      }

      return selectors;
    }, [includeSelectorInFocusTrap, includeFixedHeadersInFocusTrap]);

    useEffect(() => {
      if (focusTrapSelectors.length > 0) {
        const shardsEls = focusTrapSelectors.flatMap((selector) =>
          Array.from(document.querySelectorAll<HTMLElement>(selector))
        );

        setFocusTrapShards(Array.from(shardsEls));

        // Flyouts that are toggled from shards do not have working
        // focus trap autoFocus, so we need to focus the flyout wrapper ourselves
        shardsEls.forEach((shard) => {
          if (shard.contains(flyoutToggle.current)) {
            resizeRef?.focus();
          }
        });
      } else {
        // Clear existing shards if necessary, e.g. switching to `false`
        setFocusTrapShards((shards) => (shards.length ? [] : shards));
      }
    }, [focusTrapSelectors, resizeRef]);

    const focusTrapProps: EuiFlyoutProps['focusTrapProps'] = useMemo(
      () => ({
        ..._focusTrapProps,
        shards: [...focusTrapShards, ...(_focusTrapProps?.shards || [])],
      }),
      [_focusTrapProps, focusTrapShards]
    );

    /*
     * Provide meaningful screen reader instructions/details
     */
    const hasOverlayMask = ownFocus && !isPushed;
    const descriptionId = useGeneratedHtmlId();
    const ariaDescribedBy = classnames(descriptionId, _ariaDescribedBy);

    const screenReaderDescription = useMemo(
      () => (
        <EuiScreenReaderOnly>
          <p id={descriptionId}>
            {hasOverlayMask ? (
              <EuiI18n
                token="euiFlyout.screenReaderModalDialog"
                default="You are in a modal dialog. Press Escape or tap/click outside the dialog on the shadowed overlay to close."
              />
            ) : (
              <EuiI18n
                token="euiFlyout.screenReaderNonModalDialog"
                default="You are in a non-modal dialog. To close the dialog, press Escape."
              />
            )}{' '}
            {focusTrapShards.length > 0 && (
              <EuiI18n
                token="euiFlyout.screenReaderFocusTrapShards"
                default="You can still continue tabbing through other global page landmarks."
              />
            )}
          </p>
        </EuiScreenReaderOnly>
      ),
      [hasOverlayMask, descriptionId, focusTrapShards.length]
    );

    /*
     * Trap focus even when `ownFocus={false}`, otherwise closing
     * the flyout won't return focus to the originating button.
     *
     * Set `clickOutsideDisables={true}` when `ownFocus={false}`
     * to allow non-keyboard users the ability to interact with
     * elements outside the flyout.
     *
     * Set `onClickOutside={onClose}` when `ownFocus` and `type` are the defaults,
     * or if `outsideClickCloses={true}` to close on clicks that target
     * (both mousedown and mouseup) the overlay mask.
     */
    const onClickOutside = useCallback(
      (event: MouseEvent | TouchEvent) => {
        // Do not close the flyout for any external click
        if (outsideClickCloses === false) return undefined;
        if (hasOverlayMask) {
          // The overlay mask is present, so only clicks on the mask should close the flyout, regardless of outsideClickCloses
          if (event.target === maskRef.current) return onClose(event);
        } else {
          // No overlay mask is present, so any outside clicks should close the flyout
          if (outsideClickCloses === true) return onClose(event);
        }
        // Otherwise if ownFocus is false and outsideClickCloses is undefined, outside clicks should not close the flyout
        return undefined;
      },
      [onClose, hasOverlayMask, outsideClickCloses]
    );

    const closeButton = !hideCloseButton && (
      <EuiFlyoutCloseButton
        {...closeButtonProps}
        onClose={onClose}
        closeButtonPosition={closeButtonPosition}
        side={side}
      />
    );

    // render content within EuiFlyoutChildProvider if childFlyoutElement is present
    let contentToRender: React.ReactElement = children;
    if (hasChildFlyout && childFlyoutElement) {
      contentToRender = (
        <EuiFlyoutChildProvider
          parentSize={size as 's' | 'm'}
          parentFlyoutRef={internalParentFlyoutRef}
          childElement={childFlyoutElement}
          childrenToRender={children}
          reportIsChildOpen={setIsChildFlyoutOpen}
          reportChildLayoutMode={setChildLayoutMode}
        />
      );
    }

    return (
      <EuiFlyoutWrapper
        hasOverlayMask={hasOverlayMask}
        maskProps={{
          ...maskProps,
          maskRef: useCombinedRefs([maskProps?.maskRef, maskRef]),
        }}
        isPortalled={!isPushed}
      >
        <EuiWindowEvent event="keydown" handler={onKeyDown} />
        <EuiFocusTrap
          disabled={isPushed || (ownFocus && isChildFlyoutOpen)}
          scrollLock={hasOverlayMask}
          clickOutsideDisables={!ownFocus}
          onClickOutside={onClickOutside}
          returnFocus={() => {
            if (!isChildFlyoutOpen && flyoutToggle.current) {
              (flyoutToggle.current as HTMLElement).focus();
              return false; // We've handled focus
            }
            return true;
          }}
          {...focusTrapProps}
        >
          <Element
            className={classes}
            css={cssStyles}
            style={inlineStyles}
            ref={setRef}
            {...(rest as ComponentPropsWithRef<T>)}
            role={!isPushed ? 'dialog' : rest.role}
            aria-modal={!isPushed || undefined}
            tabIndex={!isPushed ? 0 : rest.tabIndex}
            aria-describedby={!isPushed ? ariaDescribedBy : _ariaDescribedBy}
            data-autofocus={!isPushed || undefined}
          >
            {!isPushed && screenReaderDescription}
            {closeButton}
            {contentToRender}
          </Element>
        </EuiFocusTrap>
      </EuiFlyoutWrapper>
    );
  }
  // React.forwardRef interferes with the inferred element type
  // Casting to ensure correct element prop type checking for `as`
  // e.g., `href` is not on a `div`
) as <T extends ElementType = typeof defaultElement>(
  props: EuiFlyoutProps<T>
) => JSX.Element;
// Recast to allow `displayName`
(EuiFlyout as FunctionComponent).displayName = 'EuiFlyout';

/**
 * Light wrapper for conditionally rendering portals or overlay masks:
 *  - If ownFocus is set, wrap with an overlay and allow the user to click it to close it.
 *  - Otherwise still wrap within an EuiPortal so it appends to the bottom of the window.
 * Push flyouts have no overlay OR portal behavior.
 */
const EuiFlyoutWrapper: FunctionComponent<{
  children: ReactNode;
  hasOverlayMask: boolean;
  maskProps: EuiFlyoutProps['maskProps'];
  isPortalled: boolean;
}> = ({ children, hasOverlayMask, maskProps, isPortalled }) => {
  if (hasOverlayMask) {
    return (
      <EuiOverlayMask headerZindexLocation="below" {...maskProps}>
        {children}
      </EuiOverlayMask>
    );
  } else if (isPortalled) {
    return <EuiPortal>{children}</EuiPortal>;
  } else {
    return <>{children}</>;
  }
};<|MERGE_RESOLUTION|>--- conflicted
+++ resolved
@@ -216,18 +216,10 @@
       includeSelectorInFocusTrap,
       'aria-describedby': _ariaDescribedBy,
       ...rest
-<<<<<<< HEAD
-    }: EuiFlyoutProps<T>,
-    ref:
-      | ((instance: ComponentPropsWithRef<T> | null) => void)
-      | MutableRefObject<ComponentPropsWithRef<T> | null>
-      | null
-  ) => {
+    } = usePropsWithComponentDefaults('EuiFlyout', props);
+
     const { setGlobalCSSVariables } = useEuiThemeCSSVariables();
-=======
-    } = usePropsWithComponentDefaults('EuiFlyout', props);
-
->>>>>>> 813d54da
+
     const Element = as || defaultElement;
     const maskRef = useRef<HTMLDivElement>(null);
 
