/*
 * Copyright Elasticsearch B.V. and/or licensed to Elasticsearch B.V. under one
 * or more contributor license agreements. Licensed under the Elastic License
 * 2.0 and the Server Side Public License, v 1; you may not use this file except
 * in compliance with, at your election, the Elastic License 2.0 or the Server
 * Side Public License, v 1.
 */

export * from './_color';
export * from './_helpers';
<<<<<<< HEAD
export * from './_link';
=======
export * from './_padding';
export * from './_states';
>>>>>>> 170a8db6
export * from './_typography';<|MERGE_RESOLUTION|>--- conflicted
+++ resolved
@@ -8,10 +8,7 @@
 
 export * from './_color';
 export * from './_helpers';
-<<<<<<< HEAD
 export * from './_link';
-=======
 export * from './_padding';
 export * from './_states';
->>>>>>> 170a8db6
 export * from './_typography';