--- conflicted
+++ resolved
@@ -6,10 +6,6 @@
  * Side Public License, v 1.
  */
 
-<<<<<<< HEAD
-export * from './_padding';
-=======
->>>>>>> a22356ca
 export * from './_color';
 export * from './_helpers';
 export * from './_padding';
