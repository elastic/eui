--- conflicted
+++ resolved
@@ -74,11 +74,7 @@
     --rm -i \
     --volume "$PWD":/app \
     --workdir /app \
-<<<<<<< HEAD
     "$NODE_IMAGE" \
-=======
-    node:18.16.1 \
->>>>>>> 264892f2
     bash -c 'git tag | xargs npx semver' | tail -n 1)
 
   # Run this script from inside the docker container, using google/cloud-sdk image
