--- conflicted
+++ resolved
@@ -105,20 +105,14 @@
    */
   error?: ReactNode | ReactNode[];
   /**
-<<<<<<< HEAD
    * Small text that displays below the input
    */
-  helpText?: ReactNode;
+  helpText?: ReactNode | ReactNode[];
   /**
    * For use only in inline forms to align the inputs
    * in case the form row has no label
    */
   hasEmptyLabelSpace?: boolean;
-=======
-   *  Adds a single node/string or an array of nodes/strings below the input
-   */
-  helpText?: ReactNode | ReactNode[];
->>>>>>> 8e51c652
 };
 
 type LabelProps = {
