--- conflicted
+++ resolved
@@ -68,16 +68,13 @@
   isEuiFlyoutSizeNamed,
 } from './const';
 import { useIsPushed } from './hooks';
-<<<<<<< HEAD
 import { EuiFlyoutMenu, EuiFlyoutMenuProps } from './flyout_menu';
-=======
 import { EuiFlyoutResizeButton } from './_flyout_resize_button';
 import { useEuiFlyoutResizable } from './use_flyout_resizable';
 import {
   useEuiFlyoutOpenState,
   type EuiFlyoutOpenState,
 } from './use_open_state';
->>>>>>> 2c31f4f8
 
 interface _EuiFlyoutComponentProps {
   /**
@@ -203,12 +200,12 @@
   includeSelectorInFocusTrap?: string[] | string;
 
   /**
-<<<<<<< HEAD
    * Props for the flyout menu to have one rendered in the flyout.
    * If used, the close button will be automatically hidden, as the flyout menu has its own close button.
    */
   flyoutMenuProps?: EuiFlyoutMenuProps;
-=======
+
+  /**
    * Whether the flyout should be resizable.
    * @default false
    */
@@ -218,7 +215,6 @@
    * Optional callback that fires when the flyout is resized.
    */
   onResize?: (width: number) => void;
->>>>>>> 2c31f4f8
 }
 
 const defaultElement = 'div';
@@ -639,11 +635,7 @@
             onAnimationEnd={onAnimationEnd}
           >
             {!isPushed && screenReaderDescription}
-<<<<<<< HEAD
-            {!flyoutMenuProps && !hideCloseButton && onClose && (
-=======
-            {!hideCloseButton && (
->>>>>>> 2c31f4f8
+            {!flyoutMenuProps && !hideCloseButton && (
               <EuiFlyoutCloseButton
                 {...closeButtonProps}
                 onClose={closeFlyout}
@@ -651,9 +643,7 @@
                 side={side}
               />
             )}
-<<<<<<< HEAD
             {flyoutMenuProps && <EuiFlyoutMenu {...flyoutMenuProps} />}
-=======
             {resizable && (
               <EuiFlyoutResizeButton
                 type={type}
@@ -665,7 +655,6 @@
                 onKeyDown={onKeyDownResizableButton}
               />
             )}
->>>>>>> 2c31f4f8
             {children}
           </Element>
         </EuiFocusTrap>
