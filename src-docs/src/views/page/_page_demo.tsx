--- conflicted
+++ resolved
@@ -82,11 +82,6 @@
 
   return (
     <>
-<<<<<<< HEAD
-      <div className="guideDemo__highlightLayout">
-        {children && children(FullscreenButton, Content, SideNav, showTemplate)}
-      </div>
-=======
       <EuiFocusTrap disabled={!fullScreen}>
         <div
           className={
@@ -98,7 +93,6 @@
             children(Button, Content, SideNav, showTemplate, BottomBar)}
         </div>
       </EuiFocusTrap>
->>>>>>> 66986646
       <EuiTextAlign textAlign="right">
         <EuiSpacer />
         <EuiSwitch
