/*
 * Copyright Elasticsearch B.V. and/or licensed to Elasticsearch B.V. under one
 * or more contributor license agreements. Licensed under the Elastic License
 * 2.0 and the Server Side Public License, v 1; you may not use this file except
 * in compliance with, at your election, the Elastic License 2.0 or the Server
 * Side Public License, v 1.
 */

import React from 'react';
import { mount, ReactWrapper } from 'enzyme';
import { fireEvent } from '@testing-library/react';
import { render } from '../../../test/rtl';
import { requiredProps } from '../../../test';
import { shouldRenderCustomStyles } from '../../../test/internal';

import {
  EuiSuperDatePicker,
  EuiSuperDatePickerProps,
  EuiSuperDatePickerInternal,
} from './super_date_picker';
import { EuiButton } from '../../button';

const noop = () => {};

// Test utils to handle diving into EuiSuperDatePickerInternal
const findInternalInstance = (
  wrapper: ReactWrapper
): [EuiSuperDatePickerInternal, ReactWrapper] => {
  const component = wrapper.find('EuiSuperDatePickerInternal');
  const instance = component.instance() as EuiSuperDatePickerInternal;
  return [instance, component];
};

describe('EuiSuperDatePicker', () => {
  // RTL doesn't automatically clean up portals/datepicker popovers between tests
  afterEach(() => {
    const portals = document.querySelectorAll('[data-euiportal]');
    portals.forEach((portal) => portal.parentNode?.removeChild(portal));
  });

  shouldRenderCustomStyles(<EuiSuperDatePicker onTimeChange={noop} />, {
    skip: { style: true },
  });
  shouldRenderCustomStyles(<EuiSuperDatePicker onTimeChange={noop} />, {
    childProps: ['updateButtonProps'],
    skip: { parentTest: true },
  });

  it('renders', () => {
    const { container } = render(
      <EuiSuperDatePicker onTimeChange={noop} {...requiredProps} />
    );
    expect(container.firstChild).toMatchSnapshot();
  });

  it('renders an EuiDatePickerRange', () => {
    const { container, getByTestSubject } = render(
      <EuiSuperDatePicker onTimeChange={noop} {...requiredProps} />
    );
    fireEvent.click(getByTestSubject('superDatePickerShowDatesButton'));
    expect(container.firstChild).toMatchSnapshot();
  });

  test('refresh is disabled by default', () => {
    // By default we expect `asyncInterval` to be not set.
    const component = mount(<EuiSuperDatePicker onTimeChange={noop} />);
    const [instancePaused, componentPaused] = findInternalInstance(component);

    expect(instancePaused.asyncInterval).toBe(undefined);
    expect(componentPaused.prop('isPaused')).toBe(true);
  });

  test('updates refresh interval on isPaused prop update', () => {
    // If refresh is enabled via `isPaused/onRefresh` we expect
    // `asyncInterval` to be present and `asyncInterval.isStopped` to be `false`.
    const onRefresh = jest.fn();
    const component = mount(
      <EuiSuperDatePicker
        onTimeChange={noop}
        isPaused={false}
        onRefresh={onRefresh}
      />
    );
    const [instanceRefresh, componentRefresh] = findInternalInstance(component);

    expect(typeof instanceRefresh.asyncInterval).toBe('object');
    expect(instanceRefresh.asyncInterval!.isStopped).toBe(false);
    expect(componentRefresh.prop('isPaused')).toBe(false);

    // If we update the prop `isPaused` we expect the interval to be stopped too.
    component.setProps({ isPaused: true });
    const [instanceUpdatedPaused, componentUpdatedPaused] =
      findInternalInstance(component);
    expect(typeof instanceUpdatedPaused.asyncInterval).toBe('object');
    expect(instanceUpdatedPaused.asyncInterval!.isStopped).toBe(true);
    expect(componentUpdatedPaused.prop('isPaused')).toBe(true);

    // Let's start refresh again for a final sanity check.
    component.setProps({ isPaused: false });
    const [instanceUpdatedRefresh, componentUpdatedRefresh] =
      findInternalInstance(component);
    expect(typeof instanceUpdatedRefresh.asyncInterval).toBe('object');
    expect(instanceUpdatedRefresh.asyncInterval!.isStopped).toBe(false);
    expect(componentUpdatedRefresh.prop('isPaused')).toBe(false);
  });

  test('Listen for consecutive super date picker refreshes', async () => {
    jest.useFakeTimers();

    const onRefresh = jest.fn();

    const component = mount(
      <EuiSuperDatePicker
        onTimeChange={noop}
        isPaused={false}
        onRefresh={onRefresh}
        refreshInterval={10}
      />
    );
    const [instanceRefresh] = findInternalInstance(component);

    expect(typeof instanceRefresh.asyncInterval).toBe('object');

    jest.advanceTimersByTime(10);
    await instanceRefresh.asyncInterval!.__pendingFn;
    jest.advanceTimersByTime(10);
    await instanceRefresh.asyncInterval!.__pendingFn;

    expect(onRefresh).toBeCalledTimes(2);

    jest.useRealTimers();
  });

  test('Switching refresh interval to pause should stop onRefresh being called.', async () => {
    jest.useFakeTimers();

    const onRefresh = jest.fn();

    const component = mount(
      <EuiSuperDatePicker
        onTimeChange={noop}
        isPaused={false}
        onRefresh={onRefresh}
        refreshInterval={10}
      />
    );
    const [instanceRefresh] = findInternalInstance(component);

    jest.advanceTimersByTime(10);
    expect(typeof instanceRefresh.asyncInterval).toBe('object');
    await instanceRefresh.asyncInterval!.__pendingFn;
    component.setProps({ isPaused: true, refreshInterval: 0 });
    jest.advanceTimersByTime(10);
    await instanceRefresh.asyncInterval!.__pendingFn;

    expect(onRefresh).toBeCalledTimes(1);

    jest.useRealTimers();
  });

  describe('props', () => {
    test('updateButtonProps', () => {
      const updateButtonProps: EuiSuperDatePickerProps['updateButtonProps'] = {
        fill: false,
        color: 'danger',
      };

      const component = mount(
        <EuiSuperDatePicker
          onTimeChange={noop}
          updateButtonProps={updateButtonProps}
        />
      );
      expect(component.find(EuiButton).last().props()).toMatchObject(
        updateButtonProps
      );
    });

    it('invokes onFocus callbacks on the date popover buttons', () => {
      const focusMock = jest.fn();
      const component = mount(
        <EuiSuperDatePicker
          onTimeChange={noop}
          showUpdateButton={false}
          onFocus={focusMock}
        />
      );

      component
        .find('button[data-test-subj="superDatePickerShowDatesButton"]')
        .simulate('focus');
      expect(focusMock).toBeCalledTimes(1);

      component
        .find('button[data-test-subj="superDatePickerShowDatesButton"]')
        .simulate('click');

      component
        .find('button[data-test-subj="superDatePickerstartDatePopoverButton"]')
        .simulate('focus');
      expect(focusMock).toBeCalledTimes(2);

      component
        .find('button[data-test-subj="superDatePickerstartDatePopoverButton"]')
        .simulate('focus');
      expect(focusMock).toBeCalledTimes(3);
    });

    describe('showUpdateButton', () => {
      test('can be false', () => {
        const { container } = render(
          <EuiSuperDatePicker onTimeChange={noop} showUpdateButton={false} />
        );
        expect(container.firstChild).toMatchSnapshot();
      });

      test('can be iconOnly', () => {
        const { container } = render(
          <EuiSuperDatePicker onTimeChange={noop} showUpdateButton="iconOnly" />
        );
        expect(container.firstChild).toMatchSnapshot();
      });
    });

    test('accepts data-test-subj and passes to EuiFormControlLayout', () => {
      const { container } = render(
        <EuiSuperDatePicker
          onTimeChange={noop}
          data-test-subj="mySuperDatePicker"
        />
      );
      expect(container.firstChild).toMatchSnapshot();
    });

    describe('width', () => {
      test('can be full', () => {
        const { container } = render(
          <EuiSuperDatePicker onTimeChange={noop} width="full" />
        );
        expect(container.firstChild).toMatchSnapshot();
      });
      test('can be auto', () => {
        const { container } = render(
          <EuiSuperDatePicker onTimeChange={noop} width="auto" />
        );
        expect(container.firstChild).toMatchSnapshot();
      });
    });

    describe('compressed', () => {
      test('is rendered', () => {
        const { container } = render(
          <EuiSuperDatePicker onTimeChange={noop} compressed />
        );
        expect(container.firstChild).toMatchSnapshot();
      });
    });

    describe('isQuickSelectOnly', () => {
      test('is rendered', () => {
        const { container } = render(
          <EuiSuperDatePicker onTimeChange={noop} isQuickSelectOnly />
        );
        expect(container.firstChild).toMatchSnapshot();
      });
    });

    describe('isDisabled', () => {
      test('true', () => {
        const { container } = render(
          <EuiSuperDatePicker onTimeChange={noop} isDisabled={true} />
        );
        expect(container.firstChild).toMatchSnapshot();
      });

      // TODO: Convert to storybook once EuiSuperDatePicker is on Emotion
      test('config object', () => {
        const { getByTestSubject } = render(
          <EuiSuperDatePicker
            onTimeChange={noop}
            isDisabled={{
              display: (
                <span data-test-subj="customDisabledDisplay">All time</span>
              ),
            }}
          />
        );
        expect(getByTestSubject('customDisabledDisplay').textContent).toEqual(
          'All time'
        );
        expect(
          getByTestSubject('superDatePickerShowDatesButton')
        ).toMatchSnapshot();
      });
    });

    describe('isAutoRefreshOnly', () => {
      it('is rendered', () => {
        const { container } = render(
          <EuiSuperDatePicker
            onTimeChange={noop}
            onRefreshChange={noop}
            isAutoRefreshOnly
          />
        );
        expect(container.firstChild).toMatchSnapshot();
      });

      it('passes required props', () => {
        const { container } = render(
          <EuiSuperDatePicker
            onTimeChange={noop}
            onRefreshChange={noop}
            isAutoRefreshOnly
            isDisabled
            data-test-subj="autoRefreshOnly"
          />
        );
        expect(container.firstChild).toMatchSnapshot();
      });
    });

<<<<<<< HEAD
    describe('refreshInterval and refreshIntervalUnits', () => {
      it('renders', () => {
        const { container, getByTestSubject } = render(
          <EuiSuperDatePicker
            onTimeChange={noop}
            onRefreshChange={noop}
            refreshInterval={3600000}
            refreshIntervalUnits="m"
            isPaused={false}
          />
        );

        const autoRefreshButton = container.querySelector(
          '.euiAutoRefreshButton'
        )!;
        expect(autoRefreshButton).toHaveTextContent('60 m');

        fireEvent.click(autoRefreshButton);
        expect(
          getByTestSubject('superDatePickerRefreshIntervalInput')
        ).toHaveValue(60);
        expect(
          getByTestSubject('superDatePickerRefreshIntervalUnitsSelect')
        ).toHaveValue('m');
      });
    });

    describe('onRefreshChange', () => {
      it('returns the expected props', () => {
        const onRefreshChange = jest.fn();
        const { getByTestSubject } = render(
          <EuiSuperDatePicker
            onTimeChange={noop}
            onRefreshChange={onRefreshChange}
          />
        );

        fireEvent.click(
          getByTestSubject('superDatePickerToggleQuickMenuButton')
        );
        fireEvent.change(
          getByTestSubject('superDatePickerToggleRefreshButton')
        );
        fireEvent.change(
          getByTestSubject('superDatePickerRefreshIntervalUnitsSelect'),
          { target: { value: 'h' } }
        );

        expect(onRefreshChange).toHaveBeenCalledWith({
          refreshInterval: 3600000,
          intervalUnits: 'h',
          isPaused: expect.any(Boolean),
        });
=======
    describe('canRoundRelativeUnits', () => {
      const props = {
        onTimeChange: noop,
        start: 'now-300m',
        end: 'now',
      };

      it('defaults to true, which will round relative units up to the next largest unit', () => {
        const { getByTestSubject } = render(
          <EuiSuperDatePicker {...props} canRoundRelativeUnits={true} />
        );
        fireEvent.click(getByTestSubject('superDatePickerShowDatesButton'));

        const startButton = getByTestSubject(
          'superDatePickerstartDatePopoverButton'
        );
        expect(startButton).toHaveTextContent('~ 5 hours ago');

        const countInput = getByTestSubject(
          'superDatePickerRelativeDateInputNumber'
        );
        expect(countInput).toHaveValue(5);

        const unitSelect = getByTestSubject(
          'superDatePickerRelativeDateInputUnitSelector'
        );
        expect(unitSelect).toHaveValue('h');

        fireEvent.change(countInput, { target: { value: 300 } });
        fireEvent.change(unitSelect, { target: { value: 'd' } });
        expect(startButton).toHaveTextContent('~ 10 months ago');
      });

      it('when false, allows preserving the unit set in the start/end time timestamp', () => {
        const { getByTestSubject } = render(
          <EuiSuperDatePicker {...props} canRoundRelativeUnits={false} />
        );
        fireEvent.click(getByTestSubject('superDatePickerShowDatesButton'));

        const startButton = getByTestSubject(
          'superDatePickerstartDatePopoverButton'
        );
        expect(startButton).toHaveTextContent('300 minutes ago');

        const unitSelect = getByTestSubject(
          'superDatePickerRelativeDateInputUnitSelector'
        );
        expect(unitSelect).toHaveValue('m');

        fireEvent.change(unitSelect, { target: { value: 'd' } });
        expect(startButton).toHaveTextContent('300 days ago');
>>>>>>> 70634a0d
      });
    });
  });
});<|MERGE_RESOLUTION|>--- conflicted
+++ resolved
@@ -320,7 +320,6 @@
       });
     });
 
-<<<<<<< HEAD
     describe('refreshInterval and refreshIntervalUnits', () => {
       it('renders', () => {
         const { container, getByTestSubject } = render(
@@ -374,7 +373,9 @@
           intervalUnits: 'h',
           isPaused: expect.any(Boolean),
         });
-=======
+      });
+    });
+
     describe('canRoundRelativeUnits', () => {
       const props = {
         onTimeChange: noop,
@@ -426,7 +427,6 @@
 
         fireEvent.change(unitSelect, { target: { value: 'd' } });
         expect(startButton).toHaveTextContent('300 days ago');
->>>>>>> 70634a0d
       });
     });
   });
