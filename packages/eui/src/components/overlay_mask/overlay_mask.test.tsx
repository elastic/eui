--- conflicted
+++ resolved
@@ -45,11 +45,7 @@
       baseElement.querySelector('.euiOverlayMask')!.className;
 
     expect(getClassName()).toMatchInlineSnapshot(
-<<<<<<< HEAD
-      `"euiOverlayMask css-rfqaz-euiOverlayMask-aboveHeader hello"`
-=======
       `"euiOverlayMask css-1she5ur-euiOverlayMask-aboveHeader hello"`
->>>>>>> d60d245a
     );
 
     rerender(
@@ -58,11 +54,7 @@
       </EuiOverlayMask>
     );
     expect(getClassName()).toMatchInlineSnapshot(
-<<<<<<< HEAD
-      `"euiOverlayMask css-1qgdr70-euiOverlayMask-belowHeader world"`
-=======
       `"euiOverlayMask css-jzo85k-euiOverlayMask-belowHeader world"`
->>>>>>> d60d245a
     );
   });
 
