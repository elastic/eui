--- conflicted
+++ resolved
@@ -38,11 +38,8 @@
 - Limited the links allowed in `EuiMarkdownEditor` to http, https, or starting with a forward slash ([#4362](https://github.com/elastic/eui/pull/4362))
 - Aligned components with an `href` prop to React's practice of disallowing `javascript:` protocols ([#4362](https://github.com/elastic/eui/pull/4362))
 - Fixed form submit bug in `EuiButtonGroup` by adding an optional `type` prop for `EuiButtonGroupOption` ([#4368](https://github.com/elastic/eui/pull/4368))
-<<<<<<< HEAD
-- Added try-catch to fallback to default query in case of bad query string in `EuiSearchBar` ([#4389](https://github.com/elastic/eui/pull/4389))
-=======
+- Added try-catch to fallback to default query in case of bad query string in `EuiSearchBar` ([#4395](https://github.com/elastic/eui/pull/4395))
 - Changed `label` type from `string` to `ReactNode` in `EuiTreeViewNode` ([#4352](https://github.com/elastic/eui/pull/4352))
->>>>>>> 38f1d3e9
 
 **Theme: Amsterdam**
 
