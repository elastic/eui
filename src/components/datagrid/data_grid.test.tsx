--- conflicted
+++ resolved
@@ -18,56 +18,10 @@
 import { keys } from '../../services';
 import { act } from 'react-dom/test-utils';
 
-<<<<<<< HEAD
-jest.mock('./row_height_utils', () => {
-  return {
-    RowHeightUtils: jest.fn().mockImplementation(() => {
-      return {
-        computeStylesForGridCell: () => {},
-        clearHeightsCache: () => {},
-        setGrid: () => {},
-        getStylesForCell: () => ({
-          wordWrap: 'break-word',
-          wordBreak: 'break-word',
-          flexGrow: 1,
-        }),
-        isDefinedHeight: () => true,
-        isAutoHeight: () => false,
-        setRowHeight: () => {},
-        getRowHeight: () => 32,
-        getFont: () => null,
-        compareHeights: (currentRowHeight: number, cachedRowHeight: number) =>
-          currentRowHeight === cachedRowHeight,
-        getCalculatedHeight: (
-          heightOption: EuiDataGridRowHeightOption,
-          defaultHeight: number
-        ) => {
-          if (typeof heightOption === 'object') {
-            if (heightOption.lineCount) {
-              return heightOption.lineCount;
-            }
-
-            if (heightOption.height) {
-              return heightOption.height;
-            }
-          }
-
-          if (heightOption) {
-            return heightOption;
-          }
-
-          return defaultHeight;
-        },
-      };
-    }),
-  };
-});
-=======
 import { mockRowHeightUtils } from './__mocks__/row_height_utils';
 jest.mock('./row_height_utils', () => ({
   RowHeightUtils: jest.fn(() => mockRowHeightUtils),
 }));
->>>>>>> 8bc5aac7
 
 function getFocusableCell(component: ReactWrapper) {
   return findTestSubject(component, 'dataGridRowCell').find('[tabIndex=0]');
