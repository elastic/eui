--- conflicted
+++ resolved
@@ -211,12 +211,7 @@
                   isOpen={avilableColumnsisOpen}
                   closePopover={() => setAvailableColumnsIsOpen(false)}
                   anchorPosition="downLeft"
-<<<<<<< HEAD
-                  ownFocus
                   panelPaddingSize="none"
-=======
-                  panelPaddingSize="s"
->>>>>>> 625c8e82
                   button={
                     <EuiButtonEmpty
                       size="xs"
