## [`master`](https://github.com/elastic/eui/tree/master)

**Bug fixes**

<<<<<<< HEAD
- Fixed prompt text rendering in `EuiFilePicker` when a React element is passed ([#1903](https://github.com/elastic/eui/pull/1903))
=======
- Fixed overflow scrolling of `EuiModal` and `EuiConfirmModal` for Chrome and Safari ([#1902](https://github.com/elastic/eui/pull/1902))
>>>>>>> 4a5feea3

## [`10.2.1`](https://github.com/elastic/eui/tree/v10.2.1)

**Bug fixes**

- Fixed responsiveness of `EuiFilterGroup` ([#1849](https://github.com/elastic/eui/pull/1849))

**Deprecations**

- Replaced `EuiFilterButton`'s `noDivider` prop with `withNext` ([#1849](https://github.com/elastic/eui/pull/1849))

## [`10.2.0`](https://github.com/elastic/eui/tree/v10.2.0)

- Converted `EuiGlobalToastListItem` to TS ([#1880](https://github.com/elastic/eui/pull/1880))
- Converted `token_map` to TS ([#1870](https://github.com/elastic/eui/pull/1870))
- Converted `EuiOverlayMask` to TS ([#1858](https://github.com/elastic/eui/pull/1858))
- Converted `EuiStat` to TS ([#1848](https://github.com/elastic/eui/pull/1848))
- Added `isLoading` prop to `EuiStat` ([#1848](https://github.com/elastic/eui/pull/1848))
- Added `roundUp` prop to relative tab of `EuiSuperDatePicker` ([#1827](https://github.com/elastic/eui/pull/1827))
- Changed position of `EuiSwitch` for date rounding used at relative tab of `EuiSuperDatePicker` ([#1827](https://github.com/elastic/eui/pull/1827))
- Added `bug`, `flag`, and `heart` glyphs to `EuiIcon` ([#1887](https://github.com/elastic/eui/pull/1887))
- Updated `alert` glyph in `EuiIcon` ([#1887](https://github.com/elastic/eui/pull/1887))

**Bug fixes**

- Fixed `EuiComboBox` to not pass its `inputRef` prop down to the DOM ([#1867](https://github.com/elastic/eui/pull/1867))
- Fixed `euiBreakpoint()` warning to give accurate feedback ([#1874](https://github.com/elastic/eui/pull/1874))
- Fixed type definitions around `EuiI18n`'s `default` prop to better support use cases ([#1861](https://github.com/elastic/eui/pull/1861))
- Localized `EuiTablePagination`'s row count selection ([#1883](https://github.com/elastic/eui/pull/1883))
- Fixed EuiComboBox's internal tracking of its focus state ([#1796](https://github.com/elastic/eui/pull/1796))
- Fixed `EuiComboBox` with `singleSelection` and `onAddCustomOption` reopening the options list after adding a custom option ([#1882](https://github.com/elastic/eui/pull/1882))
- Fixed `EuiComboBox` reopening the options list in Firefox when closing via the dropdown arrow button ([#1885](https://github.com/elastic/eui/pull/1885))
- Fixed running the dev server and building on Windows ([#1891](https://github.com/elastic/eui/pull/1891))

## [`10.1.0`](https://github.com/elastic/eui/tree/v10.1.0)

- Added `tokenModule` and `tokenNamespace` icons to `EuiToken` ([#1839](https://github.com/elastic/eui/pull/1839))
- Used `cache-loader` to speed up development docs site build ([#1841](https://github.com/elastic/eui/pull/1841)
- Converted `matching_options` to TS ([#1828](https://github.com/elastic/eui/pull/1828))
- Converted `EuiFormHelpText` to TS ([#1852](https://github.com/elastic/eui/pull/1852))
- Added `onSearch` to `EuiFieldSearchProps`'s type defintion ([#1627](https://github.com/elastic/eui/pull/1627))
- Added `moon` glyph to `EuiIcon` ([#1859](https://github.com/elastic/eui/pull/1859))
- Added `logoAzure` and `logoAzureMono` logos to `EuiIcon` ([#1859](https://github.com/elastic/eui/pull/1859))
- Added exact-text matching operator to `EuiSearchBar` / `Query` and allow empty phrases, e.g. `""` ([#1843](https://github.com/elastic/eui/pull/1843))
- Allow forward-slash character in `EuiSearchBar` / `Query` search values ([#1843](https://github.com/elastic/eui/pull/1843))
- Changed `EuiLoadingKibana`, `EuiLoadingSpinner`, `EuiLoadingChart` and `EuiLoadingContent` components to use spans instead of divs  ([#1845](https://github.com/elastic/eui/pull/1845))

**Bug fixes**

- Added `toastLifeTimeMs` typescript definition for individual toasts in `EuiGlobalToastList` ([#1846](https://github.com/elastic/eui/pull/1846))
- Added logic to prevent refocusing `EuiComboBox` input after container blur event ([#1863](https://github.com/elastic/eui/pull/1863))
- Changed `EuiLoadingKibana` so it could better nest within `EuiFlexItem`  ([#1845](https://github.com/elastic/eui/pull/1845))

## [`10.0.1`](https://github.com/elastic/eui/tree/v10.0.1)

- Converted `EuiText`, `EuiTextColor` and `EuiTextAlign` to TS ([#1791](https://github.com/elastic/eui/pull/1791))
- Updated `IconColor` type to better distinguish between accepted types ([#1842](https://github.com/elastic/eui/pull/1842))

## [`10.0.0`](https://github.com/elastic/eui/tree/v10.0.0)

- Converted `EuiTitle` to TS ([#1810](https://github.com/elastic/eui/pull/1810))
- Added `adjustDateOnChange` prop to date pickers, enabling month and year changes to trigger `onChange` ([#1817](https://github.com/elastic/eui/pull/1817))
- Updated the overflow shadows for `EuiModal` and `EuiFlyout` ([#1829](https://github.com/elastic/eui/pull/1829))
- Added `confirmButtonDisabled` prop to `EuiConfirmModal` ([#1829](https://github.com/elastic/eui/pull/1829))
- Fixed `EuiNavDrawer` overflow scroll behavior on Firefox ([#1837](https://github.com/elastic/eui/pull/1837))

**Bug fixes**

- Fixed mobile layout for `EuiConfirmModal` ([#1829](https://github.com/elastic/eui/pull/1829))

**Deprecations**

- Replaced the following SASS mixins `euiOverflowShadowTop`, `euiOverflowShadowBottom` with `euiOverflowShadow`. ([#1829](https://github.com/elastic/eui/pull/1829))


**Breaking changes**

- Removed transitional `keyOfStringsOnly` option from TypeScript configuration ([#1814](https://github.com/elastic/eui/pull/1814))

## [`9.9.1`](https://github.com/elastic/eui/tree/v9.9.1)

- Re-enabled installation of `@elastic/eui` via npm ([#1811](https://github.com/elastic/eui/pull/1811))

**Bug fixes**

- Added `isLoading` prop typedef to `EuiSuperDatePickerProps` ([#1812](https://github.com/elastic/eui/pull/1812))
- Fixed `EuiSearchBox` query input resetting on prop updates ([#1823](https://github.com/elastic/eui/pull/1823))
- Fixed `EuiSearchBar` filter button highlighting ([#1824](https://github.com/elastic/eui/pull/1824))

## [`9.9.0`](https://github.com/elastic/eui/tree/v9.9.0)

- Added `initialPageIndex` pagination prop to `EuiInMemoryTable` ([#1798](https://github.com/elastic/eui/pull/1798))
- Converted `EuiToolTipPopover` to TS ([#1800](https://github.com/elastic/eui/pull/1800))
- Converted `EuiTableHeaderMobile` to TS ([#1786](https://github.com/elastic/eui/pull/1786))
- Added `menuLeft` and `menuRight` icons ([#1797](https://github.com/elastic/eui/pull/1797))
- Updated EuiNavDrawer’s collapse/expand button to use `menuLeft` and `menuRight` icons ([#1797](https://github.com/elastic/eui/pull/1797))
- Added `isInvalid` prop to `EuiSuperSelect` ([#1804](https://github.com/elastic/eui/pull/1804))
- Added `cut` glyph to `EuiIcon` ([#1802](https://github.com/elastic/eui/pull/1802))
- Added `glasses` glyph to `EuiIcon` ([#1813](https://github.com/elastic/eui/pull/1813))

**Bug fixes**

- Fixed issue where toasts would dismiss when they have focus ([#1803](https://github.com/elastic/eui/pull/1803))
- Fixed issue where `EuiComboBox` placeholder was not read by screen readers ([#1803](https://github.com/elastic/eui/pull/1803))

## [`9.8.0`](https://github.com/elastic/eui/tree/v9.8.0)

- **[Beta]** Added new `EuiSelectable` component  ([#1699](https://github.com/elastic/eui/pull/1699))
- **[Beta]** Added new drag and drop components: `EuiDragDropContext`, `EuiDraggable`, and `EuiDroppable` ([#1733](https://github.com/elastic/eui/pull/1733))

## [`9.7.2`](https://github.com/elastic/eui/tree/v9.7.2)

- Converted `EuiFormErrorText` to TS ([#1772](https://github.com/elastic/eui/pull/1772))
- Added `data-test-subj`s to `EuiSuperDatePicker`'s `EuiRelativeTab` inputs  ([#1782](https://github.com/elastic/eui/pull/1782))

**Bug fixes**

- Update ButtonIconColor type to provide all available options ([#1783](https://github.com/elastic/eui/pull/1783))
- Prevent calculation on `null` ref during `EuiResizeObserver` observation ([#1784](https://github.com/elastic/eui/pull/1784))

## [`9.7.1`](https://github.com/elastic/eui/tree/v9.7.1)

**Bug fixes**

- Fixed heading and paragraph tag font style inherits ([#1776](https://github.com/elastic/eui/pull/1776))

## [`9.7.0`](https://github.com/elastic/eui/tree/v9.7.0)

- Changed `EuiNavDrawer` to close on any link click ([#1773](https://github.com/elastic/eui/pull/1773))

## [`9.6.0`](https://github.com/elastic/eui/tree/v9.6.0)

- Converted `makeId` to TS ([#1759](https://github.com/elastic/eui/pull/1759))
- Converted `EuiCardGraphic` to TS ([#1751](https://github.com/elastic/eui/pull/1751))
- Enhanced the build process to emit TypeScript types for the variables extracted from the themes ([#1750](https://github.com/elastic/eui/pull/1750))

**Bug fixes**

**Note: this release creates a minor regression to text scales where paragraph and heading tags were no longer inheriting from their container. This is fixed in `9.7.1`.**

- Set `h1 through h6, p` tags font reset based on family, size, and weight ([#1760](https://github.com/elastic/eui/pull/1760))
- Fixed `EuiButton` font size inheritence ([#1760](https://github.com/elastic/eui/pull/1760))
- Updated button elements in `EuiFilePicker`, `EuiFormControlLayoutClearButton`, `EuiFormControlLayoutCustomIcon`, `EuiListGroupItem`, and `EuiSideNavItem` to type=button ([#1764](https://github.com/elastic/eui/pull/1764))
- Fixed outside click detection inconsistencies by comparing `mouseup` and `mousedown` event targets rather than using `click` event target ([#1761](https://github.com/elastic/eui/pull/1761))

## [`9.5.0`](https://github.com/elastic/eui/tree/v9.5.0)

- Changed `EuiSuperDatePicker` to call `onRefresh` instead of `onTimeChanged` when user clicks "Refresh" button ([#1745](https://github.com/elastic/eui/pull/1745))
- Added a new `EuiLoadingContent` component that displays blocks as placeholders for text. ([#1730](https://github.com/elastic/eui/pull/1730))
- Added documentation entry in `EuiPagination` for `activePage` prop. ([#1740](https://github.com/elastic/eui/pull/1740))
- Changed `EuiButton` to use "m" as it's default `size` prop ([#1742](https://github.com/elastic/eui/pull/1742))
- Adds type definitions for `EuiListGroup` and `EuiListGroupItem` ([#1737](https://github.com/elastic/eui/pull/1737))

**Bug fixes**

- Fixed `EuiToolTip` potentially having incorrect position calculations near the window edge  ([#1744](https://github.com/elastic/eui/pull/1744))

## [`9.4.2`](https://github.com/elastic/eui/tree/v9.4.2)

**Bug fixes**

- Fixed `hexToRgb` from erroring on an incorrect string input ([#1741](https://github.com/elastic/eui/pull/1741))
- Fixed `EuiBadge` custom `color` prop type ([#1741](https://github.com/elastic/eui/pull/1741))
- Fixed inaccurately required `onRefresh` prop (should be optional) that was introduced in types in version 9.4.1 ([#1743](https://github.com/elastic/eui/pull/1743))

## [`9.4.1`](https://github.com/elastic/eui/tree/v9.4.1)

**Bug fixes**

- Adds missing type and fixes closure-scope problem for `SuperDatePicker`'s `onRefresh` callback ([#1732](https://github.com/elastic/eui/pull/1732))
- Changed `EuiBottomBar` to refer to the end of document ([#1727](https://github.com/elastic/eui/pull/1727))
- Fixed `EuiComboBox`'s calls to its `onBlur` prop ([#1739](https://github.com/elastic/eui/pull/1739))

## [`9.4.0`](https://github.com/elastic/eui/tree/v9.4.0)

- Allow toasts in `EuiGlobalToastList` to override `toastLifeTimeMs` ([#1720](https://github.com/elastic/eui/pull/1720))
- Allow `EuiListGroupItem` to pass a custom element as the `icon` ([#1726](https://github.com/elastic/eui/pull/1726))
- Added default icon for `EuiListGroupItem` if one is not passed ([#1729](https://github.com/elastic/eui/pull/1729))
- Added `toInitials` string service ([#1729](https://github.com/elastic/eui/pull/1729))

**Bug fixes**

- Removed all `lodash` imports in `eui.d.ts` to avoid namespace pollution ([#1723](https://github.com/elastic/eui/pull/1723))
- Prevent `EuiComboBox` from creating a custom option value when user clicks on a value in the dropdown ([#1728](https://github.com/elastic/eui/pull/1728))

## [`9.3.0`](https://github.com/elastic/eui/tree/v9.3.0)

- Added `footerLink` and `showToolTips` to `EuiNavDrawer` and added `EuiNavDrawerGroup` ([#1701](https://github.com/elastic/eui/pull/1701))

**Bug fixes**

- Fixed `EuiSuperDatePicker` time selection jumping on focus ([#1704](https://github.com/elastic/eui/pull/1704))

## [`9.2.1`](https://github.com/elastic/eui/tree/v9.2.1)

**Bug fixes**

- Make `EuiPopover`'s repositionOnScroll prop optional in TS ([#1705](https://github.com/elastic/eui/pull/1705))

## [`9.2.0`](https://github.com/elastic/eui/tree/v9.2.0)

- Adjusted the dark theme palette a bit more and adjusted a few components ([#1700](https://github.com/elastic/eui/pull/1700))

## [`9.1.0`](https://github.com/elastic/eui/tree/v9.1.0)

- Adjusted the dark theme palette to have a slight blue tint ([#1691](https://github.com/elastic/eui/pull/1691))
- Added `repositionOnScroll` property to the `EuiPopoverProps` type definition ([#1628](https://github.com/elastic/eui/pull/1628))
- Added support to `findTestSubject` for an optional `matcher` argument, which defaults to `~=`, enabling it to identify an element based on one of multiple space-separated values within its `data-test-subj` attribute ([#1587](https://github.com/elastic/eui/pull/1587))
- Converted `EuiFlexGrid`, `EuiFlexGroup`, `EuiFlexItem`, `EuiDescriptionList`, `EuiDescriptionListTitle`, and `EuiDescriptionListDescription` to TypeScript ([#1365](https://github.com/elastic/eui/pull/1365))
- Converted `EuiAvatar` to Typescript ([#1654](https://github.com/elastic/eui/pull/1654))
- Added missing `anchorClassName` prop to `EuiToolTip` definition ([#1657](https://github.com/elastic/eui/pull/1657))
- Added `fullWidth` prop to `EuiButton` ([#1665](https://github.com/elastic/eui/pull/1665))
- Added `.eui-fullWidth` utility class ([#1665](https://github.com/elastic/eui/pull/1665))
- Added `EuiPopoverFooter` and converted `EuiPopoverTitle` to TS ([#1666](https://github.com/elastic/eui/pull/1666))
- Converted `EuiLoadingSpinner`, `EuiLoadingKibana`, and `EuiLoadingChart` to TS ([#1683](https://github.com/elastic/eui/pull/1683))

**Bug fixes**

- Added button to `EuiSuperDatePicker`'s “Now” tab to trigger the "now" time selection ([#1620](https://github.com/elastic/eui/pull/1620))
- Fixed floating point arithmetic bug in `EuiRangeTrack`'s value validation ([#1687](https://github.com/elastic/eui/pull/1687))
- Fixed `EuiComboBox` `activeOptonIndex` error with empty search results ([#1695](https://github.com/elastic/eui/pull/1695))
- Fixed IE11 rendering issue in `EuiLoadingKibana` ([#1683](https://github.com/elastic/eui/pull/1683))

## [`9.0.2`](https://github.com/elastic/eui/tree/v9.0.2)

**Note: this release is a backport containing changes originally made in `9.1.0`**

**Bug fixes**

- Fixed floating point arithmetic bug in `EuiRangeTrack`'s value validation ([#1687](https://github.com/elastic/eui/pull/1687))

## [`9.0.1`](https://github.com/elastic/eui/tree/v9.0.1)

**Bug fixes**

- Fixed definition exports for converted Typescript components ([#1633](https://github.com/elastic/eui/pull/1633))

## [`9.0.0`](https://github.com/elastic/eui/tree/v9.0.0)

- Added `allowNeutralSort` prop to `EuiInMemoryTable` to support unsorting table columns ([#1591](https://github.com/elastic/eui/pull/1591))
- Added `mobileOptions` object prop for handling of all the mobile specific options of `EuiBasicTable` ([#1462](https://github.com/elastic/eui/pull/1462))
- Table headers now accept `React.node` types ([#1462](https://github.com/elastic/eui/pull/1462))
- Added `displayOnly` prop to `EuiFormRow` ([#1582](https://github.com/elastic/eui/pull/1582))
- Added `numActiveFilters` prop to `EuiFilterButton` ([#1589](https://github.com/elastic/eui/pull/1589))
- Updated style of `EuiFilterButton` to match `EuiFacetButton` ([#1589](https://github.com/elastic/eui/pull/1589))
- Added `size` and `color` props to `EuiNotificationBadge` ([#1589](https://github.com/elastic/eui/pull/1589))
- Allow `EuiDescribedFormGroup` to exist as a description-only row ([#1522](https://github.com/elastic/eui/pull/1522))
- Added `type` prop for `EuiFormLabel` for the option to make it a `legend` ([#1613](https://github.com/elastic/eui/pull/1613))
- Added `labelAppend` and `labelType` props to `EuiFormRow` ([#1613](https://github.com/elastic/eui/pull/1613))
- Aligned text styles of table headers and form labels ([#1613](https://github.com/elastic/eui/pull/1613))
- Converted `EuiModalBody`, `EuiModalFooter`, `EuiModalHeader`, `EuiModalHeaderTitle`, `EuiFlyoutBody`, `EuiFlyoutFooter`, `EuiFlyoutHeader`, `EuiPortal`, and `EuiProgress` to Typescript ([#1621](https://github.com/elastic/eui/pull/1621))

**Bug fixes**

- Fixed keyboard navigation and UI of `EuiComboBox` items in single selection mode ([#1619](https://github.com/elastic/eui/pull/1619))
- `EuiBasicTable` select all shows up on mobile ([#1462](https://github.com/elastic/eui/pull/1462))
- Adds missing `hasActiveFilters` prop for `EuiFilterButton` type and fixes `onChange` signature for `EuiButtonGroup` ([#1603](https://github.com/elastic/eui/pull/1603))
- Included `react-datepicker` TS types in EUI itself to avoid outside dependency ([#1618](https://github.com/elastic/eui/pull/1618))
- Prevent `EuiGlobalToastList` from attempting calculations on `null` DOM elements ([#1606](https://github.com/elastic/eui/pull/1606))
- Fixed `EuiFormRow` errors from the possibility of having duplicate `key` values ([#1522](https://github.com/elastic/eui/pull/1522))

**Breaking changes**

- `EuiBasicTable`'s select all checkbox appends a `makeId` string to the id ([#1462](https://github.com/elastic/eui/pull/1462))
- Remove camel casing from exported JSON variables and preserve hex values instead of converting to rgb ([#1590](https://github.com/elastic/eui/pull/1590))
- Added `@types/react-dom` to `peerDependencies` ([#1621](https://github.com/elastic/eui/pull/1621))

## [`8.0.0`](https://github.com/elastic/eui/tree/v8.0.0)

**Breaking changes**

- Upgraded TypeScript to 3.3 ([#1583](https://github.com/elastic/eui/pull/1583))
- Upgraded React to 16.8 ([#1583](https://github.com/elastic/eui/pull/1583))
- Upgraded Jest to 24.1 ([#1583](https://github.com/elastic/eui/pull/1583))
- Upgraded Enzyme to 3.9 ([#1583](https://github.com/elastic/eui/pull/1583))

## [`7.3.0`](https://github.com/elastic/eui/tree/v7.3.0)

- Added `onRefresh` option for `EuiSuperDatePicker` ([#1577](https://github.com/elastic/eui/pull/1577))
- Converted `EuiToggle` to TypeScript ([#1570](https://github.com/elastic/eui/pull/1570))
- Added type definitions for `EuiButtonGroup`,`EuiButtonToggle`, `EuiFilterButton`, `EuiFilterGroup`, and `EuiFilterSelectItem` ([#1570](https://github.com/elastic/eui/pull/1570))
- Added `displayOnly` prop to EuiFormRow ([#1582](https://github.com/elastic/eui/pull/1582))
- Added an index.d.ts file for the date picker components, including `EuiDatePicker`, `EuiDatePickerRange`, and `EuiSuperDatePicker` ([#1574](https://github.com/elastic/eui/pull/1574))

**Bug fixes**

- Fixed several bugs with `EuiRange` and `EuiDualRange` including sizing of inputs, tick placement, and the handling of invalid values ([#1580](https://github.com/elastic/eui/pull/1580))

## [`7.2.0`](https://github.com/elastic/eui/tree/v7.2.0)

- Added `text` as a color option for `EuiLink` ([#1571](https://github.com/elastic/eui/pull/1571))
- Added `EuiResizeObserver` to expose ResizeObserver API to React components; falls back to MutationObserver API in unsupported browsers ([#1559](https://github.com/elastic/eui/pull/1559))
- Added `EuiFocusTrap` as a wrapper around `react-focus-lock` to enable trapping focus in more cases, including React portals ([#1550](https://github.com/elastic/eui/pull/1550))

**Bug fixes**

- Fixed content cut off in `EuiContextMenuPanel` when height changes dynamically ([#1559](https://github.com/elastic/eui/pull/1559))
- Fixed `EuiComboBox` to allow keyboard tab to exit single selection box ([#1576](https://github.com/elastic/eui/pull/1576))
- Various fixes related to focus order and focus trapping as they relate to content in React portals ([#1550](https://github.com/elastic/eui/pull/1550))

## [`7.1.0`](https://github.com/elastic/eui/tree/v7.1.0)

- Added `append` prop to `EuiFieldText` ([#1567](https://github.com/elastic/eui/pull/1567))
- Adjusted set of Elastic Logos in `EuiIcon` to look better in dark mode. ([#1462](https://github.com/elastic/eui/pull/1562))
- Added `isCopyable` prop to `EuiCodeBlock` ([#1556](https://github.com/elastic/eui/pull/1556))
- Added optional `Snippet` tab to docs and renamed demo tabs ([#1556](https://github.com/elastic/eui/pull/1556))
- Expanded `getSecureRelForTarget` to handle elastic.co domains as a referrer whitelist ([#1565](https://github.com/elastic/eui/pull/1565))
- New `url` utility for verifying if a URL is a referrer whitelist ([#1565](https://github.com/elastic/eui/pull/1565))
- Add iconSize to ButtonIcon type definition ([#1568](https://github.com/elastic/eui/pull/1568))

## [`7.0.0`](https://github.com/elastic/eui/tree/v7.0.0)

- Created `EuiDualRange` using components from modularized, refactored `EuiRange`. New util service `isWithinRange` is the first in the number category. ([#1485](https://github.com/elastic/eui/pull/1485))
- Upgraded `lodash` to v4, taking advantage of modular imports. ([#1534](https://github.com/elastic/eui/pull/1534))
- Added pseudo-localization mode to docs ([#1541](https://github.com/elastic/eui/pull/1541))
- New docs page listing localization tokens ([#1541](https://github.com/elastic/eui/pull/1541))
- Added support for OR group clauses in `EuiQuery` and `EuiSearchBar` ([#1204](https://github.com/elastic/eui/pull/1204))
- Added `customQuickSelectPanels` prop to `EuiSuperDatePicker` ([#1549](https://github.com/elastic/eui/pull/1549))

**Bug fixes**

- Fixed `EuiSearchBar.Query` match_all query string must be `*` ([#1521](https://github.com/elastic/eui/pull/1521))
- Fixed `EuiSuperDatePicker` crashing with negative relative value ([#1537](https://github.com/elastic/eui/pull/1537))
- Fixed `EuiSuperDatePicker` crashing with invalid start and end prop values ([#1544](https://github.com/elastic/eui/pull/1544))
- Make TSLint issues be warnings, not errors, when running `src-docs` ([#1537](https://github.com/elastic/eui/pull/1537))

**Breaking changes**

- Made `or` a reserved keyword in `EuiQuery`'s syntax ([#1204](https://github.com/elastic/eui/pull/1204))

## [`6.10.6`](https://github.com/elastic/eui/tree/v6.10.6)

**Note: this release is a backport containing changes originally made in `9.6.0`**

**Bug fixes**

- Fixed outside click detection inconsistencies by comparing `mouseup` and `mousedown` event targets rather than using `click` event target ([#1761](https://github.com/elastic/eui/pull/1761))

## [`6.10.5`](https://github.com/elastic/eui/tree/v6.10.5)

**Note: this release is a backport containing changes originally made in `9.0.0`, `9.1.0`, `9.3.0`, and `9.4.0`**

- Adjusted the dark theme palette to have a slight blue tint ([#1691](https://github.com/elastic/eui/pull/1691))
- Added button to `EuiSuperDatePicker`'s “Now” tab to trigger the "now" time selection ([#1620](https://github.com/elastic/eui/pull/1620))
- Added `footerLink` and `showToolTips` to `EuiNavDrawer` and added `EuiNavDrawerGroup` ([#1701](https://github.com/elastic/eui/pull/1701))
- Allow `EuiListGroupItem` to pass a custom element as the `icon` ([#1726](https://github.com/elastic/eui/pull/1726))
- Added `toInitials` string service ([#1729](https://github.com/elastic/eui/pull/1729))
- Added `fullWidth` prop to `EuiButton` ([#1665](https://github.com/elastic/eui/pull/1665))
- Added `.eui-fullWidth` utility class ([#1665](https://github.com/elastic/eui/pull/1665))

**Bug fixes**

- Fixed keyboard navigation and UI of `EuiComboBox` items in single selection mode ([#1619](https://github.com/elastic/eui/pull/1619))
- Fixed `EuiComboBox` `activeOptonIndex` error with empty search results ([#1695](https://github.com/elastic/eui/pull/1695))
- Prevent `EuiComboBox` from creating a custom option value when user clicks on a value in the dropdown ([#1728](https://github.com/elastic/eui/pull/1728))
- Fixed `EuiSuperDatePicker` time selection jumping on focus ([#1704](https://github.com/elastic/eui/pull/1704))

## [`6.10.4`](https://github.com/elastic/eui/tree/v6.10.4)

**Note: this release is a backport containing changes originally made in `7.3.0`**

- Added an index.d.ts file for the date picker components, including `EuiDatePicker`, `EuiDatePickerRange`, and `EuiSuperDatePicker` ([#1574](https://github.com/elastic/eui/pull/1574))

## [`6.10.3`](https://github.com/elastic/eui/tree/v6.10.3)

**Note: this release is a backport containing changes originally made in `7.1.0`**

- Added `append` prop to `EuiFieldText` ([#1567](https://github.com/elastic/eui/pull/1567))

## [`6.10.2`](https://github.com/elastic/eui/tree/v6.10.2)

**Note: this release is a backport containing changes originally made in `7.1.0`**

- Adjusted set of Elastic Logos in `EuiIcon` to look better in dark mode. ([#1562](https://github.com/elastic/eui/pull/1562))
- Expanded `getSecureRelForTarget` to handle elastic.co domains as a referrer whitelist ([#1565](https://github.com/elastic/eui/pull/1565))
- New `url` utility for verifying if a URL is a referrer whitelist ([#1565](https://github.com/elastic/eui/pull/1565))

## [`6.10.1`](https://github.com/elastic/eui/tree/v6.10.1)

**Note: this release is a backport containing changes originally made in `7.0.0`**

**Bug fixes**

- Fixed `EuiSuperDatePicker` crashing with negative relative value ([#1537](https://github.com/elastic/eui/pull/1537))
- Fixed `EuiSuperDatePicker` crashing with invalid start and end prop values ([#1544](https://github.com/elastic/eui/pull/1544))

## [`6.10.0`](https://github.com/elastic/eui/tree/v6.10.0)

- Adjust dark mode background color ([#1530](https://github.com/elastic/eui/pull/1530))
- TypeScript are now formatted with Prettier ([#1529](https://github.com/elastic/eui/pull/1529))
- Updated `EuiPopover` and `EuiColorPicker` to pause `EuiOutsideClickDetector` in when not open ([#1527](https://github.com/elastic/eui/pull/1527))

## [`6.9.0`](https://github.com/elastic/eui/tree/v6.9.0)

- Changed animation settings for `EuiNavDrawer` ([#1524](https://github.com/elastic/eui/pull/1524))
- Converted a number of components to support text localization ([#1504](https://github.com/elastic/eui/pull/1504))
- Updated `app_ems.svg` ([#1517](https://github.com/elastic/eui/pull/1517))

**Bug fixes**

- Updated `EuiPage` background color to match body background color ([#1513](https://github.com/elastic/eui/pull/1513))
- Fixed React key usage in `EuiPagination` ([#1514](https://github.com/elastic/eui/pull/1514))
- Fixed bug which prevented `EuiSwitch` with generated ID from having its label announced by VoiceOver ([#1519](https://github.com/elastic/eui/pull/1519))
- Fixed `EuiFilterButton` handling `numFilters` when `0` was specified ([#1510](https://github.com/elastic/eui/pull/1510))

## [`6.8.0`](https://github.com/elastic/eui/tree/v6.8.0)

- Changed `flex-basis` value on `EuiPageBody` for better cross-browser support ([#1497](https://github.com/elastic/eui/pull/1497))
- Converted a number of components to support text localization ([#1450](https://github.com/elastic/eui/pull/1450))
- Added a seconds option to the refresh interval selection in `EuiSuperDatePicker`  ([#1503](https://github.com/elastic/eui/pull/1503))
- Changed to conditionally render `EuiModalBody` if `EuiConfirmModal` has no `children` ([#1500](https://github.com/elastic/eui/pull/1500))


**Bug fixes**

- Remove `font-features` setting on `@euiFont` mixin to prevent breaks in ACE editor ([#1505](https://github.com/elastic/eui/pull/1505))

## [`6.7.4`](https://github.com/elastic/eui/tree/v6.7.4)

- Added `textAlign` property to TypeScript definition for `EuiText` ([#1487](https://github.com/elastic/eui/pull/1487))
- Added missing `'m'` option for text `size` for `EuiText`'s TypeScript definition ([#1487](https://github.com/elastic/eui/pull/1487))
- Added missing TypeScript definition for `EuiTextAlign` ([#1487](https://github.com/elastic/eui/pull/1487))

**Bug fixes**

- Fixed popover & tooltip positioning to properly account for arrow buffer ([#1490](https://github.com/elastic/eui/pull/1490))
- Fixed `EuiSuperDatePicker` unexpectedly closing start and end date popovers ([#1494](https://github.com/elastic/eui/pull/1494))

## [`6.7.3`](https://github.com/elastic/eui/tree/v6.7.3)

- `EuiHeader` no longer reduces height at mobile sizes ([#1480](https://github.com/elastic/eui/pull/1480))

**Bug fixes**

- Fixed `EuiSuperDatePicker` not updating derived `isInvalid` state on prop update ([#1483](https://github.com/elastic/eui/pull/1483))
- Fixed `logoAPM` ([#1489](https://github.com/elastic/eui/pull/1489))
- Remove Typescript type and interface definitions from ES and CJS exports ([#1486](https://github.com/elastic/eui/pull/1486))

## [`6.7.2`](https://github.com/elastic/eui/tree/v6.7.2)

- Default light theme now comes with an empty light variables file to make theme switching easier ([#1479](https://github.com/elastic/eui/pull/1479))

**Bug fixes**

- `EuiSuperDatePicker` always trigger `onTimeChange` when time changes and prop `showUpdateButton` is false ([#1477](https://github.com/elastic/eui/pull/1477))
- Fixed font rendering in italics only in Safari ([#1481](https://github.com/elastic/eui/pull/1481))

## [`6.7.1`](https://github.com/elastic/eui/tree/v6.7.1)

**Bug fixes**

- Fixed an issue with font family inheritance by changing the CSS reset ([#1474](https://github.com/elastic/eui/pull/1474))

## [`6.7.0`](https://github.com/elastic/eui/tree/v6.7.0)

- Added `z-index` to `EuiProgress` and example usage with `EuiHeader` ([#1471](https://github.com/elastic/eui/pull/1471))
- Added a new app icon for Code ([#1467](https://github.com/elastic/eui/pull/1467))
- Re-added EuiI18n, EuiI18nNumber, and EuiContext for localization ([#1466](https://github.com/elastic/eui/pull/1466))
- Expose `EuiSuperUpdateButton` component from `EuiSuperDatePicker` ([#1470](https://github.com/elastic/eui/pull/1470))
- Set `type="button"` on accordion buttons ([#1468](https://github.com/elastic/eui/pull/1468))

**Bug fixes**

- Fixed `EuiSuperDatePicker` not updating derived `showPrettyDuration` state on prop update ([#1464](https://github.com/elastic/eui/pull/1464))
- Fixed `EuiSuperDatePicker` not passing `refreshInterval` to callback when refresh internval start/stop toggle button clicked ([#1464](https://github.com/elastic/eui/pull/1464))
- Fixed `EuiSuperDatePicker` `refreshInterval` input not allowing decimals ([#1464](https://github.com/elastic/eui/pull/1464))

## [`6.6.0`](https://github.com/elastic/eui/tree/v6.6.0)

- Added `uptimeApp` icon ([#1445](https://github.com/elastic/eui/pull/1463))
- Added `wrapText` prop that enables `EuiListGroupItem` text to wrap ([#1459](https://github.com/elastic/eui/pull/1459))
- Added `inputRef` prop to `EuiFieldNumber` and updated `EuiFieldText`'s to a Ref type ([#1434](https://github.com/elastic/eui/pull/1434))
- Added `snowflake` icon ([#1445](https://github.com/elastic/eui/pull/1445))
- Added `bell` icon ([#1447](https://github.com/elastic/eui/pull/1447))
- Improved screen reader behavior for table header cell content, especially in sortable columns ([#1426](https://github.com/elastic/eui/pull/1426))

**Bug fixes**

- Fixed `textProps` and `contentProps` of `EuiButton` and `EuiButtonEmpty` so they don’t override classes ([#1455](https://github.com/elastic/eui/pull/1455))
- Fixed `closeButtonProps` of `EuiBadge` so it doesn't override classes ([#1455](https://github.com/elastic/eui/pull/1455))
- Fixed font weight shift of `EuiFilterButton` when notification is present ([#1455](https://github.com/elastic/eui/pull/1455))
- Fixed `$euiCodeFontFamily` monospace font stack and subsequent JSON asset build ([#1465](https://github.com/elastic/eui/pull/1465))

## [`6.5.1`](https://github.com/elastic/eui/tree/v6.5.1)

**Reverts**

- Reverts EuiI18n commit from previous release ([#1453](https://github.com/elastic/eui/pull/1453))

## [`6.5.0`](https://github.com/elastic/eui/tree/v6.5.0)

**Note: this contains some i18n work that we reverted in the next release. Use the patch release above instead**

- Added Inter UI to the font family stack ([#1402](https://github.com/elastic/eui/pull/1402))
- Changed padding on `EuiHeaderLogo` and updated `EuiNavDrawer` example ([#1448](https://github.com/elastic/eui/pull/1448))
- Updated `EuiNavDrawer` docs example and adjusted `EuiHeaderLogo` padding ([#1449](https://github.com/elastic/eui/pull/1449))
- Added EuiI18n, EuiI18nNumber, and EuiContext for localization ([#1404](https://github.com/elastic/eui/pull/1404))

**Bug fixes**

- Added `legend` for accessibility of `EuiButtonGroup` and fixed opacity of disabled input ([#1444](https://github.com/elastic/eui/pull/1444))

## [`6.4.0`](https://github.com/elastic/eui/tree/v6.4.0)

- Added `EuiNavDrawer` side nav component ([#1427](https://github.com/elastic/eui/pull/1427))
- Added `inputRef` prop to `EuiComboBox` ([#1433](https://github.com/elastic/eui/pull/1433))
- Added custom date string formatting for series charts crosshair overlay ([#1429](https://github.com/elastic/eui/pull/1429))
- Added new icons for `symlink` and `submodule` ([#1439](https://github.com/elastic/eui/pull/1439))

**Bug fixes**

- Fix mouse interaction with `EuiComboBox` in IE11 ([#1437](https://github.com/elastic/eui/pull/1437))

## [`6.3.1`](https://github.com/elastic/eui/tree/v6.3.1)

**Bug fixes**

- Downgraded `@types/react` and `@types/prop-types` verisons to align with Kibana ([#1435](https://github.com/elastic/eui/pull/1435))

## [`6.3.0`](https://github.com/elastic/eui/tree/v6.3.0)

- Added `onBlur` prop to `EuiComboBox` ([#1400](https://github.com/elastic/eui/pull/1400))
- Added `initialFocus` prop typedefs to `EuiModal` and `EuiPopover` ([#1410](https://github.com/elastic/eui/pull/1410))
- Updated `gisApp` icon ([#1413](https://github.com/elastic/eui/pull/1413))
- Added `isAutoRefreshOnly` prop to `EuiSuperDatePicker` ([#1412](https://github.com/elastic/eui/pull/1412))
- Migrate remaining files in `accessiblity/` to TS ([#1408](https://github.com/elastic/eui/pull/1408))
- Added `titleProps` and `descriptionProps` to `EuiDescriptionList` ([#1419](https://github.com/elastic/eui/pull/1419))
- Propagate `className` on `EuiCodeBlock` in fullscreen mode ([#1422](https://github.com/elastic/eui/pull/1422))
- Added `iconProps` prop to `EuiIconTip` ([#1420](https://github.com/elastic/eui/pull/1420))
- Added ability to pass `isDisabled` to individual `EuiButtonGroup` items ([#1424](https://github.com/elastic/eui/pull/1424))
- Changed `EuiRange` PropType for `value` to allow `number` (in addition to `string`) ([#1421](hhttps://github.com/elastic/eui/pull/1421))

**Bug fixes**

- Support extended characters (e.g. non-latin, unicode) in `EuiSearchBar` and `EuiQuery` ([#1415](https://github.com/elastic/eui/pull/1415))
- Fixed line-heights of the differently sized `EuiDescriptionList` alternates ([#1419](https://github.com/elastic/eui/pull/1419))
- Updated `EuiIconTip` TS definitions to inherit those from `EuiToolTip` as well ([#1420](https://github.com/elastic/eui/pull/1420))

## [`6.2.0`](https://github.com/elastic/eui/tree/v6.2.0)

- Added `logoCodesandbox` and updated `apmApp` icons ([#1407](https://github.com/elastic/eui/pull/1407))
- Changed `EuiListGroup` PropType for `extraAction` to remove console warning ([#1405](hhttps://github.com/elastic/eui/pull/1405))

**Bug fixes**

- Account for `min` attribute when determining `EuiRange` input width ([#1406](https://github.com/elastic/eui/pull/1406))

## [`6.1.0`](https://github.com/elastic/eui/tree/v6.1.0)

- Added `EuiListGroup` and `EuiListGroupItem` components ([#1377](https://github.com/elastic/eui/pull/1377))
- Convert the other of the services to TypeScript ([#1392](https://github.com/elastic/eui/pull/1392))
- Changed single selection to select existing option in the list ([#1391](https://github.com/elastic/eui/pull/1391))
- Added `showUpdateButton` prop to `EuiSuperDatePicker` ([#1399](https://github.com/elastic/eui/pull/1399))

## [`6.0.1`](https://github.com/elastic/eui/tree/v6.0.1)

**Bug fixes**

- `EuiColorPicker` align color picker popup with color selector when page is scrolled ([#1397](https://github.com/elastic/eui/pull/1397))

## [`6.0.0`](https://github.com/elastic/eui/tree/v6.0.0)

- Added `onFocus` prop to `EuiComboBox` ([#1375](https://github.com/elastic/eui/pull/1375))
- Added `DisambiguateSet` and `ExclusiveUnion` utility types ([#1368](https://github.com/elastic/eui/pull/1368))
- Added `EuiSuperDatePicker` component ([#1351](https://github.com/elastic/eui/pull/1351))
- Fixed up styles for `EuiSuperDatePicker` ([#1389](https://github.com/elastic/eui/pull/1389))
- Altered a few icons and added more: `crossInACircleFilled`, `editorRedo`, `editorUndo`, `grabHorizontal`, `minusInCircleFilled`, `plusInCircleFilled`, `sortable`, `starEmptySpace`, `starFilledSpace`, `starFilled`, `starMinusEmpty`, `starMinusFilled`, `starPlusEmpty`, `pinFilled` ([#1374](https://github.com/elastic/eui/pull/1374))
- Exclude `custom_typings` from `eui.d.ts` ([#1395](https://github.com/elastic/eui/pull/1395))


**Bug fixes**

- Only style anchor tags in `EuiText` that have no class attribute ([#1373](https://github.com/elastic/eui/pull/1373))
- Fixed some EUI services' TS definitions ([#1380](https://github.com/elastic/eui/pull/1380))

**Breaking changes**

- Moved `EuiExpressionButton` contents to `EuiExpression` and deleted `EuiExpressionButton`. Also added support for `color` and `uppercase` props as well as made `onClick` optional to support read only expressions. ([#1368](https://github.com/elastic/eui/pull/1368))

## [`5.8.2`](https://github.com/elastic/eui/tree/v5.8.2)

**Note: this release is a backport containing fixes made in `6.4.0`**

**Bug fixes**

- Fix mouse interaction with `EuiComboBox` in IE11 ([#1437](https://github.com/elastic/eui/pull/1437))

## [`5.8.1`](https://github.com/elastic/eui/tree/v5.8.1)

**Note: this release is a backport containing fixes made in `6.0.0`**

**Bug fixes**

- Fixed some EUI services' TS definitions ([#1380](https://github.com/elastic/eui/pull/1380))

## [`5.8.0`](https://github.com/elastic/eui/tree/v5.8.0)

**Note: this release broke some of the exported TypeScript definitions.**

- Reinstate ([#1353](https://github.com/elastic/eui/pull/1353)) `onBlur` action on `EuiComboBox` ([#1364](https://github.com/elastic/eui/pull/1364))
- Convert roughly half of the services to TypeScript ([#1360](https://github.com/elastic/eui/pull/1360))

**Bug fixes**

- Fixed `onCreateOption` callback of `EuiComboBox` so it isn't called when the input is empty ([#1364](https://github.com/elastic/eui/pull/1364))
- Added `anchorClassName` prop to `EuiPopover` ([#1367](https://github.com/elastic/eui/pull/1367))
- Added support for `fullWidth` on `EuiSuperSelect` ([#1367](https://github.com/elastic/eui/pull/1367))
- Applied new scrollbar customization for Firefox ([#1367](https://github.com/elastic/eui/pull/1367))
- Fixed `EuiSuperSelect` from accessing ref when unmounted ([1369](https://github.com/elastic/eui/pull/1369))
- Allow any color value to be passed to `EuiIcon` ([#1370](https://github.com/elastic/eui/pull/1370))

## [`5.7.0`](https://github.com/elastic/eui/tree/v5.7.0)

- Adjust EUI coloring to better match brand guidelines from Creative Services ([#1356](https://github.com/elastic/eui/pull/1356))

## [`5.6.2`](https://github.com/elastic/eui/tree/v5.6.2)

**Note: this release is a backport**

- Reinstate ([#1353](https://github.com/elastic/eui/pull/1353)) `onBlur` action on `EuiComboBox` ([#1364](https://github.com/elastic/eui/pull/1364))

**Bug fixes**

- Fixed `onCreateOption` callback of `EuiComboBox` so it isn't called when the input is empty ([#1364](https://github.com/elastic/eui/pull/1364))

## [`5.6.1`](https://github.com/elastic/eui/tree/v5.6.1)

**Note: this release is a backport containing changes originally made in `5.8.0`**

**Bug fixes**

- Allow any color value to be passed to `EuiIcon` ([#1370](https://github.com/elastic/eui/pull/1370))

## [`5.6.0`](https://github.com/elastic/eui/tree/v5.6.0)

- Convert `EuiIcon` to TypeScript ([#1355](https://github.com/elastic/eui/pull/1355))
- Add support for `aria-label`, `aria-labelledby` and `aria-describedby` to `EuiCodeEditor` ([#1354](https://github.com/elastic/eui/pull/1354))

**Bug fixes**

- `react-datepicker` set milliseconds to zero when selecting time ([#1361](https://github.com/elastic/eui/pull/1361))
- Revert ([#1353](https://github.com/elastic/eui/pull/1353)) `onBlur` action on `EuiComboBox`. It caused regressions on Kibana. ([#1363](https://github.com/elastic/eui/pull/1363))

## [`5.5.1`](https://github.com/elastic/eui/tree/v5.5.1)

**Bug fixes**

- Fixed TypeScript definitions in `eui.d.ts` ([#1359](https://github.com/elastic/eui/pull/1359))

## [`5.5.0`](https://github.com/elastic/eui/tree/v5.5.0)

**Note: this release broke the exported TypeScript definitions and `EuiComboBox` in certain situations. These are both fixed in `5.6.0`.**

- Altered functionality of `truncate` on `EuiBreadcrumbs` and added `truncate` ability on breadcrumb item ([#1346](https://github.com/elastic/eui/pull/1346))
- Altered `EuiHeader`'s location of `EuiHeaderBreadcrumbs` based on the new `truncate` ability ([#1346](https://github.com/elastic/eui/pull/1346))
- Added support for `href` and `target` props in `EuiBasicTable` actions ([#1347](https://github.com/elastic/eui/pull/1347))
- Added `.eui-textBreakWord` CSS utility class  ([#1349](https://github.com/elastic/eui/pull/1349))
- Added support for `EuiComboBox` converting entered text into a custom option when the user removes focus, e.g. by tabbing to another element. This prevents the `EuiComboBox` from being mistaken for an `EuiInputText`. ([#1353](https://github.com/elastic/eui/pull/1353))

**Bug fixes**

- Fixed word-breaks in table cells for Firefox ([#1349](https://github.com/elastic/eui/pull/1349))
- Fixed EUI when used in an environment lacking ES Modules support, e.g. Jest ([#1358](https://github.com/elastic/eui/pull/1358))

## [`5.4.0`](https://github.com/elastic/eui/tree/v5.4.0)

**Note: this release broke usage of EUI in non-ES Module compatible environments. This is fixed in `5.5.0`.**

- Added 3 new icons — `folderOpen`, `folderClosed`, and `crosshairs` ([#1350](https://github.com/elastic/eui/pull/1350))
- Added `bottomGraphic` prop to `EuiCard` for Kibana home page ([#1338](https://github.com/elastic/eui/pull/1338))
- Added keyboard and screenreader support to `EuiDatePicker` ([#1337](https://github.com/elastic/eui/pull/1337))

**Bug fixes**

- Fixed bug in exporting `CommonProps` in TypeScript definitions ([#1341](https://github.com/elastic/eui/pull/1341))

## [`5.3.0`](https://github.com/elastic/eui/tree/v5.3.0)

- Introduced TypeScript support, converted `EuiSpacer` and `EuiHorizontalRule` ([#1317](https://github.com/elastic/eui/pull/1317))

## [`5.2.0`](https://github.com/elastic/eui/tree/v5.2.0)

- Added `email` icon to `EuiIcon` ([#1331](https://github.com/elastic/eui/pull/1331))
- Added IBM logo in colour and mono
([#1321](https://github.com/elastic/eui/pull/1321))
- Added support for nodes as "Action" column headers in `EuiBasicTable`, which was overlooked in the original change in `4.5.0` ([#1312](https://github.com/elastic/eui/pull/1312))
- Updated `GlobalDatePicker` example to include all Kibana features ([#1219](https://github.com/elastic/eui/pull/1219))
- Adjusted `EuiDatePickerRange` to allow for deeper customization ([#1219](https://github.com/elastic/eui/pull/1219))
- Added `contentProps` and `textProps` to `EuiButton` and `EuiButtonEmpty` ([#1219](https://github.com/elastic/eui/pull/1219))
- TypeScript types are now published to a `eui.d.ts` top-level file ([#1304](https://github.com/elastic/eui/pull/1304))
- Added `filterWith` option for `EuiSearchBar` filters of type `field_value_selection` ([#1328](https://github.com/elastic/eui/pull/1328))

**Bug fixes**

- `EuiBasicTable` now converts the `EuiTableRowCell` `header` into `undefined` if it's been provided as a non-string node, hiding the header and preventing the node from being rendered as `[object Object]` on narrow screens ([#1312](https://github.com/elastic/eui/pull/1312))
- Fixed `fullWidth` size of `EuiComboBox`, a regression introduced in `4.7.0` ([#1314](https://github.com/elastic/eui/pull/1314))
- Fixed error when passing empty string as `value` prop for `EuiSuperSelect` ([#1319](https://github.com/elastic/eui/pull/1319))
- `EuiExpressionButton` now shows focus state when user tabs to it ([#1326](https://github.com/elastic/eui/pull/1326))
- Added `baseline` as a possible value to `EuiFlexGroup`'s `FlexGroupAlignItems` type ([#1329](https://github.com/elastic/eui/pull/1329))

## [`5.1.0`](https://github.com/elastic/eui/tree/v5.1.0)

- `EuiToken` now exports enumerated constants for `SHAPES` and `COLORS` ([#1301](https://github.com/elastic/eui/pull/1301))
- Added mixins for `EuiCallOut` coloring and `EuiTooltip` styles ([#1305](https://github.com/elastic/eui/pull/1305))
- Improve TypeScript definitions for `EuiTableRowCellProps` ([#1310](https://github.com/elastic/eui/pull/1310))

## [`5.0.1`](https://github.com/elastic/eui/tree/v5.0.1)

**Bug fixes**

- Fixed size of `EuiSuperSelect`'s dropdown menu when there is no initial selection ([#1295](https://github.com/elastic/eui/pull/1295))
- Added TypeScript definitions for `EuiPopoverTitle` and the beta and notification badges. Ensure tab TS definitions are included in the main definition index. Fix typo in icon types ([#1299](https://github.com/elastic/eui/pull/1299))

## [`5.0.0`](https://github.com/elastic/eui/tree/v5.0.0)

- Added `EuiToken` component ([#1270](https://github.com/elastic/eui/pull/1270))
- Added `beaker` icon to `EuiIcon` and updated the `EuiBetaBadge` styling ([#1291](https://github.com/elastic/eui/pull/1291/))
- Removed calls to deprecated `findDOMNode` ([#1285](https://github.com/elastic/eui/pull/1285))

**Breaking changes**

- Changed `EuiMutationObserver` to a render prop component ([#1285](https://github.com/elastic/eui/pull/1285))
- `EuiPortal` no longer accepts a React node for `insert.sibling` value ([#1285](https://github.com/elastic/eui/pull/1285))
- `popover_positioning` service's methods no longer accept React node values ([#1285](https://github.com/elastic/eui/pull/1285))

**Bug fixes**

- Added TypeScript definitions for tab components ([#1288](https://github.com/elastic/eui/pull/1288))

## [`4.8.0`](https://github.com/elastic/eui/tree/v4.8.0)

- Added `branch` icon to `EuiIcon` ([#1249](https://github.com/elastic/eui/pull/1249/))
- Added and updated new product logos to `EuiIcon` ([#1279](https://github.com/elastic/eui/pull/1279))

**Bug fixes**

- Added TypeScript definitions for `EuiToolTip`'s `delay` prop. ([#1284](https://github.com/elastic/eui/pull/1284))
- Added TypeScript definitions for step components, and some checkbox definition fixes ([#1263](https://github.com/elastic/eui/pull/1263))

**Framer X**

- Added Framer component for `EuiDescirptionList` ([#1276](https://github.com/elastic/eui/pull/1276))

## [`4.7.0`](https://github.com/elastic/eui/tree/v4.7.0)

- Added `apmTrace` icon to `EuiIcon` set ([#1263](https://github.com/elastic/eui/pull/1263))
- Added [Framer X](http://www.framer.com) component source files under the `src-framer` directory ([#1263](https://github.com/elastic/eui/pull/1263))
- Added `compressed` prop to `EuiComboBox` ([#1258](https://github.com/elastic/eui/pull/1258))
- Added guidelines for Sass usage. ([#1257](https://github.com/elastic/eui/pull/1257))

**Bug fixes**

- `EuiComboBox` no longer throws a _Maximum update depth exceeded_ error when used in popovers/modals ([#1258](https://github.com/elastic/eui/pull/1258))
- `Escape` key now closes `EuiComboBox` options list ([#1258](https://github.com/elastic/eui/pull/1258))
- Fixed margin issue around `EuiFlexGrid` in mobile displays ([#1257](https://github.com/elastic/eui/pull/1257))
- Fixed positioning and padding display issue in `EuiRange` ([#1257](https://github.com/elastic/eui/pull/1257))
- Fixed `highContrastTextColor` SASS function to account for background lightness and exit possible infinite loops ([#1275](https://github.com/elastic/eui/pull/1275))

## [`4.6.1`](https://github.com/elastic/eui/tree/v4.6.1)

**Bug fixes**

- Added TypeScript definitions for `EuiFieldPassword`. ([#1255](https://github.com/elastic/eui/pull/1255))
- Added TypeScript definitions for `EuiConfirmModal`, remove `AnyProps`, and several definition fixes ([#1260](https://github.com/elastic/eui/pull/1260))

## [`4.6.0`](https://github.com/elastic/eui/tree/v4.6.0)

- Increased default font size of tabs in K6 theme ([#1244](https://github.com/elastic/eui/pull/1244))

**Bug fixes**

- Fixed select warning on falsy value in EuiSelect ([#1254](https://github.com/elastic/eui/pull/1254))

**Bug fixes**

- Add TypeScript definitions for `EuiRange` and `EuiRadio`, and correct the definitions for `EuiRadioGroup` ([#1253](https://github.com/elastic/eui/pull/1253))

## [`4.5.2`](https://github.com/elastic/eui/tree/v4.5.2)

**Bug fixes**

- TypeScript definition changes for `EuiAccordion`, `EuiDescriptionList`, `EuiForm`, `EuiFormHelpText` and the accessibility services, plus a number of other TS fixes ([#1247](https://github.com/elastic/eui/pull/1247))

## [`4.5.1`](https://github.com/elastic/eui/tree/v4.5.1)

**Bug fixes**

- Changed names of `*beatApp` types in `EuiIcon` to follow a consistent naming pattern ([#1243](https://github.com/elastic/eui/pull/1238))

## [`4.5.0`](https://github.com/elastic/eui/tree/v4.5.0)

- Added export for `TYPES` to `EuiAvatar` ([#1238](https://github.com/elastic/eui/pull/1238))
- Updated node-sass dependency to support OSX Mojave ([#1238](https://github.com/elastic/eui/pull/1238))
- Added TypeScript definitions for `EuiFieldNumber`, `EuiFormLabel` and `EuiSelect`, and fix the `EuiTextColor` definition. ([#1240](https://github.com/elastic/eui/pull/1240))
- Added support for nodes as column headers in `EuiBasicTable` for supporting things like tooltips and localized text. ([#1234](https://github.com/elastic/eui/pull/1234))

## [`4.4.1`](https://github.com/elastic/eui/tree/v4.4.1)

**Bug fixes**

- Fixes TypeScript definitions for `EuiKeyPadMenuItem` and `EuiKeyPadMenuItemButton` ([#1232](https://github.com/elastic/eui/pull/1232))

## [`4.4.0`](https://github.com/elastic/eui/tree/v4.4.0)

- Added TypeScript typings for `EuiKeyPadMenu` ([#1229](https://github.com/elastic/eui/pull/1229))
- Forced `EuiPopover` contents to stick to its initial position when the content changes ([#1199](https://github.com/elastic/eui/pull/1199))
- Updated `EuiIcon` app icon set and allow them to adjust colorschemes ([#1225](https://github.com/elastic/eui/pull/1225))

**Bug fixes**

- Fixed EuiToolTip to show tooltips on disabled elements ([#1222](https://github.com/elastic/eui/pull/1222))
- Fixed EuiAvatar when name is composed entirely of whitespace ([#1231](https://github.com/elastic/eui/pull/1231))

## [`4.3.0`](https://github.com/elastic/eui/tree/v4.3.0)

- Added a new `colorPalette` service for retrieving and generating color arrays for use in charts ([#1209](https://github.com/elastic/eui/pull/1209))
- Added `1` as a valid value for the `columns` prop in `EuiFlexGrid` ([#1210](https://github.com/elastic/eui/pull/1210))
- Make `htmlIdGenerator` only return valid HTML4 ids ([#637](https://github.com/elastic/eui/pull/637))
- Use `cursor: pointer` to indicate clickable `EuiTable` rows ([#1213](https://github.com/elastic/eui/pull/1213))
- Add `lockOpen` icon ([#1215](https://github.com/elastic/eui/pull/1215))

## [`4.2.0`](https://github.com/elastic/eui/tree/v4.2.0)

- Added some opacity options to `EuiLineSeries` and `EuiAreaSeries` ([#1198](https://github.com/elastic/eui/pull/1198))
- Added `initialFocus` prop for focus trapping to `EuiPopover` and `EuiModal` ([#1099](https://github.com/elastic/eui/pull/1099))
- Added table footer support with `EuiTableFooter` and `EuiTableFooterCell` ([#1202](https://github.com/elastic/eui/pull/1202))

## [`4.1.0`](https://github.com/elastic/eui/tree/v4.1.0)

- Added `direction` to `EuiFlexGroup` prop types interface ([#1196](https://github.com/elastic/eui/pull/1196))
- Made `description` prop optional for `EuiDescribedFormGroup` ([#1191](https://github.com/elastic/eui/pull/1191))
- Fixed issue with unselected tabs and aria-controls attribute in EuiTabbedContent
- Added `tag` icon ([#1188](https://github.com/elastic/eui/pull/1188))
- Replaced `logging` app icon ([#1194](https://github.com/elastic/eui/pull/1194))
- Made `EuiBasicTable` rows keyboard-accessibile when they are clickable ([#1206](https://github.com/elastic/eui/pull/1206))

**Bug fixes**

- Fixed cross-axis alignment bug when positioning EuiPopover ([#1197](https://github.com/elastic/eui/pull/1197))
- Added background to `readOnly` inputs ([#1188](https://github.com/elastic/eui/pull/1188))
- Fixed some modal default and responsive sizing ([#1188](https://github.com/elastic/eui/pull/1188))
- Fixed z-index issue of `EuiComboBoxOptionsList` especially inside modals ([#1192](https://github.com/elastic/eui/pull/1192))

## [`4.0.1`](https://github.com/elastic/eui/tree/v4.0.1)

**Bug fixes**

- Fixed an issue in `EuiTooltip` because IE1 didn't support `document.contains()` ([#1190](https://github.com/elastic/eui/pull/1190))
- Fixed some issues around parsing string values in `EuiSearchBar` and `EuiQuery` ([#1189](https://github.com/elastic/eui/pull/1189))

## [`4.0.0`](https://github.com/elastic/eui/tree/v4.0.0)

- Added `delay` prop to `EuiToolTip` ([#1103](https://github.com/elastic/eui/pull/1103))

**Breaking changes**

- `EuiBasicTable` now shows up to 2 actions before condensing to all popover, but still displaying the top/primary 2 actions as well ([#1103](https://github.com/elastic/eui/pull/1103))
- `EuiBasicTable` will automatically add `hasActions` and `isSelectable` to allow proper responsive style handling, but are still overridable ([#1103](https://github.com/elastic/eui/pull/1103))

## [`3.11.0`](https://github.com/elastic/eui/tree/v3.11.0)

- Decorated `pagination` _next_ and _previous_ buttons with `data-test-subj`. ([#1182](https://github.com/elastic/eui/pull/1182))
- Added `euiFacetButton` and `euiFacetGroup` ([#1167](https://github.com/elastic/eui/pull/1167))
- Added `width` prop to `EuiContextMenu` panels ([#1173](https://github.com/elastic/eui/pull/1173))
- Added patterns for global query and filters ([#1137](https://github.com/elastic/eui/pull/1137))

**Bug fixes**

- Fixed `onClickAriaLabel` console error stemming from `EuiComboBoxPill`  ([#1183](https://github.com/elastic/eui/pull/1183))

## [`3.10.0`](https://github.com/elastic/eui/tree/v3.10.0)

- Added `maxWidth` prop to `EuiModal` ([#1165](https://github.com/elastic/eui/pull/1165))
- Support field names with `_` characters in search queries ([#1180](https://github.com/elastic/eui/pull/1180))
- Added ability to include multiple fields in a value selection filter for `EuiSearchBar` ([#1179](https://github.com/elastic/eui/pull/1179))

**Bug fixes**

- Fixed an IE11 `EuiModal` width issue by changing the `min-width` to a pixel value ([#1174](https://github.com/elastic/eui/pull/1174))

## [`3.9.0`](https://github.com/elastic/eui/tree/v3.9.0)

- Added `infraApp` icon ([#1161](https://github.com/elastic/eui/pull/1161))
- Added sizes to `EuiButtonIcon` ([#1145](https://github.com/elastic/eui/pull/1145))
- Added `singleSelection.asPlainText` prop to `EuiComboBox` ([#1139](https://github.com/elastic/eui/pull/1139))
- Added proper aria labeling to `EuiSearchBar` and `EuiBasicTable` so searching is properly announced ([#1181](https://github.com/elastic/eui/pull/1181))

**Bug fixes**

- Fixed `makeHighContrastColor` sass mixin to properly output an accessible color contrast ([#1158](https://github.com/elastic/eui/pull/1158))
- Fixed `EuiTooltip` to interact correctly when the anchor is a disabled form element ([#1158](https://github.com/elastic/eui/pull/1158))
- Fixed `EuiButton` (with icon) and `EuiButtonEmpty` truncation ([#1145](https://github.com/elastic/eui/pull/1145))
- Fixed alignment and coloring of form control clear button ([#1145](https://github.com/elastic/eui/pull/1145))
- Fixed `EuiToolTip` from setting state after component unmounts ([#1163](https://github.com/elastic/eui/pull/1163))

## [`3.8.0`](https://github.com/elastic/eui/tree/v3.8.0)

- Added a new `EuiStat` component for displaying prominent stats ([#1146](https://github.com/elastic/eui/pull/1146))
- Added color and monotone icons for AWS and GCP. ([#1135](https://github.com/elastic/eui/pull/1135))
- Added TypeScript definition for `EuiComboBox` ([#1115](https://github.com/elastic/eui/pull/1115))

**Bug fixes**

- Fixed `EuiSearchBar` when used as a controlled component in React 16.4 ([#1153](https://github.com/elastic/eui/pull/1153))
- Fixed `onChange` typedef on `EuiSwitch` ([#1144](https://github.com/elastic/eui/pull/1144)
- Fixed `EuiToolTip`'s inability to update its position when tooltip content changes ([#1116](https://github.com/elastic/eui/pull/1116))
- Fixed `EuiSearchBar`'s syntax parsing to allow multiple escaped characters in a single field value

## [`3.7.0`](https://github.com/elastic/eui/tree/v3.7.0)

- Added `zIndexAdjustment` to `EuiPopover` which allows tweaking the popover content's `z-index` ([#1097](https://github.com/elastic/eui/pull/1097))
- Added new `EuiSuperSelect` component and `hasArrow` prop to `EuiPopover` ([#921](https://github.com/elastic/eui/pull/921))
- Added a new `EuiWindowEvent` component for declarative, safe management of `window` event listeners ([#1127](https://github.com/elastic/eui/pull/1127))
- Changed `Flyout` component to close on ESC keypress even if the flyout does not have focus, using new Window Event component ([#1127](https://github.com/elastic/eui/pull/1127))
- Added TypeScript definitions for `EuiAvatar` component and the `color` services ([#1120](https://github.com/elastic/eui/pull/1120))

**Bug fixes**

- `EuiFlyout` responsive mode now gracefully overrides a custom `maxWidth` ([#1124](https://github.com/elastic/eui/pull/1124)

## [`3.6.1`](https://github.com/elastic/eui/tree/v3.6.1)

- Added TypeScript definition for `findTestSubject` test util ([#1106](https://github.com/elastic/eui/pull/1106))

**Bug fixes**

- Fixed bug where `EuiToolTip` content wasn't removed if its anchor is removed from the document ([#1119](https://github.com/elastic/eui/pull/1119))

## [`3.6.0`](https://github.com/elastic/eui/tree/v3.6.0)

- Added `EuiCopy` ([#1112](https://github.com/elastic/eui/pull/1112))
- Added `disabled` to `EuiRadioGroup.options` ([#1111](https://github.com/elastic/eui/pull/1111))

**Bug fixes**

- `EuiWrappingPopover` only re-attach anchor element on unmount if anchor element is still attached to DOM
([#1114](https://github.com/elastic/eui/pull/1114))

- Fixed `EuiSeriesChart` overrides `react-vis` classes.([#1123](https://github.com/elastic/eui/pull/1123))

## [`3.5.1`](https://github.com/elastic/eui/tree/v3.5.1)

- Fixed a bug around `indeterminate` checkboxes ([#1110](https://github.com/elastic/eui/pull/1110))

## [`3.5.0`](https://github.com/elastic/eui/tree/v3.5.0)

- Added support for `indeterminate` to `EuiCheckbox` ([#1108](https://github.com/elastic/eui/pull/1108))

## [`3.4.0`](https://github.com/elastic/eui/tree/v3.4.0)

- Added typings for `EuiToolTip` and `EuiIconTip` ([#1087](https://github.com/elastic/eui/pull/1087))
- Added `spacesApp` logo to `EuiIcon` set ([#1065](https://github.com/elastic/eui/pull/1065))
- Added `!default` to border SASS props ([#1079](https://github.com/elastic/eui/pull/1079))
- Added `repositionOnScroll` prop to `EuiPopover` which enables repositioning the popover when the window is scrolled. ([#1064](https://github.com/elastic/eui/pull/1064))
- Allow `_` and `*` characters to be used in `EuiSearchBar` query terms ([#1058](https://github.com/elastic/eui/pull/1058))
- Added more `status` options for `EuiSteps` ([#1088](https://github.com/elastic/eui/pull/1088))
- Added `maxWidth` prop `EuiFlyout` ([#1090](https://github.com/elastic/eui/pull/1090))
- Added `string` to allowed `restrictWidth` prop type of `EuiPage` and `EuiPageBody` ([#1090](https://github.com/elastic/eui/pull/1090))
- Added `.eui-textBreakNormal` and `@mixin euiTextTruncate` as CSS/SASS utilities ([#1092](https://github.com/elastic/eui/pull/1092))
- Added `fullWidth` support to `EuiComboBox` ([#1095](https://github.com/elastic/eui/pull/1095))

**Bug fixes**

- `EuiMutationObserver`'s `children` prop is no longer marked as required ([#1076](https://github.com/elastic/eui/pull/1076))
- Fixed large drop shadows so they work on darker backgrounds ([#1079](https://github.com/elastic/eui/pull/1079))
- Added `resize-observer-polyfill` as a dependency (was previously a devDependency) ([#1085](https://github.com/elastic/eui/pull/1085))
- Fixed `EuiBasicTable` to inform its parent about a selection change triggered by a different set of `items` ([#1086](https://github.com/elastic/eui/pull/1086))
- Fixed width of `EuiFilterGroup`'s popover ([#1078](https://github.com/elastic/eui/pull/1078))
- Fixed `EuiStepsHorizontal`'s title wrapping in IE ([#1088](https://github.com/elastic/eui/pull/1088))
- Fixed wrong class name being added to `EuiPageBody` when `restrictWidth !== false` ([#1090](https://github.com/elastic/eui/pull/1090))

## [`3.3.0`](https://github.com/elastic/eui/tree/v3.3.0)

- Added `onTableChange` callback to `EuiInMemoryTable` which notifies on sorting and pagination changes. ([#1060](https://github.com/elastic/eui/pull/1060))
- `EuiComboBox` now applies the provided `data-test-subj` to its options list element with the suffix `-optionsList` so you can find a specific combo box instance's options list. This wasn't previously possible because the options list is attached to the body element, not the combo box element. This is in addition to the existing `data-test-subj="comboBoxOptionsList"`. ([#1054](https://github.com/elastic/eui/pull/1054))
- EUI now provides minified versions of the themes' CSS files. ([#1070](https://github.com/elastic/eui/pull/1070))

**Bug fixes**

- Fixed `EuiSeriesChart` (previously `EuiXYChart`) responsive resize in a flexbox layout ([#1041](https://github.com/elastic/eui/pull/1041))
- `EuiInMemoryTable` no longer mutates the `items` prop array when sorting, adding deterministic sorting ([#1057](https://github.com/elastic/eui/pull/1057))
- `EuiBasicTable` actions now close their context menu when clicked ([#1069](https://github.com/elastic/eui/pull/1069))

**Experimental breaking change**

 - Renamed `EuiXYChart` to `EuiSeriesChart`, `EuiXYChartUtils` to `EuiSeriesChartUtils`, `EuiXYChartAxisUtils` to `EuiSeriesChartAxisUtils`, and  `EuiXYChartTextUtils` to `EuiSeriesChartTextUtils` ([#1066](https://github.com/elastic/eui/pull/1066))

## [`3.2.1`](https://github.com/elastic/eui/tree/v3.2.1)

- Added `closeButtonAriaLabel` property to `EuiFlyout` ([#1031](https://github.com/elastic/eui/pull/1031))
- Added types for `EuiToast`, `EuiGlobalToastList`, and `EuiGlobalToastListItem` ([#1045](https://github.com/elastic/eui/pull/1045))
- Added a handful of third-party logos to `EuiIcon` ([#1033](https://github.com/elastic/eui/pull/1033))

**Bug fixes**

- Removed IE flex column fix in favor of forcing the consumer to add a `grow` prop. ([#1044](https://github.com/elastic/eui/pull/1044))
- Removed max-width to children of `EuiPopover`. ([#1044](https://github.com/elastic/eui/pull/1044))

## [`3.2.0`](https://github.com/elastic/eui/tree/v3.2.0)

**Note: this release creates a minor regression to the display of `EuiFlexItem`s inside a `column` `EuiFlexGroup`. This is fixed in `3.2.1`.**
**Note: this release creates a minor regression to the display of `EuiPopoverTitle`. This is fixed in `3.2.1`.**

- Added typings for 'EuiBadge' ([#1034](https://github.com/elastic/eui/pull/1034))
- Added a visual pattern for Kibana's Global Date Picker ([#1026](https://github.com/elastic/eui/pull/1026))
- Added `responsive` prop to `EuiFlexGrid` ([#1026](https://github.com/elastic/eui/pull/1026))
- Added `expand` prop to `EuiTabs` and `EuiTabbedContent` ([#1026](https://github.com/elastic/eui/pull/1026))
- Allow `titleElement` to be passed to `EuiCard` ([#1032](https://github.com/elastic/eui/pull/1032))

**Bug fixes**

- Fixed `EuiContextMenuPanel` calling `ref` after being unmounted ([#1038](https://github.com/elastic/eui/pull/1038))
- `EuiOutsideClickDetector` supports nested detectors in the DOM tree ([#1039](https://github.com/elastic/eui/pull/1039))
- To make it more accessible, added a random id to `EuiSwitch`'s id prop if none is passed.  ([#779](https://github.com/elastic/eui/pull/779))
- `BetaBadge` now shows outside of `EuiPanel` bounds in IE ([#1032](https://github.com/elastic/eui/pull/1032))

## [`3.1.0`](https://github.com/elastic/eui/tree/v3.1.0)

- Added `EuiMutationObserver` to expose Mutation Observer API to React components ([#966](https://github.com/elastic/eui/pull/966))
- Added `EuiWrappingPopover` which allows existing non-React elements to be popover anchors ([#966](https://github.com/elastic/eui/pull/966))
- `EuiPopover` accepts a `container` prop to further restrict popover placement ([#966](https://github.com/elastic/eui/pull/966))
- `EuiPortal` can inject content at arbitrary DOM locations, added `portalRef` prop ([#966](https://github.com/elastic/eui/pull/966))

**Bug fixes**

- `EuiPopover` re-positions with dynamic content (including CSS height/width transitions) ([#966](https://github.com/elastic/eui/pull/966))

## [`3.0.5`](https://github.com/elastic/eui/tree/v3.0.5)

**Note: this release is a backport containing changes originally made in `3.6.1`**

**Bug fixes**

- Fixed bug where `EuiToolTip` content wasn't removed if its anchor is removed from the document ([#1119](https://github.com/elastic/eui/pull/1119))

## [`3.0.4`](https://github.com/elastic/eui/tree/v3.0.4)

**Note: this release is a backport containing changes originally made in `3.4.0`**

- Allow `_` and `*` characters to be used in `EuiSearchBar` query terms ([#1058](https://github.com/elastic/eui/pull/1058))

## [`3.0.3`](https://github.com/elastic/eui/tree/v3.0.3)

**Note: this release is a backport bugfix release containing changes originally made in `3.2.0`**

**Bug fixes**

- Fixed `EuiContextMenuPanel` calling `ref` after being unmounted ([#1038](https://github.com/elastic/eui/pull/1038))

## [`3.0.2`](https://github.com/elastic/eui/tree/v3.0.2)

- Added `restrictWidth` option to `EuiPageBody` ([#1024](https://github.com/elastic/eui/pull/1024))

**Bug fixes**

- Fixed `EuiPageContent` centered layouts ([#1024](https://github.com/elastic/eui/pull/1024))

## [`3.0.1`](https://github.com/elastic/eui/tree/v3.0.1)

- Added typings for `EuiEmptyPrompt`, `EuiCode`, `EuiCodeBlock`, and `EuiCallOut` ([#1010](https://github.com/elastic/eui/pull/1010))
- Make utility type `Omit` compatible with new `keyof` behaviour introduced in TypeScript 2.9 ([#1017](https://github.com/elastic/eui/pull/1017))
- Added visualization chart type icons ([#1020](https://github.com/elastic/eui/pull/1020))

**Bug fixes**

- Fixed `EuiContextMenu` causing scroll-jumps because of premature browser focus. ([#1018](https://github.com/elastic/eui/pull/1018))

## [`3.0.0`](https://github.com/elastic/eui/tree/v3.0.0)

- Fixed `EuiHeader` responsive styles ([#1009](https://github.com/elastic/eui/pull/1009))
- Added `prepend` and `append` props to `EuiFormControlLayout` ([#961](https://github.com/elastic/eui/pull/961))
- Updated style implementation of `EuiFilterGroup` and `EuiFilterGroupButton` ([#961](https://github.com/elastic/eui/pull/961))
- Added `EuiDatePickerRange` as a way to layout two `EuiDatePicker`s. ([#961](https://github.com/elastic/eui/pull/961))
- Temporarily removed `EuiPage` responsive styles ([#1014](https://github.com/elastic/eui/pull/1014))

**Breaking changes**

- Moved `EuiHeaderNotification` to a generic `EuiNotificationBadge` component ([#1009](https://github.com/elastic/eui/pull/1009))

**Bug fixes**

- `EuiInMemoryTable` no longer resets to the first page on prop update when `items` remains the same ([#1008](https://github.com/elastic/eui/pull/1008))
- Fixed css selector for hiding responsive `EuiBreadcrumb`'s ([#1009](https://github.com/elastic/eui/pull/1009))
- Fixed responsive utility classes for IE ([#1009](https://github.com/elastic/eui/pull/1009))
- Fixed syntax errors in `keyCodes`'s and `EuiContextMenu`'s typescript definition ([#1012](https://github.com/elastic/eui/pull/1012))

## [`2.0.0`](https://github.com/elastic/eui/tree/v2.0.0)

- Added more typings to `EuiContextMenuItemProps` ([#1006](https://github.com/elastic/eui/pull/1006))
- Made some properties of `EuiFlyout` optional ([#1003](https://github.com/elastic/eui/pull/1003))
- Added typings for `EuiFlyout`, `EuiFlyoutBody`, `EuiFlyoutHeader`, and `EuiFlyoutFooter` ([#1001](https://github.com/elastic/eui/pull/1001))
- Gave `EuiFlyout` close button a data-test-subj ([#1000](https://github.com/elastic/eui/pull/1000))
- Updated `react-vis` version to `1.10.2` ([#999](https://github.com/elastic/eui/pull/999))
- Added `component` prop to `EuiTextColor` ([#1011](https://github.com/elastic/eui/pull/1011))

**Breaking changes**

- Altered `EuiPage` and sub-component layout ([#998](https://github.com/elastic/eui/pull/998))
  - `EuiPageHeader` must now be contained within `EuiPageBody`
  - `EuiPageSideBar` must now be **outside** of `EuiPageBody`

**Bug fixes**

- `EuiDescribedFormGroup` now renders its `description` inside of a `div` instead of a `span` ([#1011](https://github.com/elastic/eui/pull/1011))

## [`1.2.1`](https://github.com/elastic/eui/tree/v1.2.1)

**Bug fixes**

- Removed global manipulation of `EuiTitle` sizing in XYCharts ([#997](https://github.com/elastic/eui/pull/997))

## [`1.2.0`](https://github.com/elastic/eui/tree/v1.2.0)

**Note: this release creates a minor regression to the sizing of `EuiTitle`s. This is fixed in `1.2.1`.**

- Added typings for keyCodes ([#988](https://github.com/elastic/eui/pull/988))
- Changed `EuiXYChart` components exports to `/experimental` subfolder ([#975](https://github.com/elastic/eui/pull/975))
- Added beta version of `EuiXYChart` and associated components ([#309](https://github.com/elastic/eui/pull/309))
- Added `size` prop to `EuiIconTip` ([987](https://github.com/elastic/eui/pull/987))
- Added `database`, `filter`, `globe`, and `save` icons ([990](https://github.com/elastic/eui/pull/990))
- Updated typings for `EuiButton`, `EuiButtonEmpty`, and `EuiButtonIcon` to include `<a>` tag attributes like `href` ([#992](https://github.com/elastic/eui/pull/992))

**Bug fixes**

- Fixed some IE11 flex box bugs and documented others (modal overflowing, image shrinking, and flex group wrapping) ([#973](https://github.com/elastic/eui/pull/973))
- Fixed white square that show in double scollbar via `euiScrollBar()` ([989](https://github.com/elastic/eui/pull/989))
- Fixed issue with Accordion would attempt to use properties and accessors on null ([#982](https://github.com/elastic/eui/pull/982))

## [`1.1.0`](https://github.com/elastic/eui/tree/v1.1.0)

- Added more (mainly style) options to `EuiRange` ([#932](https://github.com/elastic/eui/pull/932))
- Cleaned up some `EuiPopover` styles ([#969](https://github.com/elastic/eui/pull/969))
- Added `inputRef` prop to `EuiFieldPassword` ([#970](https://github.com/elastic/eui/pull/970))

**Bug fixes**

- Fixed disabled states of icon buttons ([#963](https://github.com/elastic/eui/pull/963))
- Added word-break fallback for FF & IE in table cell ([#962](https://github.com/elastic/eui/pull/962))
- Fixed `EuiPopover` to show content over modals, flyouts, etc ([#967](https://github.com/elastic/eui/pull/967))
- Fixed background transition on inputs ([#969](https://github.com/elastic/eui/pull/969))

## [`1.0.1`](https://github.com/elastic/eui/tree/v1.0.1)

- `EuiAccordion` use MutationObserver to re-calculate height when children DOM changes ([#947](https://github.com/elastic/eui/pull/947))
- Add `inspect` type option to icon typedef file. ([#952](https://github.com/elastic/eui/pull/952))
- Simplified form control styles. ([#954](https://github.com/elastic/eui/pull/954))

**Bug fixes**

- `EuiPopover` now positions popover content over all other elements, instead of sometimes clipping ([#948](https://github.com/elastic/eui/pull/948))
- `EuiOnClickOutside` works with child components rendered via React portals ([#948](https://github.com/elastic/eui/pull/948))

**Deprecations**

- Replaced the following SASS variables have been replaced `$euiFormControlHeight--compressed`, `$euiFormControlPadding--compressed`, `euiFormBorderColor--disabled`. ([#954](https://github.com/elastic/eui/pull/954))

## [`1.0.0`](https://github.com/elastic/eui/tree/v1.0.0)

- Reduced font sizes of `EuiAvatar` ([#945](https://github.com/elastic/eui/pull/945))
- Changed release process to be fully automated by script ([#944](https://github.com/elastic/eui/pull/944))

**Bug fixes**

- `EuiTooltip` re-positions content correctly after the window is resized ([#936](https://github.com/elastic/eui/pull/936))
- `EuiComboBox` list is positioned correctly in IE ([#946](https://github.com/elastic/eui/pull/946))

## [`0.0.55`](https://github.com/elastic/eui/tree/v0.0.55)

- Added `getPopoverScreenCoordinates` service function for positioining popover/tooltip content, updated `EuiToolTip` to use it ([#924](https://github.com/elastic/eui/pull/924))
- Allow `mode` prop in `EuiCodeEditor` to take custom mode object ([#935](https://github.com/elastic/eui/pull/935))
- `EuiCodeEditor` is now decorated with a `data-test-subj` selector (`codeEditorContainer`) ([#939](https://github.com/elastic/eui/pull/939))
- `EuiCodeEditor` no longer automatically scrolls cursor into view on selection change ([#940](https://github.com/elastic/eui/pull/940))

## [`0.0.54`](https://github.com/elastic/eui/tree/v0.0.54)

**Bug fixes**

- `EuiTabbedContent` now updates dynamic tab content when used as an uncontrolled component ([#931](https://github.com/elastic/eui/pull/931))

## [`0.0.53`](https://github.com/elastic/eui/tree/v0.0.53)

- `EuiComboBox` is now decorated with `data-test-subj` selectors for the search input (`comboxBoxSearchInput`), toggle button (`comboBoxToggleListButton`), and clear button (`comboBoxClearButton`) ([#918](https://github.com/elastic/eui/pull/918))
- `EuiComboBox` now gives focus to the search input when the user clicks the clear button, to prevent focus from defaulting to the body ([#918](https://github.com/elastic/eui/pull/918))
- Fixed visual size of inputs by setting the box-shadow border to `inset` ([#928](https://github.com/elastic/eui/pull/928))
- Per-column custom sort values added to `EuiInMemoryTable` ([#929](https://github.com/elastic/eui/pull/929))

**Non-breaking major changes**

- Added close (`cross`) button as default way to close to `EuiFlyout` when `onClose` is provided ([#925](https://github.com/elastic/eui/pull/925))
- Fleshed out `EuiFlyoutHeader` for consistency (see docs) ([#925](https://github.com/elastic/eui/pull/925))

**Bug fixes**

- Added `role="dialog"` to `EuiFlyout` to improve screen reader accessibility ([#916](https://github.com/elastic/eui/pull/916))
- Default sort comparator (used by `EuiInMemoryTable`) now handles `null` and `undefined` values ([#922](https://github.com/elastic/eui/pull/922))

## [`0.0.52`](https://github.com/elastic/eui/tree/v0.0.52)

- Added updated logos for Cloud and Cloud ECE ([#906](https://github.com/elastic/eui/pull/906))
- Added the ability for `EuiBetaBadge` to appear on `EuiPanel` similar to `EuiCard` ([#885](https://github.com/elastic/eui/pull/888))
- Added `restrictWidth` to `EuiPage` ([#896](https://github.com/elastic/eui/pull/896))
- Added `resize` prop to `EuiTextArea` that defaults to ‘vertical’ (only height) ([#894](https://github.com/elastic/eui/pull/894))
- Added multiple style-only adjustments to `EuiFormControlLayout` buttons/icons ([#894](https://github.com/elastic/eui/pull/894))
- Shifted `readOnly` inputs to not have left padding unless it has an icon ([#894](https://github.com/elastic/eui/pull/894))
- Added more customization options to `EuiAvatar` ([#903](https://github.com/elastic/eui/pull/903))
- Added more color options to `EuiButtonIcon` ([#907](https://github.com/elastic/eui/pull/907))
- Added icon for EMS (Elastic Map Service) (`emsApp`) ([#914](https://github.com/elastic/eui/pull/914))
- Added support for `href`, `target`, and `rel` properties for `EuiContextMenu` items ([#911](https://github.com/elastic/eui/pull/911))
- Added responsive helpers in the form of `EuiShowFor` and `EuiHideFor` components and corresponding CSS classes. ([#909](https://github.com/elastic/eui/pull/909))

**Deprecations**

- Replaced `$breakpoints` in favor of better named `$euiBreakpoints` ([#909](https://github.com/elastic/eui/pull/909))
- Replaced the following mixin `screenXSmall()`, `screenSmall()`, `screenMedium()`, `screenLarge()`, `screenSmallMediumLarge()` in favor of a single `euiBreakpoint()`. ([#909](https://github.com/elastic/eui/pull/909))

**Bug fixes**

- Removed `.nvmrc` file from published npm package ([#892](https://github.com/elastic/eui/pull/892))
- `EuiComboBox` no longer shows the _clear_ icon when it's a no-op ([#890](https://github.com/elastic/eui/pull/890))
- `EuiIcon` no longer takes focus in Edge and IE unless `tabIndex` is defined as a value other than `"-1"` ([#900](https://github.com/elastic/eui/pull/900))
- Fixed regression introduced in `0.0.50` in which the form control icons blocked users from clicking the control ([#898](https://github.com/elastic/eui/pull/898))
- Fixed `EuiSwitch` background in case it’s been placed on a gray background ([#894](https://github.com/elastic/eui/pull/894))
- Fixed `EuiComboBox` hidden input focus styles ([#894](https://github.com/elastic/eui/pull/894))
- Fixed responsive widths of `EuiDescribedFormGroup` ([#894](https://github.com/elastic/eui/pull/894))
- Fixed descenders being cut off in `EuiSelect` ([#894](https://github.com/elastic/eui/pull/894))
- Fixed extra spacing applied by Safari to `EuiFieldSearch` ([#894](https://github.com/elastic/eui/pull/894))
- Fixed contrast issues in dark theming ([#907](https://github.com/elastic/eui/pull/907))

## [`0.0.51`](https://github.com/elastic/eui/tree/v0.0.51)

- Added `textStyle="reverse"` prop to `EuiDescriptionList` as well as a class (`.eui-definitionListReverse`) for `dl`'s within `EuiText` ([#882](https://github.com/elastic/eui/pull/882))
- Added `inspect` icon ([#886](https://github.com/elastic/eui/pull/886))
- Added `layout` prop to `EuiCard` ([#885](https://github.com/elastic/eui/pull/885))

**Bug fixes**

- Moved `EuiFieldSearch`'s and `EuiValidateControl`'s ref out of render into `setRef` methods ([#883](https://github.com/elastic/eui/pull/883))

## [`0.0.50`](https://github.com/elastic/eui/tree/v0.0.50)

**Note: this release creates a minor regression to form controls containing icons, in which the icon blocks the user from clicking the control. This is fixed in `0.0.52`.**

- Created `EuiToggle`, `EuiButtonToggle`, and `EuiButtonGroup` ([#872](https://github.com/elastic/eui/pull/872))
- `EuiBasicTable` and `EuiInMemoryTable` now accept `rowProps` and `cellProps` callbacks, which let you apply custom props to rows and props ([#869](https://github.com/elastic/eui/pull/869))
- Added `offine` and `online` icons ([#881](https://github.com/elastic/eui/pull/881))

**Bug fixes**

- `EuiContextMenuPanel` now updates appropriately if its items are modified ([#887](https://github.com/elastic/eui/pull/887))
- `EuiComboBox` is no longer a focus trap, the clear button is now keyboard-accessible, and the virtualized list no longer interferes with the tab order ([#866](https://github.com/elastic/eui/pull/866))
- `EuiButton`, `EuiButtonEmpty`, and `EuiButtonIcon` now look and behave disabled when `isDisabled={true}` ([#862](https://github.com/elastic/eui/pull/862))
- `EuiGlobalToastList` no longer triggers `Uncaught TypeError: _this.callback is not a function`  ([#865](https://github.com/elastic/eui/pull/865))
- `EuiGlobalToastList` checks to see if it has dismissed a toast before re-dismissing it ([#868](https://github.com/elastic/eui/pull/868))
- Added FF/IE fallback for `.eui-textBreakWord` ([#864](https://github.com/elastic/eui/pull/864))
- Fixed `EuiCard` description text color when used in/as an anchor tag ([#864](https://github.com/elastic/eui/pull/864))
- Fixed `EuiCard` IE bugs ([#864](https://github.com/elastic/eui/pull/864))
- Fixed button labeling for `EuiFormControlLayout` and `EuiComboBox` accessibility ([#876](https://github.com/elastic/eui/pull/876))
- Fixed `EuiBreadcrumb` slash alignment when truncating ([#878](https://github.com/elastic/eui/pull/878))

**Breaking changes**

- `EuiSearchBar` no longer has an `onParse` callback, and now passes an object to `onChange` with the shape `{ query, queryText, error }` ([#863](https://github.com/elastic/eui/pull/863))
- `EuiInMemoryTable`'s `search.onChange` callback now passes an object with `{ query, queryText, error }` instead of only the query ([#863](https://github.com/elastic/eui/pull/863))
- `EuiFormControlLayout` no longer has `onClear`, `iconSide`, or `onIconClick` props. Instead of `onClear` it now accepts a `clear` object of the shape `{ onClick }`. Instead of the icon props, it now accepts a single `icon` prop which be either a string or an object of the shape `{ type, side, onClick }`. ([#866](https://github.com/elastic/eui/pull/866))
- `EuiBasicTable` and `EuiInMemoryTable` pass-through cell props (defined by the `columns` prop and the `cellProps` prop) used to be applied to the `div` inside of the `td` element. They're now applied directly to the `td` element. ([#869](https://github.com/elastic/eui/pull/869))

## [`0.0.49`](https://github.com/elastic/eui/tree/v0.0.49)

**Bug fixes**

- `EuiInMemoryTable` now applies its search filter ([#851](https://github.com/elastic/eui/pull/851))
- `EuiInMemoryTable` and `EuiBasicTable` now pass unknown props through to their child ([#836](https://github.com/elastic/eui/pull/836))
- Added `EuiHeaderLinks` which allow you to construct navigation in the header in place of the app menu. ([#844](https://github.com/elastic/eui/pull/844))
- `EuiPopover` will use an alert to warn the user it traps focus ([#844](https://github.com/elastic/eui/pull/844))

**Breaking changes**

- EUI requires React `16.3` or higher ([#849](https://github.com/elastic/eui/pull/849))
- `EuiHeaderBreadcrumbs` refactored to use `EuiBreadcrumbs`. This removed all child components of `EuiHeaderBreadcrumbs`. ([#844](https://github.com/elastic/eui/pull/844))

## [`0.0.48`](https://github.com/elastic/eui/tree/v0.0.48)

**Bug fixes**

- `EuiComboBox` does not pass `isDisabled` prop to `EuiComboBoxOptionsList` to avoid "React does not recognize the 'isDisabled' prop on a DOM element" console warning ([#838](https://github.com/elastic/eui/pull/838))
- `EuiComboBox` does not display clear icon when `isClearable` prop is set to false and `selectedOptions` prop is provided ([#838](https://github.com/elastic/eui/pull/838))

**Breaking changes**

- Move `EuiBasicTable`'s `itemId` prop from `selection` to a top-level property ([#830](https://github.com/elastic/eui/pull/830))
- Renamed/refactored `requiresAriaLabel` prop validator to a more general `withRequiredProp` ([#830](https://github.com/elastic/eui/pull/830))

## [`0.0.47`](https://github.com/elastic/eui/tree/v0.0.47)

- Added utility CSS classes for text and alignment concerns ([#774](https://github.com/elastic/eui/pull/774))
- Added `compressed` versions of `EuiFormRow` and all form controls ([#800](https://github.com/elastic/eui/pull/800))
- Removed pointer cursor on `EuiFormLabel` when a `for` property is not set ([#825](https://github.com/elastic/eui/pull/825))
- Added the ability to add tooltips to `EuiContextMenuItem`s ([#817](https://github.com/elastic/eui/pull/817))
- Added `EuiBreadcrumbs` ([#815](https://github.com/elastic/eui/pull/815))

**Bug fixes**

- Fixes height calculation error on `EuiAccordion` when it starts loads in an open state. ([#816](https://github.com/elastic/eui/pull/816))
- Added aria-invalid labeling on `EuiFormRow` ([#777](https://github.com/elastic/eui/pull/799))
- Added aria-live labeling for `EuiToasts` ([#777](https://github.com/elastic/eui/pull/777))
- Added aria labeling requirements for `EuiBadge` , as well as a generic prop_type function `requiresAriaLabel` in `utils` to check for it. ([#777](https://github.com/elastic/eui/pull/777)) ([#802](https://github.com/elastic/eui/pull/802))
- Ensure switches’ inputs are still hidden when `[disabled]` ([#778](https://github.com/elastic/eui/pull/778))
- Made boolean matching in `EuiSearchBar` more exact so it doesn't match words starting with booleans, like "truest" or "offer" ([#776](https://github.com/elastic/eui/pull/776))
- `EuiComboBox` do not setState or call refs once component is unmounted ([807](https://github.com/elastic/eui/pull/807) and [#813](https://github.com/elastic/eui/pull/813))
- Added better accessibility labeling to `EuiPagination`, `EuiSideNav`, `EuiPopover`, `EuiBottomBar` and `EuiBasicTable`.  ([#821](https://github.com/elastic/eui/pull/821))
- Added `isDisabled` to `EuiComboBox`  ([#829](https://github.com/elastic/eui/pull/829))

## [`0.0.46`](https://github.com/elastic/eui/tree/v0.0.46)

- Added `EuiDescribedFormGroup` component, a wrapper around `EuiFormRow`(s) ([#707](https://github.com/elastic/eui/pull/707))
- Added `describedByIds` prop to `EuiFormRow` to help with accessibility ([#707](https://github.com/elastic/eui/pull/707))
- Added `isLoading` prop to `EuiButtonEmpty` ([#768](https://github.com/elastic/eui/pull/768))
- Removed individual badge cross icon when `EuiComboBox` has `singleSelection` prop enabled. ([#769](https://github.com/elastic/eui/pull/769))

**Bug fixes**

- Removed specificity on `EuiText` that was causing cascade conflicts around text coloring. ([#770](https://github.com/elastic/eui/pull/770))

## [`0.0.45`](https://github.com/elastic/eui/tree/v0.0.45)

***NOTE v0.0.45 has a bug causing it to fail during installation, please use v0.0.46***

- Added `EuiBetaBadge` for non-GA labelling including options to add it to `EuiCard` and `EuiKeyPadMenuItem` ([#705](https://github.com/elastic/eui/pull/705))
- Added `direction` prop to EuiFlexGroup ([#711](https://github.com/elastic/eui/pull/711))
- Added `EuiEmptyPrompt` which can be used as a placeholder over empty tables and lists ([#711](https://github.com/elastic/eui/pull/711))
- Added `EuiTabbedContent` ([#737](https://github.com/elastic/eui/pull/737))
- `EuiComboBox` added buttons for clearing and opening/closing the combo box ([#698](https://github.com/elastic/eui/pull/698))

**Bug fixes**

- Fixed `EuiTableRowCell` from overwriting its child element's `className` [#709](https://github.com/elastic/eui/pull/709)
- Allow `EuiContextMenuPanel`s to update when their `children` changes ([#710](https://github.com/elastic/eui/pull/710))
- `EuiInMemoryTable` now passes `itemIdToExpandedRowMap` prop to `EuiBasicTable` ([#759](https://github.com/elastic/eui/pull/759))
- Expanded table rows in paginated data no longer leak to other pages ([#761](https://github.com/elastic/eui/pull/761))

**Breaking changes**

- Rename `logoElasticSearch` to `logoElasticsearch` [#755](https://github.com/elastic/eui/pull/755)

## [`0.0.44`](https://github.com/elastic/eui/tree/v0.0.44)

- Reduced `EuiToast` title size ([#703](https://github.com/elastic/eui/pull/703))

**Bug fixes**

- Fixed inherited `line-height` of inputs and buttons ([#702](https://github.com/elastic/eui/pull/702))
- Fixed card title sizing in K6 theme. ([#704](https://github.com/elastic/eui/pull/704))

## [`0.0.43`](https://github.com/elastic/eui/tree/v0.0.43)

- Added `status` prop to `EuiStep` for additional styling ([#673](https://github.com/elastic/eui/pull/673))
- `EuiForm` and `EuiFormRow` now accept nodes for `errors` prop ([#685](https://github.com/elastic/eui/pull/685))
- Removed the default `max-width` from `EuiText`. This can still be applied by setting `grow={false}` ([#683](https://github.com/elastic/eui/pull/683))
- Added support for text alignment with `EuiTextAlign` ([#683](https://github.com/elastic/eui/pull/683))
- `EuiBasicTable` added the `compressed` prop to allow for tables with smaller fonts and padding ([#687](https://github.com/elastic/eui/pull/687))

**Bug fixes**

- Added a `paddingSize` prop to `EuiAccordion` to better mitigate situations where a nested `EuiFlexGroup` causes scrollbars ([#701](https://github.com/elastic/eui/pull/701))
- Fixed `EuiCard` `icon` prop to include user provided className ([#684](https://github.com/elastic/eui/pull/684))
- `EuiInMemoryTable` pagination state is now reset automatically when a search is executed ([#686](https://github.com/elastic/eui/pull/686))
- Fixed slow performance of `EuiComboBox` when there are hundreds or thousands of options by virtualizing `EuiComboBoxOptionsList` ([#670](https://github.com/elastic/eui/pull/670))
- Fixed some text styles ([#683](https://github.com/elastic/eui/pull/683))
    - Fixed font-family of input, textarea, select, and buttons
    - Fixed style of code, pre, and dl’s inside `EuiText`
    - Fixed ghost text color which was being set to a dark gray

**Breaking changes**

- Added responsive support for tables. This isn't technically a breaking change, but you will need to apply some new props (`hasActions`, `isSelectable`) for certain tables to make them look their best in mobile. **Responsive table views are on by default.** ([#584](https://github.com/elastic/eui/pull/584))

## [`0.0.42`](https://github.com/elastic/eui/tree/v0.0.42)

- Added `EuiDatePicker` component for date/time input ([#644](https://github.com/elastic/eui/pull/644))
- Added editor icon set to `EuiIcon` ([#671](https://github.com/elastic/eui/pull/671))

## [`0.0.41`](https://github.com/elastic/eui/tree/v0.0.41)

- Added `grow` prop to `EuiText` ([#662](https://github.com/elastic/eui/pull/662))
- Added `disabled` prop to `EuiComboBoxOption` ([#650](https://github.com/elastic/eui/pull/650))
- Added support for `<pre>` and `<code>` tags to `<EuiText>` ([#654](https://github.com/elastic/eui/pull/654))
- Added export of SASS theme variables in JSON format during compilation ([#642](https://github.com/elastic/eui/pull/642))
- Close `EuiComboBox` `singleSelection` options list when option is choosen ([#645](https://github.com/elastic/eui/pull/645))
- Wrap `EuiStepHorizontal` text instead of truncating it ([#653](https://github.com/elastic/eui/pull/653))
- Fixed a bug where `EuiSideNavItem` wouldn't pass an `onClick` handler down to `<a>` tags if they also had an `href`. ([#664](https://github.com/elastic/eui/pull/664))
- Updated existing and added additional TypeScript definitions ([#666](https://github.com/elastic/eui/pull/666))

**Bug fixes**

- Fixed `EuiBasicTable` re-rendering on hover of table rows ([#665](https://github.com/elastic/eui/pull/665))

**Breaking changes**

- `EuiStepsHorizontal` now requires an `onClick` prop be provided for each step configuration object ([#653](https://github.com/elastic/eui/pull/653))

## [`0.0.40`](https://github.com/elastic/eui/tree/v0.0.40)

- Tweaked sizing, weights, color, line-heights, and added more levels to `EuiTitle` and `EuiText` ([#627](https://github.com/elastic/eui/pull/627))
- Added TypeScript type defitions for `EuiPortal`, `EuiText` and `EuiTitle` as well as the `calculatePopoverPosition` service ([#638](https://github.com/elastic/eui/pull/638))
- Grayed out labels for `disabled` controls ([#648](https://github.com/elastic/eui/pull/648))

**Bug fixes**

- Fix visual shadow glitch on hover of `EuiToast` ([#632](https://github.com/elastic/eui/pull/632))

**Breaking changes**

- **Note: This breaking change is reversed in 0.0.43.** Added a default `max-width` to `EuiText`. ([#627](https://github.com/elastic/eui/pull/627))

## [`0.0.39`](https://github.com/elastic/eui/tree/v0.0.39)

**Bug fixes**

- Allow accordions to dynamically change height, and support values on radio inputs ([#613](https://github.com/elastic/eui/pull/613))
- Accordion toggle layout is no longer flagged responsive, in order to prevent unwanted stacking on mobile ([#613](https://github.com/elastic/eui/pull/613))

**Breaking changes**

- Support values on radio inputs. This is breaking because now the second argument to the radio `onChange` callback is the value, which bumps the change event to the third argument ([#613](https://github.com/elastic/eui/pull/613))

## [`0.0.38`](https://github.com/elastic/eui/tree/v0.0.38)

- Modified drop shadow intensities and color. ([#607](https://github.com/elastic/eui/pull/607))
- Added SASS color functions. Made `$euiColorWarning` color usage more accessible while still being "yellow". ([#628](https://github.com/elastic/eui/pull/628))
- Removed extraneous `global_styling/mixins/_forms.scss` file and importing the correct files in the `filter_group.scss` and `combo_box.scss` files. ([#609](https://github.com/elastic/eui/pull/609))
- Added `isInvalid` prop to `EuiComboBox` ([#631](https://github.com/elastic/eui/pull/631))
- Added support for rejecting user input by returning `false` from the `onCreateOption` prop of `EuiComboBox` ([#631](https://github.com/elastic/eui/pull/631))

**Bug fixes**

- Visual fix for the focus state of disabled `EuiButton` ([#603](https://github.com/elastic/eui/pull/603))
- `EuiSelect` can pass any node as a value rather than just a string ([#603](https://github.com/elastic/eui/pull/603))
- Fixed a typo in the flex TypeScript definition ([#629](https://github.com/elastic/eui/pull/629))
- Fixed `EuiComboBox` bug in which the options list wouldn't always match the width of the input ([#611](https://github.com/elastic/eui/pull/611))
- Fixed `EuiComboBox` bug in which opening the combo box when there's no scrollbar on the window would result in the list being positioned incorrectly ([#631](https://github.com/elastic/eui/pull/631))
- Fixed `EuiComboBox` bug in which clicking a pill's close button would close the list ([#631](https://github.com/elastic/eui/pull/631))
- Fixed `EuiComboBox` bug in which moving focus from one combo box to another would remove the `euiBody-hasPortalContent` class from the body. ([#631](https://github.com/elastic/eui/pull/631))

## [`0.0.37`](https://github.com/elastic/eui/tree/v0.0.37)

- Added `EuiComboBox` for selecting many options from a list of options ([#567](https://github.com/elastic/eui/pull/567))
- Added `EuiHighlight` for highlighting a substring within text ([#567](https://github.com/elastic/eui/pull/567))
- `calculatePopoverPosition` service now accepts a `positions` argument so you can specify which positions are acceptable ([#567](https://github.com/elastic/eui/pull/567))
- Added `closeButtonProps` prop to `EuiBadge`, `hollow` badge type, and support for arbitrary hex color ([#567](https://github.com/elastic/eui/pull/567))
- Added support for arbitrary hex color to `EuiIcon` ([#567](https://github.com/elastic/eui/pull/567))

**Breaking changes**

- Renamed `euiBody-hasToolTip` class to `euiBody-hasPortalContent` ([#567](https://github.com/elastic/eui/pull/567))

## [`0.0.36`](https://github.com/elastic/eui/tree/v0.0.36)

- Added support for range queries in `EuiSearchBar` (works for numeric and date values) ([#485](https://github.com/elastic/eui/pull/485))
- Added support for emitting a `EuiSearchBar` query to an Elasticsearch query string ([#598](https://github.com/elastic/eui/pull/598))
- Added support for expandable rows to `EuiBasicTable` ([#585](https://github.com/elastic/eui/pull/585))

**Bug fixes**

- Relaxed query syntax of `EuiSearchBar` to allow usage of hyphens without escaping ([#581](https://github.com/elastic/eui/pull/581))
- Fixed font-weight issue in K6 theme ([#596](https://github.com/elastic/eui/pull/596))

## [`0.0.35`](https://github.com/elastic/eui/tree/v0.0.35)

- Modified `EuiLink` and all buttons to support both href and onClick ([#554](https://github.com/elastic/eui/pull/554))
- Added `color` prop to `EuiIconTip` ([#580](https://github.com/elastic/eui/pull/580))

## [`0.0.34`](https://github.com/elastic/eui/tree/v0.0.34)

- Adjust `EuiCallOut` and dark theme warning coloring ([#563](https://github.com/elastic/eui/pull/563))
- Added a `buttonColor` prop to `EuiConfirmModal` ([#546](https://github.com/elastic/eui/pull/546))
- Added 'baseline' as option to `EuiFlexGroup`'s `alignItems` prop ([#546](https://github.com/elastic/eui/pull/546))

**Bug fixes**

- Fixed `EuiToolTip` bug which caused the tooltip to hide when moving the mouse around inside of the trigger element ([#557](https://github.com/elastic/eui/pull/557), [#564](https://github.com/elastic/eui/pull/564))
- Fixed a bug where `EuiButtonEmpty` would offer a white background on hover when it was disabled, even when there was no such background transition on hover when the buttons are not disabled ([#561](https://github.com/elastic/eui/pull/561))
- Fixed table cell bugs ([#565](https://github.com/elastic/eui/pull/565))
  - `EuiBasicTable` now supports explicitly setting `truncateText` and `textOnly` on column definitions, and supports passing through unrecognized props to the cell (e.g. `data-test-subj`).
  - Updated table cell CSS so that long single-word cell content will break and wrap mid-word.

## [`0.0.33`](https://github.com/elastic/eui/tree/v0.0.33)

- Added initial sorting option to `EuiInMemoryTable` ([#547](https://github.com/elastic/eui/pull/547))
- Horizontally scrolling `EuiTabs` ([#546](https://github.com/elastic/eui/pull/546))
- Remove padding from both sides of `EuiEmptyButton` ([#546](https://github.com/elastic/eui/pull/546))
- Added `disabled` prop to placeholder (ellipses) button in pagination ([#546](https://github.com/elastic/eui/pull/546))
- Converted `.euiHeader__notification` into `EuiHeaderNotification` ([#546](https://github.com/elastic/eui/pull/546))

**Bug fixes**

- `EuiConfirmModal` will now check for the presence of confirm and cancel buttons before trying to focus them ([#555](https://github.com/elastic/eui/pull/555))

## [`0.0.32`](https://github.com/elastic/eui/tree/v0.0.32)

- Updated `EuiDescriptionList` to accept nodes for the titles and descriptions ([#552](https://github.com/elastic/eui/pull/552))
- Added `stop` and `stopFilled` icons ([#543](https://github.com/elastic/eui/pull/543))

**Bug fixes**

- Fixed `EuiToolTip` smart positioning to prevent tooltip from being clipped by the window where possible ([#550](https://github.com/elastic/eui/pull/550))

## [`0.0.31`](https://github.com/elastic/eui/tree/v0.0.31)

- Made `<EuiProgress>` TypeScript types more specific ([#518](https://github.com/elastic/eui/pull/518))
- Removed `font-smoothing` from our reset css for better text legibility ([#539](https://github.com/elastic/eui/pull/539))

**Bug fixes**

- Made `EuiIconTip` screen reader accessible ([#534](https://github.com/elastic/eui/pull/534))
- Fixed a sorting issue in `EuiInMemoryTable` ([#453](https://github.com/elastic/eui/pull/453))
- Fixed checkbox click for `EuiCheckbox` and `EuiRadio` without a label ([#541](https://github.com/elastic/eui/pull/541))

## [`0.0.30`](https://github.com/elastic/eui/tree/v0.0.30)

- Add ability to force `EuiSideNav` items open by setting `item.forceOpen`. ([#515](https://github.com/elastic/eui/pull/515))

## [`0.0.29`](https://github.com/elastic/eui/tree/v0.0.29)

- Added `EuiIconTip` to make it easier to display icons with tooltips ([#528](https://github.com/elastic/eui/pull/528))
- Added `buttonRef` prop to `EuiButton`, `EuiButtonEmpty`, and `EuiButtonIcon` ([#529](https://github.com/elastic/eui/pull/529))

**Bug fixes**

- `EuiHealth` no longer stacks flex items on small screens ([#530](https://github.com/elastic/eui/pull/530))
- Fixed `EuiPageContent` centering within `EuiPage` issue ([#527](https://github.com/elastic/eui/pull/527))
- `EuiConfirmModal` will now correctly auto-focus on its confirm and cancel buttons ([#529](https://github.com/elastic/eui/pull/529))

## [`0.0.28`](https://github.com/elastic/eui/tree/v0.0.28)

- `EuiInMemoryTable` pass items to BasicTable when message is provided ([#517](https://github.com/elastic/eui/pull/517)).
- `EuiSearchBox` now passes unused props through to `EuiFieldSearch` ([#514](https://github.com/elastic/eui/pull/514))
- Change `EuiBasicTable` `noItemsMessage` and `EuiInMemoryTable` `messgae` propType to node
instead of just string ([#516](https://github.com/elastic/eui/pull/516))

## [`0.0.27`](https://github.com/elastic/eui/tree/v0.0.27)

- Don't propagate a null `onClick` on EuiPanels ([#473](https://github.com/elastic/eui/pull/473))
- Use 1.1px for the `EuiHorizontalRule` height, in order to work around strange Chrome height calculations ([#473](https://github.com/elastic/eui/pull/473))
- New icons for `logoGithub` and `logoSketch` ([#494](https://github.com/elastic/eui/pull/494))
- `EuiCard` now has an `href` and `isClickable` prop for better handling hover animations. ([#494](https://github.com/elastic/eui/pull/494))
- Added `calculateContrast` and `rgbToHex` to services ([#494](https://github.com/elastic/eui/pull/494))

**Bug fixes**

- `EuiModal` is now responsive on mobile screens ([#512](https://github.com/elastic/eui/pull/512))
- `EuiFlexGrid` now collapses down in mobile layouts properly. ([#515](https://github.com/elastic/eui/pull/515))
- Made `EuiCard` proptypes more permission by changing strings to nodes. ([#515](https://github.com/elastic/eui/pull/515))
- Fixed `reponsive={false}` prop not working when flex groups were nested. ([#494](https://github.com/elastic/eui/pull/494))
- `EuiBadge` wrapping element changed from a `div` to `span` so it can be nested in text blocks ([#494](https://github.com/elastic/eui/pull/494))

## [`0.0.26`](https://github.com/elastic/eui/tree/v0.0.26)

**Bug fixes**

- `EuiSelect` do not set `defaultValue` property when `value` property is provided ([#504](https://github.com/elastic/eui/pull/504)).
- `EuiBottomBar` now uses `EuiPortal` to avoid zindex conflicts ([#487](https://github.com/elastic/eui/pull/487))
- Upped dark theme contrast on disabled buttons ([#487](https://github.com/elastic/eui/pull/487))

**Breaking changes**

- Removed `EuiTableOfRecords` ([#490](https://github.com/elastic/eui/pull/490))

## [`0.0.25`](https://github.com/elastic/eui/tree/v0.0.25)

- `EuiSearchBar` accepts `toolsLeft` and `toolsRight` props ([#458](https://github.com/elastic/eui/pull/458))
- Added `search.onChange` callback to `EuiInMemoryTable` ([#469](https://github.com/elastic/eui/pull/469))
- Added `initialPageSize` option to `EuiInMemoryTable` ([#477](https://github.com/elastic/eui/pull/477))
- Added design guidelines for button and toast usage ([#371](https://github.com/elastic/eui/pull/371))

**Breaking changes**

- Complete refactor of `EuiToolTip`. They now work. Only a breaking change if you were using them. ([#484](https://github.com/elastic/eui/pull/484))

## [`0.0.24`](https://github.com/elastic/eui/tree/v0.0.24)

- Removed hover and focus states from non-selectable `EuiSideNavItem`s ([#434](https://github.com/elastic/eui/pull/434))
- Added `Ast` and `Query` services ([#454](https://github.com/elastic/eui/pull/454))
- Added icons for Kibana query language ([#455](https://github.com/elastic/eui/pull/455))

**Bug fixes**

- Fix error stemming from `selected` prop on `EuiSelect` ([#436](https://github.com/elastic/eui/pull/436))

**Breaking changes**

- The `Random` service's `oneOf` method now only accepts an array ([#454](https://github.com/elastic/eui/pull/454))

## [`0.0.23`](https://github.com/elastic/eui/tree/v0.0.23)

- Added `EuiInMemoryTable`, which encapsulates sorting, searching, selection, and pagination state and logic ([#390](https://github.com/elastic/eui/pull/390))
- Added stack trace information to `EuiErrorBoundary` ([#428](https://github.com/elastic/eui/pull/428))
- Make full screen code block use the same font-size on the original code block. ([#447](https://github.com/elastic/eui/pull/447))

**Bug fixes**

- Fixed `EuiContextMenu` bug when using the keyboard to navigate up, which was caused by unnecessarily re-rendering the items, thus losing references to them ([#431](https://github.com/elastic/eui/pull/431))

## [`0.0.22`](https://github.com/elastic/eui/tree/v0.0.22)

- Added `EuiDelayHide` component. ([#412](https://github.com/elastic/eui/pull/412))
- Decreased overall size of checkbox, radio, and switches as well as better styles for the different states. ([#407](https://github.com/elastic/eui/pull/407))
- Added `EuiFilePicker` component for `input type="file"` needs. ([#402](https://github.com/elastic/eui/pedull/402))
- Added `isLoading` prop to `EuiButton` ([#427](https://github.com/elastic/eui/pull/427))
- Added icons: `eye`, `eyeClosed`, `grab`, `heatmap`, `vector` ([#427](https://github.com/elastic/eui/pull/427))
- Added `hasNoInitialSelection` option to `EuiSelect`. ([#422](https://github.com/elastic/eui/pull/422))

**Bug fixes**

- Fixed appearance of checked checkeboxes and radios in IE ([#407](https://github.com/elastic/eui/pull/407))
- Fixed disabled vs enabled appearance of checked checkeboxes and radios ([#407](https://github.com/elastic/eui/pull/407))
- Fixed disabled & checked state of switches ([#407](https://github.com/elastic/eui/pull/407))
- Fixed `EuiCard` content alignment when content is short. ([#415](https://github.com/elastic/eui/pull/415))
- Only apply the `$euiCodeBlockSelectedBackgroundColor` variable if it is a color ([#427](https://github.com/elastic/eui/pull/427))
- No margins for `<hr>` ([#427](https://github.com/elastic/eui/pull/427))
- Fixed `EuiButton` truncation ([#427](https://github.com/elastic/eui/pull/427))

**Breaking changes**

- Changed `EuiAccordion`’s method of `onToggleOpen` to `onToggle` ([#427](https://github.com/elastic/eui/pull/427))

## [`0.0.21`](https://github.com/elastic/eui/tree/v0.0.21)

- Logstash icon set. [#399](https://github.com/elastic/eui/pull/399)
- Added support for `disabled` options in `EuiSelect`. [#324](https://github.com/elastic/eui/pull/324)
- Badges can now accept onClicks and custom colors. They were changed stylistically to be bolder and smaller by default. ([#381](https://github.com/elastic/eui/pull/381))
- Added component to wrap blocks of substeps `EuiSubSteps` in a shaded container. ([#375](https://github.com/elastic/eui/pull/375))
- Added horizontal steps component ([#375](https://github.com/elastic/eui/pull/375))
- Changed look and feel of pagination. Added `compressed` prop for smaller footprint pagination. ([#380](https://github.com/elastic/eui/pull/380))
- Added `EuiBasicTable` as an opinionated, high level component for constructing tables. Its addition deprecates `EuiTableOfRecords` which is still avaiable, but now marked for removal. ([#377](https://github.com/elastic/eui/pull/377))
- Added styles for `readOnly` states of form controls. ([#391](https://github.com/elastic/eui/pull/391))
- Added importAction and exportAction icons ([#394](https://github.com/elastic/eui/pull/394))
- Added `EuiCard` for UI patterns that need an icon/image, title and description with some sort of action. ([#380](https://github.com/elastic/eui/pull/380))
- Added TypeScript definitions for the `EuiHealth` component. ([#403](https://github.com/elastic/eui/pull/403))
- Added `SearchBar` component - introduces a simple yet rich query language to search for objects + search box and filter controls to construct/manipulate it. ([#379](https://github.com/elastic/eui/pull/379))

**Bug fixes**

- Tables now default to `table-layout: fixed` to avoid some collapsing cell problems. [#398](https://github.com/elastic/eui/pull/398)
- Wrap long lines of text within the body of `EuiToast` instead of letting text overflow ([#392](https://github.com/elastic/eui/pull/392))
- Fixed dark theme coloring of Substeps ([#396](https://github.com/elastic/eui/pull/396))
- Reorder selectors to fix fixed progress bar in Firefox ([#404](https://github.com/elastic/eui/pull/404))

## [`0.0.20`](https://github.com/elastic/eui/tree/v0.0.20)

- Renamed class from `euiFlexGroup--alignItemsStart` to `euiFlexGroup--alignItemsFlexStart` ([#378](https://github.com/elastic/eui/pull/378))

## [`0.0.19`](https://github.com/elastic/eui/tree/v0.0.19)

- `EuiGlobalToastList` now prevents toasts from disappearing while the user's mouse is over the list. Added `timer/Timer` service. ([#370](https://github.com/elastic/eui/pull/370))

**Bug fixes**

- **Note: This is deprecated in 0.0.21 and removed in 0.0.26.** `EuiTableOfRecords` selection bugs ([#365](https://github.com/elastic/eui/pull/365))
  - Deleting selected items now resets the select all checkbox to an unchecked state
  - The select all checkbox only becomes checked when all selectable rows are checked, not just some of them

**Breaking changes**

- Changed `EuiGlobalToastList` to be responsible for instantiating toasts, tracking their lifetimes, and dismissing them. It now acepts `toasts`, `dismissToast`, and `toastLifeTimeMs` props. It no longer accepts `children`. ([#370](https://github.com/elastic/eui/pull/370))

## [`0.0.18`](https://github.com/elastic/eui/tree/v0.0.18)

**Bug fixes**

- Fixed `EuiCodeEditor` bug in which hitting ESCAPE to close the autocompletion suggestions menu would also exit editing mode. ([#363](https://github.com/elastic/eui/pull/363))

## [`0.0.17`](https://github.com/elastic/eui/tree/v0.0.17)

**Bug fixes**

- Downgraded `lodash` version to `3.10.0` to align it with Kibana. ([#359](https://github.com/elastic/eui/pull/359))

## [`0.0.16`](https://github.com/elastic/eui/tree/v0.0.16)

- `EuiRadio` now supports the `input` tag's `name` attribute. `EuiRadioGroup` accepts a `name` prop that will propagate to its `EuiRadio`s. ([#348](https://github.com/elastic/eui/pull/348))
- Added Machine Learning create jobs icon set. ([#338](https://github.com/elastic/eui/pull/338))
- **Note: This is deprecated in 0.0.21 and removed in 0.0.26.** Added `EuiTableOfRecords`, a higher level table component to take away all your table listings frustrations. ([#250](https://github.com/elastic/eui/pull/250))

**Bug fixes**

- Added `react-color` as a dependency (was previously a devDependency) ([#354](https://github.com/elastic/eui/pull/354))
- Stop propagation and prevent default when closing components. Otherwise the same Escape keypress could close the parent component(s) as well as the one you intend to close. ([#344](https://github.com/elastic/eui/pull/344))

## [`0.0.15`](https://github.com/elastic/eui/tree/v0.0.15)

- Added `EuiColorPicker`. ([#328](https://github.com/elastic/eui/pull/328))
- `EuiCodeBlock` now only shows fullscreen icons if `overflowHeight` prop is set. Also forces large fonts and padding while expanded. ([#325](https://github.com/elastic/eui/pull/325))
- Exported `VISUALIZATION_COLORS` from services ([#329](https://github.com/elastic/eui/pull/329))
- Added typescript definitions for `EuiFormRow`, `EuiRadioGroup`, `EuiSwitch`, `EuiLoadingSpinner`, `EuiLoadingChart` and `EuiProgress`. ([#326](https://github.com/elastic/eui/pull/326))
- Added `checkHrefAndOnClick` and `getSecureRelForTarget` to services.

**Breaking changes**

- `EuiCodeBlock` now only shows fullscreen icons if `overflowHeight` prop is set. Also forces large fonts and padding while expanded. ([#325](https://github.com/elastic/eui/pull/325))
- React ^16.2 is now a peer dependency ([#264](https://github.com/elastic/eui/pull/264))
- `EuiProgress` no longer accepts the `indeterminate` property, which never had any effect. ([#326](https://github.com/elastic/eui/pull/326))

**Bug fixes**

- Fix TypeScript definitions such that optional and readonly properties survive being passed through `Omit` ([#322](https://github.com/elastic/eui/pull/322))

## [`0.0.14`](https://github.com/elastic/eui/tree/v0.0.14)

- Added `isColorDark` color util ([#311](https://github.com/elastic/eui/pull/311))
- EuiButton, EuiButtonEmpty and EuiButtonIcon can now take an `href` ([#316](https://github.com/elastic/eui/pull/316))
- In `EuiSideNav`, allow a callback to be passed that renders the individual items in the navigation. This makes interoperability with e.g. `react-router` easier. ([#310](https://github.com/elastic/eui/pull/310))
- Add new icon types to `EuiIcon` TypeScript definitions ([#323](https://github.com/elastic/eui/pull/323)).

**Bug fixes**

- Set `EuiFlexGroup` to `flex-grow: 1` to be more friendly with IE11 ([#315](https://github.com/elastic/eui/pull/315))

## [`0.0.13`](https://github.com/elastic/eui/tree/v0.0.13)

- Added index management icons. ([#307](https://github.com/elastic/eui/pull/307))

**Breaking changes**

- Reverted test helper for async functions that throw exceptions. See PR for details on how this can be handled in Jest 22. ([#306](https://github.com/elastic/eui/pull/306))

**Bug fixes**

- Adjust toast z-index to show over modals ([#296](https://github.com/elastic/eui/pull/296))
- Fix nested `EuiFlexItem` collapse issue in IE ([#308](https://github.com/elastic/eui/pull/308))

## [`0.0.12`](https://github.com/elastic/eui/tree/v0.0.12)

- Minor style-only changes to `EuiPagination`, button reset, `EuiTableHeaderCell`, and `EuiCodeBlock`. ([#298](https://github.com/elastic/eui/pull/298))
- All NPM dependencies now use ^ to install the latest minor version.
- Added Apache, Nginx, MySQL logos ([#270](https://github.com/elastic/eui/pull/270))
- Added small version of `EuiCallOut` ([#269](https://github.com/elastic/eui/pull/269))
- Added first batch of TypeScript type definitions for components and services ([#252](https://github.com/elastic/eui/pull/252))
- Added button for expanding `EuiCodeBlock` instances to be full-screen. ([#259](https://github.com/elastic/eui/pull/259))
- Add test helper for async functions that throw exceptions ([#301](https://github.com/elastic/eui/pull/301))

**Bug fixes**

- Removed padding on `EuiPage` mobile breakpoint. ([#282](https://github.com/elastic/eui/pull/282))
- Fixed some `EuiIcon` `type`s not setting their `viewBox` attribute, which caused them to not honor the `size` properly. ([#277](https://github.com/elastic/eui/pull/277))
- Fixed `EuiContextMenu` to pass the `event` argument to a `EuiContextMenuItem`'s `onClick` handler even when a panel is defined. ([#265](https://github.com/elastic/eui/pull/265))

**Breaking changes**

- Removed `color` prop from `EuiCodeBlock`. This component's highlighting now matches whichever theme is currently active. See PR for details on SCSS breaking changes. ([#259](https://github.com/elastic/eui/pull/259))

## [`0.0.11`](https://github.com/elastic/eui/tree/v0.0.11)

- Added `EuiImage` component to allow for image sizing and zooms. ([#262](https://github.com/elastic/eui/pull/262))
- Updated `EuiOverlayMask` to append `<div>` to body. ([#254](https://github.com/elastic/eui/pull/254))

**Bug fixes**

- Disabled tab styling. ([#258](https://github.com/elastic/eui/pull/258))
- Proper classname for flexGroup alignItems prop. ([#257](https://github.com/elastic/eui/pull/257))
- Clicking the downArrow icon in `EuiSelect` now triggers selection. ([#255](https://github.com/elastic/eui/pull/255))
- Fixed `euiFormRow` id's from being the same as the containing input and label. ([#251](https://github.com/elastic/eui/pull/251))

**Breaking changes**

- `{rest}` prop attachment moved from wrapping div to the input on checkboxes and switches. ([#246](https://github.com/elastic/eui/pull/246))

## [`0.0.10`](https://github.com/elastic/eui/tree/v0.0.10)

- Updated `euiPopover` to propagate `panelPaddingSize` padding values to content only (title does inherit horizontal values) via CSS. ([#229](https://github.com/elastic/eui/pull/229))
- Updated `EuiErrorBoundary` to preserve newlines in error. ([#238](https://github.com/elastic/eui/pull/238))
- Added more icons and fixed a few for dark mode ([#228](https://github.com/elastic/eui/pull/228))
- Added `EuiFlyout` component. ([#227](https://github.com/elastic/eui/pull/227))

**Breaking changes**

- Renamed `EuiModalOverlay` to `EuiOverlayMask`. ([#227](https://github.com/elastic/eui/pull/227))

**Bug fixes**

- Fixed bug in `Pager` service which occurred when there were no items. ([#237](https://github.com/elastic/eui/pull/237))
- Added `isPageable` method to `Pager` service and set first and last page index to -1 when there are no pages. ([#242](https://github.com/elastic/eui/pull/242))

## [`0.0.9`](https://github.com/elastic/eui/tree/v0.0.9)

**Breaking changes**

- Renamed `euiFlexGroup--alignItemsEnd` class to `euiFlexGroup--alignItemsFlexEnd`.
- Remove support for `primary` color from `EuiTextColor` because it looked too much like a link.

**Bug fixes**

- Give `EuiFormErrorText` and `EuiFormHelpText` proper line-height. ([#234](https://github.com/elastic/eui/pull/234))

## [`0.0.8`](https://github.com/elastic/eui/tree/v0.0.8)

**Bug fixes**

- Fix button vertical alignment. ([#232](https://github.com/elastic/eui/pull/232))

## [`0.0.7`](https://github.com/elastic/eui/tree/v0.0.7)

- Added `EuiSteps` component ([#202](https://github.com/elastic/eui/pull/202), [#208](https://github.com/elastic/eui/pull/208))

**Breaking changes**

- Test helpers now published at `@elastic/eui/lib/test`

**Bug fixes**

- Case sensitive file name fix for Kibana dark theme. ([#216](https://github.com/elastic/eui/pull/216))

## [`0.0.6`](https://github.com/elastic/eui/tree/v0.0.6)

- `justify` prop of `EuiFlexGroup` now accepts `spaceEvenly` ([#205](https://github.com/elastic/eui/pull/205))
- Increased size of `<EuiTitle size="s">` so that it's distinguishable as a title ([#204](https://github.com/elastic/eui/pull/204))

## [`0.0.5`](https://github.com/elastic/eui/tree/v0.0.5)

**Bug fixes**

- Fixed import paths for `EuiTable`, `EuiHealth`, and `EuiPopover` which prevented dependents of EUI from being able to compile when importing components from the `lib` directory ([#203](https://github.com/elastic/eui/pull/203))

## [`0.0.4`](https://github.com/elastic/eui/tree/v0.0.4)

- Added `EuiHealth` components for status checks ([#158](https://github.com/elastic/eui/pull/158))
- Cleaned up styling for checkboxes, switches, and radios ([#158](https://github.com/elastic/eui/pull/158))
- Form `disabled` states are now more consistent ([#158](https://github.com/elastic/eui/pull/158))
- Page and title padding adjusted to be more compact ([#158](https://github.com/elastic/eui/pull/158))
- Table spacing is now smaller ([#158](https://github.com/elastic/eui/pull/158))
- Dark theme forms now have better contrast with their borders ([#158](https://github.com/elastic/eui/pull/158))
- Added icons to match Kibana's app directory ([#162](https://github.com/elastic/eui/pull/162))
- Converted icons from SVG to React component during the build and stop using sprites ([#160](https://github.com/elastic/eui/pull/160))
- Added `isReadOnly`, `setOptions`, and `cursorStart` props to `EuiCodeEditor` ([#169](https://github.com/elastic/eui/pull/169))
- Added `wrap` prop to `EuiFlexGroup` ([#170](https://github.com/elastic/eui/pull/170))
- Added `scope` prop to `EuiTableHeaderCell` and `EuiTableHeaderCellCheckbox` ([#171](https://github.com/elastic/eui/pull/171))
- Added `disabled` prop to `EuiContextMenuItem` ([#172](https://github.com/elastic/eui/pull/172))
- Added `EuiTablePagination` component and `Pager` service ([#178](https://github.com/elastic/eui/pull/178))
- **Note: This is broken until 0.0.25.** Added `EuiTooltip` component ([#174](https://github.com/elastic/eui/pull/174), [#193](https://github.com/elastic/eui/pull/193))
- Added a bold weight of 700 and apply it to `<strong>` elements by default ([#193](https://github.com/elastic/eui/pull/193))
- Icon size prop now accepts `s`. Adjusted coloring of sidenav arrows ([#178](https://github.com/elastic/eui/pull/197))
- Added `EuiErrorBoundary` ([#198](https://github.com/elastic/eui/pull/198))
- Exported `test` module, which includes `findTestSubject`, `startThrowingReactWarnings`, `stopThrowingReactWarnings`, `requiredProps`, and `takeMountedSnapshot` helpers ([#198](https://github.com/elastic/eui/pull/198))
- Added a more systematic way to add themes; includes a new K6 theme for Kibana. ([#191](https://github.com/elastic/eui/pull/191))

**Bug fixes**

- Fixed bug where screen-reader styles weren't being imported ([#103](https://github.com/elastic/eui/pull/103))
- Fixed a bug where `<progress>` wasn't being rendered under `block` display ([#166](https://github.com/elastic/eui/pull/166))
- Fixed a bug that caused `EuiPageSideBar` width to change when the width of its content changed ([#181](https://github.com/elastic/eui/pull/181))

**Breaking changes**

- Fixed a bug where table cell classes were being applied twice ([#167](https://github.com/elastic/eui/pull/167))
- React ^16.0 is now a peer dependency ([#198](https://github.com/elastic/eui/pull/198))

## [`0.0.3`](https://github.com/elastic/eui/tree/v0.0.3)

- `EuiFlexItem` now accepts integers between 1 and 10 for the `grow` prop. ([#144](https://github.com/elastic/eui/pull/144))
- `EuiFlexItem` and `EuiFlexGrow` now accept a `component` prop which you can set to `span` or `div` (default). ([#141](https://github.com/elastic/eui/pull/141))
- Added `isLoading` prop to form inputs to allow for a loading state ([#150](https://github.com/elastic/eui/pull/150))

**Breaking changes**

- `EuiSideNav` now accepts a tree data structure via the `items` prop ([#141](https://github.com/elastic/eui/pull/141))
- `EuiSideNavGroup`, `EuiSideNavItem`, and `EuiSideNavTitle` have been removed from the public API ([#141](https://github.com/elastic/eui/pull/141))

## [`0.0.2`](https://github.com/elastic/eui/tree/v0.0.2)

- Changed the hover states of `EuiButtonEmpty` to look more like links ([#135](https://github.com/elastic/eui/pull/135))
- `EuiCode` now wraps `EuiCodeBlock`, so it can do everything `EuiCodeBlock` could, but inline ([#138](https://github.com/elastic/eui/pull/138))
- Added `transparentBackground` prop to `EuiCodeBlock` ([#138](https://github.com/elastic/eui/pull/138))
- `EuiCodeBlock` now uses the `light` theme by default ([#138](https://github.com/elastic/eui/pull/138))
- `EuiFormRow` generates its own unique `id` prop if none is provided ([#130](https://github.com/elastic/eui/pull/130))
- `EuiFormRow` associates help text and errors with the field element via ARIA attributes ([#130](https://github.com/elastic/eui/pull/130))

## [`0.0.1`](https://github.com/elastic/eui/tree/v0.0.1) Initial Release

- Initial public release<|MERGE_RESOLUTION|>--- conflicted
+++ resolved
@@ -2,11 +2,8 @@
 
 **Bug fixes**
 
-<<<<<<< HEAD
 - Fixed prompt text rendering in `EuiFilePicker` when a React element is passed ([#1903](https://github.com/elastic/eui/pull/1903))
-=======
 - Fixed overflow scrolling of `EuiModal` and `EuiConfirmModal` for Chrome and Safari ([#1902](https://github.com/elastic/eui/pull/1902))
->>>>>>> 4a5feea3
 
 ## [`10.2.1`](https://github.com/elastic/eui/tree/v10.2.1)
 
