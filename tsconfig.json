--- conflicted
+++ resolved
@@ -5,11 +5,7 @@
     // necessary to output declaration files relative to the correct path
     "rootDir": "./src",
 
-<<<<<<< HEAD
-    // don't emit any files when type checking; this is overridden by the build script
-=======
     // emit files to the `types` dir, these are ignored by everything but TS needs _somewhere_ to emit
->>>>>>> 1c837b7d
     "outDir": "types",
 
     // generate declaration files
@@ -21,26 +17,15 @@
     // Enables all strict type checking options.
     "strict": true,
 
-<<<<<<< HEAD
-    // Output as ES Modules, webpack will handle further conversion
-    "module": "es6",
-=======
     // Output as ES Modules & esnext code, webpack will handle further conversion
     "module": "es6",
     "target": "esnext",
->>>>>>> 1c837b7d
 
     // Allows default imports from modules with no default export. This does not affect code emit, just type checking.
     // We have to enable this option explicitly since `esModuleInterop` doesn't enable it automatically when ES2015 or
     // ESNext module format is used.
     "allowSyntheticDefaultImports": true,
 
-<<<<<<< HEAD
-    // target ES5 for browser compatibility
-    "target": "es5",
-
-=======
->>>>>>> 1c837b7d
     // Support .tsx files and transform JSX into calls to React.createElement
     "jsx": "react",
 
