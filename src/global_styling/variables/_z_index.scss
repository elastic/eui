--- conflicted
+++ resolved
@@ -1,15 +1,8 @@
 // Z-Index
 
-<<<<<<< HEAD
-/*
-Remember that z-index is relative to parent and based on the stacking context.
-z-indexs only compete against other z-indexs when they exist as children of
-that shared parent.
-=======
 // Remember that z-index is relative to parent and based on the stacking context.
 // z-indexs only compete against other z-indexs when they exist as children of
 // that shared parent.
->>>>>>> 3982a19e
 
 // That means a popover with a settings of 2, will still show above a modal
 // with a setting of 100, if it is within that modal and not besides it.
