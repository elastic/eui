--- conflicted
+++ resolved
@@ -249,7 +249,8 @@
             aria-labelledby="flyoutTitle"
             onClose={closeFlyout}
             ownFocus
-            size="s">
+            size="s"
+          >
             <EuiFlyoutHeader hasBorder>
               <EuiTitle size="m">
                 <h2 id="flyoutTitle">A typical flyout</h2>
@@ -282,7 +283,8 @@
               <EuiButtonEmpty
                 flush="left"
                 iconType="cross"
-                onClick={closeFlyout}>
+                onClick={closeFlyout}
+              >
                 Close
               </EuiButtonEmpty>
             </EuiFlyoutFooter>
@@ -297,7 +299,8 @@
         <EuiContextMenuItem
           icon="tableOfContents"
           key="flyout"
-          onClick={showFlyout}>
+          onClick={showFlyout}
+        >
           Flyout example
         </EuiContextMenuItem>,
       ];
@@ -316,49 +319,9 @@
                 onClick={() => setIsPopoverVisible(!isPopoverVisible)}
               />
             }
-<<<<<<< HEAD
-            closePopover={() => setIsPopoverOpen(false)}
-          >
-            <EuiPopoverTitle>Actions</EuiPopoverTitle>
-            <div style={{ width: 150 }}>
-              <button onClick={() => {}}>
-                <EuiFlexGroup
-                  alignItems="center"
-                  component="span"
-                  gutterSize="s"
-                >
-                  <EuiFlexItem grow={false}>
-                    <EuiButtonIcon
-                      aria-label="Pin selected items"
-                      iconType="pin"
-                      color="text"
-                    />
-                  </EuiFlexItem>
-                  <EuiFlexItem>Pin</EuiFlexItem>
-                </EuiFlexGroup>
-              </button>
-              <EuiSpacer size="s" />
-              <button onClick={() => {}}>
-                <EuiFlexGroup
-                  alignItems="center"
-                  component="span"
-                  gutterSize="s"
-                >
-                  <EuiFlexItem grow={false}>
-                    <EuiButtonIcon
-                      aria-label="Delete selected items"
-                      iconType="trash"
-                      color="text"
-                    />
-                  </EuiFlexItem>
-                  <EuiFlexItem>Delete</EuiFlexItem>
-                </EuiFlexGroup>
-              </button>
-            </div>
-=======
-            closePopover={closePopover}>
+            closePopover={closePopover}
+          >
             <EuiContextMenuPanel items={actions} size="s" title="Actions" />
->>>>>>> ad0acde6
           </EuiPopover>
 
           {modal}
