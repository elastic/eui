--- conflicted
+++ resolved
@@ -165,12 +165,8 @@
     <div
       aria-live="assertive"
       aria-modal="true"
-<<<<<<< HEAD
       class="euiPanel euiPanel--plain euiPopover__panel euiPopover__panel--bottom euiPopover__panel-noArrow euiPopover__panel-isAttached css-1pupmsc-euiPanel-grow-m-plain"
-=======
-      class="euiPanel euiPanel--borderRadiusMedium euiPanel--plain euiPanel--noShadow euiPopover__panel euiPopover__panel--bottom euiPopover__panel-noArrow euiPopover__panel-isAttached"
       data-popover-panel="true"
->>>>>>> 723d0ec2
       role="dialog"
       style="top: 8px; left: 0px; will-change: transform, opacity; z-index: 2000;"
     >
@@ -445,12 +441,8 @@
     <div
       aria-live="assertive"
       aria-modal="true"
-<<<<<<< HEAD
       class="euiPanel euiPanel--plain euiPopover__panel euiPopover__panel--bottom euiPopover__panel-noArrow euiPopover__panel-isAttached css-1pupmsc-euiPanel-grow-m-plain"
-=======
-      class="euiPanel euiPanel--borderRadiusMedium euiPanel--plain euiPanel--noShadow euiPopover__panel euiPopover__panel--bottom euiPopover__panel-noArrow euiPopover__panel-isAttached"
       data-popover-panel="true"
->>>>>>> 723d0ec2
       role="dialog"
       style="top: 8px; left: 0px; will-change: transform, opacity; z-index: 2000;"
     >
@@ -614,12 +606,8 @@
     <div
       aria-live="assertive"
       aria-modal="true"
-<<<<<<< HEAD
       class="euiPanel euiPanel--plain euiPopover__panel euiPopover__panel--bottom euiPopover__panel-noArrow euiPopover__panel-isAttached css-1pupmsc-euiPanel-grow-m-plain"
-=======
-      class="euiPanel euiPanel--borderRadiusMedium euiPanel--plain euiPanel--noShadow euiPopover__panel euiPopover__panel--bottom euiPopover__panel-noArrow euiPopover__panel-isAttached"
       data-popover-panel="true"
->>>>>>> 723d0ec2
       role="dialog"
       style="top: 8px; left: 0px; will-change: transform, opacity; z-index: 2000;"
     >
@@ -782,12 +770,8 @@
     <div
       aria-live="assertive"
       aria-modal="true"
-<<<<<<< HEAD
       class="euiPanel euiPanel--plain euiPopover__panel euiPopover__panel--bottom euiPopover__panel-noArrow euiPopover__panel-isAttached goes-on-popover-panel css-1pupmsc-euiPanel-grow-m-plain"
-=======
-      class="euiPanel euiPanel--borderRadiusMedium euiPanel--plain euiPanel--noShadow euiPopover__panel euiPopover__panel--bottom euiPopover__panel-noArrow euiPopover__panel-isAttached goes-on-popover-panel"
       data-popover-panel="true"
->>>>>>> 723d0ec2
       role="dialog"
       style="top: 8px; left: 0px; will-change: transform, opacity; z-index: 2000;"
     >
