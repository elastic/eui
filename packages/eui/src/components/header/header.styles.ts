--- conflicted
+++ resolved
@@ -7,12 +7,8 @@
  */
 
 import { css } from '@emotion/react';
-import { euiShadowSmall } from '@elastic/eui-theme-common';
+import { euiShadowXSmall } from '@elastic/eui-theme-common';
 
-<<<<<<< HEAD
-=======
-import { euiShadowXSmall } from '../../themes/amsterdam/global_styling/mixins';
->>>>>>> ee0e5a45
 import { logicalCSS } from '../../global_styling';
 import { UseEuiTheme, makeHighContrastColor } from '../../services';
 
