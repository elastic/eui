--- conflicted
+++ resolved
@@ -3,11 +3,7 @@
 exports[`EuiMark is rendered 1`] = `
 <mark
   aria-label="aria-label"
-<<<<<<< HEAD
-  class="euiMark testClass1 testClass2 css-qs5b6n-euiMarkStyles"
-=======
-  class="euiMark testClass1 testClass2 css-f21o5u-euiMarkStyles-EuiMark"
->>>>>>> 33fd48fb
+  class="euiMark testClass1 testClass2 css-91ps61-euiMarkStyles"
   data-test-subj="test subject string"
 >
   Marked
