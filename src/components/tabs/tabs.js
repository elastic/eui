--- conflicted
+++ resolved
@@ -16,9 +16,6 @@
 
 export const SIZES = Object.keys(sizeToClassNameMap);
 
-<<<<<<< HEAD
-export const EuiTabs = ({ size, expand, children, className, ...rest }) => {
-=======
 export const EuiTabs = ({
   children,
   className,
@@ -27,7 +24,6 @@
   size,
   ...rest
 }) => {
->>>>>>> eae54174
   const classes = classNames(
     'euiTabs',
     displayToClassNameMap[display],
