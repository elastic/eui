--- conflicted
+++ resolved
@@ -1,11 +1,4 @@
 import { CommonProps } from '../common';
-<<<<<<< HEAD
-/// <reference path="./field_search/index.d.ts" />
-/// <reference path="./range/index.d.ts" />
-/// <reference path="./select/index.d.ts" />
-=======
-/// <reference path="./super_select/index.d.ts" />
->>>>>>> 09eaef7e
 
 import { FunctionComponent, FormHTMLAttributes, ReactNode } from 'react';
 
