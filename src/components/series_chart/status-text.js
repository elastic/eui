--- conflicted
+++ resolved
@@ -11,11 +11,7 @@
           position: 'absolute',
           top: '50%',
           left: '50%',
-<<<<<<< HEAD
-          transform: 'translate(-50%, -50%)',
-=======
           transform: `translate(-50%, -50%)`,
->>>>>>> 75fee430
           color: 'rgb(53, 129, 255)',
         }}>
         <div className="euiToastHeader--withBody">
