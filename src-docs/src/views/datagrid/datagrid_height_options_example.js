import React, { Fragment } from 'react';

import { renderToHtml } from '../../services';
import { GuideSectionTypes } from '../../components';
import {
  EuiCallOut,
  EuiCode,
  EuiCodeBlock,
  EuiSpacer,
  EuiText,
} from '../../../../src/components';

import DataGridRowHeightOptions from './row_height_options';
const dataGridRowHeightOptionsSource = require('!!raw-loader!./row_height_options');
const dataGridRowHeightOptionsHtml = renderToHtml(DataGridRowHeightOptions);
import DataGridRowAutoHeight from './row_auto_height';
const dataGridRowAutoHeightSource = require('!!raw-loader!./row_auto_height');
const dataGridRowAutoHeightHtml = renderToHtml(DataGridRowAutoHeight);

const rowHeightsSnippet = `rowHeightsOptions = {
  defaultHeight: {
    lineCount: 2, // default every row to 2 lines of text. Also we can provide height in pixels
  },
  rowHeights: {
    1: {
      lineCount: 5, // for row which have index 1 we allow to show 5 lines after that we truncate
    },
    4: 140, // for row which have index 4 we set 140 pixel
    5: 80,
  },
}`;

const autoRowHeightsSnippet = `
  {
    defaultHeight: 'auto', // each row auto fit to content except rows which was defined in 'rowHeights'
    rowHeights: {
      1: {
        lineCount: 5, // for row which have index 1 we allow to show 5 lines after that we truncate
      },
      4: 140, // for row which have index 4 we set 140 pixel
    },
  }
`;

export const DataGridRowHeightOptionsExample = {
  title: 'Data grid row height options',
  intro: (
    <Fragment>
      <EuiText>
        <p>
          Row height options can be passed down to the grid through the{' '}
          <EuiCode>rowHeightsOptions</EuiCode> prop. It accepts an object
          configuring the default height and/or specific row heights:
        </p>
        <ul>
          <li>
            <EuiCode>defaultHeight</EuiCode> - defines the default size for all
            rows
          </li>
          <li>
            <EuiCode>rowHeights</EuiCode> - overrides the height for a specific
            row
          </li>
        </ul>
      </EuiText>
      <EuiSpacer />
      <EuiCallOut color="warning" title="Rows have minimum height requirements">
        <p>
          Rows must be at least <strong>34 pixels</strong> tall so they can
          render at least one line of text. If you provide a smaller height the
          row will default to 34 pixels.
        </p>
      </EuiCallOut>
      <EuiSpacer />
    </Fragment>
  ),
  sections: [
    {
      source: [
        {
          type: GuideSectionTypes.JS,
          code: dataGridRowHeightOptionsSource,
        },
        {
          type: GuideSectionTypes.HTML,
          code: dataGridRowHeightOptionsHtml,
        },
      ],
      title: 'Fixed heights for rows',
      text: (
        <Fragment>
<<<<<<< HEAD
=======
          <p>
            Row height options can be passed down to the grid through the{' '}
            <EuiCode>rowHeightsOptions</EuiCode> prop. It accepts an object
            configuring the default height and/or specific row heights:
          </p>
          <ul>
            <li>
              <EuiCode>defaultHeight</EuiCode> - defines the default size for
              all rows
            </li>
            <li>
              <EuiCode>rowHeights</EuiCode> - overrides the height for a
              specific row
            </li>
          </ul>
          <EuiCallOut
            color="warning"
            title="Rows have minimum height requirements"
          >
            <p>
              Rows must be at least <strong>34 pixels</strong> tall so they can
              render at least one line of text. If you provide a smaller height
              the row will default to 34 pixels.
            </p>
          </EuiCallOut>
          <EuiSpacer />
>>>>>>> 90a67aba
          <EuiCodeBlock language="javascript" paddingSize="s" isCopyable>
            {rowHeightsSnippet}
          </EuiCodeBlock>
        </Fragment>
      ),
      components: { DataGridRowHeightOptions },
      demo: <DataGridRowHeightOptions />,
    },
    {
      source: [
        {
          type: GuideSectionTypes.JS,
          code: dataGridRowAutoHeightSource,
        },
        {
          type: GuideSectionTypes.HTML,
          code: dataGridRowAutoHeightHtml,
        },
      ],
      title: 'Auto-fit row to content',
      text: (
        <Fragment>
          <p>
            Row height options also supports to set value so that rows auto fit
            to content. Just provide <EuiCode>auto</EuiCode> as value for{' '}
            <EuiCode>defaultHeight</EuiCode> or for one of the rows in{' '}
            <EuiCode>rowHeights</EuiCode>
          </p>
          <EuiSpacer />
          <EuiCodeBlock language="javascript" paddingSize="s" isCopyable>
            {autoRowHeightsSnippet}
          </EuiCodeBlock>
        </Fragment>
      ),
      components: { DataGridRowAutoHeight },
      demo: <DataGridRowAutoHeight />,
    },
  ],
};<|MERGE_RESOLUTION|>--- conflicted
+++ resolved
@@ -89,8 +89,6 @@
       title: 'Fixed heights for rows',
       text: (
         <Fragment>
-<<<<<<< HEAD
-=======
           <p>
             Row height options can be passed down to the grid through the{' '}
             <EuiCode>rowHeightsOptions</EuiCode> prop. It accepts an object
@@ -117,7 +115,6 @@
             </p>
           </EuiCallOut>
           <EuiSpacer />
->>>>>>> 90a67aba
           <EuiCodeBlock language="javascript" paddingSize="s" isCopyable>
             {rowHeightsSnippet}
           </EuiCodeBlock>
