--- conflicted
+++ resolved
@@ -7,17 +7,13 @@
   data-test-subj="test subject string"
 >
   <ol
-    class="euiBreadcrumbs__list css-1ifj11g-euiBreadcrumbs__list-isTruncated"
-  >
-    <li
-      class="euiBreadcrumb css-1czveci-euiBreadcrumb-isTruncated"
-    >
-      <a
-<<<<<<< HEAD
-        class="euiLink euiBreadcrumb__content customClass css-tsivwr-euiLink-primary-euiBreadcrumb__content"
-=======
-        class="euiLink euiBreadcrumb__content customClass emotion-euiLink-primary"
->>>>>>> e5aa9565
+    class="euiBreadcrumbs__list emotion-euiBreadcrumbs__list-isTruncated"
+  >
+    <li
+      class="euiBreadcrumb emotion-euiBreadcrumb-isTruncated"
+    >
+      <a
+        class="euiLink euiBreadcrumb__content customClass emotion-euiLink-primary-euiBreadcrumb__content"
         data-test-subj="breadcrumbsAnimals"
         href="#"
         rel="noreferrer"
@@ -26,16 +22,16 @@
       </a>
     </li>
     <li
-      class="euiBreadcrumb css-1czveci-euiBreadcrumb-isTruncated"
-    >
-      <span
-        class="euiBreadcrumb__content css-1qfgrzo-euiBreadcrumb__content"
+      class="euiBreadcrumb emotion-euiBreadcrumb-isTruncated"
+    >
+      <span
+        class="euiBreadcrumb__content emotion-euiBreadcrumb__content"
       >
         Metazoans
       </span>
     </li>
     <li
-      class="euiBreadcrumb euiBreadcrumb--collapsed css-1oihlqz-euiBreadcrumb-isCollapsed"
+      class="euiBreadcrumb euiBreadcrumb--collapsed emotion-euiBreadcrumb-isCollapsed"
     >
       <div
         class="euiPopover euiPopover--anchorDownCenter"
@@ -58,28 +54,20 @@
       </div>
     </li>
     <li
-      class="euiBreadcrumb css-1czveci-euiBreadcrumb-isTruncated"
+      class="euiBreadcrumb emotion-euiBreadcrumb-isTruncated"
     >
       <button
-<<<<<<< HEAD
-        class="euiLink euiBreadcrumb__content css-5583ul-euiLink-subdued-euiBreadcrumb__content"
-=======
-        class="euiLink euiBreadcrumb__content emotion-euiLink-subdued"
->>>>>>> e5aa9565
+        class="euiLink euiBreadcrumb__content emotion-euiLink-subdued-euiBreadcrumb__content"
         type="button"
       >
         Reptiles
       </button>
     </li>
     <li
-      class="euiBreadcrumb euiBreadcrumb--truncate css-1czveci-euiBreadcrumb-isTruncated"
-    >
-      <a
-<<<<<<< HEAD
-        class="euiLink euiBreadcrumb__content css-19mqlui-euiLink-subdued-euiBreadcrumb__content-isTruncated"
-=======
-        class="euiLink euiBreadcrumb__content emotion-euiLink-subdued"
->>>>>>> e5aa9565
+      class="euiBreadcrumb euiBreadcrumb--truncate emotion-euiBreadcrumb-isTruncated"
+    >
+      <a
+        class="euiLink euiBreadcrumb__content emotion-euiLink-subdued-euiBreadcrumb__content-isTruncated"
         href="#"
         rel="noreferrer"
         title="Boa constrictor has an error"
@@ -88,11 +76,11 @@
       </a>
     </li>
     <li
-      class="euiBreadcrumb euiBreadcrumb--last css-1czveci-euiBreadcrumb-isTruncated"
-    >
-      <span
-        aria-current="page"
-        class="euiBreadcrumb__content css-1qfgrzo-euiBreadcrumb__content"
+      class="euiBreadcrumb euiBreadcrumb--last emotion-euiBreadcrumb-isTruncated"
+    >
+      <span
+        aria-current="page"
+        class="euiBreadcrumb__content emotion-euiBreadcrumb__content"
       >
         Edit
       </span>
@@ -108,17 +96,13 @@
   data-test-subj="test subject string"
 >
   <ol
-    class="euiBreadcrumbs__list css-1ifj11g-euiBreadcrumbs__list-isTruncated"
-  >
-    <li
-      class="euiBreadcrumb css-1czveci-euiBreadcrumb-isTruncated"
-    >
-      <a
-<<<<<<< HEAD
-        class="euiLink euiBreadcrumb__content customClass css-tsivwr-euiLink-primary-euiBreadcrumb__content"
-=======
-        class="euiLink euiBreadcrumb__content customClass emotion-euiLink-primary"
->>>>>>> e5aa9565
+    class="euiBreadcrumbs__list emotion-euiBreadcrumbs__list-isTruncated"
+  >
+    <li
+      class="euiBreadcrumb emotion-euiBreadcrumb-isTruncated"
+    >
+      <a
+        class="euiLink euiBreadcrumb__content customClass emotion-euiLink-primary-euiBreadcrumb__content"
         data-test-subj="breadcrumbsAnimals"
         href="#"
         rel="noreferrer"
@@ -127,16 +111,16 @@
       </a>
     </li>
     <li
-      class="euiBreadcrumb css-1czveci-euiBreadcrumb-isTruncated"
-    >
-      <span
-        class="euiBreadcrumb__content css-1qfgrzo-euiBreadcrumb__content"
+      class="euiBreadcrumb emotion-euiBreadcrumb-isTruncated"
+    >
+      <span
+        class="euiBreadcrumb__content emotion-euiBreadcrumb__content"
       >
         Metazoans
       </span>
     </li>
     <li
-      class="euiBreadcrumb euiBreadcrumb--collapsed css-1oihlqz-euiBreadcrumb-isCollapsed"
+      class="euiBreadcrumb euiBreadcrumb--collapsed emotion-euiBreadcrumb-isCollapsed"
     >
       <div
         class="euiPopover euiPopover--anchorDownCenter"
@@ -159,14 +143,10 @@
       </div>
     </li>
     <li
-      class="euiBreadcrumb euiBreadcrumb--truncate css-1czveci-euiBreadcrumb-isTruncated"
-    >
-      <a
-<<<<<<< HEAD
-        class="euiLink euiBreadcrumb__content css-19mqlui-euiLink-subdued-euiBreadcrumb__content-isTruncated"
-=======
-        class="euiLink euiBreadcrumb__content emotion-euiLink-subdued"
->>>>>>> e5aa9565
+      class="euiBreadcrumb euiBreadcrumb--truncate emotion-euiBreadcrumb-isTruncated"
+    >
+      <a
+        class="euiLink euiBreadcrumb__content emotion-euiLink-subdued-euiBreadcrumb__content-isTruncated"
         href="#"
         rel="noreferrer"
         title="Boa constrictor has an error"
@@ -175,24 +155,20 @@
       </a>
     </li>
     <li
-      class="euiBreadcrumb css-1czveci-euiBreadcrumb-isTruncated"
-    >
-      <span
-        class="euiBreadcrumb__content css-1qfgrzo-euiBreadcrumb__content"
-      >
-        Edit
-      </span>
-    </li>
-    <li
-      class="euiBreadcrumb euiBreadcrumb--last css-1czveci-euiBreadcrumb-isTruncated"
-    >
-      <a
-        aria-current="page"
-<<<<<<< HEAD
-        class="euiLink euiBreadcrumb__content css-1gp94bu-euiLink-text-euiBreadcrumb__content"
-=======
-        class="euiLink euiBreadcrumb__content emotion-euiLink-text"
->>>>>>> e5aa9565
+      class="euiBreadcrumb emotion-euiBreadcrumb-isTruncated"
+    >
+      <span
+        class="euiBreadcrumb__content emotion-euiBreadcrumb__content"
+      >
+        Edit
+      </span>
+    </li>
+    <li
+      class="euiBreadcrumb euiBreadcrumb--last emotion-euiBreadcrumb-isTruncated"
+    >
+      <a
+        aria-current="page"
+        class="euiLink euiBreadcrumb__content emotion-euiLink-text-euiBreadcrumb__content"
         href="#"
         rel="noreferrer"
       >
@@ -209,17 +185,13 @@
   class="euiBreadcrumbs euiBreadcrumbs--truncate"
 >
   <ol
-    class="euiBreadcrumbs__list css-1ifj11g-euiBreadcrumbs__list-isTruncated"
-  >
-    <li
-      class="euiBreadcrumb css-1czveci-euiBreadcrumb-isTruncated"
-    >
-      <a
-<<<<<<< HEAD
-        class="euiLink euiBreadcrumb__content customClass css-tsivwr-euiLink-primary-euiBreadcrumb__content"
-=======
-        class="euiLink euiBreadcrumb__content customClass emotion-euiLink-primary"
->>>>>>> e5aa9565
+    class="euiBreadcrumbs__list emotion-euiBreadcrumbs__list-isTruncated"
+  >
+    <li
+      class="euiBreadcrumb emotion-euiBreadcrumb-isTruncated"
+    >
+      <a
+        class="euiLink euiBreadcrumb__content customClass emotion-euiLink-primary-euiBreadcrumb__content"
         data-test-subj="breadcrumbsAnimals"
         href="#"
         rel="noreferrer"
@@ -228,67 +200,59 @@
       </a>
     </li>
     <li
-      class="euiBreadcrumb css-1czveci-euiBreadcrumb-isTruncated"
-    >
-      <span
-        class="euiBreadcrumb__content css-1qfgrzo-euiBreadcrumb__content"
+      class="euiBreadcrumb emotion-euiBreadcrumb-isTruncated"
+    >
+      <span
+        class="euiBreadcrumb__content emotion-euiBreadcrumb__content"
       >
         Metazoans
       </span>
     </li>
     <li
-      class="euiBreadcrumb css-1czveci-euiBreadcrumb-isTruncated"
-    >
-      <span
-        class="euiBreadcrumb__content css-1qfgrzo-euiBreadcrumb__content"
+      class="euiBreadcrumb emotion-euiBreadcrumb-isTruncated"
+    >
+      <span
+        class="euiBreadcrumb__content emotion-euiBreadcrumb__content"
       >
         Chordates
       </span>
     </li>
     <li
-      class="euiBreadcrumb euiBreadcrumb--truncate css-1czveci-euiBreadcrumb-isTruncated"
-    >
-      <span
-        class="euiBreadcrumb__content css-10erlav-euiBreadcrumb__content-isTruncated"
+      class="euiBreadcrumb euiBreadcrumb--truncate emotion-euiBreadcrumb-isTruncated"
+    >
+      <span
+        class="euiBreadcrumb__content emotion-euiBreadcrumb__content-isTruncated"
       >
         Nebulosa subspecies is also a real mouthful, especially for creatures without mouths
       </span>
     </li>
     <li
-      class="euiBreadcrumb css-1czveci-euiBreadcrumb-isTruncated"
-    >
-      <span
-        aria-current="false"
-        class="euiBreadcrumb__content css-1qfgrzo-euiBreadcrumb__content"
+      class="euiBreadcrumb emotion-euiBreadcrumb-isTruncated"
+    >
+      <span
+        aria-current="false"
+        class="euiBreadcrumb__content emotion-euiBreadcrumb__content"
       >
         Tetrapods
       </span>
     </li>
     <li
-      class="euiBreadcrumb css-1czveci-euiBreadcrumb-isTruncated"
+      class="euiBreadcrumb emotion-euiBreadcrumb-isTruncated"
     >
       <button
         aria-current="false"
-<<<<<<< HEAD
-        class="euiLink euiBreadcrumb__content css-5583ul-euiLink-subdued-euiBreadcrumb__content"
-=======
-        class="euiLink euiBreadcrumb__content emotion-euiLink-subdued"
->>>>>>> e5aa9565
+        class="euiLink euiBreadcrumb__content emotion-euiLink-subdued-euiBreadcrumb__content"
         type="button"
       >
         Reptiles
       </button>
     </li>
     <li
-      class="euiBreadcrumb euiBreadcrumb--truncate css-1czveci-euiBreadcrumb-isTruncated"
-    >
-      <a
-        aria-current="false"
-<<<<<<< HEAD
-        class="euiLink euiBreadcrumb__content css-19mqlui-euiLink-subdued-euiBreadcrumb__content-isTruncated"
-=======
-        class="euiLink euiBreadcrumb__content emotion-euiLink-subdued"
->>>>>>> e5aa9565
+      class="euiBreadcrumb euiBreadcrumb--truncate emotion-euiBreadcrumb-isTruncated"
+    >
+      <a
+        aria-current="false"
+        class="euiLink euiBreadcrumb__content emotion-euiLink-subdued-euiBreadcrumb__content-isTruncated"
         href="#"
         rel="noreferrer"
         title="Boa constrictor has an error"
@@ -297,11 +261,11 @@
       </a>
     </li>
     <li
-      class="euiBreadcrumb euiBreadcrumb--last css-1czveci-euiBreadcrumb-isTruncated"
-    >
-      <span
-        aria-current="page"
-        class="euiBreadcrumb__content css-1qfgrzo-euiBreadcrumb__content"
+      class="euiBreadcrumb euiBreadcrumb--last emotion-euiBreadcrumb-isTruncated"
+    >
+      <span
+        aria-current="page"
+        class="euiBreadcrumb__content emotion-euiBreadcrumb__content"
       >
         Edit
       </span>
@@ -316,10 +280,10 @@
   class="euiBreadcrumbs euiBreadcrumbs--truncate"
 >
   <ol
-    class="euiBreadcrumbs__list css-1ifj11g-euiBreadcrumbs__list-isTruncated"
-  >
-    <li
-      class="euiBreadcrumb euiBreadcrumb--collapsed css-1oihlqz-euiBreadcrumb-isCollapsed"
+    class="euiBreadcrumbs__list emotion-euiBreadcrumbs__list-isTruncated"
+  >
+    <li
+      class="euiBreadcrumb euiBreadcrumb--collapsed emotion-euiBreadcrumb-isCollapsed"
     >
       <div
         class="euiPopover euiPopover--anchorDownCenter"
@@ -342,11 +306,11 @@
       </div>
     </li>
     <li
-      class="euiBreadcrumb euiBreadcrumb--last css-1czveci-euiBreadcrumb-isTruncated"
-    >
-      <span
-        aria-current="page"
-        class="euiBreadcrumb__content css-1qfgrzo-euiBreadcrumb__content"
+      class="euiBreadcrumb euiBreadcrumb--last emotion-euiBreadcrumb-isTruncated"
+    >
+      <span
+        aria-current="page"
+        class="euiBreadcrumb__content emotion-euiBreadcrumb__content"
       >
         Edit
       </span>
@@ -361,17 +325,13 @@
   class="euiBreadcrumbs euiBreadcrumbs--truncate"
 >
   <ol
-    class="euiBreadcrumbs__list css-1ifj11g-euiBreadcrumbs__list-isTruncated"
-  >
-    <li
-      class="euiBreadcrumb css-1czveci-euiBreadcrumb-isTruncated"
-    >
-      <a
-<<<<<<< HEAD
-        class="euiLink euiBreadcrumb__content customClass css-tsivwr-euiLink-primary-euiBreadcrumb__content"
-=======
-        class="euiLink euiBreadcrumb__content customClass emotion-euiLink-primary"
->>>>>>> e5aa9565
+    class="euiBreadcrumbs__list emotion-euiBreadcrumbs__list-isTruncated"
+  >
+    <li
+      class="euiBreadcrumb emotion-euiBreadcrumb-isTruncated"
+    >
+      <a
+        class="euiLink euiBreadcrumb__content customClass emotion-euiLink-primary-euiBreadcrumb__content"
         data-test-subj="breadcrumbsAnimals"
         href="#"
         rel="noreferrer"
@@ -380,67 +340,59 @@
       </a>
     </li>
     <li
-      class="euiBreadcrumb css-1czveci-euiBreadcrumb-isTruncated"
-    >
-      <span
-        class="euiBreadcrumb__content css-1qfgrzo-euiBreadcrumb__content"
+      class="euiBreadcrumb emotion-euiBreadcrumb-isTruncated"
+    >
+      <span
+        class="euiBreadcrumb__content emotion-euiBreadcrumb__content"
       >
         Metazoans
       </span>
     </li>
     <li
-      class="euiBreadcrumb css-1czveci-euiBreadcrumb-isTruncated"
-    >
-      <span
-        class="euiBreadcrumb__content css-1qfgrzo-euiBreadcrumb__content"
+      class="euiBreadcrumb emotion-euiBreadcrumb-isTruncated"
+    >
+      <span
+        class="euiBreadcrumb__content emotion-euiBreadcrumb__content"
       >
         Chordates
       </span>
     </li>
     <li
-      class="euiBreadcrumb euiBreadcrumb--truncate css-1czveci-euiBreadcrumb-isTruncated"
-    >
-      <span
-        class="euiBreadcrumb__content css-10erlav-euiBreadcrumb__content-isTruncated"
+      class="euiBreadcrumb euiBreadcrumb--truncate emotion-euiBreadcrumb-isTruncated"
+    >
+      <span
+        class="euiBreadcrumb__content emotion-euiBreadcrumb__content-isTruncated"
       >
         Nebulosa subspecies is also a real mouthful, especially for creatures without mouths
       </span>
     </li>
     <li
-      class="euiBreadcrumb css-1czveci-euiBreadcrumb-isTruncated"
-    >
-      <span
-        aria-current="false"
-        class="euiBreadcrumb__content css-1qfgrzo-euiBreadcrumb__content"
+      class="euiBreadcrumb emotion-euiBreadcrumb-isTruncated"
+    >
+      <span
+        aria-current="false"
+        class="euiBreadcrumb__content emotion-euiBreadcrumb__content"
       >
         Tetrapods
       </span>
     </li>
     <li
-      class="euiBreadcrumb css-1czveci-euiBreadcrumb-isTruncated"
+      class="euiBreadcrumb emotion-euiBreadcrumb-isTruncated"
     >
       <button
         aria-current="false"
-<<<<<<< HEAD
-        class="euiLink euiBreadcrumb__content css-5583ul-euiLink-subdued-euiBreadcrumb__content"
-=======
-        class="euiLink euiBreadcrumb__content emotion-euiLink-subdued"
->>>>>>> e5aa9565
+        class="euiLink euiBreadcrumb__content emotion-euiLink-subdued-euiBreadcrumb__content"
         type="button"
       >
         Reptiles
       </button>
     </li>
     <li
-      class="euiBreadcrumb euiBreadcrumb--truncate css-1czveci-euiBreadcrumb-isTruncated"
-    >
-      <a
-        aria-current="false"
-<<<<<<< HEAD
-        class="euiLink euiBreadcrumb__content css-19mqlui-euiLink-subdued-euiBreadcrumb__content-isTruncated"
-=======
-        class="euiLink euiBreadcrumb__content emotion-euiLink-subdued"
->>>>>>> e5aa9565
+      class="euiBreadcrumb euiBreadcrumb--truncate emotion-euiBreadcrumb-isTruncated"
+    >
+      <a
+        aria-current="false"
+        class="euiLink euiBreadcrumb__content emotion-euiLink-subdued-euiBreadcrumb__content-isTruncated"
         href="#"
         rel="noreferrer"
         title="Boa constrictor has an error"
@@ -449,11 +401,11 @@
       </a>
     </li>
     <li
-      class="euiBreadcrumb euiBreadcrumb--last css-1czveci-euiBreadcrumb-isTruncated"
-    >
-      <span
-        aria-current="page"
-        class="euiBreadcrumb__content css-1qfgrzo-euiBreadcrumb__content"
+      class="euiBreadcrumb euiBreadcrumb--last emotion-euiBreadcrumb-isTruncated"
+    >
+      <span
+        aria-current="page"
+        class="euiBreadcrumb__content emotion-euiBreadcrumb__content"
       >
         Edit
       </span>
@@ -468,17 +420,13 @@
   class="euiBreadcrumbs euiBreadcrumbs--truncate"
 >
   <ol
-    class="euiBreadcrumbs__list css-1ifj11g-euiBreadcrumbs__list-isTruncated"
-  >
-    <li
-      class="euiBreadcrumb css-1czveci-euiBreadcrumb-isTruncated"
-    >
-      <a
-<<<<<<< HEAD
-        class="euiLink euiBreadcrumb__content customClass css-tsivwr-euiLink-primary-euiBreadcrumb__content"
-=======
-        class="euiLink euiBreadcrumb__content customClass emotion-euiLink-primary"
->>>>>>> e5aa9565
+    class="euiBreadcrumbs__list emotion-euiBreadcrumbs__list-isTruncated"
+  >
+    <li
+      class="euiBreadcrumb emotion-euiBreadcrumb-isTruncated"
+    >
+      <a
+        class="euiLink euiBreadcrumb__content customClass emotion-euiLink-primary-euiBreadcrumb__content"
         data-test-subj="breadcrumbsAnimals"
         href="#"
         rel="noreferrer"
@@ -487,16 +435,16 @@
       </a>
     </li>
     <li
-      class="euiBreadcrumb css-1czveci-euiBreadcrumb-isTruncated"
-    >
-      <span
-        class="euiBreadcrumb__content css-1qfgrzo-euiBreadcrumb__content"
+      class="euiBreadcrumb emotion-euiBreadcrumb-isTruncated"
+    >
+      <span
+        class="euiBreadcrumb__content emotion-euiBreadcrumb__content"
       >
         Metazoans
       </span>
     </li>
     <li
-      class="euiBreadcrumb euiBreadcrumb--collapsed css-1oihlqz-euiBreadcrumb-isCollapsed"
+      class="euiBreadcrumb euiBreadcrumb--collapsed emotion-euiBreadcrumb-isCollapsed"
     >
       <div
         class="euiPopover euiPopover--anchorDownCenter"
@@ -519,29 +467,21 @@
       </div>
     </li>
     <li
-      class="euiBreadcrumb css-1czveci-euiBreadcrumb-isTruncated"
+      class="euiBreadcrumb emotion-euiBreadcrumb-isTruncated"
     >
       <button
         aria-current="false"
-<<<<<<< HEAD
-        class="euiLink euiBreadcrumb__content css-5583ul-euiLink-subdued-euiBreadcrumb__content"
-=======
-        class="euiLink euiBreadcrumb__content emotion-euiLink-subdued"
->>>>>>> e5aa9565
+        class="euiLink euiBreadcrumb__content emotion-euiLink-subdued-euiBreadcrumb__content"
         type="button"
       >
         Reptiles
       </button>
     </li>
     <li
-      class="euiBreadcrumb euiBreadcrumb--truncate css-1czveci-euiBreadcrumb-isTruncated"
-    >
-      <a
-<<<<<<< HEAD
-        class="euiLink euiBreadcrumb__content css-19mqlui-euiLink-subdued-euiBreadcrumb__content-isTruncated"
-=======
-        class="euiLink euiBreadcrumb__content emotion-euiLink-subdued"
->>>>>>> e5aa9565
+      class="euiBreadcrumb euiBreadcrumb--truncate emotion-euiBreadcrumb-isTruncated"
+    >
+      <a
+        class="euiLink euiBreadcrumb__content emotion-euiLink-subdued-euiBreadcrumb__content-isTruncated"
         href="#"
         rel="noreferrer"
         title="Boa constrictor has an error"
@@ -550,11 +490,11 @@
       </a>
     </li>
     <li
-      class="euiBreadcrumb euiBreadcrumb--last css-1czveci-euiBreadcrumb-isTruncated"
-    >
-      <span
-        aria-current="page"
-        class="euiBreadcrumb__content css-1qfgrzo-euiBreadcrumb__content"
+      class="euiBreadcrumb euiBreadcrumb--last emotion-euiBreadcrumb-isTruncated"
+    >
+      <span
+        aria-current="page"
+        class="euiBreadcrumb__content emotion-euiBreadcrumb__content"
       >
         Edit
       </span>
@@ -569,17 +509,13 @@
   class="euiBreadcrumbs euiBreadcrumbs--truncate"
 >
   <ol
-    class="euiBreadcrumbs__list css-1ifj11g-euiBreadcrumbs__list-isTruncated"
-  >
-    <li
-      class="euiBreadcrumb css-1czveci-euiBreadcrumb-isTruncated"
-    >
-      <a
-<<<<<<< HEAD
-        class="euiLink euiBreadcrumb__content customClass css-tsivwr-euiLink-primary-euiBreadcrumb__content"
-=======
-        class="euiLink euiBreadcrumb__content customClass emotion-euiLink-primary"
->>>>>>> e5aa9565
+    class="euiBreadcrumbs__list emotion-euiBreadcrumbs__list-isTruncated"
+  >
+    <li
+      class="euiBreadcrumb emotion-euiBreadcrumb-isTruncated"
+    >
+      <a
+        class="euiLink euiBreadcrumb__content customClass emotion-euiLink-primary-euiBreadcrumb__content"
         data-test-subj="breadcrumbsAnimals"
         href="#"
         rel="noreferrer"
@@ -588,16 +524,16 @@
       </a>
     </li>
     <li
-      class="euiBreadcrumb css-1czveci-euiBreadcrumb-isTruncated"
-    >
-      <span
-        class="euiBreadcrumb__content css-1qfgrzo-euiBreadcrumb__content"
+      class="euiBreadcrumb emotion-euiBreadcrumb-isTruncated"
+    >
+      <span
+        class="euiBreadcrumb__content emotion-euiBreadcrumb__content"
       >
         Metazoans
       </span>
     </li>
     <li
-      class="euiBreadcrumb euiBreadcrumb--collapsed css-1oihlqz-euiBreadcrumb-isCollapsed"
+      class="euiBreadcrumb euiBreadcrumb--collapsed emotion-euiBreadcrumb-isCollapsed"
     >
       <div
         class="euiPopover euiPopover--anchorDownCenter"
@@ -620,29 +556,21 @@
       </div>
     </li>
     <li
-      class="euiBreadcrumb css-1czveci-euiBreadcrumb-isTruncated"
+      class="euiBreadcrumb emotion-euiBreadcrumb-isTruncated"
     >
       <button
         aria-current="false"
-<<<<<<< HEAD
-        class="euiLink euiBreadcrumb__content css-5583ul-euiLink-subdued-euiBreadcrumb__content"
-=======
-        class="euiLink euiBreadcrumb__content emotion-euiLink-subdued"
->>>>>>> e5aa9565
+        class="euiLink euiBreadcrumb__content emotion-euiLink-subdued-euiBreadcrumb__content"
         type="button"
       >
         Reptiles
       </button>
     </li>
     <li
-      class="euiBreadcrumb euiBreadcrumb--truncate css-1czveci-euiBreadcrumb-isTruncated"
-    >
-      <a
-<<<<<<< HEAD
-        class="euiLink euiBreadcrumb__content css-19mqlui-euiLink-subdued-euiBreadcrumb__content-isTruncated"
-=======
-        class="euiLink euiBreadcrumb__content emotion-euiLink-subdued"
->>>>>>> e5aa9565
+      class="euiBreadcrumb euiBreadcrumb--truncate emotion-euiBreadcrumb-isTruncated"
+    >
+      <a
+        class="euiLink euiBreadcrumb__content emotion-euiLink-subdued-euiBreadcrumb__content-isTruncated"
         href="#"
         rel="noreferrer"
         title="Boa constrictor has an error"
@@ -651,11 +579,11 @@
       </a>
     </li>
     <li
-      class="euiBreadcrumb euiBreadcrumb--last css-1czveci-euiBreadcrumb-isTruncated"
-    >
-      <span
-        aria-current="page"
-        class="euiBreadcrumb__content css-1qfgrzo-euiBreadcrumb__content"
+      class="euiBreadcrumb euiBreadcrumb--last emotion-euiBreadcrumb-isTruncated"
+    >
+      <span
+        aria-current="page"
+        class="euiBreadcrumb__content emotion-euiBreadcrumb__content"
       >
         Edit
       </span>
@@ -670,10 +598,10 @@
   class="euiBreadcrumbs euiBreadcrumbs--truncate"
 >
   <ol
-    class="euiBreadcrumbs__list css-1ifj11g-euiBreadcrumbs__list-isTruncated"
-  >
-    <li
-      class="euiBreadcrumb euiBreadcrumb--collapsed css-1oihlqz-euiBreadcrumb-isCollapsed"
+    class="euiBreadcrumbs__list emotion-euiBreadcrumbs__list-isTruncated"
+  >
+    <li
+      class="euiBreadcrumb euiBreadcrumb--collapsed emotion-euiBreadcrumb-isCollapsed"
     >
       <div
         class="euiPopover euiPopover--anchorDownCenter"
@@ -696,11 +624,11 @@
       </div>
     </li>
     <li
-      class="euiBreadcrumb euiBreadcrumb--last css-1czveci-euiBreadcrumb-isTruncated"
-    >
-      <span
-        aria-current="page"
-        class="euiBreadcrumb__content css-1qfgrzo-euiBreadcrumb__content"
+      class="euiBreadcrumb euiBreadcrumb--last emotion-euiBreadcrumb-isTruncated"
+    >
+      <span
+        aria-current="page"
+        class="euiBreadcrumb__content emotion-euiBreadcrumb__content"
       >
         Edit
       </span>
@@ -715,17 +643,13 @@
   class="euiBreadcrumbs"
 >
   <ol
-    class="euiBreadcrumbs__list css-m0knzs-euiBreadcrumbs__list"
-  >
-    <li
-      class="euiBreadcrumb css-13ulymg-euiBreadcrumb"
-    >
-      <a
-<<<<<<< HEAD
-        class="euiLink euiBreadcrumb__content customClass css-tsivwr-euiLink-primary-euiBreadcrumb__content"
-=======
-        class="euiLink euiBreadcrumb__content customClass emotion-euiLink-primary"
->>>>>>> e5aa9565
+    class="euiBreadcrumbs__list emotion-euiBreadcrumbs__list"
+  >
+    <li
+      class="euiBreadcrumb emotion-euiBreadcrumb"
+    >
+      <a
+        class="euiLink euiBreadcrumb__content customClass emotion-euiLink-primary-euiBreadcrumb__content"
         data-test-subj="breadcrumbsAnimals"
         href="#"
         rel="noreferrer"
@@ -734,16 +658,16 @@
       </a>
     </li>
     <li
-      class="euiBreadcrumb css-13ulymg-euiBreadcrumb"
-    >
-      <span
-        class="euiBreadcrumb__content css-1qfgrzo-euiBreadcrumb__content"
+      class="euiBreadcrumb emotion-euiBreadcrumb"
+    >
+      <span
+        class="euiBreadcrumb__content emotion-euiBreadcrumb__content"
       >
         Metazoans
       </span>
     </li>
     <li
-      class="euiBreadcrumb euiBreadcrumb--collapsed css-1oihlqz-euiBreadcrumb-isCollapsed"
+      class="euiBreadcrumb euiBreadcrumb--collapsed emotion-euiBreadcrumb-isCollapsed"
     >
       <div
         class="euiPopover euiPopover--anchorDownCenter"
@@ -766,30 +690,22 @@
       </div>
     </li>
     <li
-      class="euiBreadcrumb css-13ulymg-euiBreadcrumb"
+      class="euiBreadcrumb emotion-euiBreadcrumb"
     >
       <button
         aria-current="false"
-<<<<<<< HEAD
-        class="euiLink euiBreadcrumb__content css-5583ul-euiLink-subdued-euiBreadcrumb__content"
-=======
-        class="euiLink euiBreadcrumb__content emotion-euiLink-subdued"
->>>>>>> e5aa9565
+        class="euiLink euiBreadcrumb__content emotion-euiLink-subdued-euiBreadcrumb__content"
         type="button"
       >
         Reptiles
       </button>
     </li>
     <li
-      class="euiBreadcrumb euiBreadcrumb--truncate css-13ulymg-euiBreadcrumb"
-    >
-      <a
-        aria-current="false"
-<<<<<<< HEAD
-        class="euiLink euiBreadcrumb__content css-19mqlui-euiLink-subdued-euiBreadcrumb__content-isTruncated"
-=======
-        class="euiLink euiBreadcrumb__content emotion-euiLink-subdued"
->>>>>>> e5aa9565
+      class="euiBreadcrumb euiBreadcrumb--truncate emotion-euiBreadcrumb"
+    >
+      <a
+        aria-current="false"
+        class="euiLink euiBreadcrumb__content emotion-euiLink-subdued-euiBreadcrumb__content-isTruncated"
         href="#"
         rel="noreferrer"
         title="Boa constrictor has an error"
@@ -798,11 +714,11 @@
       </a>
     </li>
     <li
-      class="euiBreadcrumb euiBreadcrumb--last css-13ulymg-euiBreadcrumb"
-    >
-      <span
-        aria-current="page"
-        class="euiBreadcrumb__content css-1qfgrzo-euiBreadcrumb__content"
+      class="euiBreadcrumb euiBreadcrumb--last emotion-euiBreadcrumb"
+    >
+      <span
+        aria-current="page"
+        class="euiBreadcrumb__content emotion-euiBreadcrumb__content"
       >
         Edit
       </span>
