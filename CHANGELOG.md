--- conflicted
+++ resolved
@@ -2,11 +2,8 @@
 
 **Bug fixes**
 
-<<<<<<< HEAD
 - Fixed incorrect active filter count badge when `EuiSearchBar` is initialized with a query value ([#4928](https://github.com/elastic/eui/issues/4928))
-=======
 - Fixed a render-blocking error in `EuiCodeBlock` when certain HTML tags are childless ([#4929](https://github.com/elastic/eui/issues/4929))
->>>>>>> ecde7b87
 
 ## [`34.5.1`](https://github.com/elastic/eui/tree/v34.5.1)
 
