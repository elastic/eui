--- conflicted
+++ resolved
@@ -1,20 +1,15 @@
 # 🏠/.buildkite/pipelines/pipeline_pull_request_test.yml
 
 steps:
-<<<<<<< HEAD
   - label ":docker: Cached container"
     key: "build-test-container"
-    command: ./buildkite/scripts/pipeline_docker_build.sh
-=======
-  - command: .buildkite/scripts/pipelines/pipeline_test.sh
-    label: ":typescript: Linting"
->>>>>>> a744f403
+    command: ./buildkite/scripts/pipelines/pipeline_docker_build.sh
     agents:
       provider: "gcp"
     if: build.branch != "main" # This job is triggered by the combined test and deploy docs for every PR
 
   - label: ":typescript: Linting"
-    command: .buildkite/scripts/pipeline_test.sh
+    command: .buildkite/scripts/pipelines/pipeline_test.sh
     depends_on: "build-test-container" # The depends_on creates an implicit "wait" while the container builds
     agents:
       image: "container-registry-test.elastic.co/eui/ci:latest"
@@ -22,70 +17,45 @@
       TEST_TYPE: 'lint'
     if: build.branch != "main"
   
-<<<<<<< HEAD
   - label: ":jest: TS unit tests"
-    command: .buildkite/scripts/pipeline_test.sh
+    command: .buildkite/scripts/pipelines/pipeline_test.sh
     depends_on: "build-test-container"
-=======
-  - command: .buildkite/scripts/pipelines/pipeline_test.sh
-    label: ":jest: TS unit tests"
->>>>>>> a744f403
     agents:
       image: "container-registry-test.elastic.co/eui/ci:latest"
     env:
       TEST_TYPE: 'unit:ts'
     if: build.branch != "main"
   
-<<<<<<< HEAD
   - label: ":jest: TSX unit tests on React 16"
-    command: .buildkite/scripts/pipeline_test.sh
+    command: .buildkite/scripts/pipelines/pipeline_test.sh
     depends_on: "build-test-container"
-=======
-  - command: .buildkite/scripts/pipelines/pipeline_test.sh
-    label: ":jest: TSX unit tests on React 16"
->>>>>>> a744f403
     agents:
       image: "container-registry-test.elastic.co/eui/ci:latest"
     env:
       TEST_TYPE: 'unit:tsx:16'
     if: build.branch != "main"
   
-<<<<<<< HEAD
   - label: ":jest: TSX unit tests on React 17"
-    command: .buildkite/scripts/pipeline_test.sh
+    command: .buildkite/scripts/pipelines/pipeline_test.sh
     depends_on: "build-test-container"
-=======
-  - command: .buildkite/scripts/pipelines/pipeline_test.sh
-    label: ":jest: TSX unit tests on React 17"
->>>>>>> a744f403
     agents:
       image: "container-registry-test.elastic.co/eui/ci:latest"
     env:
       TEST_TYPE: 'unit:tsx:17'
     if: build.branch != "main"
   
-<<<<<<< HEAD
   - label: ":jest: TSX unit tests on React 18"
-    command: .buildkite/scripts/pipeline_test.sh
+    command: .buildkite/scripts/pipelines/pipeline_test.sh
     depends_on: "build-test-container"
-=======
-  - command: .buildkite/scripts/pipelines/pipeline_test.sh
-    label: ":jest: TSX unit tests on React 18"
->>>>>>> a744f403
     agents:
       image: "container-registry-test.elastic.co/eui/ci:latest"
     env:
       TEST_TYPE: 'unit:tsx'
     if: build.branch != "main"
   
-<<<<<<< HEAD
   - label: ":cypress: Cypress tests on React 16"
-    command: .buildkite/scripts/pipeline_test.sh
+    command: .buildkite/scripts/pipelines/pipeline_test.sh
     depends_on: "build-test-container"
-=======
-  - command: .buildkite/scripts/pipelines/pipeline_test.sh
-    label: ":cypress: Cypress tests on React 16"
->>>>>>> a744f403
     agents:
       image: "container-registry-test.elastic.co/eui/ci:latest"
     env:
@@ -95,14 +65,9 @@
       - "cypress/screenshots/**/*.png"
       - "cypress/videos/**/*.mp4"
   
-<<<<<<< HEAD
   - label: ":cypress: Cypress tests on React 17"
-    command: .buildkite/scripts/pipeline_test.sh
+    command: .buildkite/scripts/pipelines/pipeline_test.sh
     depends_on: "build-test-container"
-=======
-  - command: .buildkite/scripts/pipelines/pipeline_test.sh
-    label: ":cypress: Cypress tests on React 17"
->>>>>>> a744f403
     agents:
       image: "container-registry-test.elastic.co/eui/ci:latest"
     env:
@@ -112,14 +77,9 @@
       - "cypress/screenshots/**/*.png"
       - "cypress/videos/**/*.mp4"
   
-<<<<<<< HEAD
   - label: ":cypress: Cypress tests on React 18"
-    command: .buildkite/scripts/pipeline_test.sh
+    command: .buildkite/scripts/pipelines/pipeline_test.sh
     depends_on: "build-test-container"
-=======
-  - command: .buildkite/scripts/pipelines/pipeline_test.sh
-    label: ":cypress: Cypress tests on React 18"
->>>>>>> a744f403
     agents:
       image: "container-registry-test.elastic.co/eui/ci:latest"
     env:
@@ -129,28 +89,14 @@
       - "cypress/screenshots/**/*.png"
       - "cypress/videos/**/*.mp4"
 
-<<<<<<< HEAD
-  # TODO: Enable this block after PR #7354 is merged
-  # - label: ":axe: Cypress accessibility (a11y) tests on React 18"
-  #   command: .buildkite/scripts/pipeline_test.sh
-  #   depends_on: "build-test-container"
-  #   agents:
-  #     image: "container-registry-test.elastic.co/eui/ci:latest"
-  #   env:
-  #     TEST_TYPE: 'cypress:a11y'
-  #   if: build.branch != "main"
-  #   artifact_paths:
-  #     - "cypress/screenshots/**/*.png"
-  #     - "cypress/videos/**/*.mp4"
-=======
-  - command: .buildkite/scripts/pipelines/pipeline_test.sh
-    label: ":axe: Cypress accessibility (a11y) tests on React 18"
+  - label: ":axe: Cypress accessibility (a11y) tests on React 18"
+    command: .buildkite/scripts/pipelines/pipeline_test.sh
+    depends_on: "build-test-container"
     agents:
-      provider: "gcp"
+      image: "container-registry-test.elastic.co/eui/ci:latest"
     env:
       TEST_TYPE: 'cypress:a11y'
     if: build.branch != "main"
     artifact_paths:
       - "cypress/screenshots/**/*.png"
-      - "cypress/videos/**/*.mp4"
->>>>>>> a744f403
+      - "cypress/videos/**/*.mp4"