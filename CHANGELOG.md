--- conflicted
+++ resolved
@@ -1,24 +1,21 @@
 ## [`master`](https://github.com/elastic/eui/tree/master)
 
-<<<<<<< HEAD
-
 - Replaced `highlight.js` with `prism.js`/`refractor` for code syntax highlighting in `EuiCodeBlock` ([#4638](https://github.com/elastic/eui/pull/4638))
+
+**Bug fixes**
+
+- Fixed a bug where on hovering an expandable row cell in `EuiDataGrid` a vertical line would show ([#4689](https://github.com/elastic/eui/pull/4689))
 
 **Breaking changes**
 
 - Changed some language syntax references in `EuiCodeBlock`, such as `jsx` ([#4638](https://github.com/elastic/eui/pull/4638))
 - Removed ability to parse non-string content in `EuiCodeBlock` ([#4638](https://github.com/elastic/eui/pull/4638))
-=======
-**Bug fixes**
-
-- Fixed a bug where on hovering an expandable row cell in `EuiDataGrid` a vertical line would show ([#4689](https://github.com/elastic/eui/pull/4689))
 
 ## [`32.0.4`](https://github.com/elastic/eui/tree/v32.0.4)
 
 **Bug fixes**
 
 - Removed the restriction on `selectable` `EuiCard` with `layout="horizontal"` ([#4692](https://github.com/elastic/eui/pull/4692))
->>>>>>> de4b7146
 
 ## [`32.0.3`](https://github.com/elastic/eui/tree/v32.0.3)
 
