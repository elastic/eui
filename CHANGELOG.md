--- conflicted
+++ resolved
@@ -6,11 +6,8 @@
 
 **Bug fixes**
 
-<<<<<<< HEAD
 - Remove padding on `<EuiPage>` mobile breakpoint. [(#282)](https://github.com/elastic/eui/pull/282)
-=======
 - Fixed some `<EuiIcon>` `type`s not setting their `viewBox` attribute, which caused them to not honor the `size` properly. [(#277)](https://github.com/elastic/eui/pull/277)
->>>>>>> 0170b767
 - Fixed `<EuiContextMenu>` to pass the `event` argument to a `<EuiContextMenuItem>`'s `onClick` handler even when a panel is defined. [(#265)](https://github.com/elastic/eui/pull/265)
 
 **Breaking changes**
