--- conflicted
+++ resolved
@@ -17,11 +17,7 @@
 export const theme_languages: THEME_LANGUAGES[] = [
   {
     id: 'language--js',
-<<<<<<< HEAD
-    label: 'JS',
-=======
     label: 'CSS-in-JS',
->>>>>>> a787d49a
     title: 'Language selector: CSS-in-JS',
   },
   {
