--- conflicted
+++ resolved
@@ -6,11 +6,7 @@
  * Side Public License, v 1.
  */
 
-<<<<<<< HEAD
 export * from './_padding';
 export * from './_color';
 export * from './_helpers';
-=======
-export * from './_helpers';
-export * from './_typography';
->>>>>>> e07ee756
+export * from './_typography';