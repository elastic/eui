--- conflicted
+++ resolved
@@ -314,17 +314,17 @@
           class="euiPageHeaderContent__bottom"
         >
           <div
-            class="euiSpacer euiSpacer--l css-jz428s-euiSpacer-l"
+            class="euiSpacer euiSpacer--l css-p2o3x6-euiSpacer-l"
           />
           <p>
             Anything
           </p>
           <div
-            class="euiSpacer euiSpacer--l css-jz428s-euiSpacer-l"
+            class="euiSpacer euiSpacer--l css-p2o3x6-euiSpacer-l"
           />
           <div
             aria-label="aria-label"
-            class="euiTabs euiTabs--large euiTabs--condensed testClass1 testClass2"
+            class="euiTabs euiTabs--large testClass1 testClass2"
             data-test-subj="test subject string"
             role="tablist"
           >
@@ -395,50 +395,8 @@
       class="euiFlexGroup euiFlexGroup--gutterLarge euiFlexGroup--directionRow euiPageHeaderContent__top"
     >
       <div
-<<<<<<< HEAD
-        class="euiFlexItem"
-      />
-=======
-        class="euiSpacer euiSpacer--l css-p2o3x6-euiSpacer-l"
-      />
-      <p>
-        Anything
-      </p>
-      <div
-        class="euiSpacer euiSpacer--l css-p2o3x6-euiSpacer-l"
-      />
-      <div
-        aria-label="aria-label"
-        class="euiTabs euiTabs--large testClass1 testClass2"
-        data-test-subj="test subject string"
-        role="tablist"
-      >
-        <button
-          aria-selected="true"
-          class="euiTab euiTab-isSelected"
-          role="tab"
-          type="button"
-        >
-          <span
-            class="euiTab__content"
-          >
-            Tab 1
-          </span>
-        </button>
-        <button
-          aria-selected="false"
-          class="euiTab"
-          role="tab"
-          type="button"
-        >
-          <span
-            class="euiTab__content"
-          >
-            Tab 2
-          </span>
-        </button>
-      </div>
->>>>>>> 5301cc39
+        class="euiFlexItem"
+      />
     </div>
   </div>
 </header>
