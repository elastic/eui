## [`master`](https://github.com/elastic/eui/tree/master)

<<<<<<< HEAD
- New `token` component has been created. ([#1270](https://github.com/elastic/eui/pull/1270)) 
=======
- Adding a `branch` icon to `EuiIcon` ([#1249](https://github.com/elastic/eui/pull/1249/))

No public interface changes since `4.7.0`.
>>>>>>> 8a272242

- Added and updated new product logos to `EuiIcon` ([#1279](https://github.com/elastic/eui/pull/1279))

**Bug fixes**

- Added TypeScript definitions for `EuiToolTip`'s `delay` prop. ([#1284](https://github.com/elastic/eui/pull/1284))

**Framer X**

- Added Framer component for `EuiDescirptionList` ([#1276](https://github.com/elastic/eui/pull/1276))

## [`4.7.0`](https://github.com/elastic/eui/tree/v4.7.0)

- Added `apmTrace` icon to `EuiIcon` set ([#1263](https://github.com/elastic/eui/pull/1263))
- Added [Framer X](http://www.framer.com) component source files under the `src-framer` directory ([#1263](https://github.com/elastic/eui/pull/1263))
- Added `compressed` prop to `EuiComboBox` ([#1258](https://github.com/elastic/eui/pull/1258))
- Added guidelines for Sass usage. ([#1257](https://github.com/elastic/eui/pull/1257))

**Bug fixes**

- `EuiComboBox` no longer throws a _Maximum update depth exceeded_ error when used in popovers/modals ([#1258](https://github.com/elastic/eui/pull/1258))
- `Escape` key now closes `EuiComboBox` options list ([#1258](https://github.com/elastic/eui/pull/1258))
- Fixed margin issue around `EuiFlexGrid` in mobile displays ([#1257](https://github.com/elastic/eui/pull/1257))
- Fixed positioning and padding display issue in `EuiRange` ([#1257](https://github.com/elastic/eui/pull/1257))
- Fixed `highContrastTextColor` SASS function to account for background lightness and exit possible infinite loops ([#1275](https://github.com/elastic/eui/pull/1275))

## [`4.6.1`](https://github.com/elastic/eui/tree/v4.6.1)

**Bug fixes**

- Added TypeScript definitions for `EuiFieldPassword`. ([#1255](https://github.com/elastic/eui/pull/1255))
- Added TypeScript definitions for `EuiConfirmModal`, remove `AnyProps`, and several definition fixes ([#1260](https://github.com/elastic/eui/pull/1260))

## [`4.6.0`](https://github.com/elastic/eui/tree/v4.6.0)

- Increased default font size of tabs in K6 theme ([#1244](https://github.com/elastic/eui/pull/1244))

**Bug fixes**

- Fixed select warning on falsy value in EuiSelect ([#1254](https://github.com/elastic/eui/pull/1254))

**Bug fixes**

- Add TypeScript definitions for `EuiRange` and `EuiRadio`, and correct the definitions for `EuiRadioGroup` ([#1253](https://github.com/elastic/eui/pull/1253))

## [`4.5.2`](https://github.com/elastic/eui/tree/v4.5.2)

**Bug fixes**

- TypeScript definition changes for `EuiAccordion`, `EuiDescriptionList`, `EuiForm`, `EuiFormHelpText` and the accessibility services, plus a number of other TS fixes ([#1247](https://github.com/elastic/eui/pull/1247))

## [`4.5.1`](https://github.com/elastic/eui/tree/v4.5.1)

**Bug fixes**

- Changed names of `*beatApp` types in `EuiIcon` to follow a consistent naming pattern ([#1243](https://github.com/elastic/eui/pull/1238))

## [`4.5.0`](https://github.com/elastic/eui/tree/v4.5.0)

- Added export for `TYPES` to `EuiAvatar` ([#1238](https://github.com/elastic/eui/pull/1238))
- Updated node-sass dependency to support OSX Mojave ([#1238](https://github.com/elastic/eui/pull/1238))
- Added TypeScript definitions for `EuiFieldNumber, `EuiFormLabel` and `EuiSelect`, and fix the `EuiTextColor` definition. ([#1240](https://github.com/elastic/eui/pull/1240))
- Added support for nodes as column headers in `EuiBasicTable` for supporting things like tooltips and localized text. ([#1234](https://github.com/elastic/eui/pull/1234))

## [`4.4.1`](https://github.com/elastic/eui/tree/v4.4.1)

**Bug fixes**

- Fixes TypeScript definitions for `EuiKeyPadMenuItem` and `EuiKeyPadMenuItemButton` ([#1232](https://github.com/elastic/eui/pull/1232))

## [`4.4.0`](https://github.com/elastic/eui/tree/v4.4.0)

- Added TypeScript typings for `EuiKeyPadMenu` ([#1229](https://github.com/elastic/eui/pull/1229))
- Forced `EuiPopover` contents to stick to its initial position when the content changes ([#1199](https://github.com/elastic/eui/pull/1199))
- Updated `EuiIcon` app icon set and allow them to adjust colorschemes ([#1225](https://github.com/elastic/eui/pull/1225))

**Bug fixes**

- Fixed EuiToolTip to show tooltips on disabled elements ([#1222](https://github.com/elastic/eui/pull/1222))
- Fixed EuiAvatar when name is composed entirely of whitespace ([#1231](https://github.com/elastic/eui/pull/1231))

## [`4.3.0`](https://github.com/elastic/eui/tree/v4.3.0)

- Added a new `colorPalette` service for retrieving and generating color arrays for use in charts ([#1209](https://github.com/elastic/eui/pull/1209))
- Added `1` as a valid value for the `columns` prop in `EuiFlexGrid` ([#1210](https://github.com/elastic/eui/pull/1210))
- Make `htmlIdGenerator` only return valid HTML4 ids ([#637](https://github.com/elastic/eui/pull/637))
- Use `cursor: pointer` to indicate clickable `EuiTable` rows ([#1213](https://github.com/elastic/eui/pull/1213))
- Add `lockOpen` icon ([#1215](https://github.com/elastic/eui/pull/1215))

## [`4.2.0`](https://github.com/elastic/eui/tree/v4.2.0)

- Added some opacity options to `EuiLineSeries` and `EuiAreaSeries` ([#1198](https://github.com/elastic/eui/pull/1198))
- Added `initialFocus` prop for focus trapping to `EuiPopover` and `EuiModal` ([#1099](https://github.com/elastic/eui/pull/1099))
- Added table footer support with `EuiTableFooter` and `EuiTableFooterCell` ([#1202](https://github.com/elastic/eui/pull/1202))

## [`4.1.0`](https://github.com/elastic/eui/tree/v4.1.0)

- Added `direction` to `EuiFlexGroup` prop types interface ([#1196](https://github.com/elastic/eui/pull/1196))
- Made `description` prop optional for `EuiDescribedFormGroup` ([#1191](https://github.com/elastic/eui/pull/1191))
- Fixed issue with unselected tabs and aria-controls attribute in EuiTabbedContent
- Added `tag` icon ([#1188](https://github.com/elastic/eui/pull/1188))
- Replaced `logging` app icon ([#1194](https://github.com/elastic/eui/pull/1194))
- Made `EuiBasicTable` rows keyboard-accessibile when they are clickable ([#1206](https://github.com/elastic/eui/pull/1206))

**Bug fixes**

- Fixed cross-axis alignment bug when positioning EuiPopover ([#1197](https://github.com/elastic/eui/pull/1197))
- Added background to `readOnly` inputs ([#1188](https://github.com/elastic/eui/pull/1188))
- Fixed some modal default and responsive sizing ([#1188](https://github.com/elastic/eui/pull/1188))
- Fixed z-index issue of `EuiComboBoxOptionsList` especially inside modals ([#1192](https://github.com/elastic/eui/pull/1192))

## [`4.0.1`](https://github.com/elastic/eui/tree/v4.0.1)

**Bug fixes**

- Fixed an issue in `EuiTooltip` because IE1 didn't support `document.contains()` ([#1190](https://github.com/elastic/eui/pull/1190))
- Fixed some issues around parsing string values in EuiSearchBar / EuiQuery ([#1189](https://github.com/elastic/eui/pull/1189))

## [`4.0.0`](https://github.com/elastic/eui/tree/v4.0.0)

- Added `delay` prop to `EuiToolTip` ([#1103](https://github.com/elastic/eui/pull/1103))

**Breaking changes**

- `EuiBasicTable` now shows up to 2 actions before condensing to all popover, but still displaying the top/primary 2 actions as well ([#1103](https://github.com/elastic/eui/pull/1103))
- `EuiBasicTable` will automatically add `hasActions` and `isSelectable` to allow proper responsive style handling, but are still overridable ([#1103](https://github.com/elastic/eui/pull/1103))

## [`3.11.0`](https://github.com/elastic/eui/tree/v3.11.0)

- Decorated `pagination` _next_ and _previous_ buttons with `data-test-subj`. ([#1182](https://github.com/elastic/eui/pull/1182))
- Added `euiFacetButton` and `euiFacetGroup` ([#1167](https://github.com/elastic/eui/pull/1167))
- Added `width` prop to `EuiContextMenu` panels ([#1173](https://github.com/elastic/eui/pull/1173))
- Added patterns for global query and filters ([#1137](https://github.com/elastic/eui/pull/1137))

**Bug fixes**

- Fixed `onClickAriaLabel` console error stemming from `EuiComboBoxPill`  ([#1183](https://github.com/elastic/eui/pull/1183))

## [`3.10.0`](https://github.com/elastic/eui/tree/v3.10.0)

- Added `maxWidth` prop to `EuiModal` ([#1165](https://github.com/elastic/eui/pull/1165))
- Support field names with `_` characters in search queries ([#1180](https://github.com/elastic/eui/pull/1180))
- Added ability to include multiple fields in a value selection filter for `EuiSearchBar` ([#1179](https://github.com/elastic/eui/pull/1179))

**Bug fixes**

- Fixed an IE11 `EuiModal` width issue by changing the `min-width` to a pixel value ([#1174](https://github.com/elastic/eui/pull/1174))

## [`3.9.0`](https://github.com/elastic/eui/tree/v3.9.0)

- Added `infraApp` icon ([#1161](https://github.com/elastic/eui/pull/1161))
- Added sizes to `EuiButtonIcon` ([#1145](https://github.com/elastic/eui/pull/1145))
- Added `singleSelection.asPlainText` prop to `EuiComboBox` ([#1139](https://github.com/elastic/eui/pull/1139))
- Added proper aria labeling to `EuiSearchBar` and `EuiBasicTable` so searching is properly announced ([#1181](https://github.com/elastic/eui/pull/1181))

**Bug fixes**

- Fixed `makeHighContrastColor` sass mixin to properly output an accessible color contrast ([#1158](https://github.com/elastic/eui/pull/1158))
- Fixed `EuiTooltip` to interact correctly when the anchor is a disabled form element ([#1158](https://github.com/elastic/eui/pull/1158))
- Fixed `EuiButton` (with icon) and `EuiButtonEmpty` truncation ([#1145](https://github.com/elastic/eui/pull/1145))
- Fixed alignment and coloring of form control clear button ([#1145](https://github.com/elastic/eui/pull/1145))
- Fixed `EuiToolTip` from setting state after component unmounts ([#1163](https://github.com/elastic/eui/pull/1163))

## [`3.8.0`](https://github.com/elastic/eui/tree/v3.8.0)

- Added a new `EuiStat` component for displaying prominent stats ([#1146](https://github.com/elastic/eui/pull/1146))
- Added color and monotone icons for AWS and GCP. ([#1135](https://github.com/elastic/eui/pull/1135))
- Added TypeScript definition for `EuiComboBox` ([#1115](https://github.com/elastic/eui/pull/1115))

**Bug fixes**

- Fixed `EuiSearchBar` when used as a controlled component in React 16.4 ([#1153](https://github.com/elastic/eui/pull/1153))
- Fixed `onChange` typedef on `EuiSwitch` ([#1144](https://github.com/elastic/eui/pull/1144)
- Fixed `EuiToolTip`'s inability to update its position when tooltip content changes ([#1116](https://github.com/elastic/eui/pull/1116))
- Fixed `EuiSearchBar`'s syntax parsing to allow multiple escaped characters in a single field value

## [`3.7.0`](https://github.com/elastic/eui/tree/v3.7.0)

- Added `zIndexAdjustment` to `EuiPopover` which allows tweaking the popover content's `z-index` ([#1097](https://github.com/elastic/eui/pull/1097))
- Added new `EuiSuperSelect` component and `hasArrow` prop to `EuiPopover` ([#921](https://github.com/elastic/eui/pull/921))
- Added a new `EuiWindowEvent` component for declarative, safe management of `window` event listeners ([#1127](https://github.com/elastic/eui/pull/1127))
- Changed `Flyout` component to close on ESC keypress even if the flyout does not have focus, using new Window Event component ([#1127](https://github.com/elastic/eui/pull/1127))
- Added TypeScript definitions for `EuiAvatar` component and the `color` services ([#1120](https://github.com/elastic/eui/pull/1120))

**Bug fixes**

- `EuiFlyout` responsive mode now gracefully overrides a custom `maxWidth` ([#1124](https://github.com/elastic/eui/pull/1124)

## [`3.6.1`](https://github.com/elastic/eui/tree/v3.6.1)

- Added TypeScript definition for `findTestSubject` test util ([#1106](https://github.com/elastic/eui/pull/1106))

**Bug fixes**

- Fixed bug where `EuiToolTip` content wasn't removed if its anchor is removed from the document ([#1119](https://github.com/elastic/eui/pull/1119))

## [`3.6.0`](https://github.com/elastic/eui/tree/v3.6.0)

- Added `EuiCopy` ([#1112](https://github.com/elastic/eui/pull/1112))
- Added `disabled` to `EuiRadioGroup.options` ([#1111](https://github.com/elastic/eui/pull/1111))

**Bug fixes**

- `EuiWrappingPopover` only re-attach anchor element on unmount if anchor element is still attached to DOM
([#1114](https://github.com/elastic/eui/pull/1114))

- Fixed `EuiSeriesChart` overrides `react-vis` classes.([#1123](https://github.com/elastic/eui/pull/1123))

## [`3.5.1`](https://github.com/elastic/eui/tree/v3.5.1)

- Fixed a bug around `indeterminate` checkboxes ([#1110](https://github.com/elastic/eui/pull/1110))

## [`3.5.0`](https://github.com/elastic/eui/tree/v3.5.0)

- Added support for `indeterminate` to `EuiCheckbox` ([#1108](https://github.com/elastic/eui/pull/1108))

## [`3.4.0`](https://github.com/elastic/eui/tree/v3.4.0)

- Added typings for `EuiToolTip` and `EuiIconTip` ([#1087](https://github.com/elastic/eui/pull/1087))
- Added `spacesApp` logo to `EuiIcon` set ([#1065](https://github.com/elastic/eui/pull/1065))
- Added `!default` to border SASS props ([#1079](https://github.com/elastic/eui/pull/1079))
- Added `repositionOnScroll` prop to `EuiPopover` which enables repositioning the popover when the window is scrolled. ([#1064](https://github.com/elastic/eui/pull/1064))
- Allow `_` and `*` characters to be used in `EuiSearchBar` query terms ([#1058](https://github.com/elastic/eui/pull/1058))
- Added more `status` options for `EuiSteps` ([#1088](https://github.com/elastic/eui/pull/1088))
- Added `maxWidth` prop `EuiFlyout` ([#1090](https://github.com/elastic/eui/pull/1090))
- Added `string` to allowed `restrictWidth` prop type of `EuiPage` and `EuiPageBody` ([#1090](https://github.com/elastic/eui/pull/1090))
- Added `.eui-textBreakNormal` and `@mixin euiTextTruncate` as CSS/SASS utilities ([#1092](https://github.com/elastic/eui/pull/1092))
- Added `fullWidth` support to `EuiComboBox` ([#1095](https://github.com/elastic/eui/pull/1095))

**Bug fixes**

- `EuiMutationObserver`'s `children` prop is no longer marked as required ([#1076](https://github.com/elastic/eui/pull/1076))
- Fixed large drop shadows so they work on darker backgrounds ([#1079](https://github.com/elastic/eui/pull/1079))
- Added `resize-observer-polyfill` as a dependency (was previously a devDependency) ([#1085](https://github.com/elastic/eui/pull/1085))
- Fixed `EuiBasicTable` to inform its parent about a selection change triggered by a different set of `items` ([#1086](https://github.com/elastic/eui/pull/1086))
- Fixed width of `EuiFilterGroup`'s popover ([#1078](https://github.com/elastic/eui/pull/1078))
- Fixed `EuiStepsHorizontal`'s title wrapping in IE ([#1088](https://github.com/elastic/eui/pull/1088))
- Fixed wrong class name being added to `EuiPageBody` when `restrictWidth !== false` ([#1090](https://github.com/elastic/eui/pull/1090))

## [`3.3.0`](https://github.com/elastic/eui/tree/v3.3.0)

- Added `onTableChange` callback to `EuiInMemoryTable` which notifies on sorting and pagination changes. ([#1060](https://github.com/elastic/eui/pull/1060))
- `EuiComboBox` now applies the provided `data-test-subj` to its options list element with the suffix `-optionsList` so you can find a specific combo box instance's options list. This wasn't previously possible because the options list is attached to the body element, not the combo box element. This is in addition to the existing `data-test-subj="comboBoxOptionsList"`. ([#1054](https://github.com/elastic/eui/pull/1054))
- EUI now provides minified versions of the themes' CSS files. ([#1070](https://github.com/elastic/eui/pull/1070))

**Bug fixes**

- Fixed `EuiSeriesChart` (previously `EuiXYChart`) responsive resize in a flexbox layout ([#1041](https://github.com/elastic/eui/pull/1041))
- `EuiInMemoryTable` no longer mutates the `items` prop array when sorting, adding deterministic sorting ([#1057](https://github.com/elastic/eui/pull/1057))
- `EuiBasicTable` actions now close their context menu when clicked ([#1069](https://github.com/elastic/eui/pull/1069))

**Experimental breaking change**

 - Renamed `EuiXYChart` to `EuiSeriesChart`, `EuiXYChartUtils` to `EuiSeriesChartUtils`, `EuiXYChartAxisUtils` to `EuiSeriesChartAxisUtils`, and  `EuiXYChartTextUtils` to `EuiSeriesChartTextUtils` ([#1066](https://github.com/elastic/eui/pull/1066))

## [`3.2.1`](https://github.com/elastic/eui/tree/v3.2.1)

- Added `closeButtonAriaLabel` property to `EuiFlyout` ([#1031](https://github.com/elastic/eui/pull/1031))
- Added types for `EuiToast`, `EuiGlobalToastList`, and `EuiGlobalToastListItem` ([#1045](https://github.com/elastic/eui/pull/1045))
- Added a handful of third-party logos to `EuiIcon` ([#1033](https://github.com/elastic/eui/pull/1033))

**Bug fixes**

- Removed IE flex column fix in favor of forcing the consumer to add a `grow` prop. ([#1044](https://github.com/elastic/eui/pull/1044))
- Removed max-width to children of `EuiPopover`. ([#1044](https://github.com/elastic/eui/pull/1044))

## [`3.2.0`](https://github.com/elastic/eui/tree/v3.2.0)

**Note: this release creates a minor regression to the display of `EuiFlexItem`s inside a `column` `EuiFlexGroup`. This is fixed in `3.2.1`.**
**Note: this release creates a minor regression to the display of `EuiPopoverTitle`. This is fixed in `3.2.1`.**

- Added typings for 'EuiBadge' ([#1034](https://github.com/elastic/eui/pull/1034))
- Added a visual pattern for Kibana's Global Date Picker ([#1026](https://github.com/elastic/eui/pull/1026))
- Added `responsive` prop to `EuiFlexGrid` ([#1026](https://github.com/elastic/eui/pull/1026))
- Added `expand` prop to `EuiTabs` and `EuiTabbedContent` ([#1026](https://github.com/elastic/eui/pull/1026))
- Allow `titleElement` to be passed to `EuiCard` ([#1032](https://github.com/elastic/eui/pull/1032))

**Bug fixes**

- Fixed `EuiContextMenuPanel` calling `ref` after being unmounted ([#1038](https://github.com/elastic/eui/pull/1038))
- `EuiOutsideClickDetector` supports nested detectors in the DOM tree ([#1039](https://github.com/elastic/eui/pull/1039))
- To make it more accessible, added a random id to `EuiSwitch`'s id prop if none is passed.  ([#779](https://github.com/elastic/eui/pull/779))
- `BetaBadge` now shows outside of `EuiPanel` bounds in IE ([#1032](https://github.com/elastic/eui/pull/1032))

## [`3.1.0`](https://github.com/elastic/eui/tree/v3.1.0)

- Added `EuiMutationObserver` to expose Mutation Observer API to React components ([#966](https://github.com/elastic/eui/pull/966))
- Added `EuiWrappingPopover` which allows existing non-React elements to be popover anchors ([#966](https://github.com/elastic/eui/pull/966))
- `EuiPopover` accepts a `container` prop to further restrict popover placement ([#966](https://github.com/elastic/eui/pull/966))
- `EuiPortal` can inject content at arbitrary DOM locations, added `portalRef` prop ([#966](https://github.com/elastic/eui/pull/966))

**Bug fixes**

- `EuiPopover` re-positions with dynamic content (including CSS height/width transitions) ([#966](https://github.com/elastic/eui/pull/966))

## [`3.0.5`](https://github.com/elastic/eui/tree/v3.0.5)

**Note: this release is a backport containing changes original made in `3.6.1`**

**Bug fixes**

- Fixed bug where `EuiToolTip` content wasn't removed if its anchor is removed from the document ([#1119](https://github.com/elastic/eui/pull/1119))

## [`3.0.4`](https://github.com/elastic/eui/tree/v3.0.4)

**Note: this release is a backport containing changes original made in `3.4.0`**

- Allow `_` and `*` characters to be used in `EuiSearchBar` query terms ([#1058](https://github.com/elastic/eui/pull/1058))

## [`3.0.3`](https://github.com/elastic/eui/tree/v3.0.3)

**Note: this release is a backport bugfix release containing changes original made in `3.2.0`**

**Bug fixes**

- Fixed `EuiContextMenuPanel` calling `ref` after being unmounted ([#1038](https://github.com/elastic/eui/pull/1038))

## [`3.0.2`](https://github.com/elastic/eui/tree/v3.0.2)

- Added `restrictWidth` option to `EuiPageBody` ([#1024](https://github.com/elastic/eui/pull/1024))

**Bug fixes**

- Fixed `EuiPageContent` centered layouts ([#1024](https://github.com/elastic/eui/pull/1024))

## [`3.0.1`](https://github.com/elastic/eui/tree/v3.0.1)

- Added typings for `EuiEmptyPrompt`, `EuiCode`, `EuiCodeBlock`, and `EuiCallOut` ([#1010](https://github.com/elastic/eui/pull/1010))
- Make utility type `Omit` compatible with new `keyof` behaviour introduced in TypeScript 2.9 ([#1017](https://github.com/elastic/eui/pull/1017))
- Added visualization chart type icons ([#1020](https://github.com/elastic/eui/pull/1020))

**Bug fixes**

- Fixed `EuiContextMenu` causing scroll-jumps because of premature browser focus. ([#1018](https://github.com/elastic/eui/pull/1018))

## [`3.0.0`](https://github.com/elastic/eui/tree/v3.0.0)

- Fixed `EuiHeader` responsive styles ([#1009](https://github.com/elastic/eui/pull/1009))
- Added `prepend` and `append` props to `EuiFormControlLayout` ([#961](https://github.com/elastic/eui/pull/961))
- Updated style implementation of `EuiFilterGroup` and `EuiFilterGroupButton` ([#961](https://github.com/elastic/eui/pull/961))
- Added `EuiDatePickerRange` as a way to layout two `EuiDatePicker`s. ([#961](https://github.com/elastic/eui/pull/961))
- Temporarily removed `EuiPage` responsive styles ([#1014](https://github.com/elastic/eui/pull/1014))

**Breaking changes**

- Moved `EuiHeaderNotification` to a generic `EuiNotificationBadge` component ([#1009](https://github.com/elastic/eui/pull/1009))

**Bug fixes**

- `EuiInMemoryTable` no longer resets to the first page on prop update when `items` remains the same ([#1008](https://github.com/elastic/eui/pull/1008))
- Fixed css selector for hiding responsive `EuiBreadcrumb`'s ([#1009](https://github.com/elastic/eui/pull/1009))
- Fixed responsive utility classes for IE ([#1009](https://github.com/elastic/eui/pull/1009))
- Fixed syntax errors in `keyCodes`'s and `EuiContextMenu`'s typescript definition ([#1012](https://github.com/elastic/eui/pull/1012))

## [`2.0.0`](https://github.com/elastic/eui/tree/v2.0.0)

- Added more typings to `EuiContextMenuItemProps` ([#1006](https://github.com/elastic/eui/pull/1006))
- Made some properties of `EuiFlyout` optional ([#1003](https://github.com/elastic/eui/pull/1003))
- Added typings for `EuiFlyout`, `EuiFlyoutBody`, `EuiFlyoutHeader`, and `EuiFlyoutFooter` ([#1001](https://github.com/elastic/eui/pull/1001))
- Gave `EuiFlyout` close button a data-test-subj ([#1000](https://github.com/elastic/eui/pull/1000))
- Updated `react-vis` version to `1.10.2` ([#999](https://github.com/elastic/eui/pull/999))
- Added `component` prop to `EuiTextColor` ([#1011](https://github.com/elastic/eui/pull/1011))

**Breaking changes**

- Altered `EuiPage` and sub-component layout ([#998](https://github.com/elastic/eui/pull/998))
  - `EuiPageHeader` must now be contained within `EuiPageBody`
  - `EuiPageSideBar` must now be **outside** of `EuiPageBody`

**Bug fixes**

- `EuiDescribedFormGroup` now renders its `description` inside of a `div` instead of a `span` ([#1011](https://github.com/elastic/eui/pull/1011))

## [`1.2.1`](https://github.com/elastic/eui/tree/v1.2.1)

**Bug fixes**

- Removed global manipulation of `EuiTitle` sizing in XYCharts ([#997](https://github.com/elastic/eui/pull/997))

## [`1.2.0`](https://github.com/elastic/eui/tree/v1.2.0)

**Note: this release creates a minor regression to the sizing of `EuiTitle`s. This is fixed in `1.2.1`.**

- Added typings for keyCodes ([#988](https://github.com/elastic/eui/pull/988))
- Changed `EuiXYChart` components exports to `/experimental` subfolder ([#975](https://github.com/elastic/eui/pull/975))
- Added beta version of `EuiXYChart` and associated components ([#309](https://github.com/elastic/eui/pull/309))
- Added `size` prop to `EuiIconTip` ([987](https://github.com/elastic/eui/pull/987))
- Added `database`, `filter`, `globe`, and `save` icons ([990](https://github.com/elastic/eui/pull/990))
- Updated typings for `EuiButton`, `EuiButtonEmpty`, and `EuiButtonIcon` to include `<a>` tag attributes like `href` ([#992](https://github.com/elastic/eui/pull/992))

**Bug fixes**

- Fixed some IE11 flex box bugs and documented others (modal overflowing, image shrinking, and flex group wrapping) ([#973](https://github.com/elastic/eui/pull/973))
- Fixed white square that show in double scollbar via `euiScrollBar()` ([989](https://github.com/elastic/eui/pull/989))
- Fixed issue with Accordion would attempt to use properties and accessors on null ([#982](https://github.com/elastic/eui/pull/982))

## [`1.1.0`](https://github.com/elastic/eui/tree/v1.1.0)

- Added more (mainly style) options to `EuiRange` ([#932](https://github.com/elastic/eui/pull/932))
- Cleaned up some `EuiPopover` styles ([#969](https://github.com/elastic/eui/pull/969))
- Added `inputRef` prop to `EuiFieldPassword` ([#970](https://github.com/elastic/eui/pull/970))

**Bug fixes**

- Fixed disabled states of icon buttons ([#963](https://github.com/elastic/eui/pull/963))
- Added word-break fallback for FF & IE in table cell ([#962](https://github.com/elastic/eui/pull/962))
- Fixed `EuiPopover` to show content over modals, flyouts, etc ([#967](https://github.com/elastic/eui/pull/967))
- Fixed background transition on inputs ([#969](https://github.com/elastic/eui/pull/969))

## [`1.0.1`](https://github.com/elastic/eui/tree/v1.0.1)

- `EuiAccordion` use MutationObserver to re-calculate height when children DOM changes ([#947](https://github.com/elastic/eui/pull/947))
- Add `inspect` type option to icon typedef file. ([#952](https://github.com/elastic/eui/pull/952))
- Simplified form control styles. ([#954](https://github.com/elastic/eui/pull/954))

**Bug fixes**

- `EuiPopover` now positions popover content over all other elements, instead of sometimes clipping ([#948](https://github.com/elastic/eui/pull/948))
- `EuiOnClickOutside` works with child components rendered via React portals ([#948](https://github.com/elastic/eui/pull/948))

**Deprecations**

- Replaced the following SASS variables have been replaced `$euiFormControlHeight--compressed`, `$euiFormControlPadding--compressed`, `euiFormBorderColor--disabled`. ([#954](https://github.com/elastic/eui/pull/954))

## [`1.0.0`](https://github.com/elastic/eui/tree/v1.0.0)

- Reduced font sizes of `EuiAvatar` ([#945](https://github.com/elastic/eui/pull/945))
- Changed release process to be fully automated by script ([#944](https://github.com/elastic/eui/pull/944))

**Bug fixes**

- `EuiTooltip` re-positions content correctly after the window is resized ([#936](https://github.com/elastic/eui/pull/936))
- `EuiComboBox` list is positioned correctly in IE ([#946](https://github.com/elastic/eui/pull/946))

## [`0.0.55`](https://github.com/elastic/eui/tree/v0.0.55)

- Added `getPopoverScreenCoordinates` service function for positioining popover/tooltip content, updated `EuiToolTip` to use it ([#924](https://github.com/elastic/eui/pull/924))
- Allow `mode` prop in `EuiCodeEditor` to take custom mode object ([#935](https://github.com/elastic/eui/pull/935))
- `EuiCodeEditor` is now decorated with a `data-test-subj` selector (`codeEditorContainer`) ([#939](https://github.com/elastic/eui/pull/939))
- `EuiCodeEditor` no longer automatically scrolls cursor into view on selection change ([#940](https://github.com/elastic/eui/pull/940))

## [`0.0.54`](https://github.com/elastic/eui/tree/v0.0.54)

**Bug fixes**

- `EuiTabbedContent` now updates dynamic tab content when used as an uncontrolled component ([#931](https://github.com/elastic/eui/pull/931))

## [`0.0.53`](https://github.com/elastic/eui/tree/v0.0.53)

- `EuiComboBox` is now decorated with `data-test-subj` selectors for the search input (`comboxBoxSearchInput`), toggle button (`comboBoxToggleListButton`), and clear button (`comboBoxClearButton`) ([#918](https://github.com/elastic/eui/pull/918))
- `EuiComboBox` now gives focus to the search input when the user clicks the clear button, to prevent focus from defaulting to the body ([#918](https://github.com/elastic/eui/pull/918))
- Fixed visual size of inputs by setting the box-shadow border to `inset` ([#928](https://github.com/elastic/eui/pull/928))
- Per-column custom sort values added to `EuiInMemoryTable` ([#929](https://github.com/elastic/eui/pull/929))

**Non-breaking major changes**

- Added close (`cross`) button as default way to close to `EuiFlyout` when `onClose` is provided ([#925](https://github.com/elastic/eui/pull/925))
- Fleshed out `EuiFlyoutHeader` for consistency (see docs) ([#925](https://github.com/elastic/eui/pull/925))

**Bug fixes**

- Added `role="dialog"` to `EuiFlyout` to improve screen reader accessibility ([#916](https://github.com/elastic/eui/pull/916))
- Default sort comparator (used by `EuiInMemoryTable`) now handles `null` and `undefined` values ([#922](https://github.com/elastic/eui/pull/922))

## [`0.0.52`](https://github.com/elastic/eui/tree/v0.0.52)

- Added updated logos for Cloud and Cloud ECE ([#906](https://github.com/elastic/eui/pull/906))
- Added the ability for `EuiBetaBadge` to appear on `EuiPanel` similar to `EuiCard` ([#885](https://github.com/elastic/eui/pull/888))
- Added `restrictWidth` to `EuiPage` ([#896](https://github.com/elastic/eui/pull/896))
- Added `resize` prop to `EuiTextArea` that defaults to ‘vertical’ (only height) ([#894](https://github.com/elastic/eui/pull/894))
- Added multiple style-only adjustments to `EuiFormControlLayout` buttons/icons ([#894](https://github.com/elastic/eui/pull/894))
- Shifted `readOnly` inputs to not have left padding unless it has an icon ([#894](https://github.com/elastic/eui/pull/894))
- Added more customization options to `EuiAvatar` ([#903](https://github.com/elastic/eui/pull/903))
- Added more color options to `EuiButtonIcon` ([#907](https://github.com/elastic/eui/pull/907))
- Added icon for EMS (Elastic Map Service) (`emsApp`) ([#914](https://github.com/elastic/eui/pull/914))
- Added support for `href`, `target`, and `rel` properties for `EuiContextMenu` items ([#911](https://github.com/elastic/eui/pull/911))
- Added responsive helpers in the form of `EuiShowFor` and `EuiHideFor` components and corresponding CSS classes. ([#909](https://github.com/elastic/eui/pull/909))

**Deprecations**

- Replaced `$breakpoints` in favor of better named `$euiBreakpoints` ([#909](https://github.com/elastic/eui/pull/909))
- Replaced the following mixin `screenXSmall()`, `screenSmall()`, `screenMedium()`, `screenLarge()`, `screenSmallMediumLarge()` in favor of a single `euiBreakpoint()`. ([#909](https://github.com/elastic/eui/pull/909))

**Bug fixes**

- Removed `.nvmrc` file from published npm package ([#892](https://github.com/elastic/eui/pull/892))
- `EuiComboBox` no longer shows the _clear_ icon when it's a no-op ([#890](https://github.com/elastic/eui/pull/890))
- `EuiIcon` no longer takes focus in Edge and IE unless `tabIndex` is defined as a value other than `"-1"` ([#900](https://github.com/elastic/eui/pull/900))
- Fixed regression introduced in `0.0.50` in which the form control icons blocked users from clicking the control ([#898](https://github.com/elastic/eui/pull/898))
- Fixed `EuiSwitch` background in case it’s been placed on a gray background ([#894](https://github.com/elastic/eui/pull/894))
- Fixed `EuiComboBox` hidden input focus styles ([#894](https://github.com/elastic/eui/pull/894))
- Fixed responsive widths of `EuiDescribedFormGroup` ([#894](https://github.com/elastic/eui/pull/894))
- Fixed descenders being cut off in `EuiSelect` ([#894](https://github.com/elastic/eui/pull/894))
- Fixed extra spacing applied by Safari to `EuiFieldSearch` ([#894](https://github.com/elastic/eui/pull/894))
- Fixed contrast issues in dark theming ([#907](https://github.com/elastic/eui/pull/907))

## [`0.0.51`](https://github.com/elastic/eui/tree/v0.0.51)

- Added `textStyle="reverse"` prop to `EuiDescriptionList` as well as a class (`.eui-definitionListReverse`) for `dl`'s within `EuiText` ([#882](https://github.com/elastic/eui/pull/882))
- Added `inspect` icon ([#886](https://github.com/elastic/eui/pull/886))
- Added `layout` prop to `EuiCard` ([#885](https://github.com/elastic/eui/pull/885))

**Bug fixes**

- Moved `EuiFieldSearch`'s and `EuiValidateControl`'s ref out of render into `setRef` methods ([#883](https://github.com/elastic/eui/pull/883))

## [`0.0.50`](https://github.com/elastic/eui/tree/v0.0.50)

**Note: this release creates a minor regression to form controls containing icons, in which the icon blocks the user from clicking the control. This is fixed in `0.0.52`.**

- Created `EuiToggle`, `EuiButtonToggle`, and `EuiButtonGroup` ([#872](https://github.com/elastic/eui/pull/872))
- `EuiBasicTable` and `EuiInMemoryTable` now accept `rowProps` and `cellProps` callbacks, which let you apply custom props to rows and props ([#869](https://github.com/elastic/eui/pull/869))
- Added `offine` and `online` icons ([#881](https://github.com/elastic/eui/pull/881))

**Bug fixes**

- `EuiContextMenuPanel` now updates appropriately if its items are modified ([#887](https://github.com/elastic/eui/pull/887))
- `EuiComboBox` is no longer a focus trap, the clear button is now keyboard-accessible, and the virtualized list no longer interferes with the tab order ([#866](https://github.com/elastic/eui/pull/866))
- `EuiButton`, `EuiButtonEmpty`, and `EuiButtonIcon` now look and behave disabled when `isDisabled={true}` ([#862](https://github.com/elastic/eui/pull/862))
- `EuiGlobalToastList` no longer triggers `Uncaught TypeError: _this.callback is not a function`  ([#865](https://github.com/elastic/eui/pull/865))
- `EuiGlobalToastList` checks to see if it has dismissed a toast before re-dismissing it ([#868](https://github.com/elastic/eui/pull/868))
- Added FF/IE fallback for `.eui-textBreakWord` ([#864](https://github.com/elastic/eui/pull/864))
- Fixed `EuiCard` description text color when used in/as an anchor tag ([#864](https://github.com/elastic/eui/pull/864))
- Fixed `EuiCard` IE bugs ([#864](https://github.com/elastic/eui/pull/864))
- Fixed button labeling for `EuiFormControlLayout` and `EuiComboBox` accessibility ([#876](https://github.com/elastic/eui/pull/876))
- Fixed `EuiBreadcrumb` slash alignment when truncating ([#878](https://github.com/elastic/eui/pull/878))

**Breaking changes**

- `EuiSearchBar` no longer has an `onParse` callback, and now passes an object to `onChange` with the shape `{ query, queryText, error }` ([#863](https://github.com/elastic/eui/pull/863))
- `EuiInMemoryTable`'s `search.onChange` callback now passes an object with `{ query, queryText, error }` instead of only the query ([#863](https://github.com/elastic/eui/pull/863))
- `EuiFormControlLayout` no longer has `onClear`, `iconSide`, or `onIconClick` props. Instead of `onClear` it now accepts a `clear` object of the shape `{ onClick }`. Instead of the icon props, it now accepts a single `icon` prop which be either a string or an object of the shape `{ type, side, onClick }`. ([#866](https://github.com/elastic/eui/pull/866))
- `EuiBasicTable` and `EuiInMemoryTable` pass-through cell props (defined by the `columns` prop and the `cellProps` prop) used to be applied to the `div` inside of the `td` element. They're now applied directly to the `td` element. ([#869](https://github.com/elastic/eui/pull/869))

## [`0.0.49`](https://github.com/elastic/eui/tree/v0.0.49)

**Bug fixes**

- `EuiInMemoryTable` now applies its search filter ([#851](https://github.com/elastic/eui/pull/851))
- `EuiInMemoryTable` and `EuiBasicTable` now pass unknown props through to their child ([#836](https://github.com/elastic/eui/pull/836))
- Added `EuiHeaderLinks` which allow you to construct navigation in the header in place of the app menu. ([#844](https://github.com/elastic/eui/pull/844))
- `EuiPopover` will use an alert to warn the user it traps focus ([#844](https://github.com/elastic/eui/pull/844))

**Breaking changes**

- EUI requires React `16.3` or higher ([#849](https://github.com/elastic/eui/pull/849))
- `EuiHeaderBreadcrumbs` refactored to use `EuiBreadcrumbs`. This removed all child components of `EuiHeaderBreadcrumbs`. ([#844](https://github.com/elastic/eui/pull/844))

## [`0.0.48`](https://github.com/elastic/eui/tree/v0.0.48)

**Bug fixes**

- `EuiComboBox` does not pass `isDisabled` prop to `EuiComboBoxOptionsList` to avoid "React does not recognize the 'isDisabled' prop on a DOM element" console warning ([#838](https://github.com/elastic/eui/pull/838))
- `EuiComboBox` does not display clear icon when `isClearable` prop is set to false and `selectedOptions` prop is provided ([#838](https://github.com/elastic/eui/pull/838))

**Breaking changes**

- Move `EuiBasicTable`'s `itemId` prop from `selection` to a top-level property ([#830](https://github.com/elastic/eui/pull/830))
- Renamed/refactored `requiresAriaLabel` prop validator to a more general `withRequiredProp` ([#830](https://github.com/elastic/eui/pull/830))

## [`0.0.47`](https://github.com/elastic/eui/tree/v0.0.47)

- Added utility CSS classes for text and alignment concerns ([#774](https://github.com/elastic/eui/pull/774))
- Added `compressed` versions of `EuiFormRow` and all form controls ([#800](https://github.com/elastic/eui/pull/800))
- Removed pointer cursor on `EuiFormLabel` when a `for` property is not set ([#825](https://github.com/elastic/eui/pull/825))
- Added the ability to add tooltips to `EuiContextMenuItem`s ([#817](https://github.com/elastic/eui/pull/817))
- Added `EuiBreadcrumbs` ([#815](https://github.com/elastic/eui/pull/815))

**Bug fixes**

- Fixes height calculation error on `EuiAccordion` when it starts loads in an open state. ([#816](https://github.com/elastic/eui/pull/816))
- Added aria-invalid labeling on `EuiFormRow` ([#777](https://github.com/elastic/eui/pull/799))
- Added aria-live labeling for `EuiToasts` ([#777](https://github.com/elastic/eui/pull/777))
- Added aria labeling requirements for `EuiBadge` , as well as a generic prop_type function `requiresAriaLabel` in `utils` to check for it. ([#777](https://github.com/elastic/eui/pull/777)) ([#802](https://github.com/elastic/eui/pull/802))
- Ensure switches’ inputs are still hidden when `[disabled]` ([#778](https://github.com/elastic/eui/pull/778))
- Made boolean matching in `EuiSearchBar` more exact so it doesn't match words starting with booleans, like "truest" or "offer" ([#776](https://github.com/elastic/eui/pull/776))
- `EuiComboBox` do not setState or call refs once component is unmounted ([807](https://github.com/elastic/eui/pull/807) and [#813](https://github.com/elastic/eui/pull/813))
- Added better accessibility labeling to `EuiPagination`, `EuiSideNav`, `EuiPopover`, `EuiBottomBar` and `EuiBasicTable`.  ([#821](https://github.com/elastic/eui/pull/821))
- Added `isDisabled` to `EuiComboBox`  ([#829](https://github.com/elastic/eui/pull/829))

## [`0.0.46`](https://github.com/elastic/eui/tree/v0.0.46)

- Added `EuiDescribedFormGroup` component, a wrapper around `EuiFormRow`(s) ([#707](https://github.com/elastic/eui/pull/707))
- Added `describedByIds` prop to `EuiFormRow` to help with accessibility ([#707](https://github.com/elastic/eui/pull/707))
- Added `isLoading` prop to `EuiButtonEmpty` ([#768](https://github.com/elastic/eui/pull/768))
- Removed individual badge cross icon when `EuiComboBox` has `singleSelection` prop enabled. ([#769](https://github.com/elastic/eui/pull/769))

**Bug fixes**

- Removed specificity on `EuiText` that was causing cascade conflicts around text coloring. ([#770](https://github.com/elastic/eui/pull/770))

## [`0.0.45`](https://github.com/elastic/eui/tree/v0.0.45)

***NOTE v0.0.45 has a bug causing it to fail during installation, please use v0.0.46***

- Added `EuiBetaBadge` for non-GA labelling including options to add it to `EuiCard` and `EuiKeyPadMenuItem` ([#705](https://github.com/elastic/eui/pull/705))
- Added `direction` prop to EuiFlexGroup ([#711](https://github.com/elastic/eui/pull/711))
- Added `EuiEmptyPrompt` which can be used as a placeholder over empty tables and lists ([#711](https://github.com/elastic/eui/pull/711))
- Added `EuiTabbedContent` ([#737](https://github.com/elastic/eui/pull/737))
- `EuiComboBox` added buttons for clearing and opening/closing the combo box ([#698](https://github.com/elastic/eui/pull/698))

**Bug fixes**

- Fixed `EuiTableRowCell` from overwriting its child element's `className` [#709](https://github.com/elastic/eui/pull/709)
- Allow `EuiContextMenuPanel`s to update when their `children` changes ([#710](https://github.com/elastic/eui/pull/710))
- `EuiInMemoryTable` now passes `itemIdToExpandedRowMap` prop to `EuiBasicTable` ([#759](https://github.com/elastic/eui/pull/759))
- Expanded table rows in paginated data no longer leak to other pages ([#761](https://github.com/elastic/eui/pull/761))

**Breaking changes**

- Rename `logoElasticSearch` to `logoElasticsearch` [#755](https://github.com/elastic/eui/pull/755)

## [`0.0.44`](https://github.com/elastic/eui/tree/v0.0.44)

- Reduced `EuiToast` title size ([#703](https://github.com/elastic/eui/pull/703))

**Bug fixes**

- Fixed inherited `line-height` of inputs and buttons ([#702](https://github.com/elastic/eui/pull/702))
- Fixed card title sizing in K6 theme. ([#704](https://github.com/elastic/eui/pull/704))

## [`0.0.43`](https://github.com/elastic/eui/tree/v0.0.43)

- Added `status` prop to `EuiStep` for additional styling ([#673](https://github.com/elastic/eui/pull/673))
- `EuiForm` and `EuiFormRow` now accept nodes for `errors` prop ([#685](https://github.com/elastic/eui/pull/685))
- Removed the default `max-width` from `EuiText`. This can still be applied by setting `grow={false}` ([#683](https://github.com/elastic/eui/pull/683))
- Added support for text alignment with `EuiTextAlign` ([#683](https://github.com/elastic/eui/pull/683))
- `EuiBasicTable` added the `compressed` prop to allow for tables with smaller fonts and padding ([#687](https://github.com/elastic/eui/pull/687))

**Bug fixes**

- Added a `paddingSize` prop to `EuiAccordion` to better mitigate situations where a nested `EuiFlexGroup` causes scrollbars ([#701](https://github.com/elastic/eui/pull/701))
- Fixed `EuiCard` `icon` prop to include user provided className ([#684](https://github.com/elastic/eui/pull/684))
- `EuiInMemoryTable` pagination state is now reset automatically when a search is executed ([#686](https://github.com/elastic/eui/pull/686))
- Fixed slow performance of `EuiComboBox` when there are hundreds or thousands of options by virtualizing `EuiComboBoxOptionsList` ([#670](https://github.com/elastic/eui/pull/670))
- Fixed some text styles ([#683](https://github.com/elastic/eui/pull/683))
    - Fixed font-family of input, textarea, select, and buttons
    - Fixed style of code, pre, and dl’s inside `EuiText`
    - Fixed ghost text color which was being set to a dark gray

**Breaking changes**

- Added responsive support for tables. This isn't technically a breaking change, but you will need to apply some new props (`hasActions`, `isSelectable`) for certain tables to make them look their best in mobile. **Responsive table views are on by default.** ([#584](https://github.com/elastic/eui/pull/584))

## [`0.0.42`](https://github.com/elastic/eui/tree/v0.0.42)

- Added `EuiDatePicker` component for date/time input ([#644](https://github.com/elastic/eui/pull/644))
- Added editor icon set to `EuiIcon` ([#671](https://github.com/elastic/eui/pull/671))

## [`0.0.41`](https://github.com/elastic/eui/tree/v0.0.41)

- Added `grow` prop to `EuiText` ([#662](https://github.com/elastic/eui/pull/662))
- Added `disabled` prop to `EuiComboBoxOption` ([#650](https://github.com/elastic/eui/pull/650))
- Added support for `<pre>` and `<code>` tags to `<EuiText>` ([#654](https://github.com/elastic/eui/pull/654))
- Added export of SASS theme variables in JSON format during compilation ([#642](https://github.com/elastic/eui/pull/642))
- Close `EuiComboBox` `singleSelection` options list when option is choosen ([#645](https://github.com/elastic/eui/pull/645))
- Wrap `EuiStepHorizontal` text instead of truncating it ([#653](https://github.com/elastic/eui/pull/653))
- Fixed a bug where `EuiSideNavItem` wouldn't pass an `onClick` handler down to `<a>` tags if they also had an `href`. ([#664](https://github.com/elastic/eui/pull/664))
- Updated existing and added additional TypeScript definitions ([#666](https://github.com/elastic/eui/pull/666))

**Bug fixes**

- Fixed `EuiBasicTable` re-rendering on hover of table rows ([#665](https://github.com/elastic/eui/pull/665))

**Breaking changes**

- `EuiStepsHorizontal` now requires an `onClick` prop be provided for each step configuration object ([#653](https://github.com/elastic/eui/pull/653))

## [`0.0.40`](https://github.com/elastic/eui/tree/v0.0.40)

- Tweaked sizing, weights, color, line-heights, and added more levels to `EuiTitle` and `EuiText` ([#627](https://github.com/elastic/eui/pull/627))
- Added TypeScript type defitions for `EuiPortal`, `EuiText` and `EuiTitle` as well as the `calculatePopoverPosition` service ([#638](https://github.com/elastic/eui/pull/638))
- Grayed out labels for `disabled` controls ([#648](https://github.com/elastic/eui/pull/648))

**Bug fixes**

- Fix visual shadow glitch on hover of `EuiToast` ([#632](https://github.com/elastic/eui/pull/632))

**Breaking changes**

- **Note: This breaking change is reversed in 0.0.43.** Added a default `max-width` to `EuiText`. ([#627](https://github.com/elastic/eui/pull/627))

## [`0.0.39`](https://github.com/elastic/eui/tree/v0.0.39)

**Bug fixes**

- Allow accordions to dynamically change height, and support values on radio inputs ([#613](https://github.com/elastic/eui/pull/613))
- Accordion toggle layout is no longer flagged responsive, in order to prevent unwanted stacking on mobile ([#613](https://github.com/elastic/eui/pull/613))

**Breaking changes**

- Support values on radio inputs. This is breaking because now the second argument to the radio `onChange` callback is the value, which bumps the change event to the third argument ([#613](https://github.com/elastic/eui/pull/613))

## [`0.0.38`](https://github.com/elastic/eui/tree/v0.0.38)

- Modified drop shadow intensities and color. ([#607](https://github.com/elastic/eui/pull/607))
- Added SASS color functions. Made `$euiColorWarning` color usage more accessible while still being "yellow". ([#628](https://github.com/elastic/eui/pull/628))
- Removed extraneous `global_styling/mixins/_forms.scss` file and importing the correct files in the `filter_group.scss` and `combo_box.scss` files. ([#609](https://github.com/elastic/eui/pull/609))
- Added `isInvalid` prop to `EuiComboBox` ([#631](https://github.com/elastic/eui/pull/631))
- Added support for rejecting user input by returning `false` from the `onCreateOption` prop of `EuiComboBox` ([#631](https://github.com/elastic/eui/pull/631))

**Bug fixes**

- Visual fix for the focus state of disabled `EuiButton` ([#603](https://github.com/elastic/eui/pull/603))
- `EuiSelect` can pass any node as a value rather than just a string ([#603](https://github.com/elastic/eui/pull/603))
- Fixed a typo in the flex TypeScript definition ([#629](https://github.com/elastic/eui/pull/629))
- Fixed `EuiComboBox` bug in which the options list wouldn't always match the width of the input ([#611](https://github.com/elastic/eui/pull/611))
- Fixed `EuiComboBox` bug in which opening the combo box when there's no scrollbar on the window would result in the list being positioned incorrectly ([#631](https://github.com/elastic/eui/pull/631))
- Fixed `EuiComboBox` bug in which clicking a pill's close button would close the list ([#631](https://github.com/elastic/eui/pull/631))
- Fixed `EuiComboBox` bug in which moving focus from one combo box to another would remove the `euiBody-hasPortalContent` class from the body. ([#631](https://github.com/elastic/eui/pull/631))

## [`0.0.37`](https://github.com/elastic/eui/tree/v0.0.37)

- Added `EuiComboBox` for selecting many options from a list of options ([#567](https://github.com/elastic/eui/pull/567))
- Added `EuiHighlight` for highlighting a substring within text ([#567](https://github.com/elastic/eui/pull/567))
- `calculatePopoverPosition` service now accepts a `positions` argument so you can specify which positions are acceptable ([#567](https://github.com/elastic/eui/pull/567))
- Added `closeButtonProps` prop to `EuiBadge`, `hollow` badge type, and support for arbitrary hex color ([#567](https://github.com/elastic/eui/pull/567))
- Added support for arbitrary hex color to `EuiIcon` ([#567](https://github.com/elastic/eui/pull/567))

**Breaking changes**

- Renamed `euiBody-hasToolTip` class to `euiBody-hasPortalContent` ([#567](https://github.com/elastic/eui/pull/567))

## [`0.0.36`](https://github.com/elastic/eui/tree/v0.0.36)

- Added support for range queries in `EuiSearchBar` (works for numeric and date values) ([#485](https://github.com/elastic/eui/pull/485))
- Added support for emitting a `EuiSearchBar` query to an Elasticsearch query string ([#598](https://github.com/elastic/eui/pull/598))
- Added support for expandable rows to `EuiBasicTable` ([#585](https://github.com/elastic/eui/pull/585))

**Bug fixes**

- Relaxed query syntax of `EuiSearchBar` to allow usage of hyphens without escaping ([#581](https://github.com/elastic/eui/pull/581))
- Fixed font-weight issue in K6 theme ([#596](https://github.com/elastic/eui/pull/596))

## [`0.0.35`](https://github.com/elastic/eui/tree/v0.0.35)

- Modified `EuiLink` and all buttons to support both href and onClick ([#554](https://github.com/elastic/eui/pull/554))
- Added `color` prop to `EuiIconTip` ([#580](https://github.com/elastic/eui/pull/580))

## [`0.0.34`](https://github.com/elastic/eui/tree/v0.0.34)

- Adjust `EuiCallOut` and dark theme warning coloring ([#563](https://github.com/elastic/eui/pull/563))
- Added a `buttonColor` prop to `EuiConfirmModal` ([#546](https://github.com/elastic/eui/pull/546))
- Added 'baseline' as option to `EuiFlexGroup`'s `alignItems` prop ([#546](https://github.com/elastic/eui/pull/546))

**Bug fixes**

- Fixed `EuiToolTip` bug which caused the tooltip to hide when moving the mouse around inside of the trigger element ([#557](https://github.com/elastic/eui/pull/557), [#564](https://github.com/elastic/eui/pull/564))
- Fixed a bug where `EuiButtonEmpty` would offer a white background on hover when it was disabled, even when there was no such background transition on hover when the buttons are not disabled ([#561](https://github.com/elastic/eui/pull/561))
- Fixed table cell bugs ([#565](https://github.com/elastic/eui/pull/565))
  - `EuiBasicTable` now supports explicitly setting `truncateText` and `textOnly` on column definitions, and supports passing through unrecognized props to the cell (e.g. `data-test-subj`).
  - Updated table cell CSS so that long single-word cell content will break and wrap mid-word.

## [`0.0.33`](https://github.com/elastic/eui/tree/v0.0.33)

- Added initial sorting option to `EuiInMemoryTable` ([#547](https://github.com/elastic/eui/pull/547))
- Horizontally scrolling `EuiTabs` ([#546](https://github.com/elastic/eui/pull/546))
- Remove padding from both sides of `EuiEmptyButton` ([#546](https://github.com/elastic/eui/pull/546))
- Added `disabled` prop to placeholder (ellipses) button in pagination ([#546](https://github.com/elastic/eui/pull/546))
- Converted `.euiHeader__notification` into `EuiHeaderNotification` ([#546](https://github.com/elastic/eui/pull/546))

**Bug fixes**

- `EuiConfirmModal` will now check for the presence of confirm and cancel buttons before trying to focus them ([#555](https://github.com/elastic/eui/pull/555))

## [`0.0.32`](https://github.com/elastic/eui/tree/v0.0.32)

- Updated `EuiDescriptionList` to accept nodes for the titles and descriptions ([#552](https://github.com/elastic/eui/pull/552))
- Added `stop` and `stopFilled` icons ([#543](https://github.com/elastic/eui/pull/543))

**Bug fixes**

- Fixed `EuiToolTip` smart positioning to prevent tooltip from being clipped by the window where possible ([#550](https://github.com/elastic/eui/pull/550))

## [`0.0.31`](https://github.com/elastic/eui/tree/v0.0.31)

- Made `<EuiProgress>` TypeScript types more specific ([#518](https://github.com/elastic/eui/pull/518))
- Removed `font-smoothing` from our reset css for better text legibility ([#539](https://github.com/elastic/eui/pull/539))

**Bug fixes**

- Made `EuiIconTip` screen reader accessible ([#534](https://github.com/elastic/eui/pull/534))
- Fixed a sorting issue in `EuiInMemoryTable` ([#453](https://github.com/elastic/eui/pull/453))
- Fixed checkbox click for `EuiCheckbox` and `EuiRadio` without a label ([#541](https://github.com/elastic/eui/pull/541))

## [`0.0.30`](https://github.com/elastic/eui/tree/v0.0.30)

- Add ability to force `EuiSideNav` items open by setting `item.forceOpen`. ([#515](https://github.com/elastic/eui/pull/515))

## [`0.0.29`](https://github.com/elastic/eui/tree/v0.0.29)

- Added `EuiIconTip` to make it easier to display icons with tooltips ([#528](https://github.com/elastic/eui/pull/528))
- Added `buttonRef` prop to `EuiButton`, `EuiButtonEmpty`, and `EuiButtonIcon` ([#529](https://github.com/elastic/eui/pull/529))

**Bug fixes**

- `EuiHealth` no longer stacks flex items on small screens ([#530](https://github.com/elastic/eui/pull/530))
- Fixed `EuiPageContent` centering within `EuiPage` issue ([#527](https://github.com/elastic/eui/pull/527))
- `EuiConfirmModal` will now correctly auto-focus on its confirm and cancel buttons ([#529](https://github.com/elastic/eui/pull/529))

## [`0.0.28`](https://github.com/elastic/eui/tree/v0.0.28)

- `EuiInMemoryTable` pass items to BasicTable when message is provided ([#517](https://github.com/elastic/eui/pull/517)).
- `EuiSearchBox` now passes unused props through to `EuiFieldSearch` ([#514](https://github.com/elastic/eui/pull/514))
- Change `EuiBasicTable` `noItemsMessage` and `EuiInMemoryTable` `messgae` propType to node
instead of just string ([#516](https://github.com/elastic/eui/pull/516))

## [`0.0.27`](https://github.com/elastic/eui/tree/v0.0.27)

- Don't propagate a null `onClick` on EuiPanels ([#473](https://github.com/elastic/eui/pull/473))
- Use 1.1px for the `EuiHorizontalRule` height, in order to work around strange Chrome height calculations ([#473](https://github.com/elastic/eui/pull/473))
- New icons for `logoGithub` and `logoSketch` ([#494](https://github.com/elastic/eui/pull/494))
- `EuiCard` now has an `href` and `isClickable` prop for better handling hover animations. ([#494](https://github.com/elastic/eui/pull/494))
- Added `calculateContrast` and `rgbToHex` to services ([#494](https://github.com/elastic/eui/pull/494))

**Bug fixes**

- `EuiModal` is now responsive on mobile screens ([#512](https://github.com/elastic/eui/pull/512))
- `EuiFlexGrid` now collapses down in mobile layouts properly. ([#515](https://github.com/elastic/eui/pull/515))
- Made `EuiCard` proptypes more permission by changing strings to nodes. ([#515](https://github.com/elastic/eui/pull/515))
- Fixed `reponsive={false}` prop not working when flex groups were nested. ([#494](https://github.com/elastic/eui/pull/494))
- `EuiBadge` wrapping element changed from a `div` to `span` so it can be nested in text blocks ([#494](https://github.com/elastic/eui/pull/494))

## [`0.0.26`](https://github.com/elastic/eui/tree/v0.0.26)

**Bug fixes**

- `EuiSelect` do not set `defaultValue` property when `value` property is provided ([#504](https://github.com/elastic/eui/pull/504)).
- `EuiBottomBar` now uses `EuiPortal` to avoid zindex conflicts ([#487](https://github.com/elastic/eui/pull/487))
- Upped dark theme contrast on disabled buttons ([#487](https://github.com/elastic/eui/pull/487))

**Breaking changes**

- Removed `EuiTableOfRecords` ([#490](https://github.com/elastic/eui/pull/490))

## [`0.0.25`](https://github.com/elastic/eui/tree/v0.0.25)

- `EuiSearchBar` accepts `toolsLeft` and `toolsRight` props ([#458](https://github.com/elastic/eui/pull/458))
- Added `search.onChange` callback to `EuiInMemoryTable` ([#469](https://github.com/elastic/eui/pull/469))
- Added `initialPageSize` option to `EuiInMemoryTable` ([#477](https://github.com/elastic/eui/pull/477))
- Added design guidelines for button and toast usage ([#371](https://github.com/elastic/eui/pull/371))

**Breaking changes**

- Complete refactor of `EuiToolTip`. They now work. Only a breaking change if you were using them. ([#484](https://github.com/elastic/eui/pull/484))

## [`0.0.24`](https://github.com/elastic/eui/tree/v0.0.24)

- Removed hover and focus states from non-selectable `EuiSideNavItem`s ([#434](https://github.com/elastic/eui/pull/434))
- Added `Ast` and `Query` services ([#454](https://github.com/elastic/eui/pull/454))
- Added icons for Kibana query language ([#455](https://github.com/elastic/eui/pull/455))

**Bug fixes**

- Fix error stemming from `selected` prop on `EuiSelect` ([#436](https://github.com/elastic/eui/pull/436))

**Breaking changes**

- The `Random` service's `oneOf` method now only accepts an array ([#454](https://github.com/elastic/eui/pull/454))

## [`0.0.23`](https://github.com/elastic/eui/tree/v0.0.23)

- Added `EuiInMemoryTable`, which encapsulates sorting, searching, selection, and pagination state and logic ([#390](https://github.com/elastic/eui/pull/390))
- Added stack trace information to `EuiErrorBoundary` ([#428](https://github.com/elastic/eui/pull/428))
- Make full screen code block use the same font-size on the original code block. ([#447](https://github.com/elastic/eui/pull/447))

**Bug fixes**

- Fixed `EuiContextMenu` bug when using the keyboard to navigate up, which was caused by unnecessarily re-rendering the items, thus losing references to them ([#431](https://github.com/elastic/eui/pull/431))

## [`0.0.22`](https://github.com/elastic/eui/tree/v0.0.22)

- Added `EuiDelayHide` component. ([#412](https://github.com/elastic/eui/pull/412))
- Decreased overall size of checkbox, radio, and switches as well as better styles for the different states. ([#407](https://github.com/elastic/eui/pull/407))
- Added `EuiFilePicker` component for `input type="file"` needs. ([#402](https://github.com/elastic/eui/pedull/402))
- Added `isLoading` prop to `EuiButton` ([#427](https://github.com/elastic/eui/pull/427))
- Added icons: `eye`, `eyeClosed`, `grab`, `heatmap`, `vector` ([#427](https://github.com/elastic/eui/pull/427))
- Added `hasNoInitialSelection` option to `EuiSelect`. ([#422](https://github.com/elastic/eui/pull/422))

**Bug fixes**

- Fixed appearance of checked checkeboxes and radios in IE ([#407](https://github.com/elastic/eui/pull/407))
- Fixed disabled vs enabled appearance of checked checkeboxes and radios ([#407](https://github.com/elastic/eui/pull/407))
- Fixed disabled & checked state of switches ([#407](https://github.com/elastic/eui/pull/407))
- Fixed `EuiCard` content alignment when content is short. ([#415](https://github.com/elastic/eui/pull/415))
- Only apply the `$euiCodeBlockSelectedBackgroundColor` variable if it is a color ([#427](https://github.com/elastic/eui/pull/427))
- No margins for `<hr>` ([#427](https://github.com/elastic/eui/pull/427))
- Fixed `EuiButton` truncation ([#427](https://github.com/elastic/eui/pull/427))

**Breaking changes**

- Changed `EuiAccordion`’s method of `onToggleOpen` to `onToggle` ([#427](https://github.com/elastic/eui/pull/427))

## [`0.0.21`](https://github.com/elastic/eui/tree/v0.0.21)

- Logstash icon set. [#399](https://github.com/elastic/eui/pull/399)
- Added support for `disabled` options in `EuiSelect`. [#324](https://github.com/elastic/eui/pull/324)
- Badges can now accept onClicks and custom colors. They were changed stylistically to be bolder and smaller by default. ([#381](https://github.com/elastic/eui/pull/381))
- Added component to wrap blocks of substeps `EuiSubSteps` in a shaded container. ([#375](https://github.com/elastic/eui/pull/375))
- Added horizontal steps component ([#375](https://github.com/elastic/eui/pull/375))
- Changed look and feel of pagination. Added `compressed` prop for smaller footprint pagination. ([#380](https://github.com/elastic/eui/pull/380))
- Added `EuiBasicTable` as an opinionated, high level component for constructing tables. Its addition deprecates `EuiTableOfRecords` which is still avaiable, but now marked for removal. ([#377](https://github.com/elastic/eui/pull/377))
- Added styles for `readOnly` states of form controls. ([#391](https://github.com/elastic/eui/pull/391))
- Added importAction and exportAction icons ([#394](https://github.com/elastic/eui/pull/394))
- Added `EuiCard` for UI patterns that need an icon/image, title and description with some sort of action. ([#380](https://github.com/elastic/eui/pull/380))
- Added TypeScript definitions for the `EuiHealth` component. ([#403](https://github.com/elastic/eui/pull/403))
- Added `SearchBar` component - introduces a simple yet rich query language to search for objects + search box and filter controls to construct/manipulate it. ([#379](https://github.com/elastic/eui/pull/379))

**Bug fixes**

- Tables now default to `table-layout: fixed` to avoid some collapsing cell problems. [#398](https://github.com/elastic/eui/pull/398)
- Wrap long lines of text within the body of `EuiToast` instead of letting text overflow ([#392](https://github.com/elastic/eui/pull/392))
- Fixed dark theme coloring of Substeps ([#396](https://github.com/elastic/eui/pull/396))
- Reorder selectors to fix fixed progress bar in Firefox ([#404](https://github.com/elastic/eui/pull/404))

## [`0.0.20`](https://github.com/elastic/eui/tree/v0.0.20)

- Renamed class from `euiFlexGroup--alignItemsStart` to `euiFlexGroup--alignItemsFlexStart` ([#378](https://github.com/elastic/eui/pull/378))

## [`0.0.19`](https://github.com/elastic/eui/tree/v0.0.19)

- `EuiGlobalToastList` now prevents toasts from disappearing while the user's mouse is over the list. Added `timer/Timer` service. ([#370](https://github.com/elastic/eui/pull/370))

**Bug fixes**

- **Note: This is deprecated in 0.0.21 and removed in 0.0.26.** `EuiTableOfRecords` selection bugs ([#365](https://github.com/elastic/eui/pull/365))
  - Deleting selected items now resets the select all checkbox to an unchecked state
  - The select all checkbox only becomes checked when all selectable rows are checked, not just some of them

**Breaking changes**

- Changed `EuiGlobalToastList` to be responsible for instantiating toasts, tracking their lifetimes, and dismissing them. It now acepts `toasts`, `dismissToast`, and `toastLifeTimeMs` props. It no longer accepts `children`. ([#370](https://github.com/elastic/eui/pull/370))

## [`0.0.18`](https://github.com/elastic/eui/tree/v0.0.18)

**Bug fixes**

- Fixed `EuiCodeEditor` bug in which hitting ESCAPE to close the autocompletion suggestions menu would also exit editing mode. ([#363](https://github.com/elastic/eui/pull/363))

## [`0.0.17`](https://github.com/elastic/eui/tree/v0.0.17)

**Bug fixes**

- Downgraded `lodash` version to `3.10.0` to align it with Kibana. ([#359](https://github.com/elastic/eui/pull/359))

## [`0.0.16`](https://github.com/elastic/eui/tree/v0.0.16)

- `EuiRadio` now supports the `input` tag's `name` attribute. `EuiRadioGroup` accepts a `name` prop that will propagate to its `EuiRadio`s. ([#348](https://github.com/elastic/eui/pull/348))
- Added Machine Learning create jobs icon set. ([#338](https://github.com/elastic/eui/pull/338))
- **Note: This is deprecated in 0.0.21 and removed in 0.0.26.** Added `EuiTableOfRecords`, a higher level table component to take away all your table listings frustrations. ([#250](https://github.com/elastic/eui/pull/250))

**Bug fixes**

- Added `react-color` as a dependency (was previously a devDependency) ([#354](https://github.com/elastic/eui/pull/354))
- Stop propagation and prevent default when closing components. Otherwise the same Escape keypress could close the parent component(s) as well as the one you intend to close. ([#344](https://github.com/elastic/eui/pull/344))

## [`0.0.15`](https://github.com/elastic/eui/tree/v0.0.15)

- Added `EuiColorPicker`. ([#328](https://github.com/elastic/eui/pull/328))
- `EuiCodeBlock` now only shows fullscreen icons if `overflowHeight` prop is set. Also forces large fonts and padding while expanded. ([#325](https://github.com/elastic/eui/pull/325))
- Exported `VISUALIZATION_COLORS` from services ([#329](https://github.com/elastic/eui/pull/329))
- Added typescript definitions for `EuiFormRow`, `EuiRadioGroup`, `EuiSwitch`, `EuiLoadingSpinner`, `EuiLoadingChart` and `EuiProgress`. ([#326](https://github.com/elastic/eui/pull/326))
- Added `checkHrefAndOnClick` and `getSecureRelForTarget` to services.

**Breaking changes**

- `EuiCodeBlock` now only shows fullscreen icons if `overflowHeight` prop is set. Also forces large fonts and padding while expanded. ([#325](https://github.com/elastic/eui/pull/325))
- React ^16.2 is now a peer dependency ([#264](https://github.com/elastic/eui/pull/264))
- `EuiProgress` no longer accepts the `indeterminate` property, which never had any effect. ([#326](https://github.com/elastic/eui/pull/326))

**Bug fixes**

- Fix TypeScript definitions such that optional and readonly properties survive being passed through `Omit` ([#322](https://github.com/elastic/eui/pull/322))

## [`0.0.14`](https://github.com/elastic/eui/tree/v0.0.14)

- Added `isColorDark` color util ([#311](https://github.com/elastic/eui/pull/311))
- EuiButton, EuiButtonEmpty and EuiButtonIcon can now take an `href` ([#316](https://github.com/elastic/eui/pull/316))
- In `EuiSideNav`, allow a callback to be passed that renders the individual items in the navigation. This makes interoperability with e.g. `react-router` easier. ([#310](https://github.com/elastic/eui/pull/310))
- Add new icon types to `EuiIcon` TypeScript definitions ([#323](https://github.com/elastic/eui/pull/323)).

**Bug fixes**

- Set `EuiFlexGroup` to `flex-grow: 1` to be more friendly with IE11 ([#315](https://github.com/elastic/eui/pull/315))

## [`0.0.13`](https://github.com/elastic/eui/tree/v0.0.13)

- Added index management icons. ([#307](https://github.com/elastic/eui/pull/307))

**Breaking changes**

- Reverted test helper for async functions that throw exceptions. See PR for details on how this can be handled in Jest 22. ([#306](https://github.com/elastic/eui/pull/306))

**Bug fixes**

- Adjust toast z-index to show over modals ([#296](https://github.com/elastic/eui/pull/296))
- Fix nested `EuiFlexItem` collapse issue in IE ([#308](https://github.com/elastic/eui/pull/308))

## [`0.0.12`](https://github.com/elastic/eui/tree/v0.0.12)

- Minor style-only changes to `EuiPagination`, button reset, `EuiTableHeaderCell`, and `EuiCodeBlock`. ([#298](https://github.com/elastic/eui/pull/298))
- All NPM dependencies now use ^ to install the latest minor version.
- Added Apache, Nginx, MySQL logos ([#270](https://github.com/elastic/eui/pull/270))
- Added small version of `EuiCallOut` ([#269](https://github.com/elastic/eui/pull/269))
- Added first batch of TypeScript type definitions for components and services ([#252](https://github.com/elastic/eui/pull/252))
- Added button for expanding `EuiCodeBlock` instances to be full-screen. ([#259](https://github.com/elastic/eui/pull/259))
- Add test helper for async functions that throw exceptions ([#301](https://github.com/elastic/eui/pull/301))

**Bug fixes**

- Removed padding on `EuiPage` mobile breakpoint. ([#282](https://github.com/elastic/eui/pull/282))
- Fixed some `EuiIcon` `type`s not setting their `viewBox` attribute, which caused them to not honor the `size` properly. ([#277](https://github.com/elastic/eui/pull/277))
- Fixed `EuiContextMenu` to pass the `event` argument to a `EuiContextMenuItem`'s `onClick` handler even when a panel is defined. ([#265](https://github.com/elastic/eui/pull/265))

**Breaking changes**

- Removed `color` prop from `EuiCodeBlock`. This component's highlighting now matches whichever theme is currently active. See PR for details on SCSS breaking changes. ([#259](https://github.com/elastic/eui/pull/259))

## [`0.0.11`](https://github.com/elastic/eui/tree/v0.0.11)

- Added `EuiImage` component to allow for image sizing and zooms. ([#262](https://github.com/elastic/eui/pull/262))
- Updated `EuiOverlayMask` to append `<div>` to body. ([#254](https://github.com/elastic/eui/pull/254))

**Bug fixes**

- Disabled tab styling. ([#258](https://github.com/elastic/eui/pull/258))
- Proper classname for flexGroup alignItems prop. ([#257](https://github.com/elastic/eui/pull/257))
- Clicking the downArrow icon in `EuiSelect` now triggers selection. ([#255](https://github.com/elastic/eui/pull/255))
- Fixed `euiFormRow` id's from being the same as the containing input and label. ([#251](https://github.com/elastic/eui/pull/251))

**Breaking changes**

- `{rest}` prop attachment moved from wrapping div to the input on checkboxes and switches. ([#246](https://github.com/elastic/eui/pull/246))

## [`0.0.10`](https://github.com/elastic/eui/tree/v0.0.10)

- Updated `euiPopover` to propagate `panelPaddingSize` padding values to content only (title does inherit horizontal values) via CSS. ([#229](https://github.com/elastic/eui/pull/229))
- Updated `EuiErrorBoundary` to preserve newlines in error. ([#238](https://github.com/elastic/eui/pull/238))
- Added more icons and fixed a few for dark mode ([#228](https://github.com/elastic/eui/pull/228))
- Added `EuiFlyout` component. ([#227](https://github.com/elastic/eui/pull/227))

**Breaking changes**

- Renamed `EuiModalOverlay` to `EuiOverlayMask`. ([#227](https://github.com/elastic/eui/pull/227))

**Bug fixes**

- Fixed bug in `Pager` service which occurred when there were no items. ([#237](https://github.com/elastic/eui/pull/237))
- Added `isPageable` method to `Pager` service and set first and last page index to -1 when there are no pages. ([#242](https://github.com/elastic/eui/pull/242))

## [`0.0.9`](https://github.com/elastic/eui/tree/v0.0.9)

**Breaking changes**

- Renamed `euiFlexGroup--alignItemsEnd` class to `euiFlexGroup--alignItemsFlexEnd`.
- Remove support for `primary` color from `EuiTextColor` because it looked too much like a link.

**Bug fixes**

- Give `EuiFormErrorText` and `EuiFormHelpText` proper line-height. ([#234](https://github.com/elastic/eui/pull/234))

## [`0.0.8`](https://github.com/elastic/eui/tree/v0.0.8)

**Bug fixes**

- Fix button vertical alignment. ([#232](https://github.com/elastic/eui/pull/232))

## [`0.0.7`](https://github.com/elastic/eui/tree/v0.0.7)

- Added `EuiSteps` component ([#202](https://github.com/elastic/eui/pull/202), [#208](https://github.com/elastic/eui/pull/208))

**Breaking changes**

- Test helpers now published at `@elastic/eui/lib/test`

**Bug fixes**

- Case sensitive file name fix for Kibana dark theme. ([#216](https://github.com/elastic/eui/pull/216))

## [`0.0.6`](https://github.com/elastic/eui/tree/v0.0.6)

- `justify` prop of `EuiFlexGroup` now accepts `spaceEvenly` ([#205](https://github.com/elastic/eui/pull/205))
- Increased size of `<EuiTitle size="s">` so that it's distinguishable as a title ([#204](https://github.com/elastic/eui/pull/204))

## [`0.0.5`](https://github.com/elastic/eui/tree/v0.0.5)

**Bug fixes**

- Fixed import paths for `EuiTable`, `EuiHealth`, and `EuiPopover` which prevented dependents of EUI from being able to compile when importing components from the `lib` directory ([#203](https://github.com/elastic/eui/pull/203))

## [`0.0.4`](https://github.com/elastic/eui/tree/v0.0.4)

- Added `EuiHealth` components for status checks ([#158](https://github.com/elastic/eui/pull/158))
- Cleaned up styling for checkboxes, switches, and radios ([#158](https://github.com/elastic/eui/pull/158))
- Form `disabled` states are now more consistent ([#158](https://github.com/elastic/eui/pull/158))
- Page and title padding adjusted to be more compact ([#158](https://github.com/elastic/eui/pull/158))
- Table spacing is now smaller ([#158](https://github.com/elastic/eui/pull/158))
- Dark theme forms now have better contrast with their borders ([#158](https://github.com/elastic/eui/pull/158))
- Added icons to match Kibana's app directory ([#162](https://github.com/elastic/eui/pull/162))
- Converted icons from SVG to React component during the build and stop using sprites ([#160](https://github.com/elastic/eui/pull/160))
- Added `isReadOnly`, `setOptions`, and `cursorStart` props to `EuiCodeEditor` ([#169](https://github.com/elastic/eui/pull/169))
- Added `wrap` prop to `EuiFlexGroup` ([#170](https://github.com/elastic/eui/pull/170))
- Added `scope` prop to `EuiTableHeaderCell` and `EuiTableHeaderCellCheckbox` ([#171](https://github.com/elastic/eui/pull/171))
- Added `disabled` prop to `EuiContextMenuItem` ([#172](https://github.com/elastic/eui/pull/172))
- Added `EuiTablePagination` component and `Pager` service ([#178](https://github.com/elastic/eui/pull/178))
- **Note: This is broken until 0.0.25.** Added `EuiTooltip` component ([#174](https://github.com/elastic/eui/pull/174), [#193](https://github.com/elastic/eui/pull/193))
- Added a bold weight of 700 and apply it to `<strong>` elements by default ([#193](https://github.com/elastic/eui/pull/193))
- Icon size prop now accepts `s`. Adjusted coloring of sidenav arrows ([#178](https://github.com/elastic/eui/pull/197))
- Added `EuiErrorBoundary` ([#198](https://github.com/elastic/eui/pull/198))
- Exported `test` module, which includes `findTestSubject`, `startThrowingReactWarnings`, `stopThrowingReactWarnings`, `requiredProps`, and `takeMountedSnapshot` helpers ([#198](https://github.com/elastic/eui/pull/198))
- Added a more systematic way to add themes; includes a new K6 theme for Kibana. ([#191](https://github.com/elastic/eui/pull/191))

**Bug fixes**

- Fixed bug where screen-reader styles weren't being imported ([#103](https://github.com/elastic/eui/pull/103))
- Fixed a bug where `<progress>` wasn't being rendered under `block` display ([#166](https://github.com/elastic/eui/pull/166))
- Fixed a bug that caused `EuiPageSideBar` width to change when the width of its content changed ([#181](https://github.com/elastic/eui/pull/181))

**Breaking changes**

- Fixed a bug where table cell classes were being applied twice ([#167](https://github.com/elastic/eui/pull/167))
- React ^16.0 is now a peer dependency ([#198](https://github.com/elastic/eui/pull/198))

## [`0.0.3`](https://github.com/elastic/eui/tree/v0.0.3)

- `EuiFlexItem` now accepts integers between 1 and 10 for the `grow` prop. ([#144](https://github.com/elastic/eui/pull/144))
- `EuiFlexItem` and `EuiFlexGrow` now accept a `component` prop which you can set to `span` or `div` (default). ([#141](https://github.com/elastic/eui/pull/141))
- Added `isLoading` prop to form inputs to allow for a loading state ([#150](https://github.com/elastic/eui/pull/150))

**Breaking changes**

- `EuiSideNav` now accepts a tree data structure via the `items` prop ([#141](https://github.com/elastic/eui/pull/141))
- `EuiSideNavGroup`, `EuiSideNavItem`, and `EuiSideNavTitle` have been removed from the public API ([#141](https://github.com/elastic/eui/pull/141))

## [`0.0.2`](https://github.com/elastic/eui/tree/v0.0.2)

- Changed the hover states of `EuiButtonEmpty` to look more like links ([#135](https://github.com/elastic/eui/pull/135))
- `EuiCode` now wraps `EuiCodeBlock`, so it can do everything `EuiCodeBlock` could, but inline ([#138](https://github.com/elastic/eui/pull/138))
- Added `transparentBackground` prop to `EuiCodeBlock` ([#138](https://github.com/elastic/eui/pull/138))
- `EuiCodeBlock` now uses the `light` theme by default ([#138](https://github.com/elastic/eui/pull/138))
- `EuiFormRow` generates its own unique `id` prop if none is provided ([#130](https://github.com/elastic/eui/pull/130))
- `EuiFormRow` associates help text and errors with the field element via ARIA attributes ([#130](https://github.com/elastic/eui/pull/130))

## [`0.0.1`](https://github.com/elastic/eui/tree/v0.0.1) Initial Release

- Initial public release<|MERGE_RESOLUTION|>--- conflicted
+++ resolved
@@ -1,12 +1,10 @@
 ## [`master`](https://github.com/elastic/eui/tree/master)
 
-<<<<<<< HEAD
 - New `token` component has been created. ([#1270](https://github.com/elastic/eui/pull/1270)) 
-=======
+
 - Adding a `branch` icon to `EuiIcon` ([#1249](https://github.com/elastic/eui/pull/1249/))
 
 No public interface changes since `4.7.0`.
->>>>>>> 8a272242
 
 - Added and updated new product logos to `EuiIcon` ([#1279](https://github.com/elastic/eui/pull/1279))
 
