--- conflicted
+++ resolved
@@ -3,7 +3,7 @@
 exports[`EuiCommentTimeline is rendered 1`] = `
 <div
   aria-label="aria-label"
-  class="euiAvatar euiAvatar--m euiAvatar--user testClass1 testClass2 css-11owldj-euiAvatar-m-user"
+  class="euiAvatar euiAvatar--m euiAvatar--user testClass1 testClass2 css-1ei12rq-euiAvatar-m-user"
   data-test-subj="test subject string"
   role="img"
   style="background-color:#c47c6c;color:#000000"
@@ -20,7 +20,7 @@
 exports[`EuiCommentTimeline props timelineIcon is rendered 1`] = `
 <div
   aria-label="Mario"
-  class="euiAvatar euiAvatar--l euiAvatar--user css-2h9g3u-euiAvatar-l-user"
+  class="euiAvatar euiAvatar--l euiAvatar--user css-17x6j1e-euiAvatar-l-user"
   role="img"
   style="background-color:#f1d86f;color:#000000"
   title="Mario"
@@ -28,46 +28,7 @@
   <span
     aria-hidden="true"
   >
-<<<<<<< HEAD
     M
   </span>
-=======
-    <div
-      class="euiCommentTimeline__icon--regular"
-    >
-      <div
-        aria-label="Mario"
-        class="euiAvatar euiAvatar--l euiAvatar--user css-17x6j1e-euiAvatar-l-user"
-        role="img"
-        style="background-color:#f1d86f;color:#000000"
-        title="Mario"
-      >
-        <span
-          aria-hidden="true"
-        >
-          M
-        </span>
-      </div>
-    </div>
-  </div>
-</div>
-`;
-
-exports[`EuiCommentTimeline props type is rendered 1`] = `
-<div
-  class="euiCommentTimeline"
->
-  <div
-    class="euiCommentTimeline__content"
-  >
-    <div
-      class="euiCommentTimeline__icon--default euiCommentTimeline__icon--update"
-    >
-      <span
-        data-euiicon-type="dot"
-      />
-    </div>
-  </div>
->>>>>>> 170a8db6
 </div>
 `;