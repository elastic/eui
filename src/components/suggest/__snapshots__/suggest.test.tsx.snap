--- conflicted
+++ resolved
@@ -125,237 +125,10 @@
     class="euiSelectable"
   >
     <div
-      class="euiPopover euiPopover--anchorDownLeft euiPopover--displayBlock euiInputPopover euiInputPopover--fullWidth euiInputPopover euiInputPopover--fullWidth"
-    >
-<<<<<<< HEAD
-      <EuiInputPopover
-        anchorPosition="downLeft"
-        attachToAnchor={true}
-        closePopover={[Function]}
-        disableFocusTrap={true}
-        display="block"
-        fullWidth={true}
-        input={
-          <React.Fragment>
-            <EuiI18n
-              default="Filter options"
-              token="euiSelectable.placeholderName"
-            >
-              [Function]
-            </EuiI18n>
-          </React.Fragment>
-        }
-        isOpen={false}
-        panelPaddingSize="none"
-        panelProps={
-          Object {
-            "aria-live": undefined,
-            "aria-modal": false,
-            "role": undefined,
-          }
-        }
-        panelRef={[Function]}
-      >
-        <EuiPopover
-          anchorPosition="downLeft"
-          attachToAnchor={true}
-          button={
-            <EuiResizeObserver
-              onResize={[Function]}
-            >
-              [Function]
-            </EuiResizeObserver>
-          }
-          buttonRef={[Function]}
-          closePopover={[Function]}
-          css="unknown styles"
-          display="block"
-          isOpen={false}
-          ownFocus={false}
-          panelPaddingSize="none"
-          panelProps={
-            Object {
-              "aria-live": undefined,
-              "aria-modal": false,
-              "role": undefined,
-            }
-          }
-          panelRef={[Function]}
-        >
-          <Insertion
-            cache={
-              Object {
-                "insert": [Function],
-                "inserted": Object {
-                  "192zz00-euiLoadingSpinner-m": true,
-                  "6qkby-EuiInputPopover": true,
-                  "animation-c24ia8": true,
-                  "ocm8br-euiPopover-EuiInputPopover": true,
-                  "zih94u-render": true,
-                },
-                "key": "css",
-                "nonce": undefined,
-                "registered": Object {
-                  "css-6qkby-EuiInputPopover": ";label:EuiInputPopover;",
-                },
-                "sheet": StyleSheet {
-                  "_alreadyInsertedOrderInsensitiveRule": true,
-                  "_insertTag": [Function],
-                  "before": null,
-                  "container": <head>
-                    <style
-                      data-emotion="css"
-                      data-s=""
-                    >
-                      
-                      .css-6qkby-EuiInputPopover{}
-                    </style>
-                    <style
-                      data-emotion="css"
-                      data-s=""
-                    >
-                      
-                      .emotion-euiPopover-EuiInputPopover{position:relative;vertical-align:middle;max-inline-size:100%;display:block;}
-                    </style>
-                    <style
-                      data-emotion="css"
-                      data-s=""
-                    >
-                      
-                      .css-zih94u-render{display:block;}
-                    </style>
-                    <style
-                      data-emotion="css"
-                      data-s=""
-                    >
-                      
-                      .css-192zz00-euiLoadingSpinner-m{-webkit-flex-shrink:0;-ms-flex-negative:0;flex-shrink:0;display:inline-block;border-radius:50%;border:2px solid #D3DAE6;border-color:#07C #D3DAE6 #D3DAE6 #D3DAE6;width:16px;height:16px;border-width:calc(1px * 1.5);}
-                    </style>
-                    <style
-                      data-emotion="css"
-                      data-s=""
-                    >
-                      
-                      @media screen and (prefers-reduced-motion: no-preference){.css-192zz00-euiLoadingSpinner-m{-webkit-animation:animation-c24ia8 0.6s infinite linear;animation:animation-c24ia8 0.6s infinite linear;}}
-                    </style>
-                    <style
-                      data-emotion="css"
-                      data-s=""
-                    >
-                      
-                      @-webkit-keyframes animation-c24ia8{from{-webkit-transform:rotate(0deg);-moz-transform:rotate(0deg);-ms-transform:rotate(0deg);transform:rotate(0deg);}to{-webkit-transform:rotate(359deg);-moz-transform:rotate(359deg);-ms-transform:rotate(359deg);transform:rotate(359deg);}}
-                    </style>
-                    <style
-                      data-emotion="css"
-                      data-s=""
-                    >
-                      
-                      @keyframes animation-c24ia8{from{-webkit-transform:rotate(0deg);-moz-transform:rotate(0deg);-ms-transform:rotate(0deg);transform:rotate(0deg);}to{-webkit-transform:rotate(359deg);-moz-transform:rotate(359deg);-ms-transform:rotate(359deg);transform:rotate(359deg);}}
-                    </style>
-                  </head>,
-                  "ctr": 7,
-                  "insertionPoint": undefined,
-                  "isSpeedy": false,
-                  "key": "css",
-                  "nonce": undefined,
-                  "prepend": undefined,
-                  "tags": Array [
-                    <style
-                      data-emotion="css"
-                      data-s=""
-                    >
-                      
-                      .css-6qkby-EuiInputPopover{}
-                    </style>,
-                    <style
-                      data-emotion="css"
-                      data-s=""
-                    >
-                      
-                      .emotion-euiPopover-EuiInputPopover{position:relative;vertical-align:middle;max-inline-size:100%;display:block;}
-                    </style>,
-                    <style
-                      data-emotion="css"
-                      data-s=""
-                    >
-                      
-                      .css-zih94u-render{display:block;}
-                    </style>,
-                    <style
-                      data-emotion="css"
-                      data-s=""
-                    >
-                      
-                      .css-192zz00-euiLoadingSpinner-m{-webkit-flex-shrink:0;-ms-flex-negative:0;flex-shrink:0;display:inline-block;border-radius:50%;border:2px solid #D3DAE6;border-color:#07C #D3DAE6 #D3DAE6 #D3DAE6;width:16px;height:16px;border-width:calc(1px * 1.5);}
-                    </style>,
-                    <style
-                      data-emotion="css"
-                      data-s=""
-                    >
-                      
-                      @media screen and (prefers-reduced-motion: no-preference){.css-192zz00-euiLoadingSpinner-m{-webkit-animation:animation-c24ia8 0.6s infinite linear;animation:animation-c24ia8 0.6s infinite linear;}}
-                    </style>,
-                    <style
-                      data-emotion="css"
-                      data-s=""
-                    >
-                      
-                      @-webkit-keyframes animation-c24ia8{from{-webkit-transform:rotate(0deg);-moz-transform:rotate(0deg);-ms-transform:rotate(0deg);transform:rotate(0deg);}to{-webkit-transform:rotate(359deg);-moz-transform:rotate(359deg);-ms-transform:rotate(359deg);transform:rotate(359deg);}}
-                    </style>,
-                    <style
-                      data-emotion="css"
-                      data-s=""
-                    >
-                      
-                      @keyframes animation-c24ia8{from{-webkit-transform:rotate(0deg);-moz-transform:rotate(0deg);-ms-transform:rotate(0deg);transform:rotate(0deg);}to{-webkit-transform:rotate(359deg);-moz-transform:rotate(359deg);-ms-transform:rotate(359deg);transform:rotate(359deg);}}
-                    </style>,
-                  ],
-                },
-              }
-            }
-            isStringTag={false}
-            serialized={
-              Object {
-                "map": undefined,
-                "name": "6qkby-EuiInputPopover",
-                "next": undefined,
-                "styles": ";label:EuiInputPopover;",
-                "toString": [Function],
-              }
-            }
-          />
-          <EuiPopover
-            anchorPosition="downLeft"
-            attachToAnchor={true}
-            button={
-              <EuiResizeObserver
-                onResize={[Function]}
-              >
-                [Function]
-              </EuiResizeObserver>
-            }
-            buttonRef={[Function]}
-            className="euiInputPopover css-6qkby-EuiInputPopover"
-            closePopover={[Function]}
-            display="block"
-            hasArrow={true}
-            isOpen={false}
-            ownFocus={false}
-            panelPaddingSize="none"
-            panelProps={
-              Object {
-                "aria-live": undefined,
-                "aria-modal": false,
-                "role": undefined,
-              }
-            }
-            panelRef={[Function]}
-          >
-            <EuiOutsideClickDetector
-              onOutsideClick={[Function]}
-=======
-      <div
-        class="euiPopover__anchor"
+      class="euiPopover euiInputPopover emotion-euiPopover-EuiInputPopover"
+    >
+      <div
+        class="euiPopover__anchor css-zih94u-render"
       >
         <div>
           <div
@@ -363,7 +136,6 @@
           >
             <div
               class="euiFormControlLayout__childrenWrapper"
->>>>>>> 6e723171
             >
               <input
                 aria-activedescendant=""
@@ -377,483 +149,22 @@
                 value=""
               />
               <div
-<<<<<<< HEAD
-                css="unknown styles"
-                onKeyDown={[Function]}
-                onMouseDown={[Function]}
-                onMouseUp={[Function]}
-                onTouchEnd={[Function]}
-                onTouchStart={[Function]}
-              >
-                <Insertion
-                  cache={
-                    Object {
-                      "insert": [Function],
-                      "inserted": Object {
-                        "192zz00-euiLoadingSpinner-m": true,
-                        "6qkby-EuiInputPopover": true,
-                        "animation-c24ia8": true,
-                        "ocm8br-euiPopover-EuiInputPopover": true,
-                        "zih94u-render": true,
-                      },
-                      "key": "css",
-                      "nonce": undefined,
-                      "registered": Object {
-                        "css-6qkby-EuiInputPopover": ";label:EuiInputPopover;",
-                      },
-                      "sheet": StyleSheet {
-                        "_alreadyInsertedOrderInsensitiveRule": true,
-                        "_insertTag": [Function],
-                        "before": null,
-                        "container": <head>
-                          <style
-                            data-emotion="css"
-                            data-s=""
-                          >
-                            
-                            .css-6qkby-EuiInputPopover{}
-                          </style>
-                          <style
-                            data-emotion="css"
-                            data-s=""
-                          >
-                            
-                            .emotion-euiPopover-EuiInputPopover{position:relative;vertical-align:middle;max-inline-size:100%;display:block;}
-                          </style>
-                          <style
-                            data-emotion="css"
-                            data-s=""
-                          >
-                            
-                            .css-zih94u-render{display:block;}
-                          </style>
-                          <style
-                            data-emotion="css"
-                            data-s=""
-                          >
-                            
-                            .css-192zz00-euiLoadingSpinner-m{-webkit-flex-shrink:0;-ms-flex-negative:0;flex-shrink:0;display:inline-block;border-radius:50%;border:2px solid #D3DAE6;border-color:#07C #D3DAE6 #D3DAE6 #D3DAE6;width:16px;height:16px;border-width:calc(1px * 1.5);}
-                          </style>
-                          <style
-                            data-emotion="css"
-                            data-s=""
-                          >
-                            
-                            @media screen and (prefers-reduced-motion: no-preference){.css-192zz00-euiLoadingSpinner-m{-webkit-animation:animation-c24ia8 0.6s infinite linear;animation:animation-c24ia8 0.6s infinite linear;}}
-                          </style>
-                          <style
-                            data-emotion="css"
-                            data-s=""
-                          >
-                            
-                            @-webkit-keyframes animation-c24ia8{from{-webkit-transform:rotate(0deg);-moz-transform:rotate(0deg);-ms-transform:rotate(0deg);transform:rotate(0deg);}to{-webkit-transform:rotate(359deg);-moz-transform:rotate(359deg);-ms-transform:rotate(359deg);transform:rotate(359deg);}}
-                          </style>
-                          <style
-                            data-emotion="css"
-                            data-s=""
-                          >
-                            
-                            @keyframes animation-c24ia8{from{-webkit-transform:rotate(0deg);-moz-transform:rotate(0deg);-ms-transform:rotate(0deg);transform:rotate(0deg);}to{-webkit-transform:rotate(359deg);-moz-transform:rotate(359deg);-ms-transform:rotate(359deg);transform:rotate(359deg);}}
-                          </style>
-                        </head>,
-                        "ctr": 7,
-                        "insertionPoint": undefined,
-                        "isSpeedy": false,
-                        "key": "css",
-                        "nonce": undefined,
-                        "prepend": undefined,
-                        "tags": Array [
-                          <style
-                            data-emotion="css"
-                            data-s=""
-                          >
-                            
-                            .css-6qkby-EuiInputPopover{}
-                          </style>,
-                          <style
-                            data-emotion="css"
-                            data-s=""
-                          >
-                            
-                            .emotion-euiPopover-EuiInputPopover{position:relative;vertical-align:middle;max-inline-size:100%;display:block;}
-                          </style>,
-                          <style
-                            data-emotion="css"
-                            data-s=""
-                          >
-                            
-                            .css-zih94u-render{display:block;}
-                          </style>,
-                          <style
-                            data-emotion="css"
-                            data-s=""
-                          >
-                            
-                            .css-192zz00-euiLoadingSpinner-m{-webkit-flex-shrink:0;-ms-flex-negative:0;flex-shrink:0;display:inline-block;border-radius:50%;border:2px solid #D3DAE6;border-color:#07C #D3DAE6 #D3DAE6 #D3DAE6;width:16px;height:16px;border-width:calc(1px * 1.5);}
-                          </style>,
-                          <style
-                            data-emotion="css"
-                            data-s=""
-                          >
-                            
-                            @media screen and (prefers-reduced-motion: no-preference){.css-192zz00-euiLoadingSpinner-m{-webkit-animation:animation-c24ia8 0.6s infinite linear;animation:animation-c24ia8 0.6s infinite linear;}}
-                          </style>,
-                          <style
-                            data-emotion="css"
-                            data-s=""
-                          >
-                            
-                            @-webkit-keyframes animation-c24ia8{from{-webkit-transform:rotate(0deg);-moz-transform:rotate(0deg);-ms-transform:rotate(0deg);transform:rotate(0deg);}to{-webkit-transform:rotate(359deg);-moz-transform:rotate(359deg);-ms-transform:rotate(359deg);transform:rotate(359deg);}}
-                          </style>,
-                          <style
-                            data-emotion="css"
-                            data-s=""
-                          >
-                            
-                            @keyframes animation-c24ia8{from{-webkit-transform:rotate(0deg);-moz-transform:rotate(0deg);-ms-transform:rotate(0deg);transform:rotate(0deg);}to{-webkit-transform:rotate(359deg);-moz-transform:rotate(359deg);-ms-transform:rotate(359deg);transform:rotate(359deg);}}
-                          </style>,
-                        ],
-                      },
-                    }
-                  }
-                  isStringTag={true}
-                  serialized={
-                    Object {
-                      "map": undefined,
-                      "name": "ocm8br-euiPopover-EuiInputPopover",
-                      "next": undefined,
-                      "styles": "position:relative;vertical-align:middle;max-inline-size: 100%;;;label:euiPopover;;;display:block;;;label:EuiInputPopover;;",
-                      "toString": [Function],
-                    }
-                  }
-                />
-                <div
-                  className="euiPopover euiInputPopover emotion-euiPopover-EuiInputPopover"
-                  onKeyDown={[Function]}
-                  onMouseDown={[Function]}
-                  onMouseUp={[Function]}
-                  onTouchEnd={[Function]}
-                  onTouchStart={[Function]}
-                >
-                  <div
-                    css="unknown styles"
-                  >
-                    <Insertion
-                      cache={
-                        Object {
-                          "insert": [Function],
-                          "inserted": Object {
-                            "192zz00-euiLoadingSpinner-m": true,
-                            "6qkby-EuiInputPopover": true,
-                            "animation-c24ia8": true,
-                            "ocm8br-euiPopover-EuiInputPopover": true,
-                            "zih94u-render": true,
-                          },
-                          "key": "css",
-                          "nonce": undefined,
-                          "registered": Object {
-                            "css-6qkby-EuiInputPopover": ";label:EuiInputPopover;",
-                          },
-                          "sheet": StyleSheet {
-                            "_alreadyInsertedOrderInsensitiveRule": true,
-                            "_insertTag": [Function],
-                            "before": null,
-                            "container": <head>
-                              <style
-                                data-emotion="css"
-                                data-s=""
-                              >
-                                
-                                .css-6qkby-EuiInputPopover{}
-                              </style>
-                              <style
-                                data-emotion="css"
-                                data-s=""
-                              >
-                                
-                                .emotion-euiPopover-EuiInputPopover{position:relative;vertical-align:middle;max-inline-size:100%;display:block;}
-                              </style>
-                              <style
-                                data-emotion="css"
-                                data-s=""
-                              >
-                                
-                                .css-zih94u-render{display:block;}
-                              </style>
-                              <style
-                                data-emotion="css"
-                                data-s=""
-                              >
-                                
-                                .css-192zz00-euiLoadingSpinner-m{-webkit-flex-shrink:0;-ms-flex-negative:0;flex-shrink:0;display:inline-block;border-radius:50%;border:2px solid #D3DAE6;border-color:#07C #D3DAE6 #D3DAE6 #D3DAE6;width:16px;height:16px;border-width:calc(1px * 1.5);}
-                              </style>
-                              <style
-                                data-emotion="css"
-                                data-s=""
-                              >
-                                
-                                @media screen and (prefers-reduced-motion: no-preference){.css-192zz00-euiLoadingSpinner-m{-webkit-animation:animation-c24ia8 0.6s infinite linear;animation:animation-c24ia8 0.6s infinite linear;}}
-                              </style>
-                              <style
-                                data-emotion="css"
-                                data-s=""
-                              >
-                                
-                                @-webkit-keyframes animation-c24ia8{from{-webkit-transform:rotate(0deg);-moz-transform:rotate(0deg);-ms-transform:rotate(0deg);transform:rotate(0deg);}to{-webkit-transform:rotate(359deg);-moz-transform:rotate(359deg);-ms-transform:rotate(359deg);transform:rotate(359deg);}}
-                              </style>
-                              <style
-                                data-emotion="css"
-                                data-s=""
-                              >
-                                
-                                @keyframes animation-c24ia8{from{-webkit-transform:rotate(0deg);-moz-transform:rotate(0deg);-ms-transform:rotate(0deg);transform:rotate(0deg);}to{-webkit-transform:rotate(359deg);-moz-transform:rotate(359deg);-ms-transform:rotate(359deg);transform:rotate(359deg);}}
-                              </style>
-                            </head>,
-                            "ctr": 7,
-                            "insertionPoint": undefined,
-                            "isSpeedy": false,
-                            "key": "css",
-                            "nonce": undefined,
-                            "prepend": undefined,
-                            "tags": Array [
-                              <style
-                                data-emotion="css"
-                                data-s=""
-                              >
-                                
-                                .css-6qkby-EuiInputPopover{}
-                              </style>,
-                              <style
-                                data-emotion="css"
-                                data-s=""
-                              >
-                                
-                                .emotion-euiPopover-EuiInputPopover{position:relative;vertical-align:middle;max-inline-size:100%;display:block;}
-                              </style>,
-                              <style
-                                data-emotion="css"
-                                data-s=""
-                              >
-                                
-                                .css-zih94u-render{display:block;}
-                              </style>,
-                              <style
-                                data-emotion="css"
-                                data-s=""
-                              >
-                                
-                                .css-192zz00-euiLoadingSpinner-m{-webkit-flex-shrink:0;-ms-flex-negative:0;flex-shrink:0;display:inline-block;border-radius:50%;border:2px solid #D3DAE6;border-color:#07C #D3DAE6 #D3DAE6 #D3DAE6;width:16px;height:16px;border-width:calc(1px * 1.5);}
-                              </style>,
-                              <style
-                                data-emotion="css"
-                                data-s=""
-                              >
-                                
-                                @media screen and (prefers-reduced-motion: no-preference){.css-192zz00-euiLoadingSpinner-m{-webkit-animation:animation-c24ia8 0.6s infinite linear;animation:animation-c24ia8 0.6s infinite linear;}}
-                              </style>,
-                              <style
-                                data-emotion="css"
-                                data-s=""
-                              >
-                                
-                                @-webkit-keyframes animation-c24ia8{from{-webkit-transform:rotate(0deg);-moz-transform:rotate(0deg);-ms-transform:rotate(0deg);transform:rotate(0deg);}to{-webkit-transform:rotate(359deg);-moz-transform:rotate(359deg);-ms-transform:rotate(359deg);transform:rotate(359deg);}}
-                              </style>,
-                              <style
-                                data-emotion="css"
-                                data-s=""
-                              >
-                                
-                                @keyframes animation-c24ia8{from{-webkit-transform:rotate(0deg);-moz-transform:rotate(0deg);-ms-transform:rotate(0deg);transform:rotate(0deg);}to{-webkit-transform:rotate(359deg);-moz-transform:rotate(359deg);-ms-transform:rotate(359deg);transform:rotate(359deg);}}
-                              </style>,
-                            ],
-                          },
-                        }
-                      }
-                      isStringTag={true}
-                      serialized={
-                        Object {
-                          "map": undefined,
-                          "name": "zih94u-render",
-                          "next": undefined,
-                          "styles": "display:block;;label:render;",
-                          "toString": [Function],
-                        }
-                      }
-                    />
-                    <div
-                      className="euiPopover__anchor css-zih94u-render"
-                    >
-                      <EuiResizeObserver
-                        onResize={[Function]}
-                      >
-                        <div>
-                          <EuiI18n
-                            default="Filter options"
-                            token="euiSelectable.placeholderName"
-                          >
-                            <EuiSelectableSearch
-                              aria-activedescendant=""
-                              aria-label="aria-label"
-                              className="testClass1 testClass2"
-                              data-test-subj="test subject string"
-                              fullWidth={true}
-                              inputRef={[Function]}
-                              isLoading={false}
-                              isPreFiltered={false}
-                              key="listSearch"
-                              onBlur={[Function]}
-                              onChange={[Function]}
-                              onFocus={[Function]}
-                              onInput={[Function]}
-                              options={
-                                Array [
-                                  Object {
-                                    "className": "euiSuggestItemOption",
-                                    "data": Object {
-                                      "description": "Description",
-                                      "label": "Field sample",
-                                      "type": Object {
-                                        "color": "tint4",
-                                        "iconType": "kqlField",
-                                      },
-                                    },
-                                    "label": "Field sample",
-                                    "truncate": true,
-                                  },
-                                  Object {
-                                    "className": "euiSuggestItemOption",
-                                    "data": Object {
-                                      "description": "Description",
-                                      "label": "Value sample",
-                                      "type": Object {
-                                        "color": "tint0",
-                                        "iconType": "kqlValue",
-                                      },
-                                    },
-                                    "label": "Value sample",
-                                    "truncate": true,
-                                  },
-                                ]
-                              }
-                              placeholder="Filter options"
-                              value=""
-                            >
-                              <EuiFieldSearch
-                                aria-activedescendant=""
-                                aria-haspopup="listbox"
-                                aria-label="aria-label"
-                                autoComplete="off"
-                                className="euiSelectableSearch testClass1 testClass2"
-                                compressed={false}
-                                data-test-subj="test subject string"
-                                fullWidth={true}
-                                incremental={true}
-                                inputRef={[Function]}
-                                isClearable={true}
-                                isLoading={false}
-                                onBlur={[Function]}
-                                onChange={[Function]}
-                                onFocus={[Function]}
-                                onInput={[Function]}
-                                placeholder="Filter options"
-                                value=""
-                              >
-                                <EuiFormControlLayout
-                                  compressed={false}
-                                  fullWidth={true}
-                                  icon="search"
-                                  isLoading={false}
-                                >
-                                  <div
-                                    className="euiFormControlLayout euiFormControlLayout--fullWidth"
-                                  >
-                                    <div
-                                      className="euiFormControlLayout__childrenWrapper"
-                                    >
-                                      <EuiValidatableControl>
-                                        <input
-                                          aria-activedescendant=""
-                                          aria-haspopup="listbox"
-                                          aria-label="aria-label"
-                                          autoComplete="off"
-                                          className="euiFieldSearch euiFieldSearch--fullWidth euiSelectableSearch testClass1 testClass2"
-                                          data-test-subj="test subject string"
-                                          onBlur={[Function]}
-                                          onChange={[Function]}
-                                          onFocus={[Function]}
-                                          onInput={[Function]}
-                                          onKeyUp={[Function]}
-                                          placeholder="Filter options"
-                                          type="search"
-                                          value=""
-                                        />
-                                      </EuiValidatableControl>
-                                      <EuiFormControlLayoutIcons
-                                        compressed={false}
-                                        icon="search"
-                                        isLoading={false}
-                                      >
-                                        <div
-                                          className="euiFormControlLayoutIcons"
-                                        >
-                                          <EuiFormControlLayoutCustomIcon
-                                            size="m"
-                                            type="search"
-                                          >
-                                            <span
-                                              className="euiFormControlLayoutCustomIcon"
-                                            >
-                                              <EuiIcon
-                                                aria-hidden="true"
-                                                className="euiFormControlLayoutCustomIcon__icon"
-                                                size="m"
-                                                type="search"
-                                              >
-                                                <span
-                                                  aria-hidden="true"
-                                                  className="euiFormControlLayoutCustomIcon__icon"
-                                                  data-euiicon-type="search"
-                                                  size="m"
-                                                />
-                                              </EuiIcon>
-                                            </span>
-                                          </EuiFormControlLayoutCustomIcon>
-                                        </div>
-                                      </EuiFormControlLayoutIcons>
-                                    </div>
-                                  </div>
-                                </EuiFormControlLayout>
-                              </EuiFieldSearch>
-                            </EuiSelectableSearch>
-                          </EuiI18n>
-                        </div>
-                      </EuiResizeObserver>
-                    </div>
-                  </div>
-                </div>
-              </div>
-            </EuiOutsideClickDetector>
-          </EuiPopover>
-        </EuiPopover>
-      </EuiInputPopover>
-=======
-                class="euiFormControlLayoutIcons"
-              >
-                <span
-                  class="euiFormControlLayoutCustomIcon"
-                >
-                  <span
-                    aria-hidden="true"
-                    class="euiFormControlLayoutCustomIcon__icon"
-                    data-euiicon-type="search"
-                  />
-                </span>
-              </div>
-            </div>
-          </div>
-        </div>
-      </div>
->>>>>>> 6e723171
+                class="euiFormControlLayoutIcons"
+              >
+                <span
+                  class="euiFormControlLayoutCustomIcon"
+                >
+                  <span
+                    aria-hidden="true"
+                    class="euiFormControlLayoutCustomIcon__icon"
+                    data-euiicon-type="search"
+                  />
+                </span>
+              </div>
+            </div>
+          </div>
+        </div>
+      </div>
     </div>
   </div>,
   <p
@@ -871,237 +182,10 @@
     class="euiSelectable euiSelectable-fullHeight"
   >
     <div
-      class="euiPopover euiPopover--anchorDownLeft euiPopover--displayBlock euiInputPopover euiInputPopover--fullWidth euiInputPopover euiInputPopover--fullWidth"
-    >
-<<<<<<< HEAD
-      <EuiInputPopover
-        anchorPosition="downLeft"
-        attachToAnchor={true}
-        closePopover={[Function]}
-        disableFocusTrap={true}
-        display="block"
-        fullWidth={true}
-        input={
-          <React.Fragment>
-            <EuiI18n
-              default="Filter options"
-              token="euiSelectable.placeholderName"
-            >
-              [Function]
-            </EuiI18n>
-          </React.Fragment>
-        }
-        isOpen={false}
-        panelPaddingSize="none"
-        panelProps={
-          Object {
-            "aria-live": undefined,
-            "aria-modal": false,
-            "role": undefined,
-          }
-        }
-        panelRef={[Function]}
-      >
-        <EuiPopover
-          anchorPosition="downLeft"
-          attachToAnchor={true}
-          button={
-            <EuiResizeObserver
-              onResize={[Function]}
-            >
-              [Function]
-            </EuiResizeObserver>
-          }
-          buttonRef={[Function]}
-          closePopover={[Function]}
-          css="unknown styles"
-          display="block"
-          isOpen={false}
-          ownFocus={false}
-          panelPaddingSize="none"
-          panelProps={
-            Object {
-              "aria-live": undefined,
-              "aria-modal": false,
-              "role": undefined,
-            }
-          }
-          panelRef={[Function]}
-        >
-          <Insertion
-            cache={
-              Object {
-                "insert": [Function],
-                "inserted": Object {
-                  "192zz00-euiLoadingSpinner-m": true,
-                  "6qkby-EuiInputPopover": true,
-                  "animation-c24ia8": true,
-                  "ocm8br-euiPopover-EuiInputPopover": true,
-                  "zih94u-render": true,
-                },
-                "key": "css",
-                "nonce": undefined,
-                "registered": Object {
-                  "css-6qkby-EuiInputPopover": ";label:EuiInputPopover;",
-                },
-                "sheet": StyleSheet {
-                  "_alreadyInsertedOrderInsensitiveRule": true,
-                  "_insertTag": [Function],
-                  "before": null,
-                  "container": <head>
-                    <style
-                      data-emotion="css"
-                      data-s=""
-                    >
-                      
-                      .css-6qkby-EuiInputPopover{}
-                    </style>
-                    <style
-                      data-emotion="css"
-                      data-s=""
-                    >
-                      
-                      .emotion-euiPopover-EuiInputPopover{position:relative;vertical-align:middle;max-inline-size:100%;display:block;}
-                    </style>
-                    <style
-                      data-emotion="css"
-                      data-s=""
-                    >
-                      
-                      .css-zih94u-render{display:block;}
-                    </style>
-                    <style
-                      data-emotion="css"
-                      data-s=""
-                    >
-                      
-                      .css-192zz00-euiLoadingSpinner-m{-webkit-flex-shrink:0;-ms-flex-negative:0;flex-shrink:0;display:inline-block;border-radius:50%;border:2px solid #D3DAE6;border-color:#07C #D3DAE6 #D3DAE6 #D3DAE6;width:16px;height:16px;border-width:calc(1px * 1.5);}
-                    </style>
-                    <style
-                      data-emotion="css"
-                      data-s=""
-                    >
-                      
-                      @media screen and (prefers-reduced-motion: no-preference){.css-192zz00-euiLoadingSpinner-m{-webkit-animation:animation-c24ia8 0.6s infinite linear;animation:animation-c24ia8 0.6s infinite linear;}}
-                    </style>
-                    <style
-                      data-emotion="css"
-                      data-s=""
-                    >
-                      
-                      @-webkit-keyframes animation-c24ia8{from{-webkit-transform:rotate(0deg);-moz-transform:rotate(0deg);-ms-transform:rotate(0deg);transform:rotate(0deg);}to{-webkit-transform:rotate(359deg);-moz-transform:rotate(359deg);-ms-transform:rotate(359deg);transform:rotate(359deg);}}
-                    </style>
-                    <style
-                      data-emotion="css"
-                      data-s=""
-                    >
-                      
-                      @keyframes animation-c24ia8{from{-webkit-transform:rotate(0deg);-moz-transform:rotate(0deg);-ms-transform:rotate(0deg);transform:rotate(0deg);}to{-webkit-transform:rotate(359deg);-moz-transform:rotate(359deg);-ms-transform:rotate(359deg);transform:rotate(359deg);}}
-                    </style>
-                  </head>,
-                  "ctr": 7,
-                  "insertionPoint": undefined,
-                  "isSpeedy": false,
-                  "key": "css",
-                  "nonce": undefined,
-                  "prepend": undefined,
-                  "tags": Array [
-                    <style
-                      data-emotion="css"
-                      data-s=""
-                    >
-                      
-                      .css-6qkby-EuiInputPopover{}
-                    </style>,
-                    <style
-                      data-emotion="css"
-                      data-s=""
-                    >
-                      
-                      .emotion-euiPopover-EuiInputPopover{position:relative;vertical-align:middle;max-inline-size:100%;display:block;}
-                    </style>,
-                    <style
-                      data-emotion="css"
-                      data-s=""
-                    >
-                      
-                      .css-zih94u-render{display:block;}
-                    </style>,
-                    <style
-                      data-emotion="css"
-                      data-s=""
-                    >
-                      
-                      .css-192zz00-euiLoadingSpinner-m{-webkit-flex-shrink:0;-ms-flex-negative:0;flex-shrink:0;display:inline-block;border-radius:50%;border:2px solid #D3DAE6;border-color:#07C #D3DAE6 #D3DAE6 #D3DAE6;width:16px;height:16px;border-width:calc(1px * 1.5);}
-                    </style>,
-                    <style
-                      data-emotion="css"
-                      data-s=""
-                    >
-                      
-                      @media screen and (prefers-reduced-motion: no-preference){.css-192zz00-euiLoadingSpinner-m{-webkit-animation:animation-c24ia8 0.6s infinite linear;animation:animation-c24ia8 0.6s infinite linear;}}
-                    </style>,
-                    <style
-                      data-emotion="css"
-                      data-s=""
-                    >
-                      
-                      @-webkit-keyframes animation-c24ia8{from{-webkit-transform:rotate(0deg);-moz-transform:rotate(0deg);-ms-transform:rotate(0deg);transform:rotate(0deg);}to{-webkit-transform:rotate(359deg);-moz-transform:rotate(359deg);-ms-transform:rotate(359deg);transform:rotate(359deg);}}
-                    </style>,
-                    <style
-                      data-emotion="css"
-                      data-s=""
-                    >
-                      
-                      @keyframes animation-c24ia8{from{-webkit-transform:rotate(0deg);-moz-transform:rotate(0deg);-ms-transform:rotate(0deg);transform:rotate(0deg);}to{-webkit-transform:rotate(359deg);-moz-transform:rotate(359deg);-ms-transform:rotate(359deg);transform:rotate(359deg);}}
-                    </style>,
-                  ],
-                },
-              }
-            }
-            isStringTag={false}
-            serialized={
-              Object {
-                "map": undefined,
-                "name": "6qkby-EuiInputPopover",
-                "next": undefined,
-                "styles": ";label:EuiInputPopover;",
-                "toString": [Function],
-              }
-            }
-          />
-          <EuiPopover
-            anchorPosition="downLeft"
-            attachToAnchor={true}
-            button={
-              <EuiResizeObserver
-                onResize={[Function]}
-              >
-                [Function]
-              </EuiResizeObserver>
-            }
-            buttonRef={[Function]}
-            className="euiInputPopover css-6qkby-EuiInputPopover"
-            closePopover={[Function]}
-            display="block"
-            hasArrow={true}
-            isOpen={false}
-            ownFocus={false}
-            panelPaddingSize="none"
-            panelProps={
-              Object {
-                "aria-live": undefined,
-                "aria-modal": false,
-                "role": undefined,
-              }
-            }
-            panelRef={[Function]}
-          >
-            <EuiOutsideClickDetector
-              onOutsideClick={[Function]}
-=======
-      <div
-        class="euiPopover__anchor"
+      class="euiPopover euiInputPopover emotion-euiPopover-EuiInputPopover"
+    >
+      <div
+        class="euiPopover__anchor css-zih94u-render"
       >
         <div>
           <div
@@ -1109,7 +193,6 @@
           >
             <div
               class="euiFormControlLayout__childrenWrapper"
->>>>>>> 6e723171
             >
               <input
                 aria-activedescendant=""
@@ -1123,483 +206,22 @@
                 value=""
               />
               <div
-<<<<<<< HEAD
-                css="unknown styles"
-                onKeyDown={[Function]}
-                onMouseDown={[Function]}
-                onMouseUp={[Function]}
-                onTouchEnd={[Function]}
-                onTouchStart={[Function]}
-              >
-                <Insertion
-                  cache={
-                    Object {
-                      "insert": [Function],
-                      "inserted": Object {
-                        "192zz00-euiLoadingSpinner-m": true,
-                        "6qkby-EuiInputPopover": true,
-                        "animation-c24ia8": true,
-                        "ocm8br-euiPopover-EuiInputPopover": true,
-                        "zih94u-render": true,
-                      },
-                      "key": "css",
-                      "nonce": undefined,
-                      "registered": Object {
-                        "css-6qkby-EuiInputPopover": ";label:EuiInputPopover;",
-                      },
-                      "sheet": StyleSheet {
-                        "_alreadyInsertedOrderInsensitiveRule": true,
-                        "_insertTag": [Function],
-                        "before": null,
-                        "container": <head>
-                          <style
-                            data-emotion="css"
-                            data-s=""
-                          >
-                            
-                            .css-6qkby-EuiInputPopover{}
-                          </style>
-                          <style
-                            data-emotion="css"
-                            data-s=""
-                          >
-                            
-                            .emotion-euiPopover-EuiInputPopover{position:relative;vertical-align:middle;max-inline-size:100%;display:block;}
-                          </style>
-                          <style
-                            data-emotion="css"
-                            data-s=""
-                          >
-                            
-                            .css-zih94u-render{display:block;}
-                          </style>
-                          <style
-                            data-emotion="css"
-                            data-s=""
-                          >
-                            
-                            .css-192zz00-euiLoadingSpinner-m{-webkit-flex-shrink:0;-ms-flex-negative:0;flex-shrink:0;display:inline-block;border-radius:50%;border:2px solid #D3DAE6;border-color:#07C #D3DAE6 #D3DAE6 #D3DAE6;width:16px;height:16px;border-width:calc(1px * 1.5);}
-                          </style>
-                          <style
-                            data-emotion="css"
-                            data-s=""
-                          >
-                            
-                            @media screen and (prefers-reduced-motion: no-preference){.css-192zz00-euiLoadingSpinner-m{-webkit-animation:animation-c24ia8 0.6s infinite linear;animation:animation-c24ia8 0.6s infinite linear;}}
-                          </style>
-                          <style
-                            data-emotion="css"
-                            data-s=""
-                          >
-                            
-                            @-webkit-keyframes animation-c24ia8{from{-webkit-transform:rotate(0deg);-moz-transform:rotate(0deg);-ms-transform:rotate(0deg);transform:rotate(0deg);}to{-webkit-transform:rotate(359deg);-moz-transform:rotate(359deg);-ms-transform:rotate(359deg);transform:rotate(359deg);}}
-                          </style>
-                          <style
-                            data-emotion="css"
-                            data-s=""
-                          >
-                            
-                            @keyframes animation-c24ia8{from{-webkit-transform:rotate(0deg);-moz-transform:rotate(0deg);-ms-transform:rotate(0deg);transform:rotate(0deg);}to{-webkit-transform:rotate(359deg);-moz-transform:rotate(359deg);-ms-transform:rotate(359deg);transform:rotate(359deg);}}
-                          </style>
-                        </head>,
-                        "ctr": 7,
-                        "insertionPoint": undefined,
-                        "isSpeedy": false,
-                        "key": "css",
-                        "nonce": undefined,
-                        "prepend": undefined,
-                        "tags": Array [
-                          <style
-                            data-emotion="css"
-                            data-s=""
-                          >
-                            
-                            .css-6qkby-EuiInputPopover{}
-                          </style>,
-                          <style
-                            data-emotion="css"
-                            data-s=""
-                          >
-                            
-                            .emotion-euiPopover-EuiInputPopover{position:relative;vertical-align:middle;max-inline-size:100%;display:block;}
-                          </style>,
-                          <style
-                            data-emotion="css"
-                            data-s=""
-                          >
-                            
-                            .css-zih94u-render{display:block;}
-                          </style>,
-                          <style
-                            data-emotion="css"
-                            data-s=""
-                          >
-                            
-                            .css-192zz00-euiLoadingSpinner-m{-webkit-flex-shrink:0;-ms-flex-negative:0;flex-shrink:0;display:inline-block;border-radius:50%;border:2px solid #D3DAE6;border-color:#07C #D3DAE6 #D3DAE6 #D3DAE6;width:16px;height:16px;border-width:calc(1px * 1.5);}
-                          </style>,
-                          <style
-                            data-emotion="css"
-                            data-s=""
-                          >
-                            
-                            @media screen and (prefers-reduced-motion: no-preference){.css-192zz00-euiLoadingSpinner-m{-webkit-animation:animation-c24ia8 0.6s infinite linear;animation:animation-c24ia8 0.6s infinite linear;}}
-                          </style>,
-                          <style
-                            data-emotion="css"
-                            data-s=""
-                          >
-                            
-                            @-webkit-keyframes animation-c24ia8{from{-webkit-transform:rotate(0deg);-moz-transform:rotate(0deg);-ms-transform:rotate(0deg);transform:rotate(0deg);}to{-webkit-transform:rotate(359deg);-moz-transform:rotate(359deg);-ms-transform:rotate(359deg);transform:rotate(359deg);}}
-                          </style>,
-                          <style
-                            data-emotion="css"
-                            data-s=""
-                          >
-                            
-                            @keyframes animation-c24ia8{from{-webkit-transform:rotate(0deg);-moz-transform:rotate(0deg);-ms-transform:rotate(0deg);transform:rotate(0deg);}to{-webkit-transform:rotate(359deg);-moz-transform:rotate(359deg);-ms-transform:rotate(359deg);transform:rotate(359deg);}}
-                          </style>,
-                        ],
-                      },
-                    }
-                  }
-                  isStringTag={true}
-                  serialized={
-                    Object {
-                      "map": undefined,
-                      "name": "ocm8br-euiPopover-EuiInputPopover",
-                      "next": undefined,
-                      "styles": "position:relative;vertical-align:middle;max-inline-size: 100%;;;label:euiPopover;;;display:block;;;label:EuiInputPopover;;",
-                      "toString": [Function],
-                    }
-                  }
-                />
-                <div
-                  className="euiPopover euiInputPopover emotion-euiPopover-EuiInputPopover"
-                  onKeyDown={[Function]}
-                  onMouseDown={[Function]}
-                  onMouseUp={[Function]}
-                  onTouchEnd={[Function]}
-                  onTouchStart={[Function]}
-                >
-                  <div
-                    css="unknown styles"
-                  >
-                    <Insertion
-                      cache={
-                        Object {
-                          "insert": [Function],
-                          "inserted": Object {
-                            "192zz00-euiLoadingSpinner-m": true,
-                            "6qkby-EuiInputPopover": true,
-                            "animation-c24ia8": true,
-                            "ocm8br-euiPopover-EuiInputPopover": true,
-                            "zih94u-render": true,
-                          },
-                          "key": "css",
-                          "nonce": undefined,
-                          "registered": Object {
-                            "css-6qkby-EuiInputPopover": ";label:EuiInputPopover;",
-                          },
-                          "sheet": StyleSheet {
-                            "_alreadyInsertedOrderInsensitiveRule": true,
-                            "_insertTag": [Function],
-                            "before": null,
-                            "container": <head>
-                              <style
-                                data-emotion="css"
-                                data-s=""
-                              >
-                                
-                                .css-6qkby-EuiInputPopover{}
-                              </style>
-                              <style
-                                data-emotion="css"
-                                data-s=""
-                              >
-                                
-                                .emotion-euiPopover-EuiInputPopover{position:relative;vertical-align:middle;max-inline-size:100%;display:block;}
-                              </style>
-                              <style
-                                data-emotion="css"
-                                data-s=""
-                              >
-                                
-                                .css-zih94u-render{display:block;}
-                              </style>
-                              <style
-                                data-emotion="css"
-                                data-s=""
-                              >
-                                
-                                .css-192zz00-euiLoadingSpinner-m{-webkit-flex-shrink:0;-ms-flex-negative:0;flex-shrink:0;display:inline-block;border-radius:50%;border:2px solid #D3DAE6;border-color:#07C #D3DAE6 #D3DAE6 #D3DAE6;width:16px;height:16px;border-width:calc(1px * 1.5);}
-                              </style>
-                              <style
-                                data-emotion="css"
-                                data-s=""
-                              >
-                                
-                                @media screen and (prefers-reduced-motion: no-preference){.css-192zz00-euiLoadingSpinner-m{-webkit-animation:animation-c24ia8 0.6s infinite linear;animation:animation-c24ia8 0.6s infinite linear;}}
-                              </style>
-                              <style
-                                data-emotion="css"
-                                data-s=""
-                              >
-                                
-                                @-webkit-keyframes animation-c24ia8{from{-webkit-transform:rotate(0deg);-moz-transform:rotate(0deg);-ms-transform:rotate(0deg);transform:rotate(0deg);}to{-webkit-transform:rotate(359deg);-moz-transform:rotate(359deg);-ms-transform:rotate(359deg);transform:rotate(359deg);}}
-                              </style>
-                              <style
-                                data-emotion="css"
-                                data-s=""
-                              >
-                                
-                                @keyframes animation-c24ia8{from{-webkit-transform:rotate(0deg);-moz-transform:rotate(0deg);-ms-transform:rotate(0deg);transform:rotate(0deg);}to{-webkit-transform:rotate(359deg);-moz-transform:rotate(359deg);-ms-transform:rotate(359deg);transform:rotate(359deg);}}
-                              </style>
-                            </head>,
-                            "ctr": 7,
-                            "insertionPoint": undefined,
-                            "isSpeedy": false,
-                            "key": "css",
-                            "nonce": undefined,
-                            "prepend": undefined,
-                            "tags": Array [
-                              <style
-                                data-emotion="css"
-                                data-s=""
-                              >
-                                
-                                .css-6qkby-EuiInputPopover{}
-                              </style>,
-                              <style
-                                data-emotion="css"
-                                data-s=""
-                              >
-                                
-                                .emotion-euiPopover-EuiInputPopover{position:relative;vertical-align:middle;max-inline-size:100%;display:block;}
-                              </style>,
-                              <style
-                                data-emotion="css"
-                                data-s=""
-                              >
-                                
-                                .css-zih94u-render{display:block;}
-                              </style>,
-                              <style
-                                data-emotion="css"
-                                data-s=""
-                              >
-                                
-                                .css-192zz00-euiLoadingSpinner-m{-webkit-flex-shrink:0;-ms-flex-negative:0;flex-shrink:0;display:inline-block;border-radius:50%;border:2px solid #D3DAE6;border-color:#07C #D3DAE6 #D3DAE6 #D3DAE6;width:16px;height:16px;border-width:calc(1px * 1.5);}
-                              </style>,
-                              <style
-                                data-emotion="css"
-                                data-s=""
-                              >
-                                
-                                @media screen and (prefers-reduced-motion: no-preference){.css-192zz00-euiLoadingSpinner-m{-webkit-animation:animation-c24ia8 0.6s infinite linear;animation:animation-c24ia8 0.6s infinite linear;}}
-                              </style>,
-                              <style
-                                data-emotion="css"
-                                data-s=""
-                              >
-                                
-                                @-webkit-keyframes animation-c24ia8{from{-webkit-transform:rotate(0deg);-moz-transform:rotate(0deg);-ms-transform:rotate(0deg);transform:rotate(0deg);}to{-webkit-transform:rotate(359deg);-moz-transform:rotate(359deg);-ms-transform:rotate(359deg);transform:rotate(359deg);}}
-                              </style>,
-                              <style
-                                data-emotion="css"
-                                data-s=""
-                              >
-                                
-                                @keyframes animation-c24ia8{from{-webkit-transform:rotate(0deg);-moz-transform:rotate(0deg);-ms-transform:rotate(0deg);transform:rotate(0deg);}to{-webkit-transform:rotate(359deg);-moz-transform:rotate(359deg);-ms-transform:rotate(359deg);transform:rotate(359deg);}}
-                              </style>,
-                            ],
-                          },
-                        }
-                      }
-                      isStringTag={true}
-                      serialized={
-                        Object {
-                          "map": undefined,
-                          "name": "zih94u-render",
-                          "next": undefined,
-                          "styles": "display:block;;label:render;",
-                          "toString": [Function],
-                        }
-                      }
-                    />
-                    <div
-                      className="euiPopover__anchor css-zih94u-render"
-                    >
-                      <EuiResizeObserver
-                        onResize={[Function]}
-                      >
-                        <div>
-                          <EuiI18n
-                            default="Filter options"
-                            token="euiSelectable.placeholderName"
-                          >
-                            <EuiSelectableSearch
-                              aria-activedescendant=""
-                              aria-label="aria-label"
-                              className="testClass1 testClass2"
-                              data-test-subj="test subject string"
-                              fullWidth={true}
-                              inputRef={[Function]}
-                              isLoading={false}
-                              isPreFiltered={false}
-                              key="listSearch"
-                              onBlur={[Function]}
-                              onChange={[Function]}
-                              onFocus={[Function]}
-                              onInput={[Function]}
-                              options={
-                                Array [
-                                  Object {
-                                    "className": "euiSuggestItemOption",
-                                    "data": Object {
-                                      "description": "Description",
-                                      "label": "Field sample",
-                                      "type": Object {
-                                        "color": "tint4",
-                                        "iconType": "kqlField",
-                                      },
-                                    },
-                                    "label": "Field sample",
-                                    "truncate": undefined,
-                                  },
-                                  Object {
-                                    "className": "euiSuggestItemOption",
-                                    "data": Object {
-                                      "description": "Description",
-                                      "label": "Value sample",
-                                      "type": Object {
-                                        "color": "tint0",
-                                        "iconType": "kqlValue",
-                                      },
-                                    },
-                                    "label": "Value sample",
-                                    "truncate": undefined,
-                                  },
-                                ]
-                              }
-                              placeholder="Filter options"
-                              value=""
-                            >
-                              <EuiFieldSearch
-                                aria-activedescendant=""
-                                aria-haspopup="listbox"
-                                aria-label="aria-label"
-                                autoComplete="off"
-                                className="euiSelectableSearch testClass1 testClass2"
-                                compressed={false}
-                                data-test-subj="test subject string"
-                                fullWidth={true}
-                                incremental={true}
-                                inputRef={[Function]}
-                                isClearable={true}
-                                isLoading={false}
-                                onBlur={[Function]}
-                                onChange={[Function]}
-                                onFocus={[Function]}
-                                onInput={[Function]}
-                                placeholder="Filter options"
-                                value=""
-                              >
-                                <EuiFormControlLayout
-                                  compressed={false}
-                                  fullWidth={true}
-                                  icon="search"
-                                  isLoading={false}
-                                >
-                                  <div
-                                    className="euiFormControlLayout euiFormControlLayout--fullWidth"
-                                  >
-                                    <div
-                                      className="euiFormControlLayout__childrenWrapper"
-                                    >
-                                      <EuiValidatableControl>
-                                        <input
-                                          aria-activedescendant=""
-                                          aria-haspopup="listbox"
-                                          aria-label="aria-label"
-                                          autoComplete="off"
-                                          className="euiFieldSearch euiFieldSearch--fullWidth euiSelectableSearch testClass1 testClass2"
-                                          data-test-subj="test subject string"
-                                          onBlur={[Function]}
-                                          onChange={[Function]}
-                                          onFocus={[Function]}
-                                          onInput={[Function]}
-                                          onKeyUp={[Function]}
-                                          placeholder="Filter options"
-                                          type="search"
-                                          value=""
-                                        />
-                                      </EuiValidatableControl>
-                                      <EuiFormControlLayoutIcons
-                                        compressed={false}
-                                        icon="search"
-                                        isLoading={false}
-                                      >
-                                        <div
-                                          className="euiFormControlLayoutIcons"
-                                        >
-                                          <EuiFormControlLayoutCustomIcon
-                                            size="m"
-                                            type="search"
-                                          >
-                                            <span
-                                              className="euiFormControlLayoutCustomIcon"
-                                            >
-                                              <EuiIcon
-                                                aria-hidden="true"
-                                                className="euiFormControlLayoutCustomIcon__icon"
-                                                size="m"
-                                                type="search"
-                                              >
-                                                <span
-                                                  aria-hidden="true"
-                                                  className="euiFormControlLayoutCustomIcon__icon"
-                                                  data-euiicon-type="search"
-                                                  size="m"
-                                                />
-                                              </EuiIcon>
-                                            </span>
-                                          </EuiFormControlLayoutCustomIcon>
-                                        </div>
-                                      </EuiFormControlLayoutIcons>
-                                    </div>
-                                  </div>
-                                </EuiFormControlLayout>
-                              </EuiFieldSearch>
-                            </EuiSelectableSearch>
-                          </EuiI18n>
-                        </div>
-                      </EuiResizeObserver>
-                    </div>
-                  </div>
-                </div>
-              </div>
-            </EuiOutsideClickDetector>
-          </EuiPopover>
-        </EuiPopover>
-      </EuiInputPopover>
-=======
-                class="euiFormControlLayoutIcons"
-              >
-                <span
-                  class="euiFormControlLayoutCustomIcon"
-                >
-                  <span
-                    aria-hidden="true"
-                    class="euiFormControlLayoutCustomIcon__icon"
-                    data-euiicon-type="search"
-                  />
-                </span>
-              </div>
-            </div>
-          </div>
-        </div>
-      </div>
->>>>>>> 6e723171
+                class="euiFormControlLayoutIcons"
+              >
+                <span
+                  class="euiFormControlLayoutCustomIcon"
+                >
+                  <span
+                    aria-hidden="true"
+                    class="euiFormControlLayoutCustomIcon__icon"
+                    data-euiicon-type="search"
+                  />
+                </span>
+              </div>
+            </div>
+          </div>
+        </div>
+      </div>
     </div>
   </div>,
   <p
