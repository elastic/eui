import React, { FunctionComponent, useState } from 'react';
import { Link } from 'react-router-dom';
import { css } from '@emotion/react';
import { transparentize, useEuiTheme } from '../../../../../src/services';
import { getPropsFromComponent } from '../../../services/props/get_props';

import {
  useEuiBackgroundColorCSS,
  EuiCode,
  EuiColorPickerSwatch,
  EuiText,
  useEuiBackgroundColor,
  useEuiPaddingSize,
  BACKGROUND_COLORS,
  euiBackgroundColor,
  useEuiPaddingCSS,
  EuiButtonGroup,
  EuiDescribedFormGroup,
  EuiPanel,
  EuiSpacer,
  _EuiBackgroundColorMethod,
} from '../../../../../src';

import { EuiThemeColors, ThemeRowType } from '../_props';

import { ThemeExample } from '../_components/_theme_example';
import {
  brand_colors,
  brand_text_colors,
  shade_colors,
  special_colors,
  text_colors,
} from '../../../../../src/themes/amsterdam/global_styling/variables/_colors';
import { ThemeValuesTable } from '../_components/_theme_values_table';

export const brandKeys = Object.keys(brand_colors);

export const BrandJS: FunctionComponent<ThemeRowType> = ({ description }) => {
  const { euiTheme } = useEuiTheme();

  return (
    <>
      <ThemeExample
        title={<code>euiTheme.colors[brand]</code>}
        description={description}
        example={
          <div
            css={css`
              padding: ${euiTheme.size.s};
              color: ${euiTheme.colors.ink};
              background: ${euiTheme.colors.warning};
            `}
          >
            <strong>background: {euiTheme.colors.warning}</strong>
          </div>
        }
        snippet={'background: ${euiTheme.colors.warning};'}
        snippetLanguage="emotion"
      />
    </>
  );
};

export const BrandValuesJS = () => {
  const { euiTheme } = useEuiTheme();
  const props = getPropsFromComponent(EuiThemeColors);

  return (
    <>
      <ThemeValuesTable
        items={brandKeys.map((color) => {
          return {
            id: color,
            token: `colors.${color}`,
            type: props[color],
            // @ts-ignore TODO
            value: euiTheme.colors[color],
          };
        })}
        render={(item) => <EuiColorPickerSwatch color={item.value} disabled />}
      />
    </>
  );
};

export const brandTextKeys = Object.keys(brand_text_colors);
export const textKeys = Object.keys(text_colors);

export const TextJS: FunctionComponent<ThemeRowType> = ({ description }) => {
  const { euiTheme } = useEuiTheme();

  return (
    <>
      <ThemeExample
        title={<code>euiTheme.colors[colorText]</code>}
        description={
          <>
            {description}
            <p>
              If your background color is anything other than or darker than the{' '}
              <EuiCode>body</EuiCode> color, you will want to re-calculate the
              high contrast version by using the{' '}
              <Link to="/utilities/color-functions">
                <EuiCode>makeHighContrastColor(foreground)(background)</EuiCode>
              </Link>{' '}
              method.
            </p>
          </>
        }
        example={
          <div
            css={css`
              color: ${euiTheme.colors.warningText};
            `}
          >
            <strong>color: {euiTheme.colors.warningText}</strong>
          </div>
        }
        snippet={'color: ${euiTheme.colors.warningText};'}
        snippetLanguage="emotion"
      />
    </>
  );
};

export const TextValuesJS = () => {
  const { euiTheme } = useEuiTheme();
  const props = getPropsFromComponent(EuiThemeColors);
  const textColors = textKeys.concat(brandTextKeys);

  return (
    <>
      <ThemeValuesTable
        items={textColors.map((color) => {
          return {
            id: color,
            token: `colors.${color}`,
            type: props[color],
            // @ts-ignore TODO
            value: euiTheme.colors[color],
          };
        })}
        render={(item) => (
          <div
            css={css`
              color: ${item.value};
              min-width: ${euiTheme.size.l};
              min-height: ${euiTheme.size.l};
            `}
          >
            <strong>Aa</strong>
          </div>
        )}
      />
    </>
  );
};

export const shadeKeys = Object.keys(shade_colors);

export const ShadeJS: FunctionComponent<ThemeRowType> = ({ description }) => {
  const { euiTheme } = useEuiTheme();

  return (
    <>
      <ThemeExample
        title={<code>euiTheme.colors[colorShade]</code>}
        description={description}
        example={
          <div
            css={css`
              padding: ${euiTheme.size.s};
              background: ${transparentize(euiTheme.colors.mediumShade, 0.25)};
            `}
          >
            <strong>
              background: {transparentize(euiTheme.colors.mediumShade, 0.25)}
            </strong>
          </div>
        }
        snippet={
          'background: ${transparentize(euiTheme.colors.mediumShade, .25)};'
        }
        snippetLanguage="emotion"
      />
    </>
  );
};

export const ShadeValuesJS = () => {
  const { euiTheme } = useEuiTheme();
  const props = getPropsFromComponent(EuiThemeColors);

  return (
    <>
      <ThemeValuesTable
        items={shadeKeys.map((color) => {
          return {
            id: color,
            token: `colors.${color}`,
            type: props[color],
            // @ts-ignore TODO
            value: euiTheme.colors[color],
          };
        })}
        render={(item) => <EuiColorPickerSwatch color={item.value} disabled />}
      />
    </>
  );
};

const specialKeys = Object.keys(special_colors);

export const SpecialJS: FunctionComponent<ThemeRowType> = ({ description }) => {
  const { euiTheme } = useEuiTheme();

  return (
    <>
      <ThemeExample
        title={<code>euiTheme.colors[special]</code>}
        description={description}
        example={
          <div
            css={css`
              padding: ${euiTheme.size.s};
              color: ${euiTheme.colors.ghost};
              background-color: ${euiTheme.colors.ink};
            `}
          >
            <strong>
              This text is always white and the background always black.
            </strong>
          </div>
        }
        snippet={`color: \${euiTheme.colors.ghost};
  background-color: \${euiTheme.colors.ink};`}
        snippetLanguage="emotion"
      />
    </>
  );
};

export const SpecialValuesJS = () => {
  const { euiTheme } = useEuiTheme();
  const props = getPropsFromComponent(EuiThemeColors);
  const allSpecialKeys = specialKeys.concat(['ghost', 'ink']);

  return (
    <>
      <ThemeValuesTable
        items={allSpecialKeys.map((color) => {
          return {
            id: color,
            token: `colors.${color}`,
            type: props[color],
            // @ts-ignore TODO
            value: euiTheme.colors[color],
          };
        })}
        render={(item) => <EuiColorPickerSwatch color={item.value} disabled />}
      />
    </>
  );
};

export const UtilsJS = () => {
  return (
    <>
      <EuiText grow={false}>
        <p>
          To all but ensure proper contrast of text to background, we recommend
          using our pre-defined shades of background colors based on the{' '}
          <strong>EuiTheme</strong> brand colors. You can also use{' '}
          <Link to="/layout/panel">
            <strong>EuiPanel</strong>
          </Link>{' '}
          for the same effect plus more options like padding and rounded
          corners.
        </p>
      </EuiText>

      <ThemeExample
        title={<code>{'useEuiBackgroundColorCSS()[color]'}</code>}
        type="style hook"
        props={`color: '${BACKGROUND_COLORS.join("' | '")}';`}
        description={
          <>
            <p>
              Returns an object of the available color keys containing the css
              string of the computed background version for the given{' '}
              <EuiCode language="sass">color</EuiCode>.
            </p>
            <p>
              This is best used to map component prop styles to padding output.
            </p>
          </>
        }
        example={
          <p css={[useEuiBackgroundColorCSS().accent, useEuiPaddingCSS().l]}>
            <code>background-color: {useEuiBackgroundColor('accent')}</code>
          </p>
        }
        snippetLanguage="tsx"
        snippet={`const colorStyles = useEuiBackgroundColorCSS();
const cssStyles = [colorStyles['accent']];

<span css={cssStyles}>
  /* Your content */
</span>`}
      />

      <ThemeExample
        title={<code>useEuiBackgroundColor(color, method?)</code>}
        type="hook"
        props={`color: '${BACKGROUND_COLORS.join("' | '")}';

method? 'opaque' | 'transparent';`}
        description={
          <p>
            Returns just the computed background color for the given{' '}
            <EuiCode language="sass">color</EuiCode>.
          </p>
        }
        example={
          <p
            css={css`
              background: ${useEuiBackgroundColor('subdued')};
              padding: ${useEuiPaddingSize('l')};
            `}
          >
            <code>{useEuiBackgroundColor('subdued')}</code>
          </p>
        }
        snippetLanguage="emotion"
        snippet={"background: ${useEuiBackgroundColor('subdued')};"}
      />
    </>
  );
};

export const UtilsValuesJS = () => {
  const euiTheme = useEuiTheme();
  const backgroundButtons = ['opaque', 'transparent'].map((m) => {
    return {
      id: m,
      label: m,
    };
  });
  const [backgroundSelected, setBackgroundSelected] = useState(
    backgroundButtons[0].id
  );

  return (
<<<<<<< HEAD
    <>
      <EuiPanel color="accent">
        <EuiDescribedFormGroup
          fullWidth
          title={<h3>Different colors for different contexts</h3>}
          description={
            <p>
              While the hook accepts rendering the value as opaque or
              transparent, we highly suggest reserving transparent for use only
              during interactive states like hover and focus.
            </p>
          }
        >
          <EuiSpacer />
          <EuiButtonGroup
            buttonSize="m"
            legend="Value measurement to show in table"
            options={backgroundButtons}
            idSelected={backgroundSelected}
            onChange={(id) => setBackgroundSelected(id)}
            color="accent"
            isFullWidth
          />
        </EuiDescribedFormGroup>
      </EuiPanel>
      <EuiSpacer />

      <ThemeValuesTable
        items={BACKGROUND_COLORS.map((color) => {
          return {
            id: color,
            token:
              backgroundSelected === 'transparent'
                ? `useEuiBackgroundColor('${color}', 'transparent')`
                : `useEuiBackgroundColor('${color}')`,
            value: euiBackgroundColor(
              color,
              euiTheme,
              backgroundSelected as _EuiBackgroundColorMethod
            ),
          };
        })}
        render={(item) => (
          <EuiColorPickerSwatch
            color={item.value}
            style={{ background: item.value }}
            disabled
          />
        )}
      />
    </>
=======
    <ThemeValuesTable
      items={BACKGROUND_COLORS.map((color) => {
        return {
          id: color,
          token: `useEuiBackgroundColor('${color}')`,
          value: euiBackgroundColor(euiTheme, color),
        };
      })}
      render={(item) => <EuiColorPickerSwatch color={item.value} disabled />}
    />
>>>>>>> 4ce30ba2
  );
};<|MERGE_RESOLUTION|>--- conflicted
+++ resolved
@@ -351,7 +351,6 @@
   );
 
   return (
-<<<<<<< HEAD
     <>
       <EuiPanel color="accent">
         <EuiDescribedFormGroup
@@ -387,11 +386,9 @@
               backgroundSelected === 'transparent'
                 ? `useEuiBackgroundColor('${color}', 'transparent')`
                 : `useEuiBackgroundColor('${color}')`,
-            value: euiBackgroundColor(
-              color,
-              euiTheme,
-              backgroundSelected as _EuiBackgroundColorMethod
-            ),
+            value: euiBackgroundColor(euiTheme, color, {
+              method: backgroundSelected as _EuiBackgroundColorMethod,
+            }),
           };
         })}
         render={(item) => (
@@ -403,17 +400,5 @@
         )}
       />
     </>
-=======
-    <ThemeValuesTable
-      items={BACKGROUND_COLORS.map((color) => {
-        return {
-          id: color,
-          token: `useEuiBackgroundColor('${color}')`,
-          value: euiBackgroundColor(euiTheme, color),
-        };
-      })}
-      render={(item) => <EuiColorPickerSwatch color={item.value} disabled />}
-    />
->>>>>>> 4ce30ba2
   );
 };