/*
 * Copyright Elasticsearch B.V. and/or licensed to Elasticsearch B.V. under one
 * or more contributor license agreements. Licensed under the Elastic License
 * 2.0 and the Server Side Public License, v 1; you may not use this file except
 * in compliance with, at your election, the Elastic License 2.0 or the Server
 * Side Public License, v 1.
 */

import React, {
  useEffect,
  useRef,
  useState,
  forwardRef,
  ComponentPropsWithRef,
  ElementType,
  Fragment,
  FunctionComponent,
  MouseEvent as ReactMouseEvent,
  MutableRefObject,
} from 'react';
import classnames from 'classnames';

import { EuiButtonIcon } from '../button';
import { EuiFocusTrap } from '../focus_trap';
import { EuiOverlayMask } from '../overlay_mask';

import {
  keys,
  EuiWindowEvent,
  useCombinedRefs,
<<<<<<< HEAD
  isWithinMinBreakpoint,
  throttle,
  useEuiTheme,
=======
  EuiBreakpointSize,
  useIsWithinMinBreakpoint,
>>>>>>> ae4d489b
} from '../../services';

import {
  EuiFlyoutProps,
  defaultElement,
  sizeToClassNameMap,
  isEuiFlyoutSizeNamed,
} from './flyout_types';

import { EuiI18n } from '../i18n';
import { useResizeObserver } from '../observer/resize_observer';
import { EuiPortal } from '../portal';
<<<<<<< HEAD
import { euiFlyoutStyles } from './flyout.styles';
=======

const typeToClassNameMap = {
  push: 'euiFlyout--push',
  overlay: null,
};

export const TYPES = keysOf(typeToClassNameMap);
type _EuiFlyoutType = typeof TYPES[number];

const sideToClassNameMap = {
  left: 'euiFlyout--left',
  right: null,
};

export const SIDES = keysOf(sideToClassNameMap);
type _EuiFlyoutSide = typeof SIDES[number];

const sizeToClassNameMap = {
  s: 'euiFlyout--small',
  m: 'euiFlyout--medium',
  l: 'euiFlyout--large',
};

export const SIZES = keysOf(sizeToClassNameMap);
export type EuiFlyoutSize = typeof SIZES[number];

/**
 * Custom type checker for named flyout sizes since the prop
 * `size` can also be CSSProperties['width'] (string | number)
 */
function isEuiFlyoutSizeNamed(value: any): value is EuiFlyoutSize {
  return SIZES.includes(value as any);
}

const paddingSizeToClassNameMap = {
  none: 'euiFlyout--paddingNone',
  s: 'euiFlyout--paddingSmall',
  m: 'euiFlyout--paddingMedium',
  l: 'euiFlyout--paddingLarge',
};

export const PADDING_SIZES = keysOf(paddingSizeToClassNameMap);
type _EuiFlyoutPaddingSize = typeof PADDING_SIZES[number];

interface _EuiFlyoutProps {
  onClose: (event: MouseEvent | TouchEvent | KeyboardEvent) => void;
  /**
   * Defines the width of the panel.
   * Pass a predefined size of `s | m | l`, or pass any number/string compatible with the CSS `width` attribute
   */
  size?: EuiFlyoutSize | CSSProperties['width'];
  /**
   * Sets the max-width of the panel,
   * set to `true` to use the default size,
   * set to `false` to not restrict the width,
   * set to a number for a custom width in px,
   * set to a string for a custom width in custom measurement.
   */
  maxWidth?: boolean | number | string;
  /**
   * Customize the padding around the content of the flyout header, body and footer
   */
  paddingSize?: _EuiFlyoutPaddingSize;
  /**
   * Adds an EuiOverlayMask and wraps in an EuiPortal
   */
  ownFocus?: boolean;
  /**
   * Hides the default close button. You must provide another close button somewhere within the flyout.
   */
  hideCloseButton?: boolean;
  /**
   * Specify an aria-label for the close button of the flyout.
   * Default is `'Close this dialog'`.
   */
  closeButtonAriaLabel?: string;
  /**
   * Extends EuiButtonIconProps onto the close button
   */
  closeButtonProps?: Partial<EuiButtonIconPropsForButton>;
  /**
   * Position of close button.
   * `inside`: Floating to just inside the flyout, always top right;
   * `outside`: Floating just outside the flyout near the top (side dependent on `side`). Helpful when the close button may cover other interactable content.
   */
  closeButtonPosition?: 'inside' | 'outside';
  /**
   * Adjustments to the EuiOverlayMask that is added when `ownFocus = true`
   */
  maskProps?: EuiOverlayMaskProps;
  /**
   * How to display the the flyout in relation to the body content;
   * `push` keeps it visible, pushing the `<body>` content via padding
   */
  type?: _EuiFlyoutType;
  /**
   * Forces this interaction on the mask overlay or body content.
   * Defaults depend on `ownFocus` and `type` values
   */
  outsideClickCloses?: boolean;
  /**
   * Which side of the window to attach to.
   * The `left` option should only be used for navigation.
   */
  side?: _EuiFlyoutSide;
  /**
   * Defaults to `dialog` which is best for most cases of the flyout.
   * Otherwise pass in your own, aria-role, or `null` to remove it and use the semantic `as` element instead
   */
  role?: null | string;
  /**
   * Named breakpoint (`xs` through `xl`) for customizing the minimum window width to enable the `push` type
   */
  pushMinBreakpoint?: EuiBreakpointSize;
  style?: CSSProperties;
  /**
   * Object of props passed to EuiFocusTrap.
   * `shards` specifies an array of elements that will be considered part of the flyout, preventing the flyout from being closed when clicked.
   * `closeOnMouseup` will delay the close callback, allowing time for external toggle buttons to handle close behavior.
   */
  focusTrapProps?: Pick<EuiFocusTrapProps, 'closeOnMouseup' | 'shards'>;
}

const defaultElement = 'div';

type Props<T extends ElementType> = CommonProps & {
  /**
   * Sets the HTML element for `EuiFlyout`
   */
  as?: T;
} & _EuiFlyoutProps &
  Omit<PropsOfElement<T>, keyof _EuiFlyoutProps>;

export type EuiFlyoutProps<
  T extends ElementType = typeof defaultElement
> = Props<T> & Omit<ComponentPropsWithRef<T>, keyof Props<T>>;
>>>>>>> ae4d489b

export const EuiFlyout = forwardRef(
  <T extends ElementType = typeof defaultElement>(
    {
      className,
      children,
      as,
      hideCloseButton = false,
      closeButtonProps,
      closeButtonAriaLabel,
      closeButtonPosition = 'inside',
      onClose,
      ownFocus = true,
      side = 'right',
      size = 'm',
      paddingSize = 'l',
      maxWidth = false,
      style,
      maskProps,
      type = 'overlay',
      outsideClickCloses,
      role = 'dialog',
      pushMinBreakpoint = 'l',
      focusTrapProps,
      ...rest
    }: EuiFlyoutProps<T>,
    ref:
      | ((instance: ComponentPropsWithRef<T> | null) => void)
      | MutableRefObject<ComponentPropsWithRef<T> | null>
      | null
  ) => {
    const Element = as || defaultElement;
    const maskRef = useRef<HTMLDivElement>(null);

    const windowIsLargeEnoughToPush = useIsWithinMinBreakpoint(
      pushMinBreakpoint
    );
    const isPushed = type === 'push' && windowIsLargeEnoughToPush;

    /**
     * Setting up the refs on the actual flyout element in order to
     * accommodate for the `isPushed` state by adding padding to the body equal to the width of the element
     */
    const [resizeRef, setResizeRef] = useState<ComponentPropsWithRef<T> | null>(
      null
    );
    const setRef = useCombinedRefs([setResizeRef, ref]);
    // TODO: Allow this hook to be conditional
    const dimensions = useResizeObserver(resizeRef);

    useEffect(() => {
      // This class doesn't actually do anything by EUI, but is nice to add for consumers (JIC)
      document.body.classList.add('euiBody--hasFlyout');

      /**
       * Accomodate for the `isPushed` state by adding padding to the body equal to the width of the element
       */
      if (type === 'push') {
        if (isPushed) {
          if (side === 'right') {
            document.body.style.paddingRight = `${dimensions.width}px`;
          } else if (side === 'left') {
            document.body.style.paddingLeft = `${dimensions.width}px`;
          }
        }
      }

      return () => {
        document.body.classList.remove('euiBody--hasFlyout');

        if (type === 'push') {
          if (side === 'right') {
            document.body.style.paddingRight = '';
          } else if (side === 'left') {
            document.body.style.paddingLeft = '';
          }
        }
      };
    }, [type, side, dimensions, isPushed]);

    /**
     * ESC key closes flyout (always?)
     */
    const onKeyDown = (event: KeyboardEvent) => {
      if (!isPushed && event.key === keys.ESCAPE) {
        event.preventDefault();
        onClose(event);
      }
    };

    let newStyle;
    let widthClassName;
    let sizeClassName;

    // Setting max-width
    if (maxWidth === true) {
      widthClassName = 'euiFlyout--maxWidth-default';
    } else if (maxWidth !== false) {
      const value = typeof maxWidth === 'number' ? `${maxWidth}px` : maxWidth;
      newStyle = { ...style, maxWidth: value };
    }

    // Setting size
    if (isEuiFlyoutSizeNamed(size)) {
      sizeClassName = `euiFlyout--${sizeToClassNameMap[size]}`;
    } else if (newStyle) {
      newStyle.width = size;
    } else {
      newStyle = { ...style, width: size };
    }

    const euiTheme = useEuiTheme();
    const styles = euiFlyoutStyles(euiTheme, paddingSize);

    const cssStyles = [
      styles.euiFlyout,
      styles.euiFlyoutHeader,
      styles.euiFlyoutBody,
      styles.euiFlyoutFooter,
      side === 'left' && type === 'push' && styles['push--left'],
      isEuiFlyoutSizeNamed(size) && styles[`flyoutSize--${size}`],
      styles[type],
      styles[side],
    ];

    const classes = classnames(
      'euiFlyout',
      {
        [`euiFlyout--${type}`]: type,
        [`euiFlyout--${side}`]: side,
        [`euiFlyout--padding-${paddingSize}`]: paddingSize,
      },
      sizeClassName,
      widthClassName,
      className
    );

    let closeButton;
    if (onClose && !hideCloseButton) {
      const closeButtonClasses = classnames(
        'euiFlyout__closeButton',
        `euiFlyout__closeButton--${closeButtonPosition}`,
        closeButtonProps?.className
      );

      const closeButtonStyles = [
        styles.closeButton,
        styles[`closeButton--${closeButtonPosition}`],
        side === 'left' && styles['closeButton--outside-left'],
      ];
      closeButton = (
        <EuiI18n token="euiFlyout.closeAriaLabel" default="Close this dialog">
          {(closeAriaLabel: string) => (
            <EuiButtonIcon
              css={closeButtonStyles}
              display={closeButtonPosition === 'outside' ? 'fill' : 'empty'}
              iconType="cross"
              color="text"
              aria-label={closeButtonAriaLabel || closeAriaLabel}
              data-test-subj="euiFlyoutCloseButton"
              {...closeButtonProps}
              className={closeButtonClasses}
              onClick={(e: ReactMouseEvent<HTMLButtonElement>) => {
                onClose(e.nativeEvent);
                closeButtonProps?.onClick?.(e);
              }}
            />
          )}
        </EuiI18n>
      );
    }

    const hasOverlayMask = ownFocus && !isPushed;
    const onClickOutside = (event: MouseEvent | TouchEvent) => {
      // Do not close the flyout for any external click
      if (outsideClickCloses === false) return undefined;
      if (hasOverlayMask) {
        // The overlay mask is present, so only clicks on the mask should close the flyout, regardless of outsideClickCloses
        if (event.target === maskRef.current) return onClose(event);
      } else {
        // No overlay mask is present, so any outside clicks should close the flyout
        if (outsideClickCloses === true) return onClose(event);
      }
      // Otherwise if ownFocus is false and outsideClickCloses is undefined, outside clicks should not close the flyout
      return undefined;
    };
    /*
     * Trap focus even when `ownFocus={false}`, otherwise closing
     * the flyout won't return focus to the originating button.
     *
     * Set `clickOutsideDisables={true}` when `ownFocus={false}`
     * to allow non-keyboard users the ability to interact with
     * elements outside the flyout.
     *
     * Set `onClickOutside={onClose}` when `ownFocus` and `type` are the defaults,
     * or if `outsideClickCloses={true}` to close on clicks that target
     * (both mousedown and mouseup) the overlay mask.
     */
    let flyout = (
      <EuiFocusTrap
        disabled={isPushed}
        clickOutsideDisables={!ownFocus}
        onClickOutside={onClickOutside}
        {...focusTrapProps}
      >
        <Element
          {...(rest as ComponentPropsWithRef<T>)}
          role={role}
          className={classes}
          tabIndex={-1}
          style={newStyle || style}
          ref={setRef}
          css={cssStyles}
        >
          {closeButton}
          {children}
        </Element>
      </EuiFocusTrap>
    );

    // If ownFocus is set, wrap with an overlay and allow the user to click it to close it.
    const mergedMaskProps = {
      ...maskProps,
      maskRef: useCombinedRefs([maskProps?.maskRef, maskRef]),
    };
    if (hasOverlayMask) {
      flyout = (
        <EuiOverlayMask headerZindexLocation="below" {...mergedMaskProps}>
          {flyout}
        </EuiOverlayMask>
      );
    } else if (!isPushed) {
      // Otherwise still wrap within an EuiPortal so it appends (unless it is the push style)
      flyout = <EuiPortal>{flyout}</EuiPortal>;
    }

    return (
      <Fragment>
        <EuiWindowEvent event="keydown" handler={onKeyDown} />
        {flyout}
      </Fragment>
    );
  }
  // React.forwardRef interferes with the inferred element type
  // Casting to ensure correct element prop type checking for `as`
  // e.g., `href` is not on a `div`
) as <T extends ElementType = typeof defaultElement>(
  props: EuiFlyoutProps<T>
) => JSX.Element;
// Recast to allow `displayName`
(EuiFlyout as FunctionComponent).displayName = 'EuiFlyout';<|MERGE_RESOLUTION|>--- conflicted
+++ resolved
@@ -28,14 +28,8 @@
   keys,
   EuiWindowEvent,
   useCombinedRefs,
-<<<<<<< HEAD
-  isWithinMinBreakpoint,
-  throttle,
+  useIsWithinMinBreakpoint,
   useEuiTheme,
-=======
-  EuiBreakpointSize,
-  useIsWithinMinBreakpoint,
->>>>>>> ae4d489b
 } from '../../services';
 
 import {
@@ -48,146 +42,7 @@
 import { EuiI18n } from '../i18n';
 import { useResizeObserver } from '../observer/resize_observer';
 import { EuiPortal } from '../portal';
-<<<<<<< HEAD
 import { euiFlyoutStyles } from './flyout.styles';
-=======
-
-const typeToClassNameMap = {
-  push: 'euiFlyout--push',
-  overlay: null,
-};
-
-export const TYPES = keysOf(typeToClassNameMap);
-type _EuiFlyoutType = typeof TYPES[number];
-
-const sideToClassNameMap = {
-  left: 'euiFlyout--left',
-  right: null,
-};
-
-export const SIDES = keysOf(sideToClassNameMap);
-type _EuiFlyoutSide = typeof SIDES[number];
-
-const sizeToClassNameMap = {
-  s: 'euiFlyout--small',
-  m: 'euiFlyout--medium',
-  l: 'euiFlyout--large',
-};
-
-export const SIZES = keysOf(sizeToClassNameMap);
-export type EuiFlyoutSize = typeof SIZES[number];
-
-/**
- * Custom type checker for named flyout sizes since the prop
- * `size` can also be CSSProperties['width'] (string | number)
- */
-function isEuiFlyoutSizeNamed(value: any): value is EuiFlyoutSize {
-  return SIZES.includes(value as any);
-}
-
-const paddingSizeToClassNameMap = {
-  none: 'euiFlyout--paddingNone',
-  s: 'euiFlyout--paddingSmall',
-  m: 'euiFlyout--paddingMedium',
-  l: 'euiFlyout--paddingLarge',
-};
-
-export const PADDING_SIZES = keysOf(paddingSizeToClassNameMap);
-type _EuiFlyoutPaddingSize = typeof PADDING_SIZES[number];
-
-interface _EuiFlyoutProps {
-  onClose: (event: MouseEvent | TouchEvent | KeyboardEvent) => void;
-  /**
-   * Defines the width of the panel.
-   * Pass a predefined size of `s | m | l`, or pass any number/string compatible with the CSS `width` attribute
-   */
-  size?: EuiFlyoutSize | CSSProperties['width'];
-  /**
-   * Sets the max-width of the panel,
-   * set to `true` to use the default size,
-   * set to `false` to not restrict the width,
-   * set to a number for a custom width in px,
-   * set to a string for a custom width in custom measurement.
-   */
-  maxWidth?: boolean | number | string;
-  /**
-   * Customize the padding around the content of the flyout header, body and footer
-   */
-  paddingSize?: _EuiFlyoutPaddingSize;
-  /**
-   * Adds an EuiOverlayMask and wraps in an EuiPortal
-   */
-  ownFocus?: boolean;
-  /**
-   * Hides the default close button. You must provide another close button somewhere within the flyout.
-   */
-  hideCloseButton?: boolean;
-  /**
-   * Specify an aria-label for the close button of the flyout.
-   * Default is `'Close this dialog'`.
-   */
-  closeButtonAriaLabel?: string;
-  /**
-   * Extends EuiButtonIconProps onto the close button
-   */
-  closeButtonProps?: Partial<EuiButtonIconPropsForButton>;
-  /**
-   * Position of close button.
-   * `inside`: Floating to just inside the flyout, always top right;
-   * `outside`: Floating just outside the flyout near the top (side dependent on `side`). Helpful when the close button may cover other interactable content.
-   */
-  closeButtonPosition?: 'inside' | 'outside';
-  /**
-   * Adjustments to the EuiOverlayMask that is added when `ownFocus = true`
-   */
-  maskProps?: EuiOverlayMaskProps;
-  /**
-   * How to display the the flyout in relation to the body content;
-   * `push` keeps it visible, pushing the `<body>` content via padding
-   */
-  type?: _EuiFlyoutType;
-  /**
-   * Forces this interaction on the mask overlay or body content.
-   * Defaults depend on `ownFocus` and `type` values
-   */
-  outsideClickCloses?: boolean;
-  /**
-   * Which side of the window to attach to.
-   * The `left` option should only be used for navigation.
-   */
-  side?: _EuiFlyoutSide;
-  /**
-   * Defaults to `dialog` which is best for most cases of the flyout.
-   * Otherwise pass in your own, aria-role, or `null` to remove it and use the semantic `as` element instead
-   */
-  role?: null | string;
-  /**
-   * Named breakpoint (`xs` through `xl`) for customizing the minimum window width to enable the `push` type
-   */
-  pushMinBreakpoint?: EuiBreakpointSize;
-  style?: CSSProperties;
-  /**
-   * Object of props passed to EuiFocusTrap.
-   * `shards` specifies an array of elements that will be considered part of the flyout, preventing the flyout from being closed when clicked.
-   * `closeOnMouseup` will delay the close callback, allowing time for external toggle buttons to handle close behavior.
-   */
-  focusTrapProps?: Pick<EuiFocusTrapProps, 'closeOnMouseup' | 'shards'>;
-}
-
-const defaultElement = 'div';
-
-type Props<T extends ElementType> = CommonProps & {
-  /**
-   * Sets the HTML element for `EuiFlyout`
-   */
-  as?: T;
-} & _EuiFlyoutProps &
-  Omit<PropsOfElement<T>, keyof _EuiFlyoutProps>;
-
-export type EuiFlyoutProps<
-  T extends ElementType = typeof defaultElement
-> = Props<T> & Omit<ComponentPropsWithRef<T>, keyof Props<T>>;
->>>>>>> ae4d489b
 
 export const EuiFlyout = forwardRef(
   <T extends ElementType = typeof defaultElement>(
@@ -225,6 +80,7 @@
     const windowIsLargeEnoughToPush = useIsWithinMinBreakpoint(
       pushMinBreakpoint
     );
+
     const isPushed = type === 'push' && windowIsLargeEnoughToPush;
 
     /**
@@ -304,9 +160,6 @@
 
     const cssStyles = [
       styles.euiFlyout,
-      styles.euiFlyoutHeader,
-      styles.euiFlyoutBody,
-      styles.euiFlyoutFooter,
       side === 'left' && type === 'push' && styles['push--left'],
       isEuiFlyoutSizeNamed(size) && styles[`flyoutSize--${size}`],
       styles[type],
