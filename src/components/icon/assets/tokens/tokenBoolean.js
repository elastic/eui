--- conflicted
+++ resolved
@@ -8,16 +8,11 @@
     xmlns="http://www.w3.org/2000/svg"
     aria-labelledby={titleId}
     {...props}>
-<<<<<<< HEAD
-    <title>{title}</title>
+    {title ? <title id={titleId}>{title}</title> : null}
     <path
       fillRule="evenodd"
       d="M8 13A5 5 0 118 3a5 5 0 010 10zm-2.828-2.172a4 4 0 015.656-5.656c.004.013-5.645 5.674-5.656 5.656z"
     />
-=======
-    {title ? <title id={titleId}>{title}</title> : null}
-    <path d="M4.936 11.064l6.128-6.128a4.333 4.333 0 10-6.128 6.128zM8 13A5 5 0 118 3a5 5 0 010 10z" />
->>>>>>> 355b013a
   </svg>
 );
 
