--- conflicted
+++ resolved
@@ -111,7 +111,6 @@
     onPanelWidthChange,
   });
 
-<<<<<<< HEAD
   const onMouseDown = (event: EuiResizableButtonMouseEvent) => {
     const currentTarget = event.currentTarget;
     const prevPanelId = currentTarget.previousElementSibling!.id;
@@ -162,9 +161,7 @@
     actions.reset();
   };
 
-=======
   // eslint-disable-next-line react-hooks/exhaustive-deps
->>>>>>> 5e4c3e24
   const EuiResizableButton = useCallback(
     euiResizableButtonWithControls({
       onKeyDown,
@@ -211,8 +208,10 @@
         onTouchMove={onMouseMove}
         onTouchEnd={onMouseUp}
         {...rest}>
-        {// TODO: Maybe just a subset of actions?
-        children(EuiResizablePanel, EuiResizableButton, actions)}
+        {
+          // TODO: Maybe just a subset of actions?
+          children(EuiResizablePanel, EuiResizableButton, actions)
+        }
       </div>
     </EuiResizablePanelContextProvider>
   );
