// Jest Snapshot v1, https://goo.gl/fbAQLP

exports[`EuiForm is rendered 1`] = `
<div
  aria-label="aria-label"
  class="euiForm testClass1 testClass2"
  data-test-subj="test subject string"
/>
`;

exports[`EuiForm renders a form element 1`] = `
<form
  aria-label="aria-label"
  class="euiForm testClass1 testClass2"
  data-test-subj="test subject string"
/>
`;

exports[`EuiForm renders with error callout when isInvalid is "true" 1`] = `
<div
  aria-label="aria-label"
  class="euiForm testClass1 testClass2"
  data-test-subj="test subject string"
>
  <div
    aria-live="assertive"
    class="euiPanel euiPanel--danger euiCallOut euiCallOut--danger euiForm__errors css-1u13ow-euiPanel-grow-none-m-danger-euiCallOut"
    role="alert"
    tabindex="-1"
  >
    <p
      class="euiTitle euiCallOutHeader__title css-st4zhi-euiTitle-xs-euiCallOutHeader-danger"
    >
      Please address the highlighted errors.
    </p>
  </div>
</div>
`;

exports[`EuiForm renders with error callout when isInvalid is "true" and has multiple errors 1`] = `
<div
  aria-label="aria-label"
  class="euiForm testClass1 testClass2"
  data-test-subj="test subject string"
>
  <div
    aria-live="assertive"
    class="euiPanel euiPanel--danger euiCallOut euiCallOut--danger euiForm__errors css-1u13ow-euiPanel-grow-none-m-danger-euiCallOut"
    role="alert"
    tabindex="-1"
  >
    <p
      class="euiTitle euiCallOutHeader__title css-st4zhi-euiTitle-xs-euiCallOutHeader-danger"
    >
      Please address the highlighted errors.
    </p>
    <div
<<<<<<< HEAD
      class="euiText css-1uwb82d-euiText-s-euiTextColor-default-euiCallOut__description"
=======
      class="euiText euiText--small css-1vr4wuv-euiCallOut__description"
>>>>>>> 8de2483b
    >
      <ul>
        <li
          class="euiForm__error"
        >
          <span>
            This is one error
          </span>
        </li>
        <li
          class="euiForm__error"
        >
          <span>
            This is another error
          </span>
        </li>
      </ul>
    </div>
  </div>
</div>
`;

exports[`EuiForm renders with error callout when isInvalid is "true" and has one error 1`] = `
<div
  aria-label="aria-label"
  class="euiForm testClass1 testClass2"
  data-test-subj="test subject string"
>
  <div
    aria-live="assertive"
    class="euiPanel euiPanel--danger euiCallOut euiCallOut--danger euiForm__errors css-1u13ow-euiPanel-grow-none-m-danger-euiCallOut"
    role="alert"
    tabindex="-1"
  >
    <p
      class="euiTitle euiCallOutHeader__title css-st4zhi-euiTitle-xs-euiCallOutHeader-danger"
    >
      Please address the highlighted errors.
    </p>
    <div
<<<<<<< HEAD
      class="euiText css-1uwb82d-euiText-s-euiTextColor-default-euiCallOut__description"
=======
      class="euiText euiText--small css-1vr4wuv-euiCallOut__description"
>>>>>>> 8de2483b
    >
      <ul>
        <li
          class="euiForm__error"
        >
          <span>
            This is one error
          </span>
        </li>
      </ul>
    </div>
  </div>
</div>
`;

exports[`EuiForm renders without error callout when invalidCallout is "none" 1`] = `
<div
  aria-label="aria-label"
  class="euiForm testClass1 testClass2"
  data-test-subj="test subject string"
/>
`;<|MERGE_RESOLUTION|>--- conflicted
+++ resolved
@@ -55,11 +55,7 @@
       Please address the highlighted errors.
     </p>
     <div
-<<<<<<< HEAD
-      class="euiText css-1uwb82d-euiText-s-euiTextColor-default-euiCallOut__description"
-=======
-      class="euiText euiText--small css-1vr4wuv-euiCallOut__description"
->>>>>>> 8de2483b
+      class="euiText css-1cp7n4r-euiText-s-euiTextColor-default-euiCallOut__description"
     >
       <ul>
         <li
@@ -100,11 +96,7 @@
       Please address the highlighted errors.
     </p>
     <div
-<<<<<<< HEAD
-      class="euiText css-1uwb82d-euiText-s-euiTextColor-default-euiCallOut__description"
-=======
-      class="euiText euiText--small css-1vr4wuv-euiCallOut__description"
->>>>>>> 8de2483b
+      class="euiText css-1cp7n4r-euiText-s-euiTextColor-default-euiCallOut__description"
     >
       <ul>
         <li
