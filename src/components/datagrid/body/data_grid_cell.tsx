--- conflicted
+++ resolved
@@ -131,37 +131,6 @@
   focusTimeout: number | undefined;
   style = null;
 
-<<<<<<< HEAD
-  observeHeight = (
-    component: HTMLDivElement | null,
-    setRowHeight?: (rowHeight: number) => void
-  ) => {
-    const observer = new (window as any).ResizeObserver(() => {
-      const rowHeight = component!.getBoundingClientRect().height;
-      if (setRowHeight) {
-        setRowHeight(rowHeight);
-      }
-    });
-    observer.observe(component);
-    return observer;
-  };
-
-  setCellRef = (ref: HTMLDivElement | null) => {
-    // save the reference
-    this.cellRef.current = ref;
-
-    // watch the first cell for size changes and use that to re-compute row heights
-    if (this.props.colIndex === 0 && this.props.visibleRowIndex === 0) {
-      if (ref && hasResizeObserver) {
-        this.observer = this.observeHeight(ref, this.props.setRowHeight);
-      } else if (this.observer) {
-        this.observer.disconnect();
-      }
-    }
-  };
-
-=======
->>>>>>> 6eb3b6f4
   static contextType = DataGridFocusContext;
 
   getInteractables = () => {
