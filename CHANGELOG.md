## [`master`](https://github.com/elastic/eui/tree/master)

**Bug fixes**

- Fixed bug in all input fields placeholders in Safari that weren't vertically centered ([#3809](https://github.com/elastic/eui/pull/3809))
- Removed `pointer-events: none` in both `EuiButton` & `EuiButtonEmpty` to not override the `pointer-events: auto` in the button mixin `euiButtonContentDisabled` ([#3824](https://github.com/elastic/eui/pull/3824))
<<<<<<< HEAD
- Fixed bug in EUI's input field components where their `inputRef` couldn't be a `RefObject` ([#3822](https://github.com/elastic/eui/pull/3822))
=======
- Fixed bug in `EuiPagination` showing wrong page count when `compressed` prop is true. ([#3827](https://github.com/elastic/eui/pull/3827))
>>>>>>> 3c3a19cd

## [`27.3.0`](https://github.com/elastic/eui/tree/v27.3.0)

- Added possibility to hide "Rows per page" select in `EuiDataGrid` ([#3700](https://github.com/elastic/eui/pull/3700))
- Updated lodash to `v4.17.19` ([#3764](https://github.com/elastic/eui/pull/3764))
- Added `returnKey` glyph to `EuiIcon` ([#3783](https://github.com/elastic/eui/pull/3783))
- Added `type` prop to `EuiFieldPassword` to support toggling of obfuscation ([#3751](https://github.com/elastic/eui/pull/3751))

**Bug fixes**

- Fixed bug in `EuiDataGrid` not calculating the width correctly ([#3789](https://github.com/elastic/eui/pull/3789))
- Fixed `EuiComboBox` marking some very long inputs as invalid ([#3797](https://github.com/elastic/eui/pull/3797))

## [`27.2.0`](https://github.com/elastic/eui/tree/v27.2.0)

- Added `analyzeEvent` glyph in `EuiIcon` ([#3729](https://github.com/elastic/eui/pull/3729))
- Updated `EuiComboBox` to allow the options list to open for single selection custom options ([#3706](https://github.com/elastic/eui/pull/3706))
- Added `useEuiI18n` hook for localization ([#3749](https://github.com/elastic/eui/pull/3749))
- Added a hit enter badge to `EuiComboBox` when focusing an option and for empty states that allow pressing enter ([#3782](https://github.com/elastic/eui/pull/3782))

**Bug fixes**

- Fixed `EuiComboBox` always showing a scrollbar ([#3744](https://github.com/elastic/eui/pull/3744))
- Replaced `react-focus-lock` with `react-focus-on` ([#3631](https://github.com/elastic/eui/pull/3631))
- Fixed errors in `EuiSuperDatePicker` related to invalid and `null` date formatting ([#3750](https://github.com/elastic/eui/pull/3750))
- Fixed type definitions for `findTestSubject` and `takeMountedSnapshot` ([#3763](https://github.com/elastic/eui/pull/3763))
- Fixed `EuiComboBox` not allowing clicks on previously virtualized items when inside of `EuiFormRow` ([#3784](https://github.com/elastic/eui/pull/3784))
- Removed `[Space]` as a way to select options in `EuiSelectable` ([#3784](https://github.com/elastic/eui/pull/3784))
- Fixed type definition for `windowProps` in `EuiSelectable` ([#3787](https://github.com/elastic/eui/pull/3787))

## [`27.1.0`](https://github.com/elastic/eui/tree/v27.1.0)

- Added `titleElement` and `descriptionElement` props to `EuiStat` ([#3693](https://github.com/elastic/eui/pull/3693))
- Updated `securityAnalyticsApp` app icon ([#3720](https://github.com/elastic/eui/pull/3720))
- Removed `src/test` and `@types/enzyme` references from `eui.d.ts` ([#3715](https://github.com/elastic/eui/pull/3715))
- Added `index.d.ts` file to `lib/test`  and `es/test` ([#3715](https://github.com/elastic/eui/pull/3715))
- Added `descriptionFlexItemProps` and `fieldFlexItemProps` props to `EuiDescribedFormGroup` ([#3717](https://github.com/elastic/eui/pull/3717))
- Expanded `EuiBasicTable`'s default action's name configuration to accept a function that returns a React node ([#3739](https://github.com/elastic/eui/pull/3739))
- Added internal use only button building blocks for reusability in other button components ([#3730](https://github.com/elastic/eui/pull/3730))

## [`27.0.0`](https://github.com/elastic/eui/tree/v27.0.0)
- Added `paddingSize` prop to `EuiCard` ([#3638](https://github.com/elastic/eui/pull/3638))
- Added `isClearable` and `placeholder` options to `EuiColorPicker` ([#3689](https://github.com/elastic/eui/pull/3689))
- Added SASS helper files for EUI theme globals ([#3691](https://github.com/elastic/eui/pull/3691))
- Add `label`, `labelProps` and `valueText` props to `EuiProgress` ([#3661](https://github.com/elastic/eui/pull/3661))

**Bug fixes**

- Fixed a bug in `EuiResizableContainer` preventing nested containers ([#3699](https://github.com/elastic/eui/pull/3699))
- Fixed a bug in `EuiResizableContainer` preventing resizing by arrow keys in some cases ([#3699](https://github.com/elastic/eui/pull/3699))
- Fixed `EuiHorizontalSteps` rendering over `EuiHeader` ([#3707](https://github.com/elastic/eui/pull/3707))
- Fixed bug where `EuiSuperSelect` lost focus after a value selection ([#3734](https://github.com/elastic/eui/pull/3734))

**Breaking changes**

- Significant accessibility refactor of `EuiSelectable` ([#3169](https://github.com/elastic/eui/pull/3169))
  - `react-virtualized` replaced with `react-window`
  - `virtualizedProps` on `EuiSelectableOptionsList` renamed to `windowProps`
  - Removed `rootId` and added `makeOptionId`, `listId`, and `setActiveOptionIndex` to `EuiSelectableList`
  - Added `listId` to `EuiSelectableSearch`
  - `options` passed into `EuiSelectable` cannot have an `id`
  - Requires an `onChange` to be passed into `EuiSelectableSearch`
  
## [`26.3.2`](https://github.com/elastic/eui/tree/v26.3.2)

**Note: this release is a backport containing changes originally made in `27.1.0`**

- Updated `securityAnalyticsApp` app icon ([#3720](https://github.com/elastic/eui/pull/3720))

## [`26.3.1`](https://github.com/elastic/eui/tree/v26.3.1)

**Note: this release is a backport containing changes originally made in `27.0.0`**

- Added `isClearable` and `placeholder` options to `EuiColorPicker` ([#3689](https://github.com/elastic/eui/pull/3689))

## [`26.3.0`](https://github.com/elastic/eui/tree/v26.3.0)

- Expanded `EuiBasicTable`'s default action's name configuration to accept any React node ([#3688](https://github.com/elastic/eui/pull/3688))

## [`26.2.0`](https://github.com/elastic/eui/tree/v26.2.0)

- Added `background.color` to `EUI_CHARTS_THEME_LIGHT/DARK.theme` ([#3669](https://github.com/elastic/eui/pull/3669))
- Added `gutterSize` prop to `EuiFacetGroup` ([#3639](https://github.com/elastic/eui/pull/3639))
- Updated props of `EuiCode` and `EuiCodeBlock` to reflect only functional props ([#3647](https://github.com/elastic/eui/pull/3647))
- Updated `EuiResizableContainer` `onPanelWidthChange` callback method to include all panel widths ([#3630](https://github.com/elastic/eui/pull/3630))
- Extended `Query` / `EuiSearchBar` to allow any character inside double-quoted phrases ([#3432](https://github.com/elastic/eui/pull/3432))
- Added `headerZindexLocation` prop to `EuiOverlayMask` ([#3655](https://github.com/elastic/eui/pull/3655))
- Added `maskProps` prop to `EuiFlyout` and `EuiCollapsibleNav` ([#3655](https://github.com/elastic/eui/pull/3655))

**Bug fixes**

- Fixed `EuiContextMenu` panel `onAnimationEnd` transition bug in Chrome ([#3656](https://github.com/elastic/eui/pull/3656))
- Fixed `EuiSkipLink` interactive props and Safari click issue ([#3665](https://github.com/elastic/eui/pull/3665))
- Fixed `z-index` issues with `EuiHeader`, `EuiFlyout`, and other portal content ([#3655](https://github.com/elastic/eui/pull/3655))
- Fixed `color` prop error in `EuiBadge` to be more flexible with what format it accepts ([#3655](https://github.com/elastic/eui/pull/3655))
- Fixed `EuiSuperSelect` popover from moving 16px horizontally when it's close to a window edge ([#3685](https://github.com/elastic/eui/pull/3685))

**Theme: Amsterdam**

- Fixed `EuiHeaderBreadcrumb` height, `onClick`, border-radius, and single item display ([#3655](https://github.com/elastic/eui/pull/3655))

## [`26.1.0`](https://github.com/elastic/eui/tree/v26.1.0)

- Optimized in-memory datagrid mount performance ([#3628](https://github.com/elastic/eui/pull/3628))
- Exported `EuiCardProps` and `EuiCheckableCardProps` types ([#3640](https://github.com/elastic/eui/pull/3640))

## [`26.0.1`](https://github.com/elastic/eui/tree/v26.0.1)

**Bug fixes**

- Fixed fullscreen render issue in `EuiCode` ([#3633](https://github.com/elastic/eui/pull/3633))

## [`26.0.0`](https://github.com/elastic/eui/tree/v26.0.0)

- Added `useEuiTextDiff` react hook utility ([#3288](https://github.com/elastic/eui/pull/3288))
- Converted `EuiOverlayMask` to be a React functional component ([#3555](https://github.com/elastic/eui/pull/3555))
- Changed `responsive` and `max` behavior of `EuiBreadcrumbs` to always display collapsed items in popover [#3578](https://github.com/elastic/eui/pull/3578))
- Added `BREAKPOINTS` and `getBreakpoint` utilities [#3578](https://github.com/elastic/eui/pull/3578))
- Added `'any'` option to the `step` prop of the `EuiFieldNumber` ([#3562](https://github.com/elastic/eui/pull/3562))
- Moved all `EuiHeader` SASS variables to `global_styles` ([#3592](https://github.com/elastic/eui/pull/3592))
- Added `side` prop to `EuiGlobalToastList` for choosing which window side to display toasts ([#3600](https://github.com/elastic/eui/pull/3600))
- Default `titleSize` get's implicitly set to 'm' for `EuiEmptyPrompt` ([#3598](https://github.com/elastic/eui/pull/3598))
- Updated `logoElastic` to meet brand guidelines ([#3613](https://github.com/elastic/eui/pull/3613))
- Allowed user to enter hexcode for colors in `EuiStat` ([#3617](https://github.com/elastic/eui/pull/3617))
- Extended `CommonProps` in `EuiColorPalettePickerPaletteTextProps`, `EuiColorPalettePickerPaletteFixedProps` and `EuiColorPalettePickerPaletteGradientProps` types ([#3616](https://github.com/elastic/eui/pull/3616))
- Updated `onToggle` callback in `EuiAccordion` to  allow for external state control ([#3614](https://github.com/elastic/eui/pull/3614))

**Bug fixes**

- Added `display` prop to `EuiDataGridColumnSortingDraggable` to pass` displayAsText` prop correctly to the column sorting popover.([#3574](https://github.com/elastic/eui/pull/3574))
- Fixed `EuiCodeBlockImpl` testenv mock pass-through of `data-test-subj` attribute ([#3560](https://github.com/elastic/eui/pull/3560))
- Fixed DOM element creation issues in `EuiOverlayMask` by using lifecycle methods ([#3555](https://github.com/elastic/eui/pull/3555))
- Fixed `EuiComboBox`'s options list `zIndex` positioning when nested in other `zIndex` contexts ([#3551](https://github.com/elastic/eui/pull/3551))
- Fixed `euiHeaderAffordForFixed` mixin's use of header SASS variable ([#3592](https://github.com/elastic/eui/pull/3592))
- Included `onClick` as a valid prop for `EuiControlBar` **icon** controls ([#3581](https://github.com/elastic/eui/pull/3581))
- Fixed poor performance of `EuiToolTip` during frequent mouesover/mouseout events ([#3596](https://github.com/elastic/eui/pull/3596))
- Fixed `EuiBasicTable` custom actions popover from remaining open after click ([#3619](https://github.com/elastic/eui/pull/3619))

**Breaking changes**

- Changed `breadcrumb` TS type exported name from `Breadcrumb` to `EuiBreadcrumb` ([#3578](https://github.com/elastic/eui/pull/3578))
- Removed `$euiZComboBox` SCSS variable (value was 8001) ([#3551](https://github.com/elastic/eui/pull/3551))

**Theme: Amsterdam**

- Updated `EuiCallout` by removing left border, adding border radius and increasing font weight on titles ([#3557](https://github.com/elastic/eui/pull/3557/))
- Updated `EuiHeaderBreadcrumbs` style to be more prominent ([#3578](https://github.com/elastic/eui/pull/3578/))
- Fixed `EuiFilterGroup` `border-radius` ([#3591](https://github.com/elastic/eui/pull/3591/))
- Updated `EuiCodeBlock` inline code style to use border radius ([#3599](https://github.com/elastic/eui/pull/3599))

## [`25.0.0`](https://github.com/elastic/eui/tree/v25.0.0)

- Added conditional rendering of the title element in `EuiCallOut` to avoid usage of additional space caused by the rendered `<div>` element ([#3549](https://github.com/elastic/eui/pull/3549))
- Added `invalidCallout` prop to `EuiForm` to allow conditional rendering of error callout([#3585](https://github.com/elastic/eui/pull/3585))

**Bug fixes**

- Fixed `EuiCard` image corners to be contained within border radius ([#3556](https://github.com/elastic/eui/pull/3556))
- Fixed `EuiKeyPadMenu` and `EuiKeyPadMenuItem` aria roles ([#3502](https://github.com/elastic/eui/pull/3502))
- Fixed `EuiFieldSearch` input clear button doesn't show when external input is passed([#3497](https://github.com/elastic/eui/pull/3497))
- Fixed `EuiBasicTable` footers to always use a unique `key` ([#3559](https://github.com/elastic/eui/pull/3559))
- Fixed `EuiInMemoryTable` by changing the `getDerivedStateFromProps` to not block the updates as soon as it hits a true if condition ([#3579](https://github.com/elastic/eui/pull/3579))

**Breaking changes**

- A fixed `EuiHeader` no longer automatically padding directly to the `<body>` element ([#3538](https://github.com/elastic/eui/pull/3538))
- Improved `EuiPagination`, `EuiDataGrid`, `EuiBasicTable` and `EuiInMemoryTable` accessibility, causing `EuiPaginationButton` to require a new prop `pageIndex` ([#3294](https://github.com/elastic/eui/pull/3294))
- Replaced all usages of [`KeyboardEvent.keyCode`](https://developer.mozilla.org/en-US/docs/Web/API/KeyboardEvent/keyCode) (deprecated) with [`KeyboardEvent.key`](https://developer.mozilla.org/en-US/docs/Web/API/KeyboardEvent/key). From `@elastic/eui/lib/services`, `keyCodes` has been replaced with `keys`, as has `cascadingMenuKeyCodes`->`cascadingMenuKeys`, and `comboBoxKeyCodes`->`comboBoxKeys`.  The implementation of all of those exports (as well as `accessibleClickKeys`) all now use `KeyboardEvent.key` values. ([#3517](https://github.com/elastic/eui/pull/3517))

## [`24.1.0`](https://github.com/elastic/eui/tree/v24.1.0)

- Added `displayAsText` prop to `EuiDataGridColumn` ([#3520](https://github.com/elastic/eui/pull/3520))
- Added `minSizeForControls` prop to `EuiDataGrid` to control the minimum width for showing grid controls ([#3527](https://github.com/elastic/eui/pull/3527))
- Passed `getSelectedOptionForSearchValue` to `EuiComboBoxOptionsList` as prop ([#3501](https://github.com/elastic/eui/pull/3501))
- Added `appendIconComponentCache` function to allow manual pre-emptive loading of source elements into the `EuiIcon` cache ([#3481](https://github.com/elastic/eui/pull/3481))
- Added `initialSelected` to `EuiTableSelectionType` properties to set initial selected checkboxes for `EuiBasicTable` ([#3418](https://github.com/elastic/eui/pull/3418))
- Added exports for `EuiSteps` and related components types ([#3471](https://github.com/elastic/eui/pull/3471))
- Added `displayName` to components using `React.forwardRef` ([#3451](https://github.com/elastic/eui/pull/3451))
- Added event target checker for `EuiOverlayMask`'s `onClick` prop ([#3462](https://github.com/elastic/eui/pull/3462))
- Added `EuiColorPalettePicker` component ([#3192](https://github.com/elastic/eui/pull/3192))
- Added `left-start` popover placement to `EuiDatePicker` ([#3511](https://github.com/elastic/eui/pull/3511))
- Added `theme` prop to `EuiHeader` ([#3524](https://github.com/elastic/eui/pull/3524))
- Added `.euiHeaderLink-isActive` class to `EuiHeaderLink` when `isActive` ([#3524](https://github.com/elastic/eui/pull/3524))
- Added `display`, `descriptionWidth`, `textWrap` and `isInvalid` props to `EuiExpression` ([#3467](https://github.com/elastic/eui/pull/3467))
- Added more exports for `EuiColorPalettePicker` types ([#3542](https://github.com/elastic/eui/pull/3542))

**Bug Fixes**

- Fixed issue where multiple `EuiToolTip` components could be visible when element was focused ([#3335](https://github.com/elastic/eui/pull/3335))
- Fixed `EuiSuperSelect` not rendering full width when `isOpen` is `true` ([#3495](https://github.com/elastic/eui/pull/3495))
- Fixed `EuiBasicTable` shows no items if all items of last page is deleted  ([#3422](https://github.com/elastic/eui/pull/3422))
- Fixed TypeScript module name in generated `eui_charts_theme.d.ts` file  ([#3492](https://github.com/elastic/eui/pull/3492))
- Fixed code highlight color contrast in `EuiCodeBlock` ([#3309](https://github.com/elastic/eui/pull/3309))
- Fixed regression in `EuiComboBox` not triggering its `inputRef` callback ([#3532](https://github.com/elastic/eui/pull/3532))

**Deprecations**

- Added a deprecation notice for `EuiNavDrawer` family of components. Advise usage of `EuiCollapsibleNav` instead ([#3487](https://github.com/elastic/eui/pull/3487))

**Notes**

- Removed `src-framer` files from the repository ([#3487](https://github.com/elastic/eui/pull/3487))

**Theme: Amsterdam**

- Removed borders `EuiModal` ([#3515](https://github.com/elastic/eui/pull/3515))
- Improve `EuiOverlayMask` colors ([#3515](https://github.com/elastic/eui/pull/3515))
- Updated shadow styles to improve smoothness, use black as the base color, and deprecated `opacity` value of shadow mixins ([#3428](https://github.com/elastic/eui/pull/3428))
- Removed borders from `EuiFlyout` and `EuiPopover` ([#3477](https://github.com/elastic/eui/pull/3477))
- Updated `EuiHeader` and components ([#3524](https://github.com/elastic/eui/pull/3524))

## [`24.0.0`](https://github.com/elastic/eui/tree/v24.0.0)

- Added `null` as acceptable `icon` prop for `EuiCard` ([#3470](https://github.com/elastic/eui/pull/3470))
- Added `sortBy` and `sortShift` props to `euiPaletteColorBlind()` for sorting along the color wheel ([#3387](https://github.com/elastic/eui/pull/3387))
- Added `utcOffset` prop to `EuiSuperDatePicker` ([#3436](https://github.com/elastic/eui/pull/3436))
- Added `partition` key to `EuiChartThemeType` for Partition chart support ([#3387](https://github.com/elastic/eui/pull/3387))
- Updated `EuiImage`'s `caption` prop type from `string` to `ReactNode` ([#3387](https://github.com/elastic/eui/pull/3387))
- Improved contrast for `EuiCollapsibleNav` close button ([#3465](https://github.com/elastic/eui/pull/3465))

**Bug Fixes**

- Fixed `EuiSuperDatePicker` quick selection menu overriding specified time range with default values ([#3446](https://github.com/elastic/eui/pull/3446))
- Fixed `EuiCodeEditor` console error when using the editor without import the default theme ([#3454](https://github.com/elastic/eui/pull/3454))
- Fixed `EuiDatePopoverContent` `onChange` event to only accept `string` date input  ([#3460](https://github.com/elastic/eui/pull/3460))

**Breaking changes**

- Changed parameters for `euiPaletteColorBlind()` to an object ([#3387](https://github.com/elastic/eui/pull/3387))
- Changed the default palette of `EUI_CHARTS_THEME_LIGHT/DARK` themes to the naturally sorted `euiPaletteColorBlind()` ([#3387](https://github.com/elastic/eui/pull/3387))

## [`23.3.1`](https://github.com/elastic/eui/tree/v23.3.1)

**Note: this release is a backport containing changes originally made in `24.0.0`**

**Bug Fixes**

- Fixed `EuiSuperDatePicker` quick selection menu overriding specified time range with default values ([#3446](https://github.com/elastic/eui/pull/3446))
- Fixed `EuiDatePopoverContent` `onChange` event to only accept `string` date input  ([#3460](https://github.com/elastic/eui/pull/3460))

## [`23.3.0`](https://github.com/elastic/eui/tree/v23.3.0)

- Added `aria-hidden = true` to `EuiRangeSlider` and `EuiRangeTrack` if `showInput = true` ([#3423](https://github.com/elastic/eui/pull/3423))
- Added `testenv` mock for `EuiCode` and `EuiCodeBlock` ([#3405](https://github.com/elastic/eui/pull/3405))
- Added `displayName` to components using `React.forwardRef` ([#3440](https://github.com/elastic/eui/pull/3440))

**Bug Fixes**

- Fixed `EuiCode` and `EuiCodeBlock` from erroring in environments without a DOM implementation ([#3405](https://github.com/elastic/eui/pull/3405))
- Fixed `ApplyClassComponentDefaults` typescript utility to correctly determine defaulted properties' types ([#3430](https://github.com/elastic/eui/pull/3430))
- Fixed `prettyDuration` return type to be `string`, use fallback value  ([#3438](https://github.com/elastic/eui/pull/3438))

## [`23.2.0`](https://github.com/elastic/eui/tree/v23.2.0)

- Added `iconType` prop to `EuiDatePicker` ([#3383](https://github.com/elastic/eui/pull/3383))
- Applied `max-width: 100%` to `EuiPageBody` so inner flex-based items don't overflow their containers  ([#3375](https://github.com/elastic/eui/pull/3375))
- Added `titleSize` prop to `EuiStep` and `EuiSteps` ([#3340](https://github.com/elastic/eui/pull/3340))
- Handled `ref` passed to `EuiHeaderSectionItemButton` ([#3378](https://github.com/elastic/eui/pull/3378))
- Added `iconProps` prop to `EuiCollapsibleNavGroup` to extend the props passed to the rendered `EuiIcon` ([#3365](https://github.com/elastic/eui/pull/3365))
- Added `closeButtonProps` to `EuiCollapsibleNav` ([#3398](https://github.com/elastic/eui/pull/3398))
- Added `buffer` prop to `EuiPopover` for altering minimum distance to container edges ([#3398](https://github.com/elastic/eui/pull/3398))
- Allowed `search` prop changes to update `EuiInMemoryTable` internal query state ([#3371](https://github.com/elastic/eui/pull/3371))
- Added `EuiResizableContainer` component ([#2701](https://github.com/elastic/eui/pull/2701))
- Added caching layer on `EuiIcon` to prevent delays and flickering when rendering an already fetched icon ([#3404](https://github.com/elastic/eui/pull/3404))

**Bug Fixes**

- Fixed `EuiFieldSearch` to trigger `onSearch` single time instead of two times ([#3425](https://github.com/elastic/eui/pull/3425))
- Fixed `EuiBasicTable` item selection when `id` is `0` ([#3417](https://github.com/elastic/eui/pull/3417))
- Fixed `EuiNavDrawer` not closing on outside click after being unlocked ([#3415](https://github.com/elastic/eui/pull/3415))
- Fixed `EuiBadge` `iconOnClick` props makes badge text clickable ([#3392](https://github.com/elastic/eui/pull/3392))
- Added `id` requirement if `label` is used in `EuiRadio` ([#3382](https://github.com/elastic/eui/pull/3382))
- Fixed z-index issue in `EuiDatePicker` where it's popover would sit beneath other DOM siblings that had z-index applied ([#3376](https://github.com/elastic/eui/pull/3376))
- Added `download` glyph to `EuiIcon` ([#3364](https://github.com/elastic/eui/pull/3364))
- Applies `max-width: 100%` to `EuiPageBody` so inner flex-based items don't overflow their containers  ([#3375](https://github.com/elastic/eui/pull/3375))
- Added `ReactElement` to `EuiCard` `image` prop type to allow custom component ([#3370](https://github.com/elastic/eui/pull/3370))
- Fixed `EuiCollapsibleNavGroup` `titleSize` prop type to properly exclude `l` and `m` sizes ([#3365](https://github.com/elastic/eui/pull/3365))
- Fixed `EuiDatePickerRange` start date popover to sit left under the icon ([#3383](https://github.com/elastic/eui/pull/3383))
- Fixed `euiFormControlIsLoading` SASS mixin to prevent the loading icon from overlapping with the text when the form control is `compressed` and adjusted the amount of padding ([#3401](https://github.com/elastic/eui/pull/3401)
- Fixed `EuiHeader` `z-index` issues with popovers and added body classes for the presence of `EuiFlyout` and `EuiCollapsibleNav.isOpen` ([#3398](https://github.com/elastic/eui/pull/3398))
- Fixed `EuiInMemoryTable` data reset when filter is set and item is selected ([#3419](https://github.com/elastic/eui/pull/3419))
- Fixed `popoverPlacement` default value for `EuiDatePicker` ([#3427](https://github.com/elastic/eui/pull/3427))

## [`23.1.0`](https://github.com/elastic/eui/tree/v23.1.0)

- Removed additional padding applied to `$euiHeaderHeightCompensation` when `EuiHeader` is fixed ([#3369](https://github.com/elastic/eui/pull/3369))

**Bug Fixes**

- Fixed `EuiDescribedFormGroup` issue that prevented it from shrinking down properly in smaller viewports ([#3369](https://github.com/elastic/eui/pull/3369))

## [`23.0.0`](https://github.com/elastic/eui/tree/v23.0.0)

- Added `showCloseButton` and `dockedBreakpoint` flexibility to `EuiCollapsibleNav` ([#3330](https://github.com/elastic/eui/pull/3330))
- Added `panelStyle` prop to `EuiPopover` to distinguish style object configuration ([#3329](https://github.com/elastic/eui/pull/3329))
- Added `popoverPlacement` prop in `EuiDatePicker` ([#3359](https://github.com/elastic/eui/pull/3359))
- Extended `EuiDatePicker`'s `startDate` and `endDate` types to accept `null` values for better interoperability ([#3343](https://github.com/elastic/eui/pull/3343))
- Added `EuiCommentList` component ([#3344](https://github.com/elastic/eui/pull/3344))
- Added secondary color value input element to `EuiColorPicker` ([#3336](https://github.com/elastic/eui/pull/3336))

**Bug Fixes**

- Fixed `EuiInMemoryTable` `isClearable` property to initiate reset ([#3328](https://github.com/elastic/eui/pull/3328))
- Removed `schema` attribute form `<input/>` in `EuiInMemoryTable` ([#3337](https://github.com/elastic/eui/pull/3337))
- Fixed `EuiCollapsibleNav` docked states on mobile ([#3330](https://github.com/elastic/eui/pull/3330))
- Fixed `EuiPopover` positioning from being overridden by `style` prop ([#3329](https://github.com/elastic/eui/pull/3329))
- Fixed `EuiCodeBlock` not copying updated content ([#3351](https://github.com/elastic/eui/pull/3351))
- Fixed alignment of popover of end date of `EuiDatePickerRange` ([#3359](https://github.com/elastic/eui/pull/3359))

**Breaking changes**

- Upgraded `TypeScript` to 3.7.2 ([#3295](https://github.com/elastic/eui/pull/3295))
- Changed `EuiCollapsibleNav` prop name from `hideButtonIfDocked` to `showButtonIfDocked` and flipped default ([#3330](https://github.com/elastic/eui/pull/3330))

## [`22.6.0`](https://github.com/elastic/eui/tree/v22.6.0)

- Converted `NavDrawer`, `NavDrawerGroup`, and `NavDrawerFlyout` to TypeScript ([#3268](https://github.com/elastic/eui/pull/3268))
- Converted `EuiDatePicker`, `EuiDatePickerRange`, `EuiSuperDatePicker`, and `EuiSuperUpdateButton` to TypeScript ([#2891](https://github.com/elastic/eui/pull/2891))
- Improved condensed `EuiTabs` focus states ([#3299](https://github.com/elastic/eui/pull/3299))
- Added `EuiTour`, `EuiTourStep`, and `useEuiTour` components ([#2766](https://github.com/elastic/eui/pull/2766))
- Added `EuiBeacon` component ([#2766](https://github.com/elastic/eui/pull/2766))
- Added `offset` and `arrowChildren` props to `EuiPopover` for anchor element customization ([#2766](https://github.com/elastic/eui/pull/2766))

**Bug Fixes**

- Fixed `EuiProgress` `max` property to allow `undefined` ([#3198](https://github.com/elastic/eui/pull/3198))


## [`22.5.0`](https://github.com/elastic/eui/tree/v22.5.0)

- Added `forceState` prop to control `EuiAccordion` state from outside ([#3240](https://github.com/elastic/eui/pull/3240))

**Bug Fixes**

- Fixed EuiI8n hasPropName utility errors on null values ([#3303](https://github.com/elastic/eui/pull/3303))
- Fixed the inline styles being overwritten by consumer-passed inline styles in EuiBadge ([#3284](https://github.com/elastic/eui/pull/3284))

## [`22.4.0`](https://github.com/elastic/eui/tree/v22.4.0)

- Added support for `href`, `onClick`, and related props in `EuiBasicTable` default actions ([#3115](https://github.com/elastic/eui/pull/3115))
- Added support for `EuiCodeEditor` to set `readonly` and `id` on `<textarea />` ([#3212](https://github.com/elastic/eui/pull/3212))
- Added `EuiComment` component ([#3179](https://github.com/elastic/eui/pull/3179))

**Deprecation**

- Updated makeId to DEPRECATED, shifted all the calls to htmlIdGenerator ([#3129](https://github.com/elastic/eui/pull/3129))

**Bug Fixes**

- Fixed `EuiTabbedContent` focus discrepancy between selected and initialFocus tabs ([#3285](https://github.com/elastic/eui/pull/3285))
- Fixed the `initialSelectedTab` prop of `EuiTabbedContent` to not steal focus from content. Which fixed the bug in `EuiSuperDatePicker` that required two clicks to focus input in relative tab  ([#3154](https://github.com/elastic/eui/pull/3154))
- Fixed the `img` element in `EuiIcon` using custom SVGs to have an `alt` attribute with an empty string, rather than no `alt` attribute at all ([#3245](https://github.com/elastic/eui/pull/3245))
- Added overflows to EuiDataGrid toolbar dropdowns when there are many columns ([#3238](https://github.com/elastic/eui/pull/3238))
- Fixed `EuiIcon`'s icon `type` definition to allow custom React components ([#3252](https://github.com/elastic/eui/pull/3252))
- Fixed `initialSelectedTab` properties used in `EuiDatePopoverContent` ([#3254](https://github.com/elastic/eui/pull/3254))
- Fixed `EuiSideNavItem` overriding custom `className` of item and icon ([#3283](https://github.com/elastic/eui/pull/3283))
- Fixed `EuiFieldSearch` clear button inconsistencies ([#3270](https://github.com/elastic/eui/pull/3270))
- Fixed components with `href` usage of `rel` ([#3258](https://github.com/elastic/eui/pull/3258))

## [`22.3.1`](https://github.com/elastic/eui/tree/v22.3.1)

**Note: this release is a backport containing changes originally made in `23.0.0`, `23.1.0`, and `23.2.0`**

- Removed additional padding applied to `$euiHeaderHeightCompensation` when `EuiHeader` is fixed ([#3369](https://github.com/elastic/eui/pull/3369))
- Handled `ref` passed to `EuiHeaderSectionItemButton` ([#3378](https://github.com/elastic/eui/pull/3378))
- Added `showCloseButton` and `dockedBreakpoint` flexibility to `EuiCollapsibleNav` ([#3330](https://github.com/elastic/eui/pull/3330))
- Added `closeButtonProps` to `EuiCollapsibleNav` ([#3398](https://github.com/elastic/eui/pull/3398))
- Added `buffer` prop to `EuiPopover` for altering minimum distance to container edges ([#3398](https://github.com/elastic/eui/pull/3398))

**Bug Fixes**

- Fixed `EuiDescribedFormGroup` issue that prevented it from shrinking down properly in smaller viewports ([#3369](https://github.com/elastic/eui/pull/3369))
- Fixed `EuiCollapsibleNav` docked states on mobile ([#3330](https://github.com/elastic/eui/pull/3330))
- Fixed `EuiHeader` `z-index` issues with popovers and added body classes for the presence of `EuiFlyout` and `EuiCollapsibleNav.isOpen` ([#3398](https://github.com/elastic/eui/pull/3398))

**Breaking changes**

- Changed `EuiCollapsibleNav` prop name from `hideButtonIfDocked` to `showButtonIfDocked` and flipped default ([#3330](https://github.com/elastic/eui/pull/3330))

## [`22.3.0`](https://github.com/elastic/eui/tree/v22.3.0)

- Removed dependency on option list for custom option of `EuiComboBox` ([#3183](https://github.com/elastic/eui/pull/3183))
- Fixed `EuiPopover` arrow position in Android and Linux ([#3188](https://github.com/elastic/eui/pull/3188))
- Improved `htmlIdGenerator` when supplying both `prefix` and `suffix` ([#3076](https://github.com/elastic/eui/pull/3076))
- Updated pagination prop descriptions for `EuiInMemoryTable` ([#3142](https://github.com/elastic/eui/pull/3142))
- Added `title` and `aria` attributes to `EuiToken`'s icon element ([#3195](https://github.com/elastic/eui/pull/3195))
- Added new Elasticsearch token types ([#2758](https://github.com/elastic/eui/pull/2758))

**Bug Fixes**

- Fixed bug in `EuiAccordion` to adjust to the correct height when content height changes ([#3160](https://github.com/elastic/eui/pull/3160))
- Fixed bug in `EuiBasicTable` to handle dynamic icon value properly in collapsed actions ([#3145](https://github.com/elastic/eui/pull/3145))
- Fixed `availability` check for actions in `EuiBasicTable` ([3030](https://github.com/elastic/kibana/issues/3030))

## [`22.2.0`](https://github.com/elastic/eui/tree/v22.2.0)

- Improved `EuiModal` close button position to prevent from overlapping with the title ([#3176](https://github.com/elastic/eui/pull/3176))

**Bug Fixes**

- Removed outline of `EuiSelect` in Firefox ([#3197] (https://github.com/elastic/eui/pull/3197))
- Fixed EuiBasicTable proptypes of itemId ([#3133](https://github.com/elastic/eui/pull/3133))
- Updated `EuiSuperDatePicker` to inherit the selected value in quick select ([#3105](https://github.com/elastic/eui/pull/3105))

### Feature: EuiCollapsibleNav ([#3019](https://github.com/elastic/eui/pull/3019))

- Added `EuiCollapsibleNav` and `EuiCollapsibleNavGroup` components
- Added `EuiPinnableListGroup`, an extension of `EuiListGroup`
- Added `ghost` colored `EuiListGroupItem`, increased overall large size, and fixed focus states
- Added `color` and `size` props to `EuiListGroup`
- Added `home` and `menu` glyphs to `EuiIcon`
- Added simple `euiXScroll` and `euiYScroll` SASS mixins and CSS utility equivalents

**Bug Fixes**

- Fixed `EuiAccordion` icon margins, focus state, and flex issue in IE
- Fixed `1.1px` height of  `EuiHorizontalRule`

## [`22.1.1`](https://github.com/elastic/eui/tree/v22.1.1)

**Bug Fixes**

- Fixed infinite call stack in `EuiResizeObserver`'s fallback polyfill ([#3180](https://github.com/elastic/eui/pull/3180))
- Correct `defaultProps` definition in `EuiComboBox` ([#3180](https://github.com/elastic/eui/pull/3180))

## [`22.1.0`](https://github.com/elastic/eui/tree/v22.1.0)

- Added `delimiter` prop to `EuiComboBox` ([#3104](https://github.com/elastic/eui/pull/3104))
- Added `useColorPickerState` and `useColorStopsState` utilities ([#3067](https://github.com/elastic/eui/pull/3067))
- Fixed `EuiSearchBar` related types ([#3147](https://github.com/elastic/eui/pull/3147))
- Added `prepend` and `append` ability to `EuiSuperSelect` ([#3167](https://github.com/elastic/eui/pull/3167))

**Bug Fixes**

- Fixed `EuiNavDrawer` scrolling issue on mobile ([#3174](https://github.com/elastic/eui/pull/3174))

## [`22.0.0`](https://github.com/elastic/eui/tree/v22.0.0)

- Replaced various `lodash` functions with native functions ([#3053](https://github.com/elastic/eui/pull/3053))
- Added `whiteSpace ` prop to `EuiCodeBlock` ([#3103](https://github.com/elastic/eui/pull/3103))
- Added `sortMatchesBy` prop for `EuiComboBox` ([#3089](https://github.com/elastic/eui/pull/3089))
- Added `prepend` and `append` ability to `EuiFieldPassword` ([#3122](https://github.com/elastic/eui/pull/3122))
- Added `Enter` key press functionality to `EuiSuperDatePicker` ([#3048](https://github.com/elastic/eui/pull/3048))
- Added `title` to headers of `EuiTable` in case of truncation ([#3094](https://github.com/elastic/eui/pull/3094))
- Added i18n to `EuiTableHeaderCell` ([#3094](https://github.com/elastic/eui/pull/3094))
- Added `number` and `string` to `size` type of `EuiImage` for setting custom sizes ([#3012](https://github.com/elastic/eui/pull/3012))
- Improved `EuiButtonEmpty` focus state when the `color` type is `text` ([#3135](https://github.com/elastic/eui/pull/3135))
- Added `EuiLoadingElastic` component ([#3017](https://github.com/elastic/eui/pull/3017))
- Upgraded `react-beautiful-dnd` to v13 ([#3064](https://github.com/elastic/eui/pull/3064))
- Fixed `EuiPagination` vertical alignment of the text when used as `compressed` ([#3152](https://github.com/elastic/eui/pull/3152))
- Added `showTooltip` prop for `EuiSuperUpdateButton` to show tooltip and showing only once popovers are closed ([#3127](https://github.com/elastic/eui/pull/3127))

**Bug Fixes**

- Fixed bug in `EuiSuperDatePicker` not showing correct values in relative tab of end date ([#3132](https://github.com/elastic/eui/pull/3132))
- Fixed bug in `EuiSuperDatePicker` to show correct values of commonly used values in relative tab ([#3106](https://github.com/elastic/eui/pull/3106))
- Fixed race condition in `EuiIcon` when switching from dynamically fetched components ([#3118](https://github.com/elastic/eui/pull/3118))
- Fixed the issue that `EuiResizeObserver` fallback did not properly listen to pure window resizing ([#3088](https://github.com/elastic/eui/pull/3088))

**Breaking changes**

- Removed `EuiKeyPadMenuItemButton` in favor of just `EuiKeyPadMenuItem` that can also accept an `onClick` ([#3062](https://github.com/elastic/eui/pull/3062))

## [`21.1.0`](https://github.com/elastic/eui/tree/v21.1.0)

- Updated `EuiFilterSelect` to retain the order of its filters ([#3063](https://github.com/elastic/eui/pull/3063))
- Added `href` prop to `EuiBadge` ([#3009](https://github.com/elastic/eui/pull/3009))
- Added props descriptions for `EuiComboBox` ([#3007](https://github.com/elastic/eui/pull/3007))
- Exported `dateFormatAliases` as a part of the public API ([#3043](https://github.com/elastic/eui/pull/3043))
- Exported `EuiTextProps` type definition ([#3039](https://github.com/elastic/eui/pull/3039))
- Added a `component` prop to `EuiForm` to render a `<form>`([#3010](https://github.com/elastic/eui/pull/3010))
- Removed `role` attribute from `EuiImage`([#3036](https://github.com/elastic/eui/pull/3036))
- Added `prepend` and `append` ability to `EuiComboBox` single selection only ([#3003](https://github.com/elastic/eui/pull/3003))
- Added `onColumnResize` prop to `EuiDataGrid` of type `EuiDataGridOnColumnResizeHandler` that gets called when column changes it's size ([#2963](https://github.com/elastic/eui/pull/2963))
- Added `logoEnterpriseSearch` to `EuiIcon` ([#3066](https://github.com/elastic/eui/pull/3066))
- Added RGB format support to `EuiColorPicker` and `EuiColorStops` ([#2850](https://github.com/elastic/eui/pull/2850))
- Added alpha channel (opacity) support to `EuiColorPicker` and `EuiColorStops` ([#2850](https://github.com/elastic/eui/pull/2850))
- Added `useResizeObserver` hook ([#2991](https://github.com/elastic/eui/pull/2991))
- Added `showColumnSelector.allowHide` and `showColumnSelector.allowReorder` props to `EuiDataGrid` UI configuration ([#2993](https://github.com/elastic/eui/pull/2993))
- Added `EuiMark` component ([#3060](https://github.com/elastic/eui/pull/3060))
- Changed `tabs.name` prop shape in `EuiTabbedContent` to accept a `node`, which aligns it with `EuiTab` ([#3100](https://github.com/elastic/eui/pull/3100))

**Bug Fixes**

- Fixed `EuiFieldNumber` so values of type `number` are now allowed ([#3020](https://github.com/elastic/eui/pull/3020))
- Fixed SASS `contrastRatio()` function in dark mode by fixing the `pow()` math function ([#3013], (https://github.com/elastic/eui/pull/3013))
- Fixed bug preventing `EuiDataGrid` from re-evaluating the default column width on resize ([#2991](https://github.com/elastic/eui/pull/2991))
- Fixed padding in `EuiCallOut` when used as a `banner` for `EuiFlyout` ([#3098](https://github.com/elastic/eui/pull/3098))

## [`21.0.1`](https://github.com/elastic/eui/tree/v21.0.1)

**Bug Fixes**

- Made `EuiDataGrid`'s `schema.isSortable` value optional ([#2991](https://github.com/elastic/eui/pull/2991))

## [`21.0.0`](https://github.com/elastic/eui/tree/v21.0.0)

- Added `EuiDataGrid`'s default sort order property ([#2987](https://github.com/elastic/eui/pull/2987))
- Fixed `EuiDataGrid`'s pagination visibility when changing rows per page ([#2978](https://github.com/elastic/eui/pull/2978))
- Added `highlightAll` prop to `EuiHighlight` to highlight all matches ([#2957](https://github.com/elastic/eui/pull/2957))
- Added `showOnFocus` prop to `EuiScreenReaderOnly` to force display on keyboard focus ([#2976](https://github.com/elastic/eui/pull/2976))
- Added `EuiSkipLink` component ([#2976](https://github.com/elastic/eui/pull/2976))
- Created `EuiBadgeGroup` component ([#2921](https://github.com/elastic/eui/pull/2921))
- Added `sections` and `position` props to `EuiHeader` ([#2928](https://github.com/elastic/eui/pull/2928))
- Added `gutterSize` prop to `EuiListGroup` ([#2980](https://github.com/elastic/eui/pull/2980))
- Added `color` prop to `EuiListGroupItem` and updated size style ([#2980](https://github.com/elastic/eui/pull/2980))
- Added `enableAllColumns` to `EuiBasicTable` component ([#2906](https://github.com/elastic/eui/pull/2906))

**Bug Fixes**

- Fixed `EuiDataGrid`'s sort popover to behave properly on mobile screens ([#2979](https://github.com/elastic/eui/pull/2979))
- Fixed `EuiButton` and other textual components' disabled contrast ([#2874](https://github.com/elastic/eui/pull/2874))
- Fixed z-index conflict with cell popovers in `EuiDataGrid` while in full screen mode ([#2959](https://github.com/elastic/eui/pull/2959))
- Adjusted the header on `EuiDataGrid` to fix to the top within constrained containers and full screen mode  ([#2959](https://github.com/elastic/eui/pull/2959))
- Refactored `EuiDescribedFormGroup` to allow the content inside the `EuiTitle` to be accessible to screen reader users ([#2989](https://github.com/elastic/eui/pull/2989))

**Breaking changes**

- Updated `@types/react` and `@types/react-dom` to utilize React.RefCallback type instead of custom implementation ([#2929](https://github.com/elastic/eui/pull/2929))

**Theme: Amsterdam**

- Buttons have a new visual style ([#2874](https://github.com/elastic/eui/pull/2874))

## [`20.1.0`](https://github.com/elastic/eui/tree/v20.1.0)

- Added `theme` prop to `EuiCodeEditor` in support of `AceEditor` themes ([#2970](https://github.com/elastic/eui/pull/2970))
- `EuiButton` now has a single return statement ([#2954](https://github.com/elastic/eui/pull/2954))
- Added `isSortable` props to `EuiDataGridColumn` and `EuiDataGridSchemaDetector` to mark them as un-sortable ([#2952](https://github.com/elastic/eui/pull/2952))
- Converted `EuiForm` to TypeScript, added many missing `/form` Prop types ([#2896](https://github.com/elastic/eui/pull/2896))
- Empty table th elements replaced with td in `EuiTable`. ([#2934](https://github.com/elastic/eui/pull/2934))
- Added default prompt text to `aria-describedby` for `EuiFilePicker` ([#2919](https://github.com/elastic/eui/pull/2919))
- Added SASS variables for text variants of the primary palette `$euiColorPrimaryText`, `$euiColorSecondaryText`, etc... Updated components to use these new variables. ([#2873](https://github.com/elastic/eui/pull/2873))
- Updated SASS mixin `makeHighContrastColor()` to default `$background: $euiPageBackgroundColor` and `$ratio: 4.5`. Created `makeGraphicContrastColor()` for graphic specific contrast levels of 3.0. ([#2873](https://github.com/elastic/eui/pull/2873))
- Added `arrowDisplay` prop to `EuiAccordion` for changing side or hiding completely ([#2914](https://github.com/elastic/eui/pull/2914))
- Added `prepend` and `append` ability to `EuiFieldSearch` ([#2914](https://github.com/elastic/eui/pull/2914))
- Added `notification` and `notificationColor` props to `EuiHeaderSectionItemButton` ([#2914](https://github.com/elastic/eui/pull/2914))
- Added `folderCheck`, `folderExclamation`, `push`, `quote`, `reporter` and `users` icons ([#2935](https://github.com/elastic/eui/pull/2935))
- Updated `folderClosed` and `folderOpen` to match new additions and sit better on the pixel grid ([#2935](https://github.com/elastic/eui/pull/2935))
- Converted `EuiSearchBar` to Typescript ([#2909](https://github.com/elastic/eui/pull/2909))

**Bug fixes**

- Fixed `EuiDataGrid` breaking if invalid schema passed ([#2955](https://github.com/elastic/eui/pull/2955))
- Fixed `EuiTitle` not rendering child classes ([#2925](https://github.com/elastic/eui/pull/2925))
- Extended `div` element in `EuiFlyout` type ([#2914](https://github.com/elastic/eui/pull/2914))
- Fixed popover positioning service to be more lenient when positioning 0-width or 0-height content ([#2948](https://github.com/elastic/eui/pull/2948))

**Theme: Amsterdam**

- Text sizes are now based on a 14px base font size. Headings are now bold. ([#2936](https://github.com/elastic/eui/pull/2936))
- Altered `secondary`, `accent` colors to be more saturated ([#2873](https://github.com/elastic/eui/pull/2873))

## [`20.0.2`](https://github.com/elastic/eui/tree/v20.0.2)

**Bug fixes**

- Fixed type definitions for `EuiComboBox` ([#2971](https://github.com/elastic/eui/pull/2971))

## [`20.0.1`](https://github.com/elastic/eui/tree/v20.0.1)

**Bug fixes**

- Added TypeScript definition for `EuiCodeEditor`'s accepting `react-ace` props ([#2926](https://github.com/elastic/eui/pull/2926))
- Added `@types/react-input-autosize` to project's `dependencies` ([#2930](https://github.com/elastic/eui/pull/2930))

## [`20.0.0`](https://github.com/elastic/eui/tree/v20.0.0)

- Converted `EuiComboBox`, `EuiComboBoxInput`, `EuiComboBoxPill`, `EuiComboBoxOptionsList`, `EuiComboBoxOption`, and `EuiComboBoxTitle` to TypeScript ([#2838](https://github.com/elastic/eui/pull/2838))
- Converted `EuiCodeEditor` to TypeScript ([#2836](https://github.com/elastic/eui/pull/2836))
- Converted `EuiCode` and `EuiCodeBlock` and to TypeScript ([#2835](https://github.com/elastic/eui/pull/2835))
- Converted `EuiFilePicker` to TypeScript ([#2832](https://github.com/elastic/eui/issues/2832))
- Exported `EuiSelectOptionProps` type ([#2830](https://github.com/elastic/eui/pull/2830))
- Added `paperClip` glyph to `EuiIcon` ([#2845](https://github.com/elastic/eui/pull/2845))
- Added `banner` prop to `EuiFlyoutBody` and updated `euiOverflowShadow` mixin ([#2837](https://github.com/elastic/eui/pull/2837))
- Updated `editorLink` icon ([#2866](https://github.com/elastic/eui/pull/2866))
- Added control columns to `EuiDataGrid` to support non-data columns like row selection and actions ([#2846](https://github.com/elastic/eui/pull/2846))
- Added `image` glyph to `EuiIcon` ([#2870](https://github.com/elastic/eui/pull/2870))
- Exported TS props from top level `EuiListGroupProps`, `EuiListGroupItemProps`, `EuiSelectableProps`,  `EuiSelectableOption`, `EuiSelectableOptionsListProps` ([#2869](https://github.com/elastic/eui/pull/2869))
- Extending `EuiSelectable[options]` type with correct HTML element ([#2869](https://github.com/elastic/eui/pull/2869))
- Added check mark to single selection `EuiComboBox` ([#2890](https://github.com/elastic/eui/pull/2890))
- Added `logoGoogleG` third-party logo to `EuiIcon` ([#2853](https://github.com/elastic/eui/pull/2853))
- Added Jest `modulesNameMapper` alias for `EuiIcon` using test environment mock ([#2878](https://github.com/elastic/eui/pull/2878))
- Removed `sinon` and `@types/sinon` as dependencies, and converted usages to `jest.fn` ([#2885](https://github.com/elastic/eui/pull/2885))

**Bug fixes**

- Fixed building dev & docs on Windows ([#2847](https://github.com/elastic/eui/pull/2847))
- Fixed screen reader discovery issues with `EuiBottomBar` and `EuiControlBar` ([#2861](https://github.com/elastic/eui/pull/2861))
- Fixed a bug in `EuiDataGrid` causing the first cell to autofocus if interactive ([#2872](https://github.com/elastic/eui/pull/2872))

**Breaking changes**

- Removed `visControls` and `visHeatmap` duplicate icons from docs ([#2908](https://github.com/elastic/eui/pull/2908))

## [`19.0.0`](https://github.com/elastic/eui/tree/v19.0.0)

- Added `cheer` glyph to `EuiIcon` ([#2814](https://github.com/elastic/eui/pull/2814))
- Added `tableCaption` prop to `EuiBasicTable` and improved the default one ([#2782](https://github.com/elastic/eui/pull/2782))
- Converted `EuiDescribedFormGroup` to TypeScript ([#2810](https://github.com/elastic/eui/pull/2810))
- Changed SASS comments to non-compiled comments in invisibles files ([#2807](https://github.com/elastic/eui/pull/2807))
- Optimized the third party logos Ceph, DropWizard, Golang, and Haproxy ([#2812](https://github.com/elastic/eui/pull/2812))
- Added `rowHeader` prop to `EuiBasicTable` to allow consumers to set the identifying cell in a row ([#2802](https://github.com/elastic/eui/pull/2802))
- Added prepend and append to `EuiColorPicker` ([#2819](https://github.com/elastic/eui/pull/2819))
- Improved `EuiDescribedFormGroup` accessibility by avoiding duplicated output in screen readers ([#2783](https://github.com/elastic/eui/pull/2783))
- Added optional `key` attribute to `EuiContextMenu` items and relaxed `name` attribute to allow any React node ([#2817](https://github.com/elastic/eui/pull/2817))
- Converted `EuiColorPicker` color conversion functions to `chroma-js` methods ([#2805](https://github.com/elastic/eui/pull/2805))
- Added `direction` parameter to `euiPaletteColorBlind()` for specifying lighter or darker (or both) alternates ([#2822](https://github.com/elastic/eui/pull/2822))
- Converted `EuiSideNav` to TypeScript ([#2818](https://github.com/elastic/eui/issues/2818))
- Added babel-transformed and partially mocked commonjs build (`test-env/`) to target Kibana's Jest environment ([#2698](https://github.com/elastic/eui/pull/2698))
- Altered styles of `EuiToken` and add added more token types to match ES field types of `tokenAlias`, `tokenDate`, `tokenGeo`, `tokenIP`, `tokenNested`, `tokenRange`, `tokenShape` ([#2758](https://github.com/elastic/eui/pull/2758))

**Bug fixes**

- Exported missing `EuiSelectProps` type ([#2815](https://github.com/elastic/eui/pull/2815))
- Fixed `EuiCode`'s & `EuiCodeBlock`'s ability to accept non-string children ([#2792](https://github.com/elastic/eui/pull/2792)) ([#2820](https://github.com/elastic/eui/pull/2820))
- Fixed `EuiSearchBar`, `Query`, and `AST`'s ability to accept literal parenthesis characters ([#2791](https://github.com/elastic/eui/pull/2791))
- Fixed coloring of input fields when autofill is on in Chrome ([#2798](https://github.com/elastic/eui/pull/2798))
- Moved `@types/enzyme` and `@types/react-virtualized` to `dependencies` status ([#2828](https://github.com/elastic/eui/pull/2828))
- Removed `@elastic/charts` from inclusion in `eui.d.ts` output ([#2828](https://github.com/elastic/eui/pull/2828))

**Breaking changes**

- Removed `idAria` prop from `EuiDescribedFormGroup` ([#2783](https://github.com/elastic/eui/pull/2783))
- Removed `EuiToken`'s `hideBorder` and `displayOptions` prop for applying `color`, `shape`, and `fill` props directly. Changed `fill` prop type from `boolean` to `light | dark | none`. ([#2758](https://github.com/elastic/eui/pull/2758))

## [`18.3.0`](https://github.com/elastic/eui/tree/v18.3.0)

- Converted `EuiModal` and `EuiConfirmModal` to TypeScript ([#2742](https://github.com/elastic/eui/pull/2742))
- Converted `EuiTabs` to TypeScript ([#2717](https://github.com/elastic/eui/pull/2717))
- Converted `EuiFormRow` to TypeScript ([#2712](https://github.com/elastic/eui/pull/2712))
- Updated `logoAPM`, `logoSecurity` and `logoEnterpriseSearch`. Added `logoWorkplaceSearch` and `logoObservability` ([#2769](https://github.com/elastic/eui/pull/2769))
- Converted `EuiFilterButton` to TypeScript ([#2761](https://github.com/elastic/eui/pull/2761))
- Converted `EuiFilterSelectItem` to TypeScript ([#2761](https://github.com/elastic/eui/pull/2761))
- Converted `EuiFieldSearch` to TypeScript ([#2775](https://github.com/elastic/eui/pull/2775))
- Added `data-test-subj` to the `EuiContextMenuItem` in `EuiTablePagination` ([#2778](https://github.com/elastic/eui/pull/2778))
- Improved `EuiIcon` a11y by using a `title` and `aria-labelledby` ([#2786](https://github.com/elastic/eui/pull/2786))
- Improved compressed `EuiPagination` by including active and last page numbers ([#2779](https://github.com/elastic/eui/pull/2779))
- Converted `EuiSuperSelect` to TypeScript ([#2776](https://github.com/elastic/eui/pull/2776))

**Bug fixes**

- Increased column width on `EuiTableHeaderCellCheckbox` to prevent `EuiCheckbox`'s focus ring from getting clipped in `EuiBasicTable` ([#2770](https://github.com/elastic/eui/pull/2770))
- Fixed the display of `EuiButton` within `EuiControlBar` when `fill={true}` to be more consistent with other buttons ([#2781](https://github.com/elastic/eui/pull/2781))
- Fixed `EuiFormControlLayout` from overwriting className for `prepend` nodes.  ([#2796](https://github.com/elastic/eui/pull/2796))
- Fixed `useRenderToText` and `EuiButtonToggle` from attempting state updates on unmounted components ([#2797](https://github.com/elastic/eui/pull/2797))
- Refactored function and hook instantiation to fix drag action sluggishness in `EuiColorStops` ([#2557](https://github.com/elastic/eui/pull/2557))

**Deprecations**

- `EuiIcon`'s `logoEnterpriseSearch` type deprecated in favor of `logoWorkplaceSearch`
- `EuiIcon`'s `logoAPM` type deprecated in favor of `logoObservability`

## [`18.2.2`](https://github.com/elastic/eui/tree/v18.2.2)

**Note: this release is a backport containing changes originally made in `18.3.0`**

- Updated `logoAPM`, `logoSecurity` and `logoEnterpriseSearch`. Added `logoWorkplaceSearch` and `logoObservability` ([#2769](https://github.com/elastic/eui/pull/2769))

**Bug fixes**

- Fixed `useRenderToText` and `EuiButtonToggle` from attempting state updates on unmounted components ([#2797](https://github.com/elastic/eui/pull/2797))

**Deprecations**

- `EuiIcon`'s `logoEnterpriseSearch` type deprecated in favor of `logoWorkplaceSearch`
- `EuiIcon`'s `logoAPM` type deprecated in favor of `logoObservability`

## [`18.2.1`](https://github.com/elastic/eui/tree/v18.2.1)

**Bug fixes**

- Fixed `EuiFieldSearch`'s trigger of `onChange` when clearing the field value ([#2764](https://github.com/elastic/eui/pull/2764))

## [`18.2.0`](https://github.com/elastic/eui/tree/v18.2.0)

- Added `recentlyViewedApp` app icon to `EuiIcon` ([#2755](https://github.com/elastic/eui/pull/2755))

**Bug fixes**

- Fixed `EuiBasicTable` & `EuiInMemoryTable` to not un- and re-mount rows when toggling `loading` prop ([#2754](https://github.com/elastic/eui/pull/2754))

## [`18.1.0`](https://github.com/elastic/eui/tree/v18.1.0)

- Lightened `EuiBadge` hollow border color in dark mode ([#2746](https://github.com/elastic/eui/pull/2746))
- Added `minInputProps` and `maxInputProps` to supply more props to the inputs of `EuiDualRange` ([#2738](https://github.com/elastic/eui/pull/2738))
- Changed `EuiBadge` to use EUI palette colors ([#2455](https://github.com/elastic/eui/pull/2455))
- Darkened a few `euiPaletteColorBlind` colors ([#2455](https://github.com/elastic/eui/pull/2455))
- Fixed bug in `EuiCard` where button text was not properly aligned ([#2741](https://github.com/elastic/eui/pull/2741))
- Converted `EuiRange` to TypeScript ([#2732](https://github.com/elastic/eui/pull/2732))
- Converted `EuiDualRange` to TypeScript ([#2732](https://github.com/elastic/eui/pull/2732))
- Converted `EuiRangeInput` to TypeScript ([#2732](https://github.com/elastic/eui/pull/2732))
- Added `bellSlash` glyph to `EuiIcon` ([#2714](https://github.com/elastic/eui/pull/2714))
- Added `legend` prop to `EuiCheckboxGroup` and `EuiRadioGroup` to add `EuiFieldset` wrappers for title the groups ([#2739](https://github.com/elastic/eui/pull/2739))
- Changed `EuiNavDrawerFlyout` to close after child nav items are clicked ([#2749](https://github.com/elastic/eui/pull/2749))
- Changed `EuiNavDrawerFlyout` to trap focus while navigating via keyboard ([#2749](https://github.com/elastic/eui/pull/2749))
- Created a `euiPaletteColorBlindBehindText` variant of the color blind palette ([#2750](https://github.com/elastic/eui/pull/2750))
- Improved focus state of `EuiSwitch`, `EuiCheckbox`, `EuiRadio` and `EuiRange` ([#2745](https://github.com/elastic/eui/pull/2745))

**Bug fixes**

- Changed `EuiRadio` and `EuiCheckbox` labels to be `inline-block` ([#2739](https://github.com/elastic/eui/pull/2739))
- Fixed `EuiCheckboxGroup`'s `options` type to fully extend the `EuiCheckbox` type ([#2739](https://github.com/elastic/eui/pull/2739))

## [`18.0.0`](https://github.com/elastic/eui/tree/v18.0.0)

- Converted `EuiFieldText` to Typescript ([#2688](https://github.com/elastic/eui/pull/2688))
- Added `nested` glyph to `EuiIcon` ([#2707](https://github.com/elastic/eui/pull/2707))
- Added `tableLayout` prop to `EuiTable`, `EuiBasicTable` and `EuiInMemoryTable` to provide the option of auto layout ([#2697](https://github.com/elastic/eui/pull/2697))
- Converted `EuiSuggest` to Typescript ([#2692](https://github.com/elastic/eui/pull/2692))
- Converted `EuiErrorBoundary` to Typescript  ([#2690](https://github.com/elastic/eui/pull/2690))
- Updated `EuiNavDrawer` to accept React fragments ([#2710](https://github.com/elastic/eui/pull/2710))
- Added `EuiFormFieldset` and `EuiFormLegend` components ([#2706](https://github.com/elastic/eui/pull/2706))
- Adjusted colors of color blind viz palette ([#2686](https://github.com/elastic/eui/pull/2686))
- Converted `EuiSelect` to Typescript ([#2694](https://github.com/elastic/eui/pull/2694))
- Added `aggregate`, `pageSelect`, `pagesSelect`, `securitySignal`, `securitySignalDetected`, `securitySignalResolved` and `timeline` icons ([#2704](https://github.com/elastic/eui/pull/2704))
- Added `useDependentState` custom hook ([#2725](https://github.com/elastic/eui/pull/#2725))
- Added `isClearable` prop to `EuiFieldSearch` ([#2723](https://github.com/elastic/eui/pull/2723))

**Bug fixes**

- Fixed `isExpanded` property of nodes from `EuiTreeView` ([#2700](https://github.com/elastic/eui/pull/#2700))
- Added text selection to `EuiLink` button ([#2722](https://github.com/elastic/eui/pull/#2722))
- Fixed bug in `EuiDataGrid` where resizing columns changed the active DOM element ([#2724](https://github.com/elastic/eui/pull/#2724))
- Fixed position of scrollbar in `EuiCodeBlock` ([#2727](https://github.com/elastic/eui/pull/#2727))
- Fixed bug in `EuiDataGrid` that prevented the "Hide fields" popover from showing an updated column list ([#2725](https://github.com/elastic/eui/pull/#2725))

**Breaking changes**

- Changed accepted properties of the `color_palette` method to accept an array of colors ([#2686](https://github.com/elastic/eui/pull/#2686))
- Removed the `palette` export to export each palette function directly ([#2686](https://github.com/elastic/eui/pull/#2686))
- Changed the palette functions to be methods that accept a number of steps and removed `.colors` key ([#2686](https://github.com/elastic/eui/pull/#2686))

## [`17.3.1`](https://github.com/elastic/eui/tree/v17.3.1)

**Bug fixes**

- Fixed TS types and exports for `EuiTextArea` and `EuiFieldNumber` ([#2703](https://github.com/elastic/eui/pull/2703))

## [`17.3.0`](https://github.com/elastic/eui/tree/v17.3.0)

- Converted `EuiFieldNumber` to Typescript ([#2685](https://github.com/elastic/eui/pull/2685))
- Converted `EuiFieldPassword` to Typescript ([#2683](https://github.com/elastic/eui/pull/2683))
- Converted `EuiHighlight` to Typescript ([#2681](https://github.com/elastic/eui/pull/2681))
- Added `data-test-subj` property to the `EuiCodeEditor` component ([#2689](https://github.com/elastic/eui/pull/2689))
- Converted `EuiTextArea` to Typescript ([#2695](https://github.com/elastic/eui/pull/2695))
- Converted `EuiPage` and related child components to  TypeScript ([#2669](https://github.com/elastic/eui/pull/2669))
- Added `annotation` glyph ([#2691](https://github.com/elastic/eui/pull/2691))
- Added `initialWidth` and `isResizable` configurations to `EuiDataGrid`'s columns ([#2696](https://github.com/elastic/eui/pull/2696))

**Bug fixes**

- Reverted removal of `toggleOpen` method from `EuiNavDrawer` ([#2682](https://github.com/elastic/eui/pull/2682))
- Improved `EuiDataGrid` update performance ([#2676](https://github.com/elastic/eui/pull/2676))
- Fixed `EuiDatagrid` header top border when configured to have no toolbar ([#2619](https://github.com/elastic/eui/pull/#2619))

## [`17.2.1`](https://github.com/elastic/eui/tree/v17.2.1)

**Bug fixes**

- Changed package.json version to match sure our build scripts release the correct sequential number ([#2674](https://github.com/elastic/eui/pull/2674))

## [`17.1.3`](https://github.com/elastic/eui/tree/v17.1.3)

**NOTE: This release came out of order due to a release script error. It actually came after 17.2.0 and can be ignored in favor of 17.2.1**

- Reverted docs changes in `17.2.0` that caused the build script to die ([#2672](https://github.com/elastic/eui/pull/2672))

**Bug fixes**

- Removed TypeScript definitions in `*.test.tsx?` files from _eui.d.ts_ ([#2673](https://github.com/elastic/eui/pull/2673))

## [`17.2.0`](https://github.com/elastic/eui/tree/v17.2.0)

**NOTE: This release had an error in our documentation layer. Use 17.2.1 instead**

- Improved a11y of `EuiNavDrawer` lock button state via `aria-pressed` ([#2643](https://github.com/elastic/eui/pull/2643))
- Added new stylesheets for the EUI Amsterdam theme ([#2633](https://github.com/elastic/eui/pull/2633))
- Added exports for available types related to `EuiDataGrid` ([#2640](https://github.com/elastic/eui/pull/2640))

**Bug fixes**

- Improved `EuiDataGrid` update performance ([#2638](https://github.com/elastic/eui/pull/2638))
- Fixed `EuiDroppable` not accepting multiple children when using TypeScript ([#2634](https://github.com/elastic/eui/pull/2634))
- Fixed `EuiComboBox` from submitting parent `form` element when selecting options via `Enter` key ([#2642](https://github.com/elastic/eui/pull/2642))
- Fixed `EuiNavDrawer` expand button from losing focus after click ([#2643](https://github.com/elastic/eui/pull/2643))
- Fixed instances of potentially duplicate `EuiPopover` `id` attributes ([#2667](https://github.com/elastic/eui/pull/2667))

## [`17.1.2`](https://github.com/elastic/eui/tree/v17.1.2)

**Bug fixes**

- Fixed `EuiCodeEditor` custom mode file error by initializing with existing mode ([#2616](https://github.com/elastic/eui/pull/2616))
- Removed `EuiIcon` default titles ([#2632](https://github.com/elastic/eui/pull/2632))

## [`17.1.1`](https://github.com/elastic/eui/tree/v17.1.1)

**Bug fixes**

- Fixed screenreader text in `EuiTreeView` and added truncation ([#2627](https://github.com/elastic/eui/pull/2627))

## [`17.1.0`](https://github.com/elastic/eui/tree/v17.1.0)

- Added an optional `key` property inside the `options` prop in `EuiSelectableList` component ([#2608](https://github.com/elastic/eui/pull/2608))
- Added `toolbarAdditionalControls` prop to `EuiDataGrid` to allow for custom buttons in the toolbar ([#2594](https://github.com/elastic/eui/pull/2594))
- Added TypeScript definitions for `EuiBasicTable`, `EuiInMemoryTable`, and related components ([#2428](https://github.com/elastic/eui/pull/2428))
- Updated `logoSecurity` and `appSecurityAnalytics` icons ([#2613](https://github.com/elastic/eui/pull/2613))
- Added support for `.gif` base64 images in the webpack.config

**Bug fixes**

- Fixed UX/focus bug in `EuiDataGrid` when using keyboard shortcuts to paginate ([#2602](https://github.com/elastic/eui/pull/2602))
- Fixed `EuiIcon` accessibility by adding a `title` prop and a default `aria-label` ([#2554](https://github.com/elastic/eui/pull/2554))
- Fixed `EuiDataGrid`'s in-memory sorting of numeric columns when the cell data contains multiple digit groups ([#2603](https://github.com/elastic/eui/pull/2603))
- Improved pagination in `EuiBasicTable`. `paginationBar` is hidden when there is no data and `EuiPagination` is displayed even when there is only one page ([#2598](https://github.com/elastic/eui/pull/#2598))
- Fixed react-dom warning when `EuiPopover` was unmounted before calls to setState ([#2614](https://github.com/elastic/eui/pull/2614))

## [`17.0.0`](https://github.com/elastic/eui/tree/v17.0.0)

**Breaking changes**

- Moved any shared component-level Sass variables and mixins into the `global_styling` directory ([#2551](https://github.com/elastic/eui/pull/2551))
- Reworked `euiPanel()` mixin to require the entirety of a selector (i.e. require the '.' in addition to the string) ([#2551](https://github.com/elastic/eui/pull/2551))
- Updated React peerDependencies to version 16.12 ([#2571](https://github.com/elastic/eui/pull/2571))
- Changed to generated `id` value for `EuiFormRow` to ensure uniqueness  ([#2588](https://github.com/elastic/eui/pull/2588))

## [`16.2.1`](https://github.com/elastic/eui/tree/v16.2.1)

**Bug fixes**

- Fixed label wrapping of `EuiSwitch` ([#2585](https://github.com/elastic/eui/pull/2585))
- Replaced `<p>` tag surrounding the label with a `<span>` tag in `EuiSwitch` to fix any inherited margin ([#2585](https://github.com/elastic/eui/pull/2585))
- Added the same padding from `EuiSelectableListItem` to the heading to fix alignment ([#2585](https://github.com/elastic/eui/pull/2585))
- Added exports for `EuiCheckboxType`, `EuiCheckboxGroupOption`, and `EuiCheckboxGroupIdToSelectedMap` types ([#2593](https://github.com/elastic/eui/pull/2593))
- Fixed `.euiHeaderLinks__mobileList` in `EuiHeaderLinks` to only display it on mobile ([#2590](https://github.com/elastic/eui/pull/#2590))
- Fixed `EuiAccordion` icon rotation when it is a child of another accordion so it doesn't inherit the rotation state of the parent ([#2595](https://github.com/elastic/eui/pull/#2595))

## [`16.2.0`](https://github.com/elastic/eui/tree/v16.2.0)

- Added `EuiCheckableCard` component, for radio buttons or checkboxes with complex child content ([#2555](https://github.com/elastic/eui/pull/2555))
- Updated `EuiCheckbox` and `EuiCheckboxGroup` to TypeScript ([#2555](https://github.com/elastic/eui/pull/2555))

**Bug fixes**

- Fixed `EuiSwitch` clicking on disabled label ([#2575](https://github.com/elastic/eui/pull/2575))
- Fixed `EuiComboBox` options list closing when clicking outside the component after scrolling ([#2589](https://github.com/elastic/eui/pull/2589))

## [`16.1.0`](https://github.com/elastic/eui/tree/v16.1.0)

- Updated compressed styles for `EuiButtonGroup` to include a background color ([#2568](https://github.com/elastic/eui/pull/2568))
- Added `heading` prop to `EuiCallOut` to allow for variance in the title tag ([#2357](https://github.com/elastic/eui/pull/2357))
- Added `badge` prop and new styles `EuiHeaderAlert` ([#2506](https://github.com/elastic/eui/pull/2506))
- Added new keyboard shortcuts for the data grid component: `Home` (same row, first column), `End` (same row, last column), `Ctrl+Home` (first row, first column), `Ctrl+End` (last row, last column), `Page Up` (next page) and `Page Down` (previous page) ([#2519](https://github.com/elastic/eui/pull/2519))
- Added `disabled` prop to the `EuiCheckboxGroup` definition ([#2545](https://github.com/elastic/eui/pull/2545))
- Added `disabled` option to the `option` attribute of the `options` object that is passed to the `EuiCheckboxGroup` so that checkboxes in a group can be individually disabled ([#2548](https://github.com/elastic/eui/pull/2548))
- Added `EuiAspectRatio` component that allows for responsively resizing embeds ([#2535](https://github.com/elastic/eui/pull/2535))
- Added `display` and `titleSize` props to `EuiCard` ([#2566](https://github.com/elastic/eui/pull/2566))
- Added `accessibility` glyph to `EuiIcon` ([#2566](https://github.com/elastic/eui/pull/2566))

**Bug fixes**

- Fixed `EuiDataGrid` schema detection on already defined column schemas ([#2550](https://github.com/elastic/eui/pull/2550))
- Added `euiTextBreakWord()` to `EuiToast` header ([#2549](https://github.com/elastic/eui/pull/2549))
- Fixed `.eui-textBreakAll` on Firefox ([#2549](https://github.com/elastic/eui/pull/2549))
- Fixed `EuiBetaBadge` accessibility with `tab-index=0` ([#2559](https://github.com/elastic/eui/pull/2559))
- Improved `EuiIcon` loading performance ([#2565](https://github.com/elastic/eui/pull/2565))

## [`16.0.1`](https://github.com/elastic/eui/tree/v16.0.1)

**Bug fixes**

- `EuiSwitch` now passes `name` attribute into underlying `button` ([#2533](https://github.com/elastic/eui/pull/2533))

## [`16.0.0`](https://github.com/elastic/eui/tree/v16.0.0)

- Made `EuiCard` more accessible ([#2521](https://github.com/elastic/eui/pull/2521))
- Added ability to pass `children` to `EuiCard` ([#2521](https://github.com/elastic/eui/pull/2521))
- Replaced root element in `EuiFlyout`, switching from `span` to `Fragment` ([#2527](https://github.com/elastic/eui/pull/2527))
- Upgraded `react-virtualized` to `9.21.2` ([#2531](https://github.com/elastic/eui/pull/2531))

**Bug fixes**

- Added support for `timeFormat` formatting in `EuiSuperDatePicker` and fixed some formatting inconsistencies ([#2518](https://github.com/elastic/eui/pull/2518))
- Added support for `locale` in `EuiSuperDatePicker` and `EuiDatePicker` both as a prop and from `EuiContext` ([#2518](https://github.com/elastic/eui/pull/2518))

**Breaking changes**

- Removed `EuiCardGraphic` ([#2521](https://github.com/elastic/eui/pull/2521))

## [`15.0.0`](https://github.com/elastic/eui/tree/v15.0.0)

- Converted `EuiShowFor` and `EuiHideFor` to TS ([#2503](https://github.com/elastic/eui/pull/2503))
- Upgraded `react-ace` to `7.0.5` ([#2526](https://github.com/elastic/eui/pull/2526))

**Bug fixes**
- Fixed `EuiButton` disabled text color ([#2534](lhttps://github.com/elastic/eui/pull/2534))
- Created `.euiTableCaption` with `position: relative` to avoid double border under header row ([#2484](https://github.com/elastic/eui/pull/2484))
- Fixed `EuiSwitch` to use `aria-labelledby` ([#2522](https://github.com/elastic/eui/pull/2522))
- Fixed `EuiPanelProps` type definition ([#2516](https://github.com/elastic/eui/pull/2516))

**Breaking changes**

- Added `display` modifier to `EuiShowFor` ([#2503](https://github.com/elastic/eui/pull/2503))
- Updated minimum TypeScript version to 3.5.3 ([#2510](https://github.com/elastic/eui/pull/2510))
- Removed `Omit` type in favor of TypeScript's built-in ([#2510](https://github.com/elastic/eui/pull/2510))

## [`14.10.0`](https://github.com/elastic/eui/tree/v14.10.0)

- Added new `euiControlBar` component for bottom-of-screen navigational elements. ([#2204](https://github.com/elastic/eui/pull/2204))
- Converted `EuiFlyout` to TypeScript ([#2500](https://github.com/elastic/eui/pull/2500))
- Added an animation to the arrow on `EuiAccordion` as it opens / closes ([#2507](https://github.com/elastic/eui/pull/2507))
- Upgraded `react-input-autosize` to `2.2.2` ([#2514](https://github.com/elastic/eui/pull/2514))

**Bug fixes**

- Simplified `EuiColorStops` popover toggling ([#2505](https://github.com/elastic/eui/pull/2505))

## [`14.9.0`](https://github.com/elastic/eui/tree/v14.9.0)

- Added new `euiTreeView` component for rendering recursive objects such as folder structures. ([#2409](https://github.com/elastic/eui/pull/2409))
- Added `euiXScrollWithShadows()` mixin and `.eui-xScrollWithShadows` utility class ([#2458](https://github.com/elastic/eui/pull/2458))
- Fixed `EuiColorStops` where empty string values would cause range min or max to be NaN ([#2496](https://github.com/elastic/eui/pull/2496))
- Improved `EuiSwitch` a11y by aligning to aria roles ([#2491](https://github.com/elastic/eui/pull/2491))
- Converted `EuiSwitch` to TypeScript ([#2491](https://github.com/elastic/eui/pull/2491))
- Added an accessible label-less `EuiSwitch` variation ([#2491](https://github.com/elastic/eui/pull/2491))

**Bug fixes**

- Normalized button `moz-focus-inner` ([#2445](https://github.com/elastic/eui/pull/2445))
- Fixed typo to correct `aria-modal` attribute in`EuiPopover` ([#2488](https://github.com/elastic/eui/pull/2488))
- Fixed position of `EuiCodeBlock` controls and added more tests ([#2459](https://github.com/elastic/eui/pull/2459))
- Changed `EuiCodeBlock` so that `overflowHeight` now applies a `maxHeight` instead of a `height` on the block ([#2487](https://github.com/elastic/eui/pull/2487))
- Fixed potentially inconsistent state update ([#2481](https://github.com/elastic/eui/pull/2481))
- Fixed `EuiSwitch` form behavior by adding a default button `type` of 'button' ([#2491](https://github.com/elastic/eui/pull/2491))

## [`14.8.0`](https://github.com/elastic/eui/tree/v14.8.0)

* `EuiButtonGroup` and `EuiButtonToggle` now accept `ReactNode` for their label prop instead of string ([#2392](https://github.com/elastic/eui/pull/2392))
* Added `useRenderToText` to `inner_text` service suite to render `ReactNode`s into label text ([#2392](https://github.com/elastic/eui/pull/2392))
* Added icons `tableDensityExpanded`, `tableDensityCompact`, `tableDensityNormal` to `EuiIcon` ([#2230](https://github.com/elastic/eui/pull/2230))
* Added `!important` to the animation of `EuiFocusRing` animation to make sure it is always used ([#2230](https://github.com/elastic/eui/pull/2230))
* Added `expandMini` icon to `EuiIcon` ([#2207](https://github.com/elastic/eui/pull/2366))
* Changed `EuiPopover` to use `role="dialog"` for better screen-reader announcements ([#2207](https://github.com/elastic/eui/pull/2366))
* Added function callback `onTrapDeactivation` to `EuiPopover` for when a focus trap is deactivated ([#2366](https://github.com/elastic/eui/pull/2366))
* Added logic for rendering of focus around `EuiPopover` to counteract a race condition ([#2366](https://github.com/elastic/eui/pull/2366))
* Added `EuiDataGrid` ([#2165](https://github.com/elastic/eui/pull/2165))

**Bug fixes**

* Corrected `lockProps` passdown in `EuiFocusTrap`, specifically to allows `style` to be passed down. ([#2230](https://github.com/elastic/eui/pull/2230))
* Changed `children` property on `I18nTokensShape` type from a single `ReactChild` to now accept an `array` ([#2230](https://github.com/elastic/eui/pull/2230))
* Adjusted the color of `$euiColorHighlight` in dark mode ([#2176](https://github.com/elastic/eui/pull/2176))
* Changed `EuiPopoverFooter` padding to uniformly adjust with the size of the popover ([#2207](https://github.com/elastic/eui/pull/2207))
* Fixed `isDragDisabled` prop usage in `EuiDraggable` ([#2207](https://github.com/elastic/eui/pull/2366))
* Fixed `EuiMutationObserver`'s handling of`onMutation` when that prop's value changes ([#2421](https://github.com/elastic/eui/pull/2421))

## [`14.7.0`](https://github.com/elastic/eui/tree/v14.7.0)

- Converted `EuiRadio` and `EuiRadioGroup` to TypeScript ([#2438](https://github.com/elastic/eui/pull/2438))
- Improved a11y in `EuiImage` ([#2447](https://github.com/elastic/eui/pull/2447))
- Made EuiIcon a PureComponent, to speed up React re-render performance ([#2448](https://github.com/elastic/eui/pull/2448))
- Added ability for `EuiColorStops` to accept user-defined range bounds ([#2396](https://github.com/elastic/eui/pull/2396))
- Added `external` prop to `EuiLink` ([#2442](https://github.com/elastic/eui/pull/2442))
- Added disabled state to `EuiBadge` ([#2440](https://github.com/elastic/eui/pull/2440))
- Changed `EuiLink` to appear non interactive when passed the `disabled` prop and an `onClick` handler ([#2423](https://github.com/elastic/eui/pull/2423))
- Added `minimize` glyph to `EuiIcon` ([#2457](https://github.com/elastic/eui/pull/2457))

**Bug fixes**

- Re-enabled `width` property for `EuiTable` cell components ([#2452](https://github.com/elastic/eui/pull/2452))
- Fixed `EuiNavDrawer` collapse/expand button height issue
 ([#2463](https://github.com/elastic/eui/pull/2463))

## [`14.6.0`](https://github.com/elastic/eui/tree/v14.6.0)

- Added new updated `infraApp` and `logsApp` icons. ([#2430](https://github.com/elastic/eui/pull/2430))

**Bug fixes**

- Fixed missing misc. button and link type definition exports ([#2434](https://github.com/elastic/eui/pull/2434))
- Strip custom semantics from `EuiSideNav` ([#2429](https://github.com/elastic/eui/pull/2429))

## [`14.5.1`](https://github.com/elastic/eui/tree/v14.5.1)

**Note: this release is a backport containing changes originally made in `14.6.0` and `14.7.0`**

- Added new updated `infraApp` and `logsApp` icons. ([#2430](https://github.com/elastic/eui/pull/2430))
- Made EuiIcon a PureComponent, to speed up React re-render performance ([#2448](https://github.com/elastic/eui/pull/2448))

**Bug fixes**

- Fixed `EuiNavDrawer` collapse/expand button height issue ([#2463](https://github.com/elastic/eui/pull/2463))

## [`14.5.0`](https://github.com/elastic/eui/tree/v14.5.0)

- Update Elastic-Charts to version 13.0.0 and updated the theme object accordingly ([#2381](https://github.com/elastic/eui/pull/2381))
- Added new `EuiColorStops` component ([#2360](https://github.com/elastic/eui/pull/2360))
- Added `currency` glyph to 'EuiIcon' ([#2398](https://github.com/elastic/eui/pull/2398))
- Migrate `EuiBreadcrumbs`, `EuiHeader` etc, and `EuiLink` to TypeScript ([#2391](https://github.com/elastic/eui/pull/2391))
- Added `hasChildLabel` prop to `EuiFormRow` to avoid duplicate labels ([#2411](https://github.com/elastic/eui/pull/2411))
- Added `component` prop to `EuiPageBody`, switching the default from `div` to `main` ([#2410](https://github.com/elastic/eui/pull/2410))
- Added focus state to `EuiListGroupItem` ([#2406](https://github.com/elastic/eui/pull/2406))
- Added `keyboardShortcut` glyph to 'EuiIcon ([#2413](https://github.com/elastic/eui/pull/2413))
- Improved a11y in `EuiNavDrawer` ([#2417](https://github.com/elastic/eui/pull/2417))
- Improved a11y in `EuiSuperDatePicker` ([#2426](https://github.com/elastic/eui/pull/2426))

**Bug fixes**

- Fixed `EuiSelectable` to accept programmatic updates to its `options` prop ([#2390](https://github.com/elastic/eui/pull/2390))
- Fixed poor labeling in `EuiSuperDatePicker` ([#2411](https://github.com/elastic/eui/pull/2411))
- Fixed `EuiCodeEditor`'s ID to be dynamic between renders ([#2411](https://github.com/elastic/eui/pull/2411))
- Fixed `EuiCodeEditor` to not render multiple labels for some inputs ([#2411](https://github.com/elastic/eui/pull/2411))
- Fixed `EuiBreadcrumbs` improper use of `useInnerText` hook ([#2425](https://github.com/elastic/eui/pull/2425))

## [`14.4.0`](https://github.com/elastic/eui/tree/v14.4.0)

- Migrate `EuiEmptyPrompt`and `EuiCard` to TS ([#2387](https://github.com/elastic/eui/pull/2387))
- Added Lens app `lensApp` icon ([#2389](https://github.com/elastic/eui/pull/2389))
- Made `EuiKeyPadMenuItem` beta badge smaller ([#2388](https://github.com/elastic/eui/pull/2388))

## [`14.3.0`](https://github.com/elastic/eui/tree/v14.3.0)

- Added `package` icon to glyph set ([#2378](https://github.com/elastic/eui/pull/2378))
- Modified `EuiFacetButton` to use `$euiFocusBackgroundColor` for `:focus` state ([2365](https://github.com/elastic/eui/pull/2365))
- Added a `showMaxPopover` option for `EuiBreadcrumbs` to display all items when a `max` is set. ([#2342](https://github.com/elastic/eui/pull/2342))
- Added `data-test-subj` support for basic and in-memory tables' actions ([#2353](https://github.com/elastic/eui/pull/2353))
- Added `ip` icon to glyph set ([#2371](https://github.com/elastic/eui/pull/2371))
- Set `textOnly={true}` for expanded rows in `EuiBasicTable` ([#2376](https://github.com/elastic/eui/pull/2376))
- Added `visAreaStacked`, `visBarVerticalStacked`, and `visBarHorizontalStacked` icons to glyph set ([#2379](https://github.com/elastic/eui/pull/2379))
- Adjusted style of beta badge on `EuiKeyPadMenuItem` ([#2375](https://github.com/elastic/eui/pull/2375))
- Migrate `EuiFacetGroup`, `EuiKeyPadMenu` and `EuiCallOut` to TS ([#2382](https://github.com/elastic/eui/pull/2382))

**Bug fixes**

- Fixed spacing of `EuiFormErrorText` to match `EuiFormHelpText` ([#2354](https://github.com/elastic/eui/pull/2354))
- Fixed bug in `EuiPopover` where Array.prototype.slice() may have been called on 'undefined' ([#2369](https://github.com/elastic/eui/pull/2369))
- Properly exported `copy`, `move`, and `reorder` drag-and-drop service methods ([#2377](https://github.com/elastic/eui/pull/2377))

## [`14.2.0`](https://github.com/elastic/eui/tree/v14.2.0)

- Added `compressed` option to `buttonSize` prop of EuiButtonGroup ([#2343](https://github.com/elastic/eui/pull/2343))
- Added disabled states to `EuiCard`, `EuiKeyPadMenuItem` and `EuiKeyPadMenuItemButton`
 ([#2333](https://github.com/elastic/eui/pull/2340))
- Added missing `compressed` TS definitions to `EuiComboBox`, `EuiCheckboxGroup`, `EuiCheckbox`, `EuiFieldSearch`, `EuiRadioGroup`, `EuiSwitch` ([#2338](https://github.com/elastic/eui/pull/2338))
- Added auto-margin between `EuiFormRow` and `EuiButton` ([#2338](https://github.com/elastic/eui/pull/2338))
- Added border to `[readOnly]` inputs ([#2338](https://github.com/elastic/eui/pull/2338))

**Bug fixes**

- Fixed `onChange` TS defs for EuiRange ([#2349](https://github.com/elastic/eui/pull/2349))
- Fixed default z-index of `EuiPopover` ([#2341](https://github.com/elastic/eui/pull/2341))
- Fixed styling for `prepend` and `append` nodes that may be popovers or tooltips ([#2338](https://github.com/elastic/eui/pull/2338))

## [`14.1.1`](https://github.com/elastic/eui/tree/v14.1.1)

**Bug fixes**

- Fixed accidental removal of Elastic Charts from dependencies ([#2348](https://github.com/elastic/eui/pull/2348))

## [`14.1.0`](https://github.com/elastic/eui/tree/v14.1.0)

- Created `EuiSuggest` component ([#2270](https://github.com/elastic/eui/pull/2270))
- Added missing `compressed` styling to `EuiSwitch` ([#2327](https://github.com/elastic/eui/pull/2327))
- Migrate `EuiBottomBar`, `EuiHealth` and `EuiImage` to TS ([#2328](https://github.com/elastic/eui/pull/2328))
- Added hover and focus states when `allowFullScreen` is true in `EuiImage`([#2287](https://github.com/elastic/eui/pull/2287))
- Converted `EuiColorPicker` to TypeScript ([#2340](https://github.com/elastic/eui/pull/2340))
- Added inline rendering option to `EuiColorPicker` ([#2340](https://github.com/elastic/eui/pull/2340))

## [`14.0.0`](https://github.com/elastic/eui/tree/v14.0.0)

### Feature: Compressed Form Controls ([#2167](https://github.com/elastic/eui/pull/2167))

- Altered the look of `compressed` form controls to look more subtle
- Created `EuiFormControlLayoutDelimited` for dual inputs indicating a range
- Added compressed and column style layouts to `EuiFormRow` via `display` prop
- Reduced overall height of `compressed` `EuiRange` and `EuiDualRange`
- Added `showInput = 'inputWithPopover'` option for `compressed` `EuiRange` and `EuiDualRange` to display the slider in a popover

- Made all inputs in the `EuiSuperDatePicker` popover `compressed`
- Added `controlOnly` prop to `EuiFieldText` and `EuiFieldNumber`
- Allow `style` prop to be passed down in `EuiColorPickerSwatch`
- `EuiFilePicker` now has `default` and `large` display sizes that both have `compressed` alternatives
- Allow strings to be passed as `append`/`prepend` props and added a11y support
- Added a max height with overflow to `EuiSuperSelect`

**Bug fixes**

- Fixed `EuiColorPicker` padding on right to accommodate down caret
- Fixed sizings of `EuiComboBox` and pills
- Fixed truncation on `EuiContextMenuItem`
- Fixed style of more `append`/`prepend` options of `EuiFormControlLayout`

**Deprecations**

- `EuiFormRow`'s `compressed` prop deprecated in favor of `display: rowCompressed`
- `EuiFormRow`'s `displayOnly` prop deprecated in favor of `display: center`

**Breaking changes**

- SASS mixin `euiTextOverflowWrap()` has been removed in favor of `euiTextBreakWord()`
- `EuiFormLabel` no longer has a bottom margin
- `EuiFormRow` no longer has bottom padding, nor does it add margin to any `+ *` siblings only sibling `EuiFormRow`s

## [`13.8.2`](https://github.com/elastic/eui/tree/v13.8.2)

**Bug fixes**

- Corrected `EuiCodeBlock`'s proptype for `children` to be string or array of strings. ([#2324](https://github.com/elastic/eui/pull/2324))
- Fixed `onClick` TypeScript definition for `EuiPanel` ([#2330](https://github.com/elastic/eui/pull/2330))
- Fixed `EuiComboBox` list reopening after closing on option selection in IE11 ([#2326](https://github.com/elastic/eui/pull/2326))

## [`13.8.1`](https://github.com/elastic/eui/tree/v13.8.1)

**Bug fixes**

- Updated TS def for `EuiFilterSelect` ([#2291](https://github.com/elastic/eui/pull/2291))
- Fixed alignment of icons and label in `EuiSideNavItem` ([#2297](https://github.com/elastic/eui/pull/2297))
- Fixed logic in `EuiContextMenu` to account for index of `0` ([#2304](https://github.com/elastic/eui/pull/2304))

## [`13.8.0`](https://github.com/elastic/eui/tree/v13.8.0)

- Added href prop to `EuiTab` and converted to TypeScript ([#2275](https://github.com/elastic/eui/pull/2275))
- Created `EuiInputPopover` component (formally) ([#2269](https://github.com/elastic/eui/pull/2269))
- Added docs for using [Elastic Charts](https://elastic.github.io/elastic-charts) with EUI ([#2209](https://github.com/elastic/eui/pull/2209))
- Improved fix for `EuiSuperDatePicker` to update `asyncInterval.isStopped` on a `isPaused` prop change. ([#2298](https://github.com/elastic/eui/pull/2298))

**Bug fixes**

- Removed extra right side margin in `EuiSuperDatePicker` ([#2236](https://github.com/elastic/eui/pull/2236))
- Fixed incorrect `onClick` type for `EuiButtonEmpty` ([#2282](https://github.com/elastic/eui/pull/2282))
- Fixed compilation script to remove all TypeScript definition exports from built JS assets ([#2279](https://github.com/elastic/eui/pull/2279))
- Fixed output extension for `dist` charts theme module ([#2294](https://github.com/elastic/eui/pull/2294))

## [`13.7.0`](https://github.com/elastic/eui/tree/v13.7.0)

- Allow `EuiFlexGroup` to accept a `ref` ([#2223](https://github.com/elastic/eui/pull/2223))

**Bug fixes**

- Fixed `EuiSuperDatePicker` to update `asyncInterval.isStopped` on a `isPaused` prop change. ([#2250](https://github.com/elastic/eui/pull/2250))
- Converted table, popover, buttons, pagination, outside click detector, focus trap, context menu, and panel to TypeScript ([#2212](https://github.com/elastic/eui/pull/2212))
- Fixed `EuiStat` invalid DOM nesting due to a `<p>` tag nested within another `<p>` tag ([#2229](https://github.com/elastic/eui/pull/2229))
- Fixed title text of dock/undock icon in `EuiNavDrawer` ([#2261](https://github.com/elastic/eui/pull/2261))

**Reverts**

- Revert conversion of `EuiSwitch` to `button[role=switch]` and TypeScript ([#2255](https://github.com/elastic/eui/pull/2255))

## [`13.6.1`](https://github.com/elastic/eui/tree/v13.6.1)

**Note: this release is a backport containing changes originally made in `13.7.0`**

**Bug fixes**

- Fixed title text of dock/undock icon in `EuiNavDrawer` ([#2261](https://github.com/elastic/eui/pull/2261))

## [`13.6.0`](https://github.com/elastic/eui/tree/v13.6.0)

**Note: this contains a reversion backported for targeted release**

- Revert conversion of `EuiSwitch` to `button[role=switch]` and TypeScript ([#2255](https://github.com/elastic/eui/pull/2255))

## [`13.5.0`](https://github.com/elastic/eui/tree/v13.5.0)

**Note: this contains component code that was reverted in the next release. Use `13.6.0` instead**

- Fixed `logoCloudEnterprise`, `logoLogging`, and `logoSecurity` SVGs in `EuiIcon` to be center aligned ([#2246](https://github.com/elastic/eui/pull/2246))
- Added locking behavior of `EuiNavDrawer` expanded state including the following props `isLocked`, `onIsLockedUpdate` ([#2247](https://github.com/elastic/eui/pull/2247))

## [`13.4.1`](https://github.com/elastic/eui/tree/v13.4.1)

**Note: this contains component code that was later reverted. Use `13.6.0` instead**

- Converted `EuiSwitch` to TypeScript ([#2243](https://github.com/elastic/eui/pull/2243))

**Bug fixes**

- Added missing `viewBox` attribute to Docker, Kubernetes, and Redis logos ([#2240](https://github.com/elastic/eui/pull/2240))

## [`13.4.0`](https://github.com/elastic/eui/tree/v13.4.0)

**Note: this contains component code that was later reverted. Use `13.6.0` instead**

- Converted `EuiFacetButton` to TypeScript ([#2226](https://github.com/elastic/eui/pull/2226))
- Added an optional `onClear` prop to the the `EuiDatePicker` component ([#2235](https://github.com/elastic/eui/pull/2235))
- Added support for `onClick` and `href` props on `EuiListGroupItem` and converted to TypeScript ([#1933](https://github.com/elastic/eui/pull/1933))

**Bug fixes**

- Fixed `EuiSwitch` semantics to align with aria roles ([#2193](https://github.com/elastic/eui/pull/2193))
- Removed Firefox's focus ring to match other browsers ([#2193](https://github.com/elastic/eui/pull/2193))
- Added missing `onChange` TS defs for EuiRange ([#2211](https://github.com/elastic/eui/pull/2211))
- Fixed `EuiBadge` text cursor to default pointer ([#2234](https://github.com/elastic/eui/pull/2234))
- Fixed `EuiPageContent` className prop to allow the passed-in className to take cascade precedence over classes generated by the component ([#2237](https://github.com/elastic/eui/pull/2237))

## [`13.3.0`](https://github.com/elastic/eui/tree/v13.3.0)

- Added i18n tokens to `EuiSuperDatePicker` and `EuiSuperUpdateButton`

## [`13.2.0`](https://github.com/elastic/eui/tree/v13.2.0)

- Converted `EuiStep`, `EuiSteps`, `EuiStepHorizontal`, `EuiStepsHorizontal`, and `EuiSubSteps` to Typescript ([#2186](https://github.com/elastic/eui/pull/2186))

**Bug fixes**

- Fixed `EuiBadge` truncation and auto-applied `title` attribute with `innerText` ([#2190](https://github.com/elastic/eui/pull/2190))
- Remove exported TypeScript type and interface exports from built artifacts when they originate from `node_modules` ([#2191](https://github.com/elastic/eui/pull/2191))
- Fixed `EuiBadge` truncation in IE and for the global filters pattern ([#2194](https://github.com/elastic/eui/pull/2194))
- Fixed alignment of long titles in `EuiStep` ([#2186](https://github.com/elastic/eui/pull/2186))
- Fixed the TS defs for EuiFilterSelectItem ([#2192](https://github.com/elastic/eui/pull/2192))
- Added missing TS defs for EuiTextArea ([#2201](https://github.com/elastic/eui/pull/2201))

## [`13.1.1`](https://github.com/elastic/eui/tree/v13.1.1)

**Bug fixes**

- Fixed `EuiMutationObserver` errors in IE11 by conditionally setting the `attributes` observer option according to the new spec ([#2180](https://github.com/elastic/eui/pull/2180))
- Fixed error message when an I18n mapping is a formatting function with no values provided. ([#2182](https://github.com/elastic/eui/pull/2182))

## [`13.1.0`](https://github.com/elastic/eui/tree/v13.1.0)

- Added `partial` glyph to `EuiIcon` ([#2152](https://github.com/elastic/eui/pull/2152))
- Added `tall`, `fullWidth`, and `isInvalid` props to `EuiFilePicker` ([#2145](https://github.com/elastic/eui/pull/2145))
- Added exports for `react-beautiful-dnd` interfaces used by EUI components ([#2173](https://github.com/elastic/eui/pull/2173))
- Added `isDisabled` prop & styles to `EuiSuperDatePicker` ([#2139](https://github.com/elastic/eui/pull/2139))
- Added `responsiveColumn` option to `type` prop of `EuiDescriptionList` ([#2166](https://github.com/elastic/eui/pull/2166))
- Removed `<use>` and `<def>` from svg icons ([#2162](https://github.com/elastic/eui/pull/2162))

**Bug fixes**

- Fixed invalid `aria-describedby` values set by `EuiToolTip` ([#2156](https://github.com/elastic/eui/pull/2156))
- Added `"center"` as an acceptable value to `EuiBasicTable`'s `align` proptype ([#2158](https://github.com/elastic/eui/pull/2158))
- Fixed `.eui-textBreakWord` utility class to be cross-browser compatible ([#2157](https://github.com/elastic/eui/pull/2157))
- Fixed truncation and z-index of `EuiFilePicker` ([#2145](https://github.com/elastic/eui/pull/2145))
- Fixed `EuiNavDrawer`'s support for flyout groups in production/minified builds ([#2178](https://github.com/elastic/eui/pull/2178))
- Fixed width overflow of `EuiModal` ([#2164](https://github.com/elastic/eui/pull/2164))

## [`13.0.0`](https://github.com/elastic/eui/tree/v13.0.0)

- Added `EuiSuggestItem` component ([#2090](https://github.com/elastic/eui/pull/2090))
- Added support for negated or clauses to `EuiSearchBar` ([#2140](https://github.com/elastic/eui/pull/2140))
- Added `transition` utility services to help create timeouts that account for CSS transition durations and delays ([#2136](https://github.com/elastic/eui/pull/2136))
- Removed `EuiFlexGroup` dependency from `EuiAccordion` ([#2143](https://github.com/elastic/eui/pull/2143))
- Exported `prettyDuration` and `commonDurationRanges` for pretty printing date ranges outside `EuiSuperDatePicker` ([#2132](https://github.com/elastic/eui/pull/2132))

**Bug fixes**

- Fixed `EuiComboBox`'s padding on the right ([#2135](https://github.com/elastic/eui/pull/2135))
- Fixed `EuiAccordion` to correctly account for changing computed height of child elements ([#2136](https://github.com/elastic/eui/pull/2136))
- Fixed some `EuiFlyout` sizing ([#2125](https://github.com/elastic/eui/pull/2125))

**Breaking changes**

- Removed `EuiSeriesChart` and related components. Please look to [Elastic Charts](https://github.com/elastic/elastic-charts) for a replacement. ([#2135](https://github.com/elastic/eui/pull/2108))
- Removed `eui_k6_theme` related Sass and JSON files ([#2135](https://github.com/elastic/eui/pull/2108))
- Removed no longer used Sass mixins and variables in `EuiForm`, `EuiCallOut`, and `EuiRange` components ([#2135](https://github.com/elastic/eui/pull/2108))

## [`12.4.0`](https://github.com/elastic/eui/tree/v12.4.0)

- Centered the square of the `popout` glyph in the artboard ([#2120](https://github.com/elastic/eui/pull/2120))
- Added `useInnerText` and `EuiInnerText` component utilities for retrieving text content of elements ([#2100](https://github.com/elastic/eui/pull/2100))
- Converted `EuiRangeHighlight`, `EuiRangeLabel`, `EuiRangeLevels`, `EuiRangeSlider`, `EuiRangeThumb`, `EuiRangeTicks`, `EuiRangeTrack`, and `EuiRangeWrapper` to TypeScript ([#2124](https://github.com/elastic/eui/pull/2124))
- Converted `EuiAccordion` to TypeScript ([#2128](https://github.com/elastic/eui/pull/2128))

**Bug fixes**

- Fixed `EuiComboBox`'s options list from staying open when scrolled in a container by auto-closing the list on scroll ([#2106](https://github.com/elastic/eui/pull/2106))
- Fixed content provided to `EuiListGroupItem` and `EuiFilterButton` `title` attribute to prevent unreadable popover ([#2100](https://github.com/elastic/eui/pull/2100))
- Fixed a nearly infinite `requestAnimationFrame` loop caused by `focus` state changes in nested `EuiPopover` components ([#2110](https://github.com/elastic/eui/pull/2110))
- Fixed incorrect ES Query DSL generated by `EuiSearchBar` when an OR clause is present ([#2133](https://github.com/elastic/eui/pull/2133))

## [`12.3.1`](https://github.com/elastic/eui/tree/v12.3.1)

**Bug fixes**

- Restored missing scss and react-datepicker files to the npm-published packaged ([#2119](https://github.com/elastic/eui/pull/2119))

## [`12.3.0`](https://github.com/elastic/eui/tree/v12.3.0)

**Note: this release contained a change which prevented necessary files from being published to npm, this was fixed in 12.3.1**

- Added `logoSecurity`, `logoCode`, `logoMaps`, `logoUptime` and `logoLogging` to `EuiIcon` types ([#2111](https://github.com/elastic/eui/pull/2111))
- Added a `column` direction option to `EuiFlexGrid` ([#2073](https://github.com/elastic/eui/pull/2073))
- Updated `EuiSuperDatePicker`'s  commonly used date/times to display as columns. ([#2073](https://github.com/elastic/eui/pull/2073))
- Added TypeScript definition for `EuiFormControlLayout` ([#2086](https://github.com/elastic/eui/pull/2086))
- Changed SASS mixin `euiOverflowShadow()` to use `mask-image` instead of `box-shadow` ([#2088](https://github.com/elastic/eui/pull/2088))
- Added SASS mixin and CSS utility `euiYScrollWithShadows` ([#2088](https://github.com/elastic/eui/pull/2088))
- Added `cloudDrizzle`, `cloudStormy`, `cloudSunny`, `documents`, `documentEdit`, `training` and `videoPlayer` glyphs to `EuiIcon` ([#2102](https://github.com/elastic/eui/pull/2102))
- Added `display` prop to `EuiPopover` ([#2112](https://github.com/elastic/eui/pull/2112))

**Bug fixes**

- Widened `EuiComboBox`'s `options[].value` / `EuiComboBoxOptionProps.value` TypeScript definition ([#2080](https://github.com/elastic/eui/pull/2080))
- Added TS defs for `EuiComboBox`'s props spreading onto a `div` ([#2080](https://github.com/elastic/eui/pull/2080))
- Fixed responsive display of inline `EuiDatePicker` ([#1820](https://github.com/elastic/eui/pull/1820))
- Removed time from default `dateFormat` of `EuiDatePicker` ([#1820](https://github.com/elastic/eui/pull/1820))
- Fixed `EuiPopover` from catching and preventing propagation of keydown events when closed ([#2089](https://github.com/elastic/eui/pull/2089))
- Fixed padding sizes between `EuiModal` header, body, and footer ([#2088](https://github.com/elastic/eui/pull/2088))
- Fixed placeholder text color for more browsers ([#2113](https://github.com/elastic/eui/pull/2113))

**Deprecations**

- Removed `logoXpack`from `EuiIcon` types ([#2111](https://github.com/elastic/eui/pull/2111))

## [`12.2.1`](https://github.com/elastic/eui/tree/v12.2.1)

**Note: this release is a backport containing changes originally made in `12.4.0`**

**Bug fixes**

- Fixed a nearly infinite `requestAnimationFrame` loop caused by `focus` state changes in nested `EuiPopover` components ([#2110](https://github.com/elastic/eui/pull/2110))

## [`12.2.0`](https://github.com/elastic/eui/tree/v12.2.0)

- Made `aria-label` attribute equal to `title` of the the selection checkbox in table items (for each row) in `EuiBasicTable` ([#2043](https://github.com/elastic/eui/pull/2043))
- Updated `appApm` and `logoAPM` with new updated icons ([#2084](https://github.com/elastic/eui/pull/2084))

**Bug fixes**

- Added requirement that `EuiFormRow` has exactly one child element [#2054](https://github.com/elastic/eui/pull/2054)

## [`12.1.0`](https://github.com/elastic/eui/tree/v12.1.0)

- Changed `EuiNavDrawerFlyout` title from `h5` to `div` ([#2040](https://github.com/elastic/eui/pull/2040))
- Converted `EuiGlobalToastList` into ARIA live region by adding `role="region"` attribute to add NVDA/JAWS support ([#2055](https://github.com/elastic/eui/pull/2055))
- Added `magnifyWithMinus` and `magnifyWithPlus` glyphs to `EuiIcon` ([2056](https://github.com/elastic/eui/pull/2056))
- Added a fully black (no matter the theme) color SASS variable `$euiColorInk` ([2060](https://github.com/elastic/eui/pull/2060))
- Added `autoFocus` prop to `EuiTabbedContent` ([2062](https://github.com/elastic/eui/pull/2062))
- Changed `popout` glyph in `EuiIcon` to look more like external link ([2064](https://github.com/elastic/eui/pull/2064))
- Tweaked `SuperDatePicker` to make the start/end date selection more obvious ([#2049](https://github.com/elastic/eui/pull/2049))
- Added `toSentenceCase` string service ([#2049](https://github.com/elastic/eui/pull/2049))
- Pass `EuiSuperSelect`'s `popoverClassName` to the popover's panel ([#2068](https://github.com/elastic/eui/pull/2068))
- Added `editorItemAlignLeft`, `editorItemAlignCenter`, `editorItemRight`, `editorItemAlignTop`, `editorItemAlignMiddle`, `editorItemAlignBottom`, `editorDistributeHorizontal`, `editorDistributeVertical`, `editorPositionTopLeft`, `editorPositionTopRight`, `editorPositionBottomRight`, and `editorPositionBottomLeft` glyphs to `EuiIcon` ([2070](https://github.com/elastic/eui/pull/2070))
- Added missing TS definitions for `EuiRange` ([#2072](https://github.com/elastic/eui/pull/2072))

**Bug fixes**

- Fixed proptype for `EuiCopy`'s `children` ([#2048](https://github.com/elastic/eui/pull/2048))
- Fixed `EuiInMemoryTable` to allow sorting on computed columns ([#2044](https://github.com/elastic/eui/pull/2044))
- Fixed TypeScript `Toast` member export ([#2052](https://github.com/elastic/eui/pull/2052))
- Fixed style of readOnly input groups via `EuiFormControlLayout` and `prepend`/`append` ([#2057](https://github.com/elastic/eui/pull/2057))
- Removed TS types from ES exports when the exported name differs from the imported one ([#2069](https://github.com/elastic/eui/pull/2069))
- Fixed TypeScript definitions and type exports for `EuiBadge` and `EuiCopy` ([#2052](https://github.com/elastic/eui/pull/2052))

## [`12.0.0`](https://github.com/elastic/eui/tree/v12.0.0)

- Attached `noreferrer` also to links without `target="_blank"` ([#2008](https://github.com/elastic/eui/pull/2008))
- Converted observer utility components to TypeScript ([#2009](https://github.com/elastic/eui/pull/2009))
- Converted tool tip components to TypeScript ([#2013](https://github.com/elastic/eui/pull/2013))
- Converted `EuiCopy` to TypeScript ([#2016](https://github.com/elastic/eui/pull/2016))
- Converted badge and token components to TypeScript ([#2026](https://github.com/elastic/eui/pull/2026))
- Added `magnet` glyph to `EuiIcon` ([2010](https://github.com/elastic/eui/pull/2010))
- Changed `logoAWS` SVG in `EuiIcon` to work better in dark mode ([#2036](https://github.com/elastic/eui/pull/2036))
- Converted toast components to TypeScript ([#2032](https://github.com/elastic/eui/pull/2032))

**Bug fixes**

- Fixed `EuiFlyout` scrolling in Safari ([#2033](https://github.com/elastic/eui/pull/2033))
- Fixed `EuiCallOut` header icon alignment ([#2006](https://github.com/elastic/eui/pull/2006))
- Fixed `EuiInMemoryTable` sort value persistence through lifecycle updates ([#2035](https://github.com/elastic/eui/pull/2035))
- Fixed `EuiColorPicker` positioning and keyboard navigation in certain portal contexts ([#2038](https://github.com/elastic/eui/pull/2038))

**Breaking changes**

- Removed explicit dependency on `core-js`, but a global polyfill like `core-js@3` is still required ([#1982](https://github.com/elastic/eui/pull/1982))

## [`11.3.2`](https://github.com/elastic/eui/tree/v11.3.2)

**Note: this release is a backport containing changes originally made in `12.0.0`**

**Bug fixes**

- Fixed `EuiInMemoryTable` sort value persistence through lifecycle updates ([#2035](https://github.com/elastic/eui/pull/2035))
- Fixed `EuiColorPicker` positioning and keyboard navigation in certain portal contexts ([#2038](https://github.com/elastic/eui/pull/2038))

## [`11.3.1`](https://github.com/elastic/eui/tree/v11.3.1)

**Bug fixes**

- Fixed `EuiBadge` conflicts with providing both `iconOnClick` and `onClick` ([#1994](https://github.com/elastic/eui/pull/1994))
- Fixed optional TS definitions for `EuiColorPicker` `onBlur` and `onFocus` callbacks ([#1993](https://github.com/elastic/eui/pull/1993))
- Fixed `EuiIcon` again so that webpack can build dynamic require contexts ([#1998](https://github.com/elastic/eui/pull/1998))
- Fixed double borders on prepend/append items in `EuiFormControlLayout` ([#1996](https://github.com/elastic/eui/pull/1996))
- Fixed `EuiSuperSelect` TS definitions ([#1995](https://github.com/elastic/eui/pull/1995))

## [`11.3.0`](https://github.com/elastic/eui/tree/v11.3.0)

- Converted `EuiTableRowHeaderCheckbox` to TS ([#1973](https://github.com/elastic/eui/pull/1973))
- Added missing TypeScript definition for `EuiFieldText`'s `compressed` prop ([#1977](https://github.com/elastic/eui/pull/1977))
- Converted `EuiTableRowCellCheckbox` to TS ([#1964](https://github.com/elastic/eui/pull/1964))
- Updated `caniuse-lite` version resolution ([#1970](https://github.com/elastic/eui/pull/1970))
- Added a webpack directive for naming icon chunks ([#1944](https://github.com/elastic/eui/pull/1944))
- Added ability to update `EuiInMemoryTable` `sorting` prop and remove columns after sorting is applied ([#1972](https://github.com/elastic/eui/pull/1972))
- Added `onToggle` callback to `EuiAccordion` ([#1974](https://github.com/elastic/eui/pull/1974))
- Removed `options` `defaultProps` value from `EuiSuperSelect` ([#1975](https://github.com/elastic/eui/pull/1975))
- Removed TSlint and will perform all linting through ESLint ([#1950](https://github.com/elastic/eui/pull/1950))
- Added new component `EuiDelayRender` ([#1876](https://github.com/elastic/eui/pull/1876))
- Replaced `EuiColorPicker` with custom, customizable component ([#1914](https://github.com/elastic/eui/pull/1914))
- Added `jsx-a11y` `eslint` plugin and rules to match Kibana ([#1952](https://github.com/elastic/eui/pull/1952))
- Changed `EuiCopy` `beforeMessage` prop to accept `node` instead of just `string` ([#1952](https://github.com/elastic/eui/pull/1952))

**Bug fixes**

- Fixed environment setup for running `test-unit` script on Windows ([#1971](https://github.com/elastic/eui/pull/1971))
- Fixed focus on single selection of EuiComboBox ([#1965](https://github.com/elastic/eui/pull/1965))
- Fixed type mismatch between PropType and TypeScript def for `EuiGlobalToastList` toast `title` ([#1978](https://github.com/elastic/eui/pull/1978))
- Fixed missing Typescript definition for `EuiButton`'s `color="text"` option ([#1980](https://github.com/elastic/eui/pull/1980))
- Fixed Prettier formatting lint error in `EuiTable` TS def file ([#1986](https://github.com/elastic/eui/pull/1986))
- Fixed not clickable button with svg in Safari ([#1985](https://github.com/elastic/eui/pull/1985))
- Fixed `EuiToggle` pointer events for those using icons only ([#1991](https://github.com/elastic/eui/pull/1991))

## [`11.2.1`](https://github.com/elastic/eui/tree/v11.2.1)

**Bug fixes**

- Fixed type mismatch between PropType and TypeScript def for `EuiToast` `title` ([#1962](https://github.com/elastic/eui/pull/1962))

## [`11.2.0`](https://github.com/elastic/eui/tree/v11.2.0)

- Converted `EuiFormControlLayoutCustomIcon` to TS ([#1956](https://github.com/elastic/eui/pull/1956))
- Converted `EuiStepNumber` to TS ([#1893](https://github.com/elastic/eui/pull/1893))
- Converted `EuiFormControlLayoutClearButton` to TS ([#1922](https://github.com/elastic/eui/pull/1922))
- Added `data-test-subj` property to `EuiDraggable` and `EuiDroppable` ([#1943](https://github.com/elastic/eui/pull/1943))
- Added type definitions to `EuiSuperSelect` ([#1907](https://github.com/elastic/eui/pull/1907))
- Updated `EuiIcon` to use Slack's updated branding ([#1954](https://github.com/elastic/eui/pull/1954))
- Updated `compile-icons` script to format icon components with Prettier ([#1955](https://github.com/elastic/eui/pull/1955))

**Bug fixes**

- Addressed a chrome issue where negative letter-spacing can reverse RTL text in SVGs ([#1960](https://github.com/elastic/eui/pull/1960))

## [`11.1.0`](https://github.com/elastic/eui/tree/v11.1.0)

- Converted `pretty_interval` to TS ([#1920](https://github.com/elastic/eui/pull/1920))
- Converted `relative_options` to TS ([#1921](https://github.com/elastic/eui/pull/1921))
- Added width to `EuiFlexItem` when gutter in `EuiFlexGrid` is set to none. ([#1941](https://github.com/elastic/eui/pull/1941))
- Format all JavaScript files with Prettier through ESLint ([#1906](https://github.com/elastic/eui/pull/1906))
- Replaced `appSecurityAnalytics` in `EuiIcon` with an updated SVG ([#1948](https://github.com/elastic/eui/pull/1948))

**Bug fixes**

- Removed unused prop enum of `l` in `EuiButton` ([#1936](https://github.com/elastic/eui/pull/1936))
- Fixed `EuiSelect` browser event inconsistencies by normalizing `mouseup` propagation ([#1926](https://github.com/elastic/eui/pull/1926))
- Removed `children` as a required prop for `EuiOverlayMask` ([#1937](https://github.com/elastic/eui/pull/1937))

## [`11.0.1`](https://github.com/elastic/eui/tree/v11.0.1)

**Bug fixes**

- Fixed `EuiIconTip`'s typescript definition ([#1934](https://github.com/elastic/eui/pull/1934))
- Reinstated `EuiIcon` component ability to handle `type` prop updates ([#1935](https://github.com/elastic/eui/pull/1935))

## [`11.0.0`](https://github.com/elastic/eui/tree/v11.0.0)

- Added support for custom React SVG elements and external SVG URLs to `EuiIcon` ([#1924](https://github.com/elastic/eui/pull/1924))

**Bug fixes**

- Fixed Firefox flash of unstyled select dropdown ([#1927](https://github.com/elastic/eui/pull/1927))

**Breaking changes**

- Split `EuiIcon` icon loading into dynamic imports ([#1924](https://github.com/elastic/eui/pull/1924))

## [`10.4.2`](https://github.com/elastic/eui/tree/v10.4.2)

**Note: this release is a backport containing changes originally made in `11.2.0`**

**Bug fixes**

- Addressed a chrome issue where negative letter-spacing can reverse RTL text in SVGs ([#1960](https://github.com/elastic/eui/pull/1960))

## [`10.4.1`](https://github.com/elastic/eui/tree/v10.4.1)

**Note: this release is a backport containing changes originally made in `11.1.0`**

- Replaced `appSecurityAnalytics` in `EuiIcon` with an updated SVG ([#1948](https://github.com/elastic/eui/pull/1948))

## [`10.4.0`](https://github.com/elastic/eui/tree/v10.4.0)

- Added `display` prop to `EuiTabs` and `EuiTabbedContent` components for ability to use an alternative `condensed` style ([#1904](https://github.com/elastic/eui/pull/1904))

## [`10.3.1`](https://github.com/elastic/eui/tree/v10.3.1)

**Bug fixes**

- Fixed a regression where `EuiStat` reported accepting `string` for `title`, `description`, even though `ReactNode` is acceptable ([#1910](https://github.com/elastic/eui/pull/1910))

## [`10.3.0`](https://github.com/elastic/eui/tree/v10.3.0)

- Added support for `href` on the last item in `EuiBreadcrumbs` ([#1905](https://github.com/elastic/eui/pull/1905))
- Added `selectable` prop to `EuiCard` ([#1895](https://github.com/elastic/eui/pull/1895))
- Converted `EuiValidatableControl` to TS ([#1879](https://github.com/elastic/eui/pull/1879))

**Bug fixes**

- Fixed prompt text rendering in `EuiFilePicker` when a React element is passed ([#1903](https://github.com/elastic/eui/pull/1903))
- Fixed overflow scrolling of `EuiModal` and `EuiConfirmModal` for Chrome and Safari ([#1902](https://github.com/elastic/eui/pull/1902))
- Fixed `EuiOverlayMask` `children` element mismatch TS error ([#1900](https://github.com/elastic/eui/pull/1900))

## [`10.2.1`](https://github.com/elastic/eui/tree/v10.2.1)

**Bug fixes**

- Fixed responsiveness of `EuiFilterGroup` ([#1849](https://github.com/elastic/eui/pull/1849))

**Deprecations**

- Replaced `EuiFilterButton`'s `noDivider` prop with `withNext` ([#1849](https://github.com/elastic/eui/pull/1849))

## [`10.2.0`](https://github.com/elastic/eui/tree/v10.2.0)

- Converted `EuiGlobalToastListItem` to TS ([#1880](https://github.com/elastic/eui/pull/1880))
- Converted `token_map` to TS ([#1870](https://github.com/elastic/eui/pull/1870))
- Converted `EuiOverlayMask` to TS ([#1858](https://github.com/elastic/eui/pull/1858))
- Converted `EuiStat` to TS ([#1848](https://github.com/elastic/eui/pull/1848))
- Added `isLoading` prop to `EuiStat` ([#1848](https://github.com/elastic/eui/pull/1848))
- Added `roundUp` prop to relative tab of `EuiSuperDatePicker` ([#1827](https://github.com/elastic/eui/pull/1827))
- Changed position of `EuiSwitch` for date rounding used at relative tab of `EuiSuperDatePicker` ([#1827](https://github.com/elastic/eui/pull/1827))
- Added `bug`, `flag`, and `heart` glyphs to `EuiIcon` ([#1887](https://github.com/elastic/eui/pull/1887))
- Updated `alert` glyph in `EuiIcon` ([#1887](https://github.com/elastic/eui/pull/1887))

**Bug fixes**

- Fixed `EuiComboBox` to not pass its `inputRef` prop down to the DOM ([#1867](https://github.com/elastic/eui/pull/1867))
- Fixed `euiBreakpoint()` warning to give accurate feedback ([#1874](https://github.com/elastic/eui/pull/1874))
- Fixed type definitions around `EuiI18n`'s `default` prop to better support use cases ([#1861](https://github.com/elastic/eui/pull/1861))
- Localized `EuiTablePagination`'s row count selection ([#1883](https://github.com/elastic/eui/pull/1883))
- Fixed EuiComboBox's internal tracking of its focus state ([#1796](https://github.com/elastic/eui/pull/1796))
- Fixed `EuiComboBox` with `singleSelection` and `onAddCustomOption` reopening the options list after adding a custom option ([#1882](https://github.com/elastic/eui/pull/1882))
- Fixed `EuiComboBox` reopening the options list in Firefox when closing via the dropdown arrow button ([#1885](https://github.com/elastic/eui/pull/1885))
- Fixed running the dev server and building on Windows ([#1891](https://github.com/elastic/eui/pull/1891))

## [`10.1.0`](https://github.com/elastic/eui/tree/v10.1.0)

- Added `tokenModule` and `tokenNamespace` icons to `EuiToken` ([#1839](https://github.com/elastic/eui/pull/1839))
- Used `cache-loader` to speed up development docs site build ([#1841](https://github.com/elastic/eui/pull/1841)
- Converted `matching_options` to TS ([#1828](https://github.com/elastic/eui/pull/1828))
- Converted `EuiFormHelpText` to TS ([#1852](https://github.com/elastic/eui/pull/1852))
- Added `onSearch` to `EuiFieldSearchProps`'s type definition ([#1627](https://github.com/elastic/eui/pull/1627))
- Added `moon` glyph to `EuiIcon` ([#1859](https://github.com/elastic/eui/pull/1859))
- Added `logoAzure` and `logoAzureMono` logos to `EuiIcon` ([#1859](https://github.com/elastic/eui/pull/1859))
- Added exact-text matching operator to `EuiSearchBar` / `Query` and allow empty phrases, e.g. `""` ([#1843](https://github.com/elastic/eui/pull/1843))
- Allow forward-slash character in `EuiSearchBar` / `Query` search values ([#1843](https://github.com/elastic/eui/pull/1843))
- Changed `EuiLoadingKibana`, `EuiLoadingSpinner`, `EuiLoadingChart` and `EuiLoadingContent` components to use spans instead of divs  ([#1845](https://github.com/elastic/eui/pull/1845))

**Bug fixes**

- Added `toastLifeTimeMs` typescript definition for individual toasts in `EuiGlobalToastList` ([#1846](https://github.com/elastic/eui/pull/1846))
- Added logic to prevent refocusing `EuiComboBox` input after container blur event ([#1863](https://github.com/elastic/eui/pull/1863))
- Changed `EuiLoadingKibana` so it could better nest within `EuiFlexItem`  ([#1845](https://github.com/elastic/eui/pull/1845))

## [`10.0.1`](https://github.com/elastic/eui/tree/v10.0.1)

- Converted `EuiText`, `EuiTextColor` and `EuiTextAlign` to TS ([#1791](https://github.com/elastic/eui/pull/1791))
- Updated `IconColor` type to better distinguish between accepted types ([#1842](https://github.com/elastic/eui/pull/1842))

## [`10.0.0`](https://github.com/elastic/eui/tree/v10.0.0)

- Converted `EuiTitle` to TS ([#1810](https://github.com/elastic/eui/pull/1810))
- Added `adjustDateOnChange` prop to date pickers, enabling month and year changes to trigger `onChange` ([#1817](https://github.com/elastic/eui/pull/1817))
- Updated the overflow shadows for `EuiModal` and `EuiFlyout` ([#1829](https://github.com/elastic/eui/pull/1829))
- Added `confirmButtonDisabled` prop to `EuiConfirmModal` ([#1829](https://github.com/elastic/eui/pull/1829))
- Fixed `EuiNavDrawer` overflow scroll behavior on Firefox ([#1837](https://github.com/elastic/eui/pull/1837))

**Bug fixes**

- Fixed mobile layout for `EuiConfirmModal` ([#1829](https://github.com/elastic/eui/pull/1829))

**Deprecations**

- Replaced the following SASS mixins `euiOverflowShadowTop`, `euiOverflowShadowBottom` with `euiOverflowShadow`. ([#1829](https://github.com/elastic/eui/pull/1829))


**Breaking changes**

- Removed transitional `keyOfStringsOnly` option from TypeScript configuration ([#1814](https://github.com/elastic/eui/pull/1814))

## [`9.9.1`](https://github.com/elastic/eui/tree/v9.9.1)

- Re-enabled installation of `@elastic/eui` via npm ([#1811](https://github.com/elastic/eui/pull/1811))

**Bug fixes**

- Added `isLoading` prop typedef to `EuiSuperDatePickerProps` ([#1812](https://github.com/elastic/eui/pull/1812))
- Fixed `EuiSearchBox` query input resetting on prop updates ([#1823](https://github.com/elastic/eui/pull/1823))
- Fixed `EuiSearchBar` filter button highlighting ([#1824](https://github.com/elastic/eui/pull/1824))

## [`9.9.0`](https://github.com/elastic/eui/tree/v9.9.0)

- Added `initialPageIndex` pagination prop to `EuiInMemoryTable` ([#1798](https://github.com/elastic/eui/pull/1798))
- Converted `EuiToolTipPopover` to TS ([#1800](https://github.com/elastic/eui/pull/1800))
- Converted `EuiTableHeaderMobile` to TS ([#1786](https://github.com/elastic/eui/pull/1786))
- Added `menuLeft` and `menuRight` icons ([#1797](https://github.com/elastic/eui/pull/1797))
- Updated EuiNavDrawer’s collapse/expand button to use `menuLeft` and `menuRight` icons ([#1797](https://github.com/elastic/eui/pull/1797))
- Added `isInvalid` prop to `EuiSuperSelect` ([#1804](https://github.com/elastic/eui/pull/1804))
- Added `cut` glyph to `EuiIcon` ([#1802](https://github.com/elastic/eui/pull/1802))
- Added `glasses` glyph to `EuiIcon` ([#1813](https://github.com/elastic/eui/pull/1813))

**Bug fixes**

- Fixed issue where toasts would dismiss when they have focus ([#1803](https://github.com/elastic/eui/pull/1803))
- Fixed issue where `EuiComboBox` placeholder was not read by screen readers ([#1803](https://github.com/elastic/eui/pull/1803))

## [`9.8.0`](https://github.com/elastic/eui/tree/v9.8.0)

- **[Beta]** Added new `EuiSelectable` component  ([#1699](https://github.com/elastic/eui/pull/1699))
- **[Beta]** Added new drag and drop components: `EuiDragDropContext`, `EuiDraggable`, and `EuiDroppable` ([#1733](https://github.com/elastic/eui/pull/1733))

## [`9.7.2`](https://github.com/elastic/eui/tree/v9.7.2)

- Converted `EuiFormErrorText` to TS ([#1772](https://github.com/elastic/eui/pull/1772))
- Added `data-test-subj`s to `EuiSuperDatePicker`'s `EuiRelativeTab` inputs  ([#1782](https://github.com/elastic/eui/pull/1782))

**Bug fixes**

- Update ButtonIconColor type to provide all available options ([#1783](https://github.com/elastic/eui/pull/1783))
- Prevent calculation on `null` ref during `EuiResizeObserver` observation ([#1784](https://github.com/elastic/eui/pull/1784))

## [`9.7.1`](https://github.com/elastic/eui/tree/v9.7.1)

**Bug fixes**

- Fixed heading and paragraph tag font style inherits ([#1776](https://github.com/elastic/eui/pull/1776))

## [`9.7.0`](https://github.com/elastic/eui/tree/v9.7.0)

- Changed `EuiNavDrawer` to close on any link click ([#1773](https://github.com/elastic/eui/pull/1773))

## [`9.6.0`](https://github.com/elastic/eui/tree/v9.6.0)

- Converted `makeId` to TS ([#1759](https://github.com/elastic/eui/pull/1759))
- Converted `EuiCardGraphic` to TS ([#1751](https://github.com/elastic/eui/pull/1751))
- Enhanced the build process to emit TypeScript types for the variables extracted from the themes ([#1750](https://github.com/elastic/eui/pull/1750))

**Bug fixes**

**Note: this release creates a minor regression to text scales where paragraph and heading tags were no longer inheriting from their container. This is fixed in `9.7.1`.**

- Set `h1 through h6, p` tags font reset based on family, size, and weight ([#1760](https://github.com/elastic/eui/pull/1760))
- Fixed `EuiButton` font size inheritance ([#1760](https://github.com/elastic/eui/pull/1760))
- Updated button elements in `EuiFilePicker`, `EuiFormControlLayoutClearButton`, `EuiFormControlLayoutCustomIcon`, `EuiListGroupItem`, and `EuiSideNavItem` to type=button ([#1764](https://github.com/elastic/eui/pull/1764))
- Fixed outside click detection inconsistencies by comparing `mouseup` and `mousedown` event targets rather than using `click` event target ([#1761](https://github.com/elastic/eui/pull/1761))

## [`9.5.0`](https://github.com/elastic/eui/tree/v9.5.0)

- Changed `EuiSuperDatePicker` to call `onRefresh` instead of `onTimeChanged` when user clicks "Refresh" button ([#1745](https://github.com/elastic/eui/pull/1745))
- Added a new `EuiLoadingContent` component that displays blocks as placeholders for text. ([#1730](https://github.com/elastic/eui/pull/1730))
- Added documentation entry in `EuiPagination` for `activePage` prop. ([#1740](https://github.com/elastic/eui/pull/1740))
- Changed `EuiButton` to use "m" as it's default `size` prop ([#1742](https://github.com/elastic/eui/pull/1742))
- Adds type definitions for `EuiListGroup` and `EuiListGroupItem` ([#1737](https://github.com/elastic/eui/pull/1737))

**Bug fixes**

- Fixed `EuiToolTip` potentially having incorrect position calculations near the window edge  ([#1744](https://github.com/elastic/eui/pull/1744))

## [`9.4.2`](https://github.com/elastic/eui/tree/v9.4.2)

**Bug fixes**

- Fixed `hexToRgb` from erroring on an incorrect string input ([#1741](https://github.com/elastic/eui/pull/1741))
- Fixed `EuiBadge` custom `color` prop type ([#1741](https://github.com/elastic/eui/pull/1741))
- Fixed inaccurately required `onRefresh` prop (should be optional) that was introduced in types in version 9.4.1 ([#1743](https://github.com/elastic/eui/pull/1743))

## [`9.4.1`](https://github.com/elastic/eui/tree/v9.4.1)

**Bug fixes**

- Adds missing type and fixes closure-scope problem for `SuperDatePicker`'s `onRefresh` callback ([#1732](https://github.com/elastic/eui/pull/1732))
- Changed `EuiBottomBar` to refer to the end of document ([#1727](https://github.com/elastic/eui/pull/1727))
- Fixed `EuiComboBox`'s calls to its `onBlur` prop ([#1739](https://github.com/elastic/eui/pull/1739))

## [`9.4.0`](https://github.com/elastic/eui/tree/v9.4.0)

- Allow toasts in `EuiGlobalToastList` to override `toastLifeTimeMs` ([#1720](https://github.com/elastic/eui/pull/1720))
- Allow `EuiListGroupItem` to pass a custom element as the `icon` ([#1726](https://github.com/elastic/eui/pull/1726))
- Added default icon for `EuiListGroupItem` if one is not passed ([#1729](https://github.com/elastic/eui/pull/1729))
- Added `toInitials` string service ([#1729](https://github.com/elastic/eui/pull/1729))

**Bug fixes**

- Removed all `lodash` imports in `eui.d.ts` to avoid namespace pollution ([#1723](https://github.com/elastic/eui/pull/1723))
- Prevent `EuiComboBox` from creating a custom option value when user clicks on a value in the dropdown ([#1728](https://github.com/elastic/eui/pull/1728))

## [`9.3.0`](https://github.com/elastic/eui/tree/v9.3.0)

- Added `footerLink` and `showToolTips` to `EuiNavDrawer` and added `EuiNavDrawerGroup` ([#1701](https://github.com/elastic/eui/pull/1701))

**Bug fixes**

- Fixed `EuiSuperDatePicker` time selection jumping on focus ([#1704](https://github.com/elastic/eui/pull/1704))

## [`9.2.1`](https://github.com/elastic/eui/tree/v9.2.1)

**Bug fixes**

- Make `EuiPopover`'s repositionOnScroll prop optional in TS ([#1705](https://github.com/elastic/eui/pull/1705))

## [`9.2.0`](https://github.com/elastic/eui/tree/v9.2.0)

- Adjusted the dark theme palette a bit more and adjusted a few components ([#1700](https://github.com/elastic/eui/pull/1700))

## [`9.1.0`](https://github.com/elastic/eui/tree/v9.1.0)

- Adjusted the dark theme palette to have a slight blue tint ([#1691](https://github.com/elastic/eui/pull/1691))
- Added `repositionOnScroll` property to the `EuiPopoverProps` type definition ([#1628](https://github.com/elastic/eui/pull/1628))
- Added support to `findTestSubject` for an optional `matcher` argument, which defaults to `~=`, enabling it to identify an element based on one of multiple space-separated values within its `data-test-subj` attribute ([#1587](https://github.com/elastic/eui/pull/1587))
- Converted `EuiFlexGrid`, `EuiFlexGroup`, `EuiFlexItem`, `EuiDescriptionList`, `EuiDescriptionListTitle`, and `EuiDescriptionListDescription` to TypeScript ([#1365](https://github.com/elastic/eui/pull/1365))
- Converted `EuiAvatar` to Typescript ([#1654](https://github.com/elastic/eui/pull/1654))
- Added missing `anchorClassName` prop to `EuiToolTip` definition ([#1657](https://github.com/elastic/eui/pull/1657))
- Added `fullWidth` prop to `EuiButton` ([#1665](https://github.com/elastic/eui/pull/1665))
- Added `.eui-fullWidth` utility class ([#1665](https://github.com/elastic/eui/pull/1665))
- Added `EuiPopoverFooter` and converted `EuiPopoverTitle` to TS ([#1666](https://github.com/elastic/eui/pull/1666))
- Converted `EuiLoadingSpinner`, `EuiLoadingKibana`, and `EuiLoadingChart` to TS ([#1683](https://github.com/elastic/eui/pull/1683))

**Bug fixes**

- Added button to `EuiSuperDatePicker`'s “Now” tab to trigger the "now" time selection ([#1620](https://github.com/elastic/eui/pull/1620))
- Fixed floating point arithmetic bug in `EuiRangeTrack`'s value validation ([#1687](https://github.com/elastic/eui/pull/1687))
- Fixed `EuiComboBox` `activeOptionIndex` error with empty search results ([#1695](https://github.com/elastic/eui/pull/1695))
- Fixed IE11 rendering issue in `EuiLoadingKibana` ([#1683](https://github.com/elastic/eui/pull/1683))

## [`9.0.2`](https://github.com/elastic/eui/tree/v9.0.2)

**Note: this release is a backport containing changes originally made in `9.1.0`**

**Bug fixes**

- Fixed floating point arithmetic bug in `EuiRangeTrack`'s value validation ([#1687](https://github.com/elastic/eui/pull/1687))

## [`9.0.1`](https://github.com/elastic/eui/tree/v9.0.1)

**Bug fixes**

- Fixed definition exports for converted Typescript components ([#1633](https://github.com/elastic/eui/pull/1633))

## [`9.0.0`](https://github.com/elastic/eui/tree/v9.0.0)

- Added `allowNeutralSort` prop to `EuiInMemoryTable` to support unsorting table columns ([#1591](https://github.com/elastic/eui/pull/1591))
- Added `mobileOptions` object prop for handling of all the mobile specific options of `EuiBasicTable` ([#1462](https://github.com/elastic/eui/pull/1462))
- Table headers now accept `React.node` types ([#1462](https://github.com/elastic/eui/pull/1462))
- Added `displayOnly` prop to `EuiFormRow` ([#1582](https://github.com/elastic/eui/pull/1582))
- Added `numActiveFilters` prop to `EuiFilterButton` ([#1589](https://github.com/elastic/eui/pull/1589))
- Updated style of `EuiFilterButton` to match `EuiFacetButton` ([#1589](https://github.com/elastic/eui/pull/1589))
- Added `size` and `color` props to `EuiNotificationBadge` ([#1589](https://github.com/elastic/eui/pull/1589))
- Allow `EuiDescribedFormGroup` to exist as a description-only row ([#1522](https://github.com/elastic/eui/pull/1522))
- Added `type` prop for `EuiFormLabel` for the option to make it a `legend` ([#1613](https://github.com/elastic/eui/pull/1613))
- Added `labelAppend` and `labelType` props to `EuiFormRow` ([#1613](https://github.com/elastic/eui/pull/1613))
- Aligned text styles of table headers and form labels ([#1613](https://github.com/elastic/eui/pull/1613))
- Converted `EuiModalBody`, `EuiModalFooter`, `EuiModalHeader`, `EuiModalHeaderTitle`, `EuiFlyoutBody`, `EuiFlyoutFooter`, `EuiFlyoutHeader`, `EuiPortal`, and `EuiProgress` to Typescript ([#1621](https://github.com/elastic/eui/pull/1621))

**Bug fixes**

- Fixed keyboard navigation and UI of `EuiComboBox` items in single selection mode ([#1619](https://github.com/elastic/eui/pull/1619))
- `EuiBasicTable` select all shows up on mobile ([#1462](https://github.com/elastic/eui/pull/1462))
- Adds missing `hasActiveFilters` prop for `EuiFilterButton` type and fixes `onChange` signature for `EuiButtonGroup` ([#1603](https://github.com/elastic/eui/pull/1603))
- Included `react-datepicker` TS types in EUI itself to avoid outside dependency ([#1618](https://github.com/elastic/eui/pull/1618))
- Prevent `EuiGlobalToastList` from attempting calculations on `null` DOM elements ([#1606](https://github.com/elastic/eui/pull/1606))
- Fixed `EuiFormRow` errors from the possibility of having duplicate `key` values ([#1522](https://github.com/elastic/eui/pull/1522))

**Breaking changes**

- `EuiBasicTable`'s select all checkbox appends a `makeId` string to the id ([#1462](https://github.com/elastic/eui/pull/1462))
- Remove camel casing from exported JSON variables and preserve hex values instead of converting to rgb ([#1590](https://github.com/elastic/eui/pull/1590))
- Added `@types/react-dom` to `peerDependencies` ([#1621](https://github.com/elastic/eui/pull/1621))

## [`8.0.0`](https://github.com/elastic/eui/tree/v8.0.0)

**Breaking changes**

- Upgraded TypeScript to 3.3 ([#1583](https://github.com/elastic/eui/pull/1583))
- Upgraded React to 16.8 ([#1583](https://github.com/elastic/eui/pull/1583))
- Upgraded Jest to 24.1 ([#1583](https://github.com/elastic/eui/pull/1583))
- Upgraded Enzyme to 3.9 ([#1583](https://github.com/elastic/eui/pull/1583))

## [`7.3.0`](https://github.com/elastic/eui/tree/v7.3.0)

- Added `onRefresh` option for `EuiSuperDatePicker` ([#1577](https://github.com/elastic/eui/pull/1577))
- Converted `EuiToggle` to TypeScript ([#1570](https://github.com/elastic/eui/pull/1570))
- Added type definitions for `EuiButtonGroup`,`EuiButtonToggle`, `EuiFilterButton`, `EuiFilterGroup`, and `EuiFilterSelectItem` ([#1570](https://github.com/elastic/eui/pull/1570))
- Added `displayOnly` prop to EuiFormRow ([#1582](https://github.com/elastic/eui/pull/1582))
- Added an index.d.ts file for the date picker components, including `EuiDatePicker`, `EuiDatePickerRange`, and `EuiSuperDatePicker` ([#1574](https://github.com/elastic/eui/pull/1574))

**Bug fixes**

- Fixed several bugs with `EuiRange` and `EuiDualRange` including sizing of inputs, tick placement, and the handling of invalid values ([#1580](https://github.com/elastic/eui/pull/1580))

## [`7.2.0`](https://github.com/elastic/eui/tree/v7.2.0)

- Added `text` as a color option for `EuiLink` ([#1571](https://github.com/elastic/eui/pull/1571))
- Added `EuiResizeObserver` to expose ResizeObserver API to React components; falls back to MutationObserver API in unsupported browsers ([#1559](https://github.com/elastic/eui/pull/1559))
- Added `EuiFocusTrap` as a wrapper around `react-focus-lock` to enable trapping focus in more cases, including React portals ([#1550](https://github.com/elastic/eui/pull/1550))

**Bug fixes**

- Fixed content cut off in `EuiContextMenuPanel` when height changes dynamically ([#1559](https://github.com/elastic/eui/pull/1559))
- Fixed `EuiComboBox` to allow keyboard tab to exit single selection box ([#1576](https://github.com/elastic/eui/pull/1576))
- Various fixes related to focus order and focus trapping as they relate to content in React portals ([#1550](https://github.com/elastic/eui/pull/1550))

## [`7.1.0`](https://github.com/elastic/eui/tree/v7.1.0)

- Added `append` prop to `EuiFieldText` ([#1567](https://github.com/elastic/eui/pull/1567))
- Adjusted set of Elastic Logos in `EuiIcon` to look better in dark mode. ([#1462](https://github.com/elastic/eui/pull/1562))
- Added `isCopyable` prop to `EuiCodeBlock` ([#1556](https://github.com/elastic/eui/pull/1556))
- Added optional `Snippet` tab to docs and renamed demo tabs ([#1556](https://github.com/elastic/eui/pull/1556))
- Expanded `getSecureRelForTarget` to handle elastic.co domains as a referrer whitelist ([#1565](https://github.com/elastic/eui/pull/1565))
- New `url` utility for verifying if a URL is a referrer whitelist ([#1565](https://github.com/elastic/eui/pull/1565))
- Add iconSize to ButtonIcon type definition ([#1568](https://github.com/elastic/eui/pull/1568))

## [`7.0.0`](https://github.com/elastic/eui/tree/v7.0.0)

- Created `EuiDualRange` using components from modularized, refactored `EuiRange`. New util service `isWithinRange` is the first in the number category. ([#1485](https://github.com/elastic/eui/pull/1485))
- Upgraded `lodash` to v4, taking advantage of modular imports. ([#1534](https://github.com/elastic/eui/pull/1534))
- Added pseudo-localization mode to docs ([#1541](https://github.com/elastic/eui/pull/1541))
- New docs page listing localization tokens ([#1541](https://github.com/elastic/eui/pull/1541))
- Added support for OR group clauses in `EuiQuery` and `EuiSearchBar` ([#1204](https://github.com/elastic/eui/pull/1204))
- Added `customQuickSelectPanels` prop to `EuiSuperDatePicker` ([#1549](https://github.com/elastic/eui/pull/1549))

**Bug fixes**

- Fixed `EuiSearchBar.Query` match_all query string must be `*` ([#1521](https://github.com/elastic/eui/pull/1521))
- Fixed `EuiSuperDatePicker` crashing with negative relative value ([#1537](https://github.com/elastic/eui/pull/1537))
- Fixed `EuiSuperDatePicker` crashing with invalid start and end prop values ([#1544](https://github.com/elastic/eui/pull/1544))
- Make TSLint issues be warnings, not errors, when running `src-docs` ([#1537](https://github.com/elastic/eui/pull/1537))

**Breaking changes**

- Made `or` a reserved keyword in `EuiQuery`'s syntax ([#1204](https://github.com/elastic/eui/pull/1204))

## [`6.10.9`](https://github.com/elastic/eui/tree/v6.10.9)

**Bug fixes**

- Bumped `lodash` version to `elastic/lodash@3.10.1-kibana3` ([#2280](https://github.com/elastic/eui/issues/2280))

## [`6.10.8`](https://github.com/elastic/eui/tree/v6.10.8)

**Note: this release is a backport containing changes originally made in `11.2.0`**

**Bug fixes**

- Addressed a chrome issue where negative letter-spacing can reverse RTL text in SVGs ([#1960](https://github.com/elastic/eui/pull/1960))

## [`6.10.7`](https://github.com/elastic/eui/tree/v6.10.7)

**Note: this release is a backport containing changes originally made in `9.7.0`**

- Changed `EuiNavDrawer` to close on any link click ([#1773](https://github.com/elastic/eui/pull/1773))

## [`6.10.6`](https://github.com/elastic/eui/tree/v6.10.6)

**Note: this release is a backport containing changes originally made in `9.6.0`**

**Bug fixes**

- Fixed outside click detection inconsistencies by comparing `mouseup` and `mousedown` event targets rather than using `click` event target ([#1761](https://github.com/elastic/eui/pull/1761))

## [`6.10.5`](https://github.com/elastic/eui/tree/v6.10.5)

**Note: this release is a backport containing changes originally made in `9.0.0`, `9.1.0`, `9.3.0`, and `9.4.0`**

- Adjusted the dark theme palette to have a slight blue tint ([#1691](https://github.com/elastic/eui/pull/1691))
- Added button to `EuiSuperDatePicker`'s “Now” tab to trigger the "now" time selection ([#1620](https://github.com/elastic/eui/pull/1620))
- Added `footerLink` and `showToolTips` to `EuiNavDrawer` and added `EuiNavDrawerGroup` ([#1701](https://github.com/elastic/eui/pull/1701))
- Allow `EuiListGroupItem` to pass a custom element as the `icon` ([#1726](https://github.com/elastic/eui/pull/1726))
- Added `toInitials` string service ([#1729](https://github.com/elastic/eui/pull/1729))
- Added `fullWidth` prop to `EuiButton` ([#1665](https://github.com/elastic/eui/pull/1665))
- Added `.eui-fullWidth` utility class ([#1665](https://github.com/elastic/eui/pull/1665))

**Bug fixes**

- Fixed keyboard navigation and UI of `EuiComboBox` items in single selection mode ([#1619](https://github.com/elastic/eui/pull/1619))
- Fixed `EuiComboBox` `activeOptionIndex` error with empty search results ([#1695](https://github.com/elastic/eui/pull/1695))
- Prevent `EuiComboBox` from creating a custom option value when user clicks on a value in the dropdown ([#1728](https://github.com/elastic/eui/pull/1728))
- Fixed `EuiSuperDatePicker` time selection jumping on focus ([#1704](https://github.com/elastic/eui/pull/1704))

## [`6.10.4`](https://github.com/elastic/eui/tree/v6.10.4)

**Note: this release is a backport containing changes originally made in `7.3.0`**

- Added an index.d.ts file for the date picker components, including `EuiDatePicker`, `EuiDatePickerRange`, and `EuiSuperDatePicker` ([#1574](https://github.com/elastic/eui/pull/1574))

## [`6.10.3`](https://github.com/elastic/eui/tree/v6.10.3)

**Note: this release is a backport containing changes originally made in `7.1.0`**

- Added `append` prop to `EuiFieldText` ([#1567](https://github.com/elastic/eui/pull/1567))

## [`6.10.2`](https://github.com/elastic/eui/tree/v6.10.2)

**Note: this release is a backport containing changes originally made in `7.1.0`**

- Adjusted set of Elastic Logos in `EuiIcon` to look better in dark mode. ([#1562](https://github.com/elastic/eui/pull/1562))
- Expanded `getSecureRelForTarget` to handle elastic.co domains as a referrer whitelist ([#1565](https://github.com/elastic/eui/pull/1565))
- New `url` utility for verifying if a URL is a referrer whitelist ([#1565](https://github.com/elastic/eui/pull/1565))

## [`6.10.1`](https://github.com/elastic/eui/tree/v6.10.1)

**Note: this release is a backport containing changes originally made in `7.0.0`**

**Bug fixes**

- Fixed `EuiSuperDatePicker` crashing with negative relative value ([#1537](https://github.com/elastic/eui/pull/1537))
- Fixed `EuiSuperDatePicker` crashing with invalid start and end prop values ([#1544](https://github.com/elastic/eui/pull/1544))

## [`6.10.0`](https://github.com/elastic/eui/tree/v6.10.0)

- Adjust dark mode background color ([#1530](https://github.com/elastic/eui/pull/1530))
- TypeScript are now formatted with Prettier ([#1529](https://github.com/elastic/eui/pull/1529))
- Updated `EuiPopover` and `EuiColorPicker` to pause `EuiOutsideClickDetector` in when not open ([#1527](https://github.com/elastic/eui/pull/1527))

## [`6.9.0`](https://github.com/elastic/eui/tree/v6.9.0)

- Changed animation settings for `EuiNavDrawer` ([#1524](https://github.com/elastic/eui/pull/1524))
- Converted a number of components to support text localization ([#1504](https://github.com/elastic/eui/pull/1504))
- Updated `app_ems.svg` ([#1517](https://github.com/elastic/eui/pull/1517))

**Bug fixes**

- Updated `EuiPage` background color to match body background color ([#1513](https://github.com/elastic/eui/pull/1513))
- Fixed React key usage in `EuiPagination` ([#1514](https://github.com/elastic/eui/pull/1514))
- Fixed bug which prevented `EuiSwitch` with generated ID from having its label announced by VoiceOver ([#1519](https://github.com/elastic/eui/pull/1519))
- Fixed `EuiFilterButton` handling `numFilters` when `0` was specified ([#1510](https://github.com/elastic/eui/pull/1510))

## [`6.8.0`](https://github.com/elastic/eui/tree/v6.8.0)

- Changed `flex-basis` value on `EuiPageBody` for better cross-browser support ([#1497](https://github.com/elastic/eui/pull/1497))
- Converted a number of components to support text localization ([#1450](https://github.com/elastic/eui/pull/1450))
- Added a seconds option to the refresh interval selection in `EuiSuperDatePicker`  ([#1503](https://github.com/elastic/eui/pull/1503))
- Changed to conditionally render `EuiModalBody` if `EuiConfirmModal` has no `children` ([#1500](https://github.com/elastic/eui/pull/1500))


**Bug fixes**

- Remove `font-features` setting on `@euiFont` mixin to prevent breaks in ACE editor ([#1505](https://github.com/elastic/eui/pull/1505))

## [`6.7.4`](https://github.com/elastic/eui/tree/v6.7.4)

- Added `textAlign` property to TypeScript definition for `EuiText` ([#1487](https://github.com/elastic/eui/pull/1487))
- Added missing `'m'` option for text `size` for `EuiText`'s TypeScript definition ([#1487](https://github.com/elastic/eui/pull/1487))
- Added missing TypeScript definition for `EuiTextAlign` ([#1487](https://github.com/elastic/eui/pull/1487))

**Bug fixes**

- Fixed popover & tooltip positioning to properly account for arrow buffer ([#1490](https://github.com/elastic/eui/pull/1490))
- Fixed `EuiSuperDatePicker` unexpectedly closing start and end date popovers ([#1494](https://github.com/elastic/eui/pull/1494))

## [`6.7.3`](https://github.com/elastic/eui/tree/v6.7.3)

- `EuiHeader` no longer reduces height at mobile sizes ([#1480](https://github.com/elastic/eui/pull/1480))

**Bug fixes**

- Fixed `EuiSuperDatePicker` not updating derived `isInvalid` state on prop update ([#1483](https://github.com/elastic/eui/pull/1483))
- Fixed `logoAPM` ([#1489](https://github.com/elastic/eui/pull/1489))
- Remove Typescript type and interface definitions from ES and CJS exports ([#1486](https://github.com/elastic/eui/pull/1486))

## [`6.7.2`](https://github.com/elastic/eui/tree/v6.7.2)

- Default light theme now comes with an empty light variables file to make theme switching easier ([#1479](https://github.com/elastic/eui/pull/1479))

**Bug fixes**

- `EuiSuperDatePicker` always trigger `onTimeChange` when time changes and prop `showUpdateButton` is false ([#1477](https://github.com/elastic/eui/pull/1477))
- Fixed font rendering in italics only in Safari ([#1481](https://github.com/elastic/eui/pull/1481))

## [`6.7.1`](https://github.com/elastic/eui/tree/v6.7.1)

**Bug fixes**

- Fixed an issue with font family inheritance by changing the CSS reset ([#1474](https://github.com/elastic/eui/pull/1474))

## [`6.7.0`](https://github.com/elastic/eui/tree/v6.7.0)

- Added `z-index` to `EuiProgress` and example usage with `EuiHeader` ([#1471](https://github.com/elastic/eui/pull/1471))
- Added a new app icon for Code ([#1467](https://github.com/elastic/eui/pull/1467))
- Re-added EuiI18n, EuiI18nNumber, and EuiContext for localization ([#1466](https://github.com/elastic/eui/pull/1466))
- Expose `EuiSuperUpdateButton` component from `EuiSuperDatePicker` ([#1470](https://github.com/elastic/eui/pull/1470))
- Set `type="button"` on accordion buttons ([#1468](https://github.com/elastic/eui/pull/1468))

**Bug fixes**

- Fixed `EuiSuperDatePicker` not updating derived `showPrettyDuration` state on prop update ([#1464](https://github.com/elastic/eui/pull/1464))
- Fixed `EuiSuperDatePicker` not passing `refreshInterval` to callback when refresh interval start/stop toggle button clicked ([#1464](https://github.com/elastic/eui/pull/1464))
- Fixed `EuiSuperDatePicker` `refreshInterval` input not allowing decimals ([#1464](https://github.com/elastic/eui/pull/1464))

## [`6.6.0`](https://github.com/elastic/eui/tree/v6.6.0)

- Added `uptimeApp` icon ([#1445](https://github.com/elastic/eui/pull/1463))
- Added `wrapText` prop that enables `EuiListGroupItem` text to wrap ([#1459](https://github.com/elastic/eui/pull/1459))
- Added `inputRef` prop to `EuiFieldNumber` and updated `EuiFieldText`'s to a Ref type ([#1434](https://github.com/elastic/eui/pull/1434))
- Added `snowflake` icon ([#1445](https://github.com/elastic/eui/pull/1445))
- Added `bell` icon ([#1447](https://github.com/elastic/eui/pull/1447))
- Improved screen reader behavior for table header cell content, especially in sortable columns ([#1426](https://github.com/elastic/eui/pull/1426))

**Bug fixes**

- Fixed `textProps` and `contentProps` of `EuiButton` and `EuiButtonEmpty` so they don’t override classes ([#1455](https://github.com/elastic/eui/pull/1455))
- Fixed `closeButtonProps` of `EuiBadge` so it doesn't override classes ([#1455](https://github.com/elastic/eui/pull/1455))
- Fixed font weight shift of `EuiFilterButton` when notification is present ([#1455](https://github.com/elastic/eui/pull/1455))
- Fixed `$euiCodeFontFamily` monospace font stack and subsequent JSON asset build ([#1465](https://github.com/elastic/eui/pull/1465))

## [`6.5.1`](https://github.com/elastic/eui/tree/v6.5.1)

**Reverts**

- Reverts EuiI18n commit from previous release ([#1453](https://github.com/elastic/eui/pull/1453))

## [`6.5.0`](https://github.com/elastic/eui/tree/v6.5.0)

**Note: this contains some i18n work that we reverted in the next release. Use the patch release above instead**

- Added Inter UI to the font family stack ([#1402](https://github.com/elastic/eui/pull/1402))
- Changed padding on `EuiHeaderLogo` and updated `EuiNavDrawer` example ([#1448](https://github.com/elastic/eui/pull/1448))
- Updated `EuiNavDrawer` docs example and adjusted `EuiHeaderLogo` padding ([#1449](https://github.com/elastic/eui/pull/1449))
- Added EuiI18n, EuiI18nNumber, and EuiContext for localization ([#1404](https://github.com/elastic/eui/pull/1404))

**Bug fixes**

- Added `legend` for accessibility of `EuiButtonGroup` and fixed opacity of disabled input ([#1444](https://github.com/elastic/eui/pull/1444))

## [`6.4.0`](https://github.com/elastic/eui/tree/v6.4.0)

- Added `EuiNavDrawer` side nav component ([#1427](https://github.com/elastic/eui/pull/1427))
- Added `inputRef` prop to `EuiComboBox` ([#1433](https://github.com/elastic/eui/pull/1433))
- Added custom date string formatting for series charts crosshair overlay ([#1429](https://github.com/elastic/eui/pull/1429))
- Added new icons for `symlink` and `submodule` ([#1439](https://github.com/elastic/eui/pull/1439))

**Bug fixes**

- Fix mouse interaction with `EuiComboBox` in IE11 ([#1437](https://github.com/elastic/eui/pull/1437))

## [`6.3.1`](https://github.com/elastic/eui/tree/v6.3.1)

**Bug fixes**

- Downgraded `@types/react` and `@types/prop-types` versions to align with Kibana ([#1435](https://github.com/elastic/eui/pull/1435))

## [`6.3.0`](https://github.com/elastic/eui/tree/v6.3.0)

- Added `onBlur` prop to `EuiComboBox` ([#1400](https://github.com/elastic/eui/pull/1400))
- Added `initialFocus` prop typedefs to `EuiModal` and `EuiPopover` ([#1410](https://github.com/elastic/eui/pull/1410))
- Updated `gisApp` icon ([#1413](https://github.com/elastic/eui/pull/1413))
- Added `isAutoRefreshOnly` prop to `EuiSuperDatePicker` ([#1412](https://github.com/elastic/eui/pull/1412))
- Migrate remaining files in `accessibility/` to TS ([#1408](https://github.com/elastic/eui/pull/1408))
- Added `titleProps` and `descriptionProps` to `EuiDescriptionList` ([#1419](https://github.com/elastic/eui/pull/1419))
- Propagate `className` on `EuiCodeBlock` in fullscreen mode ([#1422](https://github.com/elastic/eui/pull/1422))
- Added `iconProps` prop to `EuiIconTip` ([#1420](https://github.com/elastic/eui/pull/1420))
- Added ability to pass `isDisabled` to individual `EuiButtonGroup` items ([#1424](https://github.com/elastic/eui/pull/1424))
- Changed `EuiRange` PropType for `value` to allow `number` (in addition to `string`) ([#1421](hhttps://github.com/elastic/eui/pull/1421))

**Bug fixes**

- Support extended characters (e.g. non-latin, unicode) in `EuiSearchBar` and `EuiQuery` ([#1415](https://github.com/elastic/eui/pull/1415))
- Fixed line-heights of the differently sized `EuiDescriptionList` alternates ([#1419](https://github.com/elastic/eui/pull/1419))
- Updated `EuiIconTip` TS definitions to inherit those from `EuiToolTip` as well ([#1420](https://github.com/elastic/eui/pull/1420))

## [`6.2.0`](https://github.com/elastic/eui/tree/v6.2.0)

- Added `logoCodesandbox` and updated `apmApp` icons ([#1407](https://github.com/elastic/eui/pull/1407))
- Changed `EuiListGroup` PropType for `extraAction` to remove console warning ([#1405](hhttps://github.com/elastic/eui/pull/1405))

**Bug fixes**

- Account for `min` attribute when determining `EuiRange` input width ([#1406](https://github.com/elastic/eui/pull/1406))

## [`6.1.0`](https://github.com/elastic/eui/tree/v6.1.0)

- Added `EuiListGroup` and `EuiListGroupItem` components ([#1377](https://github.com/elastic/eui/pull/1377))
- Convert the other of the services to TypeScript ([#1392](https://github.com/elastic/eui/pull/1392))
- Changed single selection to select existing option in the list ([#1391](https://github.com/elastic/eui/pull/1391))
- Added `showUpdateButton` prop to `EuiSuperDatePicker` ([#1399](https://github.com/elastic/eui/pull/1399))

## [`6.0.1`](https://github.com/elastic/eui/tree/v6.0.1)

**Bug fixes**

- `EuiColorPicker` align color picker popup with color selector when page is scrolled ([#1397](https://github.com/elastic/eui/pull/1397))

## [`6.0.0`](https://github.com/elastic/eui/tree/v6.0.0)

- Added `onFocus` prop to `EuiComboBox` ([#1375](https://github.com/elastic/eui/pull/1375))
- Added `DisambiguateSet` and `ExclusiveUnion` utility types ([#1368](https://github.com/elastic/eui/pull/1368))
- Added `EuiSuperDatePicker` component ([#1351](https://github.com/elastic/eui/pull/1351))
- Fixed up styles for `EuiSuperDatePicker` ([#1389](https://github.com/elastic/eui/pull/1389))
- Altered a few icons and added more: `crossInACircleFilled`, `editorRedo`, `editorUndo`, `grabHorizontal`, `minusInCircleFilled`, `plusInCircleFilled`, `sortable`, `starEmptySpace`, `starFilledSpace`, `starFilled`, `starMinusEmpty`, `starMinusFilled`, `starPlusEmpty`, `pinFilled` ([#1374](https://github.com/elastic/eui/pull/1374))
- Exclude `custom_typings` from `eui.d.ts` ([#1395](https://github.com/elastic/eui/pull/1395))


**Bug fixes**

- Only style anchor tags in `EuiText` that have no class attribute ([#1373](https://github.com/elastic/eui/pull/1373))
- Fixed some EUI services' TS definitions ([#1380](https://github.com/elastic/eui/pull/1380))

**Breaking changes**

- Moved `EuiExpressionButton` contents to `EuiExpression` and deleted `EuiExpressionButton`. Also added support for `color` and `uppercase` props as well as made `onClick` optional to support read only expressions. ([#1368](https://github.com/elastic/eui/pull/1368))

## [`5.8.2`](https://github.com/elastic/eui/tree/v5.8.2)

**Note: this release is a backport containing fixes made in `6.4.0`**

**Bug fixes**

- Fix mouse interaction with `EuiComboBox` in IE11 ([#1437](https://github.com/elastic/eui/pull/1437))

## [`5.8.1`](https://github.com/elastic/eui/tree/v5.8.1)

**Note: this release is a backport containing fixes made in `6.0.0`**

**Bug fixes**

- Fixed some EUI services' TS definitions ([#1380](https://github.com/elastic/eui/pull/1380))

## [`5.8.0`](https://github.com/elastic/eui/tree/v5.8.0)

**Note: this release broke some of the exported TypeScript definitions.**

- Reinstate ([#1353](https://github.com/elastic/eui/pull/1353)) `onBlur` action on `EuiComboBox` ([#1364](https://github.com/elastic/eui/pull/1364))
- Convert roughly half of the services to TypeScript ([#1360](https://github.com/elastic/eui/pull/1360))

**Bug fixes**

- Fixed `onCreateOption` callback of `EuiComboBox` so it isn't called when the input is empty ([#1364](https://github.com/elastic/eui/pull/1364))
- Added `anchorClassName` prop to `EuiPopover` ([#1367](https://github.com/elastic/eui/pull/1367))
- Added support for `fullWidth` on `EuiSuperSelect` ([#1367](https://github.com/elastic/eui/pull/1367))
- Applied new scrollbar customization for Firefox ([#1367](https://github.com/elastic/eui/pull/1367))
- Fixed `EuiSuperSelect` from accessing ref when unmounted ([1369](https://github.com/elastic/eui/pull/1369))
- Allow any color value to be passed to `EuiIcon` ([#1370](https://github.com/elastic/eui/pull/1370))

## [`5.7.0`](https://github.com/elastic/eui/tree/v5.7.0)

- Adjust EUI coloring to better match brand guidelines from Creative Services ([#1356](https://github.com/elastic/eui/pull/1356))

## [`5.6.2`](https://github.com/elastic/eui/tree/v5.6.2)

**Note: this release is a backport**

- Reinstate ([#1353](https://github.com/elastic/eui/pull/1353)) `onBlur` action on `EuiComboBox` ([#1364](https://github.com/elastic/eui/pull/1364))

**Bug fixes**

- Fixed `onCreateOption` callback of `EuiComboBox` so it isn't called when the input is empty ([#1364](https://github.com/elastic/eui/pull/1364))

## [`5.6.1`](https://github.com/elastic/eui/tree/v5.6.1)

**Note: this release is a backport containing changes originally made in `5.8.0`**

**Bug fixes**

- Allow any color value to be passed to `EuiIcon` ([#1370](https://github.com/elastic/eui/pull/1370))

## [`5.6.0`](https://github.com/elastic/eui/tree/v5.6.0)

- Convert `EuiIcon` to TypeScript ([#1355](https://github.com/elastic/eui/pull/1355))
- Add support for `aria-label`, `aria-labelledby` and `aria-describedby` to `EuiCodeEditor` ([#1354](https://github.com/elastic/eui/pull/1354))

**Bug fixes**

- `react-datepicker` set milliseconds to zero when selecting time ([#1361](https://github.com/elastic/eui/pull/1361))
- Revert ([#1353](https://github.com/elastic/eui/pull/1353)) `onBlur` action on `EuiComboBox`. It caused regressions on Kibana. ([#1363](https://github.com/elastic/eui/pull/1363))

## [`5.5.1`](https://github.com/elastic/eui/tree/v5.5.1)

**Bug fixes**

- Fixed TypeScript definitions in `eui.d.ts` ([#1359](https://github.com/elastic/eui/pull/1359))

## [`5.5.0`](https://github.com/elastic/eui/tree/v5.5.0)

**Note: this release broke the exported TypeScript definitions and `EuiComboBox` in certain situations. These are both fixed in `5.6.0`.**

- Altered functionality of `truncate` on `EuiBreadcrumbs` and added `truncate` ability on breadcrumb item ([#1346](https://github.com/elastic/eui/pull/1346))
- Altered `EuiHeader`'s location of `EuiHeaderBreadcrumbs` based on the new `truncate` ability ([#1346](https://github.com/elastic/eui/pull/1346))
- Added support for `href` and `target` props in `EuiBasicTable` actions ([#1347](https://github.com/elastic/eui/pull/1347))
- Added `.eui-textBreakWord` CSS utility class  ([#1349](https://github.com/elastic/eui/pull/1349))
- Added support for `EuiComboBox` converting entered text into a custom option when the user removes focus, e.g. by tabbing to another element. This prevents the `EuiComboBox` from being mistaken for an `EuiInputText`. ([#1353](https://github.com/elastic/eui/pull/1353))

**Bug fixes**

- Fixed word-breaks in table cells for Firefox ([#1349](https://github.com/elastic/eui/pull/1349))
- Fixed EUI when used in an environment lacking ES Modules support, e.g. Jest ([#1358](https://github.com/elastic/eui/pull/1358))

## [`5.4.0`](https://github.com/elastic/eui/tree/v5.4.0)

**Note: this release broke usage of EUI in non-ES Module compatible environments. This is fixed in `5.5.0`.**

- Added 3 new icons — `folderOpen`, `folderClosed`, and `crosshairs` ([#1350](https://github.com/elastic/eui/pull/1350))
- Added `bottomGraphic` prop to `EuiCard` for Kibana home page ([#1338](https://github.com/elastic/eui/pull/1338))
- Added keyboard and screenreader support to `EuiDatePicker` ([#1337](https://github.com/elastic/eui/pull/1337))

**Bug fixes**

- Fixed bug in exporting `CommonProps` in TypeScript definitions ([#1341](https://github.com/elastic/eui/pull/1341))

## [`5.3.0`](https://github.com/elastic/eui/tree/v5.3.0)

- Introduced TypeScript support, converted `EuiSpacer` and `EuiHorizontalRule` ([#1317](https://github.com/elastic/eui/pull/1317))

## [`5.2.0`](https://github.com/elastic/eui/tree/v5.2.0)

- Added `email` icon to `EuiIcon` ([#1331](https://github.com/elastic/eui/pull/1331))
- Added IBM logo in colour and mono
([#1321](https://github.com/elastic/eui/pull/1321))
- Added support for nodes as "Action" column headers in `EuiBasicTable`, which was overlooked in the original change in `4.5.0` ([#1312](https://github.com/elastic/eui/pull/1312))
- Updated `GlobalDatePicker` example to include all Kibana features ([#1219](https://github.com/elastic/eui/pull/1219))
- Adjusted `EuiDatePickerRange` to allow for deeper customization ([#1219](https://github.com/elastic/eui/pull/1219))
- Added `contentProps` and `textProps` to `EuiButton` and `EuiButtonEmpty` ([#1219](https://github.com/elastic/eui/pull/1219))
- TypeScript types are now published to a `eui.d.ts` top-level file ([#1304](https://github.com/elastic/eui/pull/1304))
- Added `filterWith` option for `EuiSearchBar` filters of type `field_value_selection` ([#1328](https://github.com/elastic/eui/pull/1328))

**Bug fixes**

- `EuiBasicTable` now converts the `EuiTableRowCell` `header` into `undefined` if it's been provided as a non-string node, hiding the header and preventing the node from being rendered as `[object Object]` on narrow screens ([#1312](https://github.com/elastic/eui/pull/1312))
- Fixed `fullWidth` size of `EuiComboBox`, a regression introduced in `4.7.0` ([#1314](https://github.com/elastic/eui/pull/1314))
- Fixed error when passing empty string as `value` prop for `EuiSuperSelect` ([#1319](https://github.com/elastic/eui/pull/1319))
- `EuiExpressionButton` now shows focus state when user tabs to it ([#1326](https://github.com/elastic/eui/pull/1326))
- Added `baseline` as a possible value to `EuiFlexGroup`'s `FlexGroupAlignItems` type ([#1329](https://github.com/elastic/eui/pull/1329))

## [`5.1.0`](https://github.com/elastic/eui/tree/v5.1.0)

- `EuiToken` now exports enumerated constants for `SHAPES` and `COLORS` ([#1301](https://github.com/elastic/eui/pull/1301))
- Added mixins for `EuiCallOut` coloring and `EuiTooltip` styles ([#1305](https://github.com/elastic/eui/pull/1305))
- Improve TypeScript definitions for `EuiTableRowCellProps` ([#1310](https://github.com/elastic/eui/pull/1310))

## [`5.0.1`](https://github.com/elastic/eui/tree/v5.0.1)

**Bug fixes**

- Fixed size of `EuiSuperSelect`'s dropdown menu when there is no initial selection ([#1295](https://github.com/elastic/eui/pull/1295))
- Added TypeScript definitions for `EuiPopoverTitle` and the beta and notification badges. Ensure tab TS definitions are included in the main definition index. Fix typo in icon types ([#1299](https://github.com/elastic/eui/pull/1299))

## [`5.0.0`](https://github.com/elastic/eui/tree/v5.0.0)

- Added `EuiToken` component ([#1270](https://github.com/elastic/eui/pull/1270))
- Added `beaker` icon to `EuiIcon` and updated the `EuiBetaBadge` styling ([#1291](https://github.com/elastic/eui/pull/1291/))
- Removed calls to deprecated `findDOMNode` ([#1285](https://github.com/elastic/eui/pull/1285))

**Breaking changes**

- Changed `EuiMutationObserver` to a render prop component ([#1285](https://github.com/elastic/eui/pull/1285))
- `EuiPortal` no longer accepts a React node for `insert.sibling` value ([#1285](https://github.com/elastic/eui/pull/1285))
- `popover_positioning` service's methods no longer accept React node values ([#1285](https://github.com/elastic/eui/pull/1285))

**Bug fixes**

- Added TypeScript definitions for tab components ([#1288](https://github.com/elastic/eui/pull/1288))

## [`4.8.0`](https://github.com/elastic/eui/tree/v4.8.0)

- Added `branch` icon to `EuiIcon` ([#1249](https://github.com/elastic/eui/pull/1249/))
- Added and updated new product logos to `EuiIcon` ([#1279](https://github.com/elastic/eui/pull/1279))

**Bug fixes**

- Added TypeScript definitions for `EuiToolTip`'s `delay` prop. ([#1284](https://github.com/elastic/eui/pull/1284))
- Added TypeScript definitions for step components, and some checkbox definition fixes ([#1263](https://github.com/elastic/eui/pull/1263))

**Framer X**

- Added Framer component for `EuiDescriptionList` ([#1276](https://github.com/elastic/eui/pull/1276))

## [`4.7.0`](https://github.com/elastic/eui/tree/v4.7.0)

- Added `apmTrace` icon to `EuiIcon` set ([#1263](https://github.com/elastic/eui/pull/1263))
- Added [Framer X](http://www.framer.com) component source files under the `src-framer` directory ([#1263](https://github.com/elastic/eui/pull/1263))
- Added `compressed` prop to `EuiComboBox` ([#1258](https://github.com/elastic/eui/pull/1258))
- Added guidelines for Sass usage. ([#1257](https://github.com/elastic/eui/pull/1257))

**Bug fixes**

- `EuiComboBox` no longer throws a _Maximum update depth exceeded_ error when used in popovers/modals ([#1258](https://github.com/elastic/eui/pull/1258))
- `Escape` key now closes `EuiComboBox` options list ([#1258](https://github.com/elastic/eui/pull/1258))
- Fixed margin issue around `EuiFlexGrid` in mobile displays ([#1257](https://github.com/elastic/eui/pull/1257))
- Fixed positioning and padding display issue in `EuiRange` ([#1257](https://github.com/elastic/eui/pull/1257))
- Fixed `highContrastTextColor` SASS function to account for background lightness and exit possible infinite loops ([#1275](https://github.com/elastic/eui/pull/1275))

## [`4.6.1`](https://github.com/elastic/eui/tree/v4.6.1)

**Bug fixes**

- Added TypeScript definitions for `EuiFieldPassword`. ([#1255](https://github.com/elastic/eui/pull/1255))
- Added TypeScript definitions for `EuiConfirmModal`, remove `AnyProps`, and several definition fixes ([#1260](https://github.com/elastic/eui/pull/1260))

## [`4.6.0`](https://github.com/elastic/eui/tree/v4.6.0)

- Increased default font size of tabs in K6 theme ([#1244](https://github.com/elastic/eui/pull/1244))

**Bug fixes**

- Fixed select warning on falsy value in EuiSelect ([#1254](https://github.com/elastic/eui/pull/1254))

**Bug fixes**

- Add TypeScript definitions for `EuiRange` and `EuiRadio`, and correct the definitions for `EuiRadioGroup` ([#1253](https://github.com/elastic/eui/pull/1253))

## [`4.5.2`](https://github.com/elastic/eui/tree/v4.5.2)

**Bug fixes**

- TypeScript definition changes for `EuiAccordion`, `EuiDescriptionList`, `EuiForm`, `EuiFormHelpText` and the accessibility services, plus a number of other TS fixes ([#1247](https://github.com/elastic/eui/pull/1247))

## [`4.5.1`](https://github.com/elastic/eui/tree/v4.5.1)

**Bug fixes**

- Changed names of `*beatApp` types in `EuiIcon` to follow a consistent naming pattern ([#1243](https://github.com/elastic/eui/pull/1238))

## [`4.5.0`](https://github.com/elastic/eui/tree/v4.5.0)

- Added export for `TYPES` to `EuiAvatar` ([#1238](https://github.com/elastic/eui/pull/1238))
- Updated node-sass dependency to support OSX Mojave ([#1238](https://github.com/elastic/eui/pull/1238))
- Added TypeScript definitions for `EuiFieldNumber`, `EuiFormLabel` and `EuiSelect`, and fix the `EuiTextColor` definition. ([#1240](https://github.com/elastic/eui/pull/1240))
- Added support for nodes as column headers in `EuiBasicTable` for supporting things like tooltips and localized text. ([#1234](https://github.com/elastic/eui/pull/1234))

## [`4.4.1`](https://github.com/elastic/eui/tree/v4.4.1)

**Bug fixes**

- Fixes TypeScript definitions for `EuiKeyPadMenuItem` and `EuiKeyPadMenuItemButton` ([#1232](https://github.com/elastic/eui/pull/1232))

## [`4.4.0`](https://github.com/elastic/eui/tree/v4.4.0)

- Added TypeScript typings for `EuiKeyPadMenu` ([#1229](https://github.com/elastic/eui/pull/1229))
- Forced `EuiPopover` contents to stick to its initial position when the content changes ([#1199](https://github.com/elastic/eui/pull/1199))
- Updated `EuiIcon` app icon set and allow them to adjust colorschemes ([#1225](https://github.com/elastic/eui/pull/1225))

**Bug fixes**

- Fixed EuiToolTip to show tooltips on disabled elements ([#1222](https://github.com/elastic/eui/pull/1222))
- Fixed EuiAvatar when name is composed entirely of whitespace ([#1231](https://github.com/elastic/eui/pull/1231))

## [`4.3.0`](https://github.com/elastic/eui/tree/v4.3.0)

- Added a new `colorPalette` service for retrieving and generating color arrays for use in charts ([#1209](https://github.com/elastic/eui/pull/1209))
- Added `1` as a valid value for the `columns` prop in `EuiFlexGrid` ([#1210](https://github.com/elastic/eui/pull/1210))
- Make `htmlIdGenerator` only return valid HTML4 ids ([#637](https://github.com/elastic/eui/pull/637))
- Use `cursor: pointer` to indicate clickable `EuiTable` rows ([#1213](https://github.com/elastic/eui/pull/1213))
- Add `lockOpen` icon ([#1215](https://github.com/elastic/eui/pull/1215))

## [`4.2.0`](https://github.com/elastic/eui/tree/v4.2.0)

- Added some opacity options to `EuiLineSeries` and `EuiAreaSeries` ([#1198](https://github.com/elastic/eui/pull/1198))
- Added `initialFocus` prop for focus trapping to `EuiPopover` and `EuiModal` ([#1099](https://github.com/elastic/eui/pull/1099))
- Added table footer support with `EuiTableFooter` and `EuiTableFooterCell` ([#1202](https://github.com/elastic/eui/pull/1202))

## [`4.1.0`](https://github.com/elastic/eui/tree/v4.1.0)

- Added `direction` to `EuiFlexGroup` prop types interface ([#1196](https://github.com/elastic/eui/pull/1196))
- Made `description` prop optional for `EuiDescribedFormGroup` ([#1191](https://github.com/elastic/eui/pull/1191))
- Fixed issue with unselected tabs and aria-controls attribute in EuiTabbedContent
- Added `tag` icon ([#1188](https://github.com/elastic/eui/pull/1188))
- Replaced `logging` app icon ([#1194](https://github.com/elastic/eui/pull/1194))
- Made `EuiBasicTable` rows keyboard-accessible when they are clickable ([#1206](https://github.com/elastic/eui/pull/1206))

**Bug fixes**

- Fixed cross-axis alignment bug when positioning EuiPopover ([#1197](https://github.com/elastic/eui/pull/1197))
- Added background to `readOnly` inputs ([#1188](https://github.com/elastic/eui/pull/1188))
- Fixed some modal default and responsive sizing ([#1188](https://github.com/elastic/eui/pull/1188))
- Fixed z-index issue of `EuiComboBoxOptionsList` especially inside modals ([#1192](https://github.com/elastic/eui/pull/1192))

## [`4.0.1`](https://github.com/elastic/eui/tree/v4.0.1)

**Bug fixes**

- Fixed an issue in `EuiTooltip` because IE1 didn't support `document.contains()` ([#1190](https://github.com/elastic/eui/pull/1190))
- Fixed some issues around parsing string values in `EuiSearchBar` and `EuiQuery` ([#1189](https://github.com/elastic/eui/pull/1189))

## [`4.0.0`](https://github.com/elastic/eui/tree/v4.0.0)

- Added `delay` prop to `EuiToolTip` ([#1103](https://github.com/elastic/eui/pull/1103))

**Breaking changes**

- `EuiBasicTable` now shows up to 2 actions before condensing to all popover, but still displaying the top/primary 2 actions as well ([#1103](https://github.com/elastic/eui/pull/1103))
- `EuiBasicTable` will automatically add `hasActions` and `isSelectable` to allow proper responsive style handling, but are still overridable ([#1103](https://github.com/elastic/eui/pull/1103))

## [`3.11.0`](https://github.com/elastic/eui/tree/v3.11.0)

- Decorated `pagination` _next_ and _previous_ buttons with `data-test-subj`. ([#1182](https://github.com/elastic/eui/pull/1182))
- Added `euiFacetButton` and `euiFacetGroup` ([#1167](https://github.com/elastic/eui/pull/1167))
- Added `width` prop to `EuiContextMenu` panels ([#1173](https://github.com/elastic/eui/pull/1173))
- Added patterns for global query and filters ([#1137](https://github.com/elastic/eui/pull/1137))

**Bug fixes**

- Fixed `onClickAriaLabel` console error stemming from `EuiComboBoxPill`  ([#1183](https://github.com/elastic/eui/pull/1183))

## [`3.10.0`](https://github.com/elastic/eui/tree/v3.10.0)

- Added `maxWidth` prop to `EuiModal` ([#1165](https://github.com/elastic/eui/pull/1165))
- Support field names with `_` characters in search queries ([#1180](https://github.com/elastic/eui/pull/1180))
- Added ability to include multiple fields in a value selection filter for `EuiSearchBar` ([#1179](https://github.com/elastic/eui/pull/1179))

**Bug fixes**

- Fixed an IE11 `EuiModal` width issue by changing the `min-width` to a pixel value ([#1174](https://github.com/elastic/eui/pull/1174))

## [`3.9.0`](https://github.com/elastic/eui/tree/v3.9.0)

- Added `infraApp` icon ([#1161](https://github.com/elastic/eui/pull/1161))
- Added sizes to `EuiButtonIcon` ([#1145](https://github.com/elastic/eui/pull/1145))
- Added `singleSelection.asPlainText` prop to `EuiComboBox` ([#1139](https://github.com/elastic/eui/pull/1139))
- Added proper aria labeling to `EuiSearchBar` and `EuiBasicTable` so searching is properly announced ([#1181](https://github.com/elastic/eui/pull/1181))

**Bug fixes**

- Fixed `makeHighContrastColor` sass mixin to properly output an accessible color contrast ([#1158](https://github.com/elastic/eui/pull/1158))
- Fixed `EuiTooltip` to interact correctly when the anchor is a disabled form element ([#1158](https://github.com/elastic/eui/pull/1158))
- Fixed `EuiButton` (with icon) and `EuiButtonEmpty` truncation ([#1145](https://github.com/elastic/eui/pull/1145))
- Fixed alignment and coloring of form control clear button ([#1145](https://github.com/elastic/eui/pull/1145))
- Fixed `EuiToolTip` from setting state after component unmounts ([#1163](https://github.com/elastic/eui/pull/1163))

## [`3.8.0`](https://github.com/elastic/eui/tree/v3.8.0)

- Added a new `EuiStat` component for displaying prominent stats ([#1146](https://github.com/elastic/eui/pull/1146))
- Added color and monotone icons for AWS and GCP. ([#1135](https://github.com/elastic/eui/pull/1135))
- Added TypeScript definition for `EuiComboBox` ([#1115](https://github.com/elastic/eui/pull/1115))

**Bug fixes**

- Fixed `EuiSearchBar` when used as a controlled component in React 16.4 ([#1153](https://github.com/elastic/eui/pull/1153))
- Fixed `onChange` typedef on `EuiSwitch` ([#1144](https://github.com/elastic/eui/pull/1144)
- Fixed `EuiToolTip`'s inability to update its position when tooltip content changes ([#1116](https://github.com/elastic/eui/pull/1116))
- Fixed `EuiSearchBar`'s syntax parsing to allow multiple escaped characters in a single field value

## [`3.7.0`](https://github.com/elastic/eui/tree/v3.7.0)

- Added `zIndexAdjustment` to `EuiPopover` which allows tweaking the popover content's `z-index` ([#1097](https://github.com/elastic/eui/pull/1097))
- Added new `EuiSuperSelect` component and `hasArrow` prop to `EuiPopover` ([#921](https://github.com/elastic/eui/pull/921))
- Added a new `EuiWindowEvent` component for declarative, safe management of `window` event listeners ([#1127](https://github.com/elastic/eui/pull/1127))
- Changed `Flyout` component to close on ESC keypress even if the flyout does not have focus, using new Window Event component ([#1127](https://github.com/elastic/eui/pull/1127))
- Added TypeScript definitions for `EuiAvatar` component and the `color` services ([#1120](https://github.com/elastic/eui/pull/1120))

**Bug fixes**

- `EuiFlyout` responsive mode now gracefully overrides a custom `maxWidth` ([#1124](https://github.com/elastic/eui/pull/1124)

## [`3.6.1`](https://github.com/elastic/eui/tree/v3.6.1)

- Added TypeScript definition for `findTestSubject` test util ([#1106](https://github.com/elastic/eui/pull/1106))

**Bug fixes**

- Fixed bug where `EuiToolTip` content wasn't removed if its anchor is removed from the document ([#1119](https://github.com/elastic/eui/pull/1119))

## [`3.6.0`](https://github.com/elastic/eui/tree/v3.6.0)

- Added `EuiCopy` ([#1112](https://github.com/elastic/eui/pull/1112))
- Added `disabled` to `EuiRadioGroup.options` ([#1111](https://github.com/elastic/eui/pull/1111))

**Bug fixes**

- `EuiWrappingPopover` only re-attach anchor element on unmount if anchor element is still attached to DOM
([#1114](https://github.com/elastic/eui/pull/1114))

- Fixed `EuiSeriesChart` overrides `react-vis` classes.([#1123](https://github.com/elastic/eui/pull/1123))

## [`3.5.1`](https://github.com/elastic/eui/tree/v3.5.1)

- Fixed a bug around `indeterminate` checkboxes ([#1110](https://github.com/elastic/eui/pull/1110))

## [`3.5.0`](https://github.com/elastic/eui/tree/v3.5.0)

- Added support for `indeterminate` to `EuiCheckbox` ([#1108](https://github.com/elastic/eui/pull/1108))

## [`3.4.0`](https://github.com/elastic/eui/tree/v3.4.0)

- Added typings for `EuiToolTip` and `EuiIconTip` ([#1087](https://github.com/elastic/eui/pull/1087))
- Added `spacesApp` logo to `EuiIcon` set ([#1065](https://github.com/elastic/eui/pull/1065))
- Added `!default` to border SASS props ([#1079](https://github.com/elastic/eui/pull/1079))
- Added `repositionOnScroll` prop to `EuiPopover` which enables repositioning the popover when the window is scrolled. ([#1064](https://github.com/elastic/eui/pull/1064))
- Allow `_` and `*` characters to be used in `EuiSearchBar` query terms ([#1058](https://github.com/elastic/eui/pull/1058))
- Added more `status` options for `EuiSteps` ([#1088](https://github.com/elastic/eui/pull/1088))
- Added `maxWidth` prop `EuiFlyout` ([#1090](https://github.com/elastic/eui/pull/1090))
- Added `string` to allowed `restrictWidth` prop type of `EuiPage` and `EuiPageBody` ([#1090](https://github.com/elastic/eui/pull/1090))
- Added `.eui-textBreakNormal` and `@mixin euiTextTruncate` as CSS/SASS utilities ([#1092](https://github.com/elastic/eui/pull/1092))
- Added `fullWidth` support to `EuiComboBox` ([#1095](https://github.com/elastic/eui/pull/1095))

**Bug fixes**

- `EuiMutationObserver`'s `children` prop is no longer marked as required ([#1076](https://github.com/elastic/eui/pull/1076))
- Fixed large drop shadows so they work on darker backgrounds ([#1079](https://github.com/elastic/eui/pull/1079))
- Added `resize-observer-polyfill` as a dependency (was previously a devDependency) ([#1085](https://github.com/elastic/eui/pull/1085))
- Fixed `EuiBasicTable` to inform its parent about a selection change triggered by a different set of `items` ([#1086](https://github.com/elastic/eui/pull/1086))
- Fixed width of `EuiFilterGroup`'s popover ([#1078](https://github.com/elastic/eui/pull/1078))
- Fixed `EuiStepsHorizontal`'s title wrapping in IE ([#1088](https://github.com/elastic/eui/pull/1088))
- Fixed wrong class name being added to `EuiPageBody` when `restrictWidth !== false` ([#1090](https://github.com/elastic/eui/pull/1090))

## [`3.3.0`](https://github.com/elastic/eui/tree/v3.3.0)

- Added `onTableChange` callback to `EuiInMemoryTable` which notifies on sorting and pagination changes. ([#1060](https://github.com/elastic/eui/pull/1060))
- `EuiComboBox` now applies the provided `data-test-subj` to its options list element with the suffix `-optionsList` so you can find a specific combo box instance's options list. This wasn't previously possible because the options list is attached to the body element, not the combo box element. This is in addition to the existing `data-test-subj="comboBoxOptionsList"`. ([#1054](https://github.com/elastic/eui/pull/1054))
- EUI now provides minified versions of the themes' CSS files. ([#1070](https://github.com/elastic/eui/pull/1070))

**Bug fixes**

- Fixed `EuiSeriesChart` (previously `EuiXYChart`) responsive resize in a flexbox layout ([#1041](https://github.com/elastic/eui/pull/1041))
- `EuiInMemoryTable` no longer mutates the `items` prop array when sorting, adding deterministic sorting ([#1057](https://github.com/elastic/eui/pull/1057))
- `EuiBasicTable` actions now close their context menu when clicked ([#1069](https://github.com/elastic/eui/pull/1069))

**Experimental breaking change**

 - Renamed `EuiXYChart` to `EuiSeriesChart`, `EuiXYChartUtils` to `EuiSeriesChartUtils`, `EuiXYChartAxisUtils` to `EuiSeriesChartAxisUtils`, and  `EuiXYChartTextUtils` to `EuiSeriesChartTextUtils` ([#1066](https://github.com/elastic/eui/pull/1066))

## [`3.2.1`](https://github.com/elastic/eui/tree/v3.2.1)

- Added `closeButtonAriaLabel` property to `EuiFlyout` ([#1031](https://github.com/elastic/eui/pull/1031))
- Added types for `EuiToast`, `EuiGlobalToastList`, and `EuiGlobalToastListItem` ([#1045](https://github.com/elastic/eui/pull/1045))
- Added a handful of third-party logos to `EuiIcon` ([#1033](https://github.com/elastic/eui/pull/1033))

**Bug fixes**

- Removed IE flex column fix in favor of forcing the consumer to add a `grow` prop. ([#1044](https://github.com/elastic/eui/pull/1044))
- Removed max-width to children of `EuiPopover`. ([#1044](https://github.com/elastic/eui/pull/1044))

## [`3.2.0`](https://github.com/elastic/eui/tree/v3.2.0)

**Note: this release creates a minor regression to the display of `EuiFlexItem`s inside a `column` `EuiFlexGroup`. This is fixed in `3.2.1`.**
**Note: this release creates a minor regression to the display of `EuiPopoverTitle`. This is fixed in `3.2.1`.**

- Added typings for 'EuiBadge' ([#1034](https://github.com/elastic/eui/pull/1034))
- Added a visual pattern for Kibana's Global Date Picker ([#1026](https://github.com/elastic/eui/pull/1026))
- Added `responsive` prop to `EuiFlexGrid` ([#1026](https://github.com/elastic/eui/pull/1026))
- Added `expand` prop to `EuiTabs` and `EuiTabbedContent` ([#1026](https://github.com/elastic/eui/pull/1026))
- Allow `titleElement` to be passed to `EuiCard` ([#1032](https://github.com/elastic/eui/pull/1032))

**Bug fixes**

- Fixed `EuiContextMenuPanel` calling `ref` after being unmounted ([#1038](https://github.com/elastic/eui/pull/1038))
- `EuiOutsideClickDetector` supports nested detectors in the DOM tree ([#1039](https://github.com/elastic/eui/pull/1039))
- To make it more accessible, added a random id to `EuiSwitch`'s id prop if none is passed.  ([#779](https://github.com/elastic/eui/pull/779))
- `BetaBadge` now shows outside of `EuiPanel` bounds in IE ([#1032](https://github.com/elastic/eui/pull/1032))

## [`3.1.0`](https://github.com/elastic/eui/tree/v3.1.0)

- Added `EuiMutationObserver` to expose Mutation Observer API to React components ([#966](https://github.com/elastic/eui/pull/966))
- Added `EuiWrappingPopover` which allows existing non-React elements to be popover anchors ([#966](https://github.com/elastic/eui/pull/966))
- `EuiPopover` accepts a `container` prop to further restrict popover placement ([#966](https://github.com/elastic/eui/pull/966))
- `EuiPortal` can inject content at arbitrary DOM locations, added `portalRef` prop ([#966](https://github.com/elastic/eui/pull/966))

**Bug fixes**

- `EuiPopover` re-positions with dynamic content (including CSS height/width transitions) ([#966](https://github.com/elastic/eui/pull/966))

## [`3.0.5`](https://github.com/elastic/eui/tree/v3.0.5)

**Note: this release is a backport containing changes originally made in `3.6.1`**

**Bug fixes**

- Fixed bug where `EuiToolTip` content wasn't removed if its anchor is removed from the document ([#1119](https://github.com/elastic/eui/pull/1119))

## [`3.0.4`](https://github.com/elastic/eui/tree/v3.0.4)

**Note: this release is a backport containing changes originally made in `3.4.0`**

- Allow `_` and `*` characters to be used in `EuiSearchBar` query terms ([#1058](https://github.com/elastic/eui/pull/1058))

## [`3.0.3`](https://github.com/elastic/eui/tree/v3.0.3)

**Note: this release is a backport bugfix release containing changes originally made in `3.2.0`**

**Bug fixes**

- Fixed `EuiContextMenuPanel` calling `ref` after being unmounted ([#1038](https://github.com/elastic/eui/pull/1038))

## [`3.0.2`](https://github.com/elastic/eui/tree/v3.0.2)

- Added `restrictWidth` option to `EuiPageBody` ([#1024](https://github.com/elastic/eui/pull/1024))

**Bug fixes**

- Fixed `EuiPageContent` centered layouts ([#1024](https://github.com/elastic/eui/pull/1024))

## [`3.0.1`](https://github.com/elastic/eui/tree/v3.0.1)

- Added typings for `EuiEmptyPrompt`, `EuiCode`, `EuiCodeBlock`, and `EuiCallOut` ([#1010](https://github.com/elastic/eui/pull/1010))
- Make utility type `Omit` compatible with new `keyof` behavior introduced in TypeScript 2.9 ([#1017](https://github.com/elastic/eui/pull/1017))
- Added visualization chart type icons ([#1020](https://github.com/elastic/eui/pull/1020))

**Bug fixes**

- Fixed `EuiContextMenu` causing scroll-jumps because of premature browser focus. ([#1018](https://github.com/elastic/eui/pull/1018))

## [`3.0.0`](https://github.com/elastic/eui/tree/v3.0.0)

- Fixed `EuiHeader` responsive styles ([#1009](https://github.com/elastic/eui/pull/1009))
- Added `prepend` and `append` props to `EuiFormControlLayout` ([#961](https://github.com/elastic/eui/pull/961))
- Updated style implementation of `EuiFilterGroup` and `EuiFilterGroupButton` ([#961](https://github.com/elastic/eui/pull/961))
- Added `EuiDatePickerRange` as a way to layout two `EuiDatePicker`s. ([#961](https://github.com/elastic/eui/pull/961))
- Temporarily removed `EuiPage` responsive styles ([#1014](https://github.com/elastic/eui/pull/1014))

**Breaking changes**

- Moved `EuiHeaderNotification` to a generic `EuiNotificationBadge` component ([#1009](https://github.com/elastic/eui/pull/1009))

**Bug fixes**

- `EuiInMemoryTable` no longer resets to the first page on prop update when `items` remains the same ([#1008](https://github.com/elastic/eui/pull/1008))
- Fixed css selector for hiding responsive `EuiBreadcrumb`'s ([#1009](https://github.com/elastic/eui/pull/1009))
- Fixed responsive utility classes for IE ([#1009](https://github.com/elastic/eui/pull/1009))
- Fixed syntax errors in `keyCodes`'s and `EuiContextMenu`'s typescript definition ([#1012](https://github.com/elastic/eui/pull/1012))

## [`2.0.0`](https://github.com/elastic/eui/tree/v2.0.0)

- Added more typings to `EuiContextMenuItemProps` ([#1006](https://github.com/elastic/eui/pull/1006))
- Made some properties of `EuiFlyout` optional ([#1003](https://github.com/elastic/eui/pull/1003))
- Added typings for `EuiFlyout`, `EuiFlyoutBody`, `EuiFlyoutHeader`, and `EuiFlyoutFooter` ([#1001](https://github.com/elastic/eui/pull/1001))
- Gave `EuiFlyout` close button a data-test-subj ([#1000](https://github.com/elastic/eui/pull/1000))
- Updated `react-vis` version to `1.10.2` ([#999](https://github.com/elastic/eui/pull/999))
- Added `component` prop to `EuiTextColor` ([#1011](https://github.com/elastic/eui/pull/1011))

**Breaking changes**

- Altered `EuiPage` and sub-component layout ([#998](https://github.com/elastic/eui/pull/998))
  - `EuiPageHeader` must now be contained within `EuiPageBody`
  - `EuiPageSideBar` must now be **outside** of `EuiPageBody`

**Bug fixes**

- `EuiDescribedFormGroup` now renders its `description` inside of a `div` instead of a `span` ([#1011](https://github.com/elastic/eui/pull/1011))

## [`1.2.1`](https://github.com/elastic/eui/tree/v1.2.1)

**Bug fixes**

- Removed global manipulation of `EuiTitle` sizing in XYCharts ([#997](https://github.com/elastic/eui/pull/997))

## [`1.2.0`](https://github.com/elastic/eui/tree/v1.2.0)

**Note: this release creates a minor regression to the sizing of `EuiTitle`s. This is fixed in `1.2.1`.**

- Added typings for keyCodes ([#988](https://github.com/elastic/eui/pull/988))
- Changed `EuiXYChart` components exports to `/experimental` subfolder ([#975](https://github.com/elastic/eui/pull/975))
- Added beta version of `EuiXYChart` and associated components ([#309](https://github.com/elastic/eui/pull/309))
- Added `size` prop to `EuiIconTip` ([987](https://github.com/elastic/eui/pull/987))
- Added `database`, `filter`, `globe`, and `save` icons ([990](https://github.com/elastic/eui/pull/990))
- Updated typings for `EuiButton`, `EuiButtonEmpty`, and `EuiButtonIcon` to include `<a>` tag attributes like `href` ([#992](https://github.com/elastic/eui/pull/992))

**Bug fixes**

- Fixed some IE11 flex box bugs and documented others (modal overflowing, image shrinking, and flex group wrapping) ([#973](https://github.com/elastic/eui/pull/973))
- Fixed white square that show in double scrollbar via `euiScrollBar()` ([989](https://github.com/elastic/eui/pull/989))
- Fixed issue with Accordion would attempt to use properties and accessors on null ([#982](https://github.com/elastic/eui/pull/982))

## [`1.1.0`](https://github.com/elastic/eui/tree/v1.1.0)

- Added more (mainly style) options to `EuiRange` ([#932](https://github.com/elastic/eui/pull/932))
- Cleaned up some `EuiPopover` styles ([#969](https://github.com/elastic/eui/pull/969))
- Added `inputRef` prop to `EuiFieldPassword` ([#970](https://github.com/elastic/eui/pull/970))

**Bug fixes**

- Fixed disabled states of icon buttons ([#963](https://github.com/elastic/eui/pull/963))
- Added word-break fallback for FF & IE in table cell ([#962](https://github.com/elastic/eui/pull/962))
- Fixed `EuiPopover` to show content over modals, flyouts, etc ([#967](https://github.com/elastic/eui/pull/967))
- Fixed background transition on inputs ([#969](https://github.com/elastic/eui/pull/969))

## [`1.0.1`](https://github.com/elastic/eui/tree/v1.0.1)

- `EuiAccordion` use MutationObserver to re-calculate height when children DOM changes ([#947](https://github.com/elastic/eui/pull/947))
- Add `inspect` type option to icon typedef file. ([#952](https://github.com/elastic/eui/pull/952))
- Simplified form control styles. ([#954](https://github.com/elastic/eui/pull/954))

**Bug fixes**

- `EuiPopover` now positions popover content over all other elements, instead of sometimes clipping ([#948](https://github.com/elastic/eui/pull/948))
- `EuiOnClickOutside` works with child components rendered via React portals ([#948](https://github.com/elastic/eui/pull/948))

**Deprecations**

- Replaced the following SASS variables have been replaced `$euiFormControlHeight--compressed`, `$euiFormControlPadding--compressed`, `euiFormBorderColor--disabled`. ([#954](https://github.com/elastic/eui/pull/954))

## [`1.0.0`](https://github.com/elastic/eui/tree/v1.0.0)

- Reduced font sizes of `EuiAvatar` ([#945](https://github.com/elastic/eui/pull/945))
- Changed release process to be fully automated by script ([#944](https://github.com/elastic/eui/pull/944))

**Bug fixes**

- `EuiTooltip` re-positions content correctly after the window is resized ([#936](https://github.com/elastic/eui/pull/936))
- `EuiComboBox` list is positioned correctly in IE ([#946](https://github.com/elastic/eui/pull/946))

## [`0.0.55`](https://github.com/elastic/eui/tree/v0.0.55)

- Added `getPopoverScreenCoordinates` service function for positioning popover/tooltip content, updated `EuiToolTip` to use it ([#924](https://github.com/elastic/eui/pull/924))
- Allow `mode` prop in `EuiCodeEditor` to take custom mode object ([#935](https://github.com/elastic/eui/pull/935))
- `EuiCodeEditor` is now decorated with a `data-test-subj` selector (`codeEditorContainer`) ([#939](https://github.com/elastic/eui/pull/939))
- `EuiCodeEditor` no longer automatically scrolls cursor into view on selection change ([#940](https://github.com/elastic/eui/pull/940))

## [`0.0.54`](https://github.com/elastic/eui/tree/v0.0.54)

**Bug fixes**

- `EuiTabbedContent` now updates dynamic tab content when used as an uncontrolled component ([#931](https://github.com/elastic/eui/pull/931))

## [`0.0.53`](https://github.com/elastic/eui/tree/v0.0.53)

- `EuiComboBox` is now decorated with `data-test-subj` selectors for the search input (`comboBoxSearchInput`), toggle button (`comboBoxToggleListButton`), and clear button (`comboBoxClearButton`) ([#918](https://github.com/elastic/eui/pull/918))
- `EuiComboBox` now gives focus to the search input when the user clicks the clear button, to prevent focus from defaulting to the body ([#918](https://github.com/elastic/eui/pull/918))
- Fixed visual size of inputs by setting the box-shadow border to `inset` ([#928](https://github.com/elastic/eui/pull/928))
- Per-column custom sort values added to `EuiInMemoryTable` ([#929](https://github.com/elastic/eui/pull/929))

**Non-breaking major changes**

- Added close (`cross`) button as default way to close to `EuiFlyout` when `onClose` is provided ([#925](https://github.com/elastic/eui/pull/925))
- Fleshed out `EuiFlyoutHeader` for consistency (see docs) ([#925](https://github.com/elastic/eui/pull/925))

**Bug fixes**

- Added `role="dialog"` to `EuiFlyout` to improve screen reader accessibility ([#916](https://github.com/elastic/eui/pull/916))
- Default sort comparator (used by `EuiInMemoryTable`) now handles `null` and `undefined` values ([#922](https://github.com/elastic/eui/pull/922))

## [`0.0.52`](https://github.com/elastic/eui/tree/v0.0.52)

- Added updated logos for Cloud and Cloud ECE ([#906](https://github.com/elastic/eui/pull/906))
- Added the ability for `EuiBetaBadge` to appear on `EuiPanel` similar to `EuiCard` ([#885](https://github.com/elastic/eui/pull/888))
- Added `restrictWidth` to `EuiPage` ([#896](https://github.com/elastic/eui/pull/896))
- Added `resize` prop to `EuiTextArea` that defaults to ‘vertical’ (only height) ([#894](https://github.com/elastic/eui/pull/894))
- Added multiple style-only adjustments to `EuiFormControlLayout` buttons/icons ([#894](https://github.com/elastic/eui/pull/894))
- Shifted `readOnly` inputs to not have left padding unless it has an icon ([#894](https://github.com/elastic/eui/pull/894))
- Added more customization options to `EuiAvatar` ([#903](https://github.com/elastic/eui/pull/903))
- Added more color options to `EuiButtonIcon` ([#907](https://github.com/elastic/eui/pull/907))
- Added icon for EMS (Elastic Map Service) (`emsApp`) ([#914](https://github.com/elastic/eui/pull/914))
- Added support for `href`, `target`, and `rel` properties for `EuiContextMenu` items ([#911](https://github.com/elastic/eui/pull/911))
- Added responsive helpers in the form of `EuiShowFor` and `EuiHideFor` components and corresponding CSS classes. ([#909](https://github.com/elastic/eui/pull/909))

**Deprecations**

- Replaced `$breakpoints` in favor of better named `$euiBreakpoints` ([#909](https://github.com/elastic/eui/pull/909))
- Replaced the following mixin `screenXSmall()`, `screenSmall()`, `screenMedium()`, `screenLarge()`, `screenSmallMediumLarge()` in favor of a single `euiBreakpoint()`. ([#909](https://github.com/elastic/eui/pull/909))

**Bug fixes**

- Removed `.nvmrc` file from published npm package ([#892](https://github.com/elastic/eui/pull/892))
- `EuiComboBox` no longer shows the _clear_ icon when it's a no-op ([#890](https://github.com/elastic/eui/pull/890))
- `EuiIcon` no longer takes focus in Edge and IE unless `tabIndex` is defined as a value other than `"-1"` ([#900](https://github.com/elastic/eui/pull/900))
- Fixed regression introduced in `0.0.50` in which the form control icons blocked users from clicking the control ([#898](https://github.com/elastic/eui/pull/898))
- Fixed `EuiSwitch` background in case it’s been placed on a gray background ([#894](https://github.com/elastic/eui/pull/894))
- Fixed `EuiComboBox` hidden input focus styles ([#894](https://github.com/elastic/eui/pull/894))
- Fixed responsive widths of `EuiDescribedFormGroup` ([#894](https://github.com/elastic/eui/pull/894))
- Fixed descenders being cut off in `EuiSelect` ([#894](https://github.com/elastic/eui/pull/894))
- Fixed extra spacing applied by Safari to `EuiFieldSearch` ([#894](https://github.com/elastic/eui/pull/894))
- Fixed contrast issues in dark theming ([#907](https://github.com/elastic/eui/pull/907))

## [`0.0.51`](https://github.com/elastic/eui/tree/v0.0.51)

- Added `textStyle="reverse"` prop to `EuiDescriptionList` as well as a class (`.eui-definitionListReverse`) for `dl`'s within `EuiText` ([#882](https://github.com/elastic/eui/pull/882))
- Added `inspect` icon ([#886](https://github.com/elastic/eui/pull/886))
- Added `layout` prop to `EuiCard` ([#885](https://github.com/elastic/eui/pull/885))

**Bug fixes**

- Moved `EuiFieldSearch`'s and `EuiValidateControl`'s ref out of render into `setRef` methods ([#883](https://github.com/elastic/eui/pull/883))

## [`0.0.50`](https://github.com/elastic/eui/tree/v0.0.50)

**Note: this release creates a minor regression to form controls containing icons, in which the icon blocks the user from clicking the control. This is fixed in `0.0.52`.**

- Created `EuiToggle`, `EuiButtonToggle`, and `EuiButtonGroup` ([#872](https://github.com/elastic/eui/pull/872))
- `EuiBasicTable` and `EuiInMemoryTable` now accept `rowProps` and `cellProps` callbacks, which let you apply custom props to rows and props ([#869](https://github.com/elastic/eui/pull/869))
- Added `offline` and `online` icons ([#881](https://github.com/elastic/eui/pull/881))

**Bug fixes**

- `EuiContextMenuPanel` now updates appropriately if its items are modified ([#887](https://github.com/elastic/eui/pull/887))
- `EuiComboBox` is no longer a focus trap, the clear button is now keyboard-accessible, and the virtualized list no longer interferes with the tab order ([#866](https://github.com/elastic/eui/pull/866))
- `EuiButton`, `EuiButtonEmpty`, and `EuiButtonIcon` now look and behave disabled when `isDisabled={true}` ([#862](https://github.com/elastic/eui/pull/862))
- `EuiGlobalToastList` no longer triggers `Uncaught TypeError: _this.callback is not a function`  ([#865](https://github.com/elastic/eui/pull/865))
- `EuiGlobalToastList` checks to see if it has dismissed a toast before re-dismissing it ([#868](https://github.com/elastic/eui/pull/868))
- Added FF/IE fallback for `.eui-textBreakWord` ([#864](https://github.com/elastic/eui/pull/864))
- Fixed `EuiCard` description text color when used in/as an anchor tag ([#864](https://github.com/elastic/eui/pull/864))
- Fixed `EuiCard` IE bugs ([#864](https://github.com/elastic/eui/pull/864))
- Fixed button labeling for `EuiFormControlLayout` and `EuiComboBox` accessibility ([#876](https://github.com/elastic/eui/pull/876))
- Fixed `EuiBreadcrumb` slash alignment when truncating ([#878](https://github.com/elastic/eui/pull/878))

**Breaking changes**

- `EuiSearchBar` no longer has an `onParse` callback, and now passes an object to `onChange` with the shape `{ query, queryText, error }` ([#863](https://github.com/elastic/eui/pull/863))
- `EuiInMemoryTable`'s `search.onChange` callback now passes an object with `{ query, queryText, error }` instead of only the query ([#863](https://github.com/elastic/eui/pull/863))
- `EuiFormControlLayout` no longer has `onClear`, `iconSide`, or `onIconClick` props. Instead of `onClear` it now accepts a `clear` object of the shape `{ onClick }`. Instead of the icon props, it now accepts a single `icon` prop which be either a string or an object of the shape `{ type, side, onClick }`. ([#866](https://github.com/elastic/eui/pull/866))
- `EuiBasicTable` and `EuiInMemoryTable` pass-through cell props (defined by the `columns` prop and the `cellProps` prop) used to be applied to the `div` inside of the `td` element. They're now applied directly to the `td` element. ([#869](https://github.com/elastic/eui/pull/869))

## [`0.0.49`](https://github.com/elastic/eui/tree/v0.0.49)

**Bug fixes**

- `EuiInMemoryTable` now applies its search filter ([#851](https://github.com/elastic/eui/pull/851))
- `EuiInMemoryTable` and `EuiBasicTable` now pass unknown props through to their child ([#836](https://github.com/elastic/eui/pull/836))
- Added `EuiHeaderLinks` which allow you to construct navigation in the header in place of the app menu. ([#844](https://github.com/elastic/eui/pull/844))
- `EuiPopover` will use an alert to warn the user it traps focus ([#844](https://github.com/elastic/eui/pull/844))

**Breaking changes**

- EUI requires React `16.3` or higher ([#849](https://github.com/elastic/eui/pull/849))
- `EuiHeaderBreadcrumbs` refactored to use `EuiBreadcrumbs`. This removed all child components of `EuiHeaderBreadcrumbs`. ([#844](https://github.com/elastic/eui/pull/844))

## [`0.0.48`](https://github.com/elastic/eui/tree/v0.0.48)

**Bug fixes**

- `EuiComboBox` does not pass `isDisabled` prop to `EuiComboBoxOptionsList` to avoid "React does not recognize the 'isDisabled' prop on a DOM element" console warning ([#838](https://github.com/elastic/eui/pull/838))
- `EuiComboBox` does not display clear icon when `isClearable` prop is set to false and `selectedOptions` prop is provided ([#838](https://github.com/elastic/eui/pull/838))

**Breaking changes**

- Move `EuiBasicTable`'s `itemId` prop from `selection` to a top-level property ([#830](https://github.com/elastic/eui/pull/830))
- Renamed/refactored `requiresAriaLabel` prop validator to a more general `withRequiredProp` ([#830](https://github.com/elastic/eui/pull/830))

## [`0.0.47`](https://github.com/elastic/eui/tree/v0.0.47)

- Added utility CSS classes for text and alignment concerns ([#774](https://github.com/elastic/eui/pull/774))
- Added `compressed` versions of `EuiFormRow` and all form controls ([#800](https://github.com/elastic/eui/pull/800))
- Removed pointer cursor on `EuiFormLabel` when a `for` property is not set ([#825](https://github.com/elastic/eui/pull/825))
- Added the ability to add tooltips to `EuiContextMenuItem`s ([#817](https://github.com/elastic/eui/pull/817))
- Added `EuiBreadcrumbs` ([#815](https://github.com/elastic/eui/pull/815))

**Bug fixes**

- Fixes height calculation error on `EuiAccordion` when it starts loads in an open state. ([#816](https://github.com/elastic/eui/pull/816))
- Added aria-invalid labeling on `EuiFormRow` ([#777](https://github.com/elastic/eui/pull/799))
- Added aria-live labeling for `EuiToasts` ([#777](https://github.com/elastic/eui/pull/777))
- Added aria labeling requirements for `EuiBadge` , as well as a generic prop_type function `requiresAriaLabel` in `utils` to check for it. ([#777](https://github.com/elastic/eui/pull/777)) ([#802](https://github.com/elastic/eui/pull/802))
- Ensure switches’ inputs are still hidden when `[disabled]` ([#778](https://github.com/elastic/eui/pull/778))
- Made boolean matching in `EuiSearchBar` more exact so it doesn't match words starting with booleans, like "truest" or "offer" ([#776](https://github.com/elastic/eui/pull/776))
- `EuiComboBox` do not setState or call refs once component is unmounted ([807](https://github.com/elastic/eui/pull/807) and [#813](https://github.com/elastic/eui/pull/813))
- Added better accessibility labeling to `EuiPagination`, `EuiSideNav`, `EuiPopover`, `EuiBottomBar` and `EuiBasicTable`.  ([#821](https://github.com/elastic/eui/pull/821))
- Added `isDisabled` to `EuiComboBox`  ([#829](https://github.com/elastic/eui/pull/829))

## [`0.0.46`](https://github.com/elastic/eui/tree/v0.0.46)

- Added `EuiDescribedFormGroup` component, a wrapper around `EuiFormRow`(s) ([#707](https://github.com/elastic/eui/pull/707))
- Added `describedByIds` prop to `EuiFormRow` to help with accessibility ([#707](https://github.com/elastic/eui/pull/707))
- Added `isLoading` prop to `EuiButtonEmpty` ([#768](https://github.com/elastic/eui/pull/768))
- Removed individual badge cross icon when `EuiComboBox` has `singleSelection` prop enabled. ([#769](https://github.com/elastic/eui/pull/769))

**Bug fixes**

- Removed specificity on `EuiText` that was causing cascade conflicts around text coloring. ([#770](https://github.com/elastic/eui/pull/770))

## [`0.0.45`](https://github.com/elastic/eui/tree/v0.0.45)

***NOTE v0.0.45 has a bug causing it to fail during installation, please use v0.0.46***

- Added `EuiBetaBadge` for non-GA labelling including options to add it to `EuiCard` and `EuiKeyPadMenuItem` ([#705](https://github.com/elastic/eui/pull/705))
- Added `direction` prop to EuiFlexGroup ([#711](https://github.com/elastic/eui/pull/711))
- Added `EuiEmptyPrompt` which can be used as a placeholder over empty tables and lists ([#711](https://github.com/elastic/eui/pull/711))
- Added `EuiTabbedContent` ([#737](https://github.com/elastic/eui/pull/737))
- `EuiComboBox` added buttons for clearing and opening/closing the combo box ([#698](https://github.com/elastic/eui/pull/698))

**Bug fixes**

- Fixed `EuiTableRowCell` from overwriting its child element's `className` [#709](https://github.com/elastic/eui/pull/709)
- Allow `EuiContextMenuPanel`s to update when their `children` changes ([#710](https://github.com/elastic/eui/pull/710))
- `EuiInMemoryTable` now passes `itemIdToExpandedRowMap` prop to `EuiBasicTable` ([#759](https://github.com/elastic/eui/pull/759))
- Expanded table rows in paginated data no longer leak to other pages ([#761](https://github.com/elastic/eui/pull/761))

**Breaking changes**

- Rename `logoElasticSearch` to `logoElasticsearch` [#755](https://github.com/elastic/eui/pull/755)

## [`0.0.44`](https://github.com/elastic/eui/tree/v0.0.44)

- Reduced `EuiToast` title size ([#703](https://github.com/elastic/eui/pull/703))

**Bug fixes**

- Fixed inherited `line-height` of inputs and buttons ([#702](https://github.com/elastic/eui/pull/702))
- Fixed card title sizing in K6 theme. ([#704](https://github.com/elastic/eui/pull/704))

## [`0.0.43`](https://github.com/elastic/eui/tree/v0.0.43)

- Added `status` prop to `EuiStep` for additional styling ([#673](https://github.com/elastic/eui/pull/673))
- `EuiForm` and `EuiFormRow` now accept nodes for `errors` prop ([#685](https://github.com/elastic/eui/pull/685))
- Removed the default `max-width` from `EuiText`. This can still be applied by setting `grow={false}` ([#683](https://github.com/elastic/eui/pull/683))
- Added support for text alignment with `EuiTextAlign` ([#683](https://github.com/elastic/eui/pull/683))
- `EuiBasicTable` added the `compressed` prop to allow for tables with smaller fonts and padding ([#687](https://github.com/elastic/eui/pull/687))

**Bug fixes**

- Added a `paddingSize` prop to `EuiAccordion` to better mitigate situations where a nested `EuiFlexGroup` causes scrollbars ([#701](https://github.com/elastic/eui/pull/701))
- Fixed `EuiCard` `icon` prop to include user provided className ([#684](https://github.com/elastic/eui/pull/684))
- `EuiInMemoryTable` pagination state is now reset automatically when a search is executed ([#686](https://github.com/elastic/eui/pull/686))
- Fixed slow performance of `EuiComboBox` when there are hundreds or thousands of options by virtualizing `EuiComboBoxOptionsList` ([#670](https://github.com/elastic/eui/pull/670))
- Fixed some text styles ([#683](https://github.com/elastic/eui/pull/683))
    - Fixed font-family of input, textarea, select, and buttons
    - Fixed style of code, pre, and dl’s inside `EuiText`
    - Fixed ghost text color which was being set to a dark gray

**Breaking changes**

- Added responsive support for tables. This isn't technically a breaking change, but you will need to apply some new props (`hasActions`, `isSelectable`) for certain tables to make them look their best in mobile. **Responsive table views are on by default.** ([#584](https://github.com/elastic/eui/pull/584))

## [`0.0.42`](https://github.com/elastic/eui/tree/v0.0.42)

- Added `EuiDatePicker` component for date/time input ([#644](https://github.com/elastic/eui/pull/644))
- Added editor icon set to `EuiIcon` ([#671](https://github.com/elastic/eui/pull/671))

## [`0.0.41`](https://github.com/elastic/eui/tree/v0.0.41)

- Added `grow` prop to `EuiText` ([#662](https://github.com/elastic/eui/pull/662))
- Added `disabled` prop to `EuiComboBoxOption` ([#650](https://github.com/elastic/eui/pull/650))
- Added support for `<pre>` and `<code>` tags to `<EuiText>` ([#654](https://github.com/elastic/eui/pull/654))
- Added export of SASS theme variables in JSON format during compilation ([#642](https://github.com/elastic/eui/pull/642))
- Close `EuiComboBox` `singleSelection` options list when option is chosen ([#645](https://github.com/elastic/eui/pull/645))
- Wrap `EuiStepHorizontal` text instead of truncating it ([#653](https://github.com/elastic/eui/pull/653))
- Fixed a bug where `EuiSideNavItem` wouldn't pass an `onClick` handler down to `<a>` tags if they also had an `href`. ([#664](https://github.com/elastic/eui/pull/664))
- Updated existing and added additional TypeScript definitions ([#666](https://github.com/elastic/eui/pull/666))

**Bug fixes**

- Fixed `EuiBasicTable` re-rendering on hover of table rows ([#665](https://github.com/elastic/eui/pull/665))

**Breaking changes**

- `EuiStepsHorizontal` now requires an `onClick` prop be provided for each step configuration object ([#653](https://github.com/elastic/eui/pull/653))

## [`0.0.40`](https://github.com/elastic/eui/tree/v0.0.40)

- Tweaked sizing, weights, color, line-heights, and added more levels to `EuiTitle` and `EuiText` ([#627](https://github.com/elastic/eui/pull/627))
- Added TypeScript type definitions for `EuiPortal`, `EuiText` and `EuiTitle` as well as the `calculatePopoverPosition` service ([#638](https://github.com/elastic/eui/pull/638))
- Grayed out labels for `disabled` controls ([#648](https://github.com/elastic/eui/pull/648))

**Bug fixes**

- Fix visual shadow glitch on hover of `EuiToast` ([#632](https://github.com/elastic/eui/pull/632))

**Breaking changes**

- **Note: This breaking change is reversed in 0.0.43.** Added a default `max-width` to `EuiText`. ([#627](https://github.com/elastic/eui/pull/627))

## [`0.0.39`](https://github.com/elastic/eui/tree/v0.0.39)

**Bug fixes**

- Allow accordions to dynamically change height, and support values on radio inputs ([#613](https://github.com/elastic/eui/pull/613))
- Accordion toggle layout is no longer flagged responsive, in order to prevent unwanted stacking on mobile ([#613](https://github.com/elastic/eui/pull/613))

**Breaking changes**

- Support values on radio inputs. This is breaking because now the second argument to the radio `onChange` callback is the value, which bumps the change event to the third argument ([#613](https://github.com/elastic/eui/pull/613))

## [`0.0.38`](https://github.com/elastic/eui/tree/v0.0.38)

- Modified drop shadow intensities and color. ([#607](https://github.com/elastic/eui/pull/607))
- Added SASS color functions. Made `$euiColorWarning` color usage more accessible while still being "yellow". ([#628](https://github.com/elastic/eui/pull/628))
- Removed extraneous `global_styling/mixins/_forms.scss` file and importing the correct files in the `filter_group.scss` and `combo_box.scss` files. ([#609](https://github.com/elastic/eui/pull/609))
- Added `isInvalid` prop to `EuiComboBox` ([#631](https://github.com/elastic/eui/pull/631))
- Added support for rejecting user input by returning `false` from the `onCreateOption` prop of `EuiComboBox` ([#631](https://github.com/elastic/eui/pull/631))

**Bug fixes**

- Visual fix for the focus state of disabled `EuiButton` ([#603](https://github.com/elastic/eui/pull/603))
- `EuiSelect` can pass any node as a value rather than just a string ([#603](https://github.com/elastic/eui/pull/603))
- Fixed a typo in the flex TypeScript definition ([#629](https://github.com/elastic/eui/pull/629))
- Fixed `EuiComboBox` bug in which the options list wouldn't always match the width of the input ([#611](https://github.com/elastic/eui/pull/611))
- Fixed `EuiComboBox` bug in which opening the combo box when there's no scrollbar on the window would result in the list being positioned incorrectly ([#631](https://github.com/elastic/eui/pull/631))
- Fixed `EuiComboBox` bug in which clicking a pill's close button would close the list ([#631](https://github.com/elastic/eui/pull/631))
- Fixed `EuiComboBox` bug in which moving focus from one combo box to another would remove the `euiBody-hasPortalContent` class from the body. ([#631](https://github.com/elastic/eui/pull/631))

## [`0.0.37`](https://github.com/elastic/eui/tree/v0.0.37)

- Added `EuiComboBox` for selecting many options from a list of options ([#567](https://github.com/elastic/eui/pull/567))
- Added `EuiHighlight` for highlighting a substring within text ([#567](https://github.com/elastic/eui/pull/567))
- `calculatePopoverPosition` service now accepts a `positions` argument so you can specify which positions are acceptable ([#567](https://github.com/elastic/eui/pull/567))
- Added `closeButtonProps` prop to `EuiBadge`, `hollow` badge type, and support for arbitrary hex color ([#567](https://github.com/elastic/eui/pull/567))
- Added support for arbitrary hex color to `EuiIcon` ([#567](https://github.com/elastic/eui/pull/567))

**Breaking changes**

- Renamed `euiBody-hasToolTip` class to `euiBody-hasPortalContent` ([#567](https://github.com/elastic/eui/pull/567))

## [`0.0.36`](https://github.com/elastic/eui/tree/v0.0.36)

- Added support for range queries in `EuiSearchBar` (works for numeric and date values) ([#485](https://github.com/elastic/eui/pull/485))
- Added support for emitting a `EuiSearchBar` query to an Elasticsearch query string ([#598](https://github.com/elastic/eui/pull/598))
- Added support for expandable rows to `EuiBasicTable` ([#585](https://github.com/elastic/eui/pull/585))

**Bug fixes**

- Relaxed query syntax of `EuiSearchBar` to allow usage of hyphens without escaping ([#581](https://github.com/elastic/eui/pull/581))
- Fixed font-weight issue in K6 theme ([#596](https://github.com/elastic/eui/pull/596))

## [`0.0.35`](https://github.com/elastic/eui/tree/v0.0.35)

- Modified `EuiLink` and all buttons to support both href and onClick ([#554](https://github.com/elastic/eui/pull/554))
- Added `color` prop to `EuiIconTip` ([#580](https://github.com/elastic/eui/pull/580))

## [`0.0.34`](https://github.com/elastic/eui/tree/v0.0.34)

- Adjust `EuiCallOut` and dark theme warning coloring ([#563](https://github.com/elastic/eui/pull/563))
- Added a `buttonColor` prop to `EuiConfirmModal` ([#546](https://github.com/elastic/eui/pull/546))
- Added 'baseline' as option to `EuiFlexGroup`'s `alignItems` prop ([#546](https://github.com/elastic/eui/pull/546))

**Bug fixes**

- Fixed `EuiToolTip` bug which caused the tooltip to hide when moving the mouse around inside of the trigger element ([#557](https://github.com/elastic/eui/pull/557), [#564](https://github.com/elastic/eui/pull/564))
- Fixed a bug where `EuiButtonEmpty` would offer a white background on hover when it was disabled, even when there was no such background transition on hover when the buttons are not disabled ([#561](https://github.com/elastic/eui/pull/561))
- Fixed table cell bugs ([#565](https://github.com/elastic/eui/pull/565))
  - `EuiBasicTable` now supports explicitly setting `truncateText` and `textOnly` on column definitions, and supports passing through unrecognized props to the cell (e.g. `data-test-subj`).
  - Updated table cell CSS so that long single-word cell content will break and wrap mid-word.

## [`0.0.33`](https://github.com/elastic/eui/tree/v0.0.33)

- Added initial sorting option to `EuiInMemoryTable` ([#547](https://github.com/elastic/eui/pull/547))
- Horizontally scrolling `EuiTabs` ([#546](https://github.com/elastic/eui/pull/546))
- Remove padding from both sides of `EuiEmptyButton` ([#546](https://github.com/elastic/eui/pull/546))
- Added `disabled` prop to placeholder (ellipses) button in pagination ([#546](https://github.com/elastic/eui/pull/546))
- Converted `.euiHeader__notification` into `EuiHeaderNotification` ([#546](https://github.com/elastic/eui/pull/546))

**Bug fixes**

- `EuiConfirmModal` will now check for the presence of confirm and cancel buttons before trying to focus them ([#555](https://github.com/elastic/eui/pull/555))

## [`0.0.32`](https://github.com/elastic/eui/tree/v0.0.32)

- Updated `EuiDescriptionList` to accept nodes for the titles and descriptions ([#552](https://github.com/elastic/eui/pull/552))
- Added `stop` and `stopFilled` icons ([#543](https://github.com/elastic/eui/pull/543))

**Bug fixes**

- Fixed `EuiToolTip` smart positioning to prevent tooltip from being clipped by the window where possible ([#550](https://github.com/elastic/eui/pull/550))

## [`0.0.31`](https://github.com/elastic/eui/tree/v0.0.31)

- Made `<EuiProgress>` TypeScript types more specific ([#518](https://github.com/elastic/eui/pull/518))
- Removed `font-smoothing` from our reset css for better text legibility ([#539](https://github.com/elastic/eui/pull/539))

**Bug fixes**

- Made `EuiIconTip` screen reader accessible ([#534](https://github.com/elastic/eui/pull/534))
- Fixed a sorting issue in `EuiInMemoryTable` ([#453](https://github.com/elastic/eui/pull/453))
- Fixed checkbox click for `EuiCheckbox` and `EuiRadio` without a label ([#541](https://github.com/elastic/eui/pull/541))

## [`0.0.30`](https://github.com/elastic/eui/tree/v0.0.30)

- Add ability to force `EuiSideNav` items open by setting `item.forceOpen`. ([#515](https://github.com/elastic/eui/pull/515))

## [`0.0.29`](https://github.com/elastic/eui/tree/v0.0.29)

- Added `EuiIconTip` to make it easier to display icons with tooltips ([#528](https://github.com/elastic/eui/pull/528))
- Added `buttonRef` prop to `EuiButton`, `EuiButtonEmpty`, and `EuiButtonIcon` ([#529](https://github.com/elastic/eui/pull/529))

**Bug fixes**

- `EuiHealth` no longer stacks flex items on small screens ([#530](https://github.com/elastic/eui/pull/530))
- Fixed `EuiPageContent` centering within `EuiPage` issue ([#527](https://github.com/elastic/eui/pull/527))
- `EuiConfirmModal` will now correctly auto-focus on its confirm and cancel buttons ([#529](https://github.com/elastic/eui/pull/529))

## [`0.0.28`](https://github.com/elastic/eui/tree/v0.0.28)

- `EuiInMemoryTable` pass items to BasicTable when message is provided ([#517](https://github.com/elastic/eui/pull/517)).
- `EuiSearchBox` now passes unused props through to `EuiFieldSearch` ([#514](https://github.com/elastic/eui/pull/514))
- Change `EuiBasicTable` `noItemsMessage` and `EuiInMemoryTable` `message` propType to node
instead of just string ([#516](https://github.com/elastic/eui/pull/516))

## [`0.0.27`](https://github.com/elastic/eui/tree/v0.0.27)

- Don't propagate a null `onClick` on EuiPanels ([#473](https://github.com/elastic/eui/pull/473))
- Use 1.1px for the `EuiHorizontalRule` height, in order to work around strange Chrome height calculations ([#473](https://github.com/elastic/eui/pull/473))
- New icons for `logoGithub` and `logoSketch` ([#494](https://github.com/elastic/eui/pull/494))
- `EuiCard` now has an `href` and `isClickable` prop for better handling hover animations. ([#494](https://github.com/elastic/eui/pull/494))
- Added `calculateContrast` and `rgbToHex` to services ([#494](https://github.com/elastic/eui/pull/494))

**Bug fixes**

- `EuiModal` is now responsive on mobile screens ([#512](https://github.com/elastic/eui/pull/512))
- `EuiFlexGrid` now collapses down in mobile layouts properly. ([#515](https://github.com/elastic/eui/pull/515))
- Made `EuiCard` proptypes more permission by changing strings to nodes. ([#515](https://github.com/elastic/eui/pull/515))
- Fixed `responsive={false}` prop not working when flex groups were nested. ([#494](https://github.com/elastic/eui/pull/494))
- `EuiBadge` wrapping element changed from a `div` to `span` so it can be nested in text blocks ([#494](https://github.com/elastic/eui/pull/494))

## [`0.0.26`](https://github.com/elastic/eui/tree/v0.0.26)

**Bug fixes**

- `EuiSelect` do not set `defaultValue` property when `value` property is provided ([#504](https://github.com/elastic/eui/pull/504)).
- `EuiBottomBar` now uses `EuiPortal` to avoid z-index conflicts ([#487](https://github.com/elastic/eui/pull/487))
- Upped dark theme contrast on disabled buttons ([#487](https://github.com/elastic/eui/pull/487))

**Breaking changes**

- Removed `EuiTableOfRecords` ([#490](https://github.com/elastic/eui/pull/490))

## [`0.0.25`](https://github.com/elastic/eui/tree/v0.0.25)

- `EuiSearchBar` accepts `toolsLeft` and `toolsRight` props ([#458](https://github.com/elastic/eui/pull/458))
- Added `search.onChange` callback to `EuiInMemoryTable` ([#469](https://github.com/elastic/eui/pull/469))
- Added `initialPageSize` option to `EuiInMemoryTable` ([#477](https://github.com/elastic/eui/pull/477))
- Added design guidelines for button and toast usage ([#371](https://github.com/elastic/eui/pull/371))

**Breaking changes**

- Complete refactor of `EuiToolTip`. They now work. Only a breaking change if you were using them. ([#484](https://github.com/elastic/eui/pull/484))

## [`0.0.24`](https://github.com/elastic/eui/tree/v0.0.24)

- Removed hover and focus states from non-selectable `EuiSideNavItem`s ([#434](https://github.com/elastic/eui/pull/434))
- Added `Ast` and `Query` services ([#454](https://github.com/elastic/eui/pull/454))
- Added icons for Kibana query language ([#455](https://github.com/elastic/eui/pull/455))

**Bug fixes**

- Fix error stemming from `selected` prop on `EuiSelect` ([#436](https://github.com/elastic/eui/pull/436))

**Breaking changes**

- The `Random` service's `oneOf` method now only accepts an array ([#454](https://github.com/elastic/eui/pull/454))

## [`0.0.23`](https://github.com/elastic/eui/tree/v0.0.23)

- Added `EuiInMemoryTable`, which encapsulates sorting, searching, selection, and pagination state and logic ([#390](https://github.com/elastic/eui/pull/390))
- Added stack trace information to `EuiErrorBoundary` ([#428](https://github.com/elastic/eui/pull/428))
- Make full screen code block use the same font-size on the original code block. ([#447](https://github.com/elastic/eui/pull/447))

**Bug fixes**

- Fixed `EuiContextMenu` bug when using the keyboard to navigate up, which was caused by unnecessarily re-rendering the items, thus losing references to them ([#431](https://github.com/elastic/eui/pull/431))

## [`0.0.22`](https://github.com/elastic/eui/tree/v0.0.22)

- Added `EuiDelayHide` component. ([#412](https://github.com/elastic/eui/pull/412))
- Decreased overall size of checkbox, radio, and switches as well as better styles for the different states. ([#407](https://github.com/elastic/eui/pull/407))
- Added `EuiFilePicker` component for `input type="file"` needs. ([#402](https://github.com/elastic/eui/pedull/402))
- Added `isLoading` prop to `EuiButton` ([#427](https://github.com/elastic/eui/pull/427))
- Added icons: `eye`, `eyeClosed`, `grab`, `heatmap`, `vector` ([#427](https://github.com/elastic/eui/pull/427))
- Added `hasNoInitialSelection` option to `EuiSelect`. ([#422](https://github.com/elastic/eui/pull/422))

**Bug fixes**

- Fixed appearance of checked checkboxes and radios in IE ([#407](https://github.com/elastic/eui/pull/407))
- Fixed disabled vs enabled appearance of checked checkboxes and radios ([#407](https://github.com/elastic/eui/pull/407))
- Fixed disabled & checked state of switches ([#407](https://github.com/elastic/eui/pull/407))
- Fixed `EuiCard` content alignment when content is short. ([#415](https://github.com/elastic/eui/pull/415))
- Only apply the `$euiCodeBlockSelectedBackgroundColor` variable if it is a color ([#427](https://github.com/elastic/eui/pull/427))
- No margins for `<hr>` ([#427](https://github.com/elastic/eui/pull/427))
- Fixed `EuiButton` truncation ([#427](https://github.com/elastic/eui/pull/427))

**Breaking changes**

- Changed `EuiAccordion`’s method of `onToggleOpen` to `onToggle` ([#427](https://github.com/elastic/eui/pull/427))

## [`0.0.21`](https://github.com/elastic/eui/tree/v0.0.21)

- Logstash icon set. [#399](https://github.com/elastic/eui/pull/399)
- Added support for `disabled` options in `EuiSelect`. [#324](https://github.com/elastic/eui/pull/324)
- Badges can now accept onClicks and custom colors. They were changed stylistically to be bolder and smaller by default. ([#381](https://github.com/elastic/eui/pull/381))
- Added component to wrap blocks of substeps `EuiSubSteps` in a shaded container. ([#375](https://github.com/elastic/eui/pull/375))
- Added horizontal steps component ([#375](https://github.com/elastic/eui/pull/375))
- Changed look and feel of pagination. Added `compressed` prop for smaller footprint pagination. ([#380](https://github.com/elastic/eui/pull/380))
- Added `EuiBasicTable` as an opinionated, high level component for constructing tables. Its addition deprecates `EuiTableOfRecords` which is still available, but now marked for removal. ([#377](https://github.com/elastic/eui/pull/377))
- Added styles for `readOnly` states of form controls. ([#391](https://github.com/elastic/eui/pull/391))
- Added importAction and exportAction icons ([#394](https://github.com/elastic/eui/pull/394))
- Added `EuiCard` for UI patterns that need an icon/image, title and description with some sort of action. ([#380](https://github.com/elastic/eui/pull/380))
- Added TypeScript definitions for the `EuiHealth` component. ([#403](https://github.com/elastic/eui/pull/403))
- Added `SearchBar` component - introduces a simple yet rich query language to search for objects + search box and filter controls to construct/manipulate it. ([#379](https://github.com/elastic/eui/pull/379))

**Bug fixes**

- Tables now default to `table-layout: fixed` to avoid some collapsing cell problems. [#398](https://github.com/elastic/eui/pull/398)
- Wrap long lines of text within the body of `EuiToast` instead of letting text overflow ([#392](https://github.com/elastic/eui/pull/392))
- Fixed dark theme coloring of SubSteps ([#396](https://github.com/elastic/eui/pull/396))
- Reorder selectors to fix fixed progress bar in Firefox ([#404](https://github.com/elastic/eui/pull/404))

## [`0.0.20`](https://github.com/elastic/eui/tree/v0.0.20)

- Renamed class from `euiFlexGroup--alignItemsStart` to `euiFlexGroup--alignItemsFlexStart` ([#378](https://github.com/elastic/eui/pull/378))

## [`0.0.19`](https://github.com/elastic/eui/tree/v0.0.19)

- `EuiGlobalToastList` now prevents toasts from disappearing while the user's mouse is over the list. Added `timer/Timer` service. ([#370](https://github.com/elastic/eui/pull/370))

**Bug fixes**

- **Note: This is deprecated in 0.0.21 and removed in 0.0.26.** `EuiTableOfRecords` selection bugs ([#365](https://github.com/elastic/eui/pull/365))
  - Deleting selected items now resets the select all checkbox to an unchecked state
  - The select all checkbox only becomes checked when all selectable rows are checked, not just some of them

**Breaking changes**

- Changed `EuiGlobalToastList` to be responsible for instantiating toasts, tracking their lifetimes, and dismissing them. It now accepts `toasts`, `dismissToast`, and `toastLifeTimeMs` props. It no longer accepts `children`. ([#370](https://github.com/elastic/eui/pull/370))

## [`0.0.18`](https://github.com/elastic/eui/tree/v0.0.18)

**Bug fixes**

- Fixed `EuiCodeEditor` bug in which hitting ESCAPE to close the autocompletion suggestions menu would also exit editing mode. ([#363](https://github.com/elastic/eui/pull/363))

## [`0.0.17`](https://github.com/elastic/eui/tree/v0.0.17)

**Bug fixes**

- Downgraded `lodash` version to `3.10.0` to align it with Kibana. ([#359](https://github.com/elastic/eui/pull/359))

## [`0.0.16`](https://github.com/elastic/eui/tree/v0.0.16)

- `EuiRadio` now supports the `input` tag's `name` attribute. `EuiRadioGroup` accepts a `name` prop that will propagate to its `EuiRadio`s. ([#348](https://github.com/elastic/eui/pull/348))
- Added Machine Learning create jobs icon set. ([#338](https://github.com/elastic/eui/pull/338))
- **Note: This is deprecated in 0.0.21 and removed in 0.0.26.** Added `EuiTableOfRecords`, a higher level table component to take away all your table listings frustrations. ([#250](https://github.com/elastic/eui/pull/250))

**Bug fixes**

- Added `react-color` as a dependency (was previously a devDependency) ([#354](https://github.com/elastic/eui/pull/354))
- Stop propagation and prevent default when closing components. Otherwise the same Escape keypress could close the parent component(s) as well as the one you intend to close. ([#344](https://github.com/elastic/eui/pull/344))

## [`0.0.15`](https://github.com/elastic/eui/tree/v0.0.15)

- Added `EuiColorPicker`. ([#328](https://github.com/elastic/eui/pull/328))
- `EuiCodeBlock` now only shows fullscreen icons if `overflowHeight` prop is set. Also forces large fonts and padding while expanded. ([#325](https://github.com/elastic/eui/pull/325))
- Exported `VISUALIZATION_COLORS` from services ([#329](https://github.com/elastic/eui/pull/329))
- Added typescript definitions for `EuiFormRow`, `EuiRadioGroup`, `EuiSwitch`, `EuiLoadingSpinner`, `EuiLoadingChart` and `EuiProgress`. ([#326](https://github.com/elastic/eui/pull/326))
- Added `checkHrefAndOnClick` and `getSecureRelForTarget` to services.

**Breaking changes**

- `EuiCodeBlock` now only shows fullscreen icons if `overflowHeight` prop is set. Also forces large fonts and padding while expanded. ([#325](https://github.com/elastic/eui/pull/325))
- React ^16.2 is now a peer dependency ([#264](https://github.com/elastic/eui/pull/264))
- `EuiProgress` no longer accepts the `indeterminate` property, which never had any effect. ([#326](https://github.com/elastic/eui/pull/326))

**Bug fixes**

- Fix TypeScript definitions such that optional and readonly properties survive being passed through `Omit` ([#322](https://github.com/elastic/eui/pull/322))

## [`0.0.14`](https://github.com/elastic/eui/tree/v0.0.14)

- Added `isColorDark` color util ([#311](https://github.com/elastic/eui/pull/311))
- EuiButton, EuiButtonEmpty and EuiButtonIcon can now take an `href` ([#316](https://github.com/elastic/eui/pull/316))
- In `EuiSideNav`, allow a callback to be passed that renders the individual items in the navigation. This makes interoperability with e.g. `react-router` easier. ([#310](https://github.com/elastic/eui/pull/310))
- Add new icon types to `EuiIcon` TypeScript definitions ([#323](https://github.com/elastic/eui/pull/323)).

**Bug fixes**

- Set `EuiFlexGroup` to `flex-grow: 1` to be more friendly with IE11 ([#315](https://github.com/elastic/eui/pull/315))

## [`0.0.13`](https://github.com/elastic/eui/tree/v0.0.13)

- Added index management icons. ([#307](https://github.com/elastic/eui/pull/307))

**Breaking changes**

- Reverted test helper for async functions that throw exceptions. See PR for details on how this can be handled in Jest 22. ([#306](https://github.com/elastic/eui/pull/306))

**Bug fixes**

- Adjust toast z-index to show over modals ([#296](https://github.com/elastic/eui/pull/296))
- Fix nested `EuiFlexItem` collapse issue in IE ([#308](https://github.com/elastic/eui/pull/308))

## [`0.0.12`](https://github.com/elastic/eui/tree/v0.0.12)

- Minor style-only changes to `EuiPagination`, button reset, `EuiTableHeaderCell`, and `EuiCodeBlock`. ([#298](https://github.com/elastic/eui/pull/298))
- All NPM dependencies now use ^ to install the latest minor version.
- Added Apache, Nginx, MySQL logos ([#270](https://github.com/elastic/eui/pull/270))
- Added small version of `EuiCallOut` ([#269](https://github.com/elastic/eui/pull/269))
- Added first batch of TypeScript type definitions for components and services ([#252](https://github.com/elastic/eui/pull/252))
- Added button for expanding `EuiCodeBlock` instances to be full-screen. ([#259](https://github.com/elastic/eui/pull/259))
- Add test helper for async functions that throw exceptions ([#301](https://github.com/elastic/eui/pull/301))

**Bug fixes**

- Removed padding on `EuiPage` mobile breakpoint. ([#282](https://github.com/elastic/eui/pull/282))
- Fixed some `EuiIcon` `type`s not setting their `viewBox` attribute, which caused them to not honor the `size` properly. ([#277](https://github.com/elastic/eui/pull/277))
- Fixed `EuiContextMenu` to pass the `event` argument to a `EuiContextMenuItem`'s `onClick` handler even when a panel is defined. ([#265](https://github.com/elastic/eui/pull/265))

**Breaking changes**

- Removed `color` prop from `EuiCodeBlock`. This component's highlighting now matches whichever theme is currently active. See PR for details on SCSS breaking changes. ([#259](https://github.com/elastic/eui/pull/259))

## [`0.0.11`](https://github.com/elastic/eui/tree/v0.0.11)

- Added `EuiImage` component to allow for image sizing and zooms. ([#262](https://github.com/elastic/eui/pull/262))
- Updated `EuiOverlayMask` to append `<div>` to body. ([#254](https://github.com/elastic/eui/pull/254))

**Bug fixes**

- Disabled tab styling. ([#258](https://github.com/elastic/eui/pull/258))
- Proper className for flexGroup alignItems prop. ([#257](https://github.com/elastic/eui/pull/257))
- Clicking the downArrow icon in `EuiSelect` now triggers selection. ([#255](https://github.com/elastic/eui/pull/255))
- Fixed `euiFormRow` id's from being the same as the containing input and label. ([#251](https://github.com/elastic/eui/pull/251))

**Breaking changes**

- `{rest}` prop attachment moved from wrapping div to the input on checkboxes and switches. ([#246](https://github.com/elastic/eui/pull/246))

## [`0.0.10`](https://github.com/elastic/eui/tree/v0.0.10)

- Updated `euiPopover` to propagate `panelPaddingSize` padding values to content only (title does inherit horizontal values) via CSS. ([#229](https://github.com/elastic/eui/pull/229))
- Updated `EuiErrorBoundary` to preserve newlines in error. ([#238](https://github.com/elastic/eui/pull/238))
- Added more icons and fixed a few for dark mode ([#228](https://github.com/elastic/eui/pull/228))
- Added `EuiFlyout` component. ([#227](https://github.com/elastic/eui/pull/227))

**Breaking changes**

- Renamed `EuiModalOverlay` to `EuiOverlayMask`. ([#227](https://github.com/elastic/eui/pull/227))

**Bug fixes**

- Fixed bug in `Pager` service which occurred when there were no items. ([#237](https://github.com/elastic/eui/pull/237))
- Added `isPageable` method to `Pager` service and set first and last page index to -1 when there are no pages. ([#242](https://github.com/elastic/eui/pull/242))

## [`0.0.9`](https://github.com/elastic/eui/tree/v0.0.9)

**Breaking changes**

- Renamed `euiFlexGroup--alignItemsEnd` class to `euiFlexGroup--alignItemsFlexEnd`.
- Remove support for `primary` color from `EuiTextColor` because it looked too much like a link.

**Bug fixes**

- Give `EuiFormErrorText` and `EuiFormHelpText` proper line-height. ([#234](https://github.com/elastic/eui/pull/234))

## [`0.0.8`](https://github.com/elastic/eui/tree/v0.0.8)

**Bug fixes**

- Fix button vertical alignment. ([#232](https://github.com/elastic/eui/pull/232))

## [`0.0.7`](https://github.com/elastic/eui/tree/v0.0.7)

- Added `EuiSteps` component ([#202](https://github.com/elastic/eui/pull/202), [#208](https://github.com/elastic/eui/pull/208))

**Breaking changes**

- Test helpers now published at `@elastic/eui/lib/test`

**Bug fixes**

- Case sensitive file name fix for Kibana dark theme. ([#216](https://github.com/elastic/eui/pull/216))

## [`0.0.6`](https://github.com/elastic/eui/tree/v0.0.6)

- `justify` prop of `EuiFlexGroup` now accepts `spaceEvenly` ([#205](https://github.com/elastic/eui/pull/205))
- Increased size of `<EuiTitle size="s">` so that it's distinguishable as a title ([#204](https://github.com/elastic/eui/pull/204))

## [`0.0.5`](https://github.com/elastic/eui/tree/v0.0.5)

**Bug fixes**

- Fixed import paths for `EuiTable`, `EuiHealth`, and `EuiPopover` which prevented dependents of EUI from being able to compile when importing components from the `lib` directory ([#203](https://github.com/elastic/eui/pull/203))

## [`0.0.4`](https://github.com/elastic/eui/tree/v0.0.4)

- Added `EuiHealth` components for status checks ([#158](https://github.com/elastic/eui/pull/158))
- Cleaned up styling for checkboxes, switches, and radios ([#158](https://github.com/elastic/eui/pull/158))
- Form `disabled` states are now more consistent ([#158](https://github.com/elastic/eui/pull/158))
- Page and title padding adjusted to be more compact ([#158](https://github.com/elastic/eui/pull/158))
- Table spacing is now smaller ([#158](https://github.com/elastic/eui/pull/158))
- Dark theme forms now have better contrast with their borders ([#158](https://github.com/elastic/eui/pull/158))
- Added icons to match Kibana's app directory ([#162](https://github.com/elastic/eui/pull/162))
- Converted icons from SVG to React component during the build and stop using sprites ([#160](https://github.com/elastic/eui/pull/160))
- Added `isReadOnly`, `setOptions`, and `cursorStart` props to `EuiCodeEditor` ([#169](https://github.com/elastic/eui/pull/169))
- Added `wrap` prop to `EuiFlexGroup` ([#170](https://github.com/elastic/eui/pull/170))
- Added `scope` prop to `EuiTableHeaderCell` and `EuiTableHeaderCellCheckbox` ([#171](https://github.com/elastic/eui/pull/171))
- Added `disabled` prop to `EuiContextMenuItem` ([#172](https://github.com/elastic/eui/pull/172))
- Added `EuiTablePagination` component and `Pager` service ([#178](https://github.com/elastic/eui/pull/178))
- **Note: This is broken until 0.0.25.** Added `EuiTooltip` component ([#174](https://github.com/elastic/eui/pull/174), [#193](https://github.com/elastic/eui/pull/193))
- Added a bold weight of 700 and apply it to `<strong>` elements by default ([#193](https://github.com/elastic/eui/pull/193))
- Icon size prop now accepts `s`. Adjusted coloring of sidenav arrows ([#178](https://github.com/elastic/eui/pull/197))
- Added `EuiErrorBoundary` ([#198](https://github.com/elastic/eui/pull/198))
- Exported `test` module, which includes `findTestSubject`, `startThrowingReactWarnings`, `stopThrowingReactWarnings`, `requiredProps`, and `takeMountedSnapshot` helpers ([#198](https://github.com/elastic/eui/pull/198))
- Added a more systematic way to add themes; includes a new K6 theme for Kibana. ([#191](https://github.com/elastic/eui/pull/191))

**Bug fixes**

- Fixed bug where screen-reader styles weren't being imported ([#103](https://github.com/elastic/eui/pull/103))
- Fixed a bug where `<progress>` wasn't being rendered under `block` display ([#166](https://github.com/elastic/eui/pull/166))
- Fixed a bug that caused `EuiPageSideBar` width to change when the width of its content changed ([#181](https://github.com/elastic/eui/pull/181))

**Breaking changes**

- Fixed a bug where table cell classes were being applied twice ([#167](https://github.com/elastic/eui/pull/167))
- React ^16.0 is now a peer dependency ([#198](https://github.com/elastic/eui/pull/198))

## [`0.0.3`](https://github.com/elastic/eui/tree/v0.0.3)

- `EuiFlexItem` now accepts integers between 1 and 10 for the `grow` prop. ([#144](https://github.com/elastic/eui/pull/144))
- `EuiFlexItem` and `EuiFlexGrow` now accept a `component` prop which you can set to `span` or `div` (default). ([#141](https://github.com/elastic/eui/pull/141))
- Added `isLoading` prop to form inputs to allow for a loading state ([#150](https://github.com/elastic/eui/pull/150))

**Breaking changes**

- `EuiSideNav` now accepts a tree data structure via the `items` prop ([#141](https://github.com/elastic/eui/pull/141))
- `EuiSideNavGroup`, `EuiSideNavItem`, and `EuiSideNavTitle` have been removed from the public API ([#141](https://github.com/elastic/eui/pull/141))

## [`0.0.2`](https://github.com/elastic/eui/tree/v0.0.2)

- Changed the hover states of `EuiButtonEmpty` to look more like links ([#135](https://github.com/elastic/eui/pull/135))
- `EuiCode` now wraps `EuiCodeBlock`, so it can do everything `EuiCodeBlock` could, but inline ([#138](https://github.com/elastic/eui/pull/138))
- Added `transparentBackground` prop to `EuiCodeBlock` ([#138](https://github.com/elastic/eui/pull/138))
- `EuiCodeBlock` now uses the `light` theme by default ([#138](https://github.com/elastic/eui/pull/138))
- `EuiFormRow` generates its own unique `id` prop if none is provided ([#130](https://github.com/elastic/eui/pull/130))
- `EuiFormRow` associates help text and errors with the field element via ARIA attributes ([#130](https://github.com/elastic/eui/pull/130))

## [`0.0.1`](https://github.com/elastic/eui/tree/v0.0.1) Initial Release

- Initial public release<|MERGE_RESOLUTION|>--- conflicted
+++ resolved
@@ -4,11 +4,8 @@
 
 - Fixed bug in all input fields placeholders in Safari that weren't vertically centered ([#3809](https://github.com/elastic/eui/pull/3809))
 - Removed `pointer-events: none` in both `EuiButton` & `EuiButtonEmpty` to not override the `pointer-events: auto` in the button mixin `euiButtonContentDisabled` ([#3824](https://github.com/elastic/eui/pull/3824))
-<<<<<<< HEAD
+- Fixed bug in `EuiPagination` showing wrong page count when `compressed` prop is true. ([#3827](https://github.com/elastic/eui/pull/3827))
 - Fixed bug in EUI's input field components where their `inputRef` couldn't be a `RefObject` ([#3822](https://github.com/elastic/eui/pull/3822))
-=======
-- Fixed bug in `EuiPagination` showing wrong page count when `compressed` prop is true. ([#3827](https://github.com/elastic/eui/pull/3827))
->>>>>>> 3c3a19cd
 
 ## [`27.3.0`](https://github.com/elastic/eui/tree/v27.3.0)
 
