## [`master`](https://github.com/elastic/eui/tree/master)

- Exported `dateFormatAliases` as a part of the public API ([#3043](https://github.com/elastic/eui/pull/3043))
- Exported `EuiTextProps` type definition ([#3039](https://github.com/elastic/eui/pull/3039))
- Removed `role` attribute from `EuiImage`([#3036](https://github.com/elastic/eui/pull/3036))
-  Added `prepend` and `append` ability to `EuiComboBox` single selection only ([#3003](https://github.com/elastic/eui/pull/3003))

**Bug Fixes**

- Fixed `EuiFieldNumber` so values of type `number` are now allowed ([#3020](https://github.com/elastic/eui/pull/3020))

## [`21.0.0`](https://github.com/elastic/eui/tree/v21.0.0)

- Added `EuiDataGrid`'s default sort order property ([#2987](https://github.com/elastic/eui/pull/2987))
- Fixed `EuiDataGrid`'s pagination visibility when changing rows per page ([#2978](https://github.com/elastic/eui/pull/2978))
- Added `highlightAll` prop to `EuiHighlight` to highlight all matches ([#2957](https://github.com/elastic/eui/pull/2957))
- Added `showOnFocus` prop to `EuiScreenReaderOnly` to force display on keyboard focus ([#2976](https://github.com/elastic/eui/pull/2976))
- Added `EuiSkipLink` component ([#2976](https://github.com/elastic/eui/pull/2976))
- Created `EuiBadgeGroup` component ([#2921](https://github.com/elastic/eui/pull/2921))
- Added `sections` and `position` props to `EuiHeader` ([#2928](https://github.com/elastic/eui/pull/2928))
- Added `gutterSize` prop to `EuiListGroup` ([#2980](https://github.com/elastic/eui/pull/2980))
- Added `color` prop to `EuiListGroupItem` and updated size style ([#2980](https://github.com/elastic/eui/pull/2980))
- Added `enableAllColumns` to `EuiBasicTable` component ([#2906](https://github.com/elastic/eui/pull/2906))

**Bug Fixes**

- Fixed `EuiDataGrid`'s sort popover to behave properly on mobile screens ([#2979](https://github.com/elastic/eui/pull/2979))
- Fixed `EuiButton` and other textual components' disabled contrast ([#2874](https://github.com/elastic/eui/pull/2874))
- Fixed z-index conflict with cell popovers in `EuiDataGrid` while in full screen mode ([#2959](https://github.com/elastic/eui/pull/2959))
- Adjusted the header on `EuiDataGrid` to fix to the top within constrained containers and full screen mode  ([#2959](https://github.com/elastic/eui/pull/2959))
<<<<<<< HEAD
- Fixed SASS `contrastRatio()` function in dark mode by fixing the `pow()` math function ([#3013], (https://github.com/elastic/eui/pull/3013))
=======
- Refactored `EuiDescribedFormGroup` to allow the content inside the `EuiTitle` to be accessible to screen reader users ([#2989](https://github.com/elastic/eui/pull/2989))
>>>>>>> 46a1150c

**Breaking changes**

- Updated `@types/react` and `@types/react-dom` to utilize React.RefCallback type instead of custom implementation ([#2929](https://github.com/elastic/eui/pull/2929))

**Theme: Amsterdam**

- Buttons have a new visual style ([#2874](https://github.com/elastic/eui/pull/2874))

## [`20.1.0`](https://github.com/elastic/eui/tree/v20.1.0)

- Added `theme` prop to `EuiCodeEditor` in support of `AceEditor` themes ([#2970](https://github.com/elastic/eui/pull/2970))
- `EuiButton` now has a single return statement ([#2954](https://github.com/elastic/eui/pull/2954))
- Added `isSortable` props to `EuiDataGridColumn` and `EuiDataGridSchemaDetector` to mark them as un-sortable ([#2952](https://github.com/elastic/eui/pull/2952))
- Converted `EuiForm` to TypeScript, added many missing `/form` Prop types ([#2896](https://github.com/elastic/eui/pull/2896))
- Empty table th elements replaced with td in `EuiTable`. ([#2934](https://github.com/elastic/eui/pull/2934))
- Added default prompt text to `aria-describedby` for `EuiFilePicker` ([#2919](https://github.com/elastic/eui/pull/2919))
- Added SASS variables for text variants of the primary palette `$euiColorPrimaryText`, `$euiColorSecondaryText`, etc... Updated components to use these new variables. ([#2873](https://github.com/elastic/eui/pull/2873))
- Updated SASS mixin `makeHighContrastColor()` to default `$background: $euiPageBackgroundColor` and `$ratio: 4.5`. Created `makeGraphicContrastColor()` for graphic specific contrast levels of 3.0. ([#2873](https://github.com/elastic/eui/pull/2873))
- Added `arrowDisplay` prop to `EuiAccordion` for changing side or hiding completely ([#2914](https://github.com/elastic/eui/pull/2914))
- Added `prepend` and `append` ability to `EuiFieldSearch` ([#2914](https://github.com/elastic/eui/pull/2914))
- Added `notification` and `notificationColor` props to `EuiHeaderSectionItemButton` ([#2914](https://github.com/elastic/eui/pull/2914))
- Added `folderCheck`, `folderExclamation`, `push`, `quote`, `reporter` and `users` icons ([#2935](https://github.com/elastic/eui/pull/2935))
- Updated `folderClosed` and `folderOpen` to match new additions and sit better on the pixel grid ([#2935](https://github.com/elastic/eui/pull/2935))
- Converted `EuiSearchBar` to Typescript ([#2909](https://github.com/elastic/eui/pull/2909))

**Bug fixes**

- Fixed `EuiDataGrid` breaking if invalid schema passed ([#2955](https://github.com/elastic/eui/pull/2955))
- Fixed `EuiTitle` not rendering child classes ([#2925](https://github.com/elastic/eui/pull/2925))
- Extended `div` element in `EuiFlyout` type ([#2914](https://github.com/elastic/eui/pull/2914))
- Fixed popover positioning service to be more lenient when positioning 0-width or 0-height content ([#2948](https://github.com/elastic/eui/pull/2948))

**Theme: Amsterdam**

- Altered `secondary`, `accent` colors to be more saturated ([#2873](https://github.com/elastic/eui/pull/2873))

## [`20.0.2`](https://github.com/elastic/eui/tree/v20.0.2)

**Bug fixes**

- Fixed type definitions for `EuiComboBox` ([#2971](https://github.com/elastic/eui/pull/2971))

## [`20.0.1`](https://github.com/elastic/eui/tree/v20.0.1)

**Bug fixes**

- Added TypeScript definition for `EuiCodeEditor`'s accepting `react-ace` props ([#2926](https://github.com/elastic/eui/pull/2926))
- Added `@types/react-input-autosize` to project's `dependencies` ([#2930](https://github.com/elastic/eui/pull/2930))

## [`20.0.0`](https://github.com/elastic/eui/tree/v20.0.0)

- Converted `EuiComboBox`, `EuiComboBoxInput`, `EuiComboBoxPill`, `EuiComboBoxOptionsList`, `EuiComboBoxOption`, and `EuiComboBoxTitle` to TypeScript ([#2838](https://github.com/elastic/eui/pull/2838))
- Converted `EuiCodeEditor` to TypeScript ([#2836](https://github.com/elastic/eui/pull/2836))
- Converted `EuiCode` and `EuiCodeBlock` and to TypeScript ([#2835](https://github.com/elastic/eui/pull/2835))
- Converted `EuiFilePicker` to TypeScript ([#2832](https://github.com/elastic/eui/issues/2832))
- Exported `EuiSelectOptionProps` type ([#2830](https://github.com/elastic/eui/pull/2830))
- Added `paperClip` glyph to `EuiIcon` ([#2845](https://github.com/elastic/eui/pull/2845))
- Added `banner` prop to `EuiFlyoutBody` and updated `euiOverflowShadow` mixin ([#2837](https://github.com/elastic/eui/pull/2837))
- Updated `editorLink` icon ([#2866](https://github.com/elastic/eui/pull/2866))
- Added control columns to `EuiDataGrid` to support non-data columns like row selection and actions ([#2846](https://github.com/elastic/eui/pull/2846))
- Added `image` glyph to `EuiIcon` ([#2870](https://github.com/elastic/eui/pull/2870))
- Exported TS props from top level `EuiListGroupProps`, `EuiListGroupItemProps`, `EuiSelectableProps`,  `EuiSelectableOption`, `EuiSelectableOptionsListProps` ([#2869](https://github.com/elastic/eui/pull/2869))
- Extending `EuiSelectable[options]` type with correct HTML element ([#2869](https://github.com/elastic/eui/pull/2869))
- Added check mark to single selection `EuiComboBox` ([#2890](https://github.com/elastic/eui/pull/2890))
- Added `logoGoogleG` third-party logo to `EuiIcon` ([#2853](https://github.com/elastic/eui/pull/2853))
- Added Jest `modulesNameMapper` alias for `EuiIcon` using test environment mock ([#2878](https://github.com/elastic/eui/pull/2878))
- Removed `sinon` and `@types/sinon` as dependencies, and converted usages to `jest.fn` ([#2885](https://github.com/elastic/eui/pull/2885))

**Bug fixes**

- Fixed building dev & docs on Windows ([#2847](https://github.com/elastic/eui/pull/2847))
- Fixed screen reader discovery issues with `EuiBottomBar` and `EuiControlBar` ([#2861](https://github.com/elastic/eui/pull/2861))
- Fixed a bug in `EuiDataGrid` causing the first cell to autofocus if interactive ([#2872](https://github.com/elastic/eui/pull/2872))

**Breaking changes**

- Removed `visControls` and `visHeatmap` duplicate icons from docs ([#2908](https://github.com/elastic/eui/pull/2908))

## [`19.0.0`](https://github.com/elastic/eui/tree/v19.0.0)

- Added `cheer` glyph to `EuiIcon` ([#2814](https://github.com/elastic/eui/pull/2814))
- Added `tableCaption` prop to `EuiBasicTable` and improved the default one ([#2782](https://github.com/elastic/eui/pull/2782))
- Converted `EuiDescribedFormGroup` to TypeScript ([#2810](https://github.com/elastic/eui/pull/2810))
- Changed SASS comments to non-compiled comments in invisibles files ([#2807](https://github.com/elastic/eui/pull/2807))
- Optimized the third party logos Ceph, DropWizard, Golang, and Haproxy ([#2812](https://github.com/elastic/eui/pull/2812))
- Added `rowHeader` prop to `EuiBasicTable` to allow consumers to set the identifying cell in a row ([#2802](https://github.com/elastic/eui/pull/2802))
- Added prepend and append to `EuiColorPicker` ([#2819](https://github.com/elastic/eui/pull/2819))
- Improved `EuiDescribedFormGroup` accessibility by avoiding duplicated output in screen readers ([#2783](https://github.com/elastic/eui/pull/2783))
- Added optional `key` attribute to `EuiContextMenu` items and relaxed `name` attribute to allow any React node ([#2817](https://github.com/elastic/eui/pull/2817))
- Converted `EuiColorPicker` color conversion functions to `chroma-js` methods ([#2805](https://github.com/elastic/eui/pull/2805))
- Added `direction` parameter to `euiPaletteColorBlind()` for specifiying lighter or darker (or both) alternates ([#2822](https://github.com/elastic/eui/pull/2822))
- Converted `EuiSideNav` to TypeScript ([#2818](https://github.com/elastic/eui/issues/2818))
- Added babel-transformed and partially mocked commonjs build (`test-env/`) to target Kibana's Jest environment ([#2698](https://github.com/elastic/eui/pull/2698))
- Altered styles of `EuiToken` and add added more token types to match ES field types of `tokenAlias`, `tokenDate`, `tokenGeo`, `tokenIP`, `tokenNested`, `tokenRange`, `tokenShape` ([#2758](https://github.com/elastic/eui/pull/2758))

**Bug fixes**

- Exported missing `EuiSelectProps` type ([#2815](https://github.com/elastic/eui/pull/2815))
- Fixed `EuiCode`'s & `EuiCodeBlock`'s ability to accept non-string children ([#2792](https://github.com/elastic/eui/pull/2792)) ([#2820](https://github.com/elastic/eui/pull/2820))
- Fixed `EuiSearchBar`, `Query`, and `AST`'s ability to accept literal parenthesis characters ([#2791](https://github.com/elastic/eui/pull/2791))
- Fixed coloring of input fields when autofill is on in Chrome ([#2798](https://github.com/elastic/eui/pull/2798))
- Moved `@types/enzyme` and `@types/react-virtualized` to `dependencies` status ([#2828](https://github.com/elastic/eui/pull/2828))
- Removed `@elastic/charts` from inclusion in `eui.d.ts` output ([#2828](https://github.com/elastic/eui/pull/2828))

**Breaking changes**

- Removed `idAria` prop from `EuiDescribedFormGroup` ([#2783](https://github.com/elastic/eui/pull/2783))
- Removed `EuiToken`'s `hideBorder` and `displayOptions` prop for applying `color`, `shape`, and `fill` props directly. Changed `fill` prop type from `boolean` to `light | dark | none`. ([#2758](https://github.com/elastic/eui/pull/2758))

## [`18.3.0`](https://github.com/elastic/eui/tree/v18.3.0)

- Converted `EuiModal` and `EuiConfirmModal` to TypeScript ([#2742](https://github.com/elastic/eui/pull/2742))
- Converted `EuiTabs` to TypeScript ([#2717](https://github.com/elastic/eui/pull/2717))
- Converted `EuiFormRow` to TypeScript ([#2712](https://github.com/elastic/eui/pull/2712))
- Updated `logoAPM`, `logoSecurity` and `logoEnterpriseSearch`. Added `logoWorkplaceSearch` and `logoObservability` ([#2769](https://github.com/elastic/eui/pull/2769))
- Converted `EuiFilterButton` to TypeScript ([#2761](https://github.com/elastic/eui/pull/2761))
- Converted `EuiFilterSelectItem` to TypeScript ([#2761](https://github.com/elastic/eui/pull/2761))
- Converted `EuiFieldSearch` to TypeScript ([#2775](https://github.com/elastic/eui/pull/2775))
- Added `data-test-subj` to the `EuiContextMenuItem` in `EuiTablePagination` ([#2778](https://github.com/elastic/eui/pull/2778))
- Improved `EuiIcon` a11y by using a `title` and `aria-labelledby` ([#2786](https://github.com/elastic/eui/pull/2786))
- Improved compressed `EuiPagination` by including active and last page numbers ([#2779](https://github.com/elastic/eui/pull/2779))
- Converted `EuiSuperSelect` to TypeScript ([#2776](https://github.com/elastic/eui/pull/2776))

**Bug fixes**

- Increased column width on `EuiTableHeaderCellCheckbox` to prevent `EuiCheckbox`'s focus ring from getting clipped in `EuiBasicTable` ([#2770](https://github.com/elastic/eui/pull/2770))
- Fixed the display of `EuiButton` within `EuiControlBar` when `fill={true}` to be more consistent with other buttons ([#2781](https://github.com/elastic/eui/pull/2781))
- Fixed `EuiFormControlLayout` from overwriting className for `prepend` nodes.  ([#2796](https://github.com/elastic/eui/pull/2796))
- Fixed `useRenderToText` and `EuiButtonToggle` from attempting state updates on unmounted components ([#2797](https://github.com/elastic/eui/pull/2797))
- Refactored function and hook instantiation to fix drag action sluggishness in `EuiColorStops` ([#2557](https://github.com/elastic/eui/pull/2557))

**Deprecations**

- `EuiIcon`'s `logoEnterpriseSearch` type deprecated in favor of `logoWorkplaceSearch`
- `EuiIcon`'s `logoAPM` type deprecated in favor of `logoObservability`

## [`18.2.2`](https://github.com/elastic/eui/tree/v18.2.2)

**Note: this release is a backport containing changes originally made in `18.3.0`**

- Updated `logoAPM`, `logoSecurity` and `logoEnterpriseSearch`. Added `logoWorkplaceSearch` and `logoObservability` ([#2769](https://github.com/elastic/eui/pull/2769))

**Bug fixes**

- Fixed `useRenderToText` and `EuiButtonToggle` from attempting state updates on unmounted components ([#2797](https://github.com/elastic/eui/pull/2797))

**Deprecations**

- `EuiIcon`'s `logoEnterpriseSearch` type deprecated in favor of `logoWorkplaceSearch`
- `EuiIcon`'s `logoAPM` type deprecated in favor of `logoObservability`

## [`18.2.1`](https://github.com/elastic/eui/tree/v18.2.1)

**Bug fixes**

- Fixed `EuiFieldSearch`'s trigger of `onChange` when clearing the field value ([#2764](https://github.com/elastic/eui/pull/2764))

## [`18.2.0`](https://github.com/elastic/eui/tree/v18.2.0)

- Added `rencentlyViewedApp` app icon to `EuiIcon` ([#2755](https://github.com/elastic/eui/pull/2755))

**Bug fixes**

- Fixed `EuiBasicTable` & `EuiInMemoryTable` to not un- and re-mount rows when toggling `loading` prop ([#2754](https://github.com/elastic/eui/pull/2754))

## [`18.1.0`](https://github.com/elastic/eui/tree/v18.1.0)

- Lightened `EuiBadge` hollow border color in dark mode ([#2746](https://github.com/elastic/eui/pull/2746))
- Added `minInputProps` and `maxInputProps` to supply more props to the inputs of `EuiDualRange` ([#2738](https://github.com/elastic/eui/pull/2738))
- Changed `EuiBadge` to use EUI palette colors ([#2455](https://github.com/elastic/eui/pull/2455))
- Darkened a few `euiPaletteColorBlind` colors ([#2455](https://github.com/elastic/eui/pull/2455))
- Fixed bug in `EuiCard` where button text was not properly aligned ([#2741](https://github.com/elastic/eui/pull/2741))
- Converted `EuiRange` to TypeScript ([#2732](https://github.com/elastic/eui/pull/2732))
- Converted `EuiDualRange` to TypeScript ([#2732](https://github.com/elastic/eui/pull/2732))
- Converted `EuiRangeInput` to TypeScript ([#2732](https://github.com/elastic/eui/pull/2732))
- Added `bellSlash` glyph to `EuiIcon` ([#2714](https://github.com/elastic/eui/pull/2714))
- Added `legend` prop to `EuiCheckboxGroup` and `EuiRadioGroup` to add `EuiFieldset` wrappers for title the groups ([#2739](https://github.com/elastic/eui/pull/2739))
- Changed `EuiNavDrawerFlyout` to close after child nav items are clicked ([#2749](https://github.com/elastic/eui/pull/2749))
- Changed `EuiNavDrawerFlyout` to trap focus while navigating via keyboard ([#2749](https://github.com/elastic/eui/pull/2749))
- Created a `euiPaletteColorBlindBehindText` variant of the color blind palette ([#2750](https://github.com/elastic/eui/pull/2750))
- Improved focus state of `EuiSwitch`, `EuiCheckbox`, `EuiRadio` and `EuiRange` ([#2745](https://github.com/elastic/eui/pull/2745))

**Bug fixes**

- Changed `EuiRadio` and `EuiCheckbox` labels to be `inline-block` ([#2739](https://github.com/elastic/eui/pull/2739))
- Fixed `EuiCheckboxGroup`'s `options` type to fully extend the `EuiCheckbox` type ([#2739](https://github.com/elastic/eui/pull/2739))

## [`18.0.0`](https://github.com/elastic/eui/tree/v18.0.0)

- Converted `EuiFieldText` to Typescript ([#2688](https://github.com/elastic/eui/pull/2688))
- Added `nested` glyph to `EuiIcon` ([#2707](https://github.com/elastic/eui/pull/2707))
- Added `tableLayout` prop to `EuiTable`, `EuiBasicTable` and `EuiInMemoryTable` to provide the option of auto layout ([#2697](https://github.com/elastic/eui/pull/2697))
- Converted `EuiSuggest` to Typescript ([#2692](https://github.com/elastic/eui/pull/2692))
- Converted `EuiErrorBoundary` to Typescript  ([#2690](https://github.com/elastic/eui/pull/2690))
- Updated `EuiNavDrawer` to accept React fragments ([#2710](https://github.com/elastic/eui/pull/2710))
- Added `EuiFormFieldset` and `EuiFormLegend` components ([#2706](https://github.com/elastic/eui/pull/2706))
- Adjusted colors of color blind viz palette ([#2686](https://github.com/elastic/eui/pull/2686))
- Converted `EuiSelect` to Typescript ([#2694](https://github.com/elastic/eui/pull/2694))
- Added `aggregate`, `pageSelect`, `pagesSelect`, `securitySignal`, `securitySignalDetected`, `securitySignalResolved` and `timeline` icons ([#2704](https://github.com/elastic/eui/pull/2704))
- Added `useDependentState` custom hook ([#2725](https://github.com/elastic/eui/pull/#2725))
- Added `isClearable` prop to `EuiFieldSearch` ([#2723](https://github.com/elastic/eui/pull/2723))

**Bug fixes**

- Fixed `isExpanded` property of nodes from `EuiTreeView` ([#2700](https://github.com/elastic/eui/pull/#2700))
- Added text selection to `EuiLink` button ([#2722](https://github.com/elastic/eui/pull/#2722))
- Fixed bug in `EuiDataGrid` where resizing columns changed the active DOM element ([#2724](https://github.com/elastic/eui/pull/#2724))
- Fixed position of scrollbar in `EuiCodeBlock` ([#2727](https://github.com/elastic/eui/pull/#2727))
- Fixed bug in `EuiDataGrid` that prevented the "Hide fields" popover from showing an updated column list ([#2725](https://github.com/elastic/eui/pull/#2725))

**Breaking changes**

- Changed accepted properties of the `color_palette` method to accept an array of colors ([#2686](https://github.com/elastic/eui/pull/#2686))
- Removed the `palette` export to export each palette function directly ([#2686](https://github.com/elastic/eui/pull/#2686))
- Changed the palette functions to be methods that accept a number of steps and removed `.colors` key ([#2686](https://github.com/elastic/eui/pull/#2686))

## [`17.3.1`](https://github.com/elastic/eui/tree/v17.3.1)

**Bug fixes**

- Fixed TS types and exports for `EuiTextArea` and `EuiFieldNumber` ([#2703](https://github.com/elastic/eui/pull/2703))

## [`17.3.0`](https://github.com/elastic/eui/tree/v17.3.0)

- Converted `EuiFieldNumber` to Typescript ([#2685](https://github.com/elastic/eui/pull/2685))
- Converted `EuiFieldPassword` to Typescript ([#2683](https://github.com/elastic/eui/pull/2683))
- Converted `EuiHighlight` to Typescript ([#2681](https://github.com/elastic/eui/pull/2681))
- Added `data-test-subj` property to the `EuiCodeEditor` component ([#2689](https://github.com/elastic/eui/pull/2689))
- Converted `EuiTextArea` to Typescript ([#2695](https://github.com/elastic/eui/pull/2695))
- Converted `EuiPage` and related child components to  TypeScript ([#2669](https://github.com/elastic/eui/pull/2669))
- Added `annotation` glyph ([#2691](https://github.com/elastic/eui/pull/2691))
- Added `initialWidth` and `isResizable` configurations to `EuiDataGrid`'s columns ([#2696](https://github.com/elastic/eui/pull/2696))

**Bug fixes**

- Reverted removal of `toggleOpen` method from `EuiNavDrawer` ([#2682](https://github.com/elastic/eui/pull/2682))
- Improved `EuiDataGrid` update performance ([#2676](https://github.com/elastic/eui/pull/2676))
- Fixed `EuiDatagrid` header top border when configured to have no toolbar ([#2619](https://github.com/elastic/eui/pull/#2619))

## [`17.2.1`](https://github.com/elastic/eui/tree/v17.2.1)

**Bug fixes**

- Changed package.json version to match sure our build scripts release the correct sequential number ([#2674](https://github.com/elastic/eui/pull/2674))

## [`17.1.3`](https://github.com/elastic/eui/tree/v17.1.3)

**NOTE: This release came out of order due to a release script error. It actually came after 17.2.0 and can be ignored in favor of 17.2.1**

- Reverted docs changes in `17.2.0` that caused the build script to die ([#2672](https://github.com/elastic/eui/pull/2672))

**Bug fixes**

- Removed TypeScript definitions in `*.test.tsx?` files from _eui.d.ts_ ([#2673](https://github.com/elastic/eui/pull/2673))

## [`17.2.0`](https://github.com/elastic/eui/tree/v17.2.0)

**NOTE: This release had an error in our documentation layer. Use 17.2.1 instead**

- Improved a11y of `EuiNavDrawer` lock button state via `aria-pressed` ([#2643](https://github.com/elastic/eui/pull/2643))
- Added new stylesheets for the EUI Amsterdam theme ([#2633](https://github.com/elastic/eui/pull/2633))
- Added exports for available types related to `EuiDataGrid` ([#2640](https://github.com/elastic/eui/pull/2640))

**Bug fixes**

- Improved `EuiDataGrid` update performance ([#2638](https://github.com/elastic/eui/pull/2638))
- Fixed `EuiDroppable` not accepting multiple children when using TypeScript ([#2634](https://github.com/elastic/eui/pull/2634))
- Fixed `EuiComboBox` from submitting parent `form` element when selecting options via `Enter` key ([#2642](https://github.com/elastic/eui/pull/2642))
- Fixed `EuiNavDrawer` expand button from losing focus after click ([#2643](https://github.com/elastic/eui/pull/2643))
- Fixed instances of potentially duplicate `EuiPopover` `id` attributes ([#2667](https://github.com/elastic/eui/pull/2667))

## [`17.1.2`](https://github.com/elastic/eui/tree/v17.1.2)

**Bug fixes**

- Fixed `EuiCodeEditor` custom mode file error by initializing with existing mode ([#2616](https://github.com/elastic/eui/pull/2616))
- Removed `EuiIcon` default titles ([#2632](https://github.com/elastic/eui/pull/2632))

## [`17.1.1`](https://github.com/elastic/eui/tree/v17.1.1)

**Bug fixes**

- Fixed screenreader text in `EuiTreeView` and added truncation ([#2627](https://github.com/elastic/eui/pull/2627))

## [`17.1.0`](https://github.com/elastic/eui/tree/v17.1.0)

- Added an optional `key` property inside the `options` prop in `EuiSelectableList` component ([#2608](https://github.com/elastic/eui/pull/2608))
- Added `toolbarAdditionalControls` prop to `EuiDataGrid` to allow for custom buttons in the toolbar ([#2594](https://github.com/elastic/eui/pull/2594))
- Added TypeScript definitions for `EuiBasicTable`, `EuiInMemoryTable`, and related components ([#2428](https://github.com/elastic/eui/pull/2428))
- Updated `logoSecurity` and `appSecurityAnalytics` icons ([#2613](https://github.com/elastic/eui/pull/2613))
- Added support for `.gif` base64 images in the webpack.config

**Bug fixes**

- Fixed UX/focus bug in `EuiDataGrid` when using keyboard shortcuts to paginate ([#2602](https://github.com/elastic/eui/pull/2602))
- Fixed `EuiIcon` accessibility by adding a `title` prop and a default `aria-label` ([#2554](https://github.com/elastic/eui/pull/2554))
- Fixed `EuiDataGrid`'s in-memory sorting of numeric columns when the cell data contains multiple digit groups ([#2603](https://github.com/elastic/eui/pull/2603))
- Improved pagination in `EuiBasicTable`. `paginationBar` is hidden when there is no data and `EuiPagination` is displayed even when there is only one page ([#2598](https://github.com/elastic/eui/pull/#2598))
- Fixed react-dom warning when `EuiPopover` was unmounted before calls to setState ([#2614](https://github.com/elastic/eui/pull/2614))

## [`17.0.0`](https://github.com/elastic/eui/tree/v17.0.0)

**Breaking changes**

- Moved any shared component-level Sass variables and mixins into the `global_styling` directory ([#2551](https://github.com/elastic/eui/pull/2551))
- Reworked `euiPanel()` mixin to require the entirety of a selector (i.e. require the '.' in addition to the string) ([#2551](https://github.com/elastic/eui/pull/2551))
- Updated React peerDependencies to version 16.12 ([#2571](https://github.com/elastic/eui/pull/2571))
- Changed to generated `id` value for `EuiFormRow` to ensure uniqueness  ([#2588](https://github.com/elastic/eui/pull/2588))

## [`16.2.1`](https://github.com/elastic/eui/tree/v16.2.1)

**Bug fixes**

- Fixed label wrapping of `EuiSwitch` ([#2585](https://github.com/elastic/eui/pull/2585))
- Replaced `<p>` tag surrounding the label with a `<span>` tag in `EuiSwitch` to fix any inherited margin ([#2585](https://github.com/elastic/eui/pull/2585))
- Added the same padding from `EuiSelectableListItem` to the heading to fix alignment ([#2585](https://github.com/elastic/eui/pull/2585))
- Added exports for `EuiCheckboxType`, `EuiCheckboxGroupOption`, and `EuiCheckboxGroupIdToSelectedMap` types ([#2593](https://github.com/elastic/eui/pull/2593))
- Fixed `.euiHeaderLinks__mobileList` in `EuiHeaderLinks` to only display it on mobile ([#2590](https://github.com/elastic/eui/pull/#2590))
- Fixed `EuiAccordion` icon rotation when it is a child of another accordion so it doesn't inherit the rotation state of the parent ([#2595](https://github.com/elastic/eui/pull/#2595))

## [`16.2.0`](https://github.com/elastic/eui/tree/v16.2.0)

- Added `EuiCheckableCard` component, for radio buttons or checkboxes with complex child content ([#2555](https://github.com/elastic/eui/pull/2555))
- Updated `EuiCheckbox` and `EuiCheckboxGroup` to TypeScript ([#2555](https://github.com/elastic/eui/pull/2555))

**Bug fixes**

- Fixed `EuiSwitch` clicking on disabled label ([#2575](https://github.com/elastic/eui/pull/2575))
- Fixed `EuiComboBox` options list closing when clicking outside the component after scrolling ([#2589](https://github.com/elastic/eui/pull/2589))

## [`16.1.0`](https://github.com/elastic/eui/tree/v16.1.0)

- Updated compressed styles for `EuiButtonGroup` to include a background color ([#2568](https://github.com/elastic/eui/pull/2568))
- Added `heading` prop to `EuiCallOut` to allow for variance in the title tag ([#2357](https://github.com/elastic/eui/pull/2357))
- Added `badge` prop and new styles `EuiHeaderAlert` ([#2506](https://github.com/elastic/eui/pull/2506))
- Added new keyboard shortcuts for the data grid component: `Home` (same row, first column), `End` (same row, last column), `Ctrl+Home` (first row, first column), `Ctrl+End` (last row, last column), `Page Up` (next page) and `Page Down` (previous page) ([#2519](https://github.com/elastic/eui/pull/2519))
- Added `disabled` prop to the `EuiCheckboxGroup` definition ([#2545](https://github.com/elastic/eui/pull/2545))
- Added `disabled` option to the `option` attribute of the `options` object that is passed to the `EuiCheckboxGroup` so that checkboxes in a group can be individually disabled ([#2548](https://github.com/elastic/eui/pull/2548))
- Added `EuiAspectRatio` component that allows for responsively resizing embeds ([#2535](https://github.com/elastic/eui/pull/2535))
- Added `display` and `titleSize` props to `EuiCard` ([#2566](https://github.com/elastic/eui/pull/2566))
- Added `accessibility` glyph to `EuiIcon` ([#2566](https://github.com/elastic/eui/pull/2566))

**Bug fixes**

- Fixed `EuiDataGrid` schema detection on already defined column schemas ([#2550](https://github.com/elastic/eui/pull/2550))
- Added `euiTextBreakWord()` to `EuiToast` header ([#2549](https://github.com/elastic/eui/pull/2549))
- Fixed `.eui-textBreakAll` on Firefox ([#2549](https://github.com/elastic/eui/pull/2549))
- Fixed `EuiBetaBadge` accessibility with `tab-index=0` ([#2559](https://github.com/elastic/eui/pull/2559))
- Improved `EuiIcon` loading performance ([#2565](https://github.com/elastic/eui/pull/2565))

## [`16.0.1`](https://github.com/elastic/eui/tree/v16.0.1)

**Bug fixes**

- `EuiSwitch` now passes `name` attribute into underlying `button` ([#2533](https://github.com/elastic/eui/pull/2533))

## [`16.0.0`](https://github.com/elastic/eui/tree/v16.0.0)

- Made `EuiCard` more accessible ([#2521](https://github.com/elastic/eui/pull/2521))
- Added ability to pass `children` to `EuiCard` ([#2521](https://github.com/elastic/eui/pull/2521))
- Replaced root element in `EuiFlyout`, switching from `span` to `Fragment` ([#2527](https://github.com/elastic/eui/pull/2527))
- Upgraded `react-virtualized` to `9.21.2` ([#2531](https://github.com/elastic/eui/pull/2531))

**Bug fixes**

- Added support for `timeFormat` formatting in `EuiSuperDatePicker` and fixed some formatting inconsistencies ([#2518](https://github.com/elastic/eui/pull/2518))
- Added support for `locale` in `EuiSuperDatePicker` and `EuiDatePicker` both as a prop and from `EuiContext` ([#2518](https://github.com/elastic/eui/pull/2518))

**Breaking changes**

- Removed `EuiCardGraphic` ([#2521](https://github.com/elastic/eui/pull/2521))

## [`15.0.0`](https://github.com/elastic/eui/tree/v15.0.0)

- Converted `EuiShowFor` and `EuiHideFor` to TS ([#2503](https://github.com/elastic/eui/pull/2503))
- Upgraded `react-ace` to `7.0.5` ([#2526](https://github.com/elastic/eui/pull/2526))

**Bug fixes**
- Fixed `EuiButton` disabled text color ([#2534](lhttps://github.com/elastic/eui/pull/2534))
- Created `.euiTableCaption` with `position: relative` to avoid double border under header row ([#2484](https://github.com/elastic/eui/pull/2484))
- Fixed `EuiSwitch` to use `aria-labelledby` ([#2522](https://github.com/elastic/eui/pull/2522))
- Fixed `EuiPanelProps` type definition ([#2516](https://github.com/elastic/eui/pull/2516))

**Breaking changes**

- Added `display` modifier to `EuiShowFor` ([#2503](https://github.com/elastic/eui/pull/2503))
- Updated minimum TypeScript version to 3.5.3 ([#2510](https://github.com/elastic/eui/pull/2510))
- Removed `Omit` type in favor of TypeScript's built-in ([#2510](https://github.com/elastic/eui/pull/2510))

## [`14.10.0`](https://github.com/elastic/eui/tree/v14.10.0)

- Added new `euiControlBar` component for bottom-of-screen navigational elements. ([#2204](https://github.com/elastic/eui/pull/2204))
- Converted `EuiFlyout` to TypeScript ([#2500](https://github.com/elastic/eui/pull/2500))
- Added an animation to the arrow on `EuiAccordion` as it opens / closes ([#2507](https://github.com/elastic/eui/pull/2507))
- Upgraded `react-input-autosize` to `2.2.2` ([#2514](https://github.com/elastic/eui/pull/2514))

**Bug fixes**

- Simplified `EuiColorStops` popover toggling ([#2505](https://github.com/elastic/eui/pull/2505))

## [`14.9.0`](https://github.com/elastic/eui/tree/v14.9.0)

- Added new `euiTreeView` component for rendering recursive objects such as folder structures. ([#2409](https://github.com/elastic/eui/pull/2409))
- Added `euiXScrollWithShadows()` mixin and `.eui-xScrollWithShadows` utility class ([#2458](https://github.com/elastic/eui/pull/2458))
- Fixed `EuiColorStops` where empty string values would cause range min or max to be NaN ([#2496](https://github.com/elastic/eui/pull/2496))
- Improved `EuiSwitch` a11y by aligning to aria roles ([#2491](https://github.com/elastic/eui/pull/2491))
- Converted `EuiSwitch` to TypeScript ([#2491](https://github.com/elastic/eui/pull/2491))
- Added an accessible label-less `EuiSwitch` variation ([#2491](https://github.com/elastic/eui/pull/2491))

**Bug fixes**

- Normalized button `moz-focus-inner` ([#2445](https://github.com/elastic/eui/pull/2445))
- Fixed typo to correct `aria-modal` attribute in`EuiPopover` ([#2488](https://github.com/elastic/eui/pull/2488))
- Fixed position of `EuiCodeBlock` controls and added more tests ([#2459](https://github.com/elastic/eui/pull/2459))
- Changed `EuiCodeBlock` so that `overflowHeight` now applies a `maxHeight` instead of a `height` on the block ([#2487](https://github.com/elastic/eui/pull/2487))
- Fixed potentially inconsistent state update ([#2481](https://github.com/elastic/eui/pull/2481))
- Fixed `EuiSwitch` form behavior by adding a default button `type` of 'button' ([#2491](https://github.com/elastic/eui/pull/2491))

## [`14.8.0`](https://github.com/elastic/eui/tree/v14.8.0)

* `EuiButtonGroup` and `EuiButtonToggle` now accept `ReactNode` for their label prop instead of string ([#2392](https://github.com/elastic/eui/pull/2392))
* Added `useRenderToText` to `inner_text` service suite to render `ReactNode`s into label text ([#2392](https://github.com/elastic/eui/pull/2392))
* Added icons `tableDensityExpanded`, `tableDensityCompact`, `tableDensityNormal` to `EuiIcon` ([#2230](https://github.com/elastic/eui/pull/2230))
* Added `!important` to the animation of `EuiFocusRing` animation to make sure it is always used ([#2230](https://github.com/elastic/eui/pull/2230))
* Added `expandMini` icon to `EuiIcon` ([#2207](https://github.com/elastic/eui/pull/2366))
* Changed `EuiPopover` to use `role="dialog"` for better screen-reader announcements ([#2207](https://github.com/elastic/eui/pull/2366))
* Added function callback `onTrapDeactivation` to `EuiPopover` for when a focus trap is deactivated ([#2366](https://github.com/elastic/eui/pull/2366))
* Added logic for rendering of focus around `EuiPopover` to counteract a race condition ([#2366](https://github.com/elastic/eui/pull/2366))
* Added `EuiDataGrid` ([#2165](https://github.com/elastic/eui/pull/2165))

**Bug fixes**

* Corrected `lockProps` passdown in `EuiFocusTrap`, specifically to allows `style` to be passed down. ([#2230](https://github.com/elastic/eui/pull/2230))
* Changed `children` property on `I18nTokensShape` type from a single `ReactChild` to now accept an `array` ([#2230](https://github.com/elastic/eui/pull/2230))
* Adjusted the color of `$euiColorHighlight` in dark mode ([#2176](https://github.com/elastic/eui/pull/2176))
* Changed `EuiPopoverFooter` padding to uniformly adjust with the size of the popover ([#2207](https://github.com/elastic/eui/pull/2207))
* Fixed `isDragDisabled` prop usage in `EuiDraggable` ([#2207](https://github.com/elastic/eui/pull/2366))
* Fixed `EuiMutationObserver`'s handling of`onMutation` when that prop's value changes ([#2421](https://github.com/elastic/eui/pull/2421))

## [`14.7.0`](https://github.com/elastic/eui/tree/v14.7.0)

- Converted `EuiRadio` and `EuiRadioGroup` to TypeScript ([#2438](https://github.com/elastic/eui/pull/2438))
- Improved a11y in `EuiImage` ([#2447](https://github.com/elastic/eui/pull/2447))
- Made EuiIcon a PureComponent, to speed up React re-render performance ([#2448](https://github.com/elastic/eui/pull/2448))
- Added ability for `EuiColorStops` to accept user-defined range bounds ([#2396](https://github.com/elastic/eui/pull/2396))
- Added `external` prop to `EuiLink` ([#2442](https://github.com/elastic/eui/pull/2442))
- Added disabled state to `EuiBadge` ([#2440](https://github.com/elastic/eui/pull/2440))
- Changed `EuiLink` to appear non interactive when passed the `disabled` prop and an `onClick` handler ([#2423](https://github.com/elastic/eui/pull/2423))
- Added `minimize` glyph to `EuiIcon` ([#2457](https://github.com/elastic/eui/pull/2457))

**Bug fixes**

- Reenabled `width` property for `EuiTable` cell components ([#2452](https://github.com/elastic/eui/pull/2452))
- Fixed `EuiNavDrawer` collapse/expand button height issue
 ([#2463](https://github.com/elastic/eui/pull/2463))

## [`14.6.0`](https://github.com/elastic/eui/tree/v14.6.0)

- Added new updated `infraApp` and `logsApp` icons. ([#2430](https://github.com/elastic/eui/pull/2430))

**Bug fixes**

- Fixed missing misc. button and link type definition exports ([#2434](https://github.com/elastic/eui/pull/2434))
- Strip custom semantics from `EuiSideNav` ([#2429](https://github.com/elastic/eui/pull/2429))

## [`14.5.1`](https://github.com/elastic/eui/tree/v14.5.1)

**Note: this release is a backport containing changes originally made in `14.6.0` and `14.7.0`**

- Added new updated `infraApp` and `logsApp` icons. ([#2430](https://github.com/elastic/eui/pull/2430))
- Made EuiIcon a PureComponent, to speed up React re-render performance ([#2448](https://github.com/elastic/eui/pull/2448))

**Bug fixes**

- Fixed `EuiNavDrawer` collapse/expand button height issue ([#2463](https://github.com/elastic/eui/pull/2463))

## [`14.5.0`](https://github.com/elastic/eui/tree/v14.5.0)

- Update Elastic-Charts to version 13.0.0 and updated the theme object accordingly ([#2381](https://github.com/elastic/eui/pull/2381))
- Added new `EuiColorStops` component ([#2360](https://github.com/elastic/eui/pull/2360))
- Added `currency` glyph to 'EuiIcon' ([#2398](https://github.com/elastic/eui/pull/2398))
- Migrate `EuiBreadcrumbs`, `EuiHeader` etc, and `EuiLink` to TypeScript ([#2391](https://github.com/elastic/eui/pull/2391))
- Added `hasChildLabel` prop to `EuiFormRow` to avoid duplicate labels ([#2411](https://github.com/elastic/eui/pull/2411))
- Added `component` prop to `EuiPageBody`, switching the default from `div` to `main` ([#2410](https://github.com/elastic/eui/pull/2410))
- Added focus state to `EuiListGroupItem` ([#2406](https://github.com/elastic/eui/pull/2406))
- Added `keyboardShorcut` glyph to 'EuiIcon ([#2413](https://github.com/elastic/eui/pull/2413))
- Improved a11y in `EuiNavDrawer` ([#2417](https://github.com/elastic/eui/pull/2417))
- Improved a11y in `EuiSuperDatePicker` ([#2426](https://github.com/elastic/eui/pull/2426))

**Bug fixes**

- Fixed `EuiSelectable` to accept programmatic updates to its `options` prop ([#2390](https://github.com/elastic/eui/pull/2390))
- Fixed poor labeling in `EuiSuperDatePicker` ([#2411](https://github.com/elastic/eui/pull/2411))
- Fixed `EuiCodeEditor`'s ID to be dynamic between renders ([#2411](https://github.com/elastic/eui/pull/2411))
- Fixed `EuiCodeEditor` to not render multiple labels for some inputs ([#2411](https://github.com/elastic/eui/pull/2411))
- Fixed `EuiBreadcrumbs` improper use of `useInnerText` hook ([#2425](https://github.com/elastic/eui/pull/2425))

## [`14.4.0`](https://github.com/elastic/eui/tree/v14.4.0)

- Migrate `EuiEmptyPrompt`and `EuiCard` to TS ([#2387](https://github.com/elastic/eui/pull/2387))
- Added Lens app `lensApp` icon ([#2389](https://github.com/elastic/eui/pull/2389))
- Made `EuiKeyPadMenuItem` beta badge smaller ([#2388](https://github.com/elastic/eui/pull/2388))

## [`14.3.0`](https://github.com/elastic/eui/tree/v14.3.0)

- Added `package` icon to glyph set ([#2378](https://github.com/elastic/eui/pull/2378))
- Modified `EuiFacetButton` to use `$euiFocusBackgroundColor` for `:focus` state ([2365](https://github.com/elastic/eui/pull/2365))
- Added a `showMaxPopover` option for `EuiBreadcrumbs` to display all items when a `max` is set. ([#2342](https://github.com/elastic/eui/pull/2342))
- Added `data-test-subj` support for basic and in-memory tables' actions ([#2353](https://github.com/elastic/eui/pull/2353))
- Added `ip` icon to glyph set ([#2371](https://github.com/elastic/eui/pull/2371))
- Set `textOnly={true}` for expanded rows in `EuiBasicTable` ([#2376](https://github.com/elastic/eui/pull/2376))
- Added `visAreaStacked`, `visBarVerticalStacked`, and `visBarHorizontalStacked` icons to glyph set ([#2379](https://github.com/elastic/eui/pull/2379))
- Adjusted style of beta badge on `EuiKeyPadMenuItem` ([#2375](https://github.com/elastic/eui/pull/2375))
- Migrate `EuiFacetGroup`, `EuiKeyPadMenu` and `EuiCallOut` to TS ([#2382](https://github.com/elastic/eui/pull/2382))

**Bug fixes**

- Fixed spacing of `EuiFormErrorText` to match `EuiFormHelpText` ([#2354](https://github.com/elastic/eui/pull/2354))
- Fixed bug in `EuiPopover` where Array.prototype.slice() may have been called on 'undefined' ([#2369](https://github.com/elastic/eui/pull/2369))
- Properly exported `copy`, `move`, and `reorder` drag-and-drop service methods ([#2377](https://github.com/elastic/eui/pull/2377))

## [`14.2.0`](https://github.com/elastic/eui/tree/v14.2.0)

- Added `compressed` option to `buttonSize` prop of EuiButtonGroup ([#2343](https://github.com/elastic/eui/pull/2343))
- Added disabled states to `EuiCard`, `EuiKeyPadMenuItem` and `EuiKeyPadMenuItemButton`
 ([#2333](https://github.com/elastic/eui/pull/2340))
- Added missing `compressed` TS definitions to `EuiComboBox`, `EuiCheckboxGroup`, `EuiCheckbox`, `EuiFieldSearch`, `EuiRadioGroup`, `EuiSwitch` ([#2338](https://github.com/elastic/eui/pull/2338))
- Added auto-margin between `EuiFormRow` and `EuiButton` ([#2338](https://github.com/elastic/eui/pull/2338))
- Added border to `[readOnly]` inputs ([#2338](https://github.com/elastic/eui/pull/2338))

**Bug fixes**

- Fixed `onChange` TS defs for EuiRange ([#2349](https://github.com/elastic/eui/pull/2349))
- Fixed default z-index of `EuiPopover` ([#2341](https://github.com/elastic/eui/pull/2341))
- Fixed styling for `prepend` and `append` nodes that may be popovers or tooltips ([#2338](https://github.com/elastic/eui/pull/2338))

## [`14.1.1`](https://github.com/elastic/eui/tree/v14.1.1)

**Bug fixes**

- Fixed accidental removal of Elastic Charts from dependencies ([#2348](https://github.com/elastic/eui/pull/2348))

## [`14.1.0`](https://github.com/elastic/eui/tree/v14.1.0)

- Created `EuiSuggest` component ([#2270](https://github.com/elastic/eui/pull/2270))
- Added missing `compressed` styling to `EuiSwitch` ([#2327](https://github.com/elastic/eui/pull/2327))
- Migrate `EuiBottomBar`, `EuiHealth` and `EuiImage` to TS ([#2328](https://github.com/elastic/eui/pull/2328))
- Added hover and focus states when `allowFullScreen` is true in `EuiImage`([#2287](https://github.com/elastic/eui/pull/2287))
- Converted `EuiColorPicker` to TypeScript ([#2340](https://github.com/elastic/eui/pull/2340))
- Added inline rendering option to `EuiColorPicker` ([#2340](https://github.com/elastic/eui/pull/2340))

## [`14.0.0`](https://github.com/elastic/eui/tree/v14.0.0)

### Feature: Compressed Form Controls ([#2167](https://github.com/elastic/eui/pull/2167))

- Altered the look of `compressed` form controls to look more subtle
- Created `EuiFormControlLayoutDelimited` for dual inputs indicating a range
- Added compressed and column style layouts to `EuiFormRow` via `display` prop
- Reduced overall height of `compressed` `EuiRange` and `EuiDualRange`
- Added `showInput = 'inputWithPopover'` option for `compressed` `EuiRange` and `EuiDualRange` to display the slider in a popover

- Made all inputs in the `EuiSuperDatePicker` popover `compressed`
- Added `controlOnly` prop to `EuiFieldText` and `EuiFieldNumber`
- Allow `style` prop to be passed down in `EuiColorPickerSwatch`
- `EuiFilePicker` now has `default` and `large` display sizes that both have `compressed` alternatives
- Allow strings to be passed as `append`/`prepend` props and added a11y support
- Added a max height with overflow to `EuiSuperSelect`

**Bug fixes**

- Fixed `EuiColorPicker` padding on right to accomodate down caret
- Fixed sizings of `EuiComboBox` and pills
- Fixed truncation on `EuiContextMenuItem`
- Fixed style of more `append`/`prepend` options of `EuiFormControlLayout`

**Deprecations**

- `EuiFormRow`'s `compressed` prop deprecated in favor of `display: rowCompressed`
- `EuiFormRow`'s `displayOnly` prop deprecated in favor of `display: center`

**Breaking changes**

- SASS mixin `euiTextOverflowWrap()` has been removed in favor of `euiTextBreakWord()`
- `EuiFormLabel` no longer has a bottom margin
- `EuiFormRow` no longer has bottom padding, nor does it add margin to any `+ *` siblings only sibling `EuiFormRow`s

## [`13.8.2`](https://github.com/elastic/eui/tree/v13.8.2)

**Bug fixes**

- Corrected `EuiCodeBlock`'s proptype for `children` to be string or array of strings. ([#2324](https://github.com/elastic/eui/pull/2324))
- Fixed `onClick` TypeScript definition for `EuiPanel` ([#2330](https://github.com/elastic/eui/pull/2330))
- Fixed `EuiComboBox` list reopening after closing on option selection in IE11 ([#2326](https://github.com/elastic/eui/pull/2326))

## [`13.8.1`](https://github.com/elastic/eui/tree/v13.8.1)

**Bug fixes**

- Updated TS def for `EuiFilterSelect` ([#2291](https://github.com/elastic/eui/pull/2291))
- Fixed alignment of icons and label in `EuiSideNavItem` ([#2297](https://github.com/elastic/eui/pull/2297))
- Fixed logic in `EuiContextMenu` to account for index of `0` ([#2304](https://github.com/elastic/eui/pull/2304))

## [`13.8.0`](https://github.com/elastic/eui/tree/v13.8.0)

- Added href prop to `EuiTab` and converted to TypeScript ([#2275](https://github.com/elastic/eui/pull/2275))
- Created `EuiInputPopover` component (formally) ([#2269](https://github.com/elastic/eui/pull/2269))
- Added docs for using [Elastic Charts](https://elastic.github.io/elastic-charts) with EUI ([#2209](https://github.com/elastic/eui/pull/2209))
- Improved fix for `EuiSuperDatePicker` to update `asyncInterval.isStopped` on a `isPaused` prop change. ([#2298](https://github.com/elastic/eui/pull/2298))

**Bug fixes**

- Removed extra right side margin in `EuiSuperDatePicker` ([#2236](https://github.com/elastic/eui/pull/2236))
- Fixed incorrect `onClick` type for `EuiButtonEmpty` ([#2282](https://github.com/elastic/eui/pull/2282))
- Fixed compilation script to remove all TypeScript definition exports from built JS assets ([#2279](https://github.com/elastic/eui/pull/2279))
- Fixed output extension for `dist` charts theme module ([#2294](https://github.com/elastic/eui/pull/2294))

## [`13.7.0`](https://github.com/elastic/eui/tree/v13.7.0)

- Allow `EuiFlexGroup` to accept a `ref` ([#2223](https://github.com/elastic/eui/pull/2223))

**Bug fixes**

- Fixed `EuiSuperDatePicker` to update `asyncInterval.isStopped` on a `isPaused` prop change. ([#2250](https://github.com/elastic/eui/pull/2250))
- Converted table, popover, buttons, pagination, outside click detector, focus trap, context menu, and panel to TypeScript ([#2212](https://github.com/elastic/eui/pull/2212))
- Fixed `EuiStat` invalid DOM nesting due to a `<p>` tag nested within another `<p>` tag ([#2229](https://github.com/elastic/eui/pull/2229))
- Fixed title text of dock/undock icon in `EuiNavDrawer` ([#2261](https://github.com/elastic/eui/pull/2261))

**Reverts**

- Revert conversion of `EuiSwitch` to `button[role=switch]` and TypeScript ([#2255](https://github.com/elastic/eui/pull/2255))

## [`13.6.1`](https://github.com/elastic/eui/tree/v13.6.1)

**Note: this release is a backport containing changes originally made in `13.7.0`**

**Bug fixes**

- Fixed title text of dock/undock icon in `EuiNavDrawer` ([#2261](https://github.com/elastic/eui/pull/2261))

## [`13.6.0`](https://github.com/elastic/eui/tree/v13.6.0)

**Note: this contains a reversion backported for targeted release**

- Revert conversion of `EuiSwitch` to `button[role=switch]` and TypeScript ([#2255](https://github.com/elastic/eui/pull/2255))

## [`13.5.0`](https://github.com/elastic/eui/tree/v13.5.0)

**Note: this contains component code that was reverted in the next release. Use `13.6.0` instead**

- Fixed `logoCloudEnterprise`, `logoLogging`, and `logoSecurity` SVGs in `EuiIcon` to be center aligned ([#2246](https://github.com/elastic/eui/pull/2246))
- Added locking behavior of `EuiNavDrawer` expanded state inluding the following props `isLocked`, `onIsLockedUpdate` ([#2247](https://github.com/elastic/eui/pull/2247))

## [`13.4.1`](https://github.com/elastic/eui/tree/v13.4.1)

**Note: this contains component code that was later reverted. Use `13.6.0` instead**

- Converted `EuiSwitch` to TypeScript ([#2243](https://github.com/elastic/eui/pull/2243))

**Bug fixes**

- Added missing `viewBox` attribute to Docker, Kubernetes, and Redis logos ([#2240](https://github.com/elastic/eui/pull/2240))

## [`13.4.0`](https://github.com/elastic/eui/tree/v13.4.0)

**Note: this contains component code that was later reverted. Use `13.6.0` instead**

- Converted `EuiFacetButton` to TypeScript ([#2226](https://github.com/elastic/eui/pull/2226))
- Added an optional `onClear` prop to the the `EuiDatePicker` component ([#2235](https://github.com/elastic/eui/pull/2235))
- Added support for `onClick` and `href` props on `EuiListGroupItem` and converted to TypeScript ([#1933](https://github.com/elastic/eui/pull/1933))

**Bug fixes**

- Fixed `EuiSwitch` semantics to align with aria roles ([#2193](https://github.com/elastic/eui/pull/2193))
- Removed Firefox's focus ring to match other browsers ([#2193](https://github.com/elastic/eui/pull/2193))
- Added missing `onChange` TS defs for EuiRange ([#2211](https://github.com/elastic/eui/pull/2211))
- Fixed `EuiBadge` text cursor to default pointer ([#2234](https://github.com/elastic/eui/pull/2234))
- Fixed `EuiPageContent` className prop to allow the passed-in className to take cascade precedence over classes generated by the component ([#2237](https://github.com/elastic/eui/pull/2237))

## [`13.3.0`](https://github.com/elastic/eui/tree/v13.3.0)

- Added i18n tokens to `EuiSuperDatePicker` and `EuiSuperUpdateButton`

## [`13.2.0`](https://github.com/elastic/eui/tree/v13.2.0)

- Converted `EuiStep`, `EuiSteps`, `EuiStepHorizontal`, `EuiStepsHorizontal`, and `EuiSubSteps` to Typescript ([#2186](https://github.com/elastic/eui/pull/2186))

**Bug fixes**

- Fixed `EuiBadge` truncation and auto-applied `title` attribute with `innerText` ([#2190](https://github.com/elastic/eui/pull/2190))
- Remove exported TypeScript type and interface exports from built artifacts when they originate from `node_modules` ([#2191](https://github.com/elastic/eui/pull/2191))
- Fixed `EuiBadge` truncation in IE and for the global filters pattern ([#2194](https://github.com/elastic/eui/pull/2194))
- Fixed alignment of long titles in `EuiStep` ([#2186](https://github.com/elastic/eui/pull/2186))
- Fixed the TS defs for EuiFilterSelectItem ([#2192](https://github.com/elastic/eui/pull/2192))
- Added missing TS defs for EuiTextArea ([#2201](https://github.com/elastic/eui/pull/2201))

## [`13.1.1`](https://github.com/elastic/eui/tree/v13.1.1)

**Bug fixes**

- Fixed `EuiMutationObserver` errors in IE11 by conditionally setting the `attributes` observer option according to the new spec ([#2180](https://github.com/elastic/eui/pull/2180))
- Fixed error message when an I18n mapping is a formatting function with no values provided. ([#2182](https://github.com/elastic/eui/pull/2182))

## [`13.1.0`](https://github.com/elastic/eui/tree/v13.1.0)

- Added `partial` glyph to `EuiIcon` ([#2152](https://github.com/elastic/eui/pull/2152))
- Added `tall`, `fullWidth`, and `isInvalid` props to `EuiFilePicker` ([#2145](https://github.com/elastic/eui/pull/2145))
- Added exports for `react-beautiful-dnd` interfaces used by EUI components ([#2173](https://github.com/elastic/eui/pull/2173))
- Added `isDisabled` prop & styles to `EuiSuperDatePicker` ([#2139](https://github.com/elastic/eui/pull/2139))
- Added `responsiveColumn` option to `type` prop of `EuiDescriptionList` ([#2166](https://github.com/elastic/eui/pull/2166))
- Removed `<use>` and `<def>` from svg icons ([#2162](https://github.com/elastic/eui/pull/2162))

**Bug fixes**

- Fixed invalid `aria-desribedby` values set by `EuiToolTip` ([#2156](https://github.com/elastic/eui/pull/2156))
- Added `"center"` as an acceptable value to `EuiBasicTable`'s `align` proptype ([#2158](https://github.com/elastic/eui/pull/2158))
- Fixed `.eui-textBreakWord` utility class to be cross-browser compatible ([#2157](https://github.com/elastic/eui/pull/2157))
- Fixed truncation and z-index of `EuiFilePicker` ([#2145](https://github.com/elastic/eui/pull/2145))
- Fixed `EuiNavDrawer`'s support for flyout groups in production/minified builds ([#2178](https://github.com/elastic/eui/pull/2178))
- Fixed width overflow of `EuiModal` ([#2164](https://github.com/elastic/eui/pull/2164))

## [`13.0.0`](https://github.com/elastic/eui/tree/v13.0.0)

- Added `EuiSuggestItem` component ([#2090](https://github.com/elastic/eui/pull/2090))
- Added support for negated or clauses to `EuiSearchBar` ([#2140](https://github.com/elastic/eui/pull/2140))
- Added `transition` utility services to help create timeouts that account for CSS transition durations and delays ([#2136](https://github.com/elastic/eui/pull/2136))
- Removed `EuiFlexGroup` dependency from `EuiAccordion` ([#2143](https://github.com/elastic/eui/pull/2143))
- Exported `prettyDuration` and `commonDurationRanges` for pretty printing date ranges outside `EuiSuperDatePicker` ([#2132](https://github.com/elastic/eui/pull/2132))

**Bug fixes**

- Fixed `EuiComboBox`'s padding on the right ([#2135](https://github.com/elastic/eui/pull/2135))
- Fixed `EuiAccordion` to correctly account for changing computed height of child elements ([#2136](https://github.com/elastic/eui/pull/2136))
- Fixed some `EuiFlyout` sizing ([#2125](https://github.com/elastic/eui/pull/2125))

**Breaking changes**

- Removed `EuiSeriesChart` and related components. Please look to [Elastic Charts](https://github.com/elastic/elastic-charts) for a replacement. ([#2135](https://github.com/elastic/eui/pull/2108))
- Removed `eui_k6_theme` related Sass and JSON files ([#2135](https://github.com/elastic/eui/pull/2108))
- Removed no longer used Sass mixins and variables in `EuiForm`, `EuiCallOut`, and `EuiRange` components ([#2135](https://github.com/elastic/eui/pull/2108))

## [`12.4.0`](https://github.com/elastic/eui/tree/v12.4.0)

- Centered the square of the `popout` glyph in the artboard ([#2120](https://github.com/elastic/eui/pull/2120))
- Added `useInnerText` and `EuiInnerText` component utilities for retrieving text content of elements ([#2100](https://github.com/elastic/eui/pull/2100))
- Converted `EuiRangeHightlight`, `EuiRangeLabel`, `EuiRangeLevels`, `EuiRangeSlider`, `EuiRangeThumb`, `EuiRangeTicks`, `EuiRangeTrack`, and `EuiRangeWrapper` to TypeScript ([#2124](https://github.com/elastic/eui/pull/2124))
- Converted `EuiAccordion` to TypeScript ([#2128](https://github.com/elastic/eui/pull/2128))

**Bug fixes**

- Fixed `EuiComboBox`'s options list from staying open when scrolled in a container by auto-closing the list on scroll ([#2106](https://github.com/elastic/eui/pull/2106))
- Fixed content provided to `EuiListGroupItem` and `EuiFilterButton` `title` attribute to prevent unreadable popover ([#2100](https://github.com/elastic/eui/pull/2100))
- Fixed a nearly infinite `requestAnimationFrame` loop caused by `focus` state changes in nested `EuiPopover` components ([#2110](https://github.com/elastic/eui/pull/2110))
- Fixed incorrect ES Query DSL generated by `EuiSearchBar` when an OR clause is present ([#2133](https://github.com/elastic/eui/pull/2133))

## [`12.3.1`](https://github.com/elastic/eui/tree/v12.3.1)

**Bug fixes**

- Restored missing scss and react-datepicker files to the npm-published packaged ([#2119](https://github.com/elastic/eui/pull/2119))

## [`12.3.0`](https://github.com/elastic/eui/tree/v12.3.0)

**Note: this release contained a change which prevented necessary files from being published to npm, this was fixed in 12.3.1**

- Added `logoSecurity`, `logoCode`, `logoMaps`, `logoUptime` and `logoLogging` to `EuiIcon` types ([#2111](https://github.com/elastic/eui/pull/2111))
- Added a `column` direction option to `EuiFlexGrid` ([#2073](https://github.com/elastic/eui/pull/2073))
- Updated `EuiSuperDatePicker`'s  commonly used date/times to display as columns. ([#2073](https://github.com/elastic/eui/pull/2073))
- Added TypeScript definition for `EuiFormControlLayout` ([#2086](https://github.com/elastic/eui/pull/2086))
- Changed SASS mixin `euiOverflowShadow()` to use `mask-image` instead of `box-shadow` ([#2088](https://github.com/elastic/eui/pull/2088))
- Added SASS mixin and CSS utility `euiYScrollWithShadows` ([#2088](https://github.com/elastic/eui/pull/2088))
- Added `cloudDrizzle`, `cloudStormy`, `cloudSunny`, `documents`, `documentEdit`, `training` and `videoPlayer` glyphs to `EuiIcon` ([#2102](https://github.com/elastic/eui/pull/2102))
- Added `display` prop to `EuiPopover` ([#2112](https://github.com/elastic/eui/pull/2112))

**Bug fixes**

- Widened `EuiComboBox`'s `options[].value` / `EuiComboBoxOptionProps.value` TypeScript definition ([#2080](https://github.com/elastic/eui/pull/2080))
- Added TS defs for `EuiComboBox`'s props spreading onto a `div` ([#2080](https://github.com/elastic/eui/pull/2080))
- Fixed responsive display of inline `EuiDatePicker` ([#1820](https://github.com/elastic/eui/pull/1820))
- Removed time from default `dateFormat` of `EuiDatePicker` ([#1820](https://github.com/elastic/eui/pull/1820))
- Fixed `EuiPopover` from catching and preventing propagation of keydown events when closed ([#2089](https://github.com/elastic/eui/pull/2089))
- Fixed padding sizes between `EuiModal` header, body, and footer ([#2088](https://github.com/elastic/eui/pull/2088))
- Fixed placeholder text color for more browsers ([#2113](https://github.com/elastic/eui/pull/2113))

**Deprecations**

- Removed `logoXpack`from `EuiIcon` types ([#2111](https://github.com/elastic/eui/pull/2111))

## [`12.2.1`](https://github.com/elastic/eui/tree/v12.2.1)

**Note: this release is a backport containing changes originally made in `12.4.0`**

**Bug fixes**

- Fixed a nearly infinite `requestAnimationFrame` loop caused by `focus` state changes in nested `EuiPopover` components ([#2110](https://github.com/elastic/eui/pull/2110))

## [`12.2.0`](https://github.com/elastic/eui/tree/v12.2.0)

- Made `aria-label` attribute equal to `title` of the the selection checkbox in table items (for each row) in `EuiBasicTable` ([#2043](https://github.com/elastic/eui/pull/2043))
- Updated `appApm` and `logoAPM` with new updated icons ([#2084](https://github.com/elastic/eui/pull/2084))

**Bug fixes**

- Added requirement that `EuiFormRow` has exactly one child element [#2054](https://github.com/elastic/eui/pull/2054)

## [`12.1.0`](https://github.com/elastic/eui/tree/v12.1.0)

- Changed `EuiNavDrawerFlyout` title from `h5` to `div` ([#2040](https://github.com/elastic/eui/pull/2040))
- Converted `EuiGlobalToastList` into ARIA live region by adding `role="region"` attribute to add NVDA/JAWS support ([#2055](https://github.com/elastic/eui/pull/2055))
- Added `magnifyWithMinus` and `magnifyWithPlus` glyphs to `EuiIcon` ([2056](https://github.com/elastic/eui/pull/2056))
- Added a fully black (no matter the theme) color SASS variable `$euiColorInk` ([2060](https://github.com/elastic/eui/pull/2060))
- Added `autoFocus` prop to `EuiTabbedContent` ([2062](https://github.com/elastic/eui/pull/2062))
- Changed `popout` glyph in `EuiIcon` to look more like external link ([2064](https://github.com/elastic/eui/pull/2064))
- Tweaked `SuperDatePicker` to make the start/end date selection more obvious ([#2049](https://github.com/elastic/eui/pull/2049))
- Added `toSentenceCase` string service ([#2049](https://github.com/elastic/eui/pull/2049))
- Pass `EuiSuperSelect`'s `popoverClassName` to the popover's panel ([#2068](https://github.com/elastic/eui/pull/2068))
- Added `editorItemAlignLeft`, `editorItemAlignCenter`, `editorItemRight`, `editorItemAlignTop`, `editorItemAlignMiddle`, `editorItemAlignBottom`, `editorDistributeHorizontal`, `editorDistributeVertical`, `editorPositionTopLeft`, `editorPositionTopRight`, `editorPositionBottomRight`, and `editorPositionBottomLeft` glyphs to `EuiIcon` ([2070](https://github.com/elastic/eui/pull/2070))
- Added missing TS definitions for `EuiRange` ([#2072](https://github.com/elastic/eui/pull/2072))

**Bug fixes**

- Fixed proptype for `EuiCopy`'s `children` ([#2048](https://github.com/elastic/eui/pull/2048))
- Fixed `EuiInMemoryTable` to allow sorting on computed columns ([#2044](https://github.com/elastic/eui/pull/2044))
- Fixed TypeScript `Toast` member export ([#2052](https://github.com/elastic/eui/pull/2052))
- Fixed style of readOnly input groups via `EuiFormControlLayout` and `prepend`/`append` ([#2057](https://github.com/elastic/eui/pull/2057))
- Removed TS types from ES exports when the exported name differs from the imported one ([#2069](https://github.com/elastic/eui/pull/2069))
- Fixed TypeScript definitions and type exports for `EuiBadge` and `EuiCopy` ([#2052](https://github.com/elastic/eui/pull/2052))

## [`12.0.0`](https://github.com/elastic/eui/tree/v12.0.0)

- Attached `noreferrer` also to links without `target="_blank"` ([#2008](https://github.com/elastic/eui/pull/2008))
- Converted observer utility components to TypeScript ([#2009](https://github.com/elastic/eui/pull/2009))
- Converted tool tip components to TypeScript ([#2013](https://github.com/elastic/eui/pull/2013))
- Converted `EuiCopy` to TypeScript ([#2016](https://github.com/elastic/eui/pull/2016))
- Converted badge and token components to TypeScript ([#2026](https://github.com/elastic/eui/pull/2026))
- Added `magnet` glyph to `EuiIcon` ([2010](https://github.com/elastic/eui/pull/2010))
- Changed `logoAWS` SVG in `EuiIcon` to work better in dark mode ([#2036](https://github.com/elastic/eui/pull/2036))
- Converted toast components to TypeScript ([#2032](https://github.com/elastic/eui/pull/2032))

**Bug fixes**

- Fixed `EuiFlyout` scrolling in Safari ([#2033](https://github.com/elastic/eui/pull/2033))
- Fixed `EuiCallOut` header icon alignment ([#2006](https://github.com/elastic/eui/pull/2006))
- Fixed `EuiInMemoryTable` sort value persistence through lifecycle updates ([#2035](https://github.com/elastic/eui/pull/2035))
- Fixed `EuiColorPicker` positioning and keyboard navigation in certain portal contexts ([#2038](https://github.com/elastic/eui/pull/2038))

**Breaking changes**

- Removed explicit dependency on `core-js`, but a global polyfill like `core-js@3` is still required ([#1982](https://github.com/elastic/eui/pull/1982))

## [`11.3.2`](https://github.com/elastic/eui/tree/v11.3.2)

**Note: this release is a backport containing changes originally made in `12.0.0`**

**Bug fixes**

- Fixed `EuiInMemoryTable` sort value persistence through lifecycle updates ([#2035](https://github.com/elastic/eui/pull/2035))
- Fixed `EuiColorPicker` positioning and keyboard navigation in certain portal contexts ([#2038](https://github.com/elastic/eui/pull/2038))

## [`11.3.1`](https://github.com/elastic/eui/tree/v11.3.1)

**Bug fixes**

- Fixed `EuiBadge` conflicts with providing both `iconOnClick` and `onClick` ([#1994](https://github.com/elastic/eui/pull/1994))
- Fixed optional TS definitions for `EuiColorPicker` `onBlur` and `onFocus` callbacks ([#1993](https://github.com/elastic/eui/pull/1993))
- Fixed `EuiIcon` again so that webpack can build dynamic require contexts ([#1998](https://github.com/elastic/eui/pull/1998))
- Fixed double borders on prepend/append items in `EuiFormControlLayout` ([#1996](https://github.com/elastic/eui/pull/1996))
- Fixed `EuiSuperSelect` TS definitions ([#1995](https://github.com/elastic/eui/pull/1995))

## [`11.3.0`](https://github.com/elastic/eui/tree/v11.3.0)

- Converted `EuiTableRowHeaderCheckbox` to TS ([#1973](https://github.com/elastic/eui/pull/1973))
- Added missing TypeScript definition for `EuiFieldText`'s `compressed` prop ([#1977](https://github.com/elastic/eui/pull/1977))
- Converted `EuiTableRowCellCheckbox` to TS ([#1964](https://github.com/elastic/eui/pull/1964))
- Updated `caniuse-lite` version resolution ([#1970](https://github.com/elastic/eui/pull/1970))
- Added a webpack directive for naming icon chunks ([#1944](https://github.com/elastic/eui/pull/1944))
- Added ability to update `EuiInMemoryTable` `sorting` prop and remove columns after sorting is applied ([#1972](https://github.com/elastic/eui/pull/1972))
- Added `onToggle` callback to `EuiAccordion` ([#1974](https://github.com/elastic/eui/pull/1974))
- Removed `options` `defaultProps` value from `EuiSuperSelect` ([#1975](https://github.com/elastic/eui/pull/1975))
- Removed TSlint and will perform all linting through ESLint ([#1950](https://github.com/elastic/eui/pull/1950))
- Added new component `EuiDelayRender` ([#1876](https://github.com/elastic/eui/pull/1876))
- Replaced `EuiColorPicker` with custom, customizable component ([#1914](https://github.com/elastic/eui/pull/1914))
- Added `jsx-a11y` `eslint` plugin and rules to match Kibana ([#1952](https://github.com/elastic/eui/pull/1952))
- Changed `EuiCopy` `beforeMessage` prop to accept `node` instead of just `string` ([#1952](https://github.com/elastic/eui/pull/1952))

**Bug fixes**

- Fixed environment setup for running `test-unit` script on Windows ([#1971](https://github.com/elastic/eui/pull/1971))
- Fixed focus on single selection of EuiComboBox ([#1965](https://github.com/elastic/eui/pull/1965))
- Fixed type mismatch between PropType and TypeScript def for `EuiGlobalToastList` toast `title` ([#1978](https://github.com/elastic/eui/pull/1978))
- Fixed missing Typescript definition for `EuiButton`'s `color="text"` option ([#1980](https://github.com/elastic/eui/pull/1980))
- Fixed Prettier formatting lint error in `EuiTable` TS def file ([#1986](https://github.com/elastic/eui/pull/1986))
- Fixed not clickable button with svg in Safari ([#1985](https://github.com/elastic/eui/pull/1985))
- Fixed `EuiToggle` pointer events for those using icons only ([#1991](https://github.com/elastic/eui/pull/1991))

## [`11.2.1`](https://github.com/elastic/eui/tree/v11.2.1)

**Bug fixes**

- Fixed type mismatch between PropType and TypeScript def for `EuiToast` `title` ([#1962](https://github.com/elastic/eui/pull/1962))

## [`11.2.0`](https://github.com/elastic/eui/tree/v11.2.0)

- Converted `EuiFormControlLayoutCustomIcon` to TS ([#1956](https://github.com/elastic/eui/pull/1956))
- Converted `EuiStepNumber` to TS ([#1893](https://github.com/elastic/eui/pull/1893))
- Converted `EuiFormControlLayoutClearButton` to TS ([#1922](https://github.com/elastic/eui/pull/1922))
- Added `data-test-subj` property to `EuiDraggable` and `EuiDroppable` ([#1943](https://github.com/elastic/eui/pull/1943))
- Added type definitions to `EuiSuperSelect` ([#1907](https://github.com/elastic/eui/pull/1907))
- Updated `EuiIcon` to use Slack's updated branding ([#1954](https://github.com/elastic/eui/pull/1954))
- Updated `compile-icons` script to format icon components with Prettier ([#1955](https://github.com/elastic/eui/pull/1955))

**Bug fixes**

- Addressed a chrome issue where negative letter-spacing can reverse RTL text in SVGs ([#1960](https://github.com/elastic/eui/pull/1960))

## [`11.1.0`](https://github.com/elastic/eui/tree/v11.1.0)

- Converted `pretty_interval` to TS ([#1920](https://github.com/elastic/eui/pull/1920))
- Converted `relative_options` to TS ([#1921](https://github.com/elastic/eui/pull/1921))
- Added width to `EuiFlexItem` when gutter in `EuiFlexGrid` is set to none. ([#1941](https://github.com/elastic/eui/pull/1941))
- Format all JavaScript files with Prettier through ESLint ([#1906](https://github.com/elastic/eui/pull/1906))
- Replaced `appSecurityAnalytics` in `EuiIcon` with an updated SVG ([#1948](https://github.com/elastic/eui/pull/1948))

**Bug fixes**

- Removed unused prop enum of `l` in `EuiButton` ([#1936](https://github.com/elastic/eui/pull/1936))
- Fixed `EuiSelect` browser event inconsistencies by normalizing `mouseup` propagation ([#1926](https://github.com/elastic/eui/pull/1926))
- Removed `children` as a required prop for `EuiOverlayMask` ([#1937](https://github.com/elastic/eui/pull/1937))

## [`11.0.1`](https://github.com/elastic/eui/tree/v11.0.1)

**Bug fixes**

- Fixed `EuiIconTip`'s typescript definition ([#1934](https://github.com/elastic/eui/pull/1934))
- Reinstated `EuiIcon` component ability to handle `type` prop updates ([#1935](https://github.com/elastic/eui/pull/1935))

## [`11.0.0`](https://github.com/elastic/eui/tree/v11.0.0)

- Added support for custom React SVG elements and external SVG URLs to `EuiIcon` ([#1924](https://github.com/elastic/eui/pull/1924))

**Bug fixes**

- Fixed Firefox flash of unstyled select dropdown ([#1927](https://github.com/elastic/eui/pull/1927))

**Breaking changes**

- Split `EuiIcon` icon loading into dynamic imports ([#1924](https://github.com/elastic/eui/pull/1924))

## [`10.4.2`](https://github.com/elastic/eui/tree/v10.4.2)

**Note: this release is a backport containing changes originally made in `11.2.0`**

**Bug fixes**

- Addressed a chrome issue where negative letter-spacing can reverse RTL text in SVGs ([#1960](https://github.com/elastic/eui/pull/1960))

## [`10.4.1`](https://github.com/elastic/eui/tree/v10.4.1)

**Note: this release is a backport containing changes originally made in `11.1.0`**

- Replaced `appSecurityAnalytics` in `EuiIcon` with an updated SVG ([#1948](https://github.com/elastic/eui/pull/1948))

## [`10.4.0`](https://github.com/elastic/eui/tree/v10.4.0)

- Added `display` prop to `EuiTabs` and `EuiTabbedContent` components for ability to use an alternative `condensed` style ([#1904](https://github.com/elastic/eui/pull/1904))

## [`10.3.1`](https://github.com/elastic/eui/tree/v10.3.1)

**Bug fixes**

- Fixed a regression where `EuiStat` reported accepting `string` for `title`, `description`, even though `ReactNode` is acceptable ([#1910](https://github.com/elastic/eui/pull/1910))

## [`10.3.0`](https://github.com/elastic/eui/tree/v10.3.0)

- Added support for `href` on the last item in `EuiBreadcrumbs` ([#1905](https://github.com/elastic/eui/pull/1905))
- Added `selectable` prop to `EuiCard` ([#1895](https://github.com/elastic/eui/pull/1895))
- Converted `EuiValidatableControl` to TS ([#1879](https://github.com/elastic/eui/pull/1879))

**Bug fixes**

- Fixed prompt text rendering in `EuiFilePicker` when a React element is passed ([#1903](https://github.com/elastic/eui/pull/1903))
- Fixed overflow scrolling of `EuiModal` and `EuiConfirmModal` for Chrome and Safari ([#1902](https://github.com/elastic/eui/pull/1902))
- Fixed `EuiOverlayMask` `children` element mismatch TS error ([#1900](https://github.com/elastic/eui/pull/1900))

## [`10.2.1`](https://github.com/elastic/eui/tree/v10.2.1)

**Bug fixes**

- Fixed responsiveness of `EuiFilterGroup` ([#1849](https://github.com/elastic/eui/pull/1849))

**Deprecations**

- Replaced `EuiFilterButton`'s `noDivider` prop with `withNext` ([#1849](https://github.com/elastic/eui/pull/1849))

## [`10.2.0`](https://github.com/elastic/eui/tree/v10.2.0)

- Converted `EuiGlobalToastListItem` to TS ([#1880](https://github.com/elastic/eui/pull/1880))
- Converted `token_map` to TS ([#1870](https://github.com/elastic/eui/pull/1870))
- Converted `EuiOverlayMask` to TS ([#1858](https://github.com/elastic/eui/pull/1858))
- Converted `EuiStat` to TS ([#1848](https://github.com/elastic/eui/pull/1848))
- Added `isLoading` prop to `EuiStat` ([#1848](https://github.com/elastic/eui/pull/1848))
- Added `roundUp` prop to relative tab of `EuiSuperDatePicker` ([#1827](https://github.com/elastic/eui/pull/1827))
- Changed position of `EuiSwitch` for date rounding used at relative tab of `EuiSuperDatePicker` ([#1827](https://github.com/elastic/eui/pull/1827))
- Added `bug`, `flag`, and `heart` glyphs to `EuiIcon` ([#1887](https://github.com/elastic/eui/pull/1887))
- Updated `alert` glyph in `EuiIcon` ([#1887](https://github.com/elastic/eui/pull/1887))

**Bug fixes**

- Fixed `EuiComboBox` to not pass its `inputRef` prop down to the DOM ([#1867](https://github.com/elastic/eui/pull/1867))
- Fixed `euiBreakpoint()` warning to give accurate feedback ([#1874](https://github.com/elastic/eui/pull/1874))
- Fixed type definitions around `EuiI18n`'s `default` prop to better support use cases ([#1861](https://github.com/elastic/eui/pull/1861))
- Localized `EuiTablePagination`'s row count selection ([#1883](https://github.com/elastic/eui/pull/1883))
- Fixed EuiComboBox's internal tracking of its focus state ([#1796](https://github.com/elastic/eui/pull/1796))
- Fixed `EuiComboBox` with `singleSelection` and `onAddCustomOption` reopening the options list after adding a custom option ([#1882](https://github.com/elastic/eui/pull/1882))
- Fixed `EuiComboBox` reopening the options list in Firefox when closing via the dropdown arrow button ([#1885](https://github.com/elastic/eui/pull/1885))
- Fixed running the dev server and building on Windows ([#1891](https://github.com/elastic/eui/pull/1891))

## [`10.1.0`](https://github.com/elastic/eui/tree/v10.1.0)

- Added `tokenModule` and `tokenNamespace` icons to `EuiToken` ([#1839](https://github.com/elastic/eui/pull/1839))
- Used `cache-loader` to speed up development docs site build ([#1841](https://github.com/elastic/eui/pull/1841)
- Converted `matching_options` to TS ([#1828](https://github.com/elastic/eui/pull/1828))
- Converted `EuiFormHelpText` to TS ([#1852](https://github.com/elastic/eui/pull/1852))
- Added `onSearch` to `EuiFieldSearchProps`'s type defintion ([#1627](https://github.com/elastic/eui/pull/1627))
- Added `moon` glyph to `EuiIcon` ([#1859](https://github.com/elastic/eui/pull/1859))
- Added `logoAzure` and `logoAzureMono` logos to `EuiIcon` ([#1859](https://github.com/elastic/eui/pull/1859))
- Added exact-text matching operator to `EuiSearchBar` / `Query` and allow empty phrases, e.g. `""` ([#1843](https://github.com/elastic/eui/pull/1843))
- Allow forward-slash character in `EuiSearchBar` / `Query` search values ([#1843](https://github.com/elastic/eui/pull/1843))
- Changed `EuiLoadingKibana`, `EuiLoadingSpinner`, `EuiLoadingChart` and `EuiLoadingContent` components to use spans instead of divs  ([#1845](https://github.com/elastic/eui/pull/1845))

**Bug fixes**

- Added `toastLifeTimeMs` typescript definition for individual toasts in `EuiGlobalToastList` ([#1846](https://github.com/elastic/eui/pull/1846))
- Added logic to prevent refocusing `EuiComboBox` input after container blur event ([#1863](https://github.com/elastic/eui/pull/1863))
- Changed `EuiLoadingKibana` so it could better nest within `EuiFlexItem`  ([#1845](https://github.com/elastic/eui/pull/1845))

## [`10.0.1`](https://github.com/elastic/eui/tree/v10.0.1)

- Converted `EuiText`, `EuiTextColor` and `EuiTextAlign` to TS ([#1791](https://github.com/elastic/eui/pull/1791))
- Updated `IconColor` type to better distinguish between accepted types ([#1842](https://github.com/elastic/eui/pull/1842))

## [`10.0.0`](https://github.com/elastic/eui/tree/v10.0.0)

- Converted `EuiTitle` to TS ([#1810](https://github.com/elastic/eui/pull/1810))
- Added `adjustDateOnChange` prop to date pickers, enabling month and year changes to trigger `onChange` ([#1817](https://github.com/elastic/eui/pull/1817))
- Updated the overflow shadows for `EuiModal` and `EuiFlyout` ([#1829](https://github.com/elastic/eui/pull/1829))
- Added `confirmButtonDisabled` prop to `EuiConfirmModal` ([#1829](https://github.com/elastic/eui/pull/1829))
- Fixed `EuiNavDrawer` overflow scroll behavior on Firefox ([#1837](https://github.com/elastic/eui/pull/1837))

**Bug fixes**

- Fixed mobile layout for `EuiConfirmModal` ([#1829](https://github.com/elastic/eui/pull/1829))

**Deprecations**

- Replaced the following SASS mixins `euiOverflowShadowTop`, `euiOverflowShadowBottom` with `euiOverflowShadow`. ([#1829](https://github.com/elastic/eui/pull/1829))


**Breaking changes**

- Removed transitional `keyOfStringsOnly` option from TypeScript configuration ([#1814](https://github.com/elastic/eui/pull/1814))

## [`9.9.1`](https://github.com/elastic/eui/tree/v9.9.1)

- Re-enabled installation of `@elastic/eui` via npm ([#1811](https://github.com/elastic/eui/pull/1811))

**Bug fixes**

- Added `isLoading` prop typedef to `EuiSuperDatePickerProps` ([#1812](https://github.com/elastic/eui/pull/1812))
- Fixed `EuiSearchBox` query input resetting on prop updates ([#1823](https://github.com/elastic/eui/pull/1823))
- Fixed `EuiSearchBar` filter button highlighting ([#1824](https://github.com/elastic/eui/pull/1824))

## [`9.9.0`](https://github.com/elastic/eui/tree/v9.9.0)

- Added `initialPageIndex` pagination prop to `EuiInMemoryTable` ([#1798](https://github.com/elastic/eui/pull/1798))
- Converted `EuiToolTipPopover` to TS ([#1800](https://github.com/elastic/eui/pull/1800))
- Converted `EuiTableHeaderMobile` to TS ([#1786](https://github.com/elastic/eui/pull/1786))
- Added `menuLeft` and `menuRight` icons ([#1797](https://github.com/elastic/eui/pull/1797))
- Updated EuiNavDrawer’s collapse/expand button to use `menuLeft` and `menuRight` icons ([#1797](https://github.com/elastic/eui/pull/1797))
- Added `isInvalid` prop to `EuiSuperSelect` ([#1804](https://github.com/elastic/eui/pull/1804))
- Added `cut` glyph to `EuiIcon` ([#1802](https://github.com/elastic/eui/pull/1802))
- Added `glasses` glyph to `EuiIcon` ([#1813](https://github.com/elastic/eui/pull/1813))

**Bug fixes**

- Fixed issue where toasts would dismiss when they have focus ([#1803](https://github.com/elastic/eui/pull/1803))
- Fixed issue where `EuiComboBox` placeholder was not read by screen readers ([#1803](https://github.com/elastic/eui/pull/1803))

## [`9.8.0`](https://github.com/elastic/eui/tree/v9.8.0)

- **[Beta]** Added new `EuiSelectable` component  ([#1699](https://github.com/elastic/eui/pull/1699))
- **[Beta]** Added new drag and drop components: `EuiDragDropContext`, `EuiDraggable`, and `EuiDroppable` ([#1733](https://github.com/elastic/eui/pull/1733))

## [`9.7.2`](https://github.com/elastic/eui/tree/v9.7.2)

- Converted `EuiFormErrorText` to TS ([#1772](https://github.com/elastic/eui/pull/1772))
- Added `data-test-subj`s to `EuiSuperDatePicker`'s `EuiRelativeTab` inputs  ([#1782](https://github.com/elastic/eui/pull/1782))

**Bug fixes**

- Update ButtonIconColor type to provide all available options ([#1783](https://github.com/elastic/eui/pull/1783))
- Prevent calculation on `null` ref during `EuiResizeObserver` observation ([#1784](https://github.com/elastic/eui/pull/1784))

## [`9.7.1`](https://github.com/elastic/eui/tree/v9.7.1)

**Bug fixes**

- Fixed heading and paragraph tag font style inherits ([#1776](https://github.com/elastic/eui/pull/1776))

## [`9.7.0`](https://github.com/elastic/eui/tree/v9.7.0)

- Changed `EuiNavDrawer` to close on any link click ([#1773](https://github.com/elastic/eui/pull/1773))

## [`9.6.0`](https://github.com/elastic/eui/tree/v9.6.0)

- Converted `makeId` to TS ([#1759](https://github.com/elastic/eui/pull/1759))
- Converted `EuiCardGraphic` to TS ([#1751](https://github.com/elastic/eui/pull/1751))
- Enhanced the build process to emit TypeScript types for the variables extracted from the themes ([#1750](https://github.com/elastic/eui/pull/1750))

**Bug fixes**

**Note: this release creates a minor regression to text scales where paragraph and heading tags were no longer inheriting from their container. This is fixed in `9.7.1`.**

- Set `h1 through h6, p` tags font reset based on family, size, and weight ([#1760](https://github.com/elastic/eui/pull/1760))
- Fixed `EuiButton` font size inheritence ([#1760](https://github.com/elastic/eui/pull/1760))
- Updated button elements in `EuiFilePicker`, `EuiFormControlLayoutClearButton`, `EuiFormControlLayoutCustomIcon`, `EuiListGroupItem`, and `EuiSideNavItem` to type=button ([#1764](https://github.com/elastic/eui/pull/1764))
- Fixed outside click detection inconsistencies by comparing `mouseup` and `mousedown` event targets rather than using `click` event target ([#1761](https://github.com/elastic/eui/pull/1761))

## [`9.5.0`](https://github.com/elastic/eui/tree/v9.5.0)

- Changed `EuiSuperDatePicker` to call `onRefresh` instead of `onTimeChanged` when user clicks "Refresh" button ([#1745](https://github.com/elastic/eui/pull/1745))
- Added a new `EuiLoadingContent` component that displays blocks as placeholders for text. ([#1730](https://github.com/elastic/eui/pull/1730))
- Added documentation entry in `EuiPagination` for `activePage` prop. ([#1740](https://github.com/elastic/eui/pull/1740))
- Changed `EuiButton` to use "m" as it's default `size` prop ([#1742](https://github.com/elastic/eui/pull/1742))
- Adds type definitions for `EuiListGroup` and `EuiListGroupItem` ([#1737](https://github.com/elastic/eui/pull/1737))

**Bug fixes**

- Fixed `EuiToolTip` potentially having incorrect position calculations near the window edge  ([#1744](https://github.com/elastic/eui/pull/1744))

## [`9.4.2`](https://github.com/elastic/eui/tree/v9.4.2)

**Bug fixes**

- Fixed `hexToRgb` from erroring on an incorrect string input ([#1741](https://github.com/elastic/eui/pull/1741))
- Fixed `EuiBadge` custom `color` prop type ([#1741](https://github.com/elastic/eui/pull/1741))
- Fixed inaccurately required `onRefresh` prop (should be optional) that was introduced in types in version 9.4.1 ([#1743](https://github.com/elastic/eui/pull/1743))

## [`9.4.1`](https://github.com/elastic/eui/tree/v9.4.1)

**Bug fixes**

- Adds missing type and fixes closure-scope problem for `SuperDatePicker`'s `onRefresh` callback ([#1732](https://github.com/elastic/eui/pull/1732))
- Changed `EuiBottomBar` to refer to the end of document ([#1727](https://github.com/elastic/eui/pull/1727))
- Fixed `EuiComboBox`'s calls to its `onBlur` prop ([#1739](https://github.com/elastic/eui/pull/1739))

## [`9.4.0`](https://github.com/elastic/eui/tree/v9.4.0)

- Allow toasts in `EuiGlobalToastList` to override `toastLifeTimeMs` ([#1720](https://github.com/elastic/eui/pull/1720))
- Allow `EuiListGroupItem` to pass a custom element as the `icon` ([#1726](https://github.com/elastic/eui/pull/1726))
- Added default icon for `EuiListGroupItem` if one is not passed ([#1729](https://github.com/elastic/eui/pull/1729))
- Added `toInitials` string service ([#1729](https://github.com/elastic/eui/pull/1729))

**Bug fixes**

- Removed all `lodash` imports in `eui.d.ts` to avoid namespace pollution ([#1723](https://github.com/elastic/eui/pull/1723))
- Prevent `EuiComboBox` from creating a custom option value when user clicks on a value in the dropdown ([#1728](https://github.com/elastic/eui/pull/1728))

## [`9.3.0`](https://github.com/elastic/eui/tree/v9.3.0)

- Added `footerLink` and `showToolTips` to `EuiNavDrawer` and added `EuiNavDrawerGroup` ([#1701](https://github.com/elastic/eui/pull/1701))

**Bug fixes**

- Fixed `EuiSuperDatePicker` time selection jumping on focus ([#1704](https://github.com/elastic/eui/pull/1704))

## [`9.2.1`](https://github.com/elastic/eui/tree/v9.2.1)

**Bug fixes**

- Make `EuiPopover`'s repositionOnScroll prop optional in TS ([#1705](https://github.com/elastic/eui/pull/1705))

## [`9.2.0`](https://github.com/elastic/eui/tree/v9.2.0)

- Adjusted the dark theme palette a bit more and adjusted a few components ([#1700](https://github.com/elastic/eui/pull/1700))

## [`9.1.0`](https://github.com/elastic/eui/tree/v9.1.0)

- Adjusted the dark theme palette to have a slight blue tint ([#1691](https://github.com/elastic/eui/pull/1691))
- Added `repositionOnScroll` property to the `EuiPopoverProps` type definition ([#1628](https://github.com/elastic/eui/pull/1628))
- Added support to `findTestSubject` for an optional `matcher` argument, which defaults to `~=`, enabling it to identify an element based on one of multiple space-separated values within its `data-test-subj` attribute ([#1587](https://github.com/elastic/eui/pull/1587))
- Converted `EuiFlexGrid`, `EuiFlexGroup`, `EuiFlexItem`, `EuiDescriptionList`, `EuiDescriptionListTitle`, and `EuiDescriptionListDescription` to TypeScript ([#1365](https://github.com/elastic/eui/pull/1365))
- Converted `EuiAvatar` to Typescript ([#1654](https://github.com/elastic/eui/pull/1654))
- Added missing `anchorClassName` prop to `EuiToolTip` definition ([#1657](https://github.com/elastic/eui/pull/1657))
- Added `fullWidth` prop to `EuiButton` ([#1665](https://github.com/elastic/eui/pull/1665))
- Added `.eui-fullWidth` utility class ([#1665](https://github.com/elastic/eui/pull/1665))
- Added `EuiPopoverFooter` and converted `EuiPopoverTitle` to TS ([#1666](https://github.com/elastic/eui/pull/1666))
- Converted `EuiLoadingSpinner`, `EuiLoadingKibana`, and `EuiLoadingChart` to TS ([#1683](https://github.com/elastic/eui/pull/1683))

**Bug fixes**

- Added button to `EuiSuperDatePicker`'s “Now” tab to trigger the "now" time selection ([#1620](https://github.com/elastic/eui/pull/1620))
- Fixed floating point arithmetic bug in `EuiRangeTrack`'s value validation ([#1687](https://github.com/elastic/eui/pull/1687))
- Fixed `EuiComboBox` `activeOptonIndex` error with empty search results ([#1695](https://github.com/elastic/eui/pull/1695))
- Fixed IE11 rendering issue in `EuiLoadingKibana` ([#1683](https://github.com/elastic/eui/pull/1683))

## [`9.0.2`](https://github.com/elastic/eui/tree/v9.0.2)

**Note: this release is a backport containing changes originally made in `9.1.0`**

**Bug fixes**

- Fixed floating point arithmetic bug in `EuiRangeTrack`'s value validation ([#1687](https://github.com/elastic/eui/pull/1687))

## [`9.0.1`](https://github.com/elastic/eui/tree/v9.0.1)

**Bug fixes**

- Fixed definition exports for converted Typescript components ([#1633](https://github.com/elastic/eui/pull/1633))

## [`9.0.0`](https://github.com/elastic/eui/tree/v9.0.0)

- Added `allowNeutralSort` prop to `EuiInMemoryTable` to support unsorting table columns ([#1591](https://github.com/elastic/eui/pull/1591))
- Added `mobileOptions` object prop for handling of all the mobile specific options of `EuiBasicTable` ([#1462](https://github.com/elastic/eui/pull/1462))
- Table headers now accept `React.node` types ([#1462](https://github.com/elastic/eui/pull/1462))
- Added `displayOnly` prop to `EuiFormRow` ([#1582](https://github.com/elastic/eui/pull/1582))
- Added `numActiveFilters` prop to `EuiFilterButton` ([#1589](https://github.com/elastic/eui/pull/1589))
- Updated style of `EuiFilterButton` to match `EuiFacetButton` ([#1589](https://github.com/elastic/eui/pull/1589))
- Added `size` and `color` props to `EuiNotificationBadge` ([#1589](https://github.com/elastic/eui/pull/1589))
- Allow `EuiDescribedFormGroup` to exist as a description-only row ([#1522](https://github.com/elastic/eui/pull/1522))
- Added `type` prop for `EuiFormLabel` for the option to make it a `legend` ([#1613](https://github.com/elastic/eui/pull/1613))
- Added `labelAppend` and `labelType` props to `EuiFormRow` ([#1613](https://github.com/elastic/eui/pull/1613))
- Aligned text styles of table headers and form labels ([#1613](https://github.com/elastic/eui/pull/1613))
- Converted `EuiModalBody`, `EuiModalFooter`, `EuiModalHeader`, `EuiModalHeaderTitle`, `EuiFlyoutBody`, `EuiFlyoutFooter`, `EuiFlyoutHeader`, `EuiPortal`, and `EuiProgress` to Typescript ([#1621](https://github.com/elastic/eui/pull/1621))

**Bug fixes**

- Fixed keyboard navigation and UI of `EuiComboBox` items in single selection mode ([#1619](https://github.com/elastic/eui/pull/1619))
- `EuiBasicTable` select all shows up on mobile ([#1462](https://github.com/elastic/eui/pull/1462))
- Adds missing `hasActiveFilters` prop for `EuiFilterButton` type and fixes `onChange` signature for `EuiButtonGroup` ([#1603](https://github.com/elastic/eui/pull/1603))
- Included `react-datepicker` TS types in EUI itself to avoid outside dependency ([#1618](https://github.com/elastic/eui/pull/1618))
- Prevent `EuiGlobalToastList` from attempting calculations on `null` DOM elements ([#1606](https://github.com/elastic/eui/pull/1606))
- Fixed `EuiFormRow` errors from the possibility of having duplicate `key` values ([#1522](https://github.com/elastic/eui/pull/1522))

**Breaking changes**

- `EuiBasicTable`'s select all checkbox appends a `makeId` string to the id ([#1462](https://github.com/elastic/eui/pull/1462))
- Remove camel casing from exported JSON variables and preserve hex values instead of converting to rgb ([#1590](https://github.com/elastic/eui/pull/1590))
- Added `@types/react-dom` to `peerDependencies` ([#1621](https://github.com/elastic/eui/pull/1621))

## [`8.0.0`](https://github.com/elastic/eui/tree/v8.0.0)

**Breaking changes**

- Upgraded TypeScript to 3.3 ([#1583](https://github.com/elastic/eui/pull/1583))
- Upgraded React to 16.8 ([#1583](https://github.com/elastic/eui/pull/1583))
- Upgraded Jest to 24.1 ([#1583](https://github.com/elastic/eui/pull/1583))
- Upgraded Enzyme to 3.9 ([#1583](https://github.com/elastic/eui/pull/1583))

## [`7.3.0`](https://github.com/elastic/eui/tree/v7.3.0)

- Added `onRefresh` option for `EuiSuperDatePicker` ([#1577](https://github.com/elastic/eui/pull/1577))
- Converted `EuiToggle` to TypeScript ([#1570](https://github.com/elastic/eui/pull/1570))
- Added type definitions for `EuiButtonGroup`,`EuiButtonToggle`, `EuiFilterButton`, `EuiFilterGroup`, and `EuiFilterSelectItem` ([#1570](https://github.com/elastic/eui/pull/1570))
- Added `displayOnly` prop to EuiFormRow ([#1582](https://github.com/elastic/eui/pull/1582))
- Added an index.d.ts file for the date picker components, including `EuiDatePicker`, `EuiDatePickerRange`, and `EuiSuperDatePicker` ([#1574](https://github.com/elastic/eui/pull/1574))

**Bug fixes**

- Fixed several bugs with `EuiRange` and `EuiDualRange` including sizing of inputs, tick placement, and the handling of invalid values ([#1580](https://github.com/elastic/eui/pull/1580))

## [`7.2.0`](https://github.com/elastic/eui/tree/v7.2.0)

- Added `text` as a color option for `EuiLink` ([#1571](https://github.com/elastic/eui/pull/1571))
- Added `EuiResizeObserver` to expose ResizeObserver API to React components; falls back to MutationObserver API in unsupported browsers ([#1559](https://github.com/elastic/eui/pull/1559))
- Added `EuiFocusTrap` as a wrapper around `react-focus-lock` to enable trapping focus in more cases, including React portals ([#1550](https://github.com/elastic/eui/pull/1550))

**Bug fixes**

- Fixed content cut off in `EuiContextMenuPanel` when height changes dynamically ([#1559](https://github.com/elastic/eui/pull/1559))
- Fixed `EuiComboBox` to allow keyboard tab to exit single selection box ([#1576](https://github.com/elastic/eui/pull/1576))
- Various fixes related to focus order and focus trapping as they relate to content in React portals ([#1550](https://github.com/elastic/eui/pull/1550))

## [`7.1.0`](https://github.com/elastic/eui/tree/v7.1.0)

- Added `append` prop to `EuiFieldText` ([#1567](https://github.com/elastic/eui/pull/1567))
- Adjusted set of Elastic Logos in `EuiIcon` to look better in dark mode. ([#1462](https://github.com/elastic/eui/pull/1562))
- Added `isCopyable` prop to `EuiCodeBlock` ([#1556](https://github.com/elastic/eui/pull/1556))
- Added optional `Snippet` tab to docs and renamed demo tabs ([#1556](https://github.com/elastic/eui/pull/1556))
- Expanded `getSecureRelForTarget` to handle elastic.co domains as a referrer whitelist ([#1565](https://github.com/elastic/eui/pull/1565))
- New `url` utility for verifying if a URL is a referrer whitelist ([#1565](https://github.com/elastic/eui/pull/1565))
- Add iconSize to ButtonIcon type definition ([#1568](https://github.com/elastic/eui/pull/1568))

## [`7.0.0`](https://github.com/elastic/eui/tree/v7.0.0)

- Created `EuiDualRange` using components from modularized, refactored `EuiRange`. New util service `isWithinRange` is the first in the number category. ([#1485](https://github.com/elastic/eui/pull/1485))
- Upgraded `lodash` to v4, taking advantage of modular imports. ([#1534](https://github.com/elastic/eui/pull/1534))
- Added pseudo-localization mode to docs ([#1541](https://github.com/elastic/eui/pull/1541))
- New docs page listing localization tokens ([#1541](https://github.com/elastic/eui/pull/1541))
- Added support for OR group clauses in `EuiQuery` and `EuiSearchBar` ([#1204](https://github.com/elastic/eui/pull/1204))
- Added `customQuickSelectPanels` prop to `EuiSuperDatePicker` ([#1549](https://github.com/elastic/eui/pull/1549))

**Bug fixes**

- Fixed `EuiSearchBar.Query` match_all query string must be `*` ([#1521](https://github.com/elastic/eui/pull/1521))
- Fixed `EuiSuperDatePicker` crashing with negative relative value ([#1537](https://github.com/elastic/eui/pull/1537))
- Fixed `EuiSuperDatePicker` crashing with invalid start and end prop values ([#1544](https://github.com/elastic/eui/pull/1544))
- Make TSLint issues be warnings, not errors, when running `src-docs` ([#1537](https://github.com/elastic/eui/pull/1537))

**Breaking changes**

- Made `or` a reserved keyword in `EuiQuery`'s syntax ([#1204](https://github.com/elastic/eui/pull/1204))

## [`6.10.9`](https://github.com/elastic/eui/tree/v6.10.9)

**Bug fixes**

- Bumped `lodash` version to `elastic/lodash@3.10.1-kibana3` ([#2280](https://github.com/elastic/eui/issues/2280))

## [`6.10.8`](https://github.com/elastic/eui/tree/v6.10.8)

**Note: this release is a backport containing changes originally made in `11.2.0`**

**Bug fixes**

- Addressed a chrome issue where negative letter-spacing can reverse RTL text in SVGs ([#1960](https://github.com/elastic/eui/pull/1960))

## [`6.10.7`](https://github.com/elastic/eui/tree/v6.10.7)

**Note: this release is a backport containing changes originally made in `9.7.0`**

- Changed `EuiNavDrawer` to close on any link click ([#1773](https://github.com/elastic/eui/pull/1773))

## [`6.10.6`](https://github.com/elastic/eui/tree/v6.10.6)

**Note: this release is a backport containing changes originally made in `9.6.0`**

**Bug fixes**

- Fixed outside click detection inconsistencies by comparing `mouseup` and `mousedown` event targets rather than using `click` event target ([#1761](https://github.com/elastic/eui/pull/1761))

## [`6.10.5`](https://github.com/elastic/eui/tree/v6.10.5)

**Note: this release is a backport containing changes originally made in `9.0.0`, `9.1.0`, `9.3.0`, and `9.4.0`**

- Adjusted the dark theme palette to have a slight blue tint ([#1691](https://github.com/elastic/eui/pull/1691))
- Added button to `EuiSuperDatePicker`'s “Now” tab to trigger the "now" time selection ([#1620](https://github.com/elastic/eui/pull/1620))
- Added `footerLink` and `showToolTips` to `EuiNavDrawer` and added `EuiNavDrawerGroup` ([#1701](https://github.com/elastic/eui/pull/1701))
- Allow `EuiListGroupItem` to pass a custom element as the `icon` ([#1726](https://github.com/elastic/eui/pull/1726))
- Added `toInitials` string service ([#1729](https://github.com/elastic/eui/pull/1729))
- Added `fullWidth` prop to `EuiButton` ([#1665](https://github.com/elastic/eui/pull/1665))
- Added `.eui-fullWidth` utility class ([#1665](https://github.com/elastic/eui/pull/1665))

**Bug fixes**

- Fixed keyboard navigation and UI of `EuiComboBox` items in single selection mode ([#1619](https://github.com/elastic/eui/pull/1619))
- Fixed `EuiComboBox` `activeOptonIndex` error with empty search results ([#1695](https://github.com/elastic/eui/pull/1695))
- Prevent `EuiComboBox` from creating a custom option value when user clicks on a value in the dropdown ([#1728](https://github.com/elastic/eui/pull/1728))
- Fixed `EuiSuperDatePicker` time selection jumping on focus ([#1704](https://github.com/elastic/eui/pull/1704))

## [`6.10.4`](https://github.com/elastic/eui/tree/v6.10.4)

**Note: this release is a backport containing changes originally made in `7.3.0`**

- Added an index.d.ts file for the date picker components, including `EuiDatePicker`, `EuiDatePickerRange`, and `EuiSuperDatePicker` ([#1574](https://github.com/elastic/eui/pull/1574))

## [`6.10.3`](https://github.com/elastic/eui/tree/v6.10.3)

**Note: this release is a backport containing changes originally made in `7.1.0`**

- Added `append` prop to `EuiFieldText` ([#1567](https://github.com/elastic/eui/pull/1567))

## [`6.10.2`](https://github.com/elastic/eui/tree/v6.10.2)

**Note: this release is a backport containing changes originally made in `7.1.0`**

- Adjusted set of Elastic Logos in `EuiIcon` to look better in dark mode. ([#1562](https://github.com/elastic/eui/pull/1562))
- Expanded `getSecureRelForTarget` to handle elastic.co domains as a referrer whitelist ([#1565](https://github.com/elastic/eui/pull/1565))
- New `url` utility for verifying if a URL is a referrer whitelist ([#1565](https://github.com/elastic/eui/pull/1565))

## [`6.10.1`](https://github.com/elastic/eui/tree/v6.10.1)

**Note: this release is a backport containing changes originally made in `7.0.0`**

**Bug fixes**

- Fixed `EuiSuperDatePicker` crashing with negative relative value ([#1537](https://github.com/elastic/eui/pull/1537))
- Fixed `EuiSuperDatePicker` crashing with invalid start and end prop values ([#1544](https://github.com/elastic/eui/pull/1544))

## [`6.10.0`](https://github.com/elastic/eui/tree/v6.10.0)

- Adjust dark mode background color ([#1530](https://github.com/elastic/eui/pull/1530))
- TypeScript are now formatted with Prettier ([#1529](https://github.com/elastic/eui/pull/1529))
- Updated `EuiPopover` and `EuiColorPicker` to pause `EuiOutsideClickDetector` in when not open ([#1527](https://github.com/elastic/eui/pull/1527))

## [`6.9.0`](https://github.com/elastic/eui/tree/v6.9.0)

- Changed animation settings for `EuiNavDrawer` ([#1524](https://github.com/elastic/eui/pull/1524))
- Converted a number of components to support text localization ([#1504](https://github.com/elastic/eui/pull/1504))
- Updated `app_ems.svg` ([#1517](https://github.com/elastic/eui/pull/1517))

**Bug fixes**

- Updated `EuiPage` background color to match body background color ([#1513](https://github.com/elastic/eui/pull/1513))
- Fixed React key usage in `EuiPagination` ([#1514](https://github.com/elastic/eui/pull/1514))
- Fixed bug which prevented `EuiSwitch` with generated ID from having its label announced by VoiceOver ([#1519](https://github.com/elastic/eui/pull/1519))
- Fixed `EuiFilterButton` handling `numFilters` when `0` was specified ([#1510](https://github.com/elastic/eui/pull/1510))

## [`6.8.0`](https://github.com/elastic/eui/tree/v6.8.0)

- Changed `flex-basis` value on `EuiPageBody` for better cross-browser support ([#1497](https://github.com/elastic/eui/pull/1497))
- Converted a number of components to support text localization ([#1450](https://github.com/elastic/eui/pull/1450))
- Added a seconds option to the refresh interval selection in `EuiSuperDatePicker`  ([#1503](https://github.com/elastic/eui/pull/1503))
- Changed to conditionally render `EuiModalBody` if `EuiConfirmModal` has no `children` ([#1500](https://github.com/elastic/eui/pull/1500))


**Bug fixes**

- Remove `font-features` setting on `@euiFont` mixin to prevent breaks in ACE editor ([#1505](https://github.com/elastic/eui/pull/1505))

## [`6.7.4`](https://github.com/elastic/eui/tree/v6.7.4)

- Added `textAlign` property to TypeScript definition for `EuiText` ([#1487](https://github.com/elastic/eui/pull/1487))
- Added missing `'m'` option for text `size` for `EuiText`'s TypeScript definition ([#1487](https://github.com/elastic/eui/pull/1487))
- Added missing TypeScript definition for `EuiTextAlign` ([#1487](https://github.com/elastic/eui/pull/1487))

**Bug fixes**

- Fixed popover & tooltip positioning to properly account for arrow buffer ([#1490](https://github.com/elastic/eui/pull/1490))
- Fixed `EuiSuperDatePicker` unexpectedly closing start and end date popovers ([#1494](https://github.com/elastic/eui/pull/1494))

## [`6.7.3`](https://github.com/elastic/eui/tree/v6.7.3)

- `EuiHeader` no longer reduces height at mobile sizes ([#1480](https://github.com/elastic/eui/pull/1480))

**Bug fixes**

- Fixed `EuiSuperDatePicker` not updating derived `isInvalid` state on prop update ([#1483](https://github.com/elastic/eui/pull/1483))
- Fixed `logoAPM` ([#1489](https://github.com/elastic/eui/pull/1489))
- Remove Typescript type and interface definitions from ES and CJS exports ([#1486](https://github.com/elastic/eui/pull/1486))

## [`6.7.2`](https://github.com/elastic/eui/tree/v6.7.2)

- Default light theme now comes with an empty light variables file to make theme switching easier ([#1479](https://github.com/elastic/eui/pull/1479))

**Bug fixes**

- `EuiSuperDatePicker` always trigger `onTimeChange` when time changes and prop `showUpdateButton` is false ([#1477](https://github.com/elastic/eui/pull/1477))
- Fixed font rendering in italics only in Safari ([#1481](https://github.com/elastic/eui/pull/1481))

## [`6.7.1`](https://github.com/elastic/eui/tree/v6.7.1)

**Bug fixes**

- Fixed an issue with font family inheritance by changing the CSS reset ([#1474](https://github.com/elastic/eui/pull/1474))

## [`6.7.0`](https://github.com/elastic/eui/tree/v6.7.0)

- Added `z-index` to `EuiProgress` and example usage with `EuiHeader` ([#1471](https://github.com/elastic/eui/pull/1471))
- Added a new app icon for Code ([#1467](https://github.com/elastic/eui/pull/1467))
- Re-added EuiI18n, EuiI18nNumber, and EuiContext for localization ([#1466](https://github.com/elastic/eui/pull/1466))
- Expose `EuiSuperUpdateButton` component from `EuiSuperDatePicker` ([#1470](https://github.com/elastic/eui/pull/1470))
- Set `type="button"` on accordion buttons ([#1468](https://github.com/elastic/eui/pull/1468))

**Bug fixes**

- Fixed `EuiSuperDatePicker` not updating derived `showPrettyDuration` state on prop update ([#1464](https://github.com/elastic/eui/pull/1464))
- Fixed `EuiSuperDatePicker` not passing `refreshInterval` to callback when refresh internval start/stop toggle button clicked ([#1464](https://github.com/elastic/eui/pull/1464))
- Fixed `EuiSuperDatePicker` `refreshInterval` input not allowing decimals ([#1464](https://github.com/elastic/eui/pull/1464))

## [`6.6.0`](https://github.com/elastic/eui/tree/v6.6.0)

- Added `uptimeApp` icon ([#1445](https://github.com/elastic/eui/pull/1463))
- Added `wrapText` prop that enables `EuiListGroupItem` text to wrap ([#1459](https://github.com/elastic/eui/pull/1459))
- Added `inputRef` prop to `EuiFieldNumber` and updated `EuiFieldText`'s to a Ref type ([#1434](https://github.com/elastic/eui/pull/1434))
- Added `snowflake` icon ([#1445](https://github.com/elastic/eui/pull/1445))
- Added `bell` icon ([#1447](https://github.com/elastic/eui/pull/1447))
- Improved screen reader behavior for table header cell content, especially in sortable columns ([#1426](https://github.com/elastic/eui/pull/1426))

**Bug fixes**

- Fixed `textProps` and `contentProps` of `EuiButton` and `EuiButtonEmpty` so they don’t override classes ([#1455](https://github.com/elastic/eui/pull/1455))
- Fixed `closeButtonProps` of `EuiBadge` so it doesn't override classes ([#1455](https://github.com/elastic/eui/pull/1455))
- Fixed font weight shift of `EuiFilterButton` when notification is present ([#1455](https://github.com/elastic/eui/pull/1455))
- Fixed `$euiCodeFontFamily` monospace font stack and subsequent JSON asset build ([#1465](https://github.com/elastic/eui/pull/1465))

## [`6.5.1`](https://github.com/elastic/eui/tree/v6.5.1)

**Reverts**

- Reverts EuiI18n commit from previous release ([#1453](https://github.com/elastic/eui/pull/1453))

## [`6.5.0`](https://github.com/elastic/eui/tree/v6.5.0)

**Note: this contains some i18n work that we reverted in the next release. Use the patch release above instead**

- Added Inter UI to the font family stack ([#1402](https://github.com/elastic/eui/pull/1402))
- Changed padding on `EuiHeaderLogo` and updated `EuiNavDrawer` example ([#1448](https://github.com/elastic/eui/pull/1448))
- Updated `EuiNavDrawer` docs example and adjusted `EuiHeaderLogo` padding ([#1449](https://github.com/elastic/eui/pull/1449))
- Added EuiI18n, EuiI18nNumber, and EuiContext for localization ([#1404](https://github.com/elastic/eui/pull/1404))

**Bug fixes**

- Added `legend` for accessibility of `EuiButtonGroup` and fixed opacity of disabled input ([#1444](https://github.com/elastic/eui/pull/1444))

## [`6.4.0`](https://github.com/elastic/eui/tree/v6.4.0)

- Added `EuiNavDrawer` side nav component ([#1427](https://github.com/elastic/eui/pull/1427))
- Added `inputRef` prop to `EuiComboBox` ([#1433](https://github.com/elastic/eui/pull/1433))
- Added custom date string formatting for series charts crosshair overlay ([#1429](https://github.com/elastic/eui/pull/1429))
- Added new icons for `symlink` and `submodule` ([#1439](https://github.com/elastic/eui/pull/1439))

**Bug fixes**

- Fix mouse interaction with `EuiComboBox` in IE11 ([#1437](https://github.com/elastic/eui/pull/1437))

## [`6.3.1`](https://github.com/elastic/eui/tree/v6.3.1)

**Bug fixes**

- Downgraded `@types/react` and `@types/prop-types` verisons to align with Kibana ([#1435](https://github.com/elastic/eui/pull/1435))

## [`6.3.0`](https://github.com/elastic/eui/tree/v6.3.0)

- Added `onBlur` prop to `EuiComboBox` ([#1400](https://github.com/elastic/eui/pull/1400))
- Added `initialFocus` prop typedefs to `EuiModal` and `EuiPopover` ([#1410](https://github.com/elastic/eui/pull/1410))
- Updated `gisApp` icon ([#1413](https://github.com/elastic/eui/pull/1413))
- Added `isAutoRefreshOnly` prop to `EuiSuperDatePicker` ([#1412](https://github.com/elastic/eui/pull/1412))
- Migrate remaining files in `accessiblity/` to TS ([#1408](https://github.com/elastic/eui/pull/1408))
- Added `titleProps` and `descriptionProps` to `EuiDescriptionList` ([#1419](https://github.com/elastic/eui/pull/1419))
- Propagate `className` on `EuiCodeBlock` in fullscreen mode ([#1422](https://github.com/elastic/eui/pull/1422))
- Added `iconProps` prop to `EuiIconTip` ([#1420](https://github.com/elastic/eui/pull/1420))
- Added ability to pass `isDisabled` to individual `EuiButtonGroup` items ([#1424](https://github.com/elastic/eui/pull/1424))
- Changed `EuiRange` PropType for `value` to allow `number` (in addition to `string`) ([#1421](hhttps://github.com/elastic/eui/pull/1421))

**Bug fixes**

- Support extended characters (e.g. non-latin, unicode) in `EuiSearchBar` and `EuiQuery` ([#1415](https://github.com/elastic/eui/pull/1415))
- Fixed line-heights of the differently sized `EuiDescriptionList` alternates ([#1419](https://github.com/elastic/eui/pull/1419))
- Updated `EuiIconTip` TS definitions to inherit those from `EuiToolTip` as well ([#1420](https://github.com/elastic/eui/pull/1420))

## [`6.2.0`](https://github.com/elastic/eui/tree/v6.2.0)

- Added `logoCodesandbox` and updated `apmApp` icons ([#1407](https://github.com/elastic/eui/pull/1407))
- Changed `EuiListGroup` PropType for `extraAction` to remove console warning ([#1405](hhttps://github.com/elastic/eui/pull/1405))

**Bug fixes**

- Account for `min` attribute when determining `EuiRange` input width ([#1406](https://github.com/elastic/eui/pull/1406))

## [`6.1.0`](https://github.com/elastic/eui/tree/v6.1.0)

- Added `EuiListGroup` and `EuiListGroupItem` components ([#1377](https://github.com/elastic/eui/pull/1377))
- Convert the other of the services to TypeScript ([#1392](https://github.com/elastic/eui/pull/1392))
- Changed single selection to select existing option in the list ([#1391](https://github.com/elastic/eui/pull/1391))
- Added `showUpdateButton` prop to `EuiSuperDatePicker` ([#1399](https://github.com/elastic/eui/pull/1399))

## [`6.0.1`](https://github.com/elastic/eui/tree/v6.0.1)

**Bug fixes**

- `EuiColorPicker` align color picker popup with color selector when page is scrolled ([#1397](https://github.com/elastic/eui/pull/1397))

## [`6.0.0`](https://github.com/elastic/eui/tree/v6.0.0)

- Added `onFocus` prop to `EuiComboBox` ([#1375](https://github.com/elastic/eui/pull/1375))
- Added `DisambiguateSet` and `ExclusiveUnion` utility types ([#1368](https://github.com/elastic/eui/pull/1368))
- Added `EuiSuperDatePicker` component ([#1351](https://github.com/elastic/eui/pull/1351))
- Fixed up styles for `EuiSuperDatePicker` ([#1389](https://github.com/elastic/eui/pull/1389))
- Altered a few icons and added more: `crossInACircleFilled`, `editorRedo`, `editorUndo`, `grabHorizontal`, `minusInCircleFilled`, `plusInCircleFilled`, `sortable`, `starEmptySpace`, `starFilledSpace`, `starFilled`, `starMinusEmpty`, `starMinusFilled`, `starPlusEmpty`, `pinFilled` ([#1374](https://github.com/elastic/eui/pull/1374))
- Exclude `custom_typings` from `eui.d.ts` ([#1395](https://github.com/elastic/eui/pull/1395))


**Bug fixes**

- Only style anchor tags in `EuiText` that have no class attribute ([#1373](https://github.com/elastic/eui/pull/1373))
- Fixed some EUI services' TS definitions ([#1380](https://github.com/elastic/eui/pull/1380))

**Breaking changes**

- Moved `EuiExpressionButton` contents to `EuiExpression` and deleted `EuiExpressionButton`. Also added support for `color` and `uppercase` props as well as made `onClick` optional to support read only expressions. ([#1368](https://github.com/elastic/eui/pull/1368))

## [`5.8.2`](https://github.com/elastic/eui/tree/v5.8.2)

**Note: this release is a backport containing fixes made in `6.4.0`**

**Bug fixes**

- Fix mouse interaction with `EuiComboBox` in IE11 ([#1437](https://github.com/elastic/eui/pull/1437))

## [`5.8.1`](https://github.com/elastic/eui/tree/v5.8.1)

**Note: this release is a backport containing fixes made in `6.0.0`**

**Bug fixes**

- Fixed some EUI services' TS definitions ([#1380](https://github.com/elastic/eui/pull/1380))

## [`5.8.0`](https://github.com/elastic/eui/tree/v5.8.0)

**Note: this release broke some of the exported TypeScript definitions.**

- Reinstate ([#1353](https://github.com/elastic/eui/pull/1353)) `onBlur` action on `EuiComboBox` ([#1364](https://github.com/elastic/eui/pull/1364))
- Convert roughly half of the services to TypeScript ([#1360](https://github.com/elastic/eui/pull/1360))

**Bug fixes**

- Fixed `onCreateOption` callback of `EuiComboBox` so it isn't called when the input is empty ([#1364](https://github.com/elastic/eui/pull/1364))
- Added `anchorClassName` prop to `EuiPopover` ([#1367](https://github.com/elastic/eui/pull/1367))
- Added support for `fullWidth` on `EuiSuperSelect` ([#1367](https://github.com/elastic/eui/pull/1367))
- Applied new scrollbar customization for Firefox ([#1367](https://github.com/elastic/eui/pull/1367))
- Fixed `EuiSuperSelect` from accessing ref when unmounted ([1369](https://github.com/elastic/eui/pull/1369))
- Allow any color value to be passed to `EuiIcon` ([#1370](https://github.com/elastic/eui/pull/1370))

## [`5.7.0`](https://github.com/elastic/eui/tree/v5.7.0)

- Adjust EUI coloring to better match brand guidelines from Creative Services ([#1356](https://github.com/elastic/eui/pull/1356))

## [`5.6.2`](https://github.com/elastic/eui/tree/v5.6.2)

**Note: this release is a backport**

- Reinstate ([#1353](https://github.com/elastic/eui/pull/1353)) `onBlur` action on `EuiComboBox` ([#1364](https://github.com/elastic/eui/pull/1364))

**Bug fixes**

- Fixed `onCreateOption` callback of `EuiComboBox` so it isn't called when the input is empty ([#1364](https://github.com/elastic/eui/pull/1364))

## [`5.6.1`](https://github.com/elastic/eui/tree/v5.6.1)

**Note: this release is a backport containing changes originally made in `5.8.0`**

**Bug fixes**

- Allow any color value to be passed to `EuiIcon` ([#1370](https://github.com/elastic/eui/pull/1370))

## [`5.6.0`](https://github.com/elastic/eui/tree/v5.6.0)

- Convert `EuiIcon` to TypeScript ([#1355](https://github.com/elastic/eui/pull/1355))
- Add support for `aria-label`, `aria-labelledby` and `aria-describedby` to `EuiCodeEditor` ([#1354](https://github.com/elastic/eui/pull/1354))

**Bug fixes**

- `react-datepicker` set milliseconds to zero when selecting time ([#1361](https://github.com/elastic/eui/pull/1361))
- Revert ([#1353](https://github.com/elastic/eui/pull/1353)) `onBlur` action on `EuiComboBox`. It caused regressions on Kibana. ([#1363](https://github.com/elastic/eui/pull/1363))

## [`5.5.1`](https://github.com/elastic/eui/tree/v5.5.1)

**Bug fixes**

- Fixed TypeScript definitions in `eui.d.ts` ([#1359](https://github.com/elastic/eui/pull/1359))

## [`5.5.0`](https://github.com/elastic/eui/tree/v5.5.0)

**Note: this release broke the exported TypeScript definitions and `EuiComboBox` in certain situations. These are both fixed in `5.6.0`.**

- Altered functionality of `truncate` on `EuiBreadcrumbs` and added `truncate` ability on breadcrumb item ([#1346](https://github.com/elastic/eui/pull/1346))
- Altered `EuiHeader`'s location of `EuiHeaderBreadcrumbs` based on the new `truncate` ability ([#1346](https://github.com/elastic/eui/pull/1346))
- Added support for `href` and `target` props in `EuiBasicTable` actions ([#1347](https://github.com/elastic/eui/pull/1347))
- Added `.eui-textBreakWord` CSS utility class  ([#1349](https://github.com/elastic/eui/pull/1349))
- Added support for `EuiComboBox` converting entered text into a custom option when the user removes focus, e.g. by tabbing to another element. This prevents the `EuiComboBox` from being mistaken for an `EuiInputText`. ([#1353](https://github.com/elastic/eui/pull/1353))

**Bug fixes**

- Fixed word-breaks in table cells for Firefox ([#1349](https://github.com/elastic/eui/pull/1349))
- Fixed EUI when used in an environment lacking ES Modules support, e.g. Jest ([#1358](https://github.com/elastic/eui/pull/1358))

## [`5.4.0`](https://github.com/elastic/eui/tree/v5.4.0)

**Note: this release broke usage of EUI in non-ES Module compatible environments. This is fixed in `5.5.0`.**

- Added 3 new icons — `folderOpen`, `folderClosed`, and `crosshairs` ([#1350](https://github.com/elastic/eui/pull/1350))
- Added `bottomGraphic` prop to `EuiCard` for Kibana home page ([#1338](https://github.com/elastic/eui/pull/1338))
- Added keyboard and screenreader support to `EuiDatePicker` ([#1337](https://github.com/elastic/eui/pull/1337))

**Bug fixes**

- Fixed bug in exporting `CommonProps` in TypeScript definitions ([#1341](https://github.com/elastic/eui/pull/1341))

## [`5.3.0`](https://github.com/elastic/eui/tree/v5.3.0)

- Introduced TypeScript support, converted `EuiSpacer` and `EuiHorizontalRule` ([#1317](https://github.com/elastic/eui/pull/1317))

## [`5.2.0`](https://github.com/elastic/eui/tree/v5.2.0)

- Added `email` icon to `EuiIcon` ([#1331](https://github.com/elastic/eui/pull/1331))
- Added IBM logo in colour and mono
([#1321](https://github.com/elastic/eui/pull/1321))
- Added support for nodes as "Action" column headers in `EuiBasicTable`, which was overlooked in the original change in `4.5.0` ([#1312](https://github.com/elastic/eui/pull/1312))
- Updated `GlobalDatePicker` example to include all Kibana features ([#1219](https://github.com/elastic/eui/pull/1219))
- Adjusted `EuiDatePickerRange` to allow for deeper customization ([#1219](https://github.com/elastic/eui/pull/1219))
- Added `contentProps` and `textProps` to `EuiButton` and `EuiButtonEmpty` ([#1219](https://github.com/elastic/eui/pull/1219))
- TypeScript types are now published to a `eui.d.ts` top-level file ([#1304](https://github.com/elastic/eui/pull/1304))
- Added `filterWith` option for `EuiSearchBar` filters of type `field_value_selection` ([#1328](https://github.com/elastic/eui/pull/1328))

**Bug fixes**

- `EuiBasicTable` now converts the `EuiTableRowCell` `header` into `undefined` if it's been provided as a non-string node, hiding the header and preventing the node from being rendered as `[object Object]` on narrow screens ([#1312](https://github.com/elastic/eui/pull/1312))
- Fixed `fullWidth` size of `EuiComboBox`, a regression introduced in `4.7.0` ([#1314](https://github.com/elastic/eui/pull/1314))
- Fixed error when passing empty string as `value` prop for `EuiSuperSelect` ([#1319](https://github.com/elastic/eui/pull/1319))
- `EuiExpressionButton` now shows focus state when user tabs to it ([#1326](https://github.com/elastic/eui/pull/1326))
- Added `baseline` as a possible value to `EuiFlexGroup`'s `FlexGroupAlignItems` type ([#1329](https://github.com/elastic/eui/pull/1329))

## [`5.1.0`](https://github.com/elastic/eui/tree/v5.1.0)

- `EuiToken` now exports enumerated constants for `SHAPES` and `COLORS` ([#1301](https://github.com/elastic/eui/pull/1301))
- Added mixins for `EuiCallOut` coloring and `EuiTooltip` styles ([#1305](https://github.com/elastic/eui/pull/1305))
- Improve TypeScript definitions for `EuiTableRowCellProps` ([#1310](https://github.com/elastic/eui/pull/1310))

## [`5.0.1`](https://github.com/elastic/eui/tree/v5.0.1)

**Bug fixes**

- Fixed size of `EuiSuperSelect`'s dropdown menu when there is no initial selection ([#1295](https://github.com/elastic/eui/pull/1295))
- Added TypeScript definitions for `EuiPopoverTitle` and the beta and notification badges. Ensure tab TS definitions are included in the main definition index. Fix typo in icon types ([#1299](https://github.com/elastic/eui/pull/1299))

## [`5.0.0`](https://github.com/elastic/eui/tree/v5.0.0)

- Added `EuiToken` component ([#1270](https://github.com/elastic/eui/pull/1270))
- Added `beaker` icon to `EuiIcon` and updated the `EuiBetaBadge` styling ([#1291](https://github.com/elastic/eui/pull/1291/))
- Removed calls to deprecated `findDOMNode` ([#1285](https://github.com/elastic/eui/pull/1285))

**Breaking changes**

- Changed `EuiMutationObserver` to a render prop component ([#1285](https://github.com/elastic/eui/pull/1285))
- `EuiPortal` no longer accepts a React node for `insert.sibling` value ([#1285](https://github.com/elastic/eui/pull/1285))
- `popover_positioning` service's methods no longer accept React node values ([#1285](https://github.com/elastic/eui/pull/1285))

**Bug fixes**

- Added TypeScript definitions for tab components ([#1288](https://github.com/elastic/eui/pull/1288))

## [`4.8.0`](https://github.com/elastic/eui/tree/v4.8.0)

- Added `branch` icon to `EuiIcon` ([#1249](https://github.com/elastic/eui/pull/1249/))
- Added and updated new product logos to `EuiIcon` ([#1279](https://github.com/elastic/eui/pull/1279))

**Bug fixes**

- Added TypeScript definitions for `EuiToolTip`'s `delay` prop. ([#1284](https://github.com/elastic/eui/pull/1284))
- Added TypeScript definitions for step components, and some checkbox definition fixes ([#1263](https://github.com/elastic/eui/pull/1263))

**Framer X**

- Added Framer component for `EuiDescirptionList` ([#1276](https://github.com/elastic/eui/pull/1276))

## [`4.7.0`](https://github.com/elastic/eui/tree/v4.7.0)

- Added `apmTrace` icon to `EuiIcon` set ([#1263](https://github.com/elastic/eui/pull/1263))
- Added [Framer X](http://www.framer.com) component source files under the `src-framer` directory ([#1263](https://github.com/elastic/eui/pull/1263))
- Added `compressed` prop to `EuiComboBox` ([#1258](https://github.com/elastic/eui/pull/1258))
- Added guidelines for Sass usage. ([#1257](https://github.com/elastic/eui/pull/1257))

**Bug fixes**

- `EuiComboBox` no longer throws a _Maximum update depth exceeded_ error when used in popovers/modals ([#1258](https://github.com/elastic/eui/pull/1258))
- `Escape` key now closes `EuiComboBox` options list ([#1258](https://github.com/elastic/eui/pull/1258))
- Fixed margin issue around `EuiFlexGrid` in mobile displays ([#1257](https://github.com/elastic/eui/pull/1257))
- Fixed positioning and padding display issue in `EuiRange` ([#1257](https://github.com/elastic/eui/pull/1257))
- Fixed `highContrastTextColor` SASS function to account for background lightness and exit possible infinite loops ([#1275](https://github.com/elastic/eui/pull/1275))

## [`4.6.1`](https://github.com/elastic/eui/tree/v4.6.1)

**Bug fixes**

- Added TypeScript definitions for `EuiFieldPassword`. ([#1255](https://github.com/elastic/eui/pull/1255))
- Added TypeScript definitions for `EuiConfirmModal`, remove `AnyProps`, and several definition fixes ([#1260](https://github.com/elastic/eui/pull/1260))

## [`4.6.0`](https://github.com/elastic/eui/tree/v4.6.0)

- Increased default font size of tabs in K6 theme ([#1244](https://github.com/elastic/eui/pull/1244))

**Bug fixes**

- Fixed select warning on falsy value in EuiSelect ([#1254](https://github.com/elastic/eui/pull/1254))

**Bug fixes**

- Add TypeScript definitions for `EuiRange` and `EuiRadio`, and correct the definitions for `EuiRadioGroup` ([#1253](https://github.com/elastic/eui/pull/1253))

## [`4.5.2`](https://github.com/elastic/eui/tree/v4.5.2)

**Bug fixes**

- TypeScript definition changes for `EuiAccordion`, `EuiDescriptionList`, `EuiForm`, `EuiFormHelpText` and the accessibility services, plus a number of other TS fixes ([#1247](https://github.com/elastic/eui/pull/1247))

## [`4.5.1`](https://github.com/elastic/eui/tree/v4.5.1)

**Bug fixes**

- Changed names of `*beatApp` types in `EuiIcon` to follow a consistent naming pattern ([#1243](https://github.com/elastic/eui/pull/1238))

## [`4.5.0`](https://github.com/elastic/eui/tree/v4.5.0)

- Added export for `TYPES` to `EuiAvatar` ([#1238](https://github.com/elastic/eui/pull/1238))
- Updated node-sass dependency to support OSX Mojave ([#1238](https://github.com/elastic/eui/pull/1238))
- Added TypeScript definitions for `EuiFieldNumber`, `EuiFormLabel` and `EuiSelect`, and fix the `EuiTextColor` definition. ([#1240](https://github.com/elastic/eui/pull/1240))
- Added support for nodes as column headers in `EuiBasicTable` for supporting things like tooltips and localized text. ([#1234](https://github.com/elastic/eui/pull/1234))

## [`4.4.1`](https://github.com/elastic/eui/tree/v4.4.1)

**Bug fixes**

- Fixes TypeScript definitions for `EuiKeyPadMenuItem` and `EuiKeyPadMenuItemButton` ([#1232](https://github.com/elastic/eui/pull/1232))

## [`4.4.0`](https://github.com/elastic/eui/tree/v4.4.0)

- Added TypeScript typings for `EuiKeyPadMenu` ([#1229](https://github.com/elastic/eui/pull/1229))
- Forced `EuiPopover` contents to stick to its initial position when the content changes ([#1199](https://github.com/elastic/eui/pull/1199))
- Updated `EuiIcon` app icon set and allow them to adjust colorschemes ([#1225](https://github.com/elastic/eui/pull/1225))

**Bug fixes**

- Fixed EuiToolTip to show tooltips on disabled elements ([#1222](https://github.com/elastic/eui/pull/1222))
- Fixed EuiAvatar when name is composed entirely of whitespace ([#1231](https://github.com/elastic/eui/pull/1231))

## [`4.3.0`](https://github.com/elastic/eui/tree/v4.3.0)

- Added a new `colorPalette` service for retrieving and generating color arrays for use in charts ([#1209](https://github.com/elastic/eui/pull/1209))
- Added `1` as a valid value for the `columns` prop in `EuiFlexGrid` ([#1210](https://github.com/elastic/eui/pull/1210))
- Make `htmlIdGenerator` only return valid HTML4 ids ([#637](https://github.com/elastic/eui/pull/637))
- Use `cursor: pointer` to indicate clickable `EuiTable` rows ([#1213](https://github.com/elastic/eui/pull/1213))
- Add `lockOpen` icon ([#1215](https://github.com/elastic/eui/pull/1215))

## [`4.2.0`](https://github.com/elastic/eui/tree/v4.2.0)

- Added some opacity options to `EuiLineSeries` and `EuiAreaSeries` ([#1198](https://github.com/elastic/eui/pull/1198))
- Added `initialFocus` prop for focus trapping to `EuiPopover` and `EuiModal` ([#1099](https://github.com/elastic/eui/pull/1099))
- Added table footer support with `EuiTableFooter` and `EuiTableFooterCell` ([#1202](https://github.com/elastic/eui/pull/1202))

## [`4.1.0`](https://github.com/elastic/eui/tree/v4.1.0)

- Added `direction` to `EuiFlexGroup` prop types interface ([#1196](https://github.com/elastic/eui/pull/1196))
- Made `description` prop optional for `EuiDescribedFormGroup` ([#1191](https://github.com/elastic/eui/pull/1191))
- Fixed issue with unselected tabs and aria-controls attribute in EuiTabbedContent
- Added `tag` icon ([#1188](https://github.com/elastic/eui/pull/1188))
- Replaced `logging` app icon ([#1194](https://github.com/elastic/eui/pull/1194))
- Made `EuiBasicTable` rows keyboard-accessibile when they are clickable ([#1206](https://github.com/elastic/eui/pull/1206))

**Bug fixes**

- Fixed cross-axis alignment bug when positioning EuiPopover ([#1197](https://github.com/elastic/eui/pull/1197))
- Added background to `readOnly` inputs ([#1188](https://github.com/elastic/eui/pull/1188))
- Fixed some modal default and responsive sizing ([#1188](https://github.com/elastic/eui/pull/1188))
- Fixed z-index issue of `EuiComboBoxOptionsList` especially inside modals ([#1192](https://github.com/elastic/eui/pull/1192))

## [`4.0.1`](https://github.com/elastic/eui/tree/v4.0.1)

**Bug fixes**

- Fixed an issue in `EuiTooltip` because IE1 didn't support `document.contains()` ([#1190](https://github.com/elastic/eui/pull/1190))
- Fixed some issues around parsing string values in `EuiSearchBar` and `EuiQuery` ([#1189](https://github.com/elastic/eui/pull/1189))

## [`4.0.0`](https://github.com/elastic/eui/tree/v4.0.0)

- Added `delay` prop to `EuiToolTip` ([#1103](https://github.com/elastic/eui/pull/1103))

**Breaking changes**

- `EuiBasicTable` now shows up to 2 actions before condensing to all popover, but still displaying the top/primary 2 actions as well ([#1103](https://github.com/elastic/eui/pull/1103))
- `EuiBasicTable` will automatically add `hasActions` and `isSelectable` to allow proper responsive style handling, but are still overridable ([#1103](https://github.com/elastic/eui/pull/1103))

## [`3.11.0`](https://github.com/elastic/eui/tree/v3.11.0)

- Decorated `pagination` _next_ and _previous_ buttons with `data-test-subj`. ([#1182](https://github.com/elastic/eui/pull/1182))
- Added `euiFacetButton` and `euiFacetGroup` ([#1167](https://github.com/elastic/eui/pull/1167))
- Added `width` prop to `EuiContextMenu` panels ([#1173](https://github.com/elastic/eui/pull/1173))
- Added patterns for global query and filters ([#1137](https://github.com/elastic/eui/pull/1137))

**Bug fixes**

- Fixed `onClickAriaLabel` console error stemming from `EuiComboBoxPill`  ([#1183](https://github.com/elastic/eui/pull/1183))

## [`3.10.0`](https://github.com/elastic/eui/tree/v3.10.0)

- Added `maxWidth` prop to `EuiModal` ([#1165](https://github.com/elastic/eui/pull/1165))
- Support field names with `_` characters in search queries ([#1180](https://github.com/elastic/eui/pull/1180))
- Added ability to include multiple fields in a value selection filter for `EuiSearchBar` ([#1179](https://github.com/elastic/eui/pull/1179))

**Bug fixes**

- Fixed an IE11 `EuiModal` width issue by changing the `min-width` to a pixel value ([#1174](https://github.com/elastic/eui/pull/1174))

## [`3.9.0`](https://github.com/elastic/eui/tree/v3.9.0)

- Added `infraApp` icon ([#1161](https://github.com/elastic/eui/pull/1161))
- Added sizes to `EuiButtonIcon` ([#1145](https://github.com/elastic/eui/pull/1145))
- Added `singleSelection.asPlainText` prop to `EuiComboBox` ([#1139](https://github.com/elastic/eui/pull/1139))
- Added proper aria labeling to `EuiSearchBar` and `EuiBasicTable` so searching is properly announced ([#1181](https://github.com/elastic/eui/pull/1181))

**Bug fixes**

- Fixed `makeHighContrastColor` sass mixin to properly output an accessible color contrast ([#1158](https://github.com/elastic/eui/pull/1158))
- Fixed `EuiTooltip` to interact correctly when the anchor is a disabled form element ([#1158](https://github.com/elastic/eui/pull/1158))
- Fixed `EuiButton` (with icon) and `EuiButtonEmpty` truncation ([#1145](https://github.com/elastic/eui/pull/1145))
- Fixed alignment and coloring of form control clear button ([#1145](https://github.com/elastic/eui/pull/1145))
- Fixed `EuiToolTip` from setting state after component unmounts ([#1163](https://github.com/elastic/eui/pull/1163))

## [`3.8.0`](https://github.com/elastic/eui/tree/v3.8.0)

- Added a new `EuiStat` component for displaying prominent stats ([#1146](https://github.com/elastic/eui/pull/1146))
- Added color and monotone icons for AWS and GCP. ([#1135](https://github.com/elastic/eui/pull/1135))
- Added TypeScript definition for `EuiComboBox` ([#1115](https://github.com/elastic/eui/pull/1115))

**Bug fixes**

- Fixed `EuiSearchBar` when used as a controlled component in React 16.4 ([#1153](https://github.com/elastic/eui/pull/1153))
- Fixed `onChange` typedef on `EuiSwitch` ([#1144](https://github.com/elastic/eui/pull/1144)
- Fixed `EuiToolTip`'s inability to update its position when tooltip content changes ([#1116](https://github.com/elastic/eui/pull/1116))
- Fixed `EuiSearchBar`'s syntax parsing to allow multiple escaped characters in a single field value

## [`3.7.0`](https://github.com/elastic/eui/tree/v3.7.0)

- Added `zIndexAdjustment` to `EuiPopover` which allows tweaking the popover content's `z-index` ([#1097](https://github.com/elastic/eui/pull/1097))
- Added new `EuiSuperSelect` component and `hasArrow` prop to `EuiPopover` ([#921](https://github.com/elastic/eui/pull/921))
- Added a new `EuiWindowEvent` component for declarative, safe management of `window` event listeners ([#1127](https://github.com/elastic/eui/pull/1127))
- Changed `Flyout` component to close on ESC keypress even if the flyout does not have focus, using new Window Event component ([#1127](https://github.com/elastic/eui/pull/1127))
- Added TypeScript definitions for `EuiAvatar` component and the `color` services ([#1120](https://github.com/elastic/eui/pull/1120))

**Bug fixes**

- `EuiFlyout` responsive mode now gracefully overrides a custom `maxWidth` ([#1124](https://github.com/elastic/eui/pull/1124)

## [`3.6.1`](https://github.com/elastic/eui/tree/v3.6.1)

- Added TypeScript definition for `findTestSubject` test util ([#1106](https://github.com/elastic/eui/pull/1106))

**Bug fixes**

- Fixed bug where `EuiToolTip` content wasn't removed if its anchor is removed from the document ([#1119](https://github.com/elastic/eui/pull/1119))

## [`3.6.0`](https://github.com/elastic/eui/tree/v3.6.0)

- Added `EuiCopy` ([#1112](https://github.com/elastic/eui/pull/1112))
- Added `disabled` to `EuiRadioGroup.options` ([#1111](https://github.com/elastic/eui/pull/1111))

**Bug fixes**

- `EuiWrappingPopover` only re-attach anchor element on unmount if anchor element is still attached to DOM
([#1114](https://github.com/elastic/eui/pull/1114))

- Fixed `EuiSeriesChart` overrides `react-vis` classes.([#1123](https://github.com/elastic/eui/pull/1123))

## [`3.5.1`](https://github.com/elastic/eui/tree/v3.5.1)

- Fixed a bug around `indeterminate` checkboxes ([#1110](https://github.com/elastic/eui/pull/1110))

## [`3.5.0`](https://github.com/elastic/eui/tree/v3.5.0)

- Added support for `indeterminate` to `EuiCheckbox` ([#1108](https://github.com/elastic/eui/pull/1108))

## [`3.4.0`](https://github.com/elastic/eui/tree/v3.4.0)

- Added typings for `EuiToolTip` and `EuiIconTip` ([#1087](https://github.com/elastic/eui/pull/1087))
- Added `spacesApp` logo to `EuiIcon` set ([#1065](https://github.com/elastic/eui/pull/1065))
- Added `!default` to border SASS props ([#1079](https://github.com/elastic/eui/pull/1079))
- Added `repositionOnScroll` prop to `EuiPopover` which enables repositioning the popover when the window is scrolled. ([#1064](https://github.com/elastic/eui/pull/1064))
- Allow `_` and `*` characters to be used in `EuiSearchBar` query terms ([#1058](https://github.com/elastic/eui/pull/1058))
- Added more `status` options for `EuiSteps` ([#1088](https://github.com/elastic/eui/pull/1088))
- Added `maxWidth` prop `EuiFlyout` ([#1090](https://github.com/elastic/eui/pull/1090))
- Added `string` to allowed `restrictWidth` prop type of `EuiPage` and `EuiPageBody` ([#1090](https://github.com/elastic/eui/pull/1090))
- Added `.eui-textBreakNormal` and `@mixin euiTextTruncate` as CSS/SASS utilities ([#1092](https://github.com/elastic/eui/pull/1092))
- Added `fullWidth` support to `EuiComboBox` ([#1095](https://github.com/elastic/eui/pull/1095))

**Bug fixes**

- `EuiMutationObserver`'s `children` prop is no longer marked as required ([#1076](https://github.com/elastic/eui/pull/1076))
- Fixed large drop shadows so they work on darker backgrounds ([#1079](https://github.com/elastic/eui/pull/1079))
- Added `resize-observer-polyfill` as a dependency (was previously a devDependency) ([#1085](https://github.com/elastic/eui/pull/1085))
- Fixed `EuiBasicTable` to inform its parent about a selection change triggered by a different set of `items` ([#1086](https://github.com/elastic/eui/pull/1086))
- Fixed width of `EuiFilterGroup`'s popover ([#1078](https://github.com/elastic/eui/pull/1078))
- Fixed `EuiStepsHorizontal`'s title wrapping in IE ([#1088](https://github.com/elastic/eui/pull/1088))
- Fixed wrong class name being added to `EuiPageBody` when `restrictWidth !== false` ([#1090](https://github.com/elastic/eui/pull/1090))

## [`3.3.0`](https://github.com/elastic/eui/tree/v3.3.0)

- Added `onTableChange` callback to `EuiInMemoryTable` which notifies on sorting and pagination changes. ([#1060](https://github.com/elastic/eui/pull/1060))
- `EuiComboBox` now applies the provided `data-test-subj` to its options list element with the suffix `-optionsList` so you can find a specific combo box instance's options list. This wasn't previously possible because the options list is attached to the body element, not the combo box element. This is in addition to the existing `data-test-subj="comboBoxOptionsList"`. ([#1054](https://github.com/elastic/eui/pull/1054))
- EUI now provides minified versions of the themes' CSS files. ([#1070](https://github.com/elastic/eui/pull/1070))

**Bug fixes**

- Fixed `EuiSeriesChart` (previously `EuiXYChart`) responsive resize in a flexbox layout ([#1041](https://github.com/elastic/eui/pull/1041))
- `EuiInMemoryTable` no longer mutates the `items` prop array when sorting, adding deterministic sorting ([#1057](https://github.com/elastic/eui/pull/1057))
- `EuiBasicTable` actions now close their context menu when clicked ([#1069](https://github.com/elastic/eui/pull/1069))

**Experimental breaking change**

 - Renamed `EuiXYChart` to `EuiSeriesChart`, `EuiXYChartUtils` to `EuiSeriesChartUtils`, `EuiXYChartAxisUtils` to `EuiSeriesChartAxisUtils`, and  `EuiXYChartTextUtils` to `EuiSeriesChartTextUtils` ([#1066](https://github.com/elastic/eui/pull/1066))

## [`3.2.1`](https://github.com/elastic/eui/tree/v3.2.1)

- Added `closeButtonAriaLabel` property to `EuiFlyout` ([#1031](https://github.com/elastic/eui/pull/1031))
- Added types for `EuiToast`, `EuiGlobalToastList`, and `EuiGlobalToastListItem` ([#1045](https://github.com/elastic/eui/pull/1045))
- Added a handful of third-party logos to `EuiIcon` ([#1033](https://github.com/elastic/eui/pull/1033))

**Bug fixes**

- Removed IE flex column fix in favor of forcing the consumer to add a `grow` prop. ([#1044](https://github.com/elastic/eui/pull/1044))
- Removed max-width to children of `EuiPopover`. ([#1044](https://github.com/elastic/eui/pull/1044))

## [`3.2.0`](https://github.com/elastic/eui/tree/v3.2.0)

**Note: this release creates a minor regression to the display of `EuiFlexItem`s inside a `column` `EuiFlexGroup`. This is fixed in `3.2.1`.**
**Note: this release creates a minor regression to the display of `EuiPopoverTitle`. This is fixed in `3.2.1`.**

- Added typings for 'EuiBadge' ([#1034](https://github.com/elastic/eui/pull/1034))
- Added a visual pattern for Kibana's Global Date Picker ([#1026](https://github.com/elastic/eui/pull/1026))
- Added `responsive` prop to `EuiFlexGrid` ([#1026](https://github.com/elastic/eui/pull/1026))
- Added `expand` prop to `EuiTabs` and `EuiTabbedContent` ([#1026](https://github.com/elastic/eui/pull/1026))
- Allow `titleElement` to be passed to `EuiCard` ([#1032](https://github.com/elastic/eui/pull/1032))

**Bug fixes**

- Fixed `EuiContextMenuPanel` calling `ref` after being unmounted ([#1038](https://github.com/elastic/eui/pull/1038))
- `EuiOutsideClickDetector` supports nested detectors in the DOM tree ([#1039](https://github.com/elastic/eui/pull/1039))
- To make it more accessible, added a random id to `EuiSwitch`'s id prop if none is passed.  ([#779](https://github.com/elastic/eui/pull/779))
- `BetaBadge` now shows outside of `EuiPanel` bounds in IE ([#1032](https://github.com/elastic/eui/pull/1032))

## [`3.1.0`](https://github.com/elastic/eui/tree/v3.1.0)

- Added `EuiMutationObserver` to expose Mutation Observer API to React components ([#966](https://github.com/elastic/eui/pull/966))
- Added `EuiWrappingPopover` which allows existing non-React elements to be popover anchors ([#966](https://github.com/elastic/eui/pull/966))
- `EuiPopover` accepts a `container` prop to further restrict popover placement ([#966](https://github.com/elastic/eui/pull/966))
- `EuiPortal` can inject content at arbitrary DOM locations, added `portalRef` prop ([#966](https://github.com/elastic/eui/pull/966))

**Bug fixes**

- `EuiPopover` re-positions with dynamic content (including CSS height/width transitions) ([#966](https://github.com/elastic/eui/pull/966))

## [`3.0.5`](https://github.com/elastic/eui/tree/v3.0.5)

**Note: this release is a backport containing changes originally made in `3.6.1`**

**Bug fixes**

- Fixed bug where `EuiToolTip` content wasn't removed if its anchor is removed from the document ([#1119](https://github.com/elastic/eui/pull/1119))

## [`3.0.4`](https://github.com/elastic/eui/tree/v3.0.4)

**Note: this release is a backport containing changes originally made in `3.4.0`**

- Allow `_` and `*` characters to be used in `EuiSearchBar` query terms ([#1058](https://github.com/elastic/eui/pull/1058))

## [`3.0.3`](https://github.com/elastic/eui/tree/v3.0.3)

**Note: this release is a backport bugfix release containing changes originally made in `3.2.0`**

**Bug fixes**

- Fixed `EuiContextMenuPanel` calling `ref` after being unmounted ([#1038](https://github.com/elastic/eui/pull/1038))

## [`3.0.2`](https://github.com/elastic/eui/tree/v3.0.2)

- Added `restrictWidth` option to `EuiPageBody` ([#1024](https://github.com/elastic/eui/pull/1024))

**Bug fixes**

- Fixed `EuiPageContent` centered layouts ([#1024](https://github.com/elastic/eui/pull/1024))

## [`3.0.1`](https://github.com/elastic/eui/tree/v3.0.1)

- Added typings for `EuiEmptyPrompt`, `EuiCode`, `EuiCodeBlock`, and `EuiCallOut` ([#1010](https://github.com/elastic/eui/pull/1010))
- Make utility type `Omit` compatible with new `keyof` behaviour introduced in TypeScript 2.9 ([#1017](https://github.com/elastic/eui/pull/1017))
- Added visualization chart type icons ([#1020](https://github.com/elastic/eui/pull/1020))

**Bug fixes**

- Fixed `EuiContextMenu` causing scroll-jumps because of premature browser focus. ([#1018](https://github.com/elastic/eui/pull/1018))

## [`3.0.0`](https://github.com/elastic/eui/tree/v3.0.0)

- Fixed `EuiHeader` responsive styles ([#1009](https://github.com/elastic/eui/pull/1009))
- Added `prepend` and `append` props to `EuiFormControlLayout` ([#961](https://github.com/elastic/eui/pull/961))
- Updated style implementation of `EuiFilterGroup` and `EuiFilterGroupButton` ([#961](https://github.com/elastic/eui/pull/961))
- Added `EuiDatePickerRange` as a way to layout two `EuiDatePicker`s. ([#961](https://github.com/elastic/eui/pull/961))
- Temporarily removed `EuiPage` responsive styles ([#1014](https://github.com/elastic/eui/pull/1014))

**Breaking changes**

- Moved `EuiHeaderNotification` to a generic `EuiNotificationBadge` component ([#1009](https://github.com/elastic/eui/pull/1009))

**Bug fixes**

- `EuiInMemoryTable` no longer resets to the first page on prop update when `items` remains the same ([#1008](https://github.com/elastic/eui/pull/1008))
- Fixed css selector for hiding responsive `EuiBreadcrumb`'s ([#1009](https://github.com/elastic/eui/pull/1009))
- Fixed responsive utility classes for IE ([#1009](https://github.com/elastic/eui/pull/1009))
- Fixed syntax errors in `keyCodes`'s and `EuiContextMenu`'s typescript definition ([#1012](https://github.com/elastic/eui/pull/1012))

## [`2.0.0`](https://github.com/elastic/eui/tree/v2.0.0)

- Added more typings to `EuiContextMenuItemProps` ([#1006](https://github.com/elastic/eui/pull/1006))
- Made some properties of `EuiFlyout` optional ([#1003](https://github.com/elastic/eui/pull/1003))
- Added typings for `EuiFlyout`, `EuiFlyoutBody`, `EuiFlyoutHeader`, and `EuiFlyoutFooter` ([#1001](https://github.com/elastic/eui/pull/1001))
- Gave `EuiFlyout` close button a data-test-subj ([#1000](https://github.com/elastic/eui/pull/1000))
- Updated `react-vis` version to `1.10.2` ([#999](https://github.com/elastic/eui/pull/999))
- Added `component` prop to `EuiTextColor` ([#1011](https://github.com/elastic/eui/pull/1011))

**Breaking changes**

- Altered `EuiPage` and sub-component layout ([#998](https://github.com/elastic/eui/pull/998))
  - `EuiPageHeader` must now be contained within `EuiPageBody`
  - `EuiPageSideBar` must now be **outside** of `EuiPageBody`

**Bug fixes**

- `EuiDescribedFormGroup` now renders its `description` inside of a `div` instead of a `span` ([#1011](https://github.com/elastic/eui/pull/1011))

## [`1.2.1`](https://github.com/elastic/eui/tree/v1.2.1)

**Bug fixes**

- Removed global manipulation of `EuiTitle` sizing in XYCharts ([#997](https://github.com/elastic/eui/pull/997))

## [`1.2.0`](https://github.com/elastic/eui/tree/v1.2.0)

**Note: this release creates a minor regression to the sizing of `EuiTitle`s. This is fixed in `1.2.1`.**

- Added typings for keyCodes ([#988](https://github.com/elastic/eui/pull/988))
- Changed `EuiXYChart` components exports to `/experimental` subfolder ([#975](https://github.com/elastic/eui/pull/975))
- Added beta version of `EuiXYChart` and associated components ([#309](https://github.com/elastic/eui/pull/309))
- Added `size` prop to `EuiIconTip` ([987](https://github.com/elastic/eui/pull/987))
- Added `database`, `filter`, `globe`, and `save` icons ([990](https://github.com/elastic/eui/pull/990))
- Updated typings for `EuiButton`, `EuiButtonEmpty`, and `EuiButtonIcon` to include `<a>` tag attributes like `href` ([#992](https://github.com/elastic/eui/pull/992))

**Bug fixes**

- Fixed some IE11 flex box bugs and documented others (modal overflowing, image shrinking, and flex group wrapping) ([#973](https://github.com/elastic/eui/pull/973))
- Fixed white square that show in double scollbar via `euiScrollBar()` ([989](https://github.com/elastic/eui/pull/989))
- Fixed issue with Accordion would attempt to use properties and accessors on null ([#982](https://github.com/elastic/eui/pull/982))

## [`1.1.0`](https://github.com/elastic/eui/tree/v1.1.0)

- Added more (mainly style) options to `EuiRange` ([#932](https://github.com/elastic/eui/pull/932))
- Cleaned up some `EuiPopover` styles ([#969](https://github.com/elastic/eui/pull/969))
- Added `inputRef` prop to `EuiFieldPassword` ([#970](https://github.com/elastic/eui/pull/970))

**Bug fixes**

- Fixed disabled states of icon buttons ([#963](https://github.com/elastic/eui/pull/963))
- Added word-break fallback for FF & IE in table cell ([#962](https://github.com/elastic/eui/pull/962))
- Fixed `EuiPopover` to show content over modals, flyouts, etc ([#967](https://github.com/elastic/eui/pull/967))
- Fixed background transition on inputs ([#969](https://github.com/elastic/eui/pull/969))

## [`1.0.1`](https://github.com/elastic/eui/tree/v1.0.1)

- `EuiAccordion` use MutationObserver to re-calculate height when children DOM changes ([#947](https://github.com/elastic/eui/pull/947))
- Add `inspect` type option to icon typedef file. ([#952](https://github.com/elastic/eui/pull/952))
- Simplified form control styles. ([#954](https://github.com/elastic/eui/pull/954))

**Bug fixes**

- `EuiPopover` now positions popover content over all other elements, instead of sometimes clipping ([#948](https://github.com/elastic/eui/pull/948))
- `EuiOnClickOutside` works with child components rendered via React portals ([#948](https://github.com/elastic/eui/pull/948))

**Deprecations**

- Replaced the following SASS variables have been replaced `$euiFormControlHeight--compressed`, `$euiFormControlPadding--compressed`, `euiFormBorderColor--disabled`. ([#954](https://github.com/elastic/eui/pull/954))

## [`1.0.0`](https://github.com/elastic/eui/tree/v1.0.0)

- Reduced font sizes of `EuiAvatar` ([#945](https://github.com/elastic/eui/pull/945))
- Changed release process to be fully automated by script ([#944](https://github.com/elastic/eui/pull/944))

**Bug fixes**

- `EuiTooltip` re-positions content correctly after the window is resized ([#936](https://github.com/elastic/eui/pull/936))
- `EuiComboBox` list is positioned correctly in IE ([#946](https://github.com/elastic/eui/pull/946))

## [`0.0.55`](https://github.com/elastic/eui/tree/v0.0.55)

- Added `getPopoverScreenCoordinates` service function for positioining popover/tooltip content, updated `EuiToolTip` to use it ([#924](https://github.com/elastic/eui/pull/924))
- Allow `mode` prop in `EuiCodeEditor` to take custom mode object ([#935](https://github.com/elastic/eui/pull/935))
- `EuiCodeEditor` is now decorated with a `data-test-subj` selector (`codeEditorContainer`) ([#939](https://github.com/elastic/eui/pull/939))
- `EuiCodeEditor` no longer automatically scrolls cursor into view on selection change ([#940](https://github.com/elastic/eui/pull/940))

## [`0.0.54`](https://github.com/elastic/eui/tree/v0.0.54)

**Bug fixes**

- `EuiTabbedContent` now updates dynamic tab content when used as an uncontrolled component ([#931](https://github.com/elastic/eui/pull/931))

## [`0.0.53`](https://github.com/elastic/eui/tree/v0.0.53)

- `EuiComboBox` is now decorated with `data-test-subj` selectors for the search input (`comboxBoxSearchInput`), toggle button (`comboBoxToggleListButton`), and clear button (`comboBoxClearButton`) ([#918](https://github.com/elastic/eui/pull/918))
- `EuiComboBox` now gives focus to the search input when the user clicks the clear button, to prevent focus from defaulting to the body ([#918](https://github.com/elastic/eui/pull/918))
- Fixed visual size of inputs by setting the box-shadow border to `inset` ([#928](https://github.com/elastic/eui/pull/928))
- Per-column custom sort values added to `EuiInMemoryTable` ([#929](https://github.com/elastic/eui/pull/929))

**Non-breaking major changes**

- Added close (`cross`) button as default way to close to `EuiFlyout` when `onClose` is provided ([#925](https://github.com/elastic/eui/pull/925))
- Fleshed out `EuiFlyoutHeader` for consistency (see docs) ([#925](https://github.com/elastic/eui/pull/925))

**Bug fixes**

- Added `role="dialog"` to `EuiFlyout` to improve screen reader accessibility ([#916](https://github.com/elastic/eui/pull/916))
- Default sort comparator (used by `EuiInMemoryTable`) now handles `null` and `undefined` values ([#922](https://github.com/elastic/eui/pull/922))

## [`0.0.52`](https://github.com/elastic/eui/tree/v0.0.52)

- Added updated logos for Cloud and Cloud ECE ([#906](https://github.com/elastic/eui/pull/906))
- Added the ability for `EuiBetaBadge` to appear on `EuiPanel` similar to `EuiCard` ([#885](https://github.com/elastic/eui/pull/888))
- Added `restrictWidth` to `EuiPage` ([#896](https://github.com/elastic/eui/pull/896))
- Added `resize` prop to `EuiTextArea` that defaults to ‘vertical’ (only height) ([#894](https://github.com/elastic/eui/pull/894))
- Added multiple style-only adjustments to `EuiFormControlLayout` buttons/icons ([#894](https://github.com/elastic/eui/pull/894))
- Shifted `readOnly` inputs to not have left padding unless it has an icon ([#894](https://github.com/elastic/eui/pull/894))
- Added more customization options to `EuiAvatar` ([#903](https://github.com/elastic/eui/pull/903))
- Added more color options to `EuiButtonIcon` ([#907](https://github.com/elastic/eui/pull/907))
- Added icon for EMS (Elastic Map Service) (`emsApp`) ([#914](https://github.com/elastic/eui/pull/914))
- Added support for `href`, `target`, and `rel` properties for `EuiContextMenu` items ([#911](https://github.com/elastic/eui/pull/911))
- Added responsive helpers in the form of `EuiShowFor` and `EuiHideFor` components and corresponding CSS classes. ([#909](https://github.com/elastic/eui/pull/909))

**Deprecations**

- Replaced `$breakpoints` in favor of better named `$euiBreakpoints` ([#909](https://github.com/elastic/eui/pull/909))
- Replaced the following mixin `screenXSmall()`, `screenSmall()`, `screenMedium()`, `screenLarge()`, `screenSmallMediumLarge()` in favor of a single `euiBreakpoint()`. ([#909](https://github.com/elastic/eui/pull/909))

**Bug fixes**

- Removed `.nvmrc` file from published npm package ([#892](https://github.com/elastic/eui/pull/892))
- `EuiComboBox` no longer shows the _clear_ icon when it's a no-op ([#890](https://github.com/elastic/eui/pull/890))
- `EuiIcon` no longer takes focus in Edge and IE unless `tabIndex` is defined as a value other than `"-1"` ([#900](https://github.com/elastic/eui/pull/900))
- Fixed regression introduced in `0.0.50` in which the form control icons blocked users from clicking the control ([#898](https://github.com/elastic/eui/pull/898))
- Fixed `EuiSwitch` background in case it’s been placed on a gray background ([#894](https://github.com/elastic/eui/pull/894))
- Fixed `EuiComboBox` hidden input focus styles ([#894](https://github.com/elastic/eui/pull/894))
- Fixed responsive widths of `EuiDescribedFormGroup` ([#894](https://github.com/elastic/eui/pull/894))
- Fixed descenders being cut off in `EuiSelect` ([#894](https://github.com/elastic/eui/pull/894))
- Fixed extra spacing applied by Safari to `EuiFieldSearch` ([#894](https://github.com/elastic/eui/pull/894))
- Fixed contrast issues in dark theming ([#907](https://github.com/elastic/eui/pull/907))

## [`0.0.51`](https://github.com/elastic/eui/tree/v0.0.51)

- Added `textStyle="reverse"` prop to `EuiDescriptionList` as well as a class (`.eui-definitionListReverse`) for `dl`'s within `EuiText` ([#882](https://github.com/elastic/eui/pull/882))
- Added `inspect` icon ([#886](https://github.com/elastic/eui/pull/886))
- Added `layout` prop to `EuiCard` ([#885](https://github.com/elastic/eui/pull/885))

**Bug fixes**

- Moved `EuiFieldSearch`'s and `EuiValidateControl`'s ref out of render into `setRef` methods ([#883](https://github.com/elastic/eui/pull/883))

## [`0.0.50`](https://github.com/elastic/eui/tree/v0.0.50)

**Note: this release creates a minor regression to form controls containing icons, in which the icon blocks the user from clicking the control. This is fixed in `0.0.52`.**

- Created `EuiToggle`, `EuiButtonToggle`, and `EuiButtonGroup` ([#872](https://github.com/elastic/eui/pull/872))
- `EuiBasicTable` and `EuiInMemoryTable` now accept `rowProps` and `cellProps` callbacks, which let you apply custom props to rows and props ([#869](https://github.com/elastic/eui/pull/869))
- Added `offine` and `online` icons ([#881](https://github.com/elastic/eui/pull/881))

**Bug fixes**

- `EuiContextMenuPanel` now updates appropriately if its items are modified ([#887](https://github.com/elastic/eui/pull/887))
- `EuiComboBox` is no longer a focus trap, the clear button is now keyboard-accessible, and the virtualized list no longer interferes with the tab order ([#866](https://github.com/elastic/eui/pull/866))
- `EuiButton`, `EuiButtonEmpty`, and `EuiButtonIcon` now look and behave disabled when `isDisabled={true}` ([#862](https://github.com/elastic/eui/pull/862))
- `EuiGlobalToastList` no longer triggers `Uncaught TypeError: _this.callback is not a function`  ([#865](https://github.com/elastic/eui/pull/865))
- `EuiGlobalToastList` checks to see if it has dismissed a toast before re-dismissing it ([#868](https://github.com/elastic/eui/pull/868))
- Added FF/IE fallback for `.eui-textBreakWord` ([#864](https://github.com/elastic/eui/pull/864))
- Fixed `EuiCard` description text color when used in/as an anchor tag ([#864](https://github.com/elastic/eui/pull/864))
- Fixed `EuiCard` IE bugs ([#864](https://github.com/elastic/eui/pull/864))
- Fixed button labeling for `EuiFormControlLayout` and `EuiComboBox` accessibility ([#876](https://github.com/elastic/eui/pull/876))
- Fixed `EuiBreadcrumb` slash alignment when truncating ([#878](https://github.com/elastic/eui/pull/878))

**Breaking changes**

- `EuiSearchBar` no longer has an `onParse` callback, and now passes an object to `onChange` with the shape `{ query, queryText, error }` ([#863](https://github.com/elastic/eui/pull/863))
- `EuiInMemoryTable`'s `search.onChange` callback now passes an object with `{ query, queryText, error }` instead of only the query ([#863](https://github.com/elastic/eui/pull/863))
- `EuiFormControlLayout` no longer has `onClear`, `iconSide`, or `onIconClick` props. Instead of `onClear` it now accepts a `clear` object of the shape `{ onClick }`. Instead of the icon props, it now accepts a single `icon` prop which be either a string or an object of the shape `{ type, side, onClick }`. ([#866](https://github.com/elastic/eui/pull/866))
- `EuiBasicTable` and `EuiInMemoryTable` pass-through cell props (defined by the `columns` prop and the `cellProps` prop) used to be applied to the `div` inside of the `td` element. They're now applied directly to the `td` element. ([#869](https://github.com/elastic/eui/pull/869))

## [`0.0.49`](https://github.com/elastic/eui/tree/v0.0.49)

**Bug fixes**

- `EuiInMemoryTable` now applies its search filter ([#851](https://github.com/elastic/eui/pull/851))
- `EuiInMemoryTable` and `EuiBasicTable` now pass unknown props through to their child ([#836](https://github.com/elastic/eui/pull/836))
- Added `EuiHeaderLinks` which allow you to construct navigation in the header in place of the app menu. ([#844](https://github.com/elastic/eui/pull/844))
- `EuiPopover` will use an alert to warn the user it traps focus ([#844](https://github.com/elastic/eui/pull/844))

**Breaking changes**

- EUI requires React `16.3` or higher ([#849](https://github.com/elastic/eui/pull/849))
- `EuiHeaderBreadcrumbs` refactored to use `EuiBreadcrumbs`. This removed all child components of `EuiHeaderBreadcrumbs`. ([#844](https://github.com/elastic/eui/pull/844))

## [`0.0.48`](https://github.com/elastic/eui/tree/v0.0.48)

**Bug fixes**

- `EuiComboBox` does not pass `isDisabled` prop to `EuiComboBoxOptionsList` to avoid "React does not recognize the 'isDisabled' prop on a DOM element" console warning ([#838](https://github.com/elastic/eui/pull/838))
- `EuiComboBox` does not display clear icon when `isClearable` prop is set to false and `selectedOptions` prop is provided ([#838](https://github.com/elastic/eui/pull/838))

**Breaking changes**

- Move `EuiBasicTable`'s `itemId` prop from `selection` to a top-level property ([#830](https://github.com/elastic/eui/pull/830))
- Renamed/refactored `requiresAriaLabel` prop validator to a more general `withRequiredProp` ([#830](https://github.com/elastic/eui/pull/830))

## [`0.0.47`](https://github.com/elastic/eui/tree/v0.0.47)

- Added utility CSS classes for text and alignment concerns ([#774](https://github.com/elastic/eui/pull/774))
- Added `compressed` versions of `EuiFormRow` and all form controls ([#800](https://github.com/elastic/eui/pull/800))
- Removed pointer cursor on `EuiFormLabel` when a `for` property is not set ([#825](https://github.com/elastic/eui/pull/825))
- Added the ability to add tooltips to `EuiContextMenuItem`s ([#817](https://github.com/elastic/eui/pull/817))
- Added `EuiBreadcrumbs` ([#815](https://github.com/elastic/eui/pull/815))

**Bug fixes**

- Fixes height calculation error on `EuiAccordion` when it starts loads in an open state. ([#816](https://github.com/elastic/eui/pull/816))
- Added aria-invalid labeling on `EuiFormRow` ([#777](https://github.com/elastic/eui/pull/799))
- Added aria-live labeling for `EuiToasts` ([#777](https://github.com/elastic/eui/pull/777))
- Added aria labeling requirements for `EuiBadge` , as well as a generic prop_type function `requiresAriaLabel` in `utils` to check for it. ([#777](https://github.com/elastic/eui/pull/777)) ([#802](https://github.com/elastic/eui/pull/802))
- Ensure switches’ inputs are still hidden when `[disabled]` ([#778](https://github.com/elastic/eui/pull/778))
- Made boolean matching in `EuiSearchBar` more exact so it doesn't match words starting with booleans, like "truest" or "offer" ([#776](https://github.com/elastic/eui/pull/776))
- `EuiComboBox` do not setState or call refs once component is unmounted ([807](https://github.com/elastic/eui/pull/807) and [#813](https://github.com/elastic/eui/pull/813))
- Added better accessibility labeling to `EuiPagination`, `EuiSideNav`, `EuiPopover`, `EuiBottomBar` and `EuiBasicTable`.  ([#821](https://github.com/elastic/eui/pull/821))
- Added `isDisabled` to `EuiComboBox`  ([#829](https://github.com/elastic/eui/pull/829))

## [`0.0.46`](https://github.com/elastic/eui/tree/v0.0.46)

- Added `EuiDescribedFormGroup` component, a wrapper around `EuiFormRow`(s) ([#707](https://github.com/elastic/eui/pull/707))
- Added `describedByIds` prop to `EuiFormRow` to help with accessibility ([#707](https://github.com/elastic/eui/pull/707))
- Added `isLoading` prop to `EuiButtonEmpty` ([#768](https://github.com/elastic/eui/pull/768))
- Removed individual badge cross icon when `EuiComboBox` has `singleSelection` prop enabled. ([#769](https://github.com/elastic/eui/pull/769))

**Bug fixes**

- Removed specificity on `EuiText` that was causing cascade conflicts around text coloring. ([#770](https://github.com/elastic/eui/pull/770))

## [`0.0.45`](https://github.com/elastic/eui/tree/v0.0.45)

***NOTE v0.0.45 has a bug causing it to fail during installation, please use v0.0.46***

- Added `EuiBetaBadge` for non-GA labelling including options to add it to `EuiCard` and `EuiKeyPadMenuItem` ([#705](https://github.com/elastic/eui/pull/705))
- Added `direction` prop to EuiFlexGroup ([#711](https://github.com/elastic/eui/pull/711))
- Added `EuiEmptyPrompt` which can be used as a placeholder over empty tables and lists ([#711](https://github.com/elastic/eui/pull/711))
- Added `EuiTabbedContent` ([#737](https://github.com/elastic/eui/pull/737))
- `EuiComboBox` added buttons for clearing and opening/closing the combo box ([#698](https://github.com/elastic/eui/pull/698))

**Bug fixes**

- Fixed `EuiTableRowCell` from overwriting its child element's `className` [#709](https://github.com/elastic/eui/pull/709)
- Allow `EuiContextMenuPanel`s to update when their `children` changes ([#710](https://github.com/elastic/eui/pull/710))
- `EuiInMemoryTable` now passes `itemIdToExpandedRowMap` prop to `EuiBasicTable` ([#759](https://github.com/elastic/eui/pull/759))
- Expanded table rows in paginated data no longer leak to other pages ([#761](https://github.com/elastic/eui/pull/761))

**Breaking changes**

- Rename `logoElasticSearch` to `logoElasticsearch` [#755](https://github.com/elastic/eui/pull/755)

## [`0.0.44`](https://github.com/elastic/eui/tree/v0.0.44)

- Reduced `EuiToast` title size ([#703](https://github.com/elastic/eui/pull/703))

**Bug fixes**

- Fixed inherited `line-height` of inputs and buttons ([#702](https://github.com/elastic/eui/pull/702))
- Fixed card title sizing in K6 theme. ([#704](https://github.com/elastic/eui/pull/704))

## [`0.0.43`](https://github.com/elastic/eui/tree/v0.0.43)

- Added `status` prop to `EuiStep` for additional styling ([#673](https://github.com/elastic/eui/pull/673))
- `EuiForm` and `EuiFormRow` now accept nodes for `errors` prop ([#685](https://github.com/elastic/eui/pull/685))
- Removed the default `max-width` from `EuiText`. This can still be applied by setting `grow={false}` ([#683](https://github.com/elastic/eui/pull/683))
- Added support for text alignment with `EuiTextAlign` ([#683](https://github.com/elastic/eui/pull/683))
- `EuiBasicTable` added the `compressed` prop to allow for tables with smaller fonts and padding ([#687](https://github.com/elastic/eui/pull/687))

**Bug fixes**

- Added a `paddingSize` prop to `EuiAccordion` to better mitigate situations where a nested `EuiFlexGroup` causes scrollbars ([#701](https://github.com/elastic/eui/pull/701))
- Fixed `EuiCard` `icon` prop to include user provided className ([#684](https://github.com/elastic/eui/pull/684))
- `EuiInMemoryTable` pagination state is now reset automatically when a search is executed ([#686](https://github.com/elastic/eui/pull/686))
- Fixed slow performance of `EuiComboBox` when there are hundreds or thousands of options by virtualizing `EuiComboBoxOptionsList` ([#670](https://github.com/elastic/eui/pull/670))
- Fixed some text styles ([#683](https://github.com/elastic/eui/pull/683))
    - Fixed font-family of input, textarea, select, and buttons
    - Fixed style of code, pre, and dl’s inside `EuiText`
    - Fixed ghost text color which was being set to a dark gray

**Breaking changes**

- Added responsive support for tables. This isn't technically a breaking change, but you will need to apply some new props (`hasActions`, `isSelectable`) for certain tables to make them look their best in mobile. **Responsive table views are on by default.** ([#584](https://github.com/elastic/eui/pull/584))

## [`0.0.42`](https://github.com/elastic/eui/tree/v0.0.42)

- Added `EuiDatePicker` component for date/time input ([#644](https://github.com/elastic/eui/pull/644))
- Added editor icon set to `EuiIcon` ([#671](https://github.com/elastic/eui/pull/671))

## [`0.0.41`](https://github.com/elastic/eui/tree/v0.0.41)

- Added `grow` prop to `EuiText` ([#662](https://github.com/elastic/eui/pull/662))
- Added `disabled` prop to `EuiComboBoxOption` ([#650](https://github.com/elastic/eui/pull/650))
- Added support for `<pre>` and `<code>` tags to `<EuiText>` ([#654](https://github.com/elastic/eui/pull/654))
- Added export of SASS theme variables in JSON format during compilation ([#642](https://github.com/elastic/eui/pull/642))
- Close `EuiComboBox` `singleSelection` options list when option is choosen ([#645](https://github.com/elastic/eui/pull/645))
- Wrap `EuiStepHorizontal` text instead of truncating it ([#653](https://github.com/elastic/eui/pull/653))
- Fixed a bug where `EuiSideNavItem` wouldn't pass an `onClick` handler down to `<a>` tags if they also had an `href`. ([#664](https://github.com/elastic/eui/pull/664))
- Updated existing and added additional TypeScript definitions ([#666](https://github.com/elastic/eui/pull/666))

**Bug fixes**

- Fixed `EuiBasicTable` re-rendering on hover of table rows ([#665](https://github.com/elastic/eui/pull/665))

**Breaking changes**

- `EuiStepsHorizontal` now requires an `onClick` prop be provided for each step configuration object ([#653](https://github.com/elastic/eui/pull/653))

## [`0.0.40`](https://github.com/elastic/eui/tree/v0.0.40)

- Tweaked sizing, weights, color, line-heights, and added more levels to `EuiTitle` and `EuiText` ([#627](https://github.com/elastic/eui/pull/627))
- Added TypeScript type defitions for `EuiPortal`, `EuiText` and `EuiTitle` as well as the `calculatePopoverPosition` service ([#638](https://github.com/elastic/eui/pull/638))
- Grayed out labels for `disabled` controls ([#648](https://github.com/elastic/eui/pull/648))

**Bug fixes**

- Fix visual shadow glitch on hover of `EuiToast` ([#632](https://github.com/elastic/eui/pull/632))

**Breaking changes**

- **Note: This breaking change is reversed in 0.0.43.** Added a default `max-width` to `EuiText`. ([#627](https://github.com/elastic/eui/pull/627))

## [`0.0.39`](https://github.com/elastic/eui/tree/v0.0.39)

**Bug fixes**

- Allow accordions to dynamically change height, and support values on radio inputs ([#613](https://github.com/elastic/eui/pull/613))
- Accordion toggle layout is no longer flagged responsive, in order to prevent unwanted stacking on mobile ([#613](https://github.com/elastic/eui/pull/613))

**Breaking changes**

- Support values on radio inputs. This is breaking because now the second argument to the radio `onChange` callback is the value, which bumps the change event to the third argument ([#613](https://github.com/elastic/eui/pull/613))

## [`0.0.38`](https://github.com/elastic/eui/tree/v0.0.38)

- Modified drop shadow intensities and color. ([#607](https://github.com/elastic/eui/pull/607))
- Added SASS color functions. Made `$euiColorWarning` color usage more accessible while still being "yellow". ([#628](https://github.com/elastic/eui/pull/628))
- Removed extraneous `global_styling/mixins/_forms.scss` file and importing the correct files in the `filter_group.scss` and `combo_box.scss` files. ([#609](https://github.com/elastic/eui/pull/609))
- Added `isInvalid` prop to `EuiComboBox` ([#631](https://github.com/elastic/eui/pull/631))
- Added support for rejecting user input by returning `false` from the `onCreateOption` prop of `EuiComboBox` ([#631](https://github.com/elastic/eui/pull/631))

**Bug fixes**

- Visual fix for the focus state of disabled `EuiButton` ([#603](https://github.com/elastic/eui/pull/603))
- `EuiSelect` can pass any node as a value rather than just a string ([#603](https://github.com/elastic/eui/pull/603))
- Fixed a typo in the flex TypeScript definition ([#629](https://github.com/elastic/eui/pull/629))
- Fixed `EuiComboBox` bug in which the options list wouldn't always match the width of the input ([#611](https://github.com/elastic/eui/pull/611))
- Fixed `EuiComboBox` bug in which opening the combo box when there's no scrollbar on the window would result in the list being positioned incorrectly ([#631](https://github.com/elastic/eui/pull/631))
- Fixed `EuiComboBox` bug in which clicking a pill's close button would close the list ([#631](https://github.com/elastic/eui/pull/631))
- Fixed `EuiComboBox` bug in which moving focus from one combo box to another would remove the `euiBody-hasPortalContent` class from the body. ([#631](https://github.com/elastic/eui/pull/631))

## [`0.0.37`](https://github.com/elastic/eui/tree/v0.0.37)

- Added `EuiComboBox` for selecting many options from a list of options ([#567](https://github.com/elastic/eui/pull/567))
- Added `EuiHighlight` for highlighting a substring within text ([#567](https://github.com/elastic/eui/pull/567))
- `calculatePopoverPosition` service now accepts a `positions` argument so you can specify which positions are acceptable ([#567](https://github.com/elastic/eui/pull/567))
- Added `closeButtonProps` prop to `EuiBadge`, `hollow` badge type, and support for arbitrary hex color ([#567](https://github.com/elastic/eui/pull/567))
- Added support for arbitrary hex color to `EuiIcon` ([#567](https://github.com/elastic/eui/pull/567))

**Breaking changes**

- Renamed `euiBody-hasToolTip` class to `euiBody-hasPortalContent` ([#567](https://github.com/elastic/eui/pull/567))

## [`0.0.36`](https://github.com/elastic/eui/tree/v0.0.36)

- Added support for range queries in `EuiSearchBar` (works for numeric and date values) ([#485](https://github.com/elastic/eui/pull/485))
- Added support for emitting a `EuiSearchBar` query to an Elasticsearch query string ([#598](https://github.com/elastic/eui/pull/598))
- Added support for expandable rows to `EuiBasicTable` ([#585](https://github.com/elastic/eui/pull/585))

**Bug fixes**

- Relaxed query syntax of `EuiSearchBar` to allow usage of hyphens without escaping ([#581](https://github.com/elastic/eui/pull/581))
- Fixed font-weight issue in K6 theme ([#596](https://github.com/elastic/eui/pull/596))

## [`0.0.35`](https://github.com/elastic/eui/tree/v0.0.35)

- Modified `EuiLink` and all buttons to support both href and onClick ([#554](https://github.com/elastic/eui/pull/554))
- Added `color` prop to `EuiIconTip` ([#580](https://github.com/elastic/eui/pull/580))

## [`0.0.34`](https://github.com/elastic/eui/tree/v0.0.34)

- Adjust `EuiCallOut` and dark theme warning coloring ([#563](https://github.com/elastic/eui/pull/563))
- Added a `buttonColor` prop to `EuiConfirmModal` ([#546](https://github.com/elastic/eui/pull/546))
- Added 'baseline' as option to `EuiFlexGroup`'s `alignItems` prop ([#546](https://github.com/elastic/eui/pull/546))

**Bug fixes**

- Fixed `EuiToolTip` bug which caused the tooltip to hide when moving the mouse around inside of the trigger element ([#557](https://github.com/elastic/eui/pull/557), [#564](https://github.com/elastic/eui/pull/564))
- Fixed a bug where `EuiButtonEmpty` would offer a white background on hover when it was disabled, even when there was no such background transition on hover when the buttons are not disabled ([#561](https://github.com/elastic/eui/pull/561))
- Fixed table cell bugs ([#565](https://github.com/elastic/eui/pull/565))
  - `EuiBasicTable` now supports explicitly setting `truncateText` and `textOnly` on column definitions, and supports passing through unrecognized props to the cell (e.g. `data-test-subj`).
  - Updated table cell CSS so that long single-word cell content will break and wrap mid-word.

## [`0.0.33`](https://github.com/elastic/eui/tree/v0.0.33)

- Added initial sorting option to `EuiInMemoryTable` ([#547](https://github.com/elastic/eui/pull/547))
- Horizontally scrolling `EuiTabs` ([#546](https://github.com/elastic/eui/pull/546))
- Remove padding from both sides of `EuiEmptyButton` ([#546](https://github.com/elastic/eui/pull/546))
- Added `disabled` prop to placeholder (ellipses) button in pagination ([#546](https://github.com/elastic/eui/pull/546))
- Converted `.euiHeader__notification` into `EuiHeaderNotification` ([#546](https://github.com/elastic/eui/pull/546))

**Bug fixes**

- `EuiConfirmModal` will now check for the presence of confirm and cancel buttons before trying to focus them ([#555](https://github.com/elastic/eui/pull/555))

## [`0.0.32`](https://github.com/elastic/eui/tree/v0.0.32)

- Updated `EuiDescriptionList` to accept nodes for the titles and descriptions ([#552](https://github.com/elastic/eui/pull/552))
- Added `stop` and `stopFilled` icons ([#543](https://github.com/elastic/eui/pull/543))

**Bug fixes**

- Fixed `EuiToolTip` smart positioning to prevent tooltip from being clipped by the window where possible ([#550](https://github.com/elastic/eui/pull/550))

## [`0.0.31`](https://github.com/elastic/eui/tree/v0.0.31)

- Made `<EuiProgress>` TypeScript types more specific ([#518](https://github.com/elastic/eui/pull/518))
- Removed `font-smoothing` from our reset css for better text legibility ([#539](https://github.com/elastic/eui/pull/539))

**Bug fixes**

- Made `EuiIconTip` screen reader accessible ([#534](https://github.com/elastic/eui/pull/534))
- Fixed a sorting issue in `EuiInMemoryTable` ([#453](https://github.com/elastic/eui/pull/453))
- Fixed checkbox click for `EuiCheckbox` and `EuiRadio` without a label ([#541](https://github.com/elastic/eui/pull/541))

## [`0.0.30`](https://github.com/elastic/eui/tree/v0.0.30)

- Add ability to force `EuiSideNav` items open by setting `item.forceOpen`. ([#515](https://github.com/elastic/eui/pull/515))

## [`0.0.29`](https://github.com/elastic/eui/tree/v0.0.29)

- Added `EuiIconTip` to make it easier to display icons with tooltips ([#528](https://github.com/elastic/eui/pull/528))
- Added `buttonRef` prop to `EuiButton`, `EuiButtonEmpty`, and `EuiButtonIcon` ([#529](https://github.com/elastic/eui/pull/529))

**Bug fixes**

- `EuiHealth` no longer stacks flex items on small screens ([#530](https://github.com/elastic/eui/pull/530))
- Fixed `EuiPageContent` centering within `EuiPage` issue ([#527](https://github.com/elastic/eui/pull/527))
- `EuiConfirmModal` will now correctly auto-focus on its confirm and cancel buttons ([#529](https://github.com/elastic/eui/pull/529))

## [`0.0.28`](https://github.com/elastic/eui/tree/v0.0.28)

- `EuiInMemoryTable` pass items to BasicTable when message is provided ([#517](https://github.com/elastic/eui/pull/517)).
- `EuiSearchBox` now passes unused props through to `EuiFieldSearch` ([#514](https://github.com/elastic/eui/pull/514))
- Change `EuiBasicTable` `noItemsMessage` and `EuiInMemoryTable` `messgae` propType to node
instead of just string ([#516](https://github.com/elastic/eui/pull/516))

## [`0.0.27`](https://github.com/elastic/eui/tree/v0.0.27)

- Don't propagate a null `onClick` on EuiPanels ([#473](https://github.com/elastic/eui/pull/473))
- Use 1.1px for the `EuiHorizontalRule` height, in order to work around strange Chrome height calculations ([#473](https://github.com/elastic/eui/pull/473))
- New icons for `logoGithub` and `logoSketch` ([#494](https://github.com/elastic/eui/pull/494))
- `EuiCard` now has an `href` and `isClickable` prop for better handling hover animations. ([#494](https://github.com/elastic/eui/pull/494))
- Added `calculateContrast` and `rgbToHex` to services ([#494](https://github.com/elastic/eui/pull/494))

**Bug fixes**

- `EuiModal` is now responsive on mobile screens ([#512](https://github.com/elastic/eui/pull/512))
- `EuiFlexGrid` now collapses down in mobile layouts properly. ([#515](https://github.com/elastic/eui/pull/515))
- Made `EuiCard` proptypes more permission by changing strings to nodes. ([#515](https://github.com/elastic/eui/pull/515))
- Fixed `reponsive={false}` prop not working when flex groups were nested. ([#494](https://github.com/elastic/eui/pull/494))
- `EuiBadge` wrapping element changed from a `div` to `span` so it can be nested in text blocks ([#494](https://github.com/elastic/eui/pull/494))

## [`0.0.26`](https://github.com/elastic/eui/tree/v0.0.26)

**Bug fixes**

- `EuiSelect` do not set `defaultValue` property when `value` property is provided ([#504](https://github.com/elastic/eui/pull/504)).
- `EuiBottomBar` now uses `EuiPortal` to avoid zindex conflicts ([#487](https://github.com/elastic/eui/pull/487))
- Upped dark theme contrast on disabled buttons ([#487](https://github.com/elastic/eui/pull/487))

**Breaking changes**

- Removed `EuiTableOfRecords` ([#490](https://github.com/elastic/eui/pull/490))

## [`0.0.25`](https://github.com/elastic/eui/tree/v0.0.25)

- `EuiSearchBar` accepts `toolsLeft` and `toolsRight` props ([#458](https://github.com/elastic/eui/pull/458))
- Added `search.onChange` callback to `EuiInMemoryTable` ([#469](https://github.com/elastic/eui/pull/469))
- Added `initialPageSize` option to `EuiInMemoryTable` ([#477](https://github.com/elastic/eui/pull/477))
- Added design guidelines for button and toast usage ([#371](https://github.com/elastic/eui/pull/371))

**Breaking changes**

- Complete refactor of `EuiToolTip`. They now work. Only a breaking change if you were using them. ([#484](https://github.com/elastic/eui/pull/484))

## [`0.0.24`](https://github.com/elastic/eui/tree/v0.0.24)

- Removed hover and focus states from non-selectable `EuiSideNavItem`s ([#434](https://github.com/elastic/eui/pull/434))
- Added `Ast` and `Query` services ([#454](https://github.com/elastic/eui/pull/454))
- Added icons for Kibana query language ([#455](https://github.com/elastic/eui/pull/455))

**Bug fixes**

- Fix error stemming from `selected` prop on `EuiSelect` ([#436](https://github.com/elastic/eui/pull/436))

**Breaking changes**

- The `Random` service's `oneOf` method now only accepts an array ([#454](https://github.com/elastic/eui/pull/454))

## [`0.0.23`](https://github.com/elastic/eui/tree/v0.0.23)

- Added `EuiInMemoryTable`, which encapsulates sorting, searching, selection, and pagination state and logic ([#390](https://github.com/elastic/eui/pull/390))
- Added stack trace information to `EuiErrorBoundary` ([#428](https://github.com/elastic/eui/pull/428))
- Make full screen code block use the same font-size on the original code block. ([#447](https://github.com/elastic/eui/pull/447))

**Bug fixes**

- Fixed `EuiContextMenu` bug when using the keyboard to navigate up, which was caused by unnecessarily re-rendering the items, thus losing references to them ([#431](https://github.com/elastic/eui/pull/431))

## [`0.0.22`](https://github.com/elastic/eui/tree/v0.0.22)

- Added `EuiDelayHide` component. ([#412](https://github.com/elastic/eui/pull/412))
- Decreased overall size of checkbox, radio, and switches as well as better styles for the different states. ([#407](https://github.com/elastic/eui/pull/407))
- Added `EuiFilePicker` component for `input type="file"` needs. ([#402](https://github.com/elastic/eui/pedull/402))
- Added `isLoading` prop to `EuiButton` ([#427](https://github.com/elastic/eui/pull/427))
- Added icons: `eye`, `eyeClosed`, `grab`, `heatmap`, `vector` ([#427](https://github.com/elastic/eui/pull/427))
- Added `hasNoInitialSelection` option to `EuiSelect`. ([#422](https://github.com/elastic/eui/pull/422))

**Bug fixes**

- Fixed appearance of checked checkeboxes and radios in IE ([#407](https://github.com/elastic/eui/pull/407))
- Fixed disabled vs enabled appearance of checked checkeboxes and radios ([#407](https://github.com/elastic/eui/pull/407))
- Fixed disabled & checked state of switches ([#407](https://github.com/elastic/eui/pull/407))
- Fixed `EuiCard` content alignment when content is short. ([#415](https://github.com/elastic/eui/pull/415))
- Only apply the `$euiCodeBlockSelectedBackgroundColor` variable if it is a color ([#427](https://github.com/elastic/eui/pull/427))
- No margins for `<hr>` ([#427](https://github.com/elastic/eui/pull/427))
- Fixed `EuiButton` truncation ([#427](https://github.com/elastic/eui/pull/427))

**Breaking changes**

- Changed `EuiAccordion`’s method of `onToggleOpen` to `onToggle` ([#427](https://github.com/elastic/eui/pull/427))

## [`0.0.21`](https://github.com/elastic/eui/tree/v0.0.21)

- Logstash icon set. [#399](https://github.com/elastic/eui/pull/399)
- Added support for `disabled` options in `EuiSelect`. [#324](https://github.com/elastic/eui/pull/324)
- Badges can now accept onClicks and custom colors. They were changed stylistically to be bolder and smaller by default. ([#381](https://github.com/elastic/eui/pull/381))
- Added component to wrap blocks of substeps `EuiSubSteps` in a shaded container. ([#375](https://github.com/elastic/eui/pull/375))
- Added horizontal steps component ([#375](https://github.com/elastic/eui/pull/375))
- Changed look and feel of pagination. Added `compressed` prop for smaller footprint pagination. ([#380](https://github.com/elastic/eui/pull/380))
- Added `EuiBasicTable` as an opinionated, high level component for constructing tables. Its addition deprecates `EuiTableOfRecords` which is still avaiable, but now marked for removal. ([#377](https://github.com/elastic/eui/pull/377))
- Added styles for `readOnly` states of form controls. ([#391](https://github.com/elastic/eui/pull/391))
- Added importAction and exportAction icons ([#394](https://github.com/elastic/eui/pull/394))
- Added `EuiCard` for UI patterns that need an icon/image, title and description with some sort of action. ([#380](https://github.com/elastic/eui/pull/380))
- Added TypeScript definitions for the `EuiHealth` component. ([#403](https://github.com/elastic/eui/pull/403))
- Added `SearchBar` component - introduces a simple yet rich query language to search for objects + search box and filter controls to construct/manipulate it. ([#379](https://github.com/elastic/eui/pull/379))

**Bug fixes**

- Tables now default to `table-layout: fixed` to avoid some collapsing cell problems. [#398](https://github.com/elastic/eui/pull/398)
- Wrap long lines of text within the body of `EuiToast` instead of letting text overflow ([#392](https://github.com/elastic/eui/pull/392))
- Fixed dark theme coloring of Substeps ([#396](https://github.com/elastic/eui/pull/396))
- Reorder selectors to fix fixed progress bar in Firefox ([#404](https://github.com/elastic/eui/pull/404))

## [`0.0.20`](https://github.com/elastic/eui/tree/v0.0.20)

- Renamed class from `euiFlexGroup--alignItemsStart` to `euiFlexGroup--alignItemsFlexStart` ([#378](https://github.com/elastic/eui/pull/378))

## [`0.0.19`](https://github.com/elastic/eui/tree/v0.0.19)

- `EuiGlobalToastList` now prevents toasts from disappearing while the user's mouse is over the list. Added `timer/Timer` service. ([#370](https://github.com/elastic/eui/pull/370))

**Bug fixes**

- **Note: This is deprecated in 0.0.21 and removed in 0.0.26.** `EuiTableOfRecords` selection bugs ([#365](https://github.com/elastic/eui/pull/365))
  - Deleting selected items now resets the select all checkbox to an unchecked state
  - The select all checkbox only becomes checked when all selectable rows are checked, not just some of them

**Breaking changes**

- Changed `EuiGlobalToastList` to be responsible for instantiating toasts, tracking their lifetimes, and dismissing them. It now acepts `toasts`, `dismissToast`, and `toastLifeTimeMs` props. It no longer accepts `children`. ([#370](https://github.com/elastic/eui/pull/370))

## [`0.0.18`](https://github.com/elastic/eui/tree/v0.0.18)

**Bug fixes**

- Fixed `EuiCodeEditor` bug in which hitting ESCAPE to close the autocompletion suggestions menu would also exit editing mode. ([#363](https://github.com/elastic/eui/pull/363))

## [`0.0.17`](https://github.com/elastic/eui/tree/v0.0.17)

**Bug fixes**

- Downgraded `lodash` version to `3.10.0` to align it with Kibana. ([#359](https://github.com/elastic/eui/pull/359))

## [`0.0.16`](https://github.com/elastic/eui/tree/v0.0.16)

- `EuiRadio` now supports the `input` tag's `name` attribute. `EuiRadioGroup` accepts a `name` prop that will propagate to its `EuiRadio`s. ([#348](https://github.com/elastic/eui/pull/348))
- Added Machine Learning create jobs icon set. ([#338](https://github.com/elastic/eui/pull/338))
- **Note: This is deprecated in 0.0.21 and removed in 0.0.26.** Added `EuiTableOfRecords`, a higher level table component to take away all your table listings frustrations. ([#250](https://github.com/elastic/eui/pull/250))

**Bug fixes**

- Added `react-color` as a dependency (was previously a devDependency) ([#354](https://github.com/elastic/eui/pull/354))
- Stop propagation and prevent default when closing components. Otherwise the same Escape keypress could close the parent component(s) as well as the one you intend to close. ([#344](https://github.com/elastic/eui/pull/344))

## [`0.0.15`](https://github.com/elastic/eui/tree/v0.0.15)

- Added `EuiColorPicker`. ([#328](https://github.com/elastic/eui/pull/328))
- `EuiCodeBlock` now only shows fullscreen icons if `overflowHeight` prop is set. Also forces large fonts and padding while expanded. ([#325](https://github.com/elastic/eui/pull/325))
- Exported `VISUALIZATION_COLORS` from services ([#329](https://github.com/elastic/eui/pull/329))
- Added typescript definitions for `EuiFormRow`, `EuiRadioGroup`, `EuiSwitch`, `EuiLoadingSpinner`, `EuiLoadingChart` and `EuiProgress`. ([#326](https://github.com/elastic/eui/pull/326))
- Added `checkHrefAndOnClick` and `getSecureRelForTarget` to services.

**Breaking changes**

- `EuiCodeBlock` now only shows fullscreen icons if `overflowHeight` prop is set. Also forces large fonts and padding while expanded. ([#325](https://github.com/elastic/eui/pull/325))
- React ^16.2 is now a peer dependency ([#264](https://github.com/elastic/eui/pull/264))
- `EuiProgress` no longer accepts the `indeterminate` property, which never had any effect. ([#326](https://github.com/elastic/eui/pull/326))

**Bug fixes**

- Fix TypeScript definitions such that optional and readonly properties survive being passed through `Omit` ([#322](https://github.com/elastic/eui/pull/322))

## [`0.0.14`](https://github.com/elastic/eui/tree/v0.0.14)

- Added `isColorDark` color util ([#311](https://github.com/elastic/eui/pull/311))
- EuiButton, EuiButtonEmpty and EuiButtonIcon can now take an `href` ([#316](https://github.com/elastic/eui/pull/316))
- In `EuiSideNav`, allow a callback to be passed that renders the individual items in the navigation. This makes interoperability with e.g. `react-router` easier. ([#310](https://github.com/elastic/eui/pull/310))
- Add new icon types to `EuiIcon` TypeScript definitions ([#323](https://github.com/elastic/eui/pull/323)).

**Bug fixes**

- Set `EuiFlexGroup` to `flex-grow: 1` to be more friendly with IE11 ([#315](https://github.com/elastic/eui/pull/315))

## [`0.0.13`](https://github.com/elastic/eui/tree/v0.0.13)

- Added index management icons. ([#307](https://github.com/elastic/eui/pull/307))

**Breaking changes**

- Reverted test helper for async functions that throw exceptions. See PR for details on how this can be handled in Jest 22. ([#306](https://github.com/elastic/eui/pull/306))

**Bug fixes**

- Adjust toast z-index to show over modals ([#296](https://github.com/elastic/eui/pull/296))
- Fix nested `EuiFlexItem` collapse issue in IE ([#308](https://github.com/elastic/eui/pull/308))

## [`0.0.12`](https://github.com/elastic/eui/tree/v0.0.12)

- Minor style-only changes to `EuiPagination`, button reset, `EuiTableHeaderCell`, and `EuiCodeBlock`. ([#298](https://github.com/elastic/eui/pull/298))
- All NPM dependencies now use ^ to install the latest minor version.
- Added Apache, Nginx, MySQL logos ([#270](https://github.com/elastic/eui/pull/270))
- Added small version of `EuiCallOut` ([#269](https://github.com/elastic/eui/pull/269))
- Added first batch of TypeScript type definitions for components and services ([#252](https://github.com/elastic/eui/pull/252))
- Added button for expanding `EuiCodeBlock` instances to be full-screen. ([#259](https://github.com/elastic/eui/pull/259))
- Add test helper for async functions that throw exceptions ([#301](https://github.com/elastic/eui/pull/301))

**Bug fixes**

- Removed padding on `EuiPage` mobile breakpoint. ([#282](https://github.com/elastic/eui/pull/282))
- Fixed some `EuiIcon` `type`s not setting their `viewBox` attribute, which caused them to not honor the `size` properly. ([#277](https://github.com/elastic/eui/pull/277))
- Fixed `EuiContextMenu` to pass the `event` argument to a `EuiContextMenuItem`'s `onClick` handler even when a panel is defined. ([#265](https://github.com/elastic/eui/pull/265))

**Breaking changes**

- Removed `color` prop from `EuiCodeBlock`. This component's highlighting now matches whichever theme is currently active. See PR for details on SCSS breaking changes. ([#259](https://github.com/elastic/eui/pull/259))

## [`0.0.11`](https://github.com/elastic/eui/tree/v0.0.11)

- Added `EuiImage` component to allow for image sizing and zooms. ([#262](https://github.com/elastic/eui/pull/262))
- Updated `EuiOverlayMask` to append `<div>` to body. ([#254](https://github.com/elastic/eui/pull/254))

**Bug fixes**

- Disabled tab styling. ([#258](https://github.com/elastic/eui/pull/258))
- Proper classname for flexGroup alignItems prop. ([#257](https://github.com/elastic/eui/pull/257))
- Clicking the downArrow icon in `EuiSelect` now triggers selection. ([#255](https://github.com/elastic/eui/pull/255))
- Fixed `euiFormRow` id's from being the same as the containing input and label. ([#251](https://github.com/elastic/eui/pull/251))

**Breaking changes**

- `{rest}` prop attachment moved from wrapping div to the input on checkboxes and switches. ([#246](https://github.com/elastic/eui/pull/246))

## [`0.0.10`](https://github.com/elastic/eui/tree/v0.0.10)

- Updated `euiPopover` to propagate `panelPaddingSize` padding values to content only (title does inherit horizontal values) via CSS. ([#229](https://github.com/elastic/eui/pull/229))
- Updated `EuiErrorBoundary` to preserve newlines in error. ([#238](https://github.com/elastic/eui/pull/238))
- Added more icons and fixed a few for dark mode ([#228](https://github.com/elastic/eui/pull/228))
- Added `EuiFlyout` component. ([#227](https://github.com/elastic/eui/pull/227))

**Breaking changes**

- Renamed `EuiModalOverlay` to `EuiOverlayMask`. ([#227](https://github.com/elastic/eui/pull/227))

**Bug fixes**

- Fixed bug in `Pager` service which occurred when there were no items. ([#237](https://github.com/elastic/eui/pull/237))
- Added `isPageable` method to `Pager` service and set first and last page index to -1 when there are no pages. ([#242](https://github.com/elastic/eui/pull/242))

## [`0.0.9`](https://github.com/elastic/eui/tree/v0.0.9)

**Breaking changes**

- Renamed `euiFlexGroup--alignItemsEnd` class to `euiFlexGroup--alignItemsFlexEnd`.
- Remove support for `primary` color from `EuiTextColor` because it looked too much like a link.

**Bug fixes**

- Give `EuiFormErrorText` and `EuiFormHelpText` proper line-height. ([#234](https://github.com/elastic/eui/pull/234))

## [`0.0.8`](https://github.com/elastic/eui/tree/v0.0.8)

**Bug fixes**

- Fix button vertical alignment. ([#232](https://github.com/elastic/eui/pull/232))

## [`0.0.7`](https://github.com/elastic/eui/tree/v0.0.7)

- Added `EuiSteps` component ([#202](https://github.com/elastic/eui/pull/202), [#208](https://github.com/elastic/eui/pull/208))

**Breaking changes**

- Test helpers now published at `@elastic/eui/lib/test`

**Bug fixes**

- Case sensitive file name fix for Kibana dark theme. ([#216](https://github.com/elastic/eui/pull/216))

## [`0.0.6`](https://github.com/elastic/eui/tree/v0.0.6)

- `justify` prop of `EuiFlexGroup` now accepts `spaceEvenly` ([#205](https://github.com/elastic/eui/pull/205))
- Increased size of `<EuiTitle size="s">` so that it's distinguishable as a title ([#204](https://github.com/elastic/eui/pull/204))

## [`0.0.5`](https://github.com/elastic/eui/tree/v0.0.5)

**Bug fixes**

- Fixed import paths for `EuiTable`, `EuiHealth`, and `EuiPopover` which prevented dependents of EUI from being able to compile when importing components from the `lib` directory ([#203](https://github.com/elastic/eui/pull/203))

## [`0.0.4`](https://github.com/elastic/eui/tree/v0.0.4)

- Added `EuiHealth` components for status checks ([#158](https://github.com/elastic/eui/pull/158))
- Cleaned up styling for checkboxes, switches, and radios ([#158](https://github.com/elastic/eui/pull/158))
- Form `disabled` states are now more consistent ([#158](https://github.com/elastic/eui/pull/158))
- Page and title padding adjusted to be more compact ([#158](https://github.com/elastic/eui/pull/158))
- Table spacing is now smaller ([#158](https://github.com/elastic/eui/pull/158))
- Dark theme forms now have better contrast with their borders ([#158](https://github.com/elastic/eui/pull/158))
- Added icons to match Kibana's app directory ([#162](https://github.com/elastic/eui/pull/162))
- Converted icons from SVG to React component during the build and stop using sprites ([#160](https://github.com/elastic/eui/pull/160))
- Added `isReadOnly`, `setOptions`, and `cursorStart` props to `EuiCodeEditor` ([#169](https://github.com/elastic/eui/pull/169))
- Added `wrap` prop to `EuiFlexGroup` ([#170](https://github.com/elastic/eui/pull/170))
- Added `scope` prop to `EuiTableHeaderCell` and `EuiTableHeaderCellCheckbox` ([#171](https://github.com/elastic/eui/pull/171))
- Added `disabled` prop to `EuiContextMenuItem` ([#172](https://github.com/elastic/eui/pull/172))
- Added `EuiTablePagination` component and `Pager` service ([#178](https://github.com/elastic/eui/pull/178))
- **Note: This is broken until 0.0.25.** Added `EuiTooltip` component ([#174](https://github.com/elastic/eui/pull/174), [#193](https://github.com/elastic/eui/pull/193))
- Added a bold weight of 700 and apply it to `<strong>` elements by default ([#193](https://github.com/elastic/eui/pull/193))
- Icon size prop now accepts `s`. Adjusted coloring of sidenav arrows ([#178](https://github.com/elastic/eui/pull/197))
- Added `EuiErrorBoundary` ([#198](https://github.com/elastic/eui/pull/198))
- Exported `test` module, which includes `findTestSubject`, `startThrowingReactWarnings`, `stopThrowingReactWarnings`, `requiredProps`, and `takeMountedSnapshot` helpers ([#198](https://github.com/elastic/eui/pull/198))
- Added a more systematic way to add themes; includes a new K6 theme for Kibana. ([#191](https://github.com/elastic/eui/pull/191))

**Bug fixes**

- Fixed bug where screen-reader styles weren't being imported ([#103](https://github.com/elastic/eui/pull/103))
- Fixed a bug where `<progress>` wasn't being rendered under `block` display ([#166](https://github.com/elastic/eui/pull/166))
- Fixed a bug that caused `EuiPageSideBar` width to change when the width of its content changed ([#181](https://github.com/elastic/eui/pull/181))

**Breaking changes**

- Fixed a bug where table cell classes were being applied twice ([#167](https://github.com/elastic/eui/pull/167))
- React ^16.0 is now a peer dependency ([#198](https://github.com/elastic/eui/pull/198))

## [`0.0.3`](https://github.com/elastic/eui/tree/v0.0.3)

- `EuiFlexItem` now accepts integers between 1 and 10 for the `grow` prop. ([#144](https://github.com/elastic/eui/pull/144))
- `EuiFlexItem` and `EuiFlexGrow` now accept a `component` prop which you can set to `span` or `div` (default). ([#141](https://github.com/elastic/eui/pull/141))
- Added `isLoading` prop to form inputs to allow for a loading state ([#150](https://github.com/elastic/eui/pull/150))

**Breaking changes**

- `EuiSideNav` now accepts a tree data structure via the `items` prop ([#141](https://github.com/elastic/eui/pull/141))
- `EuiSideNavGroup`, `EuiSideNavItem`, and `EuiSideNavTitle` have been removed from the public API ([#141](https://github.com/elastic/eui/pull/141))

## [`0.0.2`](https://github.com/elastic/eui/tree/v0.0.2)

- Changed the hover states of `EuiButtonEmpty` to look more like links ([#135](https://github.com/elastic/eui/pull/135))
- `EuiCode` now wraps `EuiCodeBlock`, so it can do everything `EuiCodeBlock` could, but inline ([#138](https://github.com/elastic/eui/pull/138))
- Added `transparentBackground` prop to `EuiCodeBlock` ([#138](https://github.com/elastic/eui/pull/138))
- `EuiCodeBlock` now uses the `light` theme by default ([#138](https://github.com/elastic/eui/pull/138))
- `EuiFormRow` generates its own unique `id` prop if none is provided ([#130](https://github.com/elastic/eui/pull/130))
- `EuiFormRow` associates help text and errors with the field element via ARIA attributes ([#130](https://github.com/elastic/eui/pull/130))

## [`0.0.1`](https://github.com/elastic/eui/tree/v0.0.1) Initial Release

- Initial public release<|MERGE_RESOLUTION|>--- conflicted
+++ resolved
@@ -8,6 +8,7 @@
 **Bug Fixes**
 
 - Fixed `EuiFieldNumber` so values of type `number` are now allowed ([#3020](https://github.com/elastic/eui/pull/3020))
+- Fixed SASS `contrastRatio()` function in dark mode by fixing the `pow()` math function ([#3013], (https://github.com/elastic/eui/pull/3013))
 
 ## [`21.0.0`](https://github.com/elastic/eui/tree/v21.0.0)
 
@@ -28,11 +29,7 @@
 - Fixed `EuiButton` and other textual components' disabled contrast ([#2874](https://github.com/elastic/eui/pull/2874))
 - Fixed z-index conflict with cell popovers in `EuiDataGrid` while in full screen mode ([#2959](https://github.com/elastic/eui/pull/2959))
 - Adjusted the header on `EuiDataGrid` to fix to the top within constrained containers and full screen mode  ([#2959](https://github.com/elastic/eui/pull/2959))
-<<<<<<< HEAD
-- Fixed SASS `contrastRatio()` function in dark mode by fixing the `pow()` math function ([#3013], (https://github.com/elastic/eui/pull/3013))
-=======
 - Refactored `EuiDescribedFormGroup` to allow the content inside the `EuiTitle` to be accessible to screen reader users ([#2989](https://github.com/elastic/eui/pull/2989))
->>>>>>> 46a1150c
 
 **Breaking changes**
 
