import React from 'react';
import { css } from '@emotion/react';
import { useEuiTheme } from '../../../../../src/services';

import {
  EuiCode,
  EuiLink,
  keysOf,
  logicalCSS,
  logicalStyle,
  logicals,
  EuiText,
  useEuiPaddingSize,
  useEuiBackgroundColor,
  useEuiBackgroundColorCSS,
  useEuiPaddingCSS,
  EuiAccordion,
  PADDING_SIZES,
  LOGICAL_SIDES,
} from '../../../../../src';

import { ThemeExample } from '../_components/_theme_example';

import { EuiThemeSize } from '../_props';
import { getPropsFromComponent } from '../../../services/props/get_props';
import { ThemeValuesTable } from '../_components/_theme_values_table';
import { htmlIdGenerator } from '../../../../../src/services/accessibility/html_id_generator.testenv';

export const BaseJS = () => {
  const { euiTheme } = useEuiTheme();

  return (
    <ThemeExample
      title={<code>euiTheme.base = {euiTheme.base}</code>}
      description={
        <>
          <p>
            This <EuiCode>base</EuiCode> integer sets the scale for the entire
            theme. You can use calculations on top of the base value, just be
            sure to append the <EuiCode>px</EuiCode> unit to the end.
          </p>
        </>
      }
      example={
        <div
          style={{
            background: euiTheme.colors.highlight,
            fontWeight: euiTheme.font.weight.bold,
          }}
          css={css`
            padding: ${euiTheme.base * 2}px;
          `}
        >
          {`padding: ${euiTheme.base * 2}px`}
        </div>
      }
      snippet={'padding: ${euiTheme.base * 2}px;'}
      snippetLanguage="emotion"
    />
  );
};

export default () => {
  const { euiTheme } = useEuiTheme();

  const wrappingExampleStyle = {
    background: euiTheme.colors.highlight,
    fontWeight: euiTheme.font.weight.bold,
  };

  return (
    <>
      <ThemeExample
        title={<code>euiTheme.size[size]</code>}
        description={<p>Use the named keys as as much as possible.</p>}
        example={
          <div
            style={wrappingExampleStyle}
            css={css`
              padding: ${euiTheme.size.xl};
            `}
          >
            {`padding: ${euiTheme.size.xl}`}
          </div>
        }
        snippet={'padding: ${euiTheme.size.xl};'}
        snippetLanguage="emotion"
      />

      <ThemeExample
        title={<code>calc()</code>}
        type="CSS function"
        description={
          <p>
            When doing calculations on top of the named key values, you have to
            use the{' '}
            <EuiLink href="https://developer.mozilla.org/en-US/docs/Web/CSS/calc()">
              CSS <EuiCode>calc()</EuiCode> function
            </EuiLink>{' '}
            because the value that is returned is a string value with the
            appended unit.
          </p>
        }
        example={
          <div
            style={wrappingExampleStyle}
            css={css`
              padding: calc(${euiTheme.size.base} * 2);
            `}
          >
            {`padding: calc(${euiTheme.size.base} * 2)`}
          </div>
        }
        snippet={'padding: calc(${euiTheme.size.base} * 2);'}
        snippetLanguage="emotion"
      />
    </>
  );
};

export const ScaleValuesJS = () => {
  const { euiTheme } = useEuiTheme();
  const sizes = euiTheme.size;
  const themeSizeProps = getPropsFromComponent(EuiThemeSize);

  return (
    <ThemeValuesTable
      items={keysOf(sizes).map((size) => {
        return {
          id: size,
          token: `size.${size}`,
          type: themeSizeProps[size],
          value: sizes[size],
        };
      })}
      valign="middle"
      sampleColumnProps={{ width: '100px' }}
      render={(size) => (
        <div
          css={css`
            width: ${size.value};
            height: ${size.value};
            border-radius: min(25%, ${euiTheme.border.radius.small});
            background: ${euiTheme.colors.mediumShade};
          `}
        />
      )}
    />
  );
};

export const UtilsJS = () => {
  return (
    <>
      <EuiText grow={false}>
        <p>
          EUI utilizes{' '}
          <EuiLink href="https://developer.mozilla.org/en-US/docs/Web/CSS/CSS_Logical_Properties">
            logical CSS properties
          </EuiLink>{' '}
          to enable directional writing-modes. To encourage use of logical
          properties, we provide a few{' '}
          <EuiLink href="https://github.com/elastic/eui/blob/main/src/global_styling/functions/logicals.ts">
            helper utilities
          </EuiLink>{' '}
          to convert certain directional properties to logical properties.
        </p>
      </EuiText>

      <ThemeExample
        title={<code>{'logicalCSS(property, value)'}</code>}
        type="function"
        description={
          <p>
            Returns the <strong>string version</strong> of the logical CSS
            property version for the given{' '}
            <EuiCode language="css">property: value</EuiCode> pair. Best used
            when providing styles via Emotion&apos;s{' '}
            <EuiCode>{'css``'}</EuiCode> method.
          </p>
        }
        example={
          <p
            css={[
              useEuiBackgroundColorCSS().warning,
              logicalCSS('padding-left', '100px'),
            ]}
          >
            <code>{logicalCSS('padding-left', '100px')}</code>
          </p>
        }
        snippetLanguage="emotion"
        snippet={"${logicalCSS('padding-left', '100px')};"}
      />

      <ThemeExample
        title={<code>{'logicalStyle(property, value)'}</code>}
        type="function"
        description={
          <p>
            Returns the <strong>object version</strong> of the logical CSS
            property version for the given{' '}
            <EuiCode language="css">property: value</EuiCode> pair. Best used
            when providing styles via React&apos;s <EuiCode>style</EuiCode>{' '}
            property.
          </p>
        }
        example={
          <p
            css={css(useEuiBackgroundColorCSS().warning)}
            style={logicalStyle('padding-left', '100px')}
          >
            <code>{JSON.stringify(logicalStyle('padding-left', '100px'))}</code>
          </p>
        }
        snippetLanguage="tsx"
        snippet={"<p style={logicalStyle('padding-left', '100px')} />"}
      />

      <ThemeExample
        title={<code>{'logicals[property]'}</code>}
        type="object"
        description={
          <p>
            An object that contains the logical property equivelants of the
            given <EuiCode language="css">property</EuiCode>.
          </p>
        }
        example={
          <p
            css={css`
              ${useEuiBackgroundColorCSS().warning};
              ${logicals['padding-left']}: 100px;
            `}
          >
            <code>{`${logicals['padding-left']}: 100px`}</code>
          </p>
        }
        snippetLanguage="emotion"
        snippet={"${logicals['padding-left']}: 100px;"}
      />

      <EuiAccordion
        id={htmlIdGenerator()()}
        buttonContent={<strong>All supported properties</strong>}
        paddingSize="m"
      >
        <EuiText
          css={css`
            white-space: pre;
            columns: 3;
          `}
          size="s"
        >
          <code>{Object.keys(logicals).join('\r\n')}</code>
        </EuiText>
      </EuiAccordion>
    </>
  );
};

export const PaddingJS = () => {
  return (
    <>
      <EuiText grow={false}>
        <p>
          Uniform padding is a common task within EUI and as a consumer. These
          utiliies provide both contexts with simple helpers, that also provide
          the logical property type.
        </p>
      </EuiText>

      <ThemeExample
        title={<code>{'useEuiPaddingCSS(side?)[size]'}</code>}
        type="style hook"
        props={`size: '${PADDING_SIZES.join("' | '")}';

side?: '${LOGICAL_SIDES.join("' | '")}';`}
        description={
          <>
            <p>
              Returns an object of the available sizing keys containing the css
              string of the logical CSS property version for the given{' '}
              <EuiCode language="sass">side</EuiCode>.
            </p>
            <p>
              This is best used to map component prop styles to padding output.
            </p>
          </>
        }
        example={
          <p
            css={[
              useEuiBackgroundColorCSS().warning,
              useEuiPaddingCSS('left').l,
            ]}
          >
            <code>
<<<<<<< HEAD
              {logicals.left}: {useEuiPaddingSize('l')}
=======
              {logicals['padding-left']}: {useEuiPaddingSize('l')}
>>>>>>> 9e59dd3f
            </code>
          </p>
        }
        snippetLanguage="tsx"
        snippet={`const paddingStyles = useEuiPaddingCSS('left');
const cssStyles = [paddingStyles['l']];

<span css={cssStyles}>
  /* Your content */
</span>`}
      />

      <ThemeExample
        title={<code>{'useEuiPadding(size)'}</code>}
        type="hook"
        description={
          <p>
            Returns just the padding size value for the given{' '}
            <EuiCode>size</EuiCode>.
          </p>
        }
        props={`size: '${PADDING_SIZES.join("' | '")}';`}
        example={
          <p
            css={css`
              background: ${useEuiBackgroundColor('warning')};
              padding: ${useEuiPaddingSize('l')};
            `}
          >
            <code>{useEuiPaddingSize('l')}</code>
          </p>
        }
        snippetLanguage="emotion"
        snippet={"padding: ${useEuiPadding('l')};"}
      />
    </>
  );
};<|MERGE_RESOLUTION|>--- conflicted
+++ resolved
@@ -296,11 +296,7 @@
             ]}
           >
             <code>
-<<<<<<< HEAD
-              {logicals.left}: {useEuiPaddingSize('l')}
-=======
               {logicals['padding-left']}: {useEuiPaddingSize('l')}
->>>>>>> 9e59dd3f
             </code>
           </p>
         }
