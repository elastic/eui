const path = require('path');
const HtmlWebpackPlugin = require('html-webpack-plugin');
const CircularDependencyPlugin = require('circular-dependency-plugin');
const ForkTsCheckerWebpackPlugin = require('fork-ts-checker-webpack-plugin');

module.exports = {
  mode: 'development',

  devtool: 'source-map',

  entry: {
    guide: './index.js'
  },

  context: path.resolve(__dirname, 'src'),

  output: {
    path: path.resolve(__dirname, '../docs'),
    filename: 'bundle.js'
  },

  resolve: {
    extensions: ['.ts', '.tsx', '.js', '.json'],
  },

  module: {
<<<<<<< HEAD
    loaders: [{
      test: /\.(js|tsx?)$/,
=======
    rules: [{
      test: /\.js$/,
>>>>>>> 11cf2564
      loader: 'babel-loader',
      exclude: /node_modules/
    }, {
      test: /\.scss$/,
      loaders: ['style-loader/useable', 'css-loader', 'postcss-loader', 'sass-loader'],
      exclude: /node_modules/
    }, {
      test: /\.css$/,
      loaders: ['style-loader/useable', 'css-loader'],
      exclude: /node_modules/
    }, {
      test: /\.(woff|woff2|ttf|eot|ico)(\?|$)/,
      loader: 'file-loader',
    }, {
      test: /\.(png|jp(e*)g|svg)$/,
      loader: 'url-loader',
      options: {
        limit: 8000, // Convert images < 8kb to base64 strings
        name: 'images/[hash]-[name].[ext]'
      },
    }],
  },

  plugins: [
    new HtmlWebpackPlugin({
      template: 'index.html',
      favicon: 'favicon.ico',
      inject: 'body',
      cache: true,
      showErrors: true
    }),
    new CircularDependencyPlugin({
      exclude: /node_modules/,
      failOnError: true,
    }),
    // run TypeScript and tslint during webpack build
    new ForkTsCheckerWebpackPlugin({
      tsconfig: path.resolve(__dirname, '..', 'tsconfig.json'),
      tslint: path.resolve(__dirname, '..', 'tslint.yaml'),
      async: false, // makes errors more visible, but potentially less performant
    }),
  ],

  devServer: {
    contentBase: 'src-docs/build',
    host: '0.0.0.0',
    allowedHosts: ['*'],
    port: 8030,
    disableHostCheck: true
  }
};<|MERGE_RESOLUTION|>--- conflicted
+++ resolved
@@ -24,13 +24,8 @@
   },
 
   module: {
-<<<<<<< HEAD
-    loaders: [{
+    rules: [{
       test: /\.(js|tsx?)$/,
-=======
-    rules: [{
-      test: /\.js$/,
->>>>>>> 11cf2564
       loader: 'babel-loader',
       exclude: /node_modules/
     }, {
