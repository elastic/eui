## [`master`](https://github.com/elastic/eui/tree/master)

<<<<<<< HEAD
- Added a `showMaxPopover` option for `EuiBreadcrumbs` to display all items when a `max` is set. ([#2342](https://github.com/elastic/eui/pull/2342))
=======
- Added `data-test-subj` support for basic and in-memory tables' actions ([#2353](https://github.com/elastic/eui/pull/2353))
>>>>>>> 24b9b121

**Bug fixes**

- Fixed spacing of `EuiFormErrorText` to match `EuiFormHelpText` ([#2354](https://github.com/elastic/eui/pull/2354))

## [`14.2.0`](https://github.com/elastic/eui/tree/v14.2.0)

- Added `compressed` option to `buttonSize` prop of EuiButtonGroup ([#2343](https://github.com/elastic/eui/pull/2343))
- Added disabled states to `EuiCard`, `EuiKeyPadMenuItem` and `EuiKeyPadMenuItemButton`
 ([#2333](https://github.com/elastic/eui/pull/2340))
- Added missing `compressed` TS definitions to `EuiComboBox`, `EuiCheckboxGroup`, `EuiCheckbox`, `EuiFieldSearch`, `EuiRadioGroup`, `EuiSwitch` ([#2338](https://github.com/elastic/eui/pull/2338))
- Added auto-margin between `EuiFormRow` and `EuiButton` ([#2338](https://github.com/elastic/eui/pull/2338))
- Added border to `[readOnly]` inputs ([#2338](https://github.com/elastic/eui/pull/2338))

**Bug fixes**

- Fixed `onChange` TS defs for EuiRange ([#2349](https://github.com/elastic/eui/pull/2349))
- Fixed default z-index of `EuiPopover` ([#2341](https://github.com/elastic/eui/pull/2341))
- Fixed styling for `prepend` and `append` nodes that may be popovers or tooltips ([#2338](https://github.com/elastic/eui/pull/2338))

## [`14.1.1`](https://github.com/elastic/eui/tree/v14.1.1)

**Bug fixes**

- Fixed accidental removal of Elastic Charts from dependencies ([#2348](https://github.com/elastic/eui/pull/2348))

## [`14.1.0`](https://github.com/elastic/eui/tree/v14.1.0)

- Created `EuiSuggest` component ([#2270](https://github.com/elastic/eui/pull/2270))
- Added missing `compressed` styling to `EuiSwitch` ([#2327](https://github.com/elastic/eui/pull/2327))
- Migrate `EuiBottomBar`, `EuiHealth` and `EuiImage` to TS ([#2328](https://github.com/elastic/eui/pull/2328))
- Added hover and focus states when `allowFullScreen` is true in `EuiImage`([#2287](https://github.com/elastic/eui/pull/2287))
- Converted `EuiColorPicker` to TypeScript ([#2340](https://github.com/elastic/eui/pull/2340))
- Added inline rendering option to `EuiColorPicker` ([#2340](https://github.com/elastic/eui/pull/2340))

## [`14.0.0`](https://github.com/elastic/eui/tree/v14.0.0)

### Feature: Compressed Form Controls ([#2167](https://github.com/elastic/eui/pull/2167))

- Altered the look of `compressed` form controls to look more subtle
- Created `EuiFormControlLayoutDelimited` for dual inputs indicating a range
- Added compressed and column style layouts to `EuiFormRow` via `display` prop
- Reduced overall height of `compressed` `EuiRange` and `EuiDualRange`
- Added `showInput = 'inputWithPopover'` option for `compressed` `EuiRange` and `EuiDualRange` to display the slider in a popover

- Made all inputs in the `EuiSuperDatePicker` popover `compressed`
- Added `controlOnly` prop to `EuiFieldText` and `EuiFieldNumber`
- Allow `style` prop to be passed down in `EuiColorPickerSwatch`
- `EuiFilePicker` now has `default` and `large` display sizes that both have `compressed` alternatives
- Allow strings to be passed as `append`/`prepend` props and added a11y support
- Added a max height with overflow to `EuiSuperSelect`

**Bug fixes**

- Fixed `EuiColorPicker` padding on right to accomodate down caret
- Fixed sizings of `EuiComboBox` and pills
- Fixed truncation on `EuiContextMenuItem`
- Fixed style of more `append`/`prepend` options of `EuiFormControlLayout`

**Deprecations**

- `EuiFormRow`'s `compressed` prop deprecated in favor of `display: rowCompressed`
- `EuiFormRow`'s `displayOnly` prop deprecated in favor of `display: center`

**Breaking changes**

- SASS mixin `euiTextOverflowWrap()` has been removed in favor of `euiTextBreakWord()`
- `EuiFormLabel` no longer has a bottom margin
- `EuiFormRow` no longer has bottom padding, nor does it add margin to any `+ *` siblings only sibling `EuiFormRow`s

## [`13.8.2`](https://github.com/elastic/eui/tree/v13.8.2)

**Bug fixes**

- Corrected `EuiCodeBlock`'s proptype for `children` to be string or array of strings. ([#2324](https://github.com/elastic/eui/pull/2324))
- Fixed `onClick` TypeScript definition for `EuiPanel` ([#2330](https://github.com/elastic/eui/pull/2330))
- Fixed `EuiComboBox` list reopening after closing on option selection in IE11 ([#2326](https://github.com/elastic/eui/pull/2326))

## [`13.8.1`](https://github.com/elastic/eui/tree/v13.8.1)

**Bug fixes**

- Updated TS def for `EuiFilterSelect` ([#2291](https://github.com/elastic/eui/pull/2291))
- Fixed alignment of icons and label in `EuiSideNavItem` ([#2297](https://github.com/elastic/eui/pull/2297))
- Fixed logic in `EuiContextMenu` to account for index of `0` ([#2304](https://github.com/elastic/eui/pull/2304))

## [`13.8.0`](https://github.com/elastic/eui/tree/v13.8.0)

- Added href prop to `EuiTab` and converted to TypeScript ([#2275](https://github.com/elastic/eui/pull/2275))
- Created `EuiInputPopover` component (formally) ([#2269](https://github.com/elastic/eui/pull/2269))
- Added docs for using [Elastic Charts](https://elastic.github.io/elastic-charts) with EUI ([#2209](https://github.com/elastic/eui/pull/2209))
- Improved fix for `EuiSuperDatePicker` to update `asyncInterval.isStopped` on a `isPaused` prop change. ([#2298](https://github.com/elastic/eui/pull/2298))

**Bug fixes**

- Removed extra right side margin in `EuiSuperDatePicker` ([#2236](https://github.com/elastic/eui/pull/2236))
- Fixed incorrect `onClick` type for `EuiButtonEmpty` ([#2282](https://github.com/elastic/eui/pull/2282))
- Fixed compilation script to remove all TypeScript definition exports from built JS assets ([#2279](https://github.com/elastic/eui/pull/2279))
- Fixed output extension for `dist` charts theme module ([#2294](https://github.com/elastic/eui/pull/2294))

## [`13.7.0`](https://github.com/elastic/eui/tree/v13.7.0)

- Allow `EuiFlexGroup` to accept a `ref` ([#2223](https://github.com/elastic/eui/pull/2223))

**Bug fixes**

- Fixed `EuiSuperDatePicker` to update `asyncInterval.isStopped` on a `isPaused` prop change. ([#2250](https://github.com/elastic/eui/pull/2250))
- Converted table, popover, buttons, pagination, outside click detector, focus trap, context menu, and panel to TypeScript ([#2212](https://github.com/elastic/eui/pull/2212))
- Fixed `EuiStat` invalid DOM nesting due to a `<p>` tag nested within another `<p>` tag ([#2229](https://github.com/elastic/eui/pull/2229))
- Fixed title text of dock/undock icon in `EuiNavDrawer` ([#2261](https://github.com/elastic/eui/pull/2261))

**Reverts**

- Revert conversion of `EuiSwitch` to `button[role=switch]` and TypeScript ([#2255](https://github.com/elastic/eui/pull/2255))

## [`13.6.1`](https://github.com/elastic/eui/tree/v13.6.1)

**Note: this release is a backport containing changes originally made in `13.7.0`**

**Bug fixes**

- Fixed title text of dock/undock icon in `EuiNavDrawer` ([#2261](https://github.com/elastic/eui/pull/2261))

## [`13.6.0`](https://github.com/elastic/eui/tree/v13.6.0)

**Note: this contains a reversion backported for targeted release**

- Revert conversion of `EuiSwitch` to `button[role=switch]` and TypeScript ([#2255](https://github.com/elastic/eui/pull/2255))

## [`13.5.0`](https://github.com/elastic/eui/tree/v13.5.0)

**Note: this contains component code that was reverted in the next release. Use `13.6.0` instead**

- Fixed `logoCloudEnterprise`, `logoLogging`, and `logoSecurity` SVGs in `EuiIcon` to be center aligned ([#2246](https://github.com/elastic/eui/pull/2246))
- Added locking behavior of `EuiNavDrawer` expanded state inluding the following props `isLocked`, `onIsLockedUpdate` ([#2247](https://github.com/elastic/eui/pull/2247))

## [`13.4.1`](https://github.com/elastic/eui/tree/v13.4.1)

**Note: this contains component code that was later reverted. Use `13.6.0` instead**

- Converted `EuiSwitch` to TypeScript ([#2243](https://github.com/elastic/eui/pull/2243))

**Bug fixes**

- Added missing `viewBox` attribute to Docker, Kubernetes, and Redis logos ([#2240](https://github.com/elastic/eui/pull/2240))

## [`13.4.0`](https://github.com/elastic/eui/tree/v13.4.0)

**Note: this contains component code that was later reverted. Use `13.6.0` instead**

- Converted `EuiFacetButton` to TypeScript ([#2226](https://github.com/elastic/eui/pull/2226))
- Added an optional `onClear` prop to the the `EuiDatePicker` component ([#2235](https://github.com/elastic/eui/pull/2235))
- Added support for `onClick` and `href` props on `EuiListGroupItem` and converted to TypeScript ([#1933](https://github.com/elastic/eui/pull/1933))

**Bug fixes**

- Fixed `EuiSwitch` semantics to align with aria roles ([#2193](https://github.com/elastic/eui/pull/2193))
- Removed Firefox's focus ring to match other browsers ([#2193](https://github.com/elastic/eui/pull/2193))
- Added missing `onChange` TS defs for EuiRange ([#2211](https://github.com/elastic/eui/pull/2211))
- Fixed `EuiBadge` text cursor to default pointer ([#2234](https://github.com/elastic/eui/pull/2234))
- Fixed `EuiPageContent` className prop to allow the passed-in className to take cascade precedence over classes generated by the component ([#2237](https://github.com/elastic/eui/pull/2237))

## [`13.3.0`](https://github.com/elastic/eui/tree/v13.3.0)

- Added i18n tokens to `EuiSuperDatePicker` and `EuiSuperUpdateButton`

## [`13.2.0`](https://github.com/elastic/eui/tree/v13.2.0)

- Converted `EuiStep`, `EuiSteps`, `EuiStepHorizontal`, `EuiStepsHorizontal`, and `EuiSubSteps` to Typescript ([#2186](https://github.com/elastic/eui/pull/2186))

**Bug fixes**

- Fixed `EuiBadge` truncation and auto-applied `title` attribute with `innerText` ([#2190](https://github.com/elastic/eui/pull/2190))
- Remove exported TypeScript type and interface exports from built artifacts when they originate from `node_modules` ([#2191](https://github.com/elastic/eui/pull/2191))
- Fixed `EuiBadge` truncation in IE and for the global filters pattern ([#2194](https://github.com/elastic/eui/pull/2194))
- Fixed alignment of long titles in `EuiStep` ([#2186](https://github.com/elastic/eui/pull/2186))
- Fixed the TS defs for EuiFilterSelectItem ([#2192](https://github.com/elastic/eui/pull/2192))
- Added missing TS defs for EuiTextArea ([#2201](https://github.com/elastic/eui/pull/2201))

## [`13.1.1`](https://github.com/elastic/eui/tree/v13.1.1)

**Bug fixes**

- Fixed `EuiMutationObserver` errors in IE11 by conditionally setting the `attributes` observer option according to the new spec ([#2180](https://github.com/elastic/eui/pull/2180))
- Fixed error message when an I18n mapping is a formatting function with no values provided. ([#2182](https://github.com/elastic/eui/pull/2182))

## [`13.1.0`](https://github.com/elastic/eui/tree/v13.1.0)

- Added `partial` glyph to `EuiIcon` ([#2152](https://github.com/elastic/eui/pull/2152))
- Added `tall`, `fullWidth`, and `isInvalid` props to `EuiFilePicker` ([#2145](https://github.com/elastic/eui/pull/2145))
- Added exports for `react-beautiful-dnd` interfaces used by EUI components ([#2173](https://github.com/elastic/eui/pull/2173))
- Added `isDisabled` prop & styles to `EuiSuperDatePicker` ([#2139](https://github.com/elastic/eui/pull/2139))
- Added `responsiveColumn` option to `type` prop of `EuiDescriptionList` ([#2166](https://github.com/elastic/eui/pull/2166))
- Removed `<use>` and `<def>` from svg icons ([#2162](https://github.com/elastic/eui/pull/2162))

**Bug fixes**

- Fixed invalid `aria-desribedby` values set by `EuiToolTip` ([#2156](https://github.com/elastic/eui/pull/2156))
- Added `"center"` as an acceptable value to `EuiBasicTable`'s `align` proptype ([#2158](https://github.com/elastic/eui/pull/2158))
- Fixed `.eui-textBreakWord` utility class to be cross-browser compatible ([#2157](https://github.com/elastic/eui/pull/2157))
- Fixed truncation and z-index of `EuiFilePicker` ([#2145](https://github.com/elastic/eui/pull/2145))
- Fixed `EuiNavDrawer`'s support for flyout groups in production/minified builds ([#2178](https://github.com/elastic/eui/pull/2178))
- Fixed width overflow of `EuiModal` ([#2164](https://github.com/elastic/eui/pull/2164))

## [`13.0.0`](https://github.com/elastic/eui/tree/v13.0.0)

- Added `EuiSuggestItem` component ([#2090](https://github.com/elastic/eui/pull/2090))
- Added support for negated or clauses to `EuiSearchBar` ([#2140](https://github.com/elastic/eui/pull/2140))
- Added `transition` utility services to help create timeouts that account for CSS transition durations and delays ([#2136](https://github.com/elastic/eui/pull/2136))
- Removed `EuiFlexGroup` dependency from `EuiAccordion` ([#2143](https://github.com/elastic/eui/pull/2143))
- Exported `prettyDuration` and `commonDurationRanges` for pretty printing date ranges outside `EuiSuperDatePicker` ([#2132](https://github.com/elastic/eui/pull/2132))

**Bug fixes**

- Fixed `EuiComboBox`'s padding on the right ([#2135](https://github.com/elastic/eui/pull/2135))
- Fixed `EuiAccordion` to correctly account for changing computed height of child elements ([#2136](https://github.com/elastic/eui/pull/2136))
- Fixed some `EuiFlyout` sizing ([#2125](https://github.com/elastic/eui/pull/2125))

**Breaking changes**

- Removed `EuiSeriesChart` and related components. Please look to [Elastic Charts](https://github.com/elastic/elastic-charts) for a replacement. ([#2135](https://github.com/elastic/eui/pull/2108))
- Removed `eui_k6_theme` related Sass and JSON files ([#2135](https://github.com/elastic/eui/pull/2108))
- Removed no longer used Sass mixins and variables in `EuiForm`, `EuiCallOut`, and `EuiRange` components ([#2135](https://github.com/elastic/eui/pull/2108))

## [`12.4.0`](https://github.com/elastic/eui/tree/v12.4.0)

- Centered the square of the `popout` glyph in the artboard ([#2120](https://github.com/elastic/eui/pull/2120))
- Added `useInnerText` and `EuiInnerText` component utilities for retrieving text content of elements ([#2100](https://github.com/elastic/eui/pull/2100))
- Converted `EuiRangeHightlight`, `EuiRangeLabel`, `EuiRangeLevels`, `EuiRangeSlider`, `EuiRangeThumb`, `EuiRangeTicks`, `EuiRangeTrack`, and `EuiRangeWrapper` to TypeScript ([#2124](https://github.com/elastic/eui/pull/2124))
- Converted `EuiAccordion` to TypeScript ([#2128](https://github.com/elastic/eui/pull/2128))

**Bug fixes**

- Fixed `EuiComboBox`'s options list from staying open when scrolled in a container by auto-closing the list on scroll ([#2106](https://github.com/elastic/eui/pull/2106))
- Fixed content provided to `EuiListGroupItem` and `EuiFilterButton` `title` attribute to prevent unreadable popover ([#2100](https://github.com/elastic/eui/pull/2100))
- Fixed a nearly infinite `requestAnimationFrame` loop caused by `focus` state changes in nested `EuiPopover` components ([#2110](https://github.com/elastic/eui/pull/2110))
- Fixed incorrect ES Query DSL generated by `EuiSearchBar` when an OR clause is present ([#2133](https://github.com/elastic/eui/pull/2133))

## [`12.3.1`](https://github.com/elastic/eui/tree/v12.3.1)

**Bug fixes**

- Restored missing scss and react-datepicker files to the npm-published packaged ([#2119](https://github.com/elastic/eui/pull/2119))

## [`12.3.0`](https://github.com/elastic/eui/tree/v12.3.0)

**Note: this release contained a change which prevented necessary files from being published to npm, this was fixed in 12.3.1**

- Added `logoSecurity`, `logoCode`, `logoMaps`, `logoUptime` and `logoLogging` to `EuiIcon` types ([#2111](https://github.com/elastic/eui/pull/2111))
- Added a `column` direction option to `EuiFlexGrid` ([#2073](https://github.com/elastic/eui/pull/2073))
- Updated `EuiSuperDatePicker`'s  commonly used date/times to display as columns. ([#2073](https://github.com/elastic/eui/pull/2073))
- Added TypeScript definition for `EuiFormControlLayout` ([#2086](https://github.com/elastic/eui/pull/2086))
- Changed SASS mixin `euiOverflowShadow()` to use `mask-image` instead of `box-shadow` ([#2088](https://github.com/elastic/eui/pull/2088))
- Added SASS mixin and CSS utility `euiYScrollWithShadows` ([#2088](https://github.com/elastic/eui/pull/2088))
- Added `cloudDrizzle`, `cloudStormy`, `cloudSunny`, `documents`, `documentEdit`, `training` and `videoPlayer` glyphs to `EuiIcon` ([#2102](https://github.com/elastic/eui/pull/2102))
- Added `display` prop to `EuiPopover` ([#2112](https://github.com/elastic/eui/pull/2112))

**Bug fixes**

- Widened `EuiComboBox`'s `options[].value` / `EuiComboBoxOptionProps.value` TypeScript definition ([#2080](https://github.com/elastic/eui/pull/2080))
- Added TS defs for `EuiComboBox`'s props spreading onto a `div` ([#2080](https://github.com/elastic/eui/pull/2080))
- Fixed responsive display of inline `EuiDatePicker` ([#1820](https://github.com/elastic/eui/pull/1820))
- Removed time from default `dateFormat` of `EuiDatePicker` ([#1820](https://github.com/elastic/eui/pull/1820))
- Fixed `EuiPopover` from catching and preventing propagation of keydown events when closed ([#2089](https://github.com/elastic/eui/pull/2089))
- Fixed padding sizes between `EuiModal` header, body, and footer ([#2088](https://github.com/elastic/eui/pull/2088))
- Fixed placeholder text color for more browsers ([#2113](https://github.com/elastic/eui/pull/2113))

**Deprecations**

- Removed `logoXpack`from `EuiIcon` types ([#2111](https://github.com/elastic/eui/pull/2111))

## [`12.2.1`](https://github.com/elastic/eui/tree/v12.2.1)

**Note: this release is a backport containing changes originally made in `12.4.0`**

**Bug fixes**

- Fixed a nearly infinite `requestAnimationFrame` loop caused by `focus` state changes in nested `EuiPopover` components ([#2110](https://github.com/elastic/eui/pull/2110))

## [`12.2.0`](https://github.com/elastic/eui/tree/v12.2.0)

- Made `aria-label` attribute equal to `title` of the the selection checkbox in table items (for each row) in `EuiBasicTable` ([#2043](https://github.com/elastic/eui/pull/2043))
- Updated `appApm` and `logoAPM` with new updated icons ([#2084](https://github.com/elastic/eui/pull/2084))

**Bug fixes**

- Added requirement that `EuiFormRow` has exactly one child element [#2054](https://github.com/elastic/eui/pull/2054)

## [`12.1.0`](https://github.com/elastic/eui/tree/v12.1.0)

- Changed `EuiNavDrawerFlyout` title from `h5` to `div` ([#2040](https://github.com/elastic/eui/pull/2040))
- Converted `EuiGlobalToastList` into ARIA live region by adding `role="region"` attribute to add NVDA/JAWS support ([#2055](https://github.com/elastic/eui/pull/2055))
- Added `magnifyWithMinus` and `magnifyWithPlus` glyphs to `EuiIcon` ([2056](https://github.com/elastic/eui/pull/2056))
- Added a fully black (no matter the theme) color SASS variable `$euiColorInk` ([2060](https://github.com/elastic/eui/pull/2060))
- Added `autoFocus` prop to `EuiTabbedContent` ([2062](https://github.com/elastic/eui/pull/2062))
- Changed `popout` glyph in `EuiIcon` to look more like external link ([2064](https://github.com/elastic/eui/pull/2064))
- Tweaked `SuperDatePicker` to make the start/end date selection more obvious ([#2049](https://github.com/elastic/eui/pull/2049))
- Added `toSentenceCase` string service ([#2049](https://github.com/elastic/eui/pull/2049))
- Pass `EuiSuperSelect`'s `popoverClassName` to the popover's panel ([#2068](https://github.com/elastic/eui/pull/2068))
- Added `editorItemAlignLeft`, `editorItemAlignCenter`, `editorItemRight`, `editorItemAlignTop`, `editorItemAlignMiddle`, `editorItemAlignBottom`, `editorDistributeHorizontal`, `editorDistributeVertical`, `editorPositionTopLeft`, `editorPositionTopRight`, `editorPositionBottomRight`, and `editorPositionBottomLeft` glyphs to `EuiIcon` ([2070](https://github.com/elastic/eui/pull/2070))
- Added missing TS definitions for `EuiRange` ([#2072](https://github.com/elastic/eui/pull/2072))

**Bug fixes**

- Fixed proptype for `EuiCopy`'s `children` ([#2048](https://github.com/elastic/eui/pull/2048))
- Fixed `EuiInMemoryTable` to allow sorting on computed columns ([#2044](https://github.com/elastic/eui/pull/2044))
- Fixed TypeScript `Toast` member export ([#2052](https://github.com/elastic/eui/pull/2052))
- Fixed style of readOnly input groups via `EuiFormControlLayout` and `prepend`/`append` ([#2057](https://github.com/elastic/eui/pull/2057))
- Removed TS types from ES exports when the exported name differs from the imported one ([#2069](https://github.com/elastic/eui/pull/2069))
- Fixed TypeScript definitions and type exports for `EuiBadge` and `EuiCopy` ([#2052](https://github.com/elastic/eui/pull/2052))

## [`12.0.0`](https://github.com/elastic/eui/tree/v12.0.0)

- Attached `noreferrer` also to links without `target="_blank"` ([#2008](https://github.com/elastic/eui/pull/2008))
- Converted observer utility components to TypeScript ([#2009](https://github.com/elastic/eui/pull/2009))
- Converted tool tip components to TypeScript ([#2013](https://github.com/elastic/eui/pull/2013))
- Converted `EuiCopy` to TypeScript ([#2016](https://github.com/elastic/eui/pull/2016))
- Converted badge and token components to TypeScript ([#2026](https://github.com/elastic/eui/pull/2026))
- Added `magnet` glyph to `EuiIcon` ([2010](https://github.com/elastic/eui/pull/2010))
- Changed `logoAWS` SVG in `EuiIcon` to work better in dark mode ([#2036](https://github.com/elastic/eui/pull/2036))
- Converted toast components to TypeScript ([#2032](https://github.com/elastic/eui/pull/2032))

**Bug fixes**

- Fixed `EuiFlyout` scrolling in Safari ([#2033](https://github.com/elastic/eui/pull/2033))
- Fixed `EuiCallOut` header icon alignment ([#2006](https://github.com/elastic/eui/pull/2006))
- Fixed `EuiInMemoryTable` sort value persistence through lifecycle updates ([#2035](https://github.com/elastic/eui/pull/2035))
- Fixed `EuiColorPicker` positioning and keyboard navigation in certain portal contexts ([#2038](https://github.com/elastic/eui/pull/2038))

**Breaking changes**

- Removed explicit dependency on `core-js`, but a global polyfill like `core-js@3` is still required ([#1982](https://github.com/elastic/eui/pull/1982))

## [`11.3.2`](https://github.com/elastic/eui/tree/v11.3.2)

**Note: this release is a backport containing changes originally made in `12.0.0`**

**Bug fixes**

- Fixed `EuiInMemoryTable` sort value persistence through lifecycle updates ([#2035](https://github.com/elastic/eui/pull/2035))
- Fixed `EuiColorPicker` positioning and keyboard navigation in certain portal contexts ([#2038](https://github.com/elastic/eui/pull/2038))

## [`11.3.1`](https://github.com/elastic/eui/tree/v11.3.1)

**Bug fixes**

- Fixed `EuiBadge` conflicts with providing both `iconOnClick` and `onClick` ([#1994](https://github.com/elastic/eui/pull/1994))
- Fixed optional TS definitions for `EuiColorPicker` `onBlur` and `onFocus` callbacks ([#1993](https://github.com/elastic/eui/pull/1993))
- Fixed `EuiIcon` again so that webpack can build dynamic require contexts ([#1998](https://github.com/elastic/eui/pull/1998))
- Fixed double borders on prepend/append items in `EuiFormControlLayout` ([#1996](https://github.com/elastic/eui/pull/1996))
- Fixed `EuiSuperSelect` TS definitions ([#1995](https://github.com/elastic/eui/pull/1995))

## [`11.3.0`](https://github.com/elastic/eui/tree/v11.3.0)

- Converted `EuiTableRowHeaderCheckbox` to TS ([#1973](https://github.com/elastic/eui/pull/1973))
- Added missing TypeScript definition for `EuiFieldText`'s `compressed` prop ([#1977](https://github.com/elastic/eui/pull/1977))
- Converted `EuiTableRowCellCheckbox` to TS ([#1964](https://github.com/elastic/eui/pull/1964))
- Updated `caniuse-lite` version resolution ([#1970](https://github.com/elastic/eui/pull/1970))
- Added a webpack directive for naming icon chunks ([#1944](https://github.com/elastic/eui/pull/1944))
- Added ability to update `EuiInMemoryTable` `sorting` prop and remove columns after sorting is applied ([#1972](https://github.com/elastic/eui/pull/1972))
- Added `onToggle` callback to `EuiAccordion` ([#1974](https://github.com/elastic/eui/pull/1974))
- Removed `options` `defaultProps` value from `EuiSuperSelect` ([#1975](https://github.com/elastic/eui/pull/1975))
- Removed TSlint and will perform all linting through ESLint ([#1950](https://github.com/elastic/eui/pull/1950))
- Added new component `EuiDelayRender` ([#1876](https://github.com/elastic/eui/pull/1876))
- Replaced `EuiColorPicker` with custom, customizable component ([#1914](https://github.com/elastic/eui/pull/1914))
- Added `jsx-a11y` `eslint` plugin and rules to match Kibana ([#1952](https://github.com/elastic/eui/pull/1952))
- Changed `EuiCopy` `beforeMessage` prop to accept `node` instead of just `string` ([#1952](https://github.com/elastic/eui/pull/1952))

**Bug fixes**

- Fixed environment setup for running `test-unit` script on Windows ([#1971](https://github.com/elastic/eui/pull/1971))
- Fixed focus on single selection of EuiComboBox ([#1965](https://github.com/elastic/eui/pull/1965))
- Fixed type mismatch between PropType and TypeScript def for `EuiGlobalToastList` toast `title` ([#1978](https://github.com/elastic/eui/pull/1978))
- Fixed missing Typescript definition for `EuiButton`'s `color="text"` option ([#1980](https://github.com/elastic/eui/pull/1980))
- Fixed Prettier formatting lint error in `EuiTable` TS def file ([#1986](https://github.com/elastic/eui/pull/1986))
- Fixed not clickable button with svg in Safari ([#1985](https://github.com/elastic/eui/pull/1985))
- Fixed `EuiToggle` pointer events for those using icons only ([#1991](https://github.com/elastic/eui/pull/1991))

## [`11.2.1`](https://github.com/elastic/eui/tree/v11.2.1)

**Bug fixes**

- Fixed type mismatch between PropType and TypeScript def for `EuiToast` `title` ([#1962](https://github.com/elastic/eui/pull/1962))

## [`11.2.0`](https://github.com/elastic/eui/tree/v11.2.0)

- Converted `EuiFormControlLayoutCustomIcon` to TS ([#1956](https://github.com/elastic/eui/pull/1956))
- Converted `EuiStepNumber` to TS ([#1893](https://github.com/elastic/eui/pull/1893))
- Converted `EuiFormControlLayoutClearButton` to TS ([#1922](https://github.com/elastic/eui/pull/1922))
- Added `data-test-subj` property to `EuiDraggable` and `EuiDroppable` ([#1943](https://github.com/elastic/eui/pull/1943))
- Added type definitions to `EuiSuperSelect` ([#1907](https://github.com/elastic/eui/pull/1907))
- Updated `EuiIcon` to use Slack's updated branding ([#1954](https://github.com/elastic/eui/pull/1954))
- Updated `compile-icons` script to format icon components with Prettier ([#1955](https://github.com/elastic/eui/pull/1955))

**Bug fixes**

- Addressed a chrome issue where negative letter-spacing can reverse RTL text in SVGs ([#1960](https://github.com/elastic/eui/pull/1960))

## [`11.1.0`](https://github.com/elastic/eui/tree/v11.1.0)

- Converted `pretty_interval` to TS ([#1920](https://github.com/elastic/eui/pull/1920))
- Converted `relative_options` to TS ([#1921](https://github.com/elastic/eui/pull/1921))
- Added width to `EuiFlexItem` when gutter in `EuiFlexGrid` is set to none. ([#1941](https://github.com/elastic/eui/pull/1941))
- Format all JavaScript files with Prettier through ESLint ([#1906](https://github.com/elastic/eui/pull/1906))
- Replaced `appSecurityAnalytics` in `EuiIcon` with an updated SVG ([#1948](https://github.com/elastic/eui/pull/1948))

**Bug fixes**

- Removed unused prop enum of `l` in `EuiButton` ([#1936](https://github.com/elastic/eui/pull/1936))
- Fixed `EuiSelect` browser event inconsistencies by normalizing `mouseup` propagation ([#1926](https://github.com/elastic/eui/pull/1926))
- Removed `children` as a required prop for `EuiOverlayMask` ([#1937](https://github.com/elastic/eui/pull/1937))

## [`11.0.1`](https://github.com/elastic/eui/tree/v11.0.1)

**Bug fixes**

- Fixed `EuiIconTip`'s typescript definition ([#1934](https://github.com/elastic/eui/pull/1934))
- Reinstated `EuiIcon` component ability to handle `type` prop updates ([#1935](https://github.com/elastic/eui/pull/1935))

## [`11.0.0`](https://github.com/elastic/eui/tree/v11.0.0)

- Added support for custom React SVG elements and external SVG URLs to `EuiIcon` ([#1924](https://github.com/elastic/eui/pull/1924))

**Bug fixes**

- Fixed Firefox flash of unstyled select dropdown ([#1927](https://github.com/elastic/eui/pull/1927))

**Breaking changes**

- Split `EuiIcon` icon loading into dynamic imports ([#1924](https://github.com/elastic/eui/pull/1924))

## [`10.4.2`](https://github.com/elastic/eui/tree/v10.4.2)

**Note: this release is a backport containing changes originally made in `11.2.0`**

**Bug fixes**

- Addressed a chrome issue where negative letter-spacing can reverse RTL text in SVGs ([#1960](https://github.com/elastic/eui/pull/1960))

## [`10.4.1`](https://github.com/elastic/eui/tree/v10.4.1)

**Note: this release is a backport containing changes originally made in `11.1.0`**

- Replaced `appSecurityAnalytics` in `EuiIcon` with an updated SVG ([#1948](https://github.com/elastic/eui/pull/1948))

## [`10.4.0`](https://github.com/elastic/eui/tree/v10.4.0)

- Added `display` prop to `EuiTabs` and `EuiTabbedContent` components for ability to use an alternative `condensed` style ([#1904](https://github.com/elastic/eui/pull/1904))

## [`10.3.1`](https://github.com/elastic/eui/tree/v10.3.1)

**Bug fixes**

- Fixed a regression where `EuiStat` reported accepting `string` for `title`, `description`, even though `ReactNode` is acceptable ([#1910](https://github.com/elastic/eui/pull/1910))

## [`10.3.0`](https://github.com/elastic/eui/tree/v10.3.0)

- Added support for `href` on the last item in `EuiBreadcrumbs` ([#1905](https://github.com/elastic/eui/pull/1905))
- Added `selectable` prop to `EuiCard` ([#1895](https://github.com/elastic/eui/pull/1895))
- Converted `EuiValidatableControl` to TS ([#1879](https://github.com/elastic/eui/pull/1879))

**Bug fixes**

- Fixed prompt text rendering in `EuiFilePicker` when a React element is passed ([#1903](https://github.com/elastic/eui/pull/1903))
- Fixed overflow scrolling of `EuiModal` and `EuiConfirmModal` for Chrome and Safari ([#1902](https://github.com/elastic/eui/pull/1902))
- Fixed `EuiOverlayMask` `children` element mismatch TS error ([#1900](https://github.com/elastic/eui/pull/1900))

## [`10.2.1`](https://github.com/elastic/eui/tree/v10.2.1)

**Bug fixes**

- Fixed responsiveness of `EuiFilterGroup` ([#1849](https://github.com/elastic/eui/pull/1849))

**Deprecations**

- Replaced `EuiFilterButton`'s `noDivider` prop with `withNext` ([#1849](https://github.com/elastic/eui/pull/1849))

## [`10.2.0`](https://github.com/elastic/eui/tree/v10.2.0)

- Converted `EuiGlobalToastListItem` to TS ([#1880](https://github.com/elastic/eui/pull/1880))
- Converted `token_map` to TS ([#1870](https://github.com/elastic/eui/pull/1870))
- Converted `EuiOverlayMask` to TS ([#1858](https://github.com/elastic/eui/pull/1858))
- Converted `EuiStat` to TS ([#1848](https://github.com/elastic/eui/pull/1848))
- Added `isLoading` prop to `EuiStat` ([#1848](https://github.com/elastic/eui/pull/1848))
- Added `roundUp` prop to relative tab of `EuiSuperDatePicker` ([#1827](https://github.com/elastic/eui/pull/1827))
- Changed position of `EuiSwitch` for date rounding used at relative tab of `EuiSuperDatePicker` ([#1827](https://github.com/elastic/eui/pull/1827))
- Added `bug`, `flag`, and `heart` glyphs to `EuiIcon` ([#1887](https://github.com/elastic/eui/pull/1887))
- Updated `alert` glyph in `EuiIcon` ([#1887](https://github.com/elastic/eui/pull/1887))

**Bug fixes**

- Fixed `EuiComboBox` to not pass its `inputRef` prop down to the DOM ([#1867](https://github.com/elastic/eui/pull/1867))
- Fixed `euiBreakpoint()` warning to give accurate feedback ([#1874](https://github.com/elastic/eui/pull/1874))
- Fixed type definitions around `EuiI18n`'s `default` prop to better support use cases ([#1861](https://github.com/elastic/eui/pull/1861))
- Localized `EuiTablePagination`'s row count selection ([#1883](https://github.com/elastic/eui/pull/1883))
- Fixed EuiComboBox's internal tracking of its focus state ([#1796](https://github.com/elastic/eui/pull/1796))
- Fixed `EuiComboBox` with `singleSelection` and `onAddCustomOption` reopening the options list after adding a custom option ([#1882](https://github.com/elastic/eui/pull/1882))
- Fixed `EuiComboBox` reopening the options list in Firefox when closing via the dropdown arrow button ([#1885](https://github.com/elastic/eui/pull/1885))
- Fixed running the dev server and building on Windows ([#1891](https://github.com/elastic/eui/pull/1891))

## [`10.1.0`](https://github.com/elastic/eui/tree/v10.1.0)

- Added `tokenModule` and `tokenNamespace` icons to `EuiToken` ([#1839](https://github.com/elastic/eui/pull/1839))
- Used `cache-loader` to speed up development docs site build ([#1841](https://github.com/elastic/eui/pull/1841)
- Converted `matching_options` to TS ([#1828](https://github.com/elastic/eui/pull/1828))
- Converted `EuiFormHelpText` to TS ([#1852](https://github.com/elastic/eui/pull/1852))
- Added `onSearch` to `EuiFieldSearchProps`'s type defintion ([#1627](https://github.com/elastic/eui/pull/1627))
- Added `moon` glyph to `EuiIcon` ([#1859](https://github.com/elastic/eui/pull/1859))
- Added `logoAzure` and `logoAzureMono` logos to `EuiIcon` ([#1859](https://github.com/elastic/eui/pull/1859))
- Added exact-text matching operator to `EuiSearchBar` / `Query` and allow empty phrases, e.g. `""` ([#1843](https://github.com/elastic/eui/pull/1843))
- Allow forward-slash character in `EuiSearchBar` / `Query` search values ([#1843](https://github.com/elastic/eui/pull/1843))
- Changed `EuiLoadingKibana`, `EuiLoadingSpinner`, `EuiLoadingChart` and `EuiLoadingContent` components to use spans instead of divs  ([#1845](https://github.com/elastic/eui/pull/1845))

**Bug fixes**

- Added `toastLifeTimeMs` typescript definition for individual toasts in `EuiGlobalToastList` ([#1846](https://github.com/elastic/eui/pull/1846))
- Added logic to prevent refocusing `EuiComboBox` input after container blur event ([#1863](https://github.com/elastic/eui/pull/1863))
- Changed `EuiLoadingKibana` so it could better nest within `EuiFlexItem`  ([#1845](https://github.com/elastic/eui/pull/1845))

## [`10.0.1`](https://github.com/elastic/eui/tree/v10.0.1)

- Converted `EuiText`, `EuiTextColor` and `EuiTextAlign` to TS ([#1791](https://github.com/elastic/eui/pull/1791))
- Updated `IconColor` type to better distinguish between accepted types ([#1842](https://github.com/elastic/eui/pull/1842))

## [`10.0.0`](https://github.com/elastic/eui/tree/v10.0.0)

- Converted `EuiTitle` to TS ([#1810](https://github.com/elastic/eui/pull/1810))
- Added `adjustDateOnChange` prop to date pickers, enabling month and year changes to trigger `onChange` ([#1817](https://github.com/elastic/eui/pull/1817))
- Updated the overflow shadows for `EuiModal` and `EuiFlyout` ([#1829](https://github.com/elastic/eui/pull/1829))
- Added `confirmButtonDisabled` prop to `EuiConfirmModal` ([#1829](https://github.com/elastic/eui/pull/1829))
- Fixed `EuiNavDrawer` overflow scroll behavior on Firefox ([#1837](https://github.com/elastic/eui/pull/1837))

**Bug fixes**

- Fixed mobile layout for `EuiConfirmModal` ([#1829](https://github.com/elastic/eui/pull/1829))

**Deprecations**

- Replaced the following SASS mixins `euiOverflowShadowTop`, `euiOverflowShadowBottom` with `euiOverflowShadow`. ([#1829](https://github.com/elastic/eui/pull/1829))


**Breaking changes**

- Removed transitional `keyOfStringsOnly` option from TypeScript configuration ([#1814](https://github.com/elastic/eui/pull/1814))

## [`9.9.1`](https://github.com/elastic/eui/tree/v9.9.1)

- Re-enabled installation of `@elastic/eui` via npm ([#1811](https://github.com/elastic/eui/pull/1811))

**Bug fixes**

- Added `isLoading` prop typedef to `EuiSuperDatePickerProps` ([#1812](https://github.com/elastic/eui/pull/1812))
- Fixed `EuiSearchBox` query input resetting on prop updates ([#1823](https://github.com/elastic/eui/pull/1823))
- Fixed `EuiSearchBar` filter button highlighting ([#1824](https://github.com/elastic/eui/pull/1824))

## [`9.9.0`](https://github.com/elastic/eui/tree/v9.9.0)

- Added `initialPageIndex` pagination prop to `EuiInMemoryTable` ([#1798](https://github.com/elastic/eui/pull/1798))
- Converted `EuiToolTipPopover` to TS ([#1800](https://github.com/elastic/eui/pull/1800))
- Converted `EuiTableHeaderMobile` to TS ([#1786](https://github.com/elastic/eui/pull/1786))
- Added `menuLeft` and `menuRight` icons ([#1797](https://github.com/elastic/eui/pull/1797))
- Updated EuiNavDrawer’s collapse/expand button to use `menuLeft` and `menuRight` icons ([#1797](https://github.com/elastic/eui/pull/1797))
- Added `isInvalid` prop to `EuiSuperSelect` ([#1804](https://github.com/elastic/eui/pull/1804))
- Added `cut` glyph to `EuiIcon` ([#1802](https://github.com/elastic/eui/pull/1802))
- Added `glasses` glyph to `EuiIcon` ([#1813](https://github.com/elastic/eui/pull/1813))

**Bug fixes**

- Fixed issue where toasts would dismiss when they have focus ([#1803](https://github.com/elastic/eui/pull/1803))
- Fixed issue where `EuiComboBox` placeholder was not read by screen readers ([#1803](https://github.com/elastic/eui/pull/1803))

## [`9.8.0`](https://github.com/elastic/eui/tree/v9.8.0)

- **[Beta]** Added new `EuiSelectable` component  ([#1699](https://github.com/elastic/eui/pull/1699))
- **[Beta]** Added new drag and drop components: `EuiDragDropContext`, `EuiDraggable`, and `EuiDroppable` ([#1733](https://github.com/elastic/eui/pull/1733))

## [`9.7.2`](https://github.com/elastic/eui/tree/v9.7.2)

- Converted `EuiFormErrorText` to TS ([#1772](https://github.com/elastic/eui/pull/1772))
- Added `data-test-subj`s to `EuiSuperDatePicker`'s `EuiRelativeTab` inputs  ([#1782](https://github.com/elastic/eui/pull/1782))

**Bug fixes**

- Update ButtonIconColor type to provide all available options ([#1783](https://github.com/elastic/eui/pull/1783))
- Prevent calculation on `null` ref during `EuiResizeObserver` observation ([#1784](https://github.com/elastic/eui/pull/1784))

## [`9.7.1`](https://github.com/elastic/eui/tree/v9.7.1)

**Bug fixes**

- Fixed heading and paragraph tag font style inherits ([#1776](https://github.com/elastic/eui/pull/1776))

## [`9.7.0`](https://github.com/elastic/eui/tree/v9.7.0)

- Changed `EuiNavDrawer` to close on any link click ([#1773](https://github.com/elastic/eui/pull/1773))

## [`9.6.0`](https://github.com/elastic/eui/tree/v9.6.0)

- Converted `makeId` to TS ([#1759](https://github.com/elastic/eui/pull/1759))
- Converted `EuiCardGraphic` to TS ([#1751](https://github.com/elastic/eui/pull/1751))
- Enhanced the build process to emit TypeScript types for the variables extracted from the themes ([#1750](https://github.com/elastic/eui/pull/1750))

**Bug fixes**

**Note: this release creates a minor regression to text scales where paragraph and heading tags were no longer inheriting from their container. This is fixed in `9.7.1`.**

- Set `h1 through h6, p` tags font reset based on family, size, and weight ([#1760](https://github.com/elastic/eui/pull/1760))
- Fixed `EuiButton` font size inheritence ([#1760](https://github.com/elastic/eui/pull/1760))
- Updated button elements in `EuiFilePicker`, `EuiFormControlLayoutClearButton`, `EuiFormControlLayoutCustomIcon`, `EuiListGroupItem`, and `EuiSideNavItem` to type=button ([#1764](https://github.com/elastic/eui/pull/1764))
- Fixed outside click detection inconsistencies by comparing `mouseup` and `mousedown` event targets rather than using `click` event target ([#1761](https://github.com/elastic/eui/pull/1761))

## [`9.5.0`](https://github.com/elastic/eui/tree/v9.5.0)

- Changed `EuiSuperDatePicker` to call `onRefresh` instead of `onTimeChanged` when user clicks "Refresh" button ([#1745](https://github.com/elastic/eui/pull/1745))
- Added a new `EuiLoadingContent` component that displays blocks as placeholders for text. ([#1730](https://github.com/elastic/eui/pull/1730))
- Added documentation entry in `EuiPagination` for `activePage` prop. ([#1740](https://github.com/elastic/eui/pull/1740))
- Changed `EuiButton` to use "m" as it's default `size` prop ([#1742](https://github.com/elastic/eui/pull/1742))
- Adds type definitions for `EuiListGroup` and `EuiListGroupItem` ([#1737](https://github.com/elastic/eui/pull/1737))

**Bug fixes**

- Fixed `EuiToolTip` potentially having incorrect position calculations near the window edge  ([#1744](https://github.com/elastic/eui/pull/1744))

## [`9.4.2`](https://github.com/elastic/eui/tree/v9.4.2)

**Bug fixes**

- Fixed `hexToRgb` from erroring on an incorrect string input ([#1741](https://github.com/elastic/eui/pull/1741))
- Fixed `EuiBadge` custom `color` prop type ([#1741](https://github.com/elastic/eui/pull/1741))
- Fixed inaccurately required `onRefresh` prop (should be optional) that was introduced in types in version 9.4.1 ([#1743](https://github.com/elastic/eui/pull/1743))

## [`9.4.1`](https://github.com/elastic/eui/tree/v9.4.1)

**Bug fixes**

- Adds missing type and fixes closure-scope problem for `SuperDatePicker`'s `onRefresh` callback ([#1732](https://github.com/elastic/eui/pull/1732))
- Changed `EuiBottomBar` to refer to the end of document ([#1727](https://github.com/elastic/eui/pull/1727))
- Fixed `EuiComboBox`'s calls to its `onBlur` prop ([#1739](https://github.com/elastic/eui/pull/1739))

## [`9.4.0`](https://github.com/elastic/eui/tree/v9.4.0)

- Allow toasts in `EuiGlobalToastList` to override `toastLifeTimeMs` ([#1720](https://github.com/elastic/eui/pull/1720))
- Allow `EuiListGroupItem` to pass a custom element as the `icon` ([#1726](https://github.com/elastic/eui/pull/1726))
- Added default icon for `EuiListGroupItem` if one is not passed ([#1729](https://github.com/elastic/eui/pull/1729))
- Added `toInitials` string service ([#1729](https://github.com/elastic/eui/pull/1729))

**Bug fixes**

- Removed all `lodash` imports in `eui.d.ts` to avoid namespace pollution ([#1723](https://github.com/elastic/eui/pull/1723))
- Prevent `EuiComboBox` from creating a custom option value when user clicks on a value in the dropdown ([#1728](https://github.com/elastic/eui/pull/1728))

## [`9.3.0`](https://github.com/elastic/eui/tree/v9.3.0)

- Added `footerLink` and `showToolTips` to `EuiNavDrawer` and added `EuiNavDrawerGroup` ([#1701](https://github.com/elastic/eui/pull/1701))

**Bug fixes**

- Fixed `EuiSuperDatePicker` time selection jumping on focus ([#1704](https://github.com/elastic/eui/pull/1704))

## [`9.2.1`](https://github.com/elastic/eui/tree/v9.2.1)

**Bug fixes**

- Make `EuiPopover`'s repositionOnScroll prop optional in TS ([#1705](https://github.com/elastic/eui/pull/1705))

## [`9.2.0`](https://github.com/elastic/eui/tree/v9.2.0)

- Adjusted the dark theme palette a bit more and adjusted a few components ([#1700](https://github.com/elastic/eui/pull/1700))

## [`9.1.0`](https://github.com/elastic/eui/tree/v9.1.0)

- Adjusted the dark theme palette to have a slight blue tint ([#1691](https://github.com/elastic/eui/pull/1691))
- Added `repositionOnScroll` property to the `EuiPopoverProps` type definition ([#1628](https://github.com/elastic/eui/pull/1628))
- Added support to `findTestSubject` for an optional `matcher` argument, which defaults to `~=`, enabling it to identify an element based on one of multiple space-separated values within its `data-test-subj` attribute ([#1587](https://github.com/elastic/eui/pull/1587))
- Converted `EuiFlexGrid`, `EuiFlexGroup`, `EuiFlexItem`, `EuiDescriptionList`, `EuiDescriptionListTitle`, and `EuiDescriptionListDescription` to TypeScript ([#1365](https://github.com/elastic/eui/pull/1365))
- Converted `EuiAvatar` to Typescript ([#1654](https://github.com/elastic/eui/pull/1654))
- Added missing `anchorClassName` prop to `EuiToolTip` definition ([#1657](https://github.com/elastic/eui/pull/1657))
- Added `fullWidth` prop to `EuiButton` ([#1665](https://github.com/elastic/eui/pull/1665))
- Added `.eui-fullWidth` utility class ([#1665](https://github.com/elastic/eui/pull/1665))
- Added `EuiPopoverFooter` and converted `EuiPopoverTitle` to TS ([#1666](https://github.com/elastic/eui/pull/1666))
- Converted `EuiLoadingSpinner`, `EuiLoadingKibana`, and `EuiLoadingChart` to TS ([#1683](https://github.com/elastic/eui/pull/1683))

**Bug fixes**

- Added button to `EuiSuperDatePicker`'s “Now” tab to trigger the "now" time selection ([#1620](https://github.com/elastic/eui/pull/1620))
- Fixed floating point arithmetic bug in `EuiRangeTrack`'s value validation ([#1687](https://github.com/elastic/eui/pull/1687))
- Fixed `EuiComboBox` `activeOptonIndex` error with empty search results ([#1695](https://github.com/elastic/eui/pull/1695))
- Fixed IE11 rendering issue in `EuiLoadingKibana` ([#1683](https://github.com/elastic/eui/pull/1683))

## [`9.0.2`](https://github.com/elastic/eui/tree/v9.0.2)

**Note: this release is a backport containing changes originally made in `9.1.0`**

**Bug fixes**

- Fixed floating point arithmetic bug in `EuiRangeTrack`'s value validation ([#1687](https://github.com/elastic/eui/pull/1687))

## [`9.0.1`](https://github.com/elastic/eui/tree/v9.0.1)

**Bug fixes**

- Fixed definition exports for converted Typescript components ([#1633](https://github.com/elastic/eui/pull/1633))

## [`9.0.0`](https://github.com/elastic/eui/tree/v9.0.0)

- Added `allowNeutralSort` prop to `EuiInMemoryTable` to support unsorting table columns ([#1591](https://github.com/elastic/eui/pull/1591))
- Added `mobileOptions` object prop for handling of all the mobile specific options of `EuiBasicTable` ([#1462](https://github.com/elastic/eui/pull/1462))
- Table headers now accept `React.node` types ([#1462](https://github.com/elastic/eui/pull/1462))
- Added `displayOnly` prop to `EuiFormRow` ([#1582](https://github.com/elastic/eui/pull/1582))
- Added `numActiveFilters` prop to `EuiFilterButton` ([#1589](https://github.com/elastic/eui/pull/1589))
- Updated style of `EuiFilterButton` to match `EuiFacetButton` ([#1589](https://github.com/elastic/eui/pull/1589))
- Added `size` and `color` props to `EuiNotificationBadge` ([#1589](https://github.com/elastic/eui/pull/1589))
- Allow `EuiDescribedFormGroup` to exist as a description-only row ([#1522](https://github.com/elastic/eui/pull/1522))
- Added `type` prop for `EuiFormLabel` for the option to make it a `legend` ([#1613](https://github.com/elastic/eui/pull/1613))
- Added `labelAppend` and `labelType` props to `EuiFormRow` ([#1613](https://github.com/elastic/eui/pull/1613))
- Aligned text styles of table headers and form labels ([#1613](https://github.com/elastic/eui/pull/1613))
- Converted `EuiModalBody`, `EuiModalFooter`, `EuiModalHeader`, `EuiModalHeaderTitle`, `EuiFlyoutBody`, `EuiFlyoutFooter`, `EuiFlyoutHeader`, `EuiPortal`, and `EuiProgress` to Typescript ([#1621](https://github.com/elastic/eui/pull/1621))

**Bug fixes**

- Fixed keyboard navigation and UI of `EuiComboBox` items in single selection mode ([#1619](https://github.com/elastic/eui/pull/1619))
- `EuiBasicTable` select all shows up on mobile ([#1462](https://github.com/elastic/eui/pull/1462))
- Adds missing `hasActiveFilters` prop for `EuiFilterButton` type and fixes `onChange` signature for `EuiButtonGroup` ([#1603](https://github.com/elastic/eui/pull/1603))
- Included `react-datepicker` TS types in EUI itself to avoid outside dependency ([#1618](https://github.com/elastic/eui/pull/1618))
- Prevent `EuiGlobalToastList` from attempting calculations on `null` DOM elements ([#1606](https://github.com/elastic/eui/pull/1606))
- Fixed `EuiFormRow` errors from the possibility of having duplicate `key` values ([#1522](https://github.com/elastic/eui/pull/1522))

**Breaking changes**

- `EuiBasicTable`'s select all checkbox appends a `makeId` string to the id ([#1462](https://github.com/elastic/eui/pull/1462))
- Remove camel casing from exported JSON variables and preserve hex values instead of converting to rgb ([#1590](https://github.com/elastic/eui/pull/1590))
- Added `@types/react-dom` to `peerDependencies` ([#1621](https://github.com/elastic/eui/pull/1621))

## [`8.0.0`](https://github.com/elastic/eui/tree/v8.0.0)

**Breaking changes**

- Upgraded TypeScript to 3.3 ([#1583](https://github.com/elastic/eui/pull/1583))
- Upgraded React to 16.8 ([#1583](https://github.com/elastic/eui/pull/1583))
- Upgraded Jest to 24.1 ([#1583](https://github.com/elastic/eui/pull/1583))
- Upgraded Enzyme to 3.9 ([#1583](https://github.com/elastic/eui/pull/1583))

## [`7.3.0`](https://github.com/elastic/eui/tree/v7.3.0)

- Added `onRefresh` option for `EuiSuperDatePicker` ([#1577](https://github.com/elastic/eui/pull/1577))
- Converted `EuiToggle` to TypeScript ([#1570](https://github.com/elastic/eui/pull/1570))
- Added type definitions for `EuiButtonGroup`,`EuiButtonToggle`, `EuiFilterButton`, `EuiFilterGroup`, and `EuiFilterSelectItem` ([#1570](https://github.com/elastic/eui/pull/1570))
- Added `displayOnly` prop to EuiFormRow ([#1582](https://github.com/elastic/eui/pull/1582))
- Added an index.d.ts file for the date picker components, including `EuiDatePicker`, `EuiDatePickerRange`, and `EuiSuperDatePicker` ([#1574](https://github.com/elastic/eui/pull/1574))

**Bug fixes**

- Fixed several bugs with `EuiRange` and `EuiDualRange` including sizing of inputs, tick placement, and the handling of invalid values ([#1580](https://github.com/elastic/eui/pull/1580))

## [`7.2.0`](https://github.com/elastic/eui/tree/v7.2.0)

- Added `text` as a color option for `EuiLink` ([#1571](https://github.com/elastic/eui/pull/1571))
- Added `EuiResizeObserver` to expose ResizeObserver API to React components; falls back to MutationObserver API in unsupported browsers ([#1559](https://github.com/elastic/eui/pull/1559))
- Added `EuiFocusTrap` as a wrapper around `react-focus-lock` to enable trapping focus in more cases, including React portals ([#1550](https://github.com/elastic/eui/pull/1550))

**Bug fixes**

- Fixed content cut off in `EuiContextMenuPanel` when height changes dynamically ([#1559](https://github.com/elastic/eui/pull/1559))
- Fixed `EuiComboBox` to allow keyboard tab to exit single selection box ([#1576](https://github.com/elastic/eui/pull/1576))
- Various fixes related to focus order and focus trapping as they relate to content in React portals ([#1550](https://github.com/elastic/eui/pull/1550))

## [`7.1.0`](https://github.com/elastic/eui/tree/v7.1.0)

- Added `append` prop to `EuiFieldText` ([#1567](https://github.com/elastic/eui/pull/1567))
- Adjusted set of Elastic Logos in `EuiIcon` to look better in dark mode. ([#1462](https://github.com/elastic/eui/pull/1562))
- Added `isCopyable` prop to `EuiCodeBlock` ([#1556](https://github.com/elastic/eui/pull/1556))
- Added optional `Snippet` tab to docs and renamed demo tabs ([#1556](https://github.com/elastic/eui/pull/1556))
- Expanded `getSecureRelForTarget` to handle elastic.co domains as a referrer whitelist ([#1565](https://github.com/elastic/eui/pull/1565))
- New `url` utility for verifying if a URL is a referrer whitelist ([#1565](https://github.com/elastic/eui/pull/1565))
- Add iconSize to ButtonIcon type definition ([#1568](https://github.com/elastic/eui/pull/1568))

## [`7.0.0`](https://github.com/elastic/eui/tree/v7.0.0)

- Created `EuiDualRange` using components from modularized, refactored `EuiRange`. New util service `isWithinRange` is the first in the number category. ([#1485](https://github.com/elastic/eui/pull/1485))
- Upgraded `lodash` to v4, taking advantage of modular imports. ([#1534](https://github.com/elastic/eui/pull/1534))
- Added pseudo-localization mode to docs ([#1541](https://github.com/elastic/eui/pull/1541))
- New docs page listing localization tokens ([#1541](https://github.com/elastic/eui/pull/1541))
- Added support for OR group clauses in `EuiQuery` and `EuiSearchBar` ([#1204](https://github.com/elastic/eui/pull/1204))
- Added `customQuickSelectPanels` prop to `EuiSuperDatePicker` ([#1549](https://github.com/elastic/eui/pull/1549))

**Bug fixes**

- Fixed `EuiSearchBar.Query` match_all query string must be `*` ([#1521](https://github.com/elastic/eui/pull/1521))
- Fixed `EuiSuperDatePicker` crashing with negative relative value ([#1537](https://github.com/elastic/eui/pull/1537))
- Fixed `EuiSuperDatePicker` crashing with invalid start and end prop values ([#1544](https://github.com/elastic/eui/pull/1544))
- Make TSLint issues be warnings, not errors, when running `src-docs` ([#1537](https://github.com/elastic/eui/pull/1537))

**Breaking changes**

- Made `or` a reserved keyword in `EuiQuery`'s syntax ([#1204](https://github.com/elastic/eui/pull/1204))

## [`6.10.9`](https://github.com/elastic/eui/tree/v6.10.9)

**Bug fixes**

- Bumped `lodash` version to `elastic/lodash@3.10.1-kibana3` ([#2280](https://github.com/elastic/eui/issues/2280))

## [`6.10.8`](https://github.com/elastic/eui/tree/v6.10.8)

**Note: this release is a backport containing changes originally made in `11.2.0`**

**Bug fixes**

- Addressed a chrome issue where negative letter-spacing can reverse RTL text in SVGs ([#1960](https://github.com/elastic/eui/pull/1960))

## [`6.10.7`](https://github.com/elastic/eui/tree/v6.10.7)

**Note: this release is a backport containing changes originally made in `9.7.0`**

- Changed `EuiNavDrawer` to close on any link click ([#1773](https://github.com/elastic/eui/pull/1773))

## [`6.10.6`](https://github.com/elastic/eui/tree/v6.10.6)

**Note: this release is a backport containing changes originally made in `9.6.0`**

**Bug fixes**

- Fixed outside click detection inconsistencies by comparing `mouseup` and `mousedown` event targets rather than using `click` event target ([#1761](https://github.com/elastic/eui/pull/1761))

## [`6.10.5`](https://github.com/elastic/eui/tree/v6.10.5)

**Note: this release is a backport containing changes originally made in `9.0.0`, `9.1.0`, `9.3.0`, and `9.4.0`**

- Adjusted the dark theme palette to have a slight blue tint ([#1691](https://github.com/elastic/eui/pull/1691))
- Added button to `EuiSuperDatePicker`'s “Now” tab to trigger the "now" time selection ([#1620](https://github.com/elastic/eui/pull/1620))
- Added `footerLink` and `showToolTips` to `EuiNavDrawer` and added `EuiNavDrawerGroup` ([#1701](https://github.com/elastic/eui/pull/1701))
- Allow `EuiListGroupItem` to pass a custom element as the `icon` ([#1726](https://github.com/elastic/eui/pull/1726))
- Added `toInitials` string service ([#1729](https://github.com/elastic/eui/pull/1729))
- Added `fullWidth` prop to `EuiButton` ([#1665](https://github.com/elastic/eui/pull/1665))
- Added `.eui-fullWidth` utility class ([#1665](https://github.com/elastic/eui/pull/1665))

**Bug fixes**

- Fixed keyboard navigation and UI of `EuiComboBox` items in single selection mode ([#1619](https://github.com/elastic/eui/pull/1619))
- Fixed `EuiComboBox` `activeOptonIndex` error with empty search results ([#1695](https://github.com/elastic/eui/pull/1695))
- Prevent `EuiComboBox` from creating a custom option value when user clicks on a value in the dropdown ([#1728](https://github.com/elastic/eui/pull/1728))
- Fixed `EuiSuperDatePicker` time selection jumping on focus ([#1704](https://github.com/elastic/eui/pull/1704))

## [`6.10.4`](https://github.com/elastic/eui/tree/v6.10.4)

**Note: this release is a backport containing changes originally made in `7.3.0`**

- Added an index.d.ts file for the date picker components, including `EuiDatePicker`, `EuiDatePickerRange`, and `EuiSuperDatePicker` ([#1574](https://github.com/elastic/eui/pull/1574))

## [`6.10.3`](https://github.com/elastic/eui/tree/v6.10.3)

**Note: this release is a backport containing changes originally made in `7.1.0`**

- Added `append` prop to `EuiFieldText` ([#1567](https://github.com/elastic/eui/pull/1567))

## [`6.10.2`](https://github.com/elastic/eui/tree/v6.10.2)

**Note: this release is a backport containing changes originally made in `7.1.0`**

- Adjusted set of Elastic Logos in `EuiIcon` to look better in dark mode. ([#1562](https://github.com/elastic/eui/pull/1562))
- Expanded `getSecureRelForTarget` to handle elastic.co domains as a referrer whitelist ([#1565](https://github.com/elastic/eui/pull/1565))
- New `url` utility for verifying if a URL is a referrer whitelist ([#1565](https://github.com/elastic/eui/pull/1565))

## [`6.10.1`](https://github.com/elastic/eui/tree/v6.10.1)

**Note: this release is a backport containing changes originally made in `7.0.0`**

**Bug fixes**

- Fixed `EuiSuperDatePicker` crashing with negative relative value ([#1537](https://github.com/elastic/eui/pull/1537))
- Fixed `EuiSuperDatePicker` crashing with invalid start and end prop values ([#1544](https://github.com/elastic/eui/pull/1544))

## [`6.10.0`](https://github.com/elastic/eui/tree/v6.10.0)

- Adjust dark mode background color ([#1530](https://github.com/elastic/eui/pull/1530))
- TypeScript are now formatted with Prettier ([#1529](https://github.com/elastic/eui/pull/1529))
- Updated `EuiPopover` and `EuiColorPicker` to pause `EuiOutsideClickDetector` in when not open ([#1527](https://github.com/elastic/eui/pull/1527))

## [`6.9.0`](https://github.com/elastic/eui/tree/v6.9.0)

- Changed animation settings for `EuiNavDrawer` ([#1524](https://github.com/elastic/eui/pull/1524))
- Converted a number of components to support text localization ([#1504](https://github.com/elastic/eui/pull/1504))
- Updated `app_ems.svg` ([#1517](https://github.com/elastic/eui/pull/1517))

**Bug fixes**

- Updated `EuiPage` background color to match body background color ([#1513](https://github.com/elastic/eui/pull/1513))
- Fixed React key usage in `EuiPagination` ([#1514](https://github.com/elastic/eui/pull/1514))
- Fixed bug which prevented `EuiSwitch` with generated ID from having its label announced by VoiceOver ([#1519](https://github.com/elastic/eui/pull/1519))
- Fixed `EuiFilterButton` handling `numFilters` when `0` was specified ([#1510](https://github.com/elastic/eui/pull/1510))

## [`6.8.0`](https://github.com/elastic/eui/tree/v6.8.0)

- Changed `flex-basis` value on `EuiPageBody` for better cross-browser support ([#1497](https://github.com/elastic/eui/pull/1497))
- Converted a number of components to support text localization ([#1450](https://github.com/elastic/eui/pull/1450))
- Added a seconds option to the refresh interval selection in `EuiSuperDatePicker`  ([#1503](https://github.com/elastic/eui/pull/1503))
- Changed to conditionally render `EuiModalBody` if `EuiConfirmModal` has no `children` ([#1500](https://github.com/elastic/eui/pull/1500))


**Bug fixes**

- Remove `font-features` setting on `@euiFont` mixin to prevent breaks in ACE editor ([#1505](https://github.com/elastic/eui/pull/1505))

## [`6.7.4`](https://github.com/elastic/eui/tree/v6.7.4)

- Added `textAlign` property to TypeScript definition for `EuiText` ([#1487](https://github.com/elastic/eui/pull/1487))
- Added missing `'m'` option for text `size` for `EuiText`'s TypeScript definition ([#1487](https://github.com/elastic/eui/pull/1487))
- Added missing TypeScript definition for `EuiTextAlign` ([#1487](https://github.com/elastic/eui/pull/1487))

**Bug fixes**

- Fixed popover & tooltip positioning to properly account for arrow buffer ([#1490](https://github.com/elastic/eui/pull/1490))
- Fixed `EuiSuperDatePicker` unexpectedly closing start and end date popovers ([#1494](https://github.com/elastic/eui/pull/1494))

## [`6.7.3`](https://github.com/elastic/eui/tree/v6.7.3)

- `EuiHeader` no longer reduces height at mobile sizes ([#1480](https://github.com/elastic/eui/pull/1480))

**Bug fixes**

- Fixed `EuiSuperDatePicker` not updating derived `isInvalid` state on prop update ([#1483](https://github.com/elastic/eui/pull/1483))
- Fixed `logoAPM` ([#1489](https://github.com/elastic/eui/pull/1489))
- Remove Typescript type and interface definitions from ES and CJS exports ([#1486](https://github.com/elastic/eui/pull/1486))

## [`6.7.2`](https://github.com/elastic/eui/tree/v6.7.2)

- Default light theme now comes with an empty light variables file to make theme switching easier ([#1479](https://github.com/elastic/eui/pull/1479))

**Bug fixes**

- `EuiSuperDatePicker` always trigger `onTimeChange` when time changes and prop `showUpdateButton` is false ([#1477](https://github.com/elastic/eui/pull/1477))
- Fixed font rendering in italics only in Safari ([#1481](https://github.com/elastic/eui/pull/1481))

## [`6.7.1`](https://github.com/elastic/eui/tree/v6.7.1)

**Bug fixes**

- Fixed an issue with font family inheritance by changing the CSS reset ([#1474](https://github.com/elastic/eui/pull/1474))

## [`6.7.0`](https://github.com/elastic/eui/tree/v6.7.0)

- Added `z-index` to `EuiProgress` and example usage with `EuiHeader` ([#1471](https://github.com/elastic/eui/pull/1471))
- Added a new app icon for Code ([#1467](https://github.com/elastic/eui/pull/1467))
- Re-added EuiI18n, EuiI18nNumber, and EuiContext for localization ([#1466](https://github.com/elastic/eui/pull/1466))
- Expose `EuiSuperUpdateButton` component from `EuiSuperDatePicker` ([#1470](https://github.com/elastic/eui/pull/1470))
- Set `type="button"` on accordion buttons ([#1468](https://github.com/elastic/eui/pull/1468))

**Bug fixes**

- Fixed `EuiSuperDatePicker` not updating derived `showPrettyDuration` state on prop update ([#1464](https://github.com/elastic/eui/pull/1464))
- Fixed `EuiSuperDatePicker` not passing `refreshInterval` to callback when refresh internval start/stop toggle button clicked ([#1464](https://github.com/elastic/eui/pull/1464))
- Fixed `EuiSuperDatePicker` `refreshInterval` input not allowing decimals ([#1464](https://github.com/elastic/eui/pull/1464))

## [`6.6.0`](https://github.com/elastic/eui/tree/v6.6.0)

- Added `uptimeApp` icon ([#1445](https://github.com/elastic/eui/pull/1463))
- Added `wrapText` prop that enables `EuiListGroupItem` text to wrap ([#1459](https://github.com/elastic/eui/pull/1459))
- Added `inputRef` prop to `EuiFieldNumber` and updated `EuiFieldText`'s to a Ref type ([#1434](https://github.com/elastic/eui/pull/1434))
- Added `snowflake` icon ([#1445](https://github.com/elastic/eui/pull/1445))
- Added `bell` icon ([#1447](https://github.com/elastic/eui/pull/1447))
- Improved screen reader behavior for table header cell content, especially in sortable columns ([#1426](https://github.com/elastic/eui/pull/1426))

**Bug fixes**

- Fixed `textProps` and `contentProps` of `EuiButton` and `EuiButtonEmpty` so they don’t override classes ([#1455](https://github.com/elastic/eui/pull/1455))
- Fixed `closeButtonProps` of `EuiBadge` so it doesn't override classes ([#1455](https://github.com/elastic/eui/pull/1455))
- Fixed font weight shift of `EuiFilterButton` when notification is present ([#1455](https://github.com/elastic/eui/pull/1455))
- Fixed `$euiCodeFontFamily` monospace font stack and subsequent JSON asset build ([#1465](https://github.com/elastic/eui/pull/1465))

## [`6.5.1`](https://github.com/elastic/eui/tree/v6.5.1)

**Reverts**

- Reverts EuiI18n commit from previous release ([#1453](https://github.com/elastic/eui/pull/1453))

## [`6.5.0`](https://github.com/elastic/eui/tree/v6.5.0)

**Note: this contains some i18n work that we reverted in the next release. Use the patch release above instead**

- Added Inter UI to the font family stack ([#1402](https://github.com/elastic/eui/pull/1402))
- Changed padding on `EuiHeaderLogo` and updated `EuiNavDrawer` example ([#1448](https://github.com/elastic/eui/pull/1448))
- Updated `EuiNavDrawer` docs example and adjusted `EuiHeaderLogo` padding ([#1449](https://github.com/elastic/eui/pull/1449))
- Added EuiI18n, EuiI18nNumber, and EuiContext for localization ([#1404](https://github.com/elastic/eui/pull/1404))

**Bug fixes**

- Added `legend` for accessibility of `EuiButtonGroup` and fixed opacity of disabled input ([#1444](https://github.com/elastic/eui/pull/1444))

## [`6.4.0`](https://github.com/elastic/eui/tree/v6.4.0)

- Added `EuiNavDrawer` side nav component ([#1427](https://github.com/elastic/eui/pull/1427))
- Added `inputRef` prop to `EuiComboBox` ([#1433](https://github.com/elastic/eui/pull/1433))
- Added custom date string formatting for series charts crosshair overlay ([#1429](https://github.com/elastic/eui/pull/1429))
- Added new icons for `symlink` and `submodule` ([#1439](https://github.com/elastic/eui/pull/1439))

**Bug fixes**

- Fix mouse interaction with `EuiComboBox` in IE11 ([#1437](https://github.com/elastic/eui/pull/1437))

## [`6.3.1`](https://github.com/elastic/eui/tree/v6.3.1)

**Bug fixes**

- Downgraded `@types/react` and `@types/prop-types` verisons to align with Kibana ([#1435](https://github.com/elastic/eui/pull/1435))

## [`6.3.0`](https://github.com/elastic/eui/tree/v6.3.0)

- Added `onBlur` prop to `EuiComboBox` ([#1400](https://github.com/elastic/eui/pull/1400))
- Added `initialFocus` prop typedefs to `EuiModal` and `EuiPopover` ([#1410](https://github.com/elastic/eui/pull/1410))
- Updated `gisApp` icon ([#1413](https://github.com/elastic/eui/pull/1413))
- Added `isAutoRefreshOnly` prop to `EuiSuperDatePicker` ([#1412](https://github.com/elastic/eui/pull/1412))
- Migrate remaining files in `accessiblity/` to TS ([#1408](https://github.com/elastic/eui/pull/1408))
- Added `titleProps` and `descriptionProps` to `EuiDescriptionList` ([#1419](https://github.com/elastic/eui/pull/1419))
- Propagate `className` on `EuiCodeBlock` in fullscreen mode ([#1422](https://github.com/elastic/eui/pull/1422))
- Added `iconProps` prop to `EuiIconTip` ([#1420](https://github.com/elastic/eui/pull/1420))
- Added ability to pass `isDisabled` to individual `EuiButtonGroup` items ([#1424](https://github.com/elastic/eui/pull/1424))
- Changed `EuiRange` PropType for `value` to allow `number` (in addition to `string`) ([#1421](hhttps://github.com/elastic/eui/pull/1421))

**Bug fixes**

- Support extended characters (e.g. non-latin, unicode) in `EuiSearchBar` and `EuiQuery` ([#1415](https://github.com/elastic/eui/pull/1415))
- Fixed line-heights of the differently sized `EuiDescriptionList` alternates ([#1419](https://github.com/elastic/eui/pull/1419))
- Updated `EuiIconTip` TS definitions to inherit those from `EuiToolTip` as well ([#1420](https://github.com/elastic/eui/pull/1420))

## [`6.2.0`](https://github.com/elastic/eui/tree/v6.2.0)

- Added `logoCodesandbox` and updated `apmApp` icons ([#1407](https://github.com/elastic/eui/pull/1407))
- Changed `EuiListGroup` PropType for `extraAction` to remove console warning ([#1405](hhttps://github.com/elastic/eui/pull/1405))

**Bug fixes**

- Account for `min` attribute when determining `EuiRange` input width ([#1406](https://github.com/elastic/eui/pull/1406))

## [`6.1.0`](https://github.com/elastic/eui/tree/v6.1.0)

- Added `EuiListGroup` and `EuiListGroupItem` components ([#1377](https://github.com/elastic/eui/pull/1377))
- Convert the other of the services to TypeScript ([#1392](https://github.com/elastic/eui/pull/1392))
- Changed single selection to select existing option in the list ([#1391](https://github.com/elastic/eui/pull/1391))
- Added `showUpdateButton` prop to `EuiSuperDatePicker` ([#1399](https://github.com/elastic/eui/pull/1399))

## [`6.0.1`](https://github.com/elastic/eui/tree/v6.0.1)

**Bug fixes**

- `EuiColorPicker` align color picker popup with color selector when page is scrolled ([#1397](https://github.com/elastic/eui/pull/1397))

## [`6.0.0`](https://github.com/elastic/eui/tree/v6.0.0)

- Added `onFocus` prop to `EuiComboBox` ([#1375](https://github.com/elastic/eui/pull/1375))
- Added `DisambiguateSet` and `ExclusiveUnion` utility types ([#1368](https://github.com/elastic/eui/pull/1368))
- Added `EuiSuperDatePicker` component ([#1351](https://github.com/elastic/eui/pull/1351))
- Fixed up styles for `EuiSuperDatePicker` ([#1389](https://github.com/elastic/eui/pull/1389))
- Altered a few icons and added more: `crossInACircleFilled`, `editorRedo`, `editorUndo`, `grabHorizontal`, `minusInCircleFilled`, `plusInCircleFilled`, `sortable`, `starEmptySpace`, `starFilledSpace`, `starFilled`, `starMinusEmpty`, `starMinusFilled`, `starPlusEmpty`, `pinFilled` ([#1374](https://github.com/elastic/eui/pull/1374))
- Exclude `custom_typings` from `eui.d.ts` ([#1395](https://github.com/elastic/eui/pull/1395))


**Bug fixes**

- Only style anchor tags in `EuiText` that have no class attribute ([#1373](https://github.com/elastic/eui/pull/1373))
- Fixed some EUI services' TS definitions ([#1380](https://github.com/elastic/eui/pull/1380))

**Breaking changes**

- Moved `EuiExpressionButton` contents to `EuiExpression` and deleted `EuiExpressionButton`. Also added support for `color` and `uppercase` props as well as made `onClick` optional to support read only expressions. ([#1368](https://github.com/elastic/eui/pull/1368))

## [`5.8.2`](https://github.com/elastic/eui/tree/v5.8.2)

**Note: this release is a backport containing fixes made in `6.4.0`**

**Bug fixes**

- Fix mouse interaction with `EuiComboBox` in IE11 ([#1437](https://github.com/elastic/eui/pull/1437))

## [`5.8.1`](https://github.com/elastic/eui/tree/v5.8.1)

**Note: this release is a backport containing fixes made in `6.0.0`**

**Bug fixes**

- Fixed some EUI services' TS definitions ([#1380](https://github.com/elastic/eui/pull/1380))

## [`5.8.0`](https://github.com/elastic/eui/tree/v5.8.0)

**Note: this release broke some of the exported TypeScript definitions.**

- Reinstate ([#1353](https://github.com/elastic/eui/pull/1353)) `onBlur` action on `EuiComboBox` ([#1364](https://github.com/elastic/eui/pull/1364))
- Convert roughly half of the services to TypeScript ([#1360](https://github.com/elastic/eui/pull/1360))

**Bug fixes**

- Fixed `onCreateOption` callback of `EuiComboBox` so it isn't called when the input is empty ([#1364](https://github.com/elastic/eui/pull/1364))
- Added `anchorClassName` prop to `EuiPopover` ([#1367](https://github.com/elastic/eui/pull/1367))
- Added support for `fullWidth` on `EuiSuperSelect` ([#1367](https://github.com/elastic/eui/pull/1367))
- Applied new scrollbar customization for Firefox ([#1367](https://github.com/elastic/eui/pull/1367))
- Fixed `EuiSuperSelect` from accessing ref when unmounted ([1369](https://github.com/elastic/eui/pull/1369))
- Allow any color value to be passed to `EuiIcon` ([#1370](https://github.com/elastic/eui/pull/1370))

## [`5.7.0`](https://github.com/elastic/eui/tree/v5.7.0)

- Adjust EUI coloring to better match brand guidelines from Creative Services ([#1356](https://github.com/elastic/eui/pull/1356))

## [`5.6.2`](https://github.com/elastic/eui/tree/v5.6.2)

**Note: this release is a backport**

- Reinstate ([#1353](https://github.com/elastic/eui/pull/1353)) `onBlur` action on `EuiComboBox` ([#1364](https://github.com/elastic/eui/pull/1364))

**Bug fixes**

- Fixed `onCreateOption` callback of `EuiComboBox` so it isn't called when the input is empty ([#1364](https://github.com/elastic/eui/pull/1364))

## [`5.6.1`](https://github.com/elastic/eui/tree/v5.6.1)

**Note: this release is a backport containing changes originally made in `5.8.0`**

**Bug fixes**

- Allow any color value to be passed to `EuiIcon` ([#1370](https://github.com/elastic/eui/pull/1370))

## [`5.6.0`](https://github.com/elastic/eui/tree/v5.6.0)

- Convert `EuiIcon` to TypeScript ([#1355](https://github.com/elastic/eui/pull/1355))
- Add support for `aria-label`, `aria-labelledby` and `aria-describedby` to `EuiCodeEditor` ([#1354](https://github.com/elastic/eui/pull/1354))

**Bug fixes**

- `react-datepicker` set milliseconds to zero when selecting time ([#1361](https://github.com/elastic/eui/pull/1361))
- Revert ([#1353](https://github.com/elastic/eui/pull/1353)) `onBlur` action on `EuiComboBox`. It caused regressions on Kibana. ([#1363](https://github.com/elastic/eui/pull/1363))

## [`5.5.1`](https://github.com/elastic/eui/tree/v5.5.1)

**Bug fixes**

- Fixed TypeScript definitions in `eui.d.ts` ([#1359](https://github.com/elastic/eui/pull/1359))

## [`5.5.0`](https://github.com/elastic/eui/tree/v5.5.0)

**Note: this release broke the exported TypeScript definitions and `EuiComboBox` in certain situations. These are both fixed in `5.6.0`.**

- Altered functionality of `truncate` on `EuiBreadcrumbs` and added `truncate` ability on breadcrumb item ([#1346](https://github.com/elastic/eui/pull/1346))
- Altered `EuiHeader`'s location of `EuiHeaderBreadcrumbs` based on the new `truncate` ability ([#1346](https://github.com/elastic/eui/pull/1346))
- Added support for `href` and `target` props in `EuiBasicTable` actions ([#1347](https://github.com/elastic/eui/pull/1347))
- Added `.eui-textBreakWord` CSS utility class  ([#1349](https://github.com/elastic/eui/pull/1349))
- Added support for `EuiComboBox` converting entered text into a custom option when the user removes focus, e.g. by tabbing to another element. This prevents the `EuiComboBox` from being mistaken for an `EuiInputText`. ([#1353](https://github.com/elastic/eui/pull/1353))

**Bug fixes**

- Fixed word-breaks in table cells for Firefox ([#1349](https://github.com/elastic/eui/pull/1349))
- Fixed EUI when used in an environment lacking ES Modules support, e.g. Jest ([#1358](https://github.com/elastic/eui/pull/1358))

## [`5.4.0`](https://github.com/elastic/eui/tree/v5.4.0)

**Note: this release broke usage of EUI in non-ES Module compatible environments. This is fixed in `5.5.0`.**

- Added 3 new icons — `folderOpen`, `folderClosed`, and `crosshairs` ([#1350](https://github.com/elastic/eui/pull/1350))
- Added `bottomGraphic` prop to `EuiCard` for Kibana home page ([#1338](https://github.com/elastic/eui/pull/1338))
- Added keyboard and screenreader support to `EuiDatePicker` ([#1337](https://github.com/elastic/eui/pull/1337))

**Bug fixes**

- Fixed bug in exporting `CommonProps` in TypeScript definitions ([#1341](https://github.com/elastic/eui/pull/1341))

## [`5.3.0`](https://github.com/elastic/eui/tree/v5.3.0)

- Introduced TypeScript support, converted `EuiSpacer` and `EuiHorizontalRule` ([#1317](https://github.com/elastic/eui/pull/1317))

## [`5.2.0`](https://github.com/elastic/eui/tree/v5.2.0)

- Added `email` icon to `EuiIcon` ([#1331](https://github.com/elastic/eui/pull/1331))
- Added IBM logo in colour and mono
([#1321](https://github.com/elastic/eui/pull/1321))
- Added support for nodes as "Action" column headers in `EuiBasicTable`, which was overlooked in the original change in `4.5.0` ([#1312](https://github.com/elastic/eui/pull/1312))
- Updated `GlobalDatePicker` example to include all Kibana features ([#1219](https://github.com/elastic/eui/pull/1219))
- Adjusted `EuiDatePickerRange` to allow for deeper customization ([#1219](https://github.com/elastic/eui/pull/1219))
- Added `contentProps` and `textProps` to `EuiButton` and `EuiButtonEmpty` ([#1219](https://github.com/elastic/eui/pull/1219))
- TypeScript types are now published to a `eui.d.ts` top-level file ([#1304](https://github.com/elastic/eui/pull/1304))
- Added `filterWith` option for `EuiSearchBar` filters of type `field_value_selection` ([#1328](https://github.com/elastic/eui/pull/1328))

**Bug fixes**

- `EuiBasicTable` now converts the `EuiTableRowCell` `header` into `undefined` if it's been provided as a non-string node, hiding the header and preventing the node from being rendered as `[object Object]` on narrow screens ([#1312](https://github.com/elastic/eui/pull/1312))
- Fixed `fullWidth` size of `EuiComboBox`, a regression introduced in `4.7.0` ([#1314](https://github.com/elastic/eui/pull/1314))
- Fixed error when passing empty string as `value` prop for `EuiSuperSelect` ([#1319](https://github.com/elastic/eui/pull/1319))
- `EuiExpressionButton` now shows focus state when user tabs to it ([#1326](https://github.com/elastic/eui/pull/1326))
- Added `baseline` as a possible value to `EuiFlexGroup`'s `FlexGroupAlignItems` type ([#1329](https://github.com/elastic/eui/pull/1329))

## [`5.1.0`](https://github.com/elastic/eui/tree/v5.1.0)

- `EuiToken` now exports enumerated constants for `SHAPES` and `COLORS` ([#1301](https://github.com/elastic/eui/pull/1301))
- Added mixins for `EuiCallOut` coloring and `EuiTooltip` styles ([#1305](https://github.com/elastic/eui/pull/1305))
- Improve TypeScript definitions for `EuiTableRowCellProps` ([#1310](https://github.com/elastic/eui/pull/1310))

## [`5.0.1`](https://github.com/elastic/eui/tree/v5.0.1)

**Bug fixes**

- Fixed size of `EuiSuperSelect`'s dropdown menu when there is no initial selection ([#1295](https://github.com/elastic/eui/pull/1295))
- Added TypeScript definitions for `EuiPopoverTitle` and the beta and notification badges. Ensure tab TS definitions are included in the main definition index. Fix typo in icon types ([#1299](https://github.com/elastic/eui/pull/1299))

## [`5.0.0`](https://github.com/elastic/eui/tree/v5.0.0)

- Added `EuiToken` component ([#1270](https://github.com/elastic/eui/pull/1270))
- Added `beaker` icon to `EuiIcon` and updated the `EuiBetaBadge` styling ([#1291](https://github.com/elastic/eui/pull/1291/))
- Removed calls to deprecated `findDOMNode` ([#1285](https://github.com/elastic/eui/pull/1285))

**Breaking changes**

- Changed `EuiMutationObserver` to a render prop component ([#1285](https://github.com/elastic/eui/pull/1285))
- `EuiPortal` no longer accepts a React node for `insert.sibling` value ([#1285](https://github.com/elastic/eui/pull/1285))
- `popover_positioning` service's methods no longer accept React node values ([#1285](https://github.com/elastic/eui/pull/1285))

**Bug fixes**

- Added TypeScript definitions for tab components ([#1288](https://github.com/elastic/eui/pull/1288))

## [`4.8.0`](https://github.com/elastic/eui/tree/v4.8.0)

- Added `branch` icon to `EuiIcon` ([#1249](https://github.com/elastic/eui/pull/1249/))
- Added and updated new product logos to `EuiIcon` ([#1279](https://github.com/elastic/eui/pull/1279))

**Bug fixes**

- Added TypeScript definitions for `EuiToolTip`'s `delay` prop. ([#1284](https://github.com/elastic/eui/pull/1284))
- Added TypeScript definitions for step components, and some checkbox definition fixes ([#1263](https://github.com/elastic/eui/pull/1263))

**Framer X**

- Added Framer component for `EuiDescirptionList` ([#1276](https://github.com/elastic/eui/pull/1276))

## [`4.7.0`](https://github.com/elastic/eui/tree/v4.7.0)

- Added `apmTrace` icon to `EuiIcon` set ([#1263](https://github.com/elastic/eui/pull/1263))
- Added [Framer X](http://www.framer.com) component source files under the `src-framer` directory ([#1263](https://github.com/elastic/eui/pull/1263))
- Added `compressed` prop to `EuiComboBox` ([#1258](https://github.com/elastic/eui/pull/1258))
- Added guidelines for Sass usage. ([#1257](https://github.com/elastic/eui/pull/1257))

**Bug fixes**

- `EuiComboBox` no longer throws a _Maximum update depth exceeded_ error when used in popovers/modals ([#1258](https://github.com/elastic/eui/pull/1258))
- `Escape` key now closes `EuiComboBox` options list ([#1258](https://github.com/elastic/eui/pull/1258))
- Fixed margin issue around `EuiFlexGrid` in mobile displays ([#1257](https://github.com/elastic/eui/pull/1257))
- Fixed positioning and padding display issue in `EuiRange` ([#1257](https://github.com/elastic/eui/pull/1257))
- Fixed `highContrastTextColor` SASS function to account for background lightness and exit possible infinite loops ([#1275](https://github.com/elastic/eui/pull/1275))

## [`4.6.1`](https://github.com/elastic/eui/tree/v4.6.1)

**Bug fixes**

- Added TypeScript definitions for `EuiFieldPassword`. ([#1255](https://github.com/elastic/eui/pull/1255))
- Added TypeScript definitions for `EuiConfirmModal`, remove `AnyProps`, and several definition fixes ([#1260](https://github.com/elastic/eui/pull/1260))

## [`4.6.0`](https://github.com/elastic/eui/tree/v4.6.0)

- Increased default font size of tabs in K6 theme ([#1244](https://github.com/elastic/eui/pull/1244))

**Bug fixes**

- Fixed select warning on falsy value in EuiSelect ([#1254](https://github.com/elastic/eui/pull/1254))

**Bug fixes**

- Add TypeScript definitions for `EuiRange` and `EuiRadio`, and correct the definitions for `EuiRadioGroup` ([#1253](https://github.com/elastic/eui/pull/1253))

## [`4.5.2`](https://github.com/elastic/eui/tree/v4.5.2)

**Bug fixes**

- TypeScript definition changes for `EuiAccordion`, `EuiDescriptionList`, `EuiForm`, `EuiFormHelpText` and the accessibility services, plus a number of other TS fixes ([#1247](https://github.com/elastic/eui/pull/1247))

## [`4.5.1`](https://github.com/elastic/eui/tree/v4.5.1)

**Bug fixes**

- Changed names of `*beatApp` types in `EuiIcon` to follow a consistent naming pattern ([#1243](https://github.com/elastic/eui/pull/1238))

## [`4.5.0`](https://github.com/elastic/eui/tree/v4.5.0)

- Added export for `TYPES` to `EuiAvatar` ([#1238](https://github.com/elastic/eui/pull/1238))
- Updated node-sass dependency to support OSX Mojave ([#1238](https://github.com/elastic/eui/pull/1238))
- Added TypeScript definitions for `EuiFieldNumber`, `EuiFormLabel` and `EuiSelect`, and fix the `EuiTextColor` definition. ([#1240](https://github.com/elastic/eui/pull/1240))
- Added support for nodes as column headers in `EuiBasicTable` for supporting things like tooltips and localized text. ([#1234](https://github.com/elastic/eui/pull/1234))

## [`4.4.1`](https://github.com/elastic/eui/tree/v4.4.1)

**Bug fixes**

- Fixes TypeScript definitions for `EuiKeyPadMenuItem` and `EuiKeyPadMenuItemButton` ([#1232](https://github.com/elastic/eui/pull/1232))

## [`4.4.0`](https://github.com/elastic/eui/tree/v4.4.0)

- Added TypeScript typings for `EuiKeyPadMenu` ([#1229](https://github.com/elastic/eui/pull/1229))
- Forced `EuiPopover` contents to stick to its initial position when the content changes ([#1199](https://github.com/elastic/eui/pull/1199))
- Updated `EuiIcon` app icon set and allow them to adjust colorschemes ([#1225](https://github.com/elastic/eui/pull/1225))

**Bug fixes**

- Fixed EuiToolTip to show tooltips on disabled elements ([#1222](https://github.com/elastic/eui/pull/1222))
- Fixed EuiAvatar when name is composed entirely of whitespace ([#1231](https://github.com/elastic/eui/pull/1231))

## [`4.3.0`](https://github.com/elastic/eui/tree/v4.3.0)

- Added a new `colorPalette` service for retrieving and generating color arrays for use in charts ([#1209](https://github.com/elastic/eui/pull/1209))
- Added `1` as a valid value for the `columns` prop in `EuiFlexGrid` ([#1210](https://github.com/elastic/eui/pull/1210))
- Make `htmlIdGenerator` only return valid HTML4 ids ([#637](https://github.com/elastic/eui/pull/637))
- Use `cursor: pointer` to indicate clickable `EuiTable` rows ([#1213](https://github.com/elastic/eui/pull/1213))
- Add `lockOpen` icon ([#1215](https://github.com/elastic/eui/pull/1215))

## [`4.2.0`](https://github.com/elastic/eui/tree/v4.2.0)

- Added some opacity options to `EuiLineSeries` and `EuiAreaSeries` ([#1198](https://github.com/elastic/eui/pull/1198))
- Added `initialFocus` prop for focus trapping to `EuiPopover` and `EuiModal` ([#1099](https://github.com/elastic/eui/pull/1099))
- Added table footer support with `EuiTableFooter` and `EuiTableFooterCell` ([#1202](https://github.com/elastic/eui/pull/1202))

## [`4.1.0`](https://github.com/elastic/eui/tree/v4.1.0)

- Added `direction` to `EuiFlexGroup` prop types interface ([#1196](https://github.com/elastic/eui/pull/1196))
- Made `description` prop optional for `EuiDescribedFormGroup` ([#1191](https://github.com/elastic/eui/pull/1191))
- Fixed issue with unselected tabs and aria-controls attribute in EuiTabbedContent
- Added `tag` icon ([#1188](https://github.com/elastic/eui/pull/1188))
- Replaced `logging` app icon ([#1194](https://github.com/elastic/eui/pull/1194))
- Made `EuiBasicTable` rows keyboard-accessibile when they are clickable ([#1206](https://github.com/elastic/eui/pull/1206))

**Bug fixes**

- Fixed cross-axis alignment bug when positioning EuiPopover ([#1197](https://github.com/elastic/eui/pull/1197))
- Added background to `readOnly` inputs ([#1188](https://github.com/elastic/eui/pull/1188))
- Fixed some modal default and responsive sizing ([#1188](https://github.com/elastic/eui/pull/1188))
- Fixed z-index issue of `EuiComboBoxOptionsList` especially inside modals ([#1192](https://github.com/elastic/eui/pull/1192))

## [`4.0.1`](https://github.com/elastic/eui/tree/v4.0.1)

**Bug fixes**

- Fixed an issue in `EuiTooltip` because IE1 didn't support `document.contains()` ([#1190](https://github.com/elastic/eui/pull/1190))
- Fixed some issues around parsing string values in `EuiSearchBar` and `EuiQuery` ([#1189](https://github.com/elastic/eui/pull/1189))

## [`4.0.0`](https://github.com/elastic/eui/tree/v4.0.0)

- Added `delay` prop to `EuiToolTip` ([#1103](https://github.com/elastic/eui/pull/1103))

**Breaking changes**

- `EuiBasicTable` now shows up to 2 actions before condensing to all popover, but still displaying the top/primary 2 actions as well ([#1103](https://github.com/elastic/eui/pull/1103))
- `EuiBasicTable` will automatically add `hasActions` and `isSelectable` to allow proper responsive style handling, but are still overridable ([#1103](https://github.com/elastic/eui/pull/1103))

## [`3.11.0`](https://github.com/elastic/eui/tree/v3.11.0)

- Decorated `pagination` _next_ and _previous_ buttons with `data-test-subj`. ([#1182](https://github.com/elastic/eui/pull/1182))
- Added `euiFacetButton` and `euiFacetGroup` ([#1167](https://github.com/elastic/eui/pull/1167))
- Added `width` prop to `EuiContextMenu` panels ([#1173](https://github.com/elastic/eui/pull/1173))
- Added patterns for global query and filters ([#1137](https://github.com/elastic/eui/pull/1137))

**Bug fixes**

- Fixed `onClickAriaLabel` console error stemming from `EuiComboBoxPill`  ([#1183](https://github.com/elastic/eui/pull/1183))

## [`3.10.0`](https://github.com/elastic/eui/tree/v3.10.0)

- Added `maxWidth` prop to `EuiModal` ([#1165](https://github.com/elastic/eui/pull/1165))
- Support field names with `_` characters in search queries ([#1180](https://github.com/elastic/eui/pull/1180))
- Added ability to include multiple fields in a value selection filter for `EuiSearchBar` ([#1179](https://github.com/elastic/eui/pull/1179))

**Bug fixes**

- Fixed an IE11 `EuiModal` width issue by changing the `min-width` to a pixel value ([#1174](https://github.com/elastic/eui/pull/1174))

## [`3.9.0`](https://github.com/elastic/eui/tree/v3.9.0)

- Added `infraApp` icon ([#1161](https://github.com/elastic/eui/pull/1161))
- Added sizes to `EuiButtonIcon` ([#1145](https://github.com/elastic/eui/pull/1145))
- Added `singleSelection.asPlainText` prop to `EuiComboBox` ([#1139](https://github.com/elastic/eui/pull/1139))
- Added proper aria labeling to `EuiSearchBar` and `EuiBasicTable` so searching is properly announced ([#1181](https://github.com/elastic/eui/pull/1181))

**Bug fixes**

- Fixed `makeHighContrastColor` sass mixin to properly output an accessible color contrast ([#1158](https://github.com/elastic/eui/pull/1158))
- Fixed `EuiTooltip` to interact correctly when the anchor is a disabled form element ([#1158](https://github.com/elastic/eui/pull/1158))
- Fixed `EuiButton` (with icon) and `EuiButtonEmpty` truncation ([#1145](https://github.com/elastic/eui/pull/1145))
- Fixed alignment and coloring of form control clear button ([#1145](https://github.com/elastic/eui/pull/1145))
- Fixed `EuiToolTip` from setting state after component unmounts ([#1163](https://github.com/elastic/eui/pull/1163))

## [`3.8.0`](https://github.com/elastic/eui/tree/v3.8.0)

- Added a new `EuiStat` component for displaying prominent stats ([#1146](https://github.com/elastic/eui/pull/1146))
- Added color and monotone icons for AWS and GCP. ([#1135](https://github.com/elastic/eui/pull/1135))
- Added TypeScript definition for `EuiComboBox` ([#1115](https://github.com/elastic/eui/pull/1115))

**Bug fixes**

- Fixed `EuiSearchBar` when used as a controlled component in React 16.4 ([#1153](https://github.com/elastic/eui/pull/1153))
- Fixed `onChange` typedef on `EuiSwitch` ([#1144](https://github.com/elastic/eui/pull/1144)
- Fixed `EuiToolTip`'s inability to update its position when tooltip content changes ([#1116](https://github.com/elastic/eui/pull/1116))
- Fixed `EuiSearchBar`'s syntax parsing to allow multiple escaped characters in a single field value

## [`3.7.0`](https://github.com/elastic/eui/tree/v3.7.0)

- Added `zIndexAdjustment` to `EuiPopover` which allows tweaking the popover content's `z-index` ([#1097](https://github.com/elastic/eui/pull/1097))
- Added new `EuiSuperSelect` component and `hasArrow` prop to `EuiPopover` ([#921](https://github.com/elastic/eui/pull/921))
- Added a new `EuiWindowEvent` component for declarative, safe management of `window` event listeners ([#1127](https://github.com/elastic/eui/pull/1127))
- Changed `Flyout` component to close on ESC keypress even if the flyout does not have focus, using new Window Event component ([#1127](https://github.com/elastic/eui/pull/1127))
- Added TypeScript definitions for `EuiAvatar` component and the `color` services ([#1120](https://github.com/elastic/eui/pull/1120))

**Bug fixes**

- `EuiFlyout` responsive mode now gracefully overrides a custom `maxWidth` ([#1124](https://github.com/elastic/eui/pull/1124)

## [`3.6.1`](https://github.com/elastic/eui/tree/v3.6.1)

- Added TypeScript definition for `findTestSubject` test util ([#1106](https://github.com/elastic/eui/pull/1106))

**Bug fixes**

- Fixed bug where `EuiToolTip` content wasn't removed if its anchor is removed from the document ([#1119](https://github.com/elastic/eui/pull/1119))

## [`3.6.0`](https://github.com/elastic/eui/tree/v3.6.0)

- Added `EuiCopy` ([#1112](https://github.com/elastic/eui/pull/1112))
- Added `disabled` to `EuiRadioGroup.options` ([#1111](https://github.com/elastic/eui/pull/1111))

**Bug fixes**

- `EuiWrappingPopover` only re-attach anchor element on unmount if anchor element is still attached to DOM
([#1114](https://github.com/elastic/eui/pull/1114))

- Fixed `EuiSeriesChart` overrides `react-vis` classes.([#1123](https://github.com/elastic/eui/pull/1123))

## [`3.5.1`](https://github.com/elastic/eui/tree/v3.5.1)

- Fixed a bug around `indeterminate` checkboxes ([#1110](https://github.com/elastic/eui/pull/1110))

## [`3.5.0`](https://github.com/elastic/eui/tree/v3.5.0)

- Added support for `indeterminate` to `EuiCheckbox` ([#1108](https://github.com/elastic/eui/pull/1108))

## [`3.4.0`](https://github.com/elastic/eui/tree/v3.4.0)

- Added typings for `EuiToolTip` and `EuiIconTip` ([#1087](https://github.com/elastic/eui/pull/1087))
- Added `spacesApp` logo to `EuiIcon` set ([#1065](https://github.com/elastic/eui/pull/1065))
- Added `!default` to border SASS props ([#1079](https://github.com/elastic/eui/pull/1079))
- Added `repositionOnScroll` prop to `EuiPopover` which enables repositioning the popover when the window is scrolled. ([#1064](https://github.com/elastic/eui/pull/1064))
- Allow `_` and `*` characters to be used in `EuiSearchBar` query terms ([#1058](https://github.com/elastic/eui/pull/1058))
- Added more `status` options for `EuiSteps` ([#1088](https://github.com/elastic/eui/pull/1088))
- Added `maxWidth` prop `EuiFlyout` ([#1090](https://github.com/elastic/eui/pull/1090))
- Added `string` to allowed `restrictWidth` prop type of `EuiPage` and `EuiPageBody` ([#1090](https://github.com/elastic/eui/pull/1090))
- Added `.eui-textBreakNormal` and `@mixin euiTextTruncate` as CSS/SASS utilities ([#1092](https://github.com/elastic/eui/pull/1092))
- Added `fullWidth` support to `EuiComboBox` ([#1095](https://github.com/elastic/eui/pull/1095))

**Bug fixes**

- `EuiMutationObserver`'s `children` prop is no longer marked as required ([#1076](https://github.com/elastic/eui/pull/1076))
- Fixed large drop shadows so they work on darker backgrounds ([#1079](https://github.com/elastic/eui/pull/1079))
- Added `resize-observer-polyfill` as a dependency (was previously a devDependency) ([#1085](https://github.com/elastic/eui/pull/1085))
- Fixed `EuiBasicTable` to inform its parent about a selection change triggered by a different set of `items` ([#1086](https://github.com/elastic/eui/pull/1086))
- Fixed width of `EuiFilterGroup`'s popover ([#1078](https://github.com/elastic/eui/pull/1078))
- Fixed `EuiStepsHorizontal`'s title wrapping in IE ([#1088](https://github.com/elastic/eui/pull/1088))
- Fixed wrong class name being added to `EuiPageBody` when `restrictWidth !== false` ([#1090](https://github.com/elastic/eui/pull/1090))

## [`3.3.0`](https://github.com/elastic/eui/tree/v3.3.0)

- Added `onTableChange` callback to `EuiInMemoryTable` which notifies on sorting and pagination changes. ([#1060](https://github.com/elastic/eui/pull/1060))
- `EuiComboBox` now applies the provided `data-test-subj` to its options list element with the suffix `-optionsList` so you can find a specific combo box instance's options list. This wasn't previously possible because the options list is attached to the body element, not the combo box element. This is in addition to the existing `data-test-subj="comboBoxOptionsList"`. ([#1054](https://github.com/elastic/eui/pull/1054))
- EUI now provides minified versions of the themes' CSS files. ([#1070](https://github.com/elastic/eui/pull/1070))

**Bug fixes**

- Fixed `EuiSeriesChart` (previously `EuiXYChart`) responsive resize in a flexbox layout ([#1041](https://github.com/elastic/eui/pull/1041))
- `EuiInMemoryTable` no longer mutates the `items` prop array when sorting, adding deterministic sorting ([#1057](https://github.com/elastic/eui/pull/1057))
- `EuiBasicTable` actions now close their context menu when clicked ([#1069](https://github.com/elastic/eui/pull/1069))

**Experimental breaking change**

 - Renamed `EuiXYChart` to `EuiSeriesChart`, `EuiXYChartUtils` to `EuiSeriesChartUtils`, `EuiXYChartAxisUtils` to `EuiSeriesChartAxisUtils`, and  `EuiXYChartTextUtils` to `EuiSeriesChartTextUtils` ([#1066](https://github.com/elastic/eui/pull/1066))

## [`3.2.1`](https://github.com/elastic/eui/tree/v3.2.1)

- Added `closeButtonAriaLabel` property to `EuiFlyout` ([#1031](https://github.com/elastic/eui/pull/1031))
- Added types for `EuiToast`, `EuiGlobalToastList`, and `EuiGlobalToastListItem` ([#1045](https://github.com/elastic/eui/pull/1045))
- Added a handful of third-party logos to `EuiIcon` ([#1033](https://github.com/elastic/eui/pull/1033))

**Bug fixes**

- Removed IE flex column fix in favor of forcing the consumer to add a `grow` prop. ([#1044](https://github.com/elastic/eui/pull/1044))
- Removed max-width to children of `EuiPopover`. ([#1044](https://github.com/elastic/eui/pull/1044))

## [`3.2.0`](https://github.com/elastic/eui/tree/v3.2.0)

**Note: this release creates a minor regression to the display of `EuiFlexItem`s inside a `column` `EuiFlexGroup`. This is fixed in `3.2.1`.**
**Note: this release creates a minor regression to the display of `EuiPopoverTitle`. This is fixed in `3.2.1`.**

- Added typings for 'EuiBadge' ([#1034](https://github.com/elastic/eui/pull/1034))
- Added a visual pattern for Kibana's Global Date Picker ([#1026](https://github.com/elastic/eui/pull/1026))
- Added `responsive` prop to `EuiFlexGrid` ([#1026](https://github.com/elastic/eui/pull/1026))
- Added `expand` prop to `EuiTabs` and `EuiTabbedContent` ([#1026](https://github.com/elastic/eui/pull/1026))
- Allow `titleElement` to be passed to `EuiCard` ([#1032](https://github.com/elastic/eui/pull/1032))

**Bug fixes**

- Fixed `EuiContextMenuPanel` calling `ref` after being unmounted ([#1038](https://github.com/elastic/eui/pull/1038))
- `EuiOutsideClickDetector` supports nested detectors in the DOM tree ([#1039](https://github.com/elastic/eui/pull/1039))
- To make it more accessible, added a random id to `EuiSwitch`'s id prop if none is passed.  ([#779](https://github.com/elastic/eui/pull/779))
- `BetaBadge` now shows outside of `EuiPanel` bounds in IE ([#1032](https://github.com/elastic/eui/pull/1032))

## [`3.1.0`](https://github.com/elastic/eui/tree/v3.1.0)

- Added `EuiMutationObserver` to expose Mutation Observer API to React components ([#966](https://github.com/elastic/eui/pull/966))
- Added `EuiWrappingPopover` which allows existing non-React elements to be popover anchors ([#966](https://github.com/elastic/eui/pull/966))
- `EuiPopover` accepts a `container` prop to further restrict popover placement ([#966](https://github.com/elastic/eui/pull/966))
- `EuiPortal` can inject content at arbitrary DOM locations, added `portalRef` prop ([#966](https://github.com/elastic/eui/pull/966))

**Bug fixes**

- `EuiPopover` re-positions with dynamic content (including CSS height/width transitions) ([#966](https://github.com/elastic/eui/pull/966))

## [`3.0.5`](https://github.com/elastic/eui/tree/v3.0.5)

**Note: this release is a backport containing changes originally made in `3.6.1`**

**Bug fixes**

- Fixed bug where `EuiToolTip` content wasn't removed if its anchor is removed from the document ([#1119](https://github.com/elastic/eui/pull/1119))

## [`3.0.4`](https://github.com/elastic/eui/tree/v3.0.4)

**Note: this release is a backport containing changes originally made in `3.4.0`**

- Allow `_` and `*` characters to be used in `EuiSearchBar` query terms ([#1058](https://github.com/elastic/eui/pull/1058))

## [`3.0.3`](https://github.com/elastic/eui/tree/v3.0.3)

**Note: this release is a backport bugfix release containing changes originally made in `3.2.0`**

**Bug fixes**

- Fixed `EuiContextMenuPanel` calling `ref` after being unmounted ([#1038](https://github.com/elastic/eui/pull/1038))

## [`3.0.2`](https://github.com/elastic/eui/tree/v3.0.2)

- Added `restrictWidth` option to `EuiPageBody` ([#1024](https://github.com/elastic/eui/pull/1024))

**Bug fixes**

- Fixed `EuiPageContent` centered layouts ([#1024](https://github.com/elastic/eui/pull/1024))

## [`3.0.1`](https://github.com/elastic/eui/tree/v3.0.1)

- Added typings for `EuiEmptyPrompt`, `EuiCode`, `EuiCodeBlock`, and `EuiCallOut` ([#1010](https://github.com/elastic/eui/pull/1010))
- Make utility type `Omit` compatible with new `keyof` behaviour introduced in TypeScript 2.9 ([#1017](https://github.com/elastic/eui/pull/1017))
- Added visualization chart type icons ([#1020](https://github.com/elastic/eui/pull/1020))

**Bug fixes**

- Fixed `EuiContextMenu` causing scroll-jumps because of premature browser focus. ([#1018](https://github.com/elastic/eui/pull/1018))

## [`3.0.0`](https://github.com/elastic/eui/tree/v3.0.0)

- Fixed `EuiHeader` responsive styles ([#1009](https://github.com/elastic/eui/pull/1009))
- Added `prepend` and `append` props to `EuiFormControlLayout` ([#961](https://github.com/elastic/eui/pull/961))
- Updated style implementation of `EuiFilterGroup` and `EuiFilterGroupButton` ([#961](https://github.com/elastic/eui/pull/961))
- Added `EuiDatePickerRange` as a way to layout two `EuiDatePicker`s. ([#961](https://github.com/elastic/eui/pull/961))
- Temporarily removed `EuiPage` responsive styles ([#1014](https://github.com/elastic/eui/pull/1014))

**Breaking changes**

- Moved `EuiHeaderNotification` to a generic `EuiNotificationBadge` component ([#1009](https://github.com/elastic/eui/pull/1009))

**Bug fixes**

- `EuiInMemoryTable` no longer resets to the first page on prop update when `items` remains the same ([#1008](https://github.com/elastic/eui/pull/1008))
- Fixed css selector for hiding responsive `EuiBreadcrumb`'s ([#1009](https://github.com/elastic/eui/pull/1009))
- Fixed responsive utility classes for IE ([#1009](https://github.com/elastic/eui/pull/1009))
- Fixed syntax errors in `keyCodes`'s and `EuiContextMenu`'s typescript definition ([#1012](https://github.com/elastic/eui/pull/1012))

## [`2.0.0`](https://github.com/elastic/eui/tree/v2.0.0)

- Added more typings to `EuiContextMenuItemProps` ([#1006](https://github.com/elastic/eui/pull/1006))
- Made some properties of `EuiFlyout` optional ([#1003](https://github.com/elastic/eui/pull/1003))
- Added typings for `EuiFlyout`, `EuiFlyoutBody`, `EuiFlyoutHeader`, and `EuiFlyoutFooter` ([#1001](https://github.com/elastic/eui/pull/1001))
- Gave `EuiFlyout` close button a data-test-subj ([#1000](https://github.com/elastic/eui/pull/1000))
- Updated `react-vis` version to `1.10.2` ([#999](https://github.com/elastic/eui/pull/999))
- Added `component` prop to `EuiTextColor` ([#1011](https://github.com/elastic/eui/pull/1011))

**Breaking changes**

- Altered `EuiPage` and sub-component layout ([#998](https://github.com/elastic/eui/pull/998))
  - `EuiPageHeader` must now be contained within `EuiPageBody`
  - `EuiPageSideBar` must now be **outside** of `EuiPageBody`

**Bug fixes**

- `EuiDescribedFormGroup` now renders its `description` inside of a `div` instead of a `span` ([#1011](https://github.com/elastic/eui/pull/1011))

## [`1.2.1`](https://github.com/elastic/eui/tree/v1.2.1)

**Bug fixes**

- Removed global manipulation of `EuiTitle` sizing in XYCharts ([#997](https://github.com/elastic/eui/pull/997))

## [`1.2.0`](https://github.com/elastic/eui/tree/v1.2.0)

**Note: this release creates a minor regression to the sizing of `EuiTitle`s. This is fixed in `1.2.1`.**

- Added typings for keyCodes ([#988](https://github.com/elastic/eui/pull/988))
- Changed `EuiXYChart` components exports to `/experimental` subfolder ([#975](https://github.com/elastic/eui/pull/975))
- Added beta version of `EuiXYChart` and associated components ([#309](https://github.com/elastic/eui/pull/309))
- Added `size` prop to `EuiIconTip` ([987](https://github.com/elastic/eui/pull/987))
- Added `database`, `filter`, `globe`, and `save` icons ([990](https://github.com/elastic/eui/pull/990))
- Updated typings for `EuiButton`, `EuiButtonEmpty`, and `EuiButtonIcon` to include `<a>` tag attributes like `href` ([#992](https://github.com/elastic/eui/pull/992))

**Bug fixes**

- Fixed some IE11 flex box bugs and documented others (modal overflowing, image shrinking, and flex group wrapping) ([#973](https://github.com/elastic/eui/pull/973))
- Fixed white square that show in double scollbar via `euiScrollBar()` ([989](https://github.com/elastic/eui/pull/989))
- Fixed issue with Accordion would attempt to use properties and accessors on null ([#982](https://github.com/elastic/eui/pull/982))

## [`1.1.0`](https://github.com/elastic/eui/tree/v1.1.0)

- Added more (mainly style) options to `EuiRange` ([#932](https://github.com/elastic/eui/pull/932))
- Cleaned up some `EuiPopover` styles ([#969](https://github.com/elastic/eui/pull/969))
- Added `inputRef` prop to `EuiFieldPassword` ([#970](https://github.com/elastic/eui/pull/970))

**Bug fixes**

- Fixed disabled states of icon buttons ([#963](https://github.com/elastic/eui/pull/963))
- Added word-break fallback for FF & IE in table cell ([#962](https://github.com/elastic/eui/pull/962))
- Fixed `EuiPopover` to show content over modals, flyouts, etc ([#967](https://github.com/elastic/eui/pull/967))
- Fixed background transition on inputs ([#969](https://github.com/elastic/eui/pull/969))

## [`1.0.1`](https://github.com/elastic/eui/tree/v1.0.1)

- `EuiAccordion` use MutationObserver to re-calculate height when children DOM changes ([#947](https://github.com/elastic/eui/pull/947))
- Add `inspect` type option to icon typedef file. ([#952](https://github.com/elastic/eui/pull/952))
- Simplified form control styles. ([#954](https://github.com/elastic/eui/pull/954))

**Bug fixes**

- `EuiPopover` now positions popover content over all other elements, instead of sometimes clipping ([#948](https://github.com/elastic/eui/pull/948))
- `EuiOnClickOutside` works with child components rendered via React portals ([#948](https://github.com/elastic/eui/pull/948))

**Deprecations**

- Replaced the following SASS variables have been replaced `$euiFormControlHeight--compressed`, `$euiFormControlPadding--compressed`, `euiFormBorderColor--disabled`. ([#954](https://github.com/elastic/eui/pull/954))

## [`1.0.0`](https://github.com/elastic/eui/tree/v1.0.0)

- Reduced font sizes of `EuiAvatar` ([#945](https://github.com/elastic/eui/pull/945))
- Changed release process to be fully automated by script ([#944](https://github.com/elastic/eui/pull/944))

**Bug fixes**

- `EuiTooltip` re-positions content correctly after the window is resized ([#936](https://github.com/elastic/eui/pull/936))
- `EuiComboBox` list is positioned correctly in IE ([#946](https://github.com/elastic/eui/pull/946))

## [`0.0.55`](https://github.com/elastic/eui/tree/v0.0.55)

- Added `getPopoverScreenCoordinates` service function for positioining popover/tooltip content, updated `EuiToolTip` to use it ([#924](https://github.com/elastic/eui/pull/924))
- Allow `mode` prop in `EuiCodeEditor` to take custom mode object ([#935](https://github.com/elastic/eui/pull/935))
- `EuiCodeEditor` is now decorated with a `data-test-subj` selector (`codeEditorContainer`) ([#939](https://github.com/elastic/eui/pull/939))
- `EuiCodeEditor` no longer automatically scrolls cursor into view on selection change ([#940](https://github.com/elastic/eui/pull/940))

## [`0.0.54`](https://github.com/elastic/eui/tree/v0.0.54)

**Bug fixes**

- `EuiTabbedContent` now updates dynamic tab content when used as an uncontrolled component ([#931](https://github.com/elastic/eui/pull/931))

## [`0.0.53`](https://github.com/elastic/eui/tree/v0.0.53)

- `EuiComboBox` is now decorated with `data-test-subj` selectors for the search input (`comboxBoxSearchInput`), toggle button (`comboBoxToggleListButton`), and clear button (`comboBoxClearButton`) ([#918](https://github.com/elastic/eui/pull/918))
- `EuiComboBox` now gives focus to the search input when the user clicks the clear button, to prevent focus from defaulting to the body ([#918](https://github.com/elastic/eui/pull/918))
- Fixed visual size of inputs by setting the box-shadow border to `inset` ([#928](https://github.com/elastic/eui/pull/928))
- Per-column custom sort values added to `EuiInMemoryTable` ([#929](https://github.com/elastic/eui/pull/929))

**Non-breaking major changes**

- Added close (`cross`) button as default way to close to `EuiFlyout` when `onClose` is provided ([#925](https://github.com/elastic/eui/pull/925))
- Fleshed out `EuiFlyoutHeader` for consistency (see docs) ([#925](https://github.com/elastic/eui/pull/925))

**Bug fixes**

- Added `role="dialog"` to `EuiFlyout` to improve screen reader accessibility ([#916](https://github.com/elastic/eui/pull/916))
- Default sort comparator (used by `EuiInMemoryTable`) now handles `null` and `undefined` values ([#922](https://github.com/elastic/eui/pull/922))

## [`0.0.52`](https://github.com/elastic/eui/tree/v0.0.52)

- Added updated logos for Cloud and Cloud ECE ([#906](https://github.com/elastic/eui/pull/906))
- Added the ability for `EuiBetaBadge` to appear on `EuiPanel` similar to `EuiCard` ([#885](https://github.com/elastic/eui/pull/888))
- Added `restrictWidth` to `EuiPage` ([#896](https://github.com/elastic/eui/pull/896))
- Added `resize` prop to `EuiTextArea` that defaults to ‘vertical’ (only height) ([#894](https://github.com/elastic/eui/pull/894))
- Added multiple style-only adjustments to `EuiFormControlLayout` buttons/icons ([#894](https://github.com/elastic/eui/pull/894))
- Shifted `readOnly` inputs to not have left padding unless it has an icon ([#894](https://github.com/elastic/eui/pull/894))
- Added more customization options to `EuiAvatar` ([#903](https://github.com/elastic/eui/pull/903))
- Added more color options to `EuiButtonIcon` ([#907](https://github.com/elastic/eui/pull/907))
- Added icon for EMS (Elastic Map Service) (`emsApp`) ([#914](https://github.com/elastic/eui/pull/914))
- Added support for `href`, `target`, and `rel` properties for `EuiContextMenu` items ([#911](https://github.com/elastic/eui/pull/911))
- Added responsive helpers in the form of `EuiShowFor` and `EuiHideFor` components and corresponding CSS classes. ([#909](https://github.com/elastic/eui/pull/909))

**Deprecations**

- Replaced `$breakpoints` in favor of better named `$euiBreakpoints` ([#909](https://github.com/elastic/eui/pull/909))
- Replaced the following mixin `screenXSmall()`, `screenSmall()`, `screenMedium()`, `screenLarge()`, `screenSmallMediumLarge()` in favor of a single `euiBreakpoint()`. ([#909](https://github.com/elastic/eui/pull/909))

**Bug fixes**

- Removed `.nvmrc` file from published npm package ([#892](https://github.com/elastic/eui/pull/892))
- `EuiComboBox` no longer shows the _clear_ icon when it's a no-op ([#890](https://github.com/elastic/eui/pull/890))
- `EuiIcon` no longer takes focus in Edge and IE unless `tabIndex` is defined as a value other than `"-1"` ([#900](https://github.com/elastic/eui/pull/900))
- Fixed regression introduced in `0.0.50` in which the form control icons blocked users from clicking the control ([#898](https://github.com/elastic/eui/pull/898))
- Fixed `EuiSwitch` background in case it’s been placed on a gray background ([#894](https://github.com/elastic/eui/pull/894))
- Fixed `EuiComboBox` hidden input focus styles ([#894](https://github.com/elastic/eui/pull/894))
- Fixed responsive widths of `EuiDescribedFormGroup` ([#894](https://github.com/elastic/eui/pull/894))
- Fixed descenders being cut off in `EuiSelect` ([#894](https://github.com/elastic/eui/pull/894))
- Fixed extra spacing applied by Safari to `EuiFieldSearch` ([#894](https://github.com/elastic/eui/pull/894))
- Fixed contrast issues in dark theming ([#907](https://github.com/elastic/eui/pull/907))

## [`0.0.51`](https://github.com/elastic/eui/tree/v0.0.51)

- Added `textStyle="reverse"` prop to `EuiDescriptionList` as well as a class (`.eui-definitionListReverse`) for `dl`'s within `EuiText` ([#882](https://github.com/elastic/eui/pull/882))
- Added `inspect` icon ([#886](https://github.com/elastic/eui/pull/886))
- Added `layout` prop to `EuiCard` ([#885](https://github.com/elastic/eui/pull/885))

**Bug fixes**

- Moved `EuiFieldSearch`'s and `EuiValidateControl`'s ref out of render into `setRef` methods ([#883](https://github.com/elastic/eui/pull/883))

## [`0.0.50`](https://github.com/elastic/eui/tree/v0.0.50)

**Note: this release creates a minor regression to form controls containing icons, in which the icon blocks the user from clicking the control. This is fixed in `0.0.52`.**

- Created `EuiToggle`, `EuiButtonToggle`, and `EuiButtonGroup` ([#872](https://github.com/elastic/eui/pull/872))
- `EuiBasicTable` and `EuiInMemoryTable` now accept `rowProps` and `cellProps` callbacks, which let you apply custom props to rows and props ([#869](https://github.com/elastic/eui/pull/869))
- Added `offine` and `online` icons ([#881](https://github.com/elastic/eui/pull/881))

**Bug fixes**

- `EuiContextMenuPanel` now updates appropriately if its items are modified ([#887](https://github.com/elastic/eui/pull/887))
- `EuiComboBox` is no longer a focus trap, the clear button is now keyboard-accessible, and the virtualized list no longer interferes with the tab order ([#866](https://github.com/elastic/eui/pull/866))
- `EuiButton`, `EuiButtonEmpty`, and `EuiButtonIcon` now look and behave disabled when `isDisabled={true}` ([#862](https://github.com/elastic/eui/pull/862))
- `EuiGlobalToastList` no longer triggers `Uncaught TypeError: _this.callback is not a function`  ([#865](https://github.com/elastic/eui/pull/865))
- `EuiGlobalToastList` checks to see if it has dismissed a toast before re-dismissing it ([#868](https://github.com/elastic/eui/pull/868))
- Added FF/IE fallback for `.eui-textBreakWord` ([#864](https://github.com/elastic/eui/pull/864))
- Fixed `EuiCard` description text color when used in/as an anchor tag ([#864](https://github.com/elastic/eui/pull/864))
- Fixed `EuiCard` IE bugs ([#864](https://github.com/elastic/eui/pull/864))
- Fixed button labeling for `EuiFormControlLayout` and `EuiComboBox` accessibility ([#876](https://github.com/elastic/eui/pull/876))
- Fixed `EuiBreadcrumb` slash alignment when truncating ([#878](https://github.com/elastic/eui/pull/878))

**Breaking changes**

- `EuiSearchBar` no longer has an `onParse` callback, and now passes an object to `onChange` with the shape `{ query, queryText, error }` ([#863](https://github.com/elastic/eui/pull/863))
- `EuiInMemoryTable`'s `search.onChange` callback now passes an object with `{ query, queryText, error }` instead of only the query ([#863](https://github.com/elastic/eui/pull/863))
- `EuiFormControlLayout` no longer has `onClear`, `iconSide`, or `onIconClick` props. Instead of `onClear` it now accepts a `clear` object of the shape `{ onClick }`. Instead of the icon props, it now accepts a single `icon` prop which be either a string or an object of the shape `{ type, side, onClick }`. ([#866](https://github.com/elastic/eui/pull/866))
- `EuiBasicTable` and `EuiInMemoryTable` pass-through cell props (defined by the `columns` prop and the `cellProps` prop) used to be applied to the `div` inside of the `td` element. They're now applied directly to the `td` element. ([#869](https://github.com/elastic/eui/pull/869))

## [`0.0.49`](https://github.com/elastic/eui/tree/v0.0.49)

**Bug fixes**

- `EuiInMemoryTable` now applies its search filter ([#851](https://github.com/elastic/eui/pull/851))
- `EuiInMemoryTable` and `EuiBasicTable` now pass unknown props through to their child ([#836](https://github.com/elastic/eui/pull/836))
- Added `EuiHeaderLinks` which allow you to construct navigation in the header in place of the app menu. ([#844](https://github.com/elastic/eui/pull/844))
- `EuiPopover` will use an alert to warn the user it traps focus ([#844](https://github.com/elastic/eui/pull/844))

**Breaking changes**

- EUI requires React `16.3` or higher ([#849](https://github.com/elastic/eui/pull/849))
- `EuiHeaderBreadcrumbs` refactored to use `EuiBreadcrumbs`. This removed all child components of `EuiHeaderBreadcrumbs`. ([#844](https://github.com/elastic/eui/pull/844))

## [`0.0.48`](https://github.com/elastic/eui/tree/v0.0.48)

**Bug fixes**

- `EuiComboBox` does not pass `isDisabled` prop to `EuiComboBoxOptionsList` to avoid "React does not recognize the 'isDisabled' prop on a DOM element" console warning ([#838](https://github.com/elastic/eui/pull/838))
- `EuiComboBox` does not display clear icon when `isClearable` prop is set to false and `selectedOptions` prop is provided ([#838](https://github.com/elastic/eui/pull/838))

**Breaking changes**

- Move `EuiBasicTable`'s `itemId` prop from `selection` to a top-level property ([#830](https://github.com/elastic/eui/pull/830))
- Renamed/refactored `requiresAriaLabel` prop validator to a more general `withRequiredProp` ([#830](https://github.com/elastic/eui/pull/830))

## [`0.0.47`](https://github.com/elastic/eui/tree/v0.0.47)

- Added utility CSS classes for text and alignment concerns ([#774](https://github.com/elastic/eui/pull/774))
- Added `compressed` versions of `EuiFormRow` and all form controls ([#800](https://github.com/elastic/eui/pull/800))
- Removed pointer cursor on `EuiFormLabel` when a `for` property is not set ([#825](https://github.com/elastic/eui/pull/825))
- Added the ability to add tooltips to `EuiContextMenuItem`s ([#817](https://github.com/elastic/eui/pull/817))
- Added `EuiBreadcrumbs` ([#815](https://github.com/elastic/eui/pull/815))

**Bug fixes**

- Fixes height calculation error on `EuiAccordion` when it starts loads in an open state. ([#816](https://github.com/elastic/eui/pull/816))
- Added aria-invalid labeling on `EuiFormRow` ([#777](https://github.com/elastic/eui/pull/799))
- Added aria-live labeling for `EuiToasts` ([#777](https://github.com/elastic/eui/pull/777))
- Added aria labeling requirements for `EuiBadge` , as well as a generic prop_type function `requiresAriaLabel` in `utils` to check for it. ([#777](https://github.com/elastic/eui/pull/777)) ([#802](https://github.com/elastic/eui/pull/802))
- Ensure switches’ inputs are still hidden when `[disabled]` ([#778](https://github.com/elastic/eui/pull/778))
- Made boolean matching in `EuiSearchBar` more exact so it doesn't match words starting with booleans, like "truest" or "offer" ([#776](https://github.com/elastic/eui/pull/776))
- `EuiComboBox` do not setState or call refs once component is unmounted ([807](https://github.com/elastic/eui/pull/807) and [#813](https://github.com/elastic/eui/pull/813))
- Added better accessibility labeling to `EuiPagination`, `EuiSideNav`, `EuiPopover`, `EuiBottomBar` and `EuiBasicTable`.  ([#821](https://github.com/elastic/eui/pull/821))
- Added `isDisabled` to `EuiComboBox`  ([#829](https://github.com/elastic/eui/pull/829))

## [`0.0.46`](https://github.com/elastic/eui/tree/v0.0.46)

- Added `EuiDescribedFormGroup` component, a wrapper around `EuiFormRow`(s) ([#707](https://github.com/elastic/eui/pull/707))
- Added `describedByIds` prop to `EuiFormRow` to help with accessibility ([#707](https://github.com/elastic/eui/pull/707))
- Added `isLoading` prop to `EuiButtonEmpty` ([#768](https://github.com/elastic/eui/pull/768))
- Removed individual badge cross icon when `EuiComboBox` has `singleSelection` prop enabled. ([#769](https://github.com/elastic/eui/pull/769))

**Bug fixes**

- Removed specificity on `EuiText` that was causing cascade conflicts around text coloring. ([#770](https://github.com/elastic/eui/pull/770))

## [`0.0.45`](https://github.com/elastic/eui/tree/v0.0.45)

***NOTE v0.0.45 has a bug causing it to fail during installation, please use v0.0.46***

- Added `EuiBetaBadge` for non-GA labelling including options to add it to `EuiCard` and `EuiKeyPadMenuItem` ([#705](https://github.com/elastic/eui/pull/705))
- Added `direction` prop to EuiFlexGroup ([#711](https://github.com/elastic/eui/pull/711))
- Added `EuiEmptyPrompt` which can be used as a placeholder over empty tables and lists ([#711](https://github.com/elastic/eui/pull/711))
- Added `EuiTabbedContent` ([#737](https://github.com/elastic/eui/pull/737))
- `EuiComboBox` added buttons for clearing and opening/closing the combo box ([#698](https://github.com/elastic/eui/pull/698))

**Bug fixes**

- Fixed `EuiTableRowCell` from overwriting its child element's `className` [#709](https://github.com/elastic/eui/pull/709)
- Allow `EuiContextMenuPanel`s to update when their `children` changes ([#710](https://github.com/elastic/eui/pull/710))
- `EuiInMemoryTable` now passes `itemIdToExpandedRowMap` prop to `EuiBasicTable` ([#759](https://github.com/elastic/eui/pull/759))
- Expanded table rows in paginated data no longer leak to other pages ([#761](https://github.com/elastic/eui/pull/761))

**Breaking changes**

- Rename `logoElasticSearch` to `logoElasticsearch` [#755](https://github.com/elastic/eui/pull/755)

## [`0.0.44`](https://github.com/elastic/eui/tree/v0.0.44)

- Reduced `EuiToast` title size ([#703](https://github.com/elastic/eui/pull/703))

**Bug fixes**

- Fixed inherited `line-height` of inputs and buttons ([#702](https://github.com/elastic/eui/pull/702))
- Fixed card title sizing in K6 theme. ([#704](https://github.com/elastic/eui/pull/704))

## [`0.0.43`](https://github.com/elastic/eui/tree/v0.0.43)

- Added `status` prop to `EuiStep` for additional styling ([#673](https://github.com/elastic/eui/pull/673))
- `EuiForm` and `EuiFormRow` now accept nodes for `errors` prop ([#685](https://github.com/elastic/eui/pull/685))
- Removed the default `max-width` from `EuiText`. This can still be applied by setting `grow={false}` ([#683](https://github.com/elastic/eui/pull/683))
- Added support for text alignment with `EuiTextAlign` ([#683](https://github.com/elastic/eui/pull/683))
- `EuiBasicTable` added the `compressed` prop to allow for tables with smaller fonts and padding ([#687](https://github.com/elastic/eui/pull/687))

**Bug fixes**

- Added a `paddingSize` prop to `EuiAccordion` to better mitigate situations where a nested `EuiFlexGroup` causes scrollbars ([#701](https://github.com/elastic/eui/pull/701))
- Fixed `EuiCard` `icon` prop to include user provided className ([#684](https://github.com/elastic/eui/pull/684))
- `EuiInMemoryTable` pagination state is now reset automatically when a search is executed ([#686](https://github.com/elastic/eui/pull/686))
- Fixed slow performance of `EuiComboBox` when there are hundreds or thousands of options by virtualizing `EuiComboBoxOptionsList` ([#670](https://github.com/elastic/eui/pull/670))
- Fixed some text styles ([#683](https://github.com/elastic/eui/pull/683))
    - Fixed font-family of input, textarea, select, and buttons
    - Fixed style of code, pre, and dl’s inside `EuiText`
    - Fixed ghost text color which was being set to a dark gray

**Breaking changes**

- Added responsive support for tables. This isn't technically a breaking change, but you will need to apply some new props (`hasActions`, `isSelectable`) for certain tables to make them look their best in mobile. **Responsive table views are on by default.** ([#584](https://github.com/elastic/eui/pull/584))

## [`0.0.42`](https://github.com/elastic/eui/tree/v0.0.42)

- Added `EuiDatePicker` component for date/time input ([#644](https://github.com/elastic/eui/pull/644))
- Added editor icon set to `EuiIcon` ([#671](https://github.com/elastic/eui/pull/671))

## [`0.0.41`](https://github.com/elastic/eui/tree/v0.0.41)

- Added `grow` prop to `EuiText` ([#662](https://github.com/elastic/eui/pull/662))
- Added `disabled` prop to `EuiComboBoxOption` ([#650](https://github.com/elastic/eui/pull/650))
- Added support for `<pre>` and `<code>` tags to `<EuiText>` ([#654](https://github.com/elastic/eui/pull/654))
- Added export of SASS theme variables in JSON format during compilation ([#642](https://github.com/elastic/eui/pull/642))
- Close `EuiComboBox` `singleSelection` options list when option is choosen ([#645](https://github.com/elastic/eui/pull/645))
- Wrap `EuiStepHorizontal` text instead of truncating it ([#653](https://github.com/elastic/eui/pull/653))
- Fixed a bug where `EuiSideNavItem` wouldn't pass an `onClick` handler down to `<a>` tags if they also had an `href`. ([#664](https://github.com/elastic/eui/pull/664))
- Updated existing and added additional TypeScript definitions ([#666](https://github.com/elastic/eui/pull/666))

**Bug fixes**

- Fixed `EuiBasicTable` re-rendering on hover of table rows ([#665](https://github.com/elastic/eui/pull/665))

**Breaking changes**

- `EuiStepsHorizontal` now requires an `onClick` prop be provided for each step configuration object ([#653](https://github.com/elastic/eui/pull/653))

## [`0.0.40`](https://github.com/elastic/eui/tree/v0.0.40)

- Tweaked sizing, weights, color, line-heights, and added more levels to `EuiTitle` and `EuiText` ([#627](https://github.com/elastic/eui/pull/627))
- Added TypeScript type defitions for `EuiPortal`, `EuiText` and `EuiTitle` as well as the `calculatePopoverPosition` service ([#638](https://github.com/elastic/eui/pull/638))
- Grayed out labels for `disabled` controls ([#648](https://github.com/elastic/eui/pull/648))

**Bug fixes**

- Fix visual shadow glitch on hover of `EuiToast` ([#632](https://github.com/elastic/eui/pull/632))

**Breaking changes**

- **Note: This breaking change is reversed in 0.0.43.** Added a default `max-width` to `EuiText`. ([#627](https://github.com/elastic/eui/pull/627))

## [`0.0.39`](https://github.com/elastic/eui/tree/v0.0.39)

**Bug fixes**

- Allow accordions to dynamically change height, and support values on radio inputs ([#613](https://github.com/elastic/eui/pull/613))
- Accordion toggle layout is no longer flagged responsive, in order to prevent unwanted stacking on mobile ([#613](https://github.com/elastic/eui/pull/613))

**Breaking changes**

- Support values on radio inputs. This is breaking because now the second argument to the radio `onChange` callback is the value, which bumps the change event to the third argument ([#613](https://github.com/elastic/eui/pull/613))

## [`0.0.38`](https://github.com/elastic/eui/tree/v0.0.38)

- Modified drop shadow intensities and color. ([#607](https://github.com/elastic/eui/pull/607))
- Added SASS color functions. Made `$euiColorWarning` color usage more accessible while still being "yellow". ([#628](https://github.com/elastic/eui/pull/628))
- Removed extraneous `global_styling/mixins/_forms.scss` file and importing the correct files in the `filter_group.scss` and `combo_box.scss` files. ([#609](https://github.com/elastic/eui/pull/609))
- Added `isInvalid` prop to `EuiComboBox` ([#631](https://github.com/elastic/eui/pull/631))
- Added support for rejecting user input by returning `false` from the `onCreateOption` prop of `EuiComboBox` ([#631](https://github.com/elastic/eui/pull/631))

**Bug fixes**

- Visual fix for the focus state of disabled `EuiButton` ([#603](https://github.com/elastic/eui/pull/603))
- `EuiSelect` can pass any node as a value rather than just a string ([#603](https://github.com/elastic/eui/pull/603))
- Fixed a typo in the flex TypeScript definition ([#629](https://github.com/elastic/eui/pull/629))
- Fixed `EuiComboBox` bug in which the options list wouldn't always match the width of the input ([#611](https://github.com/elastic/eui/pull/611))
- Fixed `EuiComboBox` bug in which opening the combo box when there's no scrollbar on the window would result in the list being positioned incorrectly ([#631](https://github.com/elastic/eui/pull/631))
- Fixed `EuiComboBox` bug in which clicking a pill's close button would close the list ([#631](https://github.com/elastic/eui/pull/631))
- Fixed `EuiComboBox` bug in which moving focus from one combo box to another would remove the `euiBody-hasPortalContent` class from the body. ([#631](https://github.com/elastic/eui/pull/631))

## [`0.0.37`](https://github.com/elastic/eui/tree/v0.0.37)

- Added `EuiComboBox` for selecting many options from a list of options ([#567](https://github.com/elastic/eui/pull/567))
- Added `EuiHighlight` for highlighting a substring within text ([#567](https://github.com/elastic/eui/pull/567))
- `calculatePopoverPosition` service now accepts a `positions` argument so you can specify which positions are acceptable ([#567](https://github.com/elastic/eui/pull/567))
- Added `closeButtonProps` prop to `EuiBadge`, `hollow` badge type, and support for arbitrary hex color ([#567](https://github.com/elastic/eui/pull/567))
- Added support for arbitrary hex color to `EuiIcon` ([#567](https://github.com/elastic/eui/pull/567))

**Breaking changes**

- Renamed `euiBody-hasToolTip` class to `euiBody-hasPortalContent` ([#567](https://github.com/elastic/eui/pull/567))

## [`0.0.36`](https://github.com/elastic/eui/tree/v0.0.36)

- Added support for range queries in `EuiSearchBar` (works for numeric and date values) ([#485](https://github.com/elastic/eui/pull/485))
- Added support for emitting a `EuiSearchBar` query to an Elasticsearch query string ([#598](https://github.com/elastic/eui/pull/598))
- Added support for expandable rows to `EuiBasicTable` ([#585](https://github.com/elastic/eui/pull/585))

**Bug fixes**

- Relaxed query syntax of `EuiSearchBar` to allow usage of hyphens without escaping ([#581](https://github.com/elastic/eui/pull/581))
- Fixed font-weight issue in K6 theme ([#596](https://github.com/elastic/eui/pull/596))

## [`0.0.35`](https://github.com/elastic/eui/tree/v0.0.35)

- Modified `EuiLink` and all buttons to support both href and onClick ([#554](https://github.com/elastic/eui/pull/554))
- Added `color` prop to `EuiIconTip` ([#580](https://github.com/elastic/eui/pull/580))

## [`0.0.34`](https://github.com/elastic/eui/tree/v0.0.34)

- Adjust `EuiCallOut` and dark theme warning coloring ([#563](https://github.com/elastic/eui/pull/563))
- Added a `buttonColor` prop to `EuiConfirmModal` ([#546](https://github.com/elastic/eui/pull/546))
- Added 'baseline' as option to `EuiFlexGroup`'s `alignItems` prop ([#546](https://github.com/elastic/eui/pull/546))

**Bug fixes**

- Fixed `EuiToolTip` bug which caused the tooltip to hide when moving the mouse around inside of the trigger element ([#557](https://github.com/elastic/eui/pull/557), [#564](https://github.com/elastic/eui/pull/564))
- Fixed a bug where `EuiButtonEmpty` would offer a white background on hover when it was disabled, even when there was no such background transition on hover when the buttons are not disabled ([#561](https://github.com/elastic/eui/pull/561))
- Fixed table cell bugs ([#565](https://github.com/elastic/eui/pull/565))
  - `EuiBasicTable` now supports explicitly setting `truncateText` and `textOnly` on column definitions, and supports passing through unrecognized props to the cell (e.g. `data-test-subj`).
  - Updated table cell CSS so that long single-word cell content will break and wrap mid-word.

## [`0.0.33`](https://github.com/elastic/eui/tree/v0.0.33)

- Added initial sorting option to `EuiInMemoryTable` ([#547](https://github.com/elastic/eui/pull/547))
- Horizontally scrolling `EuiTabs` ([#546](https://github.com/elastic/eui/pull/546))
- Remove padding from both sides of `EuiEmptyButton` ([#546](https://github.com/elastic/eui/pull/546))
- Added `disabled` prop to placeholder (ellipses) button in pagination ([#546](https://github.com/elastic/eui/pull/546))
- Converted `.euiHeader__notification` into `EuiHeaderNotification` ([#546](https://github.com/elastic/eui/pull/546))

**Bug fixes**

- `EuiConfirmModal` will now check for the presence of confirm and cancel buttons before trying to focus them ([#555](https://github.com/elastic/eui/pull/555))

## [`0.0.32`](https://github.com/elastic/eui/tree/v0.0.32)

- Updated `EuiDescriptionList` to accept nodes for the titles and descriptions ([#552](https://github.com/elastic/eui/pull/552))
- Added `stop` and `stopFilled` icons ([#543](https://github.com/elastic/eui/pull/543))

**Bug fixes**

- Fixed `EuiToolTip` smart positioning to prevent tooltip from being clipped by the window where possible ([#550](https://github.com/elastic/eui/pull/550))

## [`0.0.31`](https://github.com/elastic/eui/tree/v0.0.31)

- Made `<EuiProgress>` TypeScript types more specific ([#518](https://github.com/elastic/eui/pull/518))
- Removed `font-smoothing` from our reset css for better text legibility ([#539](https://github.com/elastic/eui/pull/539))

**Bug fixes**

- Made `EuiIconTip` screen reader accessible ([#534](https://github.com/elastic/eui/pull/534))
- Fixed a sorting issue in `EuiInMemoryTable` ([#453](https://github.com/elastic/eui/pull/453))
- Fixed checkbox click for `EuiCheckbox` and `EuiRadio` without a label ([#541](https://github.com/elastic/eui/pull/541))

## [`0.0.30`](https://github.com/elastic/eui/tree/v0.0.30)

- Add ability to force `EuiSideNav` items open by setting `item.forceOpen`. ([#515](https://github.com/elastic/eui/pull/515))

## [`0.0.29`](https://github.com/elastic/eui/tree/v0.0.29)

- Added `EuiIconTip` to make it easier to display icons with tooltips ([#528](https://github.com/elastic/eui/pull/528))
- Added `buttonRef` prop to `EuiButton`, `EuiButtonEmpty`, and `EuiButtonIcon` ([#529](https://github.com/elastic/eui/pull/529))

**Bug fixes**

- `EuiHealth` no longer stacks flex items on small screens ([#530](https://github.com/elastic/eui/pull/530))
- Fixed `EuiPageContent` centering within `EuiPage` issue ([#527](https://github.com/elastic/eui/pull/527))
- `EuiConfirmModal` will now correctly auto-focus on its confirm and cancel buttons ([#529](https://github.com/elastic/eui/pull/529))

## [`0.0.28`](https://github.com/elastic/eui/tree/v0.0.28)

- `EuiInMemoryTable` pass items to BasicTable when message is provided ([#517](https://github.com/elastic/eui/pull/517)).
- `EuiSearchBox` now passes unused props through to `EuiFieldSearch` ([#514](https://github.com/elastic/eui/pull/514))
- Change `EuiBasicTable` `noItemsMessage` and `EuiInMemoryTable` `messgae` propType to node
instead of just string ([#516](https://github.com/elastic/eui/pull/516))

## [`0.0.27`](https://github.com/elastic/eui/tree/v0.0.27)

- Don't propagate a null `onClick` on EuiPanels ([#473](https://github.com/elastic/eui/pull/473))
- Use 1.1px for the `EuiHorizontalRule` height, in order to work around strange Chrome height calculations ([#473](https://github.com/elastic/eui/pull/473))
- New icons for `logoGithub` and `logoSketch` ([#494](https://github.com/elastic/eui/pull/494))
- `EuiCard` now has an `href` and `isClickable` prop for better handling hover animations. ([#494](https://github.com/elastic/eui/pull/494))
- Added `calculateContrast` and `rgbToHex` to services ([#494](https://github.com/elastic/eui/pull/494))

**Bug fixes**

- `EuiModal` is now responsive on mobile screens ([#512](https://github.com/elastic/eui/pull/512))
- `EuiFlexGrid` now collapses down in mobile layouts properly. ([#515](https://github.com/elastic/eui/pull/515))
- Made `EuiCard` proptypes more permission by changing strings to nodes. ([#515](https://github.com/elastic/eui/pull/515))
- Fixed `reponsive={false}` prop not working when flex groups were nested. ([#494](https://github.com/elastic/eui/pull/494))
- `EuiBadge` wrapping element changed from a `div` to `span` so it can be nested in text blocks ([#494](https://github.com/elastic/eui/pull/494))

## [`0.0.26`](https://github.com/elastic/eui/tree/v0.0.26)

**Bug fixes**

- `EuiSelect` do not set `defaultValue` property when `value` property is provided ([#504](https://github.com/elastic/eui/pull/504)).
- `EuiBottomBar` now uses `EuiPortal` to avoid zindex conflicts ([#487](https://github.com/elastic/eui/pull/487))
- Upped dark theme contrast on disabled buttons ([#487](https://github.com/elastic/eui/pull/487))

**Breaking changes**

- Removed `EuiTableOfRecords` ([#490](https://github.com/elastic/eui/pull/490))

## [`0.0.25`](https://github.com/elastic/eui/tree/v0.0.25)

- `EuiSearchBar` accepts `toolsLeft` and `toolsRight` props ([#458](https://github.com/elastic/eui/pull/458))
- Added `search.onChange` callback to `EuiInMemoryTable` ([#469](https://github.com/elastic/eui/pull/469))
- Added `initialPageSize` option to `EuiInMemoryTable` ([#477](https://github.com/elastic/eui/pull/477))
- Added design guidelines for button and toast usage ([#371](https://github.com/elastic/eui/pull/371))

**Breaking changes**

- Complete refactor of `EuiToolTip`. They now work. Only a breaking change if you were using them. ([#484](https://github.com/elastic/eui/pull/484))

## [`0.0.24`](https://github.com/elastic/eui/tree/v0.0.24)

- Removed hover and focus states from non-selectable `EuiSideNavItem`s ([#434](https://github.com/elastic/eui/pull/434))
- Added `Ast` and `Query` services ([#454](https://github.com/elastic/eui/pull/454))
- Added icons for Kibana query language ([#455](https://github.com/elastic/eui/pull/455))

**Bug fixes**

- Fix error stemming from `selected` prop on `EuiSelect` ([#436](https://github.com/elastic/eui/pull/436))

**Breaking changes**

- The `Random` service's `oneOf` method now only accepts an array ([#454](https://github.com/elastic/eui/pull/454))

## [`0.0.23`](https://github.com/elastic/eui/tree/v0.0.23)

- Added `EuiInMemoryTable`, which encapsulates sorting, searching, selection, and pagination state and logic ([#390](https://github.com/elastic/eui/pull/390))
- Added stack trace information to `EuiErrorBoundary` ([#428](https://github.com/elastic/eui/pull/428))
- Make full screen code block use the same font-size on the original code block. ([#447](https://github.com/elastic/eui/pull/447))

**Bug fixes**

- Fixed `EuiContextMenu` bug when using the keyboard to navigate up, which was caused by unnecessarily re-rendering the items, thus losing references to them ([#431](https://github.com/elastic/eui/pull/431))

## [`0.0.22`](https://github.com/elastic/eui/tree/v0.0.22)

- Added `EuiDelayHide` component. ([#412](https://github.com/elastic/eui/pull/412))
- Decreased overall size of checkbox, radio, and switches as well as better styles for the different states. ([#407](https://github.com/elastic/eui/pull/407))
- Added `EuiFilePicker` component for `input type="file"` needs. ([#402](https://github.com/elastic/eui/pedull/402))
- Added `isLoading` prop to `EuiButton` ([#427](https://github.com/elastic/eui/pull/427))
- Added icons: `eye`, `eyeClosed`, `grab`, `heatmap`, `vector` ([#427](https://github.com/elastic/eui/pull/427))
- Added `hasNoInitialSelection` option to `EuiSelect`. ([#422](https://github.com/elastic/eui/pull/422))

**Bug fixes**

- Fixed appearance of checked checkeboxes and radios in IE ([#407](https://github.com/elastic/eui/pull/407))
- Fixed disabled vs enabled appearance of checked checkeboxes and radios ([#407](https://github.com/elastic/eui/pull/407))
- Fixed disabled & checked state of switches ([#407](https://github.com/elastic/eui/pull/407))
- Fixed `EuiCard` content alignment when content is short. ([#415](https://github.com/elastic/eui/pull/415))
- Only apply the `$euiCodeBlockSelectedBackgroundColor` variable if it is a color ([#427](https://github.com/elastic/eui/pull/427))
- No margins for `<hr>` ([#427](https://github.com/elastic/eui/pull/427))
- Fixed `EuiButton` truncation ([#427](https://github.com/elastic/eui/pull/427))

**Breaking changes**

- Changed `EuiAccordion`’s method of `onToggleOpen` to `onToggle` ([#427](https://github.com/elastic/eui/pull/427))

## [`0.0.21`](https://github.com/elastic/eui/tree/v0.0.21)

- Logstash icon set. [#399](https://github.com/elastic/eui/pull/399)
- Added support for `disabled` options in `EuiSelect`. [#324](https://github.com/elastic/eui/pull/324)
- Badges can now accept onClicks and custom colors. They were changed stylistically to be bolder and smaller by default. ([#381](https://github.com/elastic/eui/pull/381))
- Added component to wrap blocks of substeps `EuiSubSteps` in a shaded container. ([#375](https://github.com/elastic/eui/pull/375))
- Added horizontal steps component ([#375](https://github.com/elastic/eui/pull/375))
- Changed look and feel of pagination. Added `compressed` prop for smaller footprint pagination. ([#380](https://github.com/elastic/eui/pull/380))
- Added `EuiBasicTable` as an opinionated, high level component for constructing tables. Its addition deprecates `EuiTableOfRecords` which is still avaiable, but now marked for removal. ([#377](https://github.com/elastic/eui/pull/377))
- Added styles for `readOnly` states of form controls. ([#391](https://github.com/elastic/eui/pull/391))
- Added importAction and exportAction icons ([#394](https://github.com/elastic/eui/pull/394))
- Added `EuiCard` for UI patterns that need an icon/image, title and description with some sort of action. ([#380](https://github.com/elastic/eui/pull/380))
- Added TypeScript definitions for the `EuiHealth` component. ([#403](https://github.com/elastic/eui/pull/403))
- Added `SearchBar` component - introduces a simple yet rich query language to search for objects + search box and filter controls to construct/manipulate it. ([#379](https://github.com/elastic/eui/pull/379))

**Bug fixes**

- Tables now default to `table-layout: fixed` to avoid some collapsing cell problems. [#398](https://github.com/elastic/eui/pull/398)
- Wrap long lines of text within the body of `EuiToast` instead of letting text overflow ([#392](https://github.com/elastic/eui/pull/392))
- Fixed dark theme coloring of Substeps ([#396](https://github.com/elastic/eui/pull/396))
- Reorder selectors to fix fixed progress bar in Firefox ([#404](https://github.com/elastic/eui/pull/404))

## [`0.0.20`](https://github.com/elastic/eui/tree/v0.0.20)

- Renamed class from `euiFlexGroup--alignItemsStart` to `euiFlexGroup--alignItemsFlexStart` ([#378](https://github.com/elastic/eui/pull/378))

## [`0.0.19`](https://github.com/elastic/eui/tree/v0.0.19)

- `EuiGlobalToastList` now prevents toasts from disappearing while the user's mouse is over the list. Added `timer/Timer` service. ([#370](https://github.com/elastic/eui/pull/370))

**Bug fixes**

- **Note: This is deprecated in 0.0.21 and removed in 0.0.26.** `EuiTableOfRecords` selection bugs ([#365](https://github.com/elastic/eui/pull/365))
  - Deleting selected items now resets the select all checkbox to an unchecked state
  - The select all checkbox only becomes checked when all selectable rows are checked, not just some of them

**Breaking changes**

- Changed `EuiGlobalToastList` to be responsible for instantiating toasts, tracking their lifetimes, and dismissing them. It now acepts `toasts`, `dismissToast`, and `toastLifeTimeMs` props. It no longer accepts `children`. ([#370](https://github.com/elastic/eui/pull/370))

## [`0.0.18`](https://github.com/elastic/eui/tree/v0.0.18)

**Bug fixes**

- Fixed `EuiCodeEditor` bug in which hitting ESCAPE to close the autocompletion suggestions menu would also exit editing mode. ([#363](https://github.com/elastic/eui/pull/363))

## [`0.0.17`](https://github.com/elastic/eui/tree/v0.0.17)

**Bug fixes**

- Downgraded `lodash` version to `3.10.0` to align it with Kibana. ([#359](https://github.com/elastic/eui/pull/359))

## [`0.0.16`](https://github.com/elastic/eui/tree/v0.0.16)

- `EuiRadio` now supports the `input` tag's `name` attribute. `EuiRadioGroup` accepts a `name` prop that will propagate to its `EuiRadio`s. ([#348](https://github.com/elastic/eui/pull/348))
- Added Machine Learning create jobs icon set. ([#338](https://github.com/elastic/eui/pull/338))
- **Note: This is deprecated in 0.0.21 and removed in 0.0.26.** Added `EuiTableOfRecords`, a higher level table component to take away all your table listings frustrations. ([#250](https://github.com/elastic/eui/pull/250))

**Bug fixes**

- Added `react-color` as a dependency (was previously a devDependency) ([#354](https://github.com/elastic/eui/pull/354))
- Stop propagation and prevent default when closing components. Otherwise the same Escape keypress could close the parent component(s) as well as the one you intend to close. ([#344](https://github.com/elastic/eui/pull/344))

## [`0.0.15`](https://github.com/elastic/eui/tree/v0.0.15)

- Added `EuiColorPicker`. ([#328](https://github.com/elastic/eui/pull/328))
- `EuiCodeBlock` now only shows fullscreen icons if `overflowHeight` prop is set. Also forces large fonts and padding while expanded. ([#325](https://github.com/elastic/eui/pull/325))
- Exported `VISUALIZATION_COLORS` from services ([#329](https://github.com/elastic/eui/pull/329))
- Added typescript definitions for `EuiFormRow`, `EuiRadioGroup`, `EuiSwitch`, `EuiLoadingSpinner`, `EuiLoadingChart` and `EuiProgress`. ([#326](https://github.com/elastic/eui/pull/326))
- Added `checkHrefAndOnClick` and `getSecureRelForTarget` to services.

**Breaking changes**

- `EuiCodeBlock` now only shows fullscreen icons if `overflowHeight` prop is set. Also forces large fonts and padding while expanded. ([#325](https://github.com/elastic/eui/pull/325))
- React ^16.2 is now a peer dependency ([#264](https://github.com/elastic/eui/pull/264))
- `EuiProgress` no longer accepts the `indeterminate` property, which never had any effect. ([#326](https://github.com/elastic/eui/pull/326))

**Bug fixes**

- Fix TypeScript definitions such that optional and readonly properties survive being passed through `Omit` ([#322](https://github.com/elastic/eui/pull/322))

## [`0.0.14`](https://github.com/elastic/eui/tree/v0.0.14)

- Added `isColorDark` color util ([#311](https://github.com/elastic/eui/pull/311))
- EuiButton, EuiButtonEmpty and EuiButtonIcon can now take an `href` ([#316](https://github.com/elastic/eui/pull/316))
- In `EuiSideNav`, allow a callback to be passed that renders the individual items in the navigation. This makes interoperability with e.g. `react-router` easier. ([#310](https://github.com/elastic/eui/pull/310))
- Add new icon types to `EuiIcon` TypeScript definitions ([#323](https://github.com/elastic/eui/pull/323)).

**Bug fixes**

- Set `EuiFlexGroup` to `flex-grow: 1` to be more friendly with IE11 ([#315](https://github.com/elastic/eui/pull/315))

## [`0.0.13`](https://github.com/elastic/eui/tree/v0.0.13)

- Added index management icons. ([#307](https://github.com/elastic/eui/pull/307))

**Breaking changes**

- Reverted test helper for async functions that throw exceptions. See PR for details on how this can be handled in Jest 22. ([#306](https://github.com/elastic/eui/pull/306))

**Bug fixes**

- Adjust toast z-index to show over modals ([#296](https://github.com/elastic/eui/pull/296))
- Fix nested `EuiFlexItem` collapse issue in IE ([#308](https://github.com/elastic/eui/pull/308))

## [`0.0.12`](https://github.com/elastic/eui/tree/v0.0.12)

- Minor style-only changes to `EuiPagination`, button reset, `EuiTableHeaderCell`, and `EuiCodeBlock`. ([#298](https://github.com/elastic/eui/pull/298))
- All NPM dependencies now use ^ to install the latest minor version.
- Added Apache, Nginx, MySQL logos ([#270](https://github.com/elastic/eui/pull/270))
- Added small version of `EuiCallOut` ([#269](https://github.com/elastic/eui/pull/269))
- Added first batch of TypeScript type definitions for components and services ([#252](https://github.com/elastic/eui/pull/252))
- Added button for expanding `EuiCodeBlock` instances to be full-screen. ([#259](https://github.com/elastic/eui/pull/259))
- Add test helper for async functions that throw exceptions ([#301](https://github.com/elastic/eui/pull/301))

**Bug fixes**

- Removed padding on `EuiPage` mobile breakpoint. ([#282](https://github.com/elastic/eui/pull/282))
- Fixed some `EuiIcon` `type`s not setting their `viewBox` attribute, which caused them to not honor the `size` properly. ([#277](https://github.com/elastic/eui/pull/277))
- Fixed `EuiContextMenu` to pass the `event` argument to a `EuiContextMenuItem`'s `onClick` handler even when a panel is defined. ([#265](https://github.com/elastic/eui/pull/265))

**Breaking changes**

- Removed `color` prop from `EuiCodeBlock`. This component's highlighting now matches whichever theme is currently active. See PR for details on SCSS breaking changes. ([#259](https://github.com/elastic/eui/pull/259))

## [`0.0.11`](https://github.com/elastic/eui/tree/v0.0.11)

- Added `EuiImage` component to allow for image sizing and zooms. ([#262](https://github.com/elastic/eui/pull/262))
- Updated `EuiOverlayMask` to append `<div>` to body. ([#254](https://github.com/elastic/eui/pull/254))

**Bug fixes**

- Disabled tab styling. ([#258](https://github.com/elastic/eui/pull/258))
- Proper classname for flexGroup alignItems prop. ([#257](https://github.com/elastic/eui/pull/257))
- Clicking the downArrow icon in `EuiSelect` now triggers selection. ([#255](https://github.com/elastic/eui/pull/255))
- Fixed `euiFormRow` id's from being the same as the containing input and label. ([#251](https://github.com/elastic/eui/pull/251))

**Breaking changes**

- `{rest}` prop attachment moved from wrapping div to the input on checkboxes and switches. ([#246](https://github.com/elastic/eui/pull/246))

## [`0.0.10`](https://github.com/elastic/eui/tree/v0.0.10)

- Updated `euiPopover` to propagate `panelPaddingSize` padding values to content only (title does inherit horizontal values) via CSS. ([#229](https://github.com/elastic/eui/pull/229))
- Updated `EuiErrorBoundary` to preserve newlines in error. ([#238](https://github.com/elastic/eui/pull/238))
- Added more icons and fixed a few for dark mode ([#228](https://github.com/elastic/eui/pull/228))
- Added `EuiFlyout` component. ([#227](https://github.com/elastic/eui/pull/227))

**Breaking changes**

- Renamed `EuiModalOverlay` to `EuiOverlayMask`. ([#227](https://github.com/elastic/eui/pull/227))

**Bug fixes**

- Fixed bug in `Pager` service which occurred when there were no items. ([#237](https://github.com/elastic/eui/pull/237))
- Added `isPageable` method to `Pager` service and set first and last page index to -1 when there are no pages. ([#242](https://github.com/elastic/eui/pull/242))

## [`0.0.9`](https://github.com/elastic/eui/tree/v0.0.9)

**Breaking changes**

- Renamed `euiFlexGroup--alignItemsEnd` class to `euiFlexGroup--alignItemsFlexEnd`.
- Remove support for `primary` color from `EuiTextColor` because it looked too much like a link.

**Bug fixes**

- Give `EuiFormErrorText` and `EuiFormHelpText` proper line-height. ([#234](https://github.com/elastic/eui/pull/234))

## [`0.0.8`](https://github.com/elastic/eui/tree/v0.0.8)

**Bug fixes**

- Fix button vertical alignment. ([#232](https://github.com/elastic/eui/pull/232))

## [`0.0.7`](https://github.com/elastic/eui/tree/v0.0.7)

- Added `EuiSteps` component ([#202](https://github.com/elastic/eui/pull/202), [#208](https://github.com/elastic/eui/pull/208))

**Breaking changes**

- Test helpers now published at `@elastic/eui/lib/test`

**Bug fixes**

- Case sensitive file name fix for Kibana dark theme. ([#216](https://github.com/elastic/eui/pull/216))

## [`0.0.6`](https://github.com/elastic/eui/tree/v0.0.6)

- `justify` prop of `EuiFlexGroup` now accepts `spaceEvenly` ([#205](https://github.com/elastic/eui/pull/205))
- Increased size of `<EuiTitle size="s">` so that it's distinguishable as a title ([#204](https://github.com/elastic/eui/pull/204))

## [`0.0.5`](https://github.com/elastic/eui/tree/v0.0.5)

**Bug fixes**

- Fixed import paths for `EuiTable`, `EuiHealth`, and `EuiPopover` which prevented dependents of EUI from being able to compile when importing components from the `lib` directory ([#203](https://github.com/elastic/eui/pull/203))

## [`0.0.4`](https://github.com/elastic/eui/tree/v0.0.4)

- Added `EuiHealth` components for status checks ([#158](https://github.com/elastic/eui/pull/158))
- Cleaned up styling for checkboxes, switches, and radios ([#158](https://github.com/elastic/eui/pull/158))
- Form `disabled` states are now more consistent ([#158](https://github.com/elastic/eui/pull/158))
- Page and title padding adjusted to be more compact ([#158](https://github.com/elastic/eui/pull/158))
- Table spacing is now smaller ([#158](https://github.com/elastic/eui/pull/158))
- Dark theme forms now have better contrast with their borders ([#158](https://github.com/elastic/eui/pull/158))
- Added icons to match Kibana's app directory ([#162](https://github.com/elastic/eui/pull/162))
- Converted icons from SVG to React component during the build and stop using sprites ([#160](https://github.com/elastic/eui/pull/160))
- Added `isReadOnly`, `setOptions`, and `cursorStart` props to `EuiCodeEditor` ([#169](https://github.com/elastic/eui/pull/169))
- Added `wrap` prop to `EuiFlexGroup` ([#170](https://github.com/elastic/eui/pull/170))
- Added `scope` prop to `EuiTableHeaderCell` and `EuiTableHeaderCellCheckbox` ([#171](https://github.com/elastic/eui/pull/171))
- Added `disabled` prop to `EuiContextMenuItem` ([#172](https://github.com/elastic/eui/pull/172))
- Added `EuiTablePagination` component and `Pager` service ([#178](https://github.com/elastic/eui/pull/178))
- **Note: This is broken until 0.0.25.** Added `EuiTooltip` component ([#174](https://github.com/elastic/eui/pull/174), [#193](https://github.com/elastic/eui/pull/193))
- Added a bold weight of 700 and apply it to `<strong>` elements by default ([#193](https://github.com/elastic/eui/pull/193))
- Icon size prop now accepts `s`. Adjusted coloring of sidenav arrows ([#178](https://github.com/elastic/eui/pull/197))
- Added `EuiErrorBoundary` ([#198](https://github.com/elastic/eui/pull/198))
- Exported `test` module, which includes `findTestSubject`, `startThrowingReactWarnings`, `stopThrowingReactWarnings`, `requiredProps`, and `takeMountedSnapshot` helpers ([#198](https://github.com/elastic/eui/pull/198))
- Added a more systematic way to add themes; includes a new K6 theme for Kibana. ([#191](https://github.com/elastic/eui/pull/191))

**Bug fixes**

- Fixed bug where screen-reader styles weren't being imported ([#103](https://github.com/elastic/eui/pull/103))
- Fixed a bug where `<progress>` wasn't being rendered under `block` display ([#166](https://github.com/elastic/eui/pull/166))
- Fixed a bug that caused `EuiPageSideBar` width to change when the width of its content changed ([#181](https://github.com/elastic/eui/pull/181))

**Breaking changes**

- Fixed a bug where table cell classes were being applied twice ([#167](https://github.com/elastic/eui/pull/167))
- React ^16.0 is now a peer dependency ([#198](https://github.com/elastic/eui/pull/198))

## [`0.0.3`](https://github.com/elastic/eui/tree/v0.0.3)

- `EuiFlexItem` now accepts integers between 1 and 10 for the `grow` prop. ([#144](https://github.com/elastic/eui/pull/144))
- `EuiFlexItem` and `EuiFlexGrow` now accept a `component` prop which you can set to `span` or `div` (default). ([#141](https://github.com/elastic/eui/pull/141))
- Added `isLoading` prop to form inputs to allow for a loading state ([#150](https://github.com/elastic/eui/pull/150))

**Breaking changes**

- `EuiSideNav` now accepts a tree data structure via the `items` prop ([#141](https://github.com/elastic/eui/pull/141))
- `EuiSideNavGroup`, `EuiSideNavItem`, and `EuiSideNavTitle` have been removed from the public API ([#141](https://github.com/elastic/eui/pull/141))

## [`0.0.2`](https://github.com/elastic/eui/tree/v0.0.2)

- Changed the hover states of `EuiButtonEmpty` to look more like links ([#135](https://github.com/elastic/eui/pull/135))
- `EuiCode` now wraps `EuiCodeBlock`, so it can do everything `EuiCodeBlock` could, but inline ([#138](https://github.com/elastic/eui/pull/138))
- Added `transparentBackground` prop to `EuiCodeBlock` ([#138](https://github.com/elastic/eui/pull/138))
- `EuiCodeBlock` now uses the `light` theme by default ([#138](https://github.com/elastic/eui/pull/138))
- `EuiFormRow` generates its own unique `id` prop if none is provided ([#130](https://github.com/elastic/eui/pull/130))
- `EuiFormRow` associates help text and errors with the field element via ARIA attributes ([#130](https://github.com/elastic/eui/pull/130))

## [`0.0.1`](https://github.com/elastic/eui/tree/v0.0.1) Initial Release

- Initial public release<|MERGE_RESOLUTION|>--- conflicted
+++ resolved
@@ -1,10 +1,7 @@
 ## [`master`](https://github.com/elastic/eui/tree/master)
 
-<<<<<<< HEAD
 - Added a `showMaxPopover` option for `EuiBreadcrumbs` to display all items when a `max` is set. ([#2342](https://github.com/elastic/eui/pull/2342))
-=======
 - Added `data-test-subj` support for basic and in-memory tables' actions ([#2353](https://github.com/elastic/eui/pull/2353))
->>>>>>> 24b9b121
 
 **Bug fixes**
 
