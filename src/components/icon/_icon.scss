--- conflicted
+++ resolved
@@ -17,11 +17,7 @@
 
   // This provides the default secondary color
   .euiIcon__fillSecondary {
-<<<<<<< HEAD
-    fill: makeGraphicColor($euiColorSecondary);
-=======
     fill: makeGraphicContrastColor($euiColorSecondary);
->>>>>>> e3d48260
   }
 }
 
