const path = require('path');
const util = require('util');
const fs = require('fs');
const globModule = require('glob');

const chalk = require('chalk');
const postcss = require('postcss');
const sassExtract = require('sass-extract');
const { deriveSassVariableTypes } = require('./derive-sass-variable-types');
const sassExtractJsPlugin = require('./sass-extract-js-plugin');

const postcssConfiguration = require('../postcss.config.js');

const targetTheme = process.env['TARGET_THEME'];

const writeFile = util.promisify(fs.writeFile);
const mkdir = util.promisify(fs.mkdir);
const glob = util.promisify(globModule);

const postcssConfigurationWithMinification = {
  ...postcssConfiguration,
  plugins: [
    ...postcssConfiguration.plugins,
    require('cssnano')({ preset: 'default' }),
  ],
};

async function compileScssFiles({
  sourcePattern,
  destinationDirectory,
  docsVariablesDirectory,
  packageName
}) {
  try {
    await mkdir(destinationDirectory);
  } catch (err) {
    if (err.code !== 'EEXIST') {
      throw err;
    }
  }

  const inputFilenames = (await glob(sourcePattern, undefined)).filter(filename => {
    if (targetTheme == null) return true;
    return filename === `src/theme_${targetTheme}.scss`;
  });

  await Promise.all(
    inputFilenames.map(async inputFilename => {
      console.log(chalk`{cyan …} Compiling {gray ${inputFilename}}`);

      try {
        const { name } = path.parse(inputFilename);
        const outputFilenames = await compileScssFile({
          inputFilename,
          outputCssFilename: path.join(destinationDirectory, `eui_${name}.css`),
          outputVarsFilename: path.join(destinationDirectory, `eui_${name}.json`),
          outputVarTypesFilename: path.join(destinationDirectory, `eui_${name}.json.d.ts`),
          outputDocsVarsFilename: path.join(docsVariablesDirectory, `eui_${name}.json`),
          packageName
        });

        console.log(
          chalk`{green ✔} Finished compiling {gray ${inputFilename}} to ${outputFilenames
            .map(filename => chalk.gray(filename))
            .join(', ')}`
        );
      } catch (error) {
        console.log(
          chalk`{red ✗} Failed to compile {gray ${inputFilename}} with ${
            error.stack
          }`
        );
      }
    })
  );
}

async function compileScssFile({
  inputFilename,
  outputCssFilename,
  outputVarsFilename,
  outputVarTypesFilename,
  outputDocsVarsFilename,
  packageName
}) {
  const outputCssMinifiedFilename = outputCssFilename.replace(
    /\.css$/,
    '.min.css'
  );

  const { css: renderedCss, vars: extractedVars } = await sassExtract.render(
    {
      file: inputFilename,
      outFile: outputCssFilename,
    },
    {
      plugins: [sassExtractJsPlugin],
    }
  );

  const extractedVarTypes = await deriveSassVariableTypes(
    extractedVars,
    `${packageName}/${outputVarsFilename}`,
    outputVarTypesFilename
  );

  const { css: postprocessedCss } = await postcss(postcssConfiguration).process(
    renderedCss,
    {
      from: outputCssFilename,
      to: outputCssFilename,
    }
  );

  const { css: postprocessedMinifiedCss } = await postcss(
    postcssConfigurationWithMinification
  ).process(renderedCss, {
    from: outputCssFilename,
    to: outputCssMinifiedFilename,
  });

  const jsonVars = JSON.stringify(extractedVars, undefined, 2)

  await Promise.all([
    writeFile(outputCssFilename, postprocessedCss),
    writeFile(outputCssMinifiedFilename, postprocessedMinifiedCss),
    writeFile(outputVarsFilename, jsonVars),
    writeFile(outputVarTypesFilename, extractedVarTypes),
    writeFile(outputDocsVarsFilename, jsonVars),
  ]);

  return [
    outputCssFilename,
    outputCssMinifiedFilename,
    outputVarsFilename,
    outputVarTypesFilename,
    outputDocsVarsFilename
  ];
}

if (require.main === module) {
  const [nodeBin, scriptName, euiPackageName] = process.argv;

  if (process.argv.length < 3) {
    console.log(chalk`{bold Usage:} ${nodeBin} ${scriptName} eui-package-name`);
    process.exit(1);
  }

  compileScssFiles({
<<<<<<< HEAD
    sourcePattern: path.join('src/themes/legacy', 'legacy_*.scss'), 
    destinationDirectory: 'dist',
    docsVariablesDirectory: 'src-docs/src/views/theme/_json',
    packageName: euiPackageName
  });

  compileScssFiles({
    sourcePattern: path.join('src/themes/amsterdam', 'theme_*.scss'), 
=======
    sourcePattern: path.join('src', 'theme_*.scss'),
>>>>>>> 6767ec84
    destinationDirectory: 'dist',
    docsVariablesDirectory: 'src-docs/src/views/theme/_json',
    packageName: euiPackageName
  });
}<|MERGE_RESOLUTION|>--- conflicted
+++ resolved
@@ -147,7 +147,6 @@
   }
 
   compileScssFiles({
-<<<<<<< HEAD
     sourcePattern: path.join('src/themes/legacy', 'legacy_*.scss'), 
     destinationDirectory: 'dist',
     docsVariablesDirectory: 'src-docs/src/views/theme/_json',
@@ -156,9 +155,6 @@
 
   compileScssFiles({
     sourcePattern: path.join('src/themes/amsterdam', 'theme_*.scss'), 
-=======
-    sourcePattern: path.join('src', 'theme_*.scss'),
->>>>>>> 6767ec84
     destinationDirectory: 'dist',
     docsVariablesDirectory: 'src-docs/src/views/theme/_json',
     packageName: euiPackageName
