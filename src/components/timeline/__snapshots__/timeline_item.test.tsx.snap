--- conflicted
+++ resolved
@@ -2,23 +2,13 @@
 
 exports[`EuiTimelineItem is rendered 1`] = `
 <li
-<<<<<<< HEAD
-  class="css-1wm3oim-euiTimelineItem-center"
->
-  <div
-    class="css-x8lrtq-euiTimelineItemIcon-center"
-  >
-    <div
-      class="css-kuz8oa-euiTimelineItemIcon__content"
-=======
-  class="emotion-euiTimelineItem"
+  class="emotion-euiTimelineItem-center"
 >
   <div
     class="emotion-euiTimelineItemIcon-center"
   >
     <div
       class="emotion-euiTimelineItemIcon__content"
->>>>>>> 81ee199e
     >
       <div
         aria-label=""
@@ -45,23 +35,13 @@
 
 exports[`EuiTimelineItem props EuiAvatar is passed as an icon 1`] = `
 <li
-<<<<<<< HEAD
-  class="css-1wm3oim-euiTimelineItem-center"
->
-  <div
-    class="css-x8lrtq-euiTimelineItemIcon-center"
-  >
-    <div
-      class="css-kuz8oa-euiTimelineItemIcon__content"
-=======
-  class="emotion-euiTimelineItem"
+  class="emotion-euiTimelineItem-center"
 >
   <div
     class="emotion-euiTimelineItemIcon-center"
   >
     <div
       class="emotion-euiTimelineItemIcon__content"
->>>>>>> 81ee199e
     >
       <div
         aria-label="dot"
@@ -90,23 +70,13 @@
 
 exports[`EuiTimelineItem props iconAriaLabel is rendered 1`] = `
 <li
-<<<<<<< HEAD
-  class="css-1wm3oim-euiTimelineItem-center"
->
-  <div
-    class="css-x8lrtq-euiTimelineItemIcon-center"
-  >
-    <div
-      class="css-kuz8oa-euiTimelineItemIcon__content"
-=======
-  class="emotion-euiTimelineItem"
+  class="emotion-euiTimelineItem-center"
 >
   <div
     class="emotion-euiTimelineItemIcon-center"
   >
     <div
       class="emotion-euiTimelineItemIcon__content"
->>>>>>> 81ee199e
     >
       <div
         aria-label="icon aria label"
@@ -135,23 +105,13 @@
 
 exports[`EuiTimelineItem props verticalAlign center is rendered 1`] = `
 <li
-<<<<<<< HEAD
-  class="css-1wm3oim-euiTimelineItem-center"
->
-  <div
-    class="css-x8lrtq-euiTimelineItemIcon-center"
-  >
-    <div
-      class="css-kuz8oa-euiTimelineItemIcon__content"
-=======
-  class="emotion-euiTimelineItem"
+  class="emotion-euiTimelineItem-center"
 >
   <div
     class="emotion-euiTimelineItemIcon-center"
   >
     <div
       class="emotion-euiTimelineItemIcon__content"
->>>>>>> 81ee199e
     >
       <div
         aria-label=""
@@ -178,23 +138,13 @@
 
 exports[`EuiTimelineItem props verticalAlign top is rendered 1`] = `
 <li
-<<<<<<< HEAD
-  class="css-1wlaxn1-euiTimelineItem-top"
->
-  <div
-    class="css-dka1ul-euiTimelineItemIcon-top"
-  >
-    <div
-      class="css-kuz8oa-euiTimelineItemIcon__content"
-=======
-  class="emotion-euiTimelineItem"
+  class="emotion-euiTimelineItem-top"
 >
   <div
     class="emotion-euiTimelineItemIcon-top"
   >
     <div
       class="emotion-euiTimelineItemIcon__content"
->>>>>>> 81ee199e
     >
       <div
         aria-label=""
