--- conflicted
+++ resolved
@@ -4,7 +4,7 @@
 
 **Bug fixes**
 
-<<<<<<< HEAD
+- Fixed an `EuiDataGrid` row height bug for grids that set a default `lineCount` and also used `rowHeights` to set row-specific `lineCount`s ([#5376](https://github.com/elastic/eui/pull/5376))
 - Fixed `EuiCodeBlock` not passing `data-test-subj` or `aria-label` to virtualized & full-screen code blocks ([#5379](https://github.com/elastic/eui/pull/5379))
 - Fixed `EuiCodeBlock` not closing full-screen mode when the Escape key is pressed ([#5379](https://github.com/elastic/eui/pull/5379))
 - Fixed `EuiCodeBlock`'s full-screen mode to use a large font and padding size & added several missing wrapper classes ([#5379](https://github.com/elastic/eui/pull/5379))
@@ -12,9 +12,6 @@
 **Theme: Amsterdam**
 
 - Fixed `EuiCodeBlock` not properly increasing large font sizes on Amsterdam ([#5379](https://github.com/elastic/eui/pull/5379))
-=======
-- Fixed an `EuiDataGrid` row height bug for grids that set a default `lineCount` and also used `rowHeights` to set row-specific `lineCount`s ([#5376](https://github.com/elastic/eui/pull/5376))
->>>>>>> a648149a
 
 ## [`41.1.0`](https://github.com/elastic/eui/tree/v41.1.0)
 
