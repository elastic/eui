## [`main`](https://github.com/elastic/eui/tree/main)

<<<<<<< HEAD
### Feature: CSS-in-JS ([#5121](https://github.com/elastic/eui/pull/5121))

- Added reset and global styles via CSS-in-JS with `@emotion/react/Global`
- Added `EuiProvider`, a React context provider for theming and global styles
- Added `isDefaultTheme` and `isLegacyTheme` utilities

**Breaking changes**

- Added `@emotion/react` to `peerDependencies`
- Amsterdam is now the default theme, deprecated and renamed old theme as "legacy"
- Re-organized Sass files including where the `globals` are imported from
=======
No public interface changes since `41.4.0`.

## [`41.4.0`](https://github.com/elastic/eui/tree/v41.4.0)

- Added `payment` glyph to `EuiIcon` ([#5414](https://github.com/elastic/eui/pull/5414))
- Updated `EuiCodeBlock`'s full screen mode to use the `fullScreenExit` icon ([#5421](https://github.com/elastic/eui/pull/5421))

**Bug fixes**

- Fixed an `EuiCodeBlock` bug where empty code blocks could be copyable ([#5421](https://github.com/elastic/eui/pull/5421))
>>>>>>> 00d45911

## [`41.3.0`](https://github.com/elastic/eui/tree/v41.3.0)

- Updated color of `EuiHorizontalRule` when rendered inside `EuiToolTip` ([#5378](https://github.com/elastic/eui/pull/5378))

**Bug fixes**

- Fixed an `EuiDataGrid` bug where paginated overflowing data grids could become unscrollable when `rowCount` changed ([#5400](https://github.com/elastic/eui/pull/5400))
- Fixed `EuiCode` line-wrapping ([#5379](https://github.com/elastic/eui/pull/5379))
- Fixed `EuiCodeBlock` not passing `data-test-subj` or `aria-label` to virtualized & full-screen code blocks ([#5379](https://github.com/elastic/eui/pull/5379))
- Fixed `EuiCodeBlock` not closing full-screen mode when the Escape key is pressed ([#5379](https://github.com/elastic/eui/pull/5379))
- Fixed virtualized `EuiCodeBlock`s blanking out when entering & exiting full-screen mode ([#5379](https://github.com/elastic/eui/pull/5379))
- Fixed `EuiCodeBlock`'s full-screen mode to use a large font and padding size & added several missing wrapper classes ([#5379](https://github.com/elastic/eui/pull/5379))
- Fixed `EuiCodeBlock` broken line wrapping when using virtualization ([#5379](https://github.com/elastic/eui/pull/5379))
- Fixed type exports to not include test mocks & specs ([#5412](https://github.com/elastic/eui/pull/5412))

**Theme: Amsterdam**

- Fixed `EuiCodeBlock` not properly increasing large font sizes on Amsterdam ([#5379](https://github.com/elastic/eui/pull/5379))

## [`41.2.2`](https://github.com/elastic/eui/tree/v41.2.2)

**Bug fixes**

- Fixed type exports to not include test mocks & specs ([#5412](https://github.com/elastic/eui/pull/5412))

**Note: this release is a backport containing changes originally made in `41.3.0`**

## [`41.2.1`](https://github.com/elastic/eui/tree/v41.2.1)

**Bug fixes**

- Refactored definition of `isNamedColor` function so it isn't mocked away by the testenv configuration ([#5397](https://github.com/elastic/eui/pull/5397))

**Note: this release is a backport containing changes originally made in `14.6.0` and `14.7.0`**

## [`41.2.0`](https://github.com/elastic/eui/tree/v41.2.0)

- Added `aria-label` and `aria-labelledby` props to `EuiComboBox` ([#5360](https://github.com/elastic/eui/issues/5360))
- Updated `EuiDatePicker` to use `EuiPopover`, `EuiFocusTrap`, and `EuiScreenReaderOnly` ([#5339](https://github.com/elastic/eui/pull/5339))

**Bug fixes**

- Fixed an `EuiDataGrid` row height bug for grids that set a default `lineCount` and also used `rowHeights` to set row-specific `lineCount`s ([#5376](https://github.com/elastic/eui/pull/5376))
- Fixed `EuiComboBox` from allowing keyboard actions when `isDisabled` ([#5373](https://github.com/elastic/eui/pull/5373))
- Fixed an accessibility issue where `EuiSuperSelect` was not creating accessible labels for its listbox ([#5364](https://github.com/elastic/eui/pull/5364))
- Fixed an accessibility issue where `EuiColorPalettePicker` was not creating an accessible label for its button ([#5364](https://github.com/elastic/eui/pull/5364))
- Fixed `EuiDatePicker` being constrained to its parent container by using React portal ([#5339](https://github.com/elastic/eui/pull/5339))

## [`41.1.0`](https://github.com/elastic/eui/tree/v41.1.0)

- Added `layout` and `footer` props to `EuiEmptyPrompt` ([#5275](https://github.com/elastic/eui/pull/5275))
- Updated `EuiEmptyPrompt` to extend `EuiPanelProps` ([#5275](https://github.com/elastic/eui/pull/5275))
- Add `data-icon-type` to `EuiIcon` `<svg>` for easier debugging of `iconType` [#5366](https://github.com/elastic/eui/pull/5366))

**Bug fixes**

- Fixed an `EuiDataGrid` race condition where grid rows had incorrect heights if loaded in before CSS ([#5284](https://github.com/elastic/eui/pull/5284))
- Fixed an accessibility issue where `EuiDataGrid` cells weren't owned by `role=row` elements ([#5285](https://github.com/elastic/eui/pull/5285))
- Fixed `EuiErrorBoundary` overflow scrolling by wrapping contents in `EuiCodeBlock` ([#5359](https://github.com/elastic/eui/pull/5359))
- Fixed `analyzeEvent` icon to be horizontally centered [#5365](https://github.com/elastic/eui/pull/5365))

## [`41.0.0`](https://github.com/elastic/eui/tree/v41.0.0)

- Added `EuiAutoSizer` component for setting dimensions on virtualized lists ([#5278](https://github.com/elastic/eui/pull/5278))
- Added `testenv` mock for `EuiAutoSizer` ([#5278](https://github.com/elastic/eui/pull/5278))
- Changed render of `useEuiTextDiff` to a `span` instead of `div` ([#5323](https://github.com/elastic/eui/pull/5323))
- Changed change prop type of `children` for `EuiMark` from `string` to `ReactNode` ([#5323](https://github.com/elastic/eui/pull/5323))
- Added `render` prop to `EuiI18n` ([#5236](https://github.com/elastic/eui/pull/5236))

**Bug fixes**

- Fixed styling of `align: center` for mobile version of `EuiTableRowCell` ([#5323](https://github.com/elastic/eui/pull/5323))
- Fixed `endDateControl` `className` in `EuiDatePickerRange` ([#5329](https://github.com/elastic/eui/pull/5329))
- Fixed `EuiMarkdownEditor` intercepting all drop events on the page ([#5340](https://github.com/elastic/eui/pull/5340))

**Breaking changes**

- Removed `EuiCodeEditor` ([#5323](https://github.com/elastic/eui/pull/5323))
- Removed `betaBadgeLabel`, `betaBadgeTooltipContent`, `betaBadgeTitle` props from `EuiCard` ([#5323](https://github.com/elastic/eui/pull/5323))
- Removed `EuiLoadingKibana` ([#5323](https://github.com/elastic/eui/pull/5323))
- Removed `secondary` color prop options ([#5323](https://github.com/elastic/eui/pull/5323))
- Removed `subdued` color prop option from `EuiButtonIcon` ([#5323](https://github.com/elastic/eui/pull/5323))
- Removed `panelPaddingSize` from `EuiPageContent` ([#5323](https://github.com/elastic/eui/pull/5323))
- Removed `makeId` ([#5323](https://github.com/elastic/eui/pull/5323))
- Removed mobile-only props from `EuiTableRowCell` ([#5323](https://github.com/elastic/eui/pull/5323))
- Removed Sass vars `$euiColorSecondary` and `$euiColorSecondaryText` ([#5345](https://github.com/elastic/eui/pull/5345))

## [`40.1.0`](https://github.com/elastic/eui/tree/v40.1.0)

- Added styling support for `valign` prop on `EuiTableRowCell` ([#5283](https://github.com/elastic/eui/pull/5283))
- Added `remark-breaks` plugin to mimic GitHub-flavored markdown line breaks within `EuiMarkdownEditor` ([#5272](https://github.com/elastic/eui/pull/5272))
- Removed `EuiErrorBoundary` from `EuiDatePicker` when unsupported props are used ([#5318](https://github.com/elastic/eui/pull/5318))

**Bug fixes**

- Fixed default text alignment in `EuiTableRowCell` on Safari ([#5283](https://github.com/elastic/eui/pull/5283))
- Fixed `mobileOptions.truncateText` from getting overridden by `truncateText` in `EuiTableRowCell` ([#5283](https://github.com/elastic/eui/pull/5283))
- Fixed issue with dynamic row counts in `EuiDataGrid` ([#5313](https://github.com/elastic/eui/pull/5313))
- Fixed `EuiDataGrid` to dynamically update row heights when set to `auto` ([#5281](https://github.com/elastic/eui/pull/5281))

**Theme: Amsterdam**

- Fixed `mobileOptions.enlarge` styling in `EuiTableRowCell` ([#5283](https://github.com/elastic/eui/pull/5283))
- Fixed `EuiDataGrid`'s expanded density not increasing font size on Amsterdam ([#5320](https://github.com/elastic/eui/pull/5320))

## [`40.0.0`](https://github.com/elastic/eui/tree/v40.0.0)

- Updated `tokenKeyword` to match the definition of keyword field type ([#5251](https://github.com/elastic/eui/pull/5251))
- Added `element`, `buttonElement`, and `arrowProps` props to further customize `EuiAccordion` ([#5258](https://github.com/elastic/eui/pull/5258))

**Bug fixes**

- Fixed missing `id` for `EuiCombobox` by generating one if `prepend` or `append` exists ([#5229](https://github.com/elastic/eui/pull/5229))

**Breaking changes**

- Renamed `tokenKeyword` icon to `tokenTag` in `EuiToken` ([#5251](https://github.com/elastic/eui/pull/5251))

## [`39.1.2`](https://github.com/elastic/eui/tree/v39.1.2)

**Note: this release is a backport containing changes originally made in `40.1.0`**

**Bug fixes**

- Fixed `EuiDataGrid` to dynamically update row heights when set to `auto` ([#5281](https://github.com/elastic/eui/pull/5281))

## [`39.1.1`](https://github.com/elastic/eui/tree/v39.1.1)

**Bug fixes**

- Fixed `EuiSuperDatePicker` from crashing due to invalid time input ([#5263](https://github.com/elastic/eui/pull/5263))
- Fixed content in `EuiFilterButton` again when `numFilters` is undefined ([#5268](https://github.com/elastic/eui/pull/5268))

## [`39.1.0`](https://github.com/elastic/eui/tree/v39.1.0)

- Added support for `ghost` and `text` `EuiIcon` colors on Elastic logos ([#5245](https://github.com/elastic/eui/pull/5245))
- Added a default `data-test-subj` to `EuiErrorBoundary` ([#5232](https://github.com/elastic/eui/pull/5232))

**Bug fixes**

- Fixed content in `EuiPopover` from being inaccessible during the opening animation ([#5249](https://github.com/elastic/eui/pull/5249))
- Fixed multiple accessibility issues in `EuiBasicTable` and `EuiInMemoryTable` ([#5241](https://github.com/elastic/eui/pull/5241))

## [`39.0.0`](https://github.com/elastic/eui/tree/v39.0.0)

- Added `maxWidth` prop to `EuiTour`, made `subtitle` optional, and fixed heading levels and footer background ([#5225](https://github.com/elastic/eui/pull/5225))
- Updated `tint`, `shade`, `saturate`, `desaturate`, and `makeHighContrastColor` utility functions to maintain color format supplied ([#5230](https://github.com/elastic/eui/pull/5230))
- Converted generated icon files to Typescript, eliminating the last `.js` files in our source files ([#5212](https://github.com/elastic/eui/pull/5212))

**Bug fixes**

- Fixed tick and level alignment in `Eui[Dual]Range` ([#5181](https://github.com/elastic/eui/pull/5181))
- Fixed duplicate IDs on mobile/desktop select all checkboxes in EuiBasicTable ([#5237](https://github.com/elastic/eui/pull/5237))
- Fixed missing i18n token in `EuiBasicTable`'s no items message ([#5242](https://github.com/elastic/eui/pull/5242))

**Breaking changes**

- Removed `boolean` from `EuiTour`'s `minWidth` type ([#5225](https://github.com/elastic/eui/pull/5225))

## [`38.2.0`](https://github.com/elastic/eui/tree/v38.2.0)

- Updated `EuiRangeLevel` `color` property to accept CSS color values ([#5171](https://github.com/elastic/eui/pull/5171))
- Added optional visual line highlighting to `EuiCodeBlock` ([#5207](https://github.com/elastic/eui/pull/5207))
- Added `popoverProps` to `EuiSuperSelect` and deprecated `popoverClassName` & `repositionOnScroll` ([#5214](https://github.com/elastic/eui/pull/5214))
- Added `lineHeight` configuration to `rowHeightsOptions` in `EuiDataGrid` ([#5221](https://github.com/elastic/eui/pull/5221))

**Bug fixes**

- Fixed logo icons with static SVG IDs causing accessibility errors when multiples of the same logo were present ([#5204](https://github.com/elastic/eui/pull/5204))
- Fixed several `EuiDataGrid` console errors that occur on column drag/drop reorder ([#5209](https://github.com/elastic/eui/pull/5209))

**Reverts**

- Reverted `EuiScreenReaderOnly` left positioning change due to Selenium issues ([#5215](https://github.com/elastic/eui/pull/5215))

## [`38.1.0`](https://github.com/elastic/eui/tree/v38.1.0)

- Fixed the `title` prop `EuiButtonGroup` to automatically display the `label` provided ([#5199](https://github.com/elastic/eui/pull/5199))
- Updated `barSeriesStyle.displayValue` of the elastic-charts `Theme` for better default styles ([#4845](https://github.com/elastic/eui/pull/4845))
- Added a configuration parameter to the `EuiMarkdownEditor` plugin functions to exclude custom plugins ([#5147](https://github.com/elastic/eui/pull/5147))
- Added `auto` as value for `defaultHeight` in prop `rowHeightsOptions` in `EuiDataGrid` that allows to content auto-fit to row ([#4958](https://github.com/elastic/eui/pull/4958))
- Updated `titleProps` and `descriptionProps` on `EuiDescriptionList` to extend `CommonProps` ([#5166](https://github.com/elastic/eui/pull/5166))
- Added the ability to return `visibleOptions` from `EuiSelectable` by using `onSearch` ([#5178](https://github.com/elastic/eui/pull/5178))

**Bug fixes**

- Fixed `EuiDataGrid` focus ring to be contained in the cell ([#5194](https://github.com/elastic/eui/pull/5194))
- Fixed `EuiDataGrid` cells when focused getting a higher `z-index` which was causing long content to overlap surrounding cells ([#5194](https://github.com/elastic/eui/pull/5194))
- Replaced the `EuiMarkdownEditor` help syntax modal with a popover when no custom plugins are available ([#5147](https://github.com/elastic/eui/pull/5147))
- Fixed multiple components unnecessarily rerendering generated IDs on every update ([#5195](https://github.com/elastic/eui/pull/5195), [#5196](https://github.com/elastic/eui/pull/5196), [#5197](https://github.com/elastic/eui/pull/5197), [#5200](https://github.com/elastic/eui/pull/#5200), [#5201](https://github.com/elastic/eui/pull/#5201))

**Theme: Amsterdam**

- Fixed `border-radius` and increased `font-weight` for `EuiButtonGroup` ([#4993](https://github.com/elastic/eui/pull/4993))
- Increased contrast of text `color` for `text` colored `EuiButton` and `EuiButtonIcon` ([#5177](https://github.com/elastic/eui/pull/5177))

## [`38.0.1`](https://github.com/elastic/eui/tree/v38.0.1)

- Reverted `EuiScreenReaderOnly` left positioning change due to Selenium issues ([#5215](https://github.com/elastic/eui/pull/5215))

## [`38.0.0`](https://github.com/elastic/eui/tree/v38.0.0)

- Added optional line numbers to `EuiCodeBlock` ([#4993](https://github.com/elastic/eui/pull/4993))
- Removed `emoticon` support and removed rendered `<div>` from `EuiMarkdownFormat` ([#5176](https://github.com/elastic/eui/pull/5176))
- Moved `EuiCheckbox` and `EuiRadio` inputs to always float inline on top of the faux inputs ([#5152](https://github.com/elastic/eui/pull/5152))

**Bug fixes**

- Fixed `EuiDataGrid` stripes not alternating as expected on sort/pagination ([#5070](https://github.com/elastic/eui/pull/5070))

**Breaking changes**

- Upgraded TypeScript version to ~4.1.3 ([#5182](https://github.com/elastic/eui/pull/5182))
- Added `clip` property to `EuiScreenReaderOnly`, to fix positioning issues within scrolling containers ([#5152](https://github.com/elastic/eui/pull/5152))

## [`37.7.0`](https://github.com/elastic/eui/tree/v37.7.0)

- Added `placeholder` prop to `EuiMarkdownEditor` ([#5151](https://github.com/elastic/eui/pull/5151))
- Added `.eui-textNumber` utility class to apply `tnum` font-feature setting ([#5078](https://github.com/elastic/eui/pull/5078))
- Changed `EuiPageHeader`'s tab implementation to use size `xl` when only content ([#5135](https://github.com/elastic/eui/pull/5135))
- Added `pageTitleProps` prop to `EuiPageHeader` to pass through props to the `EuiTitle` ([#5135](https://github.com/elastic/eui/pull/5135))
- Added screen-reader only `<h1>` to `EuiPageHeader` when tabs exist without a `pageTitle` ([#5135](https://github.com/elastic/eui/pull/5135))
- Added `bottomBorder` prop and `xl` `size` to `EuiTabs` ([#5135](https://github.com/elastic/eui/pull/5135))
- Added `prepend` and `append` props to `EuiTab` ([#5135](https://github.com/elastic/eui/pull/5135))
- Refactored styles of `EuiTabs` ([#5135](https://github.com/elastic/eui/pull/5135))
- Removed Sass variables for `EuiTabs` font size (`$euiTabFontSize, $euiTabFontSizeS, $euiTabFontSizeL`) ([#5135](https://github.com/elastic/eui/pull/5135))
- Extended all `EuiTabProps` for each `EuiTabbedContentTab` ([#5135](https://github.com/elastic/eui/pull/5135))
- Changed `EuiPopover`'s `repositionOnScroll` function to prevent popover and input elements from separating on scroll when nested in `EuiFlyout` ([#5155](https://github.com/elastic/eui/pull/5155))
- Added the `repositionOnScroll` prop to `EuiSuperSelect` ([#5155](https://github.com/elastic/eui/pull/5155))
- Added `useGeneratedHtmlId` utility, which memoizes the randomly generated ID on mount and prevents regenerated IDs on component rerender ([#5133](https://github.com/elastic/eui/pull/5133))
- Fixed `z-index` styles that were causing parts of `EuiResizableContainer` to overlap `EuiHeader` ([#5164](https://github.com/elastic/eui/pull/5164))

**Bug fixes**

- Fixed [de]optimization bug in `EuiDataGrid` when cells are removed from the DOM via virtualization ([#5163](https://github.com/elastic/eui/pull/5163))

**Theme: Amsterdam**

- Deprecated `display` prop of `EuiTabs` in favor of unified styles and `bottomBorder` ([#5135](https://github.com/elastic/eui/pull/5135))

## [`37.6.2`](https://github.com/elastic/eui/tree/v37.6.2)

**Reverts**

- Reverted `EuiScreenReaderOnly` clip property ([#5150](https://github.com/elastic/eui/pull/5150))

## [`37.6.1`](https://github.com/elastic/eui/tree/v37.6.1)

**Bug fixes**

- **[REVERTED in 37.6.2]** Fixed `EuiScreenReaderOnly` positioning issues within scrolling containers ([#5130](https://github.com/elastic/eui/pull/5130))
- Fixed `EuiDataGrid` cell actions not unmounting from the DOM after mouse interaction ([#5120](https://github.com/elastic/eui/pull/5120))
- Optimized `EuiDataGrid` cell interactions' performance  ([#5136](https://github.com/elastic/eui/pull/5136))

## [`37.6.0`](https://github.com/elastic/eui/tree/v37.6.0)

- Updated `EuiSuperDatePicker` to pass a `data-test-subj` prop ([#5085](https://github.com/elastic/eui/pull/5085))
- Added `euiTextBreakWord()` mixin to the `euiTitle()` mixin to ensure all titles break long words ([#5107](https://github.com/elastic/eui/pull/5107))
- Added `euiTextBreakWord()` to `EuiFormLabels` ([#5107](https://github.com/elastic/eui/pull/5107))

**Bug fixes**

- Fixed `EuiSuperSelect`'s focus keyboard behavior when no initial value is passed, and focus label behavior ([#5097](https://github.com/elastic/eui/pull/5097))
- Fixed `EuiSelectable` sometimes requiring two clicks to change selection ([#5117](https://github.com/elastic/eui/pull/5117))

## [`37.5.0`](https://github.com/elastic/eui/tree/v37.5.0)

### Feature: CSS-in-JS ([#4511](https://github.com/elastic/eui/pull/4511))

- Added `EuiThemeProvider`, a React context provider for theme values and color mode selection
- Added `useEuiTheme` React hook, and `withEuiTheme` React HOC for consuming the EuiTheme
- Added global `EuiTheme` tokens for `colors`, `size`, `font`, `border`, `animation`, and `breakpoint`
- Added color services for `makeHighContrastColor`, `makeDisabledContrastColor`, `shade`, `tint`, `transparentize`, `saturate`, `desaturate`, `lightness`

## [`37.4.0`](https://github.com/elastic/eui/tree/v37.4.0)

- Updated `EuiToolTip` to remain showing tooltip while child element is in focus ([#5066](https://github.com/elastic/eui/pull/5066))
- Removed `children` from TypeScript definition in `EuiIconTip` ([#5066](https://github.com/elastic/eui/pull/5066))
- Removed `children` as a possible prop on `EuiTreeView` ([#5053](https://github.com/elastic/eui/pull/5053))
- Updated `elastic-charts` theme with better text colors, font stack and `goal` styles ([#5077](https://github.com/elastic/eui/pull/5077))

**Bug fixes**

- Fixed location of default value of `EuiToolTip`'s `display` prop ([#5066](https://github.com/elastic/eui/pull/5066))
- Fixed instance of  `EuiScreenReader` text being exposed in `EuiDataGrid` sorting menu ([#5084](https://github.com/elastic/eui/pull/5084))
- Fixed default value of `EuiPagination`'s `activePage` to target first page ([#5053](https://github.com/elastic/eui/pull/5053))
- Fixed screen reader text from displaying in some `EuiDataGrid` cell popovers ([#5087](https://github.com/elastic/eui/pull/5087))
- Fixed `EuiDatePicker` year dropdown when configured with `minDate` and/or `maxDate` ([#5069](https://github.com/elastic/eui/pull/5069))
- Fixed `EuiDatePicker`'s clear icon overlaying date text ([#5095](https://github.com/elastic/eui/pull/5095))

**Theme: Amsterdam**

- Reduced `EuiNotificationBadge` border-radius to `small` ([#5053](https://github.com/elastic/eui/pull/5053))
- Fixed hover and focus states of `EuiFacet` to match established pattern ([#5053](https://github.com/elastic/eui/pull/5053))

## [`37.3.1`](https://github.com/elastic/eui/tree/v37.3.1)

**Bug fixes**

- Fixed bug in `EuiDataGrid` where a custom `className` was also being passed to the full screen button ([#5050](https://github.com/elastic/eui/pull/5050))
- Fixed rerender state issues in `PaginationButton` inside `EuiPagination` ([#5048](https://github.com/elastic/eui/pull/5048))
- Fixed bug in `euiHeaderAffordForFixed` mixin that was not accounting for situations where `EuiDataGrid` was in full screen mode ([#5054](https://github.com/elastic/eui/pull/5054))
- Fixed `z-index` styles that were causing `EuiModal` and `EuiFlyout` components to appear behind `EuiDataGrid` when in full screen mode ([#5054](https://github.com/elastic/eui/pull/5054))
- Fixed untranslated i18n strings for `EuiFilterButton` - adds 2 new tokens and removes old `euiFilterButton.filterBadge` token ([#4750](https://github.com/elastic/eui/pull/5061))
- Fixed missing i18n token `EuiFilePicker`'s default prompt, and improved i18n string for `euiFilePicker.filesSelected` ([#5063](https://github.com/elastic/eui/pull/5063))
- Fixed `EuiDataGrid` sort button text pluralization ([#5043](https://github.com/elastic/eui/pull/5043))
- Fixed styles of `EuiButtonIcon` when passing `disabled` prop ([#5060](https://github.com/elastic/eui/pull/5060))
- Fixed `EuiDataGrid` not clearing cell styles when column position changes ([#5068](https://github.com/elastic/eui/issues/5068))

**Theme: Amsterdam**

- Updated styles for `EuiDatePicker` ([#5000](https://github.com/elastic/eui/pull/5000))
- Fixed styles for `EuiSuperDatePicker` ([#5060](https://github.com/elastic/eui/pull/5060))
- Fixed styles for `compressed` + `prepend/append` + `readOnly` input backgrounds ([#5073](https://github.com/elastic/eui/pull/5073))

## [`37.3.0`](https://github.com/elastic/eui/tree/v37.3.0)

- Updated `copyClipboard` glyph in `EuiIcon` to be centered ([#5023](https://github.com/elastic/eui/pull/5023))
- Updated `EuiFilePicker` `removeFiles` method to enable programmatic selection clearing  ([#5017](https://github.com/elastic/eui/pull/5017))
- Updated `EuiFlyout` testenv mock to pass-through `onKeyDown` prop ([#5029](https://github.com/elastic/eui/pull/5029))
- Enabled `EuiCodeBlock` copy button  in `EuiMarkdownFormat` ([#5032](https://github.com/elastic/eui/pull/5032))
- Changed `copy` icon to `copyClipboard` in `EuiCodeBlock` ([#5018](https://github.com/elastic/eui/pull/5018))
- Finished type conversion of source components to Typescript ([#5044](https://github.com/elastic/eui/pull/5044))

**Bug fixes**

- Fixed content in `EuiFilterButton` when `numFilters` is not passed ([#5012](https://github.com/elastic/eui/pull/5012))
- Fixed default value of `outsideClickCloses` prop of `EuiFlyout` ([#5027](https://github.com/elastic/eui/pull/5027))
- Fixed `EuiSelectable`'s double click bug ([#5021](https://github.com/elastic/eui/pull/5021))
- Fixed overflowing controls when `EuiCodeBlock` is short in height ([#5018](https://github.com/elastic/eui/pull/5018))
- Fixed `EuiButtonGroup` firing `onChange` twice ([#5033](https://github.com/elastic/eui/pull/5033))

## [`37.2.0`](https://github.com/elastic/eui/tree/v37.2.0)

- Added `isDisabled` prop to `EuiFormLabel` and passed it down from `EuiFormRow` ([#5009](https://github.com/elastic/eui/pull/#5009))

**Bug fixes**

- Fixed usage of `outsideClickCloses` prop of `EuiFlyout` ([#4986](https://github.com/elastic/eui/pull/4986))
- Fixed `EuiFormRow` ignoring `isDisabled` prop on the child element. ([#5022](https://github.com/elastic/eui/pull/5022))

## [`37.1.4`](https://github.com/elastic/eui/tree/v37.1.4)

**Note: this release is a backport containing changes originally made in `37.7.0`**

**Bug fixes**

- Fixed [de]optimization bug in `EuiDataGrid` when cells are removed from the DOM via virtualization ([#5163](https://github.com/elastic/eui/pull/5163))

## [`37.1.3`](https://github.com/elastic/eui/tree/v37.1.3)

**Note: this release is a backport containing changes originally made in `37.4.0` and `37.6.1`**

**Bug fixes**

- Fixed instance of  `EuiScreenReader` text being exposed in `EuiDataGrid` sorting menu ([#5084](https://github.com/elastic/eui/pull/5084))
- Fixed screen reader text from displaying in some `EuiDataGrid` cell popovers ([#5087](https://github.com/elastic/eui/pull/5087))
- Fixed `EuiDataGrid` cell actions not unmounting from the DOM after mouse interaction ([#5120](https://github.com/elastic/eui/pull/5120))
- Optimized `EuiDataGrid` cell interactions' performance  ([#5136](https://github.com/elastic/eui/pull/5136))

## [`37.1.2`](https://github.com/elastic/eui/tree/v37.1.2)

**Note: this release is a backport containing changes originally made in `37.3.0` and `37.3.1`**

**Bug fixes**

- Fixed `EuiSelectable`'s double click bug ([#5021](https://github.com/elastic/eui/pull/5021))
- Fixed bug in `euiHeaderAffordForFixed` mixin that was not accounting for situations where `EuiDataGrid` was in full screen mode ([#5054](https://github.com/elastic/eui/pull/5054))
- Fixed `z-index` styles that were causing `EuiModal` and `EuiFlyout` components to appear behind `EuiDataGrid` when in full screen mode ([#5054](https://github.com/elastic/eui/pull/5054))

## [`37.1.1`](https://github.com/elastic/eui/tree/v37.1.1)

**Note: this release is a backport containing changes originally made in `37.2.0`**

**Bug fixes**

- Fixed `EuiFormRow` ignoring `isDisabled` prop on the child element. ([#5022](https://github.com/elastic/eui/pull/5022))

## [`37.1.0`](https://github.com/elastic/eui/tree/v37.1.0)

- Added `isDisabled` prop to `EuiFormRow` that disables the child field element ([#4908](https://github.com/elastic/eui/pull/4908

## [`37.0.0`](https://github.com/elastic/eui/tree/v37.0.0)

- Added `fleetApp` and `agentApp` icons ([#4989](https://github.com/elastic/eui/pull/4989))
- Added i18n tokens for `EuiSuperDatePicker` button `title` ([#4998](https://github.com/elastic/eui/pull/4998))

**Bug fixes**

- Fixed incorrect date formatting on `EuiSuperDatePicker` button `title` ([#4998](https://github.com/elastic/eui/pull/4998))

**Breaking changes**

- Removed `EuiKeyboardAccessible` ([#4991](https://github.com/elastic/eui/pull/4991))

## [`36.1.0`](https://github.com/elastic/eui/tree/v36.1.0)

- Fixed color of `html` scrollbar in dark mode ([#4969](https://github.com/elastic/eui/pull/4969))
- Updated `EuiMarkdownFormat` to use `EuiHorizontalRule` and better render tables, code blocks and blockquotes ([#4663](https://github.com/elastic/eui/pull/4663))
- Updated the `EuiMarkdownFormat` to use  `EuiText` as a wrapper to handle all the CSS styling ([#4663](https://github.com/elastic/eui/pull/4663))
- Updated `EuiText`s `color` prop to accept `inherit` and custom colors. Updated the `size` prop to accept `relative` ([#4663](https://github.com/elastic/eui/pull/4663))
- Updated `EuiText`s `blockquote` font-size/line-height to match the base font-size/line-height which is the same as paragraphs ([#4663](https://github.com/elastic/eui/pull/4663))
- Added `markdownFormatProps` prop to `EuiMarkdownEditor` to extend the props passed to the rendered `EuiMarkdownFormat` ([#4663](https://github.com/elastic/eui/pull/4663))
- Added optional virtualized line rendering to `EuiCodeBlock` ([#4952](https://github.com/elastic/eui/pull/4952))
- Added `current` as a `status` of `EuiHorizontalStep` ([#4911](https://github.com/elastic/eui/pull/4911))
- Improved accessibility of `EuiBreadcrumbs` ([#4763](https://github.com/elastic/eui/pull/4763))
- Exported `onChange` type for `EuiSearchBar` ([#4968](https://github.com/elastic/eui/pull/4968))
- Added `warnOnce` service ([#4984](https://github.com/elastic/eui/pull/4984))
- Added a console warning for the deprecation of `EuiCodeEditor` ([#4984](https://github.com/elastic/eui/pull/4984))

**Bug fixes**

- Fixed filter count of 0 in `EuiSearchBar` ([#4977](https://github.com/elastic/eui/pull/4977))
- Fixed edge case where `EuiDataGrid` cells could create an infinite loop of focus changes ([#4983](https://github.com/elastic/eui/pull/4983))

**Theme: Amsterdam**

- Updated styles for `EuiLink` ([#4979](https://github.com/elastic/eui/pull/4979))

## [`36.0.0`](https://github.com/elastic/eui/tree/v36.0.0)

- Refactored `EuiFlyout` types ([#4940](https://github.com/elastic/eui/pull/4940))
- Updated `pause` icon ([#4947](https://github.com/elastic/eui/pull/4947))
- Changed multi-line `EuiDataGrid` cells to `break-word` instead of `break-all` ([#4955](https://github.com/elastic/eui/pull/4955))
- Refactored `MarkdownEditor` plugins into separate files ([#4970](https://github.com/elastic/eui/pull/4970))
- Added `checkable` options to `EuiKeyPadMenu` and `EuiKeyPadMenuItem` ([#4950](https://github.com/elastic/eui/pull/4950))

**Bug fixes**

- Fixed render-blocking error when `EuiCodeBlock` is configured with an unsupported language ([#4943](https://github.com/elastic/eui/pull/4943))
- Fixed initial alignment of `EuiDataGrid` cells and the expand button on multi-line cells ([#4955](https://github.com/elastic/eui/pull/4955))
- Fixed pass-through of `iconSize` prop on `EuiButtonEmpty` ([#4965](https://github.com/elastic/eui/pull/4965))
- Fixed (reduced) size of spinner on small `isLoading` buttons ([#4965](https://github.com/elastic/eui/pull/4965))
- Fixed click event subscription bug in `EuiOverlayMask` ([#4967](https://github.com/elastic/eui/pull/4967))
- Fixed background-color in `EuiCard.selectable`'s button ([#4954](https://github.com/elastic/eui/pull/4954))

**Theme: Amsterdam**

- Fixed border-radius in `EuiCard.selectable`'s button ([#4954](https://github.com/elastic/eui/pull/4954))
- Updated styles for `EuiKeyPadMenuItem` ([#4950](https://github.com/elastic/eui/pull/4950))

**Breaking changes**

- Changed `EuiButtonEmpty` `size` of `l` to `m` to match other buttons ([#4965](https://github.com/elastic/eui/pull/4965))

## [`35.1.0`](https://github.com/elastic/eui/tree/v35.1.0)

- Improved keyboard and screen reader experience for `EuiColorPicker` ([#4886](https://github.com/elastic/eui/pull/4886))
- Changed `EuiImage` to use `ImgHTMLAttributes` type ([#4865](https://github.com/elastic/eui/pull/4865))

**Bug fixes**

- Fixed focus bug in `EuiColorPicker` which allowed user to break out of focus lock ([#4886](https://github.com/elastic/eui/pull/4886))

## [`35.0.0`](https://github.com/elastic/eui/tree/v35.0.0)

**Breaking changes**

- Changed EUI license from Apache v2 to dual-licensed Elastic v2 and Server Side Public License, v 1 ([#4930](https://github.com/elastic/eui/pull/4930))

## [`34.6.0`](https://github.com/elastic/eui/tree/v34.6.0)

- Updated `EuiContextMenuPanelDescriptor`'s `title` prop type from `string` to `ReactNode` ([#4933](https://github.com/elastic/eui/pull/4933))
- Added `EuiTokensObject` type definition to allow enforcing i18n token coverage in consuming applications ([#4927](https://github.com/elastic/eui/issues/4927))
- Added `rowHeightsOptions` to `EuiDataGrid` to allow configuring row heights ([#4853](https://github.com/elastic/eui/pull/4853))


## [`34.5.3`](https://github.com/elastic/eui/tree/v34.5.3)

**Note: this release is a backport containing changes originally made in `37.3.0`**

**Bug fixes**

- Fixed `EuiSelectable`'s double click bug ([#5021](https://github.com/elastic/eui/pull/5021))

## [`34.5.2`](https://github.com/elastic/eui/tree/v34.5.2)

**Bug fixes**

- Fixed incorrect active filter count badge when `EuiSearchBar` is initialized with a query value ([#4928](https://github.com/elastic/eui/issues/4928))
- Fixed a render-blocking error in `EuiCodeBlock` when certain HTML tags are childless ([#4929](https://github.com/elastic/eui/issues/4929))

## [`34.5.1`](https://github.com/elastic/eui/tree/v34.5.1)

**Bug fixes**

- Fixed bug in `EuiColorStops` where the outline was flashing when clicking or adding stops in Safari ([#4900](https://github.com/elastic/eui/issues/4900))
- Fixed `showIcons` prop in `EuiSelectableListItem` ([#4920](https://github.com/elastic/eui/pull/4920))
- Changed `mobileBreakpoints` prop to optional `EuiSideNav` ([#4921](https://github.com/elastic/eui/pull/4921))

## [`34.5.0`](https://github.com/elastic/eui/tree/v34.5.0)

- Added `success` as `color` option to `EuiBadge`, `EuiTextColor`, `EuiText`, `EuiStat`, and `EuiExpression` ([#4888](https://github.com/elastic/eui/pull/4888))
- Changed default `color` props from `secondary` to `success` where necessary ([#4888](https://github.com/elastic/eui/pull/4888))
- Added display of number of selected options in `EuiSearchBar` filters when `numActiveFilters` exists ([#4748](https://github.com/elastic/eui/pull/4748))
- Reverted `z-index: 1` on `EuiPageBody` ([#4892](https://github.com/elastic/eui/pull/4892))
- Added `updateButtonProps` to `EuiSuperDatePicker` to provide more control over the update/refresh button ([#4895](https://github.com/elastic/eui/pull/4895))
- Updated `EuiNotificationEvent` to render an icon instead of a button if `onRead` is undefined ([#4881](https://github.com/elastic/eui/pull/4881))
- Added `DraggableProvidedDragHandleProps` interface from 'react-beautiful-dnd' ([#4903](https://github.com/elastic/eui/pull/4903))
- Added `success` and `accent` `color` options to `EuiButton` ([#4874](https://github.com/elastic/eui/pull/4874))
- Added `success` `color` option to `EuiLink` ([#4874](https://github.com/elastic/eui/pull/4874))

**Bug fixes**

- Fixed `EuiRange` container expansion due to negative margin value ([#4815](https://github.com/elastic/eui/pull/4815))
- Fixed `EuiRange` ticks position to better align with thumbs ([#4815](https://github.com/elastic/eui/pull/4815))
- Fixed `EuiComboBox` disabled pills and text contrast ([#4901](https://github.com/elastic/eui/issues/4901))
- Fixed `EuiDataGrid` footer and header rows jumps in Firefox ([#4869](https://github.com/elastic/eui/issues/4869))
- Fixed shaded colors of `EuiButtonIcon` ([#4874](https://github.com/elastic/eui/pull/4874))
- Fixed `pageHeader` display in `EuiPageTemplate` when template is `empty` or `default` ([#4905](https://github.com/elastic/eui/pull/4905))
- Fixed `EuiPageHeader` bottom padding when `borderBottom = true` ([#4905](https://github.com/elastic/eui/pull/4905))
- Fixed incomplete `height` and `width` information in `EuiResizeObserver` ([#4909](https://github.com/elastic/eui/pull/4909))

**Theme: Amsterdam**

- Updated styles for `EuiRange` ([#4815](https://github.com/elastic/eui/pull/4815)
- Fixed more unique focus states using `outline` ([#4876](https://github.com/elastic/eui/pull/4876))
- Fixed `border-radius` value of `EuiPanel` ([#4876](https://github.com/elastic/eui/pull/4876))
- Fixed `disabled` background color of `EuiCard` for better visibility on subdued backgrounds ([#4876](https://github.com/elastic/eui/pull/4876))

## [`34.4.0`](https://github.com/elastic/eui/tree/v34.4.0)

- Added draggable highlight area to `EuiDualRange` ([#4776](https://github.com/elastic/eui/pull/4776))

**Bug fixes**

- Fixed auto scrolling on update in `EuiComboBox` ([#4879](https://github.com/elastic/eui/pull/4879))

## [`34.3.0`](https://github.com/elastic/eui/tree/v34.3.0)

- Added `testenv` mock for `EuiFlyout` ([#4858](https://github.com/elastic/eui/pull/4858))
- Added `mobile` glyph to `EuiIcon` ([#4827](https://github.com/elastic/eui/pull/4827))
- Reduced display of arrow icon in `EuiSideNav` to only if the item is **not** linked but has children ([#4827](https://github.com/elastic/eui/pull/4827))
- Increased size and prominence of mobile toggle in `EuiSideNav` ([#4827](https://github.com/elastic/eui/pull/4827))
- Added `heading`, `headingProps`, and `mobileBreakpoints` props for better accessibility to `EuiSideNav` ([#4827](https://github.com/elastic/eui/pull/4827))

**Bug fixes**

- Fixed mobile menus styles on `EuiDataGrid` ([#4844](https://github.com/elastic/eui/pull/4844))

**Theme: Amsterdam**

- Decreased spacing and root element size of `EuiSideNav` ([#4827](https://github.com/elastic/eui/pull/4827))

## [`34.2.0`](https://github.com/elastic/eui/tree/v34.2.0)

- Removed `text-transform: capitalize` from the `EuiTourSteps` title to better fit with Elastic title guidelines ([#4839](https://github.com/elastic/eui/pull/4839))
- Added `color` and `size` props and added support for click event to `EuiBetaBadge` ([#4798](https://github.com/elastic/eui/pull/4798))
- Added `documentation` and `layers` glyphs to `EuiIcon` ([#4833](https://github.com/elastic/eui/pull/4833))
- Updated `EuiTourStep`'s `title` and `subtitle` prop type from `string` to `ReactNode` ([#4841](https://github.com/elastic/eui/pull/4841))
- Added `euiCantAnimate` Sass mixin ([#4835](https://github.com/elastic/eui/pull/4835))
- Added new `EuiLoadingLogo` component ([#4835](https://github.com/elastic/eui/pull/4835))
- Added `icon` props to `EuiEmptyPrompt` for custom icons ([#4835](https://github.com/elastic/eui/pull/4835))
- Deprecated `EuiLoadingKibana` ([#4835](https://github.com/elastic/eui/pull/4135))
- Paused animations when `prefers-reduced-motion` is on for loader components ([#4835](https://github.com/elastic/eui/pull/4135))

**Bug fixes**

- Fixed `onBlur` and `data-test-subj` prop propagation in `EuiColorPicker` ([#4822](https://github.com/elastic/eui/pull/4822))

## [`34.1.0`](https://github.com/elastic/eui/tree/v34.1.0)

- Updated `max` and  `min` label positioning for `EuiRange` and `EuiDualRange` ([#4781](https://github.com/elastic/eui/pull/4781))
- Added `timeslider`, `playFilled`, `frameNext` and `framePrevious` glyphs to `EuiIcon` ([#4810](https://github.com/elastic/eui/pull/4810))
- Added default generic value for `EuiSideNavProps` ([#4802](https://github.com/elastic/eui/pull/4802))
- Added `fullHeight` and `minHeight` props to `EuiPageTemplate` ([#4793](https://github.com/elastic/eui/pull/4793))
- Added `.eui-fullHeight` and `euiFullHeight()` utilities ([#4793](https://github.com/elastic/eui/pull/4793))
- Added `paddingSize` prop to `EuiPageSideBar` ([#4793](https://github.com/elastic/eui/pull/4793))

**Bug fixes**

- Fixed `EuiText` color of `EuiCallout` to `default` ([#4816](https://github.com/elastic/eui/pull/4816))
- Fixed inconsistent width of `EuiRange` and `EuiDualRange` with custom tick values ([#4781](https://github.com/elastic/eui/pull/4781))
- Fixes browser freezing when `EuiDataGrid` is used together with `EuiFlyout` and the user clicks a cell ([4813](https://github.com/elastic/eui/pull/4813))
- Added `flex-shrink: 0` to `EuiTabs`, `EuiSpacer`, and `EuiImage` to fix possible shrunken heights ([#4793](https://github.com/elastic/eui/pull/4793))
- Fixed duplicate `main` aria roles in `EuiPageTemplate` and most common `EuiPage` patterns ([#4793](https://github.com/elastic/eui/pull/4793))
- Fixed text color of `EuiBottomBar` ([#4793](https://github.com/elastic/eui/pull/4793))

## [`34.0.0`](https://github.com/elastic/eui/tree/v34.0.0)

- Added `textTransform` property to `schemaDetectors` prop of `EuiDataGrid`([#4752](https://github.com/elastic/eui/pull/4752))
- Added `color`, `continuityAbove`, `continuityAboveBelow`, `continuityBelow`, `continuityWithin`, `eraser`, `fullScreenExit`, `function`, `percent`, `wordWrap`, and `wordWrapDisabled` glyphs to `EuiIcon` ([#4779](https://github.com/elastic/eui/pull/4779))
- Added `as`, `role`, `closeButtonProps`, `closeButtonPosition`, `outsideClickCloses`, `side`, `type`, and `pushMinBreakpoint` props to `EuiFlyout` ([#4713](https://github.com/elastic/eui/pull/4713))
- Extended `EuiFlyout` `size` prop to accept any CSS `width` value ([#4713](https://github.com/elastic/eui/pull/4713))
- Extended `EuiFlyout` and most of its props in `EuiCollapsibleNav` ([#4713](https://github.com/elastic/eui/pull/4713))
- Changed `helpText` prop in `EuiFormRow` to accept an array of messages([#4782](https://github.com/elastic/eui/pull/4782))

**Breaking changes**

- Changed the default of `EuiFlyout` `ownFocus` to `true` ([#4713](https://github.com/elastic/eui/pull/4713))
- Wrapped `EuiFlyout` within the `EuiOverlayMask` when `ownFocus=true` ([#4713](https://github.com/elastic/eui/pull/4713))
- Changed `EuiCollapsibleNav` width sizing from a Sass variable to a `size` prop ([#4713](https://github.com/elastic/eui/pull/4713))
- Changed `EuiOverlayMask` z-indexing when positioned `below` header to using `top` offset ([#4713](https://github.com/elastic/eui/pull/4713))

**Bug fixes**

- Fixed `EuiTourStepIndicator` to use `EuiI18n` following the standard way ([#4785](https://github.com/elastic/eui/pull/4785))
- Fixed `euiTourStep.closeTour` default token value in `EuiTourStep` to be more specific ([#4790](https://github.com/elastic/eui/pull/4790))

## [`33.0.0`](https://github.com/elastic/eui/tree/v33.0.0)

- Added `autoFocus` prop and functionality to `EuiComboBox` ([#4772](https://github.com/elastic/eui/pull/4772))
- Added `inherit` color option to `EuiIcon` to force two-tone (app) icons to inherit their parent's color ([#4760](https://github.com/elastic/eui/pull/4760))
- Updated `EuiBetaBadge, EuiBadge, EuiButtonIcon, EuiButtonContent, EuiCallOut, EuiContextMenuItem, EuiListGroupItem` icon usage to inherit their parent's color ([#4760](https://github.com/elastic/eui/pull/4760))
- Added `iconProps` prop to `EuiListGroupItem` ([#4760](https://github.com/elastic/eui/pull/4760))
- Added `i18ntokens.json` to published package ([#4771](https://github.com/elastic/eui/pull/4771))
- Replaced `highlight.js` with `prism.js`/`refractor` for code syntax highlighting in `EuiCodeBlock` ([#4638](https://github.com/elastic/eui/pull/4638))

**Bug fixes**

- Fixed `initialFocus` prop functionality in `EuiPopover` ([#4768](https://github.com/elastic/eui/pull/4768))
- Fixed `description` prop in `EuiTable`([#4754](https://github.com/elastic/eui/pull/4754))

**Breaking changes**

- Changed some language syntax references in `EuiCodeBlock`, such as `jsx` ([#4638](https://github.com/elastic/eui/pull/4638))
- Removed ability to parse non-string content in `EuiCodeBlock` ([#4638](https://github.com/elastic/eui/pull/4638))

## [`32.3.0`](https://github.com/elastic/eui/tree/v32.3.0)

- Reduced icon size in `EuiButtonEmpty` of `size` xs. ([#4759](https://github.com/elastic/eui/pull/4759))

**Bug fixes**

- Fixed missing i18n tokens for `EuiFilePicker` ([#4750](https://github.com/elastic/eui/pull/4750))
- Fixed `EuiComboBox` to use correct placeholder text color ([#4744](https://github.com/elastic/eui/pull/4744))

## [`32.2.0`](https://github.com/elastic/eui/tree/v32.2.0)

- Removed `MutationObserver` fallback from `EuiResizeObserver` ([#4709](https://github.com/elastic/eui/pull/4709))

**Bug fixes**

- Fixed `EuiInMemoryTable` `pagination` prop to update visible items when changed ([#4714](https://github.com/elastic/eui/pull/4714))
- Fixed a bug in `EuiFilePicker` where the HTML input was being shown when `disabled` ([#4738](https://github.com/elastic/eui/pull/4738))
- Fixed inverted asc and desc labels for `EuiDataGrid` `datetime` schema ([#4733](https://github.com/elastic/eui/pull/4733))

## [`32.1.1`](https://github.com/elastic/eui/tree/v32.1.1)

**Note: this release is a backport containing changes originally made in `33.0.0`**

**Bug fixes**

- Fixed `initialFocus` prop functionality in `EuiPopover` ([#4768](https://github.com/elastic/eui/pull/4768))

## [`32.1.0`](https://github.com/elastic/eui/tree/v32.1.0)

- Added `readOnly` as a `sorting` option of `EuiBasicTable` and its columns ([#4626](https://github.com/elastic/eui/pull/4626))

**Bug fixes**

- Fixed a bug where on hovering an expandable row cell in `EuiDataGrid` a vertical line would show ([#4689](https://github.com/elastic/eui/pull/4689))
- Fixed a bug in `EuiDataGrid` where key presses in portalled content were being handled by the grid ([#4706](https://github.com/elastic/eui/pull/4706))
- Fixed `EuiDataGrid`'s header content arrangement prevented closing a header cell's popover ([#4706](https://github.com/elastic/eui/pull/4706))
- Fixed a performance issue in `EuiDataGrid` when its `rowCount` changes  ([#4706](https://github.com/elastic/eui/pull/4706))

## [`32.0.4`](https://github.com/elastic/eui/tree/v32.0.4)

**Bug fixes**

- Removed the restriction on `selectable` `EuiCard` with `layout="horizontal"` ([#4692](https://github.com/elastic/eui/pull/4692))

## [`32.0.3`](https://github.com/elastic/eui/tree/v32.0.3)

**Bug fixes**

- Exported `EuiAvatarProps` ([#4690](https://github.com/elastic/eui/pull/4690))
- Fixed type overrides in `EuiCard` ([#4690](https://github.com/elastic/eui/pull/4690))

## [`32.0.2`](https://github.com/elastic/eui/tree/v32.0.2)

**Bug fixes**

- Fixed `htmlIdGenerator` import path in `button_group_button.tsx` ([#4682](https://github.com/elastic/eui/pull/4682))
- Fixed `EuiColorStops` popover failing to close ([#4687](https://github.com/elastic/eui/pull/4687))

## [`32.0.1`](https://github.com/elastic/eui/tree/v32.0.1)

**Bug fixes**

- Fixed block style of `EuiPanel` when rendered as a `<button>` ([#4681](https://github.com/elastic/eui/pull/4681))

## [`32.0.0`](https://github.com/elastic/eui/tree/v32.0.0)

- Added `stepNumber` prop and `stepped` as `stopType` option to `EuiColorStops` ([#4613](https://github.com/elastic/eui/pull/4613))
- Expanded `display` prop of `EuiCard` to inherit `color` values from `EuiPanel` ([#4649](https://github.com/elastic/eui/pull/4649))
- Added `element` prop to `EuiPanel` for forcing to `div` or `button` ([#4649](https://github.com/elastic/eui/pull/4649))
- Increased padding on `EuiCheckableCard` with refactor to use `EuiSplitPanel` ([#4649](https://github.com/elastic/eui/pull/4649))
- Added `valueInputProps` prop to `EuiColorStops` ([#4669](https://github.com/elastic/eui/pull/4669))
- Added `position`, `usePortal`, `top`, `right`, `bottom`, and `left` props to `EuiBottomBar` ([#4662](https://github.com/elastic/eui/pull/4662))
- Added `bottomBar` and `bottomBarProps` to `EuiPageTemplate` when `template = 'default'` ([#4662](https://github.com/elastic/eui/pull/4662))
- Added `role="main"` to `EuiPageContent` by default ([#4662](https://github.com/elastic/eui/pull/4662))
- Added `bottomBorder` prop to `EuiPageHeader` ([#4662](https://github.com/elastic/eui/pull/4662))

**Bug fixes**

- Fixed `id` attribute to be unique across `EuiButtonGroupButton` elements ([#4657](https://github.com/elastic/eui/pull/4657))
- Fixed responsive sizing of `EuiModal` ([#4670](https://github.com/elastic/eui/pull/4670))
- Fixed `disabled` interactions of `EuiHeaderSectionItemButton` ([#4670](https://github.com/elastic/eui/pull/4670))
- Hid `of` text on small screens for compressed `EuiPagination`([#4661](https://github.com/elastic/eui/pull/4661))

**Breaking changes**

- Removed `betaBadgeLabel`, `betaBadgeTooltipContent`, and `betaBadgeTitle` props from `EuiPanel` ([#4649](https://github.com/elastic/eui/pull/4649))
- Changed `EuiBottomBar` positioning styles from being applied at the CSS layer to the `style` property  ([#4662](https://github.com/elastic/eui/pull/4662))

## [`31.12.0`](https://github.com/elastic/eui/tree/v31.12.0)

- Added `indexRuntime` glyph in `EuiIcon` ([#4650](https://github.com/elastic/eui/pull/4650))
- Added `iconType`, `iconColor`, and `iconSize` props to `EuiAvatar` ([#4620](https://github.com/elastic/eui/pull/4620))
- Added `'plain'` and `null` as `color` options of `EuiAvatar` ([#4620](https://github.com/elastic/eui/pull/4620))

## [`31.11.0`](https://github.com/elastic/eui/tree/v31.11.0)

- Added `EuiNotificationEvent` component ([#4513](https://github.com/elastic/eui/pull/4513))
- Added `euiAnimation()` method on the `EuiHeaderSectionItemButton` ref ([#4513](https://github.com/elastic/eui/pull/4513))
- Made `description` prop of `EuiCard` optional ([#4546](https://github.com/elastic/eui/pull/4582))

## [`31.10.0`](https://github.com/elastic/eui/tree/v31.10.0)

- Added `panelProps` to `EuiPopover` ([#4573](https://github.com/elastic/eui/pull/4573))
- Updated the default of the `EuiPopover`s `ownFocus` prop from `false` to `true` ([#4551](https://github.com/elastic/eui/pull/4551))
- Added `src` prop to `EuiImage` as an alternative to `url` ([#4611](https://github.com/elastic/eui/pull/4611))
- Added `EuiSplitPanel` component ([#4539](https://github.com/elastic/eui/pull/4539))

**Bug fixes**

- Fixed hover effect of nested clickable rows in `EuiBasicTable` ([#4566](https://github.com/elastic/eui/pull/4566))
- Fixed visual bug in drag&drop sections when nested in an popover ([#4590](https://github.com/elastic/eui/pull/4590))
- Fixed an errant export of `EuiSideNavProps` type from JS code ([#4604](https://github.com/elastic/eui/pull/4604))
- Fixed misaligned `EuiComboBox` options list ([#4607](https://github.com/elastic/eui/pull/4607))
- Fixed missing `forwardRef` on `EuiHeaderSectionItemButton` ([#4631](https://github.com/elastic/eui/pull/4631))

## [`31.9.1`](https://github.com/elastic/eui/tree/v31.9.1)

**Bug fixes**

- Fixed an errant export of two non-existant values ([#4597](https://github.com/elastic/eui/pull/4597))

## [`31.9.0`](https://github.com/elastic/eui/tree/v31.9.0)

- Added `EuiComboBoxOptionOption` prop to `EuiComboBox` props table ([#4563](https://github.com/elastic/eui/pull/4563))
- Allowed dynamically changing the `direction` prop on `EuiResizableContainer` ([#4557](https://github.com/elastic/eui/pull/4557))
- Exported `useIsWithinBreakpoints` hook ([#4557](https://github.com/elastic/eui/pull/4557))
- Added focus to `EuiForm` error `EuiCallout` ([#4497](https://github.com/elastic/eui/pull/4497))
- Added a `display` and `size` props to `EuiButtonIcon` ([#4466](https://github.com/elastic/eui/pull/4466))

**Bug fixes**

- Fixed the return type of `getDefaultEuiMarkdownUiPlugins` ([#4567](https://github.com/elastic/eui/pull/4567))
- Fixed inverse handling of boolean sorting in `EuiDataGrid` ([#4561](https://github.com/elastic/eui/pull/4561))

### Feature: EuiPageTemplate ([#4517](https://github.com/elastic/eui/pull/4517))

- Added new `EuiPageTemplate` component as a shortcut for creating the different types of page layout patterns
- Added props `grow` and `direction` to `EuiPage`
- Added props `panelled`, `panelProps`, and `paddingSize` to `EuiPageBody`
- Added props `restrictWidth` and `paddingSize` to `EuiPageBody`
- Added prop `paddingSize` to `EuiPageHeader`
- Updated `tabs` prop of `EuiPageHeaderContent` to render `large` size
- Added prop `sticky` to `EuiPageSideBar`
- Added Sass variable `$euiPageSidebarMinWidth` for changing default `min-width` of `EuiPageSideBar`
- Added `href` and other anchor props to `EuiHeaderSectionItemButton`

**Bug fixes**

- Fixed horizontal overflow of `EuiPageContent`
- Fixed horizontal overflow of `EuiBreadcrumbs`

## [`31.8.0`](https://github.com/elastic/eui/tree/v31.8.0)

- Reverted part of [#4509](https://github.com/elastic/eui/pull/4509) and returned `EuiDataGrid`'s background content area to an empty shade ([#4542](https://github.com/elastic/eui/pull/4542))
- Added exports for all EUI component props matching `EuiComponentProps` name pattern ([#4517](https://github.com/elastic/eui/pull/4517))
- Added `truncate`, `disabled`, and `emphasize` props to `EuiSideNavItem` ([#4488](https://github.com/elastic/eui/pull/4488))
- Added `truncate` prop to `EuiSideNav` ([#4488](https://github.com/elastic/eui/pull/4488))
- Added support for all `color`s of `EuiPanel` ([#4504](https://github.com/elastic/eui/pull/4504))
- Added `hasBorder` prop to `EuiPanel` ([#4504](https://github.com/elastic/eui/pull/4504))
- Added `labelProps` prop to `EuiRadio`, `EuiSwitch` and `EuiCheckbox` ([#4516](https://github.com/elastic/eui/pull/4516))
- Added `isDisabled` prop to `EuiAvatar` ([#4549](https://github.com/elastic/eui/pull/4549))
- Added `scrollToItem` method on `EuiSelectable` ([#4556](https://github.com/elastic/eui/pull/4562))

**Bug fixes**

- Removed home and end key configured behavior from `EuiSelectable` ([#4560](https://github.com/elastic/eui/pull/4560))
- Fixed nested indicator of last `EuiSideNav` item ([#4488](https://github.com/elastic/eui/pull/4488))
- Fixed override possibility of text `color` in `EuiSideNavItem` ([#4488](https://github.com/elastic/eui/pull/4488))
- Fixed blurry animation of popovers in Chrome ([#4527](https://github.com/elastic/eui/pull/4527))
- Fixed styles of `disabled` times in `EuiDatePicker` ([#4524](https://github.com/elastic/eui/pull/4524))
- Fixed `disabled` text color form fields in Safari ([#4538](https://github.com/elastic/eui/pull/4538))
- Removed static `id` from `EuiQuickSelectPopover` ([#4543](https://github.com/elastic/eui/pull/4543))
- Fixed support sever side rendering for `EuiDataGrid` ([#4540](https://github.com/elastic/eui/pull/4540))

**Theme: Amsterdam**

- Removed letter-spacing from `euiFont` Sass mixin ([#4488](https://github.com/elastic/eui/pull/4488))

## [`31.7.0`](https://github.com/elastic/eui/tree/v31.7.0)

- Added `whiteSpace` prop to `EuiCodeBlock` ([#4475](https://github.com/elastic/eui/pull/4475))
- Added a light background to `EuiDataGrid` and removed unnecessary height on its container ([#4509](https://github.com/elastic/eui/pull/4509))

**Bug fixes**

- Fixed bug in `EuiDataGrid` where the grid lost height when showing less rows on the last page ([#4509](https://github.com/elastic/eui/pull/4509))
- Updated `euiPaletteForStatus` color sequence to use higher contrast postive and negative colors ([#4508](https://github.com/elastic/eui/pull/4508))

## [`31.6.0`](https://github.com/elastic/eui/tree/v31.6.0)

- Migrated dependency `axe-puppeteer v1.1.1` to `@axe-core/puppeteer v4.1.1` ([#4482](https://github.com/elastic/eui/pull/4482))
- Added `EuiOverlayMask` directly to `EuiModal` ([#4480](https://github.com/elastic/eui/pull/4480))
- Added `paddingSize` prop to `EuiFlyout` ([#4448](https://github.com/elastic/eui/pull/4448))
- Added `size='l'` prop to `EuiTabs` ([#4501](https://github.com/elastic/eui/pull/4501))
- Added content-specific props (`pageTitle`, `description`, `tabs`, `rightSideItems`) to `EuiPageHeader` by creating a new `EuiPageHeaderContent` component ([#4451](https://github.com/elastic/eui/pull/4451))
- Added `isActive` parameter to the `useIsWithinBreakpoints` hook ([#4451](https://github.com/elastic/eui/pull/4451))
- Added `buttonProps` prop to `EuiAccordion` ([#4510](https://github.com/elastic/eui/pull/4510))

**Bug fixes**

- Fixed `onClose` invoking with unexpected parameter in `EuiFlyout` ([#4505](https://github.com/elastic/eui/pull/4505))
- Fixed invalid color entry passed to `EuiBadge` color prop ([#4481](https://github.com/elastic/eui/pull/4481))
- Fixed `EuiCodeBlock` focus-state if content overflows [#4463](https://github.com/elastic/eui/pull/4463)
- Fixed issues in `EuiDataGrid` around unnecessary scroll bars and container heights not updating ([#4468](https://github.com/elastic/eui/pull/4468))

**Theme: Amsterdam**

- Increased `EuiPage`'s default `restrictWidth` size to `1200px` (extra large breakpoint) ([#4451](https://github.com/elastic/eui/pull/4451))
- Reduced size of `euiBottomShadowSmall` by one layer ([#4451](https://github.com/elastic/eui/pull/4451))

## [`31.5.0`](https://github.com/elastic/eui/tree/v31.5.0)

- Added `isLoading` prop and added `EuiOverlayMask` directly to `EuiConfirmModal` ([#4421](https://github.com/elastic/eui/pull/4421))
- Added `wrapWithTableRow` to remove `<tr>` in `EuiTableHeader`([#4465](https://github.com/elastic/eui/pull/4465))

**Bug fixes**

- Fixed `id` usage throughout `EuiTreeView` to respect custom ids and stop conflicts in generated ids ([#4435](https://github.com/elastic/eui/pull/4435))
- Fixed `EuiTabs` `role` if no tabs are passed in ([#4435](https://github.com/elastic/eui/pull/4435))
- Fixed issue in `EuiDataGrid` where the horizontal scrollbar was hidden behind pagination ([#4477](https://github.com/elastic/eui/pull/4477))
- Fixed `EuiPopover` with initial `isOpen` working with `EuiOutsideClickDetector` ([#4461](https://github.com/elastic/eui/pull/4461))
- Fixed `EuiDataGridCellPopover` needing 2 state updates to close ([#4461](https://github.com/elastic/eui/pull/4461))
- Fixed `EuiBadge` with `iconOnClick` from catching form submit events ([#4479](https://github.com/elastic/eui/pull/4479))

## [`31.4.0`](https://github.com/elastic/eui/tree/v31.4.0)

- Added `getDefaultEuiMarkdownProcessingPlugins` method for better control over `EuiMarkdownEditor`'s toolbar UI ([#4383](https://github.com/elastic/eui/pull/4383))
- Changed `EuiOutsideClickDetector` events to be standard event types ([#4434](https://github.com/elastic/eui/pull/4434))
- Added `EuiFieldTextProps` in type definitions for `EuiSuggestInput` ([#4452](https://github.com/elastic/eui/pull/4452))
- Added virtualized cell rendering to `EuiDataGrid` ([#4170](https://github.com/elastic/eui/pull/4170))

**Bug fixes**

- Fixed heights of `append` and `prepend` in `EuiComboBox` ([#4410](https://github.com/elastic/eui/pull/4410))
- Fixed `EuiResizableContainer` initialization timing based on DOM readiness ([#4447](https://github.com/elastic/eui/pull/4447))

## [`31.3.0`](https://github.com/elastic/eui/tree/v31.3.0)

- Added a `size` prop to `EuiContextMenu` and added a smaller size ([#4409](https://github.com/elastic/eui/pull/4409))
- Added a `textSize` prop to `EuiHealth` ([#4420](https://github.com/elastic/eui/pull/4420))
- Removed selected item of `EuiSelect` when `hasNoInitialSelection=true` and value reset to `undefined` ([#4428](https://github.com/elastic/eui/pull/4428))

## [`31.2.0`](https://github.com/elastic/eui/tree/v31.2.0)

- Added support for adjusting `buffer` for individual window sides of `EuiPopover` ([#4417](https://github.com/elastic/eui/pull/4417))
- Added `'full'` option to the `height` prop of `EuiMarkdownEditor`. Added `autoExpandPreview` and `maxHeight` props to `EuiMarkdownEditor` ([#4245](https://github.com/elastic/eui/pull/4245))

## [`31.1.0`](https://github.com/elastic/eui/tree/v31.1.0)

- Reduced the size of the icons and clear button for compressed `EuiFormControlLayout` ([#4374](https://github.com/elastic/eui/pull/4374))
- Added ability for text input updates in `EuiDatePicker` ([#4243](https://github.com/elastic/eui/pull/4243))
- **[REVERTED in 31.3.0]** Fixed heights of `append` and `prepend` in `EuiFormControlLayout` ([#4410](https://github.com/elastic/eui/pull/4410))

**Bug fixes**

- Fixed `EuiSuperDatePicker` extra margin when `showUpdateButton` and `isAutoRefreshOnly` are active ([#4406](https://github.com/elastic/eui/pull/4406))

## [`31.0.0`](https://github.com/elastic/eui/tree/v31.0.0)

- Added collapsble behavior to `EuiResizableContainer` panels ([#3978](https://github.com/elastic/eui/pull/3978))
- Updated `EuiResizablePanel` to use `EuiPanel` ([#3978](https://github.com/elastic/eui/pull/3978))
- Changed `showTimeSelect` prop to true when `showTimeSelectOnly` prop is set to true ([#4372](https://github.com/elastic/eui/pull/4372))
- Updated `EuiSuperSelect` recently used list to render as `<ol>` and `<li>` elements ([#4370](https://github.com/elastic/eui/pull/4370))

**Bug fixes**

- Fixed `EuiSuggest` popover opening when an empty array is passed into the `suggestions` prop ([#4349](https://github.com/elastic/eui/pull/4349))

**Breaking changes**

- Removed `size` prop from `EuiResizableButton` ([#3978](https://github.com/elastic/eui/pull/3978))
- Upgraded to TypeScript v4.0 ([#4296](https://github.com/elastic/eui/pull/4296))

## [`30.6.1`](https://github.com/elastic/eui/tree/v30.6.1)

**Note: this release is a backport containing changes originally made in `31.5.0`**

**Bug fixes**

- Fixed `EuiBadge` with `iconOnClick` from catching form submit events ([#4479](https://github.com/elastic/eui/pull/4479))

## [`30.6.0`](https://github.com/elastic/eui/tree/v30.6.0)

- Adjusted the shadow in `EuiComment` ([#4321](https://github.com/elastic/eui/pull/4321))
- Added `success` and `warning` colors to `EuiButtonEmpty` ([#4325](https://github.com/elastic/eui/pull/4325))
- Added a sorting indicator on the `EuiDataGridColumn` ([#4343](https://github.com/elastic/eui/pull/4343))
- Added `disabled` and `loading` `status` to `EuiStep` ([#4338](https://github.com/elastic/eui/pull/4338))
- Added `closePopover` prop to `EuiDataGridColumnCellActionProps` ([#4346](https://github.com/elastic/eui/pull/4346))

**Bug fixes**

- Fixed `EuiErrorBoundary` error message not showing in non-Chromium browsers ([#4324](https://github.com/elastic/eui/pull/4324))
- Fixed `EuiToolTip` closing during initial positioning period ([#4327](https://github.com/elastic/eui/pull/4327))
- Added `!default` to SASS variables of `EuiCollapsibleNav` ([#4335](https://github.com/elastic/eui/pull/4335))
- Fixed `EuiDataGrid` column property `displayAsText` ([#4351](https://github.com/elastic/eui/pull/4351))
- Fixed propagation of `esc` key presses closing parent popovers ([#4336](https://github.com/elastic/eui/pull/4336))
- Fixed overwritten `isDisabled` prop on `EuiListGroupItem` `extraAction` config ([#4359](https://github.com/elastic/eui/pull/4359))
- Fixed `inputRef` for `EuiCheckbox` ([#4298](https://github.com/elastic/eui/pull/4298))
- Limited the links allowed in `EuiMarkdownEditor` to http, https, or starting with a forward slash ([#4362](https://github.com/elastic/eui/pull/4362))
- Aligned components with an `href` prop to React's practice of disallowing `javascript:` protocols ([#4362](https://github.com/elastic/eui/pull/4362))
- Fixed form submit bug in `EuiButtonGroup` by adding an optional `type` prop for `EuiButtonGroupOption` ([#4368](https://github.com/elastic/eui/pull/4368))
- Changed `label` type from `string` to `ReactNode` in `EuiTreeViewNode` ([#4352](https://github.com/elastic/eui/pull/4352))

**Theme: Amsterdam**

- Removed the shadow in `EuiComment` ([#4321](https://github.com/elastic/eui/pull/4321))
- Reduced font size for `xs` size in `EuiButtonEmpty` ([#4325](https://github.com/elastic/eui/pull/4325))
- Increased font size for `m` size of `EuiListGroupItem` ([#4340](https://github.com/elastic/eui/pull/4340))
- Reduced padding in `EuiToolTip` ([#4353](https://github.com/elastic/eui/pull/4353))
- Reduced border-radius in `EuiRange`'s tooltip ([#4353](https://github.com/elastic/eui/pull/4353))
- Consolidated `EuiStepNumber` indicators for `EuiSteps` and `EuiHorizontalSteps` ([#4338](https://github.com/elastic/eui/pull/4338))

## [`30.5.1`](https://github.com/elastic/eui/tree/v30.5.1)

- Upgraded `highlight.js` to 9.18.5 ([#4313](https://github.com/elastic/eui/pull/4313))

## [`30.5.0`](https://github.com/elastic/eui/tree/v30.5.0)

- Export `euiSelectableTemplateSitewideRenderOptions` ([#4305](https://github.com/elastic/eui/pull/4305))

**Bug fixes**

- Expose `isPreFiltered` in `EuiSelectable` props fixing consumer-side searching ([#4305](https://github.com/elastic/eui/pull/4305))
- Fixed stale state argument passed to `searchProps.onChange` in an `EuiSelectable`([#4292](https://github.com/elastic/eui/pull/4292))
- Fixed initial focus of an `EuiButtonGroup` when first item in a popover ([#4288](https://github.com/elastic/eui/pull/4288))
- Fixed visible scrollbar in `EuiComboBox` list ([#4301](https://github.com/elastic/eui/pull/4301))
- Removed hiding of time select on small screens for `EuiDatePicker` ([#4301](https://github.com/elastic/eui/pull/4301))
- Fixed wrong columns assigned to `EuiDataGrid` leadingControlColumns ([#4269](https://github.com/elastic/eui/pull/4269))

**Theme: Amsterdam**

- Fixed styles for `EuiMarkdownEditor` ([#4289](https://github.com/elastic/eui/pull/4289))
- Rounded all corners of dropdown type of inputs ([#4301](https://github.com/elastic/eui/pull/4301))

## [`30.4.2`](https://github.com/elastic/eui/tree/v30.4.2)

**Bug fixes**

- Reverted changing of `EuiPopover`s `ownFocus` default from `false` to `true` ([#4228](https://github.com/elastic/eui/pull/4228))

## [`30.4.1`](https://github.com/elastic/eui/tree/v30.4.1)

- Exported `useDataGridColumnSelector`, `useDataGridColumnSorting`, and `useDataGridStyleSelector` hooks ([#4271](https://github.com/elastic/eui/pull/4271))

**Theme: Amsterdam**

- Unify colors with the Elastic brand ([#4284](https://github.com/elastic/eui/pull/4284))
- Created one consistent look for disabled `EuiButton` ([#4284](https://github.com/elastic/eui/pull/4284))

## [`30.4.0`](https://github.com/elastic/eui/tree/v30.4.0)

- Added `eql` glyph in `EuiIcon` ([#4110](https://github.com/elastic/eui/pull/4110))
- Added `testenv` mock for `htmlIdGenerator` ([#4212](https://github.com/elastic/eui/pull/4212))
- Added several Sass mixins for handling of unified focus/hover states ([#4242](https://github.com/elastic/eui/pull/4242))

**Bug fixes**

- Fixed cell resizer overlapping of `EuiDataGrid` rightmost header cell ([#4071](https://github.com/elastic/eui/pull/4268))


**Theme: Amsterdam**

- Unify focus states by leaning into `outline` and restricting to keyboard navigation ([#4242](https://github.com/elastic/eui/pull/4242))
- Removed faux border from `EuiAvatar` ([#4255](https://github.com/elastic/eui/pull/4255))
- Changed the color and font-weight of inline code block ([#4272](https://github.com/elastic/eui/pull/4272))

## [`30.3.0`](https://github.com/elastic/eui/tree/v30.3.0)

- Added `EuiColorPaletteDisplay` component ([#3865](https://github.com/elastic/eui/pull/3865))
- Added `initialFocusedItemIndex` support to `EuiContextMenuPanelDescriptor` ([#4223](https://github.com/elastic/eui/pull/4223))
- Updated the default of the `EuiPopover`s `ownFocus` prop from `false` to `true` ([#4228](https://github.com/elastic/eui/pull/4228))
- Added `role="alert"` and `aria-live="assertive"` to `EuiForm`'s `EuiCallOut` for the errors ([#4238](https://github.com/elastic/eui/pull/4238))
- Added `menuDown` and `menuUp` glyphs to `EuiIcon` ([#4244](https://github.com/elastic/eui/pull/4244))
- Removed spacer after `childrenBetween` in `EuiInMemoryTable` ([#4248](https://github.com/elastic/eui/pull/4248))
- Changed `clickOutsideDisables` to `true` when `ownFocus={false}` in `EuiFlyout` ([#4236](https://github.com/elastic/eui/pull/4236))

**Bug fixes**

- Fixed focus trap + `EuiPopover` bug which prevented the anchor from receiving focus when the popover closes ([#4071](https://github.com/elastic/eui/pull/4071))
- Fixed focus trap error & performance impact when one focus trap is deactivated and another becomes enabled ([#4071](https://github.com/elastic/eui/pull/4071))
- Fixed a condition in `EuiInMemoryTable` to avoid mistaken assignment of `sortName` ([#4138](https://github.com/elastic/eui/pull/4138))
- Fixed bug in small `EuiImage`'s not respecting the optional sizes when `allowFullScreen` is set to true ([#4207](https://github.com/elastic/eui/pull/4207))
- Fixed incorrect initial rendering of `EuiDualRange` thumbs when element width is 0 ([#4230](https://github.com/elastic/eui/pull/4230))
- Fixed bug in `EuiSelectable` to call `searchProps.onChange` and `searchProps.onSearch` calls in `EuiSelectable` ([#4153](https://github.com/elastic/eui/pull/4153))
- Fixed truncation of the `EuiComboBox` `placeholder` text ([#4210](https://github.com/elastic/eui/pull/4210))

**Theme: Amsterdam**

- Fixed base `line-heights` for within `euiFontSize[size]()` SASS mixins ([#4229](https://github.com/elastic/eui/pull/4229))

## [`30.2.0`](https://github.com/elastic/eui/tree/v30.2.0)

- Added `labelWidth` and `descriptionDisplay` props to `EuiSuggestItem` ([#4180](https://github.com/elastic/eui/pull/4180))
- Added screen reader notification if `EuiLink` opens in a new window ([#4172](https://github.com/elastic/eui/pull/4172))
- Set `external` prop to true if `EuiLink` opens in a new window ([#4172](https://github.com/elastic/eui/pull/4172))
- Added `float` and `margin` props to `EuiImage` ([#4209](https://github.com/elastic/eui/pull/4209))
- Added `color` and `borderRadius` props to `EuiPanel` ([#4194](https://github.com/elastic/eui/pull/4194))
- Updated the use case for the `EuiPanel` prop `hasShadow` ([#4194](https://github.com/elastic/eui/pull/4194))
- Deprecated the `onClick`, `betaBadgeLabel`, `betaBadgeTooltipContent`, and `betaBadgeTitle` props of `EuiPanel` ([#4194](https://github.com/elastic/eui/pull/4194))

**Bug fixes**

- Fixed issue with `labelDisplay` not being passed to `EuiSuggestItem` ([#4180](https://github.com/elastic/eui/pull/4180))
- Fixed copy in `EuiDataGrid`'s header menu's sort actions ([#4199](https://github.com/elastic/eui/pull/4199))

**Theme: Amsterdam**

- Fixed `border-radius` in `EuiFormControlLayout` ([#4196](https://github.com/elastic/eui/pull/4196))

## [`30.1.1`](https://github.com/elastic/eui/tree/v30.1.1)

- Added more exports for `EuiInMemoryTable` types ([#4179](https://github.com/elastic/eui/pull/4179))

**Bug fixes**

- Removed unnecessary shadow on hover of `EuiButtonGroup` ([#4186](https://github.com/elastic/eui/pull/4186))
- Fixed position of `EuiScreenReaderOnly` elements within `EuiButtonGroup` ([#4189](https://github.com/elastic/eui/pull/4189))

## [`30.1.0`](https://github.com/elastic/eui/tree/v30.1.0)

- Improved `EuiButtonGroup` focus, hover, selected and disabled states ([#4142](https://github.com/elastic/eui/pull/4142))
- Added `display` prop to `EuiToolTip` for common display block needs ([#4148](https://github.com/elastic/eui/pull/4148))
- Added support for more colors in `EuiProgress` such as `vis0` through `vis9`, `warning`, `success`  and custom colors ([#4130](https://github.com/elastic/eui/pull/4130))
- Added `affordForDisplacement` prop to `EuiBottomBar` ([#4156](https://github.com/elastic/eui/pull/4156))
- Added `width` property to `mobileOptions` prop of `EuiTableRowCell` ([#4169](https://github.com/elastic/eui/issues/4169))

**Bug fixes**

- Fixed issue with duplicate checkmarks in `EuiComboBox` ([#4162](https://github.com/elastic/eui/pull/4162))
- Reinstated base element type extensions for `EuiStepHorizontal` and `EuiStepsHorizontal` ([4166](https://github.com/elastic/eui/pull/4166))

## [`30.0.0`](https://github.com/elastic/eui/tree/v30.0.0)

- Deprecated `EuiKeyboardAccessible` ([#4135](https://github.com/elastic/eui/pull/4135))
- Refactored `EuiStep`, `EuiHorizontalSteps`, and `EuiCodeEditor` for better accessibility ([#4135](https://github.com/elastic/eui/pull/4135))
- Added `minWidth` prop to `EuiButton` ([#4056](https://github.com/elastic/eui/pull/4056))
- Added `isSelected` prop to easily turn `EuiButton`, `EuiButtonEmpty`, and `EuiButtonIcon` into toggle buttons ([#4056](https://github.com/elastic/eui/pull/4056))
- Updated `EuiButtonGroup` props and render for better accessibility ([#4056](https://github.com/elastic/eui/pull/4056))
- Added `paddingSize` prop to `EuiPopoverTitle` and `EuiPopoverFooter` ([#4133](https://github.com/elastic/eui/pull/4133))
- Added more exports for `EuiBasicTable` types ([#4125](https://github.com/elastic/eui/pull/4125))
- Updated types associated with `EuiMarkdownEditor` plugin dependencies ([#4124](https://github.com/elastic/eui/pull/4124))
- Upgraded dependencies related to `EuiMarkdownEditor`: `react-dropzone`, `rehype-*`, `remark-*`, and `unified` ([#4124](https://github.com/elastic/eui/pull/4124))
- Added `cellActions` to `EuiDataGrid` ([#3668](https://github.com/elastic/eui/pull/3668))

**Bug fixes**

- Fixed focus management bug in `EuiSelectable` ([#4152](https://github.com/elastic/eui/pull/4152))

**Breaking changes**

- Removed `EuiToggle` and `EuiButtonToggle` in favor of `aria-pressed` ([#4056](https://github.com/elastic/eui/pull/4056))
- Updated `legend` and `idSelected` props of `EuiButtonGroup` to be required ([#4056](https://github.com/elastic/eui/pull/4056))
- Removed `logoAPM` in favor of `logoObservability` ([#4065](https://github.com/elastic/eui/pull/4065))
- Removed `.euiHeaderNotification` CSS class ([#4065](https://github.com/elastic/eui/pull/4065))
- Removed `EuiNavDrawer` in favor of `EuiCollapsibleNav` ([#4065](https://github.com/elastic/eui/pull/4065))
- Removed `compressed` and `displayOnly` props from `EuiFormRow` in favor of the `display` prop ([#4065](https://github.com/elastic/eui/pull/4065))
- Removed `EuiPopover`'s `withTitle` prop ([#4065](https://github.com/elastic/eui/pull/4065))

**Theme: Amsterdam**

- Tightened `line-height` for some `EuiTitle` sizes ([#4133](https://github.com/elastic/eui/pull/4133))
- Removed uppercase from `EuiPopoverTitle` and fixed inherited padding from `EuiPopover` ([#4146](https://github.com/elastic/eui/pull/4146))
- Fixed `EuiFilterGroup` and `EuiFilterButton` styles ([#4151](https://github.com/elastic/eui/pull/4151))

## [`29.5.0`](https://github.com/elastic/eui/tree/v29.5.0)

- Added `plus` and `minus` glyphs to `EuiIcon` ([#4111](https://github.com/elastic/eui/pull/4111))

**Bug fixes**

- Fixed custom color render of `EuiIcon` app (two-tone) icons ([#4104](https://github.com/elastic/eui/pull/4104))
- Changed `iconType` prop to be `required` in `EuiButtonIcon` ([#4106](https://github.com/elastic/eui/pull/4106))

## [`29.4.0`](https://github.com/elastic/eui/tree/v29.4.0)

- Added `childrenBetween` prop to `EuiInMemoryTable` to add content between search bar and table ([#4103](https://github.com/elastic/eui/pull/4103))
- Added `max-width: 100%` to `EuiKeyPadMenu` to allow it to shrink when its container is smaller than its fixed width ([ #4092](https://github.com/elastic/eui/pull/4092))
- Added `key` to `EuiComboBoxOptionOption` to allow duplicate labels ([#4048](https://github.com/elastic/eui/pull/4048))
- Changed `EuiIcon` test mock to render as `span` instead of `div` ([#4099](https://github.com/elastic/eui/pull/4099))
- Added `scripts/docker-puppeteer` as the new home for test-related Docker images ([#4062](https://github.com/elastic/eui/pull/4062))

**Bug fixes**

- Fixed `EuiFieldSearch` padding when `isClearable` but has no `value` ([#4089](https://github.com/elastic/eui/pull/4089))

## [`29.3.2`](https://github.com/elastic/eui/tree/v29.3.2)

**Note: this release is a backport containing changes originally made in `30.6.0`**

**Bug fixes**

- Upgraded `highlight.js` to 9.18.5 ([#4313](https://github.com/elastic/eui/pull/4313))
- Limited the links allowed in `EuiMarkdownEditor` to http, https, or starting with a forward slash ([#4362](https://github.com/elastic/eui/pull/4362))
- Aligned components with an `href` prop to React's practice of disallowing `javascript:` protocols ([#4362](https://github.com/elastic/eui/pull/4362))

## [`29.3.1`](https://github.com/elastic/eui/tree/v29.3.1)

**Note: this release is a backport containing changes originally made in `30.0.0`**

**Bug fixes**

- Fixed focus management bug in `EuiSelectable` ([#4152](https://github.com/elastic/eui/pull/4152))

## [`29.3.0`](https://github.com/elastic/eui/tree/v29.3.0)

- Added `both` option to `flush` prop of `EuiButtonEmpty` ([#4084](https://github.com/elastic/eui/pull/4084))

## [`29.3.0`](https://github.com/elastic/eui/tree/v29.3.0)

- Added `both` option to `flush` prop of `EuiButtonEmpty` ([#4084](https://github.com/elastic/eui/pull/4084))

**Bug fixes**

- Fixed `EuiRange` and `EuiDualRange` display of internal spacer ([#4084](https://github.com/elastic/eui/pull/4084))
- Fixed `EuiFieldSearch` padding for the different states ([#4084](https://github.com/elastic/eui/pull/4084))
- Fixed `EuiCheckableCard` disabled but checked styles ([#4084](https://github.com/elastic/eui/pull/4084))

**Theme: Amsterdam**

- Fixed `line-height` on `EuiTitle` ([#4079](https://github.com/elastic/eui/pull/4079))

## [`29.2.0`](https://github.com/elastic/eui/tree/v29.2.0)

- Improved contrast for `EuiIcon` and `EuiButtonIcon` named colors. This affects `EuiHealth` which uses the `EuiIcon` colors ([#4049](https://github.com/elastic/eui/pull/4049))
- Added color `accent` to `EuiButtonIcon` ([#4049](https://github.com/elastic/eui/pull/4049))

**Bug fixes**

- Fixed `EuiComboBox` `rowHeight` prop causing the height of the option list to be miscalculated ([#4072](https://github.com/elastic/eui/pull/4072))
- Fixed `EuiComboBox` not focusing on the selected option if `selectedOptions` was set without reference to `options` ([#4072](https://github.com/elastic/eui/pull/4072))

**Theme: Amsterdam**

- Removed `border-radius` from `EuiCallout` ([#4066](https://github.com/elastic/eui/pull/4066))
- Updated styles for `EuiToast` ([#4076](https://github.com/elastic/eui/pull/4076))

## [`29.1.0`](https://github.com/elastic/eui/tree/v29.1.0)

- Added footer row to `EuiDataGrid` via the `renderFooterCellValue` prop ([#3770](https://github.com/elastic/eui/pull/3770))
- Added column header menu to `EuiDataGrid` ([#3087](https://github.com/elastic/eui/pull/3087))
- Added horizontal line separator to `EuiContextMenu` ([#4018](https://github.com/elastic/eui/pull/4018))
- Added controlled pagination props to `EuiInMemoryTablee` ([#4038](https://github.com/elastic/eui/pull/4038))
- Added `gutterSize`, `popoverBreakpoints`, `popoverButtonProps`, and `popoverProps` props to `EuiHeaderLinks` ([#4046](https://github.com/elastic/eui/pull/4046))
- Added `'all'` and `'none'` options to the `sizes` prop of `EuiHideFor` and `EuiShowFor` ([#4046](https://github.com/elastic/eui/pull/4046))

**Bug fixes**

- Fixed `EuiTextColor` playground error due to `color` prop not getting captured by the documentation generator ([#4058](https://github.com/elastic/eui/pull/4058))

## [`29.0.0`](https://github.com/elastic/eui/tree/v29.0.0)

- Added `.browserslistrc` for global browser support reference ([#4022](https://github.com/elastic/eui/pull/4022))
- Added ability to specify `color` of `EuiHeaderLink` ([#4008](https://github.com/elastic/eui/pull/4008))
- Added `boolean` type to the `notification` prop of `EuiHeaderSectionItemButton` to show a simple dot ([#4008](https://github.com/elastic/eui/pull/4008))
- Added `popoverButton` and `popoverButtonBreakpoints` props to `EuiSelectableTemplateSitewide` for responsive capabilities ([#4008](https://github.com/elastic/eui/pull/4008))
- Added `isWithinMaxBreakpoint` service ([#4008](https://github.com/elastic/eui/pull/4008))

**Bug fixes**

- Fixed `EuiSuperDatePicker` got stuck in update mode if the value is not changed ([#4025](https://github.com/elastic/eui/pull/4025))
- Fixed ref not being handled properly in `EuiValidatableControl` when used with [react-hook-form](https://react-hook-form.com/) ([#4001](https://github.com/elastic/eui/pull/4001))
- Fixed `EuiNotificationBadge` `color` prop type ([#4008](https://github.com/elastic/eui/pull/4008))
- Fixed z-index of `EuiBottomBar` to stay under header ([#4008](https://github.com/elastic/eui/pull/4008))
- Fixed regression of `EuiSelectable` not abiding by the `showIcons` prop ([#4008](https://github.com/elastic/eui/pull/4008))
- Fixed contrast of search input of `EuiSelectableTemplateSitewide` in dark header ([#4008](https://github.com/elastic/eui/pull/4008))
- Fixed `EuiImage` unable to deactivate the full screen mode using the close icon ([#4033](https://github.com/elastic/eui/pull/4033))
- Allowed `onClick` prop when `href` prop is provided in `EuiBadge` ([#4035](https://github.com/elastic/eui/pull/4035))

**Breaking changes**

- Changed `EuiHideFor` and `EuiShowFor` from using media queries to hide content to not rendering the content. Children are now required and `display` has been removed ([#4008](https://github.com/elastic/eui/pull/4008))

## [`28.4.0`](https://github.com/elastic/eui/tree/v28.4.0)

- Added `loading` icon to `EuiComboBox` input when `isLoading` is `true` ([#4015](https://github.com/elastic/eui/pull/4015))
- Changed `value` prop in `EuiExpression` to not required ([#4014](https://github.com/elastic/eui/pull/4014))
- Added `fold` and `unfold` glyphs to `EuiIcon` ([#3994](https://github.com/elastic/eui/pull/3994))

**Bug fixes**

- Fix incorrect `euiCodeBlockNameColor` variable usage for `.hljs-name` in SCSS ([#3991](https://github.com/elastic/eui/pull/3991))
- Fixed bug in `EuiAccordion` where the `arrowDisplay="right"` is ignored when `extraAction` is configured ([#3971](https://github.com/elastic/eui/pull/3971))

**Theme: Amsterdam**

- Updated form control styles to use a uniform border-radius ([#3741](https://github.com/elastic/eui/pull/3741))

## [`28.3.1`](https://github.com/elastic/eui/tree/v28.3.1)

**Bug fixes**

- Fixed `EuiFieldSearch`'s clear button covering the `value` of the input ([#3936](https://github.com/elastic/eui/pull/3936))
- Fixed bug in `EuiComboBox` where the input was dropping to the next line when a `EuiBadge` had a very long text ([#3968](https://github.com/elastic/eui/pull/3968))
- Fixed type mismatch between `EuiSelectable` options extended via `EuiSelectableOption` and internal option types ([#3983](https://github.com/elastic/eui/pull/3983))
- Fixed `EuiButton` CSS for RTL languages by using `margin-inline-[pos]` instead of `margin-[pos]` ([#3974](https://github.com/elastic/eui/pull/3974))
- Fixed server-side rendering of `EuiBreadcrumbs` and `EuiCollapsibleNav` ([#3970](https://github.com/elastic/eui/pull/3970))

## [`28.3.0`](https://github.com/elastic/eui/tree/v28.3.0)

- Adjusted coloring of `EuiSideNav` to be more consistent across open states ([#3926](https://github.com/elastic/eui/pull/3926))
- Added build-specific babel configurations for docs and tests ([#3911](https://github.com/elastic/eui/pull/3911))
- Updated browserslist configuration to remove IE accommodations ([#3911](https://github.com/elastic/eui/pull/3911))
- Removed docgenInfo from non-docs production builds ([#3911](https://github.com/elastic/eui/pull/3911))
- Added `regressionJob`, `outlierDetectionJob` and `classificationJob` icons to Machine Learning icon set, updated others ([#3931](https://github.com/elastic/eui/pull/3931))
- Added `operator` field to `EuiSearchBar`'s `field_value_selection` filter configuration ([#3922](https://github.com/elastic/eui/pull/3922))

**Bug fixes**

- Fixed bug in `EuiBasicTable` not fully expanding tall rows (height > 1000px) ([#3855](https://github.com/elastic/eui/pull/3855))
- Fixed bug in `EuiDataGrid` which sometimes prevented header cells from being focusabled ([#3943](https://github.com/elastic/eui/pull/3943))
- Fixed bug in `EuiFieldSearch` where a default value would not include the clear button ([#3958](https://github.com/elastic/eui/pull/3958))
- Fixed focus fighting bug when `EuiDataGrid` cell content manages its own popover ([#3951](https://github.com/elastic/eui/pull/3951))
- Fixed `valueText` getting cut off in `EuiProgress` ([#3948](https://github.com/elastic/eui/pull/3948))

## [`28.2.0`](https://github.com/elastic/eui/tree/v28.2.0)

- Added `EuiSelectableTemplateSitewide` as wrapper of `EuiSelectable` for Elastic's global search component ([#3800](https://github.com/elastic/eui/pull/3800))
- Updated styles of `EuiMark` to override browser default ([#3800](https://github.com/elastic/eui/pull/3800))
- Updated `EuiHighlight` to use `EuiMark` as matching element wrapper ([#3800](https://github.com/elastic/eui/pull/3800))
- Enhanced `EuiSelectable`'s `option` type to allow for a separate `searchableLabel` and any generic keys ([#3800](https://github.com/elastic/eui/pull/3800))
- Added `listProps.onFocusBadge`, `loadingMessage`, `noMatchesMessage`, and `emptyMessage` props to `EuiSelectable` ([#3800](https://github.com/elastic/eui/pull/3800))
- Added `bordered` prop to `EuiSelectableMessage` ([#3800](https://github.com/elastic/eui/pull/3800))

**Bug fixes**

- Fixed display of `EuiBadge` if only the `iconType` is passed ([#3800](https://github.com/elastic/eui/pull/3800))
- Fixed accessibility error in `EuiSelectable` when the `list` isn't on the page ([#3800](https://github.com/elastic/eui/pull/3800))
- Fixed accessibility error in `EuiPopover` when `ownFocus = false` ([#3800](https://github.com/elastic/eui/pull/3800))

## [`28.1.0`](https://github.com/elastic/eui/tree/v28.1.0)

- Added `isLoading` and `isLoadingMessage` props to `EuiAccordion` ([#3879](https://github.com/elastic/eui/pull/3879))
- Added `testenv` mock for `EuiFocusTrap` ([#3930](https://github.com/elastic/eui/pull/3930))

**Bug fixes**

- Fixed bug in `EuiCodeBlock` content overlapping with control buttons when `whiteSpace` was set to `"pre"` ([#3853](https://github.com/elastic/eui/pull/3853))
- Fixed `EuiFocusTrap` not applying provided `style` prop ([#3916](https://github.com/elastic/eui/pull/3916))
- Fixed bug in `EuiDataGrid` when a new pagination object would cause every cell to render ([#3919](https://github.com/elastic/eui/pull/3919))

## [`28.0.0`](https://github.com/elastic/eui/tree/v28.0.0)

- Update `createTheme` to apply latest changes to elastic charts `Theme` ([#3792](https://github.com/elastic/eui/pull/3792))
- Added icons for `appSearchApp` and `workplaceSearchApp` to `EuiIcon` ([#3859](https://github.com/elastic/eui/pull/3859))
- Added `unlink` glyph to `EuiIcon` ([#3869](https://github.com/elastic/eui/pull/3869))
- Added `EuiMarkdownEditor` and `EuiMarkdownFormat` components ([#3522](https://github.com/elastic/eui/pull/3522))

**Bug fixes**

- Fixed `EuiFacetGroup` container expansion due to negative margin value ([#3871](https://github.com/elastic/eui/pull/3871))
- Fixed `EuiComboBox` delimeter-separated option creation and empty state prompt text ([#3841](https://github.com/elastic/eui/pull/3841))
- Fixed `EuiDataGrid` not properly resizing within a fixed height container ([#3894](https://github.com/elastic/eui/pull/3894))
- Fixed bug in `EuiFieldPassword` where an edge case mutated its `append` prop  ([#3884](https://github.com/elastic/eui/pull/3884))

**Breaking changes**

- Requires `@elastic/charts` version `20.0.0` and above for chart theming utils.

## [`27.4.1`](https://github.com/elastic/eui/tree/v27.4.1)

**Note: this release is a backport containing changes originally made in `28.1.0`**

- Added `testenv` mock for `EuiFocusTrap` ([#3930](https://github.com/elastic/eui/pull/3930))

## [`27.4.0`](https://github.com/elastic/eui/tree/v27.4.0)

- Added `customOptionText` prop to `EuiComboBox` ([#3811](https://github.com/elastic/eui/pull/3811))

**Bug fixes**

- Improve `EuiDataGrid` Chrome rendering performance in full screen ([#3726](https://github.com/elastic/eui/issues/3726))
- Removed `@elastic/eui/src-docs` entries from published _eui.d.ts_ ([#3856](https://github.com/elastic/eui/pull/3856))

## [`27.3.1`](https://github.com/elastic/eui/tree/v27.3.1)

**Bug fixes**

- Fixed bug in all input fields placeholders in Safari that weren't vertically centered ([#3809](https://github.com/elastic/eui/pull/3809))
- Removed `pointer-events: none` in both `EuiButton` & `EuiButtonEmpty` to not override the `pointer-events: auto` in the button mixin `euiButtonContentDisabled` ([#3824](https://github.com/elastic/eui/pull/3824))
- Fixed bug in `EuiPagination` showing wrong page count when `compressed` prop is true ([#3827](https://github.com/elastic/eui/pull/3827))
- Fixed bug in EUI's input field components where their `inputRef` couldn't be a `RefObject` ([#3822](https://github.com/elastic/eui/pull/3822))
- Moved `react-view` and `html-format` to be `devDependencies` ([#3828](https://github.com/elastic/eui/pull/3828))
- Fixed `EuiComboBox` keyboard selection when `sortMatchesBy=startsWith` ([#3823](https://github.com/elastic/eui/pull/3823))
- Fixed `EuiCodeEditor` not exiting edit mode with `esc` when `enableLiveAutocompletion=true` ([#3833](https://github.com/elastic/eui/pull/3833))
- Fixed issue where `EuiDataGrid`'s cell expansion popover would sometimes render as a scrollable element ([#3832](https://github.com/elastic/eui/pull/3832))

## [`27.3.0`](https://github.com/elastic/eui/tree/v27.3.0)

- Added possibility to hide "Rows per page" select in `EuiDataGrid` ([#3700](https://github.com/elastic/eui/pull/3700))
- Updated lodash to `v4.17.19` ([#3764](https://github.com/elastic/eui/pull/3764))
- Added `returnKey` glyph to `EuiIcon` ([#3783](https://github.com/elastic/eui/pull/3783))
- Added `type` prop to `EuiFieldPassword` to support toggling of obfuscation ([#3751](https://github.com/elastic/eui/pull/3751))

**Bug fixes**

- Fixed bug in `EuiDataGrid` not calculating the width correctly ([#3789](https://github.com/elastic/eui/pull/3789))
- Fixed `EuiComboBox` marking some very long inputs as invalid ([#3797](https://github.com/elastic/eui/pull/3797))

## [`27.2.0`](https://github.com/elastic/eui/tree/v27.2.0)

- Added `analyzeEvent` glyph in `EuiIcon` ([#3729](https://github.com/elastic/eui/pull/3729))
- Updated `EuiComboBox` to allow the options list to open for single selection custom options ([#3706](https://github.com/elastic/eui/pull/3706))
- Added `useEuiI18n` hook for localization ([#3749](https://github.com/elastic/eui/pull/3749))
- Added a hit enter badge to `EuiComboBox` when focusing an option and for empty states that allow pressing enter ([#3782](https://github.com/elastic/eui/pull/3782))

**Bug fixes**

- Fixed `EuiComboBox` always showing a scrollbar ([#3744](https://github.com/elastic/eui/pull/3744))
- Replaced `react-focus-lock` with `react-focus-on` ([#3631](https://github.com/elastic/eui/pull/3631))
- Fixed errors in `EuiSuperDatePicker` related to invalid and `null` date formatting ([#3750](https://github.com/elastic/eui/pull/3750))
- Fixed type definitions for `findTestSubject` and `takeMountedSnapshot` ([#3763](https://github.com/elastic/eui/pull/3763))
- Fixed `EuiComboBox` not allowing clicks on previously virtualized items when inside of `EuiFormRow` ([#3784](https://github.com/elastic/eui/pull/3784))
- Removed `[Space]` as a way to select options in `EuiSelectable` ([#3784](https://github.com/elastic/eui/pull/3784))
- Fixed type definition for `windowProps` in `EuiSelectable` ([#3787](https://github.com/elastic/eui/pull/3787))

## [`27.1.0`](https://github.com/elastic/eui/tree/v27.1.0)

- Added `titleElement` and `descriptionElement` props to `EuiStat` ([#3693](https://github.com/elastic/eui/pull/3693))
- Updated `securityAnalyticsApp` app icon ([#3720](https://github.com/elastic/eui/pull/3720))
- Removed `src/test` and `@types/enzyme` references from `eui.d.ts` ([#3715](https://github.com/elastic/eui/pull/3715))
- Added `index.d.ts` file to `lib/test`  and `es/test` ([#3715](https://github.com/elastic/eui/pull/3715))
- Added `descriptionFlexItemProps` and `fieldFlexItemProps` props to `EuiDescribedFormGroup` ([#3717](https://github.com/elastic/eui/pull/3717))
- Expanded `EuiBasicTable`'s default action's name configuration to accept a function that returns a React node ([#3739](https://github.com/elastic/eui/pull/3739))
- Added internal use only button building blocks for reusability in other button components ([#3730](https://github.com/elastic/eui/pull/3730))

## [`27.0.0`](https://github.com/elastic/eui/tree/v27.0.0)
- Added `paddingSize` prop to `EuiCard` ([#3638](https://github.com/elastic/eui/pull/3638))
- Added `isClearable` and `placeholder` options to `EuiColorPicker` ([#3689](https://github.com/elastic/eui/pull/3689))
- Added SASS helper files for EUI theme globals ([#3691](https://github.com/elastic/eui/pull/3691))
- Add `label`, `labelProps` and `valueText` props to `EuiProgress` ([#3661](https://github.com/elastic/eui/pull/3661))

**Bug fixes**

- Fixed a bug in `EuiResizableContainer` preventing nested containers ([#3699](https://github.com/elastic/eui/pull/3699))
- Fixed a bug in `EuiResizableContainer` preventing resizing by arrow keys in some cases ([#3699](https://github.com/elastic/eui/pull/3699))
- Fixed `EuiHorizontalSteps` rendering over `EuiHeader` ([#3707](https://github.com/elastic/eui/pull/3707))
- Fixed bug where `EuiSuperSelect` lost focus after a value selection ([#3734](https://github.com/elastic/eui/pull/3734))

**Breaking changes**

- Significant accessibility refactor of `EuiSelectable` ([#3169](https://github.com/elastic/eui/pull/3169))
  - `react-virtualized` replaced with `react-window`
  - `virtualizedProps` on `EuiSelectableOptionsList` renamed to `windowProps`
  - Removed `rootId` and added `makeOptionId`, `listId`, and `setActiveOptionIndex` to `EuiSelectableList`
  - Added `listId` to `EuiSelectableSearch`
  - `options` passed into `EuiSelectable` cannot have an `id`
  - Requires an `onChange` to be passed into `EuiSelectableSearch`

## [`26.3.4`](https://github.com/elastic/eui/tree/v26.3.4)

**Note: this release is a backport containing changes originally made in `27.2.0`**

**Bug fixes**

- Fixed errors in `EuiSuperDatePicker` related to invalid and `null` date formatting ([#3750](https://github.com/elastic/eui/pull/3750))

## [`26.3.3`](https://github.com/elastic/eui/tree/v26.3.3)

**Note: this release is a backport containing changes originally made in `27.3.1`**

**Bug fixes**

- Fixed bug in `EuiPagination` showing wrong page count when `compressed` prop is true ([#3827](https://github.com/elastic/eui/pull/3827))

## [`26.3.2`](https://github.com/elastic/eui/tree/v26.3.2)

**Note: this release is a backport containing changes originally made in `27.1.0`**

- Updated `securityAnalyticsApp` app icon ([#3720](https://github.com/elastic/eui/pull/3720))

## [`26.3.1`](https://github.com/elastic/eui/tree/v26.3.1)

**Note: this release is a backport containing changes originally made in `27.0.0`**

- Added `isClearable` and `placeholder` options to `EuiColorPicker` ([#3689](https://github.com/elastic/eui/pull/3689))

## [`26.3.0`](https://github.com/elastic/eui/tree/v26.3.0)

- Expanded `EuiBasicTable`'s default action's name configuration to accept any React node ([#3688](https://github.com/elastic/eui/pull/3688))

## [`26.2.0`](https://github.com/elastic/eui/tree/v26.2.0)

- Added `background.color` to `EUI_CHARTS_THEME_LIGHT/DARK.theme` ([#3669](https://github.com/elastic/eui/pull/3669))
- Added `gutterSize` prop to `EuiFacetGroup` ([#3639](https://github.com/elastic/eui/pull/3639))
- Updated props of `EuiCode` and `EuiCodeBlock` to reflect only functional props ([#3647](https://github.com/elastic/eui/pull/3647))
- Updated `EuiResizableContainer` `onPanelWidthChange` callback method to include all panel widths ([#3630](https://github.com/elastic/eui/pull/3630))
- Extended `Query` / `EuiSearchBar` to allow any character inside double-quoted phrases ([#3432](https://github.com/elastic/eui/pull/3432))
- Added `headerZindexLocation` prop to `EuiOverlayMask` ([#3655](https://github.com/elastic/eui/pull/3655))
- Added `maskProps` prop to `EuiFlyout` and `EuiCollapsibleNav` ([#3655](https://github.com/elastic/eui/pull/3655))

**Bug fixes**

- Fixed `EuiContextMenu` panel `onAnimationEnd` transition bug in Chrome ([#3656](https://github.com/elastic/eui/pull/3656))
- Fixed `EuiSkipLink` interactive props and Safari click issue ([#3665](https://github.com/elastic/eui/pull/3665))
- Fixed `z-index` issues with `EuiHeader`, `EuiFlyout`, and other portal content ([#3655](https://github.com/elastic/eui/pull/3655))
- Fixed `color` prop error in `EuiBadge` to be more flexible with what format it accepts ([#3655](https://github.com/elastic/eui/pull/3655))
- Fixed `EuiSuperSelect` popover from moving 16px horizontally when it's close to a window edge ([#3685](https://github.com/elastic/eui/pull/3685))

**Theme: Amsterdam**

- Fixed `EuiHeaderBreadcrumb` height, `onClick`, border-radius, and single item display ([#3655](https://github.com/elastic/eui/pull/3655))

## [`26.1.0`](https://github.com/elastic/eui/tree/v26.1.0)

- Optimized in-memory datagrid mount performance ([#3628](https://github.com/elastic/eui/pull/3628))
- Exported `EuiCardProps` and `EuiCheckableCardProps` types ([#3640](https://github.com/elastic/eui/pull/3640))

## [`26.0.1`](https://github.com/elastic/eui/tree/v26.0.1)

**Bug fixes**

- Fixed fullscreen render issue in `EuiCode` ([#3633](https://github.com/elastic/eui/pull/3633))

## [`26.0.0`](https://github.com/elastic/eui/tree/v26.0.0)

- Added `useEuiTextDiff` react hook utility ([#3288](https://github.com/elastic/eui/pull/3288))
- Converted `EuiOverlayMask` to be a React functional component ([#3555](https://github.com/elastic/eui/pull/3555))
- Changed `responsive` and `max` behavior of `EuiBreadcrumbs` to always display collapsed items in popover [#3578](https://github.com/elastic/eui/pull/3578))
- Added `BREAKPOINTS` and `getBreakpoint` utilities [#3578](https://github.com/elastic/eui/pull/3578))
- Added `'any'` option to the `step` prop of the `EuiFieldNumber` ([#3562](https://github.com/elastic/eui/pull/3562))
- Moved all `EuiHeader` SASS variables to `global_styles` ([#3592](https://github.com/elastic/eui/pull/3592))
- Added `side` prop to `EuiGlobalToastList` for choosing which window side to display toasts ([#3600](https://github.com/elastic/eui/pull/3600))
- Default `titleSize` get's implicitly set to 'm' for `EuiEmptyPrompt` ([#3598](https://github.com/elastic/eui/pull/3598))
- Updated `logoElastic` to meet brand guidelines ([#3613](https://github.com/elastic/eui/pull/3613))
- Allowed user to enter hexcode for colors in `EuiStat` ([#3617](https://github.com/elastic/eui/pull/3617))
- Extended `CommonProps` in `EuiColorPalettePickerPaletteTextProps`, `EuiColorPalettePickerPaletteFixedProps` and `EuiColorPalettePickerPaletteGradientProps` types ([#3616](https://github.com/elastic/eui/pull/3616))
- Updated `onToggle` callback in `EuiAccordion` to  allow for external state control ([#3614](https://github.com/elastic/eui/pull/3614))

**Bug fixes**

- Added `display` prop to `EuiDataGridColumnSortingDraggable` to pass` displayAsText` prop correctly to the column sorting popover ([#3574](https://github.com/elastic/eui/pull/3574))
- Fixed `EuiCodeBlockImpl` testenv mock pass-through of `data-test-subj` attribute ([#3560](https://github.com/elastic/eui/pull/3560))
- Fixed DOM element creation issues in `EuiOverlayMask` by using lifecycle methods ([#3555](https://github.com/elastic/eui/pull/3555))
- Fixed `EuiComboBox`'s options list `zIndex` positioning when nested in other `zIndex` contexts ([#3551](https://github.com/elastic/eui/pull/3551))
- Fixed `euiHeaderAffordForFixed` mixin's use of header SASS variable ([#3592](https://github.com/elastic/eui/pull/3592))
- Included `onClick` as a valid prop for `EuiControlBar` **icon** controls ([#3581](https://github.com/elastic/eui/pull/3581))
- Fixed poor performance of `EuiToolTip` during frequent mouesover/mouseout events ([#3596](https://github.com/elastic/eui/pull/3596))
- Fixed `EuiBasicTable` custom actions popover from remaining open after click ([#3619](https://github.com/elastic/eui/pull/3619))

**Breaking changes**

- Changed `breadcrumb` TS type exported name from `Breadcrumb` to `EuiBreadcrumb` ([#3578](https://github.com/elastic/eui/pull/3578))
- Removed `$euiZComboBox` SCSS variable (value was 8001) ([#3551](https://github.com/elastic/eui/pull/3551))

**Theme: Amsterdam**

- Updated `EuiCallout` by removing left border, adding border radius and increasing font weight on titles ([#3557](https://github.com/elastic/eui/pull/3557/))
- Updated `EuiHeaderBreadcrumbs` style to be more prominent ([#3578](https://github.com/elastic/eui/pull/3578/))
- Fixed `EuiFilterGroup` `border-radius` ([#3591](https://github.com/elastic/eui/pull/3591/))
- Updated `EuiCodeBlock` inline code style to use border radius ([#3599](https://github.com/elastic/eui/pull/3599))

## [`25.0.0`](https://github.com/elastic/eui/tree/v25.0.0)

- Added conditional rendering of the title element in `EuiCallOut` to avoid usage of additional space caused by the rendered `<div>` element ([#3549](https://github.com/elastic/eui/pull/3549))
- Added `invalidCallout` prop to `EuiForm` to allow conditional rendering of error callout([#3585](https://github.com/elastic/eui/pull/3585))

**Bug fixes**

- Fixed `EuiCard` image corners to be contained within border radius ([#3556](https://github.com/elastic/eui/pull/3556))
- Fixed `EuiKeyPadMenu` and `EuiKeyPadMenuItem` aria roles ([#3502](https://github.com/elastic/eui/pull/3502))
- Fixed `EuiFieldSearch` input clear button doesn't show when external input is passed([#3497](https://github.com/elastic/eui/pull/3497))
- Fixed `EuiBasicTable` footers to always use a unique `key` ([#3559](https://github.com/elastic/eui/pull/3559))
- Fixed `EuiInMemoryTable` by changing the `getDerivedStateFromProps` to not block the updates as soon as it hits a true if condition ([#3579](https://github.com/elastic/eui/pull/3579))

**Breaking changes**

- A fixed `EuiHeader` no longer automatically padding directly to the `<body>` element ([#3538](https://github.com/elastic/eui/pull/3538))
- Improved `EuiPagination`, `EuiDataGrid`, `EuiBasicTable` and `EuiInMemoryTable` accessibility, causing `EuiPaginationButton` to require a new prop `pageIndex` ([#3294](https://github.com/elastic/eui/pull/3294))
- Replaced all usages of [`KeyboardEvent.keyCode`](https://developer.mozilla.org/en-US/docs/Web/API/KeyboardEvent/keyCode) (deprecated) with [`KeyboardEvent.key`](https://developer.mozilla.org/en-US/docs/Web/API/KeyboardEvent/key). From `@elastic/eui/lib/services`, `keyCodes` has been replaced with `keys`, as has `cascadingMenuKeyCodes`->`cascadingMenuKeys`, and `comboBoxKeyCodes`->`comboBoxKeys`.  The implementation of all of those exports (as well as `accessibleClickKeys`) all now use `KeyboardEvent.key` values ([#3517](https://github.com/elastic/eui/pull/3517))

## [`24.1.0`](https://github.com/elastic/eui/tree/v24.1.0)

- Added `displayAsText` prop to `EuiDataGridColumn` ([#3520](https://github.com/elastic/eui/pull/3520))
- Added `minSizeForControls` prop to `EuiDataGrid` to control the minimum width for showing grid controls ([#3527](https://github.com/elastic/eui/pull/3527))
- Passed `getSelectedOptionForSearchValue` to `EuiComboBoxOptionsList` as prop ([#3501](https://github.com/elastic/eui/pull/3501))
- Added `appendIconComponentCache` function to allow manual pre-emptive loading of source elements into the `EuiIcon` cache ([#3481](https://github.com/elastic/eui/pull/3481))
- Added `initialSelected` to `EuiTableSelectionType` properties to set initial selected checkboxes for `EuiBasicTable` ([#3418](https://github.com/elastic/eui/pull/3418))
- Added exports for `EuiSteps` and related components types ([#3471](https://github.com/elastic/eui/pull/3471))
- Added `displayName` to components using `React.forwardRef` ([#3451](https://github.com/elastic/eui/pull/3451))
- Added event target checker for `EuiOverlayMask`'s `onClick` prop ([#3462](https://github.com/elastic/eui/pull/3462))
- Added `EuiColorPalettePicker` component ([#3192](https://github.com/elastic/eui/pull/3192))
- Added `left-start` popover placement to `EuiDatePicker` ([#3511](https://github.com/elastic/eui/pull/3511))
- Added `theme` prop to `EuiHeader` ([#3524](https://github.com/elastic/eui/pull/3524))
- Added `.euiHeaderLink-isActive` class to `EuiHeaderLink` when `isActive` ([#3524](https://github.com/elastic/eui/pull/3524))
- Added `display`, `descriptionWidth`, `textWrap` and `isInvalid` props to `EuiExpression` ([#3467](https://github.com/elastic/eui/pull/3467))
- Added more exports for `EuiColorPalettePicker` types ([#3542](https://github.com/elastic/eui/pull/3542))

**Bug Fixes**

- Fixed issue where multiple `EuiToolTip` components could be visible when element was focused ([#3335](https://github.com/elastic/eui/pull/3335))
- Fixed `EuiSuperSelect` not rendering full width when `isOpen` is `true` ([#3495](https://github.com/elastic/eui/pull/3495))
- Fixed `EuiBasicTable` shows no items if all items of last page is deleted  ([#3422](https://github.com/elastic/eui/pull/3422))
- Fixed TypeScript module name in generated `eui_charts_theme.d.ts` file  ([#3492](https://github.com/elastic/eui/pull/3492))
- Fixed code highlight color contrast in `EuiCodeBlock` ([#3309](https://github.com/elastic/eui/pull/3309))
- Fixed regression in `EuiComboBox` not triggering its `inputRef` callback ([#3532](https://github.com/elastic/eui/pull/3532))

**Deprecations**

- Added a deprecation notice for `EuiNavDrawer` family of components. Advise usage of `EuiCollapsibleNav` instead ([#3487](https://github.com/elastic/eui/pull/3487))

**Notes**

- Removed `src-framer` files from the repository ([#3487](https://github.com/elastic/eui/pull/3487))

**Theme: Amsterdam**

- Removed borders `EuiModal` ([#3515](https://github.com/elastic/eui/pull/3515))
- Improve `EuiOverlayMask` colors ([#3515](https://github.com/elastic/eui/pull/3515))
- Updated shadow styles to improve smoothness, use black as the base color, and deprecated `opacity` value of shadow mixins ([#3428](https://github.com/elastic/eui/pull/3428))
- Removed borders from `EuiFlyout` and `EuiPopover` ([#3477](https://github.com/elastic/eui/pull/3477))
- Updated `EuiHeader` and components ([#3524](https://github.com/elastic/eui/pull/3524))

## [`24.0.0`](https://github.com/elastic/eui/tree/v24.0.0)

- Added `null` as acceptable `icon` prop for `EuiCard` ([#3470](https://github.com/elastic/eui/pull/3470))
- Added `sortBy` and `sortShift` props to `euiPaletteColorBlind()` for sorting along the color wheel ([#3387](https://github.com/elastic/eui/pull/3387))
- Added `utcOffset` prop to `EuiSuperDatePicker` ([#3436](https://github.com/elastic/eui/pull/3436))
- Added `partition` key to `EuiChartThemeType` for Partition chart support ([#3387](https://github.com/elastic/eui/pull/3387))
- Updated `EuiImage`'s `caption` prop type from `string` to `ReactNode` ([#3387](https://github.com/elastic/eui/pull/3387))
- Improved contrast for `EuiCollapsibleNav` close button ([#3465](https://github.com/elastic/eui/pull/3465))

**Bug Fixes**

- Fixed `EuiSuperDatePicker` quick selection menu overriding specified time range with default values ([#3446](https://github.com/elastic/eui/pull/3446))
- Fixed `EuiCodeEditor` console error when using the editor without import the default theme ([#3454](https://github.com/elastic/eui/pull/3454))
- Fixed `EuiDatePopoverContent` `onChange` event to only accept `string` date input  ([#3460](https://github.com/elastic/eui/pull/3460))

**Breaking changes**

- Changed parameters for `euiPaletteColorBlind()` to an object ([#3387](https://github.com/elastic/eui/pull/3387))
- Changed the default palette of `EUI_CHARTS_THEME_LIGHT/DARK` themes to the naturally sorted `euiPaletteColorBlind()` ([#3387](https://github.com/elastic/eui/pull/3387))

## [`23.3.1`](https://github.com/elastic/eui/tree/v23.3.1)

**Note: this release is a backport containing changes originally made in `24.0.0`**

**Bug Fixes**

- Fixed `EuiSuperDatePicker` quick selection menu overriding specified time range with default values ([#3446](https://github.com/elastic/eui/pull/3446))
- Fixed `EuiDatePopoverContent` `onChange` event to only accept `string` date input  ([#3460](https://github.com/elastic/eui/pull/3460))

## [`23.3.0`](https://github.com/elastic/eui/tree/v23.3.0)

- Added `aria-hidden = true` to `EuiRangeSlider` and `EuiRangeTrack` if `showInput = true` ([#3423](https://github.com/elastic/eui/pull/3423))
- Added `testenv` mock for `EuiCode` and `EuiCodeBlock` ([#3405](https://github.com/elastic/eui/pull/3405))
- Added `displayName` to components using `React.forwardRef` ([#3440](https://github.com/elastic/eui/pull/3440))

**Bug Fixes**

- Fixed `EuiCode` and `EuiCodeBlock` from erroring in environments without a DOM implementation ([#3405](https://github.com/elastic/eui/pull/3405))
- Fixed `ApplyClassComponentDefaults` typescript utility to correctly determine defaulted properties' types ([#3430](https://github.com/elastic/eui/pull/3430))
- Fixed `prettyDuration` return type to be `string`, use fallback value  ([#3438](https://github.com/elastic/eui/pull/3438))

## [`23.2.0`](https://github.com/elastic/eui/tree/v23.2.0)

- Added `iconType` prop to `EuiDatePicker` ([#3383](https://github.com/elastic/eui/pull/3383))
- Applied `max-width: 100%` to `EuiPageBody` so inner flex-based items don't overflow their containers  ([#3375](https://github.com/elastic/eui/pull/3375))
- Added `titleSize` prop to `EuiStep` and `EuiSteps` ([#3340](https://github.com/elastic/eui/pull/3340))
- Handled `ref` passed to `EuiHeaderSectionItemButton` ([#3378](https://github.com/elastic/eui/pull/3378))
- Added `iconProps` prop to `EuiCollapsibleNavGroup` to extend the props passed to the rendered `EuiIcon` ([#3365](https://github.com/elastic/eui/pull/3365))
- Added `closeButtonProps` to `EuiCollapsibleNav` ([#3398](https://github.com/elastic/eui/pull/3398))
- Added `buffer` prop to `EuiPopover` for altering minimum distance to container edges ([#3398](https://github.com/elastic/eui/pull/3398))
- Allowed `search` prop changes to update `EuiInMemoryTable` internal query state ([#3371](https://github.com/elastic/eui/pull/3371))
- Added `EuiResizableContainer` component ([#2701](https://github.com/elastic/eui/pull/2701))
- Added caching layer on `EuiIcon` to prevent delays and flickering when rendering an already fetched icon ([#3404](https://github.com/elastic/eui/pull/3404))

**Bug Fixes**

- Fixed `EuiFieldSearch` to trigger `onSearch` single time instead of two times ([#3425](https://github.com/elastic/eui/pull/3425))
- Fixed `EuiBasicTable` item selection when `id` is `0` ([#3417](https://github.com/elastic/eui/pull/3417))
- Fixed `EuiNavDrawer` not closing on outside click after being unlocked ([#3415](https://github.com/elastic/eui/pull/3415))
- Fixed `EuiBadge` `iconOnClick` props makes badge text clickable ([#3392](https://github.com/elastic/eui/pull/3392))
- Added `id` requirement if `label` is used in `EuiRadio` ([#3382](https://github.com/elastic/eui/pull/3382))
- Fixed z-index issue in `EuiDatePicker` where it's popover would sit beneath other DOM siblings that had z-index applied ([#3376](https://github.com/elastic/eui/pull/3376))
- Added `download` glyph to `EuiIcon` ([#3364](https://github.com/elastic/eui/pull/3364))
- Applies `max-width: 100%` to `EuiPageBody` so inner flex-based items don't overflow their containers  ([#3375](https://github.com/elastic/eui/pull/3375))
- Added `ReactElement` to `EuiCard` `image` prop type to allow custom component ([#3370](https://github.com/elastic/eui/pull/3370))
- Fixed `EuiCollapsibleNavGroup` `titleSize` prop type to properly exclude `l` and `m` sizes ([#3365](https://github.com/elastic/eui/pull/3365))
- Fixed `EuiDatePickerRange` start date popover to sit left under the icon ([#3383](https://github.com/elastic/eui/pull/3383))
- Fixed `euiFormControlIsLoading` SASS mixin to prevent the loading icon from overlapping with the text when the form control is `compressed` and adjusted the amount of padding ([#3401](https://github.com/elastic/eui/pull/3401)
- Fixed `EuiHeader` `z-index` issues with popovers and added body classes for the presence of `EuiFlyout` and `EuiCollapsibleNav.isOpen` ([#3398](https://github.com/elastic/eui/pull/3398))
- Fixed `EuiInMemoryTable` data reset when filter is set and item is selected ([#3419](https://github.com/elastic/eui/pull/3419))
- Fixed `popoverPlacement` default value for `EuiDatePicker` ([#3427](https://github.com/elastic/eui/pull/3427))

## [`23.1.0`](https://github.com/elastic/eui/tree/v23.1.0)

- Removed additional padding applied to `$euiHeaderHeightCompensation` when `EuiHeader` is fixed ([#3369](https://github.com/elastic/eui/pull/3369))

**Bug Fixes**

- Fixed `EuiDescribedFormGroup` issue that prevented it from shrinking down properly in smaller viewports ([#3369](https://github.com/elastic/eui/pull/3369))

## [`23.0.0`](https://github.com/elastic/eui/tree/v23.0.0)

- Added `showCloseButton` and `dockedBreakpoint` flexibility to `EuiCollapsibleNav` ([#3330](https://github.com/elastic/eui/pull/3330))
- Added `panelStyle` prop to `EuiPopover` to distinguish style object configuration ([#3329](https://github.com/elastic/eui/pull/3329))
- Added `popoverPlacement` prop in `EuiDatePicker` ([#3359](https://github.com/elastic/eui/pull/3359))
- Extended `EuiDatePicker`'s `startDate` and `endDate` types to accept `null` values for better interoperability ([#3343](https://github.com/elastic/eui/pull/3343))
- Added `EuiCommentList` component ([#3344](https://github.com/elastic/eui/pull/3344))
- Added secondary color value input element to `EuiColorPicker` ([#3336](https://github.com/elastic/eui/pull/3336))

**Bug Fixes**

- Fixed `EuiInMemoryTable` `isClearable` property to initiate reset ([#3328](https://github.com/elastic/eui/pull/3328))
- Removed `schema` attribute form `<input/>` in `EuiInMemoryTable` ([#3337](https://github.com/elastic/eui/pull/3337))
- Fixed `EuiCollapsibleNav` docked states on mobile ([#3330](https://github.com/elastic/eui/pull/3330))
- Fixed `EuiPopover` positioning from being overridden by `style` prop ([#3329](https://github.com/elastic/eui/pull/3329))
- Fixed `EuiCodeBlock` not copying updated content ([#3351](https://github.com/elastic/eui/pull/3351))
- Fixed alignment of popover of end date of `EuiDatePickerRange` ([#3359](https://github.com/elastic/eui/pull/3359))

**Breaking changes**

- Upgraded `TypeScript` to 3.7.2 ([#3295](https://github.com/elastic/eui/pull/3295))
- Changed `EuiCollapsibleNav` prop name from `hideButtonIfDocked` to `showButtonIfDocked` and flipped default ([#3330](https://github.com/elastic/eui/pull/3330))

## [`22.6.0`](https://github.com/elastic/eui/tree/v22.6.0)

- Converted `NavDrawer`, `NavDrawerGroup`, and `NavDrawerFlyout` to TypeScript ([#3268](https://github.com/elastic/eui/pull/3268))
- Converted `EuiDatePicker`, `EuiDatePickerRange`, `EuiSuperDatePicker`, and `EuiSuperUpdateButton` to TypeScript ([#2891](https://github.com/elastic/eui/pull/2891))
- Improved condensed `EuiTabs` focus states ([#3299](https://github.com/elastic/eui/pull/3299))
- Added `EuiTour`, `EuiTourStep`, and `useEuiTour` components ([#2766](https://github.com/elastic/eui/pull/2766))
- Added `EuiBeacon` component ([#2766](https://github.com/elastic/eui/pull/2766))
- Added `offset` and `arrowChildren` props to `EuiPopover` for anchor element customization ([#2766](https://github.com/elastic/eui/pull/2766))

**Bug Fixes**

- Fixed `EuiProgress` `max` property to allow `undefined` ([#3198](https://github.com/elastic/eui/pull/3198))


## [`22.5.0`](https://github.com/elastic/eui/tree/v22.5.0)

- Added `forceState` prop to control `EuiAccordion` state from outside ([#3240](https://github.com/elastic/eui/pull/3240))

**Bug Fixes**

- Fixed EuiI8n hasPropName utility errors on null values ([#3303](https://github.com/elastic/eui/pull/3303))
- Fixed the inline styles being overwritten by consumer-passed inline styles in EuiBadge ([#3284](https://github.com/elastic/eui/pull/3284))

## [`22.4.0`](https://github.com/elastic/eui/tree/v22.4.0)

- Added support for `href`, `onClick`, and related props in `EuiBasicTable` default actions ([#3115](https://github.com/elastic/eui/pull/3115))
- Added support for `EuiCodeEditor` to set `readonly` and `id` on `<textarea />` ([#3212](https://github.com/elastic/eui/pull/3212))
- Added `EuiComment` component ([#3179](https://github.com/elastic/eui/pull/3179))

**Deprecation**

- Updated makeId to DEPRECATED, shifted all the calls to htmlIdGenerator ([#3129](https://github.com/elastic/eui/pull/3129))

**Bug Fixes**

- Fixed `EuiTabbedContent` focus discrepancy between selected and initialFocus tabs ([#3285](https://github.com/elastic/eui/pull/3285))
- Fixed the `initialSelectedTab` prop of `EuiTabbedContent` to not steal focus from content. Which fixed the bug in `EuiSuperDatePicker` that required two clicks to focus input in relative tab  ([#3154](https://github.com/elastic/eui/pull/3154))
- Fixed the `img` element in `EuiIcon` using custom SVGs to have an `alt` attribute with an empty string, rather than no `alt` attribute at all ([#3245](https://github.com/elastic/eui/pull/3245))
- Added overflows to EuiDataGrid toolbar dropdowns when there are many columns ([#3238](https://github.com/elastic/eui/pull/3238))
- Fixed `EuiIcon`'s icon `type` definition to allow custom React components ([#3252](https://github.com/elastic/eui/pull/3252))
- Fixed `initialSelectedTab` properties used in `EuiDatePopoverContent` ([#3254](https://github.com/elastic/eui/pull/3254))
- Fixed `EuiSideNavItem` overriding custom `className` of item and icon ([#3283](https://github.com/elastic/eui/pull/3283))
- Fixed `EuiFieldSearch` clear button inconsistencies ([#3270](https://github.com/elastic/eui/pull/3270))
- Fixed components with `href` usage of `rel` ([#3258](https://github.com/elastic/eui/pull/3258))

## [`22.3.1`](https://github.com/elastic/eui/tree/v22.3.1)

**Note: this release is a backport containing changes originally made in `23.0.0`, `23.1.0`, and `23.2.0`**

- Removed additional padding applied to `$euiHeaderHeightCompensation` when `EuiHeader` is fixed ([#3369](https://github.com/elastic/eui/pull/3369))
- Handled `ref` passed to `EuiHeaderSectionItemButton` ([#3378](https://github.com/elastic/eui/pull/3378))
- Added `showCloseButton` and `dockedBreakpoint` flexibility to `EuiCollapsibleNav` ([#3330](https://github.com/elastic/eui/pull/3330))
- Added `closeButtonProps` to `EuiCollapsibleNav` ([#3398](https://github.com/elastic/eui/pull/3398))
- Added `buffer` prop to `EuiPopover` for altering minimum distance to container edges ([#3398](https://github.com/elastic/eui/pull/3398))

**Bug Fixes**

- Fixed `EuiDescribedFormGroup` issue that prevented it from shrinking down properly in smaller viewports ([#3369](https://github.com/elastic/eui/pull/3369))
- Fixed `EuiCollapsibleNav` docked states on mobile ([#3330](https://github.com/elastic/eui/pull/3330))
- Fixed `EuiHeader` `z-index` issues with popovers and added body classes for the presence of `EuiFlyout` and `EuiCollapsibleNav.isOpen` ([#3398](https://github.com/elastic/eui/pull/3398))

**Breaking changes**

- Changed `EuiCollapsibleNav` prop name from `hideButtonIfDocked` to `showButtonIfDocked` and flipped default ([#3330](https://github.com/elastic/eui/pull/3330))

## [`22.3.0`](https://github.com/elastic/eui/tree/v22.3.0)

- Removed dependency on option list for custom option of `EuiComboBox` ([#3183](https://github.com/elastic/eui/pull/3183))
- Fixed `EuiPopover` arrow position in Android and Linux ([#3188](https://github.com/elastic/eui/pull/3188))
- Improved `htmlIdGenerator` when supplying both `prefix` and `suffix` ([#3076](https://github.com/elastic/eui/pull/3076))
- Updated pagination prop descriptions for `EuiInMemoryTable` ([#3142](https://github.com/elastic/eui/pull/3142))
- Added `title` and `aria` attributes to `EuiToken`'s icon element ([#3195](https://github.com/elastic/eui/pull/3195))
- Added new Elasticsearch token types ([#2758](https://github.com/elastic/eui/pull/2758))

**Bug Fixes**

- Fixed bug in `EuiAccordion` to adjust to the correct height when content height changes ([#3160](https://github.com/elastic/eui/pull/3160))
- Fixed bug in `EuiBasicTable` to handle dynamic icon value properly in collapsed actions ([#3145](https://github.com/elastic/eui/pull/3145))
- Fixed `availability` check for actions in `EuiBasicTable` ([3030](https://github.com/elastic/kibana/issues/3030))

## [`22.2.0`](https://github.com/elastic/eui/tree/v22.2.0)

- Improved `EuiModal` close button position to prevent from overlapping with the title ([#3176](https://github.com/elastic/eui/pull/3176))

**Bug Fixes**

- Removed outline of `EuiSelect` in Firefox ([#3197] (https://github.com/elastic/eui/pull/3197))
- Fixed EuiBasicTable proptypes of itemId ([#3133](https://github.com/elastic/eui/pull/3133))
- Updated `EuiSuperDatePicker` to inherit the selected value in quick select ([#3105](https://github.com/elastic/eui/pull/3105))

### Feature: EuiCollapsibleNav ([#3019](https://github.com/elastic/eui/pull/3019))

- Added `EuiCollapsibleNav` and `EuiCollapsibleNavGroup` components
- Added `EuiPinnableListGroup`, an extension of `EuiListGroup`
- Added `ghost` colored `EuiListGroupItem`, increased overall large size, and fixed focus states
- Added `color` and `size` props to `EuiListGroup`
- Added `home` and `menu` glyphs to `EuiIcon`
- Added simple `euiXScroll` and `euiYScroll` SASS mixins and CSS utility equivalents

**Bug Fixes**

- Fixed `EuiAccordion` icon margins, focus state, and flex issue in IE
- Fixed `1.1px` height of  `EuiHorizontalRule`

## [`22.1.1`](https://github.com/elastic/eui/tree/v22.1.1)

**Bug Fixes**

- Fixed infinite call stack in `EuiResizeObserver`'s fallback polyfill ([#3180](https://github.com/elastic/eui/pull/3180))
- Correct `defaultProps` definition in `EuiComboBox` ([#3180](https://github.com/elastic/eui/pull/3180))

## [`22.1.0`](https://github.com/elastic/eui/tree/v22.1.0)

- Added `delimiter` prop to `EuiComboBox` ([#3104](https://github.com/elastic/eui/pull/3104))
- Added `useColorPickerState` and `useColorStopsState` utilities ([#3067](https://github.com/elastic/eui/pull/3067))
- Fixed `EuiSearchBar` related types ([#3147](https://github.com/elastic/eui/pull/3147))
- Added `prepend` and `append` ability to `EuiSuperSelect` ([#3167](https://github.com/elastic/eui/pull/3167))

**Bug Fixes**

- Fixed `EuiNavDrawer` scrolling issue on mobile ([#3174](https://github.com/elastic/eui/pull/3174))

## [`22.0.0`](https://github.com/elastic/eui/tree/v22.0.0)

- Replaced various `lodash` functions with native functions ([#3053](https://github.com/elastic/eui/pull/3053))
- Added `whiteSpace ` prop to `EuiCodeBlock` ([#3103](https://github.com/elastic/eui/pull/3103))
- Added `sortMatchesBy` prop for `EuiComboBox` ([#3089](https://github.com/elastic/eui/pull/3089))
- Added `prepend` and `append` ability to `EuiFieldPassword` ([#3122](https://github.com/elastic/eui/pull/3122))
- Added `Enter` key press functionality to `EuiSuperDatePicker` ([#3048](https://github.com/elastic/eui/pull/3048))
- Added `title` to headers of `EuiTable` in case of truncation ([#3094](https://github.com/elastic/eui/pull/3094))
- Added i18n to `EuiTableHeaderCell` ([#3094](https://github.com/elastic/eui/pull/3094))
- Added `number` and `string` to `size` type of `EuiImage` for setting custom sizes ([#3012](https://github.com/elastic/eui/pull/3012))
- Improved `EuiButtonEmpty` focus state when the `color` type is `text` ([#3135](https://github.com/elastic/eui/pull/3135))
- Added `EuiLoadingElastic` component ([#3017](https://github.com/elastic/eui/pull/3017))
- Upgraded `react-beautiful-dnd` to v13 ([#3064](https://github.com/elastic/eui/pull/3064))
- Fixed `EuiPagination` vertical alignment of the text when used as `compressed` ([#3152](https://github.com/elastic/eui/pull/3152))
- Added `showTooltip` prop for `EuiSuperUpdateButton` to show tooltip and showing only once popovers are closed ([#3127](https://github.com/elastic/eui/pull/3127))

**Bug Fixes**

- Fixed bug in `EuiSuperDatePicker` not showing correct values in relative tab of end date ([#3132](https://github.com/elastic/eui/pull/3132))
- Fixed bug in `EuiSuperDatePicker` to show correct values of commonly used values in relative tab ([#3106](https://github.com/elastic/eui/pull/3106))
- Fixed race condition in `EuiIcon` when switching from dynamically fetched components ([#3118](https://github.com/elastic/eui/pull/3118))
- Fixed the issue that `EuiResizeObserver` fallback did not properly listen to pure window resizing ([#3088](https://github.com/elastic/eui/pull/3088))

**Breaking changes**

- Removed `EuiKeyPadMenuItemButton` in favor of just `EuiKeyPadMenuItem` that can also accept an `onClick` ([#3062](https://github.com/elastic/eui/pull/3062))

## [`21.1.0`](https://github.com/elastic/eui/tree/v21.1.0)

- Updated `EuiFilterSelect` to retain the order of its filters ([#3063](https://github.com/elastic/eui/pull/3063))
- Added `href` prop to `EuiBadge` ([#3009](https://github.com/elastic/eui/pull/3009))
- Added props descriptions for `EuiComboBox` ([#3007](https://github.com/elastic/eui/pull/3007))
- Exported `dateFormatAliases` as a part of the public API ([#3043](https://github.com/elastic/eui/pull/3043))
- Exported `EuiTextProps` type definition ([#3039](https://github.com/elastic/eui/pull/3039))
- Added a `component` prop to `EuiForm` to render a `<form>`([#3010](https://github.com/elastic/eui/pull/3010))
- Removed `role` attribute from `EuiImage`([#3036](https://github.com/elastic/eui/pull/3036))
- Added `prepend` and `append` ability to `EuiComboBox` single selection only ([#3003](https://github.com/elastic/eui/pull/3003))
- Added `onColumnResize` prop to `EuiDataGrid` of type `EuiDataGridOnColumnResizeHandler` that gets called when column changes it's size ([#2963](https://github.com/elastic/eui/pull/2963))
- Added `logoEnterpriseSearch` to `EuiIcon` ([#3066](https://github.com/elastic/eui/pull/3066))
- Added RGB format support to `EuiColorPicker` and `EuiColorStops` ([#2850](https://github.com/elastic/eui/pull/2850))
- Added alpha channel (opacity) support to `EuiColorPicker` and `EuiColorStops` ([#2850](https://github.com/elastic/eui/pull/2850))
- Added `useResizeObserver` hook ([#2991](https://github.com/elastic/eui/pull/2991))
- Added `showColumnSelector.allowHide` and `showColumnSelector.allowReorder` props to `EuiDataGrid` UI configuration ([#2993](https://github.com/elastic/eui/pull/2993))
- Added `EuiMark` component ([#3060](https://github.com/elastic/eui/pull/3060))
- Changed `tabs.name` prop shape in `EuiTabbedContent` to accept a `node`, which aligns it with `EuiTab` ([#3100](https://github.com/elastic/eui/pull/3100))

**Bug Fixes**

- Fixed `EuiFieldNumber` so values of type `number` are now allowed ([#3020](https://github.com/elastic/eui/pull/3020))
- Fixed SASS `contrastRatio()` function in dark mode by fixing the `pow()` math function ([#3013], (https://github.com/elastic/eui/pull/3013))
- Fixed bug preventing `EuiDataGrid` from re-evaluating the default column width on resize ([#2991](https://github.com/elastic/eui/pull/2991))
- Fixed padding in `EuiCallOut` when used as a `banner` for `EuiFlyout` ([#3098](https://github.com/elastic/eui/pull/3098))

## [`21.0.1`](https://github.com/elastic/eui/tree/v21.0.1)

**Bug Fixes**

- Made `EuiDataGrid`'s `schema.isSortable` value optional ([#2991](https://github.com/elastic/eui/pull/2991))

## [`21.0.0`](https://github.com/elastic/eui/tree/v21.0.0)

- Added `EuiDataGrid`'s default sort order property ([#2987](https://github.com/elastic/eui/pull/2987))
- Fixed `EuiDataGrid`'s pagination visibility when changing rows per page ([#2978](https://github.com/elastic/eui/pull/2978))
- Added `highlightAll` prop to `EuiHighlight` to highlight all matches ([#2957](https://github.com/elastic/eui/pull/2957))
- Added `showOnFocus` prop to `EuiScreenReaderOnly` to force display on keyboard focus ([#2976](https://github.com/elastic/eui/pull/2976))
- Added `EuiSkipLink` component ([#2976](https://github.com/elastic/eui/pull/2976))
- Created `EuiBadgeGroup` component ([#2921](https://github.com/elastic/eui/pull/2921))
- Added `sections` and `position` props to `EuiHeader` ([#2928](https://github.com/elastic/eui/pull/2928))
- Added `gutterSize` prop to `EuiListGroup` ([#2980](https://github.com/elastic/eui/pull/2980))
- Added `color` prop to `EuiListGroupItem` and updated size style ([#2980](https://github.com/elastic/eui/pull/2980))
- Added `enableAllColumns` to `EuiBasicTable` component ([#2906](https://github.com/elastic/eui/pull/2906))

**Bug Fixes**

- Fixed `EuiDataGrid`'s sort popover to behave properly on mobile screens ([#2979](https://github.com/elastic/eui/pull/2979))
- Fixed `EuiButton` and other textual components' disabled contrast ([#2874](https://github.com/elastic/eui/pull/2874))
- Fixed z-index conflict with cell popovers in `EuiDataGrid` while in full screen mode ([#2959](https://github.com/elastic/eui/pull/2959))
- Adjusted the header on `EuiDataGrid` to fix to the top within constrained containers and full screen mode  ([#2959](https://github.com/elastic/eui/pull/2959))
- Refactored `EuiDescribedFormGroup` to allow the content inside the `EuiTitle` to be accessible to screen reader users ([#2989](https://github.com/elastic/eui/pull/2989))

**Breaking changes**

- Updated `@types/react` and `@types/react-dom` to utilize React.RefCallback type instead of custom implementation ([#2929](https://github.com/elastic/eui/pull/2929))

**Theme: Amsterdam**

- Buttons have a new visual style ([#2874](https://github.com/elastic/eui/pull/2874))

## [`20.1.0`](https://github.com/elastic/eui/tree/v20.1.0)

- Added `theme` prop to `EuiCodeEditor` in support of `AceEditor` themes ([#2970](https://github.com/elastic/eui/pull/2970))
- `EuiButton` now has a single return statement ([#2954](https://github.com/elastic/eui/pull/2954))
- Added `isSortable` props to `EuiDataGridColumn` and `EuiDataGridSchemaDetector` to mark them as un-sortable ([#2952](https://github.com/elastic/eui/pull/2952))
- Converted `EuiForm` to TypeScript, added many missing `/form` Prop types ([#2896](https://github.com/elastic/eui/pull/2896))
- Empty table th elements replaced with td in `EuiTable` ([#2934](https://github.com/elastic/eui/pull/2934))
- Added default prompt text to `aria-describedby` for `EuiFilePicker` ([#2919](https://github.com/elastic/eui/pull/2919))
- Added SASS variables for text variants of the primary palette `$euiColorPrimaryText`, `$euiColorSecondaryText`, etc... Updated components to use these new variables ([#2873](https://github.com/elastic/eui/pull/2873))
- Updated SASS mixin `makeHighContrastColor()` to default `$background: $euiPageBackgroundColor` and `$ratio: 4.5`. Created `makeGraphicContrastColor()` for graphic specific contrast levels of 3.0 ([#2873](https://github.com/elastic/eui/pull/2873))
- Added `arrowDisplay` prop to `EuiAccordion` for changing side or hiding completely ([#2914](https://github.com/elastic/eui/pull/2914))
- Added `prepend` and `append` ability to `EuiFieldSearch` ([#2914](https://github.com/elastic/eui/pull/2914))
- Added `notification` and `notificationColor` props to `EuiHeaderSectionItemButton` ([#2914](https://github.com/elastic/eui/pull/2914))
- Added `folderCheck`, `folderExclamation`, `push`, `quote`, `reporter` and `users` icons ([#2935](https://github.com/elastic/eui/pull/2935))
- Updated `folderClosed` and `folderOpen` to match new additions and sit better on the pixel grid ([#2935](https://github.com/elastic/eui/pull/2935))
- Converted `EuiSearchBar` to Typescript ([#2909](https://github.com/elastic/eui/pull/2909))

**Bug fixes**

- Fixed `EuiDataGrid` breaking if invalid schema passed ([#2955](https://github.com/elastic/eui/pull/2955))
- Fixed `EuiTitle` not rendering child classes ([#2925](https://github.com/elastic/eui/pull/2925))
- Extended `div` element in `EuiFlyout` type ([#2914](https://github.com/elastic/eui/pull/2914))
- Fixed popover positioning service to be more lenient when positioning 0-width or 0-height content ([#2948](https://github.com/elastic/eui/pull/2948))

**Theme: Amsterdam**

- Text sizes are now based on a 14px base font size. Headings are now bold ([#2936](https://github.com/elastic/eui/pull/2936))
- Altered `secondary`, `accent` colors to be more saturated ([#2873](https://github.com/elastic/eui/pull/2873))

## [`20.0.2`](https://github.com/elastic/eui/tree/v20.0.2)

**Bug fixes**

- Fixed type definitions for `EuiComboBox` ([#2971](https://github.com/elastic/eui/pull/2971))

## [`20.0.1`](https://github.com/elastic/eui/tree/v20.0.1)

**Bug fixes**

- Added TypeScript definition for `EuiCodeEditor`'s accepting `react-ace` props ([#2926](https://github.com/elastic/eui/pull/2926))
- Added `@types/react-input-autosize` to project's `dependencies` ([#2930](https://github.com/elastic/eui/pull/2930))

## [`20.0.0`](https://github.com/elastic/eui/tree/v20.0.0)

- Converted `EuiComboBox`, `EuiComboBoxInput`, `EuiComboBoxPill`, `EuiComboBoxOptionsList`, `EuiComboBoxOption`, and `EuiComboBoxTitle` to TypeScript ([#2838](https://github.com/elastic/eui/pull/2838))
- Converted `EuiCodeEditor` to TypeScript ([#2836](https://github.com/elastic/eui/pull/2836))
- Converted `EuiCode` and `EuiCodeBlock` and to TypeScript ([#2835](https://github.com/elastic/eui/pull/2835))
- Converted `EuiFilePicker` to TypeScript ([#2832](https://github.com/elastic/eui/issues/2832))
- Exported `EuiSelectOptionProps` type ([#2830](https://github.com/elastic/eui/pull/2830))
- Added `paperClip` glyph to `EuiIcon` ([#2845](https://github.com/elastic/eui/pull/2845))
- Added `banner` prop to `EuiFlyoutBody` and updated `euiOverflowShadow` mixin ([#2837](https://github.com/elastic/eui/pull/2837))
- Updated `editorLink` icon ([#2866](https://github.com/elastic/eui/pull/2866))
- Added control columns to `EuiDataGrid` to support non-data columns like row selection and actions ([#2846](https://github.com/elastic/eui/pull/2846))
- Added `image` glyph to `EuiIcon` ([#2870](https://github.com/elastic/eui/pull/2870))
- Exported TS props from top level `EuiListGroupProps`, `EuiListGroupItemProps`, `EuiSelectableProps`,  `EuiSelectableOption`, `EuiSelectableOptionsListProps` ([#2869](https://github.com/elastic/eui/pull/2869))
- Extending `EuiSelectable[options]` type with correct HTML element ([#2869](https://github.com/elastic/eui/pull/2869))
- Added check mark to single selection `EuiComboBox` ([#2890](https://github.com/elastic/eui/pull/2890))
- Added `logoGoogleG` third-party logo to `EuiIcon` ([#2853](https://github.com/elastic/eui/pull/2853))
- Added Jest `modulesNameMapper` alias for `EuiIcon` using test environment mock ([#2878](https://github.com/elastic/eui/pull/2878))
- Removed `sinon` and `@types/sinon` as dependencies, and converted usages to `jest.fn` ([#2885](https://github.com/elastic/eui/pull/2885))

**Bug fixes**

- Fixed building dev & docs on Windows ([#2847](https://github.com/elastic/eui/pull/2847))
- Fixed screen reader discovery issues with `EuiBottomBar` and `EuiControlBar` ([#2861](https://github.com/elastic/eui/pull/2861))
- Fixed a bug in `EuiDataGrid` causing the first cell to autofocus if interactive ([#2872](https://github.com/elastic/eui/pull/2872))

**Breaking changes**

- Removed `visControls` and `visHeatmap` duplicate icons from docs ([#2908](https://github.com/elastic/eui/pull/2908))

## [`19.0.0`](https://github.com/elastic/eui/tree/v19.0.0)

- Added `cheer` glyph to `EuiIcon` ([#2814](https://github.com/elastic/eui/pull/2814))
- Added `tableCaption` prop to `EuiBasicTable` and improved the default one ([#2782](https://github.com/elastic/eui/pull/2782))
- Converted `EuiDescribedFormGroup` to TypeScript ([#2810](https://github.com/elastic/eui/pull/2810))
- Changed SASS comments to non-compiled comments in invisibles files ([#2807](https://github.com/elastic/eui/pull/2807))
- Optimized the third party logos Ceph, DropWizard, Golang, and Haproxy ([#2812](https://github.com/elastic/eui/pull/2812))
- Added `rowHeader` prop to `EuiBasicTable` to allow consumers to set the identifying cell in a row ([#2802](https://github.com/elastic/eui/pull/2802))
- Added prepend and append to `EuiColorPicker` ([#2819](https://github.com/elastic/eui/pull/2819))
- Improved `EuiDescribedFormGroup` accessibility by avoiding duplicated output in screen readers ([#2783](https://github.com/elastic/eui/pull/2783))
- Added optional `key` attribute to `EuiContextMenu` items and relaxed `name` attribute to allow any React node ([#2817](https://github.com/elastic/eui/pull/2817))
- Converted `EuiColorPicker` color conversion functions to `chroma-js` methods ([#2805](https://github.com/elastic/eui/pull/2805))
- Added `direction` parameter to `euiPaletteColorBlind()` for specifying lighter or darker (or both) alternates ([#2822](https://github.com/elastic/eui/pull/2822))
- Converted `EuiSideNav` to TypeScript ([#2818](https://github.com/elastic/eui/issues/2818))
- Added babel-transformed and partially mocked commonjs build (`test-env/`) to target Kibana's Jest environment ([#2698](https://github.com/elastic/eui/pull/2698))
- Altered styles of `EuiToken` and add added more token types to match ES field types of `tokenAlias`, `tokenDate`, `tokenGeo`, `tokenIP`, `tokenNested`, `tokenRange`, `tokenShape` ([#2758](https://github.com/elastic/eui/pull/2758))

**Bug fixes**

- Exported missing `EuiSelectProps` type ([#2815](https://github.com/elastic/eui/pull/2815))
- Fixed `EuiCode`'s & `EuiCodeBlock`'s ability to accept non-string children ([#2792](https://github.com/elastic/eui/pull/2792)) ([#2820](https://github.com/elastic/eui/pull/2820))
- Fixed `EuiSearchBar`, `Query`, and `AST`'s ability to accept literal parenthesis characters ([#2791](https://github.com/elastic/eui/pull/2791))
- Fixed coloring of input fields when autofill is on in Chrome ([#2798](https://github.com/elastic/eui/pull/2798))
- Moved `@types/enzyme` and `@types/react-virtualized` to `dependencies` status ([#2828](https://github.com/elastic/eui/pull/2828))
- Removed `@elastic/charts` from inclusion in `eui.d.ts` output ([#2828](https://github.com/elastic/eui/pull/2828))

**Breaking changes**

- Removed `idAria` prop from `EuiDescribedFormGroup` ([#2783](https://github.com/elastic/eui/pull/2783))
- Removed `EuiToken`'s `hideBorder` and `displayOptions` prop for applying `color`, `shape`, and `fill` props directly. Changed `fill` prop type from `boolean` to `light | dark | none` ([#2758](https://github.com/elastic/eui/pull/2758))

## [`18.3.0`](https://github.com/elastic/eui/tree/v18.3.0)

- Converted `EuiModal` and `EuiConfirmModal` to TypeScript ([#2742](https://github.com/elastic/eui/pull/2742))
- Converted `EuiTabs` to TypeScript ([#2717](https://github.com/elastic/eui/pull/2717))
- Converted `EuiFormRow` to TypeScript ([#2712](https://github.com/elastic/eui/pull/2712))
- Updated `logoAPM`, `logoSecurity` and `logoEnterpriseSearch`. Added `logoWorkplaceSearch` and `logoObservability` ([#2769](https://github.com/elastic/eui/pull/2769))
- Converted `EuiFilterButton` to TypeScript ([#2761](https://github.com/elastic/eui/pull/2761))
- Converted `EuiFilterSelectItem` to TypeScript ([#2761](https://github.com/elastic/eui/pull/2761))
- Converted `EuiFieldSearch` to TypeScript ([#2775](https://github.com/elastic/eui/pull/2775))
- Added `data-test-subj` to the `EuiContextMenuItem` in `EuiTablePagination` ([#2778](https://github.com/elastic/eui/pull/2778))
- Improved `EuiIcon` a11y by using a `title` and `aria-labelledby` ([#2786](https://github.com/elastic/eui/pull/2786))
- Improved compressed `EuiPagination` by including active and last page numbers ([#2779](https://github.com/elastic/eui/pull/2779))
- Converted `EuiSuperSelect` to TypeScript ([#2776](https://github.com/elastic/eui/pull/2776))

**Bug fixes**

- Increased column width on `EuiTableHeaderCellCheckbox` to prevent `EuiCheckbox`'s focus ring from getting clipped in `EuiBasicTable` ([#2770](https://github.com/elastic/eui/pull/2770))
- Fixed the display of `EuiButton` within `EuiControlBar` when `fill={true}` to be more consistent with other buttons ([#2781](https://github.com/elastic/eui/pull/2781))
- Fixed `EuiFormControlLayout` from overwriting className for `prepend` nodes.  ([#2796](https://github.com/elastic/eui/pull/2796))
- Fixed `useRenderToText` and `EuiButtonToggle` from attempting state updates on unmounted components ([#2797](https://github.com/elastic/eui/pull/2797))
- Refactored function and hook instantiation to fix drag action sluggishness in `EuiColorStops` ([#2557](https://github.com/elastic/eui/pull/2557))

**Deprecations**

- `EuiIcon`'s `logoEnterpriseSearch` type deprecated in favor of `logoWorkplaceSearch`
- `EuiIcon`'s `logoAPM` type deprecated in favor of `logoObservability`

## [`18.2.2`](https://github.com/elastic/eui/tree/v18.2.2)

**Note: this release is a backport containing changes originally made in `18.3.0`**

- Updated `logoAPM`, `logoSecurity` and `logoEnterpriseSearch`. Added `logoWorkplaceSearch` and `logoObservability` ([#2769](https://github.com/elastic/eui/pull/2769))

**Bug fixes**

- Fixed `useRenderToText` and `EuiButtonToggle` from attempting state updates on unmounted components ([#2797](https://github.com/elastic/eui/pull/2797))

**Deprecations**

- `EuiIcon`'s `logoEnterpriseSearch` type deprecated in favor of `logoWorkplaceSearch`
- `EuiIcon`'s `logoAPM` type deprecated in favor of `logoObservability`

## [`18.2.1`](https://github.com/elastic/eui/tree/v18.2.1)

**Bug fixes**

- Fixed `EuiFieldSearch`'s trigger of `onChange` when clearing the field value ([#2764](https://github.com/elastic/eui/pull/2764))

## [`18.2.0`](https://github.com/elastic/eui/tree/v18.2.0)

- Added `recentlyViewedApp` app icon to `EuiIcon` ([#2755](https://github.com/elastic/eui/pull/2755))

**Bug fixes**

- Fixed `EuiBasicTable` & `EuiInMemoryTable` to not un- and re-mount rows when toggling `loading` prop ([#2754](https://github.com/elastic/eui/pull/2754))

## [`18.1.0`](https://github.com/elastic/eui/tree/v18.1.0)

- Lightened `EuiBadge` hollow border color in dark mode ([#2746](https://github.com/elastic/eui/pull/2746))
- Added `minInputProps` and `maxInputProps` to supply more props to the inputs of `EuiDualRange` ([#2738](https://github.com/elastic/eui/pull/2738))
- Changed `EuiBadge` to use EUI palette colors ([#2455](https://github.com/elastic/eui/pull/2455))
- Darkened a few `euiPaletteColorBlind` colors ([#2455](https://github.com/elastic/eui/pull/2455))
- Fixed bug in `EuiCard` where button text was not properly aligned ([#2741](https://github.com/elastic/eui/pull/2741))
- Converted `EuiRange` to TypeScript ([#2732](https://github.com/elastic/eui/pull/2732))
- Converted `EuiDualRange` to TypeScript ([#2732](https://github.com/elastic/eui/pull/2732))
- Converted `EuiRangeInput` to TypeScript ([#2732](https://github.com/elastic/eui/pull/2732))
- Added `bellSlash` glyph to `EuiIcon` ([#2714](https://github.com/elastic/eui/pull/2714))
- Added `legend` prop to `EuiCheckboxGroup` and `EuiRadioGroup` to add `EuiFieldset` wrappers for title the groups ([#2739](https://github.com/elastic/eui/pull/2739))
- Changed `EuiNavDrawerFlyout` to close after child nav items are clicked ([#2749](https://github.com/elastic/eui/pull/2749))
- Changed `EuiNavDrawerFlyout` to trap focus while navigating via keyboard ([#2749](https://github.com/elastic/eui/pull/2749))
- Created a `euiPaletteColorBlindBehindText` variant of the color blind palette ([#2750](https://github.com/elastic/eui/pull/2750))
- Improved focus state of `EuiSwitch`, `EuiCheckbox`, `EuiRadio` and `EuiRange` ([#2745](https://github.com/elastic/eui/pull/2745))

**Bug fixes**

- Changed `EuiRadio` and `EuiCheckbox` labels to be `inline-block` ([#2739](https://github.com/elastic/eui/pull/2739))
- Fixed `EuiCheckboxGroup`'s `options` type to fully extend the `EuiCheckbox` type ([#2739](https://github.com/elastic/eui/pull/2739))

## [`18.0.0`](https://github.com/elastic/eui/tree/v18.0.0)

- Converted `EuiFieldText` to Typescript ([#2688](https://github.com/elastic/eui/pull/2688))
- Added `nested` glyph to `EuiIcon` ([#2707](https://github.com/elastic/eui/pull/2707))
- Added `tableLayout` prop to `EuiTable`, `EuiBasicTable` and `EuiInMemoryTable` to provide the option of auto layout ([#2697](https://github.com/elastic/eui/pull/2697))
- Converted `EuiSuggest` to Typescript ([#2692](https://github.com/elastic/eui/pull/2692))
- Converted `EuiErrorBoundary` to Typescript  ([#2690](https://github.com/elastic/eui/pull/2690))
- Updated `EuiNavDrawer` to accept React fragments ([#2710](https://github.com/elastic/eui/pull/2710))
- Added `EuiFormFieldset` and `EuiFormLegend` components ([#2706](https://github.com/elastic/eui/pull/2706))
- Adjusted colors of color blind viz palette ([#2686](https://github.com/elastic/eui/pull/2686))
- Converted `EuiSelect` to Typescript ([#2694](https://github.com/elastic/eui/pull/2694))
- Added `aggregate`, `pageSelect`, `pagesSelect`, `securitySignal`, `securitySignalDetected`, `securitySignalResolved` and `timeline` icons ([#2704](https://github.com/elastic/eui/pull/2704))
- Added `useDependentState` custom hook ([#2725](https://github.com/elastic/eui/pull/#2725))
- Added `isClearable` prop to `EuiFieldSearch` ([#2723](https://github.com/elastic/eui/pull/2723))

**Bug fixes**

- Fixed `isExpanded` property of nodes from `EuiTreeView` ([#2700](https://github.com/elastic/eui/pull/#2700))
- Added text selection to `EuiLink` button ([#2722](https://github.com/elastic/eui/pull/#2722))
- Fixed bug in `EuiDataGrid` where resizing columns changed the active DOM element ([#2724](https://github.com/elastic/eui/pull/#2724))
- Fixed position of scrollbar in `EuiCodeBlock` ([#2727](https://github.com/elastic/eui/pull/#2727))
- Fixed bug in `EuiDataGrid` that prevented the "Hide fields" popover from showing an updated column list ([#2725](https://github.com/elastic/eui/pull/#2725))

**Breaking changes**

- Changed accepted properties of the `color_palette` method to accept an array of colors ([#2686](https://github.com/elastic/eui/pull/#2686))
- Removed the `palette` export to export each palette function directly ([#2686](https://github.com/elastic/eui/pull/#2686))
- Changed the palette functions to be methods that accept a number of steps and removed `.colors` key ([#2686](https://github.com/elastic/eui/pull/#2686))

## [`17.3.1`](https://github.com/elastic/eui/tree/v17.3.1)

**Bug fixes**

- Fixed TS types and exports for `EuiTextArea` and `EuiFieldNumber` ([#2703](https://github.com/elastic/eui/pull/2703))

## [`17.3.0`](https://github.com/elastic/eui/tree/v17.3.0)

- Converted `EuiFieldNumber` to Typescript ([#2685](https://github.com/elastic/eui/pull/2685))
- Converted `EuiFieldPassword` to Typescript ([#2683](https://github.com/elastic/eui/pull/2683))
- Converted `EuiHighlight` to Typescript ([#2681](https://github.com/elastic/eui/pull/2681))
- Added `data-test-subj` property to the `EuiCodeEditor` component ([#2689](https://github.com/elastic/eui/pull/2689))
- Converted `EuiTextArea` to Typescript ([#2695](https://github.com/elastic/eui/pull/2695))
- Converted `EuiPage` and related child components to  TypeScript ([#2669](https://github.com/elastic/eui/pull/2669))
- Added `annotation` glyph ([#2691](https://github.com/elastic/eui/pull/2691))
- Added `initialWidth` and `isResizable` configurations to `EuiDataGrid`'s columns ([#2696](https://github.com/elastic/eui/pull/2696))

**Bug fixes**

- Reverted removal of `toggleOpen` method from `EuiNavDrawer` ([#2682](https://github.com/elastic/eui/pull/2682))
- Improved `EuiDataGrid` update performance ([#2676](https://github.com/elastic/eui/pull/2676))
- Fixed `EuiDatagrid` header top border when configured to have no toolbar ([#2619](https://github.com/elastic/eui/pull/#2619))

## [`17.2.1`](https://github.com/elastic/eui/tree/v17.2.1)

**Bug fixes**

- Changed package.json version to match sure our build scripts release the correct sequential number ([#2674](https://github.com/elastic/eui/pull/2674))

## [`17.1.3`](https://github.com/elastic/eui/tree/v17.1.3)

**NOTE: This release came out of order due to a release script error. It actually came after 17.2.0 and can be ignored in favor of 17.2.1**

- Reverted docs changes in `17.2.0` that caused the build script to die ([#2672](https://github.com/elastic/eui/pull/2672))

**Bug fixes**

- Removed TypeScript definitions in `*.test.tsx?` files from _eui.d.ts_ ([#2673](https://github.com/elastic/eui/pull/2673))

## [`17.2.0`](https://github.com/elastic/eui/tree/v17.2.0)

**NOTE: This release had an error in our documentation layer. Use 17.2.1 instead**

- Improved a11y of `EuiNavDrawer` lock button state via `aria-pressed` ([#2643](https://github.com/elastic/eui/pull/2643))
- Added new stylesheets for the EUI Amsterdam theme ([#2633](https://github.com/elastic/eui/pull/2633))
- Added exports for available types related to `EuiDataGrid` ([#2640](https://github.com/elastic/eui/pull/2640))

**Bug fixes**

- Improved `EuiDataGrid` update performance ([#2638](https://github.com/elastic/eui/pull/2638))
- Fixed `EuiDroppable` not accepting multiple children when using TypeScript ([#2634](https://github.com/elastic/eui/pull/2634))
- Fixed `EuiComboBox` from submitting parent `form` element when selecting options via `Enter` key ([#2642](https://github.com/elastic/eui/pull/2642))
- Fixed `EuiNavDrawer` expand button from losing focus after click ([#2643](https://github.com/elastic/eui/pull/2643))
- Fixed instances of potentially duplicate `EuiPopover` `id` attributes ([#2667](https://github.com/elastic/eui/pull/2667))

## [`17.1.2`](https://github.com/elastic/eui/tree/v17.1.2)

**Bug fixes**

- Fixed `EuiCodeEditor` custom mode file error by initializing with existing mode ([#2616](https://github.com/elastic/eui/pull/2616))
- Removed `EuiIcon` default titles ([#2632](https://github.com/elastic/eui/pull/2632))

## [`17.1.1`](https://github.com/elastic/eui/tree/v17.1.1)

**Bug fixes**

- Fixed screenreader text in `EuiTreeView` and added truncation ([#2627](https://github.com/elastic/eui/pull/2627))

## [`17.1.0`](https://github.com/elastic/eui/tree/v17.1.0)

- Added an optional `key` property inside the `options` prop in `EuiSelectableList` component ([#2608](https://github.com/elastic/eui/pull/2608))
- Added `toolbarAdditionalControls` prop to `EuiDataGrid` to allow for custom buttons in the toolbar ([#2594](https://github.com/elastic/eui/pull/2594))
- Added TypeScript definitions for `EuiBasicTable`, `EuiInMemoryTable`, and related components ([#2428](https://github.com/elastic/eui/pull/2428))
- Updated `logoSecurity` and `appSecurityAnalytics` icons ([#2613](https://github.com/elastic/eui/pull/2613))
- Added support for `.gif` base64 images in the webpack.config

**Bug fixes**

- Fixed UX/focus bug in `EuiDataGrid` when using keyboard shortcuts to paginate ([#2602](https://github.com/elastic/eui/pull/2602))
- Fixed `EuiIcon` accessibility by adding a `title` prop and a default `aria-label` ([#2554](https://github.com/elastic/eui/pull/2554))
- Fixed `EuiDataGrid`'s in-memory sorting of numeric columns when the cell data contains multiple digit groups ([#2603](https://github.com/elastic/eui/pull/2603))
- Improved pagination in `EuiBasicTable`. `paginationBar` is hidden when there is no data and `EuiPagination` is displayed even when there is only one page ([#2598](https://github.com/elastic/eui/pull/#2598))
- Fixed react-dom warning when `EuiPopover` was unmounted before calls to setState ([#2614](https://github.com/elastic/eui/pull/2614))

## [`17.0.0`](https://github.com/elastic/eui/tree/v17.0.0)

**Breaking changes**

- Moved any shared component-level Sass variables and mixins into the `global_styling` directory ([#2551](https://github.com/elastic/eui/pull/2551))
- Reworked `euiPanel()` mixin to require the entirety of a selector (i.e. require the '.' in addition to the string) ([#2551](https://github.com/elastic/eui/pull/2551))
- Updated React peerDependencies to version 16.12 ([#2571](https://github.com/elastic/eui/pull/2571))
- Changed to generated `id` value for `EuiFormRow` to ensure uniqueness  ([#2588](https://github.com/elastic/eui/pull/2588))

## [`16.2.1`](https://github.com/elastic/eui/tree/v16.2.1)

**Bug fixes**

- Fixed label wrapping of `EuiSwitch` ([#2585](https://github.com/elastic/eui/pull/2585))
- Replaced `<p>` tag surrounding the label with a `<span>` tag in `EuiSwitch` to fix any inherited margin ([#2585](https://github.com/elastic/eui/pull/2585))
- Added the same padding from `EuiSelectableListItem` to the heading to fix alignment ([#2585](https://github.com/elastic/eui/pull/2585))
- Added exports for `EuiCheckboxType`, `EuiCheckboxGroupOption`, and `EuiCheckboxGroupIdToSelectedMap` types ([#2593](https://github.com/elastic/eui/pull/2593))
- Fixed `.euiHeaderLinks__mobileList` in `EuiHeaderLinks` to only display it on mobile ([#2590](https://github.com/elastic/eui/pull/#2590))
- Fixed `EuiAccordion` icon rotation when it is a child of another accordion so it doesn't inherit the rotation state of the parent ([#2595](https://github.com/elastic/eui/pull/#2595))

## [`16.2.0`](https://github.com/elastic/eui/tree/v16.2.0)

- Added `EuiCheckableCard` component, for radio buttons or checkboxes with complex child content ([#2555](https://github.com/elastic/eui/pull/2555))
- Updated `EuiCheckbox` and `EuiCheckboxGroup` to TypeScript ([#2555](https://github.com/elastic/eui/pull/2555))

**Bug fixes**

- Fixed `EuiSwitch` clicking on disabled label ([#2575](https://github.com/elastic/eui/pull/2575))
- Fixed `EuiComboBox` options list closing when clicking outside the component after scrolling ([#2589](https://github.com/elastic/eui/pull/2589))

## [`16.1.0`](https://github.com/elastic/eui/tree/v16.1.0)

- Updated compressed styles for `EuiButtonGroup` to include a background color ([#2568](https://github.com/elastic/eui/pull/2568))
- Added `heading` prop to `EuiCallOut` to allow for variance in the title tag ([#2357](https://github.com/elastic/eui/pull/2357))
- Added `badge` prop and new styles `EuiHeaderAlert` ([#2506](https://github.com/elastic/eui/pull/2506))
- Added new keyboard shortcuts for the data grid component: `Home` (same row, first column), `End` (same row, last column), `Ctrl+Home` (first row, first column), `Ctrl+End` (last row, last column), `Page Up` (next page) and `Page Down` (previous page) ([#2519](https://github.com/elastic/eui/pull/2519))
- Added `disabled` prop to the `EuiCheckboxGroup` definition ([#2545](https://github.com/elastic/eui/pull/2545))
- Added `disabled` option to the `option` attribute of the `options` object that is passed to the `EuiCheckboxGroup` so that checkboxes in a group can be individually disabled ([#2548](https://github.com/elastic/eui/pull/2548))
- Added `EuiAspectRatio` component that allows for responsively resizing embeds ([#2535](https://github.com/elastic/eui/pull/2535))
- Added `display` and `titleSize` props to `EuiCard` ([#2566](https://github.com/elastic/eui/pull/2566))
- Added `accessibility` glyph to `EuiIcon` ([#2566](https://github.com/elastic/eui/pull/2566))

**Bug fixes**

- Fixed `EuiDataGrid` schema detection on already defined column schemas ([#2550](https://github.com/elastic/eui/pull/2550))
- Added `euiTextBreakWord()` to `EuiToast` header ([#2549](https://github.com/elastic/eui/pull/2549))
- Fixed `.eui-textBreakAll` on Firefox ([#2549](https://github.com/elastic/eui/pull/2549))
- Fixed `EuiBetaBadge` accessibility with `tab-index=0` ([#2559](https://github.com/elastic/eui/pull/2559))
- Improved `EuiIcon` loading performance ([#2565](https://github.com/elastic/eui/pull/2565))

## [`16.0.1`](https://github.com/elastic/eui/tree/v16.0.1)

**Bug fixes**

- `EuiSwitch` now passes `name` attribute into underlying `button` ([#2533](https://github.com/elastic/eui/pull/2533))

## [`16.0.0`](https://github.com/elastic/eui/tree/v16.0.0)

- Made `EuiCard` more accessible ([#2521](https://github.com/elastic/eui/pull/2521))
- Added ability to pass `children` to `EuiCard` ([#2521](https://github.com/elastic/eui/pull/2521))
- Replaced root element in `EuiFlyout`, switching from `span` to `Fragment` ([#2527](https://github.com/elastic/eui/pull/2527))
- Upgraded `react-virtualized` to `9.21.2` ([#2531](https://github.com/elastic/eui/pull/2531))

**Bug fixes**

- Added support for `timeFormat` formatting in `EuiSuperDatePicker` and fixed some formatting inconsistencies ([#2518](https://github.com/elastic/eui/pull/2518))
- Added support for `locale` in `EuiSuperDatePicker` and `EuiDatePicker` both as a prop and from `EuiContext` ([#2518](https://github.com/elastic/eui/pull/2518))

**Breaking changes**

- Removed `EuiCardGraphic` ([#2521](https://github.com/elastic/eui/pull/2521))

## [`15.0.0`](https://github.com/elastic/eui/tree/v15.0.0)

- Converted `EuiShowFor` and `EuiHideFor` to TS ([#2503](https://github.com/elastic/eui/pull/2503))
- Upgraded `react-ace` to `7.0.5` ([#2526](https://github.com/elastic/eui/pull/2526))

**Bug fixes**
- Fixed `EuiButton` disabled text color ([#2534](lhttps://github.com/elastic/eui/pull/2534))
- Created `.euiTableCaption` with `position: relative` to avoid double border under header row ([#2484](https://github.com/elastic/eui/pull/2484))
- Fixed `EuiSwitch` to use `aria-labelledby` ([#2522](https://github.com/elastic/eui/pull/2522))
- Fixed `EuiPanelProps` type definition ([#2516](https://github.com/elastic/eui/pull/2516))

**Breaking changes**

- Added `display` modifier to `EuiShowFor` ([#2503](https://github.com/elastic/eui/pull/2503))
- Updated minimum TypeScript version to 3.5.3 ([#2510](https://github.com/elastic/eui/pull/2510))
- Removed `Omit` type in favor of TypeScript's built-in ([#2510](https://github.com/elastic/eui/pull/2510))

## [`14.10.0`](https://github.com/elastic/eui/tree/v14.10.0)

- Added new `euiControlBar` component for bottom-of-screen navigational elements ([#2204](https://github.com/elastic/eui/pull/2204))
- Converted `EuiFlyout` to TypeScript ([#2500](https://github.com/elastic/eui/pull/2500))
- Added an animation to the arrow on `EuiAccordion` as it opens / closes ([#2507](https://github.com/elastic/eui/pull/2507))
- Upgraded `react-input-autosize` to `2.2.2` ([#2514](https://github.com/elastic/eui/pull/2514))

**Bug fixes**

- Simplified `EuiColorStops` popover toggling ([#2505](https://github.com/elastic/eui/pull/2505))

## [`14.9.0`](https://github.com/elastic/eui/tree/v14.9.0)

- Added new `euiTreeView` component for rendering recursive objects such as folder structures ([#2409](https://github.com/elastic/eui/pull/2409))
- Added `euiXScrollWithShadows()` mixin and `.eui-xScrollWithShadows` utility class ([#2458](https://github.com/elastic/eui/pull/2458))
- Fixed `EuiColorStops` where empty string values would cause range min or max to be NaN ([#2496](https://github.com/elastic/eui/pull/2496))
- Improved `EuiSwitch` a11y by aligning to aria roles ([#2491](https://github.com/elastic/eui/pull/2491))
- Converted `EuiSwitch` to TypeScript ([#2491](https://github.com/elastic/eui/pull/2491))
- Added an accessible label-less `EuiSwitch` variation ([#2491](https://github.com/elastic/eui/pull/2491))

**Bug fixes**

- Normalized button `moz-focus-inner` ([#2445](https://github.com/elastic/eui/pull/2445))
- Fixed typo to correct `aria-modal` attribute in`EuiPopover` ([#2488](https://github.com/elastic/eui/pull/2488))
- Fixed position of `EuiCodeBlock` controls and added more tests ([#2459](https://github.com/elastic/eui/pull/2459))
- Changed `EuiCodeBlock` so that `overflowHeight` now applies a `maxHeight` instead of a `height` on the block ([#2487](https://github.com/elastic/eui/pull/2487))
- Fixed potentially inconsistent state update ([#2481](https://github.com/elastic/eui/pull/2481))
- Fixed `EuiSwitch` form behavior by adding a default button `type` of 'button' ([#2491](https://github.com/elastic/eui/pull/2491))

## [`14.8.0`](https://github.com/elastic/eui/tree/v14.8.0)

* `EuiButtonGroup` and `EuiButtonToggle` now accept `ReactNode` for their label prop instead of string ([#2392](https://github.com/elastic/eui/pull/2392))
* Added `useRenderToText` to `inner_text` service suite to render `ReactNode`s into label text ([#2392](https://github.com/elastic/eui/pull/2392))
* Added icons `tableDensityExpanded`, `tableDensityCompact`, `tableDensityNormal` to `EuiIcon` ([#2230](https://github.com/elastic/eui/pull/2230))
* Added `!important` to the animation of `EuiFocusRing` animation to make sure it is always used ([#2230](https://github.com/elastic/eui/pull/2230))
* Added `expandMini` icon to `EuiIcon` ([#2207](https://github.com/elastic/eui/pull/2366))
* Changed `EuiPopover` to use `role="dialog"` for better screen-reader announcements ([#2207](https://github.com/elastic/eui/pull/2366))
* Added function callback `onTrapDeactivation` to `EuiPopover` for when a focus trap is deactivated ([#2366](https://github.com/elastic/eui/pull/2366))
* Added logic for rendering of focus around `EuiPopover` to counteract a race condition ([#2366](https://github.com/elastic/eui/pull/2366))
* Added `EuiDataGrid` ([#2165](https://github.com/elastic/eui/pull/2165))

**Bug fixes**

* Corrected `lockProps` passdown in `EuiFocusTrap`, specifically to allows `style` to be passed down ([#2230](https://github.com/elastic/eui/pull/2230))
* Changed `children` property on `I18nTokensShape` type from a single `ReactChild` to now accept an `array` ([#2230](https://github.com/elastic/eui/pull/2230))
* Adjusted the color of `$euiColorHighlight` in dark mode ([#2176](https://github.com/elastic/eui/pull/2176))
* Changed `EuiPopoverFooter` padding to uniformly adjust with the size of the popover ([#2207](https://github.com/elastic/eui/pull/2207))
* Fixed `isDragDisabled` prop usage in `EuiDraggable` ([#2207](https://github.com/elastic/eui/pull/2366))
* Fixed `EuiMutationObserver`'s handling of`onMutation` when that prop's value changes ([#2421](https://github.com/elastic/eui/pull/2421))

## [`14.7.0`](https://github.com/elastic/eui/tree/v14.7.0)

- Converted `EuiRadio` and `EuiRadioGroup` to TypeScript ([#2438](https://github.com/elastic/eui/pull/2438))
- Improved a11y in `EuiImage` ([#2447](https://github.com/elastic/eui/pull/2447))
- Made EuiIcon a PureComponent, to speed up React re-render performance ([#2448](https://github.com/elastic/eui/pull/2448))
- Added ability for `EuiColorStops` to accept user-defined range bounds ([#2396](https://github.com/elastic/eui/pull/2396))
- Added `external` prop to `EuiLink` ([#2442](https://github.com/elastic/eui/pull/2442))
- Added disabled state to `EuiBadge` ([#2440](https://github.com/elastic/eui/pull/2440))
- Changed `EuiLink` to appear non interactive when passed the `disabled` prop and an `onClick` handler ([#2423](https://github.com/elastic/eui/pull/2423))
- Added `minimize` glyph to `EuiIcon` ([#2457](https://github.com/elastic/eui/pull/2457))

**Bug fixes**

- Re-enabled `width` property for `EuiTable` cell components ([#2452](https://github.com/elastic/eui/pull/2452))
- Fixed `EuiNavDrawer` collapse/expand button height issue
 ([#2463](https://github.com/elastic/eui/pull/2463))

## [`14.6.0`](https://github.com/elastic/eui/tree/v14.6.0)

- Added new updated `infraApp` and `logsApp` icons ([#2430](https://github.com/elastic/eui/pull/2430))

**Bug fixes**

- Fixed missing misc. button and link type definition exports ([#2434](https://github.com/elastic/eui/pull/2434))
- Strip custom semantics from `EuiSideNav` ([#2429](https://github.com/elastic/eui/pull/2429))

## [`14.5.1`](https://github.com/elastic/eui/tree/v14.5.1)

**Note: this release is a backport containing changes originally made in `14.6.0` and `14.7.0`**

- Added new updated `infraApp` and `logsApp` icons ([#2430](https://github.com/elastic/eui/pull/2430))
- Made EuiIcon a PureComponent, to speed up React re-render performance ([#2448](https://github.com/elastic/eui/pull/2448))

**Bug fixes**

- Fixed `EuiNavDrawer` collapse/expand button height issue ([#2463](https://github.com/elastic/eui/pull/2463))

## [`14.5.0`](https://github.com/elastic/eui/tree/v14.5.0)

- Update Elastic-Charts to version 13.0.0 and updated the theme object accordingly ([#2381](https://github.com/elastic/eui/pull/2381))
- Added new `EuiColorStops` component ([#2360](https://github.com/elastic/eui/pull/2360))
- Added `currency` glyph to 'EuiIcon' ([#2398](https://github.com/elastic/eui/pull/2398))
- Migrate `EuiBreadcrumbs`, `EuiHeader` etc, and `EuiLink` to TypeScript ([#2391](https://github.com/elastic/eui/pull/2391))
- Added `hasChildLabel` prop to `EuiFormRow` to avoid duplicate labels ([#2411](https://github.com/elastic/eui/pull/2411))
- Added `component` prop to `EuiPageBody`, switching the default from `div` to `main` ([#2410](https://github.com/elastic/eui/pull/2410))
- Added focus state to `EuiListGroupItem` ([#2406](https://github.com/elastic/eui/pull/2406))
- Added `keyboardShortcut` glyph to 'EuiIcon ([#2413](https://github.com/elastic/eui/pull/2413))
- Improved a11y in `EuiNavDrawer` ([#2417](https://github.com/elastic/eui/pull/2417))
- Improved a11y in `EuiSuperDatePicker` ([#2426](https://github.com/elastic/eui/pull/2426))

**Bug fixes**

- Fixed `EuiSelectable` to accept programmatic updates to its `options` prop ([#2390](https://github.com/elastic/eui/pull/2390))
- Fixed poor labeling in `EuiSuperDatePicker` ([#2411](https://github.com/elastic/eui/pull/2411))
- Fixed `EuiCodeEditor`'s ID to be dynamic between renders ([#2411](https://github.com/elastic/eui/pull/2411))
- Fixed `EuiCodeEditor` to not render multiple labels for some inputs ([#2411](https://github.com/elastic/eui/pull/2411))
- Fixed `EuiBreadcrumbs` improper use of `useInnerText` hook ([#2425](https://github.com/elastic/eui/pull/2425))

## [`14.4.0`](https://github.com/elastic/eui/tree/v14.4.0)

- Migrate `EuiEmptyPrompt`and `EuiCard` to TS ([#2387](https://github.com/elastic/eui/pull/2387))
- Added Lens app `lensApp` icon ([#2389](https://github.com/elastic/eui/pull/2389))
- Made `EuiKeyPadMenuItem` beta badge smaller ([#2388](https://github.com/elastic/eui/pull/2388))

## [`14.3.0`](https://github.com/elastic/eui/tree/v14.3.0)

- Added `package` icon to glyph set ([#2378](https://github.com/elastic/eui/pull/2378))
- Modified `EuiFacetButton` to use `$euiFocusBackgroundColor` for `:focus` state ([2365](https://github.com/elastic/eui/pull/2365))
- Added a `showMaxPopover` option for `EuiBreadcrumbs` to display all items when a `max` is set ([#2342](https://github.com/elastic/eui/pull/2342))
- Added `data-test-subj` support for basic and in-memory tables' actions ([#2353](https://github.com/elastic/eui/pull/2353))
- Added `ip` icon to glyph set ([#2371](https://github.com/elastic/eui/pull/2371))
- Set `textOnly={true}` for expanded rows in `EuiBasicTable` ([#2376](https://github.com/elastic/eui/pull/2376))
- Added `visAreaStacked`, `visBarVerticalStacked`, and `visBarHorizontalStacked` icons to glyph set ([#2379](https://github.com/elastic/eui/pull/2379))
- Adjusted style of beta badge on `EuiKeyPadMenuItem` ([#2375](https://github.com/elastic/eui/pull/2375))
- Migrate `EuiFacetGroup`, `EuiKeyPadMenu` and `EuiCallOut` to TS ([#2382](https://github.com/elastic/eui/pull/2382))

**Bug fixes**

- Fixed spacing of `EuiFormErrorText` to match `EuiFormHelpText` ([#2354](https://github.com/elastic/eui/pull/2354))
- Fixed bug in `EuiPopover` where Array.prototype.slice() may have been called on 'undefined' ([#2369](https://github.com/elastic/eui/pull/2369))
- Properly exported `copy`, `move`, and `reorder` drag-and-drop service methods ([#2377](https://github.com/elastic/eui/pull/2377))

## [`14.2.0`](https://github.com/elastic/eui/tree/v14.2.0)

- Added `compressed` option to `buttonSize` prop of EuiButtonGroup ([#2343](https://github.com/elastic/eui/pull/2343))
- Added disabled states to `EuiCard`, `EuiKeyPadMenuItem` and `EuiKeyPadMenuItemButton`
 ([#2333](https://github.com/elastic/eui/pull/2340))
- Added missing `compressed` TS definitions to `EuiComboBox`, `EuiCheckboxGroup`, `EuiCheckbox`, `EuiFieldSearch`, `EuiRadioGroup`, `EuiSwitch` ([#2338](https://github.com/elastic/eui/pull/2338))
- Added auto-margin between `EuiFormRow` and `EuiButton` ([#2338](https://github.com/elastic/eui/pull/2338))
- Added border to `[readOnly]` inputs ([#2338](https://github.com/elastic/eui/pull/2338))

**Bug fixes**

- Fixed `onChange` TS defs for EuiRange ([#2349](https://github.com/elastic/eui/pull/2349))
- Fixed default z-index of `EuiPopover` ([#2341](https://github.com/elastic/eui/pull/2341))
- Fixed styling for `prepend` and `append` nodes that may be popovers or tooltips ([#2338](https://github.com/elastic/eui/pull/2338))

## [`14.1.1`](https://github.com/elastic/eui/tree/v14.1.1)

**Bug fixes**

- Fixed accidental removal of Elastic Charts from dependencies ([#2348](https://github.com/elastic/eui/pull/2348))

## [`14.1.0`](https://github.com/elastic/eui/tree/v14.1.0)

- Created `EuiSuggest` component ([#2270](https://github.com/elastic/eui/pull/2270))
- Added missing `compressed` styling to `EuiSwitch` ([#2327](https://github.com/elastic/eui/pull/2327))
- Migrate `EuiBottomBar`, `EuiHealth` and `EuiImage` to TS ([#2328](https://github.com/elastic/eui/pull/2328))
- Added hover and focus states when `allowFullScreen` is true in `EuiImage`([#2287](https://github.com/elastic/eui/pull/2287))
- Converted `EuiColorPicker` to TypeScript ([#2340](https://github.com/elastic/eui/pull/2340))
- Added inline rendering option to `EuiColorPicker` ([#2340](https://github.com/elastic/eui/pull/2340))

## [`14.0.0`](https://github.com/elastic/eui/tree/v14.0.0)

### Feature: Compressed Form Controls ([#2167](https://github.com/elastic/eui/pull/2167))

- Altered the look of `compressed` form controls to look more subtle
- Created `EuiFormControlLayoutDelimited` for dual inputs indicating a range
- Added compressed and column style layouts to `EuiFormRow` via `display` prop
- Reduced overall height of `compressed` `EuiRange` and `EuiDualRange`
- Added `showInput = 'inputWithPopover'` option for `compressed` `EuiRange` and `EuiDualRange` to display the slider in a popover

- Made all inputs in the `EuiSuperDatePicker` popover `compressed`
- Added `controlOnly` prop to `EuiFieldText` and `EuiFieldNumber`
- Allow `style` prop to be passed down in `EuiColorPickerSwatch`
- `EuiFilePicker` now has `default` and `large` display sizes that both have `compressed` alternatives
- Allow strings to be passed as `append`/`prepend` props and added a11y support
- Added a max height with overflow to `EuiSuperSelect`

**Bug fixes**

- Fixed `EuiColorPicker` padding on right to accommodate down caret
- Fixed sizings of `EuiComboBox` and pills
- Fixed truncation on `EuiContextMenuItem`
- Fixed style of more `append`/`prepend` options of `EuiFormControlLayout`

**Deprecations**

- `EuiFormRow`'s `compressed` prop deprecated in favor of `display: rowCompressed`
- `EuiFormRow`'s `displayOnly` prop deprecated in favor of `display: center`

**Breaking changes**

- SASS mixin `euiTextOverflowWrap()` has been removed in favor of `euiTextBreakWord()`
- `EuiFormLabel` no longer has a bottom margin
- `EuiFormRow` no longer has bottom padding, nor does it add margin to any `+ *` siblings only sibling `EuiFormRow`s

## [`13.8.2`](https://github.com/elastic/eui/tree/v13.8.2)

**Bug fixes**

- Corrected `EuiCodeBlock`'s proptype for `children` to be string or array of strings ([#2324](https://github.com/elastic/eui/pull/2324))
- Fixed `onClick` TypeScript definition for `EuiPanel` ([#2330](https://github.com/elastic/eui/pull/2330))
- Fixed `EuiComboBox` list reopening after closing on option selection in IE11 ([#2326](https://github.com/elastic/eui/pull/2326))

## [`13.8.1`](https://github.com/elastic/eui/tree/v13.8.1)

**Bug fixes**

- Updated TS def for `EuiFilterSelect` ([#2291](https://github.com/elastic/eui/pull/2291))
- Fixed alignment of icons and label in `EuiSideNavItem` ([#2297](https://github.com/elastic/eui/pull/2297))
- Fixed logic in `EuiContextMenu` to account for index of `0` ([#2304](https://github.com/elastic/eui/pull/2304))

## [`13.8.0`](https://github.com/elastic/eui/tree/v13.8.0)

- Added href prop to `EuiTab` and converted to TypeScript ([#2275](https://github.com/elastic/eui/pull/2275))
- Created `EuiInputPopover` component (formally) ([#2269](https://github.com/elastic/eui/pull/2269))
- Added docs for using [Elastic Charts](https://elastic.github.io/elastic-charts) with EUI ([#2209](https://github.com/elastic/eui/pull/2209))
- Improved fix for `EuiSuperDatePicker` to update `asyncInterval.isStopped` on a `isPaused` prop change ([#2298](https://github.com/elastic/eui/pull/2298))

**Bug fixes**

- Removed extra right side margin in `EuiSuperDatePicker` ([#2236](https://github.com/elastic/eui/pull/2236))
- Fixed incorrect `onClick` type for `EuiButtonEmpty` ([#2282](https://github.com/elastic/eui/pull/2282))
- Fixed compilation script to remove all TypeScript definition exports from built JS assets ([#2279](https://github.com/elastic/eui/pull/2279))
- Fixed output extension for `dist` charts theme module ([#2294](https://github.com/elastic/eui/pull/2294))

## [`13.7.0`](https://github.com/elastic/eui/tree/v13.7.0)

- Allow `EuiFlexGroup` to accept a `ref` ([#2223](https://github.com/elastic/eui/pull/2223))

**Bug fixes**

- Fixed `EuiSuperDatePicker` to update `asyncInterval.isStopped` on a `isPaused` prop change ([#2250](https://github.com/elastic/eui/pull/2250))
- Converted table, popover, buttons, pagination, outside click detector, focus trap, context menu, and panel to TypeScript ([#2212](https://github.com/elastic/eui/pull/2212))
- Fixed `EuiStat` invalid DOM nesting due to a `<p>` tag nested within another `<p>` tag ([#2229](https://github.com/elastic/eui/pull/2229))
- Fixed title text of dock/undock icon in `EuiNavDrawer` ([#2261](https://github.com/elastic/eui/pull/2261))

**Reverts**

- Revert conversion of `EuiSwitch` to `button[role=switch]` and TypeScript ([#2255](https://github.com/elastic/eui/pull/2255))

## [`13.6.1`](https://github.com/elastic/eui/tree/v13.6.1)

**Note: this release is a backport containing changes originally made in `13.7.0`**

**Bug fixes**

- Fixed title text of dock/undock icon in `EuiNavDrawer` ([#2261](https://github.com/elastic/eui/pull/2261))

## [`13.6.0`](https://github.com/elastic/eui/tree/v13.6.0)

**Note: this contains a reversion backported for targeted release**

- Revert conversion of `EuiSwitch` to `button[role=switch]` and TypeScript ([#2255](https://github.com/elastic/eui/pull/2255))

## [`13.5.0`](https://github.com/elastic/eui/tree/v13.5.0)

**Note: this contains component code that was reverted in the next release. Use `13.6.0` instead**

- Fixed `logoCloudEnterprise`, `logoLogging`, and `logoSecurity` SVGs in `EuiIcon` to be center aligned ([#2246](https://github.com/elastic/eui/pull/2246))
- Added locking behavior of `EuiNavDrawer` expanded state including the following props `isLocked`, `onIsLockedUpdate` ([#2247](https://github.com/elastic/eui/pull/2247))

## [`13.4.1`](https://github.com/elastic/eui/tree/v13.4.1)

**Note: this contains component code that was later reverted. Use `13.6.0` instead**

- Converted `EuiSwitch` to TypeScript ([#2243](https://github.com/elastic/eui/pull/2243))

**Bug fixes**

- Added missing `viewBox` attribute to Docker, Kubernetes, and Redis logos ([#2240](https://github.com/elastic/eui/pull/2240))

## [`13.4.0`](https://github.com/elastic/eui/tree/v13.4.0)

**Note: this contains component code that was later reverted. Use `13.6.0` instead**

- Converted `EuiFacetButton` to TypeScript ([#2226](https://github.com/elastic/eui/pull/2226))
- Added an optional `onClear` prop to the the `EuiDatePicker` component ([#2235](https://github.com/elastic/eui/pull/2235))
- Added support for `onClick` and `href` props on `EuiListGroupItem` and converted to TypeScript ([#1933](https://github.com/elastic/eui/pull/1933))

**Bug fixes**

- Fixed `EuiSwitch` semantics to align with aria roles ([#2193](https://github.com/elastic/eui/pull/2193))
- Removed Firefox's focus ring to match other browsers ([#2193](https://github.com/elastic/eui/pull/2193))
- Added missing `onChange` TS defs for EuiRange ([#2211](https://github.com/elastic/eui/pull/2211))
- Fixed `EuiBadge` text cursor to default pointer ([#2234](https://github.com/elastic/eui/pull/2234))
- Fixed `EuiPageContent` className prop to allow the passed-in className to take cascade precedence over classes generated by the component ([#2237](https://github.com/elastic/eui/pull/2237))

## [`13.3.0`](https://github.com/elastic/eui/tree/v13.3.0)

- Added i18n tokens to `EuiSuperDatePicker` and `EuiSuperUpdateButton`

## [`13.2.0`](https://github.com/elastic/eui/tree/v13.2.0)

- Converted `EuiStep`, `EuiSteps`, `EuiStepHorizontal`, `EuiStepsHorizontal`, and `EuiSubSteps` to Typescript ([#2186](https://github.com/elastic/eui/pull/2186))

**Bug fixes**

- Fixed `EuiBadge` truncation and auto-applied `title` attribute with `innerText` ([#2190](https://github.com/elastic/eui/pull/2190))
- Remove exported TypeScript type and interface exports from built artifacts when they originate from `node_modules` ([#2191](https://github.com/elastic/eui/pull/2191))
- Fixed `EuiBadge` truncation in IE and for the global filters pattern ([#2194](https://github.com/elastic/eui/pull/2194))
- Fixed alignment of long titles in `EuiStep` ([#2186](https://github.com/elastic/eui/pull/2186))
- Fixed the TS defs for EuiFilterSelectItem ([#2192](https://github.com/elastic/eui/pull/2192))
- Added missing TS defs for EuiTextArea ([#2201](https://github.com/elastic/eui/pull/2201))

## [`13.1.1`](https://github.com/elastic/eui/tree/v13.1.1)

**Bug fixes**

- Fixed `EuiMutationObserver` errors in IE11 by conditionally setting the `attributes` observer option according to the new spec ([#2180](https://github.com/elastic/eui/pull/2180))
- Fixed error message when an I18n mapping is a formatting function with no values provided ([#2182](https://github.com/elastic/eui/pull/2182))

## [`13.1.0`](https://github.com/elastic/eui/tree/v13.1.0)

- Added `partial` glyph to `EuiIcon` ([#2152](https://github.com/elastic/eui/pull/2152))
- Added `tall`, `fullWidth`, and `isInvalid` props to `EuiFilePicker` ([#2145](https://github.com/elastic/eui/pull/2145))
- Added exports for `react-beautiful-dnd` interfaces used by EUI components ([#2173](https://github.com/elastic/eui/pull/2173))
- Added `isDisabled` prop & styles to `EuiSuperDatePicker` ([#2139](https://github.com/elastic/eui/pull/2139))
- Added `responsiveColumn` option to `type` prop of `EuiDescriptionList` ([#2166](https://github.com/elastic/eui/pull/2166))
- Removed `<use>` and `<def>` from svg icons ([#2162](https://github.com/elastic/eui/pull/2162))

**Bug fixes**

- Fixed invalid `aria-describedby` values set by `EuiToolTip` ([#2156](https://github.com/elastic/eui/pull/2156))
- Added `"center"` as an acceptable value to `EuiBasicTable`'s `align` proptype ([#2158](https://github.com/elastic/eui/pull/2158))
- Fixed `.eui-textBreakWord` utility class to be cross-browser compatible ([#2157](https://github.com/elastic/eui/pull/2157))
- Fixed truncation and z-index of `EuiFilePicker` ([#2145](https://github.com/elastic/eui/pull/2145))
- Fixed `EuiNavDrawer`'s support for flyout groups in production/minified builds ([#2178](https://github.com/elastic/eui/pull/2178))
- Fixed width overflow of `EuiModal` ([#2164](https://github.com/elastic/eui/pull/2164))

## [`13.0.0`](https://github.com/elastic/eui/tree/v13.0.0)

- Added `EuiSuggestItem` component ([#2090](https://github.com/elastic/eui/pull/2090))
- Added support for negated or clauses to `EuiSearchBar` ([#2140](https://github.com/elastic/eui/pull/2140))
- Added `transition` utility services to help create timeouts that account for CSS transition durations and delays ([#2136](https://github.com/elastic/eui/pull/2136))
- Removed `EuiFlexGroup` dependency from `EuiAccordion` ([#2143](https://github.com/elastic/eui/pull/2143))
- Exported `prettyDuration` and `commonDurationRanges` for pretty printing date ranges outside `EuiSuperDatePicker` ([#2132](https://github.com/elastic/eui/pull/2132))

**Bug fixes**

- Fixed `EuiComboBox`'s padding on the right ([#2135](https://github.com/elastic/eui/pull/2135))
- Fixed `EuiAccordion` to correctly account for changing computed height of child elements ([#2136](https://github.com/elastic/eui/pull/2136))
- Fixed some `EuiFlyout` sizing ([#2125](https://github.com/elastic/eui/pull/2125))

**Breaking changes**

- Removed `EuiSeriesChart` and related components. Please look to [Elastic Charts](https://github.com/elastic/elastic-charts) for a replacement ([#2135](https://github.com/elastic/eui/pull/2108))
- Removed `eui_k6_theme` related Sass and JSON files ([#2135](https://github.com/elastic/eui/pull/2108))
- Removed no longer used Sass mixins and variables in `EuiForm`, `EuiCallOut`, and `EuiRange` components ([#2135](https://github.com/elastic/eui/pull/2108))

## [`12.4.0`](https://github.com/elastic/eui/tree/v12.4.0)

- Centered the square of the `popout` glyph in the artboard ([#2120](https://github.com/elastic/eui/pull/2120))
- Added `useInnerText` and `EuiInnerText` component utilities for retrieving text content of elements ([#2100](https://github.com/elastic/eui/pull/2100))
- Converted `EuiRangeHighlight`, `EuiRangeLabel`, `EuiRangeLevels`, `EuiRangeSlider`, `EuiRangeThumb`, `EuiRangeTicks`, `EuiRangeTrack`, and `EuiRangeWrapper` to TypeScript ([#2124](https://github.com/elastic/eui/pull/2124))
- Converted `EuiAccordion` to TypeScript ([#2128](https://github.com/elastic/eui/pull/2128))

**Bug fixes**

- Fixed `EuiComboBox`'s options list from staying open when scrolled in a container by auto-closing the list on scroll ([#2106](https://github.com/elastic/eui/pull/2106))
- Fixed content provided to `EuiListGroupItem` and `EuiFilterButton` `title` attribute to prevent unreadable popover ([#2100](https://github.com/elastic/eui/pull/2100))
- Fixed a nearly infinite `requestAnimationFrame` loop caused by `focus` state changes in nested `EuiPopover` components ([#2110](https://github.com/elastic/eui/pull/2110))
- Fixed incorrect ES Query DSL generated by `EuiSearchBar` when an OR clause is present ([#2133](https://github.com/elastic/eui/pull/2133))

## [`12.3.1`](https://github.com/elastic/eui/tree/v12.3.1)

**Bug fixes**

- Restored missing scss and react-datepicker files to the npm-published packaged ([#2119](https://github.com/elastic/eui/pull/2119))

## [`12.3.0`](https://github.com/elastic/eui/tree/v12.3.0)

**Note: this release contained a change which prevented necessary files from being published to npm, this was fixed in 12.3.1**

- Added `logoSecurity`, `logoCode`, `logoMaps`, `logoUptime` and `logoLogging` to `EuiIcon` types ([#2111](https://github.com/elastic/eui/pull/2111))
- Added a `column` direction option to `EuiFlexGrid` ([#2073](https://github.com/elastic/eui/pull/2073))
- Updated `EuiSuperDatePicker`'s  commonly used date/times to display as columns ([#2073](https://github.com/elastic/eui/pull/2073))
- Added TypeScript definition for `EuiFormControlLayout` ([#2086](https://github.com/elastic/eui/pull/2086))
- Changed SASS mixin `euiOverflowShadow()` to use `mask-image` instead of `box-shadow` ([#2088](https://github.com/elastic/eui/pull/2088))
- Added SASS mixin and CSS utility `euiYScrollWithShadows` ([#2088](https://github.com/elastic/eui/pull/2088))
- Added `cloudDrizzle`, `cloudStormy`, `cloudSunny`, `documents`, `documentEdit`, `training` and `videoPlayer` glyphs to `EuiIcon` ([#2102](https://github.com/elastic/eui/pull/2102))
- Added `display` prop to `EuiPopover` ([#2112](https://github.com/elastic/eui/pull/2112))

**Bug fixes**

- Widened `EuiComboBox`'s `options[].value` / `EuiComboBoxOptionProps.value` TypeScript definition ([#2080](https://github.com/elastic/eui/pull/2080))
- Added TS defs for `EuiComboBox`'s props spreading onto a `div` ([#2080](https://github.com/elastic/eui/pull/2080))
- Fixed responsive display of inline `EuiDatePicker` ([#1820](https://github.com/elastic/eui/pull/1820))
- Removed time from default `dateFormat` of `EuiDatePicker` ([#1820](https://github.com/elastic/eui/pull/1820))
- Fixed `EuiPopover` from catching and preventing propagation of keydown events when closed ([#2089](https://github.com/elastic/eui/pull/2089))
- Fixed padding sizes between `EuiModal` header, body, and footer ([#2088](https://github.com/elastic/eui/pull/2088))
- Fixed placeholder text color for more browsers ([#2113](https://github.com/elastic/eui/pull/2113))

**Deprecations**

- Removed `logoXpack`from `EuiIcon` types ([#2111](https://github.com/elastic/eui/pull/2111))

## [`12.2.1`](https://github.com/elastic/eui/tree/v12.2.1)

**Note: this release is a backport containing changes originally made in `12.4.0`**

**Bug fixes**

- Fixed a nearly infinite `requestAnimationFrame` loop caused by `focus` state changes in nested `EuiPopover` components ([#2110](https://github.com/elastic/eui/pull/2110))

## [`12.2.0`](https://github.com/elastic/eui/tree/v12.2.0)

- Made `aria-label` attribute equal to `title` of the the selection checkbox in table items (for each row) in `EuiBasicTable` ([#2043](https://github.com/elastic/eui/pull/2043))
- Updated `appApm` and `logoAPM` with new updated icons ([#2084](https://github.com/elastic/eui/pull/2084))

**Bug fixes**

- Added requirement that `EuiFormRow` has exactly one child element [#2054](https://github.com/elastic/eui/pull/2054)

## [`12.1.0`](https://github.com/elastic/eui/tree/v12.1.0)

- Changed `EuiNavDrawerFlyout` title from `h5` to `div` ([#2040](https://github.com/elastic/eui/pull/2040))
- Converted `EuiGlobalToastList` into ARIA live region by adding `role="region"` attribute to add NVDA/JAWS support ([#2055](https://github.com/elastic/eui/pull/2055))
- Added `magnifyWithMinus` and `magnifyWithPlus` glyphs to `EuiIcon` ([2056](https://github.com/elastic/eui/pull/2056))
- Added a fully black (no matter the theme) color SASS variable `$euiColorInk` ([2060](https://github.com/elastic/eui/pull/2060))
- Added `autoFocus` prop to `EuiTabbedContent` ([2062](https://github.com/elastic/eui/pull/2062))
- Changed `popout` glyph in `EuiIcon` to look more like external link ([2064](https://github.com/elastic/eui/pull/2064))
- Tweaked `SuperDatePicker` to make the start/end date selection more obvious ([#2049](https://github.com/elastic/eui/pull/2049))
- Added `toSentenceCase` string service ([#2049](https://github.com/elastic/eui/pull/2049))
- Pass `EuiSuperSelect`'s `popoverClassName` to the popover's panel ([#2068](https://github.com/elastic/eui/pull/2068))
- Added `editorItemAlignLeft`, `editorItemAlignCenter`, `editorItemRight`, `editorItemAlignTop`, `editorItemAlignMiddle`, `editorItemAlignBottom`, `editorDistributeHorizontal`, `editorDistributeVertical`, `editorPositionTopLeft`, `editorPositionTopRight`, `editorPositionBottomRight`, and `editorPositionBottomLeft` glyphs to `EuiIcon` ([2070](https://github.com/elastic/eui/pull/2070))
- Added missing TS definitions for `EuiRange` ([#2072](https://github.com/elastic/eui/pull/2072))

**Bug fixes**

- Fixed proptype for `EuiCopy`'s `children` ([#2048](https://github.com/elastic/eui/pull/2048))
- Fixed `EuiInMemoryTable` to allow sorting on computed columns ([#2044](https://github.com/elastic/eui/pull/2044))
- Fixed TypeScript `Toast` member export ([#2052](https://github.com/elastic/eui/pull/2052))
- Fixed style of readOnly input groups via `EuiFormControlLayout` and `prepend`/`append` ([#2057](https://github.com/elastic/eui/pull/2057))
- Removed TS types from ES exports when the exported name differs from the imported one ([#2069](https://github.com/elastic/eui/pull/2069))
- Fixed TypeScript definitions and type exports for `EuiBadge` and `EuiCopy` ([#2052](https://github.com/elastic/eui/pull/2052))

## [`12.0.0`](https://github.com/elastic/eui/tree/v12.0.0)

- Attached `noreferrer` also to links without `target="_blank"` ([#2008](https://github.com/elastic/eui/pull/2008))
- Converted observer utility components to TypeScript ([#2009](https://github.com/elastic/eui/pull/2009))
- Converted tool tip components to TypeScript ([#2013](https://github.com/elastic/eui/pull/2013))
- Converted `EuiCopy` to TypeScript ([#2016](https://github.com/elastic/eui/pull/2016))
- Converted badge and token components to TypeScript ([#2026](https://github.com/elastic/eui/pull/2026))
- Added `magnet` glyph to `EuiIcon` ([2010](https://github.com/elastic/eui/pull/2010))
- Changed `logoAWS` SVG in `EuiIcon` to work better in dark mode ([#2036](https://github.com/elastic/eui/pull/2036))
- Converted toast components to TypeScript ([#2032](https://github.com/elastic/eui/pull/2032))

**Bug fixes**

- Fixed `EuiFlyout` scrolling in Safari ([#2033](https://github.com/elastic/eui/pull/2033))
- Fixed `EuiCallOut` header icon alignment ([#2006](https://github.com/elastic/eui/pull/2006))
- Fixed `EuiInMemoryTable` sort value persistence through lifecycle updates ([#2035](https://github.com/elastic/eui/pull/2035))
- Fixed `EuiColorPicker` positioning and keyboard navigation in certain portal contexts ([#2038](https://github.com/elastic/eui/pull/2038))

**Breaking changes**

- Removed explicit dependency on `core-js`, but a global polyfill like `core-js@3` is still required ([#1982](https://github.com/elastic/eui/pull/1982))

## [`11.3.2`](https://github.com/elastic/eui/tree/v11.3.2)

**Note: this release is a backport containing changes originally made in `12.0.0`**

**Bug fixes**

- Fixed `EuiInMemoryTable` sort value persistence through lifecycle updates ([#2035](https://github.com/elastic/eui/pull/2035))
- Fixed `EuiColorPicker` positioning and keyboard navigation in certain portal contexts ([#2038](https://github.com/elastic/eui/pull/2038))

## [`11.3.1`](https://github.com/elastic/eui/tree/v11.3.1)

**Bug fixes**

- Fixed `EuiBadge` conflicts with providing both `iconOnClick` and `onClick` ([#1994](https://github.com/elastic/eui/pull/1994))
- Fixed optional TS definitions for `EuiColorPicker` `onBlur` and `onFocus` callbacks ([#1993](https://github.com/elastic/eui/pull/1993))
- Fixed `EuiIcon` again so that webpack can build dynamic require contexts ([#1998](https://github.com/elastic/eui/pull/1998))
- Fixed double borders on prepend/append items in `EuiFormControlLayout` ([#1996](https://github.com/elastic/eui/pull/1996))
- Fixed `EuiSuperSelect` TS definitions ([#1995](https://github.com/elastic/eui/pull/1995))

## [`11.3.0`](https://github.com/elastic/eui/tree/v11.3.0)

- Converted `EuiTableRowHeaderCheckbox` to TS ([#1973](https://github.com/elastic/eui/pull/1973))
- Added missing TypeScript definition for `EuiFieldText`'s `compressed` prop ([#1977](https://github.com/elastic/eui/pull/1977))
- Converted `EuiTableRowCellCheckbox` to TS ([#1964](https://github.com/elastic/eui/pull/1964))
- Updated `caniuse-lite` version resolution ([#1970](https://github.com/elastic/eui/pull/1970))
- Added a webpack directive for naming icon chunks ([#1944](https://github.com/elastic/eui/pull/1944))
- Added ability to update `EuiInMemoryTable` `sorting` prop and remove columns after sorting is applied ([#1972](https://github.com/elastic/eui/pull/1972))
- Added `onToggle` callback to `EuiAccordion` ([#1974](https://github.com/elastic/eui/pull/1974))
- Removed `options` `defaultProps` value from `EuiSuperSelect` ([#1975](https://github.com/elastic/eui/pull/1975))
- Removed TSlint and will perform all linting through ESLint ([#1950](https://github.com/elastic/eui/pull/1950))
- Added new component `EuiDelayRender` ([#1876](https://github.com/elastic/eui/pull/1876))
- Replaced `EuiColorPicker` with custom, customizable component ([#1914](https://github.com/elastic/eui/pull/1914))
- Added `jsx-a11y` `eslint` plugin and rules to match Kibana ([#1952](https://github.com/elastic/eui/pull/1952))
- Changed `EuiCopy` `beforeMessage` prop to accept `node` instead of just `string` ([#1952](https://github.com/elastic/eui/pull/1952))

**Bug fixes**

- Fixed environment setup for running `test-unit` script on Windows ([#1971](https://github.com/elastic/eui/pull/1971))
- Fixed focus on single selection of EuiComboBox ([#1965](https://github.com/elastic/eui/pull/1965))
- Fixed type mismatch between PropType and TypeScript def for `EuiGlobalToastList` toast `title` ([#1978](https://github.com/elastic/eui/pull/1978))
- Fixed missing Typescript definition for `EuiButton`'s `color="text"` option ([#1980](https://github.com/elastic/eui/pull/1980))
- Fixed Prettier formatting lint error in `EuiTable` TS def file ([#1986](https://github.com/elastic/eui/pull/1986))
- Fixed not clickable button with svg in Safari ([#1985](https://github.com/elastic/eui/pull/1985))
- Fixed `EuiToggle` pointer events for those using icons only ([#1991](https://github.com/elastic/eui/pull/1991))

## [`11.2.1`](https://github.com/elastic/eui/tree/v11.2.1)

**Bug fixes**

- Fixed type mismatch between PropType and TypeScript def for `EuiToast` `title` ([#1962](https://github.com/elastic/eui/pull/1962))

## [`11.2.0`](https://github.com/elastic/eui/tree/v11.2.0)

- Converted `EuiFormControlLayoutCustomIcon` to TS ([#1956](https://github.com/elastic/eui/pull/1956))
- Converted `EuiStepNumber` to TS ([#1893](https://github.com/elastic/eui/pull/1893))
- Converted `EuiFormControlLayoutClearButton` to TS ([#1922](https://github.com/elastic/eui/pull/1922))
- Added `data-test-subj` property to `EuiDraggable` and `EuiDroppable` ([#1943](https://github.com/elastic/eui/pull/1943))
- Added type definitions to `EuiSuperSelect` ([#1907](https://github.com/elastic/eui/pull/1907))
- Updated `EuiIcon` to use Slack's updated branding ([#1954](https://github.com/elastic/eui/pull/1954))
- Updated `compile-icons` script to format icon components with Prettier ([#1955](https://github.com/elastic/eui/pull/1955))

**Bug fixes**

- Addressed a chrome issue where negative letter-spacing can reverse RTL text in SVGs ([#1960](https://github.com/elastic/eui/pull/1960))

## [`11.1.0`](https://github.com/elastic/eui/tree/v11.1.0)

- Converted `pretty_interval` to TS ([#1920](https://github.com/elastic/eui/pull/1920))
- Converted `relative_options` to TS ([#1921](https://github.com/elastic/eui/pull/1921))
- Added width to `EuiFlexItem` when gutter in `EuiFlexGrid` is set to none ([#1941](https://github.com/elastic/eui/pull/1941))
- Format all JavaScript files with Prettier through ESLint ([#1906](https://github.com/elastic/eui/pull/1906))
- Replaced `appSecurityAnalytics` in `EuiIcon` with an updated SVG ([#1948](https://github.com/elastic/eui/pull/1948))

**Bug fixes**

- Removed unused prop enum of `l` in `EuiButton` ([#1936](https://github.com/elastic/eui/pull/1936))
- Fixed `EuiSelect` browser event inconsistencies by normalizing `mouseup` propagation ([#1926](https://github.com/elastic/eui/pull/1926))
- Removed `children` as a required prop for `EuiOverlayMask` ([#1937](https://github.com/elastic/eui/pull/1937))

## [`11.0.1`](https://github.com/elastic/eui/tree/v11.0.1)

**Bug fixes**

- Fixed `EuiIconTip`'s typescript definition ([#1934](https://github.com/elastic/eui/pull/1934))
- Reinstated `EuiIcon` component ability to handle `type` prop updates ([#1935](https://github.com/elastic/eui/pull/1935))

## [`11.0.0`](https://github.com/elastic/eui/tree/v11.0.0)

- Added support for custom React SVG elements and external SVG URLs to `EuiIcon` ([#1924](https://github.com/elastic/eui/pull/1924))

**Bug fixes**

- Fixed Firefox flash of unstyled select dropdown ([#1927](https://github.com/elastic/eui/pull/1927))

**Breaking changes**

- Split `EuiIcon` icon loading into dynamic imports ([#1924](https://github.com/elastic/eui/pull/1924))

## [`10.4.2`](https://github.com/elastic/eui/tree/v10.4.2)

**Note: this release is a backport containing changes originally made in `11.2.0`**

**Bug fixes**

- Addressed a chrome issue where negative letter-spacing can reverse RTL text in SVGs ([#1960](https://github.com/elastic/eui/pull/1960))

## [`10.4.1`](https://github.com/elastic/eui/tree/v10.4.1)

**Note: this release is a backport containing changes originally made in `11.1.0`**

- Replaced `appSecurityAnalytics` in `EuiIcon` with an updated SVG ([#1948](https://github.com/elastic/eui/pull/1948))

## [`10.4.0`](https://github.com/elastic/eui/tree/v10.4.0)

- Added `display` prop to `EuiTabs` and `EuiTabbedContent` components for ability to use an alternative `condensed` style ([#1904](https://github.com/elastic/eui/pull/1904))

## [`10.3.1`](https://github.com/elastic/eui/tree/v10.3.1)

**Bug fixes**

- Fixed a regression where `EuiStat` reported accepting `string` for `title`, `description`, even though `ReactNode` is acceptable ([#1910](https://github.com/elastic/eui/pull/1910))

## [`10.3.0`](https://github.com/elastic/eui/tree/v10.3.0)

- Added support for `href` on the last item in `EuiBreadcrumbs` ([#1905](https://github.com/elastic/eui/pull/1905))
- Added `selectable` prop to `EuiCard` ([#1895](https://github.com/elastic/eui/pull/1895))
- Converted `EuiValidatableControl` to TS ([#1879](https://github.com/elastic/eui/pull/1879))

**Bug fixes**

- Fixed prompt text rendering in `EuiFilePicker` when a React element is passed ([#1903](https://github.com/elastic/eui/pull/1903))
- Fixed overflow scrolling of `EuiModal` and `EuiConfirmModal` for Chrome and Safari ([#1902](https://github.com/elastic/eui/pull/1902))
- Fixed `EuiOverlayMask` `children` element mismatch TS error ([#1900](https://github.com/elastic/eui/pull/1900))

## [`10.2.1`](https://github.com/elastic/eui/tree/v10.2.1)

**Bug fixes**

- Fixed responsiveness of `EuiFilterGroup` ([#1849](https://github.com/elastic/eui/pull/1849))

**Deprecations**

- Replaced `EuiFilterButton`'s `noDivider` prop with `withNext` ([#1849](https://github.com/elastic/eui/pull/1849))

## [`10.2.0`](https://github.com/elastic/eui/tree/v10.2.0)

- Converted `EuiGlobalToastListItem` to TS ([#1880](https://github.com/elastic/eui/pull/1880))
- Converted `token_map` to TS ([#1870](https://github.com/elastic/eui/pull/1870))
- Converted `EuiOverlayMask` to TS ([#1858](https://github.com/elastic/eui/pull/1858))
- Converted `EuiStat` to TS ([#1848](https://github.com/elastic/eui/pull/1848))
- Added `isLoading` prop to `EuiStat` ([#1848](https://github.com/elastic/eui/pull/1848))
- Added `roundUp` prop to relative tab of `EuiSuperDatePicker` ([#1827](https://github.com/elastic/eui/pull/1827))
- Changed position of `EuiSwitch` for date rounding used at relative tab of `EuiSuperDatePicker` ([#1827](https://github.com/elastic/eui/pull/1827))
- Added `bug`, `flag`, and `heart` glyphs to `EuiIcon` ([#1887](https://github.com/elastic/eui/pull/1887))
- Updated `alert` glyph in `EuiIcon` ([#1887](https://github.com/elastic/eui/pull/1887))

**Bug fixes**

- Fixed `EuiComboBox` to not pass its `inputRef` prop down to the DOM ([#1867](https://github.com/elastic/eui/pull/1867))
- Fixed `euiBreakpoint()` warning to give accurate feedback ([#1874](https://github.com/elastic/eui/pull/1874))
- Fixed type definitions around `EuiI18n`'s `default` prop to better support use cases ([#1861](https://github.com/elastic/eui/pull/1861))
- Localized `EuiTablePagination`'s row count selection ([#1883](https://github.com/elastic/eui/pull/1883))
- Fixed EuiComboBox's internal tracking of its focus state ([#1796](https://github.com/elastic/eui/pull/1796))
- Fixed `EuiComboBox` with `singleSelection` and `onAddCustomOption` reopening the options list after adding a custom option ([#1882](https://github.com/elastic/eui/pull/1882))
- Fixed `EuiComboBox` reopening the options list in Firefox when closing via the dropdown arrow button ([#1885](https://github.com/elastic/eui/pull/1885))
- Fixed running the dev server and building on Windows ([#1891](https://github.com/elastic/eui/pull/1891))

## [`10.1.0`](https://github.com/elastic/eui/tree/v10.1.0)

- Added `tokenModule` and `tokenNamespace` icons to `EuiToken` ([#1839](https://github.com/elastic/eui/pull/1839))
- Used `cache-loader` to speed up development docs site build ([#1841](https://github.com/elastic/eui/pull/1841)
- Converted `matching_options` to TS ([#1828](https://github.com/elastic/eui/pull/1828))
- Converted `EuiFormHelpText` to TS ([#1852](https://github.com/elastic/eui/pull/1852))
- Added `onSearch` to `EuiFieldSearchProps`'s type definition ([#1627](https://github.com/elastic/eui/pull/1627))
- Added `moon` glyph to `EuiIcon` ([#1859](https://github.com/elastic/eui/pull/1859))
- Added `logoAzure` and `logoAzureMono` logos to `EuiIcon` ([#1859](https://github.com/elastic/eui/pull/1859))
- Added exact-text matching operator to `EuiSearchBar` / `Query` and allow empty phrases, e.g. `""` ([#1843](https://github.com/elastic/eui/pull/1843))
- Allow forward-slash character in `EuiSearchBar` / `Query` search values ([#1843](https://github.com/elastic/eui/pull/1843))
- Changed `EuiLoadingKibana`, `EuiLoadingSpinner`, `EuiLoadingChart` and `EuiLoadingContent` components to use spans instead of divs  ([#1845](https://github.com/elastic/eui/pull/1845))

**Bug fixes**

- Added `toastLifeTimeMs` typescript definition for individual toasts in `EuiGlobalToastList` ([#1846](https://github.com/elastic/eui/pull/1846))
- Added logic to prevent refocusing `EuiComboBox` input after container blur event ([#1863](https://github.com/elastic/eui/pull/1863))
- Changed `EuiLoadingKibana` so it could better nest within `EuiFlexItem`  ([#1845](https://github.com/elastic/eui/pull/1845))

## [`10.0.1`](https://github.com/elastic/eui/tree/v10.0.1)

- Converted `EuiText`, `EuiTextColor` and `EuiTextAlign` to TS ([#1791](https://github.com/elastic/eui/pull/1791))
- Updated `IconColor` type to better distinguish between accepted types ([#1842](https://github.com/elastic/eui/pull/1842))

## [`10.0.0`](https://github.com/elastic/eui/tree/v10.0.0)

- Converted `EuiTitle` to TS ([#1810](https://github.com/elastic/eui/pull/1810))
- Added `adjustDateOnChange` prop to date pickers, enabling month and year changes to trigger `onChange` ([#1817](https://github.com/elastic/eui/pull/1817))
- Updated the overflow shadows for `EuiModal` and `EuiFlyout` ([#1829](https://github.com/elastic/eui/pull/1829))
- Added `confirmButtonDisabled` prop to `EuiConfirmModal` ([#1829](https://github.com/elastic/eui/pull/1829))
- Fixed `EuiNavDrawer` overflow scroll behavior on Firefox ([#1837](https://github.com/elastic/eui/pull/1837))

**Bug fixes**

- Fixed mobile layout for `EuiConfirmModal` ([#1829](https://github.com/elastic/eui/pull/1829))

**Deprecations**

- Replaced the following SASS mixins `euiOverflowShadowTop`, `euiOverflowShadowBottom` with `euiOverflowShadow` ([#1829](https://github.com/elastic/eui/pull/1829))


**Breaking changes**

- Removed transitional `keyOfStringsOnly` option from TypeScript configuration ([#1814](https://github.com/elastic/eui/pull/1814))

## [`9.9.1`](https://github.com/elastic/eui/tree/v9.9.1)

- Re-enabled installation of `@elastic/eui` via npm ([#1811](https://github.com/elastic/eui/pull/1811))

**Bug fixes**

- Added `isLoading` prop typedef to `EuiSuperDatePickerProps` ([#1812](https://github.com/elastic/eui/pull/1812))
- Fixed `EuiSearchBox` query input resetting on prop updates ([#1823](https://github.com/elastic/eui/pull/1823))
- Fixed `EuiSearchBar` filter button highlighting ([#1824](https://github.com/elastic/eui/pull/1824))

## [`9.9.0`](https://github.com/elastic/eui/tree/v9.9.0)

- Added `initialPageIndex` pagination prop to `EuiInMemoryTable` ([#1798](https://github.com/elastic/eui/pull/1798))
- Converted `EuiToolTipPopover` to TS ([#1800](https://github.com/elastic/eui/pull/1800))
- Converted `EuiTableHeaderMobile` to TS ([#1786](https://github.com/elastic/eui/pull/1786))
- Added `menuLeft` and `menuRight` icons ([#1797](https://github.com/elastic/eui/pull/1797))
- Updated EuiNavDrawer’s collapse/expand button to use `menuLeft` and `menuRight` icons ([#1797](https://github.com/elastic/eui/pull/1797))
- Added `isInvalid` prop to `EuiSuperSelect` ([#1804](https://github.com/elastic/eui/pull/1804))
- Added `cut` glyph to `EuiIcon` ([#1802](https://github.com/elastic/eui/pull/1802))
- Added `glasses` glyph to `EuiIcon` ([#1813](https://github.com/elastic/eui/pull/1813))

**Bug fixes**

- Fixed issue where toasts would dismiss when they have focus ([#1803](https://github.com/elastic/eui/pull/1803))
- Fixed issue where `EuiComboBox` placeholder was not read by screen readers ([#1803](https://github.com/elastic/eui/pull/1803))

## [`9.8.0`](https://github.com/elastic/eui/tree/v9.8.0)

- **[Beta]** Added new `EuiSelectable` component  ([#1699](https://github.com/elastic/eui/pull/1699))
- **[Beta]** Added new drag and drop components: `EuiDragDropContext`, `EuiDraggable`, and `EuiDroppable` ([#1733](https://github.com/elastic/eui/pull/1733))

## [`9.7.2`](https://github.com/elastic/eui/tree/v9.7.2)

- Converted `EuiFormErrorText` to TS ([#1772](https://github.com/elastic/eui/pull/1772))
- Added `data-test-subj`s to `EuiSuperDatePicker`'s `EuiRelativeTab` inputs  ([#1782](https://github.com/elastic/eui/pull/1782))

**Bug fixes**

- Update ButtonIconColor type to provide all available options ([#1783](https://github.com/elastic/eui/pull/1783))
- Prevent calculation on `null` ref during `EuiResizeObserver` observation ([#1784](https://github.com/elastic/eui/pull/1784))

## [`9.7.1`](https://github.com/elastic/eui/tree/v9.7.1)

**Bug fixes**

- Fixed heading and paragraph tag font style inherits ([#1776](https://github.com/elastic/eui/pull/1776))

## [`9.7.0`](https://github.com/elastic/eui/tree/v9.7.0)

- Changed `EuiNavDrawer` to close on any link click ([#1773](https://github.com/elastic/eui/pull/1773))

## [`9.6.0`](https://github.com/elastic/eui/tree/v9.6.0)

- Converted `makeId` to TS ([#1759](https://github.com/elastic/eui/pull/1759))
- Converted `EuiCardGraphic` to TS ([#1751](https://github.com/elastic/eui/pull/1751))
- Enhanced the build process to emit TypeScript types for the variables extracted from the themes ([#1750](https://github.com/elastic/eui/pull/1750))

**Bug fixes**

**Note: this release creates a minor regression to text scales where paragraph and heading tags were no longer inheriting from their container. This is fixed in `9.7.1`.**

- Set `h1 through h6, p` tags font reset based on family, size, and weight ([#1760](https://github.com/elastic/eui/pull/1760))
- Fixed `EuiButton` font size inheritance ([#1760](https://github.com/elastic/eui/pull/1760))
- Updated button elements in `EuiFilePicker`, `EuiFormControlLayoutClearButton`, `EuiFormControlLayoutCustomIcon`, `EuiListGroupItem`, and `EuiSideNavItem` to type=button ([#1764](https://github.com/elastic/eui/pull/1764))
- Fixed outside click detection inconsistencies by comparing `mouseup` and `mousedown` event targets rather than using `click` event target ([#1761](https://github.com/elastic/eui/pull/1761))

## [`9.5.0`](https://github.com/elastic/eui/tree/v9.5.0)

- Changed `EuiSuperDatePicker` to call `onRefresh` instead of `onTimeChanged` when user clicks "Refresh" button ([#1745](https://github.com/elastic/eui/pull/1745))
- Added a new `EuiLoadingContent` component that displays blocks as placeholders for text ([#1730](https://github.com/elastic/eui/pull/1730))
- Added documentation entry in `EuiPagination` for `activePage` prop ([#1740](https://github.com/elastic/eui/pull/1740))
- Changed `EuiButton` to use "m" as it's default `size` prop ([#1742](https://github.com/elastic/eui/pull/1742))
- Adds type definitions for `EuiListGroup` and `EuiListGroupItem` ([#1737](https://github.com/elastic/eui/pull/1737))

**Bug fixes**

- Fixed `EuiToolTip` potentially having incorrect position calculations near the window edge  ([#1744](https://github.com/elastic/eui/pull/1744))

## [`9.4.2`](https://github.com/elastic/eui/tree/v9.4.2)

**Bug fixes**

- Fixed `hexToRgb` from erroring on an incorrect string input ([#1741](https://github.com/elastic/eui/pull/1741))
- Fixed `EuiBadge` custom `color` prop type ([#1741](https://github.com/elastic/eui/pull/1741))
- Fixed inaccurately required `onRefresh` prop (should be optional) that was introduced in types in version 9.4.1 ([#1743](https://github.com/elastic/eui/pull/1743))

## [`9.4.1`](https://github.com/elastic/eui/tree/v9.4.1)

**Bug fixes**

- Adds missing type and fixes closure-scope problem for `SuperDatePicker`'s `onRefresh` callback ([#1732](https://github.com/elastic/eui/pull/1732))
- Changed `EuiBottomBar` to refer to the end of document ([#1727](https://github.com/elastic/eui/pull/1727))
- Fixed `EuiComboBox`'s calls to its `onBlur` prop ([#1739](https://github.com/elastic/eui/pull/1739))

## [`9.4.0`](https://github.com/elastic/eui/tree/v9.4.0)

- Allow toasts in `EuiGlobalToastList` to override `toastLifeTimeMs` ([#1720](https://github.com/elastic/eui/pull/1720))
- Allow `EuiListGroupItem` to pass a custom element as the `icon` ([#1726](https://github.com/elastic/eui/pull/1726))
- Added default icon for `EuiListGroupItem` if one is not passed ([#1729](https://github.com/elastic/eui/pull/1729))
- Added `toInitials` string service ([#1729](https://github.com/elastic/eui/pull/1729))

**Bug fixes**

- Removed all `lodash` imports in `eui.d.ts` to avoid namespace pollution ([#1723](https://github.com/elastic/eui/pull/1723))
- Prevent `EuiComboBox` from creating a custom option value when user clicks on a value in the dropdown ([#1728](https://github.com/elastic/eui/pull/1728))

## [`9.3.0`](https://github.com/elastic/eui/tree/v9.3.0)

- Added `footerLink` and `showToolTips` to `EuiNavDrawer` and added `EuiNavDrawerGroup` ([#1701](https://github.com/elastic/eui/pull/1701))

**Bug fixes**

- Fixed `EuiSuperDatePicker` time selection jumping on focus ([#1704](https://github.com/elastic/eui/pull/1704))

## [`9.2.1`](https://github.com/elastic/eui/tree/v9.2.1)

**Bug fixes**

- Make `EuiPopover`'s repositionOnScroll prop optional in TS ([#1705](https://github.com/elastic/eui/pull/1705))

## [`9.2.0`](https://github.com/elastic/eui/tree/v9.2.0)

- Adjusted the dark theme palette a bit more and adjusted a few components ([#1700](https://github.com/elastic/eui/pull/1700))

## [`9.1.0`](https://github.com/elastic/eui/tree/v9.1.0)

- Adjusted the dark theme palette to have a slight blue tint ([#1691](https://github.com/elastic/eui/pull/1691))
- Added `repositionOnScroll` property to the `EuiPopoverProps` type definition ([#1628](https://github.com/elastic/eui/pull/1628))
- Added support to `findTestSubject` for an optional `matcher` argument, which defaults to `~=`, enabling it to identify an element based on one of multiple space-separated values within its `data-test-subj` attribute ([#1587](https://github.com/elastic/eui/pull/1587))
- Converted `EuiFlexGrid`, `EuiFlexGroup`, `EuiFlexItem`, `EuiDescriptionList`, `EuiDescriptionListTitle`, and `EuiDescriptionListDescription` to TypeScript ([#1365](https://github.com/elastic/eui/pull/1365))
- Converted `EuiAvatar` to Typescript ([#1654](https://github.com/elastic/eui/pull/1654))
- Added missing `anchorClassName` prop to `EuiToolTip` definition ([#1657](https://github.com/elastic/eui/pull/1657))
- Added `fullWidth` prop to `EuiButton` ([#1665](https://github.com/elastic/eui/pull/1665))
- Added `.eui-fullWidth` utility class ([#1665](https://github.com/elastic/eui/pull/1665))
- Added `EuiPopoverFooter` and converted `EuiPopoverTitle` to TS ([#1666](https://github.com/elastic/eui/pull/1666))
- Converted `EuiLoadingSpinner`, `EuiLoadingKibana`, and `EuiLoadingChart` to TS ([#1683](https://github.com/elastic/eui/pull/1683))

**Bug fixes**

- Added button to `EuiSuperDatePicker`'s “Now” tab to trigger the "now" time selection ([#1620](https://github.com/elastic/eui/pull/1620))
- Fixed floating point arithmetic bug in `EuiRangeTrack`'s value validation ([#1687](https://github.com/elastic/eui/pull/1687))
- Fixed `EuiComboBox` `activeOptionIndex` error with empty search results ([#1695](https://github.com/elastic/eui/pull/1695))
- Fixed IE11 rendering issue in `EuiLoadingKibana` ([#1683](https://github.com/elastic/eui/pull/1683))

## [`9.0.2`](https://github.com/elastic/eui/tree/v9.0.2)

**Note: this release is a backport containing changes originally made in `9.1.0`**

**Bug fixes**

- Fixed floating point arithmetic bug in `EuiRangeTrack`'s value validation ([#1687](https://github.com/elastic/eui/pull/1687))

## [`9.0.1`](https://github.com/elastic/eui/tree/v9.0.1)

**Bug fixes**

- Fixed definition exports for converted Typescript components ([#1633](https://github.com/elastic/eui/pull/1633))

## [`9.0.0`](https://github.com/elastic/eui/tree/v9.0.0)

- Added `allowNeutralSort` prop to `EuiInMemoryTable` to support unsorting table columns ([#1591](https://github.com/elastic/eui/pull/1591))
- Added `mobileOptions` object prop for handling of all the mobile specific options of `EuiBasicTable` ([#1462](https://github.com/elastic/eui/pull/1462))
- Table headers now accept `React.node` types ([#1462](https://github.com/elastic/eui/pull/1462))
- Added `displayOnly` prop to `EuiFormRow` ([#1582](https://github.com/elastic/eui/pull/1582))
- Added `numActiveFilters` prop to `EuiFilterButton` ([#1589](https://github.com/elastic/eui/pull/1589))
- Updated style of `EuiFilterButton` to match `EuiFacetButton` ([#1589](https://github.com/elastic/eui/pull/1589))
- Added `size` and `color` props to `EuiNotificationBadge` ([#1589](https://github.com/elastic/eui/pull/1589))
- Allow `EuiDescribedFormGroup` to exist as a description-only row ([#1522](https://github.com/elastic/eui/pull/1522))
- Added `type` prop for `EuiFormLabel` for the option to make it a `legend` ([#1613](https://github.com/elastic/eui/pull/1613))
- Added `labelAppend` and `labelType` props to `EuiFormRow` ([#1613](https://github.com/elastic/eui/pull/1613))
- Aligned text styles of table headers and form labels ([#1613](https://github.com/elastic/eui/pull/1613))
- Converted `EuiModalBody`, `EuiModalFooter`, `EuiModalHeader`, `EuiModalHeaderTitle`, `EuiFlyoutBody`, `EuiFlyoutFooter`, `EuiFlyoutHeader`, `EuiPortal`, and `EuiProgress` to Typescript ([#1621](https://github.com/elastic/eui/pull/1621))

**Bug fixes**

- Fixed keyboard navigation and UI of `EuiComboBox` items in single selection mode ([#1619](https://github.com/elastic/eui/pull/1619))
- `EuiBasicTable` select all shows up on mobile ([#1462](https://github.com/elastic/eui/pull/1462))
- Adds missing `hasActiveFilters` prop for `EuiFilterButton` type and fixes `onChange` signature for `EuiButtonGroup` ([#1603](https://github.com/elastic/eui/pull/1603))
- Included `react-datepicker` TS types in EUI itself to avoid outside dependency ([#1618](https://github.com/elastic/eui/pull/1618))
- Prevent `EuiGlobalToastList` from attempting calculations on `null` DOM elements ([#1606](https://github.com/elastic/eui/pull/1606))
- Fixed `EuiFormRow` errors from the possibility of having duplicate `key` values ([#1522](https://github.com/elastic/eui/pull/1522))

**Breaking changes**

- `EuiBasicTable`'s select all checkbox appends a `makeId` string to the id ([#1462](https://github.com/elastic/eui/pull/1462))
- Remove camel casing from exported JSON variables and preserve hex values instead of converting to rgb ([#1590](https://github.com/elastic/eui/pull/1590))
- Added `@types/react-dom` to `peerDependencies` ([#1621](https://github.com/elastic/eui/pull/1621))

## [`8.0.0`](https://github.com/elastic/eui/tree/v8.0.0)

**Breaking changes**

- Upgraded TypeScript to 3.3 ([#1583](https://github.com/elastic/eui/pull/1583))
- Upgraded React to 16.8 ([#1583](https://github.com/elastic/eui/pull/1583))
- Upgraded Jest to 24.1 ([#1583](https://github.com/elastic/eui/pull/1583))
- Upgraded Enzyme to 3.9 ([#1583](https://github.com/elastic/eui/pull/1583))

## [`7.3.0`](https://github.com/elastic/eui/tree/v7.3.0)

- Added `onRefresh` option for `EuiSuperDatePicker` ([#1577](https://github.com/elastic/eui/pull/1577))
- Converted `EuiToggle` to TypeScript ([#1570](https://github.com/elastic/eui/pull/1570))
- Added type definitions for `EuiButtonGroup`,`EuiButtonToggle`, `EuiFilterButton`, `EuiFilterGroup`, and `EuiFilterSelectItem` ([#1570](https://github.com/elastic/eui/pull/1570))
- Added `displayOnly` prop to EuiFormRow ([#1582](https://github.com/elastic/eui/pull/1582))
- Added an index.d.ts file for the date picker components, including `EuiDatePicker`, `EuiDatePickerRange`, and `EuiSuperDatePicker` ([#1574](https://github.com/elastic/eui/pull/1574))

**Bug fixes**

- Fixed several bugs with `EuiRange` and `EuiDualRange` including sizing of inputs, tick placement, and the handling of invalid values ([#1580](https://github.com/elastic/eui/pull/1580))

## [`7.2.0`](https://github.com/elastic/eui/tree/v7.2.0)

- Added `text` as a color option for `EuiLink` ([#1571](https://github.com/elastic/eui/pull/1571))
- Added `EuiResizeObserver` to expose ResizeObserver API to React components; falls back to MutationObserver API in unsupported browsers ([#1559](https://github.com/elastic/eui/pull/1559))
- Added `EuiFocusTrap` as a wrapper around `react-focus-lock` to enable trapping focus in more cases, including React portals ([#1550](https://github.com/elastic/eui/pull/1550))

**Bug fixes**

- Fixed content cut off in `EuiContextMenuPanel` when height changes dynamically ([#1559](https://github.com/elastic/eui/pull/1559))
- Fixed `EuiComboBox` to allow keyboard tab to exit single selection box ([#1576](https://github.com/elastic/eui/pull/1576))
- Various fixes related to focus order and focus trapping as they relate to content in React portals ([#1550](https://github.com/elastic/eui/pull/1550))

## [`7.1.0`](https://github.com/elastic/eui/tree/v7.1.0)

- Added `append` prop to `EuiFieldText` ([#1567](https://github.com/elastic/eui/pull/1567))
- Adjusted set of Elastic Logos in `EuiIcon` to look better in dark mode ([#1462](https://github.com/elastic/eui/pull/1562))
- Added `isCopyable` prop to `EuiCodeBlock` ([#1556](https://github.com/elastic/eui/pull/1556))
- Added optional `Snippet` tab to docs and renamed demo tabs ([#1556](https://github.com/elastic/eui/pull/1556))
- Expanded `getSecureRelForTarget` to handle elastic.co domains as a referrer whitelist ([#1565](https://github.com/elastic/eui/pull/1565))
- New `url` utility for verifying if a URL is a referrer whitelist ([#1565](https://github.com/elastic/eui/pull/1565))
- Add iconSize to ButtonIcon type definition ([#1568](https://github.com/elastic/eui/pull/1568))

## [`7.0.0`](https://github.com/elastic/eui/tree/v7.0.0)

- Created `EuiDualRange` using components from modularized, refactored `EuiRange`. New util service `isWithinRange` is the first in the number category ([#1485](https://github.com/elastic/eui/pull/1485))
- Upgraded `lodash` to v4, taking advantage of modular imports ([#1534](https://github.com/elastic/eui/pull/1534))
- Added pseudo-localization mode to docs ([#1541](https://github.com/elastic/eui/pull/1541))
- New docs page listing localization tokens ([#1541](https://github.com/elastic/eui/pull/1541))
- Added support for OR group clauses in `EuiQuery` and `EuiSearchBar` ([#1204](https://github.com/elastic/eui/pull/1204))
- Added `customQuickSelectPanels` prop to `EuiSuperDatePicker` ([#1549](https://github.com/elastic/eui/pull/1549))

**Bug fixes**

- Fixed `EuiSearchBar.Query` match_all query string must be `*` ([#1521](https://github.com/elastic/eui/pull/1521))
- Fixed `EuiSuperDatePicker` crashing with negative relative value ([#1537](https://github.com/elastic/eui/pull/1537))
- Fixed `EuiSuperDatePicker` crashing with invalid start and end prop values ([#1544](https://github.com/elastic/eui/pull/1544))
- Make TSLint issues be warnings, not errors, when running `src-docs` ([#1537](https://github.com/elastic/eui/pull/1537))

**Breaking changes**

- Made `or` a reserved keyword in `EuiQuery`'s syntax ([#1204](https://github.com/elastic/eui/pull/1204))

## [`6.10.9`](https://github.com/elastic/eui/tree/v6.10.9)

**Bug fixes**

- Bumped `lodash` version to `elastic/lodash@3.10.1-kibana3` ([#2280](https://github.com/elastic/eui/issues/2280))

## [`6.10.8`](https://github.com/elastic/eui/tree/v6.10.8)

**Note: this release is a backport containing changes originally made in `11.2.0`**

**Bug fixes**

- Addressed a chrome issue where negative letter-spacing can reverse RTL text in SVGs ([#1960](https://github.com/elastic/eui/pull/1960))

## [`6.10.7`](https://github.com/elastic/eui/tree/v6.10.7)

**Note: this release is a backport containing changes originally made in `9.7.0`**

- Changed `EuiNavDrawer` to close on any link click ([#1773](https://github.com/elastic/eui/pull/1773))

## [`6.10.6`](https://github.com/elastic/eui/tree/v6.10.6)

**Note: this release is a backport containing changes originally made in `9.6.0`**

**Bug fixes**

- Fixed outside click detection inconsistencies by comparing `mouseup` and `mousedown` event targets rather than using `click` event target ([#1761](https://github.com/elastic/eui/pull/1761))

## [`6.10.5`](https://github.com/elastic/eui/tree/v6.10.5)

**Note: this release is a backport containing changes originally made in `9.0.0`, `9.1.0`, `9.3.0`, and `9.4.0`**

- Adjusted the dark theme palette to have a slight blue tint ([#1691](https://github.com/elastic/eui/pull/1691))
- Added button to `EuiSuperDatePicker`'s “Now” tab to trigger the "now" time selection ([#1620](https://github.com/elastic/eui/pull/1620))
- Added `footerLink` and `showToolTips` to `EuiNavDrawer` and added `EuiNavDrawerGroup` ([#1701](https://github.com/elastic/eui/pull/1701))
- Allow `EuiListGroupItem` to pass a custom element as the `icon` ([#1726](https://github.com/elastic/eui/pull/1726))
- Added `toInitials` string service ([#1729](https://github.com/elastic/eui/pull/1729))
- Added `fullWidth` prop to `EuiButton` ([#1665](https://github.com/elastic/eui/pull/1665))
- Added `.eui-fullWidth` utility class ([#1665](https://github.com/elastic/eui/pull/1665))

**Bug fixes**

- Fixed keyboard navigation and UI of `EuiComboBox` items in single selection mode ([#1619](https://github.com/elastic/eui/pull/1619))
- Fixed `EuiComboBox` `activeOptionIndex` error with empty search results ([#1695](https://github.com/elastic/eui/pull/1695))
- Prevent `EuiComboBox` from creating a custom option value when user clicks on a value in the dropdown ([#1728](https://github.com/elastic/eui/pull/1728))
- Fixed `EuiSuperDatePicker` time selection jumping on focus ([#1704](https://github.com/elastic/eui/pull/1704))

## [`6.10.4`](https://github.com/elastic/eui/tree/v6.10.4)

**Note: this release is a backport containing changes originally made in `7.3.0`**

- Added an index.d.ts file for the date picker components, including `EuiDatePicker`, `EuiDatePickerRange`, and `EuiSuperDatePicker` ([#1574](https://github.com/elastic/eui/pull/1574))

## [`6.10.3`](https://github.com/elastic/eui/tree/v6.10.3)

**Note: this release is a backport containing changes originally made in `7.1.0`**

- Added `append` prop to `EuiFieldText` ([#1567](https://github.com/elastic/eui/pull/1567))

## [`6.10.2`](https://github.com/elastic/eui/tree/v6.10.2)

**Note: this release is a backport containing changes originally made in `7.1.0`**

- Adjusted set of Elastic Logos in `EuiIcon` to look better in dark mode ([#1562](https://github.com/elastic/eui/pull/1562))
- Expanded `getSecureRelForTarget` to handle elastic.co domains as a referrer whitelist ([#1565](https://github.com/elastic/eui/pull/1565))
- New `url` utility for verifying if a URL is a referrer whitelist ([#1565](https://github.com/elastic/eui/pull/1565))

## [`6.10.1`](https://github.com/elastic/eui/tree/v6.10.1)

**Note: this release is a backport containing changes originally made in `7.0.0`**

**Bug fixes**

- Fixed `EuiSuperDatePicker` crashing with negative relative value ([#1537](https://github.com/elastic/eui/pull/1537))
- Fixed `EuiSuperDatePicker` crashing with invalid start and end prop values ([#1544](https://github.com/elastic/eui/pull/1544))

## [`6.10.0`](https://github.com/elastic/eui/tree/v6.10.0)

- Adjust dark mode background color ([#1530](https://github.com/elastic/eui/pull/1530))
- TypeScript are now formatted with Prettier ([#1529](https://github.com/elastic/eui/pull/1529))
- Updated `EuiPopover` and `EuiColorPicker` to pause `EuiOutsideClickDetector` in when not open ([#1527](https://github.com/elastic/eui/pull/1527))

## [`6.9.0`](https://github.com/elastic/eui/tree/v6.9.0)

- Changed animation settings for `EuiNavDrawer` ([#1524](https://github.com/elastic/eui/pull/1524))
- Converted a number of components to support text localization ([#1504](https://github.com/elastic/eui/pull/1504))
- Updated `app_ems.svg` ([#1517](https://github.com/elastic/eui/pull/1517))

**Bug fixes**

- Updated `EuiPage` background color to match body background color ([#1513](https://github.com/elastic/eui/pull/1513))
- Fixed React key usage in `EuiPagination` ([#1514](https://github.com/elastic/eui/pull/1514))
- Fixed bug which prevented `EuiSwitch` with generated ID from having its label announced by VoiceOver ([#1519](https://github.com/elastic/eui/pull/1519))
- Fixed `EuiFilterButton` handling `numFilters` when `0` was specified ([#1510](https://github.com/elastic/eui/pull/1510))

## [`6.8.0`](https://github.com/elastic/eui/tree/v6.8.0)

- Changed `flex-basis` value on `EuiPageBody` for better cross-browser support ([#1497](https://github.com/elastic/eui/pull/1497))
- Converted a number of components to support text localization ([#1450](https://github.com/elastic/eui/pull/1450))
- Added a seconds option to the refresh interval selection in `EuiSuperDatePicker`  ([#1503](https://github.com/elastic/eui/pull/1503))
- Changed to conditionally render `EuiModalBody` if `EuiConfirmModal` has no `children` ([#1500](https://github.com/elastic/eui/pull/1500))


**Bug fixes**

- Remove `font-features` setting on `@euiFont` mixin to prevent breaks in ACE editor ([#1505](https://github.com/elastic/eui/pull/1505))

## [`6.7.4`](https://github.com/elastic/eui/tree/v6.7.4)

- Added `textAlign` property to TypeScript definition for `EuiText` ([#1487](https://github.com/elastic/eui/pull/1487))
- Added missing `'m'` option for text `size` for `EuiText`'s TypeScript definition ([#1487](https://github.com/elastic/eui/pull/1487))
- Added missing TypeScript definition for `EuiTextAlign` ([#1487](https://github.com/elastic/eui/pull/1487))

**Bug fixes**

- Fixed popover & tooltip positioning to properly account for arrow buffer ([#1490](https://github.com/elastic/eui/pull/1490))
- Fixed `EuiSuperDatePicker` unexpectedly closing start and end date popovers ([#1494](https://github.com/elastic/eui/pull/1494))

## [`6.7.3`](https://github.com/elastic/eui/tree/v6.7.3)

- `EuiHeader` no longer reduces height at mobile sizes ([#1480](https://github.com/elastic/eui/pull/1480))

**Bug fixes**

- Fixed `EuiSuperDatePicker` not updating derived `isInvalid` state on prop update ([#1483](https://github.com/elastic/eui/pull/1483))
- Fixed `logoAPM` ([#1489](https://github.com/elastic/eui/pull/1489))
- Remove Typescript type and interface definitions from ES and CJS exports ([#1486](https://github.com/elastic/eui/pull/1486))

## [`6.7.2`](https://github.com/elastic/eui/tree/v6.7.2)

- Default light theme now comes with an empty light variables file to make theme switching easier ([#1479](https://github.com/elastic/eui/pull/1479))

**Bug fixes**

- `EuiSuperDatePicker` always trigger `onTimeChange` when time changes and prop `showUpdateButton` is false ([#1477](https://github.com/elastic/eui/pull/1477))
- Fixed font rendering in italics only in Safari ([#1481](https://github.com/elastic/eui/pull/1481))

## [`6.7.1`](https://github.com/elastic/eui/tree/v6.7.1)

**Bug fixes**

- Fixed an issue with font family inheritance by changing the CSS reset ([#1474](https://github.com/elastic/eui/pull/1474))

## [`6.7.0`](https://github.com/elastic/eui/tree/v6.7.0)

- Added `z-index` to `EuiProgress` and example usage with `EuiHeader` ([#1471](https://github.com/elastic/eui/pull/1471))
- Added a new app icon for Code ([#1467](https://github.com/elastic/eui/pull/1467))
- Re-added EuiI18n, EuiI18nNumber, and EuiContext for localization ([#1466](https://github.com/elastic/eui/pull/1466))
- Expose `EuiSuperUpdateButton` component from `EuiSuperDatePicker` ([#1470](https://github.com/elastic/eui/pull/1470))
- Set `type="button"` on accordion buttons ([#1468](https://github.com/elastic/eui/pull/1468))

**Bug fixes**

- Fixed `EuiSuperDatePicker` not updating derived `showPrettyDuration` state on prop update ([#1464](https://github.com/elastic/eui/pull/1464))
- Fixed `EuiSuperDatePicker` not passing `refreshInterval` to callback when refresh interval start/stop toggle button clicked ([#1464](https://github.com/elastic/eui/pull/1464))
- Fixed `EuiSuperDatePicker` `refreshInterval` input not allowing decimals ([#1464](https://github.com/elastic/eui/pull/1464))

## [`6.6.0`](https://github.com/elastic/eui/tree/v6.6.0)

- Added `uptimeApp` icon ([#1445](https://github.com/elastic/eui/pull/1463))
- Added `wrapText` prop that enables `EuiListGroupItem` text to wrap ([#1459](https://github.com/elastic/eui/pull/1459))
- Added `inputRef` prop to `EuiFieldNumber` and updated `EuiFieldText`'s to a Ref type ([#1434](https://github.com/elastic/eui/pull/1434))
- Added `snowflake` icon ([#1445](https://github.com/elastic/eui/pull/1445))
- Added `bell` icon ([#1447](https://github.com/elastic/eui/pull/1447))
- Improved screen reader behavior for table header cell content, especially in sortable columns ([#1426](https://github.com/elastic/eui/pull/1426))

**Bug fixes**

- Fixed `textProps` and `contentProps` of `EuiButton` and `EuiButtonEmpty` so they don’t override classes ([#1455](https://github.com/elastic/eui/pull/1455))
- Fixed `closeButtonProps` of `EuiBadge` so it doesn't override classes ([#1455](https://github.com/elastic/eui/pull/1455))
- Fixed font weight shift of `EuiFilterButton` when notification is present ([#1455](https://github.com/elastic/eui/pull/1455))
- Fixed `$euiCodeFontFamily` monospace font stack and subsequent JSON asset build ([#1465](https://github.com/elastic/eui/pull/1465))

## [`6.5.1`](https://github.com/elastic/eui/tree/v6.5.1)

**Reverts**

- Reverts EuiI18n commit from previous release ([#1453](https://github.com/elastic/eui/pull/1453))

## [`6.5.0`](https://github.com/elastic/eui/tree/v6.5.0)

**Note: this contains some i18n work that we reverted in the next release. Use the patch release above instead**

- Added Inter UI to the font family stack ([#1402](https://github.com/elastic/eui/pull/1402))
- Changed padding on `EuiHeaderLogo` and updated `EuiNavDrawer` example ([#1448](https://github.com/elastic/eui/pull/1448))
- Updated `EuiNavDrawer` docs example and adjusted `EuiHeaderLogo` padding ([#1449](https://github.com/elastic/eui/pull/1449))
- Added EuiI18n, EuiI18nNumber, and EuiContext for localization ([#1404](https://github.com/elastic/eui/pull/1404))

**Bug fixes**

- Added `legend` for accessibility of `EuiButtonGroup` and fixed opacity of disabled input ([#1444](https://github.com/elastic/eui/pull/1444))

## [`6.4.0`](https://github.com/elastic/eui/tree/v6.4.0)

- Added `EuiNavDrawer` side nav component ([#1427](https://github.com/elastic/eui/pull/1427))
- Added `inputRef` prop to `EuiComboBox` ([#1433](https://github.com/elastic/eui/pull/1433))
- Added custom date string formatting for series charts crosshair overlay ([#1429](https://github.com/elastic/eui/pull/1429))
- Added new icons for `symlink` and `submodule` ([#1439](https://github.com/elastic/eui/pull/1439))

**Bug fixes**

- Fix mouse interaction with `EuiComboBox` in IE11 ([#1437](https://github.com/elastic/eui/pull/1437))

## [`6.3.1`](https://github.com/elastic/eui/tree/v6.3.1)

**Bug fixes**

- Downgraded `@types/react` and `@types/prop-types` versions to align with Kibana ([#1435](https://github.com/elastic/eui/pull/1435))

## [`6.3.0`](https://github.com/elastic/eui/tree/v6.3.0)

- Added `onBlur` prop to `EuiComboBox` ([#1400](https://github.com/elastic/eui/pull/1400))
- Added `initialFocus` prop typedefs to `EuiModal` and `EuiPopover` ([#1410](https://github.com/elastic/eui/pull/1410))
- Updated `gisApp` icon ([#1413](https://github.com/elastic/eui/pull/1413))
- Added `isAutoRefreshOnly` prop to `EuiSuperDatePicker` ([#1412](https://github.com/elastic/eui/pull/1412))
- Migrate remaining files in `accessibility/` to TS ([#1408](https://github.com/elastic/eui/pull/1408))
- Added `titleProps` and `descriptionProps` to `EuiDescriptionList` ([#1419](https://github.com/elastic/eui/pull/1419))
- Propagate `className` on `EuiCodeBlock` in fullscreen mode ([#1422](https://github.com/elastic/eui/pull/1422))
- Added `iconProps` prop to `EuiIconTip` ([#1420](https://github.com/elastic/eui/pull/1420))
- Added ability to pass `isDisabled` to individual `EuiButtonGroup` items ([#1424](https://github.com/elastic/eui/pull/1424))
- Changed `EuiRange` PropType for `value` to allow `number` (in addition to `string`) ([#1421](hhttps://github.com/elastic/eui/pull/1421))

**Bug fixes**

- Support extended characters (e.g. non-latin, unicode) in `EuiSearchBar` and `EuiQuery` ([#1415](https://github.com/elastic/eui/pull/1415))
- Fixed line-heights of the differently sized `EuiDescriptionList` alternates ([#1419](https://github.com/elastic/eui/pull/1419))
- Updated `EuiIconTip` TS definitions to inherit those from `EuiToolTip` as well ([#1420](https://github.com/elastic/eui/pull/1420))

## [`6.2.0`](https://github.com/elastic/eui/tree/v6.2.0)

- Added `logoCodesandbox` and updated `apmApp` icons ([#1407](https://github.com/elastic/eui/pull/1407))
- Changed `EuiListGroup` PropType for `extraAction` to remove console warning ([#1405](hhttps://github.com/elastic/eui/pull/1405))

**Bug fixes**

- Account for `min` attribute when determining `EuiRange` input width ([#1406](https://github.com/elastic/eui/pull/1406))

## [`6.1.0`](https://github.com/elastic/eui/tree/v6.1.0)

- Added `EuiListGroup` and `EuiListGroupItem` components ([#1377](https://github.com/elastic/eui/pull/1377))
- Convert the other of the services to TypeScript ([#1392](https://github.com/elastic/eui/pull/1392))
- Changed single selection to select existing option in the list ([#1391](https://github.com/elastic/eui/pull/1391))
- Added `showUpdateButton` prop to `EuiSuperDatePicker` ([#1399](https://github.com/elastic/eui/pull/1399))

## [`6.0.1`](https://github.com/elastic/eui/tree/v6.0.1)

**Bug fixes**

- `EuiColorPicker` align color picker popup with color selector when page is scrolled ([#1397](https://github.com/elastic/eui/pull/1397))

## [`6.0.0`](https://github.com/elastic/eui/tree/v6.0.0)

- Added `onFocus` prop to `EuiComboBox` ([#1375](https://github.com/elastic/eui/pull/1375))
- Added `DisambiguateSet` and `ExclusiveUnion` utility types ([#1368](https://github.com/elastic/eui/pull/1368))
- Added `EuiSuperDatePicker` component ([#1351](https://github.com/elastic/eui/pull/1351))
- Fixed up styles for `EuiSuperDatePicker` ([#1389](https://github.com/elastic/eui/pull/1389))
- Altered a few icons and added more: `crossInACircleFilled`, `editorRedo`, `editorUndo`, `grabHorizontal`, `minusInCircleFilled`, `plusInCircleFilled`, `sortable`, `starEmptySpace`, `starFilledSpace`, `starFilled`, `starMinusEmpty`, `starMinusFilled`, `starPlusEmpty`, `pinFilled` ([#1374](https://github.com/elastic/eui/pull/1374))
- Exclude `custom_typings` from `eui.d.ts` ([#1395](https://github.com/elastic/eui/pull/1395))


**Bug fixes**

- Only style anchor tags in `EuiText` that have no class attribute ([#1373](https://github.com/elastic/eui/pull/1373))
- Fixed some EUI services' TS definitions ([#1380](https://github.com/elastic/eui/pull/1380))

**Breaking changes**

- Moved `EuiExpressionButton` contents to `EuiExpression` and deleted `EuiExpressionButton`. Also added support for `color` and `uppercase` props as well as made `onClick` optional to support read only expressions ([#1368](https://github.com/elastic/eui/pull/1368))

## [`5.8.2`](https://github.com/elastic/eui/tree/v5.8.2)

**Note: this release is a backport containing fixes made in `6.4.0`**

**Bug fixes**

- Fix mouse interaction with `EuiComboBox` in IE11 ([#1437](https://github.com/elastic/eui/pull/1437))

## [`5.8.1`](https://github.com/elastic/eui/tree/v5.8.1)

**Note: this release is a backport containing fixes made in `6.0.0`**

**Bug fixes**

- Fixed some EUI services' TS definitions ([#1380](https://github.com/elastic/eui/pull/1380))

## [`5.8.0`](https://github.com/elastic/eui/tree/v5.8.0)

**Note: this release broke some of the exported TypeScript definitions.**

- Reinstate ([#1353](https://github.com/elastic/eui/pull/1353)) `onBlur` action on `EuiComboBox` ([#1364](https://github.com/elastic/eui/pull/1364))
- Convert roughly half of the services to TypeScript ([#1360](https://github.com/elastic/eui/pull/1360))

**Bug fixes**

- Fixed `onCreateOption` callback of `EuiComboBox` so it isn't called when the input is empty ([#1364](https://github.com/elastic/eui/pull/1364))
- Added `anchorClassName` prop to `EuiPopover` ([#1367](https://github.com/elastic/eui/pull/1367))
- Added support for `fullWidth` on `EuiSuperSelect` ([#1367](https://github.com/elastic/eui/pull/1367))
- Applied new scrollbar customization for Firefox ([#1367](https://github.com/elastic/eui/pull/1367))
- Fixed `EuiSuperSelect` from accessing ref when unmounted ([1369](https://github.com/elastic/eui/pull/1369))
- Allow any color value to be passed to `EuiIcon` ([#1370](https://github.com/elastic/eui/pull/1370))

## [`5.7.0`](https://github.com/elastic/eui/tree/v5.7.0)

- Adjust EUI coloring to better match brand guidelines from Creative Services ([#1356](https://github.com/elastic/eui/pull/1356))

## [`5.6.2`](https://github.com/elastic/eui/tree/v5.6.2)

**Note: this release is a backport**

- Reinstate ([#1353](https://github.com/elastic/eui/pull/1353)) `onBlur` action on `EuiComboBox` ([#1364](https://github.com/elastic/eui/pull/1364))

**Bug fixes**

- Fixed `onCreateOption` callback of `EuiComboBox` so it isn't called when the input is empty ([#1364](https://github.com/elastic/eui/pull/1364))

## [`5.6.1`](https://github.com/elastic/eui/tree/v5.6.1)

**Note: this release is a backport containing changes originally made in `5.8.0`**

**Bug fixes**

- Allow any color value to be passed to `EuiIcon` ([#1370](https://github.com/elastic/eui/pull/1370))

## [`5.6.0`](https://github.com/elastic/eui/tree/v5.6.0)

- Convert `EuiIcon` to TypeScript ([#1355](https://github.com/elastic/eui/pull/1355))
- Add support for `aria-label`, `aria-labelledby` and `aria-describedby` to `EuiCodeEditor` ([#1354](https://github.com/elastic/eui/pull/1354))

**Bug fixes**

- `react-datepicker` set milliseconds to zero when selecting time ([#1361](https://github.com/elastic/eui/pull/1361))
- Revert ([#1353](https://github.com/elastic/eui/pull/1353)) `onBlur` action on `EuiComboBox`. It caused regressions on Kibana ([#1363](https://github.com/elastic/eui/pull/1363))

## [`5.5.1`](https://github.com/elastic/eui/tree/v5.5.1)

**Bug fixes**

- Fixed TypeScript definitions in `eui.d.ts` ([#1359](https://github.com/elastic/eui/pull/1359))

## [`5.5.0`](https://github.com/elastic/eui/tree/v5.5.0)

**Note: this release broke the exported TypeScript definitions and `EuiComboBox` in certain situations. These are both fixed in `5.6.0`.**

- Altered functionality of `truncate` on `EuiBreadcrumbs` and added `truncate` ability on breadcrumb item ([#1346](https://github.com/elastic/eui/pull/1346))
- Altered `EuiHeader`'s location of `EuiHeaderBreadcrumbs` based on the new `truncate` ability ([#1346](https://github.com/elastic/eui/pull/1346))
- Added support for `href` and `target` props in `EuiBasicTable` actions ([#1347](https://github.com/elastic/eui/pull/1347))
- Added `.eui-textBreakWord` CSS utility class  ([#1349](https://github.com/elastic/eui/pull/1349))
- Added support for `EuiComboBox` converting entered text into a custom option when the user removes focus, e.g. by tabbing to another element. This prevents the `EuiComboBox` from being mistaken for an `EuiInputText` ([#1353](https://github.com/elastic/eui/pull/1353))

**Bug fixes**

- Fixed word-breaks in table cells for Firefox ([#1349](https://github.com/elastic/eui/pull/1349))
- Fixed EUI when used in an environment lacking ES Modules support, e.g. Jest ([#1358](https://github.com/elastic/eui/pull/1358))

## [`5.4.0`](https://github.com/elastic/eui/tree/v5.4.0)

**Note: this release broke usage of EUI in non-ES Module compatible environments. This is fixed in `5.5.0`.**

- Added 3 new icons — `folderOpen`, `folderClosed`, and `crosshairs` ([#1350](https://github.com/elastic/eui/pull/1350))
- Added `bottomGraphic` prop to `EuiCard` for Kibana home page ([#1338](https://github.com/elastic/eui/pull/1338))
- Added keyboard and screenreader support to `EuiDatePicker` ([#1337](https://github.com/elastic/eui/pull/1337))

**Bug fixes**

- Fixed bug in exporting `CommonProps` in TypeScript definitions ([#1341](https://github.com/elastic/eui/pull/1341))

## [`5.3.0`](https://github.com/elastic/eui/tree/v5.3.0)

- Introduced TypeScript support, converted `EuiSpacer` and `EuiHorizontalRule` ([#1317](https://github.com/elastic/eui/pull/1317))

## [`5.2.0`](https://github.com/elastic/eui/tree/v5.2.0)

- Added `email` icon to `EuiIcon` ([#1331](https://github.com/elastic/eui/pull/1331))
- Added IBM logo in colour and mono
([#1321](https://github.com/elastic/eui/pull/1321))
- Added support for nodes as "Action" column headers in `EuiBasicTable`, which was overlooked in the original change in `4.5.0` ([#1312](https://github.com/elastic/eui/pull/1312))
- Updated `GlobalDatePicker` example to include all Kibana features ([#1219](https://github.com/elastic/eui/pull/1219))
- Adjusted `EuiDatePickerRange` to allow for deeper customization ([#1219](https://github.com/elastic/eui/pull/1219))
- Added `contentProps` and `textProps` to `EuiButton` and `EuiButtonEmpty` ([#1219](https://github.com/elastic/eui/pull/1219))
- TypeScript types are now published to a `eui.d.ts` top-level file ([#1304](https://github.com/elastic/eui/pull/1304))
- Added `filterWith` option for `EuiSearchBar` filters of type `field_value_selection` ([#1328](https://github.com/elastic/eui/pull/1328))

**Bug fixes**

- `EuiBasicTable` now converts the `EuiTableRowCell` `header` into `undefined` if it's been provided as a non-string node, hiding the header and preventing the node from being rendered as `[object Object]` on narrow screens ([#1312](https://github.com/elastic/eui/pull/1312))
- Fixed `fullWidth` size of `EuiComboBox`, a regression introduced in `4.7.0` ([#1314](https://github.com/elastic/eui/pull/1314))
- Fixed error when passing empty string as `value` prop for `EuiSuperSelect` ([#1319](https://github.com/elastic/eui/pull/1319))
- `EuiExpressionButton` now shows focus state when user tabs to it ([#1326](https://github.com/elastic/eui/pull/1326))
- Added `baseline` as a possible value to `EuiFlexGroup`'s `FlexGroupAlignItems` type ([#1329](https://github.com/elastic/eui/pull/1329))

## [`5.1.0`](https://github.com/elastic/eui/tree/v5.1.0)

- `EuiToken` now exports enumerated constants for `SHAPES` and `COLORS` ([#1301](https://github.com/elastic/eui/pull/1301))
- Added mixins for `EuiCallOut` coloring and `EuiTooltip` styles ([#1305](https://github.com/elastic/eui/pull/1305))
- Improve TypeScript definitions for `EuiTableRowCellProps` ([#1310](https://github.com/elastic/eui/pull/1310))

## [`5.0.1`](https://github.com/elastic/eui/tree/v5.0.1)

**Bug fixes**

- Fixed size of `EuiSuperSelect`'s dropdown menu when there is no initial selection ([#1295](https://github.com/elastic/eui/pull/1295))
- Added TypeScript definitions for `EuiPopoverTitle` and the beta and notification badges. Ensure tab TS definitions are included in the main definition index. Fix typo in icon types ([#1299](https://github.com/elastic/eui/pull/1299))

## [`5.0.0`](https://github.com/elastic/eui/tree/v5.0.0)

- Added `EuiToken` component ([#1270](https://github.com/elastic/eui/pull/1270))
- Added `beaker` icon to `EuiIcon` and updated the `EuiBetaBadge` styling ([#1291](https://github.com/elastic/eui/pull/1291/))
- Removed calls to deprecated `findDOMNode` ([#1285](https://github.com/elastic/eui/pull/1285))

**Breaking changes**

- Changed `EuiMutationObserver` to a render prop component ([#1285](https://github.com/elastic/eui/pull/1285))
- `EuiPortal` no longer accepts a React node for `insert.sibling` value ([#1285](https://github.com/elastic/eui/pull/1285))
- `popover_positioning` service's methods no longer accept React node values ([#1285](https://github.com/elastic/eui/pull/1285))

**Bug fixes**

- Added TypeScript definitions for tab components ([#1288](https://github.com/elastic/eui/pull/1288))

## [`4.8.0`](https://github.com/elastic/eui/tree/v4.8.0)

- Added `branch` icon to `EuiIcon` ([#1249](https://github.com/elastic/eui/pull/1249/))
- Added and updated new product logos to `EuiIcon` ([#1279](https://github.com/elastic/eui/pull/1279))

**Bug fixes**

- Added TypeScript definitions for `EuiToolTip`'s `delay` prop ([#1284](https://github.com/elastic/eui/pull/1284))
- Added TypeScript definitions for step components, and some checkbox definition fixes ([#1263](https://github.com/elastic/eui/pull/1263))

**Framer X**

- Added Framer component for `EuiDescriptionList` ([#1276](https://github.com/elastic/eui/pull/1276))

## [`4.7.0`](https://github.com/elastic/eui/tree/v4.7.0)

- Added `apmTrace` icon to `EuiIcon` set ([#1263](https://github.com/elastic/eui/pull/1263))
- Added [Framer X](http://www.framer.com) component source files under the `src-framer` directory ([#1263](https://github.com/elastic/eui/pull/1263))
- Added `compressed` prop to `EuiComboBox` ([#1258](https://github.com/elastic/eui/pull/1258))
- Added guidelines for Sass usage ([#1257](https://github.com/elastic/eui/pull/1257))

**Bug fixes**

- `EuiComboBox` no longer throws a _Maximum update depth exceeded_ error when used in popovers/modals ([#1258](https://github.com/elastic/eui/pull/1258))
- `Escape` key now closes `EuiComboBox` options list ([#1258](https://github.com/elastic/eui/pull/1258))
- Fixed margin issue around `EuiFlexGrid` in mobile displays ([#1257](https://github.com/elastic/eui/pull/1257))
- Fixed positioning and padding display issue in `EuiRange` ([#1257](https://github.com/elastic/eui/pull/1257))
- Fixed `highContrastTextColor` SASS function to account for background lightness and exit possible infinite loops ([#1275](https://github.com/elastic/eui/pull/1275))

## [`4.6.1`](https://github.com/elastic/eui/tree/v4.6.1)

**Bug fixes**

- Added TypeScript definitions for `EuiFieldPassword` ([#1255](https://github.com/elastic/eui/pull/1255))
- Added TypeScript definitions for `EuiConfirmModal`, remove `AnyProps`, and several definition fixes ([#1260](https://github.com/elastic/eui/pull/1260))

## [`4.6.0`](https://github.com/elastic/eui/tree/v4.6.0)

- Increased default font size of tabs in K6 theme ([#1244](https://github.com/elastic/eui/pull/1244))

**Bug fixes**

- Fixed select warning on falsy value in EuiSelect ([#1254](https://github.com/elastic/eui/pull/1254))

**Bug fixes**

- Add TypeScript definitions for `EuiRange` and `EuiRadio`, and correct the definitions for `EuiRadioGroup` ([#1253](https://github.com/elastic/eui/pull/1253))

## [`4.5.2`](https://github.com/elastic/eui/tree/v4.5.2)

**Bug fixes**

- TypeScript definition changes for `EuiAccordion`, `EuiDescriptionList`, `EuiForm`, `EuiFormHelpText` and the accessibility services, plus a number of other TS fixes ([#1247](https://github.com/elastic/eui/pull/1247))

## [`4.5.1`](https://github.com/elastic/eui/tree/v4.5.1)

**Bug fixes**

- Changed names of `*beatApp` types in `EuiIcon` to follow a consistent naming pattern ([#1243](https://github.com/elastic/eui/pull/1238))

## [`4.5.0`](https://github.com/elastic/eui/tree/v4.5.0)

- Added export for `TYPES` to `EuiAvatar` ([#1238](https://github.com/elastic/eui/pull/1238))
- Updated node-sass dependency to support OSX Mojave ([#1238](https://github.com/elastic/eui/pull/1238))
- Added TypeScript definitions for `EuiFieldNumber`, `EuiFormLabel` and `EuiSelect`, and fix the `EuiTextColor` definition ([#1240](https://github.com/elastic/eui/pull/1240))
- Added support for nodes as column headers in `EuiBasicTable` for supporting things like tooltips and localized text ([#1234](https://github.com/elastic/eui/pull/1234))

## [`4.4.1`](https://github.com/elastic/eui/tree/v4.4.1)

**Bug fixes**

- Fixes TypeScript definitions for `EuiKeyPadMenuItem` and `EuiKeyPadMenuItemButton` ([#1232](https://github.com/elastic/eui/pull/1232))

## [`4.4.0`](https://github.com/elastic/eui/tree/v4.4.0)

- Added TypeScript typings for `EuiKeyPadMenu` ([#1229](https://github.com/elastic/eui/pull/1229))
- Forced `EuiPopover` contents to stick to its initial position when the content changes ([#1199](https://github.com/elastic/eui/pull/1199))
- Updated `EuiIcon` app icon set and allow them to adjust colorschemes ([#1225](https://github.com/elastic/eui/pull/1225))

**Bug fixes**

- Fixed EuiToolTip to show tooltips on disabled elements ([#1222](https://github.com/elastic/eui/pull/1222))
- Fixed EuiAvatar when name is composed entirely of whitespace ([#1231](https://github.com/elastic/eui/pull/1231))

## [`4.3.0`](https://github.com/elastic/eui/tree/v4.3.0)

- Added a new `colorPalette` service for retrieving and generating color arrays for use in charts ([#1209](https://github.com/elastic/eui/pull/1209))
- Added `1` as a valid value for the `columns` prop in `EuiFlexGrid` ([#1210](https://github.com/elastic/eui/pull/1210))
- Make `htmlIdGenerator` only return valid HTML4 ids ([#637](https://github.com/elastic/eui/pull/637))
- Use `cursor: pointer` to indicate clickable `EuiTable` rows ([#1213](https://github.com/elastic/eui/pull/1213))
- Add `lockOpen` icon ([#1215](https://github.com/elastic/eui/pull/1215))

## [`4.2.0`](https://github.com/elastic/eui/tree/v4.2.0)

- Added some opacity options to `EuiLineSeries` and `EuiAreaSeries` ([#1198](https://github.com/elastic/eui/pull/1198))
- Added `initialFocus` prop for focus trapping to `EuiPopover` and `EuiModal` ([#1099](https://github.com/elastic/eui/pull/1099))
- Added table footer support with `EuiTableFooter` and `EuiTableFooterCell` ([#1202](https://github.com/elastic/eui/pull/1202))

## [`4.1.0`](https://github.com/elastic/eui/tree/v4.1.0)

- Added `direction` to `EuiFlexGroup` prop types interface ([#1196](https://github.com/elastic/eui/pull/1196))
- Made `description` prop optional for `EuiDescribedFormGroup` ([#1191](https://github.com/elastic/eui/pull/1191))
- Fixed issue with unselected tabs and aria-controls attribute in EuiTabbedContent
- Added `tag` icon ([#1188](https://github.com/elastic/eui/pull/1188))
- Replaced `logging` app icon ([#1194](https://github.com/elastic/eui/pull/1194))
- Made `EuiBasicTable` rows keyboard-accessible when they are clickable ([#1206](https://github.com/elastic/eui/pull/1206))

**Bug fixes**

- Fixed cross-axis alignment bug when positioning EuiPopover ([#1197](https://github.com/elastic/eui/pull/1197))
- Added background to `readOnly` inputs ([#1188](https://github.com/elastic/eui/pull/1188))
- Fixed some modal default and responsive sizing ([#1188](https://github.com/elastic/eui/pull/1188))
- Fixed z-index issue of `EuiComboBoxOptionsList` especially inside modals ([#1192](https://github.com/elastic/eui/pull/1192))

## [`4.0.1`](https://github.com/elastic/eui/tree/v4.0.1)

**Bug fixes**

- Fixed an issue in `EuiTooltip` because IE1 didn't support `document.contains()` ([#1190](https://github.com/elastic/eui/pull/1190))
- Fixed some issues around parsing string values in `EuiSearchBar` and `EuiQuery` ([#1189](https://github.com/elastic/eui/pull/1189))

## [`4.0.0`](https://github.com/elastic/eui/tree/v4.0.0)

- Added `delay` prop to `EuiToolTip` ([#1103](https://github.com/elastic/eui/pull/1103))

**Breaking changes**

- `EuiBasicTable` now shows up to 2 actions before condensing to all popover, but still displaying the top/primary 2 actions as well ([#1103](https://github.com/elastic/eui/pull/1103))
- `EuiBasicTable` will automatically add `hasActions` and `isSelectable` to allow proper responsive style handling, but are still overridable ([#1103](https://github.com/elastic/eui/pull/1103))

## [`3.11.0`](https://github.com/elastic/eui/tree/v3.11.0)

- Decorated `pagination` _next_ and _previous_ buttons with `data-test-subj` ([#1182](https://github.com/elastic/eui/pull/1182))
- Added `euiFacetButton` and `euiFacetGroup` ([#1167](https://github.com/elastic/eui/pull/1167))
- Added `width` prop to `EuiContextMenu` panels ([#1173](https://github.com/elastic/eui/pull/1173))
- Added patterns for global query and filters ([#1137](https://github.com/elastic/eui/pull/1137))

**Bug fixes**

- Fixed `onClickAriaLabel` console error stemming from `EuiComboBoxPill`  ([#1183](https://github.com/elastic/eui/pull/1183))

## [`3.10.0`](https://github.com/elastic/eui/tree/v3.10.0)

- Added `maxWidth` prop to `EuiModal` ([#1165](https://github.com/elastic/eui/pull/1165))
- Support field names with `_` characters in search queries ([#1180](https://github.com/elastic/eui/pull/1180))
- Added ability to include multiple fields in a value selection filter for `EuiSearchBar` ([#1179](https://github.com/elastic/eui/pull/1179))

**Bug fixes**

- Fixed an IE11 `EuiModal` width issue by changing the `min-width` to a pixel value ([#1174](https://github.com/elastic/eui/pull/1174))

## [`3.9.0`](https://github.com/elastic/eui/tree/v3.9.0)

- Added `infraApp` icon ([#1161](https://github.com/elastic/eui/pull/1161))
- Added sizes to `EuiButtonIcon` ([#1145](https://github.com/elastic/eui/pull/1145))
- Added `singleSelection.asPlainText` prop to `EuiComboBox` ([#1139](https://github.com/elastic/eui/pull/1139))
- Added proper aria labeling to `EuiSearchBar` and `EuiBasicTable` so searching is properly announced ([#1181](https://github.com/elastic/eui/pull/1181))

**Bug fixes**

- Fixed `makeHighContrastColor` sass mixin to properly output an accessible color contrast ([#1158](https://github.com/elastic/eui/pull/1158))
- Fixed `EuiTooltip` to interact correctly when the anchor is a disabled form element ([#1158](https://github.com/elastic/eui/pull/1158))
- Fixed `EuiButton` (with icon) and `EuiButtonEmpty` truncation ([#1145](https://github.com/elastic/eui/pull/1145))
- Fixed alignment and coloring of form control clear button ([#1145](https://github.com/elastic/eui/pull/1145))
- Fixed `EuiToolTip` from setting state after component unmounts ([#1163](https://github.com/elastic/eui/pull/1163))

## [`3.8.0`](https://github.com/elastic/eui/tree/v3.8.0)

- Added a new `EuiStat` component for displaying prominent stats ([#1146](https://github.com/elastic/eui/pull/1146))
- Added color and monotone icons for AWS and GCP ([#1135](https://github.com/elastic/eui/pull/1135))
- Added TypeScript definition for `EuiComboBox` ([#1115](https://github.com/elastic/eui/pull/1115))

**Bug fixes**

- Fixed `EuiSearchBar` when used as a controlled component in React 16.4 ([#1153](https://github.com/elastic/eui/pull/1153))
- Fixed `onChange` typedef on `EuiSwitch` ([#1144](https://github.com/elastic/eui/pull/1144)
- Fixed `EuiToolTip`'s inability to update its position when tooltip content changes ([#1116](https://github.com/elastic/eui/pull/1116))
- Fixed `EuiSearchBar`'s syntax parsing to allow multiple escaped characters in a single field value

## [`3.7.0`](https://github.com/elastic/eui/tree/v3.7.0)

- Added `zIndexAdjustment` to `EuiPopover` which allows tweaking the popover content's `z-index` ([#1097](https://github.com/elastic/eui/pull/1097))
- Added new `EuiSuperSelect` component and `hasArrow` prop to `EuiPopover` ([#921](https://github.com/elastic/eui/pull/921))
- Added a new `EuiWindowEvent` component for declarative, safe management of `window` event listeners ([#1127](https://github.com/elastic/eui/pull/1127))
- Changed `Flyout` component to close on ESC keypress even if the flyout does not have focus, using new Window Event component ([#1127](https://github.com/elastic/eui/pull/1127))
- Added TypeScript definitions for `EuiAvatar` component and the `color` services ([#1120](https://github.com/elastic/eui/pull/1120))

**Bug fixes**

- `EuiFlyout` responsive mode now gracefully overrides a custom `maxWidth` ([#1124](https://github.com/elastic/eui/pull/1124)

## [`3.6.1`](https://github.com/elastic/eui/tree/v3.6.1)

- Added TypeScript definition for `findTestSubject` test util ([#1106](https://github.com/elastic/eui/pull/1106))

**Bug fixes**

- Fixed bug where `EuiToolTip` content wasn't removed if its anchor is removed from the document ([#1119](https://github.com/elastic/eui/pull/1119))

## [`3.6.0`](https://github.com/elastic/eui/tree/v3.6.0)

- Added `EuiCopy` ([#1112](https://github.com/elastic/eui/pull/1112))
- Added `disabled` to `EuiRadioGroup.options` ([#1111](https://github.com/elastic/eui/pull/1111))

**Bug fixes**

- `EuiWrappingPopover` only re-attach anchor element on unmount if anchor element is still attached to DOM
([#1114](https://github.com/elastic/eui/pull/1114))

- Fixed `EuiSeriesChart` overrides `react-vis` classes ([#1123](https://github.com/elastic/eui/pull/1123))

## [`3.5.1`](https://github.com/elastic/eui/tree/v3.5.1)

- Fixed a bug around `indeterminate` checkboxes ([#1110](https://github.com/elastic/eui/pull/1110))

## [`3.5.0`](https://github.com/elastic/eui/tree/v3.5.0)

- Added support for `indeterminate` to `EuiCheckbox` ([#1108](https://github.com/elastic/eui/pull/1108))

## [`3.4.0`](https://github.com/elastic/eui/tree/v3.4.0)

- Added typings for `EuiToolTip` and `EuiIconTip` ([#1087](https://github.com/elastic/eui/pull/1087))
- Added `spacesApp` logo to `EuiIcon` set ([#1065](https://github.com/elastic/eui/pull/1065))
- Added `!default` to border SASS props ([#1079](https://github.com/elastic/eui/pull/1079))
- Added `repositionOnScroll` prop to `EuiPopover` which enables repositioning the popover when the window is scrolled ([#1064](https://github.com/elastic/eui/pull/1064))
- Allow `_` and `*` characters to be used in `EuiSearchBar` query terms ([#1058](https://github.com/elastic/eui/pull/1058))
- Added more `status` options for `EuiSteps` ([#1088](https://github.com/elastic/eui/pull/1088))
- Added `maxWidth` prop `EuiFlyout` ([#1090](https://github.com/elastic/eui/pull/1090))
- Added `string` to allowed `restrictWidth` prop type of `EuiPage` and `EuiPageBody` ([#1090](https://github.com/elastic/eui/pull/1090))
- Added `.eui-textBreakNormal` and `@mixin euiTextTruncate` as CSS/SASS utilities ([#1092](https://github.com/elastic/eui/pull/1092))
- Added `fullWidth` support to `EuiComboBox` ([#1095](https://github.com/elastic/eui/pull/1095))

**Bug fixes**

- `EuiMutationObserver`'s `children` prop is no longer marked as required ([#1076](https://github.com/elastic/eui/pull/1076))
- Fixed large drop shadows so they work on darker backgrounds ([#1079](https://github.com/elastic/eui/pull/1079))
- Added `resize-observer-polyfill` as a dependency (was previously a devDependency) ([#1085](https://github.com/elastic/eui/pull/1085))
- Fixed `EuiBasicTable` to inform its parent about a selection change triggered by a different set of `items` ([#1086](https://github.com/elastic/eui/pull/1086))
- Fixed width of `EuiFilterGroup`'s popover ([#1078](https://github.com/elastic/eui/pull/1078))
- Fixed `EuiStepsHorizontal`'s title wrapping in IE ([#1088](https://github.com/elastic/eui/pull/1088))
- Fixed wrong class name being added to `EuiPageBody` when `restrictWidth !== false` ([#1090](https://github.com/elastic/eui/pull/1090))

## [`3.3.0`](https://github.com/elastic/eui/tree/v3.3.0)

- Added `onTableChange` callback to `EuiInMemoryTable` which notifies on sorting and pagination changes ([#1060](https://github.com/elastic/eui/pull/1060))
- `EuiComboBox` now applies the provided `data-test-subj` to its options list element with the suffix `-optionsList` so you can find a specific combo box instance's options list. This wasn't previously possible because the options list is attached to the body element, not the combo box element. This is in addition to the existing `data-test-subj="comboBoxOptionsList"` ([#1054](https://github.com/elastic/eui/pull/1054))
- EUI now provides minified versions of the themes' CSS files ([#1070](https://github.com/elastic/eui/pull/1070))

**Bug fixes**

- Fixed `EuiSeriesChart` (previously `EuiXYChart`) responsive resize in a flexbox layout ([#1041](https://github.com/elastic/eui/pull/1041))
- `EuiInMemoryTable` no longer mutates the `items` prop array when sorting, adding deterministic sorting ([#1057](https://github.com/elastic/eui/pull/1057))
- `EuiBasicTable` actions now close their context menu when clicked ([#1069](https://github.com/elastic/eui/pull/1069))

**Experimental breaking change**

 - Renamed `EuiXYChart` to `EuiSeriesChart`, `EuiXYChartUtils` to `EuiSeriesChartUtils`, `EuiXYChartAxisUtils` to `EuiSeriesChartAxisUtils`, and  `EuiXYChartTextUtils` to `EuiSeriesChartTextUtils` ([#1066](https://github.com/elastic/eui/pull/1066))

## [`3.2.1`](https://github.com/elastic/eui/tree/v3.2.1)

- Added `closeButtonAriaLabel` property to `EuiFlyout` ([#1031](https://github.com/elastic/eui/pull/1031))
- Added types for `EuiToast`, `EuiGlobalToastList`, and `EuiGlobalToastListItem` ([#1045](https://github.com/elastic/eui/pull/1045))
- Added a handful of third-party logos to `EuiIcon` ([#1033](https://github.com/elastic/eui/pull/1033))

**Bug fixes**

- Removed IE flex column fix in favor of forcing the consumer to add a `grow` prop ([#1044](https://github.com/elastic/eui/pull/1044))
- Removed max-width to children of `EuiPopover` ([#1044](https://github.com/elastic/eui/pull/1044))

## [`3.2.0`](https://github.com/elastic/eui/tree/v3.2.0)

**Note: this release creates a minor regression to the display of `EuiFlexItem`s inside a `column` `EuiFlexGroup`. This is fixed in `3.2.1`.**
**Note: this release creates a minor regression to the display of `EuiPopoverTitle`. This is fixed in `3.2.1`.**

- Added typings for 'EuiBadge' ([#1034](https://github.com/elastic/eui/pull/1034))
- Added a visual pattern for Kibana's Global Date Picker ([#1026](https://github.com/elastic/eui/pull/1026))
- Added `responsive` prop to `EuiFlexGrid` ([#1026](https://github.com/elastic/eui/pull/1026))
- Added `expand` prop to `EuiTabs` and `EuiTabbedContent` ([#1026](https://github.com/elastic/eui/pull/1026))
- Allow `titleElement` to be passed to `EuiCard` ([#1032](https://github.com/elastic/eui/pull/1032))

**Bug fixes**

- Fixed `EuiContextMenuPanel` calling `ref` after being unmounted ([#1038](https://github.com/elastic/eui/pull/1038))
- `EuiOutsideClickDetector` supports nested detectors in the DOM tree ([#1039](https://github.com/elastic/eui/pull/1039))
- To make it more accessible, added a random id to `EuiSwitch`'s id prop if none is passed.  ([#779](https://github.com/elastic/eui/pull/779))
- `BetaBadge` now shows outside of `EuiPanel` bounds in IE ([#1032](https://github.com/elastic/eui/pull/1032))

## [`3.1.0`](https://github.com/elastic/eui/tree/v3.1.0)

- Added `EuiMutationObserver` to expose Mutation Observer API to React components ([#966](https://github.com/elastic/eui/pull/966))
- Added `EuiWrappingPopover` which allows existing non-React elements to be popover anchors ([#966](https://github.com/elastic/eui/pull/966))
- `EuiPopover` accepts a `container` prop to further restrict popover placement ([#966](https://github.com/elastic/eui/pull/966))
- `EuiPortal` can inject content at arbitrary DOM locations, added `portalRef` prop ([#966](https://github.com/elastic/eui/pull/966))

**Bug fixes**

- `EuiPopover` re-positions with dynamic content (including CSS height/width transitions) ([#966](https://github.com/elastic/eui/pull/966))

## [`3.0.5`](https://github.com/elastic/eui/tree/v3.0.5)

**Note: this release is a backport containing changes originally made in `3.6.1`**

**Bug fixes**

- Fixed bug where `EuiToolTip` content wasn't removed if its anchor is removed from the document ([#1119](https://github.com/elastic/eui/pull/1119))

## [`3.0.4`](https://github.com/elastic/eui/tree/v3.0.4)

**Note: this release is a backport containing changes originally made in `3.4.0`**

- Allow `_` and `*` characters to be used in `EuiSearchBar` query terms ([#1058](https://github.com/elastic/eui/pull/1058))

## [`3.0.3`](https://github.com/elastic/eui/tree/v3.0.3)

**Note: this release is a backport bugfix release containing changes originally made in `3.2.0`**

**Bug fixes**

- Fixed `EuiContextMenuPanel` calling `ref` after being unmounted ([#1038](https://github.com/elastic/eui/pull/1038))

## [`3.0.2`](https://github.com/elastic/eui/tree/v3.0.2)

- Added `restrictWidth` option to `EuiPageBody` ([#1024](https://github.com/elastic/eui/pull/1024))

**Bug fixes**

- Fixed `EuiPageContent` centered layouts ([#1024](https://github.com/elastic/eui/pull/1024))

## [`3.0.1`](https://github.com/elastic/eui/tree/v3.0.1)

- Added typings for `EuiEmptyPrompt`, `EuiCode`, `EuiCodeBlock`, and `EuiCallOut` ([#1010](https://github.com/elastic/eui/pull/1010))
- Make utility type `Omit` compatible with new `keyof` behavior introduced in TypeScript 2.9 ([#1017](https://github.com/elastic/eui/pull/1017))
- Added visualization chart type icons ([#1020](https://github.com/elastic/eui/pull/1020))

**Bug fixes**

- Fixed `EuiContextMenu` causing scroll-jumps because of premature browser focus ([#1018](https://github.com/elastic/eui/pull/1018))

## [`3.0.0`](https://github.com/elastic/eui/tree/v3.0.0)

- Fixed `EuiHeader` responsive styles ([#1009](https://github.com/elastic/eui/pull/1009))
- Added `prepend` and `append` props to `EuiFormControlLayout` ([#961](https://github.com/elastic/eui/pull/961))
- Updated style implementation of `EuiFilterGroup` and `EuiFilterGroupButton` ([#961](https://github.com/elastic/eui/pull/961))
- Added `EuiDatePickerRange` as a way to layout two `EuiDatePicker`s ([#961](https://github.com/elastic/eui/pull/961))
- Temporarily removed `EuiPage` responsive styles ([#1014](https://github.com/elastic/eui/pull/1014))

**Breaking changes**

- Moved `EuiHeaderNotification` to a generic `EuiNotificationBadge` component ([#1009](https://github.com/elastic/eui/pull/1009))

**Bug fixes**

- `EuiInMemoryTable` no longer resets to the first page on prop update when `items` remains the same ([#1008](https://github.com/elastic/eui/pull/1008))
- Fixed css selector for hiding responsive `EuiBreadcrumb`'s ([#1009](https://github.com/elastic/eui/pull/1009))
- Fixed responsive utility classes for IE ([#1009](https://github.com/elastic/eui/pull/1009))
- Fixed syntax errors in `keyCodes`'s and `EuiContextMenu`'s typescript definition ([#1012](https://github.com/elastic/eui/pull/1012))

## [`2.0.0`](https://github.com/elastic/eui/tree/v2.0.0)

- Added more typings to `EuiContextMenuItemProps` ([#1006](https://github.com/elastic/eui/pull/1006))
- Made some properties of `EuiFlyout` optional ([#1003](https://github.com/elastic/eui/pull/1003))
- Added typings for `EuiFlyout`, `EuiFlyoutBody`, `EuiFlyoutHeader`, and `EuiFlyoutFooter` ([#1001](https://github.com/elastic/eui/pull/1001))
- Gave `EuiFlyout` close button a data-test-subj ([#1000](https://github.com/elastic/eui/pull/1000))
- Updated `react-vis` version to `1.10.2` ([#999](https://github.com/elastic/eui/pull/999))
- Added `component` prop to `EuiTextColor` ([#1011](https://github.com/elastic/eui/pull/1011))

**Breaking changes**

- Altered `EuiPage` and sub-component layout ([#998](https://github.com/elastic/eui/pull/998))
  - `EuiPageHeader` must now be contained within `EuiPageBody`
  - `EuiPageSideBar` must now be **outside** of `EuiPageBody`

**Bug fixes**

- `EuiDescribedFormGroup` now renders its `description` inside of a `div` instead of a `span` ([#1011](https://github.com/elastic/eui/pull/1011))

## [`1.2.1`](https://github.com/elastic/eui/tree/v1.2.1)

**Bug fixes**

- Removed global manipulation of `EuiTitle` sizing in XYCharts ([#997](https://github.com/elastic/eui/pull/997))

## [`1.2.0`](https://github.com/elastic/eui/tree/v1.2.0)

**Note: this release creates a minor regression to the sizing of `EuiTitle`s. This is fixed in `1.2.1`.**

- Added typings for keyCodes ([#988](https://github.com/elastic/eui/pull/988))
- Changed `EuiXYChart` components exports to `/experimental` subfolder ([#975](https://github.com/elastic/eui/pull/975))
- Added beta version of `EuiXYChart` and associated components ([#309](https://github.com/elastic/eui/pull/309))
- Added `size` prop to `EuiIconTip` ([987](https://github.com/elastic/eui/pull/987))
- Added `database`, `filter`, `globe`, and `save` icons ([990](https://github.com/elastic/eui/pull/990))
- Updated typings for `EuiButton`, `EuiButtonEmpty`, and `EuiButtonIcon` to include `<a>` tag attributes like `href` ([#992](https://github.com/elastic/eui/pull/992))

**Bug fixes**

- Fixed some IE11 flex box bugs and documented others (modal overflowing, image shrinking, and flex group wrapping) ([#973](https://github.com/elastic/eui/pull/973))
- Fixed white square that show in double scrollbar via `euiScrollBar()` ([989](https://github.com/elastic/eui/pull/989))
- Fixed issue with Accordion would attempt to use properties and accessors on null ([#982](https://github.com/elastic/eui/pull/982))

## [`1.1.0`](https://github.com/elastic/eui/tree/v1.1.0)

- Added more (mainly style) options to `EuiRange` ([#932](https://github.com/elastic/eui/pull/932))
- Cleaned up some `EuiPopover` styles ([#969](https://github.com/elastic/eui/pull/969))
- Added `inputRef` prop to `EuiFieldPassword` ([#970](https://github.com/elastic/eui/pull/970))

**Bug fixes**

- Fixed disabled states of icon buttons ([#963](https://github.com/elastic/eui/pull/963))
- Added word-break fallback for FF & IE in table cell ([#962](https://github.com/elastic/eui/pull/962))
- Fixed `EuiPopover` to show content over modals, flyouts, etc ([#967](https://github.com/elastic/eui/pull/967))
- Fixed background transition on inputs ([#969](https://github.com/elastic/eui/pull/969))

## [`1.0.1`](https://github.com/elastic/eui/tree/v1.0.1)

- `EuiAccordion` use MutationObserver to re-calculate height when children DOM changes ([#947](https://github.com/elastic/eui/pull/947))
- Add `inspect` type option to icon typedef file ([#952](https://github.com/elastic/eui/pull/952))
- Simplified form control styles ([#954](https://github.com/elastic/eui/pull/954))

**Bug fixes**

- `EuiPopover` now positions popover content over all other elements, instead of sometimes clipping ([#948](https://github.com/elastic/eui/pull/948))
- `EuiOnClickOutside` works with child components rendered via React portals ([#948](https://github.com/elastic/eui/pull/948))

**Deprecations**

- Replaced the following SASS variables have been replaced `$euiFormControlHeight--compressed`, `$euiFormControlPadding--compressed`, `euiFormBorderColor--disabled` ([#954](https://github.com/elastic/eui/pull/954))

## [`1.0.0`](https://github.com/elastic/eui/tree/v1.0.0)

- Reduced font sizes of `EuiAvatar` ([#945](https://github.com/elastic/eui/pull/945))
- Changed release process to be fully automated by script ([#944](https://github.com/elastic/eui/pull/944))

**Bug fixes**

- `EuiTooltip` re-positions content correctly after the window is resized ([#936](https://github.com/elastic/eui/pull/936))
- `EuiComboBox` list is positioned correctly in IE ([#946](https://github.com/elastic/eui/pull/946))

## [`0.0.55`](https://github.com/elastic/eui/tree/v0.0.55)

- Added `getPopoverScreenCoordinates` service function for positioning popover/tooltip content, updated `EuiToolTip` to use it ([#924](https://github.com/elastic/eui/pull/924))
- Allow `mode` prop in `EuiCodeEditor` to take custom mode object ([#935](https://github.com/elastic/eui/pull/935))
- `EuiCodeEditor` is now decorated with a `data-test-subj` selector (`codeEditorContainer`) ([#939](https://github.com/elastic/eui/pull/939))
- `EuiCodeEditor` no longer automatically scrolls cursor into view on selection change ([#940](https://github.com/elastic/eui/pull/940))

## [`0.0.54`](https://github.com/elastic/eui/tree/v0.0.54)

**Bug fixes**

- `EuiTabbedContent` now updates dynamic tab content when used as an uncontrolled component ([#931](https://github.com/elastic/eui/pull/931))

## [`0.0.53`](https://github.com/elastic/eui/tree/v0.0.53)

- `EuiComboBox` is now decorated with `data-test-subj` selectors for the search input (`comboBoxSearchInput`), toggle button (`comboBoxToggleListButton`), and clear button (`comboBoxClearButton`) ([#918](https://github.com/elastic/eui/pull/918))
- `EuiComboBox` now gives focus to the search input when the user clicks the clear button, to prevent focus from defaulting to the body ([#918](https://github.com/elastic/eui/pull/918))
- Fixed visual size of inputs by setting the box-shadow border to `inset` ([#928](https://github.com/elastic/eui/pull/928))
- Per-column custom sort values added to `EuiInMemoryTable` ([#929](https://github.com/elastic/eui/pull/929))

**Non-breaking major changes**

- Added close (`cross`) button as default way to close to `EuiFlyout` when `onClose` is provided ([#925](https://github.com/elastic/eui/pull/925))
- Fleshed out `EuiFlyoutHeader` for consistency (see docs) ([#925](https://github.com/elastic/eui/pull/925))

**Bug fixes**

- Added `role="dialog"` to `EuiFlyout` to improve screen reader accessibility ([#916](https://github.com/elastic/eui/pull/916))
- Default sort comparator (used by `EuiInMemoryTable`) now handles `null` and `undefined` values ([#922](https://github.com/elastic/eui/pull/922))

## [`0.0.52`](https://github.com/elastic/eui/tree/v0.0.52)

- Added updated logos for Cloud and Cloud ECE ([#906](https://github.com/elastic/eui/pull/906))
- Added the ability for `EuiBetaBadge` to appear on `EuiPanel` similar to `EuiCard` ([#885](https://github.com/elastic/eui/pull/888))
- Added `restrictWidth` to `EuiPage` ([#896](https://github.com/elastic/eui/pull/896))
- Added `resize` prop to `EuiTextArea` that defaults to ‘vertical’ (only height) ([#894](https://github.com/elastic/eui/pull/894))
- Added multiple style-only adjustments to `EuiFormControlLayout` buttons/icons ([#894](https://github.com/elastic/eui/pull/894))
- Shifted `readOnly` inputs to not have left padding unless it has an icon ([#894](https://github.com/elastic/eui/pull/894))
- Added more customization options to `EuiAvatar` ([#903](https://github.com/elastic/eui/pull/903))
- Added more color options to `EuiButtonIcon` ([#907](https://github.com/elastic/eui/pull/907))
- Added icon for EMS (Elastic Map Service) (`emsApp`) ([#914](https://github.com/elastic/eui/pull/914))
- Added support for `href`, `target`, and `rel` properties for `EuiContextMenu` items ([#911](https://github.com/elastic/eui/pull/911))
- Added responsive helpers in the form of `EuiShowFor` and `EuiHideFor` components and corresponding CSS classes ([#909](https://github.com/elastic/eui/pull/909))

**Deprecations**

- Replaced `$breakpoints` in favor of better named `$euiBreakpoints` ([#909](https://github.com/elastic/eui/pull/909))
- Replaced the following mixin `screenXSmall()`, `screenSmall()`, `screenMedium()`, `screenLarge()`, `screenSmallMediumLarge()` in favor of a single `euiBreakpoint()` ([#909](https://github.com/elastic/eui/pull/909))

**Bug fixes**

- Removed `.nvmrc` file from published npm package ([#892](https://github.com/elastic/eui/pull/892))
- `EuiComboBox` no longer shows the _clear_ icon when it's a no-op ([#890](https://github.com/elastic/eui/pull/890))
- `EuiIcon` no longer takes focus in Edge and IE unless `tabIndex` is defined as a value other than `"-1"` ([#900](https://github.com/elastic/eui/pull/900))
- Fixed regression introduced in `0.0.50` in which the form control icons blocked users from clicking the control ([#898](https://github.com/elastic/eui/pull/898))
- Fixed `EuiSwitch` background in case it’s been placed on a gray background ([#894](https://github.com/elastic/eui/pull/894))
- Fixed `EuiComboBox` hidden input focus styles ([#894](https://github.com/elastic/eui/pull/894))
- Fixed responsive widths of `EuiDescribedFormGroup` ([#894](https://github.com/elastic/eui/pull/894))
- Fixed descenders being cut off in `EuiSelect` ([#894](https://github.com/elastic/eui/pull/894))
- Fixed extra spacing applied by Safari to `EuiFieldSearch` ([#894](https://github.com/elastic/eui/pull/894))
- Fixed contrast issues in dark theming ([#907](https://github.com/elastic/eui/pull/907))

## [`0.0.51`](https://github.com/elastic/eui/tree/v0.0.51)

- Added `textStyle="reverse"` prop to `EuiDescriptionList` as well as a class (`.eui-definitionListReverse`) for `dl`'s within `EuiText` ([#882](https://github.com/elastic/eui/pull/882))
- Added `inspect` icon ([#886](https://github.com/elastic/eui/pull/886))
- Added `layout` prop to `EuiCard` ([#885](https://github.com/elastic/eui/pull/885))

**Bug fixes**

- Moved `EuiFieldSearch`'s and `EuiValidateControl`'s ref out of render into `setRef` methods ([#883](https://github.com/elastic/eui/pull/883))

## [`0.0.50`](https://github.com/elastic/eui/tree/v0.0.50)

**Note: this release creates a minor regression to form controls containing icons, in which the icon blocks the user from clicking the control. This is fixed in `0.0.52`.**

- Created `EuiToggle`, `EuiButtonToggle`, and `EuiButtonGroup` ([#872](https://github.com/elastic/eui/pull/872))
- `EuiBasicTable` and `EuiInMemoryTable` now accept `rowProps` and `cellProps` callbacks, which let you apply custom props to rows and props ([#869](https://github.com/elastic/eui/pull/869))
- Added `offline` and `online` icons ([#881](https://github.com/elastic/eui/pull/881))

**Bug fixes**

- `EuiContextMenuPanel` now updates appropriately if its items are modified ([#887](https://github.com/elastic/eui/pull/887))
- `EuiComboBox` is no longer a focus trap, the clear button is now keyboard-accessible, and the virtualized list no longer interferes with the tab order ([#866](https://github.com/elastic/eui/pull/866))
- `EuiButton`, `EuiButtonEmpty`, and `EuiButtonIcon` now look and behave disabled when `isDisabled={true}` ([#862](https://github.com/elastic/eui/pull/862))
- `EuiGlobalToastList` no longer triggers `Uncaught TypeError: _this.callback is not a function`  ([#865](https://github.com/elastic/eui/pull/865))
- `EuiGlobalToastList` checks to see if it has dismissed a toast before re-dismissing it ([#868](https://github.com/elastic/eui/pull/868))
- Added FF/IE fallback for `.eui-textBreakWord` ([#864](https://github.com/elastic/eui/pull/864))
- Fixed `EuiCard` description text color when used in/as an anchor tag ([#864](https://github.com/elastic/eui/pull/864))
- Fixed `EuiCard` IE bugs ([#864](https://github.com/elastic/eui/pull/864))
- Fixed button labeling for `EuiFormControlLayout` and `EuiComboBox` accessibility ([#876](https://github.com/elastic/eui/pull/876))
- Fixed `EuiBreadcrumb` slash alignment when truncating ([#878](https://github.com/elastic/eui/pull/878))

**Breaking changes**

- `EuiSearchBar` no longer has an `onParse` callback, and now passes an object to `onChange` with the shape `{ query, queryText, error }` ([#863](https://github.com/elastic/eui/pull/863))
- `EuiInMemoryTable`'s `search.onChange` callback now passes an object with `{ query, queryText, error }` instead of only the query ([#863](https://github.com/elastic/eui/pull/863))
- `EuiFormControlLayout` no longer has `onClear`, `iconSide`, or `onIconClick` props. Instead of `onClear` it now accepts a `clear` object of the shape `{ onClick }`. Instead of the icon props, it now accepts a single `icon` prop which be either a string or an object of the shape `{ type, side, onClick }` ([#866](https://github.com/elastic/eui/pull/866))
- `EuiBasicTable` and `EuiInMemoryTable` pass-through cell props (defined by the `columns` prop and the `cellProps` prop) used to be applied to the `div` inside of the `td` element. They're now applied directly to the `td` element ([#869](https://github.com/elastic/eui/pull/869))

## [`0.0.49`](https://github.com/elastic/eui/tree/v0.0.49)

**Bug fixes**

- `EuiInMemoryTable` now applies its search filter ([#851](https://github.com/elastic/eui/pull/851))
- `EuiInMemoryTable` and `EuiBasicTable` now pass unknown props through to their child ([#836](https://github.com/elastic/eui/pull/836))
- Added `EuiHeaderLinks` which allow you to construct navigation in the header in place of the app menu ([#844](https://github.com/elastic/eui/pull/844))
- `EuiPopover` will use an alert to warn the user it traps focus ([#844](https://github.com/elastic/eui/pull/844))

**Breaking changes**

- EUI requires React `16.3` or higher ([#849](https://github.com/elastic/eui/pull/849))
- `EuiHeaderBreadcrumbs` refactored to use `EuiBreadcrumbs`. This removed all child components of `EuiHeaderBreadcrumbs` ([#844](https://github.com/elastic/eui/pull/844))

## [`0.0.48`](https://github.com/elastic/eui/tree/v0.0.48)

**Bug fixes**

- `EuiComboBox` does not pass `isDisabled` prop to `EuiComboBoxOptionsList` to avoid "React does not recognize the 'isDisabled' prop on a DOM element" console warning ([#838](https://github.com/elastic/eui/pull/838))
- `EuiComboBox` does not display clear icon when `isClearable` prop is set to false and `selectedOptions` prop is provided ([#838](https://github.com/elastic/eui/pull/838))

**Breaking changes**

- Move `EuiBasicTable`'s `itemId` prop from `selection` to a top-level property ([#830](https://github.com/elastic/eui/pull/830))
- Renamed/refactored `requiresAriaLabel` prop validator to a more general `withRequiredProp` ([#830](https://github.com/elastic/eui/pull/830))

## [`0.0.47`](https://github.com/elastic/eui/tree/v0.0.47)

- Added utility CSS classes for text and alignment concerns ([#774](https://github.com/elastic/eui/pull/774))
- Added `compressed` versions of `EuiFormRow` and all form controls ([#800](https://github.com/elastic/eui/pull/800))
- Removed pointer cursor on `EuiFormLabel` when a `for` property is not set ([#825](https://github.com/elastic/eui/pull/825))
- Added the ability to add tooltips to `EuiContextMenuItem`s ([#817](https://github.com/elastic/eui/pull/817))
- Added `EuiBreadcrumbs` ([#815](https://github.com/elastic/eui/pull/815))

**Bug fixes**

- Fixes height calculation error on `EuiAccordion` when it starts loads in an open state ([#816](https://github.com/elastic/eui/pull/816))
- Added aria-invalid labeling on `EuiFormRow` ([#777](https://github.com/elastic/eui/pull/799))
- Added aria-live labeling for `EuiToasts` ([#777](https://github.com/elastic/eui/pull/777))
- Added aria labeling requirements for `EuiBadge` , as well as a generic prop_type function `requiresAriaLabel` in `utils` to check for it ([#777](https://github.com/elastic/eui/pull/777)) ([#802](https://github.com/elastic/eui/pull/802))
- Ensure switches’ inputs are still hidden when `[disabled]` ([#778](https://github.com/elastic/eui/pull/778))
- Made boolean matching in `EuiSearchBar` more exact so it doesn't match words starting with booleans, like "truest" or "offer" ([#776](https://github.com/elastic/eui/pull/776))
- `EuiComboBox` do not setState or call refs once component is unmounted ([807](https://github.com/elastic/eui/pull/807) and [#813](https://github.com/elastic/eui/pull/813))
- Added better accessibility labeling to `EuiPagination`, `EuiSideNav`, `EuiPopover`, `EuiBottomBar` and `EuiBasicTable`.  ([#821](https://github.com/elastic/eui/pull/821))
- Added `isDisabled` to `EuiComboBox`  ([#829](https://github.com/elastic/eui/pull/829))

## [`0.0.46`](https://github.com/elastic/eui/tree/v0.0.46)

- Added `EuiDescribedFormGroup` component, a wrapper around `EuiFormRow`(s) ([#707](https://github.com/elastic/eui/pull/707))
- Added `describedByIds` prop to `EuiFormRow` to help with accessibility ([#707](https://github.com/elastic/eui/pull/707))
- Added `isLoading` prop to `EuiButtonEmpty` ([#768](https://github.com/elastic/eui/pull/768))
- Removed individual badge cross icon when `EuiComboBox` has `singleSelection` prop enabled ([#769](https://github.com/elastic/eui/pull/769))

**Bug fixes**

- Removed specificity on `EuiText` that was causing cascade conflicts around text coloring ([#770](https://github.com/elastic/eui/pull/770))

## [`0.0.45`](https://github.com/elastic/eui/tree/v0.0.45)

***NOTE v0.0.45 has a bug causing it to fail during installation, please use v0.0.46***

- Added `EuiBetaBadge` for non-GA labelling including options to add it to `EuiCard` and `EuiKeyPadMenuItem` ([#705](https://github.com/elastic/eui/pull/705))
- Added `direction` prop to EuiFlexGroup ([#711](https://github.com/elastic/eui/pull/711))
- Added `EuiEmptyPrompt` which can be used as a placeholder over empty tables and lists ([#711](https://github.com/elastic/eui/pull/711))
- Added `EuiTabbedContent` ([#737](https://github.com/elastic/eui/pull/737))
- `EuiComboBox` added buttons for clearing and opening/closing the combo box ([#698](https://github.com/elastic/eui/pull/698))

**Bug fixes**

- Fixed `EuiTableRowCell` from overwriting its child element's `className` [#709](https://github.com/elastic/eui/pull/709)
- Allow `EuiContextMenuPanel`s to update when their `children` changes ([#710](https://github.com/elastic/eui/pull/710))
- `EuiInMemoryTable` now passes `itemIdToExpandedRowMap` prop to `EuiBasicTable` ([#759](https://github.com/elastic/eui/pull/759))
- Expanded table rows in paginated data no longer leak to other pages ([#761](https://github.com/elastic/eui/pull/761))

**Breaking changes**

- Rename `logoElasticSearch` to `logoElasticsearch` [#755](https://github.com/elastic/eui/pull/755)

## [`0.0.44`](https://github.com/elastic/eui/tree/v0.0.44)

- Reduced `EuiToast` title size ([#703](https://github.com/elastic/eui/pull/703))

**Bug fixes**

- Fixed inherited `line-height` of inputs and buttons ([#702](https://github.com/elastic/eui/pull/702))
- Fixed card title sizing in K6 theme ([#704](https://github.com/elastic/eui/pull/704))

## [`0.0.43`](https://github.com/elastic/eui/tree/v0.0.43)

- Added `status` prop to `EuiStep` for additional styling ([#673](https://github.com/elastic/eui/pull/673))
- `EuiForm` and `EuiFormRow` now accept nodes for `errors` prop ([#685](https://github.com/elastic/eui/pull/685))
- Removed the default `max-width` from `EuiText`. This can still be applied by setting `grow={false}` ([#683](https://github.com/elastic/eui/pull/683))
- Added support for text alignment with `EuiTextAlign` ([#683](https://github.com/elastic/eui/pull/683))
- `EuiBasicTable` added the `compressed` prop to allow for tables with smaller fonts and padding ([#687](https://github.com/elastic/eui/pull/687))

**Bug fixes**

- Added a `paddingSize` prop to `EuiAccordion` to better mitigate situations where a nested `EuiFlexGroup` causes scrollbars ([#701](https://github.com/elastic/eui/pull/701))
- Fixed `EuiCard` `icon` prop to include user provided className ([#684](https://github.com/elastic/eui/pull/684))
- `EuiInMemoryTable` pagination state is now reset automatically when a search is executed ([#686](https://github.com/elastic/eui/pull/686))
- Fixed slow performance of `EuiComboBox` when there are hundreds or thousands of options by virtualizing `EuiComboBoxOptionsList` ([#670](https://github.com/elastic/eui/pull/670))
- Fixed some text styles ([#683](https://github.com/elastic/eui/pull/683))
    - Fixed font-family of input, textarea, select, and buttons
    - Fixed style of code, pre, and dl’s inside `EuiText`
    - Fixed ghost text color which was being set to a dark gray

**Breaking changes**

- Added responsive support for tables. This isn't technically a breaking change, but you will need to apply some new props (`hasActions`, `isSelectable`) for certain tables to make them look their best in mobile. **Responsive table views are on by default.** ([#584](https://github.com/elastic/eui/pull/584))

## [`0.0.42`](https://github.com/elastic/eui/tree/v0.0.42)

- Added `EuiDatePicker` component for date/time input ([#644](https://github.com/elastic/eui/pull/644))
- Added editor icon set to `EuiIcon` ([#671](https://github.com/elastic/eui/pull/671))

## [`0.0.41`](https://github.com/elastic/eui/tree/v0.0.41)

- Added `grow` prop to `EuiText` ([#662](https://github.com/elastic/eui/pull/662))
- Added `disabled` prop to `EuiComboBoxOption` ([#650](https://github.com/elastic/eui/pull/650))
- Added support for `<pre>` and `<code>` tags to `<EuiText>` ([#654](https://github.com/elastic/eui/pull/654))
- Added export of SASS theme variables in JSON format during compilation ([#642](https://github.com/elastic/eui/pull/642))
- Close `EuiComboBox` `singleSelection` options list when option is chosen ([#645](https://github.com/elastic/eui/pull/645))
- Wrap `EuiStepHorizontal` text instead of truncating it ([#653](https://github.com/elastic/eui/pull/653))
- Fixed a bug where `EuiSideNavItem` wouldn't pass an `onClick` handler down to `<a>` tags if they also had an `href` ([#664](https://github.com/elastic/eui/pull/664))
- Updated existing and added additional TypeScript definitions ([#666](https://github.com/elastic/eui/pull/666))

**Bug fixes**

- Fixed `EuiBasicTable` re-rendering on hover of table rows ([#665](https://github.com/elastic/eui/pull/665))

**Breaking changes**

- `EuiStepsHorizontal` now requires an `onClick` prop be provided for each step configuration object ([#653](https://github.com/elastic/eui/pull/653))

## [`0.0.40`](https://github.com/elastic/eui/tree/v0.0.40)

- Tweaked sizing, weights, color, line-heights, and added more levels to `EuiTitle` and `EuiText` ([#627](https://github.com/elastic/eui/pull/627))
- Added TypeScript type definitions for `EuiPortal`, `EuiText` and `EuiTitle` as well as the `calculatePopoverPosition` service ([#638](https://github.com/elastic/eui/pull/638))
- Grayed out labels for `disabled` controls ([#648](https://github.com/elastic/eui/pull/648))

**Bug fixes**

- Fix visual shadow glitch on hover of `EuiToast` ([#632](https://github.com/elastic/eui/pull/632))

**Breaking changes**

- **Note: This breaking change is reversed in 0.0.43.** Added a default `max-width` to `EuiText` ([#627](https://github.com/elastic/eui/pull/627))

## [`0.0.39`](https://github.com/elastic/eui/tree/v0.0.39)

**Bug fixes**

- Allow accordions to dynamically change height, and support values on radio inputs ([#613](https://github.com/elastic/eui/pull/613))
- Accordion toggle layout is no longer flagged responsive, in order to prevent unwanted stacking on mobile ([#613](https://github.com/elastic/eui/pull/613))

**Breaking changes**

- Support values on radio inputs. This is breaking because now the second argument to the radio `onChange` callback is the value, which bumps the change event to the third argument ([#613](https://github.com/elastic/eui/pull/613))

## [`0.0.38`](https://github.com/elastic/eui/tree/v0.0.38)

- Modified drop shadow intensities and color ([#607](https://github.com/elastic/eui/pull/607))
- Added SASS color functions. Made `$euiColorWarning` color usage more accessible while still being "yellow" ([#628](https://github.com/elastic/eui/pull/628))
- Removed extraneous `global_styling/mixins/_forms.scss` file and importing the correct files in the `filter_group.scss` and `combo_box.scss` files ([#609](https://github.com/elastic/eui/pull/609))
- Added `isInvalid` prop to `EuiComboBox` ([#631](https://github.com/elastic/eui/pull/631))
- Added support for rejecting user input by returning `false` from the `onCreateOption` prop of `EuiComboBox` ([#631](https://github.com/elastic/eui/pull/631))

**Bug fixes**

- Visual fix for the focus state of disabled `EuiButton` ([#603](https://github.com/elastic/eui/pull/603))
- `EuiSelect` can pass any node as a value rather than just a string ([#603](https://github.com/elastic/eui/pull/603))
- Fixed a typo in the flex TypeScript definition ([#629](https://github.com/elastic/eui/pull/629))
- Fixed `EuiComboBox` bug in which the options list wouldn't always match the width of the input ([#611](https://github.com/elastic/eui/pull/611))
- Fixed `EuiComboBox` bug in which opening the combo box when there's no scrollbar on the window would result in the list being positioned incorrectly ([#631](https://github.com/elastic/eui/pull/631))
- Fixed `EuiComboBox` bug in which clicking a pill's close button would close the list ([#631](https://github.com/elastic/eui/pull/631))
- Fixed `EuiComboBox` bug in which moving focus from one combo box to another would remove the `euiBody-hasPortalContent` class from the body ([#631](https://github.com/elastic/eui/pull/631))

## [`0.0.37`](https://github.com/elastic/eui/tree/v0.0.37)

- Added `EuiComboBox` for selecting many options from a list of options ([#567](https://github.com/elastic/eui/pull/567))
- Added `EuiHighlight` for highlighting a substring within text ([#567](https://github.com/elastic/eui/pull/567))
- `calculatePopoverPosition` service now accepts a `positions` argument so you can specify which positions are acceptable ([#567](https://github.com/elastic/eui/pull/567))
- Added `closeButtonProps` prop to `EuiBadge`, `hollow` badge type, and support for arbitrary hex color ([#567](https://github.com/elastic/eui/pull/567))
- Added support for arbitrary hex color to `EuiIcon` ([#567](https://github.com/elastic/eui/pull/567))

**Breaking changes**

- Renamed `euiBody-hasToolTip` class to `euiBody-hasPortalContent` ([#567](https://github.com/elastic/eui/pull/567))

## [`0.0.36`](https://github.com/elastic/eui/tree/v0.0.36)

- Added support for range queries in `EuiSearchBar` (works for numeric and date values) ([#485](https://github.com/elastic/eui/pull/485))
- Added support for emitting a `EuiSearchBar` query to an Elasticsearch query string ([#598](https://github.com/elastic/eui/pull/598))
- Added support for expandable rows to `EuiBasicTable` ([#585](https://github.com/elastic/eui/pull/585))

**Bug fixes**

- Relaxed query syntax of `EuiSearchBar` to allow usage of hyphens without escaping ([#581](https://github.com/elastic/eui/pull/581))
- Fixed font-weight issue in K6 theme ([#596](https://github.com/elastic/eui/pull/596))

## [`0.0.35`](https://github.com/elastic/eui/tree/v0.0.35)

- Modified `EuiLink` and all buttons to support both href and onClick ([#554](https://github.com/elastic/eui/pull/554))
- Added `color` prop to `EuiIconTip` ([#580](https://github.com/elastic/eui/pull/580))

## [`0.0.34`](https://github.com/elastic/eui/tree/v0.0.34)

- Adjust `EuiCallOut` and dark theme warning coloring ([#563](https://github.com/elastic/eui/pull/563))
- Added a `buttonColor` prop to `EuiConfirmModal` ([#546](https://github.com/elastic/eui/pull/546))
- Added 'baseline' as option to `EuiFlexGroup`'s `alignItems` prop ([#546](https://github.com/elastic/eui/pull/546))

**Bug fixes**

- Fixed `EuiToolTip` bug which caused the tooltip to hide when moving the mouse around inside of the trigger element ([#557](https://github.com/elastic/eui/pull/557), [#564](https://github.com/elastic/eui/pull/564))
- Fixed a bug where `EuiButtonEmpty` would offer a white background on hover when it was disabled, even when there was no such background transition on hover when the buttons are not disabled ([#561](https://github.com/elastic/eui/pull/561))
- Fixed table cell bugs ([#565](https://github.com/elastic/eui/pull/565))
  - `EuiBasicTable` now supports explicitly setting `truncateText` and `textOnly` on column definitions, and supports passing through unrecognized props to the cell (e.g. `data-test-subj`).
  - Updated table cell CSS so that long single-word cell content will break and wrap mid-word.

## [`0.0.33`](https://github.com/elastic/eui/tree/v0.0.33)

- Added initial sorting option to `EuiInMemoryTable` ([#547](https://github.com/elastic/eui/pull/547))
- Horizontally scrolling `EuiTabs` ([#546](https://github.com/elastic/eui/pull/546))
- Remove padding from both sides of `EuiEmptyButton` ([#546](https://github.com/elastic/eui/pull/546))
- Added `disabled` prop to placeholder (ellipses) button in pagination ([#546](https://github.com/elastic/eui/pull/546))
- Converted `.euiHeader__notification` into `EuiHeaderNotification` ([#546](https://github.com/elastic/eui/pull/546))

**Bug fixes**

- `EuiConfirmModal` will now check for the presence of confirm and cancel buttons before trying to focus them ([#555](https://github.com/elastic/eui/pull/555))

## [`0.0.32`](https://github.com/elastic/eui/tree/v0.0.32)

- Updated `EuiDescriptionList` to accept nodes for the titles and descriptions ([#552](https://github.com/elastic/eui/pull/552))
- Added `stop` and `stopFilled` icons ([#543](https://github.com/elastic/eui/pull/543))

**Bug fixes**

- Fixed `EuiToolTip` smart positioning to prevent tooltip from being clipped by the window where possible ([#550](https://github.com/elastic/eui/pull/550))

## [`0.0.31`](https://github.com/elastic/eui/tree/v0.0.31)

- Made `<EuiProgress>` TypeScript types more specific ([#518](https://github.com/elastic/eui/pull/518))
- Removed `font-smoothing` from our reset css for better text legibility ([#539](https://github.com/elastic/eui/pull/539))

**Bug fixes**

- Made `EuiIconTip` screen reader accessible ([#534](https://github.com/elastic/eui/pull/534))
- Fixed a sorting issue in `EuiInMemoryTable` ([#453](https://github.com/elastic/eui/pull/453))
- Fixed checkbox click for `EuiCheckbox` and `EuiRadio` without a label ([#541](https://github.com/elastic/eui/pull/541))

## [`0.0.30`](https://github.com/elastic/eui/tree/v0.0.30)

- Add ability to force `EuiSideNav` items open by setting `item.forceOpen` ([#515](https://github.com/elastic/eui/pull/515))

## [`0.0.29`](https://github.com/elastic/eui/tree/v0.0.29)

- Added `EuiIconTip` to make it easier to display icons with tooltips ([#528](https://github.com/elastic/eui/pull/528))
- Added `buttonRef` prop to `EuiButton`, `EuiButtonEmpty`, and `EuiButtonIcon` ([#529](https://github.com/elastic/eui/pull/529))

**Bug fixes**

- `EuiHealth` no longer stacks flex items on small screens ([#530](https://github.com/elastic/eui/pull/530))
- Fixed `EuiPageContent` centering within `EuiPage` issue ([#527](https://github.com/elastic/eui/pull/527))
- `EuiConfirmModal` will now correctly auto-focus on its confirm and cancel buttons ([#529](https://github.com/elastic/eui/pull/529))

## [`0.0.28`](https://github.com/elastic/eui/tree/v0.0.28)

- `EuiInMemoryTable` pass items to BasicTable when message is provided ([#517](https://github.com/elastic/eui/pull/517)).
- `EuiSearchBox` now passes unused props through to `EuiFieldSearch` ([#514](https://github.com/elastic/eui/pull/514))
- Change `EuiBasicTable` `noItemsMessage` and `EuiInMemoryTable` `message` propType to node
instead of just string ([#516](https://github.com/elastic/eui/pull/516))

## [`0.0.27`](https://github.com/elastic/eui/tree/v0.0.27)

- Don't propagate a null `onClick` on EuiPanels ([#473](https://github.com/elastic/eui/pull/473))
- Use 1.1px for the `EuiHorizontalRule` height, in order to work around strange Chrome height calculations ([#473](https://github.com/elastic/eui/pull/473))
- New icons for `logoGithub` and `logoSketch` ([#494](https://github.com/elastic/eui/pull/494))
- `EuiCard` now has an `href` and `isClickable` prop for better handling hover animations ([#494](https://github.com/elastic/eui/pull/494))
- Added `calculateContrast` and `rgbToHex` to services ([#494](https://github.com/elastic/eui/pull/494))

**Bug fixes**

- `EuiModal` is now responsive on mobile screens ([#512](https://github.com/elastic/eui/pull/512))
- `EuiFlexGrid` now collapses down in mobile layouts properly ([#515](https://github.com/elastic/eui/pull/515))
- Made `EuiCard` proptypes more permission by changing strings to nodes ([#515](https://github.com/elastic/eui/pull/515))
- Fixed `responsive={false}` prop not working when flex groups were nested ([#494](https://github.com/elastic/eui/pull/494))
- `EuiBadge` wrapping element changed from a `div` to `span` so it can be nested in text blocks ([#494](https://github.com/elastic/eui/pull/494))

## [`0.0.26`](https://github.com/elastic/eui/tree/v0.0.26)

**Bug fixes**

- `EuiSelect` do not set `defaultValue` property when `value` property is provided ([#504](https://github.com/elastic/eui/pull/504)).
- `EuiBottomBar` now uses `EuiPortal` to avoid z-index conflicts ([#487](https://github.com/elastic/eui/pull/487))
- Upped dark theme contrast on disabled buttons ([#487](https://github.com/elastic/eui/pull/487))

**Breaking changes**

- Removed `EuiTableOfRecords` ([#490](https://github.com/elastic/eui/pull/490))

## [`0.0.25`](https://github.com/elastic/eui/tree/v0.0.25)

- `EuiSearchBar` accepts `toolsLeft` and `toolsRight` props ([#458](https://github.com/elastic/eui/pull/458))
- Added `search.onChange` callback to `EuiInMemoryTable` ([#469](https://github.com/elastic/eui/pull/469))
- Added `initialPageSize` option to `EuiInMemoryTable` ([#477](https://github.com/elastic/eui/pull/477))
- Added design guidelines for button and toast usage ([#371](https://github.com/elastic/eui/pull/371))

**Breaking changes**

- Complete refactor of `EuiToolTip`. They now work. Only a breaking change if you were using them ([#484](https://github.com/elastic/eui/pull/484))

## [`0.0.24`](https://github.com/elastic/eui/tree/v0.0.24)

- Removed hover and focus states from non-selectable `EuiSideNavItem`s ([#434](https://github.com/elastic/eui/pull/434))
- Added `Ast` and `Query` services ([#454](https://github.com/elastic/eui/pull/454))
- Added icons for Kibana query language ([#455](https://github.com/elastic/eui/pull/455))

**Bug fixes**

- Fix error stemming from `selected` prop on `EuiSelect` ([#436](https://github.com/elastic/eui/pull/436))

**Breaking changes**

- The `Random` service's `oneOf` method now only accepts an array ([#454](https://github.com/elastic/eui/pull/454))

## [`0.0.23`](https://github.com/elastic/eui/tree/v0.0.23)

- Added `EuiInMemoryTable`, which encapsulates sorting, searching, selection, and pagination state and logic ([#390](https://github.com/elastic/eui/pull/390))
- Added stack trace information to `EuiErrorBoundary` ([#428](https://github.com/elastic/eui/pull/428))
- Make full screen code block use the same font-size on the original code block ([#447](https://github.com/elastic/eui/pull/447))

**Bug fixes**

- Fixed `EuiContextMenu` bug when using the keyboard to navigate up, which was caused by unnecessarily re-rendering the items, thus losing references to them ([#431](https://github.com/elastic/eui/pull/431))

## [`0.0.22`](https://github.com/elastic/eui/tree/v0.0.22)

- Added `EuiDelayHide` component ([#412](https://github.com/elastic/eui/pull/412))
- Decreased overall size of checkbox, radio, and switches as well as better styles for the different states ([#407](https://github.com/elastic/eui/pull/407))
- Added `EuiFilePicker` component for `input type="file"` needs ([#402](https://github.com/elastic/eui/pedull/402))
- Added `isLoading` prop to `EuiButton` ([#427](https://github.com/elastic/eui/pull/427))
- Added icons: `eye`, `eyeClosed`, `grab`, `heatmap`, `vector` ([#427](https://github.com/elastic/eui/pull/427))
- Added `hasNoInitialSelection` option to `EuiSelect` ([#422](https://github.com/elastic/eui/pull/422))

**Bug fixes**

- Fixed appearance of checked checkboxes and radios in IE ([#407](https://github.com/elastic/eui/pull/407))
- Fixed disabled vs enabled appearance of checked checkboxes and radios ([#407](https://github.com/elastic/eui/pull/407))
- Fixed disabled & checked state of switches ([#407](https://github.com/elastic/eui/pull/407))
- Fixed `EuiCard` content alignment when content is short ([#415](https://github.com/elastic/eui/pull/415))
- Only apply the `$euiCodeBlockSelectedBackgroundColor` variable if it is a color ([#427](https://github.com/elastic/eui/pull/427))
- No margins for `<hr>` ([#427](https://github.com/elastic/eui/pull/427))
- Fixed `EuiButton` truncation ([#427](https://github.com/elastic/eui/pull/427))

**Breaking changes**

- Changed `EuiAccordion`’s method of `onToggleOpen` to `onToggle` ([#427](https://github.com/elastic/eui/pull/427))

## [`0.0.21`](https://github.com/elastic/eui/tree/v0.0.21)

- Logstash icon set. [#399](https://github.com/elastic/eui/pull/399)
- Added support for `disabled` options in `EuiSelect`. [#324](https://github.com/elastic/eui/pull/324)
- Badges can now accept onClicks and custom colors. They were changed stylistically to be bolder and smaller by default ([#381](https://github.com/elastic/eui/pull/381))
- Added component to wrap blocks of substeps `EuiSubSteps` in a shaded container ([#375](https://github.com/elastic/eui/pull/375))
- Added horizontal steps component ([#375](https://github.com/elastic/eui/pull/375))
- Changed look and feel of pagination. Added `compressed` prop for smaller footprint pagination ([#380](https://github.com/elastic/eui/pull/380))
- Added `EuiBasicTable` as an opinionated, high level component for constructing tables. Its addition deprecates `EuiTableOfRecords` which is still available, but now marked for removal ([#377](https://github.com/elastic/eui/pull/377))
- Added styles for `readOnly` states of form controls ([#391](https://github.com/elastic/eui/pull/391))
- Added importAction and exportAction icons ([#394](https://github.com/elastic/eui/pull/394))
- Added `EuiCard` for UI patterns that need an icon/image, title and description with some sort of action ([#380](https://github.com/elastic/eui/pull/380))
- Added TypeScript definitions for the `EuiHealth` component ([#403](https://github.com/elastic/eui/pull/403))
- Added `SearchBar` component - introduces a simple yet rich query language to search for objects + search box and filter controls to construct/manipulate it ([#379](https://github.com/elastic/eui/pull/379))

**Bug fixes**

- Tables now default to `table-layout: fixed` to avoid some collapsing cell problems. [#398](https://github.com/elastic/eui/pull/398)
- Wrap long lines of text within the body of `EuiToast` instead of letting text overflow ([#392](https://github.com/elastic/eui/pull/392))
- Fixed dark theme coloring of SubSteps ([#396](https://github.com/elastic/eui/pull/396))
- Reorder selectors to fix fixed progress bar in Firefox ([#404](https://github.com/elastic/eui/pull/404))

## [`0.0.20`](https://github.com/elastic/eui/tree/v0.0.20)

- Renamed class from `euiFlexGroup--alignItemsStart` to `euiFlexGroup--alignItemsFlexStart` ([#378](https://github.com/elastic/eui/pull/378))

## [`0.0.19`](https://github.com/elastic/eui/tree/v0.0.19)

- `EuiGlobalToastList` now prevents toasts from disappearing while the user's mouse is over the list. Added `timer/Timer` service ([#370](https://github.com/elastic/eui/pull/370))

**Bug fixes**

- **Note: This is deprecated in 0.0.21 and removed in 0.0.26.** `EuiTableOfRecords` selection bugs ([#365](https://github.com/elastic/eui/pull/365))
  - Deleting selected items now resets the select all checkbox to an unchecked state
  - The select all checkbox only becomes checked when all selectable rows are checked, not just some of them

**Breaking changes**

- Changed `EuiGlobalToastList` to be responsible for instantiating toasts, tracking their lifetimes, and dismissing them. It now accepts `toasts`, `dismissToast`, and `toastLifeTimeMs` props. It no longer accepts `children` ([#370](https://github.com/elastic/eui/pull/370))

## [`0.0.18`](https://github.com/elastic/eui/tree/v0.0.18)

**Bug fixes**

- Fixed `EuiCodeEditor` bug in which hitting ESCAPE to close the autocompletion suggestions menu would also exit editing mode ([#363](https://github.com/elastic/eui/pull/363))

## [`0.0.17`](https://github.com/elastic/eui/tree/v0.0.17)

**Bug fixes**

- Downgraded `lodash` version to `3.10.0` to align it with Kibana ([#359](https://github.com/elastic/eui/pull/359))

## [`0.0.16`](https://github.com/elastic/eui/tree/v0.0.16)

- `EuiRadio` now supports the `input` tag's `name` attribute. `EuiRadioGroup` accepts a `name` prop that will propagate to its `EuiRadio`s ([#348](https://github.com/elastic/eui/pull/348))
- Added Machine Learning create jobs icon set ([#338](https://github.com/elastic/eui/pull/338))
- **Note: This is deprecated in 0.0.21 and removed in 0.0.26.** Added `EuiTableOfRecords`, a higher level table component to take away all your table listings frustrations ([#250](https://github.com/elastic/eui/pull/250))

**Bug fixes**

- Added `react-color` as a dependency (was previously a devDependency) ([#354](https://github.com/elastic/eui/pull/354))
- Stop propagation and prevent default when closing components. Otherwise the same Escape keypress could close the parent component(s) as well as the one you intend to close ([#344](https://github.com/elastic/eui/pull/344))

## [`0.0.15`](https://github.com/elastic/eui/tree/v0.0.15)

- Added `EuiColorPicker` ([#328](https://github.com/elastic/eui/pull/328))
- `EuiCodeBlock` now only shows fullscreen icons if `overflowHeight` prop is set. Also forces large fonts and padding while expanded ([#325](https://github.com/elastic/eui/pull/325))
- Exported `VISUALIZATION_COLORS` from services ([#329](https://github.com/elastic/eui/pull/329))
- Added typescript definitions for `EuiFormRow`, `EuiRadioGroup`, `EuiSwitch`, `EuiLoadingSpinner`, `EuiLoadingChart` and `EuiProgress` ([#326](https://github.com/elastic/eui/pull/326))
- Added `checkHrefAndOnClick` and `getSecureRelForTarget` to services.

**Breaking changes**

- `EuiCodeBlock` now only shows fullscreen icons if `overflowHeight` prop is set. Also forces large fonts and padding while expanded ([#325](https://github.com/elastic/eui/pull/325))
- React ^16.2 is now a peer dependency ([#264](https://github.com/elastic/eui/pull/264))
- `EuiProgress` no longer accepts the `indeterminate` property, which never had any effect ([#326](https://github.com/elastic/eui/pull/326))

**Bug fixes**

- Fix TypeScript definitions such that optional and readonly properties survive being passed through `Omit` ([#322](https://github.com/elastic/eui/pull/322))

## [`0.0.14`](https://github.com/elastic/eui/tree/v0.0.14)

- Added `isColorDark` color util ([#311](https://github.com/elastic/eui/pull/311))
- EuiButton, EuiButtonEmpty and EuiButtonIcon can now take an `href` ([#316](https://github.com/elastic/eui/pull/316))
- In `EuiSideNav`, allow a callback to be passed that renders the individual items in the navigation. This makes interoperability with e.g. `react-router` easier ([#310](https://github.com/elastic/eui/pull/310))
- Add new icon types to `EuiIcon` TypeScript definitions ([#323](https://github.com/elastic/eui/pull/323)).

**Bug fixes**

- Set `EuiFlexGroup` to `flex-grow: 1` to be more friendly with IE11 ([#315](https://github.com/elastic/eui/pull/315))

## [`0.0.13`](https://github.com/elastic/eui/tree/v0.0.13)

- Added index management icons ([#307](https://github.com/elastic/eui/pull/307))

**Breaking changes**

- Reverted test helper for async functions that throw exceptions. See PR for details on how this can be handled in Jest 22 ([#306](https://github.com/elastic/eui/pull/306))

**Bug fixes**

- Adjust toast z-index to show over modals ([#296](https://github.com/elastic/eui/pull/296))
- Fix nested `EuiFlexItem` collapse issue in IE ([#308](https://github.com/elastic/eui/pull/308))

## [`0.0.12`](https://github.com/elastic/eui/tree/v0.0.12)

- Minor style-only changes to `EuiPagination`, button reset, `EuiTableHeaderCell`, and `EuiCodeBlock` ([#298](https://github.com/elastic/eui/pull/298))
- All NPM dependencies now use ^ to install the latest minor version.
- Added Apache, Nginx, MySQL logos ([#270](https://github.com/elastic/eui/pull/270))
- Added small version of `EuiCallOut` ([#269](https://github.com/elastic/eui/pull/269))
- Added first batch of TypeScript type definitions for components and services ([#252](https://github.com/elastic/eui/pull/252))
- Added button for expanding `EuiCodeBlock` instances to be full-screen ([#259](https://github.com/elastic/eui/pull/259))
- Add test helper for async functions that throw exceptions ([#301](https://github.com/elastic/eui/pull/301))

**Bug fixes**

- Removed padding on `EuiPage` mobile breakpoint ([#282](https://github.com/elastic/eui/pull/282))
- Fixed some `EuiIcon` `type`s not setting their `viewBox` attribute, which caused them to not honor the `size` properly ([#277](https://github.com/elastic/eui/pull/277))
- Fixed `EuiContextMenu` to pass the `event` argument to a `EuiContextMenuItem`'s `onClick` handler even when a panel is defined ([#265](https://github.com/elastic/eui/pull/265))

**Breaking changes**

- Removed `color` prop from `EuiCodeBlock`. This component's highlighting now matches whichever theme is currently active. See PR for details on SCSS breaking changes ([#259](https://github.com/elastic/eui/pull/259))

## [`0.0.11`](https://github.com/elastic/eui/tree/v0.0.11)

- Added `EuiImage` component to allow for image sizing and zooms ([#262](https://github.com/elastic/eui/pull/262))
- Updated `EuiOverlayMask` to append `<div>` to body ([#254](https://github.com/elastic/eui/pull/254))

**Bug fixes**

- Disabled tab styling ([#258](https://github.com/elastic/eui/pull/258))
- Proper className for flexGroup alignItems prop ([#257](https://github.com/elastic/eui/pull/257))
- Clicking the downArrow icon in `EuiSelect` now triggers selection ([#255](https://github.com/elastic/eui/pull/255))
- Fixed `euiFormRow` id's from being the same as the containing input and label ([#251](https://github.com/elastic/eui/pull/251))

**Breaking changes**

- `{rest}` prop attachment moved from wrapping div to the input on checkboxes and switches ([#246](https://github.com/elastic/eui/pull/246))

## [`0.0.10`](https://github.com/elastic/eui/tree/v0.0.10)

- Updated `euiPopover` to propagate `panelPaddingSize` padding values to content only (title does inherit horizontal values) via CSS ([#229](https://github.com/elastic/eui/pull/229))
- Updated `EuiErrorBoundary` to preserve newlines in error ([#238](https://github.com/elastic/eui/pull/238))
- Added more icons and fixed a few for dark mode ([#228](https://github.com/elastic/eui/pull/228))
- Added `EuiFlyout` component ([#227](https://github.com/elastic/eui/pull/227))

**Breaking changes**

- Renamed `EuiModalOverlay` to `EuiOverlayMask` ([#227](https://github.com/elastic/eui/pull/227))

**Bug fixes**

- Fixed bug in `Pager` service which occurred when there were no items ([#237](https://github.com/elastic/eui/pull/237))
- Added `isPageable` method to `Pager` service and set first and last page index to -1 when there are no pages ([#242](https://github.com/elastic/eui/pull/242))

## [`0.0.9`](https://github.com/elastic/eui/tree/v0.0.9)

**Breaking changes**

- Renamed `euiFlexGroup--alignItemsEnd` class to `euiFlexGroup--alignItemsFlexEnd`.
- Remove support for `primary` color from `EuiTextColor` because it looked too much like a link.

**Bug fixes**

- Give `EuiFormErrorText` and `EuiFormHelpText` proper line-height ([#234](https://github.com/elastic/eui/pull/234))

## [`0.0.8`](https://github.com/elastic/eui/tree/v0.0.8)

**Bug fixes**

- Fix button vertical alignment ([#232](https://github.com/elastic/eui/pull/232))

## [`0.0.7`](https://github.com/elastic/eui/tree/v0.0.7)

- Added `EuiSteps` component ([#202](https://github.com/elastic/eui/pull/202), [#208](https://github.com/elastic/eui/pull/208))

**Breaking changes**

- Test helpers now published at `@elastic/eui/lib/test`

**Bug fixes**

- Case sensitive file name fix for Kibana dark theme ([#216](https://github.com/elastic/eui/pull/216))

## [`0.0.6`](https://github.com/elastic/eui/tree/v0.0.6)

- `justify` prop of `EuiFlexGroup` now accepts `spaceEvenly` ([#205](https://github.com/elastic/eui/pull/205))
- Increased size of `<EuiTitle size="s">` so that it's distinguishable as a title ([#204](https://github.com/elastic/eui/pull/204))

## [`0.0.5`](https://github.com/elastic/eui/tree/v0.0.5)

**Bug fixes**

- Fixed import paths for `EuiTable`, `EuiHealth`, and `EuiPopover` which prevented dependents of EUI from being able to compile when importing components from the `lib` directory ([#203](https://github.com/elastic/eui/pull/203))

## [`0.0.4`](https://github.com/elastic/eui/tree/v0.0.4)

- Added `EuiHealth` components for status checks ([#158](https://github.com/elastic/eui/pull/158))
- Cleaned up styling for checkboxes, switches, and radios ([#158](https://github.com/elastic/eui/pull/158))
- Form `disabled` states are now more consistent ([#158](https://github.com/elastic/eui/pull/158))
- Page and title padding adjusted to be more compact ([#158](https://github.com/elastic/eui/pull/158))
- Table spacing is now smaller ([#158](https://github.com/elastic/eui/pull/158))
- Dark theme forms now have better contrast with their borders ([#158](https://github.com/elastic/eui/pull/158))
- Added icons to match Kibana's app directory ([#162](https://github.com/elastic/eui/pull/162))
- Converted icons from SVG to React component during the build and stop using sprites ([#160](https://github.com/elastic/eui/pull/160))
- Added `isReadOnly`, `setOptions`, and `cursorStart` props to `EuiCodeEditor` ([#169](https://github.com/elastic/eui/pull/169))
- Added `wrap` prop to `EuiFlexGroup` ([#170](https://github.com/elastic/eui/pull/170))
- Added `scope` prop to `EuiTableHeaderCell` and `EuiTableHeaderCellCheckbox` ([#171](https://github.com/elastic/eui/pull/171))
- Added `disabled` prop to `EuiContextMenuItem` ([#172](https://github.com/elastic/eui/pull/172))
- Added `EuiTablePagination` component and `Pager` service ([#178](https://github.com/elastic/eui/pull/178))
- **Note: This is broken until 0.0.25.** Added `EuiTooltip` component ([#174](https://github.com/elastic/eui/pull/174), [#193](https://github.com/elastic/eui/pull/193))
- Added a bold weight of 700 and apply it to `<strong>` elements by default ([#193](https://github.com/elastic/eui/pull/193))
- Icon size prop now accepts `s`. Adjusted coloring of sidenav arrows ([#178](https://github.com/elastic/eui/pull/197))
- Added `EuiErrorBoundary` ([#198](https://github.com/elastic/eui/pull/198))
- Exported `test` module, which includes `findTestSubject`, `startThrowingReactWarnings`, `stopThrowingReactWarnings`, `requiredProps`, and `takeMountedSnapshot` helpers ([#198](https://github.com/elastic/eui/pull/198))
- Added a more systematic way to add themes; includes a new K6 theme for Kibana ([#191](https://github.com/elastic/eui/pull/191))

**Bug fixes**

- Fixed bug where screen-reader styles weren't being imported ([#103](https://github.com/elastic/eui/pull/103))
- Fixed a bug where `<progress>` wasn't being rendered under `block` display ([#166](https://github.com/elastic/eui/pull/166))
- Fixed a bug that caused `EuiPageSideBar` width to change when the width of its content changed ([#181](https://github.com/elastic/eui/pull/181))

**Breaking changes**

- Fixed a bug where table cell classes were being applied twice ([#167](https://github.com/elastic/eui/pull/167))
- React ^16.0 is now a peer dependency ([#198](https://github.com/elastic/eui/pull/198))

## [`0.0.3`](https://github.com/elastic/eui/tree/v0.0.3)

- `EuiFlexItem` now accepts integers between 1 and 10 for the `grow` prop ([#144](https://github.com/elastic/eui/pull/144))
- `EuiFlexItem` and `EuiFlexGrow` now accept a `component` prop which you can set to `span` or `div` (default) ([#141](https://github.com/elastic/eui/pull/141))
- Added `isLoading` prop to form inputs to allow for a loading state ([#150](https://github.com/elastic/eui/pull/150))

**Breaking changes**

- `EuiSideNav` now accepts a tree data structure via the `items` prop ([#141](https://github.com/elastic/eui/pull/141))
- `EuiSideNavGroup`, `EuiSideNavItem`, and `EuiSideNavTitle` have been removed from the public API ([#141](https://github.com/elastic/eui/pull/141))

## [`0.0.2`](https://github.com/elastic/eui/tree/v0.0.2)

- Changed the hover states of `EuiButtonEmpty` to look more like links ([#135](https://github.com/elastic/eui/pull/135))
- `EuiCode` now wraps `EuiCodeBlock`, so it can do everything `EuiCodeBlock` could, but inline ([#138](https://github.com/elastic/eui/pull/138))
- Added `transparentBackground` prop to `EuiCodeBlock` ([#138](https://github.com/elastic/eui/pull/138))
- `EuiCodeBlock` now uses the `light` theme by default ([#138](https://github.com/elastic/eui/pull/138))
- `EuiFormRow` generates its own unique `id` prop if none is provided ([#130](https://github.com/elastic/eui/pull/130))
- `EuiFormRow` associates help text and errors with the field element via ARIA attributes ([#130](https://github.com/elastic/eui/pull/130))

## [`0.0.1`](https://github.com/elastic/eui/tree/v0.0.1) Initial Release

- Initial public release<|MERGE_RESOLUTION|>--- conflicted
+++ resolved
@@ -1,6 +1,5 @@
 ## [`main`](https://github.com/elastic/eui/tree/main)
 
-<<<<<<< HEAD
 ### Feature: CSS-in-JS ([#5121](https://github.com/elastic/eui/pull/5121))
 
 - Added reset and global styles via CSS-in-JS with `@emotion/react/Global`
@@ -12,8 +11,6 @@
 - Added `@emotion/react` to `peerDependencies`
 - Amsterdam is now the default theme, deprecated and renamed old theme as "legacy"
 - Re-organized Sass files including where the `globals` are imported from
-=======
-No public interface changes since `41.4.0`.
 
 ## [`41.4.0`](https://github.com/elastic/eui/tree/v41.4.0)
 
@@ -23,7 +20,6 @@
 **Bug fixes**
 
 - Fixed an `EuiCodeBlock` bug where empty code blocks could be copyable ([#5421](https://github.com/elastic/eui/pull/5421))
->>>>>>> 00d45911
 
 ## [`41.3.0`](https://github.com/elastic/eui/tree/v41.3.0)
 
