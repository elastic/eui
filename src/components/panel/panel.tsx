--- conflicted
+++ resolved
@@ -151,13 +151,9 @@
       <button
         ref={panelRef as Ref<HTMLButtonElement>}
         className={classes}
-<<<<<<< HEAD
         style={newStyle}
-        {...(rest as ButtonHTMLAttributes<HTMLButtonElement>)}>
-=======
         {...(rest as ButtonHTMLAttributes<HTMLButtonElement>)}
       >
->>>>>>> d2d3a3cd
         {children}
       </button>
     );
@@ -167,13 +163,9 @@
     <div
       ref={panelRef as Ref<HTMLDivElement>}
       className={classes}
-<<<<<<< HEAD
       style={newStyle}
-      {...(rest as HTMLAttributes<HTMLDivElement>)}>
-=======
       {...(rest as HTMLAttributes<HTMLDivElement>)}
     >
->>>>>>> d2d3a3cd
       {children}
     </div>
   );
