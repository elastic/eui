/*
 * Copyright Elasticsearch B.V. and/or licensed to Elasticsearch B.V. under one
 * or more contributor license agreements. Licensed under the Elastic License
 * 2.0 and the Server Side Public License, v 1; you may not use this file except
 * in compliance with, at your election, the Elastic License 2.0 or the Server
 * Side Public License, v 1.
 */

import React from 'react';
import { render } from 'enzyme';
import { requiredProps } from '../../../test/required_props';

import { EuiSelectableList } from './selectable_list';
import { PADDING_SIZES } from './selectable_list_item';
import { EuiSelectableOption } from '../selectable_option';

const options: EuiSelectableOption[] = [
  {
    label: 'Titan',
    'data-test-subj': 'titanOption',
  },
  {
    label: 'Enceladus',
  },
  {
    label: 'Mimas',
  },
  {
    label:
      "Pandora is one of Saturn's moons, named for a Titaness of Greek mythology",
  },
  {
    label: 'Tethys',
  },
  {
    label: 'Hyperion',
  },
];

const selectableListRequiredProps = {
  makeOptionId: (index: number | undefined) => `option_${index}`,
  listId: 'list',
  onOptionClick: () => {},
  setActiveOptionIndex: () => {},
  ...requiredProps,
};

describe('EuiSelectableListItem', () => {
  test('is rendered', () => {
    const component = render(
      <EuiSelectableList options={options} {...selectableListRequiredProps} />
    );

    expect(component).toMatchSnapshot();
  });
  describe('props', () => {
    test('visibleOptions', () => {
      const component = render(
        <EuiSelectableList
          options={options}
          visibleOptions={options.slice(2)}
          {...selectableListRequiredProps}
        />
      );

      expect(component).toMatchSnapshot();
    });

    test('searchValue', () => {
      const component = render(
        <EuiSelectableList
          options={options}
          searchValue="Mi"
          {...selectableListRequiredProps}
        />
      );

      expect(component).toMatchSnapshot();
    });

    test('searchValue', () => {
      const component = render(
        <EuiSelectableList
          options={options}
          searchValue="Mi"
          {...selectableListRequiredProps}
        />
      );

      expect(component).toMatchSnapshot();
    });

    test('renderOption', () => {
      const component = render(
        <EuiSelectableList
          options={options}
          renderOption={(option: EuiSelectableOption, searchValue?: string) => {
            return (
              <span>
                {searchValue} =&gt; {option.label}
              </span>
            );
          }}
          {...selectableListRequiredProps}
        />
      );

      expect(component).toMatchSnapshot();
    });

    test('height is forced', () => {
      const component = render(
        <EuiSelectableList
          options={options}
          height={200}
          {...selectableListRequiredProps}
        />
      );

      expect(component).toMatchSnapshot();
    });

    test('height is full', () => {
      const component = render(
        <EuiSelectableList
          options={options}
          height="full"
          {...selectableListRequiredProps}
        />
      );

      expect(component).toMatchSnapshot();
    });

    test('allowExclusions', () => {
      const component = render(
        <EuiSelectableList
          options={options}
          allowExclusions
          {...selectableListRequiredProps}
        />
      );

      expect(component).toMatchSnapshot();
    });

    test('activeOptionIndex', () => {
      const component = render(
        <EuiSelectableList
          options={options}
          activeOptionIndex={2}
          {...selectableListRequiredProps}
        />
      );

      expect(component).toMatchSnapshot();
    });

    test('rowHeight', () => {
      const component = render(
        <EuiSelectableList
          options={options}
          rowHeight={20}
          {...selectableListRequiredProps}
        />
      );

      expect(component).toMatchSnapshot();
    });

    test('showIcons can be turned off', () => {
      const component = render(
        <EuiSelectableList
          options={options}
          showIcons={false}
          {...selectableListRequiredProps}
        />
      );

      expect(component).toMatchSnapshot();
    });

    test('singleSelection can be turned on', () => {
      const component = render(
        <EuiSelectableList
          options={options}
          singleSelection={true}
          {...selectableListRequiredProps}
        />
      );

      expect(component).toMatchSnapshot();
    });

    test('singleSelection can be forced so that at least one must be selected', () => {
      const component = render(
        <EuiSelectableList
          options={options}
          singleSelection="always"
          {...selectableListRequiredProps}
        />
      );

      expect(component).toMatchSnapshot();
    });

    test('bordered', () => {
      const component = render(
        <EuiSelectableList
          options={options}
          bordered
          {...selectableListRequiredProps}
        />
      );

      expect(component).toMatchSnapshot();
    });

<<<<<<< HEAD
    describe('paddingSize', () => {
      PADDING_SIZES.forEach((size) => {
        test(`${size} is rendered`, () => {
          const component = render(
            <EuiSelectableList
              options={options}
              paddingSize={size}
              {...selectableListRequiredProps}
            />
          );

          expect(component).toMatchSnapshot();
        });
      });
=======
    test('isVirtualized can be false', () => {
      const component = render(
        <EuiSelectableList
          options={options}
          isVirtualized={false}
          {...selectableListRequiredProps}
        />
      );

      expect(component).toMatchSnapshot();
>>>>>>> d26becf2
    });
  });
});<|MERGE_RESOLUTION|>--- conflicted
+++ resolved
@@ -216,7 +216,18 @@
       expect(component).toMatchSnapshot();
     });
 
-<<<<<<< HEAD
+    test('isVirtualized can be false', () => {
+      const component = render(
+        <EuiSelectableList
+          options={options}
+          isVirtualized={false}
+          {...selectableListRequiredProps}
+        />
+      );
+
+      expect(component).toMatchSnapshot();
+    });
+
     describe('paddingSize', () => {
       PADDING_SIZES.forEach((size) => {
         test(`${size} is rendered`, () => {
@@ -231,18 +242,6 @@
           expect(component).toMatchSnapshot();
         });
       });
-=======
-    test('isVirtualized can be false', () => {
-      const component = render(
-        <EuiSelectableList
-          options={options}
-          isVirtualized={false}
-          {...selectableListRequiredProps}
-        />
-      );
-
-      expect(component).toMatchSnapshot();
->>>>>>> d26becf2
     });
   });
 });