/*
 * Copyright Elasticsearch B.V. and/or licensed to Elasticsearch B.V. under one
 * or more contributor license agreements. Licensed under the Elastic License
 * 2.0 and the Server Side Public License, v 1; you may not use this file except
 * in compliance with, at your election, the Elastic License 2.0 or the Server
 * Side Public License, v 1.
 */

import React, { Component, HTMLAttributes, ReactNode } from 'react';
import classNames from 'classnames';

import { CommonProps, keysOf } from '../common';

import { EuiLoadingSpinner } from '../loading';
import { EuiResizeObserver } from '../observer/resize_observer';
import { EuiText } from '../text';
import { EuiI18n } from '../i18n';
import {
  htmlIdGenerator,
  withEuiTheme,
  WithEuiThemeProps,
} from '../../services';
import { EuiButtonIcon, EuiButtonIconProps } from '../button';
import {
  euiAccordionButtonStyles,
  euiAccordionChildrenStyles,
  euiAccordionChildWrapperStyles,
  euiAccordionIconButtonStyles,
  euiAccordionOptionalActionStyles,
  euiAccordionSpinnerStyles,
  euiAccordionTriggerWrapperStyles,
} from './accordion.styles';

const paddingSizeToClassNameMap = {
  none: '',
  xs: 'euiAccordion__padding--xs',
  s: 'euiAccordion__padding--s',
  m: 'euiAccordion__padding--m',
  l: 'euiAccordion__padding--l',
  xl: 'euiAccordion__padding--xl',
};

export const PADDING_SIZES = keysOf(paddingSizeToClassNameMap);
export type EuiAccordionSize = keyof typeof paddingSizeToClassNameMap;

export type EuiAccordionProps = CommonProps &
  Omit<HTMLAttributes<HTMLElement>, 'id'> & {
    id: string;
    /**
     * Applied to the entire .euiAccordion wrapper.
     * When using `fieldset`, it will enforce `buttonElement = legend` as well.
     */
    element?: 'div' | 'fieldset';
    /**
     * Class that will apply to the trigger for the accordion.
     */
    buttonClassName?: string;
    /**
     * Apply more props to the triggering button
     */
    buttonProps?: CommonProps & HTMLAttributes<HTMLElement>;
    /**
     * Class that will apply to the trigger content for the accordion.
     */
    buttonContentClassName?: string;
    /**
     * The content of the clickable trigger
     */
    buttonContent?: ReactNode;
    /**
     * Applied to the main button receiving the `onToggle` event.
     * Anything other than the default `button` does not support removing the arrow display (for accessibility of focus).
     */
    buttonElement?: 'div' | 'legend' | 'button';
    /**
     * Extra props to pass to the EuiButtonIcon containing the arrow.
     */
    arrowProps?: Partial<
      Omit<EuiButtonIconProps, 'iconType' | 'onClick' | 'aria-labelledby'>
    >;
    /**
     * Will appear right aligned against the button. Useful for separate actions like deletions.
     */
    extraAction?: ReactNode;
    /**
     * The accordion will start in the open state.
     */
    initialIsOpen?: boolean;
    /**
     * Optional callback method called on open and close with a single `isOpen` parameter
     */
    onToggle?: (isOpen: boolean) => void;
    /**
     * The padding around the exposed accordion content.
     */
    paddingSize?: EuiAccordionSize;
    /**
     * Placement of the arrow indicator, or 'none' to hide it.
     */
    arrowDisplay?: 'left' | 'right' | 'none';
    /**
     * Control the opening of accordion via prop
     */
    forceState?: 'closed' | 'open';
    /**
     * Change `extraAction` and children into a loading spinner
     */
    isLoading?: boolean;
    /**
     * Choose from the default loading message or customize the message by passing a node
     */
    isLoadingMessage?: boolean | ReactNode;
  };

export class EuiAccordionClass extends Component<
  WithEuiThemeProps & EuiAccordionProps,
  { isOpen: boolean }
> {
  static defaultProps = {
    initialIsOpen: false,
    paddingSize: 'none' as const,
    arrowDisplay: 'left' as const,
    isLoading: false,
<<<<<<< HEAD
    isLoadingMessage: true,
    element: 'div',
    buttonElement: 'button',
=======
    isLoadingMessage: false,
    element: 'div' as const,
    buttonElement: 'button' as const,
>>>>>>> 8a146a5c
  };

  childContent: HTMLDivElement | null = null;
  childWrapper: HTMLDivElement | null = null;

  state = {
    isOpen: this.props.forceState
      ? this.props.forceState === 'open'
      : this.props.initialIsOpen!,
  };

  setChildContentHeight = () => {
    const { forceState } = this.props;
    requestAnimationFrame(() => {
      const height =
        this.childContent &&
        (forceState ? forceState === 'open' : this.state.isOpen)
          ? this.childContent.clientHeight
          : 0;
      this.childWrapper &&
        this.childWrapper.setAttribute('style', `height: ${height}px`);
    });
  };

  componentDidMount() {
    this.setChildContentHeight();
  }

  componentDidUpdate() {
    this.setChildContentHeight();
  }

  onToggle = () => {
    const { forceState } = this.props;
    if (forceState) {
      this.props.onToggle &&
        this.props.onToggle(forceState === 'open' ? false : true);
    } else {
      this.setState(
        (prevState) => ({
          isOpen: !prevState.isOpen,
        }),
        () => {
          if (this.state.isOpen && this.childWrapper) {
            this.childWrapper.focus();
          }
          this.props.onToggle && this.props.onToggle(this.state.isOpen);
        }
      );
    }
  };

  setChildContentRef = (node: HTMLDivElement | null) => {
    this.childContent = node;
  };

  generatedId = htmlIdGenerator()();

  render() {
    const {
      children,
      buttonContent,
      className,
      id,
      element: Element = 'div',
      buttonClassName,
      buttonContentClassName,
      extraAction,
      paddingSize,
      initialIsOpen,
      arrowDisplay,
      forceState,
      isLoading,
      isLoadingMessage,
      buttonProps,
      buttonElement: _ButtonElement = 'button',
      arrowProps,
      theme,
      ...rest
    } = this.props;

    const isOpen = forceState ? forceState === 'open' : this.state.isOpen;

    // Force button element to be a legend if the element is a fieldset
    const ButtonElement = Element === 'fieldset' ? 'legend' : _ButtonElement;
    const buttonElementIsFocusable = ButtonElement === 'button';

    // Force visibility of arrow button if button element is not focusable
    const _arrowDisplay =
      arrowDisplay === 'none' && !buttonElementIsFocusable
        ? 'left'
        : arrowDisplay;

    const classes = classNames(
      'euiAccordion',
      {
        'euiAccordion-isOpen': isOpen,
      },
      className
    );

    const paddingClass = paddingSize
      ? classNames(paddingSizeToClassNameMap[paddingSize])
      : undefined;

    const childrenClasses = classNames(paddingClass, {
      'euiAccordion__children-isLoading': isLoading,
    });

    const buttonClasses = classNames(
      'euiAccordion__button',
      buttonClassName,
      buttonProps?.className
    );

    const buttonContentClasses = classNames(
      'euiAccordion__buttonContent',
      buttonContentClassName
    );

    const iconButtonClasses = classNames(
      'euiAccordion__iconButton',
      {
        'euiAccordion__iconButton-isOpen': isOpen,
        'euiAccordion__iconButton--right': _arrowDisplay === 'right',
      },
      arrowProps?.className
    );

    // Emotion styles
    const buttonStyles = euiAccordionButtonStyles(theme);
    const cssButtonStyles = [buttonStyles.euiAccordion__button];

    const childrenStyles = euiAccordionChildrenStyles(theme);
    const cssChildrenStyles = [
      childrenStyles.euiAccordion__children,
      isLoading && childrenStyles.isLoading,
      paddingSize === 'none' ? undefined : childrenStyles[paddingSize!],
    ];

    const childWrapperStyles = euiAccordionChildWrapperStyles(theme);
    const cssChildWrapperStyles = [
      childWrapperStyles.euiAccordion__childWrapper,
      isOpen && childWrapperStyles.isOpen,
    ];

    const iconButtonStyles = euiAccordionIconButtonStyles(theme);
    const cssIconButtonStyles = [
      iconButtonStyles.euiAccordion__iconButton,
      isOpen && iconButtonStyles.isOpen,
      _arrowDisplay === 'right' && iconButtonStyles.arrowRight,
    ];

    const optionalActionStyles = euiAccordionOptionalActionStyles();
    const cssOptionalActionStyles = [
      optionalActionStyles.euiAccordion__optionalAction,
    ];

    const spinnerStyles = euiAccordionSpinnerStyles(theme);
    const cssSpinnerStyles = [spinnerStyles.euiAccordion__spinner];

    const triggerWrapperStyles = euiAccordionTriggerWrapperStyles();
    const cssTriggerWrapperStyles = [
      triggerWrapperStyles.euiAccordion__triggerWrapper,
    ];

    let iconButton;
    const buttonId = buttonProps?.id ?? this.generatedId;
    if (_arrowDisplay !== 'none') {
      iconButton = (
        <EuiButtonIcon
          color="text"
          {...arrowProps}
          className={iconButtonClasses}
          css={cssIconButtonStyles}
          iconType="arrowRight"
          onClick={this.onToggle}
          aria-controls={id}
          aria-expanded={isOpen}
          aria-labelledby={buttonId}
          tabIndex={buttonElementIsFocusable ? -1 : 0}
        />
      );
    }

    let optionalAction = null;

    if (extraAction) {
      optionalAction = (
        <div
          className="euiAccordion__optionalAction"
          css={cssOptionalActionStyles}
        >
          {isLoading ? <EuiLoadingSpinner /> : extraAction}
        </div>
      );
    }

    let childrenContent: any = children;

    if (isLoading) {
      childrenContent = (
        <>
<<<<<<< HEAD
          <EuiLoadingSpinner className="euiAccordion__spinner" />
          <span aria-hidden="true">
            <EuiI18n token="euiAccordion.isLoading" default="Loading" />
          </span>
=======
          <EuiLoadingSpinner
            className="euiAccordion__spinner"
            css={cssSpinnerStyles}
          />
          <EuiText size="s">
            <p>
              {isLoadingMessage && isLoadingMessage !== true ? (
                isLoadingMessage
              ) : (
                <EuiI18n token="euiAccordion.isLoading" default="Loading" />
              )}
            </p>
          </EuiText>
>>>>>>> 8a146a5c
        </>
      );

      if (isLoadingMessage && isLoadingMessage !== true) {
        childrenContent = (
          <>
            <EuiLoadingSpinner className="euiAccordion__spinner" />
            <span>{isLoadingMessage}</span>
          </>
        );
      }
    }

    const button = (
      <ButtonElement
        {...buttonProps}
        id={buttonId}
        className={buttonClasses}
        css={cssButtonStyles}
        aria-controls={id}
        aria-expanded={isOpen}
        onClick={this.onToggle}
        type={ButtonElement === 'button' ? 'button' : undefined}
      >
        <span className={buttonContentClasses}>{buttonContent}</span>
      </ButtonElement>
    );

    return (
      <Element className={classes} {...rest}>
        <div
          className="euiAccordion__triggerWrapper"
          css={cssTriggerWrapperStyles}
        >
          {_arrowDisplay === 'left' && iconButton}
          {button}
          {optionalAction}
          {_arrowDisplay === 'right' && iconButton}
        </div>

        <div
          className="euiAccordion__childWrapper"
          css={cssChildWrapperStyles}
          ref={(node) => {
            this.childWrapper = node;
          }}
          tabIndex={-1}
          role="region"
          aria-labelledby={buttonId}
          id={id}
        >
          <EuiResizeObserver onResize={this.setChildContentHeight}>
            {(resizeRef) => (
              <div
                ref={(ref) => {
                  this.setChildContentRef(ref);
                  resizeRef(ref);
                }}
              >
                <div className={childrenClasses} css={cssChildrenStyles}>
                  {childrenContent}
                </div>
              </div>
            )}
          </EuiResizeObserver>
        </div>
      </Element>
    );
  }
}

export const EuiAccordion = withEuiTheme(EuiAccordionClass);<|MERGE_RESOLUTION|>--- conflicted
+++ resolved
@@ -121,15 +121,9 @@
     paddingSize: 'none' as const,
     arrowDisplay: 'left' as const,
     isLoading: false,
-<<<<<<< HEAD
-    isLoadingMessage: true,
-    element: 'div',
-    buttonElement: 'button',
-=======
     isLoadingMessage: false,
     element: 'div' as const,
     buttonElement: 'button' as const,
->>>>>>> 8a146a5c
   };
 
   childContent: HTMLDivElement | null = null;
@@ -333,12 +327,6 @@
     if (isLoading) {
       childrenContent = (
         <>
-<<<<<<< HEAD
-          <EuiLoadingSpinner className="euiAccordion__spinner" />
-          <span aria-hidden="true">
-            <EuiI18n token="euiAccordion.isLoading" default="Loading" />
-          </span>
-=======
           <EuiLoadingSpinner
             className="euiAccordion__spinner"
             css={cssSpinnerStyles}
@@ -352,7 +340,6 @@
               )}
             </p>
           </EuiText>
->>>>>>> 8a146a5c
         </>
       );
 
