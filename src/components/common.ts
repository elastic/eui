/*
 * Licensed to Elasticsearch B.V. under one or more contributor
 * license agreements. See the NOTICE file distributed with
 * this work for additional information regarding copyright
 * ownership. Elasticsearch B.V. licenses this file to you under
 * the Apache License, Version 2.0 (the "License"); you may
 * not use this file except in compliance with the License.
 * You may obtain a copy of the License at
 *
 *    http://www.apache.org/licenses/LICENSE-2.0
 *
 * Unless required by applicable law or agreed to in writing,
 * software distributed under the License is distributed on an
 * "AS IS" BASIS, WITHOUT WARRANTIES OR CONDITIONS OF ANY
 * KIND, either express or implied.  See the License for the
 * specific language governing permissions and limitations
 * under the License.
 */

import {
  AnchorHTMLAttributes,
  ButtonHTMLAttributes,
  Component,
  FunctionComponent,
  MouseEventHandler,
  SFC,
} from 'react';

export interface CommonProps {
  className?: string;
  'aria-label'?: string;
  'data-test-subj'?: string;
}

export type NoArgCallback<T> = () => T;

export const assertNever = (x: never): never => {
  throw new Error(`Unexpected value ${x}`);
};

// utility types:
/**
 * XOR for some properties applied to a type
 * (XOR is one of these but not both or neither)
 *
 * Usage: OneOf<typeToExtend, one | but | not | multiple | of | these | are | required>
 *
 * To require aria-label or aria-labelledby but not both
 * Example: OneOf<Type, 'aria-label' | 'aria-labelledby'>
 */
export type OneOf<T, K extends keyof T> = Omit<T, K> &
  { [k in K]: Pick<Required<T>, k> & { [k1 in Exclude<K, k>]?: never } }[K];

/**
 * Wraps Object.keys with proper typescript definition of the resulting array
 */
export function keysOf<T, K extends keyof T>(obj: T): K[] {
  return Object.keys(obj) as K[];
}

export type PropsOf<C> = C extends SFC<infer SFCProps>
  ? SFCProps
  : C extends FunctionComponent<infer FunctionProps>
  ? FunctionProps
  : C extends Component<infer ComponentProps>
  ? ComponentProps
  : never;

// Utility methods for ApplyClassComponentDefaults
type ExtractDefaultProps<T> = T extends { defaultProps: infer D } ? D : never;
type ExtractProps<
  C extends new (...args: any) => any,
  IT = InstanceType<C>
> = IT extends Component<infer P> ? P : never;

/**
 * Because of how TypeScript's LibraryManagedAttributes is designed to handle defaultProps (https://www.typescriptlang.org/docs/handbook/release-notes/typescript-3-0.html#support-for-defaultprops-in-jsx)
 * we can't directly export the props definition as the defaulted values are not made optional,
 * because it isn't processed by LibraryManagedAttributes. To get around this, we:
 * - remove the props which have default values applied
 * - export (Props - Defaults) & Partial<Defaults>
 */
export type ApplyClassComponentDefaults<
  C extends new (...args: any) => any,
  D = ExtractDefaultProps<C>,
  P = ExtractProps<C>
> =
  // definition of Props that are not defaulted
  Omit<P, keyof D> &
    // definition of Props, made optional, that are have keys in defaultProps
    { [K in keyof D]?: K extends keyof P ? P[K] : never };

/*
https://github.com/Microsoft/TypeScript/issues/28339
Problem: Pick and Omit do not distribute over union types, which manifests when
optional values become required after a Pick or Omit operation. These
Distributive forms correctly operate on union types, preseving optionality.
 */
type UnionKeys<T> = T extends any ? keyof T : never;
export type DistributivePick<T, K extends UnionKeys<T>> = T extends any
  ? Pick<T, Extract<keyof T, K>>
  : never;
export type DistributiveOmit<T, K extends UnionKeys<T>> = T extends any
  ? Omit<T, Extract<keyof T, K>>
  : never;

/*
TypeScript's discriminated unions are overly permissive: as long as one type of the union is satisfied
the other types are not validated against. For example:

type Foo = {
  value: string,
  foo: string
};
type Bar = {
  value: number,
  bar: string
}
function what(x: Foo | Bar) {
  return x.value;
}

As you would expect -

what({ value: 'asdf', foo: 'asdf' }); // fine
what({ value: 5, foo: 'asdf' }); // error
what({ value: 5, bar: 'asdf' }); // fine
what({ value: 'asdf', bar: 'asdf' }); // error

However, if Foo is satisfied then you can pass any value you want to Bar's unique properties:
what({ value: 'asdf', foo: 'asdf', bar: false }) // works

TypeScript is okay with this as a type guard would detect the object is Foo and prevent accessing `bar`.
Unfortunately this prevents feedback to the user about potentially unintentional effects, for example:

A common pattern in EUI is to render something as a div OR as a button, depending on if an onClick prop is passed.
passing additional props down through `...rest`, which can be specified as

type Spanlike = HTMLAttributes<HTMLSpanElement>;
type Buttonlike = { onClick: MouseEventHandler<HTMLButtonElement> }; // onClick is the discriminant
React.FunctionComponent<Spanlike | Buttonlike>

Internally, the component would have a type guard to check if props contains `onClick` and resolve to Buttonlike.
Externally, however, you could use the component as

<Component value="buzz"/>

and no error would occur as the Spanlike type is satisfied and the type guard would prevent accessing button attributes.
This prevents immediate feedback to the develop, and would actually lead to React warnings as the `value` prop would
still propogate down to the span's props, which is invalid. The following two utility types provide a solution for
creating exclusive unions:

React.FunctionComponent<ExclusiveUnion<Spanlike, Buttonlike>>
 */

/**
 * Returns member keys in U not present in T set to never
 * T = { 'one', 'two', 'three' }
 * U = { 'three', 'four', 'five' }
 * returns { 'four': never, 'five': never }
 */
export type DisambiguateSet<T, U> = {
  [P in Exclude<keyof T, keyof U>]?: never;
};

/**
 * Allow either T or U, preventing any additional keys of the other type from being present
 */
export type ExclusiveUnion<T, U> = T | U extends object // if there are any shared keys between T and U
  ? (DisambiguateSet<T, U> & U) | (DisambiguateSet<U, T> & T) // otherwise the TS union is already unique
  : T | U;

/**
 * For components that conditionally render <button> or <a>
 * Convenience types for extending base props (T) and
 * element-specific props (P) with standard clickable properties
 *
 * These will likely be used together, along with `ExclusiveUnion`:
 *
 * type AnchorLike = PropsForAnchor<BaseProps>
 * type ButtonLike = PropsForButton<BaseProps>
 * type ComponentProps = ExlcusiveUnion<AnchorLike, ButtonLike>
 * const Component: FunctionComponent<ComponentProps> ...
 */
export type PropsForAnchor<T, P = {}> = T &
  AnchorHTMLAttributes<HTMLAnchorElement> & {
    href?: string;
    onClick?: MouseEventHandler<HTMLAnchorElement>;
  } & P;

export type PropsForButton<T, P = {}> = T &
  ButtonHTMLAttributes<HTMLButtonElement> & {
    onClick?: MouseEventHandler<HTMLButtonElement>;
  } & P;

/**
 * Replaces all properties on any type as optional, includes nested types
 *
 * @example
 * ```ts
 * interface Person {
 *  name: string;
 *  age?: number;
 *  spouse: Person;
 *  children: Person[];
 * }
 * type PartialPerson = RecursivePartial<Person>;
 * // results in
 * interface PartialPerson {
 *  name?: string;
 *  age?: number;
 *  spouse?: RecursivePartial<Person>;
 *  children?: RecursivePartial<Person>[]
 * }
 * ```
 */
export type RecursivePartial<T> = {
  [P in keyof T]?: T[P] extends NonAny[] // checks for nested any[]
    ? T[P]
    : T[P] extends readonly NonAny[] // checks for nested ReadonlyArray<any>
    ? T[P]
    : T[P] extends Array<infer U>
    ? Array<RecursivePartial<U>>
<<<<<<< HEAD
    : T[P] extends ReadonlyArray<infer U> // eslint-disable-line @typescript-eslint/array-type
    ? ReadonlyArray<RecursivePartial<U>> // eslint-disable-line @typescript-eslint/array-type
    : T[P] extends Set<infer V> // checks for Sets
    ? Set<RecursivePartial<V>>
    : T[P] extends Map<infer K, infer V> // checks for Maps
    ? Map<K, RecursivePartial<V>>
    : T[P] extends NonAny // checks for primative values
    ? T[P]
    : RecursivePartial<T[P]> // recurse for all non-array and non-primative values
};
type NonAny = number | boolean | string | symbol | null;
=======
    : T[P] extends object
    ? RecursivePartial<T[P]>
    : T[P];
};
>>>>>>> cd5a7008
<|MERGE_RESOLUTION|>--- conflicted
+++ resolved
@@ -160,7 +160,7 @@
  * returns { 'four': never, 'five': never }
  */
 export type DisambiguateSet<T, U> = {
-  [P in Exclude<keyof T, keyof U>]?: never;
+  [P in Exclude<keyof T, keyof U>]?: never
 };
 
 /**
@@ -221,7 +221,6 @@
     ? T[P]
     : T[P] extends Array<infer U>
     ? Array<RecursivePartial<U>>
-<<<<<<< HEAD
     : T[P] extends ReadonlyArray<infer U> // eslint-disable-line @typescript-eslint/array-type
     ? ReadonlyArray<RecursivePartial<U>> // eslint-disable-line @typescript-eslint/array-type
     : T[P] extends Set<infer V> // checks for Sets
@@ -232,10 +231,4 @@
     ? T[P]
     : RecursivePartial<T[P]> // recurse for all non-array and non-primative values
 };
-type NonAny = number | boolean | string | symbol | null;
-=======
-    : T[P] extends object
-    ? RecursivePartial<T[P]>
-    : T[P];
-};
->>>>>>> cd5a7008
+type NonAny = number | boolean | string | symbol | null;