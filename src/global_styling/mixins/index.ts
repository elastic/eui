--- conflicted
+++ resolved
@@ -6,11 +6,7 @@
  * Side Public License, v 1.
  */
 
-<<<<<<< HEAD
 export * from './_breakpoint';
-export * from './_padding';
-=======
->>>>>>> 5301cc39
 export * from './_color';
 export * from './_helpers';
 export * from './_padding';
