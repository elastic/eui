// Jest Snapshot v1, https://goo.gl/fbAQLP

exports[`EuiAccordion behavior closes when clicked twice 1`] = `
<EuiAccordion
  arrowDisplay="left"
  buttonElement="button"
  element="div"
  id="18"
  initialIsOpen={false}
  isLoading={false}
  isLoadingMessage={false}
  paddingSize="none"
>
  <div
    className="euiAccordion"
  >
    <div
      className="euiAccordion__triggerWrapper"
    >
      <EuiButtonIcon
        aria-controls="18"
        aria-expanded={false}
        aria-labelledby="generated-id"
        className="euiAccordion__iconButton"
        color="text"
        iconType="arrowRight"
        onClick={[Function]}
        tabIndex={-1}
      >
        <button
          aria-controls="18"
          aria-expanded={false}
          aria-labelledby="generated-id"
          className="euiButtonIcon euiButtonIcon--text euiButtonIcon--empty euiButtonIcon--xSmall euiAccordion__iconButton"
          disabled={false}
          onClick={[Function]}
          tabIndex={-1}
          type="button"
        >
          <EuiIcon
            aria-hidden="true"
            className="euiButtonIcon__icon"
            color="inherit"
            size="m"
            type="arrowRight"
          >
            <span
              aria-hidden="true"
              className="euiButtonIcon__icon"
              color="inherit"
              data-euiicon-type="arrowRight"
              size="m"
            />
          </EuiIcon>
        </button>
      </EuiButtonIcon>
      <button
        aria-controls="18"
        aria-expanded={false}
        className="euiAccordion__button"
        id="generated-id"
        onClick={[Function]}
        type="button"
      >
        <span
          className="euiAccordion__buttonContent"
        />
      </button>
    </div>
    <div
      aria-labelledby="generated-id"
      className="euiAccordion__childWrapper"
      id="18"
      role="region"
      tabIndex={-1}
    >
      <EuiResizeObserver
        onResize={[Function]}
      >
        <div>
<<<<<<< HEAD
          <div />
=======
          <div
            className=""
          >
            <p>
              You can not see me.
            </p>
          </div>
>>>>>>> c669107a
        </div>
      </EuiResizeObserver>
    </div>
  </div>
</EuiAccordion>
`;

exports[`EuiAccordion behavior opens when clicked once 1`] = `
<EuiAccordion
  arrowDisplay="left"
  buttonElement="button"
  element="div"
  id="16"
  initialIsOpen={false}
  isLoading={false}
  isLoadingMessage={false}
  paddingSize="none"
>
  <div
    className="euiAccordion euiAccordion-isOpen"
  >
    <div
      className="euiAccordion__triggerWrapper"
    >
      <EuiButtonIcon
        aria-controls="16"
        aria-expanded={true}
        aria-labelledby="generated-id"
        className="euiAccordion__iconButton euiAccordion__iconButton-isOpen"
        color="text"
        iconType="arrowRight"
        onClick={[Function]}
        tabIndex={-1}
      >
        <button
          aria-controls="16"
          aria-expanded={true}
          aria-labelledby="generated-id"
          className="euiButtonIcon euiButtonIcon--text euiButtonIcon--empty euiButtonIcon--xSmall euiAccordion__iconButton euiAccordion__iconButton-isOpen"
          disabled={false}
          onClick={[Function]}
          tabIndex={-1}
          type="button"
        >
          <EuiIcon
            aria-hidden="true"
            className="euiButtonIcon__icon"
            color="inherit"
            size="m"
            type="arrowRight"
          >
            <span
              aria-hidden="true"
              className="euiButtonIcon__icon"
              color="inherit"
              data-euiicon-type="arrowRight"
              size="m"
            />
          </EuiIcon>
        </button>
      </EuiButtonIcon>
      <button
        aria-controls="16"
        aria-expanded={true}
        className="euiAccordion__button"
        id="generated-id"
        onClick={[Function]}
        type="button"
      >
        <span
          className="euiAccordion__buttonContent"
        />
      </button>
    </div>
    <div
      aria-labelledby="generated-id"
      className="euiAccordion__childWrapper"
      id="16"
      role="region"
      tabIndex={-1}
    >
      <EuiResizeObserver
        onResize={[Function]}
      >
        <div>
          <div
            className=""
          >
            <p>
              You can see me.
            </p>
          </div>
        </div>
      </EuiResizeObserver>
    </div>
  </div>
</EuiAccordion>
`;

exports[`EuiAccordion behavior opens when div is clicked if element is a div 1`] = `
<EuiAccordion
  arrowDisplay="left"
  buttonElement="button"
  element="div"
  id="17"
  initialIsOpen={false}
  isLoading={false}
  isLoadingMessage={false}
  paddingSize="none"
>
  <div
    className="euiAccordion euiAccordion-isOpen"
  >
    <div
      className="euiAccordion__triggerWrapper"
    >
      <EuiButtonIcon
        aria-controls="17"
        aria-expanded={true}
        aria-labelledby="generated-id"
        className="euiAccordion__iconButton euiAccordion__iconButton-isOpen"
        color="text"
        iconType="arrowRight"
        onClick={[Function]}
        tabIndex={-1}
      >
        <button
          aria-controls="17"
          aria-expanded={true}
          aria-labelledby="generated-id"
          className="euiButtonIcon euiButtonIcon--text euiButtonIcon--empty euiButtonIcon--xSmall euiAccordion__iconButton euiAccordion__iconButton-isOpen"
          disabled={false}
          onClick={[Function]}
          tabIndex={-1}
          type="button"
        >
          <EuiIcon
            aria-hidden="true"
            className="euiButtonIcon__icon"
            color="inherit"
            size="m"
            type="arrowRight"
          >
            <span
              aria-hidden="true"
              className="euiButtonIcon__icon"
              color="inherit"
              data-euiicon-type="arrowRight"
              size="m"
            />
          </EuiIcon>
        </button>
      </EuiButtonIcon>
      <button
        aria-controls="17"
        aria-expanded={true}
        className="euiAccordion__button"
        id="generated-id"
        onClick={[Function]}
        type="button"
      >
        <span
          className="euiAccordion__buttonContent"
        />
      </button>
    </div>
    <div
      aria-labelledby="generated-id"
      className="euiAccordion__childWrapper"
      id="17"
      role="region"
      tabIndex={-1}
    >
      <EuiResizeObserver
        onResize={[Function]}
      >
        <div>
<<<<<<< HEAD
          <div />
=======
          <div
            className=""
          >
            <p>
              You can see me.
            </p>
          </div>
>>>>>>> c669107a
        </div>
      </EuiResizeObserver>
    </div>
  </div>
</EuiAccordion>
`;

exports[`EuiAccordion is rendered 1`] = `
<div
  aria-label="aria-label"
  class="euiAccordion testClass1 testClass2"
  data-test-subj="test subject string"
>
  <div
    class="euiAccordion__triggerWrapper"
  >
    <button
      aria-controls="0"
      aria-expanded="false"
      aria-labelledby="generated-id"
      class="euiButtonIcon euiButtonIcon--text euiButtonIcon--empty euiButtonIcon--xSmall euiAccordion__iconButton"
      tabindex="-1"
      type="button"
    >
      <span
        aria-hidden="true"
        class="euiButtonIcon__icon"
        color="inherit"
        data-euiicon-type="arrowRight"
      />
    </button>
    <button
      aria-controls="0"
      aria-expanded="false"
      class="euiAccordion__button"
      id="generated-id"
      type="button"
    >
      <span
        class="euiAccordion__buttonContent"
      />
    </button>
  </div>
  <div
    aria-labelledby="generated-id"
    class="euiAccordion__childWrapper"
    id="0"
    role="region"
    tabindex="-1"
  >
    <div>
      <div
        class=""
      />
    </div>
  </div>
</div>
`;

exports[`EuiAccordion props arrowDisplay none is rendered 1`] = `
<div
  class="euiAccordion"
>
  <div
    class="euiAccordion__triggerWrapper"
  >
    <button
      aria-controls="9"
      aria-expanded="false"
      class="euiAccordion__button"
      id="generated-id"
      type="button"
    >
      <span
        class="euiAccordion__buttonContent"
      />
    </button>
  </div>
  <div
    aria-labelledby="generated-id"
    class="euiAccordion__childWrapper"
    id="9"
    role="region"
    tabindex="-1"
  >
    <div>
      <div
        class=""
      />
    </div>
  </div>
</div>
`;

exports[`EuiAccordion props arrowDisplay right is rendered 1`] = `
<div
  class="euiAccordion"
>
  <div
    class="euiAccordion__triggerWrapper"
  >
    <button
      aria-controls="8"
      aria-expanded="false"
      class="euiAccordion__button"
      id="generated-id"
      type="button"
    >
      <span
        class="euiAccordion__buttonContent"
      />
    </button>
    <button
      aria-controls="8"
      aria-expanded="false"
      aria-labelledby="generated-id"
      class="euiButtonIcon euiButtonIcon--text euiButtonIcon--empty euiButtonIcon--xSmall euiAccordion__iconButton euiAccordion__iconButton--right"
      tabindex="-1"
      type="button"
    >
      <span
        aria-hidden="true"
        class="euiButtonIcon__icon"
        color="inherit"
        data-euiicon-type="arrowRight"
      />
    </button>
  </div>
  <div
    aria-labelledby="generated-id"
    class="euiAccordion__childWrapper"
    id="8"
    role="region"
    tabindex="-1"
  >
    <div>
      <div
        class=""
      />
    </div>
  </div>
</div>
`;

exports[`EuiAccordion props arrowProps is rendered 1`] = `
<div
  class="euiAccordion"
>
  <div
    class="euiAccordion__triggerWrapper"
  >
    <button
      aria-controls="10"
      aria-expanded="false"
      aria-label="aria-label"
      aria-labelledby="generated-id"
      class="euiButtonIcon euiButtonIcon--text euiButtonIcon--empty euiButtonIcon--xSmall euiAccordion__iconButton testClass1 testClass2"
      data-test-subj="test subject string"
      tabindex="-1"
      type="button"
    >
      <span
        aria-hidden="true"
        class="euiButtonIcon__icon"
        color="inherit"
        data-euiicon-type="arrowRight"
      />
    </button>
    <button
      aria-controls="10"
      aria-expanded="false"
      class="euiAccordion__button"
      id="generated-id"
      type="button"
    >
      <span
        class="euiAccordion__buttonContent"
      />
    </button>
  </div>
  <div
    aria-labelledby="generated-id"
    class="euiAccordion__childWrapper"
    id="10"
    role="region"
    tabindex="-1"
  >
    <div>
      <div
        class=""
      />
    </div>
  </div>
</div>
`;

exports[`EuiAccordion props buttonContent is rendered 1`] = `
<div
  class="euiAccordion"
>
  <div
    class="euiAccordion__triggerWrapper"
  >
    <button
      aria-controls="3"
      aria-expanded="false"
      aria-labelledby="generated-id"
      class="euiButtonIcon euiButtonIcon--text euiButtonIcon--empty euiButtonIcon--xSmall euiAccordion__iconButton"
      tabindex="-1"
      type="button"
    >
      <span
        aria-hidden="true"
        class="euiButtonIcon__icon"
        color="inherit"
        data-euiicon-type="arrowRight"
      />
    </button>
    <button
      aria-controls="3"
      aria-expanded="false"
      class="euiAccordion__button"
      id="generated-id"
      type="button"
    >
      <span
        class="euiAccordion__buttonContent"
      >
        <div>
          Button content
        </div>
      </span>
    </button>
  </div>
  <div
    aria-labelledby="generated-id"
    class="euiAccordion__childWrapper"
    id="3"
    role="region"
    tabindex="-1"
  >
    <div>
      <div
        class=""
      />
    </div>
  </div>
</div>
`;

exports[`EuiAccordion props buttonContentClassName is rendered 1`] = `
<div
  class="euiAccordion"
>
  <div
    class="euiAccordion__triggerWrapper"
  >
    <button
      aria-controls="2"
      aria-expanded="false"
      aria-labelledby="generated-id"
      class="euiButtonIcon euiButtonIcon--text euiButtonIcon--empty euiButtonIcon--xSmall euiAccordion__iconButton"
      tabindex="-1"
      type="button"
    >
      <span
        aria-hidden="true"
        class="euiButtonIcon__icon"
        color="inherit"
        data-euiicon-type="arrowRight"
      />
    </button>
    <button
      aria-controls="2"
      aria-expanded="false"
      class="euiAccordion__button"
      id="generated-id"
      type="button"
    >
      <span
        class="euiAccordion__buttonContent button content class name"
      />
    </button>
  </div>
  <div
    aria-labelledby="generated-id"
    class="euiAccordion__childWrapper"
    id="2"
    role="region"
    tabindex="-1"
  >
    <div>
      <div
        class=""
      />
    </div>
  </div>
</div>
`;

exports[`EuiAccordion props buttonElement is rendered 1`] = `
<div
  class="euiAccordion"
>
  <div
    class="euiAccordion__triggerWrapper"
  >
    <button
      aria-controls="5"
      aria-expanded="false"
      aria-labelledby="generated-id"
      class="euiButtonIcon euiButtonIcon--text euiButtonIcon--empty euiButtonIcon--xSmall euiAccordion__iconButton"
      tabindex="0"
      type="button"
    >
      <span
        aria-hidden="true"
        class="euiButtonIcon__icon"
        color="inherit"
        data-euiicon-type="arrowRight"
      />
    </button>
    <div
      aria-controls="5"
      aria-expanded="false"
      class="euiAccordion__button"
      id="generated-id"
    >
      <span
        class="euiAccordion__buttonContent"
      />
    </div>
  </div>
  <div
    aria-labelledby="generated-id"
    class="euiAccordion__childWrapper"
    id="5"
    role="region"
    tabindex="-1"
  >
    <div>
      <div
        class=""
      />
    </div>
  </div>
</div>
`;

exports[`EuiAccordion props buttonProps is rendered 1`] = `
<div
  class="euiAccordion"
>
  <div
    class="euiAccordion__triggerWrapper"
  >
    <button
      aria-controls="4"
      aria-expanded="false"
      aria-labelledby="generated-id"
      class="euiButtonIcon euiButtonIcon--text euiButtonIcon--empty euiButtonIcon--xSmall euiAccordion__iconButton"
      tabindex="-1"
      type="button"
    >
      <span
        aria-hidden="true"
        class="euiButtonIcon__icon"
        color="inherit"
        data-euiicon-type="arrowRight"
      />
    </button>
    <button
      aria-controls="4"
      aria-expanded="false"
      aria-label="aria-label"
      class="euiAccordion__button testClass1 testClass2"
      data-test-subj="test subject string"
      id="generated-id"
      type="button"
    >
      <span
        class="euiAccordion__buttonContent"
      />
    </button>
  </div>
  <div
    aria-labelledby="generated-id"
    class="euiAccordion__childWrapper"
    id="4"
    role="region"
    tabindex="-1"
  >
    <div>
      <div
        class=""
      />
    </div>
  </div>
</div>
`;

exports[`EuiAccordion props element is rendered 1`] = `
<fieldset
  class="euiAccordion"
>
  <div
    class="euiAccordion__triggerWrapper"
  >
    <button
      aria-controls="1"
      aria-expanded="false"
      aria-labelledby="generated-id"
      class="euiButtonIcon euiButtonIcon--text euiButtonIcon--empty euiButtonIcon--xSmall euiAccordion__iconButton"
      tabindex="0"
      type="button"
    >
      <span
        aria-hidden="true"
        class="euiButtonIcon__icon"
        color="inherit"
        data-euiicon-type="arrowRight"
      />
    </button>
    <legend
      aria-controls="1"
      aria-expanded="false"
      class="euiAccordion__button"
      id="generated-id"
    >
      <span
        class="euiAccordion__buttonContent"
      />
    </legend>
  </div>
  <div
    aria-labelledby="generated-id"
    class="euiAccordion__childWrapper"
    id="1"
    role="region"
    tabindex="-1"
  >
    <div>
      <div
        class=""
      />
    </div>
  </div>
</fieldset>
`;

exports[`EuiAccordion props extraAction is rendered 1`] = `
<div
  class="euiAccordion"
>
  <div
    class="euiAccordion__triggerWrapper"
  >
    <button
      aria-controls="6"
      aria-expanded="false"
      aria-labelledby="generated-id"
      class="euiButtonIcon euiButtonIcon--text euiButtonIcon--empty euiButtonIcon--xSmall euiAccordion__iconButton"
      tabindex="-1"
      type="button"
    >
      <span
        aria-hidden="true"
        class="euiButtonIcon__icon"
        color="inherit"
        data-euiicon-type="arrowRight"
      />
    </button>
    <button
      aria-controls="6"
      aria-expanded="false"
      class="euiAccordion__button"
      id="generated-id"
      type="button"
    >
      <span
        class="euiAccordion__buttonContent"
      />
    </button>
    <div
      class="euiAccordion__optionalAction"
    >
      <button>
        Extra action
      </button>
    </div>
  </div>
  <div
    aria-labelledby="generated-id"
    class="euiAccordion__childWrapper"
    id="6"
    role="region"
    tabindex="-1"
  >
    <div>
      <div
        class=""
      />
    </div>
  </div>
</div>
`;

exports[`EuiAccordion props forceState closed is rendered 1`] = `
<div
  class="euiAccordion"
>
  <div
    class="euiAccordion__triggerWrapper"
  >
    <button
      aria-controls="11"
      aria-expanded="false"
      aria-labelledby="generated-id"
      class="euiButtonIcon euiButtonIcon--text euiButtonIcon--empty euiButtonIcon--xSmall euiAccordion__iconButton"
      tabindex="-1"
      type="button"
    >
      <span
        aria-hidden="true"
        class="euiButtonIcon__icon"
        color="inherit"
        data-euiicon-type="arrowRight"
      />
    </button>
    <button
      aria-controls="11"
      aria-expanded="false"
      class="euiAccordion__button"
      id="generated-id"
      type="button"
    >
      <span
        class="euiAccordion__buttonContent"
      />
    </button>
  </div>
  <div
    aria-labelledby="generated-id"
    class="euiAccordion__childWrapper"
    id="11"
    role="region"
    tabindex="-1"
  >
    <div>
      <div
        class=""
      >
        <p>
          You can not see me
        </p>
      </div>
    </div>
  </div>
</div>
`;

exports[`EuiAccordion props forceState open is rendered 1`] = `
<div
  class="euiAccordion euiAccordion-isOpen"
>
  <div
    class="euiAccordion__triggerWrapper"
  >
    <button
      aria-controls="12"
      aria-expanded="true"
      aria-labelledby="generated-id"
      class="euiButtonIcon euiButtonIcon--text euiButtonIcon--empty euiButtonIcon--xSmall euiAccordion__iconButton euiAccordion__iconButton-isOpen"
      tabindex="-1"
      type="button"
    >
      <span
        aria-hidden="true"
        class="euiButtonIcon__icon"
        color="inherit"
        data-euiicon-type="arrowRight"
      />
    </button>
    <button
      aria-controls="12"
      aria-expanded="true"
      class="euiAccordion__button"
      id="generated-id"
      type="button"
    >
      <span
        class="euiAccordion__buttonContent"
      />
    </button>
  </div>
  <div
    aria-labelledby="generated-id"
    class="euiAccordion__childWrapper"
    id="12"
    role="region"
    tabindex="-1"
  >
    <div>
      <div
        class=""
      >
        <p>
          You can see me
        </p>
      </div>
    </div>
  </div>
</div>
`;

exports[`EuiAccordion props initialIsOpen is rendered 1`] = `
<div
  class="euiAccordion euiAccordion-isOpen"
>
  <div
    class="euiAccordion__triggerWrapper"
  >
    <button
      aria-controls="7"
      aria-expanded="true"
      aria-labelledby="generated-id"
      class="euiButtonIcon euiButtonIcon--text euiButtonIcon--empty euiButtonIcon--xSmall euiAccordion__iconButton euiAccordion__iconButton-isOpen"
      tabindex="-1"
      type="button"
    >
      <span
        aria-hidden="true"
        class="euiButtonIcon__icon"
        color="inherit"
        data-euiicon-type="arrowRight"
      />
    </button>
    <button
      aria-controls="7"
      aria-expanded="true"
      class="euiAccordion__button"
      id="generated-id"
      type="button"
    >
      <span
        class="euiAccordion__buttonContent"
      />
    </button>
  </div>
  <div
    aria-labelledby="generated-id"
    class="euiAccordion__childWrapper"
    id="7"
    role="region"
    tabindex="-1"
  >
    <div>
      <div
        class=""
      >
        <p>
          You can see me.
        </p>
      </div>
    </div>
  </div>
</div>
`;

exports[`EuiAccordion props isLoading is rendered 1`] = `
<div
  class="euiAccordion"
>
  <div
    class="euiAccordion__triggerWrapper"
  >
    <button
      aria-controls="14"
      aria-expanded="false"
      aria-labelledby="generated-id"
      class="euiButtonIcon euiButtonIcon--text euiButtonIcon--empty euiButtonIcon--xSmall euiAccordion__iconButton"
      tabindex="-1"
      type="button"
    >
      <span
        aria-hidden="true"
        class="euiButtonIcon__icon"
        color="inherit"
        data-euiicon-type="arrowRight"
      />
    </button>
    <button
      aria-controls="14"
      aria-expanded="false"
      class="euiAccordion__button"
      id="generated-id"
      type="button"
    >
      <span
        class="euiAccordion__buttonContent"
      />
    </button>
  </div>
  <div
    aria-labelledby="generated-id"
    class="euiAccordion__childWrapper"
    id="14"
    role="region"
    tabindex="-1"
  >
    <div>
      <div
        class="euiAccordion__children-isLoading"
      />
    </div>
  </div>
</div>
`;

exports[`EuiAccordion props isLoadingMessage is rendered 1`] = `
<div
  class="euiAccordion"
>
  <div
    class="euiAccordion__triggerWrapper"
  >
    <button
      aria-controls="15"
      aria-expanded="false"
      aria-labelledby="generated-id"
      class="euiButtonIcon euiButtonIcon--text euiButtonIcon--empty euiButtonIcon--xSmall euiAccordion__iconButton"
      tabindex="-1"
      type="button"
    >
      <span
        aria-hidden="true"
        class="euiButtonIcon__icon"
        color="inherit"
        data-euiicon-type="arrowRight"
      />
    </button>
    <button
      aria-controls="15"
      aria-expanded="false"
      class="euiAccordion__button"
      id="generated-id"
      type="button"
    >
      <span
        class="euiAccordion__buttonContent"
      />
    </button>
  </div>
  <div
    aria-labelledby="generated-id"
    class="euiAccordion__childWrapper"
    id="15"
    role="region"
    tabindex="-1"
  >
    <div>
      <div
        class="euiAccordion__children-isLoading"
      >
        <span
          class="euiLoadingSpinner euiLoadingSpinner--medium euiAccordion__spinner"
        />
        <span>
          Please wait
        </span>
      </div>
    </div>
  </div>
</div>
`;<|MERGE_RESOLUTION|>--- conflicted
+++ resolved
@@ -78,9 +78,6 @@
         onResize={[Function]}
       >
         <div>
-<<<<<<< HEAD
-          <div />
-=======
           <div
             className=""
           >
@@ -88,7 +85,6 @@
               You can not see me.
             </p>
           </div>
->>>>>>> c669107a
         </div>
       </EuiResizeObserver>
     </div>
@@ -266,9 +262,6 @@
         onResize={[Function]}
       >
         <div>
-<<<<<<< HEAD
-          <div />
-=======
           <div
             className=""
           >
@@ -276,7 +269,6 @@
               You can see me.
             </p>
           </div>
->>>>>>> c669107a
         </div>
       </EuiResizeObserver>
     </div>
