--- conflicted
+++ resolved
@@ -2,9 +2,6 @@
   - tslint:recommended
 
 rules:
-<<<<<<< HEAD
-  ordered-imports: false
-=======
   arrow-parens: false
   ordered-imports: false
   trailing-comma: [
@@ -19,7 +16,7 @@
                       "esSpecCompliant": true
                     }
                   ]
->>>>>>> 4e774ad7
+  ordered-imports: false
   object-literal-sort-keys: false
   object-literal-key-quotes: false
   interface-name: false
