--- conflicted
+++ resolved
@@ -36,10 +36,7 @@
       />
       <ThemeExample
         title={<code>euiScreenReaderOnly()</code>}
-<<<<<<< HEAD
-=======
         type="function"
->>>>>>> aea4705f
         description={
           <p>
             This function allows you to apply the screen reader only CSS styles
@@ -49,25 +46,17 @@
         example={
           <EuiText size="s">
             <p>The next paragraph is hidden except for screen readers.</p>
-<<<<<<< HEAD
-            <p css={css(euiScreenReaderOnly())}>
-=======
             <p
               css={css`
                 ${euiScreenReaderOnly()}
               `}
             >
->>>>>>> aea4705f
               I am hidden except for screen readers
             </p>
           </EuiText>
         }
-<<<<<<< HEAD
-        snippet={'<p css={css(euiScreenReaderOnly())} />'}
-=======
         snippetLanguage="emotion"
         snippet={'${euiScreenReaderOnly()}'}
->>>>>>> aea4705f
       />
       <ThemeExample
         title={<code>useEuiFocusRing(offset?, color?)</code>}
