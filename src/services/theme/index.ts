--- conflicted
+++ resolved
@@ -12,18 +12,13 @@
   EuiModificationsContext,
   EuiColorModeContext,
 } from './context';
-<<<<<<< HEAD
-export { useEuiTheme, withEuiTheme, WithEuiThemeProps } from './hooks';
-export { EuiThemeProvider, EuiThemeProviderProps } from './provider';
-=======
 export {
   useEuiTheme,
   UseEuiTheme,
   withEuiTheme,
   WithEuiThemeProps,
 } from './hooks';
-export { EuiThemeProvider } from './provider';
->>>>>>> 83f56f1d
+export { EuiThemeProvider, EuiThemeProviderProps } from './provider';
 export {
   buildTheme,
   computed,
