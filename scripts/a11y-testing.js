--- conflicted
+++ resolved
@@ -40,11 +40,8 @@
     `${root}#/tabular-content/data-grid-control-columns`,
     `${root}#/tabular-content/data-grid-footer-row`,
     `${root}#/tabular-content/data-grid-virtualization`,
-<<<<<<< HEAD
+    `${root}#/tabular-content/data-grid-row-height-options`,
     `${root}#/temporary/canopy`,
-=======
-    `${root}#/tabular-content/data-grid-row-height-options`,
->>>>>>> cb8deda1
   ];
 
   return [
