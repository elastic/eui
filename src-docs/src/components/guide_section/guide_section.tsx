import React, { FunctionComponent, ReactNode, useState } from 'react';
import { useRouteMatch } from 'react-router';

import {
  EuiSpacer,
  EuiErrorBoundary,
  EuiButton,
  EuiButtonEmpty,
  EuiFlyout,
<<<<<<< HEAD
  EuiPageContentBody_Deprecated as EuiPageContentBody,
  EuiPanel,
=======
>>>>>>> 1cad3be9
  EuiPanelProps,
  EuiPageSection,
  CommonProps,
  useIsWithinBreakpoints,
} from '../../../../src';

import { slugify } from '../../../../src/services/string/slugify';

// @ts-ignore Not TS yet
import playgroundService from '../../services/playground/playground';

import { GuideSectionExample } from './guide_section_parts/guide_section_example';
import { GuideSectionExampleText } from './guide_section_parts/guide_section_text';
import {
  GuideSectionExampleTabs,
  GuideSectionExampleTabsProps,
} from './guide_section_parts/guide_section_tabs';
import classNames from 'classnames';

<<<<<<< HEAD
export interface GuideSection
=======
export interface GuideSectionProps
>>>>>>> 1cad3be9
  extends CommonProps,
    Pick<
      GuideSectionExample,
      'exampleToggles' | 'demoPanelProps' | 'ghostBackground'
    > {
  id?: string;
  title?: string;
  text?: ReactNode;
  source?: any[];
  demo?: ReactNode;
  fullScreen?: {
    slug: string;
    demo: ReactNode;
    showButton?: boolean;
  };
  props?: object;
  playground?: any;
  wrapText?: boolean;
  snippet?: string | string[];
  color?: EuiPanelProps['color'];
  children?: ReactNode;
  nested?: boolean;
}

export const GuideSectionCodeTypesMap = {
  JS: {
    name: 'demoJS',
    displayName: 'Demo JS',
  },
  TSX: {
    name: 'demoTSX',
    displayName: 'Demo TS',
  },
  STRING_JS: {
    name: 'demoJS',
    displayName: 'Demo JS',
  },
  SNIPPET: {
    name: 'snippet',
    displayName: 'Snippet',
  },
  SASS: {
    name: 'sass',
    displayName: 'Sass',
  },
  PROPS: {
    name: 'props',
    displayName: 'Props',
  },
};

export const GuideSection: FunctionComponent<GuideSectionProps> = ({
  id,
  title,
  text,
  demo,
  fullScreen,
  source = [],
  props = {},
  playground,
  ghostBackground,
  wrapText = true,
  demoPanelProps,
  exampleToggles,
  snippet,
  color,
  children,
  nested,
  className,
}) => {
  const { path } = useRouteMatch();
  const isLargeBreakpoint = useIsWithinBreakpoints(['m', 'l', 'xl']);
  const [renderingPlayground, setRenderingPlayground] = useState(false);

  const renderTabs = () => {
    const hasSnippet = !!snippet;

    // Don't duplicate in case this function is run multiple times
    if (hasSnippet && !source.find((tab) => tab.name === 'snippet')) {
      source.push({
        ...GuideSectionCodeTypesMap.SNIPPET,
        snippets: snippet,
        displayName: `${GuideSectionCodeTypesMap.SNIPPET.displayName}${
          Array.isArray(snippet) ? 's' : ''
        }`,
      });
    }

    const hasPropsTabAlready = source.find((tab) => tab.name === 'props');

    if (
      Object.keys(props).length &&
      !hasPropsTabAlready // Don't duplicate in case this function is run multiple times
    ) {
      source.push({
        ...GuideSectionCodeTypesMap.PROPS,
        props: props,
      });
    }

    const tabs: GuideSectionExampleTabsProps['tabs'] = [];

    if (source) {
      source.map((source) => {
        tabs.push({
          // @ts-ignore Complicated
          ...GuideSectionCodeTypesMap[source.type],
          // Make sure the `name` is unique in case there are multiple source languages
          name: source.displayName
            ? slugify(source.displayName)
            : // @ts-ignore Complicated
              GuideSectionCodeTypesMap[source.type].name,
          ...source,
        });
      });
    }

    return tabs.length ? (
      <GuideSectionExampleTabs
        tabs={tabs}
        rightSideControl={renderPlaygroundToggle()}
      />
    ) : undefined;
  };

  const renderPlaygroundToggle = () => {
    const isPlaygroundUnsupported =
      typeof window !== 'undefined' &&
      typeof document !== 'undefined' &&
      !!(window as any).MSInputMethodContext &&
      // @ts-ignore doesn't exist?
      !!document.documentMode;

    if (!isPlaygroundUnsupported && !!playground) {
      return (
        <EuiButtonEmpty
          size="xs"
          iconType="controlsHorizontal"
          onClick={() => {
            setRenderingPlayground((rendering) => !rendering);
          }}
        >
          Playground
        </EuiButtonEmpty>
      );
    }
  };

  const renderPlayground = () => {
    const {
      config,
      setGhostBackground,
      playgroundClassName,
      playgroundPanelProps,
    } = playground();

    return playgroundService({
      config,
      setGhostBackground,
      playgroundClassName,
      playgroundPanelProps,
      playgroundToggle: renderPlaygroundToggle(),
      tabs: renderTabs(),
    });
  };

  return (
    <EuiPageSection
      id={id}
      className={classNames('guideSection', className)}
      color={!isLargeBreakpoint ? 'transparent' : color || 'transparent'}
      paddingSize={nested ? 'none' : 'l'}
      restrictWidth
    >
      <EuiSpacer size={(color || title) && isLargeBreakpoint ? 'xxl' : 'xs'} />
      <GuideSectionExampleText title={title} wrapText={wrapText}>
        {text}
      </GuideSectionExampleText>

      {renderingPlayground && (
        <EuiFlyout
          onClose={() => setRenderingPlayground(false)}
          size="l"
          paddingSize="none"
          closeButtonPosition="outside"
        >
          {renderPlayground()}
        </EuiFlyout>
      )}
      {(demo || (fullScreen && fullScreen.showButton !== false)) && (
        <>
          {(nested || text) && <EuiSpacer />}
          <GuideSectionExample
            example={
              <EuiErrorBoundary>
                {/* eslint-disable-next-line no-nested-ternary */}
                {fullScreen == null ? (
                  <div>{demo}</div>
                ) : demo == null ? (
                  <EuiButton
                    fill
                    iconType="fullScreen"
                    href={`#${path}/${fullScreen.slug}`}
                  >
                    Fullscreen demo
                  </EuiButton>
                ) : (
                  demo
                )}
              </EuiErrorBoundary>
            }
            tabs={renderTabs()}
            ghostBackground={ghostBackground}
            demoPanelProps={demoPanelProps}
            exampleToggles={exampleToggles}
          />
        </>
      )}

      {children}
      <EuiSpacer size={color && isLargeBreakpoint ? 'xxl' : 'xs'} />
    </EuiPageSection>
  );
};<|MERGE_RESOLUTION|>--- conflicted
+++ resolved
@@ -7,11 +7,6 @@
   EuiButton,
   EuiButtonEmpty,
   EuiFlyout,
-<<<<<<< HEAD
-  EuiPageContentBody_Deprecated as EuiPageContentBody,
-  EuiPanel,
-=======
->>>>>>> 1cad3be9
   EuiPanelProps,
   EuiPageSection,
   CommonProps,
@@ -31,11 +26,7 @@
 } from './guide_section_parts/guide_section_tabs';
 import classNames from 'classnames';
 
-<<<<<<< HEAD
-export interface GuideSection
-=======
 export interface GuideSectionProps
->>>>>>> 1cad3be9
   extends CommonProps,
     Pick<
       GuideSectionExample,
