--- conflicted
+++ resolved
@@ -2,14 +2,9 @@
 
 exports[`renders EuiColorStops 1`] = `
 <div
-<<<<<<< HEAD
+  aria-label="aria-label"
   class="euiRangeWrapper euiColorStops testClass1 testClass2 emotion-euiRangeWrapper-regular"
-  data-test-subj="euiColorStops"
-=======
-  aria-label="aria-label"
-  class="euiRangeWrapper euiColorStops testClass1 testClass2"
-  data-test-subj="euiColorStops test subject string"
->>>>>>> bc6b0288
+  data-test-subj="euiColorStops test subject string"
   tabindex="0"
 >
   <p
@@ -119,14 +114,9 @@
 
 exports[`renders compressed EuiColorStops 1`] = `
 <div
-<<<<<<< HEAD
+  aria-label="aria-label"
   class="euiRangeWrapper euiColorStops testClass1 testClass2 emotion-euiRangeWrapper-regular"
-  data-test-subj="euiColorStops"
-=======
-  aria-label="aria-label"
-  class="euiRangeWrapper euiColorStops testClass1 testClass2"
-  data-test-subj="euiColorStops test subject string"
->>>>>>> bc6b0288
+  data-test-subj="euiColorStops test subject string"
   tabindex="0"
 >
   <p
@@ -236,14 +226,9 @@
 
 exports[`renders disabled EuiColorStops 1`] = `
 <div
-<<<<<<< HEAD
+  aria-label="aria-label"
   class="euiRangeWrapper euiColorStops euiColorStops-isDisabled testClass1 testClass2 emotion-euiRangeWrapper-regular"
-  data-test-subj="euiColorStops"
-=======
-  aria-label="aria-label"
-  class="euiRangeWrapper euiColorStops euiColorStops-isDisabled testClass1 testClass2"
-  data-test-subj="euiColorStops test subject string"
->>>>>>> bc6b0288
+  data-test-subj="euiColorStops test subject string"
   tabindex="-1"
 >
   <p
@@ -356,14 +341,9 @@
 
 exports[`renders empty EuiColorStops 1`] = `
 <div
-<<<<<<< HEAD
+  aria-label="aria-label"
   class="euiRangeWrapper euiColorStops testClass1 testClass2 emotion-euiRangeWrapper-regular"
-  data-test-subj="euiColorStops"
-=======
-  aria-label="aria-label"
-  class="euiRangeWrapper euiColorStops testClass1 testClass2"
-  data-test-subj="euiColorStops test subject string"
->>>>>>> bc6b0288
+  data-test-subj="euiColorStops test subject string"
   tabindex="0"
 >
   <p
@@ -398,14 +378,9 @@
 
 exports[`renders fixed stop EuiColorStops 1`] = `
 <div
-<<<<<<< HEAD
+  aria-label="aria-label"
   class="euiRangeWrapper euiColorStops testClass1 testClass2 emotion-euiRangeWrapper-regular"
-  data-test-subj="euiColorStops"
-=======
-  aria-label="aria-label"
-  class="euiRangeWrapper euiColorStops testClass1 testClass2"
-  data-test-subj="euiColorStops test subject string"
->>>>>>> bc6b0288
+  data-test-subj="euiColorStops test subject string"
   tabindex="0"
 >
   <p
@@ -515,14 +490,9 @@
 
 exports[`renders free-range EuiColorStops 1`] = `
 <div
-<<<<<<< HEAD
+  aria-label="aria-label"
   class="euiRangeWrapper euiColorStops testClass1 testClass2 emotion-euiRangeWrapper-regular"
-  data-test-subj="euiColorStops"
-=======
-  aria-label="aria-label"
-  class="euiRangeWrapper euiColorStops testClass1 testClass2"
-  data-test-subj="euiColorStops test subject string"
->>>>>>> bc6b0288
+  data-test-subj="euiColorStops test subject string"
   tabindex="0"
 >
   <p
@@ -557,14 +527,9 @@
 
 exports[`renders fullWidth EuiColorStops 1`] = `
 <div
-<<<<<<< HEAD
+  aria-label="aria-label"
   class="euiRangeWrapper euiRangeWrapper--fullWidth euiColorStops testClass1 testClass2 emotion-euiRangeWrapper-regular"
-  data-test-subj="euiColorStops"
-=======
-  aria-label="aria-label"
-  class="euiRangeWrapper euiRangeWrapper--fullWidth euiColorStops testClass1 testClass2"
-  data-test-subj="euiColorStops test subject string"
->>>>>>> bc6b0288
+  data-test-subj="euiColorStops test subject string"
   tabindex="0"
 >
   <p
@@ -674,14 +639,9 @@
 
 exports[`renders max-only EuiColorStops 1`] = `
 <div
-<<<<<<< HEAD
+  aria-label="aria-label"
   class="euiRangeWrapper euiColorStops testClass1 testClass2 emotion-euiRangeWrapper-regular"
-  data-test-subj="euiColorStops"
-=======
-  aria-label="aria-label"
-  class="euiRangeWrapper euiColorStops testClass1 testClass2"
-  data-test-subj="euiColorStops test subject string"
->>>>>>> bc6b0288
+  data-test-subj="euiColorStops test subject string"
   tabindex="0"
 >
   <p
@@ -716,14 +676,9 @@
 
 exports[`renders min-only EuiColorStops 1`] = `
 <div
-<<<<<<< HEAD
+  aria-label="aria-label"
   class="euiRangeWrapper euiColorStops testClass1 testClass2 emotion-euiRangeWrapper-regular"
-  data-test-subj="euiColorStops"
-=======
-  aria-label="aria-label"
-  class="euiRangeWrapper euiColorStops testClass1 testClass2"
-  data-test-subj="euiColorStops test subject string"
->>>>>>> bc6b0288
+  data-test-subj="euiColorStops test subject string"
   tabindex="0"
 >
   <p
@@ -758,14 +713,9 @@
 
 exports[`renders readOnly EuiColorStops 1`] = `
 <div
-<<<<<<< HEAD
+  aria-label="aria-label"
   class="euiRangeWrapper euiColorStops euiColorStops-isReadOnly testClass1 testClass2 emotion-euiRangeWrapper-regular"
-  data-test-subj="euiColorStops"
-=======
-  aria-label="aria-label"
-  class="euiRangeWrapper euiColorStops euiColorStops-isReadOnly testClass1 testClass2"
-  data-test-subj="euiColorStops test subject string"
->>>>>>> bc6b0288
+  data-test-subj="euiColorStops test subject string"
   tabindex="0"
 >
   <p
