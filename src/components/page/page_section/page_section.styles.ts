/*
 * Copyright Elasticsearch B.V. and/or licensed to Elasticsearch B.V. under one
 * or more contributor license agreements. Licensed under the Elastic License
 * 2.0 and the Server Side Public License, v 1; you may not use this file except
 * in compliance with, at your election, the Elastic License 2.0 or the Server
 * Side Public License, v 1.
 */

import { css } from '@emotion/react';
import { UseEuiTheme } from '../../../services';

export const ALIGNMENTS = ['top', 'center', 'horizontalCenter'] as const;
export const euiPageSectionStyles = ({ euiTheme }: UseEuiTheme) => {
  return {
    euiPageSection: css`
      width: 100%;
      min-width: 0; // Make sure that inner flex layouts don't get larger than this container
      display: flex;
      flex-direction: column;
    `,
    grow: css`
      flex-grow: 1;
    `,
    border: css`
      border-bottom: ${euiTheme.border.thin};
    `,
    // Alignments
    top: css``,
    center: css`
      align-items: center;
      justify-content: center;
    `,
    horizontalCenter: css`
      align-items: center;
    `,
  };
<<<<<<< HEAD
=======
};

export const euiPageSection__width = (
  restrictWidth: _EuiPageRestrictWidth,
  alignment: typeof ALIGNMENTS[number]
) => {
  const width = alignment?.toLowerCase().includes('center') ? 'auto' : '100%';

  if (restrictWidth === true) {
    return css`
      margin-left: auto;
      margin-right: auto;
      width: ${width};
      max-width: ${PAGE_MAX_WIDTH};
    `;
  } else if (restrictWidth !== undefined) {
    return css`
      margin-left: auto;
      margin-right: auto;
      width: ${width};
      max-width: ${restrictWidth};
    `;
  }
>>>>>>> 1cad3be9
};<|MERGE_RESOLUTION|>--- conflicted
+++ resolved
@@ -8,6 +8,7 @@
 
 import { css } from '@emotion/react';
 import { UseEuiTheme } from '../../../services';
+import { PAGE_MAX_WIDTH, _EuiPageRestrictWidth } from '../_restrict_width';
 
 export const ALIGNMENTS = ['top', 'center', 'horizontalCenter'] as const;
 export const euiPageSectionStyles = ({ euiTheme }: UseEuiTheme) => {
@@ -34,8 +35,6 @@
       align-items: center;
     `,
   };
-<<<<<<< HEAD
-=======
 };
 
 export const euiPageSection__width = (
@@ -59,5 +58,4 @@
       max-width: ${restrictWidth};
     `;
   }
->>>>>>> 1cad3be9
 };