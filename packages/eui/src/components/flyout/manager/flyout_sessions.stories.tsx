/*
 * Copyright Elasticsearch B.V. and/or licensed to Elasticsearch B.V. under one
 * or more contributor license agreements. Licensed under the Elastic License
 * 2.0 and the Server Side Public License, v 1; you may not use this file except
 * in compliance with, at your election, the Elastic License 2.0 or the Server
 * Side Public License, v 1.
 */

import { Meta, StoryObj } from '@storybook/react';
import { action } from '@storybook/addon-actions';
import React, { useState, useCallback, useMemo } from 'react';

import {
  EuiButton,
  EuiCodeBlock,
  EuiDescriptionList,
  EuiFlyoutBody,
  EuiPageTemplate,
  EuiPageTemplateProps,
  EuiSpacer,
  EuiSwitch,
  EuiSwitchEvent,
  EuiText,
  EuiTitle,
} from '../..';
import { EuiFlyout } from '../flyout';
import { useFlyoutManager, useCurrentSession } from './hooks';

const meta: Meta<typeof EuiFlyout> = {
  title: 'Layout/EuiFlyout/Flyout Manager',
  component: EuiFlyout,
};

export default meta;

interface FlyoutSessionProps {
  title: string;
  mainSize?: 's' | 'm' | 'l' | 'fill';
  mainMaxWidth?: number;
  childSize?: 's' | 'm' | 'fill';
  childMaxWidth?: number;
  flyoutType: 'overlay' | 'push';
  childBackgroundShaded?: boolean;
}

const FlyoutSession: React.FC<FlyoutSessionProps> = React.memo((props) => {
  const {
    title,
    mainSize,
    childSize,
    mainMaxWidth,
    childMaxWidth,
    flyoutType,
    childBackgroundShaded,
  } = props;

  const [isFlyoutVisible, setIsFlyoutVisible] = useState(false);
  const [isChildFlyoutVisible, setIsChildFlyoutVisible] = useState(false);

  // Handlers for "Open" buttons

  const handleOpenMainFlyout = () => {
    setIsFlyoutVisible(true);
  };

  const handleOpenChildFlyout = () => {
    setIsChildFlyoutVisible(true);
  };

  // Callbacks for state synchronization

  const mainFlyoutOnActive = useCallback(() => {
    action('activate main flyout')(title);
  }, [title]);

  const childFlyoutOnActive = useCallback(() => {
    action('activate child flyout')(title);
  }, [title]);

  const mainFlyoutOnClose = useCallback(() => {
    action('close main flyout')(title);
    setIsFlyoutVisible(false);
    setIsChildFlyoutVisible(false);
  }, [title]);

  const childFlyoutOnClose = useCallback(() => {
    action('close child flyout')(title);
    setIsChildFlyoutVisible(false);
  }, [title]);

  // Render

  return (
    <>
      <EuiText>
        <EuiButton disabled={isFlyoutVisible} onClick={handleOpenMainFlyout}>
          Open {title}
        </EuiButton>
      </EuiText>
<<<<<<< HEAD
      <EuiFlyout
        isOpen={isFlyoutVisible}
        id={`mainFlyout-${title}`}
        session={true}
        flyoutMenuProps={{ title: `${title} - Main` }}
        size={mainSize}
        maxWidth={mainMaxWidth}
        type={flyoutType}
        ownFocus={false}
        pushAnimation={true}
        onActive={mainFlyoutOnActive}
        onClose={mainFlyoutOnClose}
      >
        <EuiFlyoutBody>
          <EuiText>
            <p>This is the content of {title}.</p>
            <EuiSpacer size="s" />
            <EuiDescriptionList
              type="column"
              listItems={[
                { title: 'Flyout type', description: flyoutType },
                {
                  title: 'Main flyout size',
                  description: mainSize ?? 'undefined (`m` by default)',
                },
                {
                  title: 'Main flyout maxWidth',
                  description: mainMaxWidth ?? 'N/A',
                },
              ]}
            />
            {childSize && (
              <EuiButton
                onClick={handleOpenChildFlyout}
                disabled={isChildFlyoutVisible}
              >
                Open child flyout
              </EuiButton>
            )}
          </EuiText>
        </EuiFlyoutBody>
        {childSize && (
          <EuiFlyout
            isOpen={isChildFlyoutVisible}
            id={`childFlyout-${title}`}
            flyoutMenuProps={{ title: `${title} - Child` }}
            aria-labelledby="childFlyoutTitle"
            size={childSize}
            maxWidth={childMaxWidth}
            onActive={childFlyoutOnActive}
            onClose={childFlyoutOnClose}
            childBackgroundShaded={childBackgroundShaded}
          >
            <EuiFlyoutBody>
              <EuiText>
                <p>This is the content of the child flyout of {title}.</p>
                <EuiSpacer size="s" />
                <EuiDescriptionList
                  type="column"
                  listItems={[
                    {
                      title: 'Child flyout size',
                      description: childSize ?? 'N/A',
                    },
                    {
                      title: 'Child flyout maxWidth',
                      description: childMaxWidth ?? 'N/A',
                    },
                  ]}
                />
              </EuiText>
            </EuiFlyoutBody>
          </EuiFlyout>
        )}
      </EuiFlyout>
=======
      {isFlyoutVisible && (
        <EuiFlyout
          id={`mainFlyout-${title}`}
          session={true}
          flyoutMenuProps={{ title: `${title} - Main` }}
          size={mainSize}
          maxWidth={mainMaxWidth}
          type={flyoutType}
          ownFocus={false}
          pushAnimation={true}
          onActive={mainFlyoutOnActive}
          onClose={mainFlyoutOnClose}
        >
          <EuiFlyoutBody>
            <EuiText>
              <p>This is the content of {title}.</p>
              <EuiSpacer size="s" />
              <EuiDescriptionList
                type="column"
                listItems={[
                  { title: 'Flyout type', description: flyoutType },
                  {
                    title: 'Main flyout size',
                    description: mainSize ?? 'undefined (`m` by default)',
                  },
                  {
                    title: 'Main flyout maxWidth',
                    description: mainMaxWidth ?? 'N/A',
                  },
                ]}
              />
              {childSize && (
                <EuiButton
                  onClick={handleOpenChildFlyout}
                  disabled={isChildFlyoutVisible}
                >
                  Open child flyout
                </EuiButton>
              )}
            </EuiText>
          </EuiFlyoutBody>
          {childSize && isChildFlyoutVisible && (
            <EuiFlyout
              id={`childFlyout-${title}`}
              flyoutMenuProps={{ title: `${title} - Child` }}
              aria-labelledby="childFlyoutTitle"
              size={childSize}
              maxWidth={childMaxWidth}
              onActive={childFlyoutOnActive}
              onClose={childFlyoutOnClose}
            >
              <EuiFlyoutBody>
                <EuiText>
                  <p>This is the content of the child flyout of {title}.</p>
                  <EuiSpacer size="s" />
                  <EuiDescriptionList
                    type="column"
                    listItems={[
                      {
                        title: 'Child flyout size',
                        description: childSize ?? 'N/A',
                      },
                      {
                        title: 'Child flyout maxWidth',
                        description: childMaxWidth ?? 'N/A',
                      },
                    ]}
                  />
                </EuiText>
              </EuiFlyoutBody>
            </EuiFlyout>
          )}
        </EuiFlyout>
      )}
>>>>>>> 3cc1e533
    </>
  );
});

FlyoutSession.displayName = 'FlyoutSession';

const ExampleComponent = () => {
  const panelled: EuiPageTemplateProps['panelled'] = undefined;
  const restrictWidth: EuiPageTemplateProps['restrictWidth'] = false;
  const bottomBorder: EuiPageTemplateProps['bottomBorder'] = 'extended';

  const [flyoutType, setFlyoutType] = useState<'overlay' | 'push'>('overlay');
  const [childBackgroundShaded, setChildBackgroundShaded] = useState(false);

  const handleFlyoutTypeToggle = useCallback((e: EuiSwitchEvent) => {
    setFlyoutType(e.target.checked ? 'push' : 'overlay');
  }, []);

  const flyoutManager = useFlyoutManager();
  const currentSession = useCurrentSession();

  const listItems = useMemo(
    () => [
      {
        title: 'Session A: main size = s, child size = s',
        description: (
          <FlyoutSession
            flyoutType={flyoutType}
            title="Session A"
            mainSize="s"
            childSize="s"
            childBackgroundShaded={childBackgroundShaded}
          />
        ),
      },
      {
        title: 'Session B: main size = m, child size = s',
        description: (
          <FlyoutSession
            flyoutType={flyoutType}
            title="Session B"
            mainSize="m"
            childSize="s"
            childBackgroundShaded={childBackgroundShaded}
          />
        ),
      },
      {
        title: 'Session C: main size = s, child size = fill',
        description: (
          <FlyoutSession
            flyoutType={flyoutType}
            title="Session C"
            mainSize="s"
            childSize="fill"
            childBackgroundShaded={childBackgroundShaded}
          />
        ),
      },
      {
        title: 'Session D: main size = fill, child size = s',
        description: (
          <FlyoutSession
            flyoutType={flyoutType}
            title="Session D"
            mainSize="fill"
            childSize="s"
            childBackgroundShaded={childBackgroundShaded}
          />
        ),
      },
      {
        title: 'Session E: main size = fill',
        description: (
          <FlyoutSession
            flyoutType={flyoutType}
            title="Session E"
            mainSize="fill"
            childBackgroundShaded={childBackgroundShaded}
          />
        ),
      },
      {
        title:
          'Session F: main size = undefined, child size = fill (maxWidth 1000px)',
        description: (
          <FlyoutSession
            flyoutType={flyoutType}
            title="Session F"
            mainSize={undefined}
            childSize="fill"
            childMaxWidth={1000}
            childBackgroundShaded={childBackgroundShaded}
          />
        ),
      },
      {
        title: 'Session G: main size = fill (maxWidth 1000px), child size = s',
        description: (
          <FlyoutSession
            flyoutType={flyoutType}
            title="Session G"
            mainSize="fill"
            mainMaxWidth={1000}
            childSize="s"
            childBackgroundShaded={childBackgroundShaded}
          />
        ),
      },
    ],
    [flyoutType, childBackgroundShaded]
  );

  return (
    <EuiPageTemplate
      panelled={panelled}
      restrictWidth={restrictWidth}
      bottomBorder={bottomBorder}
      offset={0}
      grow={false}
    >
      <EuiPageTemplate.Header
        iconType="logoElastic"
        pageTitle="Flyout System Example"
      />
      <EuiPageTemplate.Section grow={false} bottomBorder={bottomBorder}>
        <EuiTitle size="s">
          <h3 id="settingsHeading">Options</h3>
        </EuiTitle>
        <EuiSpacer />
        <EuiSwitch
          label="Flyouts push page content"
          checked={flyoutType === 'push'}
          onChange={handleFlyoutTypeToggle}
        />
        <EuiSpacer size="m" />
        <EuiSwitch
          label="Child flyout background shaded"
          checked={childBackgroundShaded}
          onChange={() => setChildBackgroundShaded((prev) => !prev)}
        />
      </EuiPageTemplate.Section>
      <EuiPageTemplate.Section grow={false} bottomBorder={bottomBorder}>
        <EuiDescriptionList
          type="column"
          columnGutterSize="m"
          listItems={listItems}
        />
      </EuiPageTemplate.Section>
      <EuiPageTemplate.Section>
        <EuiTitle size="s">
          <h3 id="contextHeading">Contexts</h3>
        </EuiTitle>
        <EuiSpacer />
        <EuiCodeBlock language="json">
          {JSON.stringify(
            {
              flyoutManager: flyoutManager
                ? { state: flyoutManager.state }
                : null,
              currentSession: currentSession ? currentSession : null,
            },
            null,
            2
          )}
        </EuiCodeBlock>
      </EuiPageTemplate.Section>
    </EuiPageTemplate>
  );
};

export const MultiSessionExample: StoryObj<typeof EuiFlyout> = {
  name: 'Multi-session example',
  render: () => <ExampleComponent />,
  parameters: {
    layout: 'fullscreen',
  },
};<|MERGE_RESOLUTION|>--- conflicted
+++ resolved
@@ -97,83 +97,6 @@
           Open {title}
         </EuiButton>
       </EuiText>
-<<<<<<< HEAD
-      <EuiFlyout
-        isOpen={isFlyoutVisible}
-        id={`mainFlyout-${title}`}
-        session={true}
-        flyoutMenuProps={{ title: `${title} - Main` }}
-        size={mainSize}
-        maxWidth={mainMaxWidth}
-        type={flyoutType}
-        ownFocus={false}
-        pushAnimation={true}
-        onActive={mainFlyoutOnActive}
-        onClose={mainFlyoutOnClose}
-      >
-        <EuiFlyoutBody>
-          <EuiText>
-            <p>This is the content of {title}.</p>
-            <EuiSpacer size="s" />
-            <EuiDescriptionList
-              type="column"
-              listItems={[
-                { title: 'Flyout type', description: flyoutType },
-                {
-                  title: 'Main flyout size',
-                  description: mainSize ?? 'undefined (`m` by default)',
-                },
-                {
-                  title: 'Main flyout maxWidth',
-                  description: mainMaxWidth ?? 'N/A',
-                },
-              ]}
-            />
-            {childSize && (
-              <EuiButton
-                onClick={handleOpenChildFlyout}
-                disabled={isChildFlyoutVisible}
-              >
-                Open child flyout
-              </EuiButton>
-            )}
-          </EuiText>
-        </EuiFlyoutBody>
-        {childSize && (
-          <EuiFlyout
-            isOpen={isChildFlyoutVisible}
-            id={`childFlyout-${title}`}
-            flyoutMenuProps={{ title: `${title} - Child` }}
-            aria-labelledby="childFlyoutTitle"
-            size={childSize}
-            maxWidth={childMaxWidth}
-            onActive={childFlyoutOnActive}
-            onClose={childFlyoutOnClose}
-            childBackgroundShaded={childBackgroundShaded}
-          >
-            <EuiFlyoutBody>
-              <EuiText>
-                <p>This is the content of the child flyout of {title}.</p>
-                <EuiSpacer size="s" />
-                <EuiDescriptionList
-                  type="column"
-                  listItems={[
-                    {
-                      title: 'Child flyout size',
-                      description: childSize ?? 'N/A',
-                    },
-                    {
-                      title: 'Child flyout maxWidth',
-                      description: childMaxWidth ?? 'N/A',
-                    },
-                  ]}
-                />
-              </EuiText>
-            </EuiFlyoutBody>
-          </EuiFlyout>
-        )}
-      </EuiFlyout>
-=======
       {isFlyoutVisible && (
         <EuiFlyout
           id={`mainFlyout-${title}`}
@@ -248,7 +171,6 @@
           )}
         </EuiFlyout>
       )}
->>>>>>> 3cc1e533
     </>
   );
 });
