import React from 'react';

import { renderToHtml } from '../../services';

import { GuideSectionTypes } from '../../components';

import {
  EuiCode,
  EuiCodeBlock,
  EuiLink,
  EuiDatePicker,
  EuiDatePickerRange,
  EuiSuperDatePicker,
  EuiSuperUpdateButton,
} from '../../../../src/components';

import DatePicker from './date_picker';
const datePickerSource = require('!!raw-loader!./date_picker');
const datePickerHtml = renderToHtml(DatePicker);

import States from './states';
const statesSource = require('!!raw-loader!./states');
const statesHtml = renderToHtml(States);

import Locale from './locale';
const localeSource = require('!!raw-loader!./locale');
const localeHtml = renderToHtml(Locale);

import Time from './time_select';
const timeSource = require('!!raw-loader!./time_select');
const timeHtml = renderToHtml(Time);

import Inline from './inline';
const inlineSource = require('!!raw-loader!./inline');
const inlineHtml = renderToHtml(Inline);

import Range from './range';
const rangeSource = require('!!raw-loader!./range');
const rangeHtml = renderToHtml(Range);

import MinMax from './min_max';
const minMaxSource = require('!!raw-loader!./min_max');
const minMaxHtml = renderToHtml(MinMax);

import Classes from './classes';
const classesSource = require('!!raw-loader!./classes');
const classesHtml = renderToHtml(Classes);

import OpenToDate from './open_to_date';
const openToDateSource = require('!!raw-loader!./open_to_date');
const openToDateHtml = renderToHtml(OpenToDate);

import CustomInput from './custom_input';
const customInputSource = require('!!raw-loader!./custom_input');
const customInputHtml = renderToHtml(CustomInput);

import Utc from './utc';
const utcSource = require('!!raw-loader!./utc');
const utcHtml = renderToHtml(Utc);

import SuperDatePicker from './super_date_picker';
const superDatePickerSource = require('!!raw-loader!./super_date_picker');
const superDatePickerHtml = renderToHtml(SuperDatePicker);

export const DatePickerExample = {
  title: 'Date Picker',
  sections: [
    {
      source: [
        {
          type: GuideSectionTypes.JS,
          code: datePickerSource,
        },
        {
          type: GuideSectionTypes.HTML,
          code: datePickerHtml,
        },
      ],
      text: (
        <p>
          At its most bare the <EuiCode>EuiDatePicker</EuiCode> only requires
          props for <EuiCode>selected</EuiCode> and <EuiCode>onChange</EuiCode>.
          It depends on{' '}
          <EuiLink href="https://momentjs.com/docs/">moment</EuiLink> for all of
          its formatting.
        </p>
      ),
      components: { EuiDatePicker },
      demo: <DatePicker />,
      props: { EuiDatePicker },
    },
    {
      title: 'Date picker states',
      source: [
        {
          type: GuideSectionTypes.JS,
          code: statesSource,
        },
        {
          type: GuideSectionTypes.HTML,
          code: statesHtml,
        },
      ],
      text: (
        <p>
          Examples of how the input can appear within a form. This should match
          our other form styles.
        </p>
      ),
      demo: <States />,
    },
    {
      title: 'Time selection',
      source: [
        {
          type: GuideSectionTypes.JS,
          code: timeSource,
        },
        {
          type: GuideSectionTypes.HTML,
          code: timeHtml,
        },
      ],
      text: (
        <p>
          Two props control time selection. <EuiCode>showTimeSelect</EuiCode>{' '}
          will make time selection appear next to the calendar and{' '}
          <EuiCode>showTimeSelectOnly</EuiCode> will exclude the calendar and
          make the time selection the only thing you see. Make sure to adjust
          your <EuiCode>dateFormat</EuiCode> and <EuiCode>timeFormat</EuiCode>{' '}
          values to match.
        </p>
      ),
      demo: <Time />,
    },
    {
      title: 'Locale',
      source: [
        {
          type: GuideSectionTypes.JS,
          code: localeSource,
        },
        {
          type: GuideSectionTypes.HTML,
          code: localeHtml,
        },
      ],
      text: (
        <p>
          Locale formatting is achieved by using the <EuiCode>locale</EuiCode>,
          <EuiCode>timeFormat</EuiCode>, and <EuiCode>dateFormat</EuiCode>{' '}
          props. The latter will take any <EuiCode>moment()</EuiCode> notation.
          Check{' '}
          <a href="https://en.wikipedia.org/wiki/Date_format_by_country">
            Date format by country
          </a>{' '}
          for formatting examples.
        </p>
      ),
      demo: <Locale />,
    },
    {
      title: 'Date picker range',
      source: [
        {
          type: GuideSectionTypes.JS,
          code: rangeSource,
        },
        {
          type: GuideSectionTypes.HTML,
          code: rangeHtml,
        },
      ],
      text: (
        <p>
          By passing <EuiCode>startDate</EuiCode> and <EuiCode>endDate</EuiCode>{' '}
          props you can provide styling the range in between two dates. To
          further style the group as a single control, use{' '}
          <EuiCode>EuiDatePickerRange</EuiCode> and pass the date picker
          controls into the <EuiCode>startDateControl</EuiCode> and{' '}
          <EuiCode>endDateControl</EuiCode> props.
        </p>
      ),
      demo: <Range />,
      props: { EuiDatePickerRange },
    },
    {
      title: 'Only allow specific dates and times',
      source: [
        {
          type: GuideSectionTypes.JS,
          code: minMaxSource,
        },
        {
          type: GuideSectionTypes.HTML,
          code: minMaxHtml,
        },
      ],
      text: (
        <p>
          Use the <EuiCode>minDate</EuiCode>,<EuiCode>maxDate</EuiCode>,
          <EuiCode>minTime</EuiCode>, and <EuiCode>maxTime</EuiCode>
          props to specify specific ranges the <EuiCode>selected</EuiCode> code
          must must fall into. You can also use the{' '}
          <EuiCode>excludeDates</EuiCode> and
          <EuiCode>excludeTimes</EuiCode> property to disallow a specific array
          of items from selection.
        </p>
      ),
      demo: <MinMax />,
    },
    {
      title: 'Open to a specific date',
      source: [
        {
          type: GuideSectionTypes.JS,
          code: openToDateSource,
        },
        {
          type: GuideSectionTypes.HTML,
          code: openToDateHtml,
        },
      ],
      text: (
        <p>
<<<<<<< HEAD
          Use <EuiCode>openToDate</EuiCode> to default selection to a specific
          date.
        </p>
      ),
      demo: <OpenToDate />,
    },
    {
      title: 'Custom input',
      source: [
        {
          type: GuideSectionTypes.JS,
          code: customInputSource,
        },
        {
          type: GuideSectionTypes.HTML,
          code: customInputHtml,
        },
      ],
      text: (
=======
          <EuiCode>start</EuiCode> and <EuiCode>end</EuiCode> date times are passed as strings
          in either datemath format (e.g.: now, now-15m, now-15m/m)
          or as absolute date in the format <EuiCode>YYYY-MM-DDTHH:mm:ss.sssZ</EuiCode>.
          Use <EuiLink href="https://github.com/elastic/datemath-js">datemath</EuiLink>{' '}
          to convert start and end strings into moment objects.
        </p>
        <EuiCodeBlock paddingSize="none" isCopyable>
          {`
import dateMath from '@elastic/datemath';

const startMoment = dateMath.parse(start);
// dateMath.parse is inconsistent with unparsable strings.
// Sometimes undefined is returned, other times an invalid moment is returned
if (!startMoment || !startMoment.isValid()) {
  throw new Error('Unable to parse start string');
}

// Pass roundUp when parsing end string
const endMoment = dateMath.parse(end, { roundUp: true });
if (!endMoment || !endMoment.isValid()) {
  throw new Error('Unable to parse end string');
}
          `}
        </EuiCodeBlock>
>>>>>>> eae54174
        <p>
          Use <EuiCode>customInput</EuiCode> to pass a custom input to trigger
          your calendar.
        </p>
      ),
      demo: <CustomInput />,
    },
    {
      title: 'UTC offsets',
      source: [
        {
          type: GuideSectionTypes.JS,
          code: utcSource,
        },
        {
          type: GuideSectionTypes.HTML,
          code: utcHtml,
        },
      ],
      text: (
        <p>
          Use <EuiCode>utcOffset</EuiCode> to apply an offset to the datetime.
        </p>
      ),
      demo: <Utc />,
    },
    {
      title: 'Date picker inline',
      source: [
        {
          type: GuideSectionTypes.JS,
          code: inlineSource,
        },
        {
          type: GuideSectionTypes.HTML,
          code: inlineHtml,
        },
      ],
      text: (
        <p>
          Use the <EuiCode>inline</EuiCode> prop to display the date picker
          directly in the page. If you do not need the shadows / popover effect
          to the date picker then also apply the <EuiCode>shadow=false</EuiCode>{' '}
          prop as shown in the second example.
        </p>
      ),
      demo: <Inline />,
    },
    {
      title: 'Custom classes',
      source: [
        {
          type: GuideSectionTypes.JS,
          code: classesSource,
        },
        {
          type: GuideSectionTypes.HTML,
          code: classesHtml,
        },
      ],
      text: (
        <div>
          <p>
            Custom classes can be passed to various bits of the calendar and
            input.
          </p>
          <ul>
            <li>
              <EuiCode>className</EuiCode> will pass onto the input.
            </li>
            <li>
              <EuiCode>calendarClassName</EuiCode> will pass onto the calendar
              itself.
            </li>
            <li>
              <EuiCode>dayClassName</EuiCode> will pass onto specificed days.
            </li>
          </ul>
        </div>
      ),
      demo: <Classes />,
    },
    {
      title: 'Super date picker',
      source: [
        {
          type: GuideSectionTypes.JS,
          code: superDatePickerSource,
        },
        {
          type: GuideSectionTypes.HTML,
          code: superDatePickerHtml,
        },
      ],
      text: (
        <div>
          <p>
            <EuiCode>start</EuiCode> and <EuiCode>end</EuiCode> date times are
            passed as strings in either datemath format (e.g.: now, now-15m,
            now-15m/m) or as absolute date in the format{' '}
            <EuiCode>YYYY-MM-DDTHH:mm:ss.sssZ</EuiCode>
          </p>
          <p>
            <EuiCode>onTimeChange</EuiCode> will be immediately invoked when{' '}
            <EuiCode>start</EuiCode> and <EuiCode>end</EuiCode> change from
            interactions with <strong> Quick select</strong>,{' '}
            <strong>Commonly used</strong>, or{' '}
            <strong>Recently used date ranges</strong> since these interactions
            set both <EuiCode>start</EuiCode> and <EuiCode>end</EuiCode> in a
            single event.
          </p>
          <p>
            <EuiCode>onTimeChange</EuiCode> will <strong>not</strong> be invoked
            when
            <EuiCode>start</EuiCode> and <EuiCode>end</EuiCode> change from
            interactions with <strong>Absolute</strong>,{' '}
            <strong>Relative</strong>, and <strong>Now</strong> tabs.{' '}
            <EuiCode>onTimeChange</EuiCode> will be invoked when the user clicks
            the <strong>Update</strong> button. This gives users the ability to
            set both <EuiCode>start</EuiCode> and <EuiCode>end</EuiCode> before
            triggering <EuiCode>onTimeChange</EuiCode>. Set{' '}
            <EuiCode>showUpdateButton</EuiCode> to <EuiCode>false</EuiCode> to
            immediately invoke <EuiCode>onTimeChange</EuiCode> for all{' '}
            <EuiCode>start</EuiCode> and <EuiCode>end</EuiCode> changes.
          </p>
          <p>
            Set <EuiCode>isAutoRefreshOnly</EuiCode> to <EuiCode>true </EuiCode>{' '}
            to limit the component to only display auto refresh content. This is
            useful in cases where there is no time data but auto-refresh
            configuration is still desired.
          </p>
        </div>
      ),
      demo: <SuperDatePicker />,
      props: { EuiSuperDatePicker, EuiSuperUpdateButton },
    },
  ],
};<|MERGE_RESOLUTION|>--- conflicted
+++ resolved
@@ -2,7 +2,9 @@
 
 import { renderToHtml } from '../../services';
 
-import { GuideSectionTypes } from '../../components';
+import {
+  GuideSectionTypes,
+} from '../../components';
 
 import {
   EuiCode,
@@ -64,186 +66,219 @@
 
 export const DatePickerExample = {
   title: 'Date Picker',
-  sections: [
-    {
-      source: [
-        {
-          type: GuideSectionTypes.JS,
-          code: datePickerSource,
-        },
-        {
-          type: GuideSectionTypes.HTML,
-          code: datePickerHtml,
-        },
-      ],
-      text: (
-        <p>
-          At its most bare the <EuiCode>EuiDatePicker</EuiCode> only requires
-          props for <EuiCode>selected</EuiCode> and <EuiCode>onChange</EuiCode>.
-          It depends on{' '}
-          <EuiLink href="https://momentjs.com/docs/">moment</EuiLink> for all of
-          its formatting.
-        </p>
-      ),
-      components: { EuiDatePicker },
-      demo: <DatePicker />,
-      props: { EuiDatePicker },
-    },
-    {
-      title: 'Date picker states',
-      source: [
-        {
-          type: GuideSectionTypes.JS,
-          code: statesSource,
-        },
-        {
-          type: GuideSectionTypes.HTML,
-          code: statesHtml,
-        },
-      ],
-      text: (
-        <p>
-          Examples of how the input can appear within a form. This should match
-          our other form styles.
-        </p>
-      ),
-      demo: <States />,
-    },
-    {
-      title: 'Time selection',
-      source: [
-        {
-          type: GuideSectionTypes.JS,
-          code: timeSource,
-        },
-        {
-          type: GuideSectionTypes.HTML,
-          code: timeHtml,
-        },
-      ],
-      text: (
-        <p>
-          Two props control time selection. <EuiCode>showTimeSelect</EuiCode>{' '}
-          will make time selection appear next to the calendar and{' '}
-          <EuiCode>showTimeSelectOnly</EuiCode> will exclude the calendar and
-          make the time selection the only thing you see. Make sure to adjust
-          your <EuiCode>dateFormat</EuiCode> and <EuiCode>timeFormat</EuiCode>{' '}
-          values to match.
-        </p>
-      ),
-      demo: <Time />,
-    },
-    {
-      title: 'Locale',
-      source: [
-        {
-          type: GuideSectionTypes.JS,
-          code: localeSource,
-        },
-        {
-          type: GuideSectionTypes.HTML,
-          code: localeHtml,
-        },
-      ],
-      text: (
-        <p>
-          Locale formatting is achieved by using the <EuiCode>locale</EuiCode>,
-          <EuiCode>timeFormat</EuiCode>, and <EuiCode>dateFormat</EuiCode>{' '}
-          props. The latter will take any <EuiCode>moment()</EuiCode> notation.
-          Check{' '}
-          <a href="https://en.wikipedia.org/wiki/Date_format_by_country">
-            Date format by country
-          </a>{' '}
-          for formatting examples.
-        </p>
-      ),
-      demo: <Locale />,
-    },
-    {
-      title: 'Date picker range',
-      source: [
-        {
-          type: GuideSectionTypes.JS,
-          code: rangeSource,
-        },
-        {
-          type: GuideSectionTypes.HTML,
-          code: rangeHtml,
-        },
-      ],
-      text: (
-        <p>
-          By passing <EuiCode>startDate</EuiCode> and <EuiCode>endDate</EuiCode>{' '}
-          props you can provide styling the range in between two dates. To
-          further style the group as a single control, use{' '}
-          <EuiCode>EuiDatePickerRange</EuiCode> and pass the date picker
-          controls into the <EuiCode>startDateControl</EuiCode> and{' '}
-          <EuiCode>endDateControl</EuiCode> props.
-        </p>
-      ),
-      demo: <Range />,
-      props: { EuiDatePickerRange },
-    },
-    {
-      title: 'Only allow specific dates and times',
-      source: [
-        {
-          type: GuideSectionTypes.JS,
-          code: minMaxSource,
-        },
-        {
-          type: GuideSectionTypes.HTML,
-          code: minMaxHtml,
-        },
-      ],
-      text: (
-        <p>
-          Use the <EuiCode>minDate</EuiCode>,<EuiCode>maxDate</EuiCode>,
-          <EuiCode>minTime</EuiCode>, and <EuiCode>maxTime</EuiCode>
-          props to specify specific ranges the <EuiCode>selected</EuiCode> code
-          must must fall into. You can also use the{' '}
-          <EuiCode>excludeDates</EuiCode> and
-          <EuiCode>excludeTimes</EuiCode> property to disallow a specific array
-          of items from selection.
-        </p>
-      ),
-      demo: <MinMax />,
-    },
-    {
-      title: 'Open to a specific date',
-      source: [
-        {
-          type: GuideSectionTypes.JS,
-          code: openToDateSource,
-        },
-        {
-          type: GuideSectionTypes.HTML,
-          code: openToDateHtml,
-        },
-      ],
-      text: (
-        <p>
-<<<<<<< HEAD
-          Use <EuiCode>openToDate</EuiCode> to default selection to a specific
-          date.
-        </p>
-      ),
-      demo: <OpenToDate />,
-    },
-    {
-      title: 'Custom input',
-      source: [
-        {
-          type: GuideSectionTypes.JS,
-          code: customInputSource,
-        },
-        {
-          type: GuideSectionTypes.HTML,
-          code: customInputHtml,
-        },
-      ],
-      text: (
-=======
+  sections: [{
+    source: [{
+      type: GuideSectionTypes.JS,
+      code: datePickerSource,
+    }, {
+      type: GuideSectionTypes.HTML,
+      code: datePickerHtml,
+    }],
+    text: (
+      <p>
+        At its most bare the <EuiCode>EuiDatePicker</EuiCode> only requires
+        props for <EuiCode>selected</EuiCode> and <EuiCode>onChange</EuiCode>.
+        It depends on <EuiLink href="https://momentjs.com/docs/">moment</EuiLink> for
+        all of its formatting.
+      </p>
+    ),
+    components: { EuiDatePicker },
+    demo: <DatePicker />,
+    props: { EuiDatePicker },
+  }, {
+    title: 'Date picker states',
+    source: [{
+      type: GuideSectionTypes.JS,
+      code: statesSource,
+    }, {
+      type: GuideSectionTypes.HTML,
+      code: statesHtml,
+    }],
+    text: (
+      <p>
+        Examples of how the input can appear within a form. This should match our
+        other form styles.
+      </p>
+    ),
+    demo: <States />,
+  }, {
+    title: 'Time selection',
+    source: [{
+      type: GuideSectionTypes.JS,
+      code: timeSource,
+    }, {
+      type: GuideSectionTypes.HTML,
+      code: timeHtml,
+    }],
+    text: (
+      <p>
+        Two props control time selection. <EuiCode>showTimeSelect</EuiCode> will make
+        time selection appear next to the calendar
+        and <EuiCode>showTimeSelectOnly</EuiCode> will exclude the calendar and
+        make the time selection the only thing you see. Make sure to adjust
+        your <EuiCode>dateFormat</EuiCode> and <EuiCode>timeFormat</EuiCode> values
+        to match.
+      </p>
+    ),
+    demo: <Time />,
+  }, {
+    title: 'Locale',
+    source: [{
+      type: GuideSectionTypes.JS,
+      code: localeSource,
+    }, {
+      type: GuideSectionTypes.HTML,
+      code: localeHtml,
+    }],
+    text: (
+      <p>
+        Locale formatting is achieved by using the <EuiCode>locale</EuiCode>,
+        <EuiCode>timeFormat</EuiCode>, and <EuiCode>dateFormat</EuiCode> props.
+        The latter will take any <EuiCode>moment()</EuiCode> notation. Check{' '}
+        <a href="https://en.wikipedia.org/wiki/Date_format_by_country">Date format by country</a>
+        {' '}for formatting examples.
+      </p>
+    ),
+    demo: <Locale />,
+  }, {
+    title: 'Date picker range',
+    source: [{
+      type: GuideSectionTypes.JS,
+      code: rangeSource,
+    }, {
+      type: GuideSectionTypes.HTML,
+      code: rangeHtml,
+    }],
+    text: (
+      <p>
+        By passing <EuiCode>startDate</EuiCode> and <EuiCode>endDate</EuiCode> props
+        you can provide styling the range in between two dates. To further style the
+        group as a single control, use <EuiCode>EuiDatePickerRange</EuiCode> and pass
+        the date picker controls into
+        the <EuiCode>startDateControl</EuiCode> and <EuiCode>endDateControl</EuiCode> props.
+      </p>
+    ),
+    demo: <Range />,
+    props: { EuiDatePickerRange },
+  }, {
+    title: 'Only allow specific dates and times',
+    source: [{
+      type: GuideSectionTypes.JS,
+      code: minMaxSource,
+    }, {
+      type: GuideSectionTypes.HTML,
+      code: minMaxHtml,
+    }],
+    text: (
+      <p>
+        Use  the <EuiCode>minDate</EuiCode>,
+        <EuiCode>maxDate</EuiCode>,
+        <EuiCode>minTime</EuiCode>,
+        and <EuiCode>maxTime</EuiCode>
+        props to specify specific ranges the <EuiCode>selected</EuiCode> code must
+        must fall into. You can also use the <EuiCode>excludeDates</EuiCode> and
+        <EuiCode>excludeTimes</EuiCode> property to disallow a specific array
+        of items from selection.
+      </p>
+    ),
+    demo: <MinMax />,
+  }, {
+    title: 'Open to a specific date',
+    source: [{
+      type: GuideSectionTypes.JS,
+      code: openToDateSource,
+    }, {
+      type: GuideSectionTypes.HTML,
+      code: openToDateHtml,
+    }],
+    text: (
+      <p>
+        Use <EuiCode>openToDate</EuiCode> to default selection to a specific date.
+      </p>
+    ),
+    demo: <OpenToDate />,
+  }, {
+    title: 'Custom input',
+    source: [{
+      type: GuideSectionTypes.JS,
+      code: customInputSource,
+    }, {
+      type: GuideSectionTypes.HTML,
+      code: customInputHtml,
+    }],
+    text: (
+      <p>
+        Use <EuiCode>customInput</EuiCode> to pass a custom input to trigger your calendar.
+      </p>
+    ),
+    demo: <CustomInput />,
+  }, {
+    title: 'UTC offsets',
+    source: [{
+      type: GuideSectionTypes.JS,
+      code: utcSource,
+    }, {
+      type: GuideSectionTypes.HTML,
+      code: utcHtml,
+    }],
+    text: (
+      <p>
+        Use <EuiCode>utcOffset</EuiCode> to apply an offset to the datetime.
+      </p>
+    ),
+    demo: <Utc />,
+  }, {
+    title: 'Date picker inline',
+    source: [{
+      type: GuideSectionTypes.JS,
+      code: inlineSource,
+    }, {
+      type: GuideSectionTypes.HTML,
+      code: inlineHtml,
+    }],
+    text: (
+      <p>
+        Use the <EuiCode>inline</EuiCode> prop to display the date picker directly
+        in the page. If you do not need the shadows / popover effect to the date picker
+        then also apply the <EuiCode>shadow=false</EuiCode> prop as shown in the second
+        example.
+      </p>
+    ),
+    demo: <Inline />,
+  }, {
+    title: 'Custom classes',
+    source: [{
+      type: GuideSectionTypes.JS,
+      code: classesSource,
+    }, {
+      type: GuideSectionTypes.HTML,
+      code: classesHtml,
+    }],
+    text: (
+      <div>
+        <p>
+            Custom classes can be passed to various bits of the calendar and input.
+        </p>
+        <ul>
+          <li><EuiCode>className</EuiCode> will pass onto the input.</li>
+          <li><EuiCode>calendarClassName</EuiCode> will pass onto the calendar itself.</li>
+          <li><EuiCode>dayClassName</EuiCode> will pass onto specificed days.</li>
+        </ul>
+      </div>
+    ),
+    demo: <Classes />,
+  }, {
+    title: 'Super date picker',
+    source: [{
+      type: GuideSectionTypes.JS,
+      code: superDatePickerSource,
+    }, {
+      type: GuideSectionTypes.HTML,
+      code: superDatePickerHtml,
+    }],
+    text: (
+      <div>
+        <p>
           <EuiCode>start</EuiCode> and <EuiCode>end</EuiCode> date times are passed as strings
           in either datemath format (e.g.: now, now-15m, now-15m/m)
           or as absolute date in the format <EuiCode>YYYY-MM-DDTHH:mm:ss.sssZ</EuiCode>.
@@ -268,142 +303,30 @@
 }
           `}
         </EuiCodeBlock>
->>>>>>> eae54174
-        <p>
-          Use <EuiCode>customInput</EuiCode> to pass a custom input to trigger
-          your calendar.
-        </p>
-      ),
-      demo: <CustomInput />,
-    },
-    {
-      title: 'UTC offsets',
-      source: [
-        {
-          type: GuideSectionTypes.JS,
-          code: utcSource,
-        },
-        {
-          type: GuideSectionTypes.HTML,
-          code: utcHtml,
-        },
-      ],
-      text: (
-        <p>
-          Use <EuiCode>utcOffset</EuiCode> to apply an offset to the datetime.
-        </p>
-      ),
-      demo: <Utc />,
-    },
-    {
-      title: 'Date picker inline',
-      source: [
-        {
-          type: GuideSectionTypes.JS,
-          code: inlineSource,
-        },
-        {
-          type: GuideSectionTypes.HTML,
-          code: inlineHtml,
-        },
-      ],
-      text: (
-        <p>
-          Use the <EuiCode>inline</EuiCode> prop to display the date picker
-          directly in the page. If you do not need the shadows / popover effect
-          to the date picker then also apply the <EuiCode>shadow=false</EuiCode>{' '}
-          prop as shown in the second example.
-        </p>
-      ),
-      demo: <Inline />,
-    },
-    {
-      title: 'Custom classes',
-      source: [
-        {
-          type: GuideSectionTypes.JS,
-          code: classesSource,
-        },
-        {
-          type: GuideSectionTypes.HTML,
-          code: classesHtml,
-        },
-      ],
-      text: (
-        <div>
-          <p>
-            Custom classes can be passed to various bits of the calendar and
-            input.
-          </p>
-          <ul>
-            <li>
-              <EuiCode>className</EuiCode> will pass onto the input.
-            </li>
-            <li>
-              <EuiCode>calendarClassName</EuiCode> will pass onto the calendar
-              itself.
-            </li>
-            <li>
-              <EuiCode>dayClassName</EuiCode> will pass onto specificed days.
-            </li>
-          </ul>
-        </div>
-      ),
-      demo: <Classes />,
-    },
-    {
-      title: 'Super date picker',
-      source: [
-        {
-          type: GuideSectionTypes.JS,
-          code: superDatePickerSource,
-        },
-        {
-          type: GuideSectionTypes.HTML,
-          code: superDatePickerHtml,
-        },
-      ],
-      text: (
-        <div>
-          <p>
-            <EuiCode>start</EuiCode> and <EuiCode>end</EuiCode> date times are
-            passed as strings in either datemath format (e.g.: now, now-15m,
-            now-15m/m) or as absolute date in the format{' '}
-            <EuiCode>YYYY-MM-DDTHH:mm:ss.sssZ</EuiCode>
-          </p>
-          <p>
-            <EuiCode>onTimeChange</EuiCode> will be immediately invoked when{' '}
-            <EuiCode>start</EuiCode> and <EuiCode>end</EuiCode> change from
-            interactions with <strong> Quick select</strong>,{' '}
-            <strong>Commonly used</strong>, or{' '}
-            <strong>Recently used date ranges</strong> since these interactions
-            set both <EuiCode>start</EuiCode> and <EuiCode>end</EuiCode> in a
-            single event.
-          </p>
-          <p>
-            <EuiCode>onTimeChange</EuiCode> will <strong>not</strong> be invoked
-            when
-            <EuiCode>start</EuiCode> and <EuiCode>end</EuiCode> change from
-            interactions with <strong>Absolute</strong>,{' '}
-            <strong>Relative</strong>, and <strong>Now</strong> tabs.{' '}
-            <EuiCode>onTimeChange</EuiCode> will be invoked when the user clicks
-            the <strong>Update</strong> button. This gives users the ability to
-            set both <EuiCode>start</EuiCode> and <EuiCode>end</EuiCode> before
-            triggering <EuiCode>onTimeChange</EuiCode>. Set{' '}
-            <EuiCode>showUpdateButton</EuiCode> to <EuiCode>false</EuiCode> to
-            immediately invoke <EuiCode>onTimeChange</EuiCode> for all{' '}
-            <EuiCode>start</EuiCode> and <EuiCode>end</EuiCode> changes.
-          </p>
-          <p>
-            Set <EuiCode>isAutoRefreshOnly</EuiCode> to <EuiCode>true </EuiCode>{' '}
-            to limit the component to only display auto refresh content. This is
-            useful in cases where there is no time data but auto-refresh
-            configuration is still desired.
-          </p>
-        </div>
-      ),
-      demo: <SuperDatePicker />,
-      props: { EuiSuperDatePicker, EuiSuperUpdateButton },
-    },
-  ],
+        <p>
+          <EuiCode>onTimeChange</EuiCode> will be immediately invoked when{' '}
+          <EuiCode>start</EuiCode> and <EuiCode>end</EuiCode> change from interactions with{' '}
+          <strong> Quick select</strong>, <strong>Commonly used</strong>, or <strong>Recently used date ranges</strong>{' '}
+          since these interactions set both <EuiCode>start</EuiCode> and <EuiCode>end</EuiCode> in a single event.
+        </p>
+        <p>
+          <EuiCode>onTimeChange</EuiCode> will <strong>not</strong> be invoked when
+          <EuiCode>start</EuiCode> and <EuiCode>end</EuiCode> change from interactions with{' '}
+          <strong>Absolute</strong>, <strong>Relative</strong>, and <strong>Now</strong> tabs.{' '}
+          <EuiCode>onTimeChange</EuiCode> will be invoked when the user clicks the <strong>Update</strong> button.
+          This gives users the ability to set both <EuiCode>start</EuiCode> and <EuiCode>end</EuiCode>{' '}
+          before triggering <EuiCode>onTimeChange</EuiCode>.
+          Set <EuiCode>showUpdateButton</EuiCode> to <EuiCode>false</EuiCode>{' '}
+          to immediately invoke <EuiCode>onTimeChange</EuiCode>{' '}
+          for all <EuiCode>start</EuiCode> and <EuiCode>end</EuiCode> changes.
+        </p>
+        <p>
+          Set <EuiCode>isAutoRefreshOnly</EuiCode> to <EuiCode>true </EuiCode> to limit the component to only display auto refresh content.
+          This is useful in cases where there is no time data but auto-refresh configuration is still desired.
+        </p>
+      </div>
+    ),
+    demo: <SuperDatePicker />,
+    props: { EuiSuperDatePicker, EuiSuperUpdateButton },
+  }],
 };