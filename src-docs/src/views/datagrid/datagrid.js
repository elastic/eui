--- conflicted
+++ resolved
@@ -285,7 +285,6 @@
   }, []);
 
   return (
-<<<<<<< HEAD
     <DataContext.Provider value={raw_data}>
       <EuiDataGrid
         aria-label="Data grid demo"
@@ -302,31 +301,10 @@
           onChangeItemsPerPage: onChangeItemsPerPage,
           onChangePage: onChangePage,
         }}
-        onColumnResize={eventData => {
+        onColumnResize={(eventData) => {
           console.log(eventData);
         }}
       />
     </DataContext.Provider>
-=======
-    <EuiDataGrid
-      aria-label="Data grid demo"
-      columns={columns}
-      columnVisibility={{ visibleColumns, setVisibleColumns }}
-      trailingControlColumns={trailingControlColumns}
-      rowCount={raw_data.length}
-      renderCellValue={renderCellValue}
-      inMemory={{ level: 'sorting' }}
-      sorting={{ columns: sortingColumns, onSort }}
-      pagination={{
-        ...pagination,
-        pageSizeOptions: [10, 50, 100],
-        onChangeItemsPerPage: onChangeItemsPerPage,
-        onChangePage: onChangePage,
-      }}
-      onColumnResize={(eventData) => {
-        console.log(eventData);
-      }}
-    />
->>>>>>> 0b59d830
   );
 };