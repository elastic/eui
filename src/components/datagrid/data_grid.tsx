--- conflicted
+++ resolved
@@ -244,155 +244,6 @@
       displayValues
     );
 
-<<<<<<< HEAD
-function notifyCellOfFocusState(
-  cellsUpdateFocus: Map<string, Function>,
-  cell: EuiDataGridFocusedCell,
-  isFocused: boolean
-) {
-  const key = `${cell[0]}-${cell[1]}`;
-  const onFocus = cellsUpdateFocus.get(key);
-  if (onFocus) {
-    onFocus(isFocused);
-  }
-}
-
-const emptyArrayDefault: EuiDataGridControlColumn[] = [];
-export const EuiDataGrid: FunctionComponent<EuiDataGridProps> = (props) => {
-  const {
-    leadingControlColumns = emptyArrayDefault,
-    trailingControlColumns = emptyArrayDefault,
-    columns,
-    columnVisibility,
-    schemaDetectors,
-    rowCount,
-    renderCellValue,
-    renderFooterCellValue,
-    className,
-    gridStyle,
-    toolbarVisibility = true,
-    pagination,
-    sorting,
-    inMemory,
-    popoverContents,
-    onColumnResize,
-    minSizeForControls,
-    height,
-    width,
-    rowHeightsOptions: _rowHeightsOptions,
-    virtualizationOptions,
-    ...rest
-  } = props;
-
-  const [isFullScreen, setIsFullScreen] = useState(false);
-  const [gridWidth, setGridWidth] = useState(0);
-
-  const interactiveCellId = useGeneratedHtmlId();
-  const [headerIsInteractive, setHeaderIsInteractive] = useState(false);
-
-  const cellsUpdateFocus = useRef<Map<string, Function>>(new Map());
-
-  const [wrappingDivFocusProps, focusedCell, setFocusedCell] = useFocus(
-    headerIsInteractive,
-    cellsUpdateFocus
-  );
-
-  // maintain a statically-referenced copy of `focusedCell`
-  // so it can be looked up when needed without causing a re-render
-  const focusedCellReference = useRef<
-    EuiDataGridFocusedCell | null | undefined
-  >(focusedCell);
-  useEffect(() => {
-    focusedCellReference.current = focusedCell;
-  }, [focusedCell]);
-
-  const handleHeaderChange = useCallback<(headerRow: HTMLElement) => void>(
-    (headerRow) => {
-      const tabbables = tabbable(headerRow);
-      const managed = headerRow.querySelectorAll('[data-euigrid-tab-managed]');
-      const hasInteractives = tabbables.length > 0 || managed.length > 0;
-      if (hasInteractives !== headerIsInteractive) {
-        setHeaderIsInteractive(hasInteractives);
-
-        // if the focus is on the header, and the header is no longer interactive
-        // move the focus down to the first row
-        const focusedCell = focusedCellReference.current;
-        if (hasInteractives === false && focusedCell && focusedCell[1] === -1) {
-          setFocusedCell([focusedCell[0], 0]);
-        }
-      }
-    },
-    [headerIsInteractive, setHeaderIsInteractive, setFocusedCell]
-  );
-
-  const handleHeaderMutation = useCallback<MutationCallback>(
-    (records) => {
-      const [{ target }] = records;
-
-      // find the wrapping header div
-      let headerRow = target.parentElement;
-      while (
-        headerRow &&
-        (headerRow.getAttribute('data-test-subj') || '')
-          .split(/\s+/)
-          .indexOf('dataGridHeader') === -1
-      ) {
-        headerRow = headerRow.parentElement;
-      }
-
-      if (headerRow) handleHeaderChange(headerRow);
-    },
-    [handleHeaderChange]
-  );
-
-  const handleGridKeyDown = (event: KeyboardEvent<HTMLDivElement>) => {
-    switch (event.key) {
-      case keys.ESCAPE:
-        if (isFullScreen) {
-          event.preventDefault();
-          setIsFullScreen(false);
-        }
-        break;
-    }
-  };
-
-  // enables/disables grid controls based on available width
-  const [resizeRef, setResizeRef] = useState<HTMLDivElement | null>(null);
-  const [toolbarRef, setToolbarRef] = useState<HTMLDivElement | null>(null);
-  const gridDimensions = useResizeObserver(resizeRef, 'width');
-  const toolbarDemensions = useResizeObserver(toolbarRef, 'height');
-  useEffect(() => {
-    if (resizeRef) {
-      const { width } = gridDimensions;
-      setGridWidth(width);
-    } else {
-      setGridWidth(0);
-    }
-  }, [resizeRef, gridDimensions]);
-
-  const virtualizeContainerWidth = useVirtualizeContainerWidth(
-    resizeRef,
-    pagination?.pageSize
-  );
-
-  const [columnWidths, setColumnWidth] = useColumnWidths(
-    columns,
-    onColumnResize
-  );
-
-  // apply style props on top of defaults
-  const gridStyleWithDefaults = { ...startingStyles, ...gridStyle };
-
-  const [inMemoryValues, onCellRender] = useInMemoryValues(inMemory, rowCount);
-
-  const definedColumnSchemas = useMemo(() => {
-    return columns.reduce<{ [key: string]: string }>(
-      (definedColumnSchemas, { id, schema }) => {
-        if (schema != null) {
-          definedColumnSchemas[id] = schema;
-        }
-        return definedColumnSchemas;
-=======
     const sortingContext = useSorting({
       sorting,
       inMemory,
@@ -462,7 +313,6 @@
       {
         'euiDataGrid--stickyFooter':
           gridStyles.footer && gridStyles.stickyFooter,
->>>>>>> dadd420e
       },
       {
         'euiDataGrid--fullScreen': isFullScreen,
@@ -472,104 +322,6 @@
       },
       className
     );
-<<<<<<< HEAD
-  }, [columns]);
-
-  const allSchemaDetectors = useMemo(
-    () => [...providedSchemaDetectors, ...(schemaDetectors || [])],
-    [schemaDetectors]
-  );
-  const detectedSchema = useDetectSchema(
-    inMemory,
-    inMemoryValues,
-    allSchemaDetectors,
-    definedColumnSchemas,
-    inMemory != null
-  );
-  const mergedSchema = useMergedSchema(detectedSchema, columns);
-
-  const displayValues: { [key: string]: string } = columns.reduce(
-    (acc: { [key: string]: string }, column: EuiDataGridColumn) => ({
-      ...acc,
-      [column.id]: column.displayAsText || column.id,
-    }),
-    {}
-  );
-
-  const [
-    columnSelector,
-    orderedVisibleColumns,
-    setVisibleColumns,
-    switchColumnPos,
-  ] = useDataGridColumnSelector(
-    columns,
-    columnVisibility,
-    checkOrDefaultToolBarDisplayOptions(
-      toolbarVisibility,
-      'showColumnSelector'
-    ),
-    displayValues
-  );
-  const columnSorting = useDataGridColumnSorting(
-    orderedVisibleColumns,
-    sorting,
-    mergedSchema,
-    allSchemaDetectors,
-    displayValues
-  );
-  const [
-    displaySelector,
-    gridStyles,
-    rowHeightsOptions,
-  ] = useDataGridDisplaySelector(
-    checkOrDefaultToolBarDisplayOptions(
-      toolbarVisibility,
-      'showDisplaySelector'
-    ),
-    gridStyleWithDefaults,
-    _rowHeightsOptions
-  );
-
-  // compute the default column width from the container's clientWidth and count of visible columns
-  const defaultColumnWidth = useDefaultColumnWidth(
-    // use clientWidth of the virtualization container to take scroll bar into account
-    // if that's not possible fall back to the size of the wrapper element
-    virtualizeContainerWidth || gridDimensions.width,
-    leadingControlColumns,
-    trailingControlColumns,
-    orderedVisibleColumns
-  );
-
-  const rowHeightUtils = useMemo(() => new RowHeightUtils(), []);
-
-  useEffect(() => {
-    rowHeightUtils.pruneHiddenColumnHeights(orderedVisibleColumns);
-  }, [rowHeightUtils, orderedVisibleColumns]);
-
-  const [contentRef, setContentRef] = useState<HTMLDivElement | null>(null);
-
-  useEffect(() => {
-    if (contentRef) {
-      const headerElement = contentRef.querySelector(
-        '[data-test-subj~=dataGridHeader]'
-      );
-      if (headerElement) {
-        handleHeaderChange(headerElement as HTMLElement);
-      }
-    }
-  }, [contentRef, handleHeaderChange]);
-
-  // Because of a weird Chrome bug with position:sticky css items and focus, we force scrolling to the top
-  // if the item is in the first row. This prevents the cell from ever being under the sticky header.
-  useEffect(() => {
-    if (focusedCell !== undefined && focusedCell[1] === 0) {
-      if (contentRef != null) {
-        contentRef.scrollTop = 0;
-      }
-    }
-  }, [focusedCell, contentRef]);
-=======
->>>>>>> dadd420e
 
     /**
      * Accessibility
@@ -629,10 +381,6 @@
                     gridWidth={gridWidth}
                     minSizeForControls={minSizeForControls}
                     toolbarVisibility={toolbarVisibility}
-<<<<<<< HEAD
-                    displaySelector={displaySelector}
-=======
->>>>>>> dadd420e
                     isFullScreen={isFullScreen}
                     fullScreenSelector={fullScreenSelector}
                     displaySelector={displaySelector}
