--- conflicted
+++ resolved
@@ -1,10 +1,7 @@
 ## [`master`](https://github.com/elastic/eui/tree/master)
 
-<<<<<<< HEAD
 - Added `onTableChange` callback to `EuiInMemoryTable` which notifies on sorting and pagination changes. ([#1060](https://github.com/elastic/eui/pull/1060))
-=======
 - `EuiComboBox` now applies the provided `data-test-subj` to its options list element with the suffix `-optionsList` so you can find a specific combo box instance's options list. This wasn't previously possible because the options list is attached to the body element, not the combo box element. This is in addition to the existing `data-test-subj="comboBoxOptionsList"`. ([#1054](https://github.com/elastic/eui/pull/1054))
->>>>>>> 34d064cc
 
 **Bug fixes**
 
