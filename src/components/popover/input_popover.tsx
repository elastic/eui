/*
 * Copyright Elasticsearch B.V. and/or licensed to Elasticsearch B.V. under one
 * or more contributor license agreements. Licensed under the Elastic License
 * 2.0 and the Server Side Public License, v 1; you may not use this file except
 * in compliance with, at your election, the Elastic License 2.0 or the Server
 * Side Public License, v 1.
 */

import React, {
  FunctionComponent,
  HTMLAttributes,
  KeyboardEvent,
  useState,
  useEffect,
  useCallback,
  useMemo,
  useRef,
  createContext,
} from 'react';
import { css } from '@emotion/react';
import classnames from 'classnames';
import { tabbable } from 'tabbable';

import { logicalCSS } from '../../global_styling';
import { keys, useCombinedRefs, useEuiTheme } from '../../services';
import { CommonProps } from '../common';
import { useResizeObserver } from '../observer/resize_observer';
import { EuiFocusTrap } from '../focus_trap';
import { euiFormVariables } from '../form/form.styles';

import { EuiPopover, EuiPopoverProps } from './popover';

export interface _EuiInputPopoverProps
  extends Omit<EuiPopoverProps, 'button' | 'buttonRef' | 'anchorPosition'> {
  /**
   * Alignment of the popover relative to the input
   */
  anchorPosition?: 'downLeft' | 'downRight' | 'downCenter';
  disableFocusTrap?: boolean;
  /**
   * Allows automatically closing the input popover on page scroll
   */
  closeOnScroll?: boolean;
  fullWidth?: boolean;
  input: EuiPopoverProps['button'];
<<<<<<< HEAD
  inputRef?: EuiPopoverProps['popoverRef'];
  onPanelResize?: (width?: number) => void;
=======
  inputRef?: EuiPopoverProps['buttonRef'];
  onPanelResize?: (width: number) => void;
>>>>>>> cfa84f4e
  /**
   * By default, **EuiInputPopovers** inherit the same width as the passed input element.
   * However, if the input width is too small, you can pass a minimum panel width
   * (that should be based on the popover content).
   */
  panelMinWidth?: number;
}

export type EuiInputPopoverProps = CommonProps &
  HTMLAttributes<HTMLDivElement> &
  _EuiInputPopoverProps;

// Used by child components that want to know the parent popover width
export const EuiInputPopoverWidthContext = createContext<number>(0);

export const EuiInputPopover: FunctionComponent<EuiInputPopoverProps> = ({
  children,
  className,
  closePopover,
  anchorPosition = 'downLeft',
  attachToAnchor = true,
  repositionToCrossAxis = false,
  display = 'block',
  panelPaddingSize = 's',
  closeOnScroll = false,
  ownFocus = false,
  disableFocusTrap = false,
  focusTrapProps,
  input,
  fullWidth = false,
  panelMinWidth = 0,
  onPanelResize,
  inputRef: _inputRef,
  panelRef: _panelRef,
  ...props
}) => {
  const classes = classnames('euiInputPopover', className);
  const euiTheme = useEuiTheme();
  const form = euiFormVariables(euiTheme);

  /**
   * Ref setup
   */

  const popoverClassRef = useRef<EuiPopover>(null);
  // The inputEl state ensures that width is correctly tracked on initial load
  const [inputEl, setInputEl] = useState<HTMLElement | null>(null);
  // The panelEl state ensures that width is correctly set every time the popover opens
  const [panelEl, setPanelEl] = useState<HTMLElement | null>(null);

  const inputRef = useCombinedRefs([setInputEl, _inputRef]);
  const panelRef = useCombinedRefs([setPanelEl, _panelRef]);

  /**
   * Sizing/width logic
   */

  const inputWidth = useResizeObserver(inputEl, 'width').width;

  const panelWidth = useMemo(() => {
    return inputWidth < panelMinWidth ? panelMinWidth : inputWidth;
  }, [panelMinWidth, inputWidth]);

  // Resize callback
  useEffect(() => {
    onPanelResize?.(panelWidth);
  }, [panelWidth, onPanelResize]);

  useEffect(() => {
    if (panelEl) {
      // We have to modify the popover panel DOM node directly instead of using
      // `panelStyle`, as there's some weird positioning bugs on resize otherwise
      panelEl.style.inlineSize = `${panelWidth}px`;
    }
  }, [panelEl, panelWidth]);

  useEffect(() => {
    // This fires on all input width changes regardless of minimum size, because on
    // right/center anchored popovers, the input width affects the position of the popover
    if (panelEl) {
      popoverClassRef.current?.positionPopoverFluid();
    }
  }, [inputWidth, panelEl]);

  /**
   * Popover tab to close logic
   */

  const panelPropsOnKeyDown = props.panelProps?.onKeyDown;

  const onKeyDown = useCallback(
    (event: KeyboardEvent<HTMLDivElement>) => {
      panelPropsOnKeyDown?.(event);

      if (event.key === keys.TAB) {
        if (disableFocusTrap) {
          closePopover();
        } else {
          const tabbableItems = tabbable(event.currentTarget).filter(
            (el) => !el.hasAttribute('data-focus-guard')
          );
          if (!tabbableItems.length) return;

          const tabbingFromLastItemInPopover =
            document.activeElement === tabbableItems[tabbableItems.length - 1];

          if (tabbingFromLastItemInPopover) {
            closePopover();
          }
        }
      }
    },
    [disableFocusTrap, closePopover, panelPropsOnKeyDown]
  );

  /**
   * Optional close on scroll behavior
   */

  useEffect(() => {
    // When the popover opens, add a scroll listener to the page (& remove it after)
    if (closeOnScroll && panelEl) {
      // Close the popover, but only if the scroll event occurs outside the input or the popover itself
      const closePopoverOnScroll = (event: Event) => {
        if (!panelEl || !inputEl || !event.target) return;
        const scrollTarget = event.target as Node;

        if (
          panelEl.contains(scrollTarget) === false &&
          inputEl.contains(scrollTarget) === false
        ) {
          closePopover();
        }
      };

      // Firefox will trigger a scroll event in many common situations when the options list div is appended
      // to the DOM; in testing it was always within 100ms, but setting a timeout here for 500ms to be safe
      const timeoutId = setTimeout(() => {
        window.addEventListener('scroll', closePopoverOnScroll, {
          passive: true, // for better performance as we won't call preventDefault
          capture: true, // scroll events don't bubble, they must be captured instead
        });
      }, 500);

      return () => {
        window.removeEventListener('scroll', closePopoverOnScroll, {
          capture: true,
        });
        clearTimeout(timeoutId);
      };
    }
  }, [closeOnScroll, closePopover, panelEl, inputEl]);

  return (
    <EuiPopover
      className={classes}
      css={css(fullWidth ? undefined : logicalCSS('max-width', form.maxWidth))}
      display={display}
      button={input}
      popoverRef={inputRef}
      panelRef={panelRef}
      ref={popoverClassRef}
      closePopover={closePopover}
      anchorPosition={anchorPosition}
      attachToAnchor={attachToAnchor}
      repositionToCrossAxis={repositionToCrossAxis}
      panelPaddingSize={panelPaddingSize}
      ownFocus={ownFocus}
      {...props}
      panelProps={{ ...props.panelProps, onKeyDown }}
    >
      <EuiFocusTrap
        clickOutsideDisables={true}
        disabled={disableFocusTrap}
        {...focusTrapProps}
      >
        <EuiInputPopoverWidthContext.Provider value={panelWidth}>
          {children}
        </EuiInputPopoverWidthContext.Provider>
      </EuiFocusTrap>
    </EuiPopover>
  );
};<|MERGE_RESOLUTION|>--- conflicted
+++ resolved
@@ -43,13 +43,8 @@
   closeOnScroll?: boolean;
   fullWidth?: boolean;
   input: EuiPopoverProps['button'];
-<<<<<<< HEAD
   inputRef?: EuiPopoverProps['popoverRef'];
-  onPanelResize?: (width?: number) => void;
-=======
-  inputRef?: EuiPopoverProps['buttonRef'];
   onPanelResize?: (width: number) => void;
->>>>>>> cfa84f4e
   /**
    * By default, **EuiInputPopovers** inherit the same width as the passed input element.
    * However, if the input width is too small, you can pass a minimum panel width
