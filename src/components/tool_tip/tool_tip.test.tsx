--- conflicted
+++ resolved
@@ -48,9 +48,8 @@
     await waitForEuiToolTipVisible();
   });
 
-<<<<<<< HEAD
   test('anchor props are rendered', () => {
-    const component = render(
+    const component = mount(
       <EuiToolTip
         title="title"
         id="id"
@@ -65,14 +64,11 @@
       </EuiToolTip>
     );
 
-    expect(component).toMatchSnapshot();
+    expect(component.render()).toMatchSnapshot();
   });
 
-  test('shows tooltip on focus', () => {
-=======
   // This is a legacy unit test to ensure tooltips/portal updates still play well with Enzyme
   it('[enzyme] shows tooltip on focus', () => {
->>>>>>> 1505e2fc
     jest.useFakeTimers();
     const component = mount(
       <EuiToolTip
