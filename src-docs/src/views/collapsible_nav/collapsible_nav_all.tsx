import React, { useState } from 'react';
import find from 'lodash/find';
import findIndex from 'lodash/findIndex';

import {
  EuiCollapsibleNav,
  EuiCollapsibleNavGroup,
  EuiHeaderSectionItemButton,
  EuiHeaderLogo,
  EuiHeader,
  EuiIcon,
  EuiButton,
  EuiButtonEmpty,
  EuiPageTemplate,
  EuiPinnableListGroup,
  EuiPinnableListGroupItemProps,
  EuiFlexItem,
  EuiHorizontalRule,
  EuiImage,
  EuiListGroup,
} from '../../../../src';

import { KibanaNavLinks, SecurityGroup } from './collapsible_nav_list';

import contentSvg from '../../images/content.svg';
import { useExitPath } from '../../services/routing/routing';
import { useGeneratedHtmlId } from '../../../../src/services';

const TopLinks: EuiPinnableListGroupItemProps[] = [
  {
    label: 'Home',
    iconType: 'home',
    isActive: true,
    'aria-current': true,
    onClick: () => {},
    pinnable: false,
  },
];
const KibanaLinks: EuiPinnableListGroupItemProps[] = KibanaNavLinks.map(
  (link) => {
    return {
      ...link,
      onClick: () => {},
    };
  }
);
const LearnLinks: EuiPinnableListGroupItemProps[] = [
  { label: 'Docs', onClick: () => {} },
  { label: 'Blogs', onClick: () => {} },
  { label: 'Webinars', onClick: () => {} },
  { label: 'Elastic.co', href: 'https://elastic.co' },
];

const CollapsibleNavAll = () => {
  const exitPath = useExitPath();
  const [navIsOpen, setNavIsOpen] = useState(true);

  /**
   * Accordion toggling
   */
  const [openGroups, setOpenGroups] = useState(
    JSON.parse(String(localStorage.getItem('openNavGroups'))) || [
      'Kibana',
      'Learn',
    ]
  );

  // Save which groups are open and which are not with state and local store
  const toggleAccordion = (isOpen: boolean, title?: string) => {
    if (!title) return;
    const itExists = openGroups.includes(title);
    if (isOpen) {
      if (itExists) return;
      openGroups.push(title);
    } else {
      const index = openGroups.indexOf(title);
      if (index > -1) {
        openGroups.splice(index, 1);
      }
    }
    setOpenGroups([...openGroups]);
    localStorage.setItem('openNavGroups', JSON.stringify(openGroups));
  };

  /**
   * Pinning
   */
  const [pinnedItems, setPinnedItems] = useState<
    EuiPinnableListGroupItemProps[]
  >(JSON.parse(String(localStorage.getItem('pinnedItems'))) || []);

  const addPin = (item: any) => {
    if (!item || find(pinnedItems, { label: item.label })) {
      return;
    }
    item.pinned = true;
    const newPinnedItems = pinnedItems ? pinnedItems.concat(item) : [item];
    setPinnedItems(newPinnedItems);
    localStorage.setItem('pinnedItems', JSON.stringify(newPinnedItems));
  };

  const removePin = (item: any) => {
    const pinIndex = findIndex(pinnedItems, { label: item.label });
    if (pinIndex > -1) {
      item.pinned = false;
      const newPinnedItems = pinnedItems;
      newPinnedItems.splice(pinIndex, 1);
      setPinnedItems([...newPinnedItems]);
      localStorage.setItem('pinnedItems', JSON.stringify(newPinnedItems));
    }
  };

  function alterLinksWithCurrentState(
    links: EuiPinnableListGroupItemProps[],
    showPinned = false
  ): EuiPinnableListGroupItemProps[] {
    return links.map((link) => {
      const { pinned, ...rest } = link;
      return {
        pinned: showPinned ? pinned : false,
        ...rest,
      };
    });
  }

  function addLinkNameToPinTitle(listItem: EuiPinnableListGroupItemProps) {
    return `Pin ${listItem.label} to top`;
  }

  function addLinkNameToUnpinTitle(listItem: EuiPinnableListGroupItemProps) {
    return `Unpin ${listItem.label}`;
  }

<<<<<<< HEAD
  const collapsibleNav = (
    <EuiCollapsibleNav
      id="guideCollapsibleNavAllExampleNav"
      aria-label="Main navigation"
      isOpen={navIsOpen}
      button={
        <EuiHeaderSectionItemButton
          aria-label="Toggle main navigation"
          onClick={() => setNavIsOpen(!navIsOpen)}
        >
          <EuiIcon type={'menu'} size="m" aria-hidden="true" />
        </EuiHeaderSectionItemButton>
      }
      onClose={() => setNavIsOpen(false)}
    >
      {/* Dark deployments section */}
      <EuiFlexItem grow={false} style={{ flexShrink: 0 }}>
        <EuiCollapsibleNavGroup isCollapsible={false} background="dark">
          <EuiListGroup
            color="ghost"
            maxWidth="none"
            gutterSize="none"
            size="s"
            listItems={[
              {
                label: 'Manage deployment',
                href: '#',
                iconType: 'logoCloud',
                iconProps: {
                  color: 'ghost',
                },
              },
            ]}
          />
        </EuiCollapsibleNavGroup>
      </EuiFlexItem>
=======
  const collapsibleNavId = useGeneratedHtmlId({ prefix: 'collapsibleNav' });
>>>>>>> a787d49a

  const collapsibleNav = () => {
    return (
      <EuiCollapsibleNav
        id={collapsibleNavId}
        aria-label="Main navigation"
        isOpen={navIsOpen}
        isDocked={navIsDocked}
        button={
          <EuiHeaderSectionItemButton
            aria-label="Toggle main navigation"
            onClick={() => setNavIsOpen(!navIsOpen)}
          >
            <EuiIcon type={'menu'} size="m" aria-hidden="true" />
          </EuiHeaderSectionItemButton>
        }
        onClose={() => setNavIsOpen(false)}
      >
        {/* Dark deployments section */}
        <EuiFlexItem grow={false} style={{ flexShrink: 0 }}>
          {DeploymentsGroup}
        </EuiFlexItem>

        {/* Shaded pinned section always with a home item */}
        <EuiFlexItem grow={false} style={{ flexShrink: 0 }}>
          <EuiCollapsibleNavGroup
            background="light"
            className="eui-yScroll"
            style={{ maxHeight: '40vh' }}
          >
            <EuiPinnableListGroup
              aria-label="Pinned links" // A11y : Since this group doesn't have a visible `title` it should be provided an accessible description
              listItems={alterLinksWithCurrentState(TopLinks).concat(
                alterLinksWithCurrentState(pinnedItems, true)
              )}
              unpinTitle={addLinkNameToUnpinTitle}
              onPinClick={removePin}
              maxWidth="none"
              color="text"
              gutterSize="none"
              size="s"
            />
          </EuiCollapsibleNavGroup>
        </EuiFlexItem>

<<<<<<< HEAD
      {/* BOTTOM */}
      <EuiFlexItem className="eui-yScroll">
        {/* Kibana section */}
        <EuiCollapsibleNavGroup
          title={
            <a
              className="eui-textInheritColor"
              href="#/navigation/collapsible-nav"
              onClick={(e) => e.stopPropagation()}
            >
              Kibana
            </a>
          }
          buttonElement="div"
          iconType="logoKibana"
          isCollapsible={true}
          initialIsOpen={openGroups.includes('Kibana')}
          onToggle={(isOpen: boolean) => toggleAccordion(isOpen, 'Kibana')}
        >
          <EuiPinnableListGroup
            aria-label="Kibana" // A11y : EuiCollapsibleNavGroup can't correctly pass the `title` as the `aria-label` to the right HTML element, so it must be added manually
            listItems={alterLinksWithCurrentState(KibanaLinks)}
            pinTitle={addLinkNameToPinTitle}
            onPinClick={addPin}
            maxWidth="none"
            color="subdued"
            gutterSize="none"
            size="s"
          />
        </EuiCollapsibleNavGroup>
=======
        <EuiHorizontalRule margin="none" />
>>>>>>> a787d49a

        {/* BOTTOM */}
        <EuiFlexItem className="eui-yScroll">
          {/* Kibana section */}
          <EuiCollapsibleNavGroup
            title="Kibana"
            iconType="logoKibana"
            isCollapsible={true}
            initialIsOpen={openGroups.includes('Kibana')}
            onToggle={(isOpen: boolean) => toggleAccordion(isOpen, 'Kibana')}
          >
            <EuiPinnableListGroup
              aria-label="Kibana" // A11y : EuiCollapsibleNavGroup can't correctly pass the `title` as the `aria-label` to the right HTML element, so it must be added manually
              listItems={alterLinksWithCurrentState(KibanaLinks)}
              pinTitle={addLinkNameToPinTitle}
              onPinClick={addPin}
              maxWidth="none"
              color="subdued"
              gutterSize="none"
              size="s"
            />
          </EuiCollapsibleNavGroup>

<<<<<<< HEAD
        {/* Learn section */}
        <EuiCollapsibleNavGroup
          title={
            <a
              className="eui-textInheritColor"
              href="#/navigation/collapsible-nav"
              onClick={(e) => e.stopPropagation()}
            >
              Training
            </a>
          }
          buttonElement="div"
          iconType="training"
          isCollapsible={true}
          initialIsOpen={openGroups.includes('Learn')}
          onToggle={(isOpen: boolean) => toggleAccordion(isOpen, 'Learn')}
        >
          <EuiPinnableListGroup
            aria-label="Learn" // A11y : EuiCollapsibleNavGroup can't correctly pass the `title` as the `aria-label` to the right HTML element, so it must be added manually
            listItems={alterLinksWithCurrentState(LearnLinks)}
            pinTitle={addLinkNameToPinTitle}
            onPinClick={addPin}
            maxWidth="none"
            color="subdued"
            gutterSize="none"
            size="s"
          />
        </EuiCollapsibleNavGroup>
      </EuiFlexItem>

      <EuiFlexItem grow={false}>
        {/* Span fakes the nav group into not being the first item and therefore adding a top border */}
        <span />
        <EuiCollapsibleNavGroup>
          <EuiButton fill fullWidth iconType="plusInCircleFilled">
            Add data
          </EuiButton>
        </EuiCollapsibleNavGroup>
      </EuiFlexItem>
    </EuiCollapsibleNav>
  );
=======
          {/* Security callout */}
          {SecurityGroup}

          {/* Learn section */}
          <EuiCollapsibleNavGroup
            title="Learn"
            iconType="training"
            isCollapsible={true}
            initialIsOpen={openGroups.includes('Learn')}
            onToggle={(isOpen: boolean) => toggleAccordion(isOpen, 'Learn')}
          >
            <EuiPinnableListGroup
              aria-label="Learn" // A11y : EuiCollapsibleNavGroup can't correctly pass the `title` as the `aria-label` to the right HTML element, so it must be added manually
              listItems={alterLinksWithCurrentState(LearnLinks)}
              pinTitle={addLinkNameToPinTitle}
              onPinClick={addPin}
              maxWidth="none"
              color="subdued"
              gutterSize="none"
              size="s"
            />
          </EuiCollapsibleNavGroup>

          {/* Docking button only for larger screens that can support it*/}
          <EuiShowFor sizes={['l', 'xl']}>
            <EuiCollapsibleNavGroup>
              <EuiListGroupItem
                size="xs"
                color="subdued"
                label={`${navIsDocked ? 'Undock' : 'Dock'} navigation`}
                onClick={() => {
                  setNavIsDocked(!navIsDocked);
                  localStorage.setItem(
                    'nav2IsDocked',
                    JSON.stringify(!navIsDocked)
                  );
                }}
                iconType={navIsDocked ? 'lock' : 'lockOpen'}
              />
            </EuiCollapsibleNavGroup>
          </EuiShowFor>
        </EuiFlexItem>
      </EuiCollapsibleNav>
    );
  };
>>>>>>> a787d49a

  const leftSectionItems = [
    collapsibleNav,
    <EuiHeaderLogo href={exitPath} iconType="logoElastic">
      Elastic
    </EuiHeaderLogo>,
  ];

  return (
    <>
      <EuiHeader
        position="fixed"
        sections={[
          {
            items: leftSectionItems,
            borders: 'right',
          },
          {
            items: [
              <EuiButtonEmpty href={exitPath} iconType="exit">
                Exit full screen
              </EuiButtonEmpty>,
            ],
          },
        ]}
      />

      <EuiPageTemplate template="centeredBody">
        <EuiImage size="fullWidth" alt="Fake paragraph" url={contentSvg} />
      </EuiPageTemplate>
    </>
  );
};

export default CollapsibleNavAll;<|MERGE_RESOLUTION|>--- conflicted
+++ resolved
@@ -18,13 +18,13 @@
   EuiHorizontalRule,
   EuiImage,
   EuiListGroup,
+  useGeneratedHtmlId,
 } from '../../../../src';
 
 import { KibanaNavLinks, SecurityGroup } from './collapsible_nav_list';
 
 import contentSvg from '../../images/content.svg';
 import { useExitPath } from '../../services/routing/routing';
-import { useGeneratedHtmlId } from '../../../../src/services';
 
 const TopLinks: EuiPinnableListGroupItemProps[] = [
   {
@@ -131,10 +131,11 @@
     return `Unpin ${listItem.label}`;
   }
 
-<<<<<<< HEAD
+  const collapsibleNavId = useGeneratedHtmlId({ prefix: 'collapsibleNav' });
+
   const collapsibleNav = (
     <EuiCollapsibleNav
-      id="guideCollapsibleNavAllExampleNav"
+      id={collapsibleNavId}
       aria-label="Main navigation"
       isOpen={navIsOpen}
       button={
@@ -168,55 +169,31 @@
           />
         </EuiCollapsibleNavGroup>
       </EuiFlexItem>
-=======
-  const collapsibleNavId = useGeneratedHtmlId({ prefix: 'collapsibleNav' });
->>>>>>> a787d49a
-
-  const collapsibleNav = () => {
-    return (
-      <EuiCollapsibleNav
-        id={collapsibleNavId}
-        aria-label="Main navigation"
-        isOpen={navIsOpen}
-        isDocked={navIsDocked}
-        button={
-          <EuiHeaderSectionItemButton
-            aria-label="Toggle main navigation"
-            onClick={() => setNavIsOpen(!navIsOpen)}
-          >
-            <EuiIcon type={'menu'} size="m" aria-hidden="true" />
-          </EuiHeaderSectionItemButton>
-        }
-        onClose={() => setNavIsOpen(false)}
-      >
-        {/* Dark deployments section */}
-        <EuiFlexItem grow={false} style={{ flexShrink: 0 }}>
-          {DeploymentsGroup}
-        </EuiFlexItem>
-
-        {/* Shaded pinned section always with a home item */}
-        <EuiFlexItem grow={false} style={{ flexShrink: 0 }}>
-          <EuiCollapsibleNavGroup
-            background="light"
-            className="eui-yScroll"
-            style={{ maxHeight: '40vh' }}
-          >
-            <EuiPinnableListGroup
-              aria-label="Pinned links" // A11y : Since this group doesn't have a visible `title` it should be provided an accessible description
-              listItems={alterLinksWithCurrentState(TopLinks).concat(
-                alterLinksWithCurrentState(pinnedItems, true)
-              )}
-              unpinTitle={addLinkNameToUnpinTitle}
-              onPinClick={removePin}
-              maxWidth="none"
-              color="text"
-              gutterSize="none"
-              size="s"
-            />
-          </EuiCollapsibleNavGroup>
-        </EuiFlexItem>
-
-<<<<<<< HEAD
+
+      {/* Shaded pinned section always with a home item */}
+      <EuiFlexItem grow={false} style={{ flexShrink: 0 }}>
+        <EuiCollapsibleNavGroup
+          background="light"
+          className="eui-yScroll"
+          style={{ maxHeight: '40vh' }}
+        >
+          <EuiPinnableListGroup
+            aria-label="Pinned links" // A11y : Since this group doesn't have a visible `title` it should be provided an accessible description
+            listItems={alterLinksWithCurrentState(TopLinks).concat(
+              alterLinksWithCurrentState(pinnedItems, true)
+            )}
+            unpinTitle={addLinkNameToUnpinTitle}
+            onPinClick={removePin}
+            maxWidth="none"
+            color="text"
+            gutterSize="none"
+            size="s"
+          />
+        </EuiCollapsibleNavGroup>
+      </EuiFlexItem>
+
+      <EuiHorizontalRule margin="none" />
+
       {/* BOTTOM */}
       <EuiFlexItem className="eui-yScroll">
         {/* Kibana section */}
@@ -247,33 +224,10 @@
             size="s"
           />
         </EuiCollapsibleNavGroup>
-=======
-        <EuiHorizontalRule margin="none" />
->>>>>>> a787d49a
-
-        {/* BOTTOM */}
-        <EuiFlexItem className="eui-yScroll">
-          {/* Kibana section */}
-          <EuiCollapsibleNavGroup
-            title="Kibana"
-            iconType="logoKibana"
-            isCollapsible={true}
-            initialIsOpen={openGroups.includes('Kibana')}
-            onToggle={(isOpen: boolean) => toggleAccordion(isOpen, 'Kibana')}
-          >
-            <EuiPinnableListGroup
-              aria-label="Kibana" // A11y : EuiCollapsibleNavGroup can't correctly pass the `title` as the `aria-label` to the right HTML element, so it must be added manually
-              listItems={alterLinksWithCurrentState(KibanaLinks)}
-              pinTitle={addLinkNameToPinTitle}
-              onPinClick={addPin}
-              maxWidth="none"
-              color="subdued"
-              gutterSize="none"
-              size="s"
-            />
-          </EuiCollapsibleNavGroup>
-
-<<<<<<< HEAD
+
+        {/* Security callout */}
+        {SecurityGroup}
+
         {/* Learn section */}
         <EuiCollapsibleNavGroup
           title={
@@ -315,53 +269,6 @@
       </EuiFlexItem>
     </EuiCollapsibleNav>
   );
-=======
-          {/* Security callout */}
-          {SecurityGroup}
-
-          {/* Learn section */}
-          <EuiCollapsibleNavGroup
-            title="Learn"
-            iconType="training"
-            isCollapsible={true}
-            initialIsOpen={openGroups.includes('Learn')}
-            onToggle={(isOpen: boolean) => toggleAccordion(isOpen, 'Learn')}
-          >
-            <EuiPinnableListGroup
-              aria-label="Learn" // A11y : EuiCollapsibleNavGroup can't correctly pass the `title` as the `aria-label` to the right HTML element, so it must be added manually
-              listItems={alterLinksWithCurrentState(LearnLinks)}
-              pinTitle={addLinkNameToPinTitle}
-              onPinClick={addPin}
-              maxWidth="none"
-              color="subdued"
-              gutterSize="none"
-              size="s"
-            />
-          </EuiCollapsibleNavGroup>
-
-          {/* Docking button only for larger screens that can support it*/}
-          <EuiShowFor sizes={['l', 'xl']}>
-            <EuiCollapsibleNavGroup>
-              <EuiListGroupItem
-                size="xs"
-                color="subdued"
-                label={`${navIsDocked ? 'Undock' : 'Dock'} navigation`}
-                onClick={() => {
-                  setNavIsDocked(!navIsDocked);
-                  localStorage.setItem(
-                    'nav2IsDocked',
-                    JSON.stringify(!navIsDocked)
-                  );
-                }}
-                iconType={navIsDocked ? 'lock' : 'lockOpen'}
-              />
-            </EuiCollapsibleNavGroup>
-          </EuiShowFor>
-        </EuiFlexItem>
-      </EuiCollapsibleNav>
-    );
-  };
->>>>>>> a787d49a
 
   const leftSectionItems = [
     collapsibleNav,
