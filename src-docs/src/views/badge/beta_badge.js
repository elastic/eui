--- conflicted
+++ resolved
@@ -6,23 +6,6 @@
 
 export default () => (
   <div>
-<<<<<<< HEAD
-    <EuiBetaBadge
-      label="Beta"
-      tooltipContent="This module is not GA. Please help us by reporting any bugs."
-    />
-    &emsp;
-    <EuiBetaBadge
-      label="Lab"
-      title="Laboratory"
-      tooltipContent="This module is not GA. Please help us by reporting any bugs."
-    />
-    &emsp;
-    <EuiBetaBadge label="Lab" iconType="beaker" />
-    &emsp;
-    <EuiBetaBadge label="Lens" iconType="lensApp" />
-    <EuiSpacer />
-=======
     {colors.map((item, index) => (
       <div key={index}>
         <EuiBetaBadge
@@ -49,7 +32,6 @@
       </div>
     ))}
     <EuiSpacer size="s" />
->>>>>>> cb8deda1
     <EuiTitle size="s">
       <h3>
         Beta badges will also line up nicely with titles &nbsp;
