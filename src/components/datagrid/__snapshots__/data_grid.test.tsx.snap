--- conflicted
+++ resolved
@@ -322,11 +322,7 @@
                   class="euiDataGridRowCell__content"
                 >
                   <div
-<<<<<<< HEAD
-                    class="euiPopover euiPopover--anchorDownCenter"
-=======
                     class="euiPopover euiPopover--anchorDownCenter euiPopover--displayBlock"
->>>>>>> 09e6a636
                   >
                     <div
                       class="euiPopover__anchor euiDataGridRowCell__expand"
@@ -337,8 +333,6 @@
                         <div
                           class="euiDataGridRowCell__expandCode"
                         >
-<<<<<<< HEAD
-=======
                           <p
                             class="euiScreenReaderOnly"
                           >
@@ -346,7 +340,6 @@
                               Row: 1, Column: 1:
                             </span>
                           </p>
->>>>>>> 09e6a636
                           0, A
                         </div>
                         <div
@@ -355,12 +348,8 @@
                           <button
                             aria-hidden="true"
                             class="euiButtonIcon euiButtonIcon--text euiDataGridRowCell__expandButtonIcon"
-<<<<<<< HEAD
-                            title="Expand cell content"
-=======
                             tabindex="-1"
                             title="Click or hit enter to interact with cell content"
->>>>>>> 09e6a636
                             type="button"
                           >
                             <svg
@@ -389,11 +378,7 @@
                   class="euiDataGridRowCell__content"
                 >
                   <div
-<<<<<<< HEAD
-                    class="euiPopover euiPopover--anchorDownCenter"
-=======
                     class="euiPopover euiPopover--anchorDownCenter euiPopover--displayBlock"
->>>>>>> 09e6a636
                   >
                     <div
                       class="euiPopover__anchor euiDataGridRowCell__expand"
@@ -404,8 +389,6 @@
                         <div
                           class="euiDataGridRowCell__expandCode"
                         >
-<<<<<<< HEAD
-=======
                           <p
                             class="euiScreenReaderOnly"
                           >
@@ -413,7 +396,6 @@
                               Row: 1, Column: 2:
                             </span>
                           </p>
->>>>>>> 09e6a636
                           0, B
                         </div>
                         <div
@@ -422,12 +404,8 @@
                           <button
                             aria-hidden="true"
                             class="euiButtonIcon euiButtonIcon--text euiDataGridRowCell__expandButtonIcon"
-<<<<<<< HEAD
-                            title="Expand cell content"
-=======
                             tabindex="-1"
                             title="Click or hit enter to interact with cell content"
->>>>>>> 09e6a636
                             type="button"
                           >
                             <svg
@@ -462,11 +440,7 @@
                   class="euiDataGridRowCell__content"
                 >
                   <div
-<<<<<<< HEAD
-                    class="euiPopover euiPopover--anchorDownCenter"
-=======
                     class="euiPopover euiPopover--anchorDownCenter euiPopover--displayBlock"
->>>>>>> 09e6a636
                   >
                     <div
                       class="euiPopover__anchor euiDataGridRowCell__expand"
@@ -477,8 +451,6 @@
                         <div
                           class="euiDataGridRowCell__expandCode"
                         >
-<<<<<<< HEAD
-=======
                           <p
                             class="euiScreenReaderOnly"
                           >
@@ -486,7 +458,6 @@
                               Row: 2, Column: 1:
                             </span>
                           </p>
->>>>>>> 09e6a636
                           1, A
                         </div>
                         <div
@@ -495,12 +466,8 @@
                           <button
                             aria-hidden="true"
                             class="euiButtonIcon euiButtonIcon--text euiDataGridRowCell__expandButtonIcon"
-<<<<<<< HEAD
-                            title="Expand cell content"
-=======
                             tabindex="-1"
                             title="Click or hit enter to interact with cell content"
->>>>>>> 09e6a636
                             type="button"
                           >
                             <svg
@@ -529,11 +496,7 @@
                   class="euiDataGridRowCell__content"
                 >
                   <div
-<<<<<<< HEAD
-                    class="euiPopover euiPopover--anchorDownCenter"
-=======
                     class="euiPopover euiPopover--anchorDownCenter euiPopover--displayBlock"
->>>>>>> 09e6a636
                   >
                     <div
                       class="euiPopover__anchor euiDataGridRowCell__expand"
@@ -544,8 +507,6 @@
                         <div
                           class="euiDataGridRowCell__expandCode"
                         >
-<<<<<<< HEAD
-=======
                           <p
                             class="euiScreenReaderOnly"
                           >
@@ -553,7 +514,6 @@
                               Row: 2, Column: 2:
                             </span>
                           </p>
->>>>>>> 09e6a636
                           1, B
                         </div>
                         <div
@@ -562,12 +522,8 @@
                           <button
                             aria-hidden="true"
                             class="euiButtonIcon euiButtonIcon--text euiDataGridRowCell__expandButtonIcon"
-<<<<<<< HEAD
-                            title="Expand cell content"
-=======
                             tabindex="-1"
                             title="Click or hit enter to interact with cell content"
->>>>>>> 09e6a636
                             type="button"
                           >
                             <svg
@@ -602,11 +558,7 @@
                   class="euiDataGridRowCell__content"
                 >
                   <div
-<<<<<<< HEAD
-                    class="euiPopover euiPopover--anchorDownCenter"
-=======
                     class="euiPopover euiPopover--anchorDownCenter euiPopover--displayBlock"
->>>>>>> 09e6a636
                   >
                     <div
                       class="euiPopover__anchor euiDataGridRowCell__expand"
@@ -617,8 +569,6 @@
                         <div
                           class="euiDataGridRowCell__expandCode"
                         >
-<<<<<<< HEAD
-=======
                           <p
                             class="euiScreenReaderOnly"
                           >
@@ -626,7 +576,6 @@
                               Row: 3, Column: 1:
                             </span>
                           </p>
->>>>>>> 09e6a636
                           2, A
                         </div>
                         <div
@@ -635,12 +584,8 @@
                           <button
                             aria-hidden="true"
                             class="euiButtonIcon euiButtonIcon--text euiDataGridRowCell__expandButtonIcon"
-<<<<<<< HEAD
-                            title="Expand cell content"
-=======
                             tabindex="-1"
                             title="Click or hit enter to interact with cell content"
->>>>>>> 09e6a636
                             type="button"
                           >
                             <svg
@@ -669,11 +614,7 @@
                   class="euiDataGridRowCell__content"
                 >
                   <div
-<<<<<<< HEAD
-                    class="euiPopover euiPopover--anchorDownCenter"
-=======
                     class="euiPopover euiPopover--anchorDownCenter euiPopover--displayBlock"
->>>>>>> 09e6a636
                   >
                     <div
                       class="euiPopover__anchor euiDataGridRowCell__expand"
@@ -684,8 +625,6 @@
                         <div
                           class="euiDataGridRowCell__expandCode"
                         >
-<<<<<<< HEAD
-=======
                           <p
                             class="euiScreenReaderOnly"
                           >
@@ -693,7 +632,6 @@
                               Row: 3, Column: 2:
                             </span>
                           </p>
->>>>>>> 09e6a636
                           2, B
                         </div>
                         <div
@@ -702,12 +640,8 @@
                           <button
                             aria-hidden="true"
                             class="euiButtonIcon euiButtonIcon--text euiDataGridRowCell__expandButtonIcon"
-<<<<<<< HEAD
-                            title="Expand cell content"
-=======
                             tabindex="-1"
                             title="Click or hit enter to interact with cell content"
->>>>>>> 09e6a636
                             type="button"
                           >
                             <svg
