--- conflicted
+++ resolved
@@ -262,11 +262,8 @@
       pagination: hasPagination,
       sorting: hasSorting,
       itemIdToExpandedRowMap,
-<<<<<<< HEAD
+      itemId,
       ...rest
-=======
-      itemId,
->>>>>>> 5e06ca13
     } = this.props;
 
     const {
