--- conflicted
+++ resolved
@@ -1,12 +1,8 @@
 import React, { useContext, useMemo, useState } from 'react';
 import { Link } from 'react-router-dom';
 
-<<<<<<< HEAD
-import { EuiCode, EuiSpacer, EuiText } from '../../../../../src';
+import { EuiCallOut, EuiCode, EuiSpacer, EuiText } from '../../../../../src';
 import { GuideSection } from '../../../components/guide_section/guide_section';
-=======
-import { EuiCallOut, EuiCode, EuiSpacer, EuiText } from '../../../../../src';
->>>>>>> 170a8db6
 
 // @ts-ignore Importing from JS
 import { GuidePage } from '../../../components/guide_page';
@@ -17,7 +13,6 @@
 // @ts-ignore Importing JS
 import ColorsContrast from './contrast';
 
-<<<<<<< HEAD
 import {
   BrandJS,
   BrandValuesJS,
@@ -27,6 +22,7 @@
   SpecialValuesJS,
   TextJS,
   TextValuesJS,
+  UtilsJS,
 } from './_color_js';
 import {
   BrandSass,
@@ -38,11 +34,6 @@
   TextSass,
   TextValuesSass,
 } from './_color_sass';
-=======
-import { BrandJS, ShadeJS, SpecialJS, TextJS, UtilsJS } from './_color_js';
-import { Link } from 'react-router-dom';
-import { BrandSass, ShadeSass, SpecialSass, TextSass } from './_color_sass';
->>>>>>> 170a8db6
 
 const tabs = [
   {
@@ -171,7 +162,6 @@
         <ColorsContrast />
       ) : (
         <>
-<<<<<<< HEAD
           <GuideSection color="subdued">
             <EuiText grow={false}>
               <h2
@@ -204,7 +194,7 @@
               </p>
               <p>
                 Each brand color also has a corresponding text variant that has
-                been calculated for proper (4.5) contrast against{' '}
+                been calculated for proper (at least 4.5) contrast against{' '}
                 <EuiCode>colors.body</EuiCode> and should be used specifically
                 when coloring text. As is used in{' '}
                 <Link to="/display/text#coloring-text">
@@ -260,89 +250,20 @@
           <GuideSection>
             {showSass ? <SpecialValuesSass /> : <SpecialValuesJS />}
           </GuideSection>
-=======
-          <EuiText grow={false}>
-            <h2
-              id={`${colorsSections[0].id}`}
-            >{`${colorsSections[0].title}`}</h2>
-            <p>
-              Elastic has two main brand colors. The other three are used for
-              statefulness like indicating between successful and dangerous
-              actions.
-            </p>
-          </EuiText>
-
-          <EuiSpacer size="xl" />
-
-          {brandContent}
-
-          <EuiSpacer size="xl" />
-
-          <EuiText grow={false}>
-            <h2
-              id={`${colorsSections[1].id}`}
-            >{`${colorsSections[1].title}`}</h2>
-            <p>
-              Specific text colors calculated off either the brand or shade
-              colors.
-            </p>
-            <p>
-              Each brand color also has a corresponding text variant that has
-              been calculated for proper (4.5) contrast against{' '}
-              <EuiCode>colors.body</EuiCode> and should be used specifically
-              when coloring text. As is used in{' '}
-              <Link to="/display/text#coloring-text">
-                <strong>EuiTextColor</strong>
-              </Link>
-              .
-            </p>
-          </EuiText>
-
-          <EuiSpacer size="xl" />
-
-          {textContent}
-
-          <EuiSpacer size="xl" />
-
-          <EuiText grow={false}>
-            <h2
-              id={`${colorsSections[2].id}`}
-            >{`${colorsSections[2].title}`}</h2>
-            <p>
-              A six-color grayscale palette. Variation beyond these colors is
-              minimal and always done through computations against this set.
-            </p>
-          </EuiText>
-
-          <EuiSpacer size="xl" />
-
-          {shadesContent}
-
-          <EuiSpacer size="xl" />
-
-          <EuiText grow={false}>
-            <h2
-              id={`${colorsSections[3].id}`}
-            >{`${colorsSections[3].title}`}</h2>
-            <p>These are used a lot for special cases.</p>
-          </EuiText>
-
-          <EuiSpacer size="xl" />
-
-          {specialContent}
-
-          <EuiSpacer size="xl" />
-
-          <EuiText grow={false}>
-            <h2
-              id={`${colorsSections[4].id}`}
-            >{`${colorsSections[4].title}`}</h2>
-          </EuiText>
-
-          <EuiSpacer size="xl" />
-
-          {utilsContent}
->>>>>>> 170a8db6
+
+          <GuideSection color="subdued">
+            <EuiSpacer size="xl" />
+
+            <EuiText grow={false}>
+              <h2
+                id={`${colorsSections[4].id}`}
+              >{`${colorsSections[4].title}`}</h2>
+            </EuiText>
+
+            <EuiSpacer size="xl" />
+
+            {utilsContent}
+          </GuideSection>
         </>
       )}
     </GuidePage>
