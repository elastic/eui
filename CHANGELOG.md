## [`master`](https://github.com/elastic/eui/tree/master)

- Added `selectable` prop to `EuiCard` ([#1895](https://github.com/elastic/eui/pull/1895))
- Converted `EuiValidatableControl` to TS ([#1879](https://github.com/elastic/eui/pull/1879))

**Bug fixes**

<<<<<<< HEAD
- The last item in breadcrumbs is now clickable when an `href` is provided ([#1905](https://github.com/elastic/eui/pull/1905))
=======
- Fixed prompt text rendering in `EuiFilePicker` when a React element is passed ([#1903](https://github.com/elastic/eui/pull/1903))
>>>>>>> 77536181
- Fixed overflow scrolling of `EuiModal` and `EuiConfirmModal` for Chrome and Safari ([#1902](https://github.com/elastic/eui/pull/1902))
- Fixed `EuiOverlayMask` `children` element mismatch TS error ([#1900](https://github.com/elastic/eui/pull/1900))

## [`10.2.1`](https://github.com/elastic/eui/tree/v10.2.1)

**Bug fixes**

- Fixed responsiveness of `EuiFilterGroup` ([#1849](https://github.com/elastic/eui/pull/1849))

**Deprecations**

- Replaced `EuiFilterButton`'s `noDivider` prop with `withNext` ([#1849](https://github.com/elastic/eui/pull/1849))

## [`10.2.0`](https://github.com/elastic/eui/tree/v10.2.0)

- Converted `EuiGlobalToastListItem` to TS ([#1880](https://github.com/elastic/eui/pull/1880))
- Converted `token_map` to TS ([#1870](https://github.com/elastic/eui/pull/1870))
- Converted `EuiOverlayMask` to TS ([#1858](https://github.com/elastic/eui/pull/1858))
- Converted `EuiStat` to TS ([#1848](https://github.com/elastic/eui/pull/1848))
- Added `isLoading` prop to `EuiStat` ([#1848](https://github.com/elastic/eui/pull/1848))
- Added `roundUp` prop to relative tab of `EuiSuperDatePicker` ([#1827](https://github.com/elastic/eui/pull/1827))
- Changed position of `EuiSwitch` for date rounding used at relative tab of `EuiSuperDatePicker` ([#1827](https://github.com/elastic/eui/pull/1827))
- Added `bug`, `flag`, and `heart` glyphs to `EuiIcon` ([#1887](https://github.com/elastic/eui/pull/1887))
- Updated `alert` glyph in `EuiIcon` ([#1887](https://github.com/elastic/eui/pull/1887))

**Bug fixes**

- Fixed `EuiComboBox` to not pass its `inputRef` prop down to the DOM ([#1867](https://github.com/elastic/eui/pull/1867))
- Fixed `euiBreakpoint()` warning to give accurate feedback ([#1874](https://github.com/elastic/eui/pull/1874))
- Fixed type definitions around `EuiI18n`'s `default` prop to better support use cases ([#1861](https://github.com/elastic/eui/pull/1861))
- Localized `EuiTablePagination`'s row count selection ([#1883](https://github.com/elastic/eui/pull/1883))
- Fixed EuiComboBox's internal tracking of its focus state ([#1796](https://github.com/elastic/eui/pull/1796))
- Fixed `EuiComboBox` with `singleSelection` and `onAddCustomOption` reopening the options list after adding a custom option ([#1882](https://github.com/elastic/eui/pull/1882))
- Fixed `EuiComboBox` reopening the options list in Firefox when closing via the dropdown arrow button ([#1885](https://github.com/elastic/eui/pull/1885))
- Fixed running the dev server and building on Windows ([#1891](https://github.com/elastic/eui/pull/1891))

## [`10.1.0`](https://github.com/elastic/eui/tree/v10.1.0)

- Added `tokenModule` and `tokenNamespace` icons to `EuiToken` ([#1839](https://github.com/elastic/eui/pull/1839))
- Used `cache-loader` to speed up development docs site build ([#1841](https://github.com/elastic/eui/pull/1841)
- Converted `matching_options` to TS ([#1828](https://github.com/elastic/eui/pull/1828))
- Converted `EuiFormHelpText` to TS ([#1852](https://github.com/elastic/eui/pull/1852))
- Added `onSearch` to `EuiFieldSearchProps`'s type defintion ([#1627](https://github.com/elastic/eui/pull/1627))
- Added `moon` glyph to `EuiIcon` ([#1859](https://github.com/elastic/eui/pull/1859))
- Added `logoAzure` and `logoAzureMono` logos to `EuiIcon` ([#1859](https://github.com/elastic/eui/pull/1859))
- Added exact-text matching operator to `EuiSearchBar` / `Query` and allow empty phrases, e.g. `""` ([#1843](https://github.com/elastic/eui/pull/1843))
- Allow forward-slash character in `EuiSearchBar` / `Query` search values ([#1843](https://github.com/elastic/eui/pull/1843))
- Changed `EuiLoadingKibana`, `EuiLoadingSpinner`, `EuiLoadingChart` and `EuiLoadingContent` components to use spans instead of divs  ([#1845](https://github.com/elastic/eui/pull/1845))

**Bug fixes**

- Added `toastLifeTimeMs` typescript definition for individual toasts in `EuiGlobalToastList` ([#1846](https://github.com/elastic/eui/pull/1846))
- Added logic to prevent refocusing `EuiComboBox` input after container blur event ([#1863](https://github.com/elastic/eui/pull/1863))
- Changed `EuiLoadingKibana` so it could better nest within `EuiFlexItem`  ([#1845](https://github.com/elastic/eui/pull/1845))

## [`10.0.1`](https://github.com/elastic/eui/tree/v10.0.1)

- Converted `EuiText`, `EuiTextColor` and `EuiTextAlign` to TS ([#1791](https://github.com/elastic/eui/pull/1791))
- Updated `IconColor` type to better distinguish between accepted types ([#1842](https://github.com/elastic/eui/pull/1842))

## [`10.0.0`](https://github.com/elastic/eui/tree/v10.0.0)

- Converted `EuiTitle` to TS ([#1810](https://github.com/elastic/eui/pull/1810))
- Added `adjustDateOnChange` prop to date pickers, enabling month and year changes to trigger `onChange` ([#1817](https://github.com/elastic/eui/pull/1817))
- Updated the overflow shadows for `EuiModal` and `EuiFlyout` ([#1829](https://github.com/elastic/eui/pull/1829))
- Added `confirmButtonDisabled` prop to `EuiConfirmModal` ([#1829](https://github.com/elastic/eui/pull/1829))
- Fixed `EuiNavDrawer` overflow scroll behavior on Firefox ([#1837](https://github.com/elastic/eui/pull/1837))

**Bug fixes**

- Fixed mobile layout for `EuiConfirmModal` ([#1829](https://github.com/elastic/eui/pull/1829))

**Deprecations**

- Replaced the following SASS mixins `euiOverflowShadowTop`, `euiOverflowShadowBottom` with `euiOverflowShadow`. ([#1829](https://github.com/elastic/eui/pull/1829))


**Breaking changes**

- Removed transitional `keyOfStringsOnly` option from TypeScript configuration ([#1814](https://github.com/elastic/eui/pull/1814))

## [`9.9.1`](https://github.com/elastic/eui/tree/v9.9.1)

- Re-enabled installation of `@elastic/eui` via npm ([#1811](https://github.com/elastic/eui/pull/1811))

**Bug fixes**

- Added `isLoading` prop typedef to `EuiSuperDatePickerProps` ([#1812](https://github.com/elastic/eui/pull/1812))
- Fixed `EuiSearchBox` query input resetting on prop updates ([#1823](https://github.com/elastic/eui/pull/1823))
- Fixed `EuiSearchBar` filter button highlighting ([#1824](https://github.com/elastic/eui/pull/1824))

## [`9.9.0`](https://github.com/elastic/eui/tree/v9.9.0)

- Added `initialPageIndex` pagination prop to `EuiInMemoryTable` ([#1798](https://github.com/elastic/eui/pull/1798))
- Converted `EuiToolTipPopover` to TS ([#1800](https://github.com/elastic/eui/pull/1800))
- Converted `EuiTableHeaderMobile` to TS ([#1786](https://github.com/elastic/eui/pull/1786))
- Added `menuLeft` and `menuRight` icons ([#1797](https://github.com/elastic/eui/pull/1797))
- Updated EuiNavDrawer’s collapse/expand button to use `menuLeft` and `menuRight` icons ([#1797](https://github.com/elastic/eui/pull/1797))
- Added `isInvalid` prop to `EuiSuperSelect` ([#1804](https://github.com/elastic/eui/pull/1804))
- Added `cut` glyph to `EuiIcon` ([#1802](https://github.com/elastic/eui/pull/1802))
- Added `glasses` glyph to `EuiIcon` ([#1813](https://github.com/elastic/eui/pull/1813))

**Bug fixes**

- Fixed issue where toasts would dismiss when they have focus ([#1803](https://github.com/elastic/eui/pull/1803))
- Fixed issue where `EuiComboBox` placeholder was not read by screen readers ([#1803](https://github.com/elastic/eui/pull/1803))

## [`9.8.0`](https://github.com/elastic/eui/tree/v9.8.0)

- **[Beta]** Added new `EuiSelectable` component  ([#1699](https://github.com/elastic/eui/pull/1699))
- **[Beta]** Added new drag and drop components: `EuiDragDropContext`, `EuiDraggable`, and `EuiDroppable` ([#1733](https://github.com/elastic/eui/pull/1733))

## [`9.7.2`](https://github.com/elastic/eui/tree/v9.7.2)

- Converted `EuiFormErrorText` to TS ([#1772](https://github.com/elastic/eui/pull/1772))
- Added `data-test-subj`s to `EuiSuperDatePicker`'s `EuiRelativeTab` inputs  ([#1782](https://github.com/elastic/eui/pull/1782))

**Bug fixes**

- Update ButtonIconColor type to provide all available options ([#1783](https://github.com/elastic/eui/pull/1783))
- Prevent calculation on `null` ref during `EuiResizeObserver` observation ([#1784](https://github.com/elastic/eui/pull/1784))

## [`9.7.1`](https://github.com/elastic/eui/tree/v9.7.1)

**Bug fixes**

- Fixed heading and paragraph tag font style inherits ([#1776](https://github.com/elastic/eui/pull/1776))

## [`9.7.0`](https://github.com/elastic/eui/tree/v9.7.0)

- Changed `EuiNavDrawer` to close on any link click ([#1773](https://github.com/elastic/eui/pull/1773))

## [`9.6.0`](https://github.com/elastic/eui/tree/v9.6.0)

- Converted `makeId` to TS ([#1759](https://github.com/elastic/eui/pull/1759))
- Converted `EuiCardGraphic` to TS ([#1751](https://github.com/elastic/eui/pull/1751))
- Enhanced the build process to emit TypeScript types for the variables extracted from the themes ([#1750](https://github.com/elastic/eui/pull/1750))

**Bug fixes**

**Note: this release creates a minor regression to text scales where paragraph and heading tags were no longer inheriting from their container. This is fixed in `9.7.1`.**

- Set `h1 through h6, p` tags font reset based on family, size, and weight ([#1760](https://github.com/elastic/eui/pull/1760))
- Fixed `EuiButton` font size inheritence ([#1760](https://github.com/elastic/eui/pull/1760))
- Updated button elements in `EuiFilePicker`, `EuiFormControlLayoutClearButton`, `EuiFormControlLayoutCustomIcon`, `EuiListGroupItem`, and `EuiSideNavItem` to type=button ([#1764](https://github.com/elastic/eui/pull/1764))
- Fixed outside click detection inconsistencies by comparing `mouseup` and `mousedown` event targets rather than using `click` event target ([#1761](https://github.com/elastic/eui/pull/1761))

## [`9.5.0`](https://github.com/elastic/eui/tree/v9.5.0)

- Changed `EuiSuperDatePicker` to call `onRefresh` instead of `onTimeChanged` when user clicks "Refresh" button ([#1745](https://github.com/elastic/eui/pull/1745))
- Added a new `EuiLoadingContent` component that displays blocks as placeholders for text. ([#1730](https://github.com/elastic/eui/pull/1730))
- Added documentation entry in `EuiPagination` for `activePage` prop. ([#1740](https://github.com/elastic/eui/pull/1740))
- Changed `EuiButton` to use "m" as it's default `size` prop ([#1742](https://github.com/elastic/eui/pull/1742))
- Adds type definitions for `EuiListGroup` and `EuiListGroupItem` ([#1737](https://github.com/elastic/eui/pull/1737))

**Bug fixes**

- Fixed `EuiToolTip` potentially having incorrect position calculations near the window edge  ([#1744](https://github.com/elastic/eui/pull/1744))

## [`9.4.2`](https://github.com/elastic/eui/tree/v9.4.2)

**Bug fixes**

- Fixed `hexToRgb` from erroring on an incorrect string input ([#1741](https://github.com/elastic/eui/pull/1741))
- Fixed `EuiBadge` custom `color` prop type ([#1741](https://github.com/elastic/eui/pull/1741))
- Fixed inaccurately required `onRefresh` prop (should be optional) that was introduced in types in version 9.4.1 ([#1743](https://github.com/elastic/eui/pull/1743))

## [`9.4.1`](https://github.com/elastic/eui/tree/v9.4.1)

**Bug fixes**

- Adds missing type and fixes closure-scope problem for `SuperDatePicker`'s `onRefresh` callback ([#1732](https://github.com/elastic/eui/pull/1732))
- Changed `EuiBottomBar` to refer to the end of document ([#1727](https://github.com/elastic/eui/pull/1727))
- Fixed `EuiComboBox`'s calls to its `onBlur` prop ([#1739](https://github.com/elastic/eui/pull/1739))

## [`9.4.0`](https://github.com/elastic/eui/tree/v9.4.0)

- Allow toasts in `EuiGlobalToastList` to override `toastLifeTimeMs` ([#1720](https://github.com/elastic/eui/pull/1720))
- Allow `EuiListGroupItem` to pass a custom element as the `icon` ([#1726](https://github.com/elastic/eui/pull/1726))
- Added default icon for `EuiListGroupItem` if one is not passed ([#1729](https://github.com/elastic/eui/pull/1729))
- Added `toInitials` string service ([#1729](https://github.com/elastic/eui/pull/1729))

**Bug fixes**

- Removed all `lodash` imports in `eui.d.ts` to avoid namespace pollution ([#1723](https://github.com/elastic/eui/pull/1723))
- Prevent `EuiComboBox` from creating a custom option value when user clicks on a value in the dropdown ([#1728](https://github.com/elastic/eui/pull/1728))

## [`9.3.0`](https://github.com/elastic/eui/tree/v9.3.0)

- Added `footerLink` and `showToolTips` to `EuiNavDrawer` and added `EuiNavDrawerGroup` ([#1701](https://github.com/elastic/eui/pull/1701))

**Bug fixes**

- Fixed `EuiSuperDatePicker` time selection jumping on focus ([#1704](https://github.com/elastic/eui/pull/1704))

## [`9.2.1`](https://github.com/elastic/eui/tree/v9.2.1)

**Bug fixes**

- Make `EuiPopover`'s repositionOnScroll prop optional in TS ([#1705](https://github.com/elastic/eui/pull/1705))

## [`9.2.0`](https://github.com/elastic/eui/tree/v9.2.0)

- Adjusted the dark theme palette a bit more and adjusted a few components ([#1700](https://github.com/elastic/eui/pull/1700))

## [`9.1.0`](https://github.com/elastic/eui/tree/v9.1.0)

- Adjusted the dark theme palette to have a slight blue tint ([#1691](https://github.com/elastic/eui/pull/1691))
- Added `repositionOnScroll` property to the `EuiPopoverProps` type definition ([#1628](https://github.com/elastic/eui/pull/1628))
- Added support to `findTestSubject` for an optional `matcher` argument, which defaults to `~=`, enabling it to identify an element based on one of multiple space-separated values within its `data-test-subj` attribute ([#1587](https://github.com/elastic/eui/pull/1587))
- Converted `EuiFlexGrid`, `EuiFlexGroup`, `EuiFlexItem`, `EuiDescriptionList`, `EuiDescriptionListTitle`, and `EuiDescriptionListDescription` to TypeScript ([#1365](https://github.com/elastic/eui/pull/1365))
- Converted `EuiAvatar` to Typescript ([#1654](https://github.com/elastic/eui/pull/1654))
- Added missing `anchorClassName` prop to `EuiToolTip` definition ([#1657](https://github.com/elastic/eui/pull/1657))
- Added `fullWidth` prop to `EuiButton` ([#1665](https://github.com/elastic/eui/pull/1665))
- Added `.eui-fullWidth` utility class ([#1665](https://github.com/elastic/eui/pull/1665))
- Added `EuiPopoverFooter` and converted `EuiPopoverTitle` to TS ([#1666](https://github.com/elastic/eui/pull/1666))
- Converted `EuiLoadingSpinner`, `EuiLoadingKibana`, and `EuiLoadingChart` to TS ([#1683](https://github.com/elastic/eui/pull/1683))

**Bug fixes**

- Added button to `EuiSuperDatePicker`'s “Now” tab to trigger the "now" time selection ([#1620](https://github.com/elastic/eui/pull/1620))
- Fixed floating point arithmetic bug in `EuiRangeTrack`'s value validation ([#1687](https://github.com/elastic/eui/pull/1687))
- Fixed `EuiComboBox` `activeOptonIndex` error with empty search results ([#1695](https://github.com/elastic/eui/pull/1695))
- Fixed IE11 rendering issue in `EuiLoadingKibana` ([#1683](https://github.com/elastic/eui/pull/1683))

## [`9.0.2`](https://github.com/elastic/eui/tree/v9.0.2)

**Note: this release is a backport containing changes originally made in `9.1.0`**

**Bug fixes**

- Fixed floating point arithmetic bug in `EuiRangeTrack`'s value validation ([#1687](https://github.com/elastic/eui/pull/1687))

## [`9.0.1`](https://github.com/elastic/eui/tree/v9.0.1)

**Bug fixes**

- Fixed definition exports for converted Typescript components ([#1633](https://github.com/elastic/eui/pull/1633))

## [`9.0.0`](https://github.com/elastic/eui/tree/v9.0.0)

- Added `allowNeutralSort` prop to `EuiInMemoryTable` to support unsorting table columns ([#1591](https://github.com/elastic/eui/pull/1591))
- Added `mobileOptions` object prop for handling of all the mobile specific options of `EuiBasicTable` ([#1462](https://github.com/elastic/eui/pull/1462))
- Table headers now accept `React.node` types ([#1462](https://github.com/elastic/eui/pull/1462))
- Added `displayOnly` prop to `EuiFormRow` ([#1582](https://github.com/elastic/eui/pull/1582))
- Added `numActiveFilters` prop to `EuiFilterButton` ([#1589](https://github.com/elastic/eui/pull/1589))
- Updated style of `EuiFilterButton` to match `EuiFacetButton` ([#1589](https://github.com/elastic/eui/pull/1589))
- Added `size` and `color` props to `EuiNotificationBadge` ([#1589](https://github.com/elastic/eui/pull/1589))
- Allow `EuiDescribedFormGroup` to exist as a description-only row ([#1522](https://github.com/elastic/eui/pull/1522))
- Added `type` prop for `EuiFormLabel` for the option to make it a `legend` ([#1613](https://github.com/elastic/eui/pull/1613))
- Added `labelAppend` and `labelType` props to `EuiFormRow` ([#1613](https://github.com/elastic/eui/pull/1613))
- Aligned text styles of table headers and form labels ([#1613](https://github.com/elastic/eui/pull/1613))
- Converted `EuiModalBody`, `EuiModalFooter`, `EuiModalHeader`, `EuiModalHeaderTitle`, `EuiFlyoutBody`, `EuiFlyoutFooter`, `EuiFlyoutHeader`, `EuiPortal`, and `EuiProgress` to Typescript ([#1621](https://github.com/elastic/eui/pull/1621))

**Bug fixes**

- Fixed keyboard navigation and UI of `EuiComboBox` items in single selection mode ([#1619](https://github.com/elastic/eui/pull/1619))
- `EuiBasicTable` select all shows up on mobile ([#1462](https://github.com/elastic/eui/pull/1462))
- Adds missing `hasActiveFilters` prop for `EuiFilterButton` type and fixes `onChange` signature for `EuiButtonGroup` ([#1603](https://github.com/elastic/eui/pull/1603))
- Included `react-datepicker` TS types in EUI itself to avoid outside dependency ([#1618](https://github.com/elastic/eui/pull/1618))
- Prevent `EuiGlobalToastList` from attempting calculations on `null` DOM elements ([#1606](https://github.com/elastic/eui/pull/1606))
- Fixed `EuiFormRow` errors from the possibility of having duplicate `key` values ([#1522](https://github.com/elastic/eui/pull/1522))

**Breaking changes**

- `EuiBasicTable`'s select all checkbox appends a `makeId` string to the id ([#1462](https://github.com/elastic/eui/pull/1462))
- Remove camel casing from exported JSON variables and preserve hex values instead of converting to rgb ([#1590](https://github.com/elastic/eui/pull/1590))
- Added `@types/react-dom` to `peerDependencies` ([#1621](https://github.com/elastic/eui/pull/1621))

## [`8.0.0`](https://github.com/elastic/eui/tree/v8.0.0)

**Breaking changes**

- Upgraded TypeScript to 3.3 ([#1583](https://github.com/elastic/eui/pull/1583))
- Upgraded React to 16.8 ([#1583](https://github.com/elastic/eui/pull/1583))
- Upgraded Jest to 24.1 ([#1583](https://github.com/elastic/eui/pull/1583))
- Upgraded Enzyme to 3.9 ([#1583](https://github.com/elastic/eui/pull/1583))

## [`7.3.0`](https://github.com/elastic/eui/tree/v7.3.0)

- Added `onRefresh` option for `EuiSuperDatePicker` ([#1577](https://github.com/elastic/eui/pull/1577))
- Converted `EuiToggle` to TypeScript ([#1570](https://github.com/elastic/eui/pull/1570))
- Added type definitions for `EuiButtonGroup`,`EuiButtonToggle`, `EuiFilterButton`, `EuiFilterGroup`, and `EuiFilterSelectItem` ([#1570](https://github.com/elastic/eui/pull/1570))
- Added `displayOnly` prop to EuiFormRow ([#1582](https://github.com/elastic/eui/pull/1582))
- Added an index.d.ts file for the date picker components, including `EuiDatePicker`, `EuiDatePickerRange`, and `EuiSuperDatePicker` ([#1574](https://github.com/elastic/eui/pull/1574))

**Bug fixes**

- Fixed several bugs with `EuiRange` and `EuiDualRange` including sizing of inputs, tick placement, and the handling of invalid values ([#1580](https://github.com/elastic/eui/pull/1580))

## [`7.2.0`](https://github.com/elastic/eui/tree/v7.2.0)

- Added `text` as a color option for `EuiLink` ([#1571](https://github.com/elastic/eui/pull/1571))
- Added `EuiResizeObserver` to expose ResizeObserver API to React components; falls back to MutationObserver API in unsupported browsers ([#1559](https://github.com/elastic/eui/pull/1559))
- Added `EuiFocusTrap` as a wrapper around `react-focus-lock` to enable trapping focus in more cases, including React portals ([#1550](https://github.com/elastic/eui/pull/1550))

**Bug fixes**

- Fixed content cut off in `EuiContextMenuPanel` when height changes dynamically ([#1559](https://github.com/elastic/eui/pull/1559))
- Fixed `EuiComboBox` to allow keyboard tab to exit single selection box ([#1576](https://github.com/elastic/eui/pull/1576))
- Various fixes related to focus order and focus trapping as they relate to content in React portals ([#1550](https://github.com/elastic/eui/pull/1550))

## [`7.1.0`](https://github.com/elastic/eui/tree/v7.1.0)

- Added `append` prop to `EuiFieldText` ([#1567](https://github.com/elastic/eui/pull/1567))
- Adjusted set of Elastic Logos in `EuiIcon` to look better in dark mode. ([#1462](https://github.com/elastic/eui/pull/1562))
- Added `isCopyable` prop to `EuiCodeBlock` ([#1556](https://github.com/elastic/eui/pull/1556))
- Added optional `Snippet` tab to docs and renamed demo tabs ([#1556](https://github.com/elastic/eui/pull/1556))
- Expanded `getSecureRelForTarget` to handle elastic.co domains as a referrer whitelist ([#1565](https://github.com/elastic/eui/pull/1565))
- New `url` utility for verifying if a URL is a referrer whitelist ([#1565](https://github.com/elastic/eui/pull/1565))
- Add iconSize to ButtonIcon type definition ([#1568](https://github.com/elastic/eui/pull/1568))

## [`7.0.0`](https://github.com/elastic/eui/tree/v7.0.0)

- Created `EuiDualRange` using components from modularized, refactored `EuiRange`. New util service `isWithinRange` is the first in the number category. ([#1485](https://github.com/elastic/eui/pull/1485))
- Upgraded `lodash` to v4, taking advantage of modular imports. ([#1534](https://github.com/elastic/eui/pull/1534))
- Added pseudo-localization mode to docs ([#1541](https://github.com/elastic/eui/pull/1541))
- New docs page listing localization tokens ([#1541](https://github.com/elastic/eui/pull/1541))
- Added support for OR group clauses in `EuiQuery` and `EuiSearchBar` ([#1204](https://github.com/elastic/eui/pull/1204))
- Added `customQuickSelectPanels` prop to `EuiSuperDatePicker` ([#1549](https://github.com/elastic/eui/pull/1549))

**Bug fixes**

- Fixed `EuiSearchBar.Query` match_all query string must be `*` ([#1521](https://github.com/elastic/eui/pull/1521))
- Fixed `EuiSuperDatePicker` crashing with negative relative value ([#1537](https://github.com/elastic/eui/pull/1537))
- Fixed `EuiSuperDatePicker` crashing with invalid start and end prop values ([#1544](https://github.com/elastic/eui/pull/1544))
- Make TSLint issues be warnings, not errors, when running `src-docs` ([#1537](https://github.com/elastic/eui/pull/1537))

**Breaking changes**

- Made `or` a reserved keyword in `EuiQuery`'s syntax ([#1204](https://github.com/elastic/eui/pull/1204))

## [`6.10.6`](https://github.com/elastic/eui/tree/v6.10.6)

**Note: this release is a backport containing changes originally made in `9.6.0`**

**Bug fixes**

- Fixed outside click detection inconsistencies by comparing `mouseup` and `mousedown` event targets rather than using `click` event target ([#1761](https://github.com/elastic/eui/pull/1761))

## [`6.10.5`](https://github.com/elastic/eui/tree/v6.10.5)

**Note: this release is a backport containing changes originally made in `9.0.0`, `9.1.0`, `9.3.0`, and `9.4.0`**

- Adjusted the dark theme palette to have a slight blue tint ([#1691](https://github.com/elastic/eui/pull/1691))
- Added button to `EuiSuperDatePicker`'s “Now” tab to trigger the "now" time selection ([#1620](https://github.com/elastic/eui/pull/1620))
- Added `footerLink` and `showToolTips` to `EuiNavDrawer` and added `EuiNavDrawerGroup` ([#1701](https://github.com/elastic/eui/pull/1701))
- Allow `EuiListGroupItem` to pass a custom element as the `icon` ([#1726](https://github.com/elastic/eui/pull/1726))
- Added `toInitials` string service ([#1729](https://github.com/elastic/eui/pull/1729))
- Added `fullWidth` prop to `EuiButton` ([#1665](https://github.com/elastic/eui/pull/1665))
- Added `.eui-fullWidth` utility class ([#1665](https://github.com/elastic/eui/pull/1665))

**Bug fixes**

- Fixed keyboard navigation and UI of `EuiComboBox` items in single selection mode ([#1619](https://github.com/elastic/eui/pull/1619))
- Fixed `EuiComboBox` `activeOptonIndex` error with empty search results ([#1695](https://github.com/elastic/eui/pull/1695))
- Prevent `EuiComboBox` from creating a custom option value when user clicks on a value in the dropdown ([#1728](https://github.com/elastic/eui/pull/1728))
- Fixed `EuiSuperDatePicker` time selection jumping on focus ([#1704](https://github.com/elastic/eui/pull/1704))

## [`6.10.4`](https://github.com/elastic/eui/tree/v6.10.4)

**Note: this release is a backport containing changes originally made in `7.3.0`**

- Added an index.d.ts file for the date picker components, including `EuiDatePicker`, `EuiDatePickerRange`, and `EuiSuperDatePicker` ([#1574](https://github.com/elastic/eui/pull/1574))

## [`6.10.3`](https://github.com/elastic/eui/tree/v6.10.3)

**Note: this release is a backport containing changes originally made in `7.1.0`**

- Added `append` prop to `EuiFieldText` ([#1567](https://github.com/elastic/eui/pull/1567))

## [`6.10.2`](https://github.com/elastic/eui/tree/v6.10.2)

**Note: this release is a backport containing changes originally made in `7.1.0`**

- Adjusted set of Elastic Logos in `EuiIcon` to look better in dark mode. ([#1562](https://github.com/elastic/eui/pull/1562))
- Expanded `getSecureRelForTarget` to handle elastic.co domains as a referrer whitelist ([#1565](https://github.com/elastic/eui/pull/1565))
- New `url` utility for verifying if a URL is a referrer whitelist ([#1565](https://github.com/elastic/eui/pull/1565))

## [`6.10.1`](https://github.com/elastic/eui/tree/v6.10.1)

**Note: this release is a backport containing changes originally made in `7.0.0`**

**Bug fixes**

- Fixed `EuiSuperDatePicker` crashing with negative relative value ([#1537](https://github.com/elastic/eui/pull/1537))
- Fixed `EuiSuperDatePicker` crashing with invalid start and end prop values ([#1544](https://github.com/elastic/eui/pull/1544))

## [`6.10.0`](https://github.com/elastic/eui/tree/v6.10.0)

- Adjust dark mode background color ([#1530](https://github.com/elastic/eui/pull/1530))
- TypeScript are now formatted with Prettier ([#1529](https://github.com/elastic/eui/pull/1529))
- Updated `EuiPopover` and `EuiColorPicker` to pause `EuiOutsideClickDetector` in when not open ([#1527](https://github.com/elastic/eui/pull/1527))

## [`6.9.0`](https://github.com/elastic/eui/tree/v6.9.0)

- Changed animation settings for `EuiNavDrawer` ([#1524](https://github.com/elastic/eui/pull/1524))
- Converted a number of components to support text localization ([#1504](https://github.com/elastic/eui/pull/1504))
- Updated `app_ems.svg` ([#1517](https://github.com/elastic/eui/pull/1517))

**Bug fixes**

- Updated `EuiPage` background color to match body background color ([#1513](https://github.com/elastic/eui/pull/1513))
- Fixed React key usage in `EuiPagination` ([#1514](https://github.com/elastic/eui/pull/1514))
- Fixed bug which prevented `EuiSwitch` with generated ID from having its label announced by VoiceOver ([#1519](https://github.com/elastic/eui/pull/1519))
- Fixed `EuiFilterButton` handling `numFilters` when `0` was specified ([#1510](https://github.com/elastic/eui/pull/1510))

## [`6.8.0`](https://github.com/elastic/eui/tree/v6.8.0)

- Changed `flex-basis` value on `EuiPageBody` for better cross-browser support ([#1497](https://github.com/elastic/eui/pull/1497))
- Converted a number of components to support text localization ([#1450](https://github.com/elastic/eui/pull/1450))
- Added a seconds option to the refresh interval selection in `EuiSuperDatePicker`  ([#1503](https://github.com/elastic/eui/pull/1503))
- Changed to conditionally render `EuiModalBody` if `EuiConfirmModal` has no `children` ([#1500](https://github.com/elastic/eui/pull/1500))


**Bug fixes**

- Remove `font-features` setting on `@euiFont` mixin to prevent breaks in ACE editor ([#1505](https://github.com/elastic/eui/pull/1505))

## [`6.7.4`](https://github.com/elastic/eui/tree/v6.7.4)

- Added `textAlign` property to TypeScript definition for `EuiText` ([#1487](https://github.com/elastic/eui/pull/1487))
- Added missing `'m'` option for text `size` for `EuiText`'s TypeScript definition ([#1487](https://github.com/elastic/eui/pull/1487))
- Added missing TypeScript definition for `EuiTextAlign` ([#1487](https://github.com/elastic/eui/pull/1487))

**Bug fixes**

- Fixed popover & tooltip positioning to properly account for arrow buffer ([#1490](https://github.com/elastic/eui/pull/1490))
- Fixed `EuiSuperDatePicker` unexpectedly closing start and end date popovers ([#1494](https://github.com/elastic/eui/pull/1494))

## [`6.7.3`](https://github.com/elastic/eui/tree/v6.7.3)

- `EuiHeader` no longer reduces height at mobile sizes ([#1480](https://github.com/elastic/eui/pull/1480))

**Bug fixes**

- Fixed `EuiSuperDatePicker` not updating derived `isInvalid` state on prop update ([#1483](https://github.com/elastic/eui/pull/1483))
- Fixed `logoAPM` ([#1489](https://github.com/elastic/eui/pull/1489))
- Remove Typescript type and interface definitions from ES and CJS exports ([#1486](https://github.com/elastic/eui/pull/1486))

## [`6.7.2`](https://github.com/elastic/eui/tree/v6.7.2)

- Default light theme now comes with an empty light variables file to make theme switching easier ([#1479](https://github.com/elastic/eui/pull/1479))

**Bug fixes**

- `EuiSuperDatePicker` always trigger `onTimeChange` when time changes and prop `showUpdateButton` is false ([#1477](https://github.com/elastic/eui/pull/1477))
- Fixed font rendering in italics only in Safari ([#1481](https://github.com/elastic/eui/pull/1481))

## [`6.7.1`](https://github.com/elastic/eui/tree/v6.7.1)

**Bug fixes**

- Fixed an issue with font family inheritance by changing the CSS reset ([#1474](https://github.com/elastic/eui/pull/1474))

## [`6.7.0`](https://github.com/elastic/eui/tree/v6.7.0)

- Added `z-index` to `EuiProgress` and example usage with `EuiHeader` ([#1471](https://github.com/elastic/eui/pull/1471))
- Added a new app icon for Code ([#1467](https://github.com/elastic/eui/pull/1467))
- Re-added EuiI18n, EuiI18nNumber, and EuiContext for localization ([#1466](https://github.com/elastic/eui/pull/1466))
- Expose `EuiSuperUpdateButton` component from `EuiSuperDatePicker` ([#1470](https://github.com/elastic/eui/pull/1470))
- Set `type="button"` on accordion buttons ([#1468](https://github.com/elastic/eui/pull/1468))

**Bug fixes**

- Fixed `EuiSuperDatePicker` not updating derived `showPrettyDuration` state on prop update ([#1464](https://github.com/elastic/eui/pull/1464))
- Fixed `EuiSuperDatePicker` not passing `refreshInterval` to callback when refresh internval start/stop toggle button clicked ([#1464](https://github.com/elastic/eui/pull/1464))
- Fixed `EuiSuperDatePicker` `refreshInterval` input not allowing decimals ([#1464](https://github.com/elastic/eui/pull/1464))

## [`6.6.0`](https://github.com/elastic/eui/tree/v6.6.0)

- Added `uptimeApp` icon ([#1445](https://github.com/elastic/eui/pull/1463))
- Added `wrapText` prop that enables `EuiListGroupItem` text to wrap ([#1459](https://github.com/elastic/eui/pull/1459))
- Added `inputRef` prop to `EuiFieldNumber` and updated `EuiFieldText`'s to a Ref type ([#1434](https://github.com/elastic/eui/pull/1434))
- Added `snowflake` icon ([#1445](https://github.com/elastic/eui/pull/1445))
- Added `bell` icon ([#1447](https://github.com/elastic/eui/pull/1447))
- Improved screen reader behavior for table header cell content, especially in sortable columns ([#1426](https://github.com/elastic/eui/pull/1426))

**Bug fixes**

- Fixed `textProps` and `contentProps` of `EuiButton` and `EuiButtonEmpty` so they don’t override classes ([#1455](https://github.com/elastic/eui/pull/1455))
- Fixed `closeButtonProps` of `EuiBadge` so it doesn't override classes ([#1455](https://github.com/elastic/eui/pull/1455))
- Fixed font weight shift of `EuiFilterButton` when notification is present ([#1455](https://github.com/elastic/eui/pull/1455))
- Fixed `$euiCodeFontFamily` monospace font stack and subsequent JSON asset build ([#1465](https://github.com/elastic/eui/pull/1465))

## [`6.5.1`](https://github.com/elastic/eui/tree/v6.5.1)

**Reverts**

- Reverts EuiI18n commit from previous release ([#1453](https://github.com/elastic/eui/pull/1453))

## [`6.5.0`](https://github.com/elastic/eui/tree/v6.5.0)

**Note: this contains some i18n work that we reverted in the next release. Use the patch release above instead**

- Added Inter UI to the font family stack ([#1402](https://github.com/elastic/eui/pull/1402))
- Changed padding on `EuiHeaderLogo` and updated `EuiNavDrawer` example ([#1448](https://github.com/elastic/eui/pull/1448))
- Updated `EuiNavDrawer` docs example and adjusted `EuiHeaderLogo` padding ([#1449](https://github.com/elastic/eui/pull/1449))
- Added EuiI18n, EuiI18nNumber, and EuiContext for localization ([#1404](https://github.com/elastic/eui/pull/1404))

**Bug fixes**

- Added `legend` for accessibility of `EuiButtonGroup` and fixed opacity of disabled input ([#1444](https://github.com/elastic/eui/pull/1444))

## [`6.4.0`](https://github.com/elastic/eui/tree/v6.4.0)

- Added `EuiNavDrawer` side nav component ([#1427](https://github.com/elastic/eui/pull/1427))
- Added `inputRef` prop to `EuiComboBox` ([#1433](https://github.com/elastic/eui/pull/1433))
- Added custom date string formatting for series charts crosshair overlay ([#1429](https://github.com/elastic/eui/pull/1429))
- Added new icons for `symlink` and `submodule` ([#1439](https://github.com/elastic/eui/pull/1439))

**Bug fixes**

- Fix mouse interaction with `EuiComboBox` in IE11 ([#1437](https://github.com/elastic/eui/pull/1437))

## [`6.3.1`](https://github.com/elastic/eui/tree/v6.3.1)

**Bug fixes**

- Downgraded `@types/react` and `@types/prop-types` verisons to align with Kibana ([#1435](https://github.com/elastic/eui/pull/1435))

## [`6.3.0`](https://github.com/elastic/eui/tree/v6.3.0)

- Added `onBlur` prop to `EuiComboBox` ([#1400](https://github.com/elastic/eui/pull/1400))
- Added `initialFocus` prop typedefs to `EuiModal` and `EuiPopover` ([#1410](https://github.com/elastic/eui/pull/1410))
- Updated `gisApp` icon ([#1413](https://github.com/elastic/eui/pull/1413))
- Added `isAutoRefreshOnly` prop to `EuiSuperDatePicker` ([#1412](https://github.com/elastic/eui/pull/1412))
- Migrate remaining files in `accessiblity/` to TS ([#1408](https://github.com/elastic/eui/pull/1408))
- Added `titleProps` and `descriptionProps` to `EuiDescriptionList` ([#1419](https://github.com/elastic/eui/pull/1419))
- Propagate `className` on `EuiCodeBlock` in fullscreen mode ([#1422](https://github.com/elastic/eui/pull/1422))
- Added `iconProps` prop to `EuiIconTip` ([#1420](https://github.com/elastic/eui/pull/1420))
- Added ability to pass `isDisabled` to individual `EuiButtonGroup` items ([#1424](https://github.com/elastic/eui/pull/1424))
- Changed `EuiRange` PropType for `value` to allow `number` (in addition to `string`) ([#1421](hhttps://github.com/elastic/eui/pull/1421))

**Bug fixes**

- Support extended characters (e.g. non-latin, unicode) in `EuiSearchBar` and `EuiQuery` ([#1415](https://github.com/elastic/eui/pull/1415))
- Fixed line-heights of the differently sized `EuiDescriptionList` alternates ([#1419](https://github.com/elastic/eui/pull/1419))
- Updated `EuiIconTip` TS definitions to inherit those from `EuiToolTip` as well ([#1420](https://github.com/elastic/eui/pull/1420))

## [`6.2.0`](https://github.com/elastic/eui/tree/v6.2.0)

- Added `logoCodesandbox` and updated `apmApp` icons ([#1407](https://github.com/elastic/eui/pull/1407))
- Changed `EuiListGroup` PropType for `extraAction` to remove console warning ([#1405](hhttps://github.com/elastic/eui/pull/1405))

**Bug fixes**

- Account for `min` attribute when determining `EuiRange` input width ([#1406](https://github.com/elastic/eui/pull/1406))

## [`6.1.0`](https://github.com/elastic/eui/tree/v6.1.0)

- Added `EuiListGroup` and `EuiListGroupItem` components ([#1377](https://github.com/elastic/eui/pull/1377))
- Convert the other of the services to TypeScript ([#1392](https://github.com/elastic/eui/pull/1392))
- Changed single selection to select existing option in the list ([#1391](https://github.com/elastic/eui/pull/1391))
- Added `showUpdateButton` prop to `EuiSuperDatePicker` ([#1399](https://github.com/elastic/eui/pull/1399))

## [`6.0.1`](https://github.com/elastic/eui/tree/v6.0.1)

**Bug fixes**

- `EuiColorPicker` align color picker popup with color selector when page is scrolled ([#1397](https://github.com/elastic/eui/pull/1397))

## [`6.0.0`](https://github.com/elastic/eui/tree/v6.0.0)

- Added `onFocus` prop to `EuiComboBox` ([#1375](https://github.com/elastic/eui/pull/1375))
- Added `DisambiguateSet` and `ExclusiveUnion` utility types ([#1368](https://github.com/elastic/eui/pull/1368))
- Added `EuiSuperDatePicker` component ([#1351](https://github.com/elastic/eui/pull/1351))
- Fixed up styles for `EuiSuperDatePicker` ([#1389](https://github.com/elastic/eui/pull/1389))
- Altered a few icons and added more: `crossInACircleFilled`, `editorRedo`, `editorUndo`, `grabHorizontal`, `minusInCircleFilled`, `plusInCircleFilled`, `sortable`, `starEmptySpace`, `starFilledSpace`, `starFilled`, `starMinusEmpty`, `starMinusFilled`, `starPlusEmpty`, `pinFilled` ([#1374](https://github.com/elastic/eui/pull/1374))
- Exclude `custom_typings` from `eui.d.ts` ([#1395](https://github.com/elastic/eui/pull/1395))


**Bug fixes**

- Only style anchor tags in `EuiText` that have no class attribute ([#1373](https://github.com/elastic/eui/pull/1373))
- Fixed some EUI services' TS definitions ([#1380](https://github.com/elastic/eui/pull/1380))

**Breaking changes**

- Moved `EuiExpressionButton` contents to `EuiExpression` and deleted `EuiExpressionButton`. Also added support for `color` and `uppercase` props as well as made `onClick` optional to support read only expressions. ([#1368](https://github.com/elastic/eui/pull/1368))

## [`5.8.2`](https://github.com/elastic/eui/tree/v5.8.2)

**Note: this release is a backport containing fixes made in `6.4.0`**

**Bug fixes**

- Fix mouse interaction with `EuiComboBox` in IE11 ([#1437](https://github.com/elastic/eui/pull/1437))

## [`5.8.1`](https://github.com/elastic/eui/tree/v5.8.1)

**Note: this release is a backport containing fixes made in `6.0.0`**

**Bug fixes**

- Fixed some EUI services' TS definitions ([#1380](https://github.com/elastic/eui/pull/1380))

## [`5.8.0`](https://github.com/elastic/eui/tree/v5.8.0)

**Note: this release broke some of the exported TypeScript definitions.**

- Reinstate ([#1353](https://github.com/elastic/eui/pull/1353)) `onBlur` action on `EuiComboBox` ([#1364](https://github.com/elastic/eui/pull/1364))
- Convert roughly half of the services to TypeScript ([#1360](https://github.com/elastic/eui/pull/1360))

**Bug fixes**

- Fixed `onCreateOption` callback of `EuiComboBox` so it isn't called when the input is empty ([#1364](https://github.com/elastic/eui/pull/1364))
- Added `anchorClassName` prop to `EuiPopover` ([#1367](https://github.com/elastic/eui/pull/1367))
- Added support for `fullWidth` on `EuiSuperSelect` ([#1367](https://github.com/elastic/eui/pull/1367))
- Applied new scrollbar customization for Firefox ([#1367](https://github.com/elastic/eui/pull/1367))
- Fixed `EuiSuperSelect` from accessing ref when unmounted ([1369](https://github.com/elastic/eui/pull/1369))
- Allow any color value to be passed to `EuiIcon` ([#1370](https://github.com/elastic/eui/pull/1370))

## [`5.7.0`](https://github.com/elastic/eui/tree/v5.7.0)

- Adjust EUI coloring to better match brand guidelines from Creative Services ([#1356](https://github.com/elastic/eui/pull/1356))

## [`5.6.2`](https://github.com/elastic/eui/tree/v5.6.2)

**Note: this release is a backport**

- Reinstate ([#1353](https://github.com/elastic/eui/pull/1353)) `onBlur` action on `EuiComboBox` ([#1364](https://github.com/elastic/eui/pull/1364))

**Bug fixes**

- Fixed `onCreateOption` callback of `EuiComboBox` so it isn't called when the input is empty ([#1364](https://github.com/elastic/eui/pull/1364))

## [`5.6.1`](https://github.com/elastic/eui/tree/v5.6.1)

**Note: this release is a backport containing changes originally made in `5.8.0`**

**Bug fixes**

- Allow any color value to be passed to `EuiIcon` ([#1370](https://github.com/elastic/eui/pull/1370))

## [`5.6.0`](https://github.com/elastic/eui/tree/v5.6.0)

- Convert `EuiIcon` to TypeScript ([#1355](https://github.com/elastic/eui/pull/1355))
- Add support for `aria-label`, `aria-labelledby` and `aria-describedby` to `EuiCodeEditor` ([#1354](https://github.com/elastic/eui/pull/1354))

**Bug fixes**

- `react-datepicker` set milliseconds to zero when selecting time ([#1361](https://github.com/elastic/eui/pull/1361))
- Revert ([#1353](https://github.com/elastic/eui/pull/1353)) `onBlur` action on `EuiComboBox`. It caused regressions on Kibana. ([#1363](https://github.com/elastic/eui/pull/1363))

## [`5.5.1`](https://github.com/elastic/eui/tree/v5.5.1)

**Bug fixes**

- Fixed TypeScript definitions in `eui.d.ts` ([#1359](https://github.com/elastic/eui/pull/1359))

## [`5.5.0`](https://github.com/elastic/eui/tree/v5.5.0)

**Note: this release broke the exported TypeScript definitions and `EuiComboBox` in certain situations. These are both fixed in `5.6.0`.**

- Altered functionality of `truncate` on `EuiBreadcrumbs` and added `truncate` ability on breadcrumb item ([#1346](https://github.com/elastic/eui/pull/1346))
- Altered `EuiHeader`'s location of `EuiHeaderBreadcrumbs` based on the new `truncate` ability ([#1346](https://github.com/elastic/eui/pull/1346))
- Added support for `href` and `target` props in `EuiBasicTable` actions ([#1347](https://github.com/elastic/eui/pull/1347))
- Added `.eui-textBreakWord` CSS utility class  ([#1349](https://github.com/elastic/eui/pull/1349))
- Added support for `EuiComboBox` converting entered text into a custom option when the user removes focus, e.g. by tabbing to another element. This prevents the `EuiComboBox` from being mistaken for an `EuiInputText`. ([#1353](https://github.com/elastic/eui/pull/1353))

**Bug fixes**

- Fixed word-breaks in table cells for Firefox ([#1349](https://github.com/elastic/eui/pull/1349))
- Fixed EUI when used in an environment lacking ES Modules support, e.g. Jest ([#1358](https://github.com/elastic/eui/pull/1358))

## [`5.4.0`](https://github.com/elastic/eui/tree/v5.4.0)

**Note: this release broke usage of EUI in non-ES Module compatible environments. This is fixed in `5.5.0`.**

- Added 3 new icons — `folderOpen`, `folderClosed`, and `crosshairs` ([#1350](https://github.com/elastic/eui/pull/1350))
- Added `bottomGraphic` prop to `EuiCard` for Kibana home page ([#1338](https://github.com/elastic/eui/pull/1338))
- Added keyboard and screenreader support to `EuiDatePicker` ([#1337](https://github.com/elastic/eui/pull/1337))

**Bug fixes**

- Fixed bug in exporting `CommonProps` in TypeScript definitions ([#1341](https://github.com/elastic/eui/pull/1341))

## [`5.3.0`](https://github.com/elastic/eui/tree/v5.3.0)

- Introduced TypeScript support, converted `EuiSpacer` and `EuiHorizontalRule` ([#1317](https://github.com/elastic/eui/pull/1317))

## [`5.2.0`](https://github.com/elastic/eui/tree/v5.2.0)

- Added `email` icon to `EuiIcon` ([#1331](https://github.com/elastic/eui/pull/1331))
- Added IBM logo in colour and mono
([#1321](https://github.com/elastic/eui/pull/1321))
- Added support for nodes as "Action" column headers in `EuiBasicTable`, which was overlooked in the original change in `4.5.0` ([#1312](https://github.com/elastic/eui/pull/1312))
- Updated `GlobalDatePicker` example to include all Kibana features ([#1219](https://github.com/elastic/eui/pull/1219))
- Adjusted `EuiDatePickerRange` to allow for deeper customization ([#1219](https://github.com/elastic/eui/pull/1219))
- Added `contentProps` and `textProps` to `EuiButton` and `EuiButtonEmpty` ([#1219](https://github.com/elastic/eui/pull/1219))
- TypeScript types are now published to a `eui.d.ts` top-level file ([#1304](https://github.com/elastic/eui/pull/1304))
- Added `filterWith` option for `EuiSearchBar` filters of type `field_value_selection` ([#1328](https://github.com/elastic/eui/pull/1328))

**Bug fixes**

- `EuiBasicTable` now converts the `EuiTableRowCell` `header` into `undefined` if it's been provided as a non-string node, hiding the header and preventing the node from being rendered as `[object Object]` on narrow screens ([#1312](https://github.com/elastic/eui/pull/1312))
- Fixed `fullWidth` size of `EuiComboBox`, a regression introduced in `4.7.0` ([#1314](https://github.com/elastic/eui/pull/1314))
- Fixed error when passing empty string as `value` prop for `EuiSuperSelect` ([#1319](https://github.com/elastic/eui/pull/1319))
- `EuiExpressionButton` now shows focus state when user tabs to it ([#1326](https://github.com/elastic/eui/pull/1326))
- Added `baseline` as a possible value to `EuiFlexGroup`'s `FlexGroupAlignItems` type ([#1329](https://github.com/elastic/eui/pull/1329))

## [`5.1.0`](https://github.com/elastic/eui/tree/v5.1.0)

- `EuiToken` now exports enumerated constants for `SHAPES` and `COLORS` ([#1301](https://github.com/elastic/eui/pull/1301))
- Added mixins for `EuiCallOut` coloring and `EuiTooltip` styles ([#1305](https://github.com/elastic/eui/pull/1305))
- Improve TypeScript definitions for `EuiTableRowCellProps` ([#1310](https://github.com/elastic/eui/pull/1310))

## [`5.0.1`](https://github.com/elastic/eui/tree/v5.0.1)

**Bug fixes**

- Fixed size of `EuiSuperSelect`'s dropdown menu when there is no initial selection ([#1295](https://github.com/elastic/eui/pull/1295))
- Added TypeScript definitions for `EuiPopoverTitle` and the beta and notification badges. Ensure tab TS definitions are included in the main definition index. Fix typo in icon types ([#1299](https://github.com/elastic/eui/pull/1299))

## [`5.0.0`](https://github.com/elastic/eui/tree/v5.0.0)

- Added `EuiToken` component ([#1270](https://github.com/elastic/eui/pull/1270))
- Added `beaker` icon to `EuiIcon` and updated the `EuiBetaBadge` styling ([#1291](https://github.com/elastic/eui/pull/1291/))
- Removed calls to deprecated `findDOMNode` ([#1285](https://github.com/elastic/eui/pull/1285))

**Breaking changes**

- Changed `EuiMutationObserver` to a render prop component ([#1285](https://github.com/elastic/eui/pull/1285))
- `EuiPortal` no longer accepts a React node for `insert.sibling` value ([#1285](https://github.com/elastic/eui/pull/1285))
- `popover_positioning` service's methods no longer accept React node values ([#1285](https://github.com/elastic/eui/pull/1285))

**Bug fixes**

- Added TypeScript definitions for tab components ([#1288](https://github.com/elastic/eui/pull/1288))

## [`4.8.0`](https://github.com/elastic/eui/tree/v4.8.0)

- Added `branch` icon to `EuiIcon` ([#1249](https://github.com/elastic/eui/pull/1249/))
- Added and updated new product logos to `EuiIcon` ([#1279](https://github.com/elastic/eui/pull/1279))

**Bug fixes**

- Added TypeScript definitions for `EuiToolTip`'s `delay` prop. ([#1284](https://github.com/elastic/eui/pull/1284))
- Added TypeScript definitions for step components, and some checkbox definition fixes ([#1263](https://github.com/elastic/eui/pull/1263))

**Framer X**

- Added Framer component for `EuiDescirptionList` ([#1276](https://github.com/elastic/eui/pull/1276))

## [`4.7.0`](https://github.com/elastic/eui/tree/v4.7.0)

- Added `apmTrace` icon to `EuiIcon` set ([#1263](https://github.com/elastic/eui/pull/1263))
- Added [Framer X](http://www.framer.com) component source files under the `src-framer` directory ([#1263](https://github.com/elastic/eui/pull/1263))
- Added `compressed` prop to `EuiComboBox` ([#1258](https://github.com/elastic/eui/pull/1258))
- Added guidelines for Sass usage. ([#1257](https://github.com/elastic/eui/pull/1257))

**Bug fixes**

- `EuiComboBox` no longer throws a _Maximum update depth exceeded_ error when used in popovers/modals ([#1258](https://github.com/elastic/eui/pull/1258))
- `Escape` key now closes `EuiComboBox` options list ([#1258](https://github.com/elastic/eui/pull/1258))
- Fixed margin issue around `EuiFlexGrid` in mobile displays ([#1257](https://github.com/elastic/eui/pull/1257))
- Fixed positioning and padding display issue in `EuiRange` ([#1257](https://github.com/elastic/eui/pull/1257))
- Fixed `highContrastTextColor` SASS function to account for background lightness and exit possible infinite loops ([#1275](https://github.com/elastic/eui/pull/1275))

## [`4.6.1`](https://github.com/elastic/eui/tree/v4.6.1)

**Bug fixes**

- Added TypeScript definitions for `EuiFieldPassword`. ([#1255](https://github.com/elastic/eui/pull/1255))
- Added TypeScript definitions for `EuiConfirmModal`, remove `AnyProps`, and several definition fixes ([#1260](https://github.com/elastic/eui/pull/1260))

## [`4.6.0`](https://github.com/elastic/eui/tree/v4.6.0)

- Increased default font size of tabs in K6 theme ([#1244](https://github.com/elastic/eui/pull/1244))

**Bug fixes**

- Fixed select warning on falsy value in EuiSelect ([#1254](https://github.com/elastic/eui/pull/1254))

**Bug fixes**

- Add TypeScript definitions for `EuiRange` and `EuiRadio`, and correct the definitions for `EuiRadioGroup` ([#1253](https://github.com/elastic/eui/pull/1253))

## [`4.5.2`](https://github.com/elastic/eui/tree/v4.5.2)

**Bug fixes**

- TypeScript definition changes for `EuiAccordion`, `EuiDescriptionList`, `EuiForm`, `EuiFormHelpText` and the accessibility services, plus a number of other TS fixes ([#1247](https://github.com/elastic/eui/pull/1247))

## [`4.5.1`](https://github.com/elastic/eui/tree/v4.5.1)

**Bug fixes**

- Changed names of `*beatApp` types in `EuiIcon` to follow a consistent naming pattern ([#1243](https://github.com/elastic/eui/pull/1238))

## [`4.5.0`](https://github.com/elastic/eui/tree/v4.5.0)

- Added export for `TYPES` to `EuiAvatar` ([#1238](https://github.com/elastic/eui/pull/1238))
- Updated node-sass dependency to support OSX Mojave ([#1238](https://github.com/elastic/eui/pull/1238))
- Added TypeScript definitions for `EuiFieldNumber`, `EuiFormLabel` and `EuiSelect`, and fix the `EuiTextColor` definition. ([#1240](https://github.com/elastic/eui/pull/1240))
- Added support for nodes as column headers in `EuiBasicTable` for supporting things like tooltips and localized text. ([#1234](https://github.com/elastic/eui/pull/1234))

## [`4.4.1`](https://github.com/elastic/eui/tree/v4.4.1)

**Bug fixes**

- Fixes TypeScript definitions for `EuiKeyPadMenuItem` and `EuiKeyPadMenuItemButton` ([#1232](https://github.com/elastic/eui/pull/1232))

## [`4.4.0`](https://github.com/elastic/eui/tree/v4.4.0)

- Added TypeScript typings for `EuiKeyPadMenu` ([#1229](https://github.com/elastic/eui/pull/1229))
- Forced `EuiPopover` contents to stick to its initial position when the content changes ([#1199](https://github.com/elastic/eui/pull/1199))
- Updated `EuiIcon` app icon set and allow them to adjust colorschemes ([#1225](https://github.com/elastic/eui/pull/1225))

**Bug fixes**

- Fixed EuiToolTip to show tooltips on disabled elements ([#1222](https://github.com/elastic/eui/pull/1222))
- Fixed EuiAvatar when name is composed entirely of whitespace ([#1231](https://github.com/elastic/eui/pull/1231))

## [`4.3.0`](https://github.com/elastic/eui/tree/v4.3.0)

- Added a new `colorPalette` service for retrieving and generating color arrays for use in charts ([#1209](https://github.com/elastic/eui/pull/1209))
- Added `1` as a valid value for the `columns` prop in `EuiFlexGrid` ([#1210](https://github.com/elastic/eui/pull/1210))
- Make `htmlIdGenerator` only return valid HTML4 ids ([#637](https://github.com/elastic/eui/pull/637))
- Use `cursor: pointer` to indicate clickable `EuiTable` rows ([#1213](https://github.com/elastic/eui/pull/1213))
- Add `lockOpen` icon ([#1215](https://github.com/elastic/eui/pull/1215))

## [`4.2.0`](https://github.com/elastic/eui/tree/v4.2.0)

- Added some opacity options to `EuiLineSeries` and `EuiAreaSeries` ([#1198](https://github.com/elastic/eui/pull/1198))
- Added `initialFocus` prop for focus trapping to `EuiPopover` and `EuiModal` ([#1099](https://github.com/elastic/eui/pull/1099))
- Added table footer support with `EuiTableFooter` and `EuiTableFooterCell` ([#1202](https://github.com/elastic/eui/pull/1202))

## [`4.1.0`](https://github.com/elastic/eui/tree/v4.1.0)

- Added `direction` to `EuiFlexGroup` prop types interface ([#1196](https://github.com/elastic/eui/pull/1196))
- Made `description` prop optional for `EuiDescribedFormGroup` ([#1191](https://github.com/elastic/eui/pull/1191))
- Fixed issue with unselected tabs and aria-controls attribute in EuiTabbedContent
- Added `tag` icon ([#1188](https://github.com/elastic/eui/pull/1188))
- Replaced `logging` app icon ([#1194](https://github.com/elastic/eui/pull/1194))
- Made `EuiBasicTable` rows keyboard-accessibile when they are clickable ([#1206](https://github.com/elastic/eui/pull/1206))

**Bug fixes**

- Fixed cross-axis alignment bug when positioning EuiPopover ([#1197](https://github.com/elastic/eui/pull/1197))
- Added background to `readOnly` inputs ([#1188](https://github.com/elastic/eui/pull/1188))
- Fixed some modal default and responsive sizing ([#1188](https://github.com/elastic/eui/pull/1188))
- Fixed z-index issue of `EuiComboBoxOptionsList` especially inside modals ([#1192](https://github.com/elastic/eui/pull/1192))

## [`4.0.1`](https://github.com/elastic/eui/tree/v4.0.1)

**Bug fixes**

- Fixed an issue in `EuiTooltip` because IE1 didn't support `document.contains()` ([#1190](https://github.com/elastic/eui/pull/1190))
- Fixed some issues around parsing string values in `EuiSearchBar` and `EuiQuery` ([#1189](https://github.com/elastic/eui/pull/1189))

## [`4.0.0`](https://github.com/elastic/eui/tree/v4.0.0)

- Added `delay` prop to `EuiToolTip` ([#1103](https://github.com/elastic/eui/pull/1103))

**Breaking changes**

- `EuiBasicTable` now shows up to 2 actions before condensing to all popover, but still displaying the top/primary 2 actions as well ([#1103](https://github.com/elastic/eui/pull/1103))
- `EuiBasicTable` will automatically add `hasActions` and `isSelectable` to allow proper responsive style handling, but are still overridable ([#1103](https://github.com/elastic/eui/pull/1103))

## [`3.11.0`](https://github.com/elastic/eui/tree/v3.11.0)

- Decorated `pagination` _next_ and _previous_ buttons with `data-test-subj`. ([#1182](https://github.com/elastic/eui/pull/1182))
- Added `euiFacetButton` and `euiFacetGroup` ([#1167](https://github.com/elastic/eui/pull/1167))
- Added `width` prop to `EuiContextMenu` panels ([#1173](https://github.com/elastic/eui/pull/1173))
- Added patterns for global query and filters ([#1137](https://github.com/elastic/eui/pull/1137))

**Bug fixes**

- Fixed `onClickAriaLabel` console error stemming from `EuiComboBoxPill`  ([#1183](https://github.com/elastic/eui/pull/1183))

## [`3.10.0`](https://github.com/elastic/eui/tree/v3.10.0)

- Added `maxWidth` prop to `EuiModal` ([#1165](https://github.com/elastic/eui/pull/1165))
- Support field names with `_` characters in search queries ([#1180](https://github.com/elastic/eui/pull/1180))
- Added ability to include multiple fields in a value selection filter for `EuiSearchBar` ([#1179](https://github.com/elastic/eui/pull/1179))

**Bug fixes**

- Fixed an IE11 `EuiModal` width issue by changing the `min-width` to a pixel value ([#1174](https://github.com/elastic/eui/pull/1174))

## [`3.9.0`](https://github.com/elastic/eui/tree/v3.9.0)

- Added `infraApp` icon ([#1161](https://github.com/elastic/eui/pull/1161))
- Added sizes to `EuiButtonIcon` ([#1145](https://github.com/elastic/eui/pull/1145))
- Added `singleSelection.asPlainText` prop to `EuiComboBox` ([#1139](https://github.com/elastic/eui/pull/1139))
- Added proper aria labeling to `EuiSearchBar` and `EuiBasicTable` so searching is properly announced ([#1181](https://github.com/elastic/eui/pull/1181))

**Bug fixes**

- Fixed `makeHighContrastColor` sass mixin to properly output an accessible color contrast ([#1158](https://github.com/elastic/eui/pull/1158))
- Fixed `EuiTooltip` to interact correctly when the anchor is a disabled form element ([#1158](https://github.com/elastic/eui/pull/1158))
- Fixed `EuiButton` (with icon) and `EuiButtonEmpty` truncation ([#1145](https://github.com/elastic/eui/pull/1145))
- Fixed alignment and coloring of form control clear button ([#1145](https://github.com/elastic/eui/pull/1145))
- Fixed `EuiToolTip` from setting state after component unmounts ([#1163](https://github.com/elastic/eui/pull/1163))

## [`3.8.0`](https://github.com/elastic/eui/tree/v3.8.0)

- Added a new `EuiStat` component for displaying prominent stats ([#1146](https://github.com/elastic/eui/pull/1146))
- Added color and monotone icons for AWS and GCP. ([#1135](https://github.com/elastic/eui/pull/1135))
- Added TypeScript definition for `EuiComboBox` ([#1115](https://github.com/elastic/eui/pull/1115))

**Bug fixes**

- Fixed `EuiSearchBar` when used as a controlled component in React 16.4 ([#1153](https://github.com/elastic/eui/pull/1153))
- Fixed `onChange` typedef on `EuiSwitch` ([#1144](https://github.com/elastic/eui/pull/1144)
- Fixed `EuiToolTip`'s inability to update its position when tooltip content changes ([#1116](https://github.com/elastic/eui/pull/1116))
- Fixed `EuiSearchBar`'s syntax parsing to allow multiple escaped characters in a single field value

## [`3.7.0`](https://github.com/elastic/eui/tree/v3.7.0)

- Added `zIndexAdjustment` to `EuiPopover` which allows tweaking the popover content's `z-index` ([#1097](https://github.com/elastic/eui/pull/1097))
- Added new `EuiSuperSelect` component and `hasArrow` prop to `EuiPopover` ([#921](https://github.com/elastic/eui/pull/921))
- Added a new `EuiWindowEvent` component for declarative, safe management of `window` event listeners ([#1127](https://github.com/elastic/eui/pull/1127))
- Changed `Flyout` component to close on ESC keypress even if the flyout does not have focus, using new Window Event component ([#1127](https://github.com/elastic/eui/pull/1127))
- Added TypeScript definitions for `EuiAvatar` component and the `color` services ([#1120](https://github.com/elastic/eui/pull/1120))

**Bug fixes**

- `EuiFlyout` responsive mode now gracefully overrides a custom `maxWidth` ([#1124](https://github.com/elastic/eui/pull/1124)

## [`3.6.1`](https://github.com/elastic/eui/tree/v3.6.1)

- Added TypeScript definition for `findTestSubject` test util ([#1106](https://github.com/elastic/eui/pull/1106))

**Bug fixes**

- Fixed bug where `EuiToolTip` content wasn't removed if its anchor is removed from the document ([#1119](https://github.com/elastic/eui/pull/1119))

## [`3.6.0`](https://github.com/elastic/eui/tree/v3.6.0)

- Added `EuiCopy` ([#1112](https://github.com/elastic/eui/pull/1112))
- Added `disabled` to `EuiRadioGroup.options` ([#1111](https://github.com/elastic/eui/pull/1111))

**Bug fixes**

- `EuiWrappingPopover` only re-attach anchor element on unmount if anchor element is still attached to DOM
([#1114](https://github.com/elastic/eui/pull/1114))

- Fixed `EuiSeriesChart` overrides `react-vis` classes.([#1123](https://github.com/elastic/eui/pull/1123))

## [`3.5.1`](https://github.com/elastic/eui/tree/v3.5.1)

- Fixed a bug around `indeterminate` checkboxes ([#1110](https://github.com/elastic/eui/pull/1110))

## [`3.5.0`](https://github.com/elastic/eui/tree/v3.5.0)

- Added support for `indeterminate` to `EuiCheckbox` ([#1108](https://github.com/elastic/eui/pull/1108))

## [`3.4.0`](https://github.com/elastic/eui/tree/v3.4.0)

- Added typings for `EuiToolTip` and `EuiIconTip` ([#1087](https://github.com/elastic/eui/pull/1087))
- Added `spacesApp` logo to `EuiIcon` set ([#1065](https://github.com/elastic/eui/pull/1065))
- Added `!default` to border SASS props ([#1079](https://github.com/elastic/eui/pull/1079))
- Added `repositionOnScroll` prop to `EuiPopover` which enables repositioning the popover when the window is scrolled. ([#1064](https://github.com/elastic/eui/pull/1064))
- Allow `_` and `*` characters to be used in `EuiSearchBar` query terms ([#1058](https://github.com/elastic/eui/pull/1058))
- Added more `status` options for `EuiSteps` ([#1088](https://github.com/elastic/eui/pull/1088))
- Added `maxWidth` prop `EuiFlyout` ([#1090](https://github.com/elastic/eui/pull/1090))
- Added `string` to allowed `restrictWidth` prop type of `EuiPage` and `EuiPageBody` ([#1090](https://github.com/elastic/eui/pull/1090))
- Added `.eui-textBreakNormal` and `@mixin euiTextTruncate` as CSS/SASS utilities ([#1092](https://github.com/elastic/eui/pull/1092))
- Added `fullWidth` support to `EuiComboBox` ([#1095](https://github.com/elastic/eui/pull/1095))

**Bug fixes**

- `EuiMutationObserver`'s `children` prop is no longer marked as required ([#1076](https://github.com/elastic/eui/pull/1076))
- Fixed large drop shadows so they work on darker backgrounds ([#1079](https://github.com/elastic/eui/pull/1079))
- Added `resize-observer-polyfill` as a dependency (was previously a devDependency) ([#1085](https://github.com/elastic/eui/pull/1085))
- Fixed `EuiBasicTable` to inform its parent about a selection change triggered by a different set of `items` ([#1086](https://github.com/elastic/eui/pull/1086))
- Fixed width of `EuiFilterGroup`'s popover ([#1078](https://github.com/elastic/eui/pull/1078))
- Fixed `EuiStepsHorizontal`'s title wrapping in IE ([#1088](https://github.com/elastic/eui/pull/1088))
- Fixed wrong class name being added to `EuiPageBody` when `restrictWidth !== false` ([#1090](https://github.com/elastic/eui/pull/1090))

## [`3.3.0`](https://github.com/elastic/eui/tree/v3.3.0)

- Added `onTableChange` callback to `EuiInMemoryTable` which notifies on sorting and pagination changes. ([#1060](https://github.com/elastic/eui/pull/1060))
- `EuiComboBox` now applies the provided `data-test-subj` to its options list element with the suffix `-optionsList` so you can find a specific combo box instance's options list. This wasn't previously possible because the options list is attached to the body element, not the combo box element. This is in addition to the existing `data-test-subj="comboBoxOptionsList"`. ([#1054](https://github.com/elastic/eui/pull/1054))
- EUI now provides minified versions of the themes' CSS files. ([#1070](https://github.com/elastic/eui/pull/1070))

**Bug fixes**

- Fixed `EuiSeriesChart` (previously `EuiXYChart`) responsive resize in a flexbox layout ([#1041](https://github.com/elastic/eui/pull/1041))
- `EuiInMemoryTable` no longer mutates the `items` prop array when sorting, adding deterministic sorting ([#1057](https://github.com/elastic/eui/pull/1057))
- `EuiBasicTable` actions now close their context menu when clicked ([#1069](https://github.com/elastic/eui/pull/1069))

**Experimental breaking change**

 - Renamed `EuiXYChart` to `EuiSeriesChart`, `EuiXYChartUtils` to `EuiSeriesChartUtils`, `EuiXYChartAxisUtils` to `EuiSeriesChartAxisUtils`, and  `EuiXYChartTextUtils` to `EuiSeriesChartTextUtils` ([#1066](https://github.com/elastic/eui/pull/1066))

## [`3.2.1`](https://github.com/elastic/eui/tree/v3.2.1)

- Added `closeButtonAriaLabel` property to `EuiFlyout` ([#1031](https://github.com/elastic/eui/pull/1031))
- Added types for `EuiToast`, `EuiGlobalToastList`, and `EuiGlobalToastListItem` ([#1045](https://github.com/elastic/eui/pull/1045))
- Added a handful of third-party logos to `EuiIcon` ([#1033](https://github.com/elastic/eui/pull/1033))

**Bug fixes**

- Removed IE flex column fix in favor of forcing the consumer to add a `grow` prop. ([#1044](https://github.com/elastic/eui/pull/1044))
- Removed max-width to children of `EuiPopover`. ([#1044](https://github.com/elastic/eui/pull/1044))

## [`3.2.0`](https://github.com/elastic/eui/tree/v3.2.0)

**Note: this release creates a minor regression to the display of `EuiFlexItem`s inside a `column` `EuiFlexGroup`. This is fixed in `3.2.1`.**
**Note: this release creates a minor regression to the display of `EuiPopoverTitle`. This is fixed in `3.2.1`.**

- Added typings for 'EuiBadge' ([#1034](https://github.com/elastic/eui/pull/1034))
- Added a visual pattern for Kibana's Global Date Picker ([#1026](https://github.com/elastic/eui/pull/1026))
- Added `responsive` prop to `EuiFlexGrid` ([#1026](https://github.com/elastic/eui/pull/1026))
- Added `expand` prop to `EuiTabs` and `EuiTabbedContent` ([#1026](https://github.com/elastic/eui/pull/1026))
- Allow `titleElement` to be passed to `EuiCard` ([#1032](https://github.com/elastic/eui/pull/1032))

**Bug fixes**

- Fixed `EuiContextMenuPanel` calling `ref` after being unmounted ([#1038](https://github.com/elastic/eui/pull/1038))
- `EuiOutsideClickDetector` supports nested detectors in the DOM tree ([#1039](https://github.com/elastic/eui/pull/1039))
- To make it more accessible, added a random id to `EuiSwitch`'s id prop if none is passed.  ([#779](https://github.com/elastic/eui/pull/779))
- `BetaBadge` now shows outside of `EuiPanel` bounds in IE ([#1032](https://github.com/elastic/eui/pull/1032))

## [`3.1.0`](https://github.com/elastic/eui/tree/v3.1.0)

- Added `EuiMutationObserver` to expose Mutation Observer API to React components ([#966](https://github.com/elastic/eui/pull/966))
- Added `EuiWrappingPopover` which allows existing non-React elements to be popover anchors ([#966](https://github.com/elastic/eui/pull/966))
- `EuiPopover` accepts a `container` prop to further restrict popover placement ([#966](https://github.com/elastic/eui/pull/966))
- `EuiPortal` can inject content at arbitrary DOM locations, added `portalRef` prop ([#966](https://github.com/elastic/eui/pull/966))

**Bug fixes**

- `EuiPopover` re-positions with dynamic content (including CSS height/width transitions) ([#966](https://github.com/elastic/eui/pull/966))

## [`3.0.5`](https://github.com/elastic/eui/tree/v3.0.5)

**Note: this release is a backport containing changes originally made in `3.6.1`**

**Bug fixes**

- Fixed bug where `EuiToolTip` content wasn't removed if its anchor is removed from the document ([#1119](https://github.com/elastic/eui/pull/1119))

## [`3.0.4`](https://github.com/elastic/eui/tree/v3.0.4)

**Note: this release is a backport containing changes originally made in `3.4.0`**

- Allow `_` and `*` characters to be used in `EuiSearchBar` query terms ([#1058](https://github.com/elastic/eui/pull/1058))

## [`3.0.3`](https://github.com/elastic/eui/tree/v3.0.3)

**Note: this release is a backport bugfix release containing changes originally made in `3.2.0`**

**Bug fixes**

- Fixed `EuiContextMenuPanel` calling `ref` after being unmounted ([#1038](https://github.com/elastic/eui/pull/1038))

## [`3.0.2`](https://github.com/elastic/eui/tree/v3.0.2)

- Added `restrictWidth` option to `EuiPageBody` ([#1024](https://github.com/elastic/eui/pull/1024))

**Bug fixes**

- Fixed `EuiPageContent` centered layouts ([#1024](https://github.com/elastic/eui/pull/1024))

## [`3.0.1`](https://github.com/elastic/eui/tree/v3.0.1)

- Added typings for `EuiEmptyPrompt`, `EuiCode`, `EuiCodeBlock`, and `EuiCallOut` ([#1010](https://github.com/elastic/eui/pull/1010))
- Make utility type `Omit` compatible with new `keyof` behaviour introduced in TypeScript 2.9 ([#1017](https://github.com/elastic/eui/pull/1017))
- Added visualization chart type icons ([#1020](https://github.com/elastic/eui/pull/1020))

**Bug fixes**

- Fixed `EuiContextMenu` causing scroll-jumps because of premature browser focus. ([#1018](https://github.com/elastic/eui/pull/1018))

## [`3.0.0`](https://github.com/elastic/eui/tree/v3.0.0)

- Fixed `EuiHeader` responsive styles ([#1009](https://github.com/elastic/eui/pull/1009))
- Added `prepend` and `append` props to `EuiFormControlLayout` ([#961](https://github.com/elastic/eui/pull/961))
- Updated style implementation of `EuiFilterGroup` and `EuiFilterGroupButton` ([#961](https://github.com/elastic/eui/pull/961))
- Added `EuiDatePickerRange` as a way to layout two `EuiDatePicker`s. ([#961](https://github.com/elastic/eui/pull/961))
- Temporarily removed `EuiPage` responsive styles ([#1014](https://github.com/elastic/eui/pull/1014))

**Breaking changes**

- Moved `EuiHeaderNotification` to a generic `EuiNotificationBadge` component ([#1009](https://github.com/elastic/eui/pull/1009))

**Bug fixes**

- `EuiInMemoryTable` no longer resets to the first page on prop update when `items` remains the same ([#1008](https://github.com/elastic/eui/pull/1008))
- Fixed css selector for hiding responsive `EuiBreadcrumb`'s ([#1009](https://github.com/elastic/eui/pull/1009))
- Fixed responsive utility classes for IE ([#1009](https://github.com/elastic/eui/pull/1009))
- Fixed syntax errors in `keyCodes`'s and `EuiContextMenu`'s typescript definition ([#1012](https://github.com/elastic/eui/pull/1012))

## [`2.0.0`](https://github.com/elastic/eui/tree/v2.0.0)

- Added more typings to `EuiContextMenuItemProps` ([#1006](https://github.com/elastic/eui/pull/1006))
- Made some properties of `EuiFlyout` optional ([#1003](https://github.com/elastic/eui/pull/1003))
- Added typings for `EuiFlyout`, `EuiFlyoutBody`, `EuiFlyoutHeader`, and `EuiFlyoutFooter` ([#1001](https://github.com/elastic/eui/pull/1001))
- Gave `EuiFlyout` close button a data-test-subj ([#1000](https://github.com/elastic/eui/pull/1000))
- Updated `react-vis` version to `1.10.2` ([#999](https://github.com/elastic/eui/pull/999))
- Added `component` prop to `EuiTextColor` ([#1011](https://github.com/elastic/eui/pull/1011))

**Breaking changes**

- Altered `EuiPage` and sub-component layout ([#998](https://github.com/elastic/eui/pull/998))
  - `EuiPageHeader` must now be contained within `EuiPageBody`
  - `EuiPageSideBar` must now be **outside** of `EuiPageBody`

**Bug fixes**

- `EuiDescribedFormGroup` now renders its `description` inside of a `div` instead of a `span` ([#1011](https://github.com/elastic/eui/pull/1011))

## [`1.2.1`](https://github.com/elastic/eui/tree/v1.2.1)

**Bug fixes**

- Removed global manipulation of `EuiTitle` sizing in XYCharts ([#997](https://github.com/elastic/eui/pull/997))

## [`1.2.0`](https://github.com/elastic/eui/tree/v1.2.0)

**Note: this release creates a minor regression to the sizing of `EuiTitle`s. This is fixed in `1.2.1`.**

- Added typings for keyCodes ([#988](https://github.com/elastic/eui/pull/988))
- Changed `EuiXYChart` components exports to `/experimental` subfolder ([#975](https://github.com/elastic/eui/pull/975))
- Added beta version of `EuiXYChart` and associated components ([#309](https://github.com/elastic/eui/pull/309))
- Added `size` prop to `EuiIconTip` ([987](https://github.com/elastic/eui/pull/987))
- Added `database`, `filter`, `globe`, and `save` icons ([990](https://github.com/elastic/eui/pull/990))
- Updated typings for `EuiButton`, `EuiButtonEmpty`, and `EuiButtonIcon` to include `<a>` tag attributes like `href` ([#992](https://github.com/elastic/eui/pull/992))

**Bug fixes**

- Fixed some IE11 flex box bugs and documented others (modal overflowing, image shrinking, and flex group wrapping) ([#973](https://github.com/elastic/eui/pull/973))
- Fixed white square that show in double scollbar via `euiScrollBar()` ([989](https://github.com/elastic/eui/pull/989))
- Fixed issue with Accordion would attempt to use properties and accessors on null ([#982](https://github.com/elastic/eui/pull/982))

## [`1.1.0`](https://github.com/elastic/eui/tree/v1.1.0)

- Added more (mainly style) options to `EuiRange` ([#932](https://github.com/elastic/eui/pull/932))
- Cleaned up some `EuiPopover` styles ([#969](https://github.com/elastic/eui/pull/969))
- Added `inputRef` prop to `EuiFieldPassword` ([#970](https://github.com/elastic/eui/pull/970))

**Bug fixes**

- Fixed disabled states of icon buttons ([#963](https://github.com/elastic/eui/pull/963))
- Added word-break fallback for FF & IE in table cell ([#962](https://github.com/elastic/eui/pull/962))
- Fixed `EuiPopover` to show content over modals, flyouts, etc ([#967](https://github.com/elastic/eui/pull/967))
- Fixed background transition on inputs ([#969](https://github.com/elastic/eui/pull/969))

## [`1.0.1`](https://github.com/elastic/eui/tree/v1.0.1)

- `EuiAccordion` use MutationObserver to re-calculate height when children DOM changes ([#947](https://github.com/elastic/eui/pull/947))
- Add `inspect` type option to icon typedef file. ([#952](https://github.com/elastic/eui/pull/952))
- Simplified form control styles. ([#954](https://github.com/elastic/eui/pull/954))

**Bug fixes**

- `EuiPopover` now positions popover content over all other elements, instead of sometimes clipping ([#948](https://github.com/elastic/eui/pull/948))
- `EuiOnClickOutside` works with child components rendered via React portals ([#948](https://github.com/elastic/eui/pull/948))

**Deprecations**

- Replaced the following SASS variables have been replaced `$euiFormControlHeight--compressed`, `$euiFormControlPadding--compressed`, `euiFormBorderColor--disabled`. ([#954](https://github.com/elastic/eui/pull/954))

## [`1.0.0`](https://github.com/elastic/eui/tree/v1.0.0)

- Reduced font sizes of `EuiAvatar` ([#945](https://github.com/elastic/eui/pull/945))
- Changed release process to be fully automated by script ([#944](https://github.com/elastic/eui/pull/944))

**Bug fixes**

- `EuiTooltip` re-positions content correctly after the window is resized ([#936](https://github.com/elastic/eui/pull/936))
- `EuiComboBox` list is positioned correctly in IE ([#946](https://github.com/elastic/eui/pull/946))

## [`0.0.55`](https://github.com/elastic/eui/tree/v0.0.55)

- Added `getPopoverScreenCoordinates` service function for positioining popover/tooltip content, updated `EuiToolTip` to use it ([#924](https://github.com/elastic/eui/pull/924))
- Allow `mode` prop in `EuiCodeEditor` to take custom mode object ([#935](https://github.com/elastic/eui/pull/935))
- `EuiCodeEditor` is now decorated with a `data-test-subj` selector (`codeEditorContainer`) ([#939](https://github.com/elastic/eui/pull/939))
- `EuiCodeEditor` no longer automatically scrolls cursor into view on selection change ([#940](https://github.com/elastic/eui/pull/940))

## [`0.0.54`](https://github.com/elastic/eui/tree/v0.0.54)

**Bug fixes**

- `EuiTabbedContent` now updates dynamic tab content when used as an uncontrolled component ([#931](https://github.com/elastic/eui/pull/931))

## [`0.0.53`](https://github.com/elastic/eui/tree/v0.0.53)

- `EuiComboBox` is now decorated with `data-test-subj` selectors for the search input (`comboxBoxSearchInput`), toggle button (`comboBoxToggleListButton`), and clear button (`comboBoxClearButton`) ([#918](https://github.com/elastic/eui/pull/918))
- `EuiComboBox` now gives focus to the search input when the user clicks the clear button, to prevent focus from defaulting to the body ([#918](https://github.com/elastic/eui/pull/918))
- Fixed visual size of inputs by setting the box-shadow border to `inset` ([#928](https://github.com/elastic/eui/pull/928))
- Per-column custom sort values added to `EuiInMemoryTable` ([#929](https://github.com/elastic/eui/pull/929))

**Non-breaking major changes**

- Added close (`cross`) button as default way to close to `EuiFlyout` when `onClose` is provided ([#925](https://github.com/elastic/eui/pull/925))
- Fleshed out `EuiFlyoutHeader` for consistency (see docs) ([#925](https://github.com/elastic/eui/pull/925))

**Bug fixes**

- Added `role="dialog"` to `EuiFlyout` to improve screen reader accessibility ([#916](https://github.com/elastic/eui/pull/916))
- Default sort comparator (used by `EuiInMemoryTable`) now handles `null` and `undefined` values ([#922](https://github.com/elastic/eui/pull/922))

## [`0.0.52`](https://github.com/elastic/eui/tree/v0.0.52)

- Added updated logos for Cloud and Cloud ECE ([#906](https://github.com/elastic/eui/pull/906))
- Added the ability for `EuiBetaBadge` to appear on `EuiPanel` similar to `EuiCard` ([#885](https://github.com/elastic/eui/pull/888))
- Added `restrictWidth` to `EuiPage` ([#896](https://github.com/elastic/eui/pull/896))
- Added `resize` prop to `EuiTextArea` that defaults to ‘vertical’ (only height) ([#894](https://github.com/elastic/eui/pull/894))
- Added multiple style-only adjustments to `EuiFormControlLayout` buttons/icons ([#894](https://github.com/elastic/eui/pull/894))
- Shifted `readOnly` inputs to not have left padding unless it has an icon ([#894](https://github.com/elastic/eui/pull/894))
- Added more customization options to `EuiAvatar` ([#903](https://github.com/elastic/eui/pull/903))
- Added more color options to `EuiButtonIcon` ([#907](https://github.com/elastic/eui/pull/907))
- Added icon for EMS (Elastic Map Service) (`emsApp`) ([#914](https://github.com/elastic/eui/pull/914))
- Added support for `href`, `target`, and `rel` properties for `EuiContextMenu` items ([#911](https://github.com/elastic/eui/pull/911))
- Added responsive helpers in the form of `EuiShowFor` and `EuiHideFor` components and corresponding CSS classes. ([#909](https://github.com/elastic/eui/pull/909))

**Deprecations**

- Replaced `$breakpoints` in favor of better named `$euiBreakpoints` ([#909](https://github.com/elastic/eui/pull/909))
- Replaced the following mixin `screenXSmall()`, `screenSmall()`, `screenMedium()`, `screenLarge()`, `screenSmallMediumLarge()` in favor of a single `euiBreakpoint()`. ([#909](https://github.com/elastic/eui/pull/909))

**Bug fixes**

- Removed `.nvmrc` file from published npm package ([#892](https://github.com/elastic/eui/pull/892))
- `EuiComboBox` no longer shows the _clear_ icon when it's a no-op ([#890](https://github.com/elastic/eui/pull/890))
- `EuiIcon` no longer takes focus in Edge and IE unless `tabIndex` is defined as a value other than `"-1"` ([#900](https://github.com/elastic/eui/pull/900))
- Fixed regression introduced in `0.0.50` in which the form control icons blocked users from clicking the control ([#898](https://github.com/elastic/eui/pull/898))
- Fixed `EuiSwitch` background in case it’s been placed on a gray background ([#894](https://github.com/elastic/eui/pull/894))
- Fixed `EuiComboBox` hidden input focus styles ([#894](https://github.com/elastic/eui/pull/894))
- Fixed responsive widths of `EuiDescribedFormGroup` ([#894](https://github.com/elastic/eui/pull/894))
- Fixed descenders being cut off in `EuiSelect` ([#894](https://github.com/elastic/eui/pull/894))
- Fixed extra spacing applied by Safari to `EuiFieldSearch` ([#894](https://github.com/elastic/eui/pull/894))
- Fixed contrast issues in dark theming ([#907](https://github.com/elastic/eui/pull/907))

## [`0.0.51`](https://github.com/elastic/eui/tree/v0.0.51)

- Added `textStyle="reverse"` prop to `EuiDescriptionList` as well as a class (`.eui-definitionListReverse`) for `dl`'s within `EuiText` ([#882](https://github.com/elastic/eui/pull/882))
- Added `inspect` icon ([#886](https://github.com/elastic/eui/pull/886))
- Added `layout` prop to `EuiCard` ([#885](https://github.com/elastic/eui/pull/885))

**Bug fixes**

- Moved `EuiFieldSearch`'s and `EuiValidateControl`'s ref out of render into `setRef` methods ([#883](https://github.com/elastic/eui/pull/883))

## [`0.0.50`](https://github.com/elastic/eui/tree/v0.0.50)

**Note: this release creates a minor regression to form controls containing icons, in which the icon blocks the user from clicking the control. This is fixed in `0.0.52`.**

- Created `EuiToggle`, `EuiButtonToggle`, and `EuiButtonGroup` ([#872](https://github.com/elastic/eui/pull/872))
- `EuiBasicTable` and `EuiInMemoryTable` now accept `rowProps` and `cellProps` callbacks, which let you apply custom props to rows and props ([#869](https://github.com/elastic/eui/pull/869))
- Added `offine` and `online` icons ([#881](https://github.com/elastic/eui/pull/881))

**Bug fixes**

- `EuiContextMenuPanel` now updates appropriately if its items are modified ([#887](https://github.com/elastic/eui/pull/887))
- `EuiComboBox` is no longer a focus trap, the clear button is now keyboard-accessible, and the virtualized list no longer interferes with the tab order ([#866](https://github.com/elastic/eui/pull/866))
- `EuiButton`, `EuiButtonEmpty`, and `EuiButtonIcon` now look and behave disabled when `isDisabled={true}` ([#862](https://github.com/elastic/eui/pull/862))
- `EuiGlobalToastList` no longer triggers `Uncaught TypeError: _this.callback is not a function`  ([#865](https://github.com/elastic/eui/pull/865))
- `EuiGlobalToastList` checks to see if it has dismissed a toast before re-dismissing it ([#868](https://github.com/elastic/eui/pull/868))
- Added FF/IE fallback for `.eui-textBreakWord` ([#864](https://github.com/elastic/eui/pull/864))
- Fixed `EuiCard` description text color when used in/as an anchor tag ([#864](https://github.com/elastic/eui/pull/864))
- Fixed `EuiCard` IE bugs ([#864](https://github.com/elastic/eui/pull/864))
- Fixed button labeling for `EuiFormControlLayout` and `EuiComboBox` accessibility ([#876](https://github.com/elastic/eui/pull/876))
- Fixed `EuiBreadcrumb` slash alignment when truncating ([#878](https://github.com/elastic/eui/pull/878))

**Breaking changes**

- `EuiSearchBar` no longer has an `onParse` callback, and now passes an object to `onChange` with the shape `{ query, queryText, error }` ([#863](https://github.com/elastic/eui/pull/863))
- `EuiInMemoryTable`'s `search.onChange` callback now passes an object with `{ query, queryText, error }` instead of only the query ([#863](https://github.com/elastic/eui/pull/863))
- `EuiFormControlLayout` no longer has `onClear`, `iconSide`, or `onIconClick` props. Instead of `onClear` it now accepts a `clear` object of the shape `{ onClick }`. Instead of the icon props, it now accepts a single `icon` prop which be either a string or an object of the shape `{ type, side, onClick }`. ([#866](https://github.com/elastic/eui/pull/866))
- `EuiBasicTable` and `EuiInMemoryTable` pass-through cell props (defined by the `columns` prop and the `cellProps` prop) used to be applied to the `div` inside of the `td` element. They're now applied directly to the `td` element. ([#869](https://github.com/elastic/eui/pull/869))

## [`0.0.49`](https://github.com/elastic/eui/tree/v0.0.49)

**Bug fixes**

- `EuiInMemoryTable` now applies its search filter ([#851](https://github.com/elastic/eui/pull/851))
- `EuiInMemoryTable` and `EuiBasicTable` now pass unknown props through to their child ([#836](https://github.com/elastic/eui/pull/836))
- Added `EuiHeaderLinks` which allow you to construct navigation in the header in place of the app menu. ([#844](https://github.com/elastic/eui/pull/844))
- `EuiPopover` will use an alert to warn the user it traps focus ([#844](https://github.com/elastic/eui/pull/844))

**Breaking changes**

- EUI requires React `16.3` or higher ([#849](https://github.com/elastic/eui/pull/849))
- `EuiHeaderBreadcrumbs` refactored to use `EuiBreadcrumbs`. This removed all child components of `EuiHeaderBreadcrumbs`. ([#844](https://github.com/elastic/eui/pull/844))

## [`0.0.48`](https://github.com/elastic/eui/tree/v0.0.48)

**Bug fixes**

- `EuiComboBox` does not pass `isDisabled` prop to `EuiComboBoxOptionsList` to avoid "React does not recognize the 'isDisabled' prop on a DOM element" console warning ([#838](https://github.com/elastic/eui/pull/838))
- `EuiComboBox` does not display clear icon when `isClearable` prop is set to false and `selectedOptions` prop is provided ([#838](https://github.com/elastic/eui/pull/838))

**Breaking changes**

- Move `EuiBasicTable`'s `itemId` prop from `selection` to a top-level property ([#830](https://github.com/elastic/eui/pull/830))
- Renamed/refactored `requiresAriaLabel` prop validator to a more general `withRequiredProp` ([#830](https://github.com/elastic/eui/pull/830))

## [`0.0.47`](https://github.com/elastic/eui/tree/v0.0.47)

- Added utility CSS classes for text and alignment concerns ([#774](https://github.com/elastic/eui/pull/774))
- Added `compressed` versions of `EuiFormRow` and all form controls ([#800](https://github.com/elastic/eui/pull/800))
- Removed pointer cursor on `EuiFormLabel` when a `for` property is not set ([#825](https://github.com/elastic/eui/pull/825))
- Added the ability to add tooltips to `EuiContextMenuItem`s ([#817](https://github.com/elastic/eui/pull/817))
- Added `EuiBreadcrumbs` ([#815](https://github.com/elastic/eui/pull/815))

**Bug fixes**

- Fixes height calculation error on `EuiAccordion` when it starts loads in an open state. ([#816](https://github.com/elastic/eui/pull/816))
- Added aria-invalid labeling on `EuiFormRow` ([#777](https://github.com/elastic/eui/pull/799))
- Added aria-live labeling for `EuiToasts` ([#777](https://github.com/elastic/eui/pull/777))
- Added aria labeling requirements for `EuiBadge` , as well as a generic prop_type function `requiresAriaLabel` in `utils` to check for it. ([#777](https://github.com/elastic/eui/pull/777)) ([#802](https://github.com/elastic/eui/pull/802))
- Ensure switches’ inputs are still hidden when `[disabled]` ([#778](https://github.com/elastic/eui/pull/778))
- Made boolean matching in `EuiSearchBar` more exact so it doesn't match words starting with booleans, like "truest" or "offer" ([#776](https://github.com/elastic/eui/pull/776))
- `EuiComboBox` do not setState or call refs once component is unmounted ([807](https://github.com/elastic/eui/pull/807) and [#813](https://github.com/elastic/eui/pull/813))
- Added better accessibility labeling to `EuiPagination`, `EuiSideNav`, `EuiPopover`, `EuiBottomBar` and `EuiBasicTable`.  ([#821](https://github.com/elastic/eui/pull/821))
- Added `isDisabled` to `EuiComboBox`  ([#829](https://github.com/elastic/eui/pull/829))

## [`0.0.46`](https://github.com/elastic/eui/tree/v0.0.46)

- Added `EuiDescribedFormGroup` component, a wrapper around `EuiFormRow`(s) ([#707](https://github.com/elastic/eui/pull/707))
- Added `describedByIds` prop to `EuiFormRow` to help with accessibility ([#707](https://github.com/elastic/eui/pull/707))
- Added `isLoading` prop to `EuiButtonEmpty` ([#768](https://github.com/elastic/eui/pull/768))
- Removed individual badge cross icon when `EuiComboBox` has `singleSelection` prop enabled. ([#769](https://github.com/elastic/eui/pull/769))

**Bug fixes**

- Removed specificity on `EuiText` that was causing cascade conflicts around text coloring. ([#770](https://github.com/elastic/eui/pull/770))

## [`0.0.45`](https://github.com/elastic/eui/tree/v0.0.45)

***NOTE v0.0.45 has a bug causing it to fail during installation, please use v0.0.46***

- Added `EuiBetaBadge` for non-GA labelling including options to add it to `EuiCard` and `EuiKeyPadMenuItem` ([#705](https://github.com/elastic/eui/pull/705))
- Added `direction` prop to EuiFlexGroup ([#711](https://github.com/elastic/eui/pull/711))
- Added `EuiEmptyPrompt` which can be used as a placeholder over empty tables and lists ([#711](https://github.com/elastic/eui/pull/711))
- Added `EuiTabbedContent` ([#737](https://github.com/elastic/eui/pull/737))
- `EuiComboBox` added buttons for clearing and opening/closing the combo box ([#698](https://github.com/elastic/eui/pull/698))

**Bug fixes**

- Fixed `EuiTableRowCell` from overwriting its child element's `className` [#709](https://github.com/elastic/eui/pull/709)
- Allow `EuiContextMenuPanel`s to update when their `children` changes ([#710](https://github.com/elastic/eui/pull/710))
- `EuiInMemoryTable` now passes `itemIdToExpandedRowMap` prop to `EuiBasicTable` ([#759](https://github.com/elastic/eui/pull/759))
- Expanded table rows in paginated data no longer leak to other pages ([#761](https://github.com/elastic/eui/pull/761))

**Breaking changes**

- Rename `logoElasticSearch` to `logoElasticsearch` [#755](https://github.com/elastic/eui/pull/755)

## [`0.0.44`](https://github.com/elastic/eui/tree/v0.0.44)

- Reduced `EuiToast` title size ([#703](https://github.com/elastic/eui/pull/703))

**Bug fixes**

- Fixed inherited `line-height` of inputs and buttons ([#702](https://github.com/elastic/eui/pull/702))
- Fixed card title sizing in K6 theme. ([#704](https://github.com/elastic/eui/pull/704))

## [`0.0.43`](https://github.com/elastic/eui/tree/v0.0.43)

- Added `status` prop to `EuiStep` for additional styling ([#673](https://github.com/elastic/eui/pull/673))
- `EuiForm` and `EuiFormRow` now accept nodes for `errors` prop ([#685](https://github.com/elastic/eui/pull/685))
- Removed the default `max-width` from `EuiText`. This can still be applied by setting `grow={false}` ([#683](https://github.com/elastic/eui/pull/683))
- Added support for text alignment with `EuiTextAlign` ([#683](https://github.com/elastic/eui/pull/683))
- `EuiBasicTable` added the `compressed` prop to allow for tables with smaller fonts and padding ([#687](https://github.com/elastic/eui/pull/687))

**Bug fixes**

- Added a `paddingSize` prop to `EuiAccordion` to better mitigate situations where a nested `EuiFlexGroup` causes scrollbars ([#701](https://github.com/elastic/eui/pull/701))
- Fixed `EuiCard` `icon` prop to include user provided className ([#684](https://github.com/elastic/eui/pull/684))
- `EuiInMemoryTable` pagination state is now reset automatically when a search is executed ([#686](https://github.com/elastic/eui/pull/686))
- Fixed slow performance of `EuiComboBox` when there are hundreds or thousands of options by virtualizing `EuiComboBoxOptionsList` ([#670](https://github.com/elastic/eui/pull/670))
- Fixed some text styles ([#683](https://github.com/elastic/eui/pull/683))
    - Fixed font-family of input, textarea, select, and buttons
    - Fixed style of code, pre, and dl’s inside `EuiText`
    - Fixed ghost text color which was being set to a dark gray

**Breaking changes**

- Added responsive support for tables. This isn't technically a breaking change, but you will need to apply some new props (`hasActions`, `isSelectable`) for certain tables to make them look their best in mobile. **Responsive table views are on by default.** ([#584](https://github.com/elastic/eui/pull/584))

## [`0.0.42`](https://github.com/elastic/eui/tree/v0.0.42)

- Added `EuiDatePicker` component for date/time input ([#644](https://github.com/elastic/eui/pull/644))
- Added editor icon set to `EuiIcon` ([#671](https://github.com/elastic/eui/pull/671))

## [`0.0.41`](https://github.com/elastic/eui/tree/v0.0.41)

- Added `grow` prop to `EuiText` ([#662](https://github.com/elastic/eui/pull/662))
- Added `disabled` prop to `EuiComboBoxOption` ([#650](https://github.com/elastic/eui/pull/650))
- Added support for `<pre>` and `<code>` tags to `<EuiText>` ([#654](https://github.com/elastic/eui/pull/654))
- Added export of SASS theme variables in JSON format during compilation ([#642](https://github.com/elastic/eui/pull/642))
- Close `EuiComboBox` `singleSelection` options list when option is choosen ([#645](https://github.com/elastic/eui/pull/645))
- Wrap `EuiStepHorizontal` text instead of truncating it ([#653](https://github.com/elastic/eui/pull/653))
- Fixed a bug where `EuiSideNavItem` wouldn't pass an `onClick` handler down to `<a>` tags if they also had an `href`. ([#664](https://github.com/elastic/eui/pull/664))
- Updated existing and added additional TypeScript definitions ([#666](https://github.com/elastic/eui/pull/666))

**Bug fixes**

- Fixed `EuiBasicTable` re-rendering on hover of table rows ([#665](https://github.com/elastic/eui/pull/665))

**Breaking changes**

- `EuiStepsHorizontal` now requires an `onClick` prop be provided for each step configuration object ([#653](https://github.com/elastic/eui/pull/653))

## [`0.0.40`](https://github.com/elastic/eui/tree/v0.0.40)

- Tweaked sizing, weights, color, line-heights, and added more levels to `EuiTitle` and `EuiText` ([#627](https://github.com/elastic/eui/pull/627))
- Added TypeScript type defitions for `EuiPortal`, `EuiText` and `EuiTitle` as well as the `calculatePopoverPosition` service ([#638](https://github.com/elastic/eui/pull/638))
- Grayed out labels for `disabled` controls ([#648](https://github.com/elastic/eui/pull/648))

**Bug fixes**

- Fix visual shadow glitch on hover of `EuiToast` ([#632](https://github.com/elastic/eui/pull/632))

**Breaking changes**

- **Note: This breaking change is reversed in 0.0.43.** Added a default `max-width` to `EuiText`. ([#627](https://github.com/elastic/eui/pull/627))

## [`0.0.39`](https://github.com/elastic/eui/tree/v0.0.39)

**Bug fixes**

- Allow accordions to dynamically change height, and support values on radio inputs ([#613](https://github.com/elastic/eui/pull/613))
- Accordion toggle layout is no longer flagged responsive, in order to prevent unwanted stacking on mobile ([#613](https://github.com/elastic/eui/pull/613))

**Breaking changes**

- Support values on radio inputs. This is breaking because now the second argument to the radio `onChange` callback is the value, which bumps the change event to the third argument ([#613](https://github.com/elastic/eui/pull/613))

## [`0.0.38`](https://github.com/elastic/eui/tree/v0.0.38)

- Modified drop shadow intensities and color. ([#607](https://github.com/elastic/eui/pull/607))
- Added SASS color functions. Made `$euiColorWarning` color usage more accessible while still being "yellow". ([#628](https://github.com/elastic/eui/pull/628))
- Removed extraneous `global_styling/mixins/_forms.scss` file and importing the correct files in the `filter_group.scss` and `combo_box.scss` files. ([#609](https://github.com/elastic/eui/pull/609))
- Added `isInvalid` prop to `EuiComboBox` ([#631](https://github.com/elastic/eui/pull/631))
- Added support for rejecting user input by returning `false` from the `onCreateOption` prop of `EuiComboBox` ([#631](https://github.com/elastic/eui/pull/631))

**Bug fixes**

- Visual fix for the focus state of disabled `EuiButton` ([#603](https://github.com/elastic/eui/pull/603))
- `EuiSelect` can pass any node as a value rather than just a string ([#603](https://github.com/elastic/eui/pull/603))
- Fixed a typo in the flex TypeScript definition ([#629](https://github.com/elastic/eui/pull/629))
- Fixed `EuiComboBox` bug in which the options list wouldn't always match the width of the input ([#611](https://github.com/elastic/eui/pull/611))
- Fixed `EuiComboBox` bug in which opening the combo box when there's no scrollbar on the window would result in the list being positioned incorrectly ([#631](https://github.com/elastic/eui/pull/631))
- Fixed `EuiComboBox` bug in which clicking a pill's close button would close the list ([#631](https://github.com/elastic/eui/pull/631))
- Fixed `EuiComboBox` bug in which moving focus from one combo box to another would remove the `euiBody-hasPortalContent` class from the body. ([#631](https://github.com/elastic/eui/pull/631))

## [`0.0.37`](https://github.com/elastic/eui/tree/v0.0.37)

- Added `EuiComboBox` for selecting many options from a list of options ([#567](https://github.com/elastic/eui/pull/567))
- Added `EuiHighlight` for highlighting a substring within text ([#567](https://github.com/elastic/eui/pull/567))
- `calculatePopoverPosition` service now accepts a `positions` argument so you can specify which positions are acceptable ([#567](https://github.com/elastic/eui/pull/567))
- Added `closeButtonProps` prop to `EuiBadge`, `hollow` badge type, and support for arbitrary hex color ([#567](https://github.com/elastic/eui/pull/567))
- Added support for arbitrary hex color to `EuiIcon` ([#567](https://github.com/elastic/eui/pull/567))

**Breaking changes**

- Renamed `euiBody-hasToolTip` class to `euiBody-hasPortalContent` ([#567](https://github.com/elastic/eui/pull/567))

## [`0.0.36`](https://github.com/elastic/eui/tree/v0.0.36)

- Added support for range queries in `EuiSearchBar` (works for numeric and date values) ([#485](https://github.com/elastic/eui/pull/485))
- Added support for emitting a `EuiSearchBar` query to an Elasticsearch query string ([#598](https://github.com/elastic/eui/pull/598))
- Added support for expandable rows to `EuiBasicTable` ([#585](https://github.com/elastic/eui/pull/585))

**Bug fixes**

- Relaxed query syntax of `EuiSearchBar` to allow usage of hyphens without escaping ([#581](https://github.com/elastic/eui/pull/581))
- Fixed font-weight issue in K6 theme ([#596](https://github.com/elastic/eui/pull/596))

## [`0.0.35`](https://github.com/elastic/eui/tree/v0.0.35)

- Modified `EuiLink` and all buttons to support both href and onClick ([#554](https://github.com/elastic/eui/pull/554))
- Added `color` prop to `EuiIconTip` ([#580](https://github.com/elastic/eui/pull/580))

## [`0.0.34`](https://github.com/elastic/eui/tree/v0.0.34)

- Adjust `EuiCallOut` and dark theme warning coloring ([#563](https://github.com/elastic/eui/pull/563))
- Added a `buttonColor` prop to `EuiConfirmModal` ([#546](https://github.com/elastic/eui/pull/546))
- Added 'baseline' as option to `EuiFlexGroup`'s `alignItems` prop ([#546](https://github.com/elastic/eui/pull/546))

**Bug fixes**

- Fixed `EuiToolTip` bug which caused the tooltip to hide when moving the mouse around inside of the trigger element ([#557](https://github.com/elastic/eui/pull/557), [#564](https://github.com/elastic/eui/pull/564))
- Fixed a bug where `EuiButtonEmpty` would offer a white background on hover when it was disabled, even when there was no such background transition on hover when the buttons are not disabled ([#561](https://github.com/elastic/eui/pull/561))
- Fixed table cell bugs ([#565](https://github.com/elastic/eui/pull/565))
  - `EuiBasicTable` now supports explicitly setting `truncateText` and `textOnly` on column definitions, and supports passing through unrecognized props to the cell (e.g. `data-test-subj`).
  - Updated table cell CSS so that long single-word cell content will break and wrap mid-word.

## [`0.0.33`](https://github.com/elastic/eui/tree/v0.0.33)

- Added initial sorting option to `EuiInMemoryTable` ([#547](https://github.com/elastic/eui/pull/547))
- Horizontally scrolling `EuiTabs` ([#546](https://github.com/elastic/eui/pull/546))
- Remove padding from both sides of `EuiEmptyButton` ([#546](https://github.com/elastic/eui/pull/546))
- Added `disabled` prop to placeholder (ellipses) button in pagination ([#546](https://github.com/elastic/eui/pull/546))
- Converted `.euiHeader__notification` into `EuiHeaderNotification` ([#546](https://github.com/elastic/eui/pull/546))

**Bug fixes**

- `EuiConfirmModal` will now check for the presence of confirm and cancel buttons before trying to focus them ([#555](https://github.com/elastic/eui/pull/555))

## [`0.0.32`](https://github.com/elastic/eui/tree/v0.0.32)

- Updated `EuiDescriptionList` to accept nodes for the titles and descriptions ([#552](https://github.com/elastic/eui/pull/552))
- Added `stop` and `stopFilled` icons ([#543](https://github.com/elastic/eui/pull/543))

**Bug fixes**

- Fixed `EuiToolTip` smart positioning to prevent tooltip from being clipped by the window where possible ([#550](https://github.com/elastic/eui/pull/550))

## [`0.0.31`](https://github.com/elastic/eui/tree/v0.0.31)

- Made `<EuiProgress>` TypeScript types more specific ([#518](https://github.com/elastic/eui/pull/518))
- Removed `font-smoothing` from our reset css for better text legibility ([#539](https://github.com/elastic/eui/pull/539))

**Bug fixes**

- Made `EuiIconTip` screen reader accessible ([#534](https://github.com/elastic/eui/pull/534))
- Fixed a sorting issue in `EuiInMemoryTable` ([#453](https://github.com/elastic/eui/pull/453))
- Fixed checkbox click for `EuiCheckbox` and `EuiRadio` without a label ([#541](https://github.com/elastic/eui/pull/541))

## [`0.0.30`](https://github.com/elastic/eui/tree/v0.0.30)

- Add ability to force `EuiSideNav` items open by setting `item.forceOpen`. ([#515](https://github.com/elastic/eui/pull/515))

## [`0.0.29`](https://github.com/elastic/eui/tree/v0.0.29)

- Added `EuiIconTip` to make it easier to display icons with tooltips ([#528](https://github.com/elastic/eui/pull/528))
- Added `buttonRef` prop to `EuiButton`, `EuiButtonEmpty`, and `EuiButtonIcon` ([#529](https://github.com/elastic/eui/pull/529))

**Bug fixes**

- `EuiHealth` no longer stacks flex items on small screens ([#530](https://github.com/elastic/eui/pull/530))
- Fixed `EuiPageContent` centering within `EuiPage` issue ([#527](https://github.com/elastic/eui/pull/527))
- `EuiConfirmModal` will now correctly auto-focus on its confirm and cancel buttons ([#529](https://github.com/elastic/eui/pull/529))

## [`0.0.28`](https://github.com/elastic/eui/tree/v0.0.28)

- `EuiInMemoryTable` pass items to BasicTable when message is provided ([#517](https://github.com/elastic/eui/pull/517)).
- `EuiSearchBox` now passes unused props through to `EuiFieldSearch` ([#514](https://github.com/elastic/eui/pull/514))
- Change `EuiBasicTable` `noItemsMessage` and `EuiInMemoryTable` `messgae` propType to node
instead of just string ([#516](https://github.com/elastic/eui/pull/516))

## [`0.0.27`](https://github.com/elastic/eui/tree/v0.0.27)

- Don't propagate a null `onClick` on EuiPanels ([#473](https://github.com/elastic/eui/pull/473))
- Use 1.1px for the `EuiHorizontalRule` height, in order to work around strange Chrome height calculations ([#473](https://github.com/elastic/eui/pull/473))
- New icons for `logoGithub` and `logoSketch` ([#494](https://github.com/elastic/eui/pull/494))
- `EuiCard` now has an `href` and `isClickable` prop for better handling hover animations. ([#494](https://github.com/elastic/eui/pull/494))
- Added `calculateContrast` and `rgbToHex` to services ([#494](https://github.com/elastic/eui/pull/494))

**Bug fixes**

- `EuiModal` is now responsive on mobile screens ([#512](https://github.com/elastic/eui/pull/512))
- `EuiFlexGrid` now collapses down in mobile layouts properly. ([#515](https://github.com/elastic/eui/pull/515))
- Made `EuiCard` proptypes more permission by changing strings to nodes. ([#515](https://github.com/elastic/eui/pull/515))
- Fixed `reponsive={false}` prop not working when flex groups were nested. ([#494](https://github.com/elastic/eui/pull/494))
- `EuiBadge` wrapping element changed from a `div` to `span` so it can be nested in text blocks ([#494](https://github.com/elastic/eui/pull/494))

## [`0.0.26`](https://github.com/elastic/eui/tree/v0.0.26)

**Bug fixes**

- `EuiSelect` do not set `defaultValue` property when `value` property is provided ([#504](https://github.com/elastic/eui/pull/504)).
- `EuiBottomBar` now uses `EuiPortal` to avoid zindex conflicts ([#487](https://github.com/elastic/eui/pull/487))
- Upped dark theme contrast on disabled buttons ([#487](https://github.com/elastic/eui/pull/487))

**Breaking changes**

- Removed `EuiTableOfRecords` ([#490](https://github.com/elastic/eui/pull/490))

## [`0.0.25`](https://github.com/elastic/eui/tree/v0.0.25)

- `EuiSearchBar` accepts `toolsLeft` and `toolsRight` props ([#458](https://github.com/elastic/eui/pull/458))
- Added `search.onChange` callback to `EuiInMemoryTable` ([#469](https://github.com/elastic/eui/pull/469))
- Added `initialPageSize` option to `EuiInMemoryTable` ([#477](https://github.com/elastic/eui/pull/477))
- Added design guidelines for button and toast usage ([#371](https://github.com/elastic/eui/pull/371))

**Breaking changes**

- Complete refactor of `EuiToolTip`. They now work. Only a breaking change if you were using them. ([#484](https://github.com/elastic/eui/pull/484))

## [`0.0.24`](https://github.com/elastic/eui/tree/v0.0.24)

- Removed hover and focus states from non-selectable `EuiSideNavItem`s ([#434](https://github.com/elastic/eui/pull/434))
- Added `Ast` and `Query` services ([#454](https://github.com/elastic/eui/pull/454))
- Added icons for Kibana query language ([#455](https://github.com/elastic/eui/pull/455))

**Bug fixes**

- Fix error stemming from `selected` prop on `EuiSelect` ([#436](https://github.com/elastic/eui/pull/436))

**Breaking changes**

- The `Random` service's `oneOf` method now only accepts an array ([#454](https://github.com/elastic/eui/pull/454))

## [`0.0.23`](https://github.com/elastic/eui/tree/v0.0.23)

- Added `EuiInMemoryTable`, which encapsulates sorting, searching, selection, and pagination state and logic ([#390](https://github.com/elastic/eui/pull/390))
- Added stack trace information to `EuiErrorBoundary` ([#428](https://github.com/elastic/eui/pull/428))
- Make full screen code block use the same font-size on the original code block. ([#447](https://github.com/elastic/eui/pull/447))

**Bug fixes**

- Fixed `EuiContextMenu` bug when using the keyboard to navigate up, which was caused by unnecessarily re-rendering the items, thus losing references to them ([#431](https://github.com/elastic/eui/pull/431))

## [`0.0.22`](https://github.com/elastic/eui/tree/v0.0.22)

- Added `EuiDelayHide` component. ([#412](https://github.com/elastic/eui/pull/412))
- Decreased overall size of checkbox, radio, and switches as well as better styles for the different states. ([#407](https://github.com/elastic/eui/pull/407))
- Added `EuiFilePicker` component for `input type="file"` needs. ([#402](https://github.com/elastic/eui/pedull/402))
- Added `isLoading` prop to `EuiButton` ([#427](https://github.com/elastic/eui/pull/427))
- Added icons: `eye`, `eyeClosed`, `grab`, `heatmap`, `vector` ([#427](https://github.com/elastic/eui/pull/427))
- Added `hasNoInitialSelection` option to `EuiSelect`. ([#422](https://github.com/elastic/eui/pull/422))

**Bug fixes**

- Fixed appearance of checked checkeboxes and radios in IE ([#407](https://github.com/elastic/eui/pull/407))
- Fixed disabled vs enabled appearance of checked checkeboxes and radios ([#407](https://github.com/elastic/eui/pull/407))
- Fixed disabled & checked state of switches ([#407](https://github.com/elastic/eui/pull/407))
- Fixed `EuiCard` content alignment when content is short. ([#415](https://github.com/elastic/eui/pull/415))
- Only apply the `$euiCodeBlockSelectedBackgroundColor` variable if it is a color ([#427](https://github.com/elastic/eui/pull/427))
- No margins for `<hr>` ([#427](https://github.com/elastic/eui/pull/427))
- Fixed `EuiButton` truncation ([#427](https://github.com/elastic/eui/pull/427))

**Breaking changes**

- Changed `EuiAccordion`’s method of `onToggleOpen` to `onToggle` ([#427](https://github.com/elastic/eui/pull/427))

## [`0.0.21`](https://github.com/elastic/eui/tree/v0.0.21)

- Logstash icon set. [#399](https://github.com/elastic/eui/pull/399)
- Added support for `disabled` options in `EuiSelect`. [#324](https://github.com/elastic/eui/pull/324)
- Badges can now accept onClicks and custom colors. They were changed stylistically to be bolder and smaller by default. ([#381](https://github.com/elastic/eui/pull/381))
- Added component to wrap blocks of substeps `EuiSubSteps` in a shaded container. ([#375](https://github.com/elastic/eui/pull/375))
- Added horizontal steps component ([#375](https://github.com/elastic/eui/pull/375))
- Changed look and feel of pagination. Added `compressed` prop for smaller footprint pagination. ([#380](https://github.com/elastic/eui/pull/380))
- Added `EuiBasicTable` as an opinionated, high level component for constructing tables. Its addition deprecates `EuiTableOfRecords` which is still avaiable, but now marked for removal. ([#377](https://github.com/elastic/eui/pull/377))
- Added styles for `readOnly` states of form controls. ([#391](https://github.com/elastic/eui/pull/391))
- Added importAction and exportAction icons ([#394](https://github.com/elastic/eui/pull/394))
- Added `EuiCard` for UI patterns that need an icon/image, title and description with some sort of action. ([#380](https://github.com/elastic/eui/pull/380))
- Added TypeScript definitions for the `EuiHealth` component. ([#403](https://github.com/elastic/eui/pull/403))
- Added `SearchBar` component - introduces a simple yet rich query language to search for objects + search box and filter controls to construct/manipulate it. ([#379](https://github.com/elastic/eui/pull/379))

**Bug fixes**

- Tables now default to `table-layout: fixed` to avoid some collapsing cell problems. [#398](https://github.com/elastic/eui/pull/398)
- Wrap long lines of text within the body of `EuiToast` instead of letting text overflow ([#392](https://github.com/elastic/eui/pull/392))
- Fixed dark theme coloring of Substeps ([#396](https://github.com/elastic/eui/pull/396))
- Reorder selectors to fix fixed progress bar in Firefox ([#404](https://github.com/elastic/eui/pull/404))

## [`0.0.20`](https://github.com/elastic/eui/tree/v0.0.20)

- Renamed class from `euiFlexGroup--alignItemsStart` to `euiFlexGroup--alignItemsFlexStart` ([#378](https://github.com/elastic/eui/pull/378))

## [`0.0.19`](https://github.com/elastic/eui/tree/v0.0.19)

- `EuiGlobalToastList` now prevents toasts from disappearing while the user's mouse is over the list. Added `timer/Timer` service. ([#370](https://github.com/elastic/eui/pull/370))

**Bug fixes**

- **Note: This is deprecated in 0.0.21 and removed in 0.0.26.** `EuiTableOfRecords` selection bugs ([#365](https://github.com/elastic/eui/pull/365))
  - Deleting selected items now resets the select all checkbox to an unchecked state
  - The select all checkbox only becomes checked when all selectable rows are checked, not just some of them

**Breaking changes**

- Changed `EuiGlobalToastList` to be responsible for instantiating toasts, tracking their lifetimes, and dismissing them. It now acepts `toasts`, `dismissToast`, and `toastLifeTimeMs` props. It no longer accepts `children`. ([#370](https://github.com/elastic/eui/pull/370))

## [`0.0.18`](https://github.com/elastic/eui/tree/v0.0.18)

**Bug fixes**

- Fixed `EuiCodeEditor` bug in which hitting ESCAPE to close the autocompletion suggestions menu would also exit editing mode. ([#363](https://github.com/elastic/eui/pull/363))

## [`0.0.17`](https://github.com/elastic/eui/tree/v0.0.17)

**Bug fixes**

- Downgraded `lodash` version to `3.10.0` to align it with Kibana. ([#359](https://github.com/elastic/eui/pull/359))

## [`0.0.16`](https://github.com/elastic/eui/tree/v0.0.16)

- `EuiRadio` now supports the `input` tag's `name` attribute. `EuiRadioGroup` accepts a `name` prop that will propagate to its `EuiRadio`s. ([#348](https://github.com/elastic/eui/pull/348))
- Added Machine Learning create jobs icon set. ([#338](https://github.com/elastic/eui/pull/338))
- **Note: This is deprecated in 0.0.21 and removed in 0.0.26.** Added `EuiTableOfRecords`, a higher level table component to take away all your table listings frustrations. ([#250](https://github.com/elastic/eui/pull/250))

**Bug fixes**

- Added `react-color` as a dependency (was previously a devDependency) ([#354](https://github.com/elastic/eui/pull/354))
- Stop propagation and prevent default when closing components. Otherwise the same Escape keypress could close the parent component(s) as well as the one you intend to close. ([#344](https://github.com/elastic/eui/pull/344))

## [`0.0.15`](https://github.com/elastic/eui/tree/v0.0.15)

- Added `EuiColorPicker`. ([#328](https://github.com/elastic/eui/pull/328))
- `EuiCodeBlock` now only shows fullscreen icons if `overflowHeight` prop is set. Also forces large fonts and padding while expanded. ([#325](https://github.com/elastic/eui/pull/325))
- Exported `VISUALIZATION_COLORS` from services ([#329](https://github.com/elastic/eui/pull/329))
- Added typescript definitions for `EuiFormRow`, `EuiRadioGroup`, `EuiSwitch`, `EuiLoadingSpinner`, `EuiLoadingChart` and `EuiProgress`. ([#326](https://github.com/elastic/eui/pull/326))
- Added `checkHrefAndOnClick` and `getSecureRelForTarget` to services.

**Breaking changes**

- `EuiCodeBlock` now only shows fullscreen icons if `overflowHeight` prop is set. Also forces large fonts and padding while expanded. ([#325](https://github.com/elastic/eui/pull/325))
- React ^16.2 is now a peer dependency ([#264](https://github.com/elastic/eui/pull/264))
- `EuiProgress` no longer accepts the `indeterminate` property, which never had any effect. ([#326](https://github.com/elastic/eui/pull/326))

**Bug fixes**

- Fix TypeScript definitions such that optional and readonly properties survive being passed through `Omit` ([#322](https://github.com/elastic/eui/pull/322))

## [`0.0.14`](https://github.com/elastic/eui/tree/v0.0.14)

- Added `isColorDark` color util ([#311](https://github.com/elastic/eui/pull/311))
- EuiButton, EuiButtonEmpty and EuiButtonIcon can now take an `href` ([#316](https://github.com/elastic/eui/pull/316))
- In `EuiSideNav`, allow a callback to be passed that renders the individual items in the navigation. This makes interoperability with e.g. `react-router` easier. ([#310](https://github.com/elastic/eui/pull/310))
- Add new icon types to `EuiIcon` TypeScript definitions ([#323](https://github.com/elastic/eui/pull/323)).

**Bug fixes**

- Set `EuiFlexGroup` to `flex-grow: 1` to be more friendly with IE11 ([#315](https://github.com/elastic/eui/pull/315))

## [`0.0.13`](https://github.com/elastic/eui/tree/v0.0.13)

- Added index management icons. ([#307](https://github.com/elastic/eui/pull/307))

**Breaking changes**

- Reverted test helper for async functions that throw exceptions. See PR for details on how this can be handled in Jest 22. ([#306](https://github.com/elastic/eui/pull/306))

**Bug fixes**

- Adjust toast z-index to show over modals ([#296](https://github.com/elastic/eui/pull/296))
- Fix nested `EuiFlexItem` collapse issue in IE ([#308](https://github.com/elastic/eui/pull/308))

## [`0.0.12`](https://github.com/elastic/eui/tree/v0.0.12)

- Minor style-only changes to `EuiPagination`, button reset, `EuiTableHeaderCell`, and `EuiCodeBlock`. ([#298](https://github.com/elastic/eui/pull/298))
- All NPM dependencies now use ^ to install the latest minor version.
- Added Apache, Nginx, MySQL logos ([#270](https://github.com/elastic/eui/pull/270))
- Added small version of `EuiCallOut` ([#269](https://github.com/elastic/eui/pull/269))
- Added first batch of TypeScript type definitions for components and services ([#252](https://github.com/elastic/eui/pull/252))
- Added button for expanding `EuiCodeBlock` instances to be full-screen. ([#259](https://github.com/elastic/eui/pull/259))
- Add test helper for async functions that throw exceptions ([#301](https://github.com/elastic/eui/pull/301))

**Bug fixes**

- Removed padding on `EuiPage` mobile breakpoint. ([#282](https://github.com/elastic/eui/pull/282))
- Fixed some `EuiIcon` `type`s not setting their `viewBox` attribute, which caused them to not honor the `size` properly. ([#277](https://github.com/elastic/eui/pull/277))
- Fixed `EuiContextMenu` to pass the `event` argument to a `EuiContextMenuItem`'s `onClick` handler even when a panel is defined. ([#265](https://github.com/elastic/eui/pull/265))

**Breaking changes**

- Removed `color` prop from `EuiCodeBlock`. This component's highlighting now matches whichever theme is currently active. See PR for details on SCSS breaking changes. ([#259](https://github.com/elastic/eui/pull/259))

## [`0.0.11`](https://github.com/elastic/eui/tree/v0.0.11)

- Added `EuiImage` component to allow for image sizing and zooms. ([#262](https://github.com/elastic/eui/pull/262))
- Updated `EuiOverlayMask` to append `<div>` to body. ([#254](https://github.com/elastic/eui/pull/254))

**Bug fixes**

- Disabled tab styling. ([#258](https://github.com/elastic/eui/pull/258))
- Proper classname for flexGroup alignItems prop. ([#257](https://github.com/elastic/eui/pull/257))
- Clicking the downArrow icon in `EuiSelect` now triggers selection. ([#255](https://github.com/elastic/eui/pull/255))
- Fixed `euiFormRow` id's from being the same as the containing input and label. ([#251](https://github.com/elastic/eui/pull/251))

**Breaking changes**

- `{rest}` prop attachment moved from wrapping div to the input on checkboxes and switches. ([#246](https://github.com/elastic/eui/pull/246))

## [`0.0.10`](https://github.com/elastic/eui/tree/v0.0.10)

- Updated `euiPopover` to propagate `panelPaddingSize` padding values to content only (title does inherit horizontal values) via CSS. ([#229](https://github.com/elastic/eui/pull/229))
- Updated `EuiErrorBoundary` to preserve newlines in error. ([#238](https://github.com/elastic/eui/pull/238))
- Added more icons and fixed a few for dark mode ([#228](https://github.com/elastic/eui/pull/228))
- Added `EuiFlyout` component. ([#227](https://github.com/elastic/eui/pull/227))

**Breaking changes**

- Renamed `EuiModalOverlay` to `EuiOverlayMask`. ([#227](https://github.com/elastic/eui/pull/227))

**Bug fixes**

- Fixed bug in `Pager` service which occurred when there were no items. ([#237](https://github.com/elastic/eui/pull/237))
- Added `isPageable` method to `Pager` service and set first and last page index to -1 when there are no pages. ([#242](https://github.com/elastic/eui/pull/242))

## [`0.0.9`](https://github.com/elastic/eui/tree/v0.0.9)

**Breaking changes**

- Renamed `euiFlexGroup--alignItemsEnd` class to `euiFlexGroup--alignItemsFlexEnd`.
- Remove support for `primary` color from `EuiTextColor` because it looked too much like a link.

**Bug fixes**

- Give `EuiFormErrorText` and `EuiFormHelpText` proper line-height. ([#234](https://github.com/elastic/eui/pull/234))

## [`0.0.8`](https://github.com/elastic/eui/tree/v0.0.8)

**Bug fixes**

- Fix button vertical alignment. ([#232](https://github.com/elastic/eui/pull/232))

## [`0.0.7`](https://github.com/elastic/eui/tree/v0.0.7)

- Added `EuiSteps` component ([#202](https://github.com/elastic/eui/pull/202), [#208](https://github.com/elastic/eui/pull/208))

**Breaking changes**

- Test helpers now published at `@elastic/eui/lib/test`

**Bug fixes**

- Case sensitive file name fix for Kibana dark theme. ([#216](https://github.com/elastic/eui/pull/216))

## [`0.0.6`](https://github.com/elastic/eui/tree/v0.0.6)

- `justify` prop of `EuiFlexGroup` now accepts `spaceEvenly` ([#205](https://github.com/elastic/eui/pull/205))
- Increased size of `<EuiTitle size="s">` so that it's distinguishable as a title ([#204](https://github.com/elastic/eui/pull/204))

## [`0.0.5`](https://github.com/elastic/eui/tree/v0.0.5)

**Bug fixes**

- Fixed import paths for `EuiTable`, `EuiHealth`, and `EuiPopover` which prevented dependents of EUI from being able to compile when importing components from the `lib` directory ([#203](https://github.com/elastic/eui/pull/203))

## [`0.0.4`](https://github.com/elastic/eui/tree/v0.0.4)

- Added `EuiHealth` components for status checks ([#158](https://github.com/elastic/eui/pull/158))
- Cleaned up styling for checkboxes, switches, and radios ([#158](https://github.com/elastic/eui/pull/158))
- Form `disabled` states are now more consistent ([#158](https://github.com/elastic/eui/pull/158))
- Page and title padding adjusted to be more compact ([#158](https://github.com/elastic/eui/pull/158))
- Table spacing is now smaller ([#158](https://github.com/elastic/eui/pull/158))
- Dark theme forms now have better contrast with their borders ([#158](https://github.com/elastic/eui/pull/158))
- Added icons to match Kibana's app directory ([#162](https://github.com/elastic/eui/pull/162))
- Converted icons from SVG to React component during the build and stop using sprites ([#160](https://github.com/elastic/eui/pull/160))
- Added `isReadOnly`, `setOptions`, and `cursorStart` props to `EuiCodeEditor` ([#169](https://github.com/elastic/eui/pull/169))
- Added `wrap` prop to `EuiFlexGroup` ([#170](https://github.com/elastic/eui/pull/170))
- Added `scope` prop to `EuiTableHeaderCell` and `EuiTableHeaderCellCheckbox` ([#171](https://github.com/elastic/eui/pull/171))
- Added `disabled` prop to `EuiContextMenuItem` ([#172](https://github.com/elastic/eui/pull/172))
- Added `EuiTablePagination` component and `Pager` service ([#178](https://github.com/elastic/eui/pull/178))
- **Note: This is broken until 0.0.25.** Added `EuiTooltip` component ([#174](https://github.com/elastic/eui/pull/174), [#193](https://github.com/elastic/eui/pull/193))
- Added a bold weight of 700 and apply it to `<strong>` elements by default ([#193](https://github.com/elastic/eui/pull/193))
- Icon size prop now accepts `s`. Adjusted coloring of sidenav arrows ([#178](https://github.com/elastic/eui/pull/197))
- Added `EuiErrorBoundary` ([#198](https://github.com/elastic/eui/pull/198))
- Exported `test` module, which includes `findTestSubject`, `startThrowingReactWarnings`, `stopThrowingReactWarnings`, `requiredProps`, and `takeMountedSnapshot` helpers ([#198](https://github.com/elastic/eui/pull/198))
- Added a more systematic way to add themes; includes a new K6 theme for Kibana. ([#191](https://github.com/elastic/eui/pull/191))

**Bug fixes**

- Fixed bug where screen-reader styles weren't being imported ([#103](https://github.com/elastic/eui/pull/103))
- Fixed a bug where `<progress>` wasn't being rendered under `block` display ([#166](https://github.com/elastic/eui/pull/166))
- Fixed a bug that caused `EuiPageSideBar` width to change when the width of its content changed ([#181](https://github.com/elastic/eui/pull/181))

**Breaking changes**

- Fixed a bug where table cell classes were being applied twice ([#167](https://github.com/elastic/eui/pull/167))
- React ^16.0 is now a peer dependency ([#198](https://github.com/elastic/eui/pull/198))

## [`0.0.3`](https://github.com/elastic/eui/tree/v0.0.3)

- `EuiFlexItem` now accepts integers between 1 and 10 for the `grow` prop. ([#144](https://github.com/elastic/eui/pull/144))
- `EuiFlexItem` and `EuiFlexGrow` now accept a `component` prop which you can set to `span` or `div` (default). ([#141](https://github.com/elastic/eui/pull/141))
- Added `isLoading` prop to form inputs to allow for a loading state ([#150](https://github.com/elastic/eui/pull/150))

**Breaking changes**

- `EuiSideNav` now accepts a tree data structure via the `items` prop ([#141](https://github.com/elastic/eui/pull/141))
- `EuiSideNavGroup`, `EuiSideNavItem`, and `EuiSideNavTitle` have been removed from the public API ([#141](https://github.com/elastic/eui/pull/141))

## [`0.0.2`](https://github.com/elastic/eui/tree/v0.0.2)

- Changed the hover states of `EuiButtonEmpty` to look more like links ([#135](https://github.com/elastic/eui/pull/135))
- `EuiCode` now wraps `EuiCodeBlock`, so it can do everything `EuiCodeBlock` could, but inline ([#138](https://github.com/elastic/eui/pull/138))
- Added `transparentBackground` prop to `EuiCodeBlock` ([#138](https://github.com/elastic/eui/pull/138))
- `EuiCodeBlock` now uses the `light` theme by default ([#138](https://github.com/elastic/eui/pull/138))
- `EuiFormRow` generates its own unique `id` prop if none is provided ([#130](https://github.com/elastic/eui/pull/130))
- `EuiFormRow` associates help text and errors with the field element via ARIA attributes ([#130](https://github.com/elastic/eui/pull/130))

## [`0.0.1`](https://github.com/elastic/eui/tree/v0.0.1) Initial Release

- Initial public release<|MERGE_RESOLUTION|>--- conflicted
+++ resolved
@@ -5,11 +5,8 @@
 
 **Bug fixes**
 
-<<<<<<< HEAD
 - The last item in breadcrumbs is now clickable when an `href` is provided ([#1905](https://github.com/elastic/eui/pull/1905))
-=======
 - Fixed prompt text rendering in `EuiFilePicker` when a React element is passed ([#1903](https://github.com/elastic/eui/pull/1903))
->>>>>>> 77536181
 - Fixed overflow scrolling of `EuiModal` and `EuiConfirmModal` for Chrome and Safari ([#1902](https://github.com/elastic/eui/pull/1902))
 - Fixed `EuiOverlayMask` `children` element mismatch TS error ([#1900](https://github.com/elastic/eui/pull/1900))
 
