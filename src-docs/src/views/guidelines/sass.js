import React, { useContext } from 'react';
import { Link } from 'react-router-dom';

import { ThemeContext } from '../../components';
import { Animation } from './sass/animation';
import { Shadow } from './sass/shadow';
import { Color } from './sass/color';
import { Core } from './sass/core';

import {
  EuiText,
  EuiSpacer,
  EuiFlexGrid,
  EuiFlexItem,
  EuiLink,
  EuiCode,
  EuiCodeBlock,
} from '../../../../src/components';

const bemExample = `// Use camelCase naming
.euiButton {
  // Put mixins first before properties
  @include euiButton;
  @include euiSlightShadow;

  border-radius: $euiBorderRadius;


  // Elements exist within the component
  .euiButton__content {
    padding: 0 ($euiSize - $euiSizeXS);
  }

  // Modifiers augment existing components or elements
  &.euiButton--primary {
    background-color: $euiColorPrimary;
  }

  // States are written with a verb prefix
  &.euiButton-isLoading {
    opacity: .5;
  }
}

// Put breakpoints at the bottom of the document
@include euiBreakpoint("xs", "s") {
  .euiButton {
    width: 100%;
  }
}
`;

const ImportOutsideExample = () => {
  const themeContext = useContext(ThemeContext);
  switch (themeContext.theme) {
    case 'light':
      return `@import '@elastic/eui/src/themes/eui/eui_colors_light.scss';
@import '@elastic/eui/src/themes/eui/eui_globals.scss';`;
    case 'dark':
      return `@import '@elastic/eui/src/themes/eui/eui_colors_dark.scss';
@import '@elastic/eui/src/themes/eui/eui_globals.scss';`;
    case 'amsterdam-dark':
      return `@import '@elastic/eui/src/themes/eui-amsterdam/eui_amsterdam_colors_dark.scss';
@import '@elastic/eui/src/themes/eui-amsterdam/eui_amsterdam_globals.scss';`;
    default:
      return `@import '@elastic/eui/src/themes/eui-amsterdam/eui_amsterdam_colors_light.scss';
@import '@elastic/eui/src/themes/eui-amsterdam/eui_amsterdam_globals.scss';`;
  }
};

export const SassGuidelines = {
  title: 'Sass guidelines',
  intro: (
    <>
      <EuiText color="subdued" size="s" grow={false}>
        <p>
          EUI is highly tokenized and recommends using the following{' '}
          <EuiLink href="https://sass-lang.com/">Sass</EuiLink> variables when
          customizing on top of EUI. This way your customizations stay up to
          date with EUI&apos;s theming.
        </p>
      </EuiText>
    </>
  ),
  sections: [
    {
      wrapText: false,
      title: 'Using EUI global Sass',
      text: (
        <>
          <EuiText>
            <p>
              If you want to construct your own import, you would just need to
              import the following core files into a fresh Sass project.
            </p>

            <EuiCodeBlock
              language="scss"
              paddingSize="m"
              fontSize="m"
              isCopyable
            >
              <ImportOutsideExample />
            </EuiCodeBlock>

            <p>
              For more detail see the{' '}
              <Link to="/guidelines/getting-started">Getting Started page</Link>
              .
            </p>
          </EuiText>

          <EuiSpacer size="xl" />

          <EuiFlexGrid columns={2}>
            <EuiFlexItem>
              <EuiText>
                <h3>Component based naming</h3>
                <p>
                  EUI is written in a{' '}
                  <EuiLink href="http://getbem.com/introduction/">BEM</EuiLink>
                  ish style with the addition of verb states (ex:{' '}
                  <EuiCode>*-isLoading</EuiCode>). Below is an example of proper
                  formatting.
                </p>
              </EuiText>
              <EuiSpacer />
              <EuiCodeBlock language="scss" paddingSize="s">
                {bemExample}
              </EuiCodeBlock>
            </EuiFlexItem>
            <EuiFlexItem>
              <EuiText grow={false}>
                <h3>Writing Sass the EUI way</h3>
                <p>
                  In general, when writing new SCSS in a project that installs
                  EUI as a dependency try to follow these best practices:
                </p>
              </EuiText>
              <EuiSpacer />
              <EuiText grow={false}>
                <ul>
                  <li>
                    Utilize color variables and functions rather than hard-coded
                    values
                  </li>
                  <li>Utilize the sizing variables for padding and margins</li>
                  <li>
                    Utilize the animation variables for animations when possible
                  </li>
                  <li>
                    Utilize the responsive mixins for all screen width
                    calculations
                  </li>
                  <li>
                    Utilize the typography mixins and variables for all font
                    family, weight, and sizing
                  </li>
                  <li>
                    Utilize the shadow mixins and z-index variables to manage
                    depth
                  </li>
                  <li>
                    Utilize the border and border-radius variable to handle
                    border usage
                  </li>
                  <li>
                    Minimize your overwrites and try to make new Sass additive
                    in nature
                  </li>
                </ul>
              </EuiText>
            </EuiFlexItem>
          </EuiFlexGrid>
        </>
      ),
    },
    {
      title: 'Core variables',
      wrapText: false,
      text: <Core />,
    },
    {
      title: 'Going beyond the provided colors',
      wrapText: false,
      text: <Color />,
    },
    {
<<<<<<< HEAD
      title: 'Typography',
      wrapText: false,
      text: <Typography />,
    },
    {
=======
>>>>>>> 932671cd
      title: 'Shadow and Depth',
      wrapText: false,
      text: <Shadow />,
    },
    {
      title: 'Animation',
      wrapText: false,
      text: <Animation />,
    },
  ],
};<|MERGE_RESOLUTION|>--- conflicted
+++ resolved
@@ -186,14 +186,6 @@
       text: <Color />,
     },
     {
-<<<<<<< HEAD
-      title: 'Typography',
-      wrapText: false,
-      text: <Typography />,
-    },
-    {
-=======
->>>>>>> 932671cd
       title: 'Shadow and Depth',
       wrapText: false,
       text: <Shadow />,
