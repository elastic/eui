--- conflicted
+++ resolved
@@ -26,14 +26,9 @@
   EuiFlexGroup,
   EuiFlexItem,
   EuiFlyoutBody,
-<<<<<<< HEAD
+  EuiFlyoutHeader,
   EuiPanel,
   EuiProvider,
-=======
-  EuiFlyoutHeader,
-  EuiPageTemplate,
-  EuiPageTemplateProps,
->>>>>>> 8901717e
   EuiSpacer,
   EuiSwitch,
   EuiSwitchEvent,
@@ -218,9 +213,6 @@
 
 FlyoutSession.displayName = 'FlyoutSession';
 
-<<<<<<< HEAD
-const MultiSessionFlyoutDemo = () => {
-=======
 const NonSessionFlyout: React.FC<{
   flyoutType: 'overlay' | 'push';
 }> = React.memo(({ flyoutType }) => {
@@ -280,12 +272,7 @@
 
 NonSessionFlyout.displayName = 'NonSessionFlyout';
 
-const ExampleComponent = () => {
-  const panelled: EuiPageTemplateProps['panelled'] = undefined;
-  const restrictWidth: EuiPageTemplateProps['restrictWidth'] = false;
-  const bottomBorder: EuiPageTemplateProps['bottomBorder'] = 'extended';
-
->>>>>>> 8901717e
+const MultiSessionFlyoutDemo: React.FC = () => {
   const [flyoutType, setFlyoutType] = useState<'overlay' | 'push'>('overlay');
 
   const handleFlyoutTypeToggle = useCallback((e: EuiSwitchEvent) => {
