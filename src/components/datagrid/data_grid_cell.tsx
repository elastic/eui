/*
 * Licensed to Elasticsearch B.V. under one or more contributor
 * license agreements. See the NOTICE file distributed with
 * this work for additional information regarding copyright
 * ownership. Elasticsearch B.V. licenses this file to you under
 * the Apache License, Version 2.0 (the "License"); you may
 * not use this file except in compliance with the License.
 * You may obtain a copy of the License at
 *
 *    http://www.apache.org/licenses/LICENSE-2.0
 *
 * Unless required by applicable law or agreed to in writing,
 * software distributed under the License is distributed on an
 * "AS IS" BASIS, WITHOUT WARRANTIES OR CONDITIONS OF ANY
 * KIND, either express or implied.  See the License for the
 * specific language governing permissions and limitations
 * under the License.
 */

import React, {
  Component,
  createRef,
  FocusEvent,
  FunctionComponent,
  HTMLAttributes,
  JSXElementConstructor,
  KeyboardEvent,
  memo,
  MutableRefObject,
  ReactChild,
  ReactNode,
} from 'react';
import classNames from 'classnames';
import tabbable from 'tabbable';
import { CommonProps } from '../common';
import { EuiScreenReaderOnly } from '../accessibility';
import { EuiI18n } from '../i18n';
import {
  EuiDataGridColumn,
  EuiDataGridPopoverContent,
  EuiDataGridRowHeightsOptions,
} from './data_grid_types';
import { DataGridFocusContext } from './data_grid_context';
import { EuiFocusTrap } from '../focus_trap';
import { keys } from '../../services';
import { EuiDataGridCellButtons } from './data_grid_cell_buttons';
import { EuiDataGridCellPopover } from './data_grid_cell_popover';
import { getStylesForCell } from './row_height_utils';

export interface EuiDataGridCellValueElementProps {
  /**
   * index of the row being rendered, 0 represents the first row. This index always includes
   * pagination offset, meaning the first rowIndex in a grid is `pagination.pageIndex * pagination.pageSize`
   * so take care if you need to adjust the rowIndex to fit your data
   */
  rowIndex: number;
  /**
   * id of the column being rendered, the value comes from the #EuiDataGridColumn `id`
   */
  columnId: string;
  /**
   * callback function to set custom props & attributes on the cell's wrapping `div` element;
   * it's best to wrap calls to `setCellProps` in a `useEffect` hook
   */
  setCellProps: (props: CommonProps & HTMLAttributes<HTMLDivElement>) => void;
  /**
   * whether or not the cell is expandable, comes from the #EuiDataGridColumn `isExpandable` which defaults to `true`
   */
  isExpandable: boolean;
  /**
   * whether or not the cell is expanded
   */
  isExpanded: boolean;
  /**
   * when rendering the cell, `isDetails` is false; when the cell is expanded, `renderCellValue` is called again to render into the details popover and `isDetails` is true
   */
  isDetails: boolean;
}

export interface EuiDataGridCellProps {
  rowIndex: number;
  visibleRowIndex: number;
  colIndex: number;
  column?: EuiDataGridColumn;
  columnId: string;
  columnType?: string | null;
  width?: number;
  interactiveCellId: string;
  isExpandable: boolean;
  className?: string;
  popoverContent: EuiDataGridPopoverContent;
  renderCellValue:
    | JSXElementConstructor<EuiDataGridCellValueElementProps>
    | ((props: EuiDataGridCellValueElementProps) => ReactNode);
  setRowHeight?: (height: number) => void;
  getRowHeight?: (rowIndex: number) => number;
  style?: React.CSSProperties;
  rowHeightsOptions?: EuiDataGridRowHeightsOptions;
}

interface EuiDataGridCellState {
  cellProps: CommonProps & HTMLAttributes<HTMLDivElement>;
  popoverIsOpen: boolean; // is expansion popover open
  isFocused: boolean; // tracks if this cell has focus or not, used to enable tabIndex on the cell
  isEntered: boolean; // enables focus trap for non-expandable cells with multiple interactive elements
  enableInteractions: boolean; // cell got hovered at least once, so cell button and popover interactions are rendered
  disableCellTabIndex: boolean; // disables tabIndex on the wrapping cell, used for focus management of a single interactive child
}

export type EuiDataGridCellValueProps = Omit<
  EuiDataGridCellProps,
  'width' | 'interactiveCellId' | 'popoverContent'
>;

const EuiDataGridCellContent: FunctionComponent<
  EuiDataGridCellValueProps & {
    setCellProps: EuiDataGridCellValueElementProps['setCellProps'];
    isExpanded: boolean;
    setCellContentsRef: EuiDataGridCell['setCellContentsRef'];
  }
> = memo((props) => {
  const {
    renderCellValue,
    column,
    setCellContentsRef,
    rowHeightsOptions,
    rowIndex,
<<<<<<< HEAD
=======
    colIndex,
    getCorrectRowIndex,
>>>>>>> 70d54ad2
    ...rest
  } = props;

  // React is more permissible than the TS types indicate
  const CellElement = renderCellValue as JSXElementConstructor<
    EuiDataGridCellValueElementProps
  >;

  const screenReaderPosition = (
    <EuiScreenReaderOnly>
      <p>
        <EuiI18n
          tokens={['euiDataGridCell.row', 'euiDataGridCell.column']}
          defaults={['Row', 'Column']}>
          {([row, column]: ReactChild[]) => (
            <>
              {row}: {rowIndex + 1}, {column}: {colIndex + 1}:
            </>
          )}
        </EuiI18n>
      </p>
    </EuiScreenReaderOnly>
  );

  return (
    <div
      ref={setCellContentsRef}
      style={
        rowHeightsOptions ? getStylesForCell(rowHeightsOptions, rowIndex) : {}
      }
      className={!rowHeightsOptions ? 'euiDataGridRowCell__truncate' : ''}>
      <CellElement
        isDetails={false}
        data-test-subj="cell-content"
        rowIndex={rowIndex}
        {...rest}
      />
      {screenReaderPosition}
    </div>
  );
});

// TODO: TypeScript has added types for ResizeObserver but not yet released
// https://github.com/microsoft/TypeScript-DOM-lib-generator/pull/948
// for now, marking ResizeObserver usage as `any`
// and when EUI upgrades to a version of TS with ResizeObserver
// the anys can be removed
const hasResizeObserver =
  typeof window !== 'undefined' &&
  typeof (window as any).ResizeObserver !== 'undefined';

export class EuiDataGridCell extends Component<
  EuiDataGridCellProps,
  EuiDataGridCellState
> {
  cellRef = createRef() as MutableRefObject<HTMLDivElement | null>;
  observer!: any; // ResizeObserver
  popoverPanelRef: MutableRefObject<HTMLElement | null> = createRef();
  cellContentsRef: HTMLDivElement | null = null;
  state: EuiDataGridCellState = {
    cellProps: {},
    popoverIsOpen: false,
    isFocused: false,
    isEntered: false,
    enableInteractions: false,
    disableCellTabIndex: false,
  };
  unsubscribeCell?: Function = () => {};
  focusTimeout: number | undefined;
  style = null;

  setCellRef = (ref: HTMLDivElement | null) => {
    this.cellRef.current = ref;

    // watch the first cell for size changes and use that to re-compute row heights
    if (this.props.colIndex === 0 && this.props.visibleRowIndex === 0) {
      if (ref && hasResizeObserver) {
        this.observer = new (window as any).ResizeObserver(() => {
          const rowHeight = this.cellRef.current!.getBoundingClientRect()
            .height;
          if (this.props.setRowHeight) {
            this.props.setRowHeight(rowHeight);
          }
        });
        this.observer.observe(ref);
      } else if (this.observer) {
        this.observer.disconnect();
      }
    }
  };

  static contextType = DataGridFocusContext;

  getInteractables = () => {
    const tabbingRef = this.cellContentsRef;

    if (tabbingRef) {
      return tabbingRef.querySelectorAll<HTMLElement>(
        '[data-datagrid-interactable=true]'
      );
    }

    return [];
  };

  takeFocus = () => {
    const cell = this.cellRef.current;

    if (cell) {
      // only update focus if we are not already focused on something in this cell
      let element: Element | null = document.activeElement;
      while (element != null && element !== cell) {
        element = element.parentElement;
      }
      const doFocusUpdate = element !== cell;

      if (doFocusUpdate) {
        const interactables = this.getInteractables();
        if (this.props.isExpandable === false && interactables.length === 1) {
          // Only one element can be interacted with
          interactables[0].focus();
        } else {
          cell.focus();
        }
      }
    }
  };

  componentDidMount() {
    this.unsubscribeCell = this.context.onFocusUpdate(
      [this.props.colIndex, this.props.visibleRowIndex],
      this.onFocusUpdate
    );
  }

  onFocusUpdate = (isFocused: boolean) => {
    this.setState({ isFocused }, () => {
      if (isFocused) {
        this.takeFocus();
      }
    });
  };

  componentWillUnmount() {
    window.clearTimeout(this.focusTimeout);
    if (this.unsubscribeCell) {
      this.unsubscribeCell();
    }
  }

  shouldComponentUpdate(
    nextProps: EuiDataGridCellProps,
    nextState: EuiDataGridCellState
  ) {
    if (nextProps.rowIndex !== this.props.rowIndex) return true;
    if (nextProps.visibleRowIndex !== this.props.visibleRowIndex) return true;
    if (nextProps.colIndex !== this.props.colIndex) return true;
    if (nextProps.columnId !== this.props.columnId) return true;
    if (nextProps.columnType !== this.props.columnType) return true;
    if (nextProps.width !== this.props.width) return true;
    if (nextProps.renderCellValue !== this.props.renderCellValue) return true;
    if (nextProps.interactiveCellId !== this.props.interactiveCellId)
      return true;
    if (nextProps.popoverContent !== this.props.popoverContent) return true;

    // respond to adjusted position & dimensions
    if (nextProps.style) {
      if (!this.props.style) return true;
      if (nextProps.style.top !== this.props.style.top) {
        return true;
      }
      if (nextProps.style.left !== this.props.style.left) return true;
      if (nextProps.style.height !== this.props.style.height) return true;
      if (nextProps.style.width !== this.props.style.width) return true;
    }

    if (nextState.cellProps !== this.state.cellProps) return true;
    if (nextState.popoverIsOpen !== this.state.popoverIsOpen) return true;
    if (nextState.isEntered !== this.state.isEntered) return true;
    if (nextState.isFocused !== this.state.isFocused) return true;
    if (nextState.enableInteractions !== this.state.enableInteractions)
      return true;
    if (nextState.disableCellTabIndex !== this.state.disableCellTabIndex)
      return true;

    // check if we should update cell because height was changed
    if (this.cellRef.current && nextProps.getRowHeight) {
      if (
        this.cellRef.current.offsetHeight &&
        this.cellRef.current.offsetHeight !==
<<<<<<< HEAD
        nextProps.getRowHeight(nextProps.rowIndex)
=======
          this.props.getRowHeight(nextProps.rowIndex)
>>>>>>> 70d54ad2
      ) {
        return true;
      }
    }

    return false;
  }

  setCellProps = (cellProps: HTMLAttributes<HTMLDivElement>) => {
    this.setState({ cellProps });
  };

  setCellContentsRef = (ref: HTMLDivElement | null) => {
    this.cellContentsRef = ref;
    this.preventTabbing();
  };

  onFocus = (e: FocusEvent<HTMLDivElement>) => {
    // only perform this logic when the event's originating element (e.target) is
    // the wrapping element with the onFocus logic
    // reasons:
    //  * the outcome is only meaningful when the focus shifts to the wrapping element
    //  * if the cell children include portalled content React will bubble the focus
    //      event up, which can trigger the focus() call below, causing focus lock fighting
    if (this.cellRef.current === e.target) {
      const { colIndex, visibleRowIndex, isExpandable } = this.props;
      // focus in next tick to give potential focus capturing mechanisms time to release their traps
      this.focusTimeout = window.setTimeout(() => {
        this.context.setFocusedCell([colIndex, visibleRowIndex]);

        const interactables = this.getInteractables();
        if (interactables.length === 1 && isExpandable === false) {
          interactables[0].focus();
          this.setState({ disableCellTabIndex: true });
        }
      }, 0);
    }
  };

  onBlur = () => {
    this.setState({ disableCellTabIndex: false });
  };

  preventTabbing = () => {
    if (this.cellContentsRef) {
      const tabbables = tabbable(this.cellContentsRef);
      for (let i = 0; i < tabbables.length; i++) {
        const element = tabbables[i];
        element.setAttribute('tabIndex', '-1');
        element.setAttribute('data-datagrid-interactable', 'true');
      }
    }
  };

  enableTabbing = () => {
    if (this.cellContentsRef) {
      const interactables = this.getInteractables();
      for (let i = 0; i < interactables.length; i++) {
        const element = interactables[i];
        element.removeAttribute('tabIndex');
      }
    }
  };

  closePopover = () => {
    this.setState({ popoverIsOpen: false });
  };

  render() {
    const {
      width,
      isExpandable,
      popoverContent: PopoverContent,
      interactiveCellId,
      columnType,
      className,
      column,
      style,
      ...rest
    } = this.props;
    const { rowIndex } = rest;

    const showCellButtons =
      this.state.isFocused ||
      this.state.isEntered ||
      this.state.enableInteractions ||
      this.state.popoverIsOpen;

    const cellClasses = classNames(
      'euiDataGridRowCell',
      {
        [`euiDataGridRowCell--${columnType}`]: columnType,
        ['euiDataGridRowCell--open']: this.state.popoverIsOpen,
      },
      className
    );

    const cellProps = {
      ...this.state.cellProps,
      'data-test-subj': classNames(
        'dataGridRowCell',
        this.state.cellProps['data-test-subj']
      ),
      className: classNames(cellClasses, this.state.cellProps.className),
    };

    cellProps.style = { ...style, width, ...cellProps.style };

    const handleCellKeyDown = (event: KeyboardEvent<HTMLDivElement>) => {
      if (isExpandable) {
        if (this.state.popoverIsOpen) {
          return;
        }
        switch (event.key) {
          case keys.ENTER:
          case keys.F2:
            event.preventDefault();
            this.setState({ popoverIsOpen: true });
            break;
        }
      } else {
        if (
          event.key === keys.ENTER ||
          event.key === keys.F2 ||
          event.key === keys.ESCAPE
        ) {
          const interactables = this.getInteractables();
          if (interactables.length >= 2) {
            switch (event.key) {
              case keys.ENTER:
                // `Enter` only activates the trap
                if (this.state.isEntered === false) {
                  this.enableTabbing();
                  this.setState({ isEntered: true });

                  // result of this keypress is focus shifts to the first interactive element
                  // and then the browser fires the onClick event because that's how [Enter] works
                  // so we need to prevent that default action otherwise entering the trap triggers the first element
                  event.preventDefault();
                }
                break;
              case keys.F2:
                // toggle interactives' focus trap
                this.setState(({ isEntered }) => {
                  if (isEntered) {
                    this.preventTabbing();
                  } else {
                    this.enableTabbing();
                  }
                  return { isEntered: !isEntered };
                });
                break;
              case keys.ESCAPE:
                // `Escape` only de-activates the trap
                this.preventTabbing();
                if (this.state.isEntered === true) {
                  this.setState({ isEntered: false });
                }
                break;
            }
          }
        }
      }
    };

    const cellContentProps = {
      ...rest,
      setCellProps: this.setCellProps,
      column,
      columnType: columnType,
      isExpandable,
      isExpanded: this.state.popoverIsOpen,
      isDetails: false,
      setCellContentsRef: this.setCellContentsRef,
      rowHeightsOptions: this.props.rowHeightsOptions,
    };

    let anchorContent = (
      <EuiFocusTrap
        disabled={!this.state.isEntered}
        autoFocus={true}
        onDeactivation={() => {
          this.setState({ isEntered: false }, this.preventTabbing);
        }}
        clickOutsideDisables={true}>
        <div
          className={`euiDataGridRowCell__expandFlex ${
            this.props.rowHeightsOptions
              ? 'euiDataGridRowCell__alignBaseLine'
              : ''
          }`}>
          <div
            className={
              !this.props.rowHeightsOptions
                ? 'euiDataGridRowCell__expandContent'
                : 'euiDataGridRowCell__contentByHeight'
            }>
            <EuiDataGridCellContent {...cellContentProps} />
          </div>
        </div>
      </EuiFocusTrap>
    );

    if (isExpandable || (column && column.cellActions)) {
      if (showCellButtons) {
        anchorContent = (
          <div
            className={`euiDataGridRowCell__expandFlex ${
              this.props.rowHeightsOptions
                ? 'euiDataGridRowCell__alignBaseLine'
                : ''
            }`}>
            <div
              className={
                !this.props.rowHeightsOptions
                  ? 'euiDataGridRowCell__expandContent'
                  : 'euiDataGridRowCell__contentByHeight'
              }>
              <EuiDataGridCellContent {...cellContentProps} />
            </div>
            {showCellButtons && (
              <EuiDataGridCellButtons
                rowIndex={rowIndex}
                column={column}
                popoverIsOpen={this.state.popoverIsOpen}
                closePopover={this.closePopover}
                onExpandClick={() => {
                  this.setState(({ popoverIsOpen }) => ({
                    popoverIsOpen: !popoverIsOpen,
                  }));
                }}
              />
            )}
          </div>
        );
      } else {
        anchorContent = (
          <div
            className={`euiDataGridRowCell__expandFlex ${
              this.props.rowHeightsOptions
                ? 'euiDataGridRowCell__alignBaseLine'
                : ''
            }`}>
            <EuiDataGridCellContent {...cellContentProps} />
          </div>
        );
      }
    }

    let innerContent = anchorContent;
    if (isExpandable || (column && column.cellActions)) {
      if (this.state.popoverIsOpen) {
        innerContent = (
          <div
            className={
              !this.props.rowHeightsOptions
                ? 'euiDataGridRowCell__content'
                : 'euiDataGridRowCell__contentByHeight'
            }>
            <EuiDataGridCellPopover
              anchorContent={anchorContent}
              cellContentProps={cellContentProps}
              cellContentsRef={this.cellContentsRef}
              closePopover={this.closePopover}
              column={column}
              panelRefFn={(ref) => (this.popoverPanelRef.current = ref)}
              popoverIsOpen={this.state.popoverIsOpen}
              rowIndex={rowIndex}
              renderCellValue={rest.renderCellValue}
              popoverContent={PopoverContent}
            />
          </div>
        );
      } else {
        innerContent = anchorContent;
      }
    }

    return (
      <div
        role="gridcell"
        tabIndex={
          this.state.isFocused && !this.state.disableCellTabIndex ? 0 : -1
        }
        ref={this.setCellRef}
        {...cellProps}
        data-test-subj="dataGridRowCell"
        onKeyDown={handleCellKeyDown}
        onFocus={this.onFocus}
        onMouseEnter={() => {
          this.setState({ enableInteractions: true });
        }}
        onBlur={this.onBlur}>
        {innerContent}
      </div>
    );
  }
}<|MERGE_RESOLUTION|>--- conflicted
+++ resolved
@@ -125,11 +125,7 @@
     setCellContentsRef,
     rowHeightsOptions,
     rowIndex,
-<<<<<<< HEAD
-=======
     colIndex,
-    getCorrectRowIndex,
->>>>>>> 70d54ad2
     ...rest
   } = props;
 
@@ -320,11 +316,7 @@
       if (
         this.cellRef.current.offsetHeight &&
         this.cellRef.current.offsetHeight !==
-<<<<<<< HEAD
-        nextProps.getRowHeight(nextProps.rowIndex)
-=======
-          this.props.getRowHeight(nextProps.rowIndex)
->>>>>>> 70d54ad2
+          nextProps.getRowHeight(nextProps.rowIndex)
       ) {
         return true;
       }
