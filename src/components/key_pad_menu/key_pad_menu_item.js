import React from 'react';
import PropTypes from 'prop-types';
import classNames from 'classnames';

import { EuiBetaBadge } from '../../components/badge/beta_badge';

<<<<<<< HEAD
import { ICON_TYPES } from '../icon';
=======
import {
  IconPropType,
} from '../icon';
>>>>>>> eae54174

const renderContent = (
  children,
  label,
  betaBadgeLabel,
  betaBadgeTooltipContent,
  betaBadgeIconType
) => (
  <div className="euiKeyPadMenuItem__inner">
    {betaBadgeLabel && (
      <span className="euiKeyPadMenuItem__betaBadgeWrapper">
        <EuiBetaBadge
          className="euiKeyPadMenuItem__betaBadge"
          label={betaBadgeLabel}
          iconType={betaBadgeIconType}
          tooltipContent={betaBadgeTooltipContent}
        />
      </span>
    )}

    <div className="euiKeyPadMenuItem__icon">{children}</div>

    <p className="euiKeyPadMenuItem__label">{label}</p>
  </div>
);

const commonPropTypes = {
  children: PropTypes.node.isRequired,
  label: PropTypes.node.isRequired,

  /**
   * Add a badge to the card to label it as "Beta" or other non-GA state
   */
  betaBadgeLabel: PropTypes.string,

  /**
   * Supply an icon type if the badge should just be an icon
   */
  betaBadgeIconType: IconPropType,

  /**
   * Add a description to the beta badge (will appear in a tooltip)
   */
  betaBadgeTooltipContent: PropTypes.node,
};

export const EuiKeyPadMenuItem = ({
  href,
  label,
  children,
  className,
  betaBadgeLabel,
  betaBadgeTooltipContent,
  betaBadgeIconType,
  ...rest
}) => {
  const classes = classNames(
    'euiKeyPadMenuItem',
    {
      'euiKeyPadMenuItem--hasBetaBadge': betaBadgeLabel,
    },
    className
  );

  return (
    <a href={href} className={classes} role="menuitem" {...rest}>
      {renderContent(
        children,
        label,
        betaBadgeLabel,
        betaBadgeTooltipContent,
        betaBadgeIconType
      )}
    </a>
  );
};

EuiKeyPadMenuItem.propTypes = {
  ...{
    href: PropTypes.string,
  },
  ...commonPropTypes,
};

export const EuiKeyPadMenuItemButton = ({
  onClick,
  label,
  children,
  className,
  betaBadgeLabel,
  betaBadgeTooltipContent,
  betaBadgeIconType,
  ...rest
}) => {
  const classes = classNames(
    'euiKeyPadMenuItem',
    {
      'euiKeyPadMenuItem--hasBetaBadge': betaBadgeLabel,
    },
    className
  );

  return (
    <button type="button" onClick={onClick} className={classes} {...rest}>
      {renderContent(
        children,
        label,
        betaBadgeLabel,
        betaBadgeTooltipContent,
        betaBadgeIconType
      )}
    </button>
  );
};

EuiKeyPadMenuItemButton.propTypes = {
  ...{
    onClick: PropTypes.func,
  },
  ...commonPropTypes,
};<|MERGE_RESOLUTION|>--- conflicted
+++ resolved
@@ -4,23 +4,13 @@
 
 import { EuiBetaBadge } from '../../components/badge/beta_badge';
 
-<<<<<<< HEAD
-import { ICON_TYPES } from '../icon';
-=======
 import {
   IconPropType,
 } from '../icon';
->>>>>>> eae54174
 
-const renderContent = (
-  children,
-  label,
-  betaBadgeLabel,
-  betaBadgeTooltipContent,
-  betaBadgeIconType
-) => (
+const renderContent = (children, label, betaBadgeLabel, betaBadgeTooltipContent, betaBadgeIconType) => (
   <div className="euiKeyPadMenuItem__inner">
-    {betaBadgeLabel && (
+    {betaBadgeLabel &&
       <span className="euiKeyPadMenuItem__betaBadgeWrapper">
         <EuiBetaBadge
           className="euiKeyPadMenuItem__betaBadge"
@@ -29,11 +19,15 @@
           tooltipContent={betaBadgeTooltipContent}
         />
       </span>
-    )}
+    }
 
-    <div className="euiKeyPadMenuItem__icon">{children}</div>
+    <div className="euiKeyPadMenuItem__icon">
+      {children}
+    </div>
 
-    <p className="euiKeyPadMenuItem__label">{label}</p>
+    <p className="euiKeyPadMenuItem__label">
+      {label}
+    </p>
   </div>
 );
 
@@ -57,16 +51,8 @@
   betaBadgeTooltipContent: PropTypes.node,
 };
 
-export const EuiKeyPadMenuItem = ({
-  href,
-  label,
-  children,
-  className,
-  betaBadgeLabel,
-  betaBadgeTooltipContent,
-  betaBadgeIconType,
-  ...rest
-}) => {
+export const EuiKeyPadMenuItem = ({ href, label, children, className, betaBadgeLabel,
+  betaBadgeTooltipContent, betaBadgeIconType, ...rest }) => {
   const classes = classNames(
     'euiKeyPadMenuItem',
     {
@@ -76,35 +62,23 @@
   );
 
   return (
-    <a href={href} className={classes} role="menuitem" {...rest}>
-      {renderContent(
-        children,
-        label,
-        betaBadgeLabel,
-        betaBadgeTooltipContent,
-        betaBadgeIconType
-      )}
+    <a
+      href={href}
+      className={classes}
+      role="menuitem"
+      {...rest}
+    >
+      {renderContent(children, label, betaBadgeLabel, betaBadgeTooltipContent, betaBadgeIconType)}
     </a>
   );
 };
 
-EuiKeyPadMenuItem.propTypes = {
-  ...{
-    href: PropTypes.string,
-  },
-  ...commonPropTypes,
-};
+EuiKeyPadMenuItem.propTypes = ({ ...{
+  href: PropTypes.string,
+}, ...commonPropTypes });
 
-export const EuiKeyPadMenuItemButton = ({
-  onClick,
-  label,
-  children,
-  className,
-  betaBadgeLabel,
-  betaBadgeTooltipContent,
-  betaBadgeIconType,
-  ...rest
-}) => {
+export const EuiKeyPadMenuItemButton = ({ onClick, label, children, className, betaBadgeLabel,
+  betaBadgeTooltipContent, betaBadgeIconType, ...rest }) => {
   const classes = classNames(
     'euiKeyPadMenuItem',
     {
@@ -114,21 +88,17 @@
   );
 
   return (
-    <button type="button" onClick={onClick} className={classes} {...rest}>
-      {renderContent(
-        children,
-        label,
-        betaBadgeLabel,
-        betaBadgeTooltipContent,
-        betaBadgeIconType
-      )}
+    <button
+      type="button"
+      onClick={onClick}
+      className={classes}
+      {...rest}
+    >
+      {renderContent(children, label, betaBadgeLabel, betaBadgeTooltipContent, betaBadgeIconType)}
     </button>
   );
 };
 
-EuiKeyPadMenuItemButton.propTypes = {
-  ...{
-    onClick: PropTypes.func,
-  },
-  ...commonPropTypes,
-};+EuiKeyPadMenuItemButton.propTypes = ({ ...{
+  onClick: PropTypes.func,
+}, ...commonPropTypes });