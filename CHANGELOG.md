--- conflicted
+++ resolved
@@ -1,6 +1,5 @@
 ## [`main`](https://github.com/elastic/eui/tree/main)
 
-<<<<<<< HEAD
 - Updated the organization of `EuiDataGrid`'s toolbar/grid controls ([#5334](https://github.com/elastic/eui/pull/5334))
 - Updated `EuiDataGrid`'s full screen mode to use the `fullScreenExit` icon ([#5415](https://github.com/elastic/eui/pull/5415))
 - Added `left.append` and `left.prepend` to `EuiDataGrid`'s `toolbarVisibility.additionalControls` prop [#5394](https://github.com/elastic/eui/pull/5394))
@@ -14,7 +13,9 @@
 **Breaking changes**
 
 - Removed `toolbarVisibility`'s `showStyleSelector` prop of `EuiDataGrid` in favor of `showDisplaySelector`, which allows configuration of both grid density and row height ([#5372](https://github.com/elastic/eui/pull/5372))
-=======
+
+## TODO END FEATURE BRANCH
+
 **Bug fixes**
 
 - Fixed scrollbars in `EuiRange` tick labels in Safari ([#5427](https://github.com/elastic/eui/pull/5427))
@@ -32,7 +33,6 @@
 - Added `@emotion/react` to `peerDependencies`
 - Amsterdam is now the default theme, deprecated and renamed old theme as "legacy"
 - Re-organized Sass files including where the `globals` are imported from
->>>>>>> de403520
 
 ## [`41.4.0`](https://github.com/elastic/eui/tree/v41.4.0)
 
