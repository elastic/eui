/*
 * Licensed to Elasticsearch B.V. under one or more contributor
 * license agreements. See the NOTICE file distributed with
 * this work for additional information regarding copyright
 * ownership. Elasticsearch B.V. licenses this file to you under
 * the Apache License, Version 2.0 (the "License"); you may
 * not use this file except in compliance with the License.
 * You may obtain a copy of the License at
 *
 *    http://www.apache.org/licenses/LICENSE-2.0
 *
 * Unless required by applicable law or agreed to in writing,
 * software distributed under the License is distributed on an
 * "AS IS" BASIS, WITHOUT WARRANTIES OR CONDITIONS OF ANY
 * KIND, either express or implied.  See the License for the
 * specific language governing permissions and limitations
 * under the License.
 */

import React, {
  Component,
  ComponentProps,
  ReactNode,
  RefCallback,
} from 'react';
import classNames from 'classnames';
import {
  FixedSizeList,
  ListProps,
  ListChildComponentProps,
} from 'react-window';

import { EuiFlexGroup, EuiFlexItem } from '../../flex';
import { EuiHighlight } from '../../highlight';
import { EuiPanel } from '../../panel';
import { EuiText } from '../../text';
import { EuiLoadingSpinner } from '../../loading';
import { EuiComboBoxTitle } from './combo_box_title';
import { EuiI18n } from '../../i18n';
import { EuiIcon } from '../../icon';
import {
  EuiFilterSelectItem,
  FilterChecked,
} from '../../filter_group/filter_select_item';
import { htmlIdGenerator } from '../../../services';
import {
  EuiComboBoxOptionOption,
  EuiComboBoxOptionsListPosition,
  EuiComboBoxSingleSelectionShape,
  OptionHandler,
  RefInstance,
  UpdatePositionHandler,
} from '../types';
import { CommonProps } from '../../common';
import { EuiBadge } from '../../badge/';

const positionToClassNameMap: {
  [position in EuiComboBoxOptionsListPosition]: string;
} = {
  top: 'euiComboBoxOptionsList--top',
  bottom: 'euiComboBoxOptionsList--bottom',
};

const OPTION_CONTENT_CLASSNAME = 'euiComboBoxOption__content';

export type EuiComboBoxOptionsListProps<T> = CommonProps &
  ComponentProps<typeof EuiPanel> & {
    'data-test-subj': string;
    activeOptionIndex?: number;
    areAllOptionsSelected?: boolean;
    /**
     * Creates a custom text option. You can use `{searchValue}` inside your string to better customize your text.
     * It won't show if there's no onCreateOption.
     */
    customOptionText?: string;
    fullWidth?: boolean;
    getSelectedOptionForSearchValue?: (
      searchValue: string,
      selectedOptions: any[]
    ) => EuiComboBoxOptionOption<T> | undefined;
    isLoading?: boolean;
    listRef: RefCallback<HTMLDivElement>;
    matchingOptions: Array<EuiComboBoxOptionOption<T>>;
    onCloseList: (event: Event) => void;
    onCreateOption?: (
      searchValue: string,
      options: Array<EuiComboBoxOptionOption<T>>
    ) => boolean | void;
    onOptionClick?: OptionHandler<T>;
    onOptionEnterKey?: OptionHandler<T>;
    onScroll?: ListProps['onScroll'];
    optionRef: (index: number, node: RefInstance<EuiFilterSelectItem>) => void;
    options: Array<EuiComboBoxOptionOption<T>>;
    position?: EuiComboBoxOptionsListPosition;
    renderOption?: (
      option: EuiComboBoxOptionOption<T>,
      searchValue: string,
      OPTION_CONTENT_CLASSNAME: string
    ) => ReactNode;
    rootId: ReturnType<typeof htmlIdGenerator>;
    rowHeight: number;
    scrollToIndex?: number;
    searchValue: string;
    selectedOptions: Array<EuiComboBoxOptionOption<T>>;
    updatePosition: UpdatePositionHandler;
    width: number;
    singleSelection?: boolean | EuiComboBoxSingleSelectionShape;
    delimiter?: string;
    zIndex?: number;
  };

const hitEnterBadge = (
  <EuiBadge
    className="euiComboBoxOption__enterBadge"
    color="hollow"
    aria-hidden="true">
    <EuiIcon type="returnKey" />
  </EuiBadge>
);

export class EuiComboBoxOptionsList<T> extends Component<
  EuiComboBoxOptionsListProps<T>
> {
  listRefInstance: RefInstance<HTMLDivElement> = null;
  listRef: FixedSizeList | null = null;
  listBoxRef: HTMLUListElement | null = null;

  static defaultProps = {
    'data-test-subj': '',
    rowHeight: 29, // row height of default option renderer
  };

  updatePosition = () => {
    // Wait a beat for the DOM to update, since we depend on DOM elements' bounds.
    requestAnimationFrame(() => {
      this.props.updatePosition(this.listRefInstance);
    });
  };

  componentDidMount() {
    // Wait a frame, otherwise moving focus from one combo box to another will result in the class
    // being removed from the body.
    requestAnimationFrame(() => {
      document.body.classList.add('euiBody-hasPortalContent');
    });
    this.updatePosition();
    window.addEventListener('resize', this.updatePosition);

    // Firefox will trigger a scroll event in many common situations when the options list div is appended
    // to the DOM; in testing it was always within 100ms, but setting a timeout here for 500ms to be safe
    setTimeout(() => {
      window.addEventListener('scroll', this.closeListOnScroll, {
        passive: true, // for better performance as we won't call preventDefault
        capture: true, // scroll events don't bubble, they must be captured instead
      });
    }, 500);
  }

  componentDidUpdate(prevProps: EuiComboBoxOptionsListProps<T>) {
    const { options, selectedOptions, searchValue } = prevProps;

    // We don't compare matchingOptions because that will result in a loop.
    if (
      searchValue !== this.props.searchValue ||
      options !== this.props.options ||
      selectedOptions !== this.props.selectedOptions
    ) {
      this.updatePosition();
    }

    if (this.listRef && typeof this.props.activeOptionIndex !== 'undefined') {
      this.listRef.scrollToItem(this.props.activeOptionIndex, 'auto');
    }
  }

  componentWillUnmount() {
    document.body.classList.remove('euiBody-hasPortalContent');
    window.removeEventListener('resize', this.updatePosition);
    window.removeEventListener('scroll', this.closeListOnScroll, {
      capture: true,
    });
  }

  closeListOnScroll = (event: Event) => {
    // Close the list when a scroll event happens, but not if the scroll happened in the options list.
    // This mirrors Firefox's approach of auto-closing `select` elements onscroll.
    if (
      this.listRefInstance &&
      event.target &&
      this.listRefInstance.contains(event.target as Node) === false
    ) {
      this.props.onCloseList(event);
    }
  };

  listRefCallback: RefCallback<HTMLDivElement> = ref => {
    this.props.listRef(ref);
    this.listRefInstance = ref;
  };

  setListRef = (ref: FixedSizeList | null) => {
    this.listRef = ref;
  };

  setListBoxRef = (ref: HTMLUListElement | null) => {
    this.listBoxRef = ref;

    if (ref) {
      ref.setAttribute('id', this.props.rootId('listbox'));
      ref.setAttribute('role', 'listBox');
      ref.setAttribute('tabIndex', '0');
    }
  };

  ListRow = ({ data, index, style }: ListChildComponentProps) => {
    const option = data[index];
    const { isGroupLabelOption, label, value, ...rest } = option;
    const {
      singleSelection,
      selectedOptions,
      onOptionClick,
      optionRef,
      activeOptionIndex,
      renderOption,
      searchValue,
      rootId,
    } = this.props;

    if (isGroupLabelOption) {
      return (
        <div key={label.toLowerCase()} style={style}>
          <EuiComboBoxTitle>{label}</EuiComboBoxTitle>
        </div>
      );
    }

    let checked: FilterChecked | undefined = undefined;
    if (
      singleSelection &&
      selectedOptions.length &&
      selectedOptions[0].label === label
    ) {
      checked = 'on';
    }

    const optionIsFocused = activeOptionIndex === index;
    const optionIsDisabled =
      option.hasOwnProperty('disabled') && option.disabled === true;

    return (
      <EuiFilterSelectItem
        style={style}
        key={option.label.toLowerCase()}
        onClick={() => {
          if (onOptionClick) {
            onOptionClick(option);
          }
        }}
        ref={optionRef.bind(this, index)}
        isFocused={optionIsFocused}
        checked={checked}
        showIcons={singleSelection ? true : false}
        id={rootId(`_option-${index}`)}
        title={label}
        {...rest}>
        <span className="euiComboBoxOption__contentWrapper">
          {renderOption ? (
            <span className={OPTION_CONTENT_CLASSNAME}>
              {renderOption(
                option,
                searchValue,
                'euiComboBoxOption__renderOption'
              )}
            </span>
          ) : (
            <EuiHighlight
              search={searchValue}
              className={OPTION_CONTENT_CLASSNAME}>
              {label}
            </EuiHighlight>
          )}
          {optionIsFocused && !optionIsDisabled ? hitEnterBadge : null}
        </span>
      </EuiFilterSelectItem>
    );
  };

  render() {
    const {
      'data-test-subj': dataTestSubj,
      activeOptionIndex,
      areAllOptionsSelected,
      customOptionText,
      fullWidth,
      getSelectedOptionForSearchValue,
      isLoading,
      listRef,
      matchingOptions,
      onCloseList,
      onCreateOption,
      onOptionClick,
      onOptionEnterKey,
      onScroll,
      optionRef,
      options,
      position,
      renderOption,
      rootId,
      rowHeight,
      scrollToIndex,
      searchValue,
      selectedOptions,
      singleSelection,
      updatePosition,
      width,
      delimiter,
      zIndex,
      style,
      ...rest
    } = this.props;

    let emptyStateContent;

    if (isLoading) {
      emptyStateContent = (
        <EuiFlexGroup gutterSize="s" justifyContent="center">
          <EuiFlexItem grow={false}>
            <EuiLoadingSpinner size="m" />
          </EuiFlexItem>
          <EuiFlexItem grow={false}>
            <EuiI18n
              token="euiComboBoxOptionsList.loadingOptions"
              default="Loading options"
            />
          </EuiFlexItem>
        </EuiFlexGroup>
      );
    } else if (searchValue && matchingOptions && matchingOptions.length === 0) {
      if (onCreateOption && getSelectedOptionForSearchValue) {
<<<<<<< HEAD
=======
        const selectedOptionForValue = getSelectedOptionForSearchValue(
          searchValue,
          selectedOptions
        );

        if (selectedOptionForValue) {
          // Disallow duplicate custom options.
          emptyStateContent = (
            <p>
              <EuiI18n
                token="euiComboBoxOptionsList.alreadyAdded"
                default="{label} has already been added"
                values={{
                  label: <strong>{selectedOptionForValue.label}</strong>,
                }}
              />
            </p>
          );
        } else {
          const highlightSearchValue = (text: string, searchValue: string) => {
            const reg = new RegExp(/(\{searchValue})/, 'gi');
            const parts = text.split(reg);
            return (
              <p className="euiComboBoxOption__emptyStateText">
                {parts.map((part, idx) =>
                  part.match(reg) ? (
                    <strong key={idx}>{searchValue}</strong>
                  ) : (
                    part
                  )
                )}
              </p>
            );
          };

          emptyStateContent = (
            <div className="euiComboBoxOption__contentWrapper">
              {customOptionText ? (
                highlightSearchValue(customOptionText, searchValue)
              ) : (
                <p className="euiComboBoxOption__emptyStateText">
                  <EuiI18n
                    token="euiComboBoxOptionsList.createCustomOption"
                    default="Add {searchValue} as a custom option"
                    values={{
                      searchValue: <strong>{searchValue}</strong>,
                    }}
                  />
                </p>
              )}
              {hitEnterBadge}
            </div>
          );
        }
      } else {
>>>>>>> 3652bbc7
        if (delimiter && searchValue.includes(delimiter)) {
          emptyStateContent = (
            <div className="euiComboBoxOption__contentWrapper">
              <p className="euiComboBoxOption__emptyStateText">
                <EuiI18n
                  token="euiComboBoxOptionsList.delimiterMessage"
                  default="Add each item separated by {delimiter}"
                  values={{ delimiter: <strong>{delimiter}</strong> }}
                />
              </p>
              {hitEnterBadge}
            </div>
          );
        } else {
          const selectedOptionForValue = getSelectedOptionForSearchValue(
            searchValue,
            selectedOptions
          );
          if (selectedOptionForValue) {
            // Disallow duplicate custom options.
            emptyStateContent = (
              <p>
                <EuiI18n
                  token="euiComboBoxOptionsList.alreadyAdded"
                  default="{label} has already been added"
                  values={{
                    label: <strong>{selectedOptionForValue.label}</strong>,
                  }}
                />
              </p>
            );
          } else {
            emptyStateContent = (
              <div className="euiComboBoxOption__contentWrapper">
                <p className="euiComboBoxOption__emptyStateText">
                  <EuiI18n
                    token="euiComboBoxOptionsList.createCustomOption"
                    default="Add {searchValue} as a custom option"
                    values={{
                      searchValue: <strong>{searchValue}</strong>,
                    }}
                  />
                </p>
                {hitEnterBadge}
              </div>
            );
          }
        }
      } else {
        emptyStateContent = (
          <p>
            <EuiI18n
              token="euiComboBoxOptionsList.noMatchingOptions"
              default="{searchValue} doesn't match any options"
              values={{ searchValue: <strong>{searchValue}</strong> }}
            />
          </p>
        );
      }
    } else if (!options.length) {
      emptyStateContent = (
        <p>
          <EuiI18n
            token="euiComboBoxOptionsList.noAvailableOptions"
            default="There aren't any options available"
          />
        </p>
      );
    } else if (areAllOptionsSelected) {
      emptyStateContent = (
        <p>
          <EuiI18n
            token="euiComboBoxOptionsList.allOptionsSelected"
            default="You've selected all available options"
          />
        </p>
      );
    }

    const emptyState = emptyStateContent ? (
      <EuiText size="xs" className="euiComboBoxOptionsList__empty">
        {emptyStateContent}
      </EuiText>
    ) : (
      undefined
    );

    const numVisibleOptions =
      matchingOptions.length < 7 ? matchingOptions.length : 7;
    const height = numVisibleOptions * rowHeight;

    const optionsList = (
      <FixedSizeList
        height={height}
        onScroll={onScroll}
        itemCount={matchingOptions.length}
        itemSize={rowHeight}
        itemData={matchingOptions}
        ref={this.setListRef}
        innerRef={this.setListBoxRef}
        width={width}>
        {this.ListRow}
      </FixedSizeList>
    );

    const classes = classNames(
      'euiComboBoxOptionsList',
      position ? positionToClassNameMap[position] : '',
      {
        'euiComboBoxOptionsList--fullWidth': fullWidth,
      }
    );

    return (
      <EuiPanel
        paddingSize="none"
        className={classes}
        panelRef={this.listRefCallback}
        data-test-subj={`comboBoxOptionsList ${dataTestSubj}`}
        style={{ ...style, zIndex: zIndex }}
        {...rest}>
        <div className="euiComboBoxOptionsList__rowWrap">
          {emptyState || optionsList}
        </div>
      </EuiPanel>
    );
  }
}<|MERGE_RESOLUTION|>--- conflicted
+++ resolved
@@ -337,64 +337,6 @@
       );
     } else if (searchValue && matchingOptions && matchingOptions.length === 0) {
       if (onCreateOption && getSelectedOptionForSearchValue) {
-<<<<<<< HEAD
-=======
-        const selectedOptionForValue = getSelectedOptionForSearchValue(
-          searchValue,
-          selectedOptions
-        );
-
-        if (selectedOptionForValue) {
-          // Disallow duplicate custom options.
-          emptyStateContent = (
-            <p>
-              <EuiI18n
-                token="euiComboBoxOptionsList.alreadyAdded"
-                default="{label} has already been added"
-                values={{
-                  label: <strong>{selectedOptionForValue.label}</strong>,
-                }}
-              />
-            </p>
-          );
-        } else {
-          const highlightSearchValue = (text: string, searchValue: string) => {
-            const reg = new RegExp(/(\{searchValue})/, 'gi');
-            const parts = text.split(reg);
-            return (
-              <p className="euiComboBoxOption__emptyStateText">
-                {parts.map((part, idx) =>
-                  part.match(reg) ? (
-                    <strong key={idx}>{searchValue}</strong>
-                  ) : (
-                    part
-                  )
-                )}
-              </p>
-            );
-          };
-
-          emptyStateContent = (
-            <div className="euiComboBoxOption__contentWrapper">
-              {customOptionText ? (
-                highlightSearchValue(customOptionText, searchValue)
-              ) : (
-                <p className="euiComboBoxOption__emptyStateText">
-                  <EuiI18n
-                    token="euiComboBoxOptionsList.createCustomOption"
-                    default="Add {searchValue} as a custom option"
-                    values={{
-                      searchValue: <strong>{searchValue}</strong>,
-                    }}
-                  />
-                </p>
-              )}
-              {hitEnterBadge}
-            </div>
-          );
-        }
-      } else {
->>>>>>> 3652bbc7
         if (delimiter && searchValue.includes(delimiter)) {
           emptyStateContent = (
             <div className="euiComboBoxOption__contentWrapper">
@@ -427,17 +369,40 @@
               </p>
             );
           } else {
+            const highlightSearchValue = (
+              text: string,
+              searchValue: string
+            ) => {
+              const reg = new RegExp(/(\{searchValue})/, 'gi');
+              const parts = text.split(reg);
+              return (
+                <p className="euiComboBoxOption__emptyStateText">
+                  {parts.map((part, idx) =>
+                    part.match(reg) ? (
+                      <strong key={idx}>{searchValue}</strong>
+                    ) : (
+                      part
+                    )
+                  )}
+                </p>
+              );
+            };
+
             emptyStateContent = (
               <div className="euiComboBoxOption__contentWrapper">
-                <p className="euiComboBoxOption__emptyStateText">
-                  <EuiI18n
-                    token="euiComboBoxOptionsList.createCustomOption"
-                    default="Add {searchValue} as a custom option"
-                    values={{
-                      searchValue: <strong>{searchValue}</strong>,
-                    }}
-                  />
-                </p>
+                {customOptionText ? (
+                  highlightSearchValue(customOptionText, searchValue)
+                ) : (
+                  <p className="euiComboBoxOption__emptyStateText">
+                    <EuiI18n
+                      token="euiComboBoxOptionsList.createCustomOption"
+                      default="Add {searchValue} as a custom option"
+                      values={{
+                        searchValue: <strong>{searchValue}</strong>,
+                      }}
+                    />
+                  </p>
+                )}
                 {hitEnterBadge}
               </div>
             );
