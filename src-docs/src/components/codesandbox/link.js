import React from 'react';
import { getParameters } from 'codesandbox/lib/api/define';
import {
  cleanEuiImports,
  hasDisplayToggles,
  listExtraDeps,
} from '../../services';

const pkg = require('../../../../package.json');

const getVersion = (packageName) => {
  return pkg.dependencies[packageName]
    ? pkg.dependencies[packageName]
    : pkg.devDependencies[packageName] || 'latest';
};

/* HOW THE CODE SANDBOX REGEX WORKS
 * Given the prop `content` we manipulate the provided source string to format
 * it for use as an independent file in Code Sandbox. In order the following
 * regex and magic happens:
 *
 * 1. A `content` prop is passed containing the src-doc example code we need to manipulate for CS.
 * 2. If no content exists (like the homepage link), we'll make a hello world file bundled with EUI and call it a day.
 * 3. If content exists, we build an `index.js` file with a <Demo> component based on the original content.
 * 4. If content contains `DisplayToggles`, we also generate a `display_toggles.js` file alongside the `index.js` file to import.
 * 5. Through regex we read the dependencies of both `content` and `display_toggles` and pass that to CS.
 * 6. We pass the files and dependencies as params to CS through a POST call.
 * */
import { ThemeContext } from '../with_theme';

const displayTogglesRawCode = require('!!raw-loader!../../views/form_controls/display_toggles')
  .default;

export const CodeSandboxLink = ({ ...rest }) => {
  return (
    <ThemeContext.Consumer>
      {(context) => <CodeSandboxLinkComponent context={context} {...rest} />}
    </ThemeContext.Consumer>
  );
};

/* 1 */
<<<<<<< HEAD
export const CodeSandboxLink = ({ children, className, content }) => {
=======
export const CodeSandboxLinkComponent = ({
  children,
  className,
  content,
  context,
}) => {
  let cssFile;
  switch (context.theme) {
    case 'amsterdam-light':
      cssFile = '@elastic/eui/dist/eui_theme_amsterdam_light.css';
      break;
    case 'amsterdam-dark':
      cssFile = '@elastic/eui/dist/eui_theme_amsterdam_dark.css';
      break;
    case 'dark':
      cssFile = '@elastic/eui/dist/eui_theme_dark.css';
      break;
    default:
      cssFile = '@elastic/eui/dist/eui_theme_light.css';
      break;
  }

>>>>>>> 0b6e9c0f
  let indexContent;

  if (!content) {
    /* 2 */
    indexContent = `import ReactDOM from 'react-dom';
import '${cssFile}';
import React from 'react';

import {
  EuiButton,
} from '@elastic/eui';

const Demo = () => (<EuiButton>Hello world!</EuiButton>);

ReactDOM.render(
  <Demo />,
  document.getElementById('root')
);
`;
  } else {
    /** This cleans the Demo JS example for Code Sanbox.
    - Replaces relative imports with pure @elastic/eui ones
    - Changes the JS example from a default export to a component const named Demo
    **/
    const exampleCleaned = cleanEuiImports(content)
      .replace('export default', 'const Demo =')
      .replace(
        /(from )'(..\/)+display_toggles(\/?';)/,
        "from './display_toggles';"
      );

    // If the code example still has local doc imports after the above cleaning it's
    // too complicated for code sandbox so we don't provide a link
    const hasLocalImports = /(from )'((.|..)\/).*?';/.test(exampleCleaned);

    if (hasLocalImports && !hasDisplayToggles(exampleCleaned)) {
      return null;
    }

    // Renders the new Demo component generically into the code sandbox page
    const exampleClose = `ReactDOM.render(
    <Demo />,
    document.getElementById('root')
  );`;
    // The Code Sanbbox demo needs to import CSS at the top of the document. CS has trouble
    // with our dynamic imports so we need to warn the user for now
    const exampleStart = `import ReactDOM from 'react-dom';
import '${cssFile}';`;

    // Concat the three pieces of the example into a single string to use for index.js
    const cleanedContent = `${exampleStart}
${exampleCleaned}
${exampleClose}
      `;
    indexContent = cleanedContent.replace(
      /(from )'.+display_toggles';/,
      "from './display_toggles';"
    );
  }

  const indexContentDeps = listExtraDeps(indexContent);
  let mergedDeps = indexContentDeps;

  /* 4 */
  if (hasDisplayToggles(indexContent)) {
    const cleanedDisplayToggles = cleanEuiImports(displayTogglesRawCode);
    const displayToggleDeps = listExtraDeps(cleanedDisplayToggles);

    /* 5 */
    mergedDeps = { ...indexContentDeps, ...displayToggleDeps };
  }

  const config = {
    files: {
      'package.json': {
        content: {
          dependencies: {
            '@elastic/eui': pkg.version,
            ...[
              '@elastic/datemath',
              'moment',
              'react',
              'react-dom',
              'react-scripts',
              ...Object.keys(mergedDeps),
            ].reduce((out, pkg) => {
              out[pkg] = getVersion(pkg);
              return out;
            }, {}),
          },
        },
      },
      /* 3 */
      'index.js': {
        content: indexContent,
      },
    },
  };

  /* 4 */
  if (hasDisplayToggles(indexContent)) {
    const cleanedDisplayToggles = cleanEuiImports(displayTogglesRawCode);

    config.files['display_toggles.js'] = {
      content: cleanedDisplayToggles,
    };
  }

  const params = getParameters(config);

  const childWithSubmit = React.cloneElement(children, {
    type: 'submit',
  });

  return (
    <form
      action="https://codesandbox.io/api/v1/sandboxes/define"
      method="POST"
      target="_blank"
      className={className}>
      {/* 6 */}
      <input type="hidden" name="parameters" value={params} />
      {childWithSubmit}
    </form>
  );
};<|MERGE_RESOLUTION|>--- conflicted
+++ resolved
@@ -40,9 +40,6 @@
 };
 
 /* 1 */
-<<<<<<< HEAD
-export const CodeSandboxLink = ({ children, className, content }) => {
-=======
 export const CodeSandboxLinkComponent = ({
   children,
   className,
@@ -65,7 +62,6 @@
       break;
   }
 
->>>>>>> 0b6e9c0f
   let indexContent;
 
   if (!content) {
