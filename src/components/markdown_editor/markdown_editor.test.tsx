/*
 * Copyright Elasticsearch B.V. and/or licensed to Elasticsearch B.V. under one
 * or more contributor license agreements. Licensed under the Elastic License
 * 2.0 and the Server Side Public License, v 1; you may not use this file except
 * in compliance with, at your election, the Elastic License 2.0 or the Server
 * Side Public License, v 1.
 */

import React from 'react';
import { render, mount, ReactWrapper } from 'enzyme';
import { requiredProps } from '../../test/required_props';
import { EuiMarkdownEditor } from './markdown_editor';
import * as MarkdownTooltip from './plugins/markdown_tooltip';
import MarkdownActions from './markdown_actions';
import { getDefaultEuiMarkdownPlugins } from './plugins/markdown_default_plugins';

describe('EuiMarkdownEditor', () => {
  test('is rendered', () => {
    const component = render(
      <EuiMarkdownEditor
        editorId="editorId"
        placeholder="placeholder"
        value=""
        onChange={() => null}
        {...requiredProps}
      />
    );

    expect(component).toMatchSnapshot();
  });

  describe('props', () => {
    describe('height', () => {
      test('is rendered with a custom size', () => {
        const component = render(
          <EuiMarkdownEditor
            editorId="editorId"
            height={400}
            value=""
            onChange={() => null}
            {...requiredProps}
          />
        );

        expect(component).toMatchSnapshot();
      });

      test('is rendered in full mode', () => {
        const component = render(
          <EuiMarkdownEditor
            editorId="editorId"
            height="full"
            value=""
            onChange={() => null}
            {...requiredProps}
          />
        );

        expect(component).toMatchSnapshot();
      });
    });

    describe('maxHeight', () => {
      test('is rendered with a custom size', () => {
        const component = render(
          <EuiMarkdownEditor
            editorId="editorId"
            maxHeight={600}
            value=""
            onChange={() => null}
            {...requiredProps}
          />
        );

        expect(component).toMatchSnapshot();
      });
    });

    describe('autoExpandPreview', () => {
      test('is rendered with false', () => {
        const component = render(
          <EuiMarkdownEditor
            editorId="editorId"
            autoExpandPreview={false}
            value=""
            onChange={() => null}
            {...requiredProps}
          />
        );

        expect(component).toMatchSnapshot();
      });
    });

    describe('readOnly', () => {
      test('is set to true', () => {
        const component = render(
          <EuiMarkdownEditor
            editorId="editorId"
            autoExpandPreview={false}
            value=""
            onChange={() => null}
            readOnly
            {...requiredProps}
          />
        );

        expect(component).toMatchSnapshot();
      });
    });
  });

  test('is preview rendered', () => {
    const component = mount(
      <EuiMarkdownEditor
        editorId="editorId"
        value="## Hello world"
        onChange={() => null}
        {...requiredProps}
      />
    );
    component.find('EuiButtonEmpty').simulate('click');
    expect(
      component
        .find('EuiText.euiMarkdownFormat')
        .childAt(0)
        .childAt(0)
        .matchesElement(<h2>Hello world</h2>)
    );
    expect(
      component.find('EuiText.euiMarkdownFormat').childAt(0).childAt(0).text()
    ).toBe('Hello world');
  });

  test('modal with help syntax is rendered', () => {
    const component = mount(
      <EuiMarkdownEditor
        editorId="editorId"
        value=""
        onChange={() => null}
        {...requiredProps}
      />
    );
<<<<<<< HEAD

=======
>>>>>>> 810c0a02
    expect(component.find('EuiModal').length).toBe(0);

    component
      .find('EuiButtonIcon.euiMarkdownEditorFooter__helpButton')
      .simulate('click');

    expect(component.find('EuiModal').length).toBe(1);
  });

  test('custom plugins are excluded and popover is rendered', () => {
    const {
      parsingPlugins,
      processingPlugins,
      uiPlugins,
    } = getDefaultEuiMarkdownPlugins({ exclude: ['tooltip'] });

    const component = mount(
      <EuiMarkdownEditor
        editorId="editorId"
        value=""
        onChange={() => null}
        parsingPluginList={parsingPlugins}
        processingPluginList={processingPlugins}
        uiPlugins={uiPlugins}
        {...requiredProps}
      />
    );
    component
      .find('EuiButtonIcon.euiMarkdownEditorFooter__helpButton')
      .simulate('click');

    expect(component).toMatchSnapshot();
  });

  test('fires onChange on text area change', () => {
    const testProps = {
      editorId: 'editorId',
      value: 'Hello',
      onChange: jest.fn(),
    };

    const component = mount(
      <EuiMarkdownEditor {...testProps} {...requiredProps} />
    );

    const event = { target: { value: 'sometext' } };

    component.find('EuiMarkdownEditorTextArea').simulate('change', event);
    expect(testProps.onChange).toHaveBeenCalledTimes(1);
    expect(testProps.onChange).toHaveBeenLastCalledWith(event.target.value);
  });

  describe('render markdown error', () => {
    test('fires onParse with messages if there is an error in markdown', () => {
      const testMessage = [
        {
          message: 'No tooltip text found',
          name: '1:18',
          reason: 'No tooltip text found',
          line: 1,
          column: 18,
          location: { start: expect.any(Object), end: expect.any(Object) },
          source: null,
          ruleId: null,
          fatal: null,
        },
      ];
      const testProps = {
        editorId: 'editorId',
        value: '!{tooltip[hello]()}',
        onChange: jest.fn(),
        onParse: jest.fn(),
      };

      mount(<EuiMarkdownEditor {...testProps} {...requiredProps} />);

      expect(testProps.onParse).toHaveBeenCalledTimes(1);
      expect(testProps.onParse).toBeCalledWith(null, {
        ast: expect.anything(),
        messages: testMessage,
      });
    });

    test('render error if markdown has error', () => {
      const testMessage = [
        {
          message: 'No tooltip text found',
          name: '1:18',
          reason: 'No tooltip text found',
        },
      ];
      const testProps = {
        editorId: 'editorId',
        value: '!{tooltip[hello]()}',
        onChange: jest.fn(),
        errors: testMessage,
      };

      const component = mount(
        <EuiMarkdownEditor {...testProps} {...requiredProps} />
      );

      expect(component.find('button[aria-label="Show errors"]')).toHaveLength(
        1
      );
    });

    test('does not render error if error messages are empty', () => {
      const testProps = {
        editorId: 'editorId',
        value: '!{tooltip[hello](hello)}',
        onChange: jest.fn(),
        errors: [],
      };

      const component = mount(
        <EuiMarkdownEditor {...testProps} {...requiredProps} />
      );
      expect(component.find('button[aria-label="Show errors"]')).toHaveLength(
        0
      );
    });
  });

  describe('markdown actions', () => {
    const toolbarPlugins = [MarkdownTooltip.plugin];
    const markdownActions = new MarkdownActions('editorId', toolbarPlugins);

    it('do calls apply style for a correct plugin with immediate formatting', () => {
      markdownActions.applyStyle = jest.fn();
      markdownActions.do('mdBold');

      expect(markdownActions.applyStyle).toHaveBeenCalledTimes(1);
    });
  });

  describe('toolbar actions', () => {
    const testProps = {
      editorId: 'editorId',
      value: 'Hello',
      onChange: jest.fn(),
    };
    let component: ReactWrapper<
      any,
      Readonly<{}>,
      React.Component<{}, {}, any>
    >;
    let textareaNode: () => Element;
    beforeEach(() => {
      component = mount(
        <EuiMarkdownEditor {...testProps} {...requiredProps} />
      );
      textareaNode = () =>
        component.find('EuiMarkdownEditorTextArea').getDOMNode();

      const textarea = textareaNode();
      // eslint-disable-next-line @typescript-eslint/ban-ts-comment
      //@ts-ignore
      textarea.setSelectionRange(0, 5);
      // eslint-disable-next-line @typescript-eslint/ban-ts-comment
      //@ts-ignore
      document.getElementById = jest.fn(() => textarea);
      document.execCommand = jest.fn(() => true);
    });

    it('bold selected text on bold icon click', () => {
      component.find('button[aria-label="Bold"]').simulate('click');
      expect(document.getElementById).toHaveBeenCalledWith(testProps.editorId);
      expect(document.execCommand).toHaveBeenCalledWith(
        'insertText',
        false,
        `**${testProps.value}**`
      );
    });

    it('italicize selected text on italic icon click', () => {
      component.find('button[aria-label="Italic"]').simulate('click');
      expect(document.getElementById).toHaveBeenCalledWith(testProps.editorId);
      expect(document.execCommand).toHaveBeenCalledWith(
        'insertText',
        false,
        `_${testProps.value}_`
      );
    });

    it('convert selected text to unordered list on unordered list icon click', () => {
      component.find('button[aria-label="Unordered list"]').simulate('click');
      expect(document.getElementById).toHaveBeenCalledWith(testProps.editorId);
      expect(document.execCommand).toHaveBeenCalledWith(
        'insertText',
        false,
        `- ${testProps.value}`
      );
    });

    it('convert selected text to ordered list on ordered list icon click', () => {
      component.find('button[aria-label="Ordered list"]').simulate('click');
      expect(document.getElementById).toHaveBeenCalledWith(testProps.editorId);
      expect(document.execCommand).toHaveBeenCalledWith(
        'insertText',
        false,
        `1. ${testProps.value}`
      );
    });

    it('convert selected text task list on tasklist icon click', () => {
      component.find('button[aria-label="Task list"]').simulate('click');
      expect(document.getElementById).toHaveBeenCalledWith(testProps.editorId);
      expect(document.execCommand).toHaveBeenCalledWith(
        'insertText',
        false,
        `- [ ] ${testProps.value}`
      );
    });

    it('convert selected text to quote on quote icon click', () => {
      component.find('button[aria-label="Quote"]').simulate('click');
      expect(document.getElementById).toHaveBeenCalledWith(testProps.editorId);
      expect(document.execCommand).toHaveBeenCalledWith(
        'insertText',
        false,
        `> ${testProps.value}`
      );
    });

    it('convert selected text to code on code icon click', () => {
      component.find('button[aria-label="Code"]').simulate('click');
      expect(document.getElementById).toHaveBeenCalledWith(testProps.editorId);
      expect(document.execCommand).toHaveBeenCalledWith(
        'insertText',
        false,
        `\`${testProps.value}\``
      );
    });

    it('selected text will have a tooltip on tooltip icon click', () => {
      component.find('button[aria-label="Tooltip"]').simulate('click');
      expect(document.getElementById).toHaveBeenCalledWith(testProps.editorId);
      expect(document.execCommand).toHaveBeenCalledWith(
        'insertText',
        false,
        `!{tooltip[${testProps.value}]()}`
      );
    });
  });
});<|MERGE_RESOLUTION|>--- conflicted
+++ resolved
@@ -141,10 +141,6 @@
         {...requiredProps}
       />
     );
-<<<<<<< HEAD
-
-=======
->>>>>>> 810c0a02
     expect(component.find('EuiModal').length).toBe(0);
 
     component
