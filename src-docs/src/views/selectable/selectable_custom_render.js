--- conflicted
+++ resolved
@@ -21,11 +21,7 @@
       prepend: country.flag,
       append: <EuiBadge>{country.code}</EuiBadge>,
       showIcons: false,
-<<<<<<< HEAD
-      labelProps: {
-=======
       data: {
->>>>>>> d26becf2
         secondaryContent: 'I am secondary content, I am!',
       },
     };
