import React from 'react';

import { EuiBetaBadge, EuiSpacer, EuiTitle } from '../../../../src/components';

export default () => (
  <div>
    <EuiBetaBadge
      label="Beta"
      tooltipContent="This module is not GA. Please help us by reporting any bugs."
    />
    &emsp;
    <EuiBetaBadge
      label="Lab"
      title="Laboratory"
      tooltipContent="This module is not GA. Please help us by reporting any bugs."
    />
    &emsp;
    <EuiBetaBadge label="Lab" iconType="beaker" />
<<<<<<< HEAD
    <EuiBetaBadge label="Mila" color="subdued" />
    <EuiBetaBadge label="Mila" color="accent" />
    <EuiBetaBadge
      label="Mila con click"
      onClick={() => {
        alert('okay');
      }}
      color="accent"
    />
    <EuiBetaBadge label="M" />
=======
    &emsp;
    <EuiBetaBadge label="Lens" iconType="lensApp" />
>>>>>>> ecf850e8
    <EuiSpacer />
    <EuiTitle size="s">
      <h3>
        Beta badges will also line up nicely with titles &nbsp;
        <EuiBetaBadge
          label="Lab"
          tooltipContent="This module is not GA. Please help us by reporting any bugs."
        />
      </h3>
    </EuiTitle>
  </div>
);<|MERGE_RESOLUTION|>--- conflicted
+++ resolved
@@ -16,21 +16,8 @@
     />
     &emsp;
     <EuiBetaBadge label="Lab" iconType="beaker" />
-<<<<<<< HEAD
-    <EuiBetaBadge label="Mila" color="subdued" />
-    <EuiBetaBadge label="Mila" color="accent" />
-    <EuiBetaBadge
-      label="Mila con click"
-      onClick={() => {
-        alert('okay');
-      }}
-      color="accent"
-    />
-    <EuiBetaBadge label="M" />
-=======
     &emsp;
     <EuiBetaBadge label="Lens" iconType="lensApp" />
->>>>>>> ecf850e8
     <EuiSpacer />
     <EuiTitle size="s">
       <h3>
