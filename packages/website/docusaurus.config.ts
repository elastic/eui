/*
 * Copyright Elasticsearch B.V. and/or licensed to Elasticsearch B.V. under one
 * or more contributor license agreements. Licensed under the Elastic License
 * 2.0 and the Server Side Public License, v 1; you may not use this file except
 * in compliance with, at your election, the Elastic License 2.0 or the Server
 * Side Public License, v 1.
 */

import { themes as prismThemes } from 'prism-react-renderer';
import type { Config } from '@docusaurus/types';
import type * as Preset from '@docusaurus/preset-classic';

const baseUrl = process.env.DOCS_BASE_URL || '/';

const config: Config = {
  title: 'Elastic UI Framework',
  tagline: 'The framework powering the Elastic Stack',
  favicon: 'favicon.ico',
  trailingSlash: true,

  // Set the production url of your site here
  url: 'https://eui.elastic.co',

  // Set the /<baseUrl>/ pathname under which your site is served
  baseUrl,

  onBrokenLinks: 'throw',
  onBrokenMarkdownLinks: 'warn',

  // Even if you don't use internationalization, you can use this field to set
  // useful metadata like html lang. For example, if your site is Chinese, you
  // may want to replace "en" with "zh-Hans".
  i18n: {
    defaultLocale: 'en',
    locales: ['en'],
  },

  themes: ['@elastic/eui-docusaurus-theme'],

  presets: [
    [
      'classic',
      {
        docs: {
          sidebarPath: './sidebars.ts',
          editUrl: 'https://github.com/elastic/eui/tree/main/website/',
        },
        blog: {
          showReadingTime: true,
          editUrl: 'https://github.com/elastic/eui/tree/main/website/',
        },
      } satisfies Preset.Options,
    ],
  ],

  plugins: [
    [
      'docusaurus-lunr-search',
      {
        disableVersioning: true, // We don't use docusaurus docs versioning
      },
    ],
  ],

  themeConfig: {
    navbar: {
      title: 'Elastic UI',
      logo: {
        alt: 'Elastic UI',
        src: 'images/eui_logo.svg',
      },
      items: [
        {
          type: 'docSidebar',
          sidebarId: 'rootSidebar',
          position: 'left',
          label: 'Documentation',
        },
        {
          type: 'docSidebar',
          sidebarId: 'patternsSidebar',
          position: 'left',
          label: 'Patterns',
        },
        {
<<<<<<< HEAD
          type: 'docSidebar',
          sidebarId: 'contentSidebar',
          position: 'left',
          label: 'Content',
=======
          href: 'https://github.com/elastic/eui/tree/main/packages/eui/changelogs',
          label: 'EUI Changelog',
          position: 'right',
          component: 'changelog',
>>>>>>> 002ab586
        },
        {
          href: 'https://github.com/elastic/eui',
          label: 'GitHub',
          position: 'right',
          component: 'github',
        },
      ],
    },
    footer: {
      style: 'light',
      links: [],
      copyright: `EUI is dual-licensed under <a href="https://github.com/elastic/eui/blob/main/licenses/ELASTIC-LICENSE-2.0.md">Elastic License 2.0</a> and <a href="https://github.com/elastic/eui/blob/main/licenses/SSPL-LICENSE.md">Server Side Public License, v 1</a> | Crafted with ❤️ by <a href="https://elastic.co">Elastic</a>`,
    },
    prism: {
      theme: prismThemes.github,
      darkTheme: prismThemes.dracula,
      additionalLanguages: ['scss'],
    },
  } satisfies Preset.ThemeConfig,
};

export default config;<|MERGE_RESOLUTION|>--- conflicted
+++ resolved
@@ -83,17 +83,16 @@
           label: 'Patterns',
         },
         {
-<<<<<<< HEAD
           type: 'docSidebar',
           sidebarId: 'contentSidebar',
           position: 'left',
           label: 'Content',
-=======
+        },
+        {
           href: 'https://github.com/elastic/eui/tree/main/packages/eui/changelogs',
           label: 'EUI Changelog',
           position: 'right',
           component: 'changelog',
->>>>>>> 002ab586
         },
         {
           href: 'https://github.com/elastic/eui',
