## [`master`](https://github.com/elastic/eui/tree/master)

<<<<<<< HEAD
- Added `auto` as value for `defaultHeight` in prop `rowHeightsOptions` in `EuiDataGrid` that allows to content auto-fit to row ([#4958](https://github.com/elastic/eui/pull/4958))
=======
No public interface changes since `37.6.1`.

## [`37.6.1`](https://github.com/elastic/eui/tree/v37.6.1)
>>>>>>> 308d0263

**Bug fixes**

- Fixed `EuiScreenReaderOnly` positioning issues within scrolling containers ([#5130](https://github.com/elastic/eui/pull/5130))
- Fixed `EuiDataGrid` cell actions not unmounting from the DOM after mouse interaction ([#5120](https://github.com/elastic/eui/pull/5120))
- Optimized `EuiDataGrid` cell interactions' performance  ([#5136](https://github.com/elastic/eui/pull/5136))

## [`37.6.0`](https://github.com/elastic/eui/tree/v37.6.0)

- Updated `EuiSuperDatePicker` to pass a `data-test-subj` prop ([#5085](https://github.com/elastic/eui/pull/5085))
- Added `euiTextBreakWord()` mixin to the `euiTitle()` mixin to ensure all titles break long words ([#5107](https://github.com/elastic/eui/pull/5107))
- Added `euiTextBreakWord()` to `EuiFormLabels` ([#5107](https://github.com/elastic/eui/pull/5107))

**Bug fixes**

- Fixed `EuiSuperSelect`'s focus keyboard behavior when no initial value is passed, and focus label behavior ([#5097](https://github.com/elastic/eui/pull/5097))
- Fixed `EuiSelectable` sometimes requiring two clicks to change selection ([#5117](https://github.com/elastic/eui/pull/5117))

## [`37.5.0`](https://github.com/elastic/eui/tree/v37.5.0)

### Feature: Emotion ([#4511](https://github.com/elastic/eui/pull/4511))

- Added `EuiThemeProvider`, a React context provider for theme values and color mode selection
- Added `useEuiTheme` React hook, and `withEuiTheme` React HOC for consuming the EuiTheme
- Added global `EuiTheme` tokens for `colors`, `size`, `font`, `border`, `animation`, and `breakpoint`
- Added color services for `makeHighContrastColor`, `makeDisabledContrastColor`, `shade`, `tint`, `transparentize`, `saturate`, `desaturate`, `lightness`

## [`37.4.0`](https://github.com/elastic/eui/tree/v37.4.0)

- Updated `EuiToolTip` to remain showing tooltip while child element is in focus ([#5066](https://github.com/elastic/eui/pull/5066))
- Removed `children` from TypeScript definition in `EuiIconTip` ([#5066](https://github.com/elastic/eui/pull/5066))
- Removed `children` as a possible prop on `EuiTreeView` ([#5053](https://github.com/elastic/eui/pull/5053))
- Updated `elastic-charts` theme with better text colors, font stack and `goal` styles ([#5077](https://github.com/elastic/eui/pull/5077))

**Bug fixes**

- Fixed location of default value of `EuiToolTip`'s `display` prop ([#5066](https://github.com/elastic/eui/pull/5066))
- Fixed instance of  `EuiScreenReader` text being exposed in `EuiDataGrid` sorting menu ([#5084](https://github.com/elastic/eui/pull/5084))
- Fixed default value of `EuiPagination`'s `activePage` to target first page ([#5053](https://github.com/elastic/eui/pull/5053))
- Fixed screen reader text from displaying in some `EuiDataGrid` cell popovers ([#5087](https://github.com/elastic/eui/pull/5087))
- Fixed `EuiDatePicker` year dropdown when configured with `minDate` and/or `maxDate` ([#5069](https://github.com/elastic/eui/pull/5069))
- Fixed `EuiDatePicker`'s clear icon overlaying date text ([#5095](https://github.com/elastic/eui/pull/5095))

**Theme: Amsterdam**

- Reduced `EuiNotificationBadge` border-radius to `small` ([#5053](https://github.com/elastic/eui/pull/5053))
- Fixed hover and focus states of `EuiFacet` to match established pattern ([#5053](https://github.com/elastic/eui/pull/5053))

## [`37.3.1`](https://github.com/elastic/eui/tree/v37.3.1)

**Bug fixes**

- Fixed bug in `EuiDataGrid` where a custom `className` was also being passed to the full screen button ([#5050](https://github.com/elastic/eui/pull/5050))
- Fixed rerender state issues in `PaginationButton` inside `EuiPagination` ([#5048](https://github.com/elastic/eui/pull/5048))
- Fixed bug in `euiHeaderAffordForFixed` mixin that was not accounting for situations where `EuiDataGrid` was in full screen mode ([#5054](https://github.com/elastic/eui/pull/5054))
- Fixed `z-index` styles that were causing `EuiModal` and `EuiFlyout` components to appear behind `EuiDataGrid` when in full screen mode ([#5054](https://github.com/elastic/eui/pull/5054))
- Fixed untranslated i18n strings for `EuiFilterButton` - adds 2 new tokens and removes old `euiFilterButton.filterBadge` token ([#4750](https://github.com/elastic/eui/pull/5061))
- Fixed missing i18n token `EuiFilePicker`'s default prompt, and improved i18n string for `euiFilePicker.filesSelected` ([#5063](https://github.com/elastic/eui/pull/5063))
- Fixed `EuiDataGrid` sort button text pluralization ([#5043](https://github.com/elastic/eui/pull/5043))
- Fixed styles of `EuiButtonIcon` when passing `disabled` prop ([#5060](https://github.com/elastic/eui/pull/5060))
- Fixed `EuiDataGrid` not clearing cell styles when column position changes ([#5068](https://github.com/elastic/eui/issues/5068))

**Theme: Amsterdam**

- Updated styles for `EuiDatePicker` ([#5000](https://github.com/elastic/eui/pull/5000))
- Fixed styles for `EuiSuperDatePicker` ([#5060](https://github.com/elastic/eui/pull/5060))
- Fixed styles for `compressed` + `prepend/append` + `readOnly` input backgrounds ([#5073](https://github.com/elastic/eui/pull/5073))

## [`37.3.0`](https://github.com/elastic/eui/tree/v37.3.0)

- Updated `copyClipboard` glyph in `EuiIcon` to be centered ([#5023](https://github.com/elastic/eui/pull/5023))
- Updated `EuiFilePicker` `removeFiles` method to enable programmatic selection clearing  ([#5017](https://github.com/elastic/eui/pull/5017))
- Updated `EuiFlyout` testenv mock to pass-through `onKeyDown` prop ([#5029](https://github.com/elastic/eui/pull/5029))
- Enabled `EuiCodeBlock` copy button  in `EuiMarkdownFormat` ([#5032](https://github.com/elastic/eui/pull/5032))
- Changed `copy` icon to `copyClipboard` in `EuiCodeBlock` ([#5018](https://github.com/elastic/eui/pull/5018))
- Finished type conversion of source components to Typescript ([#5044](https://github.com/elastic/eui/pull/5044))

**Bug fixes**

- Fixed content in `EuiFilterButton` when `numFilters` is not passed ([#5012](https://github.com/elastic/eui/pull/5012))
- Fixed default value of `outsideClickCloses` prop of `EuiFlyout` ([#5027](https://github.com/elastic/eui/pull/5027))
- Fixed `EuiSelectable`'s double click bug ([#5021](https://github.com/elastic/eui/pull/5021))
- Fixed overflowing controls when `EuiCodeBlock` is short in height ([#5018](https://github.com/elastic/eui/pull/5018))
- Fixed `EuiButtonGroup` firing `onChange` twice ([#5033](https://github.com/elastic/eui/pull/5033))

## [`37.2.0`](https://github.com/elastic/eui/tree/v37.2.0)

- Added `isDisabled` prop to `EuiFormLabel` and passed it down from `EuiFormRow` ([#5009](https://github.com/elastic/eui/pull/#5009))

**Bug fixes**

- Fixed usage of `outsideClickCloses` prop of `EuiFlyout` ([#4986](https://github.com/elastic/eui/pull/4986))
- Fixed `EuiFormRow` ignoring `isDisabled` prop on the child element. ([#5022](https://github.com/elastic/eui/pull/5022))

## [`37.1.3`](https://github.com/elastic/eui/tree/v37.1.3)

**Note: this release is a backport containing changes originally made in `37.4.0` and `37.6.1`**

**Bug fixes**

- Fixed instance of  `EuiScreenReader` text being exposed in `EuiDataGrid` sorting menu ([#5084](https://github.com/elastic/eui/pull/5084))
- Fixed screen reader text from displaying in some `EuiDataGrid` cell popovers ([#5087](https://github.com/elastic/eui/pull/5087))
- Fixed `EuiDataGrid` cell actions not unmounting from the DOM after mouse interaction ([#5120](https://github.com/elastic/eui/pull/5120))
- Optimized `EuiDataGrid` cell interactions' performance  ([#5136](https://github.com/elastic/eui/pull/5136))

## [`37.1.2`](https://github.com/elastic/eui/tree/v37.1.2)

**Note: this release is a backport containing changes originally made in `37.3.0` and `37.3.1`**

**Bug fixes**

- Fixed `EuiSelectable`'s double click bug ([#5021](https://github.com/elastic/eui/pull/5021))
- Fixed bug in `euiHeaderAffordForFixed` mixin that was not accounting for situations where `EuiDataGrid` was in full screen mode ([#5054](https://github.com/elastic/eui/pull/5054))
- Fixed `z-index` styles that were causing `EuiModal` and `EuiFlyout` components to appear behind `EuiDataGrid` when in full screen mode ([#5054](https://github.com/elastic/eui/pull/5054))

## [`37.1.1`](https://github.com/elastic/eui/tree/v37.1.1)

**Note: this release is a backport containing changes originally made in `37.2.0`**

**Bug fixes**

- Fixed `EuiFormRow` ignoring `isDisabled` prop on the child element. ([#5022](https://github.com/elastic/eui/pull/5022))

## [`37.1.0`](https://github.com/elastic/eui/tree/v37.1.0)

- Added `isDisabled` prop to `EuiFormRow` that disables the child field element ([#4908](https://github.com/elastic/eui/pull/4908

## [`37.0.0`](https://github.com/elastic/eui/tree/v37.0.0)

- Added `fleetApp` and `agentApp` icons ([#4989](https://github.com/elastic/eui/pull/4989))
- Added i18n tokens for `EuiSuperDatePicker` button `title` ([#4998](https://github.com/elastic/eui/pull/4998))

**Bug fixes**

- Fixed incorrect date formatting on `EuiSuperDatePicker` button `title` ([#4998](https://github.com/elastic/eui/pull/4998))

**Breaking changes**

- Removed `EuiKeyboardAccessible` ([#4991](https://github.com/elastic/eui/pull/4991))

## [`36.1.0`](https://github.com/elastic/eui/tree/v36.1.0)

- Fixed color of `html` scrollbar in dark mode ([#4969](https://github.com/elastic/eui/pull/4969))
- Updated `EuiMarkdownFormat` to use `EuiHorizontalRule` and better render tables, code blocks and blockquotes ([#4663](https://github.com/elastic/eui/pull/4663))
- Updated the `EuiMarkdownFormat` to use  `EuiText` as a wrapper to handle all the CSS styling ([#4663](https://github.com/elastic/eui/pull/4663))
- Updated `EuiText`s `color` prop to accept `inherit` and custom colors. Updated the `size` prop to accept `relative` ([#4663](https://github.com/elastic/eui/pull/4663))
- Updated `EuiText`s `blockquote` font-size/line-height to match the base font-size/line-height which is the same as paragraphs ([#4663](https://github.com/elastic/eui/pull/4663))
- Added `markdownFormatProps` prop to `EuiMarkdownEditor` to extend the props passed to the rendered `EuiMarkdownFormat` ([#4663](https://github.com/elastic/eui/pull/4663))
- Added optional virtualized line rendering to `EuiCodeBlock` ([#4952](https://github.com/elastic/eui/pull/4952))
- Added `current` as a `status` of `EuiHorizontalStep` ([#4911](https://github.com/elastic/eui/pull/4911))
- Improved accessibility of `EuiBreadcrumbs` ([#4763](https://github.com/elastic/eui/pull/4763))
- Exported `onChange` type for `EuiSearchBar` ([#4968](https://github.com/elastic/eui/pull/4968))
- Added `warnOnce` service ([#4984](https://github.com/elastic/eui/pull/4984))
- Added a console warning for the deprecation of `EuiCodeEditor` ([#4984](https://github.com/elastic/eui/pull/4984))

**Bug fixes**

- Fixed filter count of 0 in `EuiSearchBar` ([#4977](https://github.com/elastic/eui/pull/4977))
- Fixed edge case where EuiDataGrid cells could create an infinite loop of focus changes ([#4983](https://github.com/elastic/eui/pull/4983))

**Theme: Amsterdam**

- Updated styles for `EuiLink` ([#4979](https://github.com/elastic/eui/pull/4979))

## [`36.0.0`](https://github.com/elastic/eui/tree/v36.0.0)

- Refactored `EuiFlyout` types ([#4940](https://github.com/elastic/eui/pull/4940))
- Updated `pause` icon ([#4947](https://github.com/elastic/eui/pull/4947))
- Changed multi-line `EuiDataGrid` cells to `break-word` instead of `break-all` ([#4955](https://github.com/elastic/eui/pull/4955))
- Refactored `MarkdownEditor` plugins into separate files ([#4970](https://github.com/elastic/eui/pull/4970))
- Added `checkable` options to `EuiKeyPadMenu` and `EuiKeyPadMenuItem` ([#4950](https://github.com/elastic/eui/pull/4950))

**Bug fixes**

- Fixed render-blocking error when `EuiCodeBlock` is configured with an unsupported language ([#4943](https://github.com/elastic/eui/pull/4943))
- Fixed initial alignment of `EuiDataGrid` cells and the expand button on multi-line cells ([#4955](https://github.com/elastic/eui/pull/4955))
- Fixed pass-through of `iconSize` prop on `EuiButtonEmpty` ([#4965](https://github.com/elastic/eui/pull/4965))
- Fixed (reduced) size of spinner on small `isLoading` buttons ([#4965](https://github.com/elastic/eui/pull/4965))
- Fixed click event subscription bug in `EuiOverlayMask` ([#4967](https://github.com/elastic/eui/pull/4967))
- Fixed background-color in `EuiCard.selectable`'s button ([#4954](https://github.com/elastic/eui/pull/4954))

**Theme: Amsterdam**

- Fixed border-radius in `EuiCard.selectable`'s button ([#4954](https://github.com/elastic/eui/pull/4954))
- Updated styles for `EuiKeyPadMenuItem` ([#4950](https://github.com/elastic/eui/pull/4950))

**Breaking changes**

- Changed `EuiButtonEmpty` `size` of `l` to `m` to match other buttons ([#4965](https://github.com/elastic/eui/pull/4965))

## [`35.1.0`](https://github.com/elastic/eui/tree/v35.1.0)

- Improved keyboard and screen reader experience for `EuiColorPicker` ([#4886](https://github.com/elastic/eui/pull/4886))
- Changed `EuiImage` to use `ImgHTMLAttributes` type ([#4865](https://github.com/elastic/eui/pull/4865))

**Bug fixes**

- Fixed focus bug in `EuiColorPicker` which allowed user to break out of focus lock ([#4886](https://github.com/elastic/eui/pull/4886))

## [`35.0.0`](https://github.com/elastic/eui/tree/v35.0.0)

**Breaking changes**

- Changed EUI license from Apache v2 to dual-licensed Elastic v2 and Server Side Public License, v 1 ([#4930](https://github.com/elastic/eui/pull/4930))

## [`34.6.0`](https://github.com/elastic/eui/tree/v34.6.0)

- Updated `EuiContextMenuPanelDescriptor`'s `title` prop type from `string` to `ReactNode` ([#4933](https://github.com/elastic/eui/pull/4933))
- Added `EuiTokensObject` type definition to allow enforcing i18n token coverage in consuming applications ([#4927](https://github.com/elastic/eui/issues/4927))
- Added `rowHeightsOptions` to `EuiDataGrid` to allow configuring row heights ([#4853](https://github.com/elastic/eui/pull/4853))


## [`34.5.3`](https://github.com/elastic/eui/tree/v34.5.3)

**Note: this release is a backport containing changes originally made in `37.3.0`**

**Bug fixes**

- Fixed `EuiSelectable`'s double click bug ([#5021](https://github.com/elastic/eui/pull/5021))

## [`34.5.2`](https://github.com/elastic/eui/tree/v34.5.2)

**Bug fixes**

- Fixed incorrect active filter count badge when `EuiSearchBar` is initialized with a query value ([#4928](https://github.com/elastic/eui/issues/4928))
- Fixed a render-blocking error in `EuiCodeBlock` when certain HTML tags are childless ([#4929](https://github.com/elastic/eui/issues/4929))

## [`34.5.1`](https://github.com/elastic/eui/tree/v34.5.1)

**Bug fixes**

- Fixed bug in `EuiColorStops` where the outline was flashing when clicking or adding stops in Safari ([#4900](https://github.com/elastic/eui/issues/4900))
- Fixed `showIcons` prop in `EuiSelectableListItem` ([#4920](https://github.com/elastic/eui/pull/4920))
- Changed `mobileBreakpoints` prop to optional `EuiSideNav` ([#4921](https://github.com/elastic/eui/pull/4921))

## [`34.5.0`](https://github.com/elastic/eui/tree/v34.5.0)

- Added `success` as `color` option to `EuiBadge`, `EuiTextColor`, `EuiText`, `EuiStat`, and `EuiExpression` ([#4888](https://github.com/elastic/eui/pull/4888))
- Changed default `color` props from `secondary` to `success` where necessary ([#4888](https://github.com/elastic/eui/pull/4888))
- Added display of number of selected options in `EuiSearchBar` filters when `numActiveFilters` exists ([#4748](https://github.com/elastic/eui/pull/4748))
- Reverted `z-index: 1` on `EuiPageBody` ([#4892](https://github.com/elastic/eui/pull/4892))
- Added `updateButtonProps` to `EuiSuperDatePicker` to provide more control over the update/refresh button ([#4895](https://github.com/elastic/eui/pull/4895))
- Updated `EuiNotificationEvent` to render an icon instead of a button if `onRead` is undefined ([#4881](https://github.com/elastic/eui/pull/4881))
- Added `DraggableProvidedDragHandleProps` interface from 'react-beautiful-dnd' ([#4903](https://github.com/elastic/eui/pull/4903))
- Added `success` and `accent` `color` options to `EuiButton` ([#4874](https://github.com/elastic/eui/pull/4874))
- Added `success` `color` option to `EuiLink` ([#4874](https://github.com/elastic/eui/pull/4874))

**Bug fixes**

- Fixed `EuiRange` container expansion due to negative margin value ([#4815](https://github.com/elastic/eui/pull/4815))
- Fixed `EuiRange` ticks position to better align with thumbs ([#4815](https://github.com/elastic/eui/pull/4815))
- Fixed `EuiComboBox` disabled pills and text contrast ([#4901](https://github.com/elastic/eui/issues/4901))
- Fixed `EuiDataGrid` footer and header rows jumps in Firefox ([#4869](https://github.com/elastic/eui/issues/4869))
- Fixed shaded colors of `EuiButtonIcon` ([#4874](https://github.com/elastic/eui/pull/4874))
- Fixed `pageHeader` display in `EuiPageTemplate` when template is `empty` or `default` ([#4905](https://github.com/elastic/eui/pull/4905))
- Fixed `EuiPageHeader` bottom padding when `borderBottom = true` ([#4905](https://github.com/elastic/eui/pull/4905))
- Fixed incomplete `height` and `width` information in `EuiResizeObserver` ([#4909](https://github.com/elastic/eui/pull/4909))

**Theme: Amsterdam**

- Updated styles for `EuiRange` ([#4815](https://github.com/elastic/eui/pull/4815)
- Fixed more unique focus states using `outline` ([#4876](https://github.com/elastic/eui/pull/4876))
- Fixed `border-radius` value of `EuiPanel` ([#4876](https://github.com/elastic/eui/pull/4876))
- Fixed `disabled` background color of `EuiCard` for better visibility on subdued backgrounds ([#4876](https://github.com/elastic/eui/pull/4876))

## [`34.4.0`](https://github.com/elastic/eui/tree/v34.4.0)

- Added draggable highlight area to `EuiDualRange` ([#4776](https://github.com/elastic/eui/pull/4776))

**Bug fixes**

- Fixed auto scrolling on update in `EuiComboBox` ([#4879](https://github.com/elastic/eui/pull/4879))

## [`34.3.0`](https://github.com/elastic/eui/tree/v34.3.0)

- Added `testenv` mock for `EuiFlyout` ([#4858](https://github.com/elastic/eui/pull/4858))
- Added `mobile` glyph to `EuiIcon` ([#4827](https://github.com/elastic/eui/pull/4827))
- Reduced display of arrow icon in `EuiSideNav` to only if the item is **not** linked but has children ([#4827](https://github.com/elastic/eui/pull/4827))
- Increased size and prominence of mobile toggle in `EuiSideNav` ([#4827](https://github.com/elastic/eui/pull/4827))
- Added `heading`, `headingProps`, and `mobileBreakpoints` props for better accessibility to `EuiSideNav` ([#4827](https://github.com/elastic/eui/pull/4827))

**Bug fixes**

- Fixed mobile menus styles on `EuiDataGrid` ([#4844](https://github.com/elastic/eui/pull/4844))

**Theme: Amsterdam**

- Decreased spacing and root element size of `EuiSideNav` ([#4827](https://github.com/elastic/eui/pull/4827))

## [`34.2.0`](https://github.com/elastic/eui/tree/v34.2.0)

- Removed `text-transform: capitalize` from the `EuiTourSteps` title to better fit with Elastic title guidelines ([#4839](https://github.com/elastic/eui/pull/4839))
- Added `color` and `size` props and added support for click event to `EuiBetaBadge` ([#4798](https://github.com/elastic/eui/pull/4798))
- Added `documentation` and `layers` glyphs to `EuiIcon` ([#4833](https://github.com/elastic/eui/pull/4833))
- Updated `EuiTourStep`'s `title` and `subtitle` prop type from `string` to `ReactNode` ([#4841](https://github.com/elastic/eui/pull/4841))
- Added `euiCantAnimate` Sass mixin ([#4835](https://github.com/elastic/eui/pull/4835))
- Added new `EuiLoadingLogo` component ([#4835](https://github.com/elastic/eui/pull/4835))
- Added `icon` props to `EuiEmptyPrompt` for custom icons ([#4835](https://github.com/elastic/eui/pull/4835))
- Deprecated `EuiLoadingKibana` ([#4835](https://github.com/elastic/eui/pull/4135))
- Paused animations when `prefers-reduced-motion` is on for loader components ([#4835](https://github.com/elastic/eui/pull/4135))

**Bug fixes**

- Fixed `onBlur` and `data-test-subj` prop propagation in `EuiColorPicker` ([#4822](https://github.com/elastic/eui/pull/4822))

## [`34.1.0`](https://github.com/elastic/eui/tree/v34.1.0)

- Updated `max` and  `min` label positioning for `EuiRange` and `EuiDualRange` ([#4781](https://github.com/elastic/eui/pull/4781))
- Added `timeslider`, `playFilled`, `frameNext` and `framePrevious` glyphs to `EuiIcon` ([#4810](https://github.com/elastic/eui/pull/4810))
- Added default generic value for `EuiSideNavProps` ([#4802](https://github.com/elastic/eui/pull/4802))
- Added `fullHeight` and `minHeight` props to `EuiPageTemplate` ([#4793](https://github.com/elastic/eui/pull/4793))
- Added `.eui-fullHeight` and `euiFullHeight()` utilities ([#4793](https://github.com/elastic/eui/pull/4793))
- Added `paddingSize` prop to `EuiPageSideBar` ([#4793](https://github.com/elastic/eui/pull/4793))

**Bug fixes**

- Fixed `EuiText` color of `EuiCallout` to `default` ([#4816](https://github.com/elastic/eui/pull/4816))
- Fixed inconsistent width of `EuiRange` and `EuiDualRange` with custom tick values ([#4781](https://github.com/elastic/eui/pull/4781))
- Fixes browser freezing when `EuiDataGrid` is used together with `EuiFlyout` and the user clicks a cell ([4813](https://github.com/elastic/eui/pull/4813))
- Added `flex-shrink: 0` to `EuiTabs`, `EuiSpacer`, and `EuiImage` to fix possible shrunken heights ([#4793](https://github.com/elastic/eui/pull/4793))
- Fixed duplicate `main` aria roles in `EuiPageTemplate` and most common `EuiPage` patterns ([#4793](https://github.com/elastic/eui/pull/4793))
- Fixed text color of `EuiBottomBar` ([#4793](https://github.com/elastic/eui/pull/4793))

## [`34.0.0`](https://github.com/elastic/eui/tree/v34.0.0)

- Added `textTransform` property to `schemaDetectors` prop of `EuiDataGrid`([#4752](https://github.com/elastic/eui/pull/4752))
- Added `color`, `continuityAbove`, `continuityAboveBelow`, `continuityBelow`, `continuityWithin`, `eraser`, `fullScreenExit`, `function`, `percent`, `wordWrap`, and `wordWrapDisabled` glyphs to `EuiIcon` ([#4779](https://github.com/elastic/eui/pull/4779))
- Added `as`, `role`, `closeButtonProps`, `closeButtonPosition`, `outsideClickCloses`, `side`, `type`, and `pushMinBreakpoint` props to `EuiFlyout` ([#4713](https://github.com/elastic/eui/pull/4713))
- Extended `EuiFlyout` `size` prop to accept any CSS `width` value ([#4713](https://github.com/elastic/eui/pull/4713))
- Extended `EuiFlyout` and most of its props in `EuiCollapsibleNav` ([#4713](https://github.com/elastic/eui/pull/4713))
- Changed `helpText` prop in `EuiFormRow` to accept an array of messages([#4782](https://github.com/elastic/eui/pull/4782))

**Breaking changes**

- Changed the default of `EuiFlyout` `ownFocus` to `true` ([#4713](https://github.com/elastic/eui/pull/4713))
- Wrapped `EuiFlyout` within the `EuiOverlayMask` when `ownFocus=true` ([#4713](https://github.com/elastic/eui/pull/4713))
- Changed `EuiCollapsibleNav` width sizing from a Sass variable to a `size` prop ([#4713](https://github.com/elastic/eui/pull/4713))
- Changed `EuiOverlayMask` z-indexing when positioned `below` header to using `top` offset ([#4713](https://github.com/elastic/eui/pull/4713))

**Bug fixes**

- Fixed `EuiTourStepIndicator` to use `EuiI18n` following the standard way ([#4785](https://github.com/elastic/eui/pull/4785))
- Fixed `euiTourStep.closeTour` default token value in `EuiTourStep` to be more specific ([#4790](https://github.com/elastic/eui/pull/4790))

## [`33.0.0`](https://github.com/elastic/eui/tree/v33.0.0)

- Added `autoFocus` prop and functionality to `EuiComboBox` ([#4772](https://github.com/elastic/eui/pull/4772))
- Added `inherit` color option to `EuiIcon` to force two-tone (app) icons to inherit their parent's color ([#4760](https://github.com/elastic/eui/pull/4760))
- Updated `EuiBetaBadge, EuiBadge, EuiButtonIcon, EuiButtonContent, EuiCallOut, EuiContextMenuItem, EuiListGroupItem` icon usage to inherit their parent's color ([#4760](https://github.com/elastic/eui/pull/4760))
- Added `iconProps` prop to `EuiListGroupItem` ([#4760](https://github.com/elastic/eui/pull/4760))
- Added `i18ntokens.json` to published package ([#4771](https://github.com/elastic/eui/pull/4771))
- Replaced `highlight.js` with `prism.js`/`refractor` for code syntax highlighting in `EuiCodeBlock` ([#4638](https://github.com/elastic/eui/pull/4638))

**Bug fixes**

- Fixed `initialFocus` prop functionality in `EuiPopover` ([#4768](https://github.com/elastic/eui/pull/4768))
- Fixed `description` prop in `EuiTable`([#4754](https://github.com/elastic/eui/pull/4754))

**Breaking changes**

- Changed some language syntax references in `EuiCodeBlock`, such as `jsx` ([#4638](https://github.com/elastic/eui/pull/4638))
- Removed ability to parse non-string content in `EuiCodeBlock` ([#4638](https://github.com/elastic/eui/pull/4638))

## [`32.3.0`](https://github.com/elastic/eui/tree/v32.3.0)

- Reduced icon size in `EuiButtonEmpty` of `size` xs. ([#4759](https://github.com/elastic/eui/pull/4759))

**Bug fixes**

- Fixed missing i18n tokens for `EuiFilePicker` ([#4750](https://github.com/elastic/eui/pull/4750))
- Fixed `EuiComboBox` to use correct placeholder text color ([#4744](https://github.com/elastic/eui/pull/4744))

## [`32.2.0`](https://github.com/elastic/eui/tree/v32.2.0)

- Removed `MutationObserver` fallback from `EuiResizeObserver` ([#4709](https://github.com/elastic/eui/pull/4709))

**Bug fixes**

- Fixed `EuiInMemoryTable` `pagination` prop to update visible items when changed ([#4714](https://github.com/elastic/eui/pull/4714))
- Fixed a bug in `EuiFilePicker` where the HTML input was being shown when `disabled` ([#4738](https://github.com/elastic/eui/pull/4738))
- Fixed inverted asc and desc labels for `EuiDataGrid` `datetime` schema ([#4733](https://github.com/elastic/eui/pull/4733))

## [`32.1.1`](https://github.com/elastic/eui/tree/v32.1.1)

**Note: this release is a backport containing changes originally made in `33.0.0`**

**Bug fixes**

- Fixed `initialFocus` prop functionality in `EuiPopover` ([#4768](https://github.com/elastic/eui/pull/4768))

## [`32.1.0`](https://github.com/elastic/eui/tree/v32.1.0)

- Added `readOnly` as a `sorting` option of `EuiBasicTable` and its columns ([#4626](https://github.com/elastic/eui/pull/4626))

**Bug fixes**

- Fixed a bug where on hovering an expandable row cell in `EuiDataGrid` a vertical line would show ([#4689](https://github.com/elastic/eui/pull/4689))
- Fixed a bug in `EuiDataGrid` where key presses in portalled content were being handled by the grid ([#4706](https://github.com/elastic/eui/pull/4706))
- Fixed `EuiDataGrid`'s header content arrangement prevented closing a header cell's popover ([#4706](https://github.com/elastic/eui/pull/4706))
- Fixed a performance issue in `EuiDataGrid` when its `rowCount` changes  ([#4706](https://github.com/elastic/eui/pull/4706))

## [`32.0.4`](https://github.com/elastic/eui/tree/v32.0.4)

**Bug fixes**

- Removed the restriction on `selectable` `EuiCard` with `layout="horizontal"` ([#4692](https://github.com/elastic/eui/pull/4692))

## [`32.0.3`](https://github.com/elastic/eui/tree/v32.0.3)

**Bug fixes**

- Exported `EuiAvatarProps` ([#4690](https://github.com/elastic/eui/pull/4690))
- Fixed type overrides in `EuiCard` ([#4690](https://github.com/elastic/eui/pull/4690))

## [`32.0.2`](https://github.com/elastic/eui/tree/v32.0.2)

**Bug fixes**

- Fixed `htmlIdGenerator` import path in `button_group_button.tsx` ([#4682](https://github.com/elastic/eui/pull/4682))
- Fixed `EuiColorStops` popover failing to close ([#4687](https://github.com/elastic/eui/pull/4687))

## [`32.0.1`](https://github.com/elastic/eui/tree/v32.0.1)

**Bug fixes**

- Fixed block style of `EuiPanel` when rendered as a `<button>` ([#4681](https://github.com/elastic/eui/pull/4681))

## [`32.0.0`](https://github.com/elastic/eui/tree/v32.0.0)

- Added `stepNumber` prop and `stepped` as `stopType` option to `EuiColorStops` ([#4613](https://github.com/elastic/eui/pull/4613))
- Expanded `display` prop of `EuiCard` to inherit `color` values from `EuiPanel` ([#4649](https://github.com/elastic/eui/pull/4649))
- Added `element` prop to `EuiPanel` for forcing to `div` or `button` ([#4649](https://github.com/elastic/eui/pull/4649))
- Increased padding on `EuiCheckableCard` with refactor to use `EuiSplitPanel` ([#4649](https://github.com/elastic/eui/pull/4649))
- Added `valueInputProps` prop to `EuiColorStops` ([#4669](https://github.com/elastic/eui/pull/4669))
- Added `position`, `usePortal`, `top`, `right`, `bottom`, and `left` props to `EuiBottomBar` ([#4662](https://github.com/elastic/eui/pull/4662))
- Added `bottomBar` and `bottomBarProps` to `EuiPageTemplate` when `template = 'default'` ([#4662](https://github.com/elastic/eui/pull/4662))
- Added `role="main"` to `EuiPageContent` by default ([#4662](https://github.com/elastic/eui/pull/4662))
- Added `bottomBorder` prop to `EuiPageHeader` ([#4662](https://github.com/elastic/eui/pull/4662))

**Bug fixes**

- Fixed `id` attribute to be unique across `EuiButtonGroupButton` elements ([#4657](https://github.com/elastic/eui/pull/4657))
- Fixed responsive sizing of `EuiModal` ([#4670](https://github.com/elastic/eui/pull/4670))
- Fixed `disabled` interactions of `EuiHeaderSectionItemButton` ([#4670](https://github.com/elastic/eui/pull/4670))
- Hid `of` text on small screens for compressed `EuiPagination`([#4661](https://github.com/elastic/eui/pull/4661))

**Breaking changes**

- Removed `betaBadgeLabel`, `betaBadgeTooltipContent`, and `betaBadgeTitle` props from `EuiPanel` ([#4649](https://github.com/elastic/eui/pull/4649))
- Changed `EuiBottomBar` positioning styles from being applied at the CSS layer to the `style` property  ([#4662](https://github.com/elastic/eui/pull/4662))

## [`31.12.0`](https://github.com/elastic/eui/tree/v31.12.0)

- Added `indexRuntime` glyph in `EuiIcon` ([#4650](https://github.com/elastic/eui/pull/4650))
- Added `iconType`, `iconColor`, and `iconSize` props to `EuiAvatar` ([#4620](https://github.com/elastic/eui/pull/4620))
- Added `'plain'` and `null` as `color` options of `EuiAvatar` ([#4620](https://github.com/elastic/eui/pull/4620))

## [`31.11.0`](https://github.com/elastic/eui/tree/v31.11.0)

- Added `EuiNotificationEvent` component ([#4513](https://github.com/elastic/eui/pull/4513))
- Added `euiAnimation()` method on the `EuiHeaderSectionItemButton` ref ([#4513](https://github.com/elastic/eui/pull/4513))
- Made `description` prop of `EuiCard` optional ([#4546](https://github.com/elastic/eui/pull/4582))

## [`31.10.0`](https://github.com/elastic/eui/tree/v31.10.0)

- Added `panelProps` to `EuiPopover` ([#4573](https://github.com/elastic/eui/pull/4573))
- Updated the default of the `EuiPopover`s `ownFocus` prop from `false` to `true` ([#4551](https://github.com/elastic/eui/pull/4551))
- Added `src` prop to `EuiImage` as an alternative to `url` ([#4611](https://github.com/elastic/eui/pull/4611))
- Added `EuiSplitPanel` component ([#4539](https://github.com/elastic/eui/pull/4539))

**Bug fixes**

- Fixed hover effect of nested clickable rows in `EuiBasicTable` ([#4566](https://github.com/elastic/eui/pull/4566))
- Fixed visual bug in drag&drop sections when nested in an popover ([#4590](https://github.com/elastic/eui/pull/4590))
- Fixed an errant export of `EuiSideNavProps` type from JS code ([#4604](https://github.com/elastic/eui/pull/4604))
- Fixed misaligned `EuiComboBox` options list ([#4607](https://github.com/elastic/eui/pull/4607))
- Fixed missing `forwardRef` on `EuiHeaderSectionItemButton` ([#4631](https://github.com/elastic/eui/pull/4631))

## [`31.9.1`](https://github.com/elastic/eui/tree/v31.9.1)

**Bug fixes**

- Fixed an errant export of two non-existant values ([#4597](https://github.com/elastic/eui/pull/4597))

## [`31.9.0`](https://github.com/elastic/eui/tree/v31.9.0)

- Added `EuiComboBoxOptionOption` prop to `EuiComboBox` props table ([#4563](https://github.com/elastic/eui/pull/4563))
- Allowed dynamically changing the `direction` prop on `EuiResizableContainer` ([#4557](https://github.com/elastic/eui/pull/4557))
- Exported `useIsWithinBreakpoints` hook ([#4557](https://github.com/elastic/eui/pull/4557))
- Added focus to `EuiForm` error `EuiCallout` ([#4497](https://github.com/elastic/eui/pull/4497))
- Added a `display` and `size` props to `EuiButtonIcon` ([#4466](https://github.com/elastic/eui/pull/4466))

**Bug fixes**

- Fixed the return type of `getDefaultEuiMarkdownUiPlugins` ([#4567](https://github.com/elastic/eui/pull/4567))
- Fixed inverse handling of boolean sorting in `EuiDataGrid` ([#4561](https://github.com/elastic/eui/pull/4561))

### Feature: EuiPageTemplate ([#4517](https://github.com/elastic/eui/pull/4517))

- Added new `EuiPageTemplate` component as a shortcut for creating the different types of page layout patterns
- Added props `grow` and `direction` to `EuiPage`
- Added props `panelled`, `panelProps`, and `paddingSize` to `EuiPageBody`
- Added props `restrictWidth` and `paddingSize` to `EuiPageBody`
- Added prop `paddingSize` to `EuiPageHeader`
- Updated `tabs` prop of `EuiPageHeaderContent` to render `large` size
- Added prop `sticky` to `EuiPageSideBar`
- Added Sass variable `$euiPageSidebarMinWidth` for changing default `min-width` of `EuiPageSideBar`
- Added `href` and other anchor props to `EuiHeaderSectionItemButton`

**Bug fixes**

- Fixed horizontal overflow of `EuiPageContent`
- Fixed horizontal overflow of `EuiBreadcrumbs`

## [`31.8.0`](https://github.com/elastic/eui/tree/v31.8.0)

- Reverted part of [#4509](https://github.com/elastic/eui/pull/4509) and returned `EuiDataGrid`'s background content area to an empty shade ([#4542](https://github.com/elastic/eui/pull/4542))
- Added exports for all EUI component props matching `EuiComponentProps` name pattern ([#4517](https://github.com/elastic/eui/pull/4517))
- Added `truncate`, `disabled`, and `emphasize` props to `EuiSideNavItem` ([#4488](https://github.com/elastic/eui/pull/4488))
- Added `truncate` prop to `EuiSideNav` ([#4488](https://github.com/elastic/eui/pull/4488))
- Added support for all `color`s of `EuiPanel` ([#4504](https://github.com/elastic/eui/pull/4504))
- Added `hasBorder` prop to `EuiPanel` ([#4504](https://github.com/elastic/eui/pull/4504))
- Added `labelProps` prop to `EuiRadio`, `EuiSwitch` and `EuiCheckbox` ([#4516](https://github.com/elastic/eui/pull/4516))
- Added `isDisabled` prop to `EuiAvatar` ([#4549](https://github.com/elastic/eui/pull/4549))
- Added `scrollToItem` method on `EuiSelectable` ([#4556](https://github.com/elastic/eui/pull/4562))

**Bug fixes**

- Removed home and end key configured behavior from `EuiSelectable` ([#4560](https://github.com/elastic/eui/pull/4560))
- Fixed nested indicator of last `EuiSideNav` item ([#4488](https://github.com/elastic/eui/pull/4488))
- Fixed override possibility of text `color` in `EuiSideNavItem` ([#4488](https://github.com/elastic/eui/pull/4488))
- Fixed blurry animation of popovers in Chrome ([#4527](https://github.com/elastic/eui/pull/4527))
- Fixed styles of `disabled` times in `EuiDatePicker` ([#4524](https://github.com/elastic/eui/pull/4524))
- Fixed `disabled` text color form fields in Safari ([#4538](https://github.com/elastic/eui/pull/4538))
- Removed static `id` from `EuiQuickSelectPopover` ([#4543](https://github.com/elastic/eui/pull/4543))
- Fixed support sever side rendering for `EuiDataGrid` ([#4540](https://github.com/elastic/eui/pull/4540))

**Theme: Amsterdam**

- Removed letter-spacing from `euiFont` Sass mixin ([#4488](https://github.com/elastic/eui/pull/4488))

## [`31.7.0`](https://github.com/elastic/eui/tree/v31.7.0)

- Added `whiteSpace` prop to `EuiCodeBlock` ([#4475](https://github.com/elastic/eui/pull/4475))
- Added a light background to `EuiDataGrid` and removed unnecessary height on its container ([#4509](https://github.com/elastic/eui/pull/4509))

**Bug fixes**

- Fixed bug in `EuiDataGrid` where the grid lost height when showing less rows on the last page ([#4509](https://github.com/elastic/eui/pull/4509))
- Updated `euiPaletteForStatus` color sequence to use higher contrast postive and negative colors ([#4508](https://github.com/elastic/eui/pull/4508))

## [`31.6.0`](https://github.com/elastic/eui/tree/v31.6.0)

- Migrated dependency `axe-puppeteer v1.1.1` to `@axe-core/puppeteer v4.1.1` ([#4482](https://github.com/elastic/eui/pull/4482))
- Added `EuiOverlayMask` directly to `EuiModal` ([#4480](https://github.com/elastic/eui/pull/4480))
- Added `paddingSize` prop to `EuiFlyout` ([#4448](https://github.com/elastic/eui/pull/4448))
- Added `size='l'` prop to `EuiTabs` ([#4501](https://github.com/elastic/eui/pull/4501))
- Added content-specific props (`pageTitle`, `description`, `tabs`, `rightSideItems`) to `EuiPageHeader` by creating a new `EuiPageHeaderContent` component ([#4451](https://github.com/elastic/eui/pull/4451))
- Added `isActive` parameter to the `useIsWithinBreakpoints` hook ([#4451](https://github.com/elastic/eui/pull/4451))
- Added `buttonProps` prop to `EuiAccordion` ([#4510](https://github.com/elastic/eui/pull/4510))

**Bug fixes**

- Fixed `onClose` invoking with unexpected parameter in `EuiFlyout` ([#4505](https://github.com/elastic/eui/pull/4505))
- Fixed invalid color entry passed to `EuiBadge` color prop ([#4481](https://github.com/elastic/eui/pull/4481))
- Fixed `EuiCodeBlock` focus-state if content overflows [#4463](https://github.com/elastic/eui/pull/4463)
- Fixed issues in `EuiDataGrid` around unnecessary scroll bars and container heights not updating ([#4468](https://github.com/elastic/eui/pull/4468))

**Theme: Amsterdam**

- Increased `EuiPage`'s default `restrictWidth` size to `1200px` (extra large breakpoint) ([#4451](https://github.com/elastic/eui/pull/4451))
- Reduced size of `euiBottomShadowSmall` by one layer ([#4451](https://github.com/elastic/eui/pull/4451))

## [`31.5.0`](https://github.com/elastic/eui/tree/v31.5.0)

- Added `isLoading` prop and added `EuiOverlayMask` directly to `EuiConfirmModal` ([#4421](https://github.com/elastic/eui/pull/4421))
- Added `wrapWithTableRow` to remove `<tr>` in `EuiTableHeader`([#4465](https://github.com/elastic/eui/pull/4465))

**Bug fixes**

- Fixed `id` usage throughout `EuiTreeView` to respect custom ids and stop conflicts in generated ids ([#4435](https://github.com/elastic/eui/pull/4435))
- Fixed `EuiTabs` `role` if no tabs are passed in ([#4435](https://github.com/elastic/eui/pull/4435))
- Fixed issue in `EuiDataGrid` where the horizontal scrollbar was hidden behind pagination ([#4477](https://github.com/elastic/eui/pull/4477))
- Fixed `EuiPopover` with initial `isOpen` working with `EuiOutsideClickDetector` ([#4461](https://github.com/elastic/eui/pull/4461))
- Fixed `EuiDataGridCellPopover` needing 2 state updates to close ([#4461](https://github.com/elastic/eui/pull/4461))
- Fixed `EuiBadge` with `iconOnClick` from catching form submit events ([#4479](https://github.com/elastic/eui/pull/4479))

## [`31.4.0`](https://github.com/elastic/eui/tree/v31.4.0)

- Added `getDefaultEuiMarkdownProcessingPlugins` method for better control over `EuiMarkdownEditor`'s toolbar UI ([#4383](https://github.com/elastic/eui/pull/4383))
- Changed `EuiOutsideClickDetector` events to be standard event types ([#4434](https://github.com/elastic/eui/pull/4434))
- Added `EuiFieldTextProps` in type definitions for `EuiSuggestInput` ([#4452](https://github.com/elastic/eui/pull/4452))
- Added virtualized cell rendering to `EuiDataGrid` ([#4170](https://github.com/elastic/eui/pull/4170))

**Bug fixes**

- Fixed heights of `append` and `prepend` in `EuiComboBox` ([#4410](https://github.com/elastic/eui/pull/4410))
- Fixed `EuiResizableContainer` initialization timing based on DOM readiness ([#4447](https://github.com/elastic/eui/pull/4447))

## [`31.3.0`](https://github.com/elastic/eui/tree/v31.3.0)

- Added a `size` prop to `EuiContextMenu` and added a smaller size ([#4409](https://github.com/elastic/eui/pull/4409))
- Added a `textSize` prop to `EuiHealth` ([#4420](https://github.com/elastic/eui/pull/4420))
- Removed selected item of `EuiSelect` when `hasNoInitialSelection=true` and value reset to `undefined` ([#4428](https://github.com/elastic/eui/pull/4428))

## [`31.2.0`](https://github.com/elastic/eui/tree/v31.2.0)

- Added support for adjusting `buffer` for individual window sides of `EuiPopover` ([#4417](https://github.com/elastic/eui/pull/4417))
- Added `'full'` option to the `height` prop of `EuiMarkdownEditor`. Added `autoExpandPreview` and `maxHeight` props to `EuiMarkdownEditor` ([#4245](https://github.com/elastic/eui/pull/4245))

## [`31.1.0`](https://github.com/elastic/eui/tree/v31.1.0)

- Reduced the size of the icons and clear button for compressed `EuiFormControlLayout` ([#4374](https://github.com/elastic/eui/pull/4374))
- Added ability for text input updates in `EuiDatePicker` ([#4243](https://github.com/elastic/eui/pull/4243))
- **[REVERTED in 31.3.0]** Fixed heights of `append` and `prepend` in `EuiFormControlLayout` ([#4410](https://github.com/elastic/eui/pull/4410))

**Bug fixes**

- Fixed `EuiSuperDatePicker` extra margin when `showUpdateButton` and `isAutoRefreshOnly` are active ([#4406](https://github.com/elastic/eui/pull/4406))

## [`31.0.0`](https://github.com/elastic/eui/tree/v31.0.0)

- Added collapsble behavior to `EuiResizableContainer` panels ([#3978](https://github.com/elastic/eui/pull/3978))
- Updated `EuiResizablePanel` to use `EuiPanel` ([#3978](https://github.com/elastic/eui/pull/3978))
- Changed `showTimeSelect` prop to true when `showTimeSelectOnly` prop is set to true ([#4372](https://github.com/elastic/eui/pull/4372))
- Updated `EuiSuperSelect` recently used list to render as `<ol>` and `<li>` elements ([#4370](https://github.com/elastic/eui/pull/4370))

**Bug fixes**

- Fixed `EuiSuggest` popover opening when an empty array is passed into the `suggestions` prop ([#4349](https://github.com/elastic/eui/pull/4349))

**Breaking changes**

- Removed `size` prop from `EuiResizableButton` ([#3978](https://github.com/elastic/eui/pull/3978))
- Upgraded to TypeScript v4.0 ([#4296](https://github.com/elastic/eui/pull/4296))

## [`30.6.1`](https://github.com/elastic/eui/tree/v30.6.1)

**Note: this release is a backport containing changes originally made in `31.5.0`**

**Bug fixes**

- Fixed `EuiBadge` with `iconOnClick` from catching form submit events ([#4479](https://github.com/elastic/eui/pull/4479))

## [`30.6.0`](https://github.com/elastic/eui/tree/v30.6.0)

- Adjusted the shadow in `EuiComment` ([#4321](https://github.com/elastic/eui/pull/4321))
- Added `success` and `warning` colors to `EuiButtonEmpty` ([#4325](https://github.com/elastic/eui/pull/4325))
- Added a sorting indicator on the `EuiDataGridColumn` ([#4343](https://github.com/elastic/eui/pull/4343))
- Added `disabled` and `loading` `status` to `EuiStep` ([#4338](https://github.com/elastic/eui/pull/4338))
- Added `closePopover` prop to `EuiDataGridColumnCellActionProps` ([#4346](https://github.com/elastic/eui/pull/4346))

**Bug fixes**

- Fixed `EuiErrorBoundary` error message not showing in non-Chromium browsers ([#4324](https://github.com/elastic/eui/pull/4324))
- Fixed `EuiToolTip` closing during initial positioning period ([#4327](https://github.com/elastic/eui/pull/4327))
- Added `!default` to SASS variables of `EuiCollapsibleNav` ([#4335](https://github.com/elastic/eui/pull/4335))
- Fixed `EuiDataGrid` column property `displayAsText` ([#4351](https://github.com/elastic/eui/pull/4351))
- Fixed propagation of `esc` key presses closing parent popovers ([#4336](https://github.com/elastic/eui/pull/4336))
- Fixed overwritten `isDisabled` prop on `EuiListGroupItem` `extraAction` config ([#4359](https://github.com/elastic/eui/pull/4359))
- Fixed `inputRef` for `EuiCheckbox` ([#4298](https://github.com/elastic/eui/pull/4298))
- Limited the links allowed in `EuiMarkdownEditor` to http, https, or starting with a forward slash ([#4362](https://github.com/elastic/eui/pull/4362))
- Aligned components with an `href` prop to React's practice of disallowing `javascript:` protocols ([#4362](https://github.com/elastic/eui/pull/4362))
- Fixed form submit bug in `EuiButtonGroup` by adding an optional `type` prop for `EuiButtonGroupOption` ([#4368](https://github.com/elastic/eui/pull/4368))
- Changed `label` type from `string` to `ReactNode` in `EuiTreeViewNode` ([#4352](https://github.com/elastic/eui/pull/4352))

**Theme: Amsterdam**

- Removed the shadow in `EuiComment` ([#4321](https://github.com/elastic/eui/pull/4321))
- Reduced font size for `xs` size in `EuiButtonEmpty` ([#4325](https://github.com/elastic/eui/pull/4325))
- Increased font size for `m` size of `EuiListGroupItem` ([#4340](https://github.com/elastic/eui/pull/4340))
- Reduced padding in `EuiToolTip` ([#4353](https://github.com/elastic/eui/pull/4353))
- Reduced border-radius in `EuiRange`'s tooltip ([#4353](https://github.com/elastic/eui/pull/4353))
- Consolidated `EuiStepNumber` indicators for `EuiSteps` and `EuiHorizontalSteps` ([#4338](https://github.com/elastic/eui/pull/4338))

## [`30.5.1`](https://github.com/elastic/eui/tree/v30.5.1)

- Upgraded `highlight.js` to 9.18.5 ([#4313](https://github.com/elastic/eui/pull/4313))

## [`30.5.0`](https://github.com/elastic/eui/tree/v30.5.0)

- Export `euiSelectableTemplateSitewideRenderOptions` ([#4305](https://github.com/elastic/eui/pull/4305))

**Bug fixes**

- Expose `isPreFiltered` in `EuiSelectable` props fixing consumer-side searching ([#4305](https://github.com/elastic/eui/pull/4305))
- Fixed stale state argument passed to `searchProps.onChange` in an `EuiSelectable`([#4292](https://github.com/elastic/eui/pull/4292))
- Fixed initial focus of an `EuiButtonGroup` when first item in a popover ([#4288](https://github.com/elastic/eui/pull/4288))
- Fixed visible scrollbar in `EuiComboBox` list ([#4301](https://github.com/elastic/eui/pull/4301))
- Removed hiding of time select on small screens for `EuiDatePicker` ([#4301](https://github.com/elastic/eui/pull/4301))
- Fixed wrong columns assigned to `EuiDataGrid` leadingControlColumns ([#4269](https://github.com/elastic/eui/pull/4269))

**Theme: Amsterdam**

- Fixed styles for `EuiMarkdownEditor` ([#4289](https://github.com/elastic/eui/pull/4289))
- Rounded all corners of dropdown type of inputs ([#4301](https://github.com/elastic/eui/pull/4301))

## [`30.4.2`](https://github.com/elastic/eui/tree/v30.4.2)

**Bug fixes**

- Reverted changing of `EuiPopover`s `ownFocus` default from `false` to `true` ([#4228](https://github.com/elastic/eui/pull/4228))

## [`30.4.1`](https://github.com/elastic/eui/tree/v30.4.1)

- Exported `useDataGridColumnSelector`, `useDataGridColumnSorting`, and `useDataGridStyleSelector` hooks ([#4271](https://github.com/elastic/eui/pull/4271))

**Theme: Amsterdam**

- Unify colors with the Elastic brand ([#4284](https://github.com/elastic/eui/pull/4284))
- Created one consistent look for disabled `EuiButton` ([#4284](https://github.com/elastic/eui/pull/4284))

## [`30.4.0`](https://github.com/elastic/eui/tree/v30.4.0)

- Added `eql` glyph in `EuiIcon` ([#4110](https://github.com/elastic/eui/pull/4110))
- Added `testenv` mock for `htmlIdGenerator` ([#4212](https://github.com/elastic/eui/pull/4212))
- Added several Sass mixins for handling of unified focus/hover states ([#4242](https://github.com/elastic/eui/pull/4242))

**Bug fixes**

- Fixed cell resizer overlapping of `EuiDataGrid` rightmost header cell ([#4071](https://github.com/elastic/eui/pull/4268))


**Theme: Amsterdam**

- Unify focus states by leaning into `outline` and restricting to keyboard navigation ([#4242](https://github.com/elastic/eui/pull/4242))
- Removed faux border from `EuiAvatar` ([#4255](https://github.com/elastic/eui/pull/4255))
- Changed the color and font-weight of inline code block ([#4272](https://github.com/elastic/eui/pull/4272))

## [`30.3.0`](https://github.com/elastic/eui/tree/v30.3.0)

- Added `EuiColorPaletteDisplay` component ([#3865](https://github.com/elastic/eui/pull/3865))
- Added `initialFocusedItemIndex` support to `EuiContextMenuPanelDescriptor` ([#4223](https://github.com/elastic/eui/pull/4223))
- Updated the default of the `EuiPopover`s `ownFocus` prop from `false` to `true` ([#4228](https://github.com/elastic/eui/pull/4228))
- Added `role="alert"` and `aria-live="assertive"` to `EuiForm`'s `EuiCallOut` for the errors ([#4238](https://github.com/elastic/eui/pull/4238))
- Added `menuDown` and `menuUp` glyphs to `EuiIcon` ([#4244](https://github.com/elastic/eui/pull/4244))
- Removed spacer after `childrenBetween` in `EuiInMemoryTable` ([#4248](https://github.com/elastic/eui/pull/4248))
- Changed `clickOutsideDisables` to `true` when `ownFocus={false}` in `EuiFlyout` ([#4236](https://github.com/elastic/eui/pull/4236))

**Bug fixes**

- Fixed focus trap + `EuiPopover` bug which prevented the anchor from receiving focus when the popover closes ([#4071](https://github.com/elastic/eui/pull/4071))
- Fixed focus trap error & performance impact when one focus trap is deactivated and another becomes enabled ([#4071](https://github.com/elastic/eui/pull/4071))
- Fixed a condition in `EuiInMemoryTable` to avoid mistaken assignment of `sortName` ([#4138](https://github.com/elastic/eui/pull/4138))
- Fixed bug in small `EuiImage`'s not respecting the optional sizes when `allowFullScreen` is set to true ([#4207](https://github.com/elastic/eui/pull/4207))
- Fixed incorrect initial rendering of `EuiDualRange` thumbs when element width is 0 ([#4230](https://github.com/elastic/eui/pull/4230))
- Fixed bug in `EuiSelectable` to call `searchProps.onChange` and `searchProps.onSearch` calls in `EuiSelectable` ([#4153](https://github.com/elastic/eui/pull/4153))
- Fixed truncation of the `EuiComboBox` `placeholder` text ([#4210](https://github.com/elastic/eui/pull/4210))

**Theme: Amsterdam**

- Fixed base `line-heights` for within `euiFontSize[size]()` SASS mixins ([#4229](https://github.com/elastic/eui/pull/4229))

## [`30.2.0`](https://github.com/elastic/eui/tree/v30.2.0)

- Added `labelWidth` and `descriptionDisplay` props to `EuiSuggestItem` ([#4180](https://github.com/elastic/eui/pull/4180))
- Added screen reader notification if `EuiLink` opens in a new window ([#4172](https://github.com/elastic/eui/pull/4172))
- Set `external` prop to true if `EuiLink` opens in a new window ([#4172](https://github.com/elastic/eui/pull/4172))
- Added `float` and `margin` props to `EuiImage` ([#4209](https://github.com/elastic/eui/pull/4209))
- Added `color` and `borderRadius` props to `EuiPanel` ([#4194](https://github.com/elastic/eui/pull/4194))
- Updated the use case for the `EuiPanel` prop `hasShadow` ([#4194](https://github.com/elastic/eui/pull/4194))
- Deprecated the `onClick`, `betaBadgeLabel`, `betaBadgeTooltipContent`, and `betaBadgeTitle` props of `EuiPanel` ([#4194](https://github.com/elastic/eui/pull/4194))

**Bug fixes**

- Fixed issue with `labelDisplay` not being passed to `EuiSuggestItem` ([#4180](https://github.com/elastic/eui/pull/4180))
- Fixed copy in `EuiDataGrid`'s header menu's sort actions ([#4199](https://github.com/elastic/eui/pull/4199))

**Theme: Amsterdam**

- Fixed `border-radius` in `EuiFormControlLayout` ([#4196](https://github.com/elastic/eui/pull/4196))

## [`30.1.1`](https://github.com/elastic/eui/tree/v30.1.1)

- Added more exports for `EuiInMemoryTable` types ([#4179](https://github.com/elastic/eui/pull/4179))

**Bug fixes**

- Removed unnecessary shadow on hover of `EuiButtonGroup` ([#4186](https://github.com/elastic/eui/pull/4186))
- Fixed position of `EuiScreenReaderOnly` elements within `EuiButtonGroup` ([#4189](https://github.com/elastic/eui/pull/4189))

## [`30.1.0`](https://github.com/elastic/eui/tree/v30.1.0)

- Improved `EuiButtonGroup` focus, hover, selected and disabled states ([#4142](https://github.com/elastic/eui/pull/4142))
- Added `display` prop to `EuiToolTip` for common display block needs ([#4148](https://github.com/elastic/eui/pull/4148))
- Added support for more colors in `EuiProgress` such as `vis0` through `vis9`, `warning`, `success`  and custom colors ([#4130](https://github.com/elastic/eui/pull/4130))
- Added `affordForDisplacement` prop to `EuiBottomBar` ([#4156](https://github.com/elastic/eui/pull/4156))
- Added `width` property to `mobileOptions` prop of `EuiTableRowCell` ([#4169](https://github.com/elastic/eui/issues/4169))

**Bug fixes**

- Fixed issue with duplicate checkmarks in `EuiComboBox` ([#4162](https://github.com/elastic/eui/pull/4162))
- Reinstated base element type extensions for `EuiStepHorizontal` and `EuiStepsHorizontal` ([4166](https://github.com/elastic/eui/pull/4166))

## [`30.0.0`](https://github.com/elastic/eui/tree/v30.0.0)

- Deprecated `EuiKeyboardAccessible` ([#4135](https://github.com/elastic/eui/pull/4135))
- Refactored `EuiStep`, `EuiHorizontalSteps`, and `EuiCodeEditor` for better accessibility ([#4135](https://github.com/elastic/eui/pull/4135))
- Added `minWidth` prop to `EuiButton` ([#4056](https://github.com/elastic/eui/pull/4056))
- Added `isSelected` prop to easily turn `EuiButton`, `EuiButtonEmpty`, and `EuiButtonIcon` into toggle buttons ([#4056](https://github.com/elastic/eui/pull/4056))
- Updated `EuiButtonGroup` props and render for better accessibility ([#4056](https://github.com/elastic/eui/pull/4056))
- Added `paddingSize` prop to `EuiPopoverTitle` and `EuiPopoverFooter` ([#4133](https://github.com/elastic/eui/pull/4133))
- Added more exports for `EuiBasicTable` types ([#4125](https://github.com/elastic/eui/pull/4125))
- Updated types associated with `EuiMarkdownEditor` plugin dependencies ([#4124](https://github.com/elastic/eui/pull/4124))
- Upgraded dependencies related to `EuiMarkdownEditor`: `react-dropzone`, `rehype-*`, `remark-*`, and `unified` ([#4124](https://github.com/elastic/eui/pull/4124))
- Added `cellActions` to `EuiDataGrid` ([#3668](https://github.com/elastic/eui/pull/3668))

**Bug fixes**

- Fixed focus management bug in `EuiSelectable` ([#4152](https://github.com/elastic/eui/pull/4152))

**Breaking changes**

- Removed `EuiToggle` and `EuiButtonToggle` in favor of `aria-pressed` ([#4056](https://github.com/elastic/eui/pull/4056))
- Updated `legend` and `idSelected` props of `EuiButtonGroup` to be required ([#4056](https://github.com/elastic/eui/pull/4056))
- Removed `logoAPM` in favor of `logoObservability` ([#4065](https://github.com/elastic/eui/pull/4065))
- Removed `.euiHeaderNotification` CSS class ([#4065](https://github.com/elastic/eui/pull/4065))
- Removed `EuiNavDrawer` in favor of `EuiCollapsibleNav` ([#4065](https://github.com/elastic/eui/pull/4065))
- Removed `compressed` and `displayOnly` props from `EuiFormRow` in favor of the `display` prop ([#4065](https://github.com/elastic/eui/pull/4065))
- Removed `EuiPopover`'s `withTitle` prop ([#4065](https://github.com/elastic/eui/pull/4065))

**Theme: Amsterdam**

- Tightened `line-height` for some `EuiTitle` sizes ([#4133](https://github.com/elastic/eui/pull/4133))
- Removed uppercase from `EuiPopoverTitle` and fixed inherited padding from `EuiPopover` ([#4146](https://github.com/elastic/eui/pull/4146))
- Fixed `EuiFilterGroup` and `EuiFilterButton` styles ([#4151](https://github.com/elastic/eui/pull/4151))

## [`29.5.0`](https://github.com/elastic/eui/tree/v29.5.0)

- Added `plus` and `minus` glyphs to `EuiIcon` ([#4111](https://github.com/elastic/eui/pull/4111))

**Bug fixes**

- Fixed custom color render of `EuiIcon` app (two-tone) icons ([#4104](https://github.com/elastic/eui/pull/4104))
- Changed `iconType` prop to be `required` in `EuiButtonIcon` ([#4106](https://github.com/elastic/eui/pull/4106))

## [`29.4.0`](https://github.com/elastic/eui/tree/v29.4.0)

- Added `childrenBetween` prop to `EuiInMemoryTable` to add content between search bar and table ([#4103](https://github.com/elastic/eui/pull/4103))
- Added `max-width: 100%` to `EuiKeyPadMenu` to allow it to shrink when its container is smaller than its fixed width ([ #4092](https://github.com/elastic/eui/pull/4092))
- Added `key` to `EuiComboBoxOptionOption` to allow duplicate labels ([#4048](https://github.com/elastic/eui/pull/4048))
- Changed `EuiIcon` test mock to render as `span` instead of `div` ([#4099](https://github.com/elastic/eui/pull/4099))
- Added `scripts/docker-puppeteer` as the new home for test-related Docker images ([#4062](https://github.com/elastic/eui/pull/4062))

**Bug fixes**

- Fixed `EuiFieldSearch` padding when `isClearable` but has no `value` ([#4089](https://github.com/elastic/eui/pull/4089))

## [`29.3.2`](https://github.com/elastic/eui/tree/v29.3.2)

**Note: this release is a backport containing changes originally made in `30.6.0`**

**Bug fixes**

- Upgraded `highlight.js` to 9.18.5 ([#4313](https://github.com/elastic/eui/pull/4313))
- Limited the links allowed in `EuiMarkdownEditor` to http, https, or starting with a forward slash ([#4362](https://github.com/elastic/eui/pull/4362))
- Aligned components with an `href` prop to React's practice of disallowing `javascript:` protocols ([#4362](https://github.com/elastic/eui/pull/4362))

## [`29.3.1`](https://github.com/elastic/eui/tree/v29.3.1)

**Note: this release is a backport containing changes originally made in `30.0.0`**

**Bug fixes**

- Fixed focus management bug in `EuiSelectable` ([#4152](https://github.com/elastic/eui/pull/4152))

## [`29.3.0`](https://github.com/elastic/eui/tree/v29.3.0)

- Added `both` option to `flush` prop of `EuiButtonEmpty` ([#4084](https://github.com/elastic/eui/pull/4084))

## [`29.3.0`](https://github.com/elastic/eui/tree/v29.3.0)

- Added `both` option to `flush` prop of `EuiButtonEmpty` ([#4084](https://github.com/elastic/eui/pull/4084))

**Bug fixes**

- Fixed `EuiRange` and `EuiDualRange` display of internal spacer ([#4084](https://github.com/elastic/eui/pull/4084))
- Fixed `EuiFieldSearch` padding for the different states ([#4084](https://github.com/elastic/eui/pull/4084))
- Fixed `EuiCheckableCard` disabled but checked styles ([#4084](https://github.com/elastic/eui/pull/4084))

**Theme: Amsterdam**

- Fixed `line-height` on `EuiTitle` ([#4079](https://github.com/elastic/eui/pull/4079))

## [`29.2.0`](https://github.com/elastic/eui/tree/v29.2.0)

- Improved contrast for `EuiIcon` and `EuiButtonIcon` named colors. This affects `EuiHealth` which uses the `EuiIcon` colors ([#4049](https://github.com/elastic/eui/pull/4049))
- Added color `accent` to `EuiButtonIcon` ([#4049](https://github.com/elastic/eui/pull/4049))

**Bug fixes**

- Fixed `EuiComboBox` `rowHeight` prop causing the height of the option list to be miscalculated ([#4072](https://github.com/elastic/eui/pull/4072))
- Fixed `EuiComboBox` not focusing on the selected option if `selectedOptions` was set without reference to `options` ([#4072](https://github.com/elastic/eui/pull/4072))

**Theme: Amsterdam**

- Removed `border-radius` from `EuiCallout` ([#4066](https://github.com/elastic/eui/pull/4066))
- Updated styles for `EuiToast` ([#4076](https://github.com/elastic/eui/pull/4076))

## [`29.1.0`](https://github.com/elastic/eui/tree/v29.1.0)

- Added footer row to `EuiDataGrid` via the `renderFooterCellValue` prop ([#3770](https://github.com/elastic/eui/pull/3770))
- Added column header menu to `EuiDataGrid` ([#3087](https://github.com/elastic/eui/pull/3087))
- Added horizontal line separator to `EuiContextMenu` ([#4018](https://github.com/elastic/eui/pull/4018))
- Added controlled pagination props to `EuiInMemoryTablee` ([#4038](https://github.com/elastic/eui/pull/4038))
- Added `gutterSize`, `popoverBreakpoints`, `popoverButtonProps`, and `popoverProps` props to `EuiHeaderLinks` ([#4046](https://github.com/elastic/eui/pull/4046))
- Added `'all'` and `'none'` options to the `sizes` prop of `EuiHideFor` and `EuiShowFor` ([#4046](https://github.com/elastic/eui/pull/4046))

**Bug fixes**

- Fixed `EuiTextColor` playground error due to `color` prop not getting captured by the documentation generator ([#4058](https://github.com/elastic/eui/pull/4058))

## [`29.0.0`](https://github.com/elastic/eui/tree/v29.0.0)

- Added `.browserslistrc` for global browser support reference ([#4022](https://github.com/elastic/eui/pull/4022))
- Added ability to specify `color` of `EuiHeaderLink` ([#4008](https://github.com/elastic/eui/pull/4008))
- Added `boolean` type to the `notification` prop of `EuiHeaderSectionItemButton` to show a simple dot ([#4008](https://github.com/elastic/eui/pull/4008))
- Added `popoverButton` and `popoverButtonBreakpoints` props to `EuiSelectableTemplateSitewide` for responsive capabilities ([#4008](https://github.com/elastic/eui/pull/4008))
- Added `isWithinMaxBreakpoint` service ([#4008](https://github.com/elastic/eui/pull/4008))

**Bug fixes**

- Fixed `EuiSuperDatePicker` got stuck in update mode if the value is not changed ([#4025](https://github.com/elastic/eui/pull/4025))
- Fixed ref not being handled properly in `EuiValidatableControl` when used with [react-hook-form](https://react-hook-form.com/) ([#4001](https://github.com/elastic/eui/pull/4001))
- Fixed `EuiNotificationBadge` `color` prop type ([#4008](https://github.com/elastic/eui/pull/4008))
- Fixed z-index of `EuiBottomBar` to stay under header ([#4008](https://github.com/elastic/eui/pull/4008))
- Fixed regression of `EuiSelectable` not abiding by the `showIcons` prop ([#4008](https://github.com/elastic/eui/pull/4008))
- Fixed contrast of search input of `EuiSelectableTemplateSitewide` in dark header ([#4008](https://github.com/elastic/eui/pull/4008))
- Fixed `EuiImage` unable to deactivate the full screen mode using the close icon ([#4033](https://github.com/elastic/eui/pull/4033))
- Allowed `onClick` prop when `href` prop is provided in `EuiBadge` ([#4035](https://github.com/elastic/eui/pull/4035))

**Breaking changes**

- Changed `EuiHideFor` and `EuiShowFor` from using media queries to hide content to not rendering the content. Children are now required and `display` has been removed ([#4008](https://github.com/elastic/eui/pull/4008))

## [`28.4.0`](https://github.com/elastic/eui/tree/v28.4.0)

- Added `loading` icon to `EuiComboBox` input when `isLoading` is `true` ([#4015](https://github.com/elastic/eui/pull/4015))
- Changed `value` prop in `EuiExpression` to not required ([#4014](https://github.com/elastic/eui/pull/4014))
- Added `fold` and `unfold` glyphs to `EuiIcon` ([#3994](https://github.com/elastic/eui/pull/3994))

**Bug fixes**

- Fix incorrect `euiCodeBlockNameColor` variable usage for `.hljs-name` in SCSS ([#3991](https://github.com/elastic/eui/pull/3991))
- Fixed bug in `EuiAccordion` where the `arrowDisplay="right"` is ignored when `extraAction` is configured ([#3971](https://github.com/elastic/eui/pull/3971))

**Theme: Amsterdam**

- Updated form control styles to use a uniform border-radius ([#3741](https://github.com/elastic/eui/pull/3741))

## [`28.3.1`](https://github.com/elastic/eui/tree/v28.3.1)

**Bug fixes**

- Fixed `EuiFieldSearch`'s clear button covering the `value` of the input ([#3936](https://github.com/elastic/eui/pull/3936))
- Fixed bug in `EuiComboBox` where the input was dropping to the next line when a `EuiBadge` had a very long text ([#3968](https://github.com/elastic/eui/pull/3968))
- Fixed type mismatch between `EuiSelectable` options extended via `EuiSelectableOption` and internal option types ([#3983](https://github.com/elastic/eui/pull/3983))
- Fixed `EuiButton` CSS for RTL languages by using `margin-inline-[pos]` instead of `margin-[pos]` ([#3974](https://github.com/elastic/eui/pull/3974))
- Fixed server-side rendering of `EuiBreadcrumbs` and `EuiCollapsibleNav` ([#3970](https://github.com/elastic/eui/pull/3970))

## [`28.3.0`](https://github.com/elastic/eui/tree/v28.3.0)

- Adjusted coloring of `EuiSideNav` to be more consistent across open states ([#3926](https://github.com/elastic/eui/pull/3926))
- Added build-specific babel configurations for docs and tests ([#3911](https://github.com/elastic/eui/pull/3911))
- Updated browserslist configuration to remove IE accommodations ([#3911](https://github.com/elastic/eui/pull/3911))
- Removed docgenInfo from non-docs production builds ([#3911](https://github.com/elastic/eui/pull/3911))
- Added `regressionJob`, `outlierDetectionJob` and `classificationJob` icons to Machine Learning icon set, updated others ([#3931](https://github.com/elastic/eui/pull/3931))
- Added `operator` field to `EuiSearchBar`'s `field_value_selection` filter configuration ([#3922](https://github.com/elastic/eui/pull/3922))

**Bug fixes**

- Fixed bug in `EuiBasicTable` not fully expanding tall rows (height > 1000px) ([#3855](https://github.com/elastic/eui/pull/3855))
- Fixed bug in `EuiDataGrid` which sometimes prevented header cells from being focusabled ([#3943](https://github.com/elastic/eui/pull/3943))
- Fixed bug in `EuiFieldSearch` where a default value would not include the clear button ([#3958](https://github.com/elastic/eui/pull/3958))
- Fixed focus fighting bug when `EuiDataGrid` cell content manages its own popover ([#3951](https://github.com/elastic/eui/pull/3951))
- Fixed `valueText` getting cut off in `EuiProgress` ([#3948](https://github.com/elastic/eui/pull/3948))

## [`28.2.0`](https://github.com/elastic/eui/tree/v28.2.0)

- Added `EuiSelectableTemplateSitewide` as wrapper of `EuiSelectable` for Elastic's global search component ([#3800](https://github.com/elastic/eui/pull/3800))
- Updated styles of `EuiMark` to override browser default ([#3800](https://github.com/elastic/eui/pull/3800))
- Updated `EuiHighlight` to use `EuiMark` as matching element wrapper ([#3800](https://github.com/elastic/eui/pull/3800))
- Enhanced `EuiSelectable`'s `option` type to allow for a separate `searchableLabel` and any generic keys ([#3800](https://github.com/elastic/eui/pull/3800))
- Added `listProps.onFocusBadge`, `loadingMessage`, `noMatchesMessage`, and `emptyMessage` props to `EuiSelectable` ([#3800](https://github.com/elastic/eui/pull/3800))
- Added `bordered` prop to `EuiSelectableMessage` ([#3800](https://github.com/elastic/eui/pull/3800))

**Bug fixes**

- Fixed display of `EuiBadge` if only the `iconType` is passed ([#3800](https://github.com/elastic/eui/pull/3800))
- Fixed accessibility error in `EuiSelectable` when the `list` isn't on the page ([#3800](https://github.com/elastic/eui/pull/3800))
- Fixed accessibility error in `EuiPopover` when `ownFocus = false` ([#3800](https://github.com/elastic/eui/pull/3800))

## [`28.1.0`](https://github.com/elastic/eui/tree/v28.1.0)

- Added `isLoading` and `isLoadingMessage` props to `EuiAccordion` ([#3879](https://github.com/elastic/eui/pull/3879))
- Added `testenv` mock for `EuiFocusTrap` ([#3930](https://github.com/elastic/eui/pull/3930))

**Bug fixes**

- Fixed bug in `EuiCodeBlock` content overlapping with control buttons when `whiteSpace` was set to `"pre"` ([#3853](https://github.com/elastic/eui/pull/3853))
- Fixed `EuiFocusTrap` not applying provided `style` prop ([#3916](https://github.com/elastic/eui/pull/3916))
- Fixed bug in `EuiDataGrid` when a new pagination object would cause every cell to render ([#3919](https://github.com/elastic/eui/pull/3919))

## [`28.0.0`](https://github.com/elastic/eui/tree/v28.0.0)

- Update `createTheme` to apply latest changes to elastic charts `Theme` ([#3792](https://github.com/elastic/eui/pull/3792))
- Added icons for `appSearchApp` and `workplaceSearchApp` to `EuiIcon` ([#3859](https://github.com/elastic/eui/pull/3859))
- Added `unlink` glyph to `EuiIcon` ([#3869](https://github.com/elastic/eui/pull/3869))
- Added `EuiMarkdownEditor` and `EuiMarkdownFormat` components ([#3522](https://github.com/elastic/eui/pull/3522))

**Bug fixes**

- Fixed `EuiFacetGroup` container expansion due to negative margin value ([#3871](https://github.com/elastic/eui/pull/3871))
- Fixed `EuiComboBox` delimeter-separated option creation and empty state prompt text ([#3841](https://github.com/elastic/eui/pull/3841))
- Fixed `EuiDataGrid` not properly resizing within a fixed height container ([#3894](https://github.com/elastic/eui/pull/3894))
- Fixed bug in `EuiFieldPassword` where an edge case mutated its `append` prop  ([#3884](https://github.com/elastic/eui/pull/3884))

**Breaking changes**

- Requires `@elastic/charts` version `20.0.0` and above for chart theming utils.

## [`27.4.1`](https://github.com/elastic/eui/tree/v27.4.1)

**Note: this release is a backport containing changes originally made in `28.1.0`**

- Added `testenv` mock for `EuiFocusTrap` ([#3930](https://github.com/elastic/eui/pull/3930))

## [`27.4.0`](https://github.com/elastic/eui/tree/v27.4.0)

- Added `customOptionText` prop to `EuiComboBox` ([#3811](https://github.com/elastic/eui/pull/3811))

**Bug fixes**

- Improve `EuiDataGrid` Chrome rendering performance in full screen ([#3726](https://github.com/elastic/eui/issues/3726))
- Removed `@elastic/eui/src-docs` entries from published _eui.d.ts_ ([#3856](https://github.com/elastic/eui/pull/3856))

## [`27.3.1`](https://github.com/elastic/eui/tree/v27.3.1)

**Bug fixes**

- Fixed bug in all input fields placeholders in Safari that weren't vertically centered ([#3809](https://github.com/elastic/eui/pull/3809))
- Removed `pointer-events: none` in both `EuiButton` & `EuiButtonEmpty` to not override the `pointer-events: auto` in the button mixin `euiButtonContentDisabled` ([#3824](https://github.com/elastic/eui/pull/3824))
- Fixed bug in `EuiPagination` showing wrong page count when `compressed` prop is true ([#3827](https://github.com/elastic/eui/pull/3827))
- Fixed bug in EUI's input field components where their `inputRef` couldn't be a `RefObject` ([#3822](https://github.com/elastic/eui/pull/3822))
- Moved `react-view` and `html-format` to be `devDependencies` ([#3828](https://github.com/elastic/eui/pull/3828))
- Fixed `EuiComboBox` keyboard selection when `sortMatchesBy=startsWith` ([#3823](https://github.com/elastic/eui/pull/3823))
- Fixed `EuiCodeEditor` not exiting edit mode with `esc` when `enableLiveAutocompletion=true` ([#3833](https://github.com/elastic/eui/pull/3833))
- Fixed issue where `EuiDataGrid`'s cell expansion popover would sometimes render as a scrollable element ([#3832](https://github.com/elastic/eui/pull/3832))

## [`27.3.0`](https://github.com/elastic/eui/tree/v27.3.0)

- Added possibility to hide "Rows per page" select in `EuiDataGrid` ([#3700](https://github.com/elastic/eui/pull/3700))
- Updated lodash to `v4.17.19` ([#3764](https://github.com/elastic/eui/pull/3764))
- Added `returnKey` glyph to `EuiIcon` ([#3783](https://github.com/elastic/eui/pull/3783))
- Added `type` prop to `EuiFieldPassword` to support toggling of obfuscation ([#3751](https://github.com/elastic/eui/pull/3751))

**Bug fixes**

- Fixed bug in `EuiDataGrid` not calculating the width correctly ([#3789](https://github.com/elastic/eui/pull/3789))
- Fixed `EuiComboBox` marking some very long inputs as invalid ([#3797](https://github.com/elastic/eui/pull/3797))

## [`27.2.0`](https://github.com/elastic/eui/tree/v27.2.0)

- Added `analyzeEvent` glyph in `EuiIcon` ([#3729](https://github.com/elastic/eui/pull/3729))
- Updated `EuiComboBox` to allow the options list to open for single selection custom options ([#3706](https://github.com/elastic/eui/pull/3706))
- Added `useEuiI18n` hook for localization ([#3749](https://github.com/elastic/eui/pull/3749))
- Added a hit enter badge to `EuiComboBox` when focusing an option and for empty states that allow pressing enter ([#3782](https://github.com/elastic/eui/pull/3782))

**Bug fixes**

- Fixed `EuiComboBox` always showing a scrollbar ([#3744](https://github.com/elastic/eui/pull/3744))
- Replaced `react-focus-lock` with `react-focus-on` ([#3631](https://github.com/elastic/eui/pull/3631))
- Fixed errors in `EuiSuperDatePicker` related to invalid and `null` date formatting ([#3750](https://github.com/elastic/eui/pull/3750))
- Fixed type definitions for `findTestSubject` and `takeMountedSnapshot` ([#3763](https://github.com/elastic/eui/pull/3763))
- Fixed `EuiComboBox` not allowing clicks on previously virtualized items when inside of `EuiFormRow` ([#3784](https://github.com/elastic/eui/pull/3784))
- Removed `[Space]` as a way to select options in `EuiSelectable` ([#3784](https://github.com/elastic/eui/pull/3784))
- Fixed type definition for `windowProps` in `EuiSelectable` ([#3787](https://github.com/elastic/eui/pull/3787))

## [`27.1.0`](https://github.com/elastic/eui/tree/v27.1.0)

- Added `titleElement` and `descriptionElement` props to `EuiStat` ([#3693](https://github.com/elastic/eui/pull/3693))
- Updated `securityAnalyticsApp` app icon ([#3720](https://github.com/elastic/eui/pull/3720))
- Removed `src/test` and `@types/enzyme` references from `eui.d.ts` ([#3715](https://github.com/elastic/eui/pull/3715))
- Added `index.d.ts` file to `lib/test`  and `es/test` ([#3715](https://github.com/elastic/eui/pull/3715))
- Added `descriptionFlexItemProps` and `fieldFlexItemProps` props to `EuiDescribedFormGroup` ([#3717](https://github.com/elastic/eui/pull/3717))
- Expanded `EuiBasicTable`'s default action's name configuration to accept a function that returns a React node ([#3739](https://github.com/elastic/eui/pull/3739))
- Added internal use only button building blocks for reusability in other button components ([#3730](https://github.com/elastic/eui/pull/3730))

## [`27.0.0`](https://github.com/elastic/eui/tree/v27.0.0)
- Added `paddingSize` prop to `EuiCard` ([#3638](https://github.com/elastic/eui/pull/3638))
- Added `isClearable` and `placeholder` options to `EuiColorPicker` ([#3689](https://github.com/elastic/eui/pull/3689))
- Added SASS helper files for EUI theme globals ([#3691](https://github.com/elastic/eui/pull/3691))
- Add `label`, `labelProps` and `valueText` props to `EuiProgress` ([#3661](https://github.com/elastic/eui/pull/3661))

**Bug fixes**

- Fixed a bug in `EuiResizableContainer` preventing nested containers ([#3699](https://github.com/elastic/eui/pull/3699))
- Fixed a bug in `EuiResizableContainer` preventing resizing by arrow keys in some cases ([#3699](https://github.com/elastic/eui/pull/3699))
- Fixed `EuiHorizontalSteps` rendering over `EuiHeader` ([#3707](https://github.com/elastic/eui/pull/3707))
- Fixed bug where `EuiSuperSelect` lost focus after a value selection ([#3734](https://github.com/elastic/eui/pull/3734))

**Breaking changes**

- Significant accessibility refactor of `EuiSelectable` ([#3169](https://github.com/elastic/eui/pull/3169))
  - `react-virtualized` replaced with `react-window`
  - `virtualizedProps` on `EuiSelectableOptionsList` renamed to `windowProps`
  - Removed `rootId` and added `makeOptionId`, `listId`, and `setActiveOptionIndex` to `EuiSelectableList`
  - Added `listId` to `EuiSelectableSearch`
  - `options` passed into `EuiSelectable` cannot have an `id`
  - Requires an `onChange` to be passed into `EuiSelectableSearch`

## [`26.3.4`](https://github.com/elastic/eui/tree/v26.3.4)

**Note: this release is a backport containing changes originally made in `27.2.0`**

**Bug fixes**

- Fixed errors in `EuiSuperDatePicker` related to invalid and `null` date formatting ([#3750](https://github.com/elastic/eui/pull/3750))

## [`26.3.3`](https://github.com/elastic/eui/tree/v26.3.3)

**Note: this release is a backport containing changes originally made in `27.3.1`**

**Bug fixes**

- Fixed bug in `EuiPagination` showing wrong page count when `compressed` prop is true ([#3827](https://github.com/elastic/eui/pull/3827))

## [`26.3.2`](https://github.com/elastic/eui/tree/v26.3.2)

**Note: this release is a backport containing changes originally made in `27.1.0`**

- Updated `securityAnalyticsApp` app icon ([#3720](https://github.com/elastic/eui/pull/3720))

## [`26.3.1`](https://github.com/elastic/eui/tree/v26.3.1)

**Note: this release is a backport containing changes originally made in `27.0.0`**

- Added `isClearable` and `placeholder` options to `EuiColorPicker` ([#3689](https://github.com/elastic/eui/pull/3689))

## [`26.3.0`](https://github.com/elastic/eui/tree/v26.3.0)

- Expanded `EuiBasicTable`'s default action's name configuration to accept any React node ([#3688](https://github.com/elastic/eui/pull/3688))

## [`26.2.0`](https://github.com/elastic/eui/tree/v26.2.0)

- Added `background.color` to `EUI_CHARTS_THEME_LIGHT/DARK.theme` ([#3669](https://github.com/elastic/eui/pull/3669))
- Added `gutterSize` prop to `EuiFacetGroup` ([#3639](https://github.com/elastic/eui/pull/3639))
- Updated props of `EuiCode` and `EuiCodeBlock` to reflect only functional props ([#3647](https://github.com/elastic/eui/pull/3647))
- Updated `EuiResizableContainer` `onPanelWidthChange` callback method to include all panel widths ([#3630](https://github.com/elastic/eui/pull/3630))
- Extended `Query` / `EuiSearchBar` to allow any character inside double-quoted phrases ([#3432](https://github.com/elastic/eui/pull/3432))
- Added `headerZindexLocation` prop to `EuiOverlayMask` ([#3655](https://github.com/elastic/eui/pull/3655))
- Added `maskProps` prop to `EuiFlyout` and `EuiCollapsibleNav` ([#3655](https://github.com/elastic/eui/pull/3655))

**Bug fixes**

- Fixed `EuiContextMenu` panel `onAnimationEnd` transition bug in Chrome ([#3656](https://github.com/elastic/eui/pull/3656))
- Fixed `EuiSkipLink` interactive props and Safari click issue ([#3665](https://github.com/elastic/eui/pull/3665))
- Fixed `z-index` issues with `EuiHeader`, `EuiFlyout`, and other portal content ([#3655](https://github.com/elastic/eui/pull/3655))
- Fixed `color` prop error in `EuiBadge` to be more flexible with what format it accepts ([#3655](https://github.com/elastic/eui/pull/3655))
- Fixed `EuiSuperSelect` popover from moving 16px horizontally when it's close to a window edge ([#3685](https://github.com/elastic/eui/pull/3685))

**Theme: Amsterdam**

- Fixed `EuiHeaderBreadcrumb` height, `onClick`, border-radius, and single item display ([#3655](https://github.com/elastic/eui/pull/3655))

## [`26.1.0`](https://github.com/elastic/eui/tree/v26.1.0)

- Optimized in-memory datagrid mount performance ([#3628](https://github.com/elastic/eui/pull/3628))
- Exported `EuiCardProps` and `EuiCheckableCardProps` types ([#3640](https://github.com/elastic/eui/pull/3640))

## [`26.0.1`](https://github.com/elastic/eui/tree/v26.0.1)

**Bug fixes**

- Fixed fullscreen render issue in `EuiCode` ([#3633](https://github.com/elastic/eui/pull/3633))

## [`26.0.0`](https://github.com/elastic/eui/tree/v26.0.0)

- Added `useEuiTextDiff` react hook utility ([#3288](https://github.com/elastic/eui/pull/3288))
- Converted `EuiOverlayMask` to be a React functional component ([#3555](https://github.com/elastic/eui/pull/3555))
- Changed `responsive` and `max` behavior of `EuiBreadcrumbs` to always display collapsed items in popover [#3578](https://github.com/elastic/eui/pull/3578))
- Added `BREAKPOINTS` and `getBreakpoint` utilities [#3578](https://github.com/elastic/eui/pull/3578))
- Added `'any'` option to the `step` prop of the `EuiFieldNumber` ([#3562](https://github.com/elastic/eui/pull/3562))
- Moved all `EuiHeader` SASS variables to `global_styles` ([#3592](https://github.com/elastic/eui/pull/3592))
- Added `side` prop to `EuiGlobalToastList` for choosing which window side to display toasts ([#3600](https://github.com/elastic/eui/pull/3600))
- Default `titleSize` get's implicitly set to 'm' for `EuiEmptyPrompt` ([#3598](https://github.com/elastic/eui/pull/3598))
- Updated `logoElastic` to meet brand guidelines ([#3613](https://github.com/elastic/eui/pull/3613))
- Allowed user to enter hexcode for colors in `EuiStat` ([#3617](https://github.com/elastic/eui/pull/3617))
- Extended `CommonProps` in `EuiColorPalettePickerPaletteTextProps`, `EuiColorPalettePickerPaletteFixedProps` and `EuiColorPalettePickerPaletteGradientProps` types ([#3616](https://github.com/elastic/eui/pull/3616))
- Updated `onToggle` callback in `EuiAccordion` to  allow for external state control ([#3614](https://github.com/elastic/eui/pull/3614))

**Bug fixes**

- Added `display` prop to `EuiDataGridColumnSortingDraggable` to pass` displayAsText` prop correctly to the column sorting popover ([#3574](https://github.com/elastic/eui/pull/3574))
- Fixed `EuiCodeBlockImpl` testenv mock pass-through of `data-test-subj` attribute ([#3560](https://github.com/elastic/eui/pull/3560))
- Fixed DOM element creation issues in `EuiOverlayMask` by using lifecycle methods ([#3555](https://github.com/elastic/eui/pull/3555))
- Fixed `EuiComboBox`'s options list `zIndex` positioning when nested in other `zIndex` contexts ([#3551](https://github.com/elastic/eui/pull/3551))
- Fixed `euiHeaderAffordForFixed` mixin's use of header SASS variable ([#3592](https://github.com/elastic/eui/pull/3592))
- Included `onClick` as a valid prop for `EuiControlBar` **icon** controls ([#3581](https://github.com/elastic/eui/pull/3581))
- Fixed poor performance of `EuiToolTip` during frequent mouesover/mouseout events ([#3596](https://github.com/elastic/eui/pull/3596))
- Fixed `EuiBasicTable` custom actions popover from remaining open after click ([#3619](https://github.com/elastic/eui/pull/3619))

**Breaking changes**

- Changed `breadcrumb` TS type exported name from `Breadcrumb` to `EuiBreadcrumb` ([#3578](https://github.com/elastic/eui/pull/3578))
- Removed `$euiZComboBox` SCSS variable (value was 8001) ([#3551](https://github.com/elastic/eui/pull/3551))

**Theme: Amsterdam**

- Updated `EuiCallout` by removing left border, adding border radius and increasing font weight on titles ([#3557](https://github.com/elastic/eui/pull/3557/))
- Updated `EuiHeaderBreadcrumbs` style to be more prominent ([#3578](https://github.com/elastic/eui/pull/3578/))
- Fixed `EuiFilterGroup` `border-radius` ([#3591](https://github.com/elastic/eui/pull/3591/))
- Updated `EuiCodeBlock` inline code style to use border radius ([#3599](https://github.com/elastic/eui/pull/3599))

## [`25.0.0`](https://github.com/elastic/eui/tree/v25.0.0)

- Added conditional rendering of the title element in `EuiCallOut` to avoid usage of additional space caused by the rendered `<div>` element ([#3549](https://github.com/elastic/eui/pull/3549))
- Added `invalidCallout` prop to `EuiForm` to allow conditional rendering of error callout([#3585](https://github.com/elastic/eui/pull/3585))

**Bug fixes**

- Fixed `EuiCard` image corners to be contained within border radius ([#3556](https://github.com/elastic/eui/pull/3556))
- Fixed `EuiKeyPadMenu` and `EuiKeyPadMenuItem` aria roles ([#3502](https://github.com/elastic/eui/pull/3502))
- Fixed `EuiFieldSearch` input clear button doesn't show when external input is passed([#3497](https://github.com/elastic/eui/pull/3497))
- Fixed `EuiBasicTable` footers to always use a unique `key` ([#3559](https://github.com/elastic/eui/pull/3559))
- Fixed `EuiInMemoryTable` by changing the `getDerivedStateFromProps` to not block the updates as soon as it hits a true if condition ([#3579](https://github.com/elastic/eui/pull/3579))

**Breaking changes**

- A fixed `EuiHeader` no longer automatically padding directly to the `<body>` element ([#3538](https://github.com/elastic/eui/pull/3538))
- Improved `EuiPagination`, `EuiDataGrid`, `EuiBasicTable` and `EuiInMemoryTable` accessibility, causing `EuiPaginationButton` to require a new prop `pageIndex` ([#3294](https://github.com/elastic/eui/pull/3294))
- Replaced all usages of [`KeyboardEvent.keyCode`](https://developer.mozilla.org/en-US/docs/Web/API/KeyboardEvent/keyCode) (deprecated) with [`KeyboardEvent.key`](https://developer.mozilla.org/en-US/docs/Web/API/KeyboardEvent/key). From `@elastic/eui/lib/services`, `keyCodes` has been replaced with `keys`, as has `cascadingMenuKeyCodes`->`cascadingMenuKeys`, and `comboBoxKeyCodes`->`comboBoxKeys`.  The implementation of all of those exports (as well as `accessibleClickKeys`) all now use `KeyboardEvent.key` values ([#3517](https://github.com/elastic/eui/pull/3517))

## [`24.1.0`](https://github.com/elastic/eui/tree/v24.1.0)

- Added `displayAsText` prop to `EuiDataGridColumn` ([#3520](https://github.com/elastic/eui/pull/3520))
- Added `minSizeForControls` prop to `EuiDataGrid` to control the minimum width for showing grid controls ([#3527](https://github.com/elastic/eui/pull/3527))
- Passed `getSelectedOptionForSearchValue` to `EuiComboBoxOptionsList` as prop ([#3501](https://github.com/elastic/eui/pull/3501))
- Added `appendIconComponentCache` function to allow manual pre-emptive loading of source elements into the `EuiIcon` cache ([#3481](https://github.com/elastic/eui/pull/3481))
- Added `initialSelected` to `EuiTableSelectionType` properties to set initial selected checkboxes for `EuiBasicTable` ([#3418](https://github.com/elastic/eui/pull/3418))
- Added exports for `EuiSteps` and related components types ([#3471](https://github.com/elastic/eui/pull/3471))
- Added `displayName` to components using `React.forwardRef` ([#3451](https://github.com/elastic/eui/pull/3451))
- Added event target checker for `EuiOverlayMask`'s `onClick` prop ([#3462](https://github.com/elastic/eui/pull/3462))
- Added `EuiColorPalettePicker` component ([#3192](https://github.com/elastic/eui/pull/3192))
- Added `left-start` popover placement to `EuiDatePicker` ([#3511](https://github.com/elastic/eui/pull/3511))
- Added `theme` prop to `EuiHeader` ([#3524](https://github.com/elastic/eui/pull/3524))
- Added `.euiHeaderLink-isActive` class to `EuiHeaderLink` when `isActive` ([#3524](https://github.com/elastic/eui/pull/3524))
- Added `display`, `descriptionWidth`, `textWrap` and `isInvalid` props to `EuiExpression` ([#3467](https://github.com/elastic/eui/pull/3467))
- Added more exports for `EuiColorPalettePicker` types ([#3542](https://github.com/elastic/eui/pull/3542))

**Bug Fixes**

- Fixed issue where multiple `EuiToolTip` components could be visible when element was focused ([#3335](https://github.com/elastic/eui/pull/3335))
- Fixed `EuiSuperSelect` not rendering full width when `isOpen` is `true` ([#3495](https://github.com/elastic/eui/pull/3495))
- Fixed `EuiBasicTable` shows no items if all items of last page is deleted  ([#3422](https://github.com/elastic/eui/pull/3422))
- Fixed TypeScript module name in generated `eui_charts_theme.d.ts` file  ([#3492](https://github.com/elastic/eui/pull/3492))
- Fixed code highlight color contrast in `EuiCodeBlock` ([#3309](https://github.com/elastic/eui/pull/3309))
- Fixed regression in `EuiComboBox` not triggering its `inputRef` callback ([#3532](https://github.com/elastic/eui/pull/3532))

**Deprecations**

- Added a deprecation notice for `EuiNavDrawer` family of components. Advise usage of `EuiCollapsibleNav` instead ([#3487](https://github.com/elastic/eui/pull/3487))

**Notes**

- Removed `src-framer` files from the repository ([#3487](https://github.com/elastic/eui/pull/3487))

**Theme: Amsterdam**

- Removed borders `EuiModal` ([#3515](https://github.com/elastic/eui/pull/3515))
- Improve `EuiOverlayMask` colors ([#3515](https://github.com/elastic/eui/pull/3515))
- Updated shadow styles to improve smoothness, use black as the base color, and deprecated `opacity` value of shadow mixins ([#3428](https://github.com/elastic/eui/pull/3428))
- Removed borders from `EuiFlyout` and `EuiPopover` ([#3477](https://github.com/elastic/eui/pull/3477))
- Updated `EuiHeader` and components ([#3524](https://github.com/elastic/eui/pull/3524))

## [`24.0.0`](https://github.com/elastic/eui/tree/v24.0.0)

- Added `null` as acceptable `icon` prop for `EuiCard` ([#3470](https://github.com/elastic/eui/pull/3470))
- Added `sortBy` and `sortShift` props to `euiPaletteColorBlind()` for sorting along the color wheel ([#3387](https://github.com/elastic/eui/pull/3387))
- Added `utcOffset` prop to `EuiSuperDatePicker` ([#3436](https://github.com/elastic/eui/pull/3436))
- Added `partition` key to `EuiChartThemeType` for Partition chart support ([#3387](https://github.com/elastic/eui/pull/3387))
- Updated `EuiImage`'s `caption` prop type from `string` to `ReactNode` ([#3387](https://github.com/elastic/eui/pull/3387))
- Improved contrast for `EuiCollapsibleNav` close button ([#3465](https://github.com/elastic/eui/pull/3465))

**Bug Fixes**

- Fixed `EuiSuperDatePicker` quick selection menu overriding specified time range with default values ([#3446](https://github.com/elastic/eui/pull/3446))
- Fixed `EuiCodeEditor` console error when using the editor without import the default theme ([#3454](https://github.com/elastic/eui/pull/3454))
- Fixed `EuiDatePopoverContent` `onChange` event to only accept `string` date input  ([#3460](https://github.com/elastic/eui/pull/3460))

**Breaking changes**

- Changed parameters for `euiPaletteColorBlind()` to an object ([#3387](https://github.com/elastic/eui/pull/3387))
- Changed the default palette of `EUI_CHARTS_THEME_LIGHT/DARK` themes to the naturally sorted `euiPaletteColorBlind()` ([#3387](https://github.com/elastic/eui/pull/3387))

## [`23.3.1`](https://github.com/elastic/eui/tree/v23.3.1)

**Note: this release is a backport containing changes originally made in `24.0.0`**

**Bug Fixes**

- Fixed `EuiSuperDatePicker` quick selection menu overriding specified time range with default values ([#3446](https://github.com/elastic/eui/pull/3446))
- Fixed `EuiDatePopoverContent` `onChange` event to only accept `string` date input  ([#3460](https://github.com/elastic/eui/pull/3460))

## [`23.3.0`](https://github.com/elastic/eui/tree/v23.3.0)

- Added `aria-hidden = true` to `EuiRangeSlider` and `EuiRangeTrack` if `showInput = true` ([#3423](https://github.com/elastic/eui/pull/3423))
- Added `testenv` mock for `EuiCode` and `EuiCodeBlock` ([#3405](https://github.com/elastic/eui/pull/3405))
- Added `displayName` to components using `React.forwardRef` ([#3440](https://github.com/elastic/eui/pull/3440))

**Bug Fixes**

- Fixed `EuiCode` and `EuiCodeBlock` from erroring in environments without a DOM implementation ([#3405](https://github.com/elastic/eui/pull/3405))
- Fixed `ApplyClassComponentDefaults` typescript utility to correctly determine defaulted properties' types ([#3430](https://github.com/elastic/eui/pull/3430))
- Fixed `prettyDuration` return type to be `string`, use fallback value  ([#3438](https://github.com/elastic/eui/pull/3438))

## [`23.2.0`](https://github.com/elastic/eui/tree/v23.2.0)

- Added `iconType` prop to `EuiDatePicker` ([#3383](https://github.com/elastic/eui/pull/3383))
- Applied `max-width: 100%` to `EuiPageBody` so inner flex-based items don't overflow their containers  ([#3375](https://github.com/elastic/eui/pull/3375))
- Added `titleSize` prop to `EuiStep` and `EuiSteps` ([#3340](https://github.com/elastic/eui/pull/3340))
- Handled `ref` passed to `EuiHeaderSectionItemButton` ([#3378](https://github.com/elastic/eui/pull/3378))
- Added `iconProps` prop to `EuiCollapsibleNavGroup` to extend the props passed to the rendered `EuiIcon` ([#3365](https://github.com/elastic/eui/pull/3365))
- Added `closeButtonProps` to `EuiCollapsibleNav` ([#3398](https://github.com/elastic/eui/pull/3398))
- Added `buffer` prop to `EuiPopover` for altering minimum distance to container edges ([#3398](https://github.com/elastic/eui/pull/3398))
- Allowed `search` prop changes to update `EuiInMemoryTable` internal query state ([#3371](https://github.com/elastic/eui/pull/3371))
- Added `EuiResizableContainer` component ([#2701](https://github.com/elastic/eui/pull/2701))
- Added caching layer on `EuiIcon` to prevent delays and flickering when rendering an already fetched icon ([#3404](https://github.com/elastic/eui/pull/3404))

**Bug Fixes**

- Fixed `EuiFieldSearch` to trigger `onSearch` single time instead of two times ([#3425](https://github.com/elastic/eui/pull/3425))
- Fixed `EuiBasicTable` item selection when `id` is `0` ([#3417](https://github.com/elastic/eui/pull/3417))
- Fixed `EuiNavDrawer` not closing on outside click after being unlocked ([#3415](https://github.com/elastic/eui/pull/3415))
- Fixed `EuiBadge` `iconOnClick` props makes badge text clickable ([#3392](https://github.com/elastic/eui/pull/3392))
- Added `id` requirement if `label` is used in `EuiRadio` ([#3382](https://github.com/elastic/eui/pull/3382))
- Fixed z-index issue in `EuiDatePicker` where it's popover would sit beneath other DOM siblings that had z-index applied ([#3376](https://github.com/elastic/eui/pull/3376))
- Added `download` glyph to `EuiIcon` ([#3364](https://github.com/elastic/eui/pull/3364))
- Applies `max-width: 100%` to `EuiPageBody` so inner flex-based items don't overflow their containers  ([#3375](https://github.com/elastic/eui/pull/3375))
- Added `ReactElement` to `EuiCard` `image` prop type to allow custom component ([#3370](https://github.com/elastic/eui/pull/3370))
- Fixed `EuiCollapsibleNavGroup` `titleSize` prop type to properly exclude `l` and `m` sizes ([#3365](https://github.com/elastic/eui/pull/3365))
- Fixed `EuiDatePickerRange` start date popover to sit left under the icon ([#3383](https://github.com/elastic/eui/pull/3383))
- Fixed `euiFormControlIsLoading` SASS mixin to prevent the loading icon from overlapping with the text when the form control is `compressed` and adjusted the amount of padding ([#3401](https://github.com/elastic/eui/pull/3401)
- Fixed `EuiHeader` `z-index` issues with popovers and added body classes for the presence of `EuiFlyout` and `EuiCollapsibleNav.isOpen` ([#3398](https://github.com/elastic/eui/pull/3398))
- Fixed `EuiInMemoryTable` data reset when filter is set and item is selected ([#3419](https://github.com/elastic/eui/pull/3419))
- Fixed `popoverPlacement` default value for `EuiDatePicker` ([#3427](https://github.com/elastic/eui/pull/3427))

## [`23.1.0`](https://github.com/elastic/eui/tree/v23.1.0)

- Removed additional padding applied to `$euiHeaderHeightCompensation` when `EuiHeader` is fixed ([#3369](https://github.com/elastic/eui/pull/3369))

**Bug Fixes**

- Fixed `EuiDescribedFormGroup` issue that prevented it from shrinking down properly in smaller viewports ([#3369](https://github.com/elastic/eui/pull/3369))

## [`23.0.0`](https://github.com/elastic/eui/tree/v23.0.0)

- Added `showCloseButton` and `dockedBreakpoint` flexibility to `EuiCollapsibleNav` ([#3330](https://github.com/elastic/eui/pull/3330))
- Added `panelStyle` prop to `EuiPopover` to distinguish style object configuration ([#3329](https://github.com/elastic/eui/pull/3329))
- Added `popoverPlacement` prop in `EuiDatePicker` ([#3359](https://github.com/elastic/eui/pull/3359))
- Extended `EuiDatePicker`'s `startDate` and `endDate` types to accept `null` values for better interoperability ([#3343](https://github.com/elastic/eui/pull/3343))
- Added `EuiCommentList` component ([#3344](https://github.com/elastic/eui/pull/3344))
- Added secondary color value input element to `EuiColorPicker` ([#3336](https://github.com/elastic/eui/pull/3336))

**Bug Fixes**

- Fixed `EuiInMemoryTable` `isClearable` property to initiate reset ([#3328](https://github.com/elastic/eui/pull/3328))
- Removed `schema` attribute form `<input/>` in `EuiInMemoryTable` ([#3337](https://github.com/elastic/eui/pull/3337))
- Fixed `EuiCollapsibleNav` docked states on mobile ([#3330](https://github.com/elastic/eui/pull/3330))
- Fixed `EuiPopover` positioning from being overridden by `style` prop ([#3329](https://github.com/elastic/eui/pull/3329))
- Fixed `EuiCodeBlock` not copying updated content ([#3351](https://github.com/elastic/eui/pull/3351))
- Fixed alignment of popover of end date of `EuiDatePickerRange` ([#3359](https://github.com/elastic/eui/pull/3359))

**Breaking changes**

- Upgraded `TypeScript` to 3.7.2 ([#3295](https://github.com/elastic/eui/pull/3295))
- Changed `EuiCollapsibleNav` prop name from `hideButtonIfDocked` to `showButtonIfDocked` and flipped default ([#3330](https://github.com/elastic/eui/pull/3330))

## [`22.6.0`](https://github.com/elastic/eui/tree/v22.6.0)

- Converted `NavDrawer`, `NavDrawerGroup`, and `NavDrawerFlyout` to TypeScript ([#3268](https://github.com/elastic/eui/pull/3268))
- Converted `EuiDatePicker`, `EuiDatePickerRange`, `EuiSuperDatePicker`, and `EuiSuperUpdateButton` to TypeScript ([#2891](https://github.com/elastic/eui/pull/2891))
- Improved condensed `EuiTabs` focus states ([#3299](https://github.com/elastic/eui/pull/3299))
- Added `EuiTour`, `EuiTourStep`, and `useEuiTour` components ([#2766](https://github.com/elastic/eui/pull/2766))
- Added `EuiBeacon` component ([#2766](https://github.com/elastic/eui/pull/2766))
- Added `offset` and `arrowChildren` props to `EuiPopover` for anchor element customization ([#2766](https://github.com/elastic/eui/pull/2766))

**Bug Fixes**

- Fixed `EuiProgress` `max` property to allow `undefined` ([#3198](https://github.com/elastic/eui/pull/3198))


## [`22.5.0`](https://github.com/elastic/eui/tree/v22.5.0)

- Added `forceState` prop to control `EuiAccordion` state from outside ([#3240](https://github.com/elastic/eui/pull/3240))

**Bug Fixes**

- Fixed EuiI8n hasPropName utility errors on null values ([#3303](https://github.com/elastic/eui/pull/3303))
- Fixed the inline styles being overwritten by consumer-passed inline styles in EuiBadge ([#3284](https://github.com/elastic/eui/pull/3284))

## [`22.4.0`](https://github.com/elastic/eui/tree/v22.4.0)

- Added support for `href`, `onClick`, and related props in `EuiBasicTable` default actions ([#3115](https://github.com/elastic/eui/pull/3115))
- Added support for `EuiCodeEditor` to set `readonly` and `id` on `<textarea />` ([#3212](https://github.com/elastic/eui/pull/3212))
- Added `EuiComment` component ([#3179](https://github.com/elastic/eui/pull/3179))

**Deprecation**

- Updated makeId to DEPRECATED, shifted all the calls to htmlIdGenerator ([#3129](https://github.com/elastic/eui/pull/3129))

**Bug Fixes**

- Fixed `EuiTabbedContent` focus discrepancy between selected and initialFocus tabs ([#3285](https://github.com/elastic/eui/pull/3285))
- Fixed the `initialSelectedTab` prop of `EuiTabbedContent` to not steal focus from content. Which fixed the bug in `EuiSuperDatePicker` that required two clicks to focus input in relative tab  ([#3154](https://github.com/elastic/eui/pull/3154))
- Fixed the `img` element in `EuiIcon` using custom SVGs to have an `alt` attribute with an empty string, rather than no `alt` attribute at all ([#3245](https://github.com/elastic/eui/pull/3245))
- Added overflows to EuiDataGrid toolbar dropdowns when there are many columns ([#3238](https://github.com/elastic/eui/pull/3238))
- Fixed `EuiIcon`'s icon `type` definition to allow custom React components ([#3252](https://github.com/elastic/eui/pull/3252))
- Fixed `initialSelectedTab` properties used in `EuiDatePopoverContent` ([#3254](https://github.com/elastic/eui/pull/3254))
- Fixed `EuiSideNavItem` overriding custom `className` of item and icon ([#3283](https://github.com/elastic/eui/pull/3283))
- Fixed `EuiFieldSearch` clear button inconsistencies ([#3270](https://github.com/elastic/eui/pull/3270))
- Fixed components with `href` usage of `rel` ([#3258](https://github.com/elastic/eui/pull/3258))

## [`22.3.1`](https://github.com/elastic/eui/tree/v22.3.1)

**Note: this release is a backport containing changes originally made in `23.0.0`, `23.1.0`, and `23.2.0`**

- Removed additional padding applied to `$euiHeaderHeightCompensation` when `EuiHeader` is fixed ([#3369](https://github.com/elastic/eui/pull/3369))
- Handled `ref` passed to `EuiHeaderSectionItemButton` ([#3378](https://github.com/elastic/eui/pull/3378))
- Added `showCloseButton` and `dockedBreakpoint` flexibility to `EuiCollapsibleNav` ([#3330](https://github.com/elastic/eui/pull/3330))
- Added `closeButtonProps` to `EuiCollapsibleNav` ([#3398](https://github.com/elastic/eui/pull/3398))
- Added `buffer` prop to `EuiPopover` for altering minimum distance to container edges ([#3398](https://github.com/elastic/eui/pull/3398))

**Bug Fixes**

- Fixed `EuiDescribedFormGroup` issue that prevented it from shrinking down properly in smaller viewports ([#3369](https://github.com/elastic/eui/pull/3369))
- Fixed `EuiCollapsibleNav` docked states on mobile ([#3330](https://github.com/elastic/eui/pull/3330))
- Fixed `EuiHeader` `z-index` issues with popovers and added body classes for the presence of `EuiFlyout` and `EuiCollapsibleNav.isOpen` ([#3398](https://github.com/elastic/eui/pull/3398))

**Breaking changes**

- Changed `EuiCollapsibleNav` prop name from `hideButtonIfDocked` to `showButtonIfDocked` and flipped default ([#3330](https://github.com/elastic/eui/pull/3330))

## [`22.3.0`](https://github.com/elastic/eui/tree/v22.3.0)

- Removed dependency on option list for custom option of `EuiComboBox` ([#3183](https://github.com/elastic/eui/pull/3183))
- Fixed `EuiPopover` arrow position in Android and Linux ([#3188](https://github.com/elastic/eui/pull/3188))
- Improved `htmlIdGenerator` when supplying both `prefix` and `suffix` ([#3076](https://github.com/elastic/eui/pull/3076))
- Updated pagination prop descriptions for `EuiInMemoryTable` ([#3142](https://github.com/elastic/eui/pull/3142))
- Added `title` and `aria` attributes to `EuiToken`'s icon element ([#3195](https://github.com/elastic/eui/pull/3195))
- Added new Elasticsearch token types ([#2758](https://github.com/elastic/eui/pull/2758))

**Bug Fixes**

- Fixed bug in `EuiAccordion` to adjust to the correct height when content height changes ([#3160](https://github.com/elastic/eui/pull/3160))
- Fixed bug in `EuiBasicTable` to handle dynamic icon value properly in collapsed actions ([#3145](https://github.com/elastic/eui/pull/3145))
- Fixed `availability` check for actions in `EuiBasicTable` ([3030](https://github.com/elastic/kibana/issues/3030))

## [`22.2.0`](https://github.com/elastic/eui/tree/v22.2.0)

- Improved `EuiModal` close button position to prevent from overlapping with the title ([#3176](https://github.com/elastic/eui/pull/3176))

**Bug Fixes**

- Removed outline of `EuiSelect` in Firefox ([#3197] (https://github.com/elastic/eui/pull/3197))
- Fixed EuiBasicTable proptypes of itemId ([#3133](https://github.com/elastic/eui/pull/3133))
- Updated `EuiSuperDatePicker` to inherit the selected value in quick select ([#3105](https://github.com/elastic/eui/pull/3105))

### Feature: EuiCollapsibleNav ([#3019](https://github.com/elastic/eui/pull/3019))

- Added `EuiCollapsibleNav` and `EuiCollapsibleNavGroup` components
- Added `EuiPinnableListGroup`, an extension of `EuiListGroup`
- Added `ghost` colored `EuiListGroupItem`, increased overall large size, and fixed focus states
- Added `color` and `size` props to `EuiListGroup`
- Added `home` and `menu` glyphs to `EuiIcon`
- Added simple `euiXScroll` and `euiYScroll` SASS mixins and CSS utility equivalents

**Bug Fixes**

- Fixed `EuiAccordion` icon margins, focus state, and flex issue in IE
- Fixed `1.1px` height of  `EuiHorizontalRule`

## [`22.1.1`](https://github.com/elastic/eui/tree/v22.1.1)

**Bug Fixes**

- Fixed infinite call stack in `EuiResizeObserver`'s fallback polyfill ([#3180](https://github.com/elastic/eui/pull/3180))
- Correct `defaultProps` definition in `EuiComboBox` ([#3180](https://github.com/elastic/eui/pull/3180))

## [`22.1.0`](https://github.com/elastic/eui/tree/v22.1.0)

- Added `delimiter` prop to `EuiComboBox` ([#3104](https://github.com/elastic/eui/pull/3104))
- Added `useColorPickerState` and `useColorStopsState` utilities ([#3067](https://github.com/elastic/eui/pull/3067))
- Fixed `EuiSearchBar` related types ([#3147](https://github.com/elastic/eui/pull/3147))
- Added `prepend` and `append` ability to `EuiSuperSelect` ([#3167](https://github.com/elastic/eui/pull/3167))

**Bug Fixes**

- Fixed `EuiNavDrawer` scrolling issue on mobile ([#3174](https://github.com/elastic/eui/pull/3174))

## [`22.0.0`](https://github.com/elastic/eui/tree/v22.0.0)

- Replaced various `lodash` functions with native functions ([#3053](https://github.com/elastic/eui/pull/3053))
- Added `whiteSpace ` prop to `EuiCodeBlock` ([#3103](https://github.com/elastic/eui/pull/3103))
- Added `sortMatchesBy` prop for `EuiComboBox` ([#3089](https://github.com/elastic/eui/pull/3089))
- Added `prepend` and `append` ability to `EuiFieldPassword` ([#3122](https://github.com/elastic/eui/pull/3122))
- Added `Enter` key press functionality to `EuiSuperDatePicker` ([#3048](https://github.com/elastic/eui/pull/3048))
- Added `title` to headers of `EuiTable` in case of truncation ([#3094](https://github.com/elastic/eui/pull/3094))
- Added i18n to `EuiTableHeaderCell` ([#3094](https://github.com/elastic/eui/pull/3094))
- Added `number` and `string` to `size` type of `EuiImage` for setting custom sizes ([#3012](https://github.com/elastic/eui/pull/3012))
- Improved `EuiButtonEmpty` focus state when the `color` type is `text` ([#3135](https://github.com/elastic/eui/pull/3135))
- Added `EuiLoadingElastic` component ([#3017](https://github.com/elastic/eui/pull/3017))
- Upgraded `react-beautiful-dnd` to v13 ([#3064](https://github.com/elastic/eui/pull/3064))
- Fixed `EuiPagination` vertical alignment of the text when used as `compressed` ([#3152](https://github.com/elastic/eui/pull/3152))
- Added `showTooltip` prop for `EuiSuperUpdateButton` to show tooltip and showing only once popovers are closed ([#3127](https://github.com/elastic/eui/pull/3127))

**Bug Fixes**

- Fixed bug in `EuiSuperDatePicker` not showing correct values in relative tab of end date ([#3132](https://github.com/elastic/eui/pull/3132))
- Fixed bug in `EuiSuperDatePicker` to show correct values of commonly used values in relative tab ([#3106](https://github.com/elastic/eui/pull/3106))
- Fixed race condition in `EuiIcon` when switching from dynamically fetched components ([#3118](https://github.com/elastic/eui/pull/3118))
- Fixed the issue that `EuiResizeObserver` fallback did not properly listen to pure window resizing ([#3088](https://github.com/elastic/eui/pull/3088))

**Breaking changes**

- Removed `EuiKeyPadMenuItemButton` in favor of just `EuiKeyPadMenuItem` that can also accept an `onClick` ([#3062](https://github.com/elastic/eui/pull/3062))

## [`21.1.0`](https://github.com/elastic/eui/tree/v21.1.0)

- Updated `EuiFilterSelect` to retain the order of its filters ([#3063](https://github.com/elastic/eui/pull/3063))
- Added `href` prop to `EuiBadge` ([#3009](https://github.com/elastic/eui/pull/3009))
- Added props descriptions for `EuiComboBox` ([#3007](https://github.com/elastic/eui/pull/3007))
- Exported `dateFormatAliases` as a part of the public API ([#3043](https://github.com/elastic/eui/pull/3043))
- Exported `EuiTextProps` type definition ([#3039](https://github.com/elastic/eui/pull/3039))
- Added a `component` prop to `EuiForm` to render a `<form>`([#3010](https://github.com/elastic/eui/pull/3010))
- Removed `role` attribute from `EuiImage`([#3036](https://github.com/elastic/eui/pull/3036))
- Added `prepend` and `append` ability to `EuiComboBox` single selection only ([#3003](https://github.com/elastic/eui/pull/3003))
- Added `onColumnResize` prop to `EuiDataGrid` of type `EuiDataGridOnColumnResizeHandler` that gets called when column changes it's size ([#2963](https://github.com/elastic/eui/pull/2963))
- Added `logoEnterpriseSearch` to `EuiIcon` ([#3066](https://github.com/elastic/eui/pull/3066))
- Added RGB format support to `EuiColorPicker` and `EuiColorStops` ([#2850](https://github.com/elastic/eui/pull/2850))
- Added alpha channel (opacity) support to `EuiColorPicker` and `EuiColorStops` ([#2850](https://github.com/elastic/eui/pull/2850))
- Added `useResizeObserver` hook ([#2991](https://github.com/elastic/eui/pull/2991))
- Added `showColumnSelector.allowHide` and `showColumnSelector.allowReorder` props to `EuiDataGrid` UI configuration ([#2993](https://github.com/elastic/eui/pull/2993))
- Added `EuiMark` component ([#3060](https://github.com/elastic/eui/pull/3060))
- Changed `tabs.name` prop shape in `EuiTabbedContent` to accept a `node`, which aligns it with `EuiTab` ([#3100](https://github.com/elastic/eui/pull/3100))

**Bug Fixes**

- Fixed `EuiFieldNumber` so values of type `number` are now allowed ([#3020](https://github.com/elastic/eui/pull/3020))
- Fixed SASS `contrastRatio()` function in dark mode by fixing the `pow()` math function ([#3013], (https://github.com/elastic/eui/pull/3013))
- Fixed bug preventing `EuiDataGrid` from re-evaluating the default column width on resize ([#2991](https://github.com/elastic/eui/pull/2991))
- Fixed padding in `EuiCallOut` when used as a `banner` for `EuiFlyout` ([#3098](https://github.com/elastic/eui/pull/3098))

## [`21.0.1`](https://github.com/elastic/eui/tree/v21.0.1)

**Bug Fixes**

- Made `EuiDataGrid`'s `schema.isSortable` value optional ([#2991](https://github.com/elastic/eui/pull/2991))

## [`21.0.0`](https://github.com/elastic/eui/tree/v21.0.0)

- Added `EuiDataGrid`'s default sort order property ([#2987](https://github.com/elastic/eui/pull/2987))
- Fixed `EuiDataGrid`'s pagination visibility when changing rows per page ([#2978](https://github.com/elastic/eui/pull/2978))
- Added `highlightAll` prop to `EuiHighlight` to highlight all matches ([#2957](https://github.com/elastic/eui/pull/2957))
- Added `showOnFocus` prop to `EuiScreenReaderOnly` to force display on keyboard focus ([#2976](https://github.com/elastic/eui/pull/2976))
- Added `EuiSkipLink` component ([#2976](https://github.com/elastic/eui/pull/2976))
- Created `EuiBadgeGroup` component ([#2921](https://github.com/elastic/eui/pull/2921))
- Added `sections` and `position` props to `EuiHeader` ([#2928](https://github.com/elastic/eui/pull/2928))
- Added `gutterSize` prop to `EuiListGroup` ([#2980](https://github.com/elastic/eui/pull/2980))
- Added `color` prop to `EuiListGroupItem` and updated size style ([#2980](https://github.com/elastic/eui/pull/2980))
- Added `enableAllColumns` to `EuiBasicTable` component ([#2906](https://github.com/elastic/eui/pull/2906))

**Bug Fixes**

- Fixed `EuiDataGrid`'s sort popover to behave properly on mobile screens ([#2979](https://github.com/elastic/eui/pull/2979))
- Fixed `EuiButton` and other textual components' disabled contrast ([#2874](https://github.com/elastic/eui/pull/2874))
- Fixed z-index conflict with cell popovers in `EuiDataGrid` while in full screen mode ([#2959](https://github.com/elastic/eui/pull/2959))
- Adjusted the header on `EuiDataGrid` to fix to the top within constrained containers and full screen mode  ([#2959](https://github.com/elastic/eui/pull/2959))
- Refactored `EuiDescribedFormGroup` to allow the content inside the `EuiTitle` to be accessible to screen reader users ([#2989](https://github.com/elastic/eui/pull/2989))

**Breaking changes**

- Updated `@types/react` and `@types/react-dom` to utilize React.RefCallback type instead of custom implementation ([#2929](https://github.com/elastic/eui/pull/2929))

**Theme: Amsterdam**

- Buttons have a new visual style ([#2874](https://github.com/elastic/eui/pull/2874))

## [`20.1.0`](https://github.com/elastic/eui/tree/v20.1.0)

- Added `theme` prop to `EuiCodeEditor` in support of `AceEditor` themes ([#2970](https://github.com/elastic/eui/pull/2970))
- `EuiButton` now has a single return statement ([#2954](https://github.com/elastic/eui/pull/2954))
- Added `isSortable` props to `EuiDataGridColumn` and `EuiDataGridSchemaDetector` to mark them as un-sortable ([#2952](https://github.com/elastic/eui/pull/2952))
- Converted `EuiForm` to TypeScript, added many missing `/form` Prop types ([#2896](https://github.com/elastic/eui/pull/2896))
- Empty table th elements replaced with td in `EuiTable` ([#2934](https://github.com/elastic/eui/pull/2934))
- Added default prompt text to `aria-describedby` for `EuiFilePicker` ([#2919](https://github.com/elastic/eui/pull/2919))
- Added SASS variables for text variants of the primary palette `$euiColorPrimaryText`, `$euiColorSecondaryText`, etc... Updated components to use these new variables ([#2873](https://github.com/elastic/eui/pull/2873))
- Updated SASS mixin `makeHighContrastColor()` to default `$background: $euiPageBackgroundColor` and `$ratio: 4.5`. Created `makeGraphicContrastColor()` for graphic specific contrast levels of 3.0 ([#2873](https://github.com/elastic/eui/pull/2873))
- Added `arrowDisplay` prop to `EuiAccordion` for changing side or hiding completely ([#2914](https://github.com/elastic/eui/pull/2914))
- Added `prepend` and `append` ability to `EuiFieldSearch` ([#2914](https://github.com/elastic/eui/pull/2914))
- Added `notification` and `notificationColor` props to `EuiHeaderSectionItemButton` ([#2914](https://github.com/elastic/eui/pull/2914))
- Added `folderCheck`, `folderExclamation`, `push`, `quote`, `reporter` and `users` icons ([#2935](https://github.com/elastic/eui/pull/2935))
- Updated `folderClosed` and `folderOpen` to match new additions and sit better on the pixel grid ([#2935](https://github.com/elastic/eui/pull/2935))
- Converted `EuiSearchBar` to Typescript ([#2909](https://github.com/elastic/eui/pull/2909))

**Bug fixes**

- Fixed `EuiDataGrid` breaking if invalid schema passed ([#2955](https://github.com/elastic/eui/pull/2955))
- Fixed `EuiTitle` not rendering child classes ([#2925](https://github.com/elastic/eui/pull/2925))
- Extended `div` element in `EuiFlyout` type ([#2914](https://github.com/elastic/eui/pull/2914))
- Fixed popover positioning service to be more lenient when positioning 0-width or 0-height content ([#2948](https://github.com/elastic/eui/pull/2948))

**Theme: Amsterdam**

- Text sizes are now based on a 14px base font size. Headings are now bold ([#2936](https://github.com/elastic/eui/pull/2936))
- Altered `secondary`, `accent` colors to be more saturated ([#2873](https://github.com/elastic/eui/pull/2873))

## [`20.0.2`](https://github.com/elastic/eui/tree/v20.0.2)

**Bug fixes**

- Fixed type definitions for `EuiComboBox` ([#2971](https://github.com/elastic/eui/pull/2971))

## [`20.0.1`](https://github.com/elastic/eui/tree/v20.0.1)

**Bug fixes**

- Added TypeScript definition for `EuiCodeEditor`'s accepting `react-ace` props ([#2926](https://github.com/elastic/eui/pull/2926))
- Added `@types/react-input-autosize` to project's `dependencies` ([#2930](https://github.com/elastic/eui/pull/2930))

## [`20.0.0`](https://github.com/elastic/eui/tree/v20.0.0)

- Converted `EuiComboBox`, `EuiComboBoxInput`, `EuiComboBoxPill`, `EuiComboBoxOptionsList`, `EuiComboBoxOption`, and `EuiComboBoxTitle` to TypeScript ([#2838](https://github.com/elastic/eui/pull/2838))
- Converted `EuiCodeEditor` to TypeScript ([#2836](https://github.com/elastic/eui/pull/2836))
- Converted `EuiCode` and `EuiCodeBlock` and to TypeScript ([#2835](https://github.com/elastic/eui/pull/2835))
- Converted `EuiFilePicker` to TypeScript ([#2832](https://github.com/elastic/eui/issues/2832))
- Exported `EuiSelectOptionProps` type ([#2830](https://github.com/elastic/eui/pull/2830))
- Added `paperClip` glyph to `EuiIcon` ([#2845](https://github.com/elastic/eui/pull/2845))
- Added `banner` prop to `EuiFlyoutBody` and updated `euiOverflowShadow` mixin ([#2837](https://github.com/elastic/eui/pull/2837))
- Updated `editorLink` icon ([#2866](https://github.com/elastic/eui/pull/2866))
- Added control columns to `EuiDataGrid` to support non-data columns like row selection and actions ([#2846](https://github.com/elastic/eui/pull/2846))
- Added `image` glyph to `EuiIcon` ([#2870](https://github.com/elastic/eui/pull/2870))
- Exported TS props from top level `EuiListGroupProps`, `EuiListGroupItemProps`, `EuiSelectableProps`,  `EuiSelectableOption`, `EuiSelectableOptionsListProps` ([#2869](https://github.com/elastic/eui/pull/2869))
- Extending `EuiSelectable[options]` type with correct HTML element ([#2869](https://github.com/elastic/eui/pull/2869))
- Added check mark to single selection `EuiComboBox` ([#2890](https://github.com/elastic/eui/pull/2890))
- Added `logoGoogleG` third-party logo to `EuiIcon` ([#2853](https://github.com/elastic/eui/pull/2853))
- Added Jest `modulesNameMapper` alias for `EuiIcon` using test environment mock ([#2878](https://github.com/elastic/eui/pull/2878))
- Removed `sinon` and `@types/sinon` as dependencies, and converted usages to `jest.fn` ([#2885](https://github.com/elastic/eui/pull/2885))

**Bug fixes**

- Fixed building dev & docs on Windows ([#2847](https://github.com/elastic/eui/pull/2847))
- Fixed screen reader discovery issues with `EuiBottomBar` and `EuiControlBar` ([#2861](https://github.com/elastic/eui/pull/2861))
- Fixed a bug in `EuiDataGrid` causing the first cell to autofocus if interactive ([#2872](https://github.com/elastic/eui/pull/2872))

**Breaking changes**

- Removed `visControls` and `visHeatmap` duplicate icons from docs ([#2908](https://github.com/elastic/eui/pull/2908))

## [`19.0.0`](https://github.com/elastic/eui/tree/v19.0.0)

- Added `cheer` glyph to `EuiIcon` ([#2814](https://github.com/elastic/eui/pull/2814))
- Added `tableCaption` prop to `EuiBasicTable` and improved the default one ([#2782](https://github.com/elastic/eui/pull/2782))
- Converted `EuiDescribedFormGroup` to TypeScript ([#2810](https://github.com/elastic/eui/pull/2810))
- Changed SASS comments to non-compiled comments in invisibles files ([#2807](https://github.com/elastic/eui/pull/2807))
- Optimized the third party logos Ceph, DropWizard, Golang, and Haproxy ([#2812](https://github.com/elastic/eui/pull/2812))
- Added `rowHeader` prop to `EuiBasicTable` to allow consumers to set the identifying cell in a row ([#2802](https://github.com/elastic/eui/pull/2802))
- Added prepend and append to `EuiColorPicker` ([#2819](https://github.com/elastic/eui/pull/2819))
- Improved `EuiDescribedFormGroup` accessibility by avoiding duplicated output in screen readers ([#2783](https://github.com/elastic/eui/pull/2783))
- Added optional `key` attribute to `EuiContextMenu` items and relaxed `name` attribute to allow any React node ([#2817](https://github.com/elastic/eui/pull/2817))
- Converted `EuiColorPicker` color conversion functions to `chroma-js` methods ([#2805](https://github.com/elastic/eui/pull/2805))
- Added `direction` parameter to `euiPaletteColorBlind()` for specifying lighter or darker (or both) alternates ([#2822](https://github.com/elastic/eui/pull/2822))
- Converted `EuiSideNav` to TypeScript ([#2818](https://github.com/elastic/eui/issues/2818))
- Added babel-transformed and partially mocked commonjs build (`test-env/`) to target Kibana's Jest environment ([#2698](https://github.com/elastic/eui/pull/2698))
- Altered styles of `EuiToken` and add added more token types to match ES field types of `tokenAlias`, `tokenDate`, `tokenGeo`, `tokenIP`, `tokenNested`, `tokenRange`, `tokenShape` ([#2758](https://github.com/elastic/eui/pull/2758))

**Bug fixes**

- Exported missing `EuiSelectProps` type ([#2815](https://github.com/elastic/eui/pull/2815))
- Fixed `EuiCode`'s & `EuiCodeBlock`'s ability to accept non-string children ([#2792](https://github.com/elastic/eui/pull/2792)) ([#2820](https://github.com/elastic/eui/pull/2820))
- Fixed `EuiSearchBar`, `Query`, and `AST`'s ability to accept literal parenthesis characters ([#2791](https://github.com/elastic/eui/pull/2791))
- Fixed coloring of input fields when autofill is on in Chrome ([#2798](https://github.com/elastic/eui/pull/2798))
- Moved `@types/enzyme` and `@types/react-virtualized` to `dependencies` status ([#2828](https://github.com/elastic/eui/pull/2828))
- Removed `@elastic/charts` from inclusion in `eui.d.ts` output ([#2828](https://github.com/elastic/eui/pull/2828))

**Breaking changes**

- Removed `idAria` prop from `EuiDescribedFormGroup` ([#2783](https://github.com/elastic/eui/pull/2783))
- Removed `EuiToken`'s `hideBorder` and `displayOptions` prop for applying `color`, `shape`, and `fill` props directly. Changed `fill` prop type from `boolean` to `light | dark | none` ([#2758](https://github.com/elastic/eui/pull/2758))

## [`18.3.0`](https://github.com/elastic/eui/tree/v18.3.0)

- Converted `EuiModal` and `EuiConfirmModal` to TypeScript ([#2742](https://github.com/elastic/eui/pull/2742))
- Converted `EuiTabs` to TypeScript ([#2717](https://github.com/elastic/eui/pull/2717))
- Converted `EuiFormRow` to TypeScript ([#2712](https://github.com/elastic/eui/pull/2712))
- Updated `logoAPM`, `logoSecurity` and `logoEnterpriseSearch`. Added `logoWorkplaceSearch` and `logoObservability` ([#2769](https://github.com/elastic/eui/pull/2769))
- Converted `EuiFilterButton` to TypeScript ([#2761](https://github.com/elastic/eui/pull/2761))
- Converted `EuiFilterSelectItem` to TypeScript ([#2761](https://github.com/elastic/eui/pull/2761))
- Converted `EuiFieldSearch` to TypeScript ([#2775](https://github.com/elastic/eui/pull/2775))
- Added `data-test-subj` to the `EuiContextMenuItem` in `EuiTablePagination` ([#2778](https://github.com/elastic/eui/pull/2778))
- Improved `EuiIcon` a11y by using a `title` and `aria-labelledby` ([#2786](https://github.com/elastic/eui/pull/2786))
- Improved compressed `EuiPagination` by including active and last page numbers ([#2779](https://github.com/elastic/eui/pull/2779))
- Converted `EuiSuperSelect` to TypeScript ([#2776](https://github.com/elastic/eui/pull/2776))

**Bug fixes**

- Increased column width on `EuiTableHeaderCellCheckbox` to prevent `EuiCheckbox`'s focus ring from getting clipped in `EuiBasicTable` ([#2770](https://github.com/elastic/eui/pull/2770))
- Fixed the display of `EuiButton` within `EuiControlBar` when `fill={true}` to be more consistent with other buttons ([#2781](https://github.com/elastic/eui/pull/2781))
- Fixed `EuiFormControlLayout` from overwriting className for `prepend` nodes.  ([#2796](https://github.com/elastic/eui/pull/2796))
- Fixed `useRenderToText` and `EuiButtonToggle` from attempting state updates on unmounted components ([#2797](https://github.com/elastic/eui/pull/2797))
- Refactored function and hook instantiation to fix drag action sluggishness in `EuiColorStops` ([#2557](https://github.com/elastic/eui/pull/2557))

**Deprecations**

- `EuiIcon`'s `logoEnterpriseSearch` type deprecated in favor of `logoWorkplaceSearch`
- `EuiIcon`'s `logoAPM` type deprecated in favor of `logoObservability`

## [`18.2.2`](https://github.com/elastic/eui/tree/v18.2.2)

**Note: this release is a backport containing changes originally made in `18.3.0`**

- Updated `logoAPM`, `logoSecurity` and `logoEnterpriseSearch`. Added `logoWorkplaceSearch` and `logoObservability` ([#2769](https://github.com/elastic/eui/pull/2769))

**Bug fixes**

- Fixed `useRenderToText` and `EuiButtonToggle` from attempting state updates on unmounted components ([#2797](https://github.com/elastic/eui/pull/2797))

**Deprecations**

- `EuiIcon`'s `logoEnterpriseSearch` type deprecated in favor of `logoWorkplaceSearch`
- `EuiIcon`'s `logoAPM` type deprecated in favor of `logoObservability`

## [`18.2.1`](https://github.com/elastic/eui/tree/v18.2.1)

**Bug fixes**

- Fixed `EuiFieldSearch`'s trigger of `onChange` when clearing the field value ([#2764](https://github.com/elastic/eui/pull/2764))

## [`18.2.0`](https://github.com/elastic/eui/tree/v18.2.0)

- Added `recentlyViewedApp` app icon to `EuiIcon` ([#2755](https://github.com/elastic/eui/pull/2755))

**Bug fixes**

- Fixed `EuiBasicTable` & `EuiInMemoryTable` to not un- and re-mount rows when toggling `loading` prop ([#2754](https://github.com/elastic/eui/pull/2754))

## [`18.1.0`](https://github.com/elastic/eui/tree/v18.1.0)

- Lightened `EuiBadge` hollow border color in dark mode ([#2746](https://github.com/elastic/eui/pull/2746))
- Added `minInputProps` and `maxInputProps` to supply more props to the inputs of `EuiDualRange` ([#2738](https://github.com/elastic/eui/pull/2738))
- Changed `EuiBadge` to use EUI palette colors ([#2455](https://github.com/elastic/eui/pull/2455))
- Darkened a few `euiPaletteColorBlind` colors ([#2455](https://github.com/elastic/eui/pull/2455))
- Fixed bug in `EuiCard` where button text was not properly aligned ([#2741](https://github.com/elastic/eui/pull/2741))
- Converted `EuiRange` to TypeScript ([#2732](https://github.com/elastic/eui/pull/2732))
- Converted `EuiDualRange` to TypeScript ([#2732](https://github.com/elastic/eui/pull/2732))
- Converted `EuiRangeInput` to TypeScript ([#2732](https://github.com/elastic/eui/pull/2732))
- Added `bellSlash` glyph to `EuiIcon` ([#2714](https://github.com/elastic/eui/pull/2714))
- Added `legend` prop to `EuiCheckboxGroup` and `EuiRadioGroup` to add `EuiFieldset` wrappers for title the groups ([#2739](https://github.com/elastic/eui/pull/2739))
- Changed `EuiNavDrawerFlyout` to close after child nav items are clicked ([#2749](https://github.com/elastic/eui/pull/2749))
- Changed `EuiNavDrawerFlyout` to trap focus while navigating via keyboard ([#2749](https://github.com/elastic/eui/pull/2749))
- Created a `euiPaletteColorBlindBehindText` variant of the color blind palette ([#2750](https://github.com/elastic/eui/pull/2750))
- Improved focus state of `EuiSwitch`, `EuiCheckbox`, `EuiRadio` and `EuiRange` ([#2745](https://github.com/elastic/eui/pull/2745))

**Bug fixes**

- Changed `EuiRadio` and `EuiCheckbox` labels to be `inline-block` ([#2739](https://github.com/elastic/eui/pull/2739))
- Fixed `EuiCheckboxGroup`'s `options` type to fully extend the `EuiCheckbox` type ([#2739](https://github.com/elastic/eui/pull/2739))

## [`18.0.0`](https://github.com/elastic/eui/tree/v18.0.0)

- Converted `EuiFieldText` to Typescript ([#2688](https://github.com/elastic/eui/pull/2688))
- Added `nested` glyph to `EuiIcon` ([#2707](https://github.com/elastic/eui/pull/2707))
- Added `tableLayout` prop to `EuiTable`, `EuiBasicTable` and `EuiInMemoryTable` to provide the option of auto layout ([#2697](https://github.com/elastic/eui/pull/2697))
- Converted `EuiSuggest` to Typescript ([#2692](https://github.com/elastic/eui/pull/2692))
- Converted `EuiErrorBoundary` to Typescript  ([#2690](https://github.com/elastic/eui/pull/2690))
- Updated `EuiNavDrawer` to accept React fragments ([#2710](https://github.com/elastic/eui/pull/2710))
- Added `EuiFormFieldset` and `EuiFormLegend` components ([#2706](https://github.com/elastic/eui/pull/2706))
- Adjusted colors of color blind viz palette ([#2686](https://github.com/elastic/eui/pull/2686))
- Converted `EuiSelect` to Typescript ([#2694](https://github.com/elastic/eui/pull/2694))
- Added `aggregate`, `pageSelect`, `pagesSelect`, `securitySignal`, `securitySignalDetected`, `securitySignalResolved` and `timeline` icons ([#2704](https://github.com/elastic/eui/pull/2704))
- Added `useDependentState` custom hook ([#2725](https://github.com/elastic/eui/pull/#2725))
- Added `isClearable` prop to `EuiFieldSearch` ([#2723](https://github.com/elastic/eui/pull/2723))

**Bug fixes**

- Fixed `isExpanded` property of nodes from `EuiTreeView` ([#2700](https://github.com/elastic/eui/pull/#2700))
- Added text selection to `EuiLink` button ([#2722](https://github.com/elastic/eui/pull/#2722))
- Fixed bug in `EuiDataGrid` where resizing columns changed the active DOM element ([#2724](https://github.com/elastic/eui/pull/#2724))
- Fixed position of scrollbar in `EuiCodeBlock` ([#2727](https://github.com/elastic/eui/pull/#2727))
- Fixed bug in `EuiDataGrid` that prevented the "Hide fields" popover from showing an updated column list ([#2725](https://github.com/elastic/eui/pull/#2725))

**Breaking changes**

- Changed accepted properties of the `color_palette` method to accept an array of colors ([#2686](https://github.com/elastic/eui/pull/#2686))
- Removed the `palette` export to export each palette function directly ([#2686](https://github.com/elastic/eui/pull/#2686))
- Changed the palette functions to be methods that accept a number of steps and removed `.colors` key ([#2686](https://github.com/elastic/eui/pull/#2686))

## [`17.3.1`](https://github.com/elastic/eui/tree/v17.3.1)

**Bug fixes**

- Fixed TS types and exports for `EuiTextArea` and `EuiFieldNumber` ([#2703](https://github.com/elastic/eui/pull/2703))

## [`17.3.0`](https://github.com/elastic/eui/tree/v17.3.0)

- Converted `EuiFieldNumber` to Typescript ([#2685](https://github.com/elastic/eui/pull/2685))
- Converted `EuiFieldPassword` to Typescript ([#2683](https://github.com/elastic/eui/pull/2683))
- Converted `EuiHighlight` to Typescript ([#2681](https://github.com/elastic/eui/pull/2681))
- Added `data-test-subj` property to the `EuiCodeEditor` component ([#2689](https://github.com/elastic/eui/pull/2689))
- Converted `EuiTextArea` to Typescript ([#2695](https://github.com/elastic/eui/pull/2695))
- Converted `EuiPage` and related child components to  TypeScript ([#2669](https://github.com/elastic/eui/pull/2669))
- Added `annotation` glyph ([#2691](https://github.com/elastic/eui/pull/2691))
- Added `initialWidth` and `isResizable` configurations to `EuiDataGrid`'s columns ([#2696](https://github.com/elastic/eui/pull/2696))

**Bug fixes**

- Reverted removal of `toggleOpen` method from `EuiNavDrawer` ([#2682](https://github.com/elastic/eui/pull/2682))
- Improved `EuiDataGrid` update performance ([#2676](https://github.com/elastic/eui/pull/2676))
- Fixed `EuiDatagrid` header top border when configured to have no toolbar ([#2619](https://github.com/elastic/eui/pull/#2619))

## [`17.2.1`](https://github.com/elastic/eui/tree/v17.2.1)

**Bug fixes**

- Changed package.json version to match sure our build scripts release the correct sequential number ([#2674](https://github.com/elastic/eui/pull/2674))

## [`17.1.3`](https://github.com/elastic/eui/tree/v17.1.3)

**NOTE: This release came out of order due to a release script error. It actually came after 17.2.0 and can be ignored in favor of 17.2.1**

- Reverted docs changes in `17.2.0` that caused the build script to die ([#2672](https://github.com/elastic/eui/pull/2672))

**Bug fixes**

- Removed TypeScript definitions in `*.test.tsx?` files from _eui.d.ts_ ([#2673](https://github.com/elastic/eui/pull/2673))

## [`17.2.0`](https://github.com/elastic/eui/tree/v17.2.0)

**NOTE: This release had an error in our documentation layer. Use 17.2.1 instead**

- Improved a11y of `EuiNavDrawer` lock button state via `aria-pressed` ([#2643](https://github.com/elastic/eui/pull/2643))
- Added new stylesheets for the EUI Amsterdam theme ([#2633](https://github.com/elastic/eui/pull/2633))
- Added exports for available types related to `EuiDataGrid` ([#2640](https://github.com/elastic/eui/pull/2640))

**Bug fixes**

- Improved `EuiDataGrid` update performance ([#2638](https://github.com/elastic/eui/pull/2638))
- Fixed `EuiDroppable` not accepting multiple children when using TypeScript ([#2634](https://github.com/elastic/eui/pull/2634))
- Fixed `EuiComboBox` from submitting parent `form` element when selecting options via `Enter` key ([#2642](https://github.com/elastic/eui/pull/2642))
- Fixed `EuiNavDrawer` expand button from losing focus after click ([#2643](https://github.com/elastic/eui/pull/2643))
- Fixed instances of potentially duplicate `EuiPopover` `id` attributes ([#2667](https://github.com/elastic/eui/pull/2667))

## [`17.1.2`](https://github.com/elastic/eui/tree/v17.1.2)

**Bug fixes**

- Fixed `EuiCodeEditor` custom mode file error by initializing with existing mode ([#2616](https://github.com/elastic/eui/pull/2616))
- Removed `EuiIcon` default titles ([#2632](https://github.com/elastic/eui/pull/2632))

## [`17.1.1`](https://github.com/elastic/eui/tree/v17.1.1)

**Bug fixes**

- Fixed screenreader text in `EuiTreeView` and added truncation ([#2627](https://github.com/elastic/eui/pull/2627))

## [`17.1.0`](https://github.com/elastic/eui/tree/v17.1.0)

- Added an optional `key` property inside the `options` prop in `EuiSelectableList` component ([#2608](https://github.com/elastic/eui/pull/2608))
- Added `toolbarAdditionalControls` prop to `EuiDataGrid` to allow for custom buttons in the toolbar ([#2594](https://github.com/elastic/eui/pull/2594))
- Added TypeScript definitions for `EuiBasicTable`, `EuiInMemoryTable`, and related components ([#2428](https://github.com/elastic/eui/pull/2428))
- Updated `logoSecurity` and `appSecurityAnalytics` icons ([#2613](https://github.com/elastic/eui/pull/2613))
- Added support for `.gif` base64 images in the webpack.config

**Bug fixes**

- Fixed UX/focus bug in `EuiDataGrid` when using keyboard shortcuts to paginate ([#2602](https://github.com/elastic/eui/pull/2602))
- Fixed `EuiIcon` accessibility by adding a `title` prop and a default `aria-label` ([#2554](https://github.com/elastic/eui/pull/2554))
- Fixed `EuiDataGrid`'s in-memory sorting of numeric columns when the cell data contains multiple digit groups ([#2603](https://github.com/elastic/eui/pull/2603))
- Improved pagination in `EuiBasicTable`. `paginationBar` is hidden when there is no data and `EuiPagination` is displayed even when there is only one page ([#2598](https://github.com/elastic/eui/pull/#2598))
- Fixed react-dom warning when `EuiPopover` was unmounted before calls to setState ([#2614](https://github.com/elastic/eui/pull/2614))

## [`17.0.0`](https://github.com/elastic/eui/tree/v17.0.0)

**Breaking changes**

- Moved any shared component-level Sass variables and mixins into the `global_styling` directory ([#2551](https://github.com/elastic/eui/pull/2551))
- Reworked `euiPanel()` mixin to require the entirety of a selector (i.e. require the '.' in addition to the string) ([#2551](https://github.com/elastic/eui/pull/2551))
- Updated React peerDependencies to version 16.12 ([#2571](https://github.com/elastic/eui/pull/2571))
- Changed to generated `id` value for `EuiFormRow` to ensure uniqueness  ([#2588](https://github.com/elastic/eui/pull/2588))

## [`16.2.1`](https://github.com/elastic/eui/tree/v16.2.1)

**Bug fixes**

- Fixed label wrapping of `EuiSwitch` ([#2585](https://github.com/elastic/eui/pull/2585))
- Replaced `<p>` tag surrounding the label with a `<span>` tag in `EuiSwitch` to fix any inherited margin ([#2585](https://github.com/elastic/eui/pull/2585))
- Added the same padding from `EuiSelectableListItem` to the heading to fix alignment ([#2585](https://github.com/elastic/eui/pull/2585))
- Added exports for `EuiCheckboxType`, `EuiCheckboxGroupOption`, and `EuiCheckboxGroupIdToSelectedMap` types ([#2593](https://github.com/elastic/eui/pull/2593))
- Fixed `.euiHeaderLinks__mobileList` in `EuiHeaderLinks` to only display it on mobile ([#2590](https://github.com/elastic/eui/pull/#2590))
- Fixed `EuiAccordion` icon rotation when it is a child of another accordion so it doesn't inherit the rotation state of the parent ([#2595](https://github.com/elastic/eui/pull/#2595))

## [`16.2.0`](https://github.com/elastic/eui/tree/v16.2.0)

- Added `EuiCheckableCard` component, for radio buttons or checkboxes with complex child content ([#2555](https://github.com/elastic/eui/pull/2555))
- Updated `EuiCheckbox` and `EuiCheckboxGroup` to TypeScript ([#2555](https://github.com/elastic/eui/pull/2555))

**Bug fixes**

- Fixed `EuiSwitch` clicking on disabled label ([#2575](https://github.com/elastic/eui/pull/2575))
- Fixed `EuiComboBox` options list closing when clicking outside the component after scrolling ([#2589](https://github.com/elastic/eui/pull/2589))

## [`16.1.0`](https://github.com/elastic/eui/tree/v16.1.0)

- Updated compressed styles for `EuiButtonGroup` to include a background color ([#2568](https://github.com/elastic/eui/pull/2568))
- Added `heading` prop to `EuiCallOut` to allow for variance in the title tag ([#2357](https://github.com/elastic/eui/pull/2357))
- Added `badge` prop and new styles `EuiHeaderAlert` ([#2506](https://github.com/elastic/eui/pull/2506))
- Added new keyboard shortcuts for the data grid component: `Home` (same row, first column), `End` (same row, last column), `Ctrl+Home` (first row, first column), `Ctrl+End` (last row, last column), `Page Up` (next page) and `Page Down` (previous page) ([#2519](https://github.com/elastic/eui/pull/2519))
- Added `disabled` prop to the `EuiCheckboxGroup` definition ([#2545](https://github.com/elastic/eui/pull/2545))
- Added `disabled` option to the `option` attribute of the `options` object that is passed to the `EuiCheckboxGroup` so that checkboxes in a group can be individually disabled ([#2548](https://github.com/elastic/eui/pull/2548))
- Added `EuiAspectRatio` component that allows for responsively resizing embeds ([#2535](https://github.com/elastic/eui/pull/2535))
- Added `display` and `titleSize` props to `EuiCard` ([#2566](https://github.com/elastic/eui/pull/2566))
- Added `accessibility` glyph to `EuiIcon` ([#2566](https://github.com/elastic/eui/pull/2566))

**Bug fixes**

- Fixed `EuiDataGrid` schema detection on already defined column schemas ([#2550](https://github.com/elastic/eui/pull/2550))
- Added `euiTextBreakWord()` to `EuiToast` header ([#2549](https://github.com/elastic/eui/pull/2549))
- Fixed `.eui-textBreakAll` on Firefox ([#2549](https://github.com/elastic/eui/pull/2549))
- Fixed `EuiBetaBadge` accessibility with `tab-index=0` ([#2559](https://github.com/elastic/eui/pull/2559))
- Improved `EuiIcon` loading performance ([#2565](https://github.com/elastic/eui/pull/2565))

## [`16.0.1`](https://github.com/elastic/eui/tree/v16.0.1)

**Bug fixes**

- `EuiSwitch` now passes `name` attribute into underlying `button` ([#2533](https://github.com/elastic/eui/pull/2533))

## [`16.0.0`](https://github.com/elastic/eui/tree/v16.0.0)

- Made `EuiCard` more accessible ([#2521](https://github.com/elastic/eui/pull/2521))
- Added ability to pass `children` to `EuiCard` ([#2521](https://github.com/elastic/eui/pull/2521))
- Replaced root element in `EuiFlyout`, switching from `span` to `Fragment` ([#2527](https://github.com/elastic/eui/pull/2527))
- Upgraded `react-virtualized` to `9.21.2` ([#2531](https://github.com/elastic/eui/pull/2531))

**Bug fixes**

- Added support for `timeFormat` formatting in `EuiSuperDatePicker` and fixed some formatting inconsistencies ([#2518](https://github.com/elastic/eui/pull/2518))
- Added support for `locale` in `EuiSuperDatePicker` and `EuiDatePicker` both as a prop and from `EuiContext` ([#2518](https://github.com/elastic/eui/pull/2518))

**Breaking changes**

- Removed `EuiCardGraphic` ([#2521](https://github.com/elastic/eui/pull/2521))

## [`15.0.0`](https://github.com/elastic/eui/tree/v15.0.0)

- Converted `EuiShowFor` and `EuiHideFor` to TS ([#2503](https://github.com/elastic/eui/pull/2503))
- Upgraded `react-ace` to `7.0.5` ([#2526](https://github.com/elastic/eui/pull/2526))

**Bug fixes**
- Fixed `EuiButton` disabled text color ([#2534](lhttps://github.com/elastic/eui/pull/2534))
- Created `.euiTableCaption` with `position: relative` to avoid double border under header row ([#2484](https://github.com/elastic/eui/pull/2484))
- Fixed `EuiSwitch` to use `aria-labelledby` ([#2522](https://github.com/elastic/eui/pull/2522))
- Fixed `EuiPanelProps` type definition ([#2516](https://github.com/elastic/eui/pull/2516))

**Breaking changes**

- Added `display` modifier to `EuiShowFor` ([#2503](https://github.com/elastic/eui/pull/2503))
- Updated minimum TypeScript version to 3.5.3 ([#2510](https://github.com/elastic/eui/pull/2510))
- Removed `Omit` type in favor of TypeScript's built-in ([#2510](https://github.com/elastic/eui/pull/2510))

## [`14.10.0`](https://github.com/elastic/eui/tree/v14.10.0)

- Added new `euiControlBar` component for bottom-of-screen navigational elements ([#2204](https://github.com/elastic/eui/pull/2204))
- Converted `EuiFlyout` to TypeScript ([#2500](https://github.com/elastic/eui/pull/2500))
- Added an animation to the arrow on `EuiAccordion` as it opens / closes ([#2507](https://github.com/elastic/eui/pull/2507))
- Upgraded `react-input-autosize` to `2.2.2` ([#2514](https://github.com/elastic/eui/pull/2514))

**Bug fixes**

- Simplified `EuiColorStops` popover toggling ([#2505](https://github.com/elastic/eui/pull/2505))

## [`14.9.0`](https://github.com/elastic/eui/tree/v14.9.0)

- Added new `euiTreeView` component for rendering recursive objects such as folder structures ([#2409](https://github.com/elastic/eui/pull/2409))
- Added `euiXScrollWithShadows()` mixin and `.eui-xScrollWithShadows` utility class ([#2458](https://github.com/elastic/eui/pull/2458))
- Fixed `EuiColorStops` where empty string values would cause range min or max to be NaN ([#2496](https://github.com/elastic/eui/pull/2496))
- Improved `EuiSwitch` a11y by aligning to aria roles ([#2491](https://github.com/elastic/eui/pull/2491))
- Converted `EuiSwitch` to TypeScript ([#2491](https://github.com/elastic/eui/pull/2491))
- Added an accessible label-less `EuiSwitch` variation ([#2491](https://github.com/elastic/eui/pull/2491))

**Bug fixes**

- Normalized button `moz-focus-inner` ([#2445](https://github.com/elastic/eui/pull/2445))
- Fixed typo to correct `aria-modal` attribute in`EuiPopover` ([#2488](https://github.com/elastic/eui/pull/2488))
- Fixed position of `EuiCodeBlock` controls and added more tests ([#2459](https://github.com/elastic/eui/pull/2459))
- Changed `EuiCodeBlock` so that `overflowHeight` now applies a `maxHeight` instead of a `height` on the block ([#2487](https://github.com/elastic/eui/pull/2487))
- Fixed potentially inconsistent state update ([#2481](https://github.com/elastic/eui/pull/2481))
- Fixed `EuiSwitch` form behavior by adding a default button `type` of 'button' ([#2491](https://github.com/elastic/eui/pull/2491))

## [`14.8.0`](https://github.com/elastic/eui/tree/v14.8.0)

* `EuiButtonGroup` and `EuiButtonToggle` now accept `ReactNode` for their label prop instead of string ([#2392](https://github.com/elastic/eui/pull/2392))
* Added `useRenderToText` to `inner_text` service suite to render `ReactNode`s into label text ([#2392](https://github.com/elastic/eui/pull/2392))
* Added icons `tableDensityExpanded`, `tableDensityCompact`, `tableDensityNormal` to `EuiIcon` ([#2230](https://github.com/elastic/eui/pull/2230))
* Added `!important` to the animation of `EuiFocusRing` animation to make sure it is always used ([#2230](https://github.com/elastic/eui/pull/2230))
* Added `expandMini` icon to `EuiIcon` ([#2207](https://github.com/elastic/eui/pull/2366))
* Changed `EuiPopover` to use `role="dialog"` for better screen-reader announcements ([#2207](https://github.com/elastic/eui/pull/2366))
* Added function callback `onTrapDeactivation` to `EuiPopover` for when a focus trap is deactivated ([#2366](https://github.com/elastic/eui/pull/2366))
* Added logic for rendering of focus around `EuiPopover` to counteract a race condition ([#2366](https://github.com/elastic/eui/pull/2366))
* Added `EuiDataGrid` ([#2165](https://github.com/elastic/eui/pull/2165))

**Bug fixes**

* Corrected `lockProps` passdown in `EuiFocusTrap`, specifically to allows `style` to be passed down ([#2230](https://github.com/elastic/eui/pull/2230))
* Changed `children` property on `I18nTokensShape` type from a single `ReactChild` to now accept an `array` ([#2230](https://github.com/elastic/eui/pull/2230))
* Adjusted the color of `$euiColorHighlight` in dark mode ([#2176](https://github.com/elastic/eui/pull/2176))
* Changed `EuiPopoverFooter` padding to uniformly adjust with the size of the popover ([#2207](https://github.com/elastic/eui/pull/2207))
* Fixed `isDragDisabled` prop usage in `EuiDraggable` ([#2207](https://github.com/elastic/eui/pull/2366))
* Fixed `EuiMutationObserver`'s handling of`onMutation` when that prop's value changes ([#2421](https://github.com/elastic/eui/pull/2421))

## [`14.7.0`](https://github.com/elastic/eui/tree/v14.7.0)

- Converted `EuiRadio` and `EuiRadioGroup` to TypeScript ([#2438](https://github.com/elastic/eui/pull/2438))
- Improved a11y in `EuiImage` ([#2447](https://github.com/elastic/eui/pull/2447))
- Made EuiIcon a PureComponent, to speed up React re-render performance ([#2448](https://github.com/elastic/eui/pull/2448))
- Added ability for `EuiColorStops` to accept user-defined range bounds ([#2396](https://github.com/elastic/eui/pull/2396))
- Added `external` prop to `EuiLink` ([#2442](https://github.com/elastic/eui/pull/2442))
- Added disabled state to `EuiBadge` ([#2440](https://github.com/elastic/eui/pull/2440))
- Changed `EuiLink` to appear non interactive when passed the `disabled` prop and an `onClick` handler ([#2423](https://github.com/elastic/eui/pull/2423))
- Added `minimize` glyph to `EuiIcon` ([#2457](https://github.com/elastic/eui/pull/2457))

**Bug fixes**

- Re-enabled `width` property for `EuiTable` cell components ([#2452](https://github.com/elastic/eui/pull/2452))
- Fixed `EuiNavDrawer` collapse/expand button height issue
 ([#2463](https://github.com/elastic/eui/pull/2463))

## [`14.6.0`](https://github.com/elastic/eui/tree/v14.6.0)

- Added new updated `infraApp` and `logsApp` icons ([#2430](https://github.com/elastic/eui/pull/2430))

**Bug fixes**

- Fixed missing misc. button and link type definition exports ([#2434](https://github.com/elastic/eui/pull/2434))
- Strip custom semantics from `EuiSideNav` ([#2429](https://github.com/elastic/eui/pull/2429))

## [`14.5.1`](https://github.com/elastic/eui/tree/v14.5.1)

**Note: this release is a backport containing changes originally made in `14.6.0` and `14.7.0`**

- Added new updated `infraApp` and `logsApp` icons ([#2430](https://github.com/elastic/eui/pull/2430))
- Made EuiIcon a PureComponent, to speed up React re-render performance ([#2448](https://github.com/elastic/eui/pull/2448))

**Bug fixes**

- Fixed `EuiNavDrawer` collapse/expand button height issue ([#2463](https://github.com/elastic/eui/pull/2463))

## [`14.5.0`](https://github.com/elastic/eui/tree/v14.5.0)

- Update Elastic-Charts to version 13.0.0 and updated the theme object accordingly ([#2381](https://github.com/elastic/eui/pull/2381))
- Added new `EuiColorStops` component ([#2360](https://github.com/elastic/eui/pull/2360))
- Added `currency` glyph to 'EuiIcon' ([#2398](https://github.com/elastic/eui/pull/2398))
- Migrate `EuiBreadcrumbs`, `EuiHeader` etc, and `EuiLink` to TypeScript ([#2391](https://github.com/elastic/eui/pull/2391))
- Added `hasChildLabel` prop to `EuiFormRow` to avoid duplicate labels ([#2411](https://github.com/elastic/eui/pull/2411))
- Added `component` prop to `EuiPageBody`, switching the default from `div` to `main` ([#2410](https://github.com/elastic/eui/pull/2410))
- Added focus state to `EuiListGroupItem` ([#2406](https://github.com/elastic/eui/pull/2406))
- Added `keyboardShortcut` glyph to 'EuiIcon ([#2413](https://github.com/elastic/eui/pull/2413))
- Improved a11y in `EuiNavDrawer` ([#2417](https://github.com/elastic/eui/pull/2417))
- Improved a11y in `EuiSuperDatePicker` ([#2426](https://github.com/elastic/eui/pull/2426))

**Bug fixes**

- Fixed `EuiSelectable` to accept programmatic updates to its `options` prop ([#2390](https://github.com/elastic/eui/pull/2390))
- Fixed poor labeling in `EuiSuperDatePicker` ([#2411](https://github.com/elastic/eui/pull/2411))
- Fixed `EuiCodeEditor`'s ID to be dynamic between renders ([#2411](https://github.com/elastic/eui/pull/2411))
- Fixed `EuiCodeEditor` to not render multiple labels for some inputs ([#2411](https://github.com/elastic/eui/pull/2411))
- Fixed `EuiBreadcrumbs` improper use of `useInnerText` hook ([#2425](https://github.com/elastic/eui/pull/2425))

## [`14.4.0`](https://github.com/elastic/eui/tree/v14.4.0)

- Migrate `EuiEmptyPrompt`and `EuiCard` to TS ([#2387](https://github.com/elastic/eui/pull/2387))
- Added Lens app `lensApp` icon ([#2389](https://github.com/elastic/eui/pull/2389))
- Made `EuiKeyPadMenuItem` beta badge smaller ([#2388](https://github.com/elastic/eui/pull/2388))

## [`14.3.0`](https://github.com/elastic/eui/tree/v14.3.0)

- Added `package` icon to glyph set ([#2378](https://github.com/elastic/eui/pull/2378))
- Modified `EuiFacetButton` to use `$euiFocusBackgroundColor` for `:focus` state ([2365](https://github.com/elastic/eui/pull/2365))
- Added a `showMaxPopover` option for `EuiBreadcrumbs` to display all items when a `max` is set ([#2342](https://github.com/elastic/eui/pull/2342))
- Added `data-test-subj` support for basic and in-memory tables' actions ([#2353](https://github.com/elastic/eui/pull/2353))
- Added `ip` icon to glyph set ([#2371](https://github.com/elastic/eui/pull/2371))
- Set `textOnly={true}` for expanded rows in `EuiBasicTable` ([#2376](https://github.com/elastic/eui/pull/2376))
- Added `visAreaStacked`, `visBarVerticalStacked`, and `visBarHorizontalStacked` icons to glyph set ([#2379](https://github.com/elastic/eui/pull/2379))
- Adjusted style of beta badge on `EuiKeyPadMenuItem` ([#2375](https://github.com/elastic/eui/pull/2375))
- Migrate `EuiFacetGroup`, `EuiKeyPadMenu` and `EuiCallOut` to TS ([#2382](https://github.com/elastic/eui/pull/2382))

**Bug fixes**

- Fixed spacing of `EuiFormErrorText` to match `EuiFormHelpText` ([#2354](https://github.com/elastic/eui/pull/2354))
- Fixed bug in `EuiPopover` where Array.prototype.slice() may have been called on 'undefined' ([#2369](https://github.com/elastic/eui/pull/2369))
- Properly exported `copy`, `move`, and `reorder` drag-and-drop service methods ([#2377](https://github.com/elastic/eui/pull/2377))

## [`14.2.0`](https://github.com/elastic/eui/tree/v14.2.0)

- Added `compressed` option to `buttonSize` prop of EuiButtonGroup ([#2343](https://github.com/elastic/eui/pull/2343))
- Added disabled states to `EuiCard`, `EuiKeyPadMenuItem` and `EuiKeyPadMenuItemButton`
 ([#2333](https://github.com/elastic/eui/pull/2340))
- Added missing `compressed` TS definitions to `EuiComboBox`, `EuiCheckboxGroup`, `EuiCheckbox`, `EuiFieldSearch`, `EuiRadioGroup`, `EuiSwitch` ([#2338](https://github.com/elastic/eui/pull/2338))
- Added auto-margin between `EuiFormRow` and `EuiButton` ([#2338](https://github.com/elastic/eui/pull/2338))
- Added border to `[readOnly]` inputs ([#2338](https://github.com/elastic/eui/pull/2338))

**Bug fixes**

- Fixed `onChange` TS defs for EuiRange ([#2349](https://github.com/elastic/eui/pull/2349))
- Fixed default z-index of `EuiPopover` ([#2341](https://github.com/elastic/eui/pull/2341))
- Fixed styling for `prepend` and `append` nodes that may be popovers or tooltips ([#2338](https://github.com/elastic/eui/pull/2338))

## [`14.1.1`](https://github.com/elastic/eui/tree/v14.1.1)

**Bug fixes**

- Fixed accidental removal of Elastic Charts from dependencies ([#2348](https://github.com/elastic/eui/pull/2348))

## [`14.1.0`](https://github.com/elastic/eui/tree/v14.1.0)

- Created `EuiSuggest` component ([#2270](https://github.com/elastic/eui/pull/2270))
- Added missing `compressed` styling to `EuiSwitch` ([#2327](https://github.com/elastic/eui/pull/2327))
- Migrate `EuiBottomBar`, `EuiHealth` and `EuiImage` to TS ([#2328](https://github.com/elastic/eui/pull/2328))
- Added hover and focus states when `allowFullScreen` is true in `EuiImage`([#2287](https://github.com/elastic/eui/pull/2287))
- Converted `EuiColorPicker` to TypeScript ([#2340](https://github.com/elastic/eui/pull/2340))
- Added inline rendering option to `EuiColorPicker` ([#2340](https://github.com/elastic/eui/pull/2340))

## [`14.0.0`](https://github.com/elastic/eui/tree/v14.0.0)

### Feature: Compressed Form Controls ([#2167](https://github.com/elastic/eui/pull/2167))

- Altered the look of `compressed` form controls to look more subtle
- Created `EuiFormControlLayoutDelimited` for dual inputs indicating a range
- Added compressed and column style layouts to `EuiFormRow` via `display` prop
- Reduced overall height of `compressed` `EuiRange` and `EuiDualRange`
- Added `showInput = 'inputWithPopover'` option for `compressed` `EuiRange` and `EuiDualRange` to display the slider in a popover

- Made all inputs in the `EuiSuperDatePicker` popover `compressed`
- Added `controlOnly` prop to `EuiFieldText` and `EuiFieldNumber`
- Allow `style` prop to be passed down in `EuiColorPickerSwatch`
- `EuiFilePicker` now has `default` and `large` display sizes that both have `compressed` alternatives
- Allow strings to be passed as `append`/`prepend` props and added a11y support
- Added a max height with overflow to `EuiSuperSelect`

**Bug fixes**

- Fixed `EuiColorPicker` padding on right to accommodate down caret
- Fixed sizings of `EuiComboBox` and pills
- Fixed truncation on `EuiContextMenuItem`
- Fixed style of more `append`/`prepend` options of `EuiFormControlLayout`

**Deprecations**

- `EuiFormRow`'s `compressed` prop deprecated in favor of `display: rowCompressed`
- `EuiFormRow`'s `displayOnly` prop deprecated in favor of `display: center`

**Breaking changes**

- SASS mixin `euiTextOverflowWrap()` has been removed in favor of `euiTextBreakWord()`
- `EuiFormLabel` no longer has a bottom margin
- `EuiFormRow` no longer has bottom padding, nor does it add margin to any `+ *` siblings only sibling `EuiFormRow`s

## [`13.8.2`](https://github.com/elastic/eui/tree/v13.8.2)

**Bug fixes**

- Corrected `EuiCodeBlock`'s proptype for `children` to be string or array of strings ([#2324](https://github.com/elastic/eui/pull/2324))
- Fixed `onClick` TypeScript definition for `EuiPanel` ([#2330](https://github.com/elastic/eui/pull/2330))
- Fixed `EuiComboBox` list reopening after closing on option selection in IE11 ([#2326](https://github.com/elastic/eui/pull/2326))

## [`13.8.1`](https://github.com/elastic/eui/tree/v13.8.1)

**Bug fixes**

- Updated TS def for `EuiFilterSelect` ([#2291](https://github.com/elastic/eui/pull/2291))
- Fixed alignment of icons and label in `EuiSideNavItem` ([#2297](https://github.com/elastic/eui/pull/2297))
- Fixed logic in `EuiContextMenu` to account for index of `0` ([#2304](https://github.com/elastic/eui/pull/2304))

## [`13.8.0`](https://github.com/elastic/eui/tree/v13.8.0)

- Added href prop to `EuiTab` and converted to TypeScript ([#2275](https://github.com/elastic/eui/pull/2275))
- Created `EuiInputPopover` component (formally) ([#2269](https://github.com/elastic/eui/pull/2269))
- Added docs for using [Elastic Charts](https://elastic.github.io/elastic-charts) with EUI ([#2209](https://github.com/elastic/eui/pull/2209))
- Improved fix for `EuiSuperDatePicker` to update `asyncInterval.isStopped` on a `isPaused` prop change ([#2298](https://github.com/elastic/eui/pull/2298))

**Bug fixes**

- Removed extra right side margin in `EuiSuperDatePicker` ([#2236](https://github.com/elastic/eui/pull/2236))
- Fixed incorrect `onClick` type for `EuiButtonEmpty` ([#2282](https://github.com/elastic/eui/pull/2282))
- Fixed compilation script to remove all TypeScript definition exports from built JS assets ([#2279](https://github.com/elastic/eui/pull/2279))
- Fixed output extension for `dist` charts theme module ([#2294](https://github.com/elastic/eui/pull/2294))

## [`13.7.0`](https://github.com/elastic/eui/tree/v13.7.0)

- Allow `EuiFlexGroup` to accept a `ref` ([#2223](https://github.com/elastic/eui/pull/2223))

**Bug fixes**

- Fixed `EuiSuperDatePicker` to update `asyncInterval.isStopped` on a `isPaused` prop change ([#2250](https://github.com/elastic/eui/pull/2250))
- Converted table, popover, buttons, pagination, outside click detector, focus trap, context menu, and panel to TypeScript ([#2212](https://github.com/elastic/eui/pull/2212))
- Fixed `EuiStat` invalid DOM nesting due to a `<p>` tag nested within another `<p>` tag ([#2229](https://github.com/elastic/eui/pull/2229))
- Fixed title text of dock/undock icon in `EuiNavDrawer` ([#2261](https://github.com/elastic/eui/pull/2261))

**Reverts**

- Revert conversion of `EuiSwitch` to `button[role=switch]` and TypeScript ([#2255](https://github.com/elastic/eui/pull/2255))

## [`13.6.1`](https://github.com/elastic/eui/tree/v13.6.1)

**Note: this release is a backport containing changes originally made in `13.7.0`**

**Bug fixes**

- Fixed title text of dock/undock icon in `EuiNavDrawer` ([#2261](https://github.com/elastic/eui/pull/2261))

## [`13.6.0`](https://github.com/elastic/eui/tree/v13.6.0)

**Note: this contains a reversion backported for targeted release**

- Revert conversion of `EuiSwitch` to `button[role=switch]` and TypeScript ([#2255](https://github.com/elastic/eui/pull/2255))

## [`13.5.0`](https://github.com/elastic/eui/tree/v13.5.0)

**Note: this contains component code that was reverted in the next release. Use `13.6.0` instead**

- Fixed `logoCloudEnterprise`, `logoLogging`, and `logoSecurity` SVGs in `EuiIcon` to be center aligned ([#2246](https://github.com/elastic/eui/pull/2246))
- Added locking behavior of `EuiNavDrawer` expanded state including the following props `isLocked`, `onIsLockedUpdate` ([#2247](https://github.com/elastic/eui/pull/2247))

## [`13.4.1`](https://github.com/elastic/eui/tree/v13.4.1)

**Note: this contains component code that was later reverted. Use `13.6.0` instead**

- Converted `EuiSwitch` to TypeScript ([#2243](https://github.com/elastic/eui/pull/2243))

**Bug fixes**

- Added missing `viewBox` attribute to Docker, Kubernetes, and Redis logos ([#2240](https://github.com/elastic/eui/pull/2240))

## [`13.4.0`](https://github.com/elastic/eui/tree/v13.4.0)

**Note: this contains component code that was later reverted. Use `13.6.0` instead**

- Converted `EuiFacetButton` to TypeScript ([#2226](https://github.com/elastic/eui/pull/2226))
- Added an optional `onClear` prop to the the `EuiDatePicker` component ([#2235](https://github.com/elastic/eui/pull/2235))
- Added support for `onClick` and `href` props on `EuiListGroupItem` and converted to TypeScript ([#1933](https://github.com/elastic/eui/pull/1933))

**Bug fixes**

- Fixed `EuiSwitch` semantics to align with aria roles ([#2193](https://github.com/elastic/eui/pull/2193))
- Removed Firefox's focus ring to match other browsers ([#2193](https://github.com/elastic/eui/pull/2193))
- Added missing `onChange` TS defs for EuiRange ([#2211](https://github.com/elastic/eui/pull/2211))
- Fixed `EuiBadge` text cursor to default pointer ([#2234](https://github.com/elastic/eui/pull/2234))
- Fixed `EuiPageContent` className prop to allow the passed-in className to take cascade precedence over classes generated by the component ([#2237](https://github.com/elastic/eui/pull/2237))

## [`13.3.0`](https://github.com/elastic/eui/tree/v13.3.0)

- Added i18n tokens to `EuiSuperDatePicker` and `EuiSuperUpdateButton`

## [`13.2.0`](https://github.com/elastic/eui/tree/v13.2.0)

- Converted `EuiStep`, `EuiSteps`, `EuiStepHorizontal`, `EuiStepsHorizontal`, and `EuiSubSteps` to Typescript ([#2186](https://github.com/elastic/eui/pull/2186))

**Bug fixes**

- Fixed `EuiBadge` truncation and auto-applied `title` attribute with `innerText` ([#2190](https://github.com/elastic/eui/pull/2190))
- Remove exported TypeScript type and interface exports from built artifacts when they originate from `node_modules` ([#2191](https://github.com/elastic/eui/pull/2191))
- Fixed `EuiBadge` truncation in IE and for the global filters pattern ([#2194](https://github.com/elastic/eui/pull/2194))
- Fixed alignment of long titles in `EuiStep` ([#2186](https://github.com/elastic/eui/pull/2186))
- Fixed the TS defs for EuiFilterSelectItem ([#2192](https://github.com/elastic/eui/pull/2192))
- Added missing TS defs for EuiTextArea ([#2201](https://github.com/elastic/eui/pull/2201))

## [`13.1.1`](https://github.com/elastic/eui/tree/v13.1.1)

**Bug fixes**

- Fixed `EuiMutationObserver` errors in IE11 by conditionally setting the `attributes` observer option according to the new spec ([#2180](https://github.com/elastic/eui/pull/2180))
- Fixed error message when an I18n mapping is a formatting function with no values provided ([#2182](https://github.com/elastic/eui/pull/2182))

## [`13.1.0`](https://github.com/elastic/eui/tree/v13.1.0)

- Added `partial` glyph to `EuiIcon` ([#2152](https://github.com/elastic/eui/pull/2152))
- Added `tall`, `fullWidth`, and `isInvalid` props to `EuiFilePicker` ([#2145](https://github.com/elastic/eui/pull/2145))
- Added exports for `react-beautiful-dnd` interfaces used by EUI components ([#2173](https://github.com/elastic/eui/pull/2173))
- Added `isDisabled` prop & styles to `EuiSuperDatePicker` ([#2139](https://github.com/elastic/eui/pull/2139))
- Added `responsiveColumn` option to `type` prop of `EuiDescriptionList` ([#2166](https://github.com/elastic/eui/pull/2166))
- Removed `<use>` and `<def>` from svg icons ([#2162](https://github.com/elastic/eui/pull/2162))

**Bug fixes**

- Fixed invalid `aria-describedby` values set by `EuiToolTip` ([#2156](https://github.com/elastic/eui/pull/2156))
- Added `"center"` as an acceptable value to `EuiBasicTable`'s `align` proptype ([#2158](https://github.com/elastic/eui/pull/2158))
- Fixed `.eui-textBreakWord` utility class to be cross-browser compatible ([#2157](https://github.com/elastic/eui/pull/2157))
- Fixed truncation and z-index of `EuiFilePicker` ([#2145](https://github.com/elastic/eui/pull/2145))
- Fixed `EuiNavDrawer`'s support for flyout groups in production/minified builds ([#2178](https://github.com/elastic/eui/pull/2178))
- Fixed width overflow of `EuiModal` ([#2164](https://github.com/elastic/eui/pull/2164))

## [`13.0.0`](https://github.com/elastic/eui/tree/v13.0.0)

- Added `EuiSuggestItem` component ([#2090](https://github.com/elastic/eui/pull/2090))
- Added support for negated or clauses to `EuiSearchBar` ([#2140](https://github.com/elastic/eui/pull/2140))
- Added `transition` utility services to help create timeouts that account for CSS transition durations and delays ([#2136](https://github.com/elastic/eui/pull/2136))
- Removed `EuiFlexGroup` dependency from `EuiAccordion` ([#2143](https://github.com/elastic/eui/pull/2143))
- Exported `prettyDuration` and `commonDurationRanges` for pretty printing date ranges outside `EuiSuperDatePicker` ([#2132](https://github.com/elastic/eui/pull/2132))

**Bug fixes**

- Fixed `EuiComboBox`'s padding on the right ([#2135](https://github.com/elastic/eui/pull/2135))
- Fixed `EuiAccordion` to correctly account for changing computed height of child elements ([#2136](https://github.com/elastic/eui/pull/2136))
- Fixed some `EuiFlyout` sizing ([#2125](https://github.com/elastic/eui/pull/2125))

**Breaking changes**

- Removed `EuiSeriesChart` and related components. Please look to [Elastic Charts](https://github.com/elastic/elastic-charts) for a replacement ([#2135](https://github.com/elastic/eui/pull/2108))
- Removed `eui_k6_theme` related Sass and JSON files ([#2135](https://github.com/elastic/eui/pull/2108))
- Removed no longer used Sass mixins and variables in `EuiForm`, `EuiCallOut`, and `EuiRange` components ([#2135](https://github.com/elastic/eui/pull/2108))

## [`12.4.0`](https://github.com/elastic/eui/tree/v12.4.0)

- Centered the square of the `popout` glyph in the artboard ([#2120](https://github.com/elastic/eui/pull/2120))
- Added `useInnerText` and `EuiInnerText` component utilities for retrieving text content of elements ([#2100](https://github.com/elastic/eui/pull/2100))
- Converted `EuiRangeHighlight`, `EuiRangeLabel`, `EuiRangeLevels`, `EuiRangeSlider`, `EuiRangeThumb`, `EuiRangeTicks`, `EuiRangeTrack`, and `EuiRangeWrapper` to TypeScript ([#2124](https://github.com/elastic/eui/pull/2124))
- Converted `EuiAccordion` to TypeScript ([#2128](https://github.com/elastic/eui/pull/2128))

**Bug fixes**

- Fixed `EuiComboBox`'s options list from staying open when scrolled in a container by auto-closing the list on scroll ([#2106](https://github.com/elastic/eui/pull/2106))
- Fixed content provided to `EuiListGroupItem` and `EuiFilterButton` `title` attribute to prevent unreadable popover ([#2100](https://github.com/elastic/eui/pull/2100))
- Fixed a nearly infinite `requestAnimationFrame` loop caused by `focus` state changes in nested `EuiPopover` components ([#2110](https://github.com/elastic/eui/pull/2110))
- Fixed incorrect ES Query DSL generated by `EuiSearchBar` when an OR clause is present ([#2133](https://github.com/elastic/eui/pull/2133))

## [`12.3.1`](https://github.com/elastic/eui/tree/v12.3.1)

**Bug fixes**

- Restored missing scss and react-datepicker files to the npm-published packaged ([#2119](https://github.com/elastic/eui/pull/2119))

## [`12.3.0`](https://github.com/elastic/eui/tree/v12.3.0)

**Note: this release contained a change which prevented necessary files from being published to npm, this was fixed in 12.3.1**

- Added `logoSecurity`, `logoCode`, `logoMaps`, `logoUptime` and `logoLogging` to `EuiIcon` types ([#2111](https://github.com/elastic/eui/pull/2111))
- Added a `column` direction option to `EuiFlexGrid` ([#2073](https://github.com/elastic/eui/pull/2073))
- Updated `EuiSuperDatePicker`'s  commonly used date/times to display as columns ([#2073](https://github.com/elastic/eui/pull/2073))
- Added TypeScript definition for `EuiFormControlLayout` ([#2086](https://github.com/elastic/eui/pull/2086))
- Changed SASS mixin `euiOverflowShadow()` to use `mask-image` instead of `box-shadow` ([#2088](https://github.com/elastic/eui/pull/2088))
- Added SASS mixin and CSS utility `euiYScrollWithShadows` ([#2088](https://github.com/elastic/eui/pull/2088))
- Added `cloudDrizzle`, `cloudStormy`, `cloudSunny`, `documents`, `documentEdit`, `training` and `videoPlayer` glyphs to `EuiIcon` ([#2102](https://github.com/elastic/eui/pull/2102))
- Added `display` prop to `EuiPopover` ([#2112](https://github.com/elastic/eui/pull/2112))

**Bug fixes**

- Widened `EuiComboBox`'s `options[].value` / `EuiComboBoxOptionProps.value` TypeScript definition ([#2080](https://github.com/elastic/eui/pull/2080))
- Added TS defs for `EuiComboBox`'s props spreading onto a `div` ([#2080](https://github.com/elastic/eui/pull/2080))
- Fixed responsive display of inline `EuiDatePicker` ([#1820](https://github.com/elastic/eui/pull/1820))
- Removed time from default `dateFormat` of `EuiDatePicker` ([#1820](https://github.com/elastic/eui/pull/1820))
- Fixed `EuiPopover` from catching and preventing propagation of keydown events when closed ([#2089](https://github.com/elastic/eui/pull/2089))
- Fixed padding sizes between `EuiModal` header, body, and footer ([#2088](https://github.com/elastic/eui/pull/2088))
- Fixed placeholder text color for more browsers ([#2113](https://github.com/elastic/eui/pull/2113))

**Deprecations**

- Removed `logoXpack`from `EuiIcon` types ([#2111](https://github.com/elastic/eui/pull/2111))

## [`12.2.1`](https://github.com/elastic/eui/tree/v12.2.1)

**Note: this release is a backport containing changes originally made in `12.4.0`**

**Bug fixes**

- Fixed a nearly infinite `requestAnimationFrame` loop caused by `focus` state changes in nested `EuiPopover` components ([#2110](https://github.com/elastic/eui/pull/2110))

## [`12.2.0`](https://github.com/elastic/eui/tree/v12.2.0)

- Made `aria-label` attribute equal to `title` of the the selection checkbox in table items (for each row) in `EuiBasicTable` ([#2043](https://github.com/elastic/eui/pull/2043))
- Updated `appApm` and `logoAPM` with new updated icons ([#2084](https://github.com/elastic/eui/pull/2084))

**Bug fixes**

- Added requirement that `EuiFormRow` has exactly one child element [#2054](https://github.com/elastic/eui/pull/2054)

## [`12.1.0`](https://github.com/elastic/eui/tree/v12.1.0)

- Changed `EuiNavDrawerFlyout` title from `h5` to `div` ([#2040](https://github.com/elastic/eui/pull/2040))
- Converted `EuiGlobalToastList` into ARIA live region by adding `role="region"` attribute to add NVDA/JAWS support ([#2055](https://github.com/elastic/eui/pull/2055))
- Added `magnifyWithMinus` and `magnifyWithPlus` glyphs to `EuiIcon` ([2056](https://github.com/elastic/eui/pull/2056))
- Added a fully black (no matter the theme) color SASS variable `$euiColorInk` ([2060](https://github.com/elastic/eui/pull/2060))
- Added `autoFocus` prop to `EuiTabbedContent` ([2062](https://github.com/elastic/eui/pull/2062))
- Changed `popout` glyph in `EuiIcon` to look more like external link ([2064](https://github.com/elastic/eui/pull/2064))
- Tweaked `SuperDatePicker` to make the start/end date selection more obvious ([#2049](https://github.com/elastic/eui/pull/2049))
- Added `toSentenceCase` string service ([#2049](https://github.com/elastic/eui/pull/2049))
- Pass `EuiSuperSelect`'s `popoverClassName` to the popover's panel ([#2068](https://github.com/elastic/eui/pull/2068))
- Added `editorItemAlignLeft`, `editorItemAlignCenter`, `editorItemRight`, `editorItemAlignTop`, `editorItemAlignMiddle`, `editorItemAlignBottom`, `editorDistributeHorizontal`, `editorDistributeVertical`, `editorPositionTopLeft`, `editorPositionTopRight`, `editorPositionBottomRight`, and `editorPositionBottomLeft` glyphs to `EuiIcon` ([2070](https://github.com/elastic/eui/pull/2070))
- Added missing TS definitions for `EuiRange` ([#2072](https://github.com/elastic/eui/pull/2072))

**Bug fixes**

- Fixed proptype for `EuiCopy`'s `children` ([#2048](https://github.com/elastic/eui/pull/2048))
- Fixed `EuiInMemoryTable` to allow sorting on computed columns ([#2044](https://github.com/elastic/eui/pull/2044))
- Fixed TypeScript `Toast` member export ([#2052](https://github.com/elastic/eui/pull/2052))
- Fixed style of readOnly input groups via `EuiFormControlLayout` and `prepend`/`append` ([#2057](https://github.com/elastic/eui/pull/2057))
- Removed TS types from ES exports when the exported name differs from the imported one ([#2069](https://github.com/elastic/eui/pull/2069))
- Fixed TypeScript definitions and type exports for `EuiBadge` and `EuiCopy` ([#2052](https://github.com/elastic/eui/pull/2052))

## [`12.0.0`](https://github.com/elastic/eui/tree/v12.0.0)

- Attached `noreferrer` also to links without `target="_blank"` ([#2008](https://github.com/elastic/eui/pull/2008))
- Converted observer utility components to TypeScript ([#2009](https://github.com/elastic/eui/pull/2009))
- Converted tool tip components to TypeScript ([#2013](https://github.com/elastic/eui/pull/2013))
- Converted `EuiCopy` to TypeScript ([#2016](https://github.com/elastic/eui/pull/2016))
- Converted badge and token components to TypeScript ([#2026](https://github.com/elastic/eui/pull/2026))
- Added `magnet` glyph to `EuiIcon` ([2010](https://github.com/elastic/eui/pull/2010))
- Changed `logoAWS` SVG in `EuiIcon` to work better in dark mode ([#2036](https://github.com/elastic/eui/pull/2036))
- Converted toast components to TypeScript ([#2032](https://github.com/elastic/eui/pull/2032))

**Bug fixes**

- Fixed `EuiFlyout` scrolling in Safari ([#2033](https://github.com/elastic/eui/pull/2033))
- Fixed `EuiCallOut` header icon alignment ([#2006](https://github.com/elastic/eui/pull/2006))
- Fixed `EuiInMemoryTable` sort value persistence through lifecycle updates ([#2035](https://github.com/elastic/eui/pull/2035))
- Fixed `EuiColorPicker` positioning and keyboard navigation in certain portal contexts ([#2038](https://github.com/elastic/eui/pull/2038))

**Breaking changes**

- Removed explicit dependency on `core-js`, but a global polyfill like `core-js@3` is still required ([#1982](https://github.com/elastic/eui/pull/1982))

## [`11.3.2`](https://github.com/elastic/eui/tree/v11.3.2)

**Note: this release is a backport containing changes originally made in `12.0.0`**

**Bug fixes**

- Fixed `EuiInMemoryTable` sort value persistence through lifecycle updates ([#2035](https://github.com/elastic/eui/pull/2035))
- Fixed `EuiColorPicker` positioning and keyboard navigation in certain portal contexts ([#2038](https://github.com/elastic/eui/pull/2038))

## [`11.3.1`](https://github.com/elastic/eui/tree/v11.3.1)

**Bug fixes**

- Fixed `EuiBadge` conflicts with providing both `iconOnClick` and `onClick` ([#1994](https://github.com/elastic/eui/pull/1994))
- Fixed optional TS definitions for `EuiColorPicker` `onBlur` and `onFocus` callbacks ([#1993](https://github.com/elastic/eui/pull/1993))
- Fixed `EuiIcon` again so that webpack can build dynamic require contexts ([#1998](https://github.com/elastic/eui/pull/1998))
- Fixed double borders on prepend/append items in `EuiFormControlLayout` ([#1996](https://github.com/elastic/eui/pull/1996))
- Fixed `EuiSuperSelect` TS definitions ([#1995](https://github.com/elastic/eui/pull/1995))

## [`11.3.0`](https://github.com/elastic/eui/tree/v11.3.0)

- Converted `EuiTableRowHeaderCheckbox` to TS ([#1973](https://github.com/elastic/eui/pull/1973))
- Added missing TypeScript definition for `EuiFieldText`'s `compressed` prop ([#1977](https://github.com/elastic/eui/pull/1977))
- Converted `EuiTableRowCellCheckbox` to TS ([#1964](https://github.com/elastic/eui/pull/1964))
- Updated `caniuse-lite` version resolution ([#1970](https://github.com/elastic/eui/pull/1970))
- Added a webpack directive for naming icon chunks ([#1944](https://github.com/elastic/eui/pull/1944))
- Added ability to update `EuiInMemoryTable` `sorting` prop and remove columns after sorting is applied ([#1972](https://github.com/elastic/eui/pull/1972))
- Added `onToggle` callback to `EuiAccordion` ([#1974](https://github.com/elastic/eui/pull/1974))
- Removed `options` `defaultProps` value from `EuiSuperSelect` ([#1975](https://github.com/elastic/eui/pull/1975))
- Removed TSlint and will perform all linting through ESLint ([#1950](https://github.com/elastic/eui/pull/1950))
- Added new component `EuiDelayRender` ([#1876](https://github.com/elastic/eui/pull/1876))
- Replaced `EuiColorPicker` with custom, customizable component ([#1914](https://github.com/elastic/eui/pull/1914))
- Added `jsx-a11y` `eslint` plugin and rules to match Kibana ([#1952](https://github.com/elastic/eui/pull/1952))
- Changed `EuiCopy` `beforeMessage` prop to accept `node` instead of just `string` ([#1952](https://github.com/elastic/eui/pull/1952))

**Bug fixes**

- Fixed environment setup for running `test-unit` script on Windows ([#1971](https://github.com/elastic/eui/pull/1971))
- Fixed focus on single selection of EuiComboBox ([#1965](https://github.com/elastic/eui/pull/1965))
- Fixed type mismatch between PropType and TypeScript def for `EuiGlobalToastList` toast `title` ([#1978](https://github.com/elastic/eui/pull/1978))
- Fixed missing Typescript definition for `EuiButton`'s `color="text"` option ([#1980](https://github.com/elastic/eui/pull/1980))
- Fixed Prettier formatting lint error in `EuiTable` TS def file ([#1986](https://github.com/elastic/eui/pull/1986))
- Fixed not clickable button with svg in Safari ([#1985](https://github.com/elastic/eui/pull/1985))
- Fixed `EuiToggle` pointer events for those using icons only ([#1991](https://github.com/elastic/eui/pull/1991))

## [`11.2.1`](https://github.com/elastic/eui/tree/v11.2.1)

**Bug fixes**

- Fixed type mismatch between PropType and TypeScript def for `EuiToast` `title` ([#1962](https://github.com/elastic/eui/pull/1962))

## [`11.2.0`](https://github.com/elastic/eui/tree/v11.2.0)

- Converted `EuiFormControlLayoutCustomIcon` to TS ([#1956](https://github.com/elastic/eui/pull/1956))
- Converted `EuiStepNumber` to TS ([#1893](https://github.com/elastic/eui/pull/1893))
- Converted `EuiFormControlLayoutClearButton` to TS ([#1922](https://github.com/elastic/eui/pull/1922))
- Added `data-test-subj` property to `EuiDraggable` and `EuiDroppable` ([#1943](https://github.com/elastic/eui/pull/1943))
- Added type definitions to `EuiSuperSelect` ([#1907](https://github.com/elastic/eui/pull/1907))
- Updated `EuiIcon` to use Slack's updated branding ([#1954](https://github.com/elastic/eui/pull/1954))
- Updated `compile-icons` script to format icon components with Prettier ([#1955](https://github.com/elastic/eui/pull/1955))

**Bug fixes**

- Addressed a chrome issue where negative letter-spacing can reverse RTL text in SVGs ([#1960](https://github.com/elastic/eui/pull/1960))

## [`11.1.0`](https://github.com/elastic/eui/tree/v11.1.0)

- Converted `pretty_interval` to TS ([#1920](https://github.com/elastic/eui/pull/1920))
- Converted `relative_options` to TS ([#1921](https://github.com/elastic/eui/pull/1921))
- Added width to `EuiFlexItem` when gutter in `EuiFlexGrid` is set to none ([#1941](https://github.com/elastic/eui/pull/1941))
- Format all JavaScript files with Prettier through ESLint ([#1906](https://github.com/elastic/eui/pull/1906))
- Replaced `appSecurityAnalytics` in `EuiIcon` with an updated SVG ([#1948](https://github.com/elastic/eui/pull/1948))

**Bug fixes**

- Removed unused prop enum of `l` in `EuiButton` ([#1936](https://github.com/elastic/eui/pull/1936))
- Fixed `EuiSelect` browser event inconsistencies by normalizing `mouseup` propagation ([#1926](https://github.com/elastic/eui/pull/1926))
- Removed `children` as a required prop for `EuiOverlayMask` ([#1937](https://github.com/elastic/eui/pull/1937))

## [`11.0.1`](https://github.com/elastic/eui/tree/v11.0.1)

**Bug fixes**

- Fixed `EuiIconTip`'s typescript definition ([#1934](https://github.com/elastic/eui/pull/1934))
- Reinstated `EuiIcon` component ability to handle `type` prop updates ([#1935](https://github.com/elastic/eui/pull/1935))

## [`11.0.0`](https://github.com/elastic/eui/tree/v11.0.0)

- Added support for custom React SVG elements and external SVG URLs to `EuiIcon` ([#1924](https://github.com/elastic/eui/pull/1924))

**Bug fixes**

- Fixed Firefox flash of unstyled select dropdown ([#1927](https://github.com/elastic/eui/pull/1927))

**Breaking changes**

- Split `EuiIcon` icon loading into dynamic imports ([#1924](https://github.com/elastic/eui/pull/1924))

## [`10.4.2`](https://github.com/elastic/eui/tree/v10.4.2)

**Note: this release is a backport containing changes originally made in `11.2.0`**

**Bug fixes**

- Addressed a chrome issue where negative letter-spacing can reverse RTL text in SVGs ([#1960](https://github.com/elastic/eui/pull/1960))

## [`10.4.1`](https://github.com/elastic/eui/tree/v10.4.1)

**Note: this release is a backport containing changes originally made in `11.1.0`**

- Replaced `appSecurityAnalytics` in `EuiIcon` with an updated SVG ([#1948](https://github.com/elastic/eui/pull/1948))

## [`10.4.0`](https://github.com/elastic/eui/tree/v10.4.0)

- Added `display` prop to `EuiTabs` and `EuiTabbedContent` components for ability to use an alternative `condensed` style ([#1904](https://github.com/elastic/eui/pull/1904))

## [`10.3.1`](https://github.com/elastic/eui/tree/v10.3.1)

**Bug fixes**

- Fixed a regression where `EuiStat` reported accepting `string` for `title`, `description`, even though `ReactNode` is acceptable ([#1910](https://github.com/elastic/eui/pull/1910))

## [`10.3.0`](https://github.com/elastic/eui/tree/v10.3.0)

- Added support for `href` on the last item in `EuiBreadcrumbs` ([#1905](https://github.com/elastic/eui/pull/1905))
- Added `selectable` prop to `EuiCard` ([#1895](https://github.com/elastic/eui/pull/1895))
- Converted `EuiValidatableControl` to TS ([#1879](https://github.com/elastic/eui/pull/1879))

**Bug fixes**

- Fixed prompt text rendering in `EuiFilePicker` when a React element is passed ([#1903](https://github.com/elastic/eui/pull/1903))
- Fixed overflow scrolling of `EuiModal` and `EuiConfirmModal` for Chrome and Safari ([#1902](https://github.com/elastic/eui/pull/1902))
- Fixed `EuiOverlayMask` `children` element mismatch TS error ([#1900](https://github.com/elastic/eui/pull/1900))

## [`10.2.1`](https://github.com/elastic/eui/tree/v10.2.1)

**Bug fixes**

- Fixed responsiveness of `EuiFilterGroup` ([#1849](https://github.com/elastic/eui/pull/1849))

**Deprecations**

- Replaced `EuiFilterButton`'s `noDivider` prop with `withNext` ([#1849](https://github.com/elastic/eui/pull/1849))

## [`10.2.0`](https://github.com/elastic/eui/tree/v10.2.0)

- Converted `EuiGlobalToastListItem` to TS ([#1880](https://github.com/elastic/eui/pull/1880))
- Converted `token_map` to TS ([#1870](https://github.com/elastic/eui/pull/1870))
- Converted `EuiOverlayMask` to TS ([#1858](https://github.com/elastic/eui/pull/1858))
- Converted `EuiStat` to TS ([#1848](https://github.com/elastic/eui/pull/1848))
- Added `isLoading` prop to `EuiStat` ([#1848](https://github.com/elastic/eui/pull/1848))
- Added `roundUp` prop to relative tab of `EuiSuperDatePicker` ([#1827](https://github.com/elastic/eui/pull/1827))
- Changed position of `EuiSwitch` for date rounding used at relative tab of `EuiSuperDatePicker` ([#1827](https://github.com/elastic/eui/pull/1827))
- Added `bug`, `flag`, and `heart` glyphs to `EuiIcon` ([#1887](https://github.com/elastic/eui/pull/1887))
- Updated `alert` glyph in `EuiIcon` ([#1887](https://github.com/elastic/eui/pull/1887))

**Bug fixes**

- Fixed `EuiComboBox` to not pass its `inputRef` prop down to the DOM ([#1867](https://github.com/elastic/eui/pull/1867))
- Fixed `euiBreakpoint()` warning to give accurate feedback ([#1874](https://github.com/elastic/eui/pull/1874))
- Fixed type definitions around `EuiI18n`'s `default` prop to better support use cases ([#1861](https://github.com/elastic/eui/pull/1861))
- Localized `EuiTablePagination`'s row count selection ([#1883](https://github.com/elastic/eui/pull/1883))
- Fixed EuiComboBox's internal tracking of its focus state ([#1796](https://github.com/elastic/eui/pull/1796))
- Fixed `EuiComboBox` with `singleSelection` and `onAddCustomOption` reopening the options list after adding a custom option ([#1882](https://github.com/elastic/eui/pull/1882))
- Fixed `EuiComboBox` reopening the options list in Firefox when closing via the dropdown arrow button ([#1885](https://github.com/elastic/eui/pull/1885))
- Fixed running the dev server and building on Windows ([#1891](https://github.com/elastic/eui/pull/1891))

## [`10.1.0`](https://github.com/elastic/eui/tree/v10.1.0)

- Added `tokenModule` and `tokenNamespace` icons to `EuiToken` ([#1839](https://github.com/elastic/eui/pull/1839))
- Used `cache-loader` to speed up development docs site build ([#1841](https://github.com/elastic/eui/pull/1841)
- Converted `matching_options` to TS ([#1828](https://github.com/elastic/eui/pull/1828))
- Converted `EuiFormHelpText` to TS ([#1852](https://github.com/elastic/eui/pull/1852))
- Added `onSearch` to `EuiFieldSearchProps`'s type definition ([#1627](https://github.com/elastic/eui/pull/1627))
- Added `moon` glyph to `EuiIcon` ([#1859](https://github.com/elastic/eui/pull/1859))
- Added `logoAzure` and `logoAzureMono` logos to `EuiIcon` ([#1859](https://github.com/elastic/eui/pull/1859))
- Added exact-text matching operator to `EuiSearchBar` / `Query` and allow empty phrases, e.g. `""` ([#1843](https://github.com/elastic/eui/pull/1843))
- Allow forward-slash character in `EuiSearchBar` / `Query` search values ([#1843](https://github.com/elastic/eui/pull/1843))
- Changed `EuiLoadingKibana`, `EuiLoadingSpinner`, `EuiLoadingChart` and `EuiLoadingContent` components to use spans instead of divs  ([#1845](https://github.com/elastic/eui/pull/1845))

**Bug fixes**

- Added `toastLifeTimeMs` typescript definition for individual toasts in `EuiGlobalToastList` ([#1846](https://github.com/elastic/eui/pull/1846))
- Added logic to prevent refocusing `EuiComboBox` input after container blur event ([#1863](https://github.com/elastic/eui/pull/1863))
- Changed `EuiLoadingKibana` so it could better nest within `EuiFlexItem`  ([#1845](https://github.com/elastic/eui/pull/1845))

## [`10.0.1`](https://github.com/elastic/eui/tree/v10.0.1)

- Converted `EuiText`, `EuiTextColor` and `EuiTextAlign` to TS ([#1791](https://github.com/elastic/eui/pull/1791))
- Updated `IconColor` type to better distinguish between accepted types ([#1842](https://github.com/elastic/eui/pull/1842))

## [`10.0.0`](https://github.com/elastic/eui/tree/v10.0.0)

- Converted `EuiTitle` to TS ([#1810](https://github.com/elastic/eui/pull/1810))
- Added `adjustDateOnChange` prop to date pickers, enabling month and year changes to trigger `onChange` ([#1817](https://github.com/elastic/eui/pull/1817))
- Updated the overflow shadows for `EuiModal` and `EuiFlyout` ([#1829](https://github.com/elastic/eui/pull/1829))
- Added `confirmButtonDisabled` prop to `EuiConfirmModal` ([#1829](https://github.com/elastic/eui/pull/1829))
- Fixed `EuiNavDrawer` overflow scroll behavior on Firefox ([#1837](https://github.com/elastic/eui/pull/1837))

**Bug fixes**

- Fixed mobile layout for `EuiConfirmModal` ([#1829](https://github.com/elastic/eui/pull/1829))

**Deprecations**

- Replaced the following SASS mixins `euiOverflowShadowTop`, `euiOverflowShadowBottom` with `euiOverflowShadow` ([#1829](https://github.com/elastic/eui/pull/1829))


**Breaking changes**

- Removed transitional `keyOfStringsOnly` option from TypeScript configuration ([#1814](https://github.com/elastic/eui/pull/1814))

## [`9.9.1`](https://github.com/elastic/eui/tree/v9.9.1)

- Re-enabled installation of `@elastic/eui` via npm ([#1811](https://github.com/elastic/eui/pull/1811))

**Bug fixes**

- Added `isLoading` prop typedef to `EuiSuperDatePickerProps` ([#1812](https://github.com/elastic/eui/pull/1812))
- Fixed `EuiSearchBox` query input resetting on prop updates ([#1823](https://github.com/elastic/eui/pull/1823))
- Fixed `EuiSearchBar` filter button highlighting ([#1824](https://github.com/elastic/eui/pull/1824))

## [`9.9.0`](https://github.com/elastic/eui/tree/v9.9.0)

- Added `initialPageIndex` pagination prop to `EuiInMemoryTable` ([#1798](https://github.com/elastic/eui/pull/1798))
- Converted `EuiToolTipPopover` to TS ([#1800](https://github.com/elastic/eui/pull/1800))
- Converted `EuiTableHeaderMobile` to TS ([#1786](https://github.com/elastic/eui/pull/1786))
- Added `menuLeft` and `menuRight` icons ([#1797](https://github.com/elastic/eui/pull/1797))
- Updated EuiNavDrawer’s collapse/expand button to use `menuLeft` and `menuRight` icons ([#1797](https://github.com/elastic/eui/pull/1797))
- Added `isInvalid` prop to `EuiSuperSelect` ([#1804](https://github.com/elastic/eui/pull/1804))
- Added `cut` glyph to `EuiIcon` ([#1802](https://github.com/elastic/eui/pull/1802))
- Added `glasses` glyph to `EuiIcon` ([#1813](https://github.com/elastic/eui/pull/1813))

**Bug fixes**

- Fixed issue where toasts would dismiss when they have focus ([#1803](https://github.com/elastic/eui/pull/1803))
- Fixed issue where `EuiComboBox` placeholder was not read by screen readers ([#1803](https://github.com/elastic/eui/pull/1803))

## [`9.8.0`](https://github.com/elastic/eui/tree/v9.8.0)

- **[Beta]** Added new `EuiSelectable` component  ([#1699](https://github.com/elastic/eui/pull/1699))
- **[Beta]** Added new drag and drop components: `EuiDragDropContext`, `EuiDraggable`, and `EuiDroppable` ([#1733](https://github.com/elastic/eui/pull/1733))

## [`9.7.2`](https://github.com/elastic/eui/tree/v9.7.2)

- Converted `EuiFormErrorText` to TS ([#1772](https://github.com/elastic/eui/pull/1772))
- Added `data-test-subj`s to `EuiSuperDatePicker`'s `EuiRelativeTab` inputs  ([#1782](https://github.com/elastic/eui/pull/1782))

**Bug fixes**

- Update ButtonIconColor type to provide all available options ([#1783](https://github.com/elastic/eui/pull/1783))
- Prevent calculation on `null` ref during `EuiResizeObserver` observation ([#1784](https://github.com/elastic/eui/pull/1784))

## [`9.7.1`](https://github.com/elastic/eui/tree/v9.7.1)

**Bug fixes**

- Fixed heading and paragraph tag font style inherits ([#1776](https://github.com/elastic/eui/pull/1776))

## [`9.7.0`](https://github.com/elastic/eui/tree/v9.7.0)

- Changed `EuiNavDrawer` to close on any link click ([#1773](https://github.com/elastic/eui/pull/1773))

## [`9.6.0`](https://github.com/elastic/eui/tree/v9.6.0)

- Converted `makeId` to TS ([#1759](https://github.com/elastic/eui/pull/1759))
- Converted `EuiCardGraphic` to TS ([#1751](https://github.com/elastic/eui/pull/1751))
- Enhanced the build process to emit TypeScript types for the variables extracted from the themes ([#1750](https://github.com/elastic/eui/pull/1750))

**Bug fixes**

**Note: this release creates a minor regression to text scales where paragraph and heading tags were no longer inheriting from their container. This is fixed in `9.7.1`.**

- Set `h1 through h6, p` tags font reset based on family, size, and weight ([#1760](https://github.com/elastic/eui/pull/1760))
- Fixed `EuiButton` font size inheritance ([#1760](https://github.com/elastic/eui/pull/1760))
- Updated button elements in `EuiFilePicker`, `EuiFormControlLayoutClearButton`, `EuiFormControlLayoutCustomIcon`, `EuiListGroupItem`, and `EuiSideNavItem` to type=button ([#1764](https://github.com/elastic/eui/pull/1764))
- Fixed outside click detection inconsistencies by comparing `mouseup` and `mousedown` event targets rather than using `click` event target ([#1761](https://github.com/elastic/eui/pull/1761))

## [`9.5.0`](https://github.com/elastic/eui/tree/v9.5.0)

- Changed `EuiSuperDatePicker` to call `onRefresh` instead of `onTimeChanged` when user clicks "Refresh" button ([#1745](https://github.com/elastic/eui/pull/1745))
- Added a new `EuiLoadingContent` component that displays blocks as placeholders for text ([#1730](https://github.com/elastic/eui/pull/1730))
- Added documentation entry in `EuiPagination` for `activePage` prop ([#1740](https://github.com/elastic/eui/pull/1740))
- Changed `EuiButton` to use "m" as it's default `size` prop ([#1742](https://github.com/elastic/eui/pull/1742))
- Adds type definitions for `EuiListGroup` and `EuiListGroupItem` ([#1737](https://github.com/elastic/eui/pull/1737))

**Bug fixes**

- Fixed `EuiToolTip` potentially having incorrect position calculations near the window edge  ([#1744](https://github.com/elastic/eui/pull/1744))

## [`9.4.2`](https://github.com/elastic/eui/tree/v9.4.2)

**Bug fixes**

- Fixed `hexToRgb` from erroring on an incorrect string input ([#1741](https://github.com/elastic/eui/pull/1741))
- Fixed `EuiBadge` custom `color` prop type ([#1741](https://github.com/elastic/eui/pull/1741))
- Fixed inaccurately required `onRefresh` prop (should be optional) that was introduced in types in version 9.4.1 ([#1743](https://github.com/elastic/eui/pull/1743))

## [`9.4.1`](https://github.com/elastic/eui/tree/v9.4.1)

**Bug fixes**

- Adds missing type and fixes closure-scope problem for `SuperDatePicker`'s `onRefresh` callback ([#1732](https://github.com/elastic/eui/pull/1732))
- Changed `EuiBottomBar` to refer to the end of document ([#1727](https://github.com/elastic/eui/pull/1727))
- Fixed `EuiComboBox`'s calls to its `onBlur` prop ([#1739](https://github.com/elastic/eui/pull/1739))

## [`9.4.0`](https://github.com/elastic/eui/tree/v9.4.0)

- Allow toasts in `EuiGlobalToastList` to override `toastLifeTimeMs` ([#1720](https://github.com/elastic/eui/pull/1720))
- Allow `EuiListGroupItem` to pass a custom element as the `icon` ([#1726](https://github.com/elastic/eui/pull/1726))
- Added default icon for `EuiListGroupItem` if one is not passed ([#1729](https://github.com/elastic/eui/pull/1729))
- Added `toInitials` string service ([#1729](https://github.com/elastic/eui/pull/1729))

**Bug fixes**

- Removed all `lodash` imports in `eui.d.ts` to avoid namespace pollution ([#1723](https://github.com/elastic/eui/pull/1723))
- Prevent `EuiComboBox` from creating a custom option value when user clicks on a value in the dropdown ([#1728](https://github.com/elastic/eui/pull/1728))

## [`9.3.0`](https://github.com/elastic/eui/tree/v9.3.0)

- Added `footerLink` and `showToolTips` to `EuiNavDrawer` and added `EuiNavDrawerGroup` ([#1701](https://github.com/elastic/eui/pull/1701))

**Bug fixes**

- Fixed `EuiSuperDatePicker` time selection jumping on focus ([#1704](https://github.com/elastic/eui/pull/1704))

## [`9.2.1`](https://github.com/elastic/eui/tree/v9.2.1)

**Bug fixes**

- Make `EuiPopover`'s repositionOnScroll prop optional in TS ([#1705](https://github.com/elastic/eui/pull/1705))

## [`9.2.0`](https://github.com/elastic/eui/tree/v9.2.0)

- Adjusted the dark theme palette a bit more and adjusted a few components ([#1700](https://github.com/elastic/eui/pull/1700))

## [`9.1.0`](https://github.com/elastic/eui/tree/v9.1.0)

- Adjusted the dark theme palette to have a slight blue tint ([#1691](https://github.com/elastic/eui/pull/1691))
- Added `repositionOnScroll` property to the `EuiPopoverProps` type definition ([#1628](https://github.com/elastic/eui/pull/1628))
- Added support to `findTestSubject` for an optional `matcher` argument, which defaults to `~=`, enabling it to identify an element based on one of multiple space-separated values within its `data-test-subj` attribute ([#1587](https://github.com/elastic/eui/pull/1587))
- Converted `EuiFlexGrid`, `EuiFlexGroup`, `EuiFlexItem`, `EuiDescriptionList`, `EuiDescriptionListTitle`, and `EuiDescriptionListDescription` to TypeScript ([#1365](https://github.com/elastic/eui/pull/1365))
- Converted `EuiAvatar` to Typescript ([#1654](https://github.com/elastic/eui/pull/1654))
- Added missing `anchorClassName` prop to `EuiToolTip` definition ([#1657](https://github.com/elastic/eui/pull/1657))
- Added `fullWidth` prop to `EuiButton` ([#1665](https://github.com/elastic/eui/pull/1665))
- Added `.eui-fullWidth` utility class ([#1665](https://github.com/elastic/eui/pull/1665))
- Added `EuiPopoverFooter` and converted `EuiPopoverTitle` to TS ([#1666](https://github.com/elastic/eui/pull/1666))
- Converted `EuiLoadingSpinner`, `EuiLoadingKibana`, and `EuiLoadingChart` to TS ([#1683](https://github.com/elastic/eui/pull/1683))

**Bug fixes**

- Added button to `EuiSuperDatePicker`'s “Now” tab to trigger the "now" time selection ([#1620](https://github.com/elastic/eui/pull/1620))
- Fixed floating point arithmetic bug in `EuiRangeTrack`'s value validation ([#1687](https://github.com/elastic/eui/pull/1687))
- Fixed `EuiComboBox` `activeOptionIndex` error with empty search results ([#1695](https://github.com/elastic/eui/pull/1695))
- Fixed IE11 rendering issue in `EuiLoadingKibana` ([#1683](https://github.com/elastic/eui/pull/1683))

## [`9.0.2`](https://github.com/elastic/eui/tree/v9.0.2)

**Note: this release is a backport containing changes originally made in `9.1.0`**

**Bug fixes**

- Fixed floating point arithmetic bug in `EuiRangeTrack`'s value validation ([#1687](https://github.com/elastic/eui/pull/1687))

## [`9.0.1`](https://github.com/elastic/eui/tree/v9.0.1)

**Bug fixes**

- Fixed definition exports for converted Typescript components ([#1633](https://github.com/elastic/eui/pull/1633))

## [`9.0.0`](https://github.com/elastic/eui/tree/v9.0.0)

- Added `allowNeutralSort` prop to `EuiInMemoryTable` to support unsorting table columns ([#1591](https://github.com/elastic/eui/pull/1591))
- Added `mobileOptions` object prop for handling of all the mobile specific options of `EuiBasicTable` ([#1462](https://github.com/elastic/eui/pull/1462))
- Table headers now accept `React.node` types ([#1462](https://github.com/elastic/eui/pull/1462))
- Added `displayOnly` prop to `EuiFormRow` ([#1582](https://github.com/elastic/eui/pull/1582))
- Added `numActiveFilters` prop to `EuiFilterButton` ([#1589](https://github.com/elastic/eui/pull/1589))
- Updated style of `EuiFilterButton` to match `EuiFacetButton` ([#1589](https://github.com/elastic/eui/pull/1589))
- Added `size` and `color` props to `EuiNotificationBadge` ([#1589](https://github.com/elastic/eui/pull/1589))
- Allow `EuiDescribedFormGroup` to exist as a description-only row ([#1522](https://github.com/elastic/eui/pull/1522))
- Added `type` prop for `EuiFormLabel` for the option to make it a `legend` ([#1613](https://github.com/elastic/eui/pull/1613))
- Added `labelAppend` and `labelType` props to `EuiFormRow` ([#1613](https://github.com/elastic/eui/pull/1613))
- Aligned text styles of table headers and form labels ([#1613](https://github.com/elastic/eui/pull/1613))
- Converted `EuiModalBody`, `EuiModalFooter`, `EuiModalHeader`, `EuiModalHeaderTitle`, `EuiFlyoutBody`, `EuiFlyoutFooter`, `EuiFlyoutHeader`, `EuiPortal`, and `EuiProgress` to Typescript ([#1621](https://github.com/elastic/eui/pull/1621))

**Bug fixes**

- Fixed keyboard navigation and UI of `EuiComboBox` items in single selection mode ([#1619](https://github.com/elastic/eui/pull/1619))
- `EuiBasicTable` select all shows up on mobile ([#1462](https://github.com/elastic/eui/pull/1462))
- Adds missing `hasActiveFilters` prop for `EuiFilterButton` type and fixes `onChange` signature for `EuiButtonGroup` ([#1603](https://github.com/elastic/eui/pull/1603))
- Included `react-datepicker` TS types in EUI itself to avoid outside dependency ([#1618](https://github.com/elastic/eui/pull/1618))
- Prevent `EuiGlobalToastList` from attempting calculations on `null` DOM elements ([#1606](https://github.com/elastic/eui/pull/1606))
- Fixed `EuiFormRow` errors from the possibility of having duplicate `key` values ([#1522](https://github.com/elastic/eui/pull/1522))

**Breaking changes**

- `EuiBasicTable`'s select all checkbox appends a `makeId` string to the id ([#1462](https://github.com/elastic/eui/pull/1462))
- Remove camel casing from exported JSON variables and preserve hex values instead of converting to rgb ([#1590](https://github.com/elastic/eui/pull/1590))
- Added `@types/react-dom` to `peerDependencies` ([#1621](https://github.com/elastic/eui/pull/1621))

## [`8.0.0`](https://github.com/elastic/eui/tree/v8.0.0)

**Breaking changes**

- Upgraded TypeScript to 3.3 ([#1583](https://github.com/elastic/eui/pull/1583))
- Upgraded React to 16.8 ([#1583](https://github.com/elastic/eui/pull/1583))
- Upgraded Jest to 24.1 ([#1583](https://github.com/elastic/eui/pull/1583))
- Upgraded Enzyme to 3.9 ([#1583](https://github.com/elastic/eui/pull/1583))

## [`7.3.0`](https://github.com/elastic/eui/tree/v7.3.0)

- Added `onRefresh` option for `EuiSuperDatePicker` ([#1577](https://github.com/elastic/eui/pull/1577))
- Converted `EuiToggle` to TypeScript ([#1570](https://github.com/elastic/eui/pull/1570))
- Added type definitions for `EuiButtonGroup`,`EuiButtonToggle`, `EuiFilterButton`, `EuiFilterGroup`, and `EuiFilterSelectItem` ([#1570](https://github.com/elastic/eui/pull/1570))
- Added `displayOnly` prop to EuiFormRow ([#1582](https://github.com/elastic/eui/pull/1582))
- Added an index.d.ts file for the date picker components, including `EuiDatePicker`, `EuiDatePickerRange`, and `EuiSuperDatePicker` ([#1574](https://github.com/elastic/eui/pull/1574))

**Bug fixes**

- Fixed several bugs with `EuiRange` and `EuiDualRange` including sizing of inputs, tick placement, and the handling of invalid values ([#1580](https://github.com/elastic/eui/pull/1580))

## [`7.2.0`](https://github.com/elastic/eui/tree/v7.2.0)

- Added `text` as a color option for `EuiLink` ([#1571](https://github.com/elastic/eui/pull/1571))
- Added `EuiResizeObserver` to expose ResizeObserver API to React components; falls back to MutationObserver API in unsupported browsers ([#1559](https://github.com/elastic/eui/pull/1559))
- Added `EuiFocusTrap` as a wrapper around `react-focus-lock` to enable trapping focus in more cases, including React portals ([#1550](https://github.com/elastic/eui/pull/1550))

**Bug fixes**

- Fixed content cut off in `EuiContextMenuPanel` when height changes dynamically ([#1559](https://github.com/elastic/eui/pull/1559))
- Fixed `EuiComboBox` to allow keyboard tab to exit single selection box ([#1576](https://github.com/elastic/eui/pull/1576))
- Various fixes related to focus order and focus trapping as they relate to content in React portals ([#1550](https://github.com/elastic/eui/pull/1550))

## [`7.1.0`](https://github.com/elastic/eui/tree/v7.1.0)

- Added `append` prop to `EuiFieldText` ([#1567](https://github.com/elastic/eui/pull/1567))
- Adjusted set of Elastic Logos in `EuiIcon` to look better in dark mode ([#1462](https://github.com/elastic/eui/pull/1562))
- Added `isCopyable` prop to `EuiCodeBlock` ([#1556](https://github.com/elastic/eui/pull/1556))
- Added optional `Snippet` tab to docs and renamed demo tabs ([#1556](https://github.com/elastic/eui/pull/1556))
- Expanded `getSecureRelForTarget` to handle elastic.co domains as a referrer whitelist ([#1565](https://github.com/elastic/eui/pull/1565))
- New `url` utility for verifying if a URL is a referrer whitelist ([#1565](https://github.com/elastic/eui/pull/1565))
- Add iconSize to ButtonIcon type definition ([#1568](https://github.com/elastic/eui/pull/1568))

## [`7.0.0`](https://github.com/elastic/eui/tree/v7.0.0)

- Created `EuiDualRange` using components from modularized, refactored `EuiRange`. New util service `isWithinRange` is the first in the number category ([#1485](https://github.com/elastic/eui/pull/1485))
- Upgraded `lodash` to v4, taking advantage of modular imports ([#1534](https://github.com/elastic/eui/pull/1534))
- Added pseudo-localization mode to docs ([#1541](https://github.com/elastic/eui/pull/1541))
- New docs page listing localization tokens ([#1541](https://github.com/elastic/eui/pull/1541))
- Added support for OR group clauses in `EuiQuery` and `EuiSearchBar` ([#1204](https://github.com/elastic/eui/pull/1204))
- Added `customQuickSelectPanels` prop to `EuiSuperDatePicker` ([#1549](https://github.com/elastic/eui/pull/1549))

**Bug fixes**

- Fixed `EuiSearchBar.Query` match_all query string must be `*` ([#1521](https://github.com/elastic/eui/pull/1521))
- Fixed `EuiSuperDatePicker` crashing with negative relative value ([#1537](https://github.com/elastic/eui/pull/1537))
- Fixed `EuiSuperDatePicker` crashing with invalid start and end prop values ([#1544](https://github.com/elastic/eui/pull/1544))
- Make TSLint issues be warnings, not errors, when running `src-docs` ([#1537](https://github.com/elastic/eui/pull/1537))

**Breaking changes**

- Made `or` a reserved keyword in `EuiQuery`'s syntax ([#1204](https://github.com/elastic/eui/pull/1204))

## [`6.10.9`](https://github.com/elastic/eui/tree/v6.10.9)

**Bug fixes**

- Bumped `lodash` version to `elastic/lodash@3.10.1-kibana3` ([#2280](https://github.com/elastic/eui/issues/2280))

## [`6.10.8`](https://github.com/elastic/eui/tree/v6.10.8)

**Note: this release is a backport containing changes originally made in `11.2.0`**

**Bug fixes**

- Addressed a chrome issue where negative letter-spacing can reverse RTL text in SVGs ([#1960](https://github.com/elastic/eui/pull/1960))

## [`6.10.7`](https://github.com/elastic/eui/tree/v6.10.7)

**Note: this release is a backport containing changes originally made in `9.7.0`**

- Changed `EuiNavDrawer` to close on any link click ([#1773](https://github.com/elastic/eui/pull/1773))

## [`6.10.6`](https://github.com/elastic/eui/tree/v6.10.6)

**Note: this release is a backport containing changes originally made in `9.6.0`**

**Bug fixes**

- Fixed outside click detection inconsistencies by comparing `mouseup` and `mousedown` event targets rather than using `click` event target ([#1761](https://github.com/elastic/eui/pull/1761))

## [`6.10.5`](https://github.com/elastic/eui/tree/v6.10.5)

**Note: this release is a backport containing changes originally made in `9.0.0`, `9.1.0`, `9.3.0`, and `9.4.0`**

- Adjusted the dark theme palette to have a slight blue tint ([#1691](https://github.com/elastic/eui/pull/1691))
- Added button to `EuiSuperDatePicker`'s “Now” tab to trigger the "now" time selection ([#1620](https://github.com/elastic/eui/pull/1620))
- Added `footerLink` and `showToolTips` to `EuiNavDrawer` and added `EuiNavDrawerGroup` ([#1701](https://github.com/elastic/eui/pull/1701))
- Allow `EuiListGroupItem` to pass a custom element as the `icon` ([#1726](https://github.com/elastic/eui/pull/1726))
- Added `toInitials` string service ([#1729](https://github.com/elastic/eui/pull/1729))
- Added `fullWidth` prop to `EuiButton` ([#1665](https://github.com/elastic/eui/pull/1665))
- Added `.eui-fullWidth` utility class ([#1665](https://github.com/elastic/eui/pull/1665))

**Bug fixes**

- Fixed keyboard navigation and UI of `EuiComboBox` items in single selection mode ([#1619](https://github.com/elastic/eui/pull/1619))
- Fixed `EuiComboBox` `activeOptionIndex` error with empty search results ([#1695](https://github.com/elastic/eui/pull/1695))
- Prevent `EuiComboBox` from creating a custom option value when user clicks on a value in the dropdown ([#1728](https://github.com/elastic/eui/pull/1728))
- Fixed `EuiSuperDatePicker` time selection jumping on focus ([#1704](https://github.com/elastic/eui/pull/1704))

## [`6.10.4`](https://github.com/elastic/eui/tree/v6.10.4)

**Note: this release is a backport containing changes originally made in `7.3.0`**

- Added an index.d.ts file for the date picker components, including `EuiDatePicker`, `EuiDatePickerRange`, and `EuiSuperDatePicker` ([#1574](https://github.com/elastic/eui/pull/1574))

## [`6.10.3`](https://github.com/elastic/eui/tree/v6.10.3)

**Note: this release is a backport containing changes originally made in `7.1.0`**

- Added `append` prop to `EuiFieldText` ([#1567](https://github.com/elastic/eui/pull/1567))

## [`6.10.2`](https://github.com/elastic/eui/tree/v6.10.2)

**Note: this release is a backport containing changes originally made in `7.1.0`**

- Adjusted set of Elastic Logos in `EuiIcon` to look better in dark mode ([#1562](https://github.com/elastic/eui/pull/1562))
- Expanded `getSecureRelForTarget` to handle elastic.co domains as a referrer whitelist ([#1565](https://github.com/elastic/eui/pull/1565))
- New `url` utility for verifying if a URL is a referrer whitelist ([#1565](https://github.com/elastic/eui/pull/1565))

## [`6.10.1`](https://github.com/elastic/eui/tree/v6.10.1)

**Note: this release is a backport containing changes originally made in `7.0.0`**

**Bug fixes**

- Fixed `EuiSuperDatePicker` crashing with negative relative value ([#1537](https://github.com/elastic/eui/pull/1537))
- Fixed `EuiSuperDatePicker` crashing with invalid start and end prop values ([#1544](https://github.com/elastic/eui/pull/1544))

## [`6.10.0`](https://github.com/elastic/eui/tree/v6.10.0)

- Adjust dark mode background color ([#1530](https://github.com/elastic/eui/pull/1530))
- TypeScript are now formatted with Prettier ([#1529](https://github.com/elastic/eui/pull/1529))
- Updated `EuiPopover` and `EuiColorPicker` to pause `EuiOutsideClickDetector` in when not open ([#1527](https://github.com/elastic/eui/pull/1527))

## [`6.9.0`](https://github.com/elastic/eui/tree/v6.9.0)

- Changed animation settings for `EuiNavDrawer` ([#1524](https://github.com/elastic/eui/pull/1524))
- Converted a number of components to support text localization ([#1504](https://github.com/elastic/eui/pull/1504))
- Updated `app_ems.svg` ([#1517](https://github.com/elastic/eui/pull/1517))

**Bug fixes**

- Updated `EuiPage` background color to match body background color ([#1513](https://github.com/elastic/eui/pull/1513))
- Fixed React key usage in `EuiPagination` ([#1514](https://github.com/elastic/eui/pull/1514))
- Fixed bug which prevented `EuiSwitch` with generated ID from having its label announced by VoiceOver ([#1519](https://github.com/elastic/eui/pull/1519))
- Fixed `EuiFilterButton` handling `numFilters` when `0` was specified ([#1510](https://github.com/elastic/eui/pull/1510))

## [`6.8.0`](https://github.com/elastic/eui/tree/v6.8.0)

- Changed `flex-basis` value on `EuiPageBody` for better cross-browser support ([#1497](https://github.com/elastic/eui/pull/1497))
- Converted a number of components to support text localization ([#1450](https://github.com/elastic/eui/pull/1450))
- Added a seconds option to the refresh interval selection in `EuiSuperDatePicker`  ([#1503](https://github.com/elastic/eui/pull/1503))
- Changed to conditionally render `EuiModalBody` if `EuiConfirmModal` has no `children` ([#1500](https://github.com/elastic/eui/pull/1500))


**Bug fixes**

- Remove `font-features` setting on `@euiFont` mixin to prevent breaks in ACE editor ([#1505](https://github.com/elastic/eui/pull/1505))

## [`6.7.4`](https://github.com/elastic/eui/tree/v6.7.4)

- Added `textAlign` property to TypeScript definition for `EuiText` ([#1487](https://github.com/elastic/eui/pull/1487))
- Added missing `'m'` option for text `size` for `EuiText`'s TypeScript definition ([#1487](https://github.com/elastic/eui/pull/1487))
- Added missing TypeScript definition for `EuiTextAlign` ([#1487](https://github.com/elastic/eui/pull/1487))

**Bug fixes**

- Fixed popover & tooltip positioning to properly account for arrow buffer ([#1490](https://github.com/elastic/eui/pull/1490))
- Fixed `EuiSuperDatePicker` unexpectedly closing start and end date popovers ([#1494](https://github.com/elastic/eui/pull/1494))

## [`6.7.3`](https://github.com/elastic/eui/tree/v6.7.3)

- `EuiHeader` no longer reduces height at mobile sizes ([#1480](https://github.com/elastic/eui/pull/1480))

**Bug fixes**

- Fixed `EuiSuperDatePicker` not updating derived `isInvalid` state on prop update ([#1483](https://github.com/elastic/eui/pull/1483))
- Fixed `logoAPM` ([#1489](https://github.com/elastic/eui/pull/1489))
- Remove Typescript type and interface definitions from ES and CJS exports ([#1486](https://github.com/elastic/eui/pull/1486))

## [`6.7.2`](https://github.com/elastic/eui/tree/v6.7.2)

- Default light theme now comes with an empty light variables file to make theme switching easier ([#1479](https://github.com/elastic/eui/pull/1479))

**Bug fixes**

- `EuiSuperDatePicker` always trigger `onTimeChange` when time changes and prop `showUpdateButton` is false ([#1477](https://github.com/elastic/eui/pull/1477))
- Fixed font rendering in italics only in Safari ([#1481](https://github.com/elastic/eui/pull/1481))

## [`6.7.1`](https://github.com/elastic/eui/tree/v6.7.1)

**Bug fixes**

- Fixed an issue with font family inheritance by changing the CSS reset ([#1474](https://github.com/elastic/eui/pull/1474))

## [`6.7.0`](https://github.com/elastic/eui/tree/v6.7.0)

- Added `z-index` to `EuiProgress` and example usage with `EuiHeader` ([#1471](https://github.com/elastic/eui/pull/1471))
- Added a new app icon for Code ([#1467](https://github.com/elastic/eui/pull/1467))
- Re-added EuiI18n, EuiI18nNumber, and EuiContext for localization ([#1466](https://github.com/elastic/eui/pull/1466))
- Expose `EuiSuperUpdateButton` component from `EuiSuperDatePicker` ([#1470](https://github.com/elastic/eui/pull/1470))
- Set `type="button"` on accordion buttons ([#1468](https://github.com/elastic/eui/pull/1468))

**Bug fixes**

- Fixed `EuiSuperDatePicker` not updating derived `showPrettyDuration` state on prop update ([#1464](https://github.com/elastic/eui/pull/1464))
- Fixed `EuiSuperDatePicker` not passing `refreshInterval` to callback when refresh interval start/stop toggle button clicked ([#1464](https://github.com/elastic/eui/pull/1464))
- Fixed `EuiSuperDatePicker` `refreshInterval` input not allowing decimals ([#1464](https://github.com/elastic/eui/pull/1464))

## [`6.6.0`](https://github.com/elastic/eui/tree/v6.6.0)

- Added `uptimeApp` icon ([#1445](https://github.com/elastic/eui/pull/1463))
- Added `wrapText` prop that enables `EuiListGroupItem` text to wrap ([#1459](https://github.com/elastic/eui/pull/1459))
- Added `inputRef` prop to `EuiFieldNumber` and updated `EuiFieldText`'s to a Ref type ([#1434](https://github.com/elastic/eui/pull/1434))
- Added `snowflake` icon ([#1445](https://github.com/elastic/eui/pull/1445))
- Added `bell` icon ([#1447](https://github.com/elastic/eui/pull/1447))
- Improved screen reader behavior for table header cell content, especially in sortable columns ([#1426](https://github.com/elastic/eui/pull/1426))

**Bug fixes**

- Fixed `textProps` and `contentProps` of `EuiButton` and `EuiButtonEmpty` so they don’t override classes ([#1455](https://github.com/elastic/eui/pull/1455))
- Fixed `closeButtonProps` of `EuiBadge` so it doesn't override classes ([#1455](https://github.com/elastic/eui/pull/1455))
- Fixed font weight shift of `EuiFilterButton` when notification is present ([#1455](https://github.com/elastic/eui/pull/1455))
- Fixed `$euiCodeFontFamily` monospace font stack and subsequent JSON asset build ([#1465](https://github.com/elastic/eui/pull/1465))

## [`6.5.1`](https://github.com/elastic/eui/tree/v6.5.1)

**Reverts**

- Reverts EuiI18n commit from previous release ([#1453](https://github.com/elastic/eui/pull/1453))

## [`6.5.0`](https://github.com/elastic/eui/tree/v6.5.0)

**Note: this contains some i18n work that we reverted in the next release. Use the patch release above instead**

- Added Inter UI to the font family stack ([#1402](https://github.com/elastic/eui/pull/1402))
- Changed padding on `EuiHeaderLogo` and updated `EuiNavDrawer` example ([#1448](https://github.com/elastic/eui/pull/1448))
- Updated `EuiNavDrawer` docs example and adjusted `EuiHeaderLogo` padding ([#1449](https://github.com/elastic/eui/pull/1449))
- Added EuiI18n, EuiI18nNumber, and EuiContext for localization ([#1404](https://github.com/elastic/eui/pull/1404))

**Bug fixes**

- Added `legend` for accessibility of `EuiButtonGroup` and fixed opacity of disabled input ([#1444](https://github.com/elastic/eui/pull/1444))

## [`6.4.0`](https://github.com/elastic/eui/tree/v6.4.0)

- Added `EuiNavDrawer` side nav component ([#1427](https://github.com/elastic/eui/pull/1427))
- Added `inputRef` prop to `EuiComboBox` ([#1433](https://github.com/elastic/eui/pull/1433))
- Added custom date string formatting for series charts crosshair overlay ([#1429](https://github.com/elastic/eui/pull/1429))
- Added new icons for `symlink` and `submodule` ([#1439](https://github.com/elastic/eui/pull/1439))

**Bug fixes**

- Fix mouse interaction with `EuiComboBox` in IE11 ([#1437](https://github.com/elastic/eui/pull/1437))

## [`6.3.1`](https://github.com/elastic/eui/tree/v6.3.1)

**Bug fixes**

- Downgraded `@types/react` and `@types/prop-types` versions to align with Kibana ([#1435](https://github.com/elastic/eui/pull/1435))

## [`6.3.0`](https://github.com/elastic/eui/tree/v6.3.0)

- Added `onBlur` prop to `EuiComboBox` ([#1400](https://github.com/elastic/eui/pull/1400))
- Added `initialFocus` prop typedefs to `EuiModal` and `EuiPopover` ([#1410](https://github.com/elastic/eui/pull/1410))
- Updated `gisApp` icon ([#1413](https://github.com/elastic/eui/pull/1413))
- Added `isAutoRefreshOnly` prop to `EuiSuperDatePicker` ([#1412](https://github.com/elastic/eui/pull/1412))
- Migrate remaining files in `accessibility/` to TS ([#1408](https://github.com/elastic/eui/pull/1408))
- Added `titleProps` and `descriptionProps` to `EuiDescriptionList` ([#1419](https://github.com/elastic/eui/pull/1419))
- Propagate `className` on `EuiCodeBlock` in fullscreen mode ([#1422](https://github.com/elastic/eui/pull/1422))
- Added `iconProps` prop to `EuiIconTip` ([#1420](https://github.com/elastic/eui/pull/1420))
- Added ability to pass `isDisabled` to individual `EuiButtonGroup` items ([#1424](https://github.com/elastic/eui/pull/1424))
- Changed `EuiRange` PropType for `value` to allow `number` (in addition to `string`) ([#1421](hhttps://github.com/elastic/eui/pull/1421))

**Bug fixes**

- Support extended characters (e.g. non-latin, unicode) in `EuiSearchBar` and `EuiQuery` ([#1415](https://github.com/elastic/eui/pull/1415))
- Fixed line-heights of the differently sized `EuiDescriptionList` alternates ([#1419](https://github.com/elastic/eui/pull/1419))
- Updated `EuiIconTip` TS definitions to inherit those from `EuiToolTip` as well ([#1420](https://github.com/elastic/eui/pull/1420))

## [`6.2.0`](https://github.com/elastic/eui/tree/v6.2.0)

- Added `logoCodesandbox` and updated `apmApp` icons ([#1407](https://github.com/elastic/eui/pull/1407))
- Changed `EuiListGroup` PropType for `extraAction` to remove console warning ([#1405](hhttps://github.com/elastic/eui/pull/1405))

**Bug fixes**

- Account for `min` attribute when determining `EuiRange` input width ([#1406](https://github.com/elastic/eui/pull/1406))

## [`6.1.0`](https://github.com/elastic/eui/tree/v6.1.0)

- Added `EuiListGroup` and `EuiListGroupItem` components ([#1377](https://github.com/elastic/eui/pull/1377))
- Convert the other of the services to TypeScript ([#1392](https://github.com/elastic/eui/pull/1392))
- Changed single selection to select existing option in the list ([#1391](https://github.com/elastic/eui/pull/1391))
- Added `showUpdateButton` prop to `EuiSuperDatePicker` ([#1399](https://github.com/elastic/eui/pull/1399))

## [`6.0.1`](https://github.com/elastic/eui/tree/v6.0.1)

**Bug fixes**

- `EuiColorPicker` align color picker popup with color selector when page is scrolled ([#1397](https://github.com/elastic/eui/pull/1397))

## [`6.0.0`](https://github.com/elastic/eui/tree/v6.0.0)

- Added `onFocus` prop to `EuiComboBox` ([#1375](https://github.com/elastic/eui/pull/1375))
- Added `DisambiguateSet` and `ExclusiveUnion` utility types ([#1368](https://github.com/elastic/eui/pull/1368))
- Added `EuiSuperDatePicker` component ([#1351](https://github.com/elastic/eui/pull/1351))
- Fixed up styles for `EuiSuperDatePicker` ([#1389](https://github.com/elastic/eui/pull/1389))
- Altered a few icons and added more: `crossInACircleFilled`, `editorRedo`, `editorUndo`, `grabHorizontal`, `minusInCircleFilled`, `plusInCircleFilled`, `sortable`, `starEmptySpace`, `starFilledSpace`, `starFilled`, `starMinusEmpty`, `starMinusFilled`, `starPlusEmpty`, `pinFilled` ([#1374](https://github.com/elastic/eui/pull/1374))
- Exclude `custom_typings` from `eui.d.ts` ([#1395](https://github.com/elastic/eui/pull/1395))


**Bug fixes**

- Only style anchor tags in `EuiText` that have no class attribute ([#1373](https://github.com/elastic/eui/pull/1373))
- Fixed some EUI services' TS definitions ([#1380](https://github.com/elastic/eui/pull/1380))

**Breaking changes**

- Moved `EuiExpressionButton` contents to `EuiExpression` and deleted `EuiExpressionButton`. Also added support for `color` and `uppercase` props as well as made `onClick` optional to support read only expressions ([#1368](https://github.com/elastic/eui/pull/1368))

## [`5.8.2`](https://github.com/elastic/eui/tree/v5.8.2)

**Note: this release is a backport containing fixes made in `6.4.0`**

**Bug fixes**

- Fix mouse interaction with `EuiComboBox` in IE11 ([#1437](https://github.com/elastic/eui/pull/1437))

## [`5.8.1`](https://github.com/elastic/eui/tree/v5.8.1)

**Note: this release is a backport containing fixes made in `6.0.0`**

**Bug fixes**

- Fixed some EUI services' TS definitions ([#1380](https://github.com/elastic/eui/pull/1380))

## [`5.8.0`](https://github.com/elastic/eui/tree/v5.8.0)

**Note: this release broke some of the exported TypeScript definitions.**

- Reinstate ([#1353](https://github.com/elastic/eui/pull/1353)) `onBlur` action on `EuiComboBox` ([#1364](https://github.com/elastic/eui/pull/1364))
- Convert roughly half of the services to TypeScript ([#1360](https://github.com/elastic/eui/pull/1360))

**Bug fixes**

- Fixed `onCreateOption` callback of `EuiComboBox` so it isn't called when the input is empty ([#1364](https://github.com/elastic/eui/pull/1364))
- Added `anchorClassName` prop to `EuiPopover` ([#1367](https://github.com/elastic/eui/pull/1367))
- Added support for `fullWidth` on `EuiSuperSelect` ([#1367](https://github.com/elastic/eui/pull/1367))
- Applied new scrollbar customization for Firefox ([#1367](https://github.com/elastic/eui/pull/1367))
- Fixed `EuiSuperSelect` from accessing ref when unmounted ([1369](https://github.com/elastic/eui/pull/1369))
- Allow any color value to be passed to `EuiIcon` ([#1370](https://github.com/elastic/eui/pull/1370))

## [`5.7.0`](https://github.com/elastic/eui/tree/v5.7.0)

- Adjust EUI coloring to better match brand guidelines from Creative Services ([#1356](https://github.com/elastic/eui/pull/1356))

## [`5.6.2`](https://github.com/elastic/eui/tree/v5.6.2)

**Note: this release is a backport**

- Reinstate ([#1353](https://github.com/elastic/eui/pull/1353)) `onBlur` action on `EuiComboBox` ([#1364](https://github.com/elastic/eui/pull/1364))

**Bug fixes**

- Fixed `onCreateOption` callback of `EuiComboBox` so it isn't called when the input is empty ([#1364](https://github.com/elastic/eui/pull/1364))

## [`5.6.1`](https://github.com/elastic/eui/tree/v5.6.1)

**Note: this release is a backport containing changes originally made in `5.8.0`**

**Bug fixes**

- Allow any color value to be passed to `EuiIcon` ([#1370](https://github.com/elastic/eui/pull/1370))

## [`5.6.0`](https://github.com/elastic/eui/tree/v5.6.0)

- Convert `EuiIcon` to TypeScript ([#1355](https://github.com/elastic/eui/pull/1355))
- Add support for `aria-label`, `aria-labelledby` and `aria-describedby` to `EuiCodeEditor` ([#1354](https://github.com/elastic/eui/pull/1354))

**Bug fixes**

- `react-datepicker` set milliseconds to zero when selecting time ([#1361](https://github.com/elastic/eui/pull/1361))
- Revert ([#1353](https://github.com/elastic/eui/pull/1353)) `onBlur` action on `EuiComboBox`. It caused regressions on Kibana ([#1363](https://github.com/elastic/eui/pull/1363))

## [`5.5.1`](https://github.com/elastic/eui/tree/v5.5.1)

**Bug fixes**

- Fixed TypeScript definitions in `eui.d.ts` ([#1359](https://github.com/elastic/eui/pull/1359))

## [`5.5.0`](https://github.com/elastic/eui/tree/v5.5.0)

**Note: this release broke the exported TypeScript definitions and `EuiComboBox` in certain situations. These are both fixed in `5.6.0`.**

- Altered functionality of `truncate` on `EuiBreadcrumbs` and added `truncate` ability on breadcrumb item ([#1346](https://github.com/elastic/eui/pull/1346))
- Altered `EuiHeader`'s location of `EuiHeaderBreadcrumbs` based on the new `truncate` ability ([#1346](https://github.com/elastic/eui/pull/1346))
- Added support for `href` and `target` props in `EuiBasicTable` actions ([#1347](https://github.com/elastic/eui/pull/1347))
- Added `.eui-textBreakWord` CSS utility class  ([#1349](https://github.com/elastic/eui/pull/1349))
- Added support for `EuiComboBox` converting entered text into a custom option when the user removes focus, e.g. by tabbing to another element. This prevents the `EuiComboBox` from being mistaken for an `EuiInputText` ([#1353](https://github.com/elastic/eui/pull/1353))

**Bug fixes**

- Fixed word-breaks in table cells for Firefox ([#1349](https://github.com/elastic/eui/pull/1349))
- Fixed EUI when used in an environment lacking ES Modules support, e.g. Jest ([#1358](https://github.com/elastic/eui/pull/1358))

## [`5.4.0`](https://github.com/elastic/eui/tree/v5.4.0)

**Note: this release broke usage of EUI in non-ES Module compatible environments. This is fixed in `5.5.0`.**

- Added 3 new icons — `folderOpen`, `folderClosed`, and `crosshairs` ([#1350](https://github.com/elastic/eui/pull/1350))
- Added `bottomGraphic` prop to `EuiCard` for Kibana home page ([#1338](https://github.com/elastic/eui/pull/1338))
- Added keyboard and screenreader support to `EuiDatePicker` ([#1337](https://github.com/elastic/eui/pull/1337))

**Bug fixes**

- Fixed bug in exporting `CommonProps` in TypeScript definitions ([#1341](https://github.com/elastic/eui/pull/1341))

## [`5.3.0`](https://github.com/elastic/eui/tree/v5.3.0)

- Introduced TypeScript support, converted `EuiSpacer` and `EuiHorizontalRule` ([#1317](https://github.com/elastic/eui/pull/1317))

## [`5.2.0`](https://github.com/elastic/eui/tree/v5.2.0)

- Added `email` icon to `EuiIcon` ([#1331](https://github.com/elastic/eui/pull/1331))
- Added IBM logo in colour and mono
([#1321](https://github.com/elastic/eui/pull/1321))
- Added support for nodes as "Action" column headers in `EuiBasicTable`, which was overlooked in the original change in `4.5.0` ([#1312](https://github.com/elastic/eui/pull/1312))
- Updated `GlobalDatePicker` example to include all Kibana features ([#1219](https://github.com/elastic/eui/pull/1219))
- Adjusted `EuiDatePickerRange` to allow for deeper customization ([#1219](https://github.com/elastic/eui/pull/1219))
- Added `contentProps` and `textProps` to `EuiButton` and `EuiButtonEmpty` ([#1219](https://github.com/elastic/eui/pull/1219))
- TypeScript types are now published to a `eui.d.ts` top-level file ([#1304](https://github.com/elastic/eui/pull/1304))
- Added `filterWith` option for `EuiSearchBar` filters of type `field_value_selection` ([#1328](https://github.com/elastic/eui/pull/1328))

**Bug fixes**

- `EuiBasicTable` now converts the `EuiTableRowCell` `header` into `undefined` if it's been provided as a non-string node, hiding the header and preventing the node from being rendered as `[object Object]` on narrow screens ([#1312](https://github.com/elastic/eui/pull/1312))
- Fixed `fullWidth` size of `EuiComboBox`, a regression introduced in `4.7.0` ([#1314](https://github.com/elastic/eui/pull/1314))
- Fixed error when passing empty string as `value` prop for `EuiSuperSelect` ([#1319](https://github.com/elastic/eui/pull/1319))
- `EuiExpressionButton` now shows focus state when user tabs to it ([#1326](https://github.com/elastic/eui/pull/1326))
- Added `baseline` as a possible value to `EuiFlexGroup`'s `FlexGroupAlignItems` type ([#1329](https://github.com/elastic/eui/pull/1329))

## [`5.1.0`](https://github.com/elastic/eui/tree/v5.1.0)

- `EuiToken` now exports enumerated constants for `SHAPES` and `COLORS` ([#1301](https://github.com/elastic/eui/pull/1301))
- Added mixins for `EuiCallOut` coloring and `EuiTooltip` styles ([#1305](https://github.com/elastic/eui/pull/1305))
- Improve TypeScript definitions for `EuiTableRowCellProps` ([#1310](https://github.com/elastic/eui/pull/1310))

## [`5.0.1`](https://github.com/elastic/eui/tree/v5.0.1)

**Bug fixes**

- Fixed size of `EuiSuperSelect`'s dropdown menu when there is no initial selection ([#1295](https://github.com/elastic/eui/pull/1295))
- Added TypeScript definitions for `EuiPopoverTitle` and the beta and notification badges. Ensure tab TS definitions are included in the main definition index. Fix typo in icon types ([#1299](https://github.com/elastic/eui/pull/1299))

## [`5.0.0`](https://github.com/elastic/eui/tree/v5.0.0)

- Added `EuiToken` component ([#1270](https://github.com/elastic/eui/pull/1270))
- Added `beaker` icon to `EuiIcon` and updated the `EuiBetaBadge` styling ([#1291](https://github.com/elastic/eui/pull/1291/))
- Removed calls to deprecated `findDOMNode` ([#1285](https://github.com/elastic/eui/pull/1285))

**Breaking changes**

- Changed `EuiMutationObserver` to a render prop component ([#1285](https://github.com/elastic/eui/pull/1285))
- `EuiPortal` no longer accepts a React node for `insert.sibling` value ([#1285](https://github.com/elastic/eui/pull/1285))
- `popover_positioning` service's methods no longer accept React node values ([#1285](https://github.com/elastic/eui/pull/1285))

**Bug fixes**

- Added TypeScript definitions for tab components ([#1288](https://github.com/elastic/eui/pull/1288))

## [`4.8.0`](https://github.com/elastic/eui/tree/v4.8.0)

- Added `branch` icon to `EuiIcon` ([#1249](https://github.com/elastic/eui/pull/1249/))
- Added and updated new product logos to `EuiIcon` ([#1279](https://github.com/elastic/eui/pull/1279))

**Bug fixes**

- Added TypeScript definitions for `EuiToolTip`'s `delay` prop ([#1284](https://github.com/elastic/eui/pull/1284))
- Added TypeScript definitions for step components, and some checkbox definition fixes ([#1263](https://github.com/elastic/eui/pull/1263))

**Framer X**

- Added Framer component for `EuiDescriptionList` ([#1276](https://github.com/elastic/eui/pull/1276))

## [`4.7.0`](https://github.com/elastic/eui/tree/v4.7.0)

- Added `apmTrace` icon to `EuiIcon` set ([#1263](https://github.com/elastic/eui/pull/1263))
- Added [Framer X](http://www.framer.com) component source files under the `src-framer` directory ([#1263](https://github.com/elastic/eui/pull/1263))
- Added `compressed` prop to `EuiComboBox` ([#1258](https://github.com/elastic/eui/pull/1258))
- Added guidelines for Sass usage ([#1257](https://github.com/elastic/eui/pull/1257))

**Bug fixes**

- `EuiComboBox` no longer throws a _Maximum update depth exceeded_ error when used in popovers/modals ([#1258](https://github.com/elastic/eui/pull/1258))
- `Escape` key now closes `EuiComboBox` options list ([#1258](https://github.com/elastic/eui/pull/1258))
- Fixed margin issue around `EuiFlexGrid` in mobile displays ([#1257](https://github.com/elastic/eui/pull/1257))
- Fixed positioning and padding display issue in `EuiRange` ([#1257](https://github.com/elastic/eui/pull/1257))
- Fixed `highContrastTextColor` SASS function to account for background lightness and exit possible infinite loops ([#1275](https://github.com/elastic/eui/pull/1275))

## [`4.6.1`](https://github.com/elastic/eui/tree/v4.6.1)

**Bug fixes**

- Added TypeScript definitions for `EuiFieldPassword` ([#1255](https://github.com/elastic/eui/pull/1255))
- Added TypeScript definitions for `EuiConfirmModal`, remove `AnyProps`, and several definition fixes ([#1260](https://github.com/elastic/eui/pull/1260))

## [`4.6.0`](https://github.com/elastic/eui/tree/v4.6.0)

- Increased default font size of tabs in K6 theme ([#1244](https://github.com/elastic/eui/pull/1244))

**Bug fixes**

- Fixed select warning on falsy value in EuiSelect ([#1254](https://github.com/elastic/eui/pull/1254))

**Bug fixes**

- Add TypeScript definitions for `EuiRange` and `EuiRadio`, and correct the definitions for `EuiRadioGroup` ([#1253](https://github.com/elastic/eui/pull/1253))

## [`4.5.2`](https://github.com/elastic/eui/tree/v4.5.2)

**Bug fixes**

- TypeScript definition changes for `EuiAccordion`, `EuiDescriptionList`, `EuiForm`, `EuiFormHelpText` and the accessibility services, plus a number of other TS fixes ([#1247](https://github.com/elastic/eui/pull/1247))

## [`4.5.1`](https://github.com/elastic/eui/tree/v4.5.1)

**Bug fixes**

- Changed names of `*beatApp` types in `EuiIcon` to follow a consistent naming pattern ([#1243](https://github.com/elastic/eui/pull/1238))

## [`4.5.0`](https://github.com/elastic/eui/tree/v4.5.0)

- Added export for `TYPES` to `EuiAvatar` ([#1238](https://github.com/elastic/eui/pull/1238))
- Updated node-sass dependency to support OSX Mojave ([#1238](https://github.com/elastic/eui/pull/1238))
- Added TypeScript definitions for `EuiFieldNumber`, `EuiFormLabel` and `EuiSelect`, and fix the `EuiTextColor` definition ([#1240](https://github.com/elastic/eui/pull/1240))
- Added support for nodes as column headers in `EuiBasicTable` for supporting things like tooltips and localized text ([#1234](https://github.com/elastic/eui/pull/1234))

## [`4.4.1`](https://github.com/elastic/eui/tree/v4.4.1)

**Bug fixes**

- Fixes TypeScript definitions for `EuiKeyPadMenuItem` and `EuiKeyPadMenuItemButton` ([#1232](https://github.com/elastic/eui/pull/1232))

## [`4.4.0`](https://github.com/elastic/eui/tree/v4.4.0)

- Added TypeScript typings for `EuiKeyPadMenu` ([#1229](https://github.com/elastic/eui/pull/1229))
- Forced `EuiPopover` contents to stick to its initial position when the content changes ([#1199](https://github.com/elastic/eui/pull/1199))
- Updated `EuiIcon` app icon set and allow them to adjust colorschemes ([#1225](https://github.com/elastic/eui/pull/1225))

**Bug fixes**

- Fixed EuiToolTip to show tooltips on disabled elements ([#1222](https://github.com/elastic/eui/pull/1222))
- Fixed EuiAvatar when name is composed entirely of whitespace ([#1231](https://github.com/elastic/eui/pull/1231))

## [`4.3.0`](https://github.com/elastic/eui/tree/v4.3.0)

- Added a new `colorPalette` service for retrieving and generating color arrays for use in charts ([#1209](https://github.com/elastic/eui/pull/1209))
- Added `1` as a valid value for the `columns` prop in `EuiFlexGrid` ([#1210](https://github.com/elastic/eui/pull/1210))
- Make `htmlIdGenerator` only return valid HTML4 ids ([#637](https://github.com/elastic/eui/pull/637))
- Use `cursor: pointer` to indicate clickable `EuiTable` rows ([#1213](https://github.com/elastic/eui/pull/1213))
- Add `lockOpen` icon ([#1215](https://github.com/elastic/eui/pull/1215))

## [`4.2.0`](https://github.com/elastic/eui/tree/v4.2.0)

- Added some opacity options to `EuiLineSeries` and `EuiAreaSeries` ([#1198](https://github.com/elastic/eui/pull/1198))
- Added `initialFocus` prop for focus trapping to `EuiPopover` and `EuiModal` ([#1099](https://github.com/elastic/eui/pull/1099))
- Added table footer support with `EuiTableFooter` and `EuiTableFooterCell` ([#1202](https://github.com/elastic/eui/pull/1202))

## [`4.1.0`](https://github.com/elastic/eui/tree/v4.1.0)

- Added `direction` to `EuiFlexGroup` prop types interface ([#1196](https://github.com/elastic/eui/pull/1196))
- Made `description` prop optional for `EuiDescribedFormGroup` ([#1191](https://github.com/elastic/eui/pull/1191))
- Fixed issue with unselected tabs and aria-controls attribute in EuiTabbedContent
- Added `tag` icon ([#1188](https://github.com/elastic/eui/pull/1188))
- Replaced `logging` app icon ([#1194](https://github.com/elastic/eui/pull/1194))
- Made `EuiBasicTable` rows keyboard-accessible when they are clickable ([#1206](https://github.com/elastic/eui/pull/1206))

**Bug fixes**

- Fixed cross-axis alignment bug when positioning EuiPopover ([#1197](https://github.com/elastic/eui/pull/1197))
- Added background to `readOnly` inputs ([#1188](https://github.com/elastic/eui/pull/1188))
- Fixed some modal default and responsive sizing ([#1188](https://github.com/elastic/eui/pull/1188))
- Fixed z-index issue of `EuiComboBoxOptionsList` especially inside modals ([#1192](https://github.com/elastic/eui/pull/1192))

## [`4.0.1`](https://github.com/elastic/eui/tree/v4.0.1)

**Bug fixes**

- Fixed an issue in `EuiTooltip` because IE1 didn't support `document.contains()` ([#1190](https://github.com/elastic/eui/pull/1190))
- Fixed some issues around parsing string values in `EuiSearchBar` and `EuiQuery` ([#1189](https://github.com/elastic/eui/pull/1189))

## [`4.0.0`](https://github.com/elastic/eui/tree/v4.0.0)

- Added `delay` prop to `EuiToolTip` ([#1103](https://github.com/elastic/eui/pull/1103))

**Breaking changes**

- `EuiBasicTable` now shows up to 2 actions before condensing to all popover, but still displaying the top/primary 2 actions as well ([#1103](https://github.com/elastic/eui/pull/1103))
- `EuiBasicTable` will automatically add `hasActions` and `isSelectable` to allow proper responsive style handling, but are still overridable ([#1103](https://github.com/elastic/eui/pull/1103))

## [`3.11.0`](https://github.com/elastic/eui/tree/v3.11.0)

- Decorated `pagination` _next_ and _previous_ buttons with `data-test-subj` ([#1182](https://github.com/elastic/eui/pull/1182))
- Added `euiFacetButton` and `euiFacetGroup` ([#1167](https://github.com/elastic/eui/pull/1167))
- Added `width` prop to `EuiContextMenu` panels ([#1173](https://github.com/elastic/eui/pull/1173))
- Added patterns for global query and filters ([#1137](https://github.com/elastic/eui/pull/1137))

**Bug fixes**

- Fixed `onClickAriaLabel` console error stemming from `EuiComboBoxPill`  ([#1183](https://github.com/elastic/eui/pull/1183))

## [`3.10.0`](https://github.com/elastic/eui/tree/v3.10.0)

- Added `maxWidth` prop to `EuiModal` ([#1165](https://github.com/elastic/eui/pull/1165))
- Support field names with `_` characters in search queries ([#1180](https://github.com/elastic/eui/pull/1180))
- Added ability to include multiple fields in a value selection filter for `EuiSearchBar` ([#1179](https://github.com/elastic/eui/pull/1179))

**Bug fixes**

- Fixed an IE11 `EuiModal` width issue by changing the `min-width` to a pixel value ([#1174](https://github.com/elastic/eui/pull/1174))

## [`3.9.0`](https://github.com/elastic/eui/tree/v3.9.0)

- Added `infraApp` icon ([#1161](https://github.com/elastic/eui/pull/1161))
- Added sizes to `EuiButtonIcon` ([#1145](https://github.com/elastic/eui/pull/1145))
- Added `singleSelection.asPlainText` prop to `EuiComboBox` ([#1139](https://github.com/elastic/eui/pull/1139))
- Added proper aria labeling to `EuiSearchBar` and `EuiBasicTable` so searching is properly announced ([#1181](https://github.com/elastic/eui/pull/1181))

**Bug fixes**

- Fixed `makeHighContrastColor` sass mixin to properly output an accessible color contrast ([#1158](https://github.com/elastic/eui/pull/1158))
- Fixed `EuiTooltip` to interact correctly when the anchor is a disabled form element ([#1158](https://github.com/elastic/eui/pull/1158))
- Fixed `EuiButton` (with icon) and `EuiButtonEmpty` truncation ([#1145](https://github.com/elastic/eui/pull/1145))
- Fixed alignment and coloring of form control clear button ([#1145](https://github.com/elastic/eui/pull/1145))
- Fixed `EuiToolTip` from setting state after component unmounts ([#1163](https://github.com/elastic/eui/pull/1163))

## [`3.8.0`](https://github.com/elastic/eui/tree/v3.8.0)

- Added a new `EuiStat` component for displaying prominent stats ([#1146](https://github.com/elastic/eui/pull/1146))
- Added color and monotone icons for AWS and GCP ([#1135](https://github.com/elastic/eui/pull/1135))
- Added TypeScript definition for `EuiComboBox` ([#1115](https://github.com/elastic/eui/pull/1115))

**Bug fixes**

- Fixed `EuiSearchBar` when used as a controlled component in React 16.4 ([#1153](https://github.com/elastic/eui/pull/1153))
- Fixed `onChange` typedef on `EuiSwitch` ([#1144](https://github.com/elastic/eui/pull/1144)
- Fixed `EuiToolTip`'s inability to update its position when tooltip content changes ([#1116](https://github.com/elastic/eui/pull/1116))
- Fixed `EuiSearchBar`'s syntax parsing to allow multiple escaped characters in a single field value

## [`3.7.0`](https://github.com/elastic/eui/tree/v3.7.0)

- Added `zIndexAdjustment` to `EuiPopover` which allows tweaking the popover content's `z-index` ([#1097](https://github.com/elastic/eui/pull/1097))
- Added new `EuiSuperSelect` component and `hasArrow` prop to `EuiPopover` ([#921](https://github.com/elastic/eui/pull/921))
- Added a new `EuiWindowEvent` component for declarative, safe management of `window` event listeners ([#1127](https://github.com/elastic/eui/pull/1127))
- Changed `Flyout` component to close on ESC keypress even if the flyout does not have focus, using new Window Event component ([#1127](https://github.com/elastic/eui/pull/1127))
- Added TypeScript definitions for `EuiAvatar` component and the `color` services ([#1120](https://github.com/elastic/eui/pull/1120))

**Bug fixes**

- `EuiFlyout` responsive mode now gracefully overrides a custom `maxWidth` ([#1124](https://github.com/elastic/eui/pull/1124)

## [`3.6.1`](https://github.com/elastic/eui/tree/v3.6.1)

- Added TypeScript definition for `findTestSubject` test util ([#1106](https://github.com/elastic/eui/pull/1106))

**Bug fixes**

- Fixed bug where `EuiToolTip` content wasn't removed if its anchor is removed from the document ([#1119](https://github.com/elastic/eui/pull/1119))

## [`3.6.0`](https://github.com/elastic/eui/tree/v3.6.0)

- Added `EuiCopy` ([#1112](https://github.com/elastic/eui/pull/1112))
- Added `disabled` to `EuiRadioGroup.options` ([#1111](https://github.com/elastic/eui/pull/1111))

**Bug fixes**

- `EuiWrappingPopover` only re-attach anchor element on unmount if anchor element is still attached to DOM
([#1114](https://github.com/elastic/eui/pull/1114))

- Fixed `EuiSeriesChart` overrides `react-vis` classes ([#1123](https://github.com/elastic/eui/pull/1123))

## [`3.5.1`](https://github.com/elastic/eui/tree/v3.5.1)

- Fixed a bug around `indeterminate` checkboxes ([#1110](https://github.com/elastic/eui/pull/1110))

## [`3.5.0`](https://github.com/elastic/eui/tree/v3.5.0)

- Added support for `indeterminate` to `EuiCheckbox` ([#1108](https://github.com/elastic/eui/pull/1108))

## [`3.4.0`](https://github.com/elastic/eui/tree/v3.4.0)

- Added typings for `EuiToolTip` and `EuiIconTip` ([#1087](https://github.com/elastic/eui/pull/1087))
- Added `spacesApp` logo to `EuiIcon` set ([#1065](https://github.com/elastic/eui/pull/1065))
- Added `!default` to border SASS props ([#1079](https://github.com/elastic/eui/pull/1079))
- Added `repositionOnScroll` prop to `EuiPopover` which enables repositioning the popover when the window is scrolled ([#1064](https://github.com/elastic/eui/pull/1064))
- Allow `_` and `*` characters to be used in `EuiSearchBar` query terms ([#1058](https://github.com/elastic/eui/pull/1058))
- Added more `status` options for `EuiSteps` ([#1088](https://github.com/elastic/eui/pull/1088))
- Added `maxWidth` prop `EuiFlyout` ([#1090](https://github.com/elastic/eui/pull/1090))
- Added `string` to allowed `restrictWidth` prop type of `EuiPage` and `EuiPageBody` ([#1090](https://github.com/elastic/eui/pull/1090))
- Added `.eui-textBreakNormal` and `@mixin euiTextTruncate` as CSS/SASS utilities ([#1092](https://github.com/elastic/eui/pull/1092))
- Added `fullWidth` support to `EuiComboBox` ([#1095](https://github.com/elastic/eui/pull/1095))

**Bug fixes**

- `EuiMutationObserver`'s `children` prop is no longer marked as required ([#1076](https://github.com/elastic/eui/pull/1076))
- Fixed large drop shadows so they work on darker backgrounds ([#1079](https://github.com/elastic/eui/pull/1079))
- Added `resize-observer-polyfill` as a dependency (was previously a devDependency) ([#1085](https://github.com/elastic/eui/pull/1085))
- Fixed `EuiBasicTable` to inform its parent about a selection change triggered by a different set of `items` ([#1086](https://github.com/elastic/eui/pull/1086))
- Fixed width of `EuiFilterGroup`'s popover ([#1078](https://github.com/elastic/eui/pull/1078))
- Fixed `EuiStepsHorizontal`'s title wrapping in IE ([#1088](https://github.com/elastic/eui/pull/1088))
- Fixed wrong class name being added to `EuiPageBody` when `restrictWidth !== false` ([#1090](https://github.com/elastic/eui/pull/1090))

## [`3.3.0`](https://github.com/elastic/eui/tree/v3.3.0)

- Added `onTableChange` callback to `EuiInMemoryTable` which notifies on sorting and pagination changes ([#1060](https://github.com/elastic/eui/pull/1060))
- `EuiComboBox` now applies the provided `data-test-subj` to its options list element with the suffix `-optionsList` so you can find a specific combo box instance's options list. This wasn't previously possible because the options list is attached to the body element, not the combo box element. This is in addition to the existing `data-test-subj="comboBoxOptionsList"` ([#1054](https://github.com/elastic/eui/pull/1054))
- EUI now provides minified versions of the themes' CSS files ([#1070](https://github.com/elastic/eui/pull/1070))

**Bug fixes**

- Fixed `EuiSeriesChart` (previously `EuiXYChart`) responsive resize in a flexbox layout ([#1041](https://github.com/elastic/eui/pull/1041))
- `EuiInMemoryTable` no longer mutates the `items` prop array when sorting, adding deterministic sorting ([#1057](https://github.com/elastic/eui/pull/1057))
- `EuiBasicTable` actions now close their context menu when clicked ([#1069](https://github.com/elastic/eui/pull/1069))

**Experimental breaking change**

 - Renamed `EuiXYChart` to `EuiSeriesChart`, `EuiXYChartUtils` to `EuiSeriesChartUtils`, `EuiXYChartAxisUtils` to `EuiSeriesChartAxisUtils`, and  `EuiXYChartTextUtils` to `EuiSeriesChartTextUtils` ([#1066](https://github.com/elastic/eui/pull/1066))

## [`3.2.1`](https://github.com/elastic/eui/tree/v3.2.1)

- Added `closeButtonAriaLabel` property to `EuiFlyout` ([#1031](https://github.com/elastic/eui/pull/1031))
- Added types for `EuiToast`, `EuiGlobalToastList`, and `EuiGlobalToastListItem` ([#1045](https://github.com/elastic/eui/pull/1045))
- Added a handful of third-party logos to `EuiIcon` ([#1033](https://github.com/elastic/eui/pull/1033))

**Bug fixes**

- Removed IE flex column fix in favor of forcing the consumer to add a `grow` prop ([#1044](https://github.com/elastic/eui/pull/1044))
- Removed max-width to children of `EuiPopover` ([#1044](https://github.com/elastic/eui/pull/1044))

## [`3.2.0`](https://github.com/elastic/eui/tree/v3.2.0)

**Note: this release creates a minor regression to the display of `EuiFlexItem`s inside a `column` `EuiFlexGroup`. This is fixed in `3.2.1`.**
**Note: this release creates a minor regression to the display of `EuiPopoverTitle`. This is fixed in `3.2.1`.**

- Added typings for 'EuiBadge' ([#1034](https://github.com/elastic/eui/pull/1034))
- Added a visual pattern for Kibana's Global Date Picker ([#1026](https://github.com/elastic/eui/pull/1026))
- Added `responsive` prop to `EuiFlexGrid` ([#1026](https://github.com/elastic/eui/pull/1026))
- Added `expand` prop to `EuiTabs` and `EuiTabbedContent` ([#1026](https://github.com/elastic/eui/pull/1026))
- Allow `titleElement` to be passed to `EuiCard` ([#1032](https://github.com/elastic/eui/pull/1032))

**Bug fixes**

- Fixed `EuiContextMenuPanel` calling `ref` after being unmounted ([#1038](https://github.com/elastic/eui/pull/1038))
- `EuiOutsideClickDetector` supports nested detectors in the DOM tree ([#1039](https://github.com/elastic/eui/pull/1039))
- To make it more accessible, added a random id to `EuiSwitch`'s id prop if none is passed.  ([#779](https://github.com/elastic/eui/pull/779))
- `BetaBadge` now shows outside of `EuiPanel` bounds in IE ([#1032](https://github.com/elastic/eui/pull/1032))

## [`3.1.0`](https://github.com/elastic/eui/tree/v3.1.0)

- Added `EuiMutationObserver` to expose Mutation Observer API to React components ([#966](https://github.com/elastic/eui/pull/966))
- Added `EuiWrappingPopover` which allows existing non-React elements to be popover anchors ([#966](https://github.com/elastic/eui/pull/966))
- `EuiPopover` accepts a `container` prop to further restrict popover placement ([#966](https://github.com/elastic/eui/pull/966))
- `EuiPortal` can inject content at arbitrary DOM locations, added `portalRef` prop ([#966](https://github.com/elastic/eui/pull/966))

**Bug fixes**

- `EuiPopover` re-positions with dynamic content (including CSS height/width transitions) ([#966](https://github.com/elastic/eui/pull/966))

## [`3.0.5`](https://github.com/elastic/eui/tree/v3.0.5)

**Note: this release is a backport containing changes originally made in `3.6.1`**

**Bug fixes**

- Fixed bug where `EuiToolTip` content wasn't removed if its anchor is removed from the document ([#1119](https://github.com/elastic/eui/pull/1119))

## [`3.0.4`](https://github.com/elastic/eui/tree/v3.0.4)

**Note: this release is a backport containing changes originally made in `3.4.0`**

- Allow `_` and `*` characters to be used in `EuiSearchBar` query terms ([#1058](https://github.com/elastic/eui/pull/1058))

## [`3.0.3`](https://github.com/elastic/eui/tree/v3.0.3)

**Note: this release is a backport bugfix release containing changes originally made in `3.2.0`**

**Bug fixes**

- Fixed `EuiContextMenuPanel` calling `ref` after being unmounted ([#1038](https://github.com/elastic/eui/pull/1038))

## [`3.0.2`](https://github.com/elastic/eui/tree/v3.0.2)

- Added `restrictWidth` option to `EuiPageBody` ([#1024](https://github.com/elastic/eui/pull/1024))

**Bug fixes**

- Fixed `EuiPageContent` centered layouts ([#1024](https://github.com/elastic/eui/pull/1024))

## [`3.0.1`](https://github.com/elastic/eui/tree/v3.0.1)

- Added typings for `EuiEmptyPrompt`, `EuiCode`, `EuiCodeBlock`, and `EuiCallOut` ([#1010](https://github.com/elastic/eui/pull/1010))
- Make utility type `Omit` compatible with new `keyof` behavior introduced in TypeScript 2.9 ([#1017](https://github.com/elastic/eui/pull/1017))
- Added visualization chart type icons ([#1020](https://github.com/elastic/eui/pull/1020))

**Bug fixes**

- Fixed `EuiContextMenu` causing scroll-jumps because of premature browser focus ([#1018](https://github.com/elastic/eui/pull/1018))

## [`3.0.0`](https://github.com/elastic/eui/tree/v3.0.0)

- Fixed `EuiHeader` responsive styles ([#1009](https://github.com/elastic/eui/pull/1009))
- Added `prepend` and `append` props to `EuiFormControlLayout` ([#961](https://github.com/elastic/eui/pull/961))
- Updated style implementation of `EuiFilterGroup` and `EuiFilterGroupButton` ([#961](https://github.com/elastic/eui/pull/961))
- Added `EuiDatePickerRange` as a way to layout two `EuiDatePicker`s ([#961](https://github.com/elastic/eui/pull/961))
- Temporarily removed `EuiPage` responsive styles ([#1014](https://github.com/elastic/eui/pull/1014))

**Breaking changes**

- Moved `EuiHeaderNotification` to a generic `EuiNotificationBadge` component ([#1009](https://github.com/elastic/eui/pull/1009))

**Bug fixes**

- `EuiInMemoryTable` no longer resets to the first page on prop update when `items` remains the same ([#1008](https://github.com/elastic/eui/pull/1008))
- Fixed css selector for hiding responsive `EuiBreadcrumb`'s ([#1009](https://github.com/elastic/eui/pull/1009))
- Fixed responsive utility classes for IE ([#1009](https://github.com/elastic/eui/pull/1009))
- Fixed syntax errors in `keyCodes`'s and `EuiContextMenu`'s typescript definition ([#1012](https://github.com/elastic/eui/pull/1012))

## [`2.0.0`](https://github.com/elastic/eui/tree/v2.0.0)

- Added more typings to `EuiContextMenuItemProps` ([#1006](https://github.com/elastic/eui/pull/1006))
- Made some properties of `EuiFlyout` optional ([#1003](https://github.com/elastic/eui/pull/1003))
- Added typings for `EuiFlyout`, `EuiFlyoutBody`, `EuiFlyoutHeader`, and `EuiFlyoutFooter` ([#1001](https://github.com/elastic/eui/pull/1001))
- Gave `EuiFlyout` close button a data-test-subj ([#1000](https://github.com/elastic/eui/pull/1000))
- Updated `react-vis` version to `1.10.2` ([#999](https://github.com/elastic/eui/pull/999))
- Added `component` prop to `EuiTextColor` ([#1011](https://github.com/elastic/eui/pull/1011))

**Breaking changes**

- Altered `EuiPage` and sub-component layout ([#998](https://github.com/elastic/eui/pull/998))
  - `EuiPageHeader` must now be contained within `EuiPageBody`
  - `EuiPageSideBar` must now be **outside** of `EuiPageBody`

**Bug fixes**

- `EuiDescribedFormGroup` now renders its `description` inside of a `div` instead of a `span` ([#1011](https://github.com/elastic/eui/pull/1011))

## [`1.2.1`](https://github.com/elastic/eui/tree/v1.2.1)

**Bug fixes**

- Removed global manipulation of `EuiTitle` sizing in XYCharts ([#997](https://github.com/elastic/eui/pull/997))

## [`1.2.0`](https://github.com/elastic/eui/tree/v1.2.0)

**Note: this release creates a minor regression to the sizing of `EuiTitle`s. This is fixed in `1.2.1`.**

- Added typings for keyCodes ([#988](https://github.com/elastic/eui/pull/988))
- Changed `EuiXYChart` components exports to `/experimental` subfolder ([#975](https://github.com/elastic/eui/pull/975))
- Added beta version of `EuiXYChart` and associated components ([#309](https://github.com/elastic/eui/pull/309))
- Added `size` prop to `EuiIconTip` ([987](https://github.com/elastic/eui/pull/987))
- Added `database`, `filter`, `globe`, and `save` icons ([990](https://github.com/elastic/eui/pull/990))
- Updated typings for `EuiButton`, `EuiButtonEmpty`, and `EuiButtonIcon` to include `<a>` tag attributes like `href` ([#992](https://github.com/elastic/eui/pull/992))

**Bug fixes**

- Fixed some IE11 flex box bugs and documented others (modal overflowing, image shrinking, and flex group wrapping) ([#973](https://github.com/elastic/eui/pull/973))
- Fixed white square that show in double scrollbar via `euiScrollBar()` ([989](https://github.com/elastic/eui/pull/989))
- Fixed issue with Accordion would attempt to use properties and accessors on null ([#982](https://github.com/elastic/eui/pull/982))

## [`1.1.0`](https://github.com/elastic/eui/tree/v1.1.0)

- Added more (mainly style) options to `EuiRange` ([#932](https://github.com/elastic/eui/pull/932))
- Cleaned up some `EuiPopover` styles ([#969](https://github.com/elastic/eui/pull/969))
- Added `inputRef` prop to `EuiFieldPassword` ([#970](https://github.com/elastic/eui/pull/970))

**Bug fixes**

- Fixed disabled states of icon buttons ([#963](https://github.com/elastic/eui/pull/963))
- Added word-break fallback for FF & IE in table cell ([#962](https://github.com/elastic/eui/pull/962))
- Fixed `EuiPopover` to show content over modals, flyouts, etc ([#967](https://github.com/elastic/eui/pull/967))
- Fixed background transition on inputs ([#969](https://github.com/elastic/eui/pull/969))

## [`1.0.1`](https://github.com/elastic/eui/tree/v1.0.1)

- `EuiAccordion` use MutationObserver to re-calculate height when children DOM changes ([#947](https://github.com/elastic/eui/pull/947))
- Add `inspect` type option to icon typedef file ([#952](https://github.com/elastic/eui/pull/952))
- Simplified form control styles ([#954](https://github.com/elastic/eui/pull/954))

**Bug fixes**

- `EuiPopover` now positions popover content over all other elements, instead of sometimes clipping ([#948](https://github.com/elastic/eui/pull/948))
- `EuiOnClickOutside` works with child components rendered via React portals ([#948](https://github.com/elastic/eui/pull/948))

**Deprecations**

- Replaced the following SASS variables have been replaced `$euiFormControlHeight--compressed`, `$euiFormControlPadding--compressed`, `euiFormBorderColor--disabled` ([#954](https://github.com/elastic/eui/pull/954))

## [`1.0.0`](https://github.com/elastic/eui/tree/v1.0.0)

- Reduced font sizes of `EuiAvatar` ([#945](https://github.com/elastic/eui/pull/945))
- Changed release process to be fully automated by script ([#944](https://github.com/elastic/eui/pull/944))

**Bug fixes**

- `EuiTooltip` re-positions content correctly after the window is resized ([#936](https://github.com/elastic/eui/pull/936))
- `EuiComboBox` list is positioned correctly in IE ([#946](https://github.com/elastic/eui/pull/946))

## [`0.0.55`](https://github.com/elastic/eui/tree/v0.0.55)

- Added `getPopoverScreenCoordinates` service function for positioning popover/tooltip content, updated `EuiToolTip` to use it ([#924](https://github.com/elastic/eui/pull/924))
- Allow `mode` prop in `EuiCodeEditor` to take custom mode object ([#935](https://github.com/elastic/eui/pull/935))
- `EuiCodeEditor` is now decorated with a `data-test-subj` selector (`codeEditorContainer`) ([#939](https://github.com/elastic/eui/pull/939))
- `EuiCodeEditor` no longer automatically scrolls cursor into view on selection change ([#940](https://github.com/elastic/eui/pull/940))

## [`0.0.54`](https://github.com/elastic/eui/tree/v0.0.54)

**Bug fixes**

- `EuiTabbedContent` now updates dynamic tab content when used as an uncontrolled component ([#931](https://github.com/elastic/eui/pull/931))

## [`0.0.53`](https://github.com/elastic/eui/tree/v0.0.53)

- `EuiComboBox` is now decorated with `data-test-subj` selectors for the search input (`comboBoxSearchInput`), toggle button (`comboBoxToggleListButton`), and clear button (`comboBoxClearButton`) ([#918](https://github.com/elastic/eui/pull/918))
- `EuiComboBox` now gives focus to the search input when the user clicks the clear button, to prevent focus from defaulting to the body ([#918](https://github.com/elastic/eui/pull/918))
- Fixed visual size of inputs by setting the box-shadow border to `inset` ([#928](https://github.com/elastic/eui/pull/928))
- Per-column custom sort values added to `EuiInMemoryTable` ([#929](https://github.com/elastic/eui/pull/929))

**Non-breaking major changes**

- Added close (`cross`) button as default way to close to `EuiFlyout` when `onClose` is provided ([#925](https://github.com/elastic/eui/pull/925))
- Fleshed out `EuiFlyoutHeader` for consistency (see docs) ([#925](https://github.com/elastic/eui/pull/925))

**Bug fixes**

- Added `role="dialog"` to `EuiFlyout` to improve screen reader accessibility ([#916](https://github.com/elastic/eui/pull/916))
- Default sort comparator (used by `EuiInMemoryTable`) now handles `null` and `undefined` values ([#922](https://github.com/elastic/eui/pull/922))

## [`0.0.52`](https://github.com/elastic/eui/tree/v0.0.52)

- Added updated logos for Cloud and Cloud ECE ([#906](https://github.com/elastic/eui/pull/906))
- Added the ability for `EuiBetaBadge` to appear on `EuiPanel` similar to `EuiCard` ([#885](https://github.com/elastic/eui/pull/888))
- Added `restrictWidth` to `EuiPage` ([#896](https://github.com/elastic/eui/pull/896))
- Added `resize` prop to `EuiTextArea` that defaults to ‘vertical’ (only height) ([#894](https://github.com/elastic/eui/pull/894))
- Added multiple style-only adjustments to `EuiFormControlLayout` buttons/icons ([#894](https://github.com/elastic/eui/pull/894))
- Shifted `readOnly` inputs to not have left padding unless it has an icon ([#894](https://github.com/elastic/eui/pull/894))
- Added more customization options to `EuiAvatar` ([#903](https://github.com/elastic/eui/pull/903))
- Added more color options to `EuiButtonIcon` ([#907](https://github.com/elastic/eui/pull/907))
- Added icon for EMS (Elastic Map Service) (`emsApp`) ([#914](https://github.com/elastic/eui/pull/914))
- Added support for `href`, `target`, and `rel` properties for `EuiContextMenu` items ([#911](https://github.com/elastic/eui/pull/911))
- Added responsive helpers in the form of `EuiShowFor` and `EuiHideFor` components and corresponding CSS classes ([#909](https://github.com/elastic/eui/pull/909))

**Deprecations**

- Replaced `$breakpoints` in favor of better named `$euiBreakpoints` ([#909](https://github.com/elastic/eui/pull/909))
- Replaced the following mixin `screenXSmall()`, `screenSmall()`, `screenMedium()`, `screenLarge()`, `screenSmallMediumLarge()` in favor of a single `euiBreakpoint()` ([#909](https://github.com/elastic/eui/pull/909))

**Bug fixes**

- Removed `.nvmrc` file from published npm package ([#892](https://github.com/elastic/eui/pull/892))
- `EuiComboBox` no longer shows the _clear_ icon when it's a no-op ([#890](https://github.com/elastic/eui/pull/890))
- `EuiIcon` no longer takes focus in Edge and IE unless `tabIndex` is defined as a value other than `"-1"` ([#900](https://github.com/elastic/eui/pull/900))
- Fixed regression introduced in `0.0.50` in which the form control icons blocked users from clicking the control ([#898](https://github.com/elastic/eui/pull/898))
- Fixed `EuiSwitch` background in case it’s been placed on a gray background ([#894](https://github.com/elastic/eui/pull/894))
- Fixed `EuiComboBox` hidden input focus styles ([#894](https://github.com/elastic/eui/pull/894))
- Fixed responsive widths of `EuiDescribedFormGroup` ([#894](https://github.com/elastic/eui/pull/894))
- Fixed descenders being cut off in `EuiSelect` ([#894](https://github.com/elastic/eui/pull/894))
- Fixed extra spacing applied by Safari to `EuiFieldSearch` ([#894](https://github.com/elastic/eui/pull/894))
- Fixed contrast issues in dark theming ([#907](https://github.com/elastic/eui/pull/907))

## [`0.0.51`](https://github.com/elastic/eui/tree/v0.0.51)

- Added `textStyle="reverse"` prop to `EuiDescriptionList` as well as a class (`.eui-definitionListReverse`) for `dl`'s within `EuiText` ([#882](https://github.com/elastic/eui/pull/882))
- Added `inspect` icon ([#886](https://github.com/elastic/eui/pull/886))
- Added `layout` prop to `EuiCard` ([#885](https://github.com/elastic/eui/pull/885))

**Bug fixes**

- Moved `EuiFieldSearch`'s and `EuiValidateControl`'s ref out of render into `setRef` methods ([#883](https://github.com/elastic/eui/pull/883))

## [`0.0.50`](https://github.com/elastic/eui/tree/v0.0.50)

**Note: this release creates a minor regression to form controls containing icons, in which the icon blocks the user from clicking the control. This is fixed in `0.0.52`.**

- Created `EuiToggle`, `EuiButtonToggle`, and `EuiButtonGroup` ([#872](https://github.com/elastic/eui/pull/872))
- `EuiBasicTable` and `EuiInMemoryTable` now accept `rowProps` and `cellProps` callbacks, which let you apply custom props to rows and props ([#869](https://github.com/elastic/eui/pull/869))
- Added `offline` and `online` icons ([#881](https://github.com/elastic/eui/pull/881))

**Bug fixes**

- `EuiContextMenuPanel` now updates appropriately if its items are modified ([#887](https://github.com/elastic/eui/pull/887))
- `EuiComboBox` is no longer a focus trap, the clear button is now keyboard-accessible, and the virtualized list no longer interferes with the tab order ([#866](https://github.com/elastic/eui/pull/866))
- `EuiButton`, `EuiButtonEmpty`, and `EuiButtonIcon` now look and behave disabled when `isDisabled={true}` ([#862](https://github.com/elastic/eui/pull/862))
- `EuiGlobalToastList` no longer triggers `Uncaught TypeError: _this.callback is not a function`  ([#865](https://github.com/elastic/eui/pull/865))
- `EuiGlobalToastList` checks to see if it has dismissed a toast before re-dismissing it ([#868](https://github.com/elastic/eui/pull/868))
- Added FF/IE fallback for `.eui-textBreakWord` ([#864](https://github.com/elastic/eui/pull/864))
- Fixed `EuiCard` description text color when used in/as an anchor tag ([#864](https://github.com/elastic/eui/pull/864))
- Fixed `EuiCard` IE bugs ([#864](https://github.com/elastic/eui/pull/864))
- Fixed button labeling for `EuiFormControlLayout` and `EuiComboBox` accessibility ([#876](https://github.com/elastic/eui/pull/876))
- Fixed `EuiBreadcrumb` slash alignment when truncating ([#878](https://github.com/elastic/eui/pull/878))

**Breaking changes**

- `EuiSearchBar` no longer has an `onParse` callback, and now passes an object to `onChange` with the shape `{ query, queryText, error }` ([#863](https://github.com/elastic/eui/pull/863))
- `EuiInMemoryTable`'s `search.onChange` callback now passes an object with `{ query, queryText, error }` instead of only the query ([#863](https://github.com/elastic/eui/pull/863))
- `EuiFormControlLayout` no longer has `onClear`, `iconSide`, or `onIconClick` props. Instead of `onClear` it now accepts a `clear` object of the shape `{ onClick }`. Instead of the icon props, it now accepts a single `icon` prop which be either a string or an object of the shape `{ type, side, onClick }` ([#866](https://github.com/elastic/eui/pull/866))
- `EuiBasicTable` and `EuiInMemoryTable` pass-through cell props (defined by the `columns` prop and the `cellProps` prop) used to be applied to the `div` inside of the `td` element. They're now applied directly to the `td` element ([#869](https://github.com/elastic/eui/pull/869))

## [`0.0.49`](https://github.com/elastic/eui/tree/v0.0.49)

**Bug fixes**

- `EuiInMemoryTable` now applies its search filter ([#851](https://github.com/elastic/eui/pull/851))
- `EuiInMemoryTable` and `EuiBasicTable` now pass unknown props through to their child ([#836](https://github.com/elastic/eui/pull/836))
- Added `EuiHeaderLinks` which allow you to construct navigation in the header in place of the app menu ([#844](https://github.com/elastic/eui/pull/844))
- `EuiPopover` will use an alert to warn the user it traps focus ([#844](https://github.com/elastic/eui/pull/844))

**Breaking changes**

- EUI requires React `16.3` or higher ([#849](https://github.com/elastic/eui/pull/849))
- `EuiHeaderBreadcrumbs` refactored to use `EuiBreadcrumbs`. This removed all child components of `EuiHeaderBreadcrumbs` ([#844](https://github.com/elastic/eui/pull/844))

## [`0.0.48`](https://github.com/elastic/eui/tree/v0.0.48)

**Bug fixes**

- `EuiComboBox` does not pass `isDisabled` prop to `EuiComboBoxOptionsList` to avoid "React does not recognize the 'isDisabled' prop on a DOM element" console warning ([#838](https://github.com/elastic/eui/pull/838))
- `EuiComboBox` does not display clear icon when `isClearable` prop is set to false and `selectedOptions` prop is provided ([#838](https://github.com/elastic/eui/pull/838))

**Breaking changes**

- Move `EuiBasicTable`'s `itemId` prop from `selection` to a top-level property ([#830](https://github.com/elastic/eui/pull/830))
- Renamed/refactored `requiresAriaLabel` prop validator to a more general `withRequiredProp` ([#830](https://github.com/elastic/eui/pull/830))

## [`0.0.47`](https://github.com/elastic/eui/tree/v0.0.47)

- Added utility CSS classes for text and alignment concerns ([#774](https://github.com/elastic/eui/pull/774))
- Added `compressed` versions of `EuiFormRow` and all form controls ([#800](https://github.com/elastic/eui/pull/800))
- Removed pointer cursor on `EuiFormLabel` when a `for` property is not set ([#825](https://github.com/elastic/eui/pull/825))
- Added the ability to add tooltips to `EuiContextMenuItem`s ([#817](https://github.com/elastic/eui/pull/817))
- Added `EuiBreadcrumbs` ([#815](https://github.com/elastic/eui/pull/815))

**Bug fixes**

- Fixes height calculation error on `EuiAccordion` when it starts loads in an open state ([#816](https://github.com/elastic/eui/pull/816))
- Added aria-invalid labeling on `EuiFormRow` ([#777](https://github.com/elastic/eui/pull/799))
- Added aria-live labeling for `EuiToasts` ([#777](https://github.com/elastic/eui/pull/777))
- Added aria labeling requirements for `EuiBadge` , as well as a generic prop_type function `requiresAriaLabel` in `utils` to check for it ([#777](https://github.com/elastic/eui/pull/777)) ([#802](https://github.com/elastic/eui/pull/802))
- Ensure switches’ inputs are still hidden when `[disabled]` ([#778](https://github.com/elastic/eui/pull/778))
- Made boolean matching in `EuiSearchBar` more exact so it doesn't match words starting with booleans, like "truest" or "offer" ([#776](https://github.com/elastic/eui/pull/776))
- `EuiComboBox` do not setState or call refs once component is unmounted ([807](https://github.com/elastic/eui/pull/807) and [#813](https://github.com/elastic/eui/pull/813))
- Added better accessibility labeling to `EuiPagination`, `EuiSideNav`, `EuiPopover`, `EuiBottomBar` and `EuiBasicTable`.  ([#821](https://github.com/elastic/eui/pull/821))
- Added `isDisabled` to `EuiComboBox`  ([#829](https://github.com/elastic/eui/pull/829))

## [`0.0.46`](https://github.com/elastic/eui/tree/v0.0.46)

- Added `EuiDescribedFormGroup` component, a wrapper around `EuiFormRow`(s) ([#707](https://github.com/elastic/eui/pull/707))
- Added `describedByIds` prop to `EuiFormRow` to help with accessibility ([#707](https://github.com/elastic/eui/pull/707))
- Added `isLoading` prop to `EuiButtonEmpty` ([#768](https://github.com/elastic/eui/pull/768))
- Removed individual badge cross icon when `EuiComboBox` has `singleSelection` prop enabled ([#769](https://github.com/elastic/eui/pull/769))

**Bug fixes**

- Removed specificity on `EuiText` that was causing cascade conflicts around text coloring ([#770](https://github.com/elastic/eui/pull/770))

## [`0.0.45`](https://github.com/elastic/eui/tree/v0.0.45)

***NOTE v0.0.45 has a bug causing it to fail during installation, please use v0.0.46***

- Added `EuiBetaBadge` for non-GA labelling including options to add it to `EuiCard` and `EuiKeyPadMenuItem` ([#705](https://github.com/elastic/eui/pull/705))
- Added `direction` prop to EuiFlexGroup ([#711](https://github.com/elastic/eui/pull/711))
- Added `EuiEmptyPrompt` which can be used as a placeholder over empty tables and lists ([#711](https://github.com/elastic/eui/pull/711))
- Added `EuiTabbedContent` ([#737](https://github.com/elastic/eui/pull/737))
- `EuiComboBox` added buttons for clearing and opening/closing the combo box ([#698](https://github.com/elastic/eui/pull/698))

**Bug fixes**

- Fixed `EuiTableRowCell` from overwriting its child element's `className` [#709](https://github.com/elastic/eui/pull/709)
- Allow `EuiContextMenuPanel`s to update when their `children` changes ([#710](https://github.com/elastic/eui/pull/710))
- `EuiInMemoryTable` now passes `itemIdToExpandedRowMap` prop to `EuiBasicTable` ([#759](https://github.com/elastic/eui/pull/759))
- Expanded table rows in paginated data no longer leak to other pages ([#761](https://github.com/elastic/eui/pull/761))

**Breaking changes**

- Rename `logoElasticSearch` to `logoElasticsearch` [#755](https://github.com/elastic/eui/pull/755)

## [`0.0.44`](https://github.com/elastic/eui/tree/v0.0.44)

- Reduced `EuiToast` title size ([#703](https://github.com/elastic/eui/pull/703))

**Bug fixes**

- Fixed inherited `line-height` of inputs and buttons ([#702](https://github.com/elastic/eui/pull/702))
- Fixed card title sizing in K6 theme ([#704](https://github.com/elastic/eui/pull/704))

## [`0.0.43`](https://github.com/elastic/eui/tree/v0.0.43)

- Added `status` prop to `EuiStep` for additional styling ([#673](https://github.com/elastic/eui/pull/673))
- `EuiForm` and `EuiFormRow` now accept nodes for `errors` prop ([#685](https://github.com/elastic/eui/pull/685))
- Removed the default `max-width` from `EuiText`. This can still be applied by setting `grow={false}` ([#683](https://github.com/elastic/eui/pull/683))
- Added support for text alignment with `EuiTextAlign` ([#683](https://github.com/elastic/eui/pull/683))
- `EuiBasicTable` added the `compressed` prop to allow for tables with smaller fonts and padding ([#687](https://github.com/elastic/eui/pull/687))

**Bug fixes**

- Added a `paddingSize` prop to `EuiAccordion` to better mitigate situations where a nested `EuiFlexGroup` causes scrollbars ([#701](https://github.com/elastic/eui/pull/701))
- Fixed `EuiCard` `icon` prop to include user provided className ([#684](https://github.com/elastic/eui/pull/684))
- `EuiInMemoryTable` pagination state is now reset automatically when a search is executed ([#686](https://github.com/elastic/eui/pull/686))
- Fixed slow performance of `EuiComboBox` when there are hundreds or thousands of options by virtualizing `EuiComboBoxOptionsList` ([#670](https://github.com/elastic/eui/pull/670))
- Fixed some text styles ([#683](https://github.com/elastic/eui/pull/683))
    - Fixed font-family of input, textarea, select, and buttons
    - Fixed style of code, pre, and dl’s inside `EuiText`
    - Fixed ghost text color which was being set to a dark gray

**Breaking changes**

- Added responsive support for tables. This isn't technically a breaking change, but you will need to apply some new props (`hasActions`, `isSelectable`) for certain tables to make them look their best in mobile. **Responsive table views are on by default.** ([#584](https://github.com/elastic/eui/pull/584))

## [`0.0.42`](https://github.com/elastic/eui/tree/v0.0.42)

- Added `EuiDatePicker` component for date/time input ([#644](https://github.com/elastic/eui/pull/644))
- Added editor icon set to `EuiIcon` ([#671](https://github.com/elastic/eui/pull/671))

## [`0.0.41`](https://github.com/elastic/eui/tree/v0.0.41)

- Added `grow` prop to `EuiText` ([#662](https://github.com/elastic/eui/pull/662))
- Added `disabled` prop to `EuiComboBoxOption` ([#650](https://github.com/elastic/eui/pull/650))
- Added support for `<pre>` and `<code>` tags to `<EuiText>` ([#654](https://github.com/elastic/eui/pull/654))
- Added export of SASS theme variables in JSON format during compilation ([#642](https://github.com/elastic/eui/pull/642))
- Close `EuiComboBox` `singleSelection` options list when option is chosen ([#645](https://github.com/elastic/eui/pull/645))
- Wrap `EuiStepHorizontal` text instead of truncating it ([#653](https://github.com/elastic/eui/pull/653))
- Fixed a bug where `EuiSideNavItem` wouldn't pass an `onClick` handler down to `<a>` tags if they also had an `href` ([#664](https://github.com/elastic/eui/pull/664))
- Updated existing and added additional TypeScript definitions ([#666](https://github.com/elastic/eui/pull/666))

**Bug fixes**

- Fixed `EuiBasicTable` re-rendering on hover of table rows ([#665](https://github.com/elastic/eui/pull/665))

**Breaking changes**

- `EuiStepsHorizontal` now requires an `onClick` prop be provided for each step configuration object ([#653](https://github.com/elastic/eui/pull/653))

## [`0.0.40`](https://github.com/elastic/eui/tree/v0.0.40)

- Tweaked sizing, weights, color, line-heights, and added more levels to `EuiTitle` and `EuiText` ([#627](https://github.com/elastic/eui/pull/627))
- Added TypeScript type definitions for `EuiPortal`, `EuiText` and `EuiTitle` as well as the `calculatePopoverPosition` service ([#638](https://github.com/elastic/eui/pull/638))
- Grayed out labels for `disabled` controls ([#648](https://github.com/elastic/eui/pull/648))

**Bug fixes**

- Fix visual shadow glitch on hover of `EuiToast` ([#632](https://github.com/elastic/eui/pull/632))

**Breaking changes**

- **Note: This breaking change is reversed in 0.0.43.** Added a default `max-width` to `EuiText` ([#627](https://github.com/elastic/eui/pull/627))

## [`0.0.39`](https://github.com/elastic/eui/tree/v0.0.39)

**Bug fixes**

- Allow accordions to dynamically change height, and support values on radio inputs ([#613](https://github.com/elastic/eui/pull/613))
- Accordion toggle layout is no longer flagged responsive, in order to prevent unwanted stacking on mobile ([#613](https://github.com/elastic/eui/pull/613))

**Breaking changes**

- Support values on radio inputs. This is breaking because now the second argument to the radio `onChange` callback is the value, which bumps the change event to the third argument ([#613](https://github.com/elastic/eui/pull/613))

## [`0.0.38`](https://github.com/elastic/eui/tree/v0.0.38)

- Modified drop shadow intensities and color ([#607](https://github.com/elastic/eui/pull/607))
- Added SASS color functions. Made `$euiColorWarning` color usage more accessible while still being "yellow" ([#628](https://github.com/elastic/eui/pull/628))
- Removed extraneous `global_styling/mixins/_forms.scss` file and importing the correct files in the `filter_group.scss` and `combo_box.scss` files ([#609](https://github.com/elastic/eui/pull/609))
- Added `isInvalid` prop to `EuiComboBox` ([#631](https://github.com/elastic/eui/pull/631))
- Added support for rejecting user input by returning `false` from the `onCreateOption` prop of `EuiComboBox` ([#631](https://github.com/elastic/eui/pull/631))

**Bug fixes**

- Visual fix for the focus state of disabled `EuiButton` ([#603](https://github.com/elastic/eui/pull/603))
- `EuiSelect` can pass any node as a value rather than just a string ([#603](https://github.com/elastic/eui/pull/603))
- Fixed a typo in the flex TypeScript definition ([#629](https://github.com/elastic/eui/pull/629))
- Fixed `EuiComboBox` bug in which the options list wouldn't always match the width of the input ([#611](https://github.com/elastic/eui/pull/611))
- Fixed `EuiComboBox` bug in which opening the combo box when there's no scrollbar on the window would result in the list being positioned incorrectly ([#631](https://github.com/elastic/eui/pull/631))
- Fixed `EuiComboBox` bug in which clicking a pill's close button would close the list ([#631](https://github.com/elastic/eui/pull/631))
- Fixed `EuiComboBox` bug in which moving focus from one combo box to another would remove the `euiBody-hasPortalContent` class from the body ([#631](https://github.com/elastic/eui/pull/631))

## [`0.0.37`](https://github.com/elastic/eui/tree/v0.0.37)

- Added `EuiComboBox` for selecting many options from a list of options ([#567](https://github.com/elastic/eui/pull/567))
- Added `EuiHighlight` for highlighting a substring within text ([#567](https://github.com/elastic/eui/pull/567))
- `calculatePopoverPosition` service now accepts a `positions` argument so you can specify which positions are acceptable ([#567](https://github.com/elastic/eui/pull/567))
- Added `closeButtonProps` prop to `EuiBadge`, `hollow` badge type, and support for arbitrary hex color ([#567](https://github.com/elastic/eui/pull/567))
- Added support for arbitrary hex color to `EuiIcon` ([#567](https://github.com/elastic/eui/pull/567))

**Breaking changes**

- Renamed `euiBody-hasToolTip` class to `euiBody-hasPortalContent` ([#567](https://github.com/elastic/eui/pull/567))

## [`0.0.36`](https://github.com/elastic/eui/tree/v0.0.36)

- Added support for range queries in `EuiSearchBar` (works for numeric and date values) ([#485](https://github.com/elastic/eui/pull/485))
- Added support for emitting a `EuiSearchBar` query to an Elasticsearch query string ([#598](https://github.com/elastic/eui/pull/598))
- Added support for expandable rows to `EuiBasicTable` ([#585](https://github.com/elastic/eui/pull/585))

**Bug fixes**

- Relaxed query syntax of `EuiSearchBar` to allow usage of hyphens without escaping ([#581](https://github.com/elastic/eui/pull/581))
- Fixed font-weight issue in K6 theme ([#596](https://github.com/elastic/eui/pull/596))

## [`0.0.35`](https://github.com/elastic/eui/tree/v0.0.35)

- Modified `EuiLink` and all buttons to support both href and onClick ([#554](https://github.com/elastic/eui/pull/554))
- Added `color` prop to `EuiIconTip` ([#580](https://github.com/elastic/eui/pull/580))

## [`0.0.34`](https://github.com/elastic/eui/tree/v0.0.34)

- Adjust `EuiCallOut` and dark theme warning coloring ([#563](https://github.com/elastic/eui/pull/563))
- Added a `buttonColor` prop to `EuiConfirmModal` ([#546](https://github.com/elastic/eui/pull/546))
- Added 'baseline' as option to `EuiFlexGroup`'s `alignItems` prop ([#546](https://github.com/elastic/eui/pull/546))

**Bug fixes**

- Fixed `EuiToolTip` bug which caused the tooltip to hide when moving the mouse around inside of the trigger element ([#557](https://github.com/elastic/eui/pull/557), [#564](https://github.com/elastic/eui/pull/564))
- Fixed a bug where `EuiButtonEmpty` would offer a white background on hover when it was disabled, even when there was no such background transition on hover when the buttons are not disabled ([#561](https://github.com/elastic/eui/pull/561))
- Fixed table cell bugs ([#565](https://github.com/elastic/eui/pull/565))
  - `EuiBasicTable` now supports explicitly setting `truncateText` and `textOnly` on column definitions, and supports passing through unrecognized props to the cell (e.g. `data-test-subj`).
  - Updated table cell CSS so that long single-word cell content will break and wrap mid-word.

## [`0.0.33`](https://github.com/elastic/eui/tree/v0.0.33)

- Added initial sorting option to `EuiInMemoryTable` ([#547](https://github.com/elastic/eui/pull/547))
- Horizontally scrolling `EuiTabs` ([#546](https://github.com/elastic/eui/pull/546))
- Remove padding from both sides of `EuiEmptyButton` ([#546](https://github.com/elastic/eui/pull/546))
- Added `disabled` prop to placeholder (ellipses) button in pagination ([#546](https://github.com/elastic/eui/pull/546))
- Converted `.euiHeader__notification` into `EuiHeaderNotification` ([#546](https://github.com/elastic/eui/pull/546))

**Bug fixes**

- `EuiConfirmModal` will now check for the presence of confirm and cancel buttons before trying to focus them ([#555](https://github.com/elastic/eui/pull/555))

## [`0.0.32`](https://github.com/elastic/eui/tree/v0.0.32)

- Updated `EuiDescriptionList` to accept nodes for the titles and descriptions ([#552](https://github.com/elastic/eui/pull/552))
- Added `stop` and `stopFilled` icons ([#543](https://github.com/elastic/eui/pull/543))

**Bug fixes**

- Fixed `EuiToolTip` smart positioning to prevent tooltip from being clipped by the window where possible ([#550](https://github.com/elastic/eui/pull/550))

## [`0.0.31`](https://github.com/elastic/eui/tree/v0.0.31)

- Made `<EuiProgress>` TypeScript types more specific ([#518](https://github.com/elastic/eui/pull/518))
- Removed `font-smoothing` from our reset css for better text legibility ([#539](https://github.com/elastic/eui/pull/539))

**Bug fixes**

- Made `EuiIconTip` screen reader accessible ([#534](https://github.com/elastic/eui/pull/534))
- Fixed a sorting issue in `EuiInMemoryTable` ([#453](https://github.com/elastic/eui/pull/453))
- Fixed checkbox click for `EuiCheckbox` and `EuiRadio` without a label ([#541](https://github.com/elastic/eui/pull/541))

## [`0.0.30`](https://github.com/elastic/eui/tree/v0.0.30)

- Add ability to force `EuiSideNav` items open by setting `item.forceOpen` ([#515](https://github.com/elastic/eui/pull/515))

## [`0.0.29`](https://github.com/elastic/eui/tree/v0.0.29)

- Added `EuiIconTip` to make it easier to display icons with tooltips ([#528](https://github.com/elastic/eui/pull/528))
- Added `buttonRef` prop to `EuiButton`, `EuiButtonEmpty`, and `EuiButtonIcon` ([#529](https://github.com/elastic/eui/pull/529))

**Bug fixes**

- `EuiHealth` no longer stacks flex items on small screens ([#530](https://github.com/elastic/eui/pull/530))
- Fixed `EuiPageContent` centering within `EuiPage` issue ([#527](https://github.com/elastic/eui/pull/527))
- `EuiConfirmModal` will now correctly auto-focus on its confirm and cancel buttons ([#529](https://github.com/elastic/eui/pull/529))

## [`0.0.28`](https://github.com/elastic/eui/tree/v0.0.28)

- `EuiInMemoryTable` pass items to BasicTable when message is provided ([#517](https://github.com/elastic/eui/pull/517)).
- `EuiSearchBox` now passes unused props through to `EuiFieldSearch` ([#514](https://github.com/elastic/eui/pull/514))
- Change `EuiBasicTable` `noItemsMessage` and `EuiInMemoryTable` `message` propType to node
instead of just string ([#516](https://github.com/elastic/eui/pull/516))

## [`0.0.27`](https://github.com/elastic/eui/tree/v0.0.27)

- Don't propagate a null `onClick` on EuiPanels ([#473](https://github.com/elastic/eui/pull/473))
- Use 1.1px for the `EuiHorizontalRule` height, in order to work around strange Chrome height calculations ([#473](https://github.com/elastic/eui/pull/473))
- New icons for `logoGithub` and `logoSketch` ([#494](https://github.com/elastic/eui/pull/494))
- `EuiCard` now has an `href` and `isClickable` prop for better handling hover animations ([#494](https://github.com/elastic/eui/pull/494))
- Added `calculateContrast` and `rgbToHex` to services ([#494](https://github.com/elastic/eui/pull/494))

**Bug fixes**

- `EuiModal` is now responsive on mobile screens ([#512](https://github.com/elastic/eui/pull/512))
- `EuiFlexGrid` now collapses down in mobile layouts properly ([#515](https://github.com/elastic/eui/pull/515))
- Made `EuiCard` proptypes more permission by changing strings to nodes ([#515](https://github.com/elastic/eui/pull/515))
- Fixed `responsive={false}` prop not working when flex groups were nested ([#494](https://github.com/elastic/eui/pull/494))
- `EuiBadge` wrapping element changed from a `div` to `span` so it can be nested in text blocks ([#494](https://github.com/elastic/eui/pull/494))

## [`0.0.26`](https://github.com/elastic/eui/tree/v0.0.26)

**Bug fixes**

- `EuiSelect` do not set `defaultValue` property when `value` property is provided ([#504](https://github.com/elastic/eui/pull/504)).
- `EuiBottomBar` now uses `EuiPortal` to avoid z-index conflicts ([#487](https://github.com/elastic/eui/pull/487))
- Upped dark theme contrast on disabled buttons ([#487](https://github.com/elastic/eui/pull/487))

**Breaking changes**

- Removed `EuiTableOfRecords` ([#490](https://github.com/elastic/eui/pull/490))

## [`0.0.25`](https://github.com/elastic/eui/tree/v0.0.25)

- `EuiSearchBar` accepts `toolsLeft` and `toolsRight` props ([#458](https://github.com/elastic/eui/pull/458))
- Added `search.onChange` callback to `EuiInMemoryTable` ([#469](https://github.com/elastic/eui/pull/469))
- Added `initialPageSize` option to `EuiInMemoryTable` ([#477](https://github.com/elastic/eui/pull/477))
- Added design guidelines for button and toast usage ([#371](https://github.com/elastic/eui/pull/371))

**Breaking changes**

- Complete refactor of `EuiToolTip`. They now work. Only a breaking change if you were using them ([#484](https://github.com/elastic/eui/pull/484))

## [`0.0.24`](https://github.com/elastic/eui/tree/v0.0.24)

- Removed hover and focus states from non-selectable `EuiSideNavItem`s ([#434](https://github.com/elastic/eui/pull/434))
- Added `Ast` and `Query` services ([#454](https://github.com/elastic/eui/pull/454))
- Added icons for Kibana query language ([#455](https://github.com/elastic/eui/pull/455))

**Bug fixes**

- Fix error stemming from `selected` prop on `EuiSelect` ([#436](https://github.com/elastic/eui/pull/436))

**Breaking changes**

- The `Random` service's `oneOf` method now only accepts an array ([#454](https://github.com/elastic/eui/pull/454))

## [`0.0.23`](https://github.com/elastic/eui/tree/v0.0.23)

- Added `EuiInMemoryTable`, which encapsulates sorting, searching, selection, and pagination state and logic ([#390](https://github.com/elastic/eui/pull/390))
- Added stack trace information to `EuiErrorBoundary` ([#428](https://github.com/elastic/eui/pull/428))
- Make full screen code block use the same font-size on the original code block ([#447](https://github.com/elastic/eui/pull/447))

**Bug fixes**

- Fixed `EuiContextMenu` bug when using the keyboard to navigate up, which was caused by unnecessarily re-rendering the items, thus losing references to them ([#431](https://github.com/elastic/eui/pull/431))

## [`0.0.22`](https://github.com/elastic/eui/tree/v0.0.22)

- Added `EuiDelayHide` component ([#412](https://github.com/elastic/eui/pull/412))
- Decreased overall size of checkbox, radio, and switches as well as better styles for the different states ([#407](https://github.com/elastic/eui/pull/407))
- Added `EuiFilePicker` component for `input type="file"` needs ([#402](https://github.com/elastic/eui/pedull/402))
- Added `isLoading` prop to `EuiButton` ([#427](https://github.com/elastic/eui/pull/427))
- Added icons: `eye`, `eyeClosed`, `grab`, `heatmap`, `vector` ([#427](https://github.com/elastic/eui/pull/427))
- Added `hasNoInitialSelection` option to `EuiSelect` ([#422](https://github.com/elastic/eui/pull/422))

**Bug fixes**

- Fixed appearance of checked checkboxes and radios in IE ([#407](https://github.com/elastic/eui/pull/407))
- Fixed disabled vs enabled appearance of checked checkboxes and radios ([#407](https://github.com/elastic/eui/pull/407))
- Fixed disabled & checked state of switches ([#407](https://github.com/elastic/eui/pull/407))
- Fixed `EuiCard` content alignment when content is short ([#415](https://github.com/elastic/eui/pull/415))
- Only apply the `$euiCodeBlockSelectedBackgroundColor` variable if it is a color ([#427](https://github.com/elastic/eui/pull/427))
- No margins for `<hr>` ([#427](https://github.com/elastic/eui/pull/427))
- Fixed `EuiButton` truncation ([#427](https://github.com/elastic/eui/pull/427))

**Breaking changes**

- Changed `EuiAccordion`’s method of `onToggleOpen` to `onToggle` ([#427](https://github.com/elastic/eui/pull/427))

## [`0.0.21`](https://github.com/elastic/eui/tree/v0.0.21)

- Logstash icon set. [#399](https://github.com/elastic/eui/pull/399)
- Added support for `disabled` options in `EuiSelect`. [#324](https://github.com/elastic/eui/pull/324)
- Badges can now accept onClicks and custom colors. They were changed stylistically to be bolder and smaller by default ([#381](https://github.com/elastic/eui/pull/381))
- Added component to wrap blocks of substeps `EuiSubSteps` in a shaded container ([#375](https://github.com/elastic/eui/pull/375))
- Added horizontal steps component ([#375](https://github.com/elastic/eui/pull/375))
- Changed look and feel of pagination. Added `compressed` prop for smaller footprint pagination ([#380](https://github.com/elastic/eui/pull/380))
- Added `EuiBasicTable` as an opinionated, high level component for constructing tables. Its addition deprecates `EuiTableOfRecords` which is still available, but now marked for removal ([#377](https://github.com/elastic/eui/pull/377))
- Added styles for `readOnly` states of form controls ([#391](https://github.com/elastic/eui/pull/391))
- Added importAction and exportAction icons ([#394](https://github.com/elastic/eui/pull/394))
- Added `EuiCard` for UI patterns that need an icon/image, title and description with some sort of action ([#380](https://github.com/elastic/eui/pull/380))
- Added TypeScript definitions for the `EuiHealth` component ([#403](https://github.com/elastic/eui/pull/403))
- Added `SearchBar` component - introduces a simple yet rich query language to search for objects + search box and filter controls to construct/manipulate it ([#379](https://github.com/elastic/eui/pull/379))

**Bug fixes**

- Tables now default to `table-layout: fixed` to avoid some collapsing cell problems. [#398](https://github.com/elastic/eui/pull/398)
- Wrap long lines of text within the body of `EuiToast` instead of letting text overflow ([#392](https://github.com/elastic/eui/pull/392))
- Fixed dark theme coloring of SubSteps ([#396](https://github.com/elastic/eui/pull/396))
- Reorder selectors to fix fixed progress bar in Firefox ([#404](https://github.com/elastic/eui/pull/404))

## [`0.0.20`](https://github.com/elastic/eui/tree/v0.0.20)

- Renamed class from `euiFlexGroup--alignItemsStart` to `euiFlexGroup--alignItemsFlexStart` ([#378](https://github.com/elastic/eui/pull/378))

## [`0.0.19`](https://github.com/elastic/eui/tree/v0.0.19)

- `EuiGlobalToastList` now prevents toasts from disappearing while the user's mouse is over the list. Added `timer/Timer` service ([#370](https://github.com/elastic/eui/pull/370))

**Bug fixes**

- **Note: This is deprecated in 0.0.21 and removed in 0.0.26.** `EuiTableOfRecords` selection bugs ([#365](https://github.com/elastic/eui/pull/365))
  - Deleting selected items now resets the select all checkbox to an unchecked state
  - The select all checkbox only becomes checked when all selectable rows are checked, not just some of them

**Breaking changes**

- Changed `EuiGlobalToastList` to be responsible for instantiating toasts, tracking their lifetimes, and dismissing them. It now accepts `toasts`, `dismissToast`, and `toastLifeTimeMs` props. It no longer accepts `children` ([#370](https://github.com/elastic/eui/pull/370))

## [`0.0.18`](https://github.com/elastic/eui/tree/v0.0.18)

**Bug fixes**

- Fixed `EuiCodeEditor` bug in which hitting ESCAPE to close the autocompletion suggestions menu would also exit editing mode ([#363](https://github.com/elastic/eui/pull/363))

## [`0.0.17`](https://github.com/elastic/eui/tree/v0.0.17)

**Bug fixes**

- Downgraded `lodash` version to `3.10.0` to align it with Kibana ([#359](https://github.com/elastic/eui/pull/359))

## [`0.0.16`](https://github.com/elastic/eui/tree/v0.0.16)

- `EuiRadio` now supports the `input` tag's `name` attribute. `EuiRadioGroup` accepts a `name` prop that will propagate to its `EuiRadio`s ([#348](https://github.com/elastic/eui/pull/348))
- Added Machine Learning create jobs icon set ([#338](https://github.com/elastic/eui/pull/338))
- **Note: This is deprecated in 0.0.21 and removed in 0.0.26.** Added `EuiTableOfRecords`, a higher level table component to take away all your table listings frustrations ([#250](https://github.com/elastic/eui/pull/250))

**Bug fixes**

- Added `react-color` as a dependency (was previously a devDependency) ([#354](https://github.com/elastic/eui/pull/354))
- Stop propagation and prevent default when closing components. Otherwise the same Escape keypress could close the parent component(s) as well as the one you intend to close ([#344](https://github.com/elastic/eui/pull/344))

## [`0.0.15`](https://github.com/elastic/eui/tree/v0.0.15)

- Added `EuiColorPicker` ([#328](https://github.com/elastic/eui/pull/328))
- `EuiCodeBlock` now only shows fullscreen icons if `overflowHeight` prop is set. Also forces large fonts and padding while expanded ([#325](https://github.com/elastic/eui/pull/325))
- Exported `VISUALIZATION_COLORS` from services ([#329](https://github.com/elastic/eui/pull/329))
- Added typescript definitions for `EuiFormRow`, `EuiRadioGroup`, `EuiSwitch`, `EuiLoadingSpinner`, `EuiLoadingChart` and `EuiProgress` ([#326](https://github.com/elastic/eui/pull/326))
- Added `checkHrefAndOnClick` and `getSecureRelForTarget` to services.

**Breaking changes**

- `EuiCodeBlock` now only shows fullscreen icons if `overflowHeight` prop is set. Also forces large fonts and padding while expanded ([#325](https://github.com/elastic/eui/pull/325))
- React ^16.2 is now a peer dependency ([#264](https://github.com/elastic/eui/pull/264))
- `EuiProgress` no longer accepts the `indeterminate` property, which never had any effect ([#326](https://github.com/elastic/eui/pull/326))

**Bug fixes**

- Fix TypeScript definitions such that optional and readonly properties survive being passed through `Omit` ([#322](https://github.com/elastic/eui/pull/322))

## [`0.0.14`](https://github.com/elastic/eui/tree/v0.0.14)

- Added `isColorDark` color util ([#311](https://github.com/elastic/eui/pull/311))
- EuiButton, EuiButtonEmpty and EuiButtonIcon can now take an `href` ([#316](https://github.com/elastic/eui/pull/316))
- In `EuiSideNav`, allow a callback to be passed that renders the individual items in the navigation. This makes interoperability with e.g. `react-router` easier ([#310](https://github.com/elastic/eui/pull/310))
- Add new icon types to `EuiIcon` TypeScript definitions ([#323](https://github.com/elastic/eui/pull/323)).

**Bug fixes**

- Set `EuiFlexGroup` to `flex-grow: 1` to be more friendly with IE11 ([#315](https://github.com/elastic/eui/pull/315))

## [`0.0.13`](https://github.com/elastic/eui/tree/v0.0.13)

- Added index management icons ([#307](https://github.com/elastic/eui/pull/307))

**Breaking changes**

- Reverted test helper for async functions that throw exceptions. See PR for details on how this can be handled in Jest 22 ([#306](https://github.com/elastic/eui/pull/306))

**Bug fixes**

- Adjust toast z-index to show over modals ([#296](https://github.com/elastic/eui/pull/296))
- Fix nested `EuiFlexItem` collapse issue in IE ([#308](https://github.com/elastic/eui/pull/308))

## [`0.0.12`](https://github.com/elastic/eui/tree/v0.0.12)

- Minor style-only changes to `EuiPagination`, button reset, `EuiTableHeaderCell`, and `EuiCodeBlock` ([#298](https://github.com/elastic/eui/pull/298))
- All NPM dependencies now use ^ to install the latest minor version.
- Added Apache, Nginx, MySQL logos ([#270](https://github.com/elastic/eui/pull/270))
- Added small version of `EuiCallOut` ([#269](https://github.com/elastic/eui/pull/269))
- Added first batch of TypeScript type definitions for components and services ([#252](https://github.com/elastic/eui/pull/252))
- Added button for expanding `EuiCodeBlock` instances to be full-screen ([#259](https://github.com/elastic/eui/pull/259))
- Add test helper for async functions that throw exceptions ([#301](https://github.com/elastic/eui/pull/301))

**Bug fixes**

- Removed padding on `EuiPage` mobile breakpoint ([#282](https://github.com/elastic/eui/pull/282))
- Fixed some `EuiIcon` `type`s not setting their `viewBox` attribute, which caused them to not honor the `size` properly ([#277](https://github.com/elastic/eui/pull/277))
- Fixed `EuiContextMenu` to pass the `event` argument to a `EuiContextMenuItem`'s `onClick` handler even when a panel is defined ([#265](https://github.com/elastic/eui/pull/265))

**Breaking changes**

- Removed `color` prop from `EuiCodeBlock`. This component's highlighting now matches whichever theme is currently active. See PR for details on SCSS breaking changes ([#259](https://github.com/elastic/eui/pull/259))

## [`0.0.11`](https://github.com/elastic/eui/tree/v0.0.11)

- Added `EuiImage` component to allow for image sizing and zooms ([#262](https://github.com/elastic/eui/pull/262))
- Updated `EuiOverlayMask` to append `<div>` to body ([#254](https://github.com/elastic/eui/pull/254))

**Bug fixes**

- Disabled tab styling ([#258](https://github.com/elastic/eui/pull/258))
- Proper className for flexGroup alignItems prop ([#257](https://github.com/elastic/eui/pull/257))
- Clicking the downArrow icon in `EuiSelect` now triggers selection ([#255](https://github.com/elastic/eui/pull/255))
- Fixed `euiFormRow` id's from being the same as the containing input and label ([#251](https://github.com/elastic/eui/pull/251))

**Breaking changes**

- `{rest}` prop attachment moved from wrapping div to the input on checkboxes and switches ([#246](https://github.com/elastic/eui/pull/246))

## [`0.0.10`](https://github.com/elastic/eui/tree/v0.0.10)

- Updated `euiPopover` to propagate `panelPaddingSize` padding values to content only (title does inherit horizontal values) via CSS ([#229](https://github.com/elastic/eui/pull/229))
- Updated `EuiErrorBoundary` to preserve newlines in error ([#238](https://github.com/elastic/eui/pull/238))
- Added more icons and fixed a few for dark mode ([#228](https://github.com/elastic/eui/pull/228))
- Added `EuiFlyout` component ([#227](https://github.com/elastic/eui/pull/227))

**Breaking changes**

- Renamed `EuiModalOverlay` to `EuiOverlayMask` ([#227](https://github.com/elastic/eui/pull/227))

**Bug fixes**

- Fixed bug in `Pager` service which occurred when there were no items ([#237](https://github.com/elastic/eui/pull/237))
- Added `isPageable` method to `Pager` service and set first and last page index to -1 when there are no pages ([#242](https://github.com/elastic/eui/pull/242))

## [`0.0.9`](https://github.com/elastic/eui/tree/v0.0.9)

**Breaking changes**

- Renamed `euiFlexGroup--alignItemsEnd` class to `euiFlexGroup--alignItemsFlexEnd`.
- Remove support for `primary` color from `EuiTextColor` because it looked too much like a link.

**Bug fixes**

- Give `EuiFormErrorText` and `EuiFormHelpText` proper line-height ([#234](https://github.com/elastic/eui/pull/234))

## [`0.0.8`](https://github.com/elastic/eui/tree/v0.0.8)

**Bug fixes**

- Fix button vertical alignment ([#232](https://github.com/elastic/eui/pull/232))

## [`0.0.7`](https://github.com/elastic/eui/tree/v0.0.7)

- Added `EuiSteps` component ([#202](https://github.com/elastic/eui/pull/202), [#208](https://github.com/elastic/eui/pull/208))

**Breaking changes**

- Test helpers now published at `@elastic/eui/lib/test`

**Bug fixes**

- Case sensitive file name fix for Kibana dark theme ([#216](https://github.com/elastic/eui/pull/216))

## [`0.0.6`](https://github.com/elastic/eui/tree/v0.0.6)

- `justify` prop of `EuiFlexGroup` now accepts `spaceEvenly` ([#205](https://github.com/elastic/eui/pull/205))
- Increased size of `<EuiTitle size="s">` so that it's distinguishable as a title ([#204](https://github.com/elastic/eui/pull/204))

## [`0.0.5`](https://github.com/elastic/eui/tree/v0.0.5)

**Bug fixes**

- Fixed import paths for `EuiTable`, `EuiHealth`, and `EuiPopover` which prevented dependents of EUI from being able to compile when importing components from the `lib` directory ([#203](https://github.com/elastic/eui/pull/203))

## [`0.0.4`](https://github.com/elastic/eui/tree/v0.0.4)

- Added `EuiHealth` components for status checks ([#158](https://github.com/elastic/eui/pull/158))
- Cleaned up styling for checkboxes, switches, and radios ([#158](https://github.com/elastic/eui/pull/158))
- Form `disabled` states are now more consistent ([#158](https://github.com/elastic/eui/pull/158))
- Page and title padding adjusted to be more compact ([#158](https://github.com/elastic/eui/pull/158))
- Table spacing is now smaller ([#158](https://github.com/elastic/eui/pull/158))
- Dark theme forms now have better contrast with their borders ([#158](https://github.com/elastic/eui/pull/158))
- Added icons to match Kibana's app directory ([#162](https://github.com/elastic/eui/pull/162))
- Converted icons from SVG to React component during the build and stop using sprites ([#160](https://github.com/elastic/eui/pull/160))
- Added `isReadOnly`, `setOptions`, and `cursorStart` props to `EuiCodeEditor` ([#169](https://github.com/elastic/eui/pull/169))
- Added `wrap` prop to `EuiFlexGroup` ([#170](https://github.com/elastic/eui/pull/170))
- Added `scope` prop to `EuiTableHeaderCell` and `EuiTableHeaderCellCheckbox` ([#171](https://github.com/elastic/eui/pull/171))
- Added `disabled` prop to `EuiContextMenuItem` ([#172](https://github.com/elastic/eui/pull/172))
- Added `EuiTablePagination` component and `Pager` service ([#178](https://github.com/elastic/eui/pull/178))
- **Note: This is broken until 0.0.25.** Added `EuiTooltip` component ([#174](https://github.com/elastic/eui/pull/174), [#193](https://github.com/elastic/eui/pull/193))
- Added a bold weight of 700 and apply it to `<strong>` elements by default ([#193](https://github.com/elastic/eui/pull/193))
- Icon size prop now accepts `s`. Adjusted coloring of sidenav arrows ([#178](https://github.com/elastic/eui/pull/197))
- Added `EuiErrorBoundary` ([#198](https://github.com/elastic/eui/pull/198))
- Exported `test` module, which includes `findTestSubject`, `startThrowingReactWarnings`, `stopThrowingReactWarnings`, `requiredProps`, and `takeMountedSnapshot` helpers ([#198](https://github.com/elastic/eui/pull/198))
- Added a more systematic way to add themes; includes a new K6 theme for Kibana ([#191](https://github.com/elastic/eui/pull/191))

**Bug fixes**

- Fixed bug where screen-reader styles weren't being imported ([#103](https://github.com/elastic/eui/pull/103))
- Fixed a bug where `<progress>` wasn't being rendered under `block` display ([#166](https://github.com/elastic/eui/pull/166))
- Fixed a bug that caused `EuiPageSideBar` width to change when the width of its content changed ([#181](https://github.com/elastic/eui/pull/181))

**Breaking changes**

- Fixed a bug where table cell classes were being applied twice ([#167](https://github.com/elastic/eui/pull/167))
- React ^16.0 is now a peer dependency ([#198](https://github.com/elastic/eui/pull/198))

## [`0.0.3`](https://github.com/elastic/eui/tree/v0.0.3)

- `EuiFlexItem` now accepts integers between 1 and 10 for the `grow` prop ([#144](https://github.com/elastic/eui/pull/144))
- `EuiFlexItem` and `EuiFlexGrow` now accept a `component` prop which you can set to `span` or `div` (default) ([#141](https://github.com/elastic/eui/pull/141))
- Added `isLoading` prop to form inputs to allow for a loading state ([#150](https://github.com/elastic/eui/pull/150))

**Breaking changes**

- `EuiSideNav` now accepts a tree data structure via the `items` prop ([#141](https://github.com/elastic/eui/pull/141))
- `EuiSideNavGroup`, `EuiSideNavItem`, and `EuiSideNavTitle` have been removed from the public API ([#141](https://github.com/elastic/eui/pull/141))

## [`0.0.2`](https://github.com/elastic/eui/tree/v0.0.2)

- Changed the hover states of `EuiButtonEmpty` to look more like links ([#135](https://github.com/elastic/eui/pull/135))
- `EuiCode` now wraps `EuiCodeBlock`, so it can do everything `EuiCodeBlock` could, but inline ([#138](https://github.com/elastic/eui/pull/138))
- Added `transparentBackground` prop to `EuiCodeBlock` ([#138](https://github.com/elastic/eui/pull/138))
- `EuiCodeBlock` now uses the `light` theme by default ([#138](https://github.com/elastic/eui/pull/138))
- `EuiFormRow` generates its own unique `id` prop if none is provided ([#130](https://github.com/elastic/eui/pull/130))
- `EuiFormRow` associates help text and errors with the field element via ARIA attributes ([#130](https://github.com/elastic/eui/pull/130))

## [`0.0.1`](https://github.com/elastic/eui/tree/v0.0.1) Initial Release

- Initial public release<|MERGE_RESOLUTION|>--- conflicted
+++ resolved
@@ -1,12 +1,8 @@
 ## [`master`](https://github.com/elastic/eui/tree/master)
 
-<<<<<<< HEAD
 - Added `auto` as value for `defaultHeight` in prop `rowHeightsOptions` in `EuiDataGrid` that allows to content auto-fit to row ([#4958](https://github.com/elastic/eui/pull/4958))
-=======
-No public interface changes since `37.6.1`.
 
 ## [`37.6.1`](https://github.com/elastic/eui/tree/v37.6.1)
->>>>>>> 308d0263
 
 **Bug fixes**
 
