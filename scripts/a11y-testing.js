--- conflicted
+++ resolved
@@ -7,12 +7,6 @@
     `${root}#/templates/page-template`, // Has duplicate `<main>` element
     `${root}#/layout/page-header`, // Has duplicate `<header>` element
     `${root}#/forms/combo-box`,
-<<<<<<< HEAD
-=======
-    `${root}#/forms/color-selection`,
-    `${root}#/forms/date-picker`,
-    `${root}#/templates/super-date-picker`,
->>>>>>> 04e147cb
   ];
 
   return [
