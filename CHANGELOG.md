# [`master`](https://github.com/elastic/eui/tree/master)

<<<<<<< HEAD
- Changed the hover states of `EuiButtonEmpty` to look more like links.
- `<EuiFormRow>` generates its own unique `id` prop if none is provided. [(#130)](https://github.com/elastic/eui/pull/130)
- `<EuiFormRow>` associates help text and errors with the field element via ARIA attributes. [(#130)](https://github.com/elastic/eui/pull/130)
=======
- Changed the hover states of `EuiButtonEmpty` to look more like links. [#135](https://github.com/elastic/eui/pull/135)
- Added `transparentBackground` prop to `EuiCodeBlock`. Made light theme the default.
`EuiCode` now just wraps `EuiCodeBlock` so you can do inline highlighting. [#138](https://github.com/elastic/eui/pull/138)
>>>>>>> 98010b59

# [`0.0.1`](https://github.com/elastic/eui/tree/v0.0.1) Initial Release

- Initial public release<|MERGE_RESOLUTION|>--- conflicted
+++ resolved
@@ -1,14 +1,10 @@
 # [`master`](https://github.com/elastic/eui/tree/master)
 
-<<<<<<< HEAD
-- Changed the hover states of `EuiButtonEmpty` to look more like links.
-- `<EuiFormRow>` generates its own unique `id` prop if none is provided. [(#130)](https://github.com/elastic/eui/pull/130)
-- `<EuiFormRow>` associates help text and errors with the field element via ARIA attributes. [(#130)](https://github.com/elastic/eui/pull/130)
-=======
 - Changed the hover states of `EuiButtonEmpty` to look more like links. [#135](https://github.com/elastic/eui/pull/135)
 - Added `transparentBackground` prop to `EuiCodeBlock`. Made light theme the default.
 `EuiCode` now just wraps `EuiCodeBlock` so you can do inline highlighting. [#138](https://github.com/elastic/eui/pull/138)
->>>>>>> 98010b59
+- `EuiFormRow` generates its own unique `id` prop if none is provided. [(#130)](https://github.com/elastic/eui/pull/130)
+- `EuiFormRow` associates help text and errors with the field element via ARIA attributes. [(#130)](https://github.com/elastic/eui/pull/130)
 
 # [`0.0.1`](https://github.com/elastic/eui/tree/v0.0.1) Initial Release
 
