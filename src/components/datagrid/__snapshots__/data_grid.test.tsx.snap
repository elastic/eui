// Jest Snapshot v1, https://goo.gl/fbAQLP

exports[`EuiDataGrid pagination renders 1`] = `
<div
  class="euiFlexGroup eui-xScroll emotion-euiFlexGroup-wrap-s-spaceBetween-center-row"
>
  <div
    class="euiFlexItem emotion-euiFlexItem-growZero"
  >
    <div
      class="euiPopover emotion-euiPopover-inline-block"
    >
      <button
        class="euiButtonEmpty emotion-euiButtonDisplay-euiButtonEmpty-xs-empty-text"
        data-test-subj="tablePaginationPopoverButton"
        type="button"
      >
        <span
          class="euiButtonEmpty__content emotion-euiButtonDisplayContent"
        >
          <span
            class="eui-textTruncate euiButtonEmpty__text"
          >
            Rows per page: 6
          </span>
          <span
            color="inherit"
            data-euiicon-type="arrowDown"
          />
        </span>
      </button>
    </div>
  </div>
  <div
    class="euiFlexItem emotion-euiFlexItem-growZero"
  >
    <nav
      aria-label="Pagination for preceding grid: test grid"
      class="euiPagination emotion-euiPagination"
    >
      <span
        aria-atomic="true"
        aria-relevant="additions text"
        class="emotion-euiScreenReaderOnly"
        role="status"
      >
        Page 2 of 2
      </span>
      <a
        aria-controls="generated-id"
        aria-label="Previous page"
        class="euiButtonIcon euiPaginationArrowButton emotion-euiButtonIcon-xs-empty-text-euiPaginationButton"
        data-test-subj="pagination-button-previous"
        href="#generated-id"
        rel="noreferrer"
        title="Previous page"
      >
        <span
          aria-hidden="true"
          class="euiButtonIcon__icon"
          color="inherit"
          data-euiicon-type="arrowLeft"
        />
      </a>
      <ul
        aria-label="Pagination for preceding grid: test grid"
        class="euiPagination__list emotion-euiPagination__list"
      >
        <li
          class="euiPagination__item"
        >
          <a
            aria-controls="generated-id"
            aria-label="Page 1 of 2"
            class="euiButtonEmpty euiPaginationButton emotion-euiButtonDisplay-euiButtonEmpty-s-empty-text-euiPaginationButton"
            data-test-subj="pagination-button-0"
            href="#generated-id"
            rel="noreferrer"
          >
            <span
              class="euiButtonEmpty__content emotion-euiButtonDisplayContent"
            >
              <span
                class="eui-textTruncate euiButtonEmpty__text"
              >
                1
              </span>
            </span>
          </a>
        </li>
        <li
          class="euiPagination__item"
        >
          <button
            aria-controls="generated-id"
            aria-current="true"
            aria-label="Page 2 of 2"
            class="euiButtonEmpty euiPaginationButton emotion-euiButtonDisplay-euiButtonEmpty-s-empty-disabled-isDisabled-euiPaginationButton-isActive"
            data-test-subj="pagination-button-1"
            disabled=""
            type="button"
          >
            <span
              class="euiButtonEmpty__content emotion-euiButtonDisplayContent"
            >
              <span
                class="eui-textTruncate euiButtonEmpty__text"
              >
                2
              </span>
            </span>
          </button>
        </li>
      </ul>
      <button
        aria-label="Next page"
        class="euiButtonIcon euiPaginationArrowButton emotion-euiButtonIcon-xs-empty-disabled-isDisabled-euiPaginationButton"
        data-test-subj="pagination-button-next"
        disabled=""
        type="button"
      >
        <span
          aria-hidden="true"
          class="euiButtonIcon__icon"
          color="inherit"
          data-euiicon-type="arrowRight"
        />
      </button>
    </nav>
  </div>
</div>
`;

exports[`EuiDataGrid render column actions renders various column actions configurations 1`] = `
<ul
  class="euiListGroup emotion-euiListGroup-none-maxWidthDefault"
  data-test-subj="dataGridHeaderCellActionGroup-B"
>
  <li
    class="euiListGroupItem emotion-euiListGroupItem-text-xs"
  >
    <button
      class="euiListGroupItem__button emotion-euiListGroupItem__inner-xs-text-isClickable"
      type="button"
    >
      <span
        class="euiListGroupItem__icon emotion-euiListGroupItem__icon"
        color="inherit"
        data-euiicon-type="eyeClosed"
      />
      <span
        class="euiListGroupItem__label emotion-euiListGroupItem__label-truncate"
        title="Hide column"
      >
        Hide column
      </span>
    </button>
  </li>
  <li
    class="euiListGroupItem emotion-euiListGroupItem-text-xs"
  >
    <button
      class="euiListGroupItem__button emotion-euiListGroupItem__inner-xs-text-isClickable"
      type="button"
    >
      <span
        class="euiListGroupItem__icon emotion-euiListGroupItem__icon"
        color="inherit"
        data-euiicon-type="sortUp"
      />
      <span
        class="euiListGroupItem__label emotion-euiListGroupItem__label-truncate"
        title="Sort A-Z"
      >
        Sort A-Z
      </span>
    </button>
  </li>
  <li
    class="euiListGroupItem emotion-euiListGroupItem-text-xs"
  >
    <button
      class="euiListGroupItem__button emotion-euiListGroupItem__inner-xs-text-isClickable"
      type="button"
    >
      <span
        class="euiListGroupItem__icon emotion-euiListGroupItem__icon"
        color="inherit"
        data-euiicon-type="sortDown"
      />
      <span
        class="euiListGroupItem__label emotion-euiListGroupItem__label-truncate"
        title="Sort Z-A"
      >
        Sort Z-A
      </span>
    </button>
  </li>
  <li
    class="euiListGroupItem emotion-euiListGroupItem-text-xs"
  >
    <button
      class="euiListGroupItem__button emotion-euiListGroupItem__inner-xs-text-isClickable"
      type="button"
    >
      <span
        class="euiListGroupItem__icon emotion-euiListGroupItem__icon"
        color="inherit"
        data-euiicon-type="sortLeft"
      />
      <span
        class="euiListGroupItem__label emotion-euiListGroupItem__label-truncate"
        title="Move left"
      >
        Move left
      </span>
    </button>
  </li>
  <li
    class="euiListGroupItem emotion-euiListGroupItem-text-xs"
  >
    <button
      class="euiListGroupItem__button emotion-euiListGroupItem__inner-xs-text-isClickable"
      type="button"
    >
      <span
        class="euiListGroupItem__icon emotion-euiListGroupItem__icon"
        color="inherit"
        data-euiicon-type="sortRight"
      />
      <span
        class="euiListGroupItem__label emotion-euiListGroupItem__label-truncate"
        title="Move right"
      >
        Move right
      </span>
    </button>
  </li>
</ul>
`;

exports[`EuiDataGrid render column actions renders various column actions configurations 2`] = `
<ul
  class="euiListGroup emotion-euiListGroup-none-maxWidthDefault"
  data-test-subj="dataGridHeaderCellActionGroup-C"
>
  <li
    class="euiListGroupItem emotion-euiListGroupItem-text-m"
  >
    <button
      class="euiListGroupItem__button emotion-euiListGroupItem__inner-m-text-isClickable"
      type="button"
    >
      <span
        class="euiListGroupItem__label emotion-euiListGroupItem__label-truncate"
        title="test"
      >
        test
      </span>
    </button>
  </li>
</ul>
`;

exports[`EuiDataGrid render column actions renders various column actions configurations 3`] = `
<ul
  class="euiListGroup emotion-euiListGroup-none-maxWidthDefault"
  data-test-subj="dataGridHeaderCellActionGroup-D"
>
  <li
    class="euiListGroupItem emotion-euiListGroupItem-text-xs"
  >
    <button
      class="euiListGroupItem__button emotion-euiListGroupItem__inner-xs-text-isClickable"
      type="button"
    >
      <span
        class="euiListGroupItem__icon emotion-euiListGroupItem__icon"
        color="inherit"
        data-euiicon-type="sortUp"
      />
      <span
        class="euiListGroupItem__label emotion-euiListGroupItem__label-truncate"
        title="Sort A-Z"
      >
        Sort A-Z
      </span>
    </button>
  </li>
  <li
    class="euiListGroupItem emotion-euiListGroupItem-text-xs"
  >
    <button
      class="euiListGroupItem__button emotion-euiListGroupItem__inner-xs-text-isClickable"
      type="button"
    >
      <span
        class="euiListGroupItem__icon emotion-euiListGroupItem__icon"
        color="inherit"
        data-euiicon-type="sortDown"
      />
      <span
        class="euiListGroupItem__label emotion-euiListGroupItem__label-truncate"
        title="Sort Z-A"
      >
        Sort Z-A
      </span>
    </button>
  </li>
  <li
    class="euiListGroupItem emotion-euiListGroupItem-text-m"
  >
    <button
      class="euiListGroupItem__button emotion-euiListGroupItem__inner-m-text-isClickable"
      type="button"
    >
      <span
        class="euiListGroupItem__label emotion-euiListGroupItem__label-truncate"
        title="test"
      >
        test
      </span>
    </button>
  </li>
</ul>
`;

exports[`EuiDataGrid render column actions renders various column actions configurations 4`] = `
<ul
  class="euiListGroup emotion-euiListGroup-none-maxWidthDefault"
  data-test-subj="dataGridHeaderCellActionGroup-E"
>
  <li
    class="euiListGroupItem emotion-euiListGroupItem-text-xs"
  >
    <button
      class="euiListGroupItem__button emotion-euiListGroupItem__inner-xs-text-isClickable"
      type="button"
    >
      <span
        class="euiListGroupItem__icon emotion-euiListGroupItem__icon"
        color="inherit"
        data-euiicon-type="eyeClosed"
      />
      <span
        class="euiListGroupItem__label emotion-euiListGroupItem__label-truncate"
        title="1"
      >
        1
      </span>
    </button>
  </li>
  <li
    class="euiListGroupItem emotion-euiListGroupItem-text-xs"
  >
    <button
      class="euiListGroupItem__button emotion-euiListGroupItem__inner-xs-text-isClickable"
      type="button"
    >
      <span
        class="euiListGroupItem__icon emotion-euiListGroupItem__icon"
        color="inherit"
        data-euiicon-type="sortUp"
      />
      <span
        class="euiListGroupItem__label emotion-euiListGroupItem__label-truncate"
        title="2"
      >
        2
      </span>
    </button>
  </li>
  <li
    class="euiListGroupItem emotion-euiListGroupItem-text-xs"
  >
    <button
      class="euiListGroupItem__button emotion-euiListGroupItem__inner-xs-text-isClickable"
      type="button"
    >
      <span
        class="euiListGroupItem__icon emotion-euiListGroupItem__icon"
        color="inherit"
        data-euiicon-type="sortDown"
      />
      <span
        class="euiListGroupItem__label emotion-euiListGroupItem__label-truncate"
        title="3"
      >
        3
      </span>
    </button>
  </li>
  <li
    class="euiListGroupItem emotion-euiListGroupItem-text-xs"
  >
    <button
      class="euiListGroupItem__button emotion-euiListGroupItem__inner-xs-text-isClickable"
      type="button"
    >
      <span
        class="euiListGroupItem__icon emotion-euiListGroupItem__icon"
        color="inherit"
        data-euiicon-type="sortLeft"
      />
      <span
        class="euiListGroupItem__label emotion-euiListGroupItem__label-truncate"
        title="4"
      >
        4
      </span>
    </button>
  </li>
  <li
    class="euiListGroupItem emotion-euiListGroupItem-xs"
  >
    <button
      class="euiListGroupItem__button emotion-euiListGroupItem__inner-xs-isDisabled"
      disabled=""
      type="button"
    >
      <span
        class="euiListGroupItem__icon emotion-euiListGroupItem__icon"
        color="inherit"
        data-euiicon-type="sortRight"
      />
      <span
        class="euiListGroupItem__label emotion-euiListGroupItem__label-truncate"
        title="5"
      >
        5
      </span>
    </button>
  </li>
  <li
    class="euiListGroupItem emotion-euiListGroupItem-text-m"
  >
    <button
      class="euiListGroupItem__button emotion-euiListGroupItem__inner-m-text-isClickable"
      type="button"
    >
      <span
        class="euiListGroupItem__label emotion-euiListGroupItem__label-truncate"
        title="test"
      >
        test
      </span>
    </button>
  </li>
</ul>
`;

exports[`EuiDataGrid rendering renders additional toolbar controls 1`] = `
<div>
  <div
    data-focus-guard="true"
    style="width: 1px; height: 0px; padding: 0px; overflow: hidden; position: fixed; top: 1px; left: 1px;"
    tabindex="-1"
  />
  <div
    class="euiDataGrid__focusWrap"
    data-focus-lock-disabled="disabled"
  >
    <div
      class="euiDataGrid euiDataGrid--bordersAll euiDataGrid--headerShade euiDataGrid--footerOverline euiDataGrid--rowHoverHighlight euiDataGrid--stickyFooter testClass1 testClass2 emotion-euiTestCss"
      data-test-subj="test subject string"
    >
      <div
        class="euiDataGrid__controls"
        data-test-subj="dataGridControls"
      >
        <div
          class="euiDataGrid__leftControls"
        >
          <div
            class="euiPopover emotion-euiPopover-inline-block"
            data-test-subj="dataGridColumnSelectorPopover"
          >
            <button
              class="euiButtonEmpty euiDataGrid__controlBtn emotion-euiButtonDisplay-euiButtonEmpty-xs-empty-text"
              data-test-subj="dataGridColumnSelectorButton"
              type="button"
            >
              <span
                class="euiButtonEmpty__content emotion-euiButtonDisplayContent"
              >
                <span
<<<<<<< HEAD
                  class="euiButtonEmpty__content emotion-euiButtonDisplayContent"
                >
                  <span
                    color="inherit"
                    data-euiicon-type="tableDensityNormal"
                  />
                  <span
                    class="eui-textTruncate euiButtonEmpty__text"
                  >
                    <div
                      class="euiFlexGroup emotion-euiFlexGroup-s-flexStart-center-row"
                    >
                      <div
                        class="euiFlexItem emotion-euiFlexItem-growZero"
                      >
                        Columns
                      </div>
                      <div
                        class="euiFlexItem emotion-euiFlexItem-growZero"
                      >
                        <span
                          aria-label="Current count: 2"
                          class="euiNotificationBadge emotion-euiNotificationBadge-s-subdued"
                          role="marquee"
                        >
                          2
                        </span>
                      </div>
                    </div>
                  </span>
=======
                  color="inherit"
                  data-euiicon-type="listAdd"
                />
                <span
                  class="eui-textTruncate euiButtonEmpty__text"
                >
                  Columns
>>>>>>> aca80435
                </span>
              </span>
            </button>
          </div>
          <button>
            Button
          </button>
        </div>
        <div
          class="euiDataGrid__rightControls"
        >
          <div
            class="euiPopover emotion-euiPopover-inline-block"
            data-test-subj="dataGridKeyboardShortcutsPopover"
          >
            <span
              class="euiToolTipAnchor emotion-euiToolTipAnchor-inlineBlock"
            >
              <button
                aria-label="Keyboard shortcuts"
                class="euiButtonIcon emotion-euiButtonIcon-xs-empty-text"
                data-test-subj="dataGridKeyboardShortcutsButton"
                type="button"
              >
                <span
                  aria-hidden="true"
                  class="euiButtonIcon__icon"
                  color="inherit"
                  data-euiicon-type="keyboard"
                />
              </button>
            </span>
          </div>
          <div
            class="euiPopover emotion-euiPopover-inline-block"
            data-test-subj="dataGridDisplaySelectorPopover"
          >
            <span
              class="euiToolTipAnchor emotion-euiToolTipAnchor-inlineBlock"
            >
              <button
                aria-label="Display options"
                class="euiButtonIcon euiDataGrid__controlBtn emotion-euiButtonIcon-xs-empty-text"
                data-test-subj="dataGridDisplaySelectorButton"
                type="button"
              >
                <span
                  aria-hidden="true"
                  class="euiButtonIcon__icon"
                  color="inherit"
                  data-euiicon-type="controlsHorizontal"
                />
              </button>
            </span>
          </div>
          <span
            class="euiToolTipAnchor emotion-euiToolTipAnchor-inlineBlock"
          >
            <button
              aria-label="Enter fullscreen"
              class="euiButtonIcon euiDataGrid__controlBtn emotion-euiButtonIcon-xs-empty-text"
              data-test-subj="dataGridFullScreenButton"
              type="button"
            >
              <span
                aria-hidden="true"
                class="euiButtonIcon__icon"
                color="inherit"
                data-euiicon-type="fullScreen"
              />
            </button>
          </span>
        </div>
      </div>
      <div
        aria-label="aria-label"
        aria-rowcount="3"
        class="euiDataGrid__content"
        data-test-subj="euiDataGridBody"
        id="generated-id"
        role="grid"
        tabindex="0"
      >
        <div
          class="euiDataGrid__virtualized"
          style="position: relative; height: 9007199254740991px; width: 9007199254740991px; overflow: auto; will-change: transform; direction: ltr;"
        >
          <div
            style="height: 202px; width: 200px;"
          >
            <div
              class="euiDataGridHeader"
              data-test-subj="dataGridHeader"
              role="row"
            >
              <div
                class="euiDataGridHeaderCell"
                data-gridcell-column-id="A"
                data-gridcell-column-index="0"
                data-gridcell-row-index="-1"
                data-gridcell-visible-row-index="-1"
                data-test-subj="dataGridHeaderCell-A"
                role="columnheader"
                style="width: 100px;"
                tabindex="-1"
              >
                <div
                  class="euiDataGridColumnResizer"
                  data-test-subj="dataGridColumnResizer"
                  style="margin-right: 0px;"
                />
                <div
                  class="euiPopover eui-fullWidth emotion-euiPopover-block"
                >
                  <button
                    aria-describedby="euiDataGridCellHeader_generated-id_sorting euiDataGridCellHeader_generated-id_actions"
                    class="euiDataGridHeaderCell__button"
                    data-euigrid-tab-managed="true"
                    tabindex="-1"
                  >
                    <div
                      class="euiDataGridHeaderCell__content"
                      title="A"
                    >
                      A
                    </div>
                    <span
                      class="euiDataGridHeaderCell__icon"
                      color="text"
                      data-euiicon-type="arrowDown"
                      data-test-subj="dataGridHeaderCellActionButton-A"
                    />
                  </button>
                </div>
                <p
                  hidden=""
                  id="euiDataGridCellHeader_generated-id_sorting"
                />
                <p
                  hidden=""
                  id="euiDataGridCellHeader_generated-id_actions"
                >
                  Click to view column header actions
                </p>
              </div>
              <div
                class="euiDataGridHeaderCell"
                data-gridcell-column-id="B"
                data-gridcell-column-index="1"
                data-gridcell-row-index="-1"
                data-gridcell-visible-row-index="-1"
                data-test-subj="dataGridHeaderCell-B"
                role="columnheader"
                style="width: 100px;"
                tabindex="-1"
              >
                <div
                  class="euiDataGridColumnResizer"
                  data-test-subj="dataGridColumnResizer"
                  style="margin-right: 0px;"
                />
                <div
                  class="euiPopover eui-fullWidth emotion-euiPopover-block"
                >
                  <button
                    aria-describedby="euiDataGridCellHeader_generated-id_sorting euiDataGridCellHeader_generated-id_actions"
                    class="euiDataGridHeaderCell__button"
                    data-euigrid-tab-managed="true"
                    tabindex="-1"
                  >
                    <div
                      class="euiDataGridHeaderCell__content"
                      title="B"
                    >
                      B
                    </div>
                    <span
                      class="euiDataGridHeaderCell__icon"
                      color="text"
                      data-euiicon-type="arrowDown"
                      data-test-subj="dataGridHeaderCellActionButton-B"
                    />
                  </button>
                </div>
                <p
                  hidden=""
                  id="euiDataGridCellHeader_generated-id_sorting"
                />
                <p
                  hidden=""
                  id="euiDataGridCellHeader_generated-id_actions"
                >
                  Click to view column header actions
                </p>
              </div>
            </div>
            <div
              aria-rowindex="1"
              class="euiDataGridRowCell euiDataGridRowCell--firstColumn"
              data-gridcell-column-id="A"
              data-gridcell-column-index="0"
              data-gridcell-row-index="0"
              data-gridcell-visible-row-index="0"
              data-test-subj="dataGridRowCell"
              role="gridcell"
              style="position: absolute; left: 0px; top: 0px; height: 34px; width: 100px;"
              tabindex="-1"
            >
              <div
                class="euiDataGridRowCell__contentWrapper euiDataGridRowCell__defaultHeight"
              >
                <div
                  class="euiDataGridRowCell__content eui-textTruncate"
                  data-datagrid-cellcontent="true"
                >
                  0, A
                </div>
                <p
                  class="emotion-euiScreenReaderOnly"
                  hidden=""
                >
                  - 
                  A, column 1, row 1
                </p>
              </div>
            </div>
            <div
              aria-rowindex="1"
              class="euiDataGridRowCell euiDataGridRowCell--lastColumn"
              data-gridcell-column-id="B"
              data-gridcell-column-index="1"
              data-gridcell-row-index="0"
              data-gridcell-visible-row-index="0"
              data-test-subj="dataGridRowCell"
              role="gridcell"
              style="position: absolute; left: 100px; top: 0px; height: 34px; width: 100px;"
              tabindex="-1"
            >
              <div
                class="euiDataGridRowCell__contentWrapper euiDataGridRowCell__defaultHeight"
              >
                <div
                  class="euiDataGridRowCell__content eui-textTruncate"
                  data-datagrid-cellcontent="true"
                >
                  0, B
                </div>
                <p
                  class="emotion-euiScreenReaderOnly"
                  hidden=""
                >
                  - 
                  B, column 2, row 1
                </p>
              </div>
            </div>
            <div
              aria-rowindex="2"
              class="euiDataGridRowCell euiDataGridRowCell--firstColumn"
              data-gridcell-column-id="A"
              data-gridcell-column-index="0"
              data-gridcell-row-index="1"
              data-gridcell-visible-row-index="1"
              data-test-subj="dataGridRowCell"
              role="gridcell"
              style="position: absolute; left: 0px; top: 0px; height: 34px; width: 100px;"
              tabindex="-1"
            >
              <div
                class="euiDataGridRowCell__contentWrapper euiDataGridRowCell__defaultHeight"
              >
                <div
                  class="euiDataGridRowCell__content eui-textTruncate"
                  data-datagrid-cellcontent="true"
                >
                  1, A
                </div>
                <p
                  class="emotion-euiScreenReaderOnly"
                  hidden=""
                >
                  - 
                  A, column 1, row 2
                </p>
              </div>
            </div>
            <div
              aria-rowindex="2"
              class="euiDataGridRowCell euiDataGridRowCell--lastColumn"
              data-gridcell-column-id="B"
              data-gridcell-column-index="1"
              data-gridcell-row-index="1"
              data-gridcell-visible-row-index="1"
              data-test-subj="dataGridRowCell"
              role="gridcell"
              style="position: absolute; left: 100px; top: 0px; height: 34px; width: 100px;"
              tabindex="-1"
            >
              <div
                class="euiDataGridRowCell__contentWrapper euiDataGridRowCell__defaultHeight"
              >
                <div
                  class="euiDataGridRowCell__content eui-textTruncate"
                  data-datagrid-cellcontent="true"
                >
                  1, B
                </div>
                <p
                  class="emotion-euiScreenReaderOnly"
                  hidden=""
                >
                  - 
                  B, column 2, row 2
                </p>
              </div>
            </div>
            <div
              aria-rowindex="3"
              class="euiDataGridRowCell euiDataGridRowCell--firstColumn"
              data-gridcell-column-id="A"
              data-gridcell-column-index="0"
              data-gridcell-row-index="2"
              data-gridcell-visible-row-index="2"
              data-test-subj="dataGridRowCell"
              role="gridcell"
              style="position: absolute; left: 0px; top: 0px; height: 34px; width: 100px;"
              tabindex="-1"
            >
              <div
                class="euiDataGridRowCell__contentWrapper euiDataGridRowCell__defaultHeight"
              >
                <div
                  class="euiDataGridRowCell__content eui-textTruncate"
                  data-datagrid-cellcontent="true"
                >
                  2, A
                </div>
                <p
                  class="emotion-euiScreenReaderOnly"
                  hidden=""
                >
                  - 
                  A, column 1, row 3
                </p>
              </div>
            </div>
            <div
              aria-rowindex="3"
              class="euiDataGridRowCell euiDataGridRowCell--lastColumn"
              data-gridcell-column-id="B"
              data-gridcell-column-index="1"
              data-gridcell-row-index="2"
              data-gridcell-visible-row-index="2"
              data-test-subj="dataGridRowCell"
              role="gridcell"
              style="position: absolute; left: 100px; top: 0px; height: 34px; width: 100px;"
              tabindex="-1"
            >
              <div
                class="euiDataGridRowCell__contentWrapper euiDataGridRowCell__defaultHeight"
              >
                <div
                  class="euiDataGridRowCell__content eui-textTruncate"
                  data-datagrid-cellcontent="true"
                >
                  2, B
                </div>
                <p
                  class="emotion-euiScreenReaderOnly"
                  hidden=""
                >
                  - 
                  B, column 2, row 3
                </p>
              </div>
            </div>
          </div>
        </div>
      </div>
      <p
        hidden=""
        id="generated-id"
      >
        Cell contains interactive content.
      </p>
    </div>
  </div>
  <div
    data-focus-guard="true"
    style="width: 1px; height: 0px; padding: 0px; overflow: hidden; position: fixed; top: 1px; left: 1px;"
    tabindex="-1"
  />
</div>
`;

exports[`EuiDataGrid rendering renders control columns 1`] = `
<div>
  <div
    data-focus-guard="true"
    style="width: 1px; height: 0px; padding: 0px; overflow: hidden; position: fixed; top: 1px; left: 1px;"
    tabindex="-1"
  />
  <div
    class="euiDataGrid__focusWrap"
    data-focus-lock-disabled="disabled"
  >
    <div
      class="euiDataGrid euiDataGrid--bordersAll euiDataGrid--headerShade euiDataGrid--footerOverline euiDataGrid--rowHoverHighlight euiDataGrid--stickyFooter testClass1 testClass2 emotion-euiTestCss"
      data-test-subj="test subject string"
    >
      <div
        class="euiDataGrid__controls"
        data-test-subj="dataGridControls"
      >
        <div
          class="euiDataGrid__leftControls"
        >
          <div
            class="euiPopover emotion-euiPopover-inline-block"
            data-test-subj="dataGridColumnSelectorPopover"
          >
            <button
              class="euiButtonEmpty euiDataGrid__controlBtn emotion-euiButtonDisplay-euiButtonEmpty-xs-empty-text"
              data-test-subj="dataGridColumnSelectorButton"
              type="button"
            >
              <span
                class="euiButtonEmpty__content emotion-euiButtonDisplayContent"
              >
                <span
<<<<<<< HEAD
                  class="euiButtonEmpty__content emotion-euiButtonDisplayContent"
                >
                  <span
                    color="inherit"
                    data-euiicon-type="tableDensityNormal"
                  />
                  <span
                    class="eui-textTruncate euiButtonEmpty__text"
                  >
                    <div
                      class="euiFlexGroup emotion-euiFlexGroup-s-flexStart-center-row"
                    >
                      <div
                        class="euiFlexItem emotion-euiFlexItem-growZero"
                      >
                        Columns
                      </div>
                      <div
                        class="euiFlexItem emotion-euiFlexItem-growZero"
                      >
                        <span
                          aria-label="Current count: 2"
                          class="euiNotificationBadge emotion-euiNotificationBadge-s-subdued"
                          role="marquee"
                        >
                          2
                        </span>
                      </div>
                    </div>
                  </span>
=======
                  color="inherit"
                  data-euiicon-type="listAdd"
                />
                <span
                  class="eui-textTruncate euiButtonEmpty__text"
                >
                  Columns
>>>>>>> aca80435
                </span>
              </span>
            </button>
          </div>
          <button>
            Button
          </button>
        </div>
        <div
          class="euiDataGrid__rightControls"
        >
          <div
            class="euiPopover emotion-euiPopover-inline-block"
            data-test-subj="dataGridKeyboardShortcutsPopover"
          >
            <span
              class="euiToolTipAnchor emotion-euiToolTipAnchor-inlineBlock"
            >
              <button
                aria-label="Keyboard shortcuts"
                class="euiButtonIcon emotion-euiButtonIcon-xs-empty-text"
                data-test-subj="dataGridKeyboardShortcutsButton"
                type="button"
              >
                <span
                  aria-hidden="true"
                  class="euiButtonIcon__icon"
                  color="inherit"
                  data-euiicon-type="keyboard"
                />
              </button>
            </span>
          </div>
          <div
            class="euiPopover emotion-euiPopover-inline-block"
            data-test-subj="dataGridDisplaySelectorPopover"
          >
            <span
              class="euiToolTipAnchor emotion-euiToolTipAnchor-inlineBlock"
            >
              <button
                aria-label="Display options"
                class="euiButtonIcon euiDataGrid__controlBtn emotion-euiButtonIcon-xs-empty-text"
                data-test-subj="dataGridDisplaySelectorButton"
                type="button"
              >
                <span
                  aria-hidden="true"
                  class="euiButtonIcon__icon"
                  color="inherit"
                  data-euiicon-type="controlsHorizontal"
                />
              </button>
            </span>
          </div>
          <span
            class="euiToolTipAnchor emotion-euiToolTipAnchor-inlineBlock"
          >
            <button
              aria-label="Enter fullscreen"
              class="euiButtonIcon euiDataGrid__controlBtn emotion-euiButtonIcon-xs-empty-text"
              data-test-subj="dataGridFullScreenButton"
              type="button"
            >
              <span
                aria-hidden="true"
                class="euiButtonIcon__icon"
                color="inherit"
                data-euiicon-type="fullScreen"
              />
            </button>
          </span>
        </div>
      </div>
      <div
        aria-label="aria-label"
        aria-rowcount="3"
        class="euiDataGrid__content"
        data-test-subj="euiDataGridBody"
        id="generated-id"
        role="grid"
        tabindex="0"
      >
        <div
          class="euiDataGrid__virtualized"
          style="position: relative; height: 9007199254740991px; width: 9007199254740991px; overflow: auto; will-change: transform; direction: ltr;"
        >
          <div
            style="height: 202px; width: 300px;"
          >
            <div
              class="euiDataGridHeader"
              data-test-subj="dataGridHeader"
              role="row"
            >
              <div
                class="euiDataGridHeaderCell euiDataGridHeaderCell--controlColumn leadingControlCol"
                data-gridcell-column-id="leading"
                data-gridcell-column-index="0"
                data-gridcell-row-index="-1"
                data-gridcell-visible-row-index="-1"
                data-test-subj="dataGridHeaderCell-leading"
                role="columnheader"
                style="width: 50px;"
                tabindex="-1"
              >
                <div
                  class="euiDataGridHeaderCell__content"
                >
                  <span>
                    leading heading
                  </span>
                </div>
              </div>
              <div
                class="euiDataGridHeaderCell"
                data-gridcell-column-id="A"
                data-gridcell-column-index="1"
                data-gridcell-row-index="-1"
                data-gridcell-visible-row-index="-1"
                data-test-subj="dataGridHeaderCell-A"
                role="columnheader"
                style="width: 100px;"
                tabindex="-1"
              >
                <div
                  class="euiDataGridColumnResizer"
                  data-test-subj="dataGridColumnResizer"
                  style="margin-right: 0px;"
                />
                <div
                  class="euiPopover eui-fullWidth emotion-euiPopover-block"
                >
                  <button
                    aria-describedby="euiDataGridCellHeader_generated-id_sorting euiDataGridCellHeader_generated-id_actions"
                    class="euiDataGridHeaderCell__button"
                    data-euigrid-tab-managed="true"
                    tabindex="-1"
                  >
                    <div
                      class="euiDataGridHeaderCell__content"
                      title="A"
                    >
                      A
                    </div>
                    <span
                      class="euiDataGridHeaderCell__icon"
                      color="text"
                      data-euiicon-type="arrowDown"
                      data-test-subj="dataGridHeaderCellActionButton-A"
                    />
                  </button>
                </div>
                <p
                  hidden=""
                  id="euiDataGridCellHeader_generated-id_sorting"
                />
                <p
                  hidden=""
                  id="euiDataGridCellHeader_generated-id_actions"
                >
                  Click to view column header actions
                </p>
              </div>
              <div
                class="euiDataGridHeaderCell"
                data-gridcell-column-id="B"
                data-gridcell-column-index="2"
                data-gridcell-row-index="-1"
                data-gridcell-visible-row-index="-1"
                data-test-subj="dataGridHeaderCell-B"
                role="columnheader"
                style="width: 100px;"
                tabindex="-1"
              >
                <div
                  class="euiDataGridColumnResizer"
                  data-test-subj="dataGridColumnResizer"
                  style="margin-right: 0px;"
                />
                <div
                  class="euiPopover eui-fullWidth emotion-euiPopover-block"
                >
                  <button
                    aria-describedby="euiDataGridCellHeader_generated-id_sorting euiDataGridCellHeader_generated-id_actions"
                    class="euiDataGridHeaderCell__button"
                    data-euigrid-tab-managed="true"
                    tabindex="-1"
                  >
                    <div
                      class="euiDataGridHeaderCell__content"
                      title="B"
                    >
                      B
                    </div>
                    <span
                      class="euiDataGridHeaderCell__icon"
                      color="text"
                      data-euiicon-type="arrowDown"
                      data-test-subj="dataGridHeaderCellActionButton-B"
                    />
                  </button>
                </div>
                <p
                  hidden=""
                  id="euiDataGridCellHeader_generated-id_sorting"
                />
                <p
                  hidden=""
                  id="euiDataGridCellHeader_generated-id_actions"
                >
                  Click to view column header actions
                </p>
              </div>
              <div
                class="euiDataGridHeaderCell euiDataGridHeaderCell--controlColumn trailingControlCol"
                data-gridcell-column-id="trailing"
                data-gridcell-column-index="3"
                data-gridcell-row-index="-1"
                data-gridcell-visible-row-index="-1"
                data-test-subj="dataGridHeaderCell-trailing"
                role="columnheader"
                style="width: 50px;"
                tabindex="-1"
              >
                <div
                  class="euiDataGridHeaderCell__content"
                >
                  <span>
                    trailing heading
                  </span>
                </div>
              </div>
            </div>
            <div
              aria-rowindex="1"
              class="euiDataGridRowCell euiDataGridRowCell--firstColumn euiDataGridRowCell--controlColumn"
              data-gridcell-column-id="leading"
              data-gridcell-column-index="0"
              data-gridcell-row-index="0"
              data-gridcell-visible-row-index="0"
              data-test-subj="dataGridRowCell"
              role="gridcell"
              style="position: absolute; left: 0px; top: 0px; height: 34px; width: 50px;"
              tabindex="-1"
            >
              <div
                data-focus-guard="true"
                style="width: 1px; height: 0px; padding: 0px; overflow: hidden; position: fixed; top: 1px; left: 1px;"
                tabindex="-1"
              />
              <div
                data-focus-lock-disabled="disabled"
              >
                <div
                  class="euiDataGridRowCell__contentWrapper euiDataGridRowCell__defaultHeight"
                >
                  <div
                    class="euiDataGridRowCell__content"
                    data-datagrid-cellcontent="true"
                  >
                    0
                  </div>
                  <p
                    class="emotion-euiScreenReaderOnly"
                    hidden=""
                  >
                    - 
                    leading, column 1, row 1
                  </p>
                </div>
              </div>
              <div
                data-focus-guard="true"
                style="width: 1px; height: 0px; padding: 0px; overflow: hidden; position: fixed; top: 1px; left: 1px;"
                tabindex="-1"
              />
            </div>
            <div
              aria-rowindex="1"
              class="euiDataGridRowCell"
              data-gridcell-column-id="A"
              data-gridcell-column-index="1"
              data-gridcell-row-index="0"
              data-gridcell-visible-row-index="0"
              data-test-subj="dataGridRowCell"
              role="gridcell"
              style="position: absolute; left: 50px; top: 0px; height: 34px; width: 100px;"
              tabindex="-1"
            >
              <div
                class="euiDataGridRowCell__contentWrapper euiDataGridRowCell__defaultHeight"
              >
                <div
                  class="euiDataGridRowCell__content eui-textTruncate"
                  data-datagrid-cellcontent="true"
                >
                  0, A
                </div>
                <p
                  class="emotion-euiScreenReaderOnly"
                  hidden=""
                >
                  - 
                  A, column 2, row 1
                </p>
              </div>
            </div>
            <div
              aria-rowindex="1"
              class="euiDataGridRowCell"
              data-gridcell-column-id="B"
              data-gridcell-column-index="2"
              data-gridcell-row-index="0"
              data-gridcell-visible-row-index="0"
              data-test-subj="dataGridRowCell"
              role="gridcell"
              style="position: absolute; left: 150px; top: 0px; height: 34px; width: 100px;"
              tabindex="-1"
            >
              <div
                class="euiDataGridRowCell__contentWrapper euiDataGridRowCell__defaultHeight"
              >
                <div
                  class="euiDataGridRowCell__content eui-textTruncate"
                  data-datagrid-cellcontent="true"
                >
                  0, B
                </div>
                <p
                  class="emotion-euiScreenReaderOnly"
                  hidden=""
                >
                  - 
                  B, column 3, row 1
                </p>
              </div>
            </div>
            <div
              aria-rowindex="1"
              class="euiDataGridRowCell euiDataGridRowCell--lastColumn euiDataGridRowCell--controlColumn"
              data-gridcell-column-id="trailing"
              data-gridcell-column-index="3"
              data-gridcell-row-index="0"
              data-gridcell-visible-row-index="0"
              data-test-subj="dataGridRowCell"
              role="gridcell"
              style="position: absolute; left: 250px; top: 0px; height: 34px; width: 50px;"
              tabindex="-1"
            >
              <div
                data-focus-guard="true"
                style="width: 1px; height: 0px; padding: 0px; overflow: hidden; position: fixed; top: 1px; left: 1px;"
                tabindex="-1"
              />
              <div
                data-focus-lock-disabled="disabled"
              >
                <div
                  class="euiDataGridRowCell__contentWrapper euiDataGridRowCell__defaultHeight"
                >
                  <div
                    class="euiDataGridRowCell__content"
                    data-datagrid-cellcontent="true"
                  >
                    0
                  </div>
                  <p
                    class="emotion-euiScreenReaderOnly"
                    hidden=""
                  >
                    - 
                    trailing, column 4, row 1
                  </p>
                </div>
              </div>
              <div
                data-focus-guard="true"
                style="width: 1px; height: 0px; padding: 0px; overflow: hidden; position: fixed; top: 1px; left: 1px;"
                tabindex="-1"
              />
            </div>
            <div
              aria-rowindex="2"
              class="euiDataGridRowCell euiDataGridRowCell--firstColumn euiDataGridRowCell--controlColumn"
              data-gridcell-column-id="leading"
              data-gridcell-column-index="0"
              data-gridcell-row-index="1"
              data-gridcell-visible-row-index="1"
              data-test-subj="dataGridRowCell"
              role="gridcell"
              style="position: absolute; left: 0px; top: 0px; height: 34px; width: 50px;"
              tabindex="-1"
            >
              <div
                data-focus-guard="true"
                style="width: 1px; height: 0px; padding: 0px; overflow: hidden; position: fixed; top: 1px; left: 1px;"
                tabindex="-1"
              />
              <div
                data-focus-lock-disabled="disabled"
              >
                <div
                  class="euiDataGridRowCell__contentWrapper euiDataGridRowCell__defaultHeight"
                >
                  <div
                    class="euiDataGridRowCell__content"
                    data-datagrid-cellcontent="true"
                  >
                    1
                  </div>
                  <p
                    class="emotion-euiScreenReaderOnly"
                    hidden=""
                  >
                    - 
                    leading, column 1, row 2
                  </p>
                </div>
              </div>
              <div
                data-focus-guard="true"
                style="width: 1px; height: 0px; padding: 0px; overflow: hidden; position: fixed; top: 1px; left: 1px;"
                tabindex="-1"
              />
            </div>
            <div
              aria-rowindex="2"
              class="euiDataGridRowCell"
              data-gridcell-column-id="A"
              data-gridcell-column-index="1"
              data-gridcell-row-index="1"
              data-gridcell-visible-row-index="1"
              data-test-subj="dataGridRowCell"
              role="gridcell"
              style="position: absolute; left: 50px; top: 0px; height: 34px; width: 100px;"
              tabindex="-1"
            >
              <div
                class="euiDataGridRowCell__contentWrapper euiDataGridRowCell__defaultHeight"
              >
                <div
                  class="euiDataGridRowCell__content eui-textTruncate"
                  data-datagrid-cellcontent="true"
                >
                  1, A
                </div>
                <p
                  class="emotion-euiScreenReaderOnly"
                  hidden=""
                >
                  - 
                  A, column 2, row 2
                </p>
              </div>
            </div>
            <div
              aria-rowindex="2"
              class="euiDataGridRowCell"
              data-gridcell-column-id="B"
              data-gridcell-column-index="2"
              data-gridcell-row-index="1"
              data-gridcell-visible-row-index="1"
              data-test-subj="dataGridRowCell"
              role="gridcell"
              style="position: absolute; left: 150px; top: 0px; height: 34px; width: 100px;"
              tabindex="-1"
            >
              <div
                class="euiDataGridRowCell__contentWrapper euiDataGridRowCell__defaultHeight"
              >
                <div
                  class="euiDataGridRowCell__content eui-textTruncate"
                  data-datagrid-cellcontent="true"
                >
                  1, B
                </div>
                <p
                  class="emotion-euiScreenReaderOnly"
                  hidden=""
                >
                  - 
                  B, column 3, row 2
                </p>
              </div>
            </div>
            <div
              aria-rowindex="2"
              class="euiDataGridRowCell euiDataGridRowCell--lastColumn euiDataGridRowCell--controlColumn"
              data-gridcell-column-id="trailing"
              data-gridcell-column-index="3"
              data-gridcell-row-index="1"
              data-gridcell-visible-row-index="1"
              data-test-subj="dataGridRowCell"
              role="gridcell"
              style="position: absolute; left: 250px; top: 0px; height: 34px; width: 50px;"
              tabindex="-1"
            >
              <div
                data-focus-guard="true"
                style="width: 1px; height: 0px; padding: 0px; overflow: hidden; position: fixed; top: 1px; left: 1px;"
                tabindex="-1"
              />
              <div
                data-focus-lock-disabled="disabled"
              >
                <div
                  class="euiDataGridRowCell__contentWrapper euiDataGridRowCell__defaultHeight"
                >
                  <div
                    class="euiDataGridRowCell__content"
                    data-datagrid-cellcontent="true"
                  >
                    1
                  </div>
                  <p
                    class="emotion-euiScreenReaderOnly"
                    hidden=""
                  >
                    - 
                    trailing, column 4, row 2
                  </p>
                </div>
              </div>
              <div
                data-focus-guard="true"
                style="width: 1px; height: 0px; padding: 0px; overflow: hidden; position: fixed; top: 1px; left: 1px;"
                tabindex="-1"
              />
            </div>
            <div
              aria-rowindex="3"
              class="euiDataGridRowCell euiDataGridRowCell--firstColumn euiDataGridRowCell--controlColumn"
              data-gridcell-column-id="leading"
              data-gridcell-column-index="0"
              data-gridcell-row-index="2"
              data-gridcell-visible-row-index="2"
              data-test-subj="dataGridRowCell"
              role="gridcell"
              style="position: absolute; left: 0px; top: 0px; height: 34px; width: 50px;"
              tabindex="-1"
            >
              <div
                data-focus-guard="true"
                style="width: 1px; height: 0px; padding: 0px; overflow: hidden; position: fixed; top: 1px; left: 1px;"
                tabindex="-1"
              />
              <div
                data-focus-lock-disabled="disabled"
              >
                <div
                  class="euiDataGridRowCell__contentWrapper euiDataGridRowCell__defaultHeight"
                >
                  <div
                    class="euiDataGridRowCell__content"
                    data-datagrid-cellcontent="true"
                  >
                    2
                  </div>
                  <p
                    class="emotion-euiScreenReaderOnly"
                    hidden=""
                  >
                    - 
                    leading, column 1, row 3
                  </p>
                </div>
              </div>
              <div
                data-focus-guard="true"
                style="width: 1px; height: 0px; padding: 0px; overflow: hidden; position: fixed; top: 1px; left: 1px;"
                tabindex="-1"
              />
            </div>
            <div
              aria-rowindex="3"
              class="euiDataGridRowCell"
              data-gridcell-column-id="A"
              data-gridcell-column-index="1"
              data-gridcell-row-index="2"
              data-gridcell-visible-row-index="2"
              data-test-subj="dataGridRowCell"
              role="gridcell"
              style="position: absolute; left: 50px; top: 0px; height: 34px; width: 100px;"
              tabindex="-1"
            >
              <div
                class="euiDataGridRowCell__contentWrapper euiDataGridRowCell__defaultHeight"
              >
                <div
                  class="euiDataGridRowCell__content eui-textTruncate"
                  data-datagrid-cellcontent="true"
                >
                  2, A
                </div>
                <p
                  class="emotion-euiScreenReaderOnly"
                  hidden=""
                >
                  - 
                  A, column 2, row 3
                </p>
              </div>
            </div>
            <div
              aria-rowindex="3"
              class="euiDataGridRowCell"
              data-gridcell-column-id="B"
              data-gridcell-column-index="2"
              data-gridcell-row-index="2"
              data-gridcell-visible-row-index="2"
              data-test-subj="dataGridRowCell"
              role="gridcell"
              style="position: absolute; left: 150px; top: 0px; height: 34px; width: 100px;"
              tabindex="-1"
            >
              <div
                class="euiDataGridRowCell__contentWrapper euiDataGridRowCell__defaultHeight"
              >
                <div
                  class="euiDataGridRowCell__content eui-textTruncate"
                  data-datagrid-cellcontent="true"
                >
                  2, B
                </div>
                <p
                  class="emotion-euiScreenReaderOnly"
                  hidden=""
                >
                  - 
                  B, column 3, row 3
                </p>
              </div>
            </div>
            <div
              aria-rowindex="3"
              class="euiDataGridRowCell euiDataGridRowCell--lastColumn euiDataGridRowCell--controlColumn"
              data-gridcell-column-id="trailing"
              data-gridcell-column-index="3"
              data-gridcell-row-index="2"
              data-gridcell-visible-row-index="2"
              data-test-subj="dataGridRowCell"
              role="gridcell"
              style="position: absolute; left: 250px; top: 0px; height: 34px; width: 50px;"
              tabindex="-1"
            >
              <div
                data-focus-guard="true"
                style="width: 1px; height: 0px; padding: 0px; overflow: hidden; position: fixed; top: 1px; left: 1px;"
                tabindex="-1"
              />
              <div
                data-focus-lock-disabled="disabled"
              >
                <div
                  class="euiDataGridRowCell__contentWrapper euiDataGridRowCell__defaultHeight"
                >
                  <div
                    class="euiDataGridRowCell__content"
                    data-datagrid-cellcontent="true"
                  >
                    2
                  </div>
                  <p
                    class="emotion-euiScreenReaderOnly"
                    hidden=""
                  >
                    - 
                    trailing, column 4, row 3
                  </p>
                </div>
              </div>
              <div
                data-focus-guard="true"
                style="width: 1px; height: 0px; padding: 0px; overflow: hidden; position: fixed; top: 1px; left: 1px;"
                tabindex="-1"
              />
            </div>
          </div>
        </div>
      </div>
      <p
        hidden=""
        id="generated-id"
      >
        Cell contains interactive content.
      </p>
    </div>
  </div>
  <div
    data-focus-guard="true"
    style="width: 1px; height: 0px; padding: 0px; overflow: hidden; position: fixed; top: 1px; left: 1px;"
    tabindex="-1"
  />
</div>
`;

exports[`EuiDataGrid rendering renders custom column headers 1`] = `
<div>
  <div
    data-focus-guard="true"
    style="width: 1px; height: 0px; padding: 0px; overflow: hidden; position: fixed; top: 1px; left: 1px;"
    tabindex="-1"
  />
  <div
    class="euiDataGrid__focusWrap"
    data-focus-lock-disabled="disabled"
  >
    <div
      class="euiDataGrid euiDataGrid--bordersAll euiDataGrid--headerShade euiDataGrid--footerOverline euiDataGrid--rowHoverHighlight euiDataGrid--stickyFooter testClass1 testClass2 emotion-euiTestCss"
      data-test-subj="test subject string"
    >
      <div
        class="euiDataGrid__controls"
        data-test-subj="dataGridControls"
      >
        <div
          class="euiDataGrid__leftControls"
        >
          <div
            class="euiPopover emotion-euiPopover-inline-block"
            data-test-subj="dataGridColumnSelectorPopover"
          >
            <button
              class="euiButtonEmpty euiDataGrid__controlBtn emotion-euiButtonDisplay-euiButtonEmpty-xs-empty-text"
              data-test-subj="dataGridColumnSelectorButton"
              type="button"
            >
              <span
                class="euiButtonEmpty__content emotion-euiButtonDisplayContent"
              >
                <span
<<<<<<< HEAD
                  class="euiButtonEmpty__content emotion-euiButtonDisplayContent"
                >
                  <span
                    color="inherit"
                    data-euiicon-type="tableDensityNormal"
                  />
                  <span
                    class="eui-textTruncate euiButtonEmpty__text"
                  >
                    <div
                      class="euiFlexGroup emotion-euiFlexGroup-s-flexStart-center-row"
                    >
                      <div
                        class="euiFlexItem emotion-euiFlexItem-growZero"
                      >
                        Columns
                      </div>
                      <div
                        class="euiFlexItem emotion-euiFlexItem-growZero"
                      >
                        <span
                          aria-label="Current count: 2"
                          class="euiNotificationBadge emotion-euiNotificationBadge-s-subdued"
                          role="marquee"
                        >
                          2
                        </span>
                      </div>
                    </div>
                  </span>
=======
                  color="inherit"
                  data-euiicon-type="listAdd"
                />
                <span
                  class="eui-textTruncate euiButtonEmpty__text"
                >
                  Columns
>>>>>>> aca80435
                </span>
              </span>
            </button>
          </div>
        </div>
        <div
          class="euiDataGrid__rightControls"
        >
          <div
            class="euiPopover emotion-euiPopover-inline-block"
            data-test-subj="dataGridKeyboardShortcutsPopover"
          >
            <span
              class="euiToolTipAnchor emotion-euiToolTipAnchor-inlineBlock"
            >
              <button
                aria-label="Keyboard shortcuts"
                class="euiButtonIcon emotion-euiButtonIcon-xs-empty-text"
                data-test-subj="dataGridKeyboardShortcutsButton"
                type="button"
              >
                <span
                  aria-hidden="true"
                  class="euiButtonIcon__icon"
                  color="inherit"
                  data-euiicon-type="keyboard"
                />
              </button>
            </span>
          </div>
          <div
            class="euiPopover emotion-euiPopover-inline-block"
            data-test-subj="dataGridDisplaySelectorPopover"
          >
            <span
              class="euiToolTipAnchor emotion-euiToolTipAnchor-inlineBlock"
            >
              <button
                aria-label="Display options"
                class="euiButtonIcon euiDataGrid__controlBtn emotion-euiButtonIcon-xs-empty-text"
                data-test-subj="dataGridDisplaySelectorButton"
                type="button"
              >
                <span
                  aria-hidden="true"
                  class="euiButtonIcon__icon"
                  color="inherit"
                  data-euiicon-type="controlsHorizontal"
                />
              </button>
            </span>
          </div>
          <span
            class="euiToolTipAnchor emotion-euiToolTipAnchor-inlineBlock"
          >
            <button
              aria-label="Enter fullscreen"
              class="euiButtonIcon euiDataGrid__controlBtn emotion-euiButtonIcon-xs-empty-text"
              data-test-subj="dataGridFullScreenButton"
              type="button"
            >
              <span
                aria-hidden="true"
                class="euiButtonIcon__icon"
                color="inherit"
                data-euiicon-type="fullScreen"
              />
            </button>
          </span>
        </div>
      </div>
      <div
        aria-label="aria-label"
        aria-rowcount="3"
        class="euiDataGrid__content"
        data-test-subj="euiDataGridBody"
        id="generated-id"
        role="grid"
        tabindex="0"
      >
        <div
          class="euiDataGrid__virtualized"
          style="position: relative; height: 9007199254740991px; width: 9007199254740991px; overflow: auto; will-change: transform; direction: ltr;"
        >
          <div
            style="height: 202px; width: 200px;"
          >
            <div
              class="euiDataGridHeader"
              data-test-subj="dataGridHeader"
              role="row"
            >
              <div
                class="euiDataGridHeaderCell"
                data-gridcell-column-id="A"
                data-gridcell-column-index="0"
                data-gridcell-row-index="-1"
                data-gridcell-visible-row-index="-1"
                data-test-subj="dataGridHeaderCell-A"
                role="columnheader"
                style="width: 100px;"
                tabindex="-1"
              >
                <div
                  class="euiDataGridColumnResizer"
                  data-test-subj="dataGridColumnResizer"
                  style="margin-right: 0px;"
                />
                <div
                  class="euiPopover eui-fullWidth emotion-euiPopover-block"
                >
                  <button
                    aria-describedby="euiDataGridCellHeader_generated-id_sorting euiDataGridCellHeader_generated-id_actions"
                    class="euiDataGridHeaderCell__button"
                    data-euigrid-tab-managed="true"
                    tabindex="-1"
                  >
                    <div
                      class="euiDataGridHeaderCell__content"
                      title="A"
                    >
                      Column A
                    </div>
                    <span
                      class="euiDataGridHeaderCell__icon"
                      color="text"
                      data-euiicon-type="arrowDown"
                      data-test-subj="dataGridHeaderCellActionButton-A"
                    />
                  </button>
                </div>
                <p
                  hidden=""
                  id="euiDataGridCellHeader_generated-id_sorting"
                />
                <p
                  hidden=""
                  id="euiDataGridCellHeader_generated-id_actions"
                >
                  Click to view column header actions
                </p>
              </div>
              <div
                class="euiDataGridHeaderCell"
                data-gridcell-column-id="B"
                data-gridcell-column-index="1"
                data-gridcell-row-index="-1"
                data-gridcell-visible-row-index="-1"
                data-test-subj="dataGridHeaderCell-B"
                role="columnheader"
                style="width: 100px;"
                tabindex="-1"
              >
                <div
                  class="euiDataGridColumnResizer"
                  data-test-subj="dataGridColumnResizer"
                  style="margin-right: 0px;"
                />
                <div
                  class="euiPopover eui-fullWidth emotion-euiPopover-block"
                >
                  <button
                    aria-describedby="euiDataGridCellHeader_generated-id_sorting euiDataGridCellHeader_generated-id_actions"
                    class="euiDataGridHeaderCell__button"
                    data-euigrid-tab-managed="true"
                    tabindex="-1"
                  >
                    <div
                      class="euiDataGridHeaderCell__content"
                      title="B"
                    >
                      <div>
                        More Elements
                      </div>
                    </div>
                    <span
                      class="euiDataGridHeaderCell__icon"
                      color="text"
                      data-euiicon-type="arrowDown"
                      data-test-subj="dataGridHeaderCellActionButton-B"
                    />
                  </button>
                </div>
                <p
                  hidden=""
                  id="euiDataGridCellHeader_generated-id_sorting"
                />
                <p
                  hidden=""
                  id="euiDataGridCellHeader_generated-id_actions"
                >
                  Click to view column header actions
                </p>
              </div>
            </div>
            <div
              aria-rowindex="1"
              class="euiDataGridRowCell euiDataGridRowCell--firstColumn"
              data-gridcell-column-id="A"
              data-gridcell-column-index="0"
              data-gridcell-row-index="0"
              data-gridcell-visible-row-index="0"
              data-test-subj="dataGridRowCell"
              role="gridcell"
              style="position: absolute; left: 0px; top: 0px; height: 34px; width: 100px;"
              tabindex="-1"
            >
              <div
                class="euiDataGridRowCell__contentWrapper euiDataGridRowCell__defaultHeight"
              >
                <div
                  class="euiDataGridRowCell__content eui-textTruncate"
                  data-datagrid-cellcontent="true"
                >
                  0, A
                </div>
                <p
                  class="emotion-euiScreenReaderOnly"
                  hidden=""
                >
                  - 
                  A, column 1, row 1
                </p>
              </div>
            </div>
            <div
              aria-rowindex="1"
              class="euiDataGridRowCell euiDataGridRowCell--lastColumn"
              data-gridcell-column-id="B"
              data-gridcell-column-index="1"
              data-gridcell-row-index="0"
              data-gridcell-visible-row-index="0"
              data-test-subj="dataGridRowCell"
              role="gridcell"
              style="position: absolute; left: 100px; top: 0px; height: 34px; width: 100px;"
              tabindex="-1"
            >
              <div
                class="euiDataGridRowCell__contentWrapper euiDataGridRowCell__defaultHeight"
              >
                <div
                  class="euiDataGridRowCell__content eui-textTruncate"
                  data-datagrid-cellcontent="true"
                >
                  0, B
                </div>
                <p
                  class="emotion-euiScreenReaderOnly"
                  hidden=""
                >
                  - 
                  B, column 2, row 1
                </p>
              </div>
            </div>
            <div
              aria-rowindex="2"
              class="euiDataGridRowCell euiDataGridRowCell--firstColumn"
              data-gridcell-column-id="A"
              data-gridcell-column-index="0"
              data-gridcell-row-index="1"
              data-gridcell-visible-row-index="1"
              data-test-subj="dataGridRowCell"
              role="gridcell"
              style="position: absolute; left: 0px; top: 0px; height: 34px; width: 100px;"
              tabindex="-1"
            >
              <div
                class="euiDataGridRowCell__contentWrapper euiDataGridRowCell__defaultHeight"
              >
                <div
                  class="euiDataGridRowCell__content eui-textTruncate"
                  data-datagrid-cellcontent="true"
                >
                  1, A
                </div>
                <p
                  class="emotion-euiScreenReaderOnly"
                  hidden=""
                >
                  - 
                  A, column 1, row 2
                </p>
              </div>
            </div>
            <div
              aria-rowindex="2"
              class="euiDataGridRowCell euiDataGridRowCell--lastColumn"
              data-gridcell-column-id="B"
              data-gridcell-column-index="1"
              data-gridcell-row-index="1"
              data-gridcell-visible-row-index="1"
              data-test-subj="dataGridRowCell"
              role="gridcell"
              style="position: absolute; left: 100px; top: 0px; height: 34px; width: 100px;"
              tabindex="-1"
            >
              <div
                class="euiDataGridRowCell__contentWrapper euiDataGridRowCell__defaultHeight"
              >
                <div
                  class="euiDataGridRowCell__content eui-textTruncate"
                  data-datagrid-cellcontent="true"
                >
                  1, B
                </div>
                <p
                  class="emotion-euiScreenReaderOnly"
                  hidden=""
                >
                  - 
                  B, column 2, row 2
                </p>
              </div>
            </div>
            <div
              aria-rowindex="3"
              class="euiDataGridRowCell euiDataGridRowCell--firstColumn"
              data-gridcell-column-id="A"
              data-gridcell-column-index="0"
              data-gridcell-row-index="2"
              data-gridcell-visible-row-index="2"
              data-test-subj="dataGridRowCell"
              role="gridcell"
              style="position: absolute; left: 0px; top: 0px; height: 34px; width: 100px;"
              tabindex="-1"
            >
              <div
                class="euiDataGridRowCell__contentWrapper euiDataGridRowCell__defaultHeight"
              >
                <div
                  class="euiDataGridRowCell__content eui-textTruncate"
                  data-datagrid-cellcontent="true"
                >
                  2, A
                </div>
                <p
                  class="emotion-euiScreenReaderOnly"
                  hidden=""
                >
                  - 
                  A, column 1, row 3
                </p>
              </div>
            </div>
            <div
              aria-rowindex="3"
              class="euiDataGridRowCell euiDataGridRowCell--lastColumn"
              data-gridcell-column-id="B"
              data-gridcell-column-index="1"
              data-gridcell-row-index="2"
              data-gridcell-visible-row-index="2"
              data-test-subj="dataGridRowCell"
              role="gridcell"
              style="position: absolute; left: 100px; top: 0px; height: 34px; width: 100px;"
              tabindex="-1"
            >
              <div
                class="euiDataGridRowCell__contentWrapper euiDataGridRowCell__defaultHeight"
              >
                <div
                  class="euiDataGridRowCell__content eui-textTruncate"
                  data-datagrid-cellcontent="true"
                >
                  2, B
                </div>
                <p
                  class="emotion-euiScreenReaderOnly"
                  hidden=""
                >
                  - 
                  B, column 2, row 3
                </p>
              </div>
            </div>
          </div>
        </div>
      </div>
      <p
        hidden=""
        id="generated-id"
      >
        Cell contains interactive content.
      </p>
    </div>
  </div>
  <div
    data-focus-guard="true"
    style="width: 1px; height: 0px; padding: 0px; overflow: hidden; position: fixed; top: 1px; left: 1px;"
    tabindex="-1"
  />
</div>
`;

exports[`EuiDataGrid rendering renders with common and div attributes 1`] = `
<div>
  <div
    data-focus-guard="true"
    style="width: 1px; height: 0px; padding: 0px; overflow: hidden; position: fixed; top: 1px; left: 1px;"
    tabindex="-1"
  />
  <div
    class="euiDataGrid__focusWrap"
    data-focus-lock-disabled="disabled"
  >
    <div
      class="euiDataGrid euiDataGrid--bordersAll euiDataGrid--headerShade euiDataGrid--footerOverline euiDataGrid--rowHoverHighlight euiDataGrid--stickyFooter testClass1 testClass2 emotion-euiTestCss"
      data-test-subj="test subject string"
    >
      <div
        class="euiDataGrid__controls"
        data-test-subj="dataGridControls"
      >
        <div
          class="euiDataGrid__leftControls"
        >
          <div
            class="euiPopover emotion-euiPopover-inline-block"
            data-test-subj="dataGridColumnSelectorPopover"
          >
            <button
              class="euiButtonEmpty euiDataGrid__controlBtn emotion-euiButtonDisplay-euiButtonEmpty-xs-empty-text"
              data-test-subj="dataGridColumnSelectorButton"
              type="button"
            >
              <span
                class="euiButtonEmpty__content emotion-euiButtonDisplayContent"
              >
                <span
<<<<<<< HEAD
                  class="euiButtonEmpty__content emotion-euiButtonDisplayContent"
                >
                  <span
                    color="inherit"
                    data-euiicon-type="tableDensityNormal"
                  />
                  <span
                    class="eui-textTruncate euiButtonEmpty__text"
                  >
                    <div
                      class="euiFlexGroup emotion-euiFlexGroup-s-flexStart-center-row"
                    >
                      <div
                        class="euiFlexItem emotion-euiFlexItem-growZero"
                      >
                        Columns
                      </div>
                      <div
                        class="euiFlexItem emotion-euiFlexItem-growZero"
                      >
                        <span
                          aria-label="Current count: 2"
                          class="euiNotificationBadge emotion-euiNotificationBadge-s-subdued"
                          role="marquee"
                        >
                          2
                        </span>
                      </div>
                    </div>
                  </span>
=======
                  color="inherit"
                  data-euiicon-type="listAdd"
                />
                <span
                  class="eui-textTruncate euiButtonEmpty__text"
                >
                  Columns
>>>>>>> aca80435
                </span>
              </span>
            </button>
          </div>
        </div>
        <div
          class="euiDataGrid__rightControls"
        >
          <div
            class="euiPopover emotion-euiPopover-inline-block"
            data-test-subj="dataGridKeyboardShortcutsPopover"
          >
            <span
              class="euiToolTipAnchor emotion-euiToolTipAnchor-inlineBlock"
            >
              <button
                aria-label="Keyboard shortcuts"
                class="euiButtonIcon emotion-euiButtonIcon-xs-empty-text"
                data-test-subj="dataGridKeyboardShortcutsButton"
                type="button"
              >
                <span
                  aria-hidden="true"
                  class="euiButtonIcon__icon"
                  color="inherit"
                  data-euiicon-type="keyboard"
                />
              </button>
            </span>
          </div>
          <div
            class="euiPopover emotion-euiPopover-inline-block"
            data-test-subj="dataGridDisplaySelectorPopover"
          >
            <span
              class="euiToolTipAnchor emotion-euiToolTipAnchor-inlineBlock"
            >
              <button
                aria-label="Display options"
                class="euiButtonIcon euiDataGrid__controlBtn emotion-euiButtonIcon-xs-empty-text"
                data-test-subj="dataGridDisplaySelectorButton"
                type="button"
              >
                <span
                  aria-hidden="true"
                  class="euiButtonIcon__icon"
                  color="inherit"
                  data-euiicon-type="controlsHorizontal"
                />
              </button>
            </span>
          </div>
          <span
            class="euiToolTipAnchor emotion-euiToolTipAnchor-inlineBlock"
          >
            <button
              aria-label="Enter fullscreen"
              class="euiButtonIcon euiDataGrid__controlBtn emotion-euiButtonIcon-xs-empty-text"
              data-test-subj="dataGridFullScreenButton"
              type="button"
            >
              <span
                aria-hidden="true"
                class="euiButtonIcon__icon"
                color="inherit"
                data-euiicon-type="fullScreen"
              />
            </button>
          </span>
        </div>
      </div>
      <div
        aria-label="aria-label"
        aria-rowcount="3"
        class="euiDataGrid__content"
        data-test-subj="euiDataGridBody"
        id="generated-id"
        role="grid"
        tabindex="0"
      >
        <div
          class="euiDataGrid__virtualized"
          style="position: relative; height: 9007199254740991px; width: 9007199254740991px; overflow: auto; will-change: transform; direction: ltr;"
        >
          <div
            style="height: 202px; width: 200px;"
          >
            <div
              class="euiDataGridHeader"
              data-test-subj="dataGridHeader"
              role="row"
            >
              <div
                class="euiDataGridHeaderCell"
                data-gridcell-column-id="A"
                data-gridcell-column-index="0"
                data-gridcell-row-index="-1"
                data-gridcell-visible-row-index="-1"
                data-test-subj="dataGridHeaderCell-A"
                role="columnheader"
                style="width: 100px;"
                tabindex="-1"
              >
                <div
                  class="euiDataGridColumnResizer"
                  data-test-subj="dataGridColumnResizer"
                  style="margin-right: 0px;"
                />
                <div
                  class="euiPopover eui-fullWidth emotion-euiPopover-block"
                >
                  <button
                    aria-describedby="euiDataGridCellHeader_generated-id_sorting euiDataGridCellHeader_generated-id_actions"
                    class="euiDataGridHeaderCell__button"
                    data-euigrid-tab-managed="true"
                    tabindex="-1"
                  >
                    <div
                      class="euiDataGridHeaderCell__content"
                      title="A"
                    >
                      A
                    </div>
                    <span
                      class="euiDataGridHeaderCell__icon"
                      color="text"
                      data-euiicon-type="arrowDown"
                      data-test-subj="dataGridHeaderCellActionButton-A"
                    />
                  </button>
                </div>
                <p
                  hidden=""
                  id="euiDataGridCellHeader_generated-id_sorting"
                />
                <p
                  hidden=""
                  id="euiDataGridCellHeader_generated-id_actions"
                >
                  Click to view column header actions
                </p>
              </div>
              <div
                class="euiDataGridHeaderCell"
                data-gridcell-column-id="B"
                data-gridcell-column-index="1"
                data-gridcell-row-index="-1"
                data-gridcell-visible-row-index="-1"
                data-test-subj="dataGridHeaderCell-B"
                role="columnheader"
                style="width: 100px;"
                tabindex="-1"
              >
                <div
                  class="euiDataGridColumnResizer"
                  data-test-subj="dataGridColumnResizer"
                  style="margin-right: 0px;"
                />
                <div
                  class="euiPopover eui-fullWidth emotion-euiPopover-block"
                >
                  <button
                    aria-describedby="euiDataGridCellHeader_generated-id_sorting euiDataGridCellHeader_generated-id_actions"
                    class="euiDataGridHeaderCell__button"
                    data-euigrid-tab-managed="true"
                    tabindex="-1"
                  >
                    <div
                      class="euiDataGridHeaderCell__content"
                      title="B"
                    >
                      B
                    </div>
                    <span
                      class="euiDataGridHeaderCell__icon"
                      color="text"
                      data-euiicon-type="arrowDown"
                      data-test-subj="dataGridHeaderCellActionButton-B"
                    />
                  </button>
                </div>
                <p
                  hidden=""
                  id="euiDataGridCellHeader_generated-id_sorting"
                />
                <p
                  hidden=""
                  id="euiDataGridCellHeader_generated-id_actions"
                >
                  Click to view column header actions
                </p>
              </div>
            </div>
            <div
              aria-rowindex="1"
              class="euiDataGridRowCell euiDataGridRowCell--firstColumn"
              data-gridcell-column-id="A"
              data-gridcell-column-index="0"
              data-gridcell-row-index="0"
              data-gridcell-visible-row-index="0"
              data-test-subj="dataGridRowCell"
              role="gridcell"
              style="position: absolute; left: 0px; top: 0px; height: 34px; width: 100px;"
              tabindex="-1"
            >
              <div
                class="euiDataGridRowCell__contentWrapper euiDataGridRowCell__defaultHeight"
              >
                <div
                  class="euiDataGridRowCell__content eui-textTruncate"
                  data-datagrid-cellcontent="true"
                >
                  0, A
                </div>
                <p
                  class="emotion-euiScreenReaderOnly"
                  hidden=""
                >
                  - 
                  A, column 1, row 1
                </p>
              </div>
            </div>
            <div
              aria-rowindex="1"
              class="euiDataGridRowCell euiDataGridRowCell--lastColumn"
              data-gridcell-column-id="B"
              data-gridcell-column-index="1"
              data-gridcell-row-index="0"
              data-gridcell-visible-row-index="0"
              data-test-subj="dataGridRowCell"
              role="gridcell"
              style="position: absolute; left: 100px; top: 0px; height: 34px; width: 100px;"
              tabindex="-1"
            >
              <div
                class="euiDataGridRowCell__contentWrapper euiDataGridRowCell__defaultHeight"
              >
                <div
                  class="euiDataGridRowCell__content eui-textTruncate"
                  data-datagrid-cellcontent="true"
                >
                  0, B
                </div>
                <p
                  class="emotion-euiScreenReaderOnly"
                  hidden=""
                >
                  - 
                  B, column 2, row 1
                </p>
              </div>
            </div>
            <div
              aria-rowindex="2"
              class="euiDataGridRowCell euiDataGridRowCell--firstColumn"
              data-gridcell-column-id="A"
              data-gridcell-column-index="0"
              data-gridcell-row-index="1"
              data-gridcell-visible-row-index="1"
              data-test-subj="dataGridRowCell"
              role="gridcell"
              style="position: absolute; left: 0px; top: 0px; height: 34px; width: 100px;"
              tabindex="-1"
            >
              <div
                class="euiDataGridRowCell__contentWrapper euiDataGridRowCell__defaultHeight"
              >
                <div
                  class="euiDataGridRowCell__content eui-textTruncate"
                  data-datagrid-cellcontent="true"
                >
                  1, A
                </div>
                <p
                  class="emotion-euiScreenReaderOnly"
                  hidden=""
                >
                  - 
                  A, column 1, row 2
                </p>
              </div>
            </div>
            <div
              aria-rowindex="2"
              class="euiDataGridRowCell euiDataGridRowCell--lastColumn"
              data-gridcell-column-id="B"
              data-gridcell-column-index="1"
              data-gridcell-row-index="1"
              data-gridcell-visible-row-index="1"
              data-test-subj="dataGridRowCell"
              role="gridcell"
              style="position: absolute; left: 100px; top: 0px; height: 34px; width: 100px;"
              tabindex="-1"
            >
              <div
                class="euiDataGridRowCell__contentWrapper euiDataGridRowCell__defaultHeight"
              >
                <div
                  class="euiDataGridRowCell__content eui-textTruncate"
                  data-datagrid-cellcontent="true"
                >
                  1, B
                </div>
                <p
                  class="emotion-euiScreenReaderOnly"
                  hidden=""
                >
                  - 
                  B, column 2, row 2
                </p>
              </div>
            </div>
            <div
              aria-rowindex="3"
              class="euiDataGridRowCell euiDataGridRowCell--firstColumn"
              data-gridcell-column-id="A"
              data-gridcell-column-index="0"
              data-gridcell-row-index="2"
              data-gridcell-visible-row-index="2"
              data-test-subj="dataGridRowCell"
              role="gridcell"
              style="position: absolute; left: 0px; top: 0px; height: 34px; width: 100px;"
              tabindex="-1"
            >
              <div
                class="euiDataGridRowCell__contentWrapper euiDataGridRowCell__defaultHeight"
              >
                <div
                  class="euiDataGridRowCell__content eui-textTruncate"
                  data-datagrid-cellcontent="true"
                >
                  2, A
                </div>
                <p
                  class="emotion-euiScreenReaderOnly"
                  hidden=""
                >
                  - 
                  A, column 1, row 3
                </p>
              </div>
            </div>
            <div
              aria-rowindex="3"
              class="euiDataGridRowCell euiDataGridRowCell--lastColumn"
              data-gridcell-column-id="B"
              data-gridcell-column-index="1"
              data-gridcell-row-index="2"
              data-gridcell-visible-row-index="2"
              data-test-subj="dataGridRowCell"
              role="gridcell"
              style="position: absolute; left: 100px; top: 0px; height: 34px; width: 100px;"
              tabindex="-1"
            >
              <div
                class="euiDataGridRowCell__contentWrapper euiDataGridRowCell__defaultHeight"
              >
                <div
                  class="euiDataGridRowCell__content eui-textTruncate"
                  data-datagrid-cellcontent="true"
                >
                  2, B
                </div>
                <p
                  class="emotion-euiScreenReaderOnly"
                  hidden=""
                >
                  - 
                  B, column 2, row 3
                </p>
              </div>
            </div>
          </div>
        </div>
      </div>
      <p
        hidden=""
        id="generated-id"
      >
        Cell contains interactive content.
      </p>
    </div>
  </div>
  <div
    data-focus-guard="true"
    style="width: 1px; height: 0px; padding: 0px; overflow: hidden; position: fixed; top: 1px; left: 1px;"
    tabindex="-1"
  />
</div>
`;<|MERGE_RESOLUTION|>--- conflicted
+++ resolved
@@ -484,38 +484,6 @@
                 class="euiButtonEmpty__content emotion-euiButtonDisplayContent"
               >
                 <span
-<<<<<<< HEAD
-                  class="euiButtonEmpty__content emotion-euiButtonDisplayContent"
-                >
-                  <span
-                    color="inherit"
-                    data-euiicon-type="tableDensityNormal"
-                  />
-                  <span
-                    class="eui-textTruncate euiButtonEmpty__text"
-                  >
-                    <div
-                      class="euiFlexGroup emotion-euiFlexGroup-s-flexStart-center-row"
-                    >
-                      <div
-                        class="euiFlexItem emotion-euiFlexItem-growZero"
-                      >
-                        Columns
-                      </div>
-                      <div
-                        class="euiFlexItem emotion-euiFlexItem-growZero"
-                      >
-                        <span
-                          aria-label="Current count: 2"
-                          class="euiNotificationBadge emotion-euiNotificationBadge-s-subdued"
-                          role="marquee"
-                        >
-                          2
-                        </span>
-                      </div>
-                    </div>
-                  </span>
-=======
                   color="inherit"
                   data-euiicon-type="listAdd"
                 />
@@ -523,7 +491,6 @@
                   class="eui-textTruncate euiButtonEmpty__text"
                 >
                   Columns
->>>>>>> aca80435
                 </span>
               </span>
             </button>
@@ -954,38 +921,6 @@
                 class="euiButtonEmpty__content emotion-euiButtonDisplayContent"
               >
                 <span
-<<<<<<< HEAD
-                  class="euiButtonEmpty__content emotion-euiButtonDisplayContent"
-                >
-                  <span
-                    color="inherit"
-                    data-euiicon-type="tableDensityNormal"
-                  />
-                  <span
-                    class="eui-textTruncate euiButtonEmpty__text"
-                  >
-                    <div
-                      class="euiFlexGroup emotion-euiFlexGroup-s-flexStart-center-row"
-                    >
-                      <div
-                        class="euiFlexItem emotion-euiFlexItem-growZero"
-                      >
-                        Columns
-                      </div>
-                      <div
-                        class="euiFlexItem emotion-euiFlexItem-growZero"
-                      >
-                        <span
-                          aria-label="Current count: 2"
-                          class="euiNotificationBadge emotion-euiNotificationBadge-s-subdued"
-                          role="marquee"
-                        >
-                          2
-                        </span>
-                      </div>
-                    </div>
-                  </span>
-=======
                   color="inherit"
                   data-euiicon-type="listAdd"
                 />
@@ -993,7 +928,6 @@
                   class="eui-textTruncate euiButtonEmpty__text"
                 >
                   Columns
->>>>>>> aca80435
                 </span>
               </span>
             </button>
@@ -1726,38 +1660,6 @@
                 class="euiButtonEmpty__content emotion-euiButtonDisplayContent"
               >
                 <span
-<<<<<<< HEAD
-                  class="euiButtonEmpty__content emotion-euiButtonDisplayContent"
-                >
-                  <span
-                    color="inherit"
-                    data-euiicon-type="tableDensityNormal"
-                  />
-                  <span
-                    class="eui-textTruncate euiButtonEmpty__text"
-                  >
-                    <div
-                      class="euiFlexGroup emotion-euiFlexGroup-s-flexStart-center-row"
-                    >
-                      <div
-                        class="euiFlexItem emotion-euiFlexItem-growZero"
-                      >
-                        Columns
-                      </div>
-                      <div
-                        class="euiFlexItem emotion-euiFlexItem-growZero"
-                      >
-                        <span
-                          aria-label="Current count: 2"
-                          class="euiNotificationBadge emotion-euiNotificationBadge-s-subdued"
-                          role="marquee"
-                        >
-                          2
-                        </span>
-                      </div>
-                    </div>
-                  </span>
-=======
                   color="inherit"
                   data-euiicon-type="listAdd"
                 />
@@ -1765,7 +1667,6 @@
                   class="eui-textTruncate euiButtonEmpty__text"
                 >
                   Columns
->>>>>>> aca80435
                 </span>
               </span>
             </button>
@@ -2195,38 +2096,6 @@
                 class="euiButtonEmpty__content emotion-euiButtonDisplayContent"
               >
                 <span
-<<<<<<< HEAD
-                  class="euiButtonEmpty__content emotion-euiButtonDisplayContent"
-                >
-                  <span
-                    color="inherit"
-                    data-euiicon-type="tableDensityNormal"
-                  />
-                  <span
-                    class="eui-textTruncate euiButtonEmpty__text"
-                  >
-                    <div
-                      class="euiFlexGroup emotion-euiFlexGroup-s-flexStart-center-row"
-                    >
-                      <div
-                        class="euiFlexItem emotion-euiFlexItem-growZero"
-                      >
-                        Columns
-                      </div>
-                      <div
-                        class="euiFlexItem emotion-euiFlexItem-growZero"
-                      >
-                        <span
-                          aria-label="Current count: 2"
-                          class="euiNotificationBadge emotion-euiNotificationBadge-s-subdued"
-                          role="marquee"
-                        >
-                          2
-                        </span>
-                      </div>
-                    </div>
-                  </span>
-=======
                   color="inherit"
                   data-euiicon-type="listAdd"
                 />
@@ -2234,7 +2103,6 @@
                   class="eui-textTruncate euiButtonEmpty__text"
                 >
                   Columns
->>>>>>> aca80435
                 </span>
               </span>
             </button>
