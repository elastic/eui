--- conflicted
+++ resolved
@@ -146,7 +146,6 @@
         },
       ],
       text: (
-<<<<<<< HEAD
         <p>
           Locale formatting is achieved by using the <EuiCode>locale</EuiCode>,
           <EuiCode>timeFormat</EuiCode>, and <EuiCode>dateFormat</EuiCode>{' '}
@@ -220,36 +219,10 @@
         {
           type: GuideSectionTypes.HTML,
           code: openToDateHtml,
-=======
-        <p>
-          Locale formatting is achieved by using the <EuiCode>locale</EuiCode>,
-          <EuiCode>timeFormat</EuiCode>, and <EuiCode>dateFormat</EuiCode>{' '}
-          props. The latter will take any <EuiCode>moment()</EuiCode> notation.
-          Check{' '}
-          <a href="https://en.wikipedia.org/wiki/Date_format_by_country">
-            Date format by country
-          </a>{' '}
-          for formatting examples.
-        </p>
-      ),
-      demo: <Locale />,
-    },
-    {
-      title: 'Date picker range',
-      source: [
-        {
-          type: GuideSectionTypes.JS,
-          code: rangeSource,
-        },
-        {
-          type: GuideSectionTypes.HTML,
-          code: rangeHtml,
->>>>>>> 75fee430
-        },
-      ],
-      text: (
-        <p>
-<<<<<<< HEAD
+        },
+      ],
+      text: (
+        <p>
           Use <EuiCode>openToDate</EuiCode> to default selection to a specific
           date.
         </p>
@@ -266,34 +239,10 @@
         {
           type: GuideSectionTypes.HTML,
           code: customInputHtml,
-=======
-          By passing <EuiCode>startDate</EuiCode> and <EuiCode>endDate</EuiCode>{' '}
-          props you can provide styling the range in between two dates. To
-          further style the group as a single control, use{' '}
-          <EuiCode>EuiDatePickerRange</EuiCode> and pass the date picker
-          controls into the <EuiCode>startDateControl</EuiCode> and{' '}
-          <EuiCode>endDateControl</EuiCode> props.
-        </p>
-      ),
-      demo: <Range />,
-      props: { EuiDatePickerRange },
-    },
-    {
-      title: 'Only allow specific dates and times',
-      source: [
-        {
-          type: GuideSectionTypes.JS,
-          code: minMaxSource,
-        },
-        {
-          type: GuideSectionTypes.HTML,
-          code: minMaxHtml,
->>>>>>> 75fee430
-        },
-      ],
-      text: (
-        <p>
-<<<<<<< HEAD
+        },
+      ],
+      text: (
+        <p>
           Use <EuiCode>customInput</EuiCode> to pass a custom input to trigger
           your calendar.
         </p>
@@ -310,34 +259,10 @@
         {
           type: GuideSectionTypes.HTML,
           code: utcHtml,
-=======
-          Use the <EuiCode>minDate</EuiCode>,<EuiCode>maxDate</EuiCode>,
-          <EuiCode>minTime</EuiCode>, and <EuiCode>maxTime</EuiCode>
-          props to specify specific ranges the <EuiCode>selected</EuiCode> code
-          must must fall into. You can also use the{' '}
-          <EuiCode>excludeDates</EuiCode> and
-          <EuiCode>excludeTimes</EuiCode> property to disallow a specific array
-          of items from selection.
-        </p>
-      ),
-      demo: <MinMax />,
-    },
-    {
-      title: 'Open to a specific date',
-      source: [
-        {
-          type: GuideSectionTypes.JS,
-          code: openToDateSource,
-        },
-        {
-          type: GuideSectionTypes.HTML,
-          code: openToDateHtml,
->>>>>>> 75fee430
-        },
-      ],
-      text: (
-        <p>
-<<<<<<< HEAD
+        },
+      ],
+      text: (
+        <p>
           Use <EuiCode>utcOffset</EuiCode> to apply an offset to the datetime.
         </p>
       ),
@@ -353,82 +278,16 @@
         {
           type: GuideSectionTypes.HTML,
           code: inlineHtml,
-=======
-          Use <EuiCode>openToDate</EuiCode> to default selection to a specific
-          date.
-        </p>
-      ),
-      demo: <OpenToDate />,
-    },
-    {
-      title: 'Custom input',
-      source: [
-        {
-          type: GuideSectionTypes.JS,
-          code: customInputSource,
-        },
-        {
-          type: GuideSectionTypes.HTML,
-          code: customInputHtml,
->>>>>>> 75fee430
-        },
-      ],
-      text: (
-        <p>
-<<<<<<< HEAD
+        },
+      ],
+      text: (
+        <p>
           Use the <EuiCode>inline</EuiCode> prop to display the date picker
           directly in the page. If you do not need the shadows / popover effect
           to the date picker then also apply the <EuiCode>shadow=false</EuiCode>{' '}
           prop as shown in the second example.
         </p>
       ),
-=======
-          Use <EuiCode>customInput</EuiCode> to pass a custom input to trigger
-          your calendar.
-        </p>
-      ),
-      demo: <CustomInput />,
-    },
-    {
-      title: 'UTC offsets',
-      source: [
-        {
-          type: GuideSectionTypes.JS,
-          code: utcSource,
-        },
-        {
-          type: GuideSectionTypes.HTML,
-          code: utcHtml,
-        },
-      ],
-      text: (
-        <p>
-          Use <EuiCode>utcOffset</EuiCode> to apply an offset to the datetime.
-        </p>
-      ),
-      demo: <Utc />,
-    },
-    {
-      title: 'Date picker inline',
-      source: [
-        {
-          type: GuideSectionTypes.JS,
-          code: inlineSource,
-        },
-        {
-          type: GuideSectionTypes.HTML,
-          code: inlineHtml,
-        },
-      ],
-      text: (
-        <p>
-          Use the <EuiCode>inline</EuiCode> prop to display the date picker
-          directly in the page. If you do not need the shadows / popover effect
-          to the date picker then also apply the <EuiCode>shadow=false</EuiCode>{' '}
-          prop as shown in the second example.
-        </p>
-      ),
->>>>>>> 75fee430
       demo: <Inline />,
     },
     {
@@ -483,10 +342,6 @@
             <EuiCode>start</EuiCode> and <EuiCode>end</EuiCode> date times are
             passed as strings in either datemath format (e.g.: now, now-15m,
             now-15m/m) or as absolute date in the format{' '}
-<<<<<<< HEAD
-            <EuiCode>YYYY-MM-DDTHH:mm:ss.sssZ</EuiCode>
-          </p>
-=======
             <EuiCode>YYYY-MM-DDTHH:mm:ss.sssZ</EuiCode>. Use{' '}
             <EuiLink href="https://github.com/elastic/datemath-js">
               datemath
@@ -511,7 +366,6 @@
 }
           `}
           </EuiCodeBlock>
->>>>>>> 75fee430
           <p>
             <EuiCode>onTimeChange</EuiCode> will be immediately invoked when{' '}
             <EuiCode>start</EuiCode> and <EuiCode>end</EuiCode> change from
