--- conflicted
+++ resolved
@@ -23,12 +23,6 @@
       newProp.required = prop.required;
       if (prop.defaultValue) {
         newProp.defaultValue = prop.defaultValue.value;
-<<<<<<< HEAD
-        newProp.value = prop.defaultValue.value;
-      } else {
-        newProp.value = undefined;
-=======
->>>>>>> af8575d0
       }
       newProp.value = undefined;
       newProp.options = {};
