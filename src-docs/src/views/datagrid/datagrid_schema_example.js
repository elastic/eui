--- conflicted
+++ resolved
@@ -1,8 +1,4 @@
-<<<<<<< HEAD
 import React, { Fragment } from 'react';
-=======
-import React from 'react';
->>>>>>> dadd420e
 
 import { GuideSectionTypes } from '../../components';
 import {
@@ -12,7 +8,6 @@
   EuiSpacer,
 } from '../../../../src/components';
 
-<<<<<<< HEAD
 import DataGridSchema from './schema/_grid';
 const dataGridSchemaSource = require('!!raw-loader!./schema/_grid');
 
@@ -28,21 +23,6 @@
 
 export const DataGridSchemaExample = {
   title: 'Data grid data',
-=======
-import DataGridSchema from './schema';
-const dataGridSchemaSource = require('!!raw-loader!./schema');
-
-import {
-  EuiDataGridColumn,
-  EuiDataGridColumnActions,
-  EuiDataGridSorting,
-  EuiDataGridInMemory,
-  EuiDataGridSchemaDetector,
-} from '!!prop-loader!../../../../src/components/datagrid/data_grid_types';
-
-export const DataGridSchemaExample = {
-  title: 'Data grid schemas',
->>>>>>> dadd420e
   sections: [
     {
       title: 'Schemas',
@@ -53,7 +33,7 @@
         },
       ],
       text: (
-        <>
+        <Fragment>
           <p>
             Schemas are data types you pass to grid columns to affect how the
             columns and expansion popovers render. Schemas also allow you to
@@ -83,7 +63,6 @@
             </EuiCode>{' '}
             to each matching cell.
           </p>
-<<<<<<< HEAD
         </Fragment>
       ),
       demo: <DataGridSchema />,
@@ -203,22 +182,12 @@
             the <EuiCode>custom</EuiCode> column below.
           </p>
         </Fragment>
-=======
-        </>
->>>>>>> dadd420e
       ),
       props: {
         EuiDataGridSchemaDetector,
         EuiDataGrid,
-<<<<<<< HEAD
         EuiDataGridCellValueElementProps,
         EuiDataGridPopoverContentProps,
-=======
-        EuiDataGridInMemory,
-        EuiDataGridColumn,
-        EuiDataGridColumnActions,
-        EuiDataGridSorting,
->>>>>>> dadd420e
       },
       demo: <DataGridSchema customPopover />,
     },
