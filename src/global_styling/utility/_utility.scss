--- conflicted
+++ resolved
@@ -53,11 +53,7 @@
 /**
  *  Responsive
  *
-<<<<<<< HEAD
- *  1. Be sure to hide/show the element initially
-=======
  *  1. Be sure to hide the element initially
->>>>>>> e4ded55e
  */
 
 [class*='eui-showFor'] {
