## [`master`](https://github.com/elastic/eui/tree/master)

<<<<<<< HEAD
### Feature: Emotion ([#4511](https://github.com/elastic/eui/pull/4511))

- Added `EuiThemeProvider`, a React context provider for theme values and color mode selection
- Added `useEuiTheme` React hook, and `withEuiTheme` React HOC for consuming the EuiTheme
- Added global `EuiTheme` tokens for `colors`, `size`, `font`, `border`, `animation`, and `breakpoint`
- Added color services for `makeHighContrastColor`, `makeDisabledContrastColor`, `shade`, `tint`, `transparentize`, `saturate`, `desaturate`, `lightness`
=======
- Updated `EuiToolTip` to remain showing tooltip while child element is in focus ([#5066](https://github.com/elastic/eui/pull/5066))
- Removed `children` from TypeScript definition in `EuiIconTip` ([#5066](https://github.com/elastic/eui/pull/5066))

**Bug fixes**

- Fixed location of default value of `EuiToolTip`'s `display` prop ([#5066](https://github.com/elastic/eui/pull/5066))

## [`37.3.1`](https://github.com/elastic/eui/tree/v37.3.1)
>>>>>>> 17771752

**Bug fixes**

- Fixed bug in `EuiDataGrid` where a custom `className` was also being passed to the full screen button ([#5050](https://github.com/elastic/eui/pull/5050))
- Fixed rerender state issues in `PaginationButton` inside `EuiPagination` ([#5048](https://github.com/elastic/eui/pull/5048))
- Fixed bug in `euiHeaderAffordForFixed` mixin that was not accounting for situations where `EuiDataGrid` was in full screen mode ([#5054](https://github.com/elastic/eui/pull/5054))
- Fixed `z-index` styles that were causing `EuiModal` and `EuiFlyout` components to appear behind `EuiDataGrid` when in full screen mode ([#5054](https://github.com/elastic/eui/pull/5054))
- Fixed untranslated i18n strings for `EuiFilterButton` - adds 2 new tokens and removes old `euiFilterButton.filterBadge` token ([#4750](https://github.com/elastic/eui/pull/5061))
- Fixed missing i18n token `EuiFilePicker`'s default prompt, and improved i18n string for `euiFilePicker.filesSelected` ([#5063](https://github.com/elastic/eui/pull/5063))
- Fixed `EuiDataGrid` sort button text pluralization ([#5043](https://github.com/elastic/eui/pull/5043))
- Fixed styles of `EuiButtonIcon` when passing `disabled` prop ([#5060](https://github.com/elastic/eui/pull/5060))
- Fixed `EuiDataGrid` not clearing cell styles when column position changes ([#5068](https://github.com/elastic/eui/issues/5068))

**Theme: Amsterdam**

- Updated styles for `EuiDatePicker` ([#5000](https://github.com/elastic/eui/pull/5000))
- Fixed styles for `EuiSuperDatePicker` ([#5060](https://github.com/elastic/eui/pull/5060))

## [`37.3.0`](https://github.com/elastic/eui/tree/v37.3.0)

- Updated `copyClipboard` glyph in `EuiIcon` to be centered ([#5023](https://github.com/elastic/eui/pull/5023))
- Updated `EuiFilePicker` `removeFiles` method to enable programmatic selection clearing  ([#5017](https://github.com/elastic/eui/pull/5017))
- Updated `EuiFlyout` testenv mock to pass-through `onKeyDown` prop ([#5029](https://github.com/elastic/eui/pull/5029))
- Enabled `EuiCodeBlock` copy button  in `EuiMarkdownFormat` ([#5032](https://github.com/elastic/eui/pull/5032))
- Changed `copy` icon to `copyClipboard` in `EuiCodeBlock` ([#5018](https://github.com/elastic/eui/pull/5018))
- Finished type conversion of source components to Typescript ([#5044](https://github.com/elastic/eui/pull/5044))

**Bug fixes**

- Fixed content in `EuiFilterButton` when `numFilters` is not passed ([#5012](https://github.com/elastic/eui/pull/5012))
- Fixed default value of `outsideClickCloses` prop of `EuiFlyout` ([#5027](https://github.com/elastic/eui/pull/5027))
- Fixed `EuiSelectable`'s double click bug ([#5021](https://github.com/elastic/eui/pull/5021))
- Fixed overflowing controls when `EuiCodeBlock` is short in height ([#5018](https://github.com/elastic/eui/pull/5018))
- Fixed `EuiButtonGroup` firing `onChange` twice ([#5033](https://github.com/elastic/eui/pull/5033))

## [`37.2.0`](https://github.com/elastic/eui/tree/v37.2.0)

- Added `isDisabled` prop to `EuiFormLabel` and passed it down from `EuiFormRow` ([#5009](https://github.com/elastic/eui/pull/#5009))

**Bug fixes**

- Fixed usage of `outsideClickCloses` prop of `EuiFlyout` ([#4986](https://github.com/elastic/eui/pull/4986))
- Fixed `EuiFormRow` ignoring `isDisabled` prop on the child element. ([#5022](https://github.com/elastic/eui/pull/5022))

## [`37.1.2`](https://github.com/elastic/eui/tree/v37.1.2)

**Note: this release is a backport containing changes originally made in `37.3.0` and `37.3.1`**

**Bug fixes**

- Fixed `EuiSelectable`'s double click bug ([#5021](https://github.com/elastic/eui/pull/5021))
- Fixed bug in `euiHeaderAffordForFixed` mixin that was not accounting for situations where `EuiDataGrid` was in full screen mode ([#5054](https://github.com/elastic/eui/pull/5054))
- Fixed `z-index` styles that were causing `EuiModal` and `EuiFlyout` components to appear behind `EuiDataGrid` when in full screen mode ([#5054](https://github.com/elastic/eui/pull/5054))

## [`37.1.1`](https://github.com/elastic/eui/tree/v37.1.1)

**Note: this release is a backport containing changes originally made in `37.2.0`**

**Bug fixes**

- Fixed `EuiFormRow` ignoring `isDisabled` prop on the child element. ([#5022](https://github.com/elastic/eui/pull/5022))

## [`37.1.0`](https://github.com/elastic/eui/tree/v37.1.0)

- Added `isDisabled` prop to `EuiFormRow` that disables the child field element ([#4908](https://github.com/elastic/eui/pull/4908

## [`37.0.0`](https://github.com/elastic/eui/tree/v37.0.0)

- Added `fleetApp` and `agentApp` icons ([#4989](https://github.com/elastic/eui/pull/4989))
- Added i18n tokens for `EuiSuperDatePicker` button `title` ([#4998](https://github.com/elastic/eui/pull/4998))

**Bug fixes**

- Fixed incorrect date formatting on `EuiSuperDatePicker` button `title` ([#4998](https://github.com/elastic/eui/pull/4998))

**Breaking changes**

- Removed `EuiKeyboardAccessible` ([#4991](https://github.com/elastic/eui/pull/4991))

## [`36.1.0`](https://github.com/elastic/eui/tree/v36.1.0)

- Fixed color of `html` scrollbar in dark mode ([#4969](https://github.com/elastic/eui/pull/4969))
- Updated `EuiMarkdownFormat` to use `EuiHorizontalRule` and better render tables, code blocks and blockquotes ([#4663](https://github.com/elastic/eui/pull/4663))
- Updated the `EuiMarkdownFormat` to use  `EuiText` as a wrapper to handle all the CSS styling ([#4663](https://github.com/elastic/eui/pull/4663))
- Updated `EuiText`s `color` prop to accept `inherit` and custom colors. Updated the `size` prop to accept `relative` ([#4663](https://github.com/elastic/eui/pull/4663))
- Updated `EuiText`s `blockquote` font-size/line-height to match the base font-size/line-height which is the same as paragraphs ([#4663](https://github.com/elastic/eui/pull/4663))
- Added `markdownFormatProps` prop to `EuiMarkdownEditor` to extend the props passed to the rendered `EuiMarkdownFormat` ([#4663](https://github.com/elastic/eui/pull/4663))
- Added optional virtualized line rendering to `EuiCodeBlock` ([#4952](https://github.com/elastic/eui/pull/4952))
- Added `current` as a `status` of `EuiHorizontalStep` ([#4911](https://github.com/elastic/eui/pull/4911))
- Improved accessibility of `EuiBreadcrumbs` ([#4763](https://github.com/elastic/eui/pull/4763))
- Exported `onChange` type for `EuiSearchBar` ([#4968](https://github.com/elastic/eui/pull/4968))
- Added `warnOnce` service ([#4984](https://github.com/elastic/eui/pull/4984))
- Added a console warning for the deprecation of `EuiCodeEditor` ([#4984](https://github.com/elastic/eui/pull/4984))

**Bug fixes**

- Fixed filter count of 0 in `EuiSearchBar` ([#4977](https://github.com/elastic/eui/pull/4977))
- Fixed edge case where `EuiDataGrid` cells could create an infinite loop of focus changes ([#4983](https://github.com/elastic/eui/pull/4983))

**Theme: Amsterdam**

- Updated styles for `EuiLink` ([#4979](https://github.com/elastic/eui/pull/4979))

## [`36.0.0`](https://github.com/elastic/eui/tree/v36.0.0)

- Refactored `EuiFlyout` types ([#4940](https://github.com/elastic/eui/pull/4940))
- Updated `pause` icon ([#4947](https://github.com/elastic/eui/pull/4947))
- Changed multi-line `EuiDataGrid` cells to `break-word` instead of `break-all` ([#4955](https://github.com/elastic/eui/pull/4955))
- Refactored `MarkdownEditor` plugins into separate files ([#4970](https://github.com/elastic/eui/pull/4970))
- Added `checkable` options to `EuiKeyPadMenu` and `EuiKeyPadMenuItem` ([#4950](https://github.com/elastic/eui/pull/4950))

**Bug fixes**

- Fixed render-blocking error when `EuiCodeBlock` is configured with an unsupported language ([#4943](https://github.com/elastic/eui/pull/4943))
- Fixed initial alignment of `EuiDataGrid` cells and the expand button on multi-line cells ([#4955](https://github.com/elastic/eui/pull/4955))
- Fixed pass-through of `iconSize` prop on `EuiButtonEmpty` ([#4965](https://github.com/elastic/eui/pull/4965))
- Fixed (reduced) size of spinner on small `isLoading` buttons ([#4965](https://github.com/elastic/eui/pull/4965))
- Fixed click event subscription bug in `EuiOverlayMask` ([#4967](https://github.com/elastic/eui/pull/4967))
- Fixed background-color in `EuiCard.selectable`'s button ([#4954](https://github.com/elastic/eui/pull/4954))

**Theme: Amsterdam**

- Fixed border-radius in `EuiCard.selectable`'s button ([#4954](https://github.com/elastic/eui/pull/4954))
- Updated styles for `EuiKeyPadMenuItem` ([#4950](https://github.com/elastic/eui/pull/4950))

**Breaking changes**

- Changed `EuiButtonEmpty` `size` of `l` to `m` to match other buttons ([#4965](https://github.com/elastic/eui/pull/4965))

## [`35.1.0`](https://github.com/elastic/eui/tree/v35.1.0)

- Improved keyboard and screen reader experience for `EuiColorPicker` ([#4886](https://github.com/elastic/eui/pull/4886))
- Changed `EuiImage` to use `ImgHTMLAttributes` type ([#4865](https://github.com/elastic/eui/pull/4865))

**Bug fixes**

- Fixed focus bug in `EuiColorPicker` which allowed user to break out of focus lock ([#4886](https://github.com/elastic/eui/pull/4886))

## [`35.0.0`](https://github.com/elastic/eui/tree/v35.0.0)

**Breaking changes**

- Changed EUI license from Apache v2 to dual-licensed Elastic v2 and Server Side Public License, v 1 ([#4930](https://github.com/elastic/eui/pull/4930))

## [`34.6.0`](https://github.com/elastic/eui/tree/v34.6.0)

- Updated `EuiContextMenuPanelDescriptor`'s `title` prop type from `string` to `ReactNode` ([#4933](https://github.com/elastic/eui/pull/4933))
- Added `EuiTokensObject` type definition to allow enforcing i18n token coverage in consuming applications ([#4927](https://github.com/elastic/eui/issues/4927))
- Added `rowHeightsOptions` to `EuiDataGrid` to allow configuring row heights ([#4853](https://github.com/elastic/eui/pull/4853))


## [`34.5.3`](https://github.com/elastic/eui/tree/v34.5.3)

**Note: this release is a backport containing changes originally made in `37.3.0`**

**Bug fixes**

- Fixed `EuiSelectable`'s double click bug ([#5021](https://github.com/elastic/eui/pull/5021))

## [`34.5.2`](https://github.com/elastic/eui/tree/v34.5.2)

**Bug fixes**

- Fixed incorrect active filter count badge when `EuiSearchBar` is initialized with a query value ([#4928](https://github.com/elastic/eui/issues/4928))
- Fixed a render-blocking error in `EuiCodeBlock` when certain HTML tags are childless ([#4929](https://github.com/elastic/eui/issues/4929))

## [`34.5.1`](https://github.com/elastic/eui/tree/v34.5.1)

**Bug fixes**

- Fixed bug in `EuiColorStops` where the outline was flashing when clicking or adding stops in Safari ([#4900](https://github.com/elastic/eui/issues/4900))
- Fixed `showIcons` prop in `EuiSelectableListItem` ([#4920](https://github.com/elastic/eui/pull/4920))
- Changed `mobileBreakpoints` prop to optional `EuiSideNav` ([#4921](https://github.com/elastic/eui/pull/4921))

## [`34.5.0`](https://github.com/elastic/eui/tree/v34.5.0)

- Added `success` as `color` option to `EuiBadge`, `EuiTextColor`, `EuiText`, `EuiStat`, and `EuiExpression` ([#4888](https://github.com/elastic/eui/pull/4888))
- Changed default `color` props from `secondary` to `success` where necessary ([#4888](https://github.com/elastic/eui/pull/4888))
- Added display of number of selected options in `EuiSearchBar` filters when `numActiveFilters` exists ([#4748](https://github.com/elastic/eui/pull/4748))
- Reverted `z-index: 1` on `EuiPageBody` ([#4892](https://github.com/elastic/eui/pull/4892))
- Added `updateButtonProps` to `EuiSuperDatePicker` to provide more control over the update/refresh button ([#4895](https://github.com/elastic/eui/pull/4895))
- Updated `EuiNotificationEvent` to render an icon instead of a button if `onRead` is undefined ([#4881](https://github.com/elastic/eui/pull/4881))
- Added `DraggableProvidedDragHandleProps` interface from 'react-beautiful-dnd' ([#4903](https://github.com/elastic/eui/pull/4903))
- Added `success` and `accent` `color` options to `EuiButton` ([#4874](https://github.com/elastic/eui/pull/4874))
- Added `success` `color` option to `EuiLink` ([#4874](https://github.com/elastic/eui/pull/4874))

**Bug fixes**

- Fixed `EuiRange` container expansion due to negative margin value ([#4815](https://github.com/elastic/eui/pull/4815))
- Fixed `EuiRange` ticks position to better align with thumbs ([#4815](https://github.com/elastic/eui/pull/4815))
- Fixed `EuiComboBox` disabled pills and text contrast ([#4901](https://github.com/elastic/eui/issues/4901))
- Fixed `EuiDataGrid` footer and header rows jumps in Firefox ([#4869](https://github.com/elastic/eui/issues/4869))
- Fixed shaded colors of `EuiButtonIcon` ([#4874](https://github.com/elastic/eui/pull/4874))
- Fixed `pageHeader` display in `EuiPageTemplate` when template is `empty` or `default` ([#4905](https://github.com/elastic/eui/pull/4905))
- Fixed `EuiPageHeader` bottom padding when `borderBottom = true` ([#4905](https://github.com/elastic/eui/pull/4905))
- Fixed incomplete `height` and `width` information in `EuiResizeObserver` ([#4909](https://github.com/elastic/eui/pull/4909))

**Theme: Amsterdam**

- Updated styles for `EuiRange` ([#4815](https://github.com/elastic/eui/pull/4815)
- Fixed more unique focus states using `outline` ([#4876](https://github.com/elastic/eui/pull/4876))
- Fixed `border-radius` value of `EuiPanel` ([#4876](https://github.com/elastic/eui/pull/4876))
- Fixed `disabled` background color of `EuiCard` for better visibility on subdued backgrounds ([#4876](https://github.com/elastic/eui/pull/4876))

## [`34.4.0`](https://github.com/elastic/eui/tree/v34.4.0)

- Added draggable highlight area to `EuiDualRange` ([#4776](https://github.com/elastic/eui/pull/4776))

**Bug fixes**

- Fixed auto scrolling on update in `EuiComboBox` ([#4879](https://github.com/elastic/eui/pull/4879))

## [`34.3.0`](https://github.com/elastic/eui/tree/v34.3.0)

- Added `testenv` mock for `EuiFlyout` ([#4858](https://github.com/elastic/eui/pull/4858))
- Added `mobile` glyph to `EuiIcon` ([#4827](https://github.com/elastic/eui/pull/4827))
- Reduced display of arrow icon in `EuiSideNav` to only if the item is **not** linked but has children ([#4827](https://github.com/elastic/eui/pull/4827))
- Increased size and prominence of mobile toggle in `EuiSideNav` ([#4827](https://github.com/elastic/eui/pull/4827))
- Added `heading`, `headingProps`, and `mobileBreakpoints` props for better accessibility to `EuiSideNav` ([#4827](https://github.com/elastic/eui/pull/4827))

**Bug fixes**

- Fixed mobile menus styles on `EuiDataGrid` ([#4844](https://github.com/elastic/eui/pull/4844))

**Theme: Amsterdam**

- Decreased spacing and root element size of `EuiSideNav` ([#4827](https://github.com/elastic/eui/pull/4827))

## [`34.2.0`](https://github.com/elastic/eui/tree/v34.2.0)

- Removed `text-transform: capitalize` from the `EuiTourSteps` title to better fit with Elastic title guidelines ([#4839](https://github.com/elastic/eui/pull/4839))
- Added `color` and `size` props and added support for click event to `EuiBetaBadge` ([#4798](https://github.com/elastic/eui/pull/4798))
- Added `documentation` and `layers` glyphs to `EuiIcon` ([#4833](https://github.com/elastic/eui/pull/4833))
- Updated `EuiTourStep`'s `title` and `subtitle` prop type from `string` to `ReactNode` ([#4841](https://github.com/elastic/eui/pull/4841))
- Added `euiCantAnimate` Sass mixin ([#4835](https://github.com/elastic/eui/pull/4835))
- Added new `EuiLoadingLogo` component ([#4835](https://github.com/elastic/eui/pull/4835))
- Added `icon` props to `EuiEmptyPrompt` for custom icons ([#4835](https://github.com/elastic/eui/pull/4835))
- Deprecated `EuiLoadingKibana` ([#4835](https://github.com/elastic/eui/pull/4135))
- Paused animations when `prefers-reduced-motion` is on for loader components ([#4835](https://github.com/elastic/eui/pull/4135))

**Bug fixes**

- Fixed `onBlur` and `data-test-subj` prop propagation in `EuiColorPicker` ([#4822](https://github.com/elastic/eui/pull/4822))

## [`34.1.0`](https://github.com/elastic/eui/tree/v34.1.0)

- Updated `max` and  `min` label positioning for `EuiRange` and `EuiDualRange` ([#4781](https://github.com/elastic/eui/pull/4781))
- Added `timeslider`, `playFilled`, `frameNext` and `framePrevious` glyphs to `EuiIcon` ([#4810](https://github.com/elastic/eui/pull/4810))
- Added default generic value for `EuiSideNavProps` ([#4802](https://github.com/elastic/eui/pull/4802))
- Added `fullHeight` and `minHeight` props to `EuiPageTemplate` ([#4793](https://github.com/elastic/eui/pull/4793))
- Added `.eui-fullHeight` and `euiFullHeight()` utilities ([#4793](https://github.com/elastic/eui/pull/4793))
- Added `paddingSize` prop to `EuiPageSideBar` ([#4793](https://github.com/elastic/eui/pull/4793))

**Bug fixes**

- Fixed `EuiText` color of `EuiCallout` to `default` ([#4816](https://github.com/elastic/eui/pull/4816))
- Fixed inconsistent width of `EuiRange` and `EuiDualRange` with custom tick values ([#4781](https://github.com/elastic/eui/pull/4781))
- Fixes browser freezing when `EuiDataGrid` is used together with `EuiFlyout` and the user clicks a cell ([4813](https://github.com/elastic/eui/pull/4813))
- Added `flex-shrink: 0` to `EuiTabs`, `EuiSpacer`, and `EuiImage` to fix possible shrunken heights ([#4793](https://github.com/elastic/eui/pull/4793))
- Fixed duplicate `main` aria roles in `EuiPageTemplate` and most common `EuiPage` patterns ([#4793](https://github.com/elastic/eui/pull/4793))
- Fixed text color of `EuiBottomBar` ([#4793](https://github.com/elastic/eui/pull/4793))

## [`34.0.0`](https://github.com/elastic/eui/tree/v34.0.0)

- Added `textTransform` property to `schemaDetectors` prop of `EuiDataGrid`([#4752](https://github.com/elastic/eui/pull/4752))
- Added `color`, `continuityAbove`, `continuityAboveBelow`, `continuityBelow`, `continuityWithin`, `eraser`, `fullScreenExit`, `function`, `percent`, `wordWrap`, and `wordWrapDisabled` glyphs to `EuiIcon` ([#4779](https://github.com/elastic/eui/pull/4779))
- Added `as`, `role`, `closeButtonProps`, `closeButtonPosition`, `outsideClickCloses`, `side`, `type`, and `pushMinBreakpoint` props to `EuiFlyout` ([#4713](https://github.com/elastic/eui/pull/4713))
- Extended `EuiFlyout` `size` prop to accept any CSS `width` value ([#4713](https://github.com/elastic/eui/pull/4713))
- Extended `EuiFlyout` and most of its props in `EuiCollapsibleNav` ([#4713](https://github.com/elastic/eui/pull/4713))
- Changed `helpText` prop in `EuiFormRow` to accept an array of messages([#4782](https://github.com/elastic/eui/pull/4782))

**Breaking changes**

- Changed the default of `EuiFlyout` `ownFocus` to `true` ([#4713](https://github.com/elastic/eui/pull/4713))
- Wrapped `EuiFlyout` within the `EuiOverlayMask` when `ownFocus=true` ([#4713](https://github.com/elastic/eui/pull/4713))
- Changed `EuiCollapsibleNav` width sizing from a Sass variable to a `size` prop ([#4713](https://github.com/elastic/eui/pull/4713))
- Changed `EuiOverlayMask` z-indexing when positioned `below` header to using `top` offset ([#4713](https://github.com/elastic/eui/pull/4713))

**Bug fixes**

- Fixed `EuiTourStepIndicator` to use `EuiI18n` following the standard way ([#4785](https://github.com/elastic/eui/pull/4785))
- Fixed `euiTourStep.closeTour` default token value in `EuiTourStep` to be more specific ([#4790](https://github.com/elastic/eui/pull/4790))

## [`33.0.0`](https://github.com/elastic/eui/tree/v33.0.0)

- Added `autoFocus` prop and functionality to `EuiComboBox` ([#4772](https://github.com/elastic/eui/pull/4772))
- Added `inherit` color option to `EuiIcon` to force two-tone (app) icons to inherit their parent's color ([#4760](https://github.com/elastic/eui/pull/4760))
- Updated `EuiBetaBadge, EuiBadge, EuiButtonIcon, EuiButtonContent, EuiCallOut, EuiContextMenuItem, EuiListGroupItem` icon usage to inherit their parent's color ([#4760](https://github.com/elastic/eui/pull/4760))
- Added `iconProps` prop to `EuiListGroupItem` ([#4760](https://github.com/elastic/eui/pull/4760))
- Added `i18ntokens.json` to published package ([#4771](https://github.com/elastic/eui/pull/4771))
- Replaced `highlight.js` with `prism.js`/`refractor` for code syntax highlighting in `EuiCodeBlock` ([#4638](https://github.com/elastic/eui/pull/4638))

**Bug fixes**

- Fixed `initialFocus` prop functionality in `EuiPopover` ([#4768](https://github.com/elastic/eui/pull/4768))
- Fixed `description` prop in `EuiTable`([#4754](https://github.com/elastic/eui/pull/4754))

**Breaking changes**

- Changed some language syntax references in `EuiCodeBlock`, such as `jsx` ([#4638](https://github.com/elastic/eui/pull/4638))
- Removed ability to parse non-string content in `EuiCodeBlock` ([#4638](https://github.com/elastic/eui/pull/4638))

## [`32.3.0`](https://github.com/elastic/eui/tree/v32.3.0)

- Reduced icon size in `EuiButtonEmpty` of `size` xs. ([#4759](https://github.com/elastic/eui/pull/4759))

**Bug fixes**

- Fixed missing i18n tokens for `EuiFilePicker` ([#4750](https://github.com/elastic/eui/pull/4750))
- Fixed `EuiComboBox` to use correct placeholder text color ([#4744](https://github.com/elastic/eui/pull/4744))

## [`32.2.0`](https://github.com/elastic/eui/tree/v32.2.0)

- Removed `MutationObserver` fallback from `EuiResizeObserver` ([#4709](https://github.com/elastic/eui/pull/4709))

**Bug fixes**

- Fixed `EuiInMemoryTable` `pagination` prop to update visible items when changed ([#4714](https://github.com/elastic/eui/pull/4714))
- Fixed a bug in `EuiFilePicker` where the HTML input was being shown when `disabled` ([#4738](https://github.com/elastic/eui/pull/4738))
- Fixed inverted asc and desc labels for `EuiDataGrid` `datetime` schema ([#4733](https://github.com/elastic/eui/pull/4733))

## [`32.1.1`](https://github.com/elastic/eui/tree/v32.1.1)

**Note: this release is a backport containing changes originally made in `33.0.0`**

**Bug fixes**

- Fixed `initialFocus` prop functionality in `EuiPopover` ([#4768](https://github.com/elastic/eui/pull/4768))

## [`32.1.0`](https://github.com/elastic/eui/tree/v32.1.0)

- Added `readOnly` as a `sorting` option of `EuiBasicTable` and its columns ([#4626](https://github.com/elastic/eui/pull/4626))

**Bug fixes**

- Fixed a bug where on hovering an expandable row cell in `EuiDataGrid` a vertical line would show ([#4689](https://github.com/elastic/eui/pull/4689))
- Fixed a bug in `EuiDataGrid` where key presses in portalled content were being handled by the grid ([#4706](https://github.com/elastic/eui/pull/4706))
- Fixed `EuiDataGrid`'s header content arrangement prevented closing a header cell's popover ([#4706](https://github.com/elastic/eui/pull/4706))
- Fixed a performance issue in `EuiDataGrid` when its `rowCount` changes  ([#4706](https://github.com/elastic/eui/pull/4706))

## [`32.0.4`](https://github.com/elastic/eui/tree/v32.0.4)

**Bug fixes**

- Removed the restriction on `selectable` `EuiCard` with `layout="horizontal"` ([#4692](https://github.com/elastic/eui/pull/4692))

## [`32.0.3`](https://github.com/elastic/eui/tree/v32.0.3)

**Bug fixes**

- Exported `EuiAvatarProps` ([#4690](https://github.com/elastic/eui/pull/4690))
- Fixed type overrides in `EuiCard` ([#4690](https://github.com/elastic/eui/pull/4690))

## [`32.0.2`](https://github.com/elastic/eui/tree/v32.0.2)

**Bug fixes**

- Fixed `htmlIdGenerator` import path in `button_group_button.tsx` ([#4682](https://github.com/elastic/eui/pull/4682))
- Fixed `EuiColorStops` popover failing to close ([#4687](https://github.com/elastic/eui/pull/4687))

## [`32.0.1`](https://github.com/elastic/eui/tree/v32.0.1)

**Bug fixes**

- Fixed block style of `EuiPanel` when rendered as a `<button>` ([#4681](https://github.com/elastic/eui/pull/4681))

## [`32.0.0`](https://github.com/elastic/eui/tree/v32.0.0)

- Added `stepNumber` prop and `stepped` as `stopType` option to `EuiColorStops` ([#4613](https://github.com/elastic/eui/pull/4613))
- Expanded `display` prop of `EuiCard` to inherit `color` values from `EuiPanel` ([#4649](https://github.com/elastic/eui/pull/4649))
- Added `element` prop to `EuiPanel` for forcing to `div` or `button` ([#4649](https://github.com/elastic/eui/pull/4649))
- Increased padding on `EuiCheckableCard` with refactor to use `EuiSplitPanel` ([#4649](https://github.com/elastic/eui/pull/4649))
- Added `valueInputProps` prop to `EuiColorStops` ([#4669](https://github.com/elastic/eui/pull/4669))
- Added `position`, `usePortal`, `top`, `right`, `bottom`, and `left` props to `EuiBottomBar` ([#4662](https://github.com/elastic/eui/pull/4662))
- Added `bottomBar` and `bottomBarProps` to `EuiPageTemplate` when `template = 'default'` ([#4662](https://github.com/elastic/eui/pull/4662))
- Added `role="main"` to `EuiPageContent` by default ([#4662](https://github.com/elastic/eui/pull/4662))
- Added `bottomBorder` prop to `EuiPageHeader` ([#4662](https://github.com/elastic/eui/pull/4662))

**Bug fixes**

- Fixed `id` attribute to be unique across `EuiButtonGroupButton` elements ([#4657](https://github.com/elastic/eui/pull/4657))
- Fixed responsive sizing of `EuiModal` ([#4670](https://github.com/elastic/eui/pull/4670))
- Fixed `disabled` interactions of `EuiHeaderSectionItemButton` ([#4670](https://github.com/elastic/eui/pull/4670))
- Hid `of` text on small screens for compressed `EuiPagination`([#4661](https://github.com/elastic/eui/pull/4661))

**Breaking changes**

- Removed `betaBadgeLabel`, `betaBadgeTooltipContent`, and `betaBadgeTitle` props from `EuiPanel` ([#4649](https://github.com/elastic/eui/pull/4649))
- Changed `EuiBottomBar` positioning styles from being applied at the CSS layer to the `style` property  ([#4662](https://github.com/elastic/eui/pull/4662))

## [`31.12.0`](https://github.com/elastic/eui/tree/v31.12.0)

- Added `indexRuntime` glyph in `EuiIcon` ([#4650](https://github.com/elastic/eui/pull/4650))
- Added `iconType`, `iconColor`, and `iconSize` props to `EuiAvatar` ([#4620](https://github.com/elastic/eui/pull/4620))
- Added `'plain'` and `null` as `color` options of `EuiAvatar` ([#4620](https://github.com/elastic/eui/pull/4620))

## [`31.11.0`](https://github.com/elastic/eui/tree/v31.11.0)

- Added `EuiNotificationEvent` component ([#4513](https://github.com/elastic/eui/pull/4513))
- Added `euiAnimation()` method on the `EuiHeaderSectionItemButton` ref ([#4513](https://github.com/elastic/eui/pull/4513))
- Made `description` prop of `EuiCard` optional ([#4546](https://github.com/elastic/eui/pull/4582))

## [`31.10.0`](https://github.com/elastic/eui/tree/v31.10.0)

- Added `panelProps` to `EuiPopover` ([#4573](https://github.com/elastic/eui/pull/4573))
- Updated the default of the `EuiPopover`s `ownFocus` prop from `false` to `true` ([#4551](https://github.com/elastic/eui/pull/4551))
- Added `src` prop to `EuiImage` as an alternative to `url` ([#4611](https://github.com/elastic/eui/pull/4611))
- Added `EuiSplitPanel` component ([#4539](https://github.com/elastic/eui/pull/4539))

**Bug fixes**

- Fixed hover effect of nested clickable rows in `EuiBasicTable` ([#4566](https://github.com/elastic/eui/pull/4566))
- Fixed visual bug in drag&drop sections when nested in an popover ([#4590](https://github.com/elastic/eui/pull/4590))
- Fixed an errant export of `EuiSideNavProps` type from JS code ([#4604](https://github.com/elastic/eui/pull/4604))
- Fixed misaligned `EuiComboBox` options list ([#4607](https://github.com/elastic/eui/pull/4607))
- Fixed missing `forwardRef` on `EuiHeaderSectionItemButton` ([#4631](https://github.com/elastic/eui/pull/4631))

## [`31.9.1`](https://github.com/elastic/eui/tree/v31.9.1)

**Bug fixes**

- Fixed an errant export of two non-existant values ([#4597](https://github.com/elastic/eui/pull/4597))

## [`31.9.0`](https://github.com/elastic/eui/tree/v31.9.0)

- Added `EuiComboBoxOptionOption` prop to `EuiComboBox` props table ([#4563](https://github.com/elastic/eui/pull/4563))
- Allowed dynamically changing the `direction` prop on `EuiResizableContainer` ([#4557](https://github.com/elastic/eui/pull/4557))
- Exported `useIsWithinBreakpoints` hook ([#4557](https://github.com/elastic/eui/pull/4557))
- Added focus to `EuiForm` error `EuiCallout` ([#4497](https://github.com/elastic/eui/pull/4497))
- Added a `display` and `size` props to `EuiButtonIcon` ([#4466](https://github.com/elastic/eui/pull/4466))

**Bug fixes**

- Fixed the return type of `getDefaultEuiMarkdownUiPlugins` ([#4567](https://github.com/elastic/eui/pull/4567))
- Fixed inverse handling of boolean sorting in `EuiDataGrid` ([#4561](https://github.com/elastic/eui/pull/4561))

### Feature: EuiPageTemplate ([#4517](https://github.com/elastic/eui/pull/4517))

- Added new `EuiPageTemplate` component as a shortcut for creating the different types of page layout patterns
- Added props `grow` and `direction` to `EuiPage`
- Added props `panelled`, `panelProps`, and `paddingSize` to `EuiPageBody`
- Added props `restrictWidth` and `paddingSize` to `EuiPageBody`
- Added prop `paddingSize` to `EuiPageHeader`
- Updated `tabs` prop of `EuiPageHeaderContent` to render `large` size
- Added prop `sticky` to `EuiPageSideBar`
- Added Sass variable `$euiPageSidebarMinWidth` for changing default `min-width` of `EuiPageSideBar`
- Added `href` and other anchor props to `EuiHeaderSectionItemButton`

**Bug fixes**

- Fixed horizontal overflow of `EuiPageContent`
- Fixed horizontal overflow of `EuiBreadcrumbs`

## [`31.8.0`](https://github.com/elastic/eui/tree/v31.8.0)

- Reverted part of [#4509](https://github.com/elastic/eui/pull/4509) and returned `EuiDataGrid`'s background content area to an empty shade ([#4542](https://github.com/elastic/eui/pull/4542))
- Added exports for all EUI component props matching `EuiComponentProps` name pattern ([#4517](https://github.com/elastic/eui/pull/4517))
- Added `truncate`, `disabled`, and `emphasize` props to `EuiSideNavItem` ([#4488](https://github.com/elastic/eui/pull/4488))
- Added `truncate` prop to `EuiSideNav` ([#4488](https://github.com/elastic/eui/pull/4488))
- Added support for all `color`s of `EuiPanel` ([#4504](https://github.com/elastic/eui/pull/4504))
- Added `hasBorder` prop to `EuiPanel` ([#4504](https://github.com/elastic/eui/pull/4504))
- Added `labelProps` prop to `EuiRadio`, `EuiSwitch` and `EuiCheckbox` ([#4516](https://github.com/elastic/eui/pull/4516))
- Added `isDisabled` prop to `EuiAvatar` ([#4549](https://github.com/elastic/eui/pull/4549))
- Added `scrollToItem` method on `EuiSelectable` ([#4556](https://github.com/elastic/eui/pull/4562))

**Bug fixes**

- Removed home and end key configured behavior from `EuiSelectable` ([#4560](https://github.com/elastic/eui/pull/4560))
- Fixed nested indicator of last `EuiSideNav` item ([#4488](https://github.com/elastic/eui/pull/4488))
- Fixed override possibility of text `color` in `EuiSideNavItem` ([#4488](https://github.com/elastic/eui/pull/4488))
- Fixed blurry animation of popovers in Chrome ([#4527](https://github.com/elastic/eui/pull/4527))
- Fixed styles of `disabled` times in `EuiDatePicker` ([#4524](https://github.com/elastic/eui/pull/4524))
- Fixed `disabled` text color form fields in Safari ([#4538](https://github.com/elastic/eui/pull/4538))
- Removed static `id` from `EuiQuickSelectPopover` ([#4543](https://github.com/elastic/eui/pull/4543))
- Fixed support sever side rendering for `EuiDataGrid` ([#4540](https://github.com/elastic/eui/pull/4540))

**Theme: Amsterdam**

- Removed letter-spacing from `euiFont` Sass mixin ([#4488](https://github.com/elastic/eui/pull/4488))

---

## [`31.7.0`](https://github.com/elastic/eui/tree/v31.7.0)

- Added `whiteSpace` prop to `EuiCodeBlock` ([#4475](https://github.com/elastic/eui/pull/4475))
- Added a light background to `EuiDataGrid` and removed unnecessary height on its container ([#4509](https://github.com/elastic/eui/pull/4509))

**Bug fixes**

- Fixed bug in `EuiDataGrid` where the grid lost height when showing less rows on the last page ([#4509](https://github.com/elastic/eui/pull/4509))
- Updated `euiPaletteForStatus` color sequence to use higher contrast postive and negative colors ([#4508](https://github.com/elastic/eui/pull/4508))

## [`31.6.0`](https://github.com/elastic/eui/tree/v31.6.0)

- Migrated dependency `axe-puppeteer v1.1.1` to `@axe-core/puppeteer v4.1.1` ([#4482](https://github.com/elastic/eui/pull/4482))
- Added `EuiOverlayMask` directly to `EuiModal` ([#4480](https://github.com/elastic/eui/pull/4480))
- Added `paddingSize` prop to `EuiFlyout` ([#4448](https://github.com/elastic/eui/pull/4448))
- Added `size='l'` prop to `EuiTabs` ([#4501](https://github.com/elastic/eui/pull/4501))
- Added content-specific props (`pageTitle`, `description`, `tabs`, `rightSideItems`) to `EuiPageHeader` by creating a new `EuiPageHeaderContent` component ([#4451](https://github.com/elastic/eui/pull/4451))
- Added `isActive` parameter to the `useIsWithinBreakpoints` hook ([#4451](https://github.com/elastic/eui/pull/4451))
- Added `buttonProps` prop to `EuiAccordion` ([#4510](https://github.com/elastic/eui/pull/4510))

**Bug fixes**

- Fixed `onClose` invoking with unexpected parameter in `EuiFlyout` ([#4505](https://github.com/elastic/eui/pull/4505))
- Fixed invalid color entry passed to `EuiBadge` color prop ([#4481](https://github.com/elastic/eui/pull/4481))
- Fixed `EuiCodeBlock` focus-state if content overflows [#4463](https://github.com/elastic/eui/pull/4463)
- Fixed issues in `EuiDataGrid` around unnecessary scroll bars and container heights not updating ([#4468](https://github.com/elastic/eui/pull/4468))

**Theme: Amsterdam**

- Increased `EuiPage`'s default `restrictWidth` size to `1200px` (extra large breakpoint) ([#4451](https://github.com/elastic/eui/pull/4451))
- Reduced size of `euiBottomShadowSmall` by one layer ([#4451](https://github.com/elastic/eui/pull/4451))

## [`31.5.0`](https://github.com/elastic/eui/tree/v31.5.0)

- Added `isLoading` prop and added `EuiOverlayMask` directly to `EuiConfirmModal` ([#4421](https://github.com/elastic/eui/pull/4421))
- Added `wrapWithTableRow` to remove `<tr>` in `EuiTableHeader`([#4465](https://github.com/elastic/eui/pull/4465))

**Bug fixes**

- Fixed `id` usage throughout `EuiTreeView` to respect custom ids and stop conflicts in generated ids ([#4435](https://github.com/elastic/eui/pull/4435))
- Fixed `EuiTabs` `role` if no tabs are passed in ([#4435](https://github.com/elastic/eui/pull/4435))
- Fixed issue in `EuiDataGrid` where the horizontal scrollbar was hidden behind pagination ([#4477](https://github.com/elastic/eui/pull/4477))
- Fixed `EuiPopover` with initial `isOpen` working with `EuiOutsideClickDetector` ([#4461](https://github.com/elastic/eui/pull/4461))
- Fixed `EuiDataGridCellPopover` needing 2 state updates to close ([#4461](https://github.com/elastic/eui/pull/4461))
- Fixed `EuiBadge` with `iconOnClick` from catching form submit events ([#4479](https://github.com/elastic/eui/pull/4479))

## [`31.4.0`](https://github.com/elastic/eui/tree/v31.4.0)

- Added `getDefaultEuiMarkdownProcessingPlugins` method for better control over `EuiMarkdownEditor`'s toolbar UI ([#4383](https://github.com/elastic/eui/pull/4383))
- Changed `EuiOutsideClickDetector` events to be standard event types ([#4434](https://github.com/elastic/eui/pull/4434))
- Added `EuiFieldTextProps` in type definitions for `EuiSuggestInput` ([#4452](https://github.com/elastic/eui/pull/4452))
- Added virtualized cell rendering to `EuiDataGrid` ([#4170](https://github.com/elastic/eui/pull/4170))

**Bug fixes**

- Fixed heights of `append` and `prepend` in `EuiComboBox` ([#4410](https://github.com/elastic/eui/pull/4410))
- Fixed `EuiResizableContainer` initialization timing based on DOM readiness ([#4447](https://github.com/elastic/eui/pull/4447))

## [`31.3.0`](https://github.com/elastic/eui/tree/v31.3.0)

- Added a `size` prop to `EuiContextMenu` and added a smaller size ([#4409](https://github.com/elastic/eui/pull/4409))
- Added a `textSize` prop to `EuiHealth` ([#4420](https://github.com/elastic/eui/pull/4420))
- Removed selected item of `EuiSelect` when `hasNoInitialSelection=true` and value reset to `undefined` ([#4428](https://github.com/elastic/eui/pull/4428))

## [`31.2.0`](https://github.com/elastic/eui/tree/v31.2.0)

- Added support for adjusting `buffer` for individual window sides of `EuiPopover` ([#4417](https://github.com/elastic/eui/pull/4417))
- Added `'full'` option to the `height` prop of `EuiMarkdownEditor`. Added `autoExpandPreview` and `maxHeight` props to `EuiMarkdownEditor` ([#4245](https://github.com/elastic/eui/pull/4245))

## [`31.1.0`](https://github.com/elastic/eui/tree/v31.1.0)

- Reduced the size of the icons and clear button for compressed `EuiFormControlLayout` ([#4374](https://github.com/elastic/eui/pull/4374))
- Added ability for text input updates in `EuiDatePicker` ([#4243](https://github.com/elastic/eui/pull/4243))
- **[REVERTED in 31.3.0]** Fixed heights of `append` and `prepend` in `EuiFormControlLayout` ([#4410](https://github.com/elastic/eui/pull/4410))

**Bug fixes**

- Fixed `EuiSuperDatePicker` extra margin when `showUpdateButton` and `isAutoRefreshOnly` are active ([#4406](https://github.com/elastic/eui/pull/4406))

## [`31.0.0`](https://github.com/elastic/eui/tree/v31.0.0)

- Added collapsble behavior to `EuiResizableContainer` panels ([#3978](https://github.com/elastic/eui/pull/3978))
- Updated `EuiResizablePanel` to use `EuiPanel` ([#3978](https://github.com/elastic/eui/pull/3978))
- Changed `showTimeSelect` prop to true when `showTimeSelectOnly` prop is set to true ([#4372](https://github.com/elastic/eui/pull/4372))
- Updated `EuiSuperSelect` recently used list to render as `<ol>` and `<li>` elements ([#4370](https://github.com/elastic/eui/pull/4370))

**Bug fixes**

- Fixed `EuiSuggest` popover opening when an empty array is passed into the `suggestions` prop ([#4349](https://github.com/elastic/eui/pull/4349))

**Breaking changes**

- Removed `size` prop from `EuiResizableButton` ([#3978](https://github.com/elastic/eui/pull/3978))
- Upgraded to TypeScript v4.0 ([#4296](https://github.com/elastic/eui/pull/4296))

## [`30.6.1`](https://github.com/elastic/eui/tree/v30.6.1)

**Note: this release is a backport containing changes originally made in `31.5.0`**

**Bug fixes**

- Fixed `EuiBadge` with `iconOnClick` from catching form submit events ([#4479](https://github.com/elastic/eui/pull/4479))

## [`30.6.0`](https://github.com/elastic/eui/tree/v30.6.0)

- Adjusted the shadow in `EuiComment` ([#4321](https://github.com/elastic/eui/pull/4321))
- Added `success` and `warning` colors to `EuiButtonEmpty` ([#4325](https://github.com/elastic/eui/pull/4325))
- Added a sorting indicator on the `EuiDataGridColumn` ([#4343](https://github.com/elastic/eui/pull/4343))
- Added `disabled` and `loading` `status` to `EuiStep` ([#4338](https://github.com/elastic/eui/pull/4338))
- Added `closePopover` prop to `EuiDataGridColumnCellActionProps` ([#4346](https://github.com/elastic/eui/pull/4346))

**Bug fixes**

- Fixed `EuiErrorBoundary` error message not showing in non-Chromium browsers ([#4324](https://github.com/elastic/eui/pull/4324))
- Fixed `EuiToolTip` closing during initial positioning period ([#4327](https://github.com/elastic/eui/pull/4327))
- Added `!default` to SASS variables of `EuiCollapsibleNav` ([#4335](https://github.com/elastic/eui/pull/4335))
- Fixed `EuiDataGrid` column property `displayAsText` ([#4351](https://github.com/elastic/eui/pull/4351))
- Fixed propagation of `esc` key presses closing parent popovers ([#4336](https://github.com/elastic/eui/pull/4336))
- Fixed overwritten `isDisabled` prop on `EuiListGroupItem` `extraAction` config ([#4359](https://github.com/elastic/eui/pull/4359))
- Fixed `inputRef` for `EuiCheckbox` ([#4298](https://github.com/elastic/eui/pull/4298))
- Limited the links allowed in `EuiMarkdownEditor` to http, https, or starting with a forward slash ([#4362](https://github.com/elastic/eui/pull/4362))
- Aligned components with an `href` prop to React's practice of disallowing `javascript:` protocols ([#4362](https://github.com/elastic/eui/pull/4362))
- Fixed form submit bug in `EuiButtonGroup` by adding an optional `type` prop for `EuiButtonGroupOption` ([#4368](https://github.com/elastic/eui/pull/4368))
- Changed `label` type from `string` to `ReactNode` in `EuiTreeViewNode` ([#4352](https://github.com/elastic/eui/pull/4352))

**Theme: Amsterdam**

- Removed the shadow in `EuiComment` ([#4321](https://github.com/elastic/eui/pull/4321))
- Reduced font size for `xs` size in `EuiButtonEmpty` ([#4325](https://github.com/elastic/eui/pull/4325))
- Increased font size for `m` size of `EuiListGroupItem` ([#4340](https://github.com/elastic/eui/pull/4340))
- Reduced padding in `EuiToolTip` ([#4353](https://github.com/elastic/eui/pull/4353))
- Reduced border-radius in `EuiRange`'s tooltip ([#4353](https://github.com/elastic/eui/pull/4353))
- Consolidated `EuiStepNumber` indicators for `EuiSteps` and `EuiHorizontalSteps` ([#4338](https://github.com/elastic/eui/pull/4338))

## [`30.5.1`](https://github.com/elastic/eui/tree/v30.5.1)

- Upgraded `highlight.js` to 9.18.5 ([#4313](https://github.com/elastic/eui/pull/4313))

## [`30.5.0`](https://github.com/elastic/eui/tree/v30.5.0)

- Export `euiSelectableTemplateSitewideRenderOptions` ([#4305](https://github.com/elastic/eui/pull/4305))

**Bug fixes**

- Expose `isPreFiltered` in `EuiSelectable` props fixing consumer-side searching ([#4305](https://github.com/elastic/eui/pull/4305))
- Fixed stale state argument passed to `searchProps.onChange` in an `EuiSelectable`([#4292](https://github.com/elastic/eui/pull/4292))
- Fixed initial focus of an `EuiButtonGroup` when first item in a popover ([#4288](https://github.com/elastic/eui/pull/4288))
- Fixed visible scrollbar in `EuiComboBox` list ([#4301](https://github.com/elastic/eui/pull/4301))
- Removed hiding of time select on small screens for `EuiDatePicker` ([#4301](https://github.com/elastic/eui/pull/4301))
- Fixed wrong columns assigned to `EuiDataGrid` leadingControlColumns ([#4269](https://github.com/elastic/eui/pull/4269))

**Theme: Amsterdam**

- Fixed styles for `EuiMarkdownEditor` ([#4289](https://github.com/elastic/eui/pull/4289))
- Rounded all corners of dropdown type of inputs ([#4301](https://github.com/elastic/eui/pull/4301))

## [`30.4.2`](https://github.com/elastic/eui/tree/v30.4.2)

**Bug fixes**

- Reverted changing of `EuiPopover`s `ownFocus` default from `false` to `true` ([#4228](https://github.com/elastic/eui/pull/4228))

## [`30.4.1`](https://github.com/elastic/eui/tree/v30.4.1)

- Exported `useDataGridColumnSelector`, `useDataGridColumnSorting`, and `useDataGridStyleSelector` hooks ([#4271](https://github.com/elastic/eui/pull/4271))

**Theme: Amsterdam**

- Unify colors with the Elastic brand ([#4284](https://github.com/elastic/eui/pull/4284))
- Created one consistent look for disabled `EuiButton` ([#4284](https://github.com/elastic/eui/pull/4284))

## [`30.4.0`](https://github.com/elastic/eui/tree/v30.4.0)

- Added `eql` glyph in `EuiIcon` ([#4110](https://github.com/elastic/eui/pull/4110))
- Added `testenv` mock for `htmlIdGenerator` ([#4212](https://github.com/elastic/eui/pull/4212))
- Added several Sass mixins for handling of unified focus/hover states ([#4242](https://github.com/elastic/eui/pull/4242))

**Bug fixes**

- Fixed cell resizer overlapping of `EuiDataGrid` rightmost header cell ([#4071](https://github.com/elastic/eui/pull/4268))


**Theme: Amsterdam**

- Unify focus states by leaning into `outline` and restricting to keyboard navigation ([#4242](https://github.com/elastic/eui/pull/4242))
- Removed faux border from `EuiAvatar` ([#4255](https://github.com/elastic/eui/pull/4255))
- Changed the color and font-weight of inline code block ([#4272](https://github.com/elastic/eui/pull/4272))

## [`30.3.0`](https://github.com/elastic/eui/tree/v30.3.0)

- Added `EuiColorPaletteDisplay` component ([#3865](https://github.com/elastic/eui/pull/3865))
- Added `initialFocusedItemIndex` support to `EuiContextMenuPanelDescriptor` ([#4223](https://github.com/elastic/eui/pull/4223))
- Updated the default of the `EuiPopover`s `ownFocus` prop from `false` to `true` ([#4228](https://github.com/elastic/eui/pull/4228))
- Added `role="alert"` and `aria-live="assertive"` to `EuiForm`'s `EuiCallOut` for the errors ([#4238](https://github.com/elastic/eui/pull/4238))
- Added `menuDown` and `menuUp` glyphs to `EuiIcon` ([#4244](https://github.com/elastic/eui/pull/4244))
- Removed spacer after `childrenBetween` in `EuiInMemoryTable` ([#4248](https://github.com/elastic/eui/pull/4248))
- Changed `clickOutsideDisables` to `true` when `ownFocus={false}` in `EuiFlyout` ([#4236](https://github.com/elastic/eui/pull/4236))

**Bug fixes**

- Fixed focus trap + `EuiPopover` bug which prevented the anchor from receiving focus when the popover closes ([#4071](https://github.com/elastic/eui/pull/4071))
- Fixed focus trap error & performance impact when one focus trap is deactivated and another becomes enabled ([#4071](https://github.com/elastic/eui/pull/4071))
- Fixed a condition in `EuiInMemoryTable` to avoid mistaken assignment of `sortName` ([#4138](https://github.com/elastic/eui/pull/4138))
- Fixed bug in small `EuiImage`'s not respecting the optional sizes when `allowFullScreen` is set to true ([#4207](https://github.com/elastic/eui/pull/4207))
- Fixed incorrect initial rendering of `EuiDualRange` thumbs when element width is 0 ([#4230](https://github.com/elastic/eui/pull/4230))
- Fixed bug in `EuiSelectable` to call `searchProps.onChange` and `searchProps.onSearch` calls in `EuiSelectable` ([#4153](https://github.com/elastic/eui/pull/4153))
- Fixed truncation of the `EuiComboBox` `placeholder` text ([#4210](https://github.com/elastic/eui/pull/4210))

**Theme: Amsterdam**

- Fixed base `line-heights` for within `euiFontSize[size]()` SASS mixins ([#4229](https://github.com/elastic/eui/pull/4229))

## [`30.2.0`](https://github.com/elastic/eui/tree/v30.2.0)

- Added `labelWidth` and `descriptionDisplay` props to `EuiSuggestItem` ([#4180](https://github.com/elastic/eui/pull/4180))
- Added screen reader notification if `EuiLink` opens in a new window ([#4172](https://github.com/elastic/eui/pull/4172))
- Set `external` prop to true if `EuiLink` opens in a new window ([#4172](https://github.com/elastic/eui/pull/4172))
- Added `float` and `margin` props to `EuiImage` ([#4209](https://github.com/elastic/eui/pull/4209))
- Added `color` and `borderRadius` props to `EuiPanel` ([#4194](https://github.com/elastic/eui/pull/4194))
- Updated the use case for the `EuiPanel` prop `hasShadow` ([#4194](https://github.com/elastic/eui/pull/4194))
- Deprecated the `onClick`, `betaBadgeLabel`, `betaBadgeTooltipContent`, and `betaBadgeTitle` props of `EuiPanel` ([#4194](https://github.com/elastic/eui/pull/4194))

**Bug fixes**

- Fixed issue with `labelDisplay` not being passed to `EuiSuggestItem` ([#4180](https://github.com/elastic/eui/pull/4180))
- Fixed copy in `EuiDataGrid`'s header menu's sort actions ([#4199](https://github.com/elastic/eui/pull/4199))

**Theme: Amsterdam**

- Fixed `border-radius` in `EuiFormControlLayout` ([#4196](https://github.com/elastic/eui/pull/4196))

## [`30.1.1`](https://github.com/elastic/eui/tree/v30.1.1)

- Added more exports for `EuiInMemoryTable` types ([#4179](https://github.com/elastic/eui/pull/4179))

**Bug fixes**

- Removed unnecessary shadow on hover of `EuiButtonGroup` ([#4186](https://github.com/elastic/eui/pull/4186))
- Fixed position of `EuiScreenReaderOnly` elements within `EuiButtonGroup` ([#4189](https://github.com/elastic/eui/pull/4189))

## [`30.1.0`](https://github.com/elastic/eui/tree/v30.1.0)

- Improved `EuiButtonGroup` focus, hover, selected and disabled states ([#4142](https://github.com/elastic/eui/pull/4142))
- Added `display` prop to `EuiToolTip` for common display block needs ([#4148](https://github.com/elastic/eui/pull/4148))
- Added support for more colors in `EuiProgress` such as `vis0` through `vis9`, `warning`, `success`  and custom colors ([#4130](https://github.com/elastic/eui/pull/4130))
- Added `affordForDisplacement` prop to `EuiBottomBar` ([#4156](https://github.com/elastic/eui/pull/4156))
- Added `width` property to `mobileOptions` prop of `EuiTableRowCell` ([#4169](https://github.com/elastic/eui/issues/4169))

**Bug fixes**

- Fixed issue with duplicate checkmarks in `EuiComboBox` ([#4162](https://github.com/elastic/eui/pull/4162))
- Reinstated base element type extensions for `EuiStepHorizontal` and `EuiStepsHorizontal` ([4166](https://github.com/elastic/eui/pull/4166))

## [`30.0.0`](https://github.com/elastic/eui/tree/v30.0.0)

- Deprecated `EuiKeyboardAccessible` ([#4135](https://github.com/elastic/eui/pull/4135))
- Refactored `EuiStep`, `EuiHorizontalSteps`, and `EuiCodeEditor` for better accessibility ([#4135](https://github.com/elastic/eui/pull/4135))
- Added `minWidth` prop to `EuiButton` ([#4056](https://github.com/elastic/eui/pull/4056))
- Added `isSelected` prop to easily turn `EuiButton`, `EuiButtonEmpty`, and `EuiButtonIcon` into toggle buttons ([#4056](https://github.com/elastic/eui/pull/4056))
- Updated `EuiButtonGroup` props and render for better accessibility ([#4056](https://github.com/elastic/eui/pull/4056))
- Added `paddingSize` prop to `EuiPopoverTitle` and `EuiPopoverFooter` ([#4133](https://github.com/elastic/eui/pull/4133))
- Added more exports for `EuiBasicTable` types ([#4125](https://github.com/elastic/eui/pull/4125))
- Updated types associated with `EuiMarkdownEditor` plugin dependencies ([#4124](https://github.com/elastic/eui/pull/4124))
- Upgraded dependencies related to `EuiMarkdownEditor`: `react-dropzone`, `rehype-*`, `remark-*`, and `unified` ([#4124](https://github.com/elastic/eui/pull/4124))
- Added `cellActions` to `EuiDataGrid` ([#3668](https://github.com/elastic/eui/pull/3668))

**Bug fixes**

- Fixed focus management bug in `EuiSelectable` ([#4152](https://github.com/elastic/eui/pull/4152))

**Breaking changes**

- Removed `EuiToggle` and `EuiButtonToggle` in favor of `aria-pressed` ([#4056](https://github.com/elastic/eui/pull/4056))
- Updated `legend` and `idSelected` props of `EuiButtonGroup` to be required ([#4056](https://github.com/elastic/eui/pull/4056))
- Removed `logoAPM` in favor of `logoObservability` ([#4065](https://github.com/elastic/eui/pull/4065))
- Removed `.euiHeaderNotification` CSS class ([#4065](https://github.com/elastic/eui/pull/4065))
- Removed `EuiNavDrawer` in favor of `EuiCollapsibleNav` ([#4065](https://github.com/elastic/eui/pull/4065))
- Removed `compressed` and `displayOnly` props from `EuiFormRow` in favor of the `display` prop ([#4065](https://github.com/elastic/eui/pull/4065))
- Removed `EuiPopover`'s `withTitle` prop ([#4065](https://github.com/elastic/eui/pull/4065))

**Theme: Amsterdam**

- Tightened `line-height` for some `EuiTitle` sizes ([#4133](https://github.com/elastic/eui/pull/4133))
- Removed uppercase from `EuiPopoverTitle` and fixed inherited padding from `EuiPopover` ([#4146](https://github.com/elastic/eui/pull/4146))
- Fixed `EuiFilterGroup` and `EuiFilterButton` styles ([#4151](https://github.com/elastic/eui/pull/4151))

## [`29.5.0`](https://github.com/elastic/eui/tree/v29.5.0)

- Added `plus` and `minus` glyphs to `EuiIcon` ([#4111](https://github.com/elastic/eui/pull/4111))

**Bug fixes**

- Fixed custom color render of `EuiIcon` app (two-tone) icons ([#4104](https://github.com/elastic/eui/pull/4104))
- Changed `iconType` prop to be `required` in `EuiButtonIcon` ([#4106](https://github.com/elastic/eui/pull/4106))

## [`29.4.0`](https://github.com/elastic/eui/tree/v29.4.0)

- Added `childrenBetween` prop to `EuiInMemoryTable` to add content between search bar and table ([#4103](https://github.com/elastic/eui/pull/4103))
- Added `max-width: 100%` to `EuiKeyPadMenu` to allow it to shrink when its container is smaller than its fixed width ([ #4092](https://github.com/elastic/eui/pull/4092))
- Added `key` to `EuiComboBoxOptionOption` to allow duplicate labels ([#4048](https://github.com/elastic/eui/pull/4048))
- Changed `EuiIcon` test mock to render as `span` instead of `div` ([#4099](https://github.com/elastic/eui/pull/4099))
- Added `scripts/docker-puppeteer` as the new home for test-related Docker images ([#4062](https://github.com/elastic/eui/pull/4062))

**Bug fixes**

- Fixed `EuiFieldSearch` padding when `isClearable` but has no `value` ([#4089](https://github.com/elastic/eui/pull/4089))

## [`29.3.2`](https://github.com/elastic/eui/tree/v29.3.2)

**Note: this release is a backport containing changes originally made in `30.6.0`**

**Bug fixes**

- Upgraded `highlight.js` to 9.18.5 ([#4313](https://github.com/elastic/eui/pull/4313))
- Limited the links allowed in `EuiMarkdownEditor` to http, https, or starting with a forward slash ([#4362](https://github.com/elastic/eui/pull/4362))
- Aligned components with an `href` prop to React's practice of disallowing `javascript:` protocols ([#4362](https://github.com/elastic/eui/pull/4362))

## [`29.3.1`](https://github.com/elastic/eui/tree/v29.3.1)

**Note: this release is a backport containing changes originally made in `30.0.0`**

**Bug fixes**

- Fixed focus management bug in `EuiSelectable` ([#4152](https://github.com/elastic/eui/pull/4152))

## [`29.3.0`](https://github.com/elastic/eui/tree/v29.3.0)

- Added `both` option to `flush` prop of `EuiButtonEmpty` ([#4084](https://github.com/elastic/eui/pull/4084))

## [`29.3.0`](https://github.com/elastic/eui/tree/v29.3.0)

- Added `both` option to `flush` prop of `EuiButtonEmpty` ([#4084](https://github.com/elastic/eui/pull/4084))

**Bug fixes**

- Fixed `EuiRange` and `EuiDualRange` display of internal spacer ([#4084](https://github.com/elastic/eui/pull/4084))
- Fixed `EuiFieldSearch` padding for the different states ([#4084](https://github.com/elastic/eui/pull/4084))
- Fixed `EuiCheckableCard` disabled but checked styles ([#4084](https://github.com/elastic/eui/pull/4084))

**Theme: Amsterdam**

- Fixed `line-height` on `EuiTitle` ([#4079](https://github.com/elastic/eui/pull/4079))

## [`29.2.0`](https://github.com/elastic/eui/tree/v29.2.0)

- Improved contrast for `EuiIcon` and `EuiButtonIcon` named colors. This affects `EuiHealth` which uses the `EuiIcon` colors ([#4049](https://github.com/elastic/eui/pull/4049))
- Added color `accent` to `EuiButtonIcon` ([#4049](https://github.com/elastic/eui/pull/4049))

**Bug fixes**

- Fixed `EuiComboBox` `rowHeight` prop causing the height of the option list to be miscalculated ([#4072](https://github.com/elastic/eui/pull/4072))
- Fixed `EuiComboBox` not focusing on the selected option if `selectedOptions` was set without reference to `options` ([#4072](https://github.com/elastic/eui/pull/4072))

**Theme: Amsterdam**

- Removed `border-radius` from `EuiCallout` ([#4066](https://github.com/elastic/eui/pull/4066))
- Updated styles for `EuiToast` ([#4076](https://github.com/elastic/eui/pull/4076))

## [`29.1.0`](https://github.com/elastic/eui/tree/v29.1.0)

- Added footer row to `EuiDataGrid` via the `renderFooterCellValue` prop ([#3770](https://github.com/elastic/eui/pull/3770))
- Added column header menu to `EuiDataGrid` ([#3087](https://github.com/elastic/eui/pull/3087))
- Added horizontal line separator to `EuiContextMenu` ([#4018](https://github.com/elastic/eui/pull/4018))
- Added controlled pagination props to `EuiInMemoryTablee` ([#4038](https://github.com/elastic/eui/pull/4038))
- Added `gutterSize`, `popoverBreakpoints`, `popoverButtonProps`, and `popoverProps` props to `EuiHeaderLinks` ([#4046](https://github.com/elastic/eui/pull/4046))
- Added `'all'` and `'none'` options to the `sizes` prop of `EuiHideFor` and `EuiShowFor` ([#4046](https://github.com/elastic/eui/pull/4046))

**Bug fixes**

- Fixed `EuiTextColor` playground error due to `color` prop not getting captured by the documentation generator ([#4058](https://github.com/elastic/eui/pull/4058))

## [`29.0.0`](https://github.com/elastic/eui/tree/v29.0.0)

- Added `.browserslistrc` for global browser support reference ([#4022](https://github.com/elastic/eui/pull/4022))
- Added ability to specify `color` of `EuiHeaderLink` ([#4008](https://github.com/elastic/eui/pull/4008))
- Added `boolean` type to the `notification` prop of `EuiHeaderSectionItemButton` to show a simple dot ([#4008](https://github.com/elastic/eui/pull/4008))
- Added `popoverButton` and `popoverButtonBreakpoints` props to `EuiSelectableTemplateSitewide` for responsive capabilities ([#4008](https://github.com/elastic/eui/pull/4008))
- Added `isWithinMaxBreakpoint` service ([#4008](https://github.com/elastic/eui/pull/4008))

**Bug fixes**

- Fixed `EuiSuperDatePicker` got stuck in update mode if the value is not changed ([#4025](https://github.com/elastic/eui/pull/4025))
- Fixed ref not being handled properly in `EuiValidatableControl` when used with [react-hook-form](https://react-hook-form.com/) ([#4001](https://github.com/elastic/eui/pull/4001))
- Fixed `EuiNotificationBadge` `color` prop type ([#4008](https://github.com/elastic/eui/pull/4008))
- Fixed z-index of `EuiBottomBar` to stay under header ([#4008](https://github.com/elastic/eui/pull/4008))
- Fixed regression of `EuiSelectable` not abiding by the `showIcons` prop ([#4008](https://github.com/elastic/eui/pull/4008))
- Fixed contrast of search input of `EuiSelectableTemplateSitewide` in dark header ([#4008](https://github.com/elastic/eui/pull/4008))
- Fixed `EuiImage` unable to deactivate the full screen mode using the close icon ([#4033](https://github.com/elastic/eui/pull/4033))
- Allowed `onClick` prop when `href` prop is provided in `EuiBadge` ([#4035](https://github.com/elastic/eui/pull/4035))

**Breaking changes**

- Changed `EuiHideFor` and `EuiShowFor` from using media queries to hide content to not rendering the content. Children are now required and `display` has been removed ([#4008](https://github.com/elastic/eui/pull/4008))

## [`28.4.0`](https://github.com/elastic/eui/tree/v28.4.0)

- Added `loading` icon to `EuiComboBox` input when `isLoading` is `true` ([#4015](https://github.com/elastic/eui/pull/4015))
- Changed `value` prop in `EuiExpression` to not required ([#4014](https://github.com/elastic/eui/pull/4014))
- Added `fold` and `unfold` glyphs to `EuiIcon` ([#3994](https://github.com/elastic/eui/pull/3994))

**Bug fixes**

- Fix incorrect `euiCodeBlockNameColor` variable usage for `.hljs-name` in SCSS ([#3991](https://github.com/elastic/eui/pull/3991))
- Fixed bug in `EuiAccordion` where the `arrowDisplay="right"` is ignored when `extraAction` is configured ([#3971](https://github.com/elastic/eui/pull/3971))

**Theme: Amsterdam**

- Updated form control styles to use a uniform border-radius ([#3741](https://github.com/elastic/eui/pull/3741))

## [`28.3.1`](https://github.com/elastic/eui/tree/v28.3.1)

**Bug fixes**

- Fixed `EuiFieldSearch`'s clear button covering the `value` of the input ([#3936](https://github.com/elastic/eui/pull/3936))
- Fixed bug in `EuiComboBox` where the input was dropping to the next line when a `EuiBadge` had a very long text ([#3968](https://github.com/elastic/eui/pull/3968))
- Fixed type mismatch between `EuiSelectable` options extended via `EuiSelectableOption` and internal option types ([#3983](https://github.com/elastic/eui/pull/3983))
- Fixed `EuiButton` CSS for RTL languages by using `margin-inline-[pos]` instead of `margin-[pos]` ([#3974](https://github.com/elastic/eui/pull/3974))
- Fixed server-side rendering of `EuiBreadcrumbs` and `EuiCollapsibleNav` ([#3970](https://github.com/elastic/eui/pull/3970))

## [`28.3.0`](https://github.com/elastic/eui/tree/v28.3.0)

- Adjusted coloring of `EuiSideNav` to be more consistent across open states ([#3926](https://github.com/elastic/eui/pull/3926))
- Added build-specific babel configurations for docs and tests ([#3911](https://github.com/elastic/eui/pull/3911))
- Updated browserslist configuration to remove IE accommodations ([#3911](https://github.com/elastic/eui/pull/3911))
- Removed docgenInfo from non-docs production builds ([#3911](https://github.com/elastic/eui/pull/3911))
- Added `regressionJob`, `outlierDetectionJob` and `classificationJob` icons to Machine Learning icon set, updated others ([#3931](https://github.com/elastic/eui/pull/3931))
- Added `operator` field to `EuiSearchBar`'s `field_value_selection` filter configuration ([#3922](https://github.com/elastic/eui/pull/3922))

**Bug fixes**

- Fixed bug in `EuiBasicTable` not fully expanding tall rows (height > 1000px) ([#3855](https://github.com/elastic/eui/pull/3855))
- Fixed bug in `EuiDataGrid` which sometimes prevented header cells from being focusabled ([#3943](https://github.com/elastic/eui/pull/3943))
- Fixed bug in `EuiFieldSearch` where a default value would not include the clear button ([#3958](https://github.com/elastic/eui/pull/3958))
- Fixed focus fighting bug when `EuiDataGrid` cell content manages its own popover ([#3951](https://github.com/elastic/eui/pull/3951))
- Fixed `valueText` getting cut off in `EuiProgress` ([#3948](https://github.com/elastic/eui/pull/3948))

## [`28.2.0`](https://github.com/elastic/eui/tree/v28.2.0)

- Added `EuiSelectableTemplateSitewide` as wrapper of `EuiSelectable` for Elastic's global search component ([#3800](https://github.com/elastic/eui/pull/3800))
- Updated styles of `EuiMark` to override browser default ([#3800](https://github.com/elastic/eui/pull/3800))
- Updated `EuiHighlight` to use `EuiMark` as matching element wrapper ([#3800](https://github.com/elastic/eui/pull/3800))
- Enhanced `EuiSelectable`'s `option` type to allow for a separate `searchableLabel` and any generic keys ([#3800](https://github.com/elastic/eui/pull/3800))
- Added `listProps.onFocusBadge`, `loadingMessage`, `noMatchesMessage`, and `emptyMessage` props to `EuiSelectable` ([#3800](https://github.com/elastic/eui/pull/3800))
- Added `bordered` prop to `EuiSelectableMessage` ([#3800](https://github.com/elastic/eui/pull/3800))

**Bug fixes**

- Fixed display of `EuiBadge` if only the `iconType` is passed ([#3800](https://github.com/elastic/eui/pull/3800))
- Fixed accessibility error in `EuiSelectable` when the `list` isn't on the page ([#3800](https://github.com/elastic/eui/pull/3800))
- Fixed accessibility error in `EuiPopover` when `ownFocus = false` ([#3800](https://github.com/elastic/eui/pull/3800))

## [`28.1.0`](https://github.com/elastic/eui/tree/v28.1.0)

- Added `isLoading` and `isLoadingMessage` props to `EuiAccordion` ([#3879](https://github.com/elastic/eui/pull/3879))
- Added `testenv` mock for `EuiFocusTrap` ([#3930](https://github.com/elastic/eui/pull/3930))

**Bug fixes**

- Fixed bug in `EuiCodeBlock` content overlapping with control buttons when `whiteSpace` was set to `"pre"` ([#3853](https://github.com/elastic/eui/pull/3853))
- Fixed `EuiFocusTrap` not applying provided `style` prop ([#3916](https://github.com/elastic/eui/pull/3916))
- Fixed bug in `EuiDataGrid` when a new pagination object would cause every cell to render ([#3919](https://github.com/elastic/eui/pull/3919))

## [`28.0.0`](https://github.com/elastic/eui/tree/v28.0.0)

- Update `createTheme` to apply latest changes to elastic charts `Theme` ([#3792](https://github.com/elastic/eui/pull/3792))
- Added icons for `appSearchApp` and `workplaceSearchApp` to `EuiIcon` ([#3859](https://github.com/elastic/eui/pull/3859))
- Added `unlink` glyph to `EuiIcon` ([#3869](https://github.com/elastic/eui/pull/3869))
- Added `EuiMarkdownEditor` and `EuiMarkdownFormat` components ([#3522](https://github.com/elastic/eui/pull/3522))

**Bug fixes**

- Fixed `EuiFacetGroup` container expansion due to negative margin value ([#3871](https://github.com/elastic/eui/pull/3871))
- Fixed `EuiComboBox` delimeter-separated option creation and empty state prompt text ([#3841](https://github.com/elastic/eui/pull/3841))
- Fixed `EuiDataGrid` not properly resizing within a fixed height container ([#3894](https://github.com/elastic/eui/pull/3894))
- Fixed bug in `EuiFieldPassword` where an edge case mutated its `append` prop  ([#3884](https://github.com/elastic/eui/pull/3884))

**Breaking changes**

- Requires `@elastic/charts` version `20.0.0` and above for chart theming utils.

## [`27.4.1`](https://github.com/elastic/eui/tree/v27.4.1)

**Note: this release is a backport containing changes originally made in `28.1.0`**

- Added `testenv` mock for `EuiFocusTrap` ([#3930](https://github.com/elastic/eui/pull/3930))

## [`27.4.0`](https://github.com/elastic/eui/tree/v27.4.0)

- Added `customOptionText` prop to `EuiComboBox` ([#3811](https://github.com/elastic/eui/pull/3811))

**Bug fixes**

- Improve `EuiDataGrid` Chrome rendering performance in full screen ([#3726](https://github.com/elastic/eui/issues/3726))
- Removed `@elastic/eui/src-docs` entries from published _eui.d.ts_ ([#3856](https://github.com/elastic/eui/pull/3856))

## [`27.3.1`](https://github.com/elastic/eui/tree/v27.3.1)

**Bug fixes**

- Fixed bug in all input fields placeholders in Safari that weren't vertically centered ([#3809](https://github.com/elastic/eui/pull/3809))
- Removed `pointer-events: none` in both `EuiButton` & `EuiButtonEmpty` to not override the `pointer-events: auto` in the button mixin `euiButtonContentDisabled` ([#3824](https://github.com/elastic/eui/pull/3824))
- Fixed bug in `EuiPagination` showing wrong page count when `compressed` prop is true ([#3827](https://github.com/elastic/eui/pull/3827))
- Fixed bug in EUI's input field components where their `inputRef` couldn't be a `RefObject` ([#3822](https://github.com/elastic/eui/pull/3822))
- Moved `react-view` and `html-format` to be `devDependencies` ([#3828](https://github.com/elastic/eui/pull/3828))
- Fixed `EuiComboBox` keyboard selection when `sortMatchesBy=startsWith` ([#3823](https://github.com/elastic/eui/pull/3823))
- Fixed `EuiCodeEditor` not exiting edit mode with `esc` when `enableLiveAutocompletion=true` ([#3833](https://github.com/elastic/eui/pull/3833))
- Fixed issue where `EuiDataGrid`'s cell expansion popover would sometimes render as a scrollable element ([#3832](https://github.com/elastic/eui/pull/3832))

## [`27.3.0`](https://github.com/elastic/eui/tree/v27.3.0)

- Added possibility to hide "Rows per page" select in `EuiDataGrid` ([#3700](https://github.com/elastic/eui/pull/3700))
- Updated lodash to `v4.17.19` ([#3764](https://github.com/elastic/eui/pull/3764))
- Added `returnKey` glyph to `EuiIcon` ([#3783](https://github.com/elastic/eui/pull/3783))
- Added `type` prop to `EuiFieldPassword` to support toggling of obfuscation ([#3751](https://github.com/elastic/eui/pull/3751))

**Bug fixes**

- Fixed bug in `EuiDataGrid` not calculating the width correctly ([#3789](https://github.com/elastic/eui/pull/3789))
- Fixed `EuiComboBox` marking some very long inputs as invalid ([#3797](https://github.com/elastic/eui/pull/3797))

## [`27.2.0`](https://github.com/elastic/eui/tree/v27.2.0)

- Added `analyzeEvent` glyph in `EuiIcon` ([#3729](https://github.com/elastic/eui/pull/3729))
- Updated `EuiComboBox` to allow the options list to open for single selection custom options ([#3706](https://github.com/elastic/eui/pull/3706))
- Added `useEuiI18n` hook for localization ([#3749](https://github.com/elastic/eui/pull/3749))
- Added a hit enter badge to `EuiComboBox` when focusing an option and for empty states that allow pressing enter ([#3782](https://github.com/elastic/eui/pull/3782))

**Bug fixes**

- Fixed `EuiComboBox` always showing a scrollbar ([#3744](https://github.com/elastic/eui/pull/3744))
- Replaced `react-focus-lock` with `react-focus-on` ([#3631](https://github.com/elastic/eui/pull/3631))
- Fixed errors in `EuiSuperDatePicker` related to invalid and `null` date formatting ([#3750](https://github.com/elastic/eui/pull/3750))
- Fixed type definitions for `findTestSubject` and `takeMountedSnapshot` ([#3763](https://github.com/elastic/eui/pull/3763))
- Fixed `EuiComboBox` not allowing clicks on previously virtualized items when inside of `EuiFormRow` ([#3784](https://github.com/elastic/eui/pull/3784))
- Removed `[Space]` as a way to select options in `EuiSelectable` ([#3784](https://github.com/elastic/eui/pull/3784))
- Fixed type definition for `windowProps` in `EuiSelectable` ([#3787](https://github.com/elastic/eui/pull/3787))

## [`27.1.0`](https://github.com/elastic/eui/tree/v27.1.0)

- Added `titleElement` and `descriptionElement` props to `EuiStat` ([#3693](https://github.com/elastic/eui/pull/3693))
- Updated `securityAnalyticsApp` app icon ([#3720](https://github.com/elastic/eui/pull/3720))
- Removed `src/test` and `@types/enzyme` references from `eui.d.ts` ([#3715](https://github.com/elastic/eui/pull/3715))
- Added `index.d.ts` file to `lib/test`  and `es/test` ([#3715](https://github.com/elastic/eui/pull/3715))
- Added `descriptionFlexItemProps` and `fieldFlexItemProps` props to `EuiDescribedFormGroup` ([#3717](https://github.com/elastic/eui/pull/3717))
- Expanded `EuiBasicTable`'s default action's name configuration to accept a function that returns a React node ([#3739](https://github.com/elastic/eui/pull/3739))
- Added internal use only button building blocks for reusability in other button components ([#3730](https://github.com/elastic/eui/pull/3730))

## [`27.0.0`](https://github.com/elastic/eui/tree/v27.0.0)
- Added `paddingSize` prop to `EuiCard` ([#3638](https://github.com/elastic/eui/pull/3638))
- Added `isClearable` and `placeholder` options to `EuiColorPicker` ([#3689](https://github.com/elastic/eui/pull/3689))
- Added SASS helper files for EUI theme globals ([#3691](https://github.com/elastic/eui/pull/3691))
- Add `label`, `labelProps` and `valueText` props to `EuiProgress` ([#3661](https://github.com/elastic/eui/pull/3661))

**Bug fixes**

- Fixed a bug in `EuiResizableContainer` preventing nested containers ([#3699](https://github.com/elastic/eui/pull/3699))
- Fixed a bug in `EuiResizableContainer` preventing resizing by arrow keys in some cases ([#3699](https://github.com/elastic/eui/pull/3699))
- Fixed `EuiHorizontalSteps` rendering over `EuiHeader` ([#3707](https://github.com/elastic/eui/pull/3707))
- Fixed bug where `EuiSuperSelect` lost focus after a value selection ([#3734](https://github.com/elastic/eui/pull/3734))

**Breaking changes**

- Significant accessibility refactor of `EuiSelectable` ([#3169](https://github.com/elastic/eui/pull/3169))
  - `react-virtualized` replaced with `react-window`
  - `virtualizedProps` on `EuiSelectableOptionsList` renamed to `windowProps`
  - Removed `rootId` and added `makeOptionId`, `listId`, and `setActiveOptionIndex` to `EuiSelectableList`
  - Added `listId` to `EuiSelectableSearch`
  - `options` passed into `EuiSelectable` cannot have an `id`
  - Requires an `onChange` to be passed into `EuiSelectableSearch`

## [`26.3.4`](https://github.com/elastic/eui/tree/v26.3.4)

**Note: this release is a backport containing changes originally made in `27.2.0`**

**Bug fixes**

- Fixed errors in `EuiSuperDatePicker` related to invalid and `null` date formatting ([#3750](https://github.com/elastic/eui/pull/3750))

## [`26.3.3`](https://github.com/elastic/eui/tree/v26.3.3)

**Note: this release is a backport containing changes originally made in `27.3.1`**

**Bug fixes**

- Fixed bug in `EuiPagination` showing wrong page count when `compressed` prop is true ([#3827](https://github.com/elastic/eui/pull/3827))

## [`26.3.2`](https://github.com/elastic/eui/tree/v26.3.2)

**Note: this release is a backport containing changes originally made in `27.1.0`**

- Updated `securityAnalyticsApp` app icon ([#3720](https://github.com/elastic/eui/pull/3720))

## [`26.3.1`](https://github.com/elastic/eui/tree/v26.3.1)

**Note: this release is a backport containing changes originally made in `27.0.0`**

- Added `isClearable` and `placeholder` options to `EuiColorPicker` ([#3689](https://github.com/elastic/eui/pull/3689))

## [`26.3.0`](https://github.com/elastic/eui/tree/v26.3.0)

- Expanded `EuiBasicTable`'s default action's name configuration to accept any React node ([#3688](https://github.com/elastic/eui/pull/3688))

## [`26.2.0`](https://github.com/elastic/eui/tree/v26.2.0)

- Added `background.color` to `EUI_CHARTS_THEME_LIGHT/DARK.theme` ([#3669](https://github.com/elastic/eui/pull/3669))
- Added `gutterSize` prop to `EuiFacetGroup` ([#3639](https://github.com/elastic/eui/pull/3639))
- Updated props of `EuiCode` and `EuiCodeBlock` to reflect only functional props ([#3647](https://github.com/elastic/eui/pull/3647))
- Updated `EuiResizableContainer` `onPanelWidthChange` callback method to include all panel widths ([#3630](https://github.com/elastic/eui/pull/3630))
- Extended `Query` / `EuiSearchBar` to allow any character inside double-quoted phrases ([#3432](https://github.com/elastic/eui/pull/3432))
- Added `headerZindexLocation` prop to `EuiOverlayMask` ([#3655](https://github.com/elastic/eui/pull/3655))
- Added `maskProps` prop to `EuiFlyout` and `EuiCollapsibleNav` ([#3655](https://github.com/elastic/eui/pull/3655))

**Bug fixes**

- Fixed `EuiContextMenu` panel `onAnimationEnd` transition bug in Chrome ([#3656](https://github.com/elastic/eui/pull/3656))
- Fixed `EuiSkipLink` interactive props and Safari click issue ([#3665](https://github.com/elastic/eui/pull/3665))
- Fixed `z-index` issues with `EuiHeader`, `EuiFlyout`, and other portal content ([#3655](https://github.com/elastic/eui/pull/3655))
- Fixed `color` prop error in `EuiBadge` to be more flexible with what format it accepts ([#3655](https://github.com/elastic/eui/pull/3655))
- Fixed `EuiSuperSelect` popover from moving 16px horizontally when it's close to a window edge ([#3685](https://github.com/elastic/eui/pull/3685))

**Theme: Amsterdam**

- Fixed `EuiHeaderBreadcrumb` height, `onClick`, border-radius, and single item display ([#3655](https://github.com/elastic/eui/pull/3655))

## [`26.1.0`](https://github.com/elastic/eui/tree/v26.1.0)

- Optimized in-memory datagrid mount performance ([#3628](https://github.com/elastic/eui/pull/3628))
- Exported `EuiCardProps` and `EuiCheckableCardProps` types ([#3640](https://github.com/elastic/eui/pull/3640))

## [`26.0.1`](https://github.com/elastic/eui/tree/v26.0.1)

**Bug fixes**

- Fixed fullscreen render issue in `EuiCode` ([#3633](https://github.com/elastic/eui/pull/3633))

## [`26.0.0`](https://github.com/elastic/eui/tree/v26.0.0)

- Added `useEuiTextDiff` react hook utility ([#3288](https://github.com/elastic/eui/pull/3288))
- Converted `EuiOverlayMask` to be a React functional component ([#3555](https://github.com/elastic/eui/pull/3555))
- Changed `responsive` and `max` behavior of `EuiBreadcrumbs` to always display collapsed items in popover [#3578](https://github.com/elastic/eui/pull/3578))
- Added `BREAKPOINTS` and `getBreakpoint` utilities [#3578](https://github.com/elastic/eui/pull/3578))
- Added `'any'` option to the `step` prop of the `EuiFieldNumber` ([#3562](https://github.com/elastic/eui/pull/3562))
- Moved all `EuiHeader` SASS variables to `global_styles` ([#3592](https://github.com/elastic/eui/pull/3592))
- Added `side` prop to `EuiGlobalToastList` for choosing which window side to display toasts ([#3600](https://github.com/elastic/eui/pull/3600))
- Default `titleSize` get's implicitly set to 'm' for `EuiEmptyPrompt` ([#3598](https://github.com/elastic/eui/pull/3598))
- Updated `logoElastic` to meet brand guidelines ([#3613](https://github.com/elastic/eui/pull/3613))
- Allowed user to enter hexcode for colors in `EuiStat` ([#3617](https://github.com/elastic/eui/pull/3617))
- Extended `CommonProps` in `EuiColorPalettePickerPaletteTextProps`, `EuiColorPalettePickerPaletteFixedProps` and `EuiColorPalettePickerPaletteGradientProps` types ([#3616](https://github.com/elastic/eui/pull/3616))
- Updated `onToggle` callback in `EuiAccordion` to  allow for external state control ([#3614](https://github.com/elastic/eui/pull/3614))

**Bug fixes**

- Added `display` prop to `EuiDataGridColumnSortingDraggable` to pass` displayAsText` prop correctly to the column sorting popover ([#3574](https://github.com/elastic/eui/pull/3574))
- Fixed `EuiCodeBlockImpl` testenv mock pass-through of `data-test-subj` attribute ([#3560](https://github.com/elastic/eui/pull/3560))
- Fixed DOM element creation issues in `EuiOverlayMask` by using lifecycle methods ([#3555](https://github.com/elastic/eui/pull/3555))
- Fixed `EuiComboBox`'s options list `zIndex` positioning when nested in other `zIndex` contexts ([#3551](https://github.com/elastic/eui/pull/3551))
- Fixed `euiHeaderAffordForFixed` mixin's use of header SASS variable ([#3592](https://github.com/elastic/eui/pull/3592))
- Included `onClick` as a valid prop for `EuiControlBar` **icon** controls ([#3581](https://github.com/elastic/eui/pull/3581))
- Fixed poor performance of `EuiToolTip` during frequent mouesover/mouseout events ([#3596](https://github.com/elastic/eui/pull/3596))
- Fixed `EuiBasicTable` custom actions popover from remaining open after click ([#3619](https://github.com/elastic/eui/pull/3619))

**Breaking changes**

- Changed `breadcrumb` TS type exported name from `Breadcrumb` to `EuiBreadcrumb` ([#3578](https://github.com/elastic/eui/pull/3578))
- Removed `$euiZComboBox` SCSS variable (value was 8001) ([#3551](https://github.com/elastic/eui/pull/3551))

**Theme: Amsterdam**

- Updated `EuiCallout` by removing left border, adding border radius and increasing font weight on titles ([#3557](https://github.com/elastic/eui/pull/3557/))
- Updated `EuiHeaderBreadcrumbs` style to be more prominent ([#3578](https://github.com/elastic/eui/pull/3578/))
- Fixed `EuiFilterGroup` `border-radius` ([#3591](https://github.com/elastic/eui/pull/3591/))
- Updated `EuiCodeBlock` inline code style to use border radius ([#3599](https://github.com/elastic/eui/pull/3599))

## [`25.0.0`](https://github.com/elastic/eui/tree/v25.0.0)

- Added conditional rendering of the title element in `EuiCallOut` to avoid usage of additional space caused by the rendered `<div>` element ([#3549](https://github.com/elastic/eui/pull/3549))
- Added `invalidCallout` prop to `EuiForm` to allow conditional rendering of error callout([#3585](https://github.com/elastic/eui/pull/3585))

**Bug fixes**

- Fixed `EuiCard` image corners to be contained within border radius ([#3556](https://github.com/elastic/eui/pull/3556))
- Fixed `EuiKeyPadMenu` and `EuiKeyPadMenuItem` aria roles ([#3502](https://github.com/elastic/eui/pull/3502))
- Fixed `EuiFieldSearch` input clear button doesn't show when external input is passed([#3497](https://github.com/elastic/eui/pull/3497))
- Fixed `EuiBasicTable` footers to always use a unique `key` ([#3559](https://github.com/elastic/eui/pull/3559))
- Fixed `EuiInMemoryTable` by changing the `getDerivedStateFromProps` to not block the updates as soon as it hits a true if condition ([#3579](https://github.com/elastic/eui/pull/3579))

**Breaking changes**

- A fixed `EuiHeader` no longer automatically padding directly to the `<body>` element ([#3538](https://github.com/elastic/eui/pull/3538))
- Improved `EuiPagination`, `EuiDataGrid`, `EuiBasicTable` and `EuiInMemoryTable` accessibility, causing `EuiPaginationButton` to require a new prop `pageIndex` ([#3294](https://github.com/elastic/eui/pull/3294))
- Replaced all usages of [`KeyboardEvent.keyCode`](https://developer.mozilla.org/en-US/docs/Web/API/KeyboardEvent/keyCode) (deprecated) with [`KeyboardEvent.key`](https://developer.mozilla.org/en-US/docs/Web/API/KeyboardEvent/key). From `@elastic/eui/lib/services`, `keyCodes` has been replaced with `keys`, as has `cascadingMenuKeyCodes`->`cascadingMenuKeys`, and `comboBoxKeyCodes`->`comboBoxKeys`.  The implementation of all of those exports (as well as `accessibleClickKeys`) all now use `KeyboardEvent.key` values ([#3517](https://github.com/elastic/eui/pull/3517))

## [`24.1.0`](https://github.com/elastic/eui/tree/v24.1.0)

- Added `displayAsText` prop to `EuiDataGridColumn` ([#3520](https://github.com/elastic/eui/pull/3520))
- Added `minSizeForControls` prop to `EuiDataGrid` to control the minimum width for showing grid controls ([#3527](https://github.com/elastic/eui/pull/3527))
- Passed `getSelectedOptionForSearchValue` to `EuiComboBoxOptionsList` as prop ([#3501](https://github.com/elastic/eui/pull/3501))
- Added `appendIconComponentCache` function to allow manual pre-emptive loading of source elements into the `EuiIcon` cache ([#3481](https://github.com/elastic/eui/pull/3481))
- Added `initialSelected` to `EuiTableSelectionType` properties to set initial selected checkboxes for `EuiBasicTable` ([#3418](https://github.com/elastic/eui/pull/3418))
- Added exports for `EuiSteps` and related components types ([#3471](https://github.com/elastic/eui/pull/3471))
- Added `displayName` to components using `React.forwardRef` ([#3451](https://github.com/elastic/eui/pull/3451))
- Added event target checker for `EuiOverlayMask`'s `onClick` prop ([#3462](https://github.com/elastic/eui/pull/3462))
- Added `EuiColorPalettePicker` component ([#3192](https://github.com/elastic/eui/pull/3192))
- Added `left-start` popover placement to `EuiDatePicker` ([#3511](https://github.com/elastic/eui/pull/3511))
- Added `theme` prop to `EuiHeader` ([#3524](https://github.com/elastic/eui/pull/3524))
- Added `.euiHeaderLink-isActive` class to `EuiHeaderLink` when `isActive` ([#3524](https://github.com/elastic/eui/pull/3524))
- Added `display`, `descriptionWidth`, `textWrap` and `isInvalid` props to `EuiExpression` ([#3467](https://github.com/elastic/eui/pull/3467))
- Added more exports for `EuiColorPalettePicker` types ([#3542](https://github.com/elastic/eui/pull/3542))

**Bug Fixes**

- Fixed issue where multiple `EuiToolTip` components could be visible when element was focused ([#3335](https://github.com/elastic/eui/pull/3335))
- Fixed `EuiSuperSelect` not rendering full width when `isOpen` is `true` ([#3495](https://github.com/elastic/eui/pull/3495))
- Fixed `EuiBasicTable` shows no items if all items of last page is deleted  ([#3422](https://github.com/elastic/eui/pull/3422))
- Fixed TypeScript module name in generated `eui_charts_theme.d.ts` file  ([#3492](https://github.com/elastic/eui/pull/3492))
- Fixed code highlight color contrast in `EuiCodeBlock` ([#3309](https://github.com/elastic/eui/pull/3309))
- Fixed regression in `EuiComboBox` not triggering its `inputRef` callback ([#3532](https://github.com/elastic/eui/pull/3532))

**Deprecations**

- Added a deprecation notice for `EuiNavDrawer` family of components. Advise usage of `EuiCollapsibleNav` instead ([#3487](https://github.com/elastic/eui/pull/3487))

**Notes**

- Removed `src-framer` files from the repository ([#3487](https://github.com/elastic/eui/pull/3487))

**Theme: Amsterdam**

- Removed borders `EuiModal` ([#3515](https://github.com/elastic/eui/pull/3515))
- Improve `EuiOverlayMask` colors ([#3515](https://github.com/elastic/eui/pull/3515))
- Updated shadow styles to improve smoothness, use black as the base color, and deprecated `opacity` value of shadow mixins ([#3428](https://github.com/elastic/eui/pull/3428))
- Removed borders from `EuiFlyout` and `EuiPopover` ([#3477](https://github.com/elastic/eui/pull/3477))
- Updated `EuiHeader` and components ([#3524](https://github.com/elastic/eui/pull/3524))

## [`24.0.0`](https://github.com/elastic/eui/tree/v24.0.0)

- Added `null` as acceptable `icon` prop for `EuiCard` ([#3470](https://github.com/elastic/eui/pull/3470))
- Added `sortBy` and `sortShift` props to `euiPaletteColorBlind()` for sorting along the color wheel ([#3387](https://github.com/elastic/eui/pull/3387))
- Added `utcOffset` prop to `EuiSuperDatePicker` ([#3436](https://github.com/elastic/eui/pull/3436))
- Added `partition` key to `EuiChartThemeType` for Partition chart support ([#3387](https://github.com/elastic/eui/pull/3387))
- Updated `EuiImage`'s `caption` prop type from `string` to `ReactNode` ([#3387](https://github.com/elastic/eui/pull/3387))
- Improved contrast for `EuiCollapsibleNav` close button ([#3465](https://github.com/elastic/eui/pull/3465))

**Bug Fixes**

- Fixed `EuiSuperDatePicker` quick selection menu overriding specified time range with default values ([#3446](https://github.com/elastic/eui/pull/3446))
- Fixed `EuiCodeEditor` console error when using the editor without import the default theme ([#3454](https://github.com/elastic/eui/pull/3454))
- Fixed `EuiDatePopoverContent` `onChange` event to only accept `string` date input  ([#3460](https://github.com/elastic/eui/pull/3460))

**Breaking changes**

- Changed parameters for `euiPaletteColorBlind()` to an object ([#3387](https://github.com/elastic/eui/pull/3387))
- Changed the default palette of `EUI_CHARTS_THEME_LIGHT/DARK` themes to the naturally sorted `euiPaletteColorBlind()` ([#3387](https://github.com/elastic/eui/pull/3387))

## [`23.3.1`](https://github.com/elastic/eui/tree/v23.3.1)

**Note: this release is a backport containing changes originally made in `24.0.0`**

**Bug Fixes**

- Fixed `EuiSuperDatePicker` quick selection menu overriding specified time range with default values ([#3446](https://github.com/elastic/eui/pull/3446))
- Fixed `EuiDatePopoverContent` `onChange` event to only accept `string` date input  ([#3460](https://github.com/elastic/eui/pull/3460))

## [`23.3.0`](https://github.com/elastic/eui/tree/v23.3.0)

- Added `aria-hidden = true` to `EuiRangeSlider` and `EuiRangeTrack` if `showInput = true` ([#3423](https://github.com/elastic/eui/pull/3423))
- Added `testenv` mock for `EuiCode` and `EuiCodeBlock` ([#3405](https://github.com/elastic/eui/pull/3405))
- Added `displayName` to components using `React.forwardRef` ([#3440](https://github.com/elastic/eui/pull/3440))

**Bug Fixes**

- Fixed `EuiCode` and `EuiCodeBlock` from erroring in environments without a DOM implementation ([#3405](https://github.com/elastic/eui/pull/3405))
- Fixed `ApplyClassComponentDefaults` typescript utility to correctly determine defaulted properties' types ([#3430](https://github.com/elastic/eui/pull/3430))
- Fixed `prettyDuration` return type to be `string`, use fallback value  ([#3438](https://github.com/elastic/eui/pull/3438))

## [`23.2.0`](https://github.com/elastic/eui/tree/v23.2.0)

- Added `iconType` prop to `EuiDatePicker` ([#3383](https://github.com/elastic/eui/pull/3383))
- Applied `max-width: 100%` to `EuiPageBody` so inner flex-based items don't overflow their containers  ([#3375](https://github.com/elastic/eui/pull/3375))
- Added `titleSize` prop to `EuiStep` and `EuiSteps` ([#3340](https://github.com/elastic/eui/pull/3340))
- Handled `ref` passed to `EuiHeaderSectionItemButton` ([#3378](https://github.com/elastic/eui/pull/3378))
- Added `iconProps` prop to `EuiCollapsibleNavGroup` to extend the props passed to the rendered `EuiIcon` ([#3365](https://github.com/elastic/eui/pull/3365))
- Added `closeButtonProps` to `EuiCollapsibleNav` ([#3398](https://github.com/elastic/eui/pull/3398))
- Added `buffer` prop to `EuiPopover` for altering minimum distance to container edges ([#3398](https://github.com/elastic/eui/pull/3398))
- Allowed `search` prop changes to update `EuiInMemoryTable` internal query state ([#3371](https://github.com/elastic/eui/pull/3371))
- Added `EuiResizableContainer` component ([#2701](https://github.com/elastic/eui/pull/2701))
- Added caching layer on `EuiIcon` to prevent delays and flickering when rendering an already fetched icon ([#3404](https://github.com/elastic/eui/pull/3404))

**Bug Fixes**

- Fixed `EuiFieldSearch` to trigger `onSearch` single time instead of two times ([#3425](https://github.com/elastic/eui/pull/3425))
- Fixed `EuiBasicTable` item selection when `id` is `0` ([#3417](https://github.com/elastic/eui/pull/3417))
- Fixed `EuiNavDrawer` not closing on outside click after being unlocked ([#3415](https://github.com/elastic/eui/pull/3415))
- Fixed `EuiBadge` `iconOnClick` props makes badge text clickable ([#3392](https://github.com/elastic/eui/pull/3392))
- Added `id` requirement if `label` is used in `EuiRadio` ([#3382](https://github.com/elastic/eui/pull/3382))
- Fixed z-index issue in `EuiDatePicker` where it's popover would sit beneath other DOM siblings that had z-index applied ([#3376](https://github.com/elastic/eui/pull/3376))
- Added `download` glyph to `EuiIcon` ([#3364](https://github.com/elastic/eui/pull/3364))
- Applies `max-width: 100%` to `EuiPageBody` so inner flex-based items don't overflow their containers  ([#3375](https://github.com/elastic/eui/pull/3375))
- Added `ReactElement` to `EuiCard` `image` prop type to allow custom component ([#3370](https://github.com/elastic/eui/pull/3370))
- Fixed `EuiCollapsibleNavGroup` `titleSize` prop type to properly exclude `l` and `m` sizes ([#3365](https://github.com/elastic/eui/pull/3365))
- Fixed `EuiDatePickerRange` start date popover to sit left under the icon ([#3383](https://github.com/elastic/eui/pull/3383))
- Fixed `euiFormControlIsLoading` SASS mixin to prevent the loading icon from overlapping with the text when the form control is `compressed` and adjusted the amount of padding ([#3401](https://github.com/elastic/eui/pull/3401)
- Fixed `EuiHeader` `z-index` issues with popovers and added body classes for the presence of `EuiFlyout` and `EuiCollapsibleNav.isOpen` ([#3398](https://github.com/elastic/eui/pull/3398))
- Fixed `EuiInMemoryTable` data reset when filter is set and item is selected ([#3419](https://github.com/elastic/eui/pull/3419))
- Fixed `popoverPlacement` default value for `EuiDatePicker` ([#3427](https://github.com/elastic/eui/pull/3427))

## [`23.1.0`](https://github.com/elastic/eui/tree/v23.1.0)

- Removed additional padding applied to `$euiHeaderHeightCompensation` when `EuiHeader` is fixed ([#3369](https://github.com/elastic/eui/pull/3369))

**Bug Fixes**

- Fixed `EuiDescribedFormGroup` issue that prevented it from shrinking down properly in smaller viewports ([#3369](https://github.com/elastic/eui/pull/3369))

## [`23.0.0`](https://github.com/elastic/eui/tree/v23.0.0)

- Added `showCloseButton` and `dockedBreakpoint` flexibility to `EuiCollapsibleNav` ([#3330](https://github.com/elastic/eui/pull/3330))
- Added `panelStyle` prop to `EuiPopover` to distinguish style object configuration ([#3329](https://github.com/elastic/eui/pull/3329))
- Added `popoverPlacement` prop in `EuiDatePicker` ([#3359](https://github.com/elastic/eui/pull/3359))
- Extended `EuiDatePicker`'s `startDate` and `endDate` types to accept `null` values for better interoperability ([#3343](https://github.com/elastic/eui/pull/3343))
- Added `EuiCommentList` component ([#3344](https://github.com/elastic/eui/pull/3344))
- Added secondary color value input element to `EuiColorPicker` ([#3336](https://github.com/elastic/eui/pull/3336))

**Bug Fixes**

- Fixed `EuiInMemoryTable` `isClearable` property to initiate reset ([#3328](https://github.com/elastic/eui/pull/3328))
- Removed `schema` attribute form `<input/>` in `EuiInMemoryTable` ([#3337](https://github.com/elastic/eui/pull/3337))
- Fixed `EuiCollapsibleNav` docked states on mobile ([#3330](https://github.com/elastic/eui/pull/3330))
- Fixed `EuiPopover` positioning from being overridden by `style` prop ([#3329](https://github.com/elastic/eui/pull/3329))
- Fixed `EuiCodeBlock` not copying updated content ([#3351](https://github.com/elastic/eui/pull/3351))
- Fixed alignment of popover of end date of `EuiDatePickerRange` ([#3359](https://github.com/elastic/eui/pull/3359))

**Breaking changes**

- Upgraded `TypeScript` to 3.7.2 ([#3295](https://github.com/elastic/eui/pull/3295))
- Changed `EuiCollapsibleNav` prop name from `hideButtonIfDocked` to `showButtonIfDocked` and flipped default ([#3330](https://github.com/elastic/eui/pull/3330))

## [`22.6.0`](https://github.com/elastic/eui/tree/v22.6.0)

- Converted `NavDrawer`, `NavDrawerGroup`, and `NavDrawerFlyout` to TypeScript ([#3268](https://github.com/elastic/eui/pull/3268))
- Converted `EuiDatePicker`, `EuiDatePickerRange`, `EuiSuperDatePicker`, and `EuiSuperUpdateButton` to TypeScript ([#2891](https://github.com/elastic/eui/pull/2891))
- Improved condensed `EuiTabs` focus states ([#3299](https://github.com/elastic/eui/pull/3299))
- Added `EuiTour`, `EuiTourStep`, and `useEuiTour` components ([#2766](https://github.com/elastic/eui/pull/2766))
- Added `EuiBeacon` component ([#2766](https://github.com/elastic/eui/pull/2766))
- Added `offset` and `arrowChildren` props to `EuiPopover` for anchor element customization ([#2766](https://github.com/elastic/eui/pull/2766))

**Bug Fixes**

- Fixed `EuiProgress` `max` property to allow `undefined` ([#3198](https://github.com/elastic/eui/pull/3198))


## [`22.5.0`](https://github.com/elastic/eui/tree/v22.5.0)

- Added `forceState` prop to control `EuiAccordion` state from outside ([#3240](https://github.com/elastic/eui/pull/3240))

**Bug Fixes**

- Fixed EuiI8n hasPropName utility errors on null values ([#3303](https://github.com/elastic/eui/pull/3303))
- Fixed the inline styles being overwritten by consumer-passed inline styles in EuiBadge ([#3284](https://github.com/elastic/eui/pull/3284))

## [`22.4.0`](https://github.com/elastic/eui/tree/v22.4.0)

- Added support for `href`, `onClick`, and related props in `EuiBasicTable` default actions ([#3115](https://github.com/elastic/eui/pull/3115))
- Added support for `EuiCodeEditor` to set `readonly` and `id` on `<textarea />` ([#3212](https://github.com/elastic/eui/pull/3212))
- Added `EuiComment` component ([#3179](https://github.com/elastic/eui/pull/3179))

**Deprecation**

- Updated makeId to DEPRECATED, shifted all the calls to htmlIdGenerator ([#3129](https://github.com/elastic/eui/pull/3129))

**Bug Fixes**

- Fixed `EuiTabbedContent` focus discrepancy between selected and initialFocus tabs ([#3285](https://github.com/elastic/eui/pull/3285))
- Fixed the `initialSelectedTab` prop of `EuiTabbedContent` to not steal focus from content. Which fixed the bug in `EuiSuperDatePicker` that required two clicks to focus input in relative tab  ([#3154](https://github.com/elastic/eui/pull/3154))
- Fixed the `img` element in `EuiIcon` using custom SVGs to have an `alt` attribute with an empty string, rather than no `alt` attribute at all ([#3245](https://github.com/elastic/eui/pull/3245))
- Added overflows to EuiDataGrid toolbar dropdowns when there are many columns ([#3238](https://github.com/elastic/eui/pull/3238))
- Fixed `EuiIcon`'s icon `type` definition to allow custom React components ([#3252](https://github.com/elastic/eui/pull/3252))
- Fixed `initialSelectedTab` properties used in `EuiDatePopoverContent` ([#3254](https://github.com/elastic/eui/pull/3254))
- Fixed `EuiSideNavItem` overriding custom `className` of item and icon ([#3283](https://github.com/elastic/eui/pull/3283))
- Fixed `EuiFieldSearch` clear button inconsistencies ([#3270](https://github.com/elastic/eui/pull/3270))
- Fixed components with `href` usage of `rel` ([#3258](https://github.com/elastic/eui/pull/3258))

## [`22.3.1`](https://github.com/elastic/eui/tree/v22.3.1)

**Note: this release is a backport containing changes originally made in `23.0.0`, `23.1.0`, and `23.2.0`**

- Removed additional padding applied to `$euiHeaderHeightCompensation` when `EuiHeader` is fixed ([#3369](https://github.com/elastic/eui/pull/3369))
- Handled `ref` passed to `EuiHeaderSectionItemButton` ([#3378](https://github.com/elastic/eui/pull/3378))
- Added `showCloseButton` and `dockedBreakpoint` flexibility to `EuiCollapsibleNav` ([#3330](https://github.com/elastic/eui/pull/3330))
- Added `closeButtonProps` to `EuiCollapsibleNav` ([#3398](https://github.com/elastic/eui/pull/3398))
- Added `buffer` prop to `EuiPopover` for altering minimum distance to container edges ([#3398](https://github.com/elastic/eui/pull/3398))

**Bug Fixes**

- Fixed `EuiDescribedFormGroup` issue that prevented it from shrinking down properly in smaller viewports ([#3369](https://github.com/elastic/eui/pull/3369))
- Fixed `EuiCollapsibleNav` docked states on mobile ([#3330](https://github.com/elastic/eui/pull/3330))
- Fixed `EuiHeader` `z-index` issues with popovers and added body classes for the presence of `EuiFlyout` and `EuiCollapsibleNav.isOpen` ([#3398](https://github.com/elastic/eui/pull/3398))

**Breaking changes**

- Changed `EuiCollapsibleNav` prop name from `hideButtonIfDocked` to `showButtonIfDocked` and flipped default ([#3330](https://github.com/elastic/eui/pull/3330))

## [`22.3.0`](https://github.com/elastic/eui/tree/v22.3.0)

- Removed dependency on option list for custom option of `EuiComboBox` ([#3183](https://github.com/elastic/eui/pull/3183))
- Fixed `EuiPopover` arrow position in Android and Linux ([#3188](https://github.com/elastic/eui/pull/3188))
- Improved `htmlIdGenerator` when supplying both `prefix` and `suffix` ([#3076](https://github.com/elastic/eui/pull/3076))
- Updated pagination prop descriptions for `EuiInMemoryTable` ([#3142](https://github.com/elastic/eui/pull/3142))
- Added `title` and `aria` attributes to `EuiToken`'s icon element ([#3195](https://github.com/elastic/eui/pull/3195))
- Added new Elasticsearch token types ([#2758](https://github.com/elastic/eui/pull/2758))

**Bug Fixes**

- Fixed bug in `EuiAccordion` to adjust to the correct height when content height changes ([#3160](https://github.com/elastic/eui/pull/3160))
- Fixed bug in `EuiBasicTable` to handle dynamic icon value properly in collapsed actions ([#3145](https://github.com/elastic/eui/pull/3145))
- Fixed `availability` check for actions in `EuiBasicTable` ([3030](https://github.com/elastic/kibana/issues/3030))

## [`22.2.0`](https://github.com/elastic/eui/tree/v22.2.0)

- Improved `EuiModal` close button position to prevent from overlapping with the title ([#3176](https://github.com/elastic/eui/pull/3176))

**Bug Fixes**

- Removed outline of `EuiSelect` in Firefox ([#3197] (https://github.com/elastic/eui/pull/3197))
- Fixed EuiBasicTable proptypes of itemId ([#3133](https://github.com/elastic/eui/pull/3133))
- Updated `EuiSuperDatePicker` to inherit the selected value in quick select ([#3105](https://github.com/elastic/eui/pull/3105))

### Feature: EuiCollapsibleNav ([#3019](https://github.com/elastic/eui/pull/3019))

- Added `EuiCollapsibleNav` and `EuiCollapsibleNavGroup` components
- Added `EuiPinnableListGroup`, an extension of `EuiListGroup`
- Added `ghost` colored `EuiListGroupItem`, increased overall large size, and fixed focus states
- Added `color` and `size` props to `EuiListGroup`
- Added `home` and `menu` glyphs to `EuiIcon`
- Added simple `euiXScroll` and `euiYScroll` SASS mixins and CSS utility equivalents

**Bug Fixes**

- Fixed `EuiAccordion` icon margins, focus state, and flex issue in IE
- Fixed `1.1px` height of  `EuiHorizontalRule`

## [`22.1.1`](https://github.com/elastic/eui/tree/v22.1.1)

**Bug Fixes**

- Fixed infinite call stack in `EuiResizeObserver`'s fallback polyfill ([#3180](https://github.com/elastic/eui/pull/3180))
- Correct `defaultProps` definition in `EuiComboBox` ([#3180](https://github.com/elastic/eui/pull/3180))

## [`22.1.0`](https://github.com/elastic/eui/tree/v22.1.0)

- Added `delimiter` prop to `EuiComboBox` ([#3104](https://github.com/elastic/eui/pull/3104))
- Added `useColorPickerState` and `useColorStopsState` utilities ([#3067](https://github.com/elastic/eui/pull/3067))
- Fixed `EuiSearchBar` related types ([#3147](https://github.com/elastic/eui/pull/3147))
- Added `prepend` and `append` ability to `EuiSuperSelect` ([#3167](https://github.com/elastic/eui/pull/3167))

**Bug Fixes**

- Fixed `EuiNavDrawer` scrolling issue on mobile ([#3174](https://github.com/elastic/eui/pull/3174))

## [`22.0.0`](https://github.com/elastic/eui/tree/v22.0.0)

- Replaced various `lodash` functions with native functions ([#3053](https://github.com/elastic/eui/pull/3053))
- Added `whiteSpace ` prop to `EuiCodeBlock` ([#3103](https://github.com/elastic/eui/pull/3103))
- Added `sortMatchesBy` prop for `EuiComboBox` ([#3089](https://github.com/elastic/eui/pull/3089))
- Added `prepend` and `append` ability to `EuiFieldPassword` ([#3122](https://github.com/elastic/eui/pull/3122))
- Added `Enter` key press functionality to `EuiSuperDatePicker` ([#3048](https://github.com/elastic/eui/pull/3048))
- Added `title` to headers of `EuiTable` in case of truncation ([#3094](https://github.com/elastic/eui/pull/3094))
- Added i18n to `EuiTableHeaderCell` ([#3094](https://github.com/elastic/eui/pull/3094))
- Added `number` and `string` to `size` type of `EuiImage` for setting custom sizes ([#3012](https://github.com/elastic/eui/pull/3012))
- Improved `EuiButtonEmpty` focus state when the `color` type is `text` ([#3135](https://github.com/elastic/eui/pull/3135))
- Added `EuiLoadingElastic` component ([#3017](https://github.com/elastic/eui/pull/3017))
- Upgraded `react-beautiful-dnd` to v13 ([#3064](https://github.com/elastic/eui/pull/3064))
- Fixed `EuiPagination` vertical alignment of the text when used as `compressed` ([#3152](https://github.com/elastic/eui/pull/3152))
- Added `showTooltip` prop for `EuiSuperUpdateButton` to show tooltip and showing only once popovers are closed ([#3127](https://github.com/elastic/eui/pull/3127))

**Bug Fixes**

- Fixed bug in `EuiSuperDatePicker` not showing correct values in relative tab of end date ([#3132](https://github.com/elastic/eui/pull/3132))
- Fixed bug in `EuiSuperDatePicker` to show correct values of commonly used values in relative tab ([#3106](https://github.com/elastic/eui/pull/3106))
- Fixed race condition in `EuiIcon` when switching from dynamically fetched components ([#3118](https://github.com/elastic/eui/pull/3118))
- Fixed the issue that `EuiResizeObserver` fallback did not properly listen to pure window resizing ([#3088](https://github.com/elastic/eui/pull/3088))

**Breaking changes**

- Removed `EuiKeyPadMenuItemButton` in favor of just `EuiKeyPadMenuItem` that can also accept an `onClick` ([#3062](https://github.com/elastic/eui/pull/3062))

## [`21.1.0`](https://github.com/elastic/eui/tree/v21.1.0)

- Updated `EuiFilterSelect` to retain the order of its filters ([#3063](https://github.com/elastic/eui/pull/3063))
- Added `href` prop to `EuiBadge` ([#3009](https://github.com/elastic/eui/pull/3009))
- Added props descriptions for `EuiComboBox` ([#3007](https://github.com/elastic/eui/pull/3007))
- Exported `dateFormatAliases` as a part of the public API ([#3043](https://github.com/elastic/eui/pull/3043))
- Exported `EuiTextProps` type definition ([#3039](https://github.com/elastic/eui/pull/3039))
- Added a `component` prop to `EuiForm` to render a `<form>`([#3010](https://github.com/elastic/eui/pull/3010))
- Removed `role` attribute from `EuiImage`([#3036](https://github.com/elastic/eui/pull/3036))
- Added `prepend` and `append` ability to `EuiComboBox` single selection only ([#3003](https://github.com/elastic/eui/pull/3003))
- Added `onColumnResize` prop to `EuiDataGrid` of type `EuiDataGridOnColumnResizeHandler` that gets called when column changes it's size ([#2963](https://github.com/elastic/eui/pull/2963))
- Added `logoEnterpriseSearch` to `EuiIcon` ([#3066](https://github.com/elastic/eui/pull/3066))
- Added RGB format support to `EuiColorPicker` and `EuiColorStops` ([#2850](https://github.com/elastic/eui/pull/2850))
- Added alpha channel (opacity) support to `EuiColorPicker` and `EuiColorStops` ([#2850](https://github.com/elastic/eui/pull/2850))
- Added `useResizeObserver` hook ([#2991](https://github.com/elastic/eui/pull/2991))
- Added `showColumnSelector.allowHide` and `showColumnSelector.allowReorder` props to `EuiDataGrid` UI configuration ([#2993](https://github.com/elastic/eui/pull/2993))
- Added `EuiMark` component ([#3060](https://github.com/elastic/eui/pull/3060))
- Changed `tabs.name` prop shape in `EuiTabbedContent` to accept a `node`, which aligns it with `EuiTab` ([#3100](https://github.com/elastic/eui/pull/3100))

**Bug Fixes**

- Fixed `EuiFieldNumber` so values of type `number` are now allowed ([#3020](https://github.com/elastic/eui/pull/3020))
- Fixed SASS `contrastRatio()` function in dark mode by fixing the `pow()` math function ([#3013], (https://github.com/elastic/eui/pull/3013))
- Fixed bug preventing `EuiDataGrid` from re-evaluating the default column width on resize ([#2991](https://github.com/elastic/eui/pull/2991))
- Fixed padding in `EuiCallOut` when used as a `banner` for `EuiFlyout` ([#3098](https://github.com/elastic/eui/pull/3098))

## [`21.0.1`](https://github.com/elastic/eui/tree/v21.0.1)

**Bug Fixes**

- Made `EuiDataGrid`'s `schema.isSortable` value optional ([#2991](https://github.com/elastic/eui/pull/2991))

## [`21.0.0`](https://github.com/elastic/eui/tree/v21.0.0)

- Added `EuiDataGrid`'s default sort order property ([#2987](https://github.com/elastic/eui/pull/2987))
- Fixed `EuiDataGrid`'s pagination visibility when changing rows per page ([#2978](https://github.com/elastic/eui/pull/2978))
- Added `highlightAll` prop to `EuiHighlight` to highlight all matches ([#2957](https://github.com/elastic/eui/pull/2957))
- Added `showOnFocus` prop to `EuiScreenReaderOnly` to force display on keyboard focus ([#2976](https://github.com/elastic/eui/pull/2976))
- Added `EuiSkipLink` component ([#2976](https://github.com/elastic/eui/pull/2976))
- Created `EuiBadgeGroup` component ([#2921](https://github.com/elastic/eui/pull/2921))
- Added `sections` and `position` props to `EuiHeader` ([#2928](https://github.com/elastic/eui/pull/2928))
- Added `gutterSize` prop to `EuiListGroup` ([#2980](https://github.com/elastic/eui/pull/2980))
- Added `color` prop to `EuiListGroupItem` and updated size style ([#2980](https://github.com/elastic/eui/pull/2980))
- Added `enableAllColumns` to `EuiBasicTable` component ([#2906](https://github.com/elastic/eui/pull/2906))

**Bug Fixes**

- Fixed `EuiDataGrid`'s sort popover to behave properly on mobile screens ([#2979](https://github.com/elastic/eui/pull/2979))
- Fixed `EuiButton` and other textual components' disabled contrast ([#2874](https://github.com/elastic/eui/pull/2874))
- Fixed z-index conflict with cell popovers in `EuiDataGrid` while in full screen mode ([#2959](https://github.com/elastic/eui/pull/2959))
- Adjusted the header on `EuiDataGrid` to fix to the top within constrained containers and full screen mode  ([#2959](https://github.com/elastic/eui/pull/2959))
- Refactored `EuiDescribedFormGroup` to allow the content inside the `EuiTitle` to be accessible to screen reader users ([#2989](https://github.com/elastic/eui/pull/2989))

**Breaking changes**

- Updated `@types/react` and `@types/react-dom` to utilize React.RefCallback type instead of custom implementation ([#2929](https://github.com/elastic/eui/pull/2929))

**Theme: Amsterdam**

- Buttons have a new visual style ([#2874](https://github.com/elastic/eui/pull/2874))

## [`20.1.0`](https://github.com/elastic/eui/tree/v20.1.0)

- Added `theme` prop to `EuiCodeEditor` in support of `AceEditor` themes ([#2970](https://github.com/elastic/eui/pull/2970))
- `EuiButton` now has a single return statement ([#2954](https://github.com/elastic/eui/pull/2954))
- Added `isSortable` props to `EuiDataGridColumn` and `EuiDataGridSchemaDetector` to mark them as un-sortable ([#2952](https://github.com/elastic/eui/pull/2952))
- Converted `EuiForm` to TypeScript, added many missing `/form` Prop types ([#2896](https://github.com/elastic/eui/pull/2896))
- Empty table th elements replaced with td in `EuiTable` ([#2934](https://github.com/elastic/eui/pull/2934))
- Added default prompt text to `aria-describedby` for `EuiFilePicker` ([#2919](https://github.com/elastic/eui/pull/2919))
- Added SASS variables for text variants of the primary palette `$euiColorPrimaryText`, `$euiColorSecondaryText`, etc... Updated components to use these new variables ([#2873](https://github.com/elastic/eui/pull/2873))
- Updated SASS mixin `makeHighContrastColor()` to default `$background: $euiPageBackgroundColor` and `$ratio: 4.5`. Created `makeGraphicContrastColor()` for graphic specific contrast levels of 3.0 ([#2873](https://github.com/elastic/eui/pull/2873))
- Added `arrowDisplay` prop to `EuiAccordion` for changing side or hiding completely ([#2914](https://github.com/elastic/eui/pull/2914))
- Added `prepend` and `append` ability to `EuiFieldSearch` ([#2914](https://github.com/elastic/eui/pull/2914))
- Added `notification` and `notificationColor` props to `EuiHeaderSectionItemButton` ([#2914](https://github.com/elastic/eui/pull/2914))
- Added `folderCheck`, `folderExclamation`, `push`, `quote`, `reporter` and `users` icons ([#2935](https://github.com/elastic/eui/pull/2935))
- Updated `folderClosed` and `folderOpen` to match new additions and sit better on the pixel grid ([#2935](https://github.com/elastic/eui/pull/2935))
- Converted `EuiSearchBar` to Typescript ([#2909](https://github.com/elastic/eui/pull/2909))

**Bug fixes**

- Fixed `EuiDataGrid` breaking if invalid schema passed ([#2955](https://github.com/elastic/eui/pull/2955))
- Fixed `EuiTitle` not rendering child classes ([#2925](https://github.com/elastic/eui/pull/2925))
- Extended `div` element in `EuiFlyout` type ([#2914](https://github.com/elastic/eui/pull/2914))
- Fixed popover positioning service to be more lenient when positioning 0-width or 0-height content ([#2948](https://github.com/elastic/eui/pull/2948))

**Theme: Amsterdam**

- Text sizes are now based on a 14px base font size. Headings are now bold ([#2936](https://github.com/elastic/eui/pull/2936))
- Altered `secondary`, `accent` colors to be more saturated ([#2873](https://github.com/elastic/eui/pull/2873))

## [`20.0.2`](https://github.com/elastic/eui/tree/v20.0.2)

**Bug fixes**

- Fixed type definitions for `EuiComboBox` ([#2971](https://github.com/elastic/eui/pull/2971))

## [`20.0.1`](https://github.com/elastic/eui/tree/v20.0.1)

**Bug fixes**

- Added TypeScript definition for `EuiCodeEditor`'s accepting `react-ace` props ([#2926](https://github.com/elastic/eui/pull/2926))
- Added `@types/react-input-autosize` to project's `dependencies` ([#2930](https://github.com/elastic/eui/pull/2930))

## [`20.0.0`](https://github.com/elastic/eui/tree/v20.0.0)

- Converted `EuiComboBox`, `EuiComboBoxInput`, `EuiComboBoxPill`, `EuiComboBoxOptionsList`, `EuiComboBoxOption`, and `EuiComboBoxTitle` to TypeScript ([#2838](https://github.com/elastic/eui/pull/2838))
- Converted `EuiCodeEditor` to TypeScript ([#2836](https://github.com/elastic/eui/pull/2836))
- Converted `EuiCode` and `EuiCodeBlock` and to TypeScript ([#2835](https://github.com/elastic/eui/pull/2835))
- Converted `EuiFilePicker` to TypeScript ([#2832](https://github.com/elastic/eui/issues/2832))
- Exported `EuiSelectOptionProps` type ([#2830](https://github.com/elastic/eui/pull/2830))
- Added `paperClip` glyph to `EuiIcon` ([#2845](https://github.com/elastic/eui/pull/2845))
- Added `banner` prop to `EuiFlyoutBody` and updated `euiOverflowShadow` mixin ([#2837](https://github.com/elastic/eui/pull/2837))
- Updated `editorLink` icon ([#2866](https://github.com/elastic/eui/pull/2866))
- Added control columns to `EuiDataGrid` to support non-data columns like row selection and actions ([#2846](https://github.com/elastic/eui/pull/2846))
- Added `image` glyph to `EuiIcon` ([#2870](https://github.com/elastic/eui/pull/2870))
- Exported TS props from top level `EuiListGroupProps`, `EuiListGroupItemProps`, `EuiSelectableProps`,  `EuiSelectableOption`, `EuiSelectableOptionsListProps` ([#2869](https://github.com/elastic/eui/pull/2869))
- Extending `EuiSelectable[options]` type with correct HTML element ([#2869](https://github.com/elastic/eui/pull/2869))
- Added check mark to single selection `EuiComboBox` ([#2890](https://github.com/elastic/eui/pull/2890))
- Added `logoGoogleG` third-party logo to `EuiIcon` ([#2853](https://github.com/elastic/eui/pull/2853))
- Added Jest `modulesNameMapper` alias for `EuiIcon` using test environment mock ([#2878](https://github.com/elastic/eui/pull/2878))
- Removed `sinon` and `@types/sinon` as dependencies, and converted usages to `jest.fn` ([#2885](https://github.com/elastic/eui/pull/2885))

**Bug fixes**

- Fixed building dev & docs on Windows ([#2847](https://github.com/elastic/eui/pull/2847))
- Fixed screen reader discovery issues with `EuiBottomBar` and `EuiControlBar` ([#2861](https://github.com/elastic/eui/pull/2861))
- Fixed a bug in `EuiDataGrid` causing the first cell to autofocus if interactive ([#2872](https://github.com/elastic/eui/pull/2872))

**Breaking changes**

- Removed `visControls` and `visHeatmap` duplicate icons from docs ([#2908](https://github.com/elastic/eui/pull/2908))

## [`19.0.0`](https://github.com/elastic/eui/tree/v19.0.0)

- Added `cheer` glyph to `EuiIcon` ([#2814](https://github.com/elastic/eui/pull/2814))
- Added `tableCaption` prop to `EuiBasicTable` and improved the default one ([#2782](https://github.com/elastic/eui/pull/2782))
- Converted `EuiDescribedFormGroup` to TypeScript ([#2810](https://github.com/elastic/eui/pull/2810))
- Changed SASS comments to non-compiled comments in invisibles files ([#2807](https://github.com/elastic/eui/pull/2807))
- Optimized the third party logos Ceph, DropWizard, Golang, and Haproxy ([#2812](https://github.com/elastic/eui/pull/2812))
- Added `rowHeader` prop to `EuiBasicTable` to allow consumers to set the identifying cell in a row ([#2802](https://github.com/elastic/eui/pull/2802))
- Added prepend and append to `EuiColorPicker` ([#2819](https://github.com/elastic/eui/pull/2819))
- Improved `EuiDescribedFormGroup` accessibility by avoiding duplicated output in screen readers ([#2783](https://github.com/elastic/eui/pull/2783))
- Added optional `key` attribute to `EuiContextMenu` items and relaxed `name` attribute to allow any React node ([#2817](https://github.com/elastic/eui/pull/2817))
- Converted `EuiColorPicker` color conversion functions to `chroma-js` methods ([#2805](https://github.com/elastic/eui/pull/2805))
- Added `direction` parameter to `euiPaletteColorBlind()` for specifying lighter or darker (or both) alternates ([#2822](https://github.com/elastic/eui/pull/2822))
- Converted `EuiSideNav` to TypeScript ([#2818](https://github.com/elastic/eui/issues/2818))
- Added babel-transformed and partially mocked commonjs build (`test-env/`) to target Kibana's Jest environment ([#2698](https://github.com/elastic/eui/pull/2698))
- Altered styles of `EuiToken` and add added more token types to match ES field types of `tokenAlias`, `tokenDate`, `tokenGeo`, `tokenIP`, `tokenNested`, `tokenRange`, `tokenShape` ([#2758](https://github.com/elastic/eui/pull/2758))

**Bug fixes**

- Exported missing `EuiSelectProps` type ([#2815](https://github.com/elastic/eui/pull/2815))
- Fixed `EuiCode`'s & `EuiCodeBlock`'s ability to accept non-string children ([#2792](https://github.com/elastic/eui/pull/2792)) ([#2820](https://github.com/elastic/eui/pull/2820))
- Fixed `EuiSearchBar`, `Query`, and `AST`'s ability to accept literal parenthesis characters ([#2791](https://github.com/elastic/eui/pull/2791))
- Fixed coloring of input fields when autofill is on in Chrome ([#2798](https://github.com/elastic/eui/pull/2798))
- Moved `@types/enzyme` and `@types/react-virtualized` to `dependencies` status ([#2828](https://github.com/elastic/eui/pull/2828))
- Removed `@elastic/charts` from inclusion in `eui.d.ts` output ([#2828](https://github.com/elastic/eui/pull/2828))

**Breaking changes**

- Removed `idAria` prop from `EuiDescribedFormGroup` ([#2783](https://github.com/elastic/eui/pull/2783))
- Removed `EuiToken`'s `hideBorder` and `displayOptions` prop for applying `color`, `shape`, and `fill` props directly. Changed `fill` prop type from `boolean` to `light | dark | none` ([#2758](https://github.com/elastic/eui/pull/2758))

## [`18.3.0`](https://github.com/elastic/eui/tree/v18.3.0)

- Converted `EuiModal` and `EuiConfirmModal` to TypeScript ([#2742](https://github.com/elastic/eui/pull/2742))
- Converted `EuiTabs` to TypeScript ([#2717](https://github.com/elastic/eui/pull/2717))
- Converted `EuiFormRow` to TypeScript ([#2712](https://github.com/elastic/eui/pull/2712))
- Updated `logoAPM`, `logoSecurity` and `logoEnterpriseSearch`. Added `logoWorkplaceSearch` and `logoObservability` ([#2769](https://github.com/elastic/eui/pull/2769))
- Converted `EuiFilterButton` to TypeScript ([#2761](https://github.com/elastic/eui/pull/2761))
- Converted `EuiFilterSelectItem` to TypeScript ([#2761](https://github.com/elastic/eui/pull/2761))
- Converted `EuiFieldSearch` to TypeScript ([#2775](https://github.com/elastic/eui/pull/2775))
- Added `data-test-subj` to the `EuiContextMenuItem` in `EuiTablePagination` ([#2778](https://github.com/elastic/eui/pull/2778))
- Improved `EuiIcon` a11y by using a `title` and `aria-labelledby` ([#2786](https://github.com/elastic/eui/pull/2786))
- Improved compressed `EuiPagination` by including active and last page numbers ([#2779](https://github.com/elastic/eui/pull/2779))
- Converted `EuiSuperSelect` to TypeScript ([#2776](https://github.com/elastic/eui/pull/2776))

**Bug fixes**

- Increased column width on `EuiTableHeaderCellCheckbox` to prevent `EuiCheckbox`'s focus ring from getting clipped in `EuiBasicTable` ([#2770](https://github.com/elastic/eui/pull/2770))
- Fixed the display of `EuiButton` within `EuiControlBar` when `fill={true}` to be more consistent with other buttons ([#2781](https://github.com/elastic/eui/pull/2781))
- Fixed `EuiFormControlLayout` from overwriting className for `prepend` nodes.  ([#2796](https://github.com/elastic/eui/pull/2796))
- Fixed `useRenderToText` and `EuiButtonToggle` from attempting state updates on unmounted components ([#2797](https://github.com/elastic/eui/pull/2797))
- Refactored function and hook instantiation to fix drag action sluggishness in `EuiColorStops` ([#2557](https://github.com/elastic/eui/pull/2557))

**Deprecations**

- `EuiIcon`'s `logoEnterpriseSearch` type deprecated in favor of `logoWorkplaceSearch`
- `EuiIcon`'s `logoAPM` type deprecated in favor of `logoObservability`

## [`18.2.2`](https://github.com/elastic/eui/tree/v18.2.2)

**Note: this release is a backport containing changes originally made in `18.3.0`**

- Updated `logoAPM`, `logoSecurity` and `logoEnterpriseSearch`. Added `logoWorkplaceSearch` and `logoObservability` ([#2769](https://github.com/elastic/eui/pull/2769))

**Bug fixes**

- Fixed `useRenderToText` and `EuiButtonToggle` from attempting state updates on unmounted components ([#2797](https://github.com/elastic/eui/pull/2797))

**Deprecations**

- `EuiIcon`'s `logoEnterpriseSearch` type deprecated in favor of `logoWorkplaceSearch`
- `EuiIcon`'s `logoAPM` type deprecated in favor of `logoObservability`

## [`18.2.1`](https://github.com/elastic/eui/tree/v18.2.1)

**Bug fixes**

- Fixed `EuiFieldSearch`'s trigger of `onChange` when clearing the field value ([#2764](https://github.com/elastic/eui/pull/2764))

## [`18.2.0`](https://github.com/elastic/eui/tree/v18.2.0)

- Added `recentlyViewedApp` app icon to `EuiIcon` ([#2755](https://github.com/elastic/eui/pull/2755))

**Bug fixes**

- Fixed `EuiBasicTable` & `EuiInMemoryTable` to not un- and re-mount rows when toggling `loading` prop ([#2754](https://github.com/elastic/eui/pull/2754))

## [`18.1.0`](https://github.com/elastic/eui/tree/v18.1.0)

- Lightened `EuiBadge` hollow border color in dark mode ([#2746](https://github.com/elastic/eui/pull/2746))
- Added `minInputProps` and `maxInputProps` to supply more props to the inputs of `EuiDualRange` ([#2738](https://github.com/elastic/eui/pull/2738))
- Changed `EuiBadge` to use EUI palette colors ([#2455](https://github.com/elastic/eui/pull/2455))
- Darkened a few `euiPaletteColorBlind` colors ([#2455](https://github.com/elastic/eui/pull/2455))
- Fixed bug in `EuiCard` where button text was not properly aligned ([#2741](https://github.com/elastic/eui/pull/2741))
- Converted `EuiRange` to TypeScript ([#2732](https://github.com/elastic/eui/pull/2732))
- Converted `EuiDualRange` to TypeScript ([#2732](https://github.com/elastic/eui/pull/2732))
- Converted `EuiRangeInput` to TypeScript ([#2732](https://github.com/elastic/eui/pull/2732))
- Added `bellSlash` glyph to `EuiIcon` ([#2714](https://github.com/elastic/eui/pull/2714))
- Added `legend` prop to `EuiCheckboxGroup` and `EuiRadioGroup` to add `EuiFieldset` wrappers for title the groups ([#2739](https://github.com/elastic/eui/pull/2739))
- Changed `EuiNavDrawerFlyout` to close after child nav items are clicked ([#2749](https://github.com/elastic/eui/pull/2749))
- Changed `EuiNavDrawerFlyout` to trap focus while navigating via keyboard ([#2749](https://github.com/elastic/eui/pull/2749))
- Created a `euiPaletteColorBlindBehindText` variant of the color blind palette ([#2750](https://github.com/elastic/eui/pull/2750))
- Improved focus state of `EuiSwitch`, `EuiCheckbox`, `EuiRadio` and `EuiRange` ([#2745](https://github.com/elastic/eui/pull/2745))

**Bug fixes**

- Changed `EuiRadio` and `EuiCheckbox` labels to be `inline-block` ([#2739](https://github.com/elastic/eui/pull/2739))
- Fixed `EuiCheckboxGroup`'s `options` type to fully extend the `EuiCheckbox` type ([#2739](https://github.com/elastic/eui/pull/2739))

## [`18.0.0`](https://github.com/elastic/eui/tree/v18.0.0)

- Converted `EuiFieldText` to Typescript ([#2688](https://github.com/elastic/eui/pull/2688))
- Added `nested` glyph to `EuiIcon` ([#2707](https://github.com/elastic/eui/pull/2707))
- Added `tableLayout` prop to `EuiTable`, `EuiBasicTable` and `EuiInMemoryTable` to provide the option of auto layout ([#2697](https://github.com/elastic/eui/pull/2697))
- Converted `EuiSuggest` to Typescript ([#2692](https://github.com/elastic/eui/pull/2692))
- Converted `EuiErrorBoundary` to Typescript  ([#2690](https://github.com/elastic/eui/pull/2690))
- Updated `EuiNavDrawer` to accept React fragments ([#2710](https://github.com/elastic/eui/pull/2710))
- Added `EuiFormFieldset` and `EuiFormLegend` components ([#2706](https://github.com/elastic/eui/pull/2706))
- Adjusted colors of color blind viz palette ([#2686](https://github.com/elastic/eui/pull/2686))
- Converted `EuiSelect` to Typescript ([#2694](https://github.com/elastic/eui/pull/2694))
- Added `aggregate`, `pageSelect`, `pagesSelect`, `securitySignal`, `securitySignalDetected`, `securitySignalResolved` and `timeline` icons ([#2704](https://github.com/elastic/eui/pull/2704))
- Added `useDependentState` custom hook ([#2725](https://github.com/elastic/eui/pull/#2725))
- Added `isClearable` prop to `EuiFieldSearch` ([#2723](https://github.com/elastic/eui/pull/2723))

**Bug fixes**

- Fixed `isExpanded` property of nodes from `EuiTreeView` ([#2700](https://github.com/elastic/eui/pull/#2700))
- Added text selection to `EuiLink` button ([#2722](https://github.com/elastic/eui/pull/#2722))
- Fixed bug in `EuiDataGrid` where resizing columns changed the active DOM element ([#2724](https://github.com/elastic/eui/pull/#2724))
- Fixed position of scrollbar in `EuiCodeBlock` ([#2727](https://github.com/elastic/eui/pull/#2727))
- Fixed bug in `EuiDataGrid` that prevented the "Hide fields" popover from showing an updated column list ([#2725](https://github.com/elastic/eui/pull/#2725))

**Breaking changes**

- Changed accepted properties of the `color_palette` method to accept an array of colors ([#2686](https://github.com/elastic/eui/pull/#2686))
- Removed the `palette` export to export each palette function directly ([#2686](https://github.com/elastic/eui/pull/#2686))
- Changed the palette functions to be methods that accept a number of steps and removed `.colors` key ([#2686](https://github.com/elastic/eui/pull/#2686))

## [`17.3.1`](https://github.com/elastic/eui/tree/v17.3.1)

**Bug fixes**

- Fixed TS types and exports for `EuiTextArea` and `EuiFieldNumber` ([#2703](https://github.com/elastic/eui/pull/2703))

## [`17.3.0`](https://github.com/elastic/eui/tree/v17.3.0)

- Converted `EuiFieldNumber` to Typescript ([#2685](https://github.com/elastic/eui/pull/2685))
- Converted `EuiFieldPassword` to Typescript ([#2683](https://github.com/elastic/eui/pull/2683))
- Converted `EuiHighlight` to Typescript ([#2681](https://github.com/elastic/eui/pull/2681))
- Added `data-test-subj` property to the `EuiCodeEditor` component ([#2689](https://github.com/elastic/eui/pull/2689))
- Converted `EuiTextArea` to Typescript ([#2695](https://github.com/elastic/eui/pull/2695))
- Converted `EuiPage` and related child components to  TypeScript ([#2669](https://github.com/elastic/eui/pull/2669))
- Added `annotation` glyph ([#2691](https://github.com/elastic/eui/pull/2691))
- Added `initialWidth` and `isResizable` configurations to `EuiDataGrid`'s columns ([#2696](https://github.com/elastic/eui/pull/2696))

**Bug fixes**

- Reverted removal of `toggleOpen` method from `EuiNavDrawer` ([#2682](https://github.com/elastic/eui/pull/2682))
- Improved `EuiDataGrid` update performance ([#2676](https://github.com/elastic/eui/pull/2676))
- Fixed `EuiDatagrid` header top border when configured to have no toolbar ([#2619](https://github.com/elastic/eui/pull/#2619))

## [`17.2.1`](https://github.com/elastic/eui/tree/v17.2.1)

**Bug fixes**

- Changed package.json version to match sure our build scripts release the correct sequential number ([#2674](https://github.com/elastic/eui/pull/2674))

## [`17.1.3`](https://github.com/elastic/eui/tree/v17.1.3)

**NOTE: This release came out of order due to a release script error. It actually came after 17.2.0 and can be ignored in favor of 17.2.1**

- Reverted docs changes in `17.2.0` that caused the build script to die ([#2672](https://github.com/elastic/eui/pull/2672))

**Bug fixes**

- Removed TypeScript definitions in `*.test.tsx?` files from _eui.d.ts_ ([#2673](https://github.com/elastic/eui/pull/2673))

## [`17.2.0`](https://github.com/elastic/eui/tree/v17.2.0)

**NOTE: This release had an error in our documentation layer. Use 17.2.1 instead**

- Improved a11y of `EuiNavDrawer` lock button state via `aria-pressed` ([#2643](https://github.com/elastic/eui/pull/2643))
- Added new stylesheets for the EUI Amsterdam theme ([#2633](https://github.com/elastic/eui/pull/2633))
- Added exports for available types related to `EuiDataGrid` ([#2640](https://github.com/elastic/eui/pull/2640))

**Bug fixes**

- Improved `EuiDataGrid` update performance ([#2638](https://github.com/elastic/eui/pull/2638))
- Fixed `EuiDroppable` not accepting multiple children when using TypeScript ([#2634](https://github.com/elastic/eui/pull/2634))
- Fixed `EuiComboBox` from submitting parent `form` element when selecting options via `Enter` key ([#2642](https://github.com/elastic/eui/pull/2642))
- Fixed `EuiNavDrawer` expand button from losing focus after click ([#2643](https://github.com/elastic/eui/pull/2643))
- Fixed instances of potentially duplicate `EuiPopover` `id` attributes ([#2667](https://github.com/elastic/eui/pull/2667))

## [`17.1.2`](https://github.com/elastic/eui/tree/v17.1.2)

**Bug fixes**

- Fixed `EuiCodeEditor` custom mode file error by initializing with existing mode ([#2616](https://github.com/elastic/eui/pull/2616))
- Removed `EuiIcon` default titles ([#2632](https://github.com/elastic/eui/pull/2632))

## [`17.1.1`](https://github.com/elastic/eui/tree/v17.1.1)

**Bug fixes**

- Fixed screenreader text in `EuiTreeView` and added truncation ([#2627](https://github.com/elastic/eui/pull/2627))

## [`17.1.0`](https://github.com/elastic/eui/tree/v17.1.0)

- Added an optional `key` property inside the `options` prop in `EuiSelectableList` component ([#2608](https://github.com/elastic/eui/pull/2608))
- Added `toolbarAdditionalControls` prop to `EuiDataGrid` to allow for custom buttons in the toolbar ([#2594](https://github.com/elastic/eui/pull/2594))
- Added TypeScript definitions for `EuiBasicTable`, `EuiInMemoryTable`, and related components ([#2428](https://github.com/elastic/eui/pull/2428))
- Updated `logoSecurity` and `appSecurityAnalytics` icons ([#2613](https://github.com/elastic/eui/pull/2613))
- Added support for `.gif` base64 images in the webpack.config

**Bug fixes**

- Fixed UX/focus bug in `EuiDataGrid` when using keyboard shortcuts to paginate ([#2602](https://github.com/elastic/eui/pull/2602))
- Fixed `EuiIcon` accessibility by adding a `title` prop and a default `aria-label` ([#2554](https://github.com/elastic/eui/pull/2554))
- Fixed `EuiDataGrid`'s in-memory sorting of numeric columns when the cell data contains multiple digit groups ([#2603](https://github.com/elastic/eui/pull/2603))
- Improved pagination in `EuiBasicTable`. `paginationBar` is hidden when there is no data and `EuiPagination` is displayed even when there is only one page ([#2598](https://github.com/elastic/eui/pull/#2598))
- Fixed react-dom warning when `EuiPopover` was unmounted before calls to setState ([#2614](https://github.com/elastic/eui/pull/2614))

## [`17.0.0`](https://github.com/elastic/eui/tree/v17.0.0)

**Breaking changes**

- Moved any shared component-level Sass variables and mixins into the `global_styling` directory ([#2551](https://github.com/elastic/eui/pull/2551))
- Reworked `euiPanel()` mixin to require the entirety of a selector (i.e. require the '.' in addition to the string) ([#2551](https://github.com/elastic/eui/pull/2551))
- Updated React peerDependencies to version 16.12 ([#2571](https://github.com/elastic/eui/pull/2571))
- Changed to generated `id` value for `EuiFormRow` to ensure uniqueness  ([#2588](https://github.com/elastic/eui/pull/2588))

## [`16.2.1`](https://github.com/elastic/eui/tree/v16.2.1)

**Bug fixes**

- Fixed label wrapping of `EuiSwitch` ([#2585](https://github.com/elastic/eui/pull/2585))
- Replaced `<p>` tag surrounding the label with a `<span>` tag in `EuiSwitch` to fix any inherited margin ([#2585](https://github.com/elastic/eui/pull/2585))
- Added the same padding from `EuiSelectableListItem` to the heading to fix alignment ([#2585](https://github.com/elastic/eui/pull/2585))
- Added exports for `EuiCheckboxType`, `EuiCheckboxGroupOption`, and `EuiCheckboxGroupIdToSelectedMap` types ([#2593](https://github.com/elastic/eui/pull/2593))
- Fixed `.euiHeaderLinks__mobileList` in `EuiHeaderLinks` to only display it on mobile ([#2590](https://github.com/elastic/eui/pull/#2590))
- Fixed `EuiAccordion` icon rotation when it is a child of another accordion so it doesn't inherit the rotation state of the parent ([#2595](https://github.com/elastic/eui/pull/#2595))

## [`16.2.0`](https://github.com/elastic/eui/tree/v16.2.0)

- Added `EuiCheckableCard` component, for radio buttons or checkboxes with complex child content ([#2555](https://github.com/elastic/eui/pull/2555))
- Updated `EuiCheckbox` and `EuiCheckboxGroup` to TypeScript ([#2555](https://github.com/elastic/eui/pull/2555))

**Bug fixes**

- Fixed `EuiSwitch` clicking on disabled label ([#2575](https://github.com/elastic/eui/pull/2575))
- Fixed `EuiComboBox` options list closing when clicking outside the component after scrolling ([#2589](https://github.com/elastic/eui/pull/2589))

## [`16.1.0`](https://github.com/elastic/eui/tree/v16.1.0)

- Updated compressed styles for `EuiButtonGroup` to include a background color ([#2568](https://github.com/elastic/eui/pull/2568))
- Added `heading` prop to `EuiCallOut` to allow for variance in the title tag ([#2357](https://github.com/elastic/eui/pull/2357))
- Added `badge` prop and new styles `EuiHeaderAlert` ([#2506](https://github.com/elastic/eui/pull/2506))
- Added new keyboard shortcuts for the data grid component: `Home` (same row, first column), `End` (same row, last column), `Ctrl+Home` (first row, first column), `Ctrl+End` (last row, last column), `Page Up` (next page) and `Page Down` (previous page) ([#2519](https://github.com/elastic/eui/pull/2519))
- Added `disabled` prop to the `EuiCheckboxGroup` definition ([#2545](https://github.com/elastic/eui/pull/2545))
- Added `disabled` option to the `option` attribute of the `options` object that is passed to the `EuiCheckboxGroup` so that checkboxes in a group can be individually disabled ([#2548](https://github.com/elastic/eui/pull/2548))
- Added `EuiAspectRatio` component that allows for responsively resizing embeds ([#2535](https://github.com/elastic/eui/pull/2535))
- Added `display` and `titleSize` props to `EuiCard` ([#2566](https://github.com/elastic/eui/pull/2566))
- Added `accessibility` glyph to `EuiIcon` ([#2566](https://github.com/elastic/eui/pull/2566))

**Bug fixes**

- Fixed `EuiDataGrid` schema detection on already defined column schemas ([#2550](https://github.com/elastic/eui/pull/2550))
- Added `euiTextBreakWord()` to `EuiToast` header ([#2549](https://github.com/elastic/eui/pull/2549))
- Fixed `.eui-textBreakAll` on Firefox ([#2549](https://github.com/elastic/eui/pull/2549))
- Fixed `EuiBetaBadge` accessibility with `tab-index=0` ([#2559](https://github.com/elastic/eui/pull/2559))
- Improved `EuiIcon` loading performance ([#2565](https://github.com/elastic/eui/pull/2565))

## [`16.0.1`](https://github.com/elastic/eui/tree/v16.0.1)

**Bug fixes**

- `EuiSwitch` now passes `name` attribute into underlying `button` ([#2533](https://github.com/elastic/eui/pull/2533))

## [`16.0.0`](https://github.com/elastic/eui/tree/v16.0.0)

- Made `EuiCard` more accessible ([#2521](https://github.com/elastic/eui/pull/2521))
- Added ability to pass `children` to `EuiCard` ([#2521](https://github.com/elastic/eui/pull/2521))
- Replaced root element in `EuiFlyout`, switching from `span` to `Fragment` ([#2527](https://github.com/elastic/eui/pull/2527))
- Upgraded `react-virtualized` to `9.21.2` ([#2531](https://github.com/elastic/eui/pull/2531))

**Bug fixes**

- Added support for `timeFormat` formatting in `EuiSuperDatePicker` and fixed some formatting inconsistencies ([#2518](https://github.com/elastic/eui/pull/2518))
- Added support for `locale` in `EuiSuperDatePicker` and `EuiDatePicker` both as a prop and from `EuiContext` ([#2518](https://github.com/elastic/eui/pull/2518))

**Breaking changes**

- Removed `EuiCardGraphic` ([#2521](https://github.com/elastic/eui/pull/2521))

## [`15.0.0`](https://github.com/elastic/eui/tree/v15.0.0)

- Converted `EuiShowFor` and `EuiHideFor` to TS ([#2503](https://github.com/elastic/eui/pull/2503))
- Upgraded `react-ace` to `7.0.5` ([#2526](https://github.com/elastic/eui/pull/2526))

**Bug fixes**
- Fixed `EuiButton` disabled text color ([#2534](lhttps://github.com/elastic/eui/pull/2534))
- Created `.euiTableCaption` with `position: relative` to avoid double border under header row ([#2484](https://github.com/elastic/eui/pull/2484))
- Fixed `EuiSwitch` to use `aria-labelledby` ([#2522](https://github.com/elastic/eui/pull/2522))
- Fixed `EuiPanelProps` type definition ([#2516](https://github.com/elastic/eui/pull/2516))

**Breaking changes**

- Added `display` modifier to `EuiShowFor` ([#2503](https://github.com/elastic/eui/pull/2503))
- Updated minimum TypeScript version to 3.5.3 ([#2510](https://github.com/elastic/eui/pull/2510))
- Removed `Omit` type in favor of TypeScript's built-in ([#2510](https://github.com/elastic/eui/pull/2510))

## [`14.10.0`](https://github.com/elastic/eui/tree/v14.10.0)

- Added new `euiControlBar` component for bottom-of-screen navigational elements ([#2204](https://github.com/elastic/eui/pull/2204))
- Converted `EuiFlyout` to TypeScript ([#2500](https://github.com/elastic/eui/pull/2500))
- Added an animation to the arrow on `EuiAccordion` as it opens / closes ([#2507](https://github.com/elastic/eui/pull/2507))
- Upgraded `react-input-autosize` to `2.2.2` ([#2514](https://github.com/elastic/eui/pull/2514))

**Bug fixes**

- Simplified `EuiColorStops` popover toggling ([#2505](https://github.com/elastic/eui/pull/2505))

## [`14.9.0`](https://github.com/elastic/eui/tree/v14.9.0)

- Added new `euiTreeView` component for rendering recursive objects such as folder structures ([#2409](https://github.com/elastic/eui/pull/2409))
- Added `euiXScrollWithShadows()` mixin and `.eui-xScrollWithShadows` utility class ([#2458](https://github.com/elastic/eui/pull/2458))
- Fixed `EuiColorStops` where empty string values would cause range min or max to be NaN ([#2496](https://github.com/elastic/eui/pull/2496))
- Improved `EuiSwitch` a11y by aligning to aria roles ([#2491](https://github.com/elastic/eui/pull/2491))
- Converted `EuiSwitch` to TypeScript ([#2491](https://github.com/elastic/eui/pull/2491))
- Added an accessible label-less `EuiSwitch` variation ([#2491](https://github.com/elastic/eui/pull/2491))

**Bug fixes**

- Normalized button `moz-focus-inner` ([#2445](https://github.com/elastic/eui/pull/2445))
- Fixed typo to correct `aria-modal` attribute in`EuiPopover` ([#2488](https://github.com/elastic/eui/pull/2488))
- Fixed position of `EuiCodeBlock` controls and added more tests ([#2459](https://github.com/elastic/eui/pull/2459))
- Changed `EuiCodeBlock` so that `overflowHeight` now applies a `maxHeight` instead of a `height` on the block ([#2487](https://github.com/elastic/eui/pull/2487))
- Fixed potentially inconsistent state update ([#2481](https://github.com/elastic/eui/pull/2481))
- Fixed `EuiSwitch` form behavior by adding a default button `type` of 'button' ([#2491](https://github.com/elastic/eui/pull/2491))

## [`14.8.0`](https://github.com/elastic/eui/tree/v14.8.0)

* `EuiButtonGroup` and `EuiButtonToggle` now accept `ReactNode` for their label prop instead of string ([#2392](https://github.com/elastic/eui/pull/2392))
* Added `useRenderToText` to `inner_text` service suite to render `ReactNode`s into label text ([#2392](https://github.com/elastic/eui/pull/2392))
* Added icons `tableDensityExpanded`, `tableDensityCompact`, `tableDensityNormal` to `EuiIcon` ([#2230](https://github.com/elastic/eui/pull/2230))
* Added `!important` to the animation of `EuiFocusRing` animation to make sure it is always used ([#2230](https://github.com/elastic/eui/pull/2230))
* Added `expandMini` icon to `EuiIcon` ([#2207](https://github.com/elastic/eui/pull/2366))
* Changed `EuiPopover` to use `role="dialog"` for better screen-reader announcements ([#2207](https://github.com/elastic/eui/pull/2366))
* Added function callback `onTrapDeactivation` to `EuiPopover` for when a focus trap is deactivated ([#2366](https://github.com/elastic/eui/pull/2366))
* Added logic for rendering of focus around `EuiPopover` to counteract a race condition ([#2366](https://github.com/elastic/eui/pull/2366))
* Added `EuiDataGrid` ([#2165](https://github.com/elastic/eui/pull/2165))

**Bug fixes**

* Corrected `lockProps` passdown in `EuiFocusTrap`, specifically to allows `style` to be passed down ([#2230](https://github.com/elastic/eui/pull/2230))
* Changed `children` property on `I18nTokensShape` type from a single `ReactChild` to now accept an `array` ([#2230](https://github.com/elastic/eui/pull/2230))
* Adjusted the color of `$euiColorHighlight` in dark mode ([#2176](https://github.com/elastic/eui/pull/2176))
* Changed `EuiPopoverFooter` padding to uniformly adjust with the size of the popover ([#2207](https://github.com/elastic/eui/pull/2207))
* Fixed `isDragDisabled` prop usage in `EuiDraggable` ([#2207](https://github.com/elastic/eui/pull/2366))
* Fixed `EuiMutationObserver`'s handling of`onMutation` when that prop's value changes ([#2421](https://github.com/elastic/eui/pull/2421))

## [`14.7.0`](https://github.com/elastic/eui/tree/v14.7.0)

- Converted `EuiRadio` and `EuiRadioGroup` to TypeScript ([#2438](https://github.com/elastic/eui/pull/2438))
- Improved a11y in `EuiImage` ([#2447](https://github.com/elastic/eui/pull/2447))
- Made EuiIcon a PureComponent, to speed up React re-render performance ([#2448](https://github.com/elastic/eui/pull/2448))
- Added ability for `EuiColorStops` to accept user-defined range bounds ([#2396](https://github.com/elastic/eui/pull/2396))
- Added `external` prop to `EuiLink` ([#2442](https://github.com/elastic/eui/pull/2442))
- Added disabled state to `EuiBadge` ([#2440](https://github.com/elastic/eui/pull/2440))
- Changed `EuiLink` to appear non interactive when passed the `disabled` prop and an `onClick` handler ([#2423](https://github.com/elastic/eui/pull/2423))
- Added `minimize` glyph to `EuiIcon` ([#2457](https://github.com/elastic/eui/pull/2457))

**Bug fixes**

- Re-enabled `width` property for `EuiTable` cell components ([#2452](https://github.com/elastic/eui/pull/2452))
- Fixed `EuiNavDrawer` collapse/expand button height issue
 ([#2463](https://github.com/elastic/eui/pull/2463))

## [`14.6.0`](https://github.com/elastic/eui/tree/v14.6.0)

- Added new updated `infraApp` and `logsApp` icons ([#2430](https://github.com/elastic/eui/pull/2430))

**Bug fixes**

- Fixed missing misc. button and link type definition exports ([#2434](https://github.com/elastic/eui/pull/2434))
- Strip custom semantics from `EuiSideNav` ([#2429](https://github.com/elastic/eui/pull/2429))

## [`14.5.1`](https://github.com/elastic/eui/tree/v14.5.1)

**Note: this release is a backport containing changes originally made in `14.6.0` and `14.7.0`**

- Added new updated `infraApp` and `logsApp` icons ([#2430](https://github.com/elastic/eui/pull/2430))
- Made EuiIcon a PureComponent, to speed up React re-render performance ([#2448](https://github.com/elastic/eui/pull/2448))

**Bug fixes**

- Fixed `EuiNavDrawer` collapse/expand button height issue ([#2463](https://github.com/elastic/eui/pull/2463))

## [`14.5.0`](https://github.com/elastic/eui/tree/v14.5.0)

- Update Elastic-Charts to version 13.0.0 and updated the theme object accordingly ([#2381](https://github.com/elastic/eui/pull/2381))
- Added new `EuiColorStops` component ([#2360](https://github.com/elastic/eui/pull/2360))
- Added `currency` glyph to 'EuiIcon' ([#2398](https://github.com/elastic/eui/pull/2398))
- Migrate `EuiBreadcrumbs`, `EuiHeader` etc, and `EuiLink` to TypeScript ([#2391](https://github.com/elastic/eui/pull/2391))
- Added `hasChildLabel` prop to `EuiFormRow` to avoid duplicate labels ([#2411](https://github.com/elastic/eui/pull/2411))
- Added `component` prop to `EuiPageBody`, switching the default from `div` to `main` ([#2410](https://github.com/elastic/eui/pull/2410))
- Added focus state to `EuiListGroupItem` ([#2406](https://github.com/elastic/eui/pull/2406))
- Added `keyboardShortcut` glyph to 'EuiIcon ([#2413](https://github.com/elastic/eui/pull/2413))
- Improved a11y in `EuiNavDrawer` ([#2417](https://github.com/elastic/eui/pull/2417))
- Improved a11y in `EuiSuperDatePicker` ([#2426](https://github.com/elastic/eui/pull/2426))

**Bug fixes**

- Fixed `EuiSelectable` to accept programmatic updates to its `options` prop ([#2390](https://github.com/elastic/eui/pull/2390))
- Fixed poor labeling in `EuiSuperDatePicker` ([#2411](https://github.com/elastic/eui/pull/2411))
- Fixed `EuiCodeEditor`'s ID to be dynamic between renders ([#2411](https://github.com/elastic/eui/pull/2411))
- Fixed `EuiCodeEditor` to not render multiple labels for some inputs ([#2411](https://github.com/elastic/eui/pull/2411))
- Fixed `EuiBreadcrumbs` improper use of `useInnerText` hook ([#2425](https://github.com/elastic/eui/pull/2425))

## [`14.4.0`](https://github.com/elastic/eui/tree/v14.4.0)

- Migrate `EuiEmptyPrompt`and `EuiCard` to TS ([#2387](https://github.com/elastic/eui/pull/2387))
- Added Lens app `lensApp` icon ([#2389](https://github.com/elastic/eui/pull/2389))
- Made `EuiKeyPadMenuItem` beta badge smaller ([#2388](https://github.com/elastic/eui/pull/2388))

## [`14.3.0`](https://github.com/elastic/eui/tree/v14.3.0)

- Added `package` icon to glyph set ([#2378](https://github.com/elastic/eui/pull/2378))
- Modified `EuiFacetButton` to use `$euiFocusBackgroundColor` for `:focus` state ([2365](https://github.com/elastic/eui/pull/2365))
- Added a `showMaxPopover` option for `EuiBreadcrumbs` to display all items when a `max` is set ([#2342](https://github.com/elastic/eui/pull/2342))
- Added `data-test-subj` support for basic and in-memory tables' actions ([#2353](https://github.com/elastic/eui/pull/2353))
- Added `ip` icon to glyph set ([#2371](https://github.com/elastic/eui/pull/2371))
- Set `textOnly={true}` for expanded rows in `EuiBasicTable` ([#2376](https://github.com/elastic/eui/pull/2376))
- Added `visAreaStacked`, `visBarVerticalStacked`, and `visBarHorizontalStacked` icons to glyph set ([#2379](https://github.com/elastic/eui/pull/2379))
- Adjusted style of beta badge on `EuiKeyPadMenuItem` ([#2375](https://github.com/elastic/eui/pull/2375))
- Migrate `EuiFacetGroup`, `EuiKeyPadMenu` and `EuiCallOut` to TS ([#2382](https://github.com/elastic/eui/pull/2382))

**Bug fixes**

- Fixed spacing of `EuiFormErrorText` to match `EuiFormHelpText` ([#2354](https://github.com/elastic/eui/pull/2354))
- Fixed bug in `EuiPopover` where Array.prototype.slice() may have been called on 'undefined' ([#2369](https://github.com/elastic/eui/pull/2369))
- Properly exported `copy`, `move`, and `reorder` drag-and-drop service methods ([#2377](https://github.com/elastic/eui/pull/2377))

## [`14.2.0`](https://github.com/elastic/eui/tree/v14.2.0)

- Added `compressed` option to `buttonSize` prop of EuiButtonGroup ([#2343](https://github.com/elastic/eui/pull/2343))
- Added disabled states to `EuiCard`, `EuiKeyPadMenuItem` and `EuiKeyPadMenuItemButton`
 ([#2333](https://github.com/elastic/eui/pull/2340))
- Added missing `compressed` TS definitions to `EuiComboBox`, `EuiCheckboxGroup`, `EuiCheckbox`, `EuiFieldSearch`, `EuiRadioGroup`, `EuiSwitch` ([#2338](https://github.com/elastic/eui/pull/2338))
- Added auto-margin between `EuiFormRow` and `EuiButton` ([#2338](https://github.com/elastic/eui/pull/2338))
- Added border to `[readOnly]` inputs ([#2338](https://github.com/elastic/eui/pull/2338))

**Bug fixes**

- Fixed `onChange` TS defs for EuiRange ([#2349](https://github.com/elastic/eui/pull/2349))
- Fixed default z-index of `EuiPopover` ([#2341](https://github.com/elastic/eui/pull/2341))
- Fixed styling for `prepend` and `append` nodes that may be popovers or tooltips ([#2338](https://github.com/elastic/eui/pull/2338))

## [`14.1.1`](https://github.com/elastic/eui/tree/v14.1.1)

**Bug fixes**

- Fixed accidental removal of Elastic Charts from dependencies ([#2348](https://github.com/elastic/eui/pull/2348))

## [`14.1.0`](https://github.com/elastic/eui/tree/v14.1.0)

- Created `EuiSuggest` component ([#2270](https://github.com/elastic/eui/pull/2270))
- Added missing `compressed` styling to `EuiSwitch` ([#2327](https://github.com/elastic/eui/pull/2327))
- Migrate `EuiBottomBar`, `EuiHealth` and `EuiImage` to TS ([#2328](https://github.com/elastic/eui/pull/2328))
- Added hover and focus states when `allowFullScreen` is true in `EuiImage`([#2287](https://github.com/elastic/eui/pull/2287))
- Converted `EuiColorPicker` to TypeScript ([#2340](https://github.com/elastic/eui/pull/2340))
- Added inline rendering option to `EuiColorPicker` ([#2340](https://github.com/elastic/eui/pull/2340))

## [`14.0.0`](https://github.com/elastic/eui/tree/v14.0.0)

### Feature: Compressed Form Controls ([#2167](https://github.com/elastic/eui/pull/2167))

- Altered the look of `compressed` form controls to look more subtle
- Created `EuiFormControlLayoutDelimited` for dual inputs indicating a range
- Added compressed and column style layouts to `EuiFormRow` via `display` prop
- Reduced overall height of `compressed` `EuiRange` and `EuiDualRange`
- Added `showInput = 'inputWithPopover'` option for `compressed` `EuiRange` and `EuiDualRange` to display the slider in a popover

- Made all inputs in the `EuiSuperDatePicker` popover `compressed`
- Added `controlOnly` prop to `EuiFieldText` and `EuiFieldNumber`
- Allow `style` prop to be passed down in `EuiColorPickerSwatch`
- `EuiFilePicker` now has `default` and `large` display sizes that both have `compressed` alternatives
- Allow strings to be passed as `append`/`prepend` props and added a11y support
- Added a max height with overflow to `EuiSuperSelect`

**Bug fixes**

- Fixed `EuiColorPicker` padding on right to accommodate down caret
- Fixed sizings of `EuiComboBox` and pills
- Fixed truncation on `EuiContextMenuItem`
- Fixed style of more `append`/`prepend` options of `EuiFormControlLayout`

**Deprecations**

- `EuiFormRow`'s `compressed` prop deprecated in favor of `display: rowCompressed`
- `EuiFormRow`'s `displayOnly` prop deprecated in favor of `display: center`

**Breaking changes**

- SASS mixin `euiTextOverflowWrap()` has been removed in favor of `euiTextBreakWord()`
- `EuiFormLabel` no longer has a bottom margin
- `EuiFormRow` no longer has bottom padding, nor does it add margin to any `+ *` siblings only sibling `EuiFormRow`s

## [`13.8.2`](https://github.com/elastic/eui/tree/v13.8.2)

**Bug fixes**

- Corrected `EuiCodeBlock`'s proptype for `children` to be string or array of strings ([#2324](https://github.com/elastic/eui/pull/2324))
- Fixed `onClick` TypeScript definition for `EuiPanel` ([#2330](https://github.com/elastic/eui/pull/2330))
- Fixed `EuiComboBox` list reopening after closing on option selection in IE11 ([#2326](https://github.com/elastic/eui/pull/2326))

## [`13.8.1`](https://github.com/elastic/eui/tree/v13.8.1)

**Bug fixes**

- Updated TS def for `EuiFilterSelect` ([#2291](https://github.com/elastic/eui/pull/2291))
- Fixed alignment of icons and label in `EuiSideNavItem` ([#2297](https://github.com/elastic/eui/pull/2297))
- Fixed logic in `EuiContextMenu` to account for index of `0` ([#2304](https://github.com/elastic/eui/pull/2304))

## [`13.8.0`](https://github.com/elastic/eui/tree/v13.8.0)

- Added href prop to `EuiTab` and converted to TypeScript ([#2275](https://github.com/elastic/eui/pull/2275))
- Created `EuiInputPopover` component (formally) ([#2269](https://github.com/elastic/eui/pull/2269))
- Added docs for using [Elastic Charts](https://elastic.github.io/elastic-charts) with EUI ([#2209](https://github.com/elastic/eui/pull/2209))
- Improved fix for `EuiSuperDatePicker` to update `asyncInterval.isStopped` on a `isPaused` prop change ([#2298](https://github.com/elastic/eui/pull/2298))

**Bug fixes**

- Removed extra right side margin in `EuiSuperDatePicker` ([#2236](https://github.com/elastic/eui/pull/2236))
- Fixed incorrect `onClick` type for `EuiButtonEmpty` ([#2282](https://github.com/elastic/eui/pull/2282))
- Fixed compilation script to remove all TypeScript definition exports from built JS assets ([#2279](https://github.com/elastic/eui/pull/2279))
- Fixed output extension for `dist` charts theme module ([#2294](https://github.com/elastic/eui/pull/2294))

## [`13.7.0`](https://github.com/elastic/eui/tree/v13.7.0)

- Allow `EuiFlexGroup` to accept a `ref` ([#2223](https://github.com/elastic/eui/pull/2223))

**Bug fixes**

- Fixed `EuiSuperDatePicker` to update `asyncInterval.isStopped` on a `isPaused` prop change ([#2250](https://github.com/elastic/eui/pull/2250))
- Converted table, popover, buttons, pagination, outside click detector, focus trap, context menu, and panel to TypeScript ([#2212](https://github.com/elastic/eui/pull/2212))
- Fixed `EuiStat` invalid DOM nesting due to a `<p>` tag nested within another `<p>` tag ([#2229](https://github.com/elastic/eui/pull/2229))
- Fixed title text of dock/undock icon in `EuiNavDrawer` ([#2261](https://github.com/elastic/eui/pull/2261))

**Reverts**

- Revert conversion of `EuiSwitch` to `button[role=switch]` and TypeScript ([#2255](https://github.com/elastic/eui/pull/2255))

## [`13.6.1`](https://github.com/elastic/eui/tree/v13.6.1)

**Note: this release is a backport containing changes originally made in `13.7.0`**

**Bug fixes**

- Fixed title text of dock/undock icon in `EuiNavDrawer` ([#2261](https://github.com/elastic/eui/pull/2261))

## [`13.6.0`](https://github.com/elastic/eui/tree/v13.6.0)

**Note: this contains a reversion backported for targeted release**

- Revert conversion of `EuiSwitch` to `button[role=switch]` and TypeScript ([#2255](https://github.com/elastic/eui/pull/2255))

## [`13.5.0`](https://github.com/elastic/eui/tree/v13.5.0)

**Note: this contains component code that was reverted in the next release. Use `13.6.0` instead**

- Fixed `logoCloudEnterprise`, `logoLogging`, and `logoSecurity` SVGs in `EuiIcon` to be center aligned ([#2246](https://github.com/elastic/eui/pull/2246))
- Added locking behavior of `EuiNavDrawer` expanded state including the following props `isLocked`, `onIsLockedUpdate` ([#2247](https://github.com/elastic/eui/pull/2247))

## [`13.4.1`](https://github.com/elastic/eui/tree/v13.4.1)

**Note: this contains component code that was later reverted. Use `13.6.0` instead**

- Converted `EuiSwitch` to TypeScript ([#2243](https://github.com/elastic/eui/pull/2243))

**Bug fixes**

- Added missing `viewBox` attribute to Docker, Kubernetes, and Redis logos ([#2240](https://github.com/elastic/eui/pull/2240))

## [`13.4.0`](https://github.com/elastic/eui/tree/v13.4.0)

**Note: this contains component code that was later reverted. Use `13.6.0` instead**

- Converted `EuiFacetButton` to TypeScript ([#2226](https://github.com/elastic/eui/pull/2226))
- Added an optional `onClear` prop to the the `EuiDatePicker` component ([#2235](https://github.com/elastic/eui/pull/2235))
- Added support for `onClick` and `href` props on `EuiListGroupItem` and converted to TypeScript ([#1933](https://github.com/elastic/eui/pull/1933))

**Bug fixes**

- Fixed `EuiSwitch` semantics to align with aria roles ([#2193](https://github.com/elastic/eui/pull/2193))
- Removed Firefox's focus ring to match other browsers ([#2193](https://github.com/elastic/eui/pull/2193))
- Added missing `onChange` TS defs for EuiRange ([#2211](https://github.com/elastic/eui/pull/2211))
- Fixed `EuiBadge` text cursor to default pointer ([#2234](https://github.com/elastic/eui/pull/2234))
- Fixed `EuiPageContent` className prop to allow the passed-in className to take cascade precedence over classes generated by the component ([#2237](https://github.com/elastic/eui/pull/2237))

## [`13.3.0`](https://github.com/elastic/eui/tree/v13.3.0)

- Added i18n tokens to `EuiSuperDatePicker` and `EuiSuperUpdateButton`

## [`13.2.0`](https://github.com/elastic/eui/tree/v13.2.0)

- Converted `EuiStep`, `EuiSteps`, `EuiStepHorizontal`, `EuiStepsHorizontal`, and `EuiSubSteps` to Typescript ([#2186](https://github.com/elastic/eui/pull/2186))

**Bug fixes**

- Fixed `EuiBadge` truncation and auto-applied `title` attribute with `innerText` ([#2190](https://github.com/elastic/eui/pull/2190))
- Remove exported TypeScript type and interface exports from built artifacts when they originate from `node_modules` ([#2191](https://github.com/elastic/eui/pull/2191))
- Fixed `EuiBadge` truncation in IE and for the global filters pattern ([#2194](https://github.com/elastic/eui/pull/2194))
- Fixed alignment of long titles in `EuiStep` ([#2186](https://github.com/elastic/eui/pull/2186))
- Fixed the TS defs for EuiFilterSelectItem ([#2192](https://github.com/elastic/eui/pull/2192))
- Added missing TS defs for EuiTextArea ([#2201](https://github.com/elastic/eui/pull/2201))

## [`13.1.1`](https://github.com/elastic/eui/tree/v13.1.1)

**Bug fixes**

- Fixed `EuiMutationObserver` errors in IE11 by conditionally setting the `attributes` observer option according to the new spec ([#2180](https://github.com/elastic/eui/pull/2180))
- Fixed error message when an I18n mapping is a formatting function with no values provided ([#2182](https://github.com/elastic/eui/pull/2182))

## [`13.1.0`](https://github.com/elastic/eui/tree/v13.1.0)

- Added `partial` glyph to `EuiIcon` ([#2152](https://github.com/elastic/eui/pull/2152))
- Added `tall`, `fullWidth`, and `isInvalid` props to `EuiFilePicker` ([#2145](https://github.com/elastic/eui/pull/2145))
- Added exports for `react-beautiful-dnd` interfaces used by EUI components ([#2173](https://github.com/elastic/eui/pull/2173))
- Added `isDisabled` prop & styles to `EuiSuperDatePicker` ([#2139](https://github.com/elastic/eui/pull/2139))
- Added `responsiveColumn` option to `type` prop of `EuiDescriptionList` ([#2166](https://github.com/elastic/eui/pull/2166))
- Removed `<use>` and `<def>` from svg icons ([#2162](https://github.com/elastic/eui/pull/2162))

**Bug fixes**

- Fixed invalid `aria-describedby` values set by `EuiToolTip` ([#2156](https://github.com/elastic/eui/pull/2156))
- Added `"center"` as an acceptable value to `EuiBasicTable`'s `align` proptype ([#2158](https://github.com/elastic/eui/pull/2158))
- Fixed `.eui-textBreakWord` utility class to be cross-browser compatible ([#2157](https://github.com/elastic/eui/pull/2157))
- Fixed truncation and z-index of `EuiFilePicker` ([#2145](https://github.com/elastic/eui/pull/2145))
- Fixed `EuiNavDrawer`'s support for flyout groups in production/minified builds ([#2178](https://github.com/elastic/eui/pull/2178))
- Fixed width overflow of `EuiModal` ([#2164](https://github.com/elastic/eui/pull/2164))

## [`13.0.0`](https://github.com/elastic/eui/tree/v13.0.0)

- Added `EuiSuggestItem` component ([#2090](https://github.com/elastic/eui/pull/2090))
- Added support for negated or clauses to `EuiSearchBar` ([#2140](https://github.com/elastic/eui/pull/2140))
- Added `transition` utility services to help create timeouts that account for CSS transition durations and delays ([#2136](https://github.com/elastic/eui/pull/2136))
- Removed `EuiFlexGroup` dependency from `EuiAccordion` ([#2143](https://github.com/elastic/eui/pull/2143))
- Exported `prettyDuration` and `commonDurationRanges` for pretty printing date ranges outside `EuiSuperDatePicker` ([#2132](https://github.com/elastic/eui/pull/2132))

**Bug fixes**

- Fixed `EuiComboBox`'s padding on the right ([#2135](https://github.com/elastic/eui/pull/2135))
- Fixed `EuiAccordion` to correctly account for changing computed height of child elements ([#2136](https://github.com/elastic/eui/pull/2136))
- Fixed some `EuiFlyout` sizing ([#2125](https://github.com/elastic/eui/pull/2125))

**Breaking changes**

- Removed `EuiSeriesChart` and related components. Please look to [Elastic Charts](https://github.com/elastic/elastic-charts) for a replacement ([#2135](https://github.com/elastic/eui/pull/2108))
- Removed `eui_k6_theme` related Sass and JSON files ([#2135](https://github.com/elastic/eui/pull/2108))
- Removed no longer used Sass mixins and variables in `EuiForm`, `EuiCallOut`, and `EuiRange` components ([#2135](https://github.com/elastic/eui/pull/2108))

## [`12.4.0`](https://github.com/elastic/eui/tree/v12.4.0)

- Centered the square of the `popout` glyph in the artboard ([#2120](https://github.com/elastic/eui/pull/2120))
- Added `useInnerText` and `EuiInnerText` component utilities for retrieving text content of elements ([#2100](https://github.com/elastic/eui/pull/2100))
- Converted `EuiRangeHighlight`, `EuiRangeLabel`, `EuiRangeLevels`, `EuiRangeSlider`, `EuiRangeThumb`, `EuiRangeTicks`, `EuiRangeTrack`, and `EuiRangeWrapper` to TypeScript ([#2124](https://github.com/elastic/eui/pull/2124))
- Converted `EuiAccordion` to TypeScript ([#2128](https://github.com/elastic/eui/pull/2128))

**Bug fixes**

- Fixed `EuiComboBox`'s options list from staying open when scrolled in a container by auto-closing the list on scroll ([#2106](https://github.com/elastic/eui/pull/2106))
- Fixed content provided to `EuiListGroupItem` and `EuiFilterButton` `title` attribute to prevent unreadable popover ([#2100](https://github.com/elastic/eui/pull/2100))
- Fixed a nearly infinite `requestAnimationFrame` loop caused by `focus` state changes in nested `EuiPopover` components ([#2110](https://github.com/elastic/eui/pull/2110))
- Fixed incorrect ES Query DSL generated by `EuiSearchBar` when an OR clause is present ([#2133](https://github.com/elastic/eui/pull/2133))

## [`12.3.1`](https://github.com/elastic/eui/tree/v12.3.1)

**Bug fixes**

- Restored missing scss and react-datepicker files to the npm-published packaged ([#2119](https://github.com/elastic/eui/pull/2119))

## [`12.3.0`](https://github.com/elastic/eui/tree/v12.3.0)

**Note: this release contained a change which prevented necessary files from being published to npm, this was fixed in 12.3.1**

- Added `logoSecurity`, `logoCode`, `logoMaps`, `logoUptime` and `logoLogging` to `EuiIcon` types ([#2111](https://github.com/elastic/eui/pull/2111))
- Added a `column` direction option to `EuiFlexGrid` ([#2073](https://github.com/elastic/eui/pull/2073))
- Updated `EuiSuperDatePicker`'s  commonly used date/times to display as columns ([#2073](https://github.com/elastic/eui/pull/2073))
- Added TypeScript definition for `EuiFormControlLayout` ([#2086](https://github.com/elastic/eui/pull/2086))
- Changed SASS mixin `euiOverflowShadow()` to use `mask-image` instead of `box-shadow` ([#2088](https://github.com/elastic/eui/pull/2088))
- Added SASS mixin and CSS utility `euiYScrollWithShadows` ([#2088](https://github.com/elastic/eui/pull/2088))
- Added `cloudDrizzle`, `cloudStormy`, `cloudSunny`, `documents`, `documentEdit`, `training` and `videoPlayer` glyphs to `EuiIcon` ([#2102](https://github.com/elastic/eui/pull/2102))
- Added `display` prop to `EuiPopover` ([#2112](https://github.com/elastic/eui/pull/2112))

**Bug fixes**

- Widened `EuiComboBox`'s `options[].value` / `EuiComboBoxOptionProps.value` TypeScript definition ([#2080](https://github.com/elastic/eui/pull/2080))
- Added TS defs for `EuiComboBox`'s props spreading onto a `div` ([#2080](https://github.com/elastic/eui/pull/2080))
- Fixed responsive display of inline `EuiDatePicker` ([#1820](https://github.com/elastic/eui/pull/1820))
- Removed time from default `dateFormat` of `EuiDatePicker` ([#1820](https://github.com/elastic/eui/pull/1820))
- Fixed `EuiPopover` from catching and preventing propagation of keydown events when closed ([#2089](https://github.com/elastic/eui/pull/2089))
- Fixed padding sizes between `EuiModal` header, body, and footer ([#2088](https://github.com/elastic/eui/pull/2088))
- Fixed placeholder text color for more browsers ([#2113](https://github.com/elastic/eui/pull/2113))

**Deprecations**

- Removed `logoXpack`from `EuiIcon` types ([#2111](https://github.com/elastic/eui/pull/2111))

## [`12.2.1`](https://github.com/elastic/eui/tree/v12.2.1)

**Note: this release is a backport containing changes originally made in `12.4.0`**

**Bug fixes**

- Fixed a nearly infinite `requestAnimationFrame` loop caused by `focus` state changes in nested `EuiPopover` components ([#2110](https://github.com/elastic/eui/pull/2110))

## [`12.2.0`](https://github.com/elastic/eui/tree/v12.2.0)

- Made `aria-label` attribute equal to `title` of the the selection checkbox in table items (for each row) in `EuiBasicTable` ([#2043](https://github.com/elastic/eui/pull/2043))
- Updated `appApm` and `logoAPM` with new updated icons ([#2084](https://github.com/elastic/eui/pull/2084))

**Bug fixes**

- Added requirement that `EuiFormRow` has exactly one child element [#2054](https://github.com/elastic/eui/pull/2054)

## [`12.1.0`](https://github.com/elastic/eui/tree/v12.1.0)

- Changed `EuiNavDrawerFlyout` title from `h5` to `div` ([#2040](https://github.com/elastic/eui/pull/2040))
- Converted `EuiGlobalToastList` into ARIA live region by adding `role="region"` attribute to add NVDA/JAWS support ([#2055](https://github.com/elastic/eui/pull/2055))
- Added `magnifyWithMinus` and `magnifyWithPlus` glyphs to `EuiIcon` ([2056](https://github.com/elastic/eui/pull/2056))
- Added a fully black (no matter the theme) color SASS variable `$euiColorInk` ([2060](https://github.com/elastic/eui/pull/2060))
- Added `autoFocus` prop to `EuiTabbedContent` ([2062](https://github.com/elastic/eui/pull/2062))
- Changed `popout` glyph in `EuiIcon` to look more like external link ([2064](https://github.com/elastic/eui/pull/2064))
- Tweaked `SuperDatePicker` to make the start/end date selection more obvious ([#2049](https://github.com/elastic/eui/pull/2049))
- Added `toSentenceCase` string service ([#2049](https://github.com/elastic/eui/pull/2049))
- Pass `EuiSuperSelect`'s `popoverClassName` to the popover's panel ([#2068](https://github.com/elastic/eui/pull/2068))
- Added `editorItemAlignLeft`, `editorItemAlignCenter`, `editorItemRight`, `editorItemAlignTop`, `editorItemAlignMiddle`, `editorItemAlignBottom`, `editorDistributeHorizontal`, `editorDistributeVertical`, `editorPositionTopLeft`, `editorPositionTopRight`, `editorPositionBottomRight`, and `editorPositionBottomLeft` glyphs to `EuiIcon` ([2070](https://github.com/elastic/eui/pull/2070))
- Added missing TS definitions for `EuiRange` ([#2072](https://github.com/elastic/eui/pull/2072))

**Bug fixes**

- Fixed proptype for `EuiCopy`'s `children` ([#2048](https://github.com/elastic/eui/pull/2048))
- Fixed `EuiInMemoryTable` to allow sorting on computed columns ([#2044](https://github.com/elastic/eui/pull/2044))
- Fixed TypeScript `Toast` member export ([#2052](https://github.com/elastic/eui/pull/2052))
- Fixed style of readOnly input groups via `EuiFormControlLayout` and `prepend`/`append` ([#2057](https://github.com/elastic/eui/pull/2057))
- Removed TS types from ES exports when the exported name differs from the imported one ([#2069](https://github.com/elastic/eui/pull/2069))
- Fixed TypeScript definitions and type exports for `EuiBadge` and `EuiCopy` ([#2052](https://github.com/elastic/eui/pull/2052))

## [`12.0.0`](https://github.com/elastic/eui/tree/v12.0.0)

- Attached `noreferrer` also to links without `target="_blank"` ([#2008](https://github.com/elastic/eui/pull/2008))
- Converted observer utility components to TypeScript ([#2009](https://github.com/elastic/eui/pull/2009))
- Converted tool tip components to TypeScript ([#2013](https://github.com/elastic/eui/pull/2013))
- Converted `EuiCopy` to TypeScript ([#2016](https://github.com/elastic/eui/pull/2016))
- Converted badge and token components to TypeScript ([#2026](https://github.com/elastic/eui/pull/2026))
- Added `magnet` glyph to `EuiIcon` ([2010](https://github.com/elastic/eui/pull/2010))
- Changed `logoAWS` SVG in `EuiIcon` to work better in dark mode ([#2036](https://github.com/elastic/eui/pull/2036))
- Converted toast components to TypeScript ([#2032](https://github.com/elastic/eui/pull/2032))

**Bug fixes**

- Fixed `EuiFlyout` scrolling in Safari ([#2033](https://github.com/elastic/eui/pull/2033))
- Fixed `EuiCallOut` header icon alignment ([#2006](https://github.com/elastic/eui/pull/2006))
- Fixed `EuiInMemoryTable` sort value persistence through lifecycle updates ([#2035](https://github.com/elastic/eui/pull/2035))
- Fixed `EuiColorPicker` positioning and keyboard navigation in certain portal contexts ([#2038](https://github.com/elastic/eui/pull/2038))

**Breaking changes**

- Removed explicit dependency on `core-js`, but a global polyfill like `core-js@3` is still required ([#1982](https://github.com/elastic/eui/pull/1982))

## [`11.3.2`](https://github.com/elastic/eui/tree/v11.3.2)

**Note: this release is a backport containing changes originally made in `12.0.0`**

**Bug fixes**

- Fixed `EuiInMemoryTable` sort value persistence through lifecycle updates ([#2035](https://github.com/elastic/eui/pull/2035))
- Fixed `EuiColorPicker` positioning and keyboard navigation in certain portal contexts ([#2038](https://github.com/elastic/eui/pull/2038))

## [`11.3.1`](https://github.com/elastic/eui/tree/v11.3.1)

**Bug fixes**

- Fixed `EuiBadge` conflicts with providing both `iconOnClick` and `onClick` ([#1994](https://github.com/elastic/eui/pull/1994))
- Fixed optional TS definitions for `EuiColorPicker` `onBlur` and `onFocus` callbacks ([#1993](https://github.com/elastic/eui/pull/1993))
- Fixed `EuiIcon` again so that webpack can build dynamic require contexts ([#1998](https://github.com/elastic/eui/pull/1998))
- Fixed double borders on prepend/append items in `EuiFormControlLayout` ([#1996](https://github.com/elastic/eui/pull/1996))
- Fixed `EuiSuperSelect` TS definitions ([#1995](https://github.com/elastic/eui/pull/1995))

## [`11.3.0`](https://github.com/elastic/eui/tree/v11.3.0)

- Converted `EuiTableRowHeaderCheckbox` to TS ([#1973](https://github.com/elastic/eui/pull/1973))
- Added missing TypeScript definition for `EuiFieldText`'s `compressed` prop ([#1977](https://github.com/elastic/eui/pull/1977))
- Converted `EuiTableRowCellCheckbox` to TS ([#1964](https://github.com/elastic/eui/pull/1964))
- Updated `caniuse-lite` version resolution ([#1970](https://github.com/elastic/eui/pull/1970))
- Added a webpack directive for naming icon chunks ([#1944](https://github.com/elastic/eui/pull/1944))
- Added ability to update `EuiInMemoryTable` `sorting` prop and remove columns after sorting is applied ([#1972](https://github.com/elastic/eui/pull/1972))
- Added `onToggle` callback to `EuiAccordion` ([#1974](https://github.com/elastic/eui/pull/1974))
- Removed `options` `defaultProps` value from `EuiSuperSelect` ([#1975](https://github.com/elastic/eui/pull/1975))
- Removed TSlint and will perform all linting through ESLint ([#1950](https://github.com/elastic/eui/pull/1950))
- Added new component `EuiDelayRender` ([#1876](https://github.com/elastic/eui/pull/1876))
- Replaced `EuiColorPicker` with custom, customizable component ([#1914](https://github.com/elastic/eui/pull/1914))
- Added `jsx-a11y` `eslint` plugin and rules to match Kibana ([#1952](https://github.com/elastic/eui/pull/1952))
- Changed `EuiCopy` `beforeMessage` prop to accept `node` instead of just `string` ([#1952](https://github.com/elastic/eui/pull/1952))

**Bug fixes**

- Fixed environment setup for running `test-unit` script on Windows ([#1971](https://github.com/elastic/eui/pull/1971))
- Fixed focus on single selection of EuiComboBox ([#1965](https://github.com/elastic/eui/pull/1965))
- Fixed type mismatch between PropType and TypeScript def for `EuiGlobalToastList` toast `title` ([#1978](https://github.com/elastic/eui/pull/1978))
- Fixed missing Typescript definition for `EuiButton`'s `color="text"` option ([#1980](https://github.com/elastic/eui/pull/1980))
- Fixed Prettier formatting lint error in `EuiTable` TS def file ([#1986](https://github.com/elastic/eui/pull/1986))
- Fixed not clickable button with svg in Safari ([#1985](https://github.com/elastic/eui/pull/1985))
- Fixed `EuiToggle` pointer events for those using icons only ([#1991](https://github.com/elastic/eui/pull/1991))

## [`11.2.1`](https://github.com/elastic/eui/tree/v11.2.1)

**Bug fixes**

- Fixed type mismatch between PropType and TypeScript def for `EuiToast` `title` ([#1962](https://github.com/elastic/eui/pull/1962))

## [`11.2.0`](https://github.com/elastic/eui/tree/v11.2.0)

- Converted `EuiFormControlLayoutCustomIcon` to TS ([#1956](https://github.com/elastic/eui/pull/1956))
- Converted `EuiStepNumber` to TS ([#1893](https://github.com/elastic/eui/pull/1893))
- Converted `EuiFormControlLayoutClearButton` to TS ([#1922](https://github.com/elastic/eui/pull/1922))
- Added `data-test-subj` property to `EuiDraggable` and `EuiDroppable` ([#1943](https://github.com/elastic/eui/pull/1943))
- Added type definitions to `EuiSuperSelect` ([#1907](https://github.com/elastic/eui/pull/1907))
- Updated `EuiIcon` to use Slack's updated branding ([#1954](https://github.com/elastic/eui/pull/1954))
- Updated `compile-icons` script to format icon components with Prettier ([#1955](https://github.com/elastic/eui/pull/1955))

**Bug fixes**

- Addressed a chrome issue where negative letter-spacing can reverse RTL text in SVGs ([#1960](https://github.com/elastic/eui/pull/1960))

## [`11.1.0`](https://github.com/elastic/eui/tree/v11.1.0)

- Converted `pretty_interval` to TS ([#1920](https://github.com/elastic/eui/pull/1920))
- Converted `relative_options` to TS ([#1921](https://github.com/elastic/eui/pull/1921))
- Added width to `EuiFlexItem` when gutter in `EuiFlexGrid` is set to none ([#1941](https://github.com/elastic/eui/pull/1941))
- Format all JavaScript files with Prettier through ESLint ([#1906](https://github.com/elastic/eui/pull/1906))
- Replaced `appSecurityAnalytics` in `EuiIcon` with an updated SVG ([#1948](https://github.com/elastic/eui/pull/1948))

**Bug fixes**

- Removed unused prop enum of `l` in `EuiButton` ([#1936](https://github.com/elastic/eui/pull/1936))
- Fixed `EuiSelect` browser event inconsistencies by normalizing `mouseup` propagation ([#1926](https://github.com/elastic/eui/pull/1926))
- Removed `children` as a required prop for `EuiOverlayMask` ([#1937](https://github.com/elastic/eui/pull/1937))

## [`11.0.1`](https://github.com/elastic/eui/tree/v11.0.1)

**Bug fixes**

- Fixed `EuiIconTip`'s typescript definition ([#1934](https://github.com/elastic/eui/pull/1934))
- Reinstated `EuiIcon` component ability to handle `type` prop updates ([#1935](https://github.com/elastic/eui/pull/1935))

## [`11.0.0`](https://github.com/elastic/eui/tree/v11.0.0)

- Added support for custom React SVG elements and external SVG URLs to `EuiIcon` ([#1924](https://github.com/elastic/eui/pull/1924))

**Bug fixes**

- Fixed Firefox flash of unstyled select dropdown ([#1927](https://github.com/elastic/eui/pull/1927))

**Breaking changes**

- Split `EuiIcon` icon loading into dynamic imports ([#1924](https://github.com/elastic/eui/pull/1924))

## [`10.4.2`](https://github.com/elastic/eui/tree/v10.4.2)

**Note: this release is a backport containing changes originally made in `11.2.0`**

**Bug fixes**

- Addressed a chrome issue where negative letter-spacing can reverse RTL text in SVGs ([#1960](https://github.com/elastic/eui/pull/1960))

## [`10.4.1`](https://github.com/elastic/eui/tree/v10.4.1)

**Note: this release is a backport containing changes originally made in `11.1.0`**

- Replaced `appSecurityAnalytics` in `EuiIcon` with an updated SVG ([#1948](https://github.com/elastic/eui/pull/1948))

## [`10.4.0`](https://github.com/elastic/eui/tree/v10.4.0)

- Added `display` prop to `EuiTabs` and `EuiTabbedContent` components for ability to use an alternative `condensed` style ([#1904](https://github.com/elastic/eui/pull/1904))

## [`10.3.1`](https://github.com/elastic/eui/tree/v10.3.1)

**Bug fixes**

- Fixed a regression where `EuiStat` reported accepting `string` for `title`, `description`, even though `ReactNode` is acceptable ([#1910](https://github.com/elastic/eui/pull/1910))

## [`10.3.0`](https://github.com/elastic/eui/tree/v10.3.0)

- Added support for `href` on the last item in `EuiBreadcrumbs` ([#1905](https://github.com/elastic/eui/pull/1905))
- Added `selectable` prop to `EuiCard` ([#1895](https://github.com/elastic/eui/pull/1895))
- Converted `EuiValidatableControl` to TS ([#1879](https://github.com/elastic/eui/pull/1879))

**Bug fixes**

- Fixed prompt text rendering in `EuiFilePicker` when a React element is passed ([#1903](https://github.com/elastic/eui/pull/1903))
- Fixed overflow scrolling of `EuiModal` and `EuiConfirmModal` for Chrome and Safari ([#1902](https://github.com/elastic/eui/pull/1902))
- Fixed `EuiOverlayMask` `children` element mismatch TS error ([#1900](https://github.com/elastic/eui/pull/1900))

## [`10.2.1`](https://github.com/elastic/eui/tree/v10.2.1)

**Bug fixes**

- Fixed responsiveness of `EuiFilterGroup` ([#1849](https://github.com/elastic/eui/pull/1849))

**Deprecations**

- Replaced `EuiFilterButton`'s `noDivider` prop with `withNext` ([#1849](https://github.com/elastic/eui/pull/1849))

## [`10.2.0`](https://github.com/elastic/eui/tree/v10.2.0)

- Converted `EuiGlobalToastListItem` to TS ([#1880](https://github.com/elastic/eui/pull/1880))
- Converted `token_map` to TS ([#1870](https://github.com/elastic/eui/pull/1870))
- Converted `EuiOverlayMask` to TS ([#1858](https://github.com/elastic/eui/pull/1858))
- Converted `EuiStat` to TS ([#1848](https://github.com/elastic/eui/pull/1848))
- Added `isLoading` prop to `EuiStat` ([#1848](https://github.com/elastic/eui/pull/1848))
- Added `roundUp` prop to relative tab of `EuiSuperDatePicker` ([#1827](https://github.com/elastic/eui/pull/1827))
- Changed position of `EuiSwitch` for date rounding used at relative tab of `EuiSuperDatePicker` ([#1827](https://github.com/elastic/eui/pull/1827))
- Added `bug`, `flag`, and `heart` glyphs to `EuiIcon` ([#1887](https://github.com/elastic/eui/pull/1887))
- Updated `alert` glyph in `EuiIcon` ([#1887](https://github.com/elastic/eui/pull/1887))

**Bug fixes**

- Fixed `EuiComboBox` to not pass its `inputRef` prop down to the DOM ([#1867](https://github.com/elastic/eui/pull/1867))
- Fixed `euiBreakpoint()` warning to give accurate feedback ([#1874](https://github.com/elastic/eui/pull/1874))
- Fixed type definitions around `EuiI18n`'s `default` prop to better support use cases ([#1861](https://github.com/elastic/eui/pull/1861))
- Localized `EuiTablePagination`'s row count selection ([#1883](https://github.com/elastic/eui/pull/1883))
- Fixed EuiComboBox's internal tracking of its focus state ([#1796](https://github.com/elastic/eui/pull/1796))
- Fixed `EuiComboBox` with `singleSelection` and `onAddCustomOption` reopening the options list after adding a custom option ([#1882](https://github.com/elastic/eui/pull/1882))
- Fixed `EuiComboBox` reopening the options list in Firefox when closing via the dropdown arrow button ([#1885](https://github.com/elastic/eui/pull/1885))
- Fixed running the dev server and building on Windows ([#1891](https://github.com/elastic/eui/pull/1891))

## [`10.1.0`](https://github.com/elastic/eui/tree/v10.1.0)

- Added `tokenModule` and `tokenNamespace` icons to `EuiToken` ([#1839](https://github.com/elastic/eui/pull/1839))
- Used `cache-loader` to speed up development docs site build ([#1841](https://github.com/elastic/eui/pull/1841)
- Converted `matching_options` to TS ([#1828](https://github.com/elastic/eui/pull/1828))
- Converted `EuiFormHelpText` to TS ([#1852](https://github.com/elastic/eui/pull/1852))
- Added `onSearch` to `EuiFieldSearchProps`'s type definition ([#1627](https://github.com/elastic/eui/pull/1627))
- Added `moon` glyph to `EuiIcon` ([#1859](https://github.com/elastic/eui/pull/1859))
- Added `logoAzure` and `logoAzureMono` logos to `EuiIcon` ([#1859](https://github.com/elastic/eui/pull/1859))
- Added exact-text matching operator to `EuiSearchBar` / `Query` and allow empty phrases, e.g. `""` ([#1843](https://github.com/elastic/eui/pull/1843))
- Allow forward-slash character in `EuiSearchBar` / `Query` search values ([#1843](https://github.com/elastic/eui/pull/1843))
- Changed `EuiLoadingKibana`, `EuiLoadingSpinner`, `EuiLoadingChart` and `EuiLoadingContent` components to use spans instead of divs  ([#1845](https://github.com/elastic/eui/pull/1845))

**Bug fixes**

- Added `toastLifeTimeMs` typescript definition for individual toasts in `EuiGlobalToastList` ([#1846](https://github.com/elastic/eui/pull/1846))
- Added logic to prevent refocusing `EuiComboBox` input after container blur event ([#1863](https://github.com/elastic/eui/pull/1863))
- Changed `EuiLoadingKibana` so it could better nest within `EuiFlexItem`  ([#1845](https://github.com/elastic/eui/pull/1845))

## [`10.0.1`](https://github.com/elastic/eui/tree/v10.0.1)

- Converted `EuiText`, `EuiTextColor` and `EuiTextAlign` to TS ([#1791](https://github.com/elastic/eui/pull/1791))
- Updated `IconColor` type to better distinguish between accepted types ([#1842](https://github.com/elastic/eui/pull/1842))

## [`10.0.0`](https://github.com/elastic/eui/tree/v10.0.0)

- Converted `EuiTitle` to TS ([#1810](https://github.com/elastic/eui/pull/1810))
- Added `adjustDateOnChange` prop to date pickers, enabling month and year changes to trigger `onChange` ([#1817](https://github.com/elastic/eui/pull/1817))
- Updated the overflow shadows for `EuiModal` and `EuiFlyout` ([#1829](https://github.com/elastic/eui/pull/1829))
- Added `confirmButtonDisabled` prop to `EuiConfirmModal` ([#1829](https://github.com/elastic/eui/pull/1829))
- Fixed `EuiNavDrawer` overflow scroll behavior on Firefox ([#1837](https://github.com/elastic/eui/pull/1837))

**Bug fixes**

- Fixed mobile layout for `EuiConfirmModal` ([#1829](https://github.com/elastic/eui/pull/1829))

**Deprecations**

- Replaced the following SASS mixins `euiOverflowShadowTop`, `euiOverflowShadowBottom` with `euiOverflowShadow` ([#1829](https://github.com/elastic/eui/pull/1829))


**Breaking changes**

- Removed transitional `keyOfStringsOnly` option from TypeScript configuration ([#1814](https://github.com/elastic/eui/pull/1814))

## [`9.9.1`](https://github.com/elastic/eui/tree/v9.9.1)

- Re-enabled installation of `@elastic/eui` via npm ([#1811](https://github.com/elastic/eui/pull/1811))

**Bug fixes**

- Added `isLoading` prop typedef to `EuiSuperDatePickerProps` ([#1812](https://github.com/elastic/eui/pull/1812))
- Fixed `EuiSearchBox` query input resetting on prop updates ([#1823](https://github.com/elastic/eui/pull/1823))
- Fixed `EuiSearchBar` filter button highlighting ([#1824](https://github.com/elastic/eui/pull/1824))

## [`9.9.0`](https://github.com/elastic/eui/tree/v9.9.0)

- Added `initialPageIndex` pagination prop to `EuiInMemoryTable` ([#1798](https://github.com/elastic/eui/pull/1798))
- Converted `EuiToolTipPopover` to TS ([#1800](https://github.com/elastic/eui/pull/1800))
- Converted `EuiTableHeaderMobile` to TS ([#1786](https://github.com/elastic/eui/pull/1786))
- Added `menuLeft` and `menuRight` icons ([#1797](https://github.com/elastic/eui/pull/1797))
- Updated EuiNavDrawer’s collapse/expand button to use `menuLeft` and `menuRight` icons ([#1797](https://github.com/elastic/eui/pull/1797))
- Added `isInvalid` prop to `EuiSuperSelect` ([#1804](https://github.com/elastic/eui/pull/1804))
- Added `cut` glyph to `EuiIcon` ([#1802](https://github.com/elastic/eui/pull/1802))
- Added `glasses` glyph to `EuiIcon` ([#1813](https://github.com/elastic/eui/pull/1813))

**Bug fixes**

- Fixed issue where toasts would dismiss when they have focus ([#1803](https://github.com/elastic/eui/pull/1803))
- Fixed issue where `EuiComboBox` placeholder was not read by screen readers ([#1803](https://github.com/elastic/eui/pull/1803))

## [`9.8.0`](https://github.com/elastic/eui/tree/v9.8.0)

- **[Beta]** Added new `EuiSelectable` component  ([#1699](https://github.com/elastic/eui/pull/1699))
- **[Beta]** Added new drag and drop components: `EuiDragDropContext`, `EuiDraggable`, and `EuiDroppable` ([#1733](https://github.com/elastic/eui/pull/1733))

## [`9.7.2`](https://github.com/elastic/eui/tree/v9.7.2)

- Converted `EuiFormErrorText` to TS ([#1772](https://github.com/elastic/eui/pull/1772))
- Added `data-test-subj`s to `EuiSuperDatePicker`'s `EuiRelativeTab` inputs  ([#1782](https://github.com/elastic/eui/pull/1782))

**Bug fixes**

- Update ButtonIconColor type to provide all available options ([#1783](https://github.com/elastic/eui/pull/1783))
- Prevent calculation on `null` ref during `EuiResizeObserver` observation ([#1784](https://github.com/elastic/eui/pull/1784))

## [`9.7.1`](https://github.com/elastic/eui/tree/v9.7.1)

**Bug fixes**

- Fixed heading and paragraph tag font style inherits ([#1776](https://github.com/elastic/eui/pull/1776))

## [`9.7.0`](https://github.com/elastic/eui/tree/v9.7.0)

- Changed `EuiNavDrawer` to close on any link click ([#1773](https://github.com/elastic/eui/pull/1773))

## [`9.6.0`](https://github.com/elastic/eui/tree/v9.6.0)

- Converted `makeId` to TS ([#1759](https://github.com/elastic/eui/pull/1759))
- Converted `EuiCardGraphic` to TS ([#1751](https://github.com/elastic/eui/pull/1751))
- Enhanced the build process to emit TypeScript types for the variables extracted from the themes ([#1750](https://github.com/elastic/eui/pull/1750))

**Bug fixes**

**Note: this release creates a minor regression to text scales where paragraph and heading tags were no longer inheriting from their container. This is fixed in `9.7.1`.**

- Set `h1 through h6, p` tags font reset based on family, size, and weight ([#1760](https://github.com/elastic/eui/pull/1760))
- Fixed `EuiButton` font size inheritance ([#1760](https://github.com/elastic/eui/pull/1760))
- Updated button elements in `EuiFilePicker`, `EuiFormControlLayoutClearButton`, `EuiFormControlLayoutCustomIcon`, `EuiListGroupItem`, and `EuiSideNavItem` to type=button ([#1764](https://github.com/elastic/eui/pull/1764))
- Fixed outside click detection inconsistencies by comparing `mouseup` and `mousedown` event targets rather than using `click` event target ([#1761](https://github.com/elastic/eui/pull/1761))

## [`9.5.0`](https://github.com/elastic/eui/tree/v9.5.0)

- Changed `EuiSuperDatePicker` to call `onRefresh` instead of `onTimeChanged` when user clicks "Refresh" button ([#1745](https://github.com/elastic/eui/pull/1745))
- Added a new `EuiLoadingContent` component that displays blocks as placeholders for text ([#1730](https://github.com/elastic/eui/pull/1730))
- Added documentation entry in `EuiPagination` for `activePage` prop ([#1740](https://github.com/elastic/eui/pull/1740))
- Changed `EuiButton` to use "m" as it's default `size` prop ([#1742](https://github.com/elastic/eui/pull/1742))
- Adds type definitions for `EuiListGroup` and `EuiListGroupItem` ([#1737](https://github.com/elastic/eui/pull/1737))

**Bug fixes**

- Fixed `EuiToolTip` potentially having incorrect position calculations near the window edge  ([#1744](https://github.com/elastic/eui/pull/1744))

## [`9.4.2`](https://github.com/elastic/eui/tree/v9.4.2)

**Bug fixes**

- Fixed `hexToRgb` from erroring on an incorrect string input ([#1741](https://github.com/elastic/eui/pull/1741))
- Fixed `EuiBadge` custom `color` prop type ([#1741](https://github.com/elastic/eui/pull/1741))
- Fixed inaccurately required `onRefresh` prop (should be optional) that was introduced in types in version 9.4.1 ([#1743](https://github.com/elastic/eui/pull/1743))

## [`9.4.1`](https://github.com/elastic/eui/tree/v9.4.1)

**Bug fixes**

- Adds missing type and fixes closure-scope problem for `SuperDatePicker`'s `onRefresh` callback ([#1732](https://github.com/elastic/eui/pull/1732))
- Changed `EuiBottomBar` to refer to the end of document ([#1727](https://github.com/elastic/eui/pull/1727))
- Fixed `EuiComboBox`'s calls to its `onBlur` prop ([#1739](https://github.com/elastic/eui/pull/1739))

## [`9.4.0`](https://github.com/elastic/eui/tree/v9.4.0)

- Allow toasts in `EuiGlobalToastList` to override `toastLifeTimeMs` ([#1720](https://github.com/elastic/eui/pull/1720))
- Allow `EuiListGroupItem` to pass a custom element as the `icon` ([#1726](https://github.com/elastic/eui/pull/1726))
- Added default icon for `EuiListGroupItem` if one is not passed ([#1729](https://github.com/elastic/eui/pull/1729))
- Added `toInitials` string service ([#1729](https://github.com/elastic/eui/pull/1729))

**Bug fixes**

- Removed all `lodash` imports in `eui.d.ts` to avoid namespace pollution ([#1723](https://github.com/elastic/eui/pull/1723))
- Prevent `EuiComboBox` from creating a custom option value when user clicks on a value in the dropdown ([#1728](https://github.com/elastic/eui/pull/1728))

## [`9.3.0`](https://github.com/elastic/eui/tree/v9.3.0)

- Added `footerLink` and `showToolTips` to `EuiNavDrawer` and added `EuiNavDrawerGroup` ([#1701](https://github.com/elastic/eui/pull/1701))

**Bug fixes**

- Fixed `EuiSuperDatePicker` time selection jumping on focus ([#1704](https://github.com/elastic/eui/pull/1704))

## [`9.2.1`](https://github.com/elastic/eui/tree/v9.2.1)

**Bug fixes**

- Make `EuiPopover`'s repositionOnScroll prop optional in TS ([#1705](https://github.com/elastic/eui/pull/1705))

## [`9.2.0`](https://github.com/elastic/eui/tree/v9.2.0)

- Adjusted the dark theme palette a bit more and adjusted a few components ([#1700](https://github.com/elastic/eui/pull/1700))

## [`9.1.0`](https://github.com/elastic/eui/tree/v9.1.0)

- Adjusted the dark theme palette to have a slight blue tint ([#1691](https://github.com/elastic/eui/pull/1691))
- Added `repositionOnScroll` property to the `EuiPopoverProps` type definition ([#1628](https://github.com/elastic/eui/pull/1628))
- Added support to `findTestSubject` for an optional `matcher` argument, which defaults to `~=`, enabling it to identify an element based on one of multiple space-separated values within its `data-test-subj` attribute ([#1587](https://github.com/elastic/eui/pull/1587))
- Converted `EuiFlexGrid`, `EuiFlexGroup`, `EuiFlexItem`, `EuiDescriptionList`, `EuiDescriptionListTitle`, and `EuiDescriptionListDescription` to TypeScript ([#1365](https://github.com/elastic/eui/pull/1365))
- Converted `EuiAvatar` to Typescript ([#1654](https://github.com/elastic/eui/pull/1654))
- Added missing `anchorClassName` prop to `EuiToolTip` definition ([#1657](https://github.com/elastic/eui/pull/1657))
- Added `fullWidth` prop to `EuiButton` ([#1665](https://github.com/elastic/eui/pull/1665))
- Added `.eui-fullWidth` utility class ([#1665](https://github.com/elastic/eui/pull/1665))
- Added `EuiPopoverFooter` and converted `EuiPopoverTitle` to TS ([#1666](https://github.com/elastic/eui/pull/1666))
- Converted `EuiLoadingSpinner`, `EuiLoadingKibana`, and `EuiLoadingChart` to TS ([#1683](https://github.com/elastic/eui/pull/1683))

**Bug fixes**

- Added button to `EuiSuperDatePicker`'s “Now” tab to trigger the "now" time selection ([#1620](https://github.com/elastic/eui/pull/1620))
- Fixed floating point arithmetic bug in `EuiRangeTrack`'s value validation ([#1687](https://github.com/elastic/eui/pull/1687))
- Fixed `EuiComboBox` `activeOptionIndex` error with empty search results ([#1695](https://github.com/elastic/eui/pull/1695))
- Fixed IE11 rendering issue in `EuiLoadingKibana` ([#1683](https://github.com/elastic/eui/pull/1683))

## [`9.0.2`](https://github.com/elastic/eui/tree/v9.0.2)

**Note: this release is a backport containing changes originally made in `9.1.0`**

**Bug fixes**

- Fixed floating point arithmetic bug in `EuiRangeTrack`'s value validation ([#1687](https://github.com/elastic/eui/pull/1687))

## [`9.0.1`](https://github.com/elastic/eui/tree/v9.0.1)

**Bug fixes**

- Fixed definition exports for converted Typescript components ([#1633](https://github.com/elastic/eui/pull/1633))

## [`9.0.0`](https://github.com/elastic/eui/tree/v9.0.0)

- Added `allowNeutralSort` prop to `EuiInMemoryTable` to support unsorting table columns ([#1591](https://github.com/elastic/eui/pull/1591))
- Added `mobileOptions` object prop for handling of all the mobile specific options of `EuiBasicTable` ([#1462](https://github.com/elastic/eui/pull/1462))
- Table headers now accept `React.node` types ([#1462](https://github.com/elastic/eui/pull/1462))
- Added `displayOnly` prop to `EuiFormRow` ([#1582](https://github.com/elastic/eui/pull/1582))
- Added `numActiveFilters` prop to `EuiFilterButton` ([#1589](https://github.com/elastic/eui/pull/1589))
- Updated style of `EuiFilterButton` to match `EuiFacetButton` ([#1589](https://github.com/elastic/eui/pull/1589))
- Added `size` and `color` props to `EuiNotificationBadge` ([#1589](https://github.com/elastic/eui/pull/1589))
- Allow `EuiDescribedFormGroup` to exist as a description-only row ([#1522](https://github.com/elastic/eui/pull/1522))
- Added `type` prop for `EuiFormLabel` for the option to make it a `legend` ([#1613](https://github.com/elastic/eui/pull/1613))
- Added `labelAppend` and `labelType` props to `EuiFormRow` ([#1613](https://github.com/elastic/eui/pull/1613))
- Aligned text styles of table headers and form labels ([#1613](https://github.com/elastic/eui/pull/1613))
- Converted `EuiModalBody`, `EuiModalFooter`, `EuiModalHeader`, `EuiModalHeaderTitle`, `EuiFlyoutBody`, `EuiFlyoutFooter`, `EuiFlyoutHeader`, `EuiPortal`, and `EuiProgress` to Typescript ([#1621](https://github.com/elastic/eui/pull/1621))

**Bug fixes**

- Fixed keyboard navigation and UI of `EuiComboBox` items in single selection mode ([#1619](https://github.com/elastic/eui/pull/1619))
- `EuiBasicTable` select all shows up on mobile ([#1462](https://github.com/elastic/eui/pull/1462))
- Adds missing `hasActiveFilters` prop for `EuiFilterButton` type and fixes `onChange` signature for `EuiButtonGroup` ([#1603](https://github.com/elastic/eui/pull/1603))
- Included `react-datepicker` TS types in EUI itself to avoid outside dependency ([#1618](https://github.com/elastic/eui/pull/1618))
- Prevent `EuiGlobalToastList` from attempting calculations on `null` DOM elements ([#1606](https://github.com/elastic/eui/pull/1606))
- Fixed `EuiFormRow` errors from the possibility of having duplicate `key` values ([#1522](https://github.com/elastic/eui/pull/1522))

**Breaking changes**

- `EuiBasicTable`'s select all checkbox appends a `makeId` string to the id ([#1462](https://github.com/elastic/eui/pull/1462))
- Remove camel casing from exported JSON variables and preserve hex values instead of converting to rgb ([#1590](https://github.com/elastic/eui/pull/1590))
- Added `@types/react-dom` to `peerDependencies` ([#1621](https://github.com/elastic/eui/pull/1621))

## [`8.0.0`](https://github.com/elastic/eui/tree/v8.0.0)

**Breaking changes**

- Upgraded TypeScript to 3.3 ([#1583](https://github.com/elastic/eui/pull/1583))
- Upgraded React to 16.8 ([#1583](https://github.com/elastic/eui/pull/1583))
- Upgraded Jest to 24.1 ([#1583](https://github.com/elastic/eui/pull/1583))
- Upgraded Enzyme to 3.9 ([#1583](https://github.com/elastic/eui/pull/1583))

## [`7.3.0`](https://github.com/elastic/eui/tree/v7.3.0)

- Added `onRefresh` option for `EuiSuperDatePicker` ([#1577](https://github.com/elastic/eui/pull/1577))
- Converted `EuiToggle` to TypeScript ([#1570](https://github.com/elastic/eui/pull/1570))
- Added type definitions for `EuiButtonGroup`,`EuiButtonToggle`, `EuiFilterButton`, `EuiFilterGroup`, and `EuiFilterSelectItem` ([#1570](https://github.com/elastic/eui/pull/1570))
- Added `displayOnly` prop to EuiFormRow ([#1582](https://github.com/elastic/eui/pull/1582))
- Added an index.d.ts file for the date picker components, including `EuiDatePicker`, `EuiDatePickerRange`, and `EuiSuperDatePicker` ([#1574](https://github.com/elastic/eui/pull/1574))

**Bug fixes**

- Fixed several bugs with `EuiRange` and `EuiDualRange` including sizing of inputs, tick placement, and the handling of invalid values ([#1580](https://github.com/elastic/eui/pull/1580))

## [`7.2.0`](https://github.com/elastic/eui/tree/v7.2.0)

- Added `text` as a color option for `EuiLink` ([#1571](https://github.com/elastic/eui/pull/1571))
- Added `EuiResizeObserver` to expose ResizeObserver API to React components; falls back to MutationObserver API in unsupported browsers ([#1559](https://github.com/elastic/eui/pull/1559))
- Added `EuiFocusTrap` as a wrapper around `react-focus-lock` to enable trapping focus in more cases, including React portals ([#1550](https://github.com/elastic/eui/pull/1550))

**Bug fixes**

- Fixed content cut off in `EuiContextMenuPanel` when height changes dynamically ([#1559](https://github.com/elastic/eui/pull/1559))
- Fixed `EuiComboBox` to allow keyboard tab to exit single selection box ([#1576](https://github.com/elastic/eui/pull/1576))
- Various fixes related to focus order and focus trapping as they relate to content in React portals ([#1550](https://github.com/elastic/eui/pull/1550))

## [`7.1.0`](https://github.com/elastic/eui/tree/v7.1.0)

- Added `append` prop to `EuiFieldText` ([#1567](https://github.com/elastic/eui/pull/1567))
- Adjusted set of Elastic Logos in `EuiIcon` to look better in dark mode ([#1462](https://github.com/elastic/eui/pull/1562))
- Added `isCopyable` prop to `EuiCodeBlock` ([#1556](https://github.com/elastic/eui/pull/1556))
- Added optional `Snippet` tab to docs and renamed demo tabs ([#1556](https://github.com/elastic/eui/pull/1556))
- Expanded `getSecureRelForTarget` to handle elastic.co domains as a referrer whitelist ([#1565](https://github.com/elastic/eui/pull/1565))
- New `url` utility for verifying if a URL is a referrer whitelist ([#1565](https://github.com/elastic/eui/pull/1565))
- Add iconSize to ButtonIcon type definition ([#1568](https://github.com/elastic/eui/pull/1568))

## [`7.0.0`](https://github.com/elastic/eui/tree/v7.0.0)

- Created `EuiDualRange` using components from modularized, refactored `EuiRange`. New util service `isWithinRange` is the first in the number category ([#1485](https://github.com/elastic/eui/pull/1485))
- Upgraded `lodash` to v4, taking advantage of modular imports ([#1534](https://github.com/elastic/eui/pull/1534))
- Added pseudo-localization mode to docs ([#1541](https://github.com/elastic/eui/pull/1541))
- New docs page listing localization tokens ([#1541](https://github.com/elastic/eui/pull/1541))
- Added support for OR group clauses in `EuiQuery` and `EuiSearchBar` ([#1204](https://github.com/elastic/eui/pull/1204))
- Added `customQuickSelectPanels` prop to `EuiSuperDatePicker` ([#1549](https://github.com/elastic/eui/pull/1549))

**Bug fixes**

- Fixed `EuiSearchBar.Query` match_all query string must be `*` ([#1521](https://github.com/elastic/eui/pull/1521))
- Fixed `EuiSuperDatePicker` crashing with negative relative value ([#1537](https://github.com/elastic/eui/pull/1537))
- Fixed `EuiSuperDatePicker` crashing with invalid start and end prop values ([#1544](https://github.com/elastic/eui/pull/1544))
- Make TSLint issues be warnings, not errors, when running `src-docs` ([#1537](https://github.com/elastic/eui/pull/1537))

**Breaking changes**

- Made `or` a reserved keyword in `EuiQuery`'s syntax ([#1204](https://github.com/elastic/eui/pull/1204))

## [`6.10.9`](https://github.com/elastic/eui/tree/v6.10.9)

**Bug fixes**

- Bumped `lodash` version to `elastic/lodash@3.10.1-kibana3` ([#2280](https://github.com/elastic/eui/issues/2280))

## [`6.10.8`](https://github.com/elastic/eui/tree/v6.10.8)

**Note: this release is a backport containing changes originally made in `11.2.0`**

**Bug fixes**

- Addressed a chrome issue where negative letter-spacing can reverse RTL text in SVGs ([#1960](https://github.com/elastic/eui/pull/1960))

## [`6.10.7`](https://github.com/elastic/eui/tree/v6.10.7)

**Note: this release is a backport containing changes originally made in `9.7.0`**

- Changed `EuiNavDrawer` to close on any link click ([#1773](https://github.com/elastic/eui/pull/1773))

## [`6.10.6`](https://github.com/elastic/eui/tree/v6.10.6)

**Note: this release is a backport containing changes originally made in `9.6.0`**

**Bug fixes**

- Fixed outside click detection inconsistencies by comparing `mouseup` and `mousedown` event targets rather than using `click` event target ([#1761](https://github.com/elastic/eui/pull/1761))

## [`6.10.5`](https://github.com/elastic/eui/tree/v6.10.5)

**Note: this release is a backport containing changes originally made in `9.0.0`, `9.1.0`, `9.3.0`, and `9.4.0`**

- Adjusted the dark theme palette to have a slight blue tint ([#1691](https://github.com/elastic/eui/pull/1691))
- Added button to `EuiSuperDatePicker`'s “Now” tab to trigger the "now" time selection ([#1620](https://github.com/elastic/eui/pull/1620))
- Added `footerLink` and `showToolTips` to `EuiNavDrawer` and added `EuiNavDrawerGroup` ([#1701](https://github.com/elastic/eui/pull/1701))
- Allow `EuiListGroupItem` to pass a custom element as the `icon` ([#1726](https://github.com/elastic/eui/pull/1726))
- Added `toInitials` string service ([#1729](https://github.com/elastic/eui/pull/1729))
- Added `fullWidth` prop to `EuiButton` ([#1665](https://github.com/elastic/eui/pull/1665))
- Added `.eui-fullWidth` utility class ([#1665](https://github.com/elastic/eui/pull/1665))

**Bug fixes**

- Fixed keyboard navigation and UI of `EuiComboBox` items in single selection mode ([#1619](https://github.com/elastic/eui/pull/1619))
- Fixed `EuiComboBox` `activeOptionIndex` error with empty search results ([#1695](https://github.com/elastic/eui/pull/1695))
- Prevent `EuiComboBox` from creating a custom option value when user clicks on a value in the dropdown ([#1728](https://github.com/elastic/eui/pull/1728))
- Fixed `EuiSuperDatePicker` time selection jumping on focus ([#1704](https://github.com/elastic/eui/pull/1704))

## [`6.10.4`](https://github.com/elastic/eui/tree/v6.10.4)

**Note: this release is a backport containing changes originally made in `7.3.0`**

- Added an index.d.ts file for the date picker components, including `EuiDatePicker`, `EuiDatePickerRange`, and `EuiSuperDatePicker` ([#1574](https://github.com/elastic/eui/pull/1574))

## [`6.10.3`](https://github.com/elastic/eui/tree/v6.10.3)

**Note: this release is a backport containing changes originally made in `7.1.0`**

- Added `append` prop to `EuiFieldText` ([#1567](https://github.com/elastic/eui/pull/1567))

## [`6.10.2`](https://github.com/elastic/eui/tree/v6.10.2)

**Note: this release is a backport containing changes originally made in `7.1.0`**

- Adjusted set of Elastic Logos in `EuiIcon` to look better in dark mode ([#1562](https://github.com/elastic/eui/pull/1562))
- Expanded `getSecureRelForTarget` to handle elastic.co domains as a referrer whitelist ([#1565](https://github.com/elastic/eui/pull/1565))
- New `url` utility for verifying if a URL is a referrer whitelist ([#1565](https://github.com/elastic/eui/pull/1565))

## [`6.10.1`](https://github.com/elastic/eui/tree/v6.10.1)

**Note: this release is a backport containing changes originally made in `7.0.0`**

**Bug fixes**

- Fixed `EuiSuperDatePicker` crashing with negative relative value ([#1537](https://github.com/elastic/eui/pull/1537))
- Fixed `EuiSuperDatePicker` crashing with invalid start and end prop values ([#1544](https://github.com/elastic/eui/pull/1544))

## [`6.10.0`](https://github.com/elastic/eui/tree/v6.10.0)

- Adjust dark mode background color ([#1530](https://github.com/elastic/eui/pull/1530))
- TypeScript are now formatted with Prettier ([#1529](https://github.com/elastic/eui/pull/1529))
- Updated `EuiPopover` and `EuiColorPicker` to pause `EuiOutsideClickDetector` in when not open ([#1527](https://github.com/elastic/eui/pull/1527))

## [`6.9.0`](https://github.com/elastic/eui/tree/v6.9.0)

- Changed animation settings for `EuiNavDrawer` ([#1524](https://github.com/elastic/eui/pull/1524))
- Converted a number of components to support text localization ([#1504](https://github.com/elastic/eui/pull/1504))
- Updated `app_ems.svg` ([#1517](https://github.com/elastic/eui/pull/1517))

**Bug fixes**

- Updated `EuiPage` background color to match body background color ([#1513](https://github.com/elastic/eui/pull/1513))
- Fixed React key usage in `EuiPagination` ([#1514](https://github.com/elastic/eui/pull/1514))
- Fixed bug which prevented `EuiSwitch` with generated ID from having its label announced by VoiceOver ([#1519](https://github.com/elastic/eui/pull/1519))
- Fixed `EuiFilterButton` handling `numFilters` when `0` was specified ([#1510](https://github.com/elastic/eui/pull/1510))

## [`6.8.0`](https://github.com/elastic/eui/tree/v6.8.0)

- Changed `flex-basis` value on `EuiPageBody` for better cross-browser support ([#1497](https://github.com/elastic/eui/pull/1497))
- Converted a number of components to support text localization ([#1450](https://github.com/elastic/eui/pull/1450))
- Added a seconds option to the refresh interval selection in `EuiSuperDatePicker`  ([#1503](https://github.com/elastic/eui/pull/1503))
- Changed to conditionally render `EuiModalBody` if `EuiConfirmModal` has no `children` ([#1500](https://github.com/elastic/eui/pull/1500))


**Bug fixes**

- Remove `font-features` setting on `@euiFont` mixin to prevent breaks in ACE editor ([#1505](https://github.com/elastic/eui/pull/1505))

## [`6.7.4`](https://github.com/elastic/eui/tree/v6.7.4)

- Added `textAlign` property to TypeScript definition for `EuiText` ([#1487](https://github.com/elastic/eui/pull/1487))
- Added missing `'m'` option for text `size` for `EuiText`'s TypeScript definition ([#1487](https://github.com/elastic/eui/pull/1487))
- Added missing TypeScript definition for `EuiTextAlign` ([#1487](https://github.com/elastic/eui/pull/1487))

**Bug fixes**

- Fixed popover & tooltip positioning to properly account for arrow buffer ([#1490](https://github.com/elastic/eui/pull/1490))
- Fixed `EuiSuperDatePicker` unexpectedly closing start and end date popovers ([#1494](https://github.com/elastic/eui/pull/1494))

## [`6.7.3`](https://github.com/elastic/eui/tree/v6.7.3)

- `EuiHeader` no longer reduces height at mobile sizes ([#1480](https://github.com/elastic/eui/pull/1480))

**Bug fixes**

- Fixed `EuiSuperDatePicker` not updating derived `isInvalid` state on prop update ([#1483](https://github.com/elastic/eui/pull/1483))
- Fixed `logoAPM` ([#1489](https://github.com/elastic/eui/pull/1489))
- Remove Typescript type and interface definitions from ES and CJS exports ([#1486](https://github.com/elastic/eui/pull/1486))

## [`6.7.2`](https://github.com/elastic/eui/tree/v6.7.2)

- Default light theme now comes with an empty light variables file to make theme switching easier ([#1479](https://github.com/elastic/eui/pull/1479))

**Bug fixes**

- `EuiSuperDatePicker` always trigger `onTimeChange` when time changes and prop `showUpdateButton` is false ([#1477](https://github.com/elastic/eui/pull/1477))
- Fixed font rendering in italics only in Safari ([#1481](https://github.com/elastic/eui/pull/1481))

## [`6.7.1`](https://github.com/elastic/eui/tree/v6.7.1)

**Bug fixes**

- Fixed an issue with font family inheritance by changing the CSS reset ([#1474](https://github.com/elastic/eui/pull/1474))

## [`6.7.0`](https://github.com/elastic/eui/tree/v6.7.0)

- Added `z-index` to `EuiProgress` and example usage with `EuiHeader` ([#1471](https://github.com/elastic/eui/pull/1471))
- Added a new app icon for Code ([#1467](https://github.com/elastic/eui/pull/1467))
- Re-added EuiI18n, EuiI18nNumber, and EuiContext for localization ([#1466](https://github.com/elastic/eui/pull/1466))
- Expose `EuiSuperUpdateButton` component from `EuiSuperDatePicker` ([#1470](https://github.com/elastic/eui/pull/1470))
- Set `type="button"` on accordion buttons ([#1468](https://github.com/elastic/eui/pull/1468))

**Bug fixes**

- Fixed `EuiSuperDatePicker` not updating derived `showPrettyDuration` state on prop update ([#1464](https://github.com/elastic/eui/pull/1464))
- Fixed `EuiSuperDatePicker` not passing `refreshInterval` to callback when refresh interval start/stop toggle button clicked ([#1464](https://github.com/elastic/eui/pull/1464))
- Fixed `EuiSuperDatePicker` `refreshInterval` input not allowing decimals ([#1464](https://github.com/elastic/eui/pull/1464))

## [`6.6.0`](https://github.com/elastic/eui/tree/v6.6.0)

- Added `uptimeApp` icon ([#1445](https://github.com/elastic/eui/pull/1463))
- Added `wrapText` prop that enables `EuiListGroupItem` text to wrap ([#1459](https://github.com/elastic/eui/pull/1459))
- Added `inputRef` prop to `EuiFieldNumber` and updated `EuiFieldText`'s to a Ref type ([#1434](https://github.com/elastic/eui/pull/1434))
- Added `snowflake` icon ([#1445](https://github.com/elastic/eui/pull/1445))
- Added `bell` icon ([#1447](https://github.com/elastic/eui/pull/1447))
- Improved screen reader behavior for table header cell content, especially in sortable columns ([#1426](https://github.com/elastic/eui/pull/1426))

**Bug fixes**

- Fixed `textProps` and `contentProps` of `EuiButton` and `EuiButtonEmpty` so they don’t override classes ([#1455](https://github.com/elastic/eui/pull/1455))
- Fixed `closeButtonProps` of `EuiBadge` so it doesn't override classes ([#1455](https://github.com/elastic/eui/pull/1455))
- Fixed font weight shift of `EuiFilterButton` when notification is present ([#1455](https://github.com/elastic/eui/pull/1455))
- Fixed `$euiCodeFontFamily` monospace font stack and subsequent JSON asset build ([#1465](https://github.com/elastic/eui/pull/1465))

## [`6.5.1`](https://github.com/elastic/eui/tree/v6.5.1)

**Reverts**

- Reverts EuiI18n commit from previous release ([#1453](https://github.com/elastic/eui/pull/1453))

## [`6.5.0`](https://github.com/elastic/eui/tree/v6.5.0)

**Note: this contains some i18n work that we reverted in the next release. Use the patch release above instead**

- Added Inter UI to the font family stack ([#1402](https://github.com/elastic/eui/pull/1402))
- Changed padding on `EuiHeaderLogo` and updated `EuiNavDrawer` example ([#1448](https://github.com/elastic/eui/pull/1448))
- Updated `EuiNavDrawer` docs example and adjusted `EuiHeaderLogo` padding ([#1449](https://github.com/elastic/eui/pull/1449))
- Added EuiI18n, EuiI18nNumber, and EuiContext for localization ([#1404](https://github.com/elastic/eui/pull/1404))

**Bug fixes**

- Added `legend` for accessibility of `EuiButtonGroup` and fixed opacity of disabled input ([#1444](https://github.com/elastic/eui/pull/1444))

## [`6.4.0`](https://github.com/elastic/eui/tree/v6.4.0)

- Added `EuiNavDrawer` side nav component ([#1427](https://github.com/elastic/eui/pull/1427))
- Added `inputRef` prop to `EuiComboBox` ([#1433](https://github.com/elastic/eui/pull/1433))
- Added custom date string formatting for series charts crosshair overlay ([#1429](https://github.com/elastic/eui/pull/1429))
- Added new icons for `symlink` and `submodule` ([#1439](https://github.com/elastic/eui/pull/1439))

**Bug fixes**

- Fix mouse interaction with `EuiComboBox` in IE11 ([#1437](https://github.com/elastic/eui/pull/1437))

## [`6.3.1`](https://github.com/elastic/eui/tree/v6.3.1)

**Bug fixes**

- Downgraded `@types/react` and `@types/prop-types` versions to align with Kibana ([#1435](https://github.com/elastic/eui/pull/1435))

## [`6.3.0`](https://github.com/elastic/eui/tree/v6.3.0)

- Added `onBlur` prop to `EuiComboBox` ([#1400](https://github.com/elastic/eui/pull/1400))
- Added `initialFocus` prop typedefs to `EuiModal` and `EuiPopover` ([#1410](https://github.com/elastic/eui/pull/1410))
- Updated `gisApp` icon ([#1413](https://github.com/elastic/eui/pull/1413))
- Added `isAutoRefreshOnly` prop to `EuiSuperDatePicker` ([#1412](https://github.com/elastic/eui/pull/1412))
- Migrate remaining files in `accessibility/` to TS ([#1408](https://github.com/elastic/eui/pull/1408))
- Added `titleProps` and `descriptionProps` to `EuiDescriptionList` ([#1419](https://github.com/elastic/eui/pull/1419))
- Propagate `className` on `EuiCodeBlock` in fullscreen mode ([#1422](https://github.com/elastic/eui/pull/1422))
- Added `iconProps` prop to `EuiIconTip` ([#1420](https://github.com/elastic/eui/pull/1420))
- Added ability to pass `isDisabled` to individual `EuiButtonGroup` items ([#1424](https://github.com/elastic/eui/pull/1424))
- Changed `EuiRange` PropType for `value` to allow `number` (in addition to `string`) ([#1421](hhttps://github.com/elastic/eui/pull/1421))

**Bug fixes**

- Support extended characters (e.g. non-latin, unicode) in `EuiSearchBar` and `EuiQuery` ([#1415](https://github.com/elastic/eui/pull/1415))
- Fixed line-heights of the differently sized `EuiDescriptionList` alternates ([#1419](https://github.com/elastic/eui/pull/1419))
- Updated `EuiIconTip` TS definitions to inherit those from `EuiToolTip` as well ([#1420](https://github.com/elastic/eui/pull/1420))

## [`6.2.0`](https://github.com/elastic/eui/tree/v6.2.0)

- Added `logoCodesandbox` and updated `apmApp` icons ([#1407](https://github.com/elastic/eui/pull/1407))
- Changed `EuiListGroup` PropType for `extraAction` to remove console warning ([#1405](hhttps://github.com/elastic/eui/pull/1405))

**Bug fixes**

- Account for `min` attribute when determining `EuiRange` input width ([#1406](https://github.com/elastic/eui/pull/1406))

## [`6.1.0`](https://github.com/elastic/eui/tree/v6.1.0)

- Added `EuiListGroup` and `EuiListGroupItem` components ([#1377](https://github.com/elastic/eui/pull/1377))
- Convert the other of the services to TypeScript ([#1392](https://github.com/elastic/eui/pull/1392))
- Changed single selection to select existing option in the list ([#1391](https://github.com/elastic/eui/pull/1391))
- Added `showUpdateButton` prop to `EuiSuperDatePicker` ([#1399](https://github.com/elastic/eui/pull/1399))

## [`6.0.1`](https://github.com/elastic/eui/tree/v6.0.1)

**Bug fixes**

- `EuiColorPicker` align color picker popup with color selector when page is scrolled ([#1397](https://github.com/elastic/eui/pull/1397))

## [`6.0.0`](https://github.com/elastic/eui/tree/v6.0.0)

- Added `onFocus` prop to `EuiComboBox` ([#1375](https://github.com/elastic/eui/pull/1375))
- Added `DisambiguateSet` and `ExclusiveUnion` utility types ([#1368](https://github.com/elastic/eui/pull/1368))
- Added `EuiSuperDatePicker` component ([#1351](https://github.com/elastic/eui/pull/1351))
- Fixed up styles for `EuiSuperDatePicker` ([#1389](https://github.com/elastic/eui/pull/1389))
- Altered a few icons and added more: `crossInACircleFilled`, `editorRedo`, `editorUndo`, `grabHorizontal`, `minusInCircleFilled`, `plusInCircleFilled`, `sortable`, `starEmptySpace`, `starFilledSpace`, `starFilled`, `starMinusEmpty`, `starMinusFilled`, `starPlusEmpty`, `pinFilled` ([#1374](https://github.com/elastic/eui/pull/1374))
- Exclude `custom_typings` from `eui.d.ts` ([#1395](https://github.com/elastic/eui/pull/1395))


**Bug fixes**

- Only style anchor tags in `EuiText` that have no class attribute ([#1373](https://github.com/elastic/eui/pull/1373))
- Fixed some EUI services' TS definitions ([#1380](https://github.com/elastic/eui/pull/1380))

**Breaking changes**

- Moved `EuiExpressionButton` contents to `EuiExpression` and deleted `EuiExpressionButton`. Also added support for `color` and `uppercase` props as well as made `onClick` optional to support read only expressions ([#1368](https://github.com/elastic/eui/pull/1368))

## [`5.8.2`](https://github.com/elastic/eui/tree/v5.8.2)

**Note: this release is a backport containing fixes made in `6.4.0`**

**Bug fixes**

- Fix mouse interaction with `EuiComboBox` in IE11 ([#1437](https://github.com/elastic/eui/pull/1437))

## [`5.8.1`](https://github.com/elastic/eui/tree/v5.8.1)

**Note: this release is a backport containing fixes made in `6.0.0`**

**Bug fixes**

- Fixed some EUI services' TS definitions ([#1380](https://github.com/elastic/eui/pull/1380))

## [`5.8.0`](https://github.com/elastic/eui/tree/v5.8.0)

**Note: this release broke some of the exported TypeScript definitions.**

- Reinstate ([#1353](https://github.com/elastic/eui/pull/1353)) `onBlur` action on `EuiComboBox` ([#1364](https://github.com/elastic/eui/pull/1364))
- Convert roughly half of the services to TypeScript ([#1360](https://github.com/elastic/eui/pull/1360))

**Bug fixes**

- Fixed `onCreateOption` callback of `EuiComboBox` so it isn't called when the input is empty ([#1364](https://github.com/elastic/eui/pull/1364))
- Added `anchorClassName` prop to `EuiPopover` ([#1367](https://github.com/elastic/eui/pull/1367))
- Added support for `fullWidth` on `EuiSuperSelect` ([#1367](https://github.com/elastic/eui/pull/1367))
- Applied new scrollbar customization for Firefox ([#1367](https://github.com/elastic/eui/pull/1367))
- Fixed `EuiSuperSelect` from accessing ref when unmounted ([1369](https://github.com/elastic/eui/pull/1369))
- Allow any color value to be passed to `EuiIcon` ([#1370](https://github.com/elastic/eui/pull/1370))

## [`5.7.0`](https://github.com/elastic/eui/tree/v5.7.0)

- Adjust EUI coloring to better match brand guidelines from Creative Services ([#1356](https://github.com/elastic/eui/pull/1356))

## [`5.6.2`](https://github.com/elastic/eui/tree/v5.6.2)

**Note: this release is a backport**

- Reinstate ([#1353](https://github.com/elastic/eui/pull/1353)) `onBlur` action on `EuiComboBox` ([#1364](https://github.com/elastic/eui/pull/1364))

**Bug fixes**

- Fixed `onCreateOption` callback of `EuiComboBox` so it isn't called when the input is empty ([#1364](https://github.com/elastic/eui/pull/1364))

## [`5.6.1`](https://github.com/elastic/eui/tree/v5.6.1)

**Note: this release is a backport containing changes originally made in `5.8.0`**

**Bug fixes**

- Allow any color value to be passed to `EuiIcon` ([#1370](https://github.com/elastic/eui/pull/1370))

## [`5.6.0`](https://github.com/elastic/eui/tree/v5.6.0)

- Convert `EuiIcon` to TypeScript ([#1355](https://github.com/elastic/eui/pull/1355))
- Add support for `aria-label`, `aria-labelledby` and `aria-describedby` to `EuiCodeEditor` ([#1354](https://github.com/elastic/eui/pull/1354))

**Bug fixes**

- `react-datepicker` set milliseconds to zero when selecting time ([#1361](https://github.com/elastic/eui/pull/1361))
- Revert ([#1353](https://github.com/elastic/eui/pull/1353)) `onBlur` action on `EuiComboBox`. It caused regressions on Kibana ([#1363](https://github.com/elastic/eui/pull/1363))

## [`5.5.1`](https://github.com/elastic/eui/tree/v5.5.1)

**Bug fixes**

- Fixed TypeScript definitions in `eui.d.ts` ([#1359](https://github.com/elastic/eui/pull/1359))

## [`5.5.0`](https://github.com/elastic/eui/tree/v5.5.0)

**Note: this release broke the exported TypeScript definitions and `EuiComboBox` in certain situations. These are both fixed in `5.6.0`.**

- Altered functionality of `truncate` on `EuiBreadcrumbs` and added `truncate` ability on breadcrumb item ([#1346](https://github.com/elastic/eui/pull/1346))
- Altered `EuiHeader`'s location of `EuiHeaderBreadcrumbs` based on the new `truncate` ability ([#1346](https://github.com/elastic/eui/pull/1346))
- Added support for `href` and `target` props in `EuiBasicTable` actions ([#1347](https://github.com/elastic/eui/pull/1347))
- Added `.eui-textBreakWord` CSS utility class  ([#1349](https://github.com/elastic/eui/pull/1349))
- Added support for `EuiComboBox` converting entered text into a custom option when the user removes focus, e.g. by tabbing to another element. This prevents the `EuiComboBox` from being mistaken for an `EuiInputText` ([#1353](https://github.com/elastic/eui/pull/1353))

**Bug fixes**

- Fixed word-breaks in table cells for Firefox ([#1349](https://github.com/elastic/eui/pull/1349))
- Fixed EUI when used in an environment lacking ES Modules support, e.g. Jest ([#1358](https://github.com/elastic/eui/pull/1358))

## [`5.4.0`](https://github.com/elastic/eui/tree/v5.4.0)

**Note: this release broke usage of EUI in non-ES Module compatible environments. This is fixed in `5.5.0`.**

- Added 3 new icons — `folderOpen`, `folderClosed`, and `crosshairs` ([#1350](https://github.com/elastic/eui/pull/1350))
- Added `bottomGraphic` prop to `EuiCard` for Kibana home page ([#1338](https://github.com/elastic/eui/pull/1338))
- Added keyboard and screenreader support to `EuiDatePicker` ([#1337](https://github.com/elastic/eui/pull/1337))

**Bug fixes**

- Fixed bug in exporting `CommonProps` in TypeScript definitions ([#1341](https://github.com/elastic/eui/pull/1341))

## [`5.3.0`](https://github.com/elastic/eui/tree/v5.3.0)

- Introduced TypeScript support, converted `EuiSpacer` and `EuiHorizontalRule` ([#1317](https://github.com/elastic/eui/pull/1317))

## [`5.2.0`](https://github.com/elastic/eui/tree/v5.2.0)

- Added `email` icon to `EuiIcon` ([#1331](https://github.com/elastic/eui/pull/1331))
- Added IBM logo in colour and mono
([#1321](https://github.com/elastic/eui/pull/1321))
- Added support for nodes as "Action" column headers in `EuiBasicTable`, which was overlooked in the original change in `4.5.0` ([#1312](https://github.com/elastic/eui/pull/1312))
- Updated `GlobalDatePicker` example to include all Kibana features ([#1219](https://github.com/elastic/eui/pull/1219))
- Adjusted `EuiDatePickerRange` to allow for deeper customization ([#1219](https://github.com/elastic/eui/pull/1219))
- Added `contentProps` and `textProps` to `EuiButton` and `EuiButtonEmpty` ([#1219](https://github.com/elastic/eui/pull/1219))
- TypeScript types are now published to a `eui.d.ts` top-level file ([#1304](https://github.com/elastic/eui/pull/1304))
- Added `filterWith` option for `EuiSearchBar` filters of type `field_value_selection` ([#1328](https://github.com/elastic/eui/pull/1328))

**Bug fixes**

- `EuiBasicTable` now converts the `EuiTableRowCell` `header` into `undefined` if it's been provided as a non-string node, hiding the header and preventing the node from being rendered as `[object Object]` on narrow screens ([#1312](https://github.com/elastic/eui/pull/1312))
- Fixed `fullWidth` size of `EuiComboBox`, a regression introduced in `4.7.0` ([#1314](https://github.com/elastic/eui/pull/1314))
- Fixed error when passing empty string as `value` prop for `EuiSuperSelect` ([#1319](https://github.com/elastic/eui/pull/1319))
- `EuiExpressionButton` now shows focus state when user tabs to it ([#1326](https://github.com/elastic/eui/pull/1326))
- Added `baseline` as a possible value to `EuiFlexGroup`'s `FlexGroupAlignItems` type ([#1329](https://github.com/elastic/eui/pull/1329))

## [`5.1.0`](https://github.com/elastic/eui/tree/v5.1.0)

- `EuiToken` now exports enumerated constants for `SHAPES` and `COLORS` ([#1301](https://github.com/elastic/eui/pull/1301))
- Added mixins for `EuiCallOut` coloring and `EuiTooltip` styles ([#1305](https://github.com/elastic/eui/pull/1305))
- Improve TypeScript definitions for `EuiTableRowCellProps` ([#1310](https://github.com/elastic/eui/pull/1310))

## [`5.0.1`](https://github.com/elastic/eui/tree/v5.0.1)

**Bug fixes**

- Fixed size of `EuiSuperSelect`'s dropdown menu when there is no initial selection ([#1295](https://github.com/elastic/eui/pull/1295))
- Added TypeScript definitions for `EuiPopoverTitle` and the beta and notification badges. Ensure tab TS definitions are included in the main definition index. Fix typo in icon types ([#1299](https://github.com/elastic/eui/pull/1299))

## [`5.0.0`](https://github.com/elastic/eui/tree/v5.0.0)

- Added `EuiToken` component ([#1270](https://github.com/elastic/eui/pull/1270))
- Added `beaker` icon to `EuiIcon` and updated the `EuiBetaBadge` styling ([#1291](https://github.com/elastic/eui/pull/1291/))
- Removed calls to deprecated `findDOMNode` ([#1285](https://github.com/elastic/eui/pull/1285))

**Breaking changes**

- Changed `EuiMutationObserver` to a render prop component ([#1285](https://github.com/elastic/eui/pull/1285))
- `EuiPortal` no longer accepts a React node for `insert.sibling` value ([#1285](https://github.com/elastic/eui/pull/1285))
- `popover_positioning` service's methods no longer accept React node values ([#1285](https://github.com/elastic/eui/pull/1285))

**Bug fixes**

- Added TypeScript definitions for tab components ([#1288](https://github.com/elastic/eui/pull/1288))

## [`4.8.0`](https://github.com/elastic/eui/tree/v4.8.0)

- Added `branch` icon to `EuiIcon` ([#1249](https://github.com/elastic/eui/pull/1249/))
- Added and updated new product logos to `EuiIcon` ([#1279](https://github.com/elastic/eui/pull/1279))

**Bug fixes**

- Added TypeScript definitions for `EuiToolTip`'s `delay` prop ([#1284](https://github.com/elastic/eui/pull/1284))
- Added TypeScript definitions for step components, and some checkbox definition fixes ([#1263](https://github.com/elastic/eui/pull/1263))

**Framer X**

- Added Framer component for `EuiDescriptionList` ([#1276](https://github.com/elastic/eui/pull/1276))

## [`4.7.0`](https://github.com/elastic/eui/tree/v4.7.0)

- Added `apmTrace` icon to `EuiIcon` set ([#1263](https://github.com/elastic/eui/pull/1263))
- Added [Framer X](http://www.framer.com) component source files under the `src-framer` directory ([#1263](https://github.com/elastic/eui/pull/1263))
- Added `compressed` prop to `EuiComboBox` ([#1258](https://github.com/elastic/eui/pull/1258))
- Added guidelines for Sass usage ([#1257](https://github.com/elastic/eui/pull/1257))

**Bug fixes**

- `EuiComboBox` no longer throws a _Maximum update depth exceeded_ error when used in popovers/modals ([#1258](https://github.com/elastic/eui/pull/1258))
- `Escape` key now closes `EuiComboBox` options list ([#1258](https://github.com/elastic/eui/pull/1258))
- Fixed margin issue around `EuiFlexGrid` in mobile displays ([#1257](https://github.com/elastic/eui/pull/1257))
- Fixed positioning and padding display issue in `EuiRange` ([#1257](https://github.com/elastic/eui/pull/1257))
- Fixed `highContrastTextColor` SASS function to account for background lightness and exit possible infinite loops ([#1275](https://github.com/elastic/eui/pull/1275))

## [`4.6.1`](https://github.com/elastic/eui/tree/v4.6.1)

**Bug fixes**

- Added TypeScript definitions for `EuiFieldPassword` ([#1255](https://github.com/elastic/eui/pull/1255))
- Added TypeScript definitions for `EuiConfirmModal`, remove `AnyProps`, and several definition fixes ([#1260](https://github.com/elastic/eui/pull/1260))

## [`4.6.0`](https://github.com/elastic/eui/tree/v4.6.0)

- Increased default font size of tabs in K6 theme ([#1244](https://github.com/elastic/eui/pull/1244))

**Bug fixes**

- Fixed select warning on falsy value in EuiSelect ([#1254](https://github.com/elastic/eui/pull/1254))

**Bug fixes**

- Add TypeScript definitions for `EuiRange` and `EuiRadio`, and correct the definitions for `EuiRadioGroup` ([#1253](https://github.com/elastic/eui/pull/1253))

## [`4.5.2`](https://github.com/elastic/eui/tree/v4.5.2)

**Bug fixes**

- TypeScript definition changes for `EuiAccordion`, `EuiDescriptionList`, `EuiForm`, `EuiFormHelpText` and the accessibility services, plus a number of other TS fixes ([#1247](https://github.com/elastic/eui/pull/1247))

## [`4.5.1`](https://github.com/elastic/eui/tree/v4.5.1)

**Bug fixes**

- Changed names of `*beatApp` types in `EuiIcon` to follow a consistent naming pattern ([#1243](https://github.com/elastic/eui/pull/1238))

## [`4.5.0`](https://github.com/elastic/eui/tree/v4.5.0)

- Added export for `TYPES` to `EuiAvatar` ([#1238](https://github.com/elastic/eui/pull/1238))
- Updated node-sass dependency to support OSX Mojave ([#1238](https://github.com/elastic/eui/pull/1238))
- Added TypeScript definitions for `EuiFieldNumber`, `EuiFormLabel` and `EuiSelect`, and fix the `EuiTextColor` definition ([#1240](https://github.com/elastic/eui/pull/1240))
- Added support for nodes as column headers in `EuiBasicTable` for supporting things like tooltips and localized text ([#1234](https://github.com/elastic/eui/pull/1234))

## [`4.4.1`](https://github.com/elastic/eui/tree/v4.4.1)

**Bug fixes**

- Fixes TypeScript definitions for `EuiKeyPadMenuItem` and `EuiKeyPadMenuItemButton` ([#1232](https://github.com/elastic/eui/pull/1232))

## [`4.4.0`](https://github.com/elastic/eui/tree/v4.4.0)

- Added TypeScript typings for `EuiKeyPadMenu` ([#1229](https://github.com/elastic/eui/pull/1229))
- Forced `EuiPopover` contents to stick to its initial position when the content changes ([#1199](https://github.com/elastic/eui/pull/1199))
- Updated `EuiIcon` app icon set and allow them to adjust colorschemes ([#1225](https://github.com/elastic/eui/pull/1225))

**Bug fixes**

- Fixed EuiToolTip to show tooltips on disabled elements ([#1222](https://github.com/elastic/eui/pull/1222))
- Fixed EuiAvatar when name is composed entirely of whitespace ([#1231](https://github.com/elastic/eui/pull/1231))

## [`4.3.0`](https://github.com/elastic/eui/tree/v4.3.0)

- Added a new `colorPalette` service for retrieving and generating color arrays for use in charts ([#1209](https://github.com/elastic/eui/pull/1209))
- Added `1` as a valid value for the `columns` prop in `EuiFlexGrid` ([#1210](https://github.com/elastic/eui/pull/1210))
- Make `htmlIdGenerator` only return valid HTML4 ids ([#637](https://github.com/elastic/eui/pull/637))
- Use `cursor: pointer` to indicate clickable `EuiTable` rows ([#1213](https://github.com/elastic/eui/pull/1213))
- Add `lockOpen` icon ([#1215](https://github.com/elastic/eui/pull/1215))

## [`4.2.0`](https://github.com/elastic/eui/tree/v4.2.0)

- Added some opacity options to `EuiLineSeries` and `EuiAreaSeries` ([#1198](https://github.com/elastic/eui/pull/1198))
- Added `initialFocus` prop for focus trapping to `EuiPopover` and `EuiModal` ([#1099](https://github.com/elastic/eui/pull/1099))
- Added table footer support with `EuiTableFooter` and `EuiTableFooterCell` ([#1202](https://github.com/elastic/eui/pull/1202))

## [`4.1.0`](https://github.com/elastic/eui/tree/v4.1.0)

- Added `direction` to `EuiFlexGroup` prop types interface ([#1196](https://github.com/elastic/eui/pull/1196))
- Made `description` prop optional for `EuiDescribedFormGroup` ([#1191](https://github.com/elastic/eui/pull/1191))
- Fixed issue with unselected tabs and aria-controls attribute in EuiTabbedContent
- Added `tag` icon ([#1188](https://github.com/elastic/eui/pull/1188))
- Replaced `logging` app icon ([#1194](https://github.com/elastic/eui/pull/1194))
- Made `EuiBasicTable` rows keyboard-accessible when they are clickable ([#1206](https://github.com/elastic/eui/pull/1206))

**Bug fixes**

- Fixed cross-axis alignment bug when positioning EuiPopover ([#1197](https://github.com/elastic/eui/pull/1197))
- Added background to `readOnly` inputs ([#1188](https://github.com/elastic/eui/pull/1188))
- Fixed some modal default and responsive sizing ([#1188](https://github.com/elastic/eui/pull/1188))
- Fixed z-index issue of `EuiComboBoxOptionsList` especially inside modals ([#1192](https://github.com/elastic/eui/pull/1192))

## [`4.0.1`](https://github.com/elastic/eui/tree/v4.0.1)

**Bug fixes**

- Fixed an issue in `EuiTooltip` because IE1 didn't support `document.contains()` ([#1190](https://github.com/elastic/eui/pull/1190))
- Fixed some issues around parsing string values in `EuiSearchBar` and `EuiQuery` ([#1189](https://github.com/elastic/eui/pull/1189))

## [`4.0.0`](https://github.com/elastic/eui/tree/v4.0.0)

- Added `delay` prop to `EuiToolTip` ([#1103](https://github.com/elastic/eui/pull/1103))

**Breaking changes**

- `EuiBasicTable` now shows up to 2 actions before condensing to all popover, but still displaying the top/primary 2 actions as well ([#1103](https://github.com/elastic/eui/pull/1103))
- `EuiBasicTable` will automatically add `hasActions` and `isSelectable` to allow proper responsive style handling, but are still overridable ([#1103](https://github.com/elastic/eui/pull/1103))

## [`3.11.0`](https://github.com/elastic/eui/tree/v3.11.0)

- Decorated `pagination` _next_ and _previous_ buttons with `data-test-subj` ([#1182](https://github.com/elastic/eui/pull/1182))
- Added `euiFacetButton` and `euiFacetGroup` ([#1167](https://github.com/elastic/eui/pull/1167))
- Added `width` prop to `EuiContextMenu` panels ([#1173](https://github.com/elastic/eui/pull/1173))
- Added patterns for global query and filters ([#1137](https://github.com/elastic/eui/pull/1137))

**Bug fixes**

- Fixed `onClickAriaLabel` console error stemming from `EuiComboBoxPill`  ([#1183](https://github.com/elastic/eui/pull/1183))

## [`3.10.0`](https://github.com/elastic/eui/tree/v3.10.0)

- Added `maxWidth` prop to `EuiModal` ([#1165](https://github.com/elastic/eui/pull/1165))
- Support field names with `_` characters in search queries ([#1180](https://github.com/elastic/eui/pull/1180))
- Added ability to include multiple fields in a value selection filter for `EuiSearchBar` ([#1179](https://github.com/elastic/eui/pull/1179))

**Bug fixes**

- Fixed an IE11 `EuiModal` width issue by changing the `min-width` to a pixel value ([#1174](https://github.com/elastic/eui/pull/1174))

## [`3.9.0`](https://github.com/elastic/eui/tree/v3.9.0)

- Added `infraApp` icon ([#1161](https://github.com/elastic/eui/pull/1161))
- Added sizes to `EuiButtonIcon` ([#1145](https://github.com/elastic/eui/pull/1145))
- Added `singleSelection.asPlainText` prop to `EuiComboBox` ([#1139](https://github.com/elastic/eui/pull/1139))
- Added proper aria labeling to `EuiSearchBar` and `EuiBasicTable` so searching is properly announced ([#1181](https://github.com/elastic/eui/pull/1181))

**Bug fixes**

- Fixed `makeHighContrastColor` sass mixin to properly output an accessible color contrast ([#1158](https://github.com/elastic/eui/pull/1158))
- Fixed `EuiTooltip` to interact correctly when the anchor is a disabled form element ([#1158](https://github.com/elastic/eui/pull/1158))
- Fixed `EuiButton` (with icon) and `EuiButtonEmpty` truncation ([#1145](https://github.com/elastic/eui/pull/1145))
- Fixed alignment and coloring of form control clear button ([#1145](https://github.com/elastic/eui/pull/1145))
- Fixed `EuiToolTip` from setting state after component unmounts ([#1163](https://github.com/elastic/eui/pull/1163))

## [`3.8.0`](https://github.com/elastic/eui/tree/v3.8.0)

- Added a new `EuiStat` component for displaying prominent stats ([#1146](https://github.com/elastic/eui/pull/1146))
- Added color and monotone icons for AWS and GCP ([#1135](https://github.com/elastic/eui/pull/1135))
- Added TypeScript definition for `EuiComboBox` ([#1115](https://github.com/elastic/eui/pull/1115))

**Bug fixes**

- Fixed `EuiSearchBar` when used as a controlled component in React 16.4 ([#1153](https://github.com/elastic/eui/pull/1153))
- Fixed `onChange` typedef on `EuiSwitch` ([#1144](https://github.com/elastic/eui/pull/1144)
- Fixed `EuiToolTip`'s inability to update its position when tooltip content changes ([#1116](https://github.com/elastic/eui/pull/1116))
- Fixed `EuiSearchBar`'s syntax parsing to allow multiple escaped characters in a single field value

## [`3.7.0`](https://github.com/elastic/eui/tree/v3.7.0)

- Added `zIndexAdjustment` to `EuiPopover` which allows tweaking the popover content's `z-index` ([#1097](https://github.com/elastic/eui/pull/1097))
- Added new `EuiSuperSelect` component and `hasArrow` prop to `EuiPopover` ([#921](https://github.com/elastic/eui/pull/921))
- Added a new `EuiWindowEvent` component for declarative, safe management of `window` event listeners ([#1127](https://github.com/elastic/eui/pull/1127))
- Changed `Flyout` component to close on ESC keypress even if the flyout does not have focus, using new Window Event component ([#1127](https://github.com/elastic/eui/pull/1127))
- Added TypeScript definitions for `EuiAvatar` component and the `color` services ([#1120](https://github.com/elastic/eui/pull/1120))

**Bug fixes**

- `EuiFlyout` responsive mode now gracefully overrides a custom `maxWidth` ([#1124](https://github.com/elastic/eui/pull/1124)

## [`3.6.1`](https://github.com/elastic/eui/tree/v3.6.1)

- Added TypeScript definition for `findTestSubject` test util ([#1106](https://github.com/elastic/eui/pull/1106))

**Bug fixes**

- Fixed bug where `EuiToolTip` content wasn't removed if its anchor is removed from the document ([#1119](https://github.com/elastic/eui/pull/1119))

## [`3.6.0`](https://github.com/elastic/eui/tree/v3.6.0)

- Added `EuiCopy` ([#1112](https://github.com/elastic/eui/pull/1112))
- Added `disabled` to `EuiRadioGroup.options` ([#1111](https://github.com/elastic/eui/pull/1111))

**Bug fixes**

- `EuiWrappingPopover` only re-attach anchor element on unmount if anchor element is still attached to DOM
([#1114](https://github.com/elastic/eui/pull/1114))

- Fixed `EuiSeriesChart` overrides `react-vis` classes ([#1123](https://github.com/elastic/eui/pull/1123))

## [`3.5.1`](https://github.com/elastic/eui/tree/v3.5.1)

- Fixed a bug around `indeterminate` checkboxes ([#1110](https://github.com/elastic/eui/pull/1110))

## [`3.5.0`](https://github.com/elastic/eui/tree/v3.5.0)

- Added support for `indeterminate` to `EuiCheckbox` ([#1108](https://github.com/elastic/eui/pull/1108))

## [`3.4.0`](https://github.com/elastic/eui/tree/v3.4.0)

- Added typings for `EuiToolTip` and `EuiIconTip` ([#1087](https://github.com/elastic/eui/pull/1087))
- Added `spacesApp` logo to `EuiIcon` set ([#1065](https://github.com/elastic/eui/pull/1065))
- Added `!default` to border SASS props ([#1079](https://github.com/elastic/eui/pull/1079))
- Added `repositionOnScroll` prop to `EuiPopover` which enables repositioning the popover when the window is scrolled ([#1064](https://github.com/elastic/eui/pull/1064))
- Allow `_` and `*` characters to be used in `EuiSearchBar` query terms ([#1058](https://github.com/elastic/eui/pull/1058))
- Added more `status` options for `EuiSteps` ([#1088](https://github.com/elastic/eui/pull/1088))
- Added `maxWidth` prop `EuiFlyout` ([#1090](https://github.com/elastic/eui/pull/1090))
- Added `string` to allowed `restrictWidth` prop type of `EuiPage` and `EuiPageBody` ([#1090](https://github.com/elastic/eui/pull/1090))
- Added `.eui-textBreakNormal` and `@mixin euiTextTruncate` as CSS/SASS utilities ([#1092](https://github.com/elastic/eui/pull/1092))
- Added `fullWidth` support to `EuiComboBox` ([#1095](https://github.com/elastic/eui/pull/1095))

**Bug fixes**

- `EuiMutationObserver`'s `children` prop is no longer marked as required ([#1076](https://github.com/elastic/eui/pull/1076))
- Fixed large drop shadows so they work on darker backgrounds ([#1079](https://github.com/elastic/eui/pull/1079))
- Added `resize-observer-polyfill` as a dependency (was previously a devDependency) ([#1085](https://github.com/elastic/eui/pull/1085))
- Fixed `EuiBasicTable` to inform its parent about a selection change triggered by a different set of `items` ([#1086](https://github.com/elastic/eui/pull/1086))
- Fixed width of `EuiFilterGroup`'s popover ([#1078](https://github.com/elastic/eui/pull/1078))
- Fixed `EuiStepsHorizontal`'s title wrapping in IE ([#1088](https://github.com/elastic/eui/pull/1088))
- Fixed wrong class name being added to `EuiPageBody` when `restrictWidth !== false` ([#1090](https://github.com/elastic/eui/pull/1090))

## [`3.3.0`](https://github.com/elastic/eui/tree/v3.3.0)

- Added `onTableChange` callback to `EuiInMemoryTable` which notifies on sorting and pagination changes ([#1060](https://github.com/elastic/eui/pull/1060))
- `EuiComboBox` now applies the provided `data-test-subj` to its options list element with the suffix `-optionsList` so you can find a specific combo box instance's options list. This wasn't previously possible because the options list is attached to the body element, not the combo box element. This is in addition to the existing `data-test-subj="comboBoxOptionsList"` ([#1054](https://github.com/elastic/eui/pull/1054))
- EUI now provides minified versions of the themes' CSS files ([#1070](https://github.com/elastic/eui/pull/1070))

**Bug fixes**

- Fixed `EuiSeriesChart` (previously `EuiXYChart`) responsive resize in a flexbox layout ([#1041](https://github.com/elastic/eui/pull/1041))
- `EuiInMemoryTable` no longer mutates the `items` prop array when sorting, adding deterministic sorting ([#1057](https://github.com/elastic/eui/pull/1057))
- `EuiBasicTable` actions now close their context menu when clicked ([#1069](https://github.com/elastic/eui/pull/1069))

**Experimental breaking change**

 - Renamed `EuiXYChart` to `EuiSeriesChart`, `EuiXYChartUtils` to `EuiSeriesChartUtils`, `EuiXYChartAxisUtils` to `EuiSeriesChartAxisUtils`, and  `EuiXYChartTextUtils` to `EuiSeriesChartTextUtils` ([#1066](https://github.com/elastic/eui/pull/1066))

## [`3.2.1`](https://github.com/elastic/eui/tree/v3.2.1)

- Added `closeButtonAriaLabel` property to `EuiFlyout` ([#1031](https://github.com/elastic/eui/pull/1031))
- Added types for `EuiToast`, `EuiGlobalToastList`, and `EuiGlobalToastListItem` ([#1045](https://github.com/elastic/eui/pull/1045))
- Added a handful of third-party logos to `EuiIcon` ([#1033](https://github.com/elastic/eui/pull/1033))

**Bug fixes**

- Removed IE flex column fix in favor of forcing the consumer to add a `grow` prop ([#1044](https://github.com/elastic/eui/pull/1044))
- Removed max-width to children of `EuiPopover` ([#1044](https://github.com/elastic/eui/pull/1044))

## [`3.2.0`](https://github.com/elastic/eui/tree/v3.2.0)

**Note: this release creates a minor regression to the display of `EuiFlexItem`s inside a `column` `EuiFlexGroup`. This is fixed in `3.2.1`.**
**Note: this release creates a minor regression to the display of `EuiPopoverTitle`. This is fixed in `3.2.1`.**

- Added typings for 'EuiBadge' ([#1034](https://github.com/elastic/eui/pull/1034))
- Added a visual pattern for Kibana's Global Date Picker ([#1026](https://github.com/elastic/eui/pull/1026))
- Added `responsive` prop to `EuiFlexGrid` ([#1026](https://github.com/elastic/eui/pull/1026))
- Added `expand` prop to `EuiTabs` and `EuiTabbedContent` ([#1026](https://github.com/elastic/eui/pull/1026))
- Allow `titleElement` to be passed to `EuiCard` ([#1032](https://github.com/elastic/eui/pull/1032))

**Bug fixes**

- Fixed `EuiContextMenuPanel` calling `ref` after being unmounted ([#1038](https://github.com/elastic/eui/pull/1038))
- `EuiOutsideClickDetector` supports nested detectors in the DOM tree ([#1039](https://github.com/elastic/eui/pull/1039))
- To make it more accessible, added a random id to `EuiSwitch`'s id prop if none is passed.  ([#779](https://github.com/elastic/eui/pull/779))
- `BetaBadge` now shows outside of `EuiPanel` bounds in IE ([#1032](https://github.com/elastic/eui/pull/1032))

## [`3.1.0`](https://github.com/elastic/eui/tree/v3.1.0)

- Added `EuiMutationObserver` to expose Mutation Observer API to React components ([#966](https://github.com/elastic/eui/pull/966))
- Added `EuiWrappingPopover` which allows existing non-React elements to be popover anchors ([#966](https://github.com/elastic/eui/pull/966))
- `EuiPopover` accepts a `container` prop to further restrict popover placement ([#966](https://github.com/elastic/eui/pull/966))
- `EuiPortal` can inject content at arbitrary DOM locations, added `portalRef` prop ([#966](https://github.com/elastic/eui/pull/966))

**Bug fixes**

- `EuiPopover` re-positions with dynamic content (including CSS height/width transitions) ([#966](https://github.com/elastic/eui/pull/966))

## [`3.0.5`](https://github.com/elastic/eui/tree/v3.0.5)

**Note: this release is a backport containing changes originally made in `3.6.1`**

**Bug fixes**

- Fixed bug where `EuiToolTip` content wasn't removed if its anchor is removed from the document ([#1119](https://github.com/elastic/eui/pull/1119))

## [`3.0.4`](https://github.com/elastic/eui/tree/v3.0.4)

**Note: this release is a backport containing changes originally made in `3.4.0`**

- Allow `_` and `*` characters to be used in `EuiSearchBar` query terms ([#1058](https://github.com/elastic/eui/pull/1058))

## [`3.0.3`](https://github.com/elastic/eui/tree/v3.0.3)

**Note: this release is a backport bugfix release containing changes originally made in `3.2.0`**

**Bug fixes**

- Fixed `EuiContextMenuPanel` calling `ref` after being unmounted ([#1038](https://github.com/elastic/eui/pull/1038))

## [`3.0.2`](https://github.com/elastic/eui/tree/v3.0.2)

- Added `restrictWidth` option to `EuiPageBody` ([#1024](https://github.com/elastic/eui/pull/1024))

**Bug fixes**

- Fixed `EuiPageContent` centered layouts ([#1024](https://github.com/elastic/eui/pull/1024))

## [`3.0.1`](https://github.com/elastic/eui/tree/v3.0.1)

- Added typings for `EuiEmptyPrompt`, `EuiCode`, `EuiCodeBlock`, and `EuiCallOut` ([#1010](https://github.com/elastic/eui/pull/1010))
- Make utility type `Omit` compatible with new `keyof` behavior introduced in TypeScript 2.9 ([#1017](https://github.com/elastic/eui/pull/1017))
- Added visualization chart type icons ([#1020](https://github.com/elastic/eui/pull/1020))

**Bug fixes**

- Fixed `EuiContextMenu` causing scroll-jumps because of premature browser focus ([#1018](https://github.com/elastic/eui/pull/1018))

## [`3.0.0`](https://github.com/elastic/eui/tree/v3.0.0)

- Fixed `EuiHeader` responsive styles ([#1009](https://github.com/elastic/eui/pull/1009))
- Added `prepend` and `append` props to `EuiFormControlLayout` ([#961](https://github.com/elastic/eui/pull/961))
- Updated style implementation of `EuiFilterGroup` and `EuiFilterGroupButton` ([#961](https://github.com/elastic/eui/pull/961))
- Added `EuiDatePickerRange` as a way to layout two `EuiDatePicker`s ([#961](https://github.com/elastic/eui/pull/961))
- Temporarily removed `EuiPage` responsive styles ([#1014](https://github.com/elastic/eui/pull/1014))

**Breaking changes**

- Moved `EuiHeaderNotification` to a generic `EuiNotificationBadge` component ([#1009](https://github.com/elastic/eui/pull/1009))

**Bug fixes**

- `EuiInMemoryTable` no longer resets to the first page on prop update when `items` remains the same ([#1008](https://github.com/elastic/eui/pull/1008))
- Fixed css selector for hiding responsive `EuiBreadcrumb`'s ([#1009](https://github.com/elastic/eui/pull/1009))
- Fixed responsive utility classes for IE ([#1009](https://github.com/elastic/eui/pull/1009))
- Fixed syntax errors in `keyCodes`'s and `EuiContextMenu`'s typescript definition ([#1012](https://github.com/elastic/eui/pull/1012))

## [`2.0.0`](https://github.com/elastic/eui/tree/v2.0.0)

- Added more typings to `EuiContextMenuItemProps` ([#1006](https://github.com/elastic/eui/pull/1006))
- Made some properties of `EuiFlyout` optional ([#1003](https://github.com/elastic/eui/pull/1003))
- Added typings for `EuiFlyout`, `EuiFlyoutBody`, `EuiFlyoutHeader`, and `EuiFlyoutFooter` ([#1001](https://github.com/elastic/eui/pull/1001))
- Gave `EuiFlyout` close button a data-test-subj ([#1000](https://github.com/elastic/eui/pull/1000))
- Updated `react-vis` version to `1.10.2` ([#999](https://github.com/elastic/eui/pull/999))
- Added `component` prop to `EuiTextColor` ([#1011](https://github.com/elastic/eui/pull/1011))

**Breaking changes**

- Altered `EuiPage` and sub-component layout ([#998](https://github.com/elastic/eui/pull/998))
  - `EuiPageHeader` must now be contained within `EuiPageBody`
  - `EuiPageSideBar` must now be **outside** of `EuiPageBody`

**Bug fixes**

- `EuiDescribedFormGroup` now renders its `description` inside of a `div` instead of a `span` ([#1011](https://github.com/elastic/eui/pull/1011))

## [`1.2.1`](https://github.com/elastic/eui/tree/v1.2.1)

**Bug fixes**

- Removed global manipulation of `EuiTitle` sizing in XYCharts ([#997](https://github.com/elastic/eui/pull/997))

## [`1.2.0`](https://github.com/elastic/eui/tree/v1.2.0)

**Note: this release creates a minor regression to the sizing of `EuiTitle`s. This is fixed in `1.2.1`.**

- Added typings for keyCodes ([#988](https://github.com/elastic/eui/pull/988))
- Changed `EuiXYChart` components exports to `/experimental` subfolder ([#975](https://github.com/elastic/eui/pull/975))
- Added beta version of `EuiXYChart` and associated components ([#309](https://github.com/elastic/eui/pull/309))
- Added `size` prop to `EuiIconTip` ([987](https://github.com/elastic/eui/pull/987))
- Added `database`, `filter`, `globe`, and `save` icons ([990](https://github.com/elastic/eui/pull/990))
- Updated typings for `EuiButton`, `EuiButtonEmpty`, and `EuiButtonIcon` to include `<a>` tag attributes like `href` ([#992](https://github.com/elastic/eui/pull/992))

**Bug fixes**

- Fixed some IE11 flex box bugs and documented others (modal overflowing, image shrinking, and flex group wrapping) ([#973](https://github.com/elastic/eui/pull/973))
- Fixed white square that show in double scrollbar via `euiScrollBar()` ([989](https://github.com/elastic/eui/pull/989))
- Fixed issue with Accordion would attempt to use properties and accessors on null ([#982](https://github.com/elastic/eui/pull/982))

## [`1.1.0`](https://github.com/elastic/eui/tree/v1.1.0)

- Added more (mainly style) options to `EuiRange` ([#932](https://github.com/elastic/eui/pull/932))
- Cleaned up some `EuiPopover` styles ([#969](https://github.com/elastic/eui/pull/969))
- Added `inputRef` prop to `EuiFieldPassword` ([#970](https://github.com/elastic/eui/pull/970))

**Bug fixes**

- Fixed disabled states of icon buttons ([#963](https://github.com/elastic/eui/pull/963))
- Added word-break fallback for FF & IE in table cell ([#962](https://github.com/elastic/eui/pull/962))
- Fixed `EuiPopover` to show content over modals, flyouts, etc ([#967](https://github.com/elastic/eui/pull/967))
- Fixed background transition on inputs ([#969](https://github.com/elastic/eui/pull/969))

## [`1.0.1`](https://github.com/elastic/eui/tree/v1.0.1)

- `EuiAccordion` use MutationObserver to re-calculate height when children DOM changes ([#947](https://github.com/elastic/eui/pull/947))
- Add `inspect` type option to icon typedef file ([#952](https://github.com/elastic/eui/pull/952))
- Simplified form control styles ([#954](https://github.com/elastic/eui/pull/954))

**Bug fixes**

- `EuiPopover` now positions popover content over all other elements, instead of sometimes clipping ([#948](https://github.com/elastic/eui/pull/948))
- `EuiOnClickOutside` works with child components rendered via React portals ([#948](https://github.com/elastic/eui/pull/948))

**Deprecations**

- Replaced the following SASS variables have been replaced `$euiFormControlHeight--compressed`, `$euiFormControlPadding--compressed`, `euiFormBorderColor--disabled` ([#954](https://github.com/elastic/eui/pull/954))

## [`1.0.0`](https://github.com/elastic/eui/tree/v1.0.0)

- Reduced font sizes of `EuiAvatar` ([#945](https://github.com/elastic/eui/pull/945))
- Changed release process to be fully automated by script ([#944](https://github.com/elastic/eui/pull/944))

**Bug fixes**

- `EuiTooltip` re-positions content correctly after the window is resized ([#936](https://github.com/elastic/eui/pull/936))
- `EuiComboBox` list is positioned correctly in IE ([#946](https://github.com/elastic/eui/pull/946))

## [`0.0.55`](https://github.com/elastic/eui/tree/v0.0.55)

- Added `getPopoverScreenCoordinates` service function for positioning popover/tooltip content, updated `EuiToolTip` to use it ([#924](https://github.com/elastic/eui/pull/924))
- Allow `mode` prop in `EuiCodeEditor` to take custom mode object ([#935](https://github.com/elastic/eui/pull/935))
- `EuiCodeEditor` is now decorated with a `data-test-subj` selector (`codeEditorContainer`) ([#939](https://github.com/elastic/eui/pull/939))
- `EuiCodeEditor` no longer automatically scrolls cursor into view on selection change ([#940](https://github.com/elastic/eui/pull/940))

## [`0.0.54`](https://github.com/elastic/eui/tree/v0.0.54)

**Bug fixes**

- `EuiTabbedContent` now updates dynamic tab content when used as an uncontrolled component ([#931](https://github.com/elastic/eui/pull/931))

## [`0.0.53`](https://github.com/elastic/eui/tree/v0.0.53)

- `EuiComboBox` is now decorated with `data-test-subj` selectors for the search input (`comboBoxSearchInput`), toggle button (`comboBoxToggleListButton`), and clear button (`comboBoxClearButton`) ([#918](https://github.com/elastic/eui/pull/918))
- `EuiComboBox` now gives focus to the search input when the user clicks the clear button, to prevent focus from defaulting to the body ([#918](https://github.com/elastic/eui/pull/918))
- Fixed visual size of inputs by setting the box-shadow border to `inset` ([#928](https://github.com/elastic/eui/pull/928))
- Per-column custom sort values added to `EuiInMemoryTable` ([#929](https://github.com/elastic/eui/pull/929))

**Non-breaking major changes**

- Added close (`cross`) button as default way to close to `EuiFlyout` when `onClose` is provided ([#925](https://github.com/elastic/eui/pull/925))
- Fleshed out `EuiFlyoutHeader` for consistency (see docs) ([#925](https://github.com/elastic/eui/pull/925))

**Bug fixes**

- Added `role="dialog"` to `EuiFlyout` to improve screen reader accessibility ([#916](https://github.com/elastic/eui/pull/916))
- Default sort comparator (used by `EuiInMemoryTable`) now handles `null` and `undefined` values ([#922](https://github.com/elastic/eui/pull/922))

## [`0.0.52`](https://github.com/elastic/eui/tree/v0.0.52)

- Added updated logos for Cloud and Cloud ECE ([#906](https://github.com/elastic/eui/pull/906))
- Added the ability for `EuiBetaBadge` to appear on `EuiPanel` similar to `EuiCard` ([#885](https://github.com/elastic/eui/pull/888))
- Added `restrictWidth` to `EuiPage` ([#896](https://github.com/elastic/eui/pull/896))
- Added `resize` prop to `EuiTextArea` that defaults to ‘vertical’ (only height) ([#894](https://github.com/elastic/eui/pull/894))
- Added multiple style-only adjustments to `EuiFormControlLayout` buttons/icons ([#894](https://github.com/elastic/eui/pull/894))
- Shifted `readOnly` inputs to not have left padding unless it has an icon ([#894](https://github.com/elastic/eui/pull/894))
- Added more customization options to `EuiAvatar` ([#903](https://github.com/elastic/eui/pull/903))
- Added more color options to `EuiButtonIcon` ([#907](https://github.com/elastic/eui/pull/907))
- Added icon for EMS (Elastic Map Service) (`emsApp`) ([#914](https://github.com/elastic/eui/pull/914))
- Added support for `href`, `target`, and `rel` properties for `EuiContextMenu` items ([#911](https://github.com/elastic/eui/pull/911))
- Added responsive helpers in the form of `EuiShowFor` and `EuiHideFor` components and corresponding CSS classes ([#909](https://github.com/elastic/eui/pull/909))

**Deprecations**

- Replaced `$breakpoints` in favor of better named `$euiBreakpoints` ([#909](https://github.com/elastic/eui/pull/909))
- Replaced the following mixin `screenXSmall()`, `screenSmall()`, `screenMedium()`, `screenLarge()`, `screenSmallMediumLarge()` in favor of a single `euiBreakpoint()` ([#909](https://github.com/elastic/eui/pull/909))

**Bug fixes**

- Removed `.nvmrc` file from published npm package ([#892](https://github.com/elastic/eui/pull/892))
- `EuiComboBox` no longer shows the _clear_ icon when it's a no-op ([#890](https://github.com/elastic/eui/pull/890))
- `EuiIcon` no longer takes focus in Edge and IE unless `tabIndex` is defined as a value other than `"-1"` ([#900](https://github.com/elastic/eui/pull/900))
- Fixed regression introduced in `0.0.50` in which the form control icons blocked users from clicking the control ([#898](https://github.com/elastic/eui/pull/898))
- Fixed `EuiSwitch` background in case it’s been placed on a gray background ([#894](https://github.com/elastic/eui/pull/894))
- Fixed `EuiComboBox` hidden input focus styles ([#894](https://github.com/elastic/eui/pull/894))
- Fixed responsive widths of `EuiDescribedFormGroup` ([#894](https://github.com/elastic/eui/pull/894))
- Fixed descenders being cut off in `EuiSelect` ([#894](https://github.com/elastic/eui/pull/894))
- Fixed extra spacing applied by Safari to `EuiFieldSearch` ([#894](https://github.com/elastic/eui/pull/894))
- Fixed contrast issues in dark theming ([#907](https://github.com/elastic/eui/pull/907))

## [`0.0.51`](https://github.com/elastic/eui/tree/v0.0.51)

- Added `textStyle="reverse"` prop to `EuiDescriptionList` as well as a class (`.eui-definitionListReverse`) for `dl`'s within `EuiText` ([#882](https://github.com/elastic/eui/pull/882))
- Added `inspect` icon ([#886](https://github.com/elastic/eui/pull/886))
- Added `layout` prop to `EuiCard` ([#885](https://github.com/elastic/eui/pull/885))

**Bug fixes**

- Moved `EuiFieldSearch`'s and `EuiValidateControl`'s ref out of render into `setRef` methods ([#883](https://github.com/elastic/eui/pull/883))

## [`0.0.50`](https://github.com/elastic/eui/tree/v0.0.50)

**Note: this release creates a minor regression to form controls containing icons, in which the icon blocks the user from clicking the control. This is fixed in `0.0.52`.**

- Created `EuiToggle`, `EuiButtonToggle`, and `EuiButtonGroup` ([#872](https://github.com/elastic/eui/pull/872))
- `EuiBasicTable` and `EuiInMemoryTable` now accept `rowProps` and `cellProps` callbacks, which let you apply custom props to rows and props ([#869](https://github.com/elastic/eui/pull/869))
- Added `offline` and `online` icons ([#881](https://github.com/elastic/eui/pull/881))

**Bug fixes**

- `EuiContextMenuPanel` now updates appropriately if its items are modified ([#887](https://github.com/elastic/eui/pull/887))
- `EuiComboBox` is no longer a focus trap, the clear button is now keyboard-accessible, and the virtualized list no longer interferes with the tab order ([#866](https://github.com/elastic/eui/pull/866))
- `EuiButton`, `EuiButtonEmpty`, and `EuiButtonIcon` now look and behave disabled when `isDisabled={true}` ([#862](https://github.com/elastic/eui/pull/862))
- `EuiGlobalToastList` no longer triggers `Uncaught TypeError: _this.callback is not a function`  ([#865](https://github.com/elastic/eui/pull/865))
- `EuiGlobalToastList` checks to see if it has dismissed a toast before re-dismissing it ([#868](https://github.com/elastic/eui/pull/868))
- Added FF/IE fallback for `.eui-textBreakWord` ([#864](https://github.com/elastic/eui/pull/864))
- Fixed `EuiCard` description text color when used in/as an anchor tag ([#864](https://github.com/elastic/eui/pull/864))
- Fixed `EuiCard` IE bugs ([#864](https://github.com/elastic/eui/pull/864))
- Fixed button labeling for `EuiFormControlLayout` and `EuiComboBox` accessibility ([#876](https://github.com/elastic/eui/pull/876))
- Fixed `EuiBreadcrumb` slash alignment when truncating ([#878](https://github.com/elastic/eui/pull/878))

**Breaking changes**

- `EuiSearchBar` no longer has an `onParse` callback, and now passes an object to `onChange` with the shape `{ query, queryText, error }` ([#863](https://github.com/elastic/eui/pull/863))
- `EuiInMemoryTable`'s `search.onChange` callback now passes an object with `{ query, queryText, error }` instead of only the query ([#863](https://github.com/elastic/eui/pull/863))
- `EuiFormControlLayout` no longer has `onClear`, `iconSide`, or `onIconClick` props. Instead of `onClear` it now accepts a `clear` object of the shape `{ onClick }`. Instead of the icon props, it now accepts a single `icon` prop which be either a string or an object of the shape `{ type, side, onClick }` ([#866](https://github.com/elastic/eui/pull/866))
- `EuiBasicTable` and `EuiInMemoryTable` pass-through cell props (defined by the `columns` prop and the `cellProps` prop) used to be applied to the `div` inside of the `td` element. They're now applied directly to the `td` element ([#869](https://github.com/elastic/eui/pull/869))

## [`0.0.49`](https://github.com/elastic/eui/tree/v0.0.49)

**Bug fixes**

- `EuiInMemoryTable` now applies its search filter ([#851](https://github.com/elastic/eui/pull/851))
- `EuiInMemoryTable` and `EuiBasicTable` now pass unknown props through to their child ([#836](https://github.com/elastic/eui/pull/836))
- Added `EuiHeaderLinks` which allow you to construct navigation in the header in place of the app menu ([#844](https://github.com/elastic/eui/pull/844))
- `EuiPopover` will use an alert to warn the user it traps focus ([#844](https://github.com/elastic/eui/pull/844))

**Breaking changes**

- EUI requires React `16.3` or higher ([#849](https://github.com/elastic/eui/pull/849))
- `EuiHeaderBreadcrumbs` refactored to use `EuiBreadcrumbs`. This removed all child components of `EuiHeaderBreadcrumbs` ([#844](https://github.com/elastic/eui/pull/844))

## [`0.0.48`](https://github.com/elastic/eui/tree/v0.0.48)

**Bug fixes**

- `EuiComboBox` does not pass `isDisabled` prop to `EuiComboBoxOptionsList` to avoid "React does not recognize the 'isDisabled' prop on a DOM element" console warning ([#838](https://github.com/elastic/eui/pull/838))
- `EuiComboBox` does not display clear icon when `isClearable` prop is set to false and `selectedOptions` prop is provided ([#838](https://github.com/elastic/eui/pull/838))

**Breaking changes**

- Move `EuiBasicTable`'s `itemId` prop from `selection` to a top-level property ([#830](https://github.com/elastic/eui/pull/830))
- Renamed/refactored `requiresAriaLabel` prop validator to a more general `withRequiredProp` ([#830](https://github.com/elastic/eui/pull/830))

## [`0.0.47`](https://github.com/elastic/eui/tree/v0.0.47)

- Added utility CSS classes for text and alignment concerns ([#774](https://github.com/elastic/eui/pull/774))
- Added `compressed` versions of `EuiFormRow` and all form controls ([#800](https://github.com/elastic/eui/pull/800))
- Removed pointer cursor on `EuiFormLabel` when a `for` property is not set ([#825](https://github.com/elastic/eui/pull/825))
- Added the ability to add tooltips to `EuiContextMenuItem`s ([#817](https://github.com/elastic/eui/pull/817))
- Added `EuiBreadcrumbs` ([#815](https://github.com/elastic/eui/pull/815))

**Bug fixes**

- Fixes height calculation error on `EuiAccordion` when it starts loads in an open state ([#816](https://github.com/elastic/eui/pull/816))
- Added aria-invalid labeling on `EuiFormRow` ([#777](https://github.com/elastic/eui/pull/799))
- Added aria-live labeling for `EuiToasts` ([#777](https://github.com/elastic/eui/pull/777))
- Added aria labeling requirements for `EuiBadge` , as well as a generic prop_type function `requiresAriaLabel` in `utils` to check for it ([#777](https://github.com/elastic/eui/pull/777)) ([#802](https://github.com/elastic/eui/pull/802))
- Ensure switches’ inputs are still hidden when `[disabled]` ([#778](https://github.com/elastic/eui/pull/778))
- Made boolean matching in `EuiSearchBar` more exact so it doesn't match words starting with booleans, like "truest" or "offer" ([#776](https://github.com/elastic/eui/pull/776))
- `EuiComboBox` do not setState or call refs once component is unmounted ([807](https://github.com/elastic/eui/pull/807) and [#813](https://github.com/elastic/eui/pull/813))
- Added better accessibility labeling to `EuiPagination`, `EuiSideNav`, `EuiPopover`, `EuiBottomBar` and `EuiBasicTable`.  ([#821](https://github.com/elastic/eui/pull/821))
- Added `isDisabled` to `EuiComboBox`  ([#829](https://github.com/elastic/eui/pull/829))

## [`0.0.46`](https://github.com/elastic/eui/tree/v0.0.46)

- Added `EuiDescribedFormGroup` component, a wrapper around `EuiFormRow`(s) ([#707](https://github.com/elastic/eui/pull/707))
- Added `describedByIds` prop to `EuiFormRow` to help with accessibility ([#707](https://github.com/elastic/eui/pull/707))
- Added `isLoading` prop to `EuiButtonEmpty` ([#768](https://github.com/elastic/eui/pull/768))
- Removed individual badge cross icon when `EuiComboBox` has `singleSelection` prop enabled ([#769](https://github.com/elastic/eui/pull/769))

**Bug fixes**

- Removed specificity on `EuiText` that was causing cascade conflicts around text coloring ([#770](https://github.com/elastic/eui/pull/770))

## [`0.0.45`](https://github.com/elastic/eui/tree/v0.0.45)

***NOTE v0.0.45 has a bug causing it to fail during installation, please use v0.0.46***

- Added `EuiBetaBadge` for non-GA labelling including options to add it to `EuiCard` and `EuiKeyPadMenuItem` ([#705](https://github.com/elastic/eui/pull/705))
- Added `direction` prop to EuiFlexGroup ([#711](https://github.com/elastic/eui/pull/711))
- Added `EuiEmptyPrompt` which can be used as a placeholder over empty tables and lists ([#711](https://github.com/elastic/eui/pull/711))
- Added `EuiTabbedContent` ([#737](https://github.com/elastic/eui/pull/737))
- `EuiComboBox` added buttons for clearing and opening/closing the combo box ([#698](https://github.com/elastic/eui/pull/698))

**Bug fixes**

- Fixed `EuiTableRowCell` from overwriting its child element's `className` [#709](https://github.com/elastic/eui/pull/709)
- Allow `EuiContextMenuPanel`s to update when their `children` changes ([#710](https://github.com/elastic/eui/pull/710))
- `EuiInMemoryTable` now passes `itemIdToExpandedRowMap` prop to `EuiBasicTable` ([#759](https://github.com/elastic/eui/pull/759))
- Expanded table rows in paginated data no longer leak to other pages ([#761](https://github.com/elastic/eui/pull/761))

**Breaking changes**

- Rename `logoElasticSearch` to `logoElasticsearch` [#755](https://github.com/elastic/eui/pull/755)

## [`0.0.44`](https://github.com/elastic/eui/tree/v0.0.44)

- Reduced `EuiToast` title size ([#703](https://github.com/elastic/eui/pull/703))

**Bug fixes**

- Fixed inherited `line-height` of inputs and buttons ([#702](https://github.com/elastic/eui/pull/702))
- Fixed card title sizing in K6 theme ([#704](https://github.com/elastic/eui/pull/704))

## [`0.0.43`](https://github.com/elastic/eui/tree/v0.0.43)

- Added `status` prop to `EuiStep` for additional styling ([#673](https://github.com/elastic/eui/pull/673))
- `EuiForm` and `EuiFormRow` now accept nodes for `errors` prop ([#685](https://github.com/elastic/eui/pull/685))
- Removed the default `max-width` from `EuiText`. This can still be applied by setting `grow={false}` ([#683](https://github.com/elastic/eui/pull/683))
- Added support for text alignment with `EuiTextAlign` ([#683](https://github.com/elastic/eui/pull/683))
- `EuiBasicTable` added the `compressed` prop to allow for tables with smaller fonts and padding ([#687](https://github.com/elastic/eui/pull/687))

**Bug fixes**

- Added a `paddingSize` prop to `EuiAccordion` to better mitigate situations where a nested `EuiFlexGroup` causes scrollbars ([#701](https://github.com/elastic/eui/pull/701))
- Fixed `EuiCard` `icon` prop to include user provided className ([#684](https://github.com/elastic/eui/pull/684))
- `EuiInMemoryTable` pagination state is now reset automatically when a search is executed ([#686](https://github.com/elastic/eui/pull/686))
- Fixed slow performance of `EuiComboBox` when there are hundreds or thousands of options by virtualizing `EuiComboBoxOptionsList` ([#670](https://github.com/elastic/eui/pull/670))
- Fixed some text styles ([#683](https://github.com/elastic/eui/pull/683))
    - Fixed font-family of input, textarea, select, and buttons
    - Fixed style of code, pre, and dl’s inside `EuiText`
    - Fixed ghost text color which was being set to a dark gray

**Breaking changes**

- Added responsive support for tables. This isn't technically a breaking change, but you will need to apply some new props (`hasActions`, `isSelectable`) for certain tables to make them look their best in mobile. **Responsive table views are on by default.** ([#584](https://github.com/elastic/eui/pull/584))

## [`0.0.42`](https://github.com/elastic/eui/tree/v0.0.42)

- Added `EuiDatePicker` component for date/time input ([#644](https://github.com/elastic/eui/pull/644))
- Added editor icon set to `EuiIcon` ([#671](https://github.com/elastic/eui/pull/671))

## [`0.0.41`](https://github.com/elastic/eui/tree/v0.0.41)

- Added `grow` prop to `EuiText` ([#662](https://github.com/elastic/eui/pull/662))
- Added `disabled` prop to `EuiComboBoxOption` ([#650](https://github.com/elastic/eui/pull/650))
- Added support for `<pre>` and `<code>` tags to `<EuiText>` ([#654](https://github.com/elastic/eui/pull/654))
- Added export of SASS theme variables in JSON format during compilation ([#642](https://github.com/elastic/eui/pull/642))
- Close `EuiComboBox` `singleSelection` options list when option is chosen ([#645](https://github.com/elastic/eui/pull/645))
- Wrap `EuiStepHorizontal` text instead of truncating it ([#653](https://github.com/elastic/eui/pull/653))
- Fixed a bug where `EuiSideNavItem` wouldn't pass an `onClick` handler down to `<a>` tags if they also had an `href` ([#664](https://github.com/elastic/eui/pull/664))
- Updated existing and added additional TypeScript definitions ([#666](https://github.com/elastic/eui/pull/666))

**Bug fixes**

- Fixed `EuiBasicTable` re-rendering on hover of table rows ([#665](https://github.com/elastic/eui/pull/665))

**Breaking changes**

- `EuiStepsHorizontal` now requires an `onClick` prop be provided for each step configuration object ([#653](https://github.com/elastic/eui/pull/653))

## [`0.0.40`](https://github.com/elastic/eui/tree/v0.0.40)

- Tweaked sizing, weights, color, line-heights, and added more levels to `EuiTitle` and `EuiText` ([#627](https://github.com/elastic/eui/pull/627))
- Added TypeScript type definitions for `EuiPortal`, `EuiText` and `EuiTitle` as well as the `calculatePopoverPosition` service ([#638](https://github.com/elastic/eui/pull/638))
- Grayed out labels for `disabled` controls ([#648](https://github.com/elastic/eui/pull/648))

**Bug fixes**

- Fix visual shadow glitch on hover of `EuiToast` ([#632](https://github.com/elastic/eui/pull/632))

**Breaking changes**

- **Note: This breaking change is reversed in 0.0.43.** Added a default `max-width` to `EuiText` ([#627](https://github.com/elastic/eui/pull/627))

## [`0.0.39`](https://github.com/elastic/eui/tree/v0.0.39)

**Bug fixes**

- Allow accordions to dynamically change height, and support values on radio inputs ([#613](https://github.com/elastic/eui/pull/613))
- Accordion toggle layout is no longer flagged responsive, in order to prevent unwanted stacking on mobile ([#613](https://github.com/elastic/eui/pull/613))

**Breaking changes**

- Support values on radio inputs. This is breaking because now the second argument to the radio `onChange` callback is the value, which bumps the change event to the third argument ([#613](https://github.com/elastic/eui/pull/613))

## [`0.0.38`](https://github.com/elastic/eui/tree/v0.0.38)

- Modified drop shadow intensities and color ([#607](https://github.com/elastic/eui/pull/607))
- Added SASS color functions. Made `$euiColorWarning` color usage more accessible while still being "yellow" ([#628](https://github.com/elastic/eui/pull/628))
- Removed extraneous `global_styling/mixins/_forms.scss` file and importing the correct files in the `filter_group.scss` and `combo_box.scss` files ([#609](https://github.com/elastic/eui/pull/609))
- Added `isInvalid` prop to `EuiComboBox` ([#631](https://github.com/elastic/eui/pull/631))
- Added support for rejecting user input by returning `false` from the `onCreateOption` prop of `EuiComboBox` ([#631](https://github.com/elastic/eui/pull/631))

**Bug fixes**

- Visual fix for the focus state of disabled `EuiButton` ([#603](https://github.com/elastic/eui/pull/603))
- `EuiSelect` can pass any node as a value rather than just a string ([#603](https://github.com/elastic/eui/pull/603))
- Fixed a typo in the flex TypeScript definition ([#629](https://github.com/elastic/eui/pull/629))
- Fixed `EuiComboBox` bug in which the options list wouldn't always match the width of the input ([#611](https://github.com/elastic/eui/pull/611))
- Fixed `EuiComboBox` bug in which opening the combo box when there's no scrollbar on the window would result in the list being positioned incorrectly ([#631](https://github.com/elastic/eui/pull/631))
- Fixed `EuiComboBox` bug in which clicking a pill's close button would close the list ([#631](https://github.com/elastic/eui/pull/631))
- Fixed `EuiComboBox` bug in which moving focus from one combo box to another would remove the `euiBody-hasPortalContent` class from the body ([#631](https://github.com/elastic/eui/pull/631))

## [`0.0.37`](https://github.com/elastic/eui/tree/v0.0.37)

- Added `EuiComboBox` for selecting many options from a list of options ([#567](https://github.com/elastic/eui/pull/567))
- Added `EuiHighlight` for highlighting a substring within text ([#567](https://github.com/elastic/eui/pull/567))
- `calculatePopoverPosition` service now accepts a `positions` argument so you can specify which positions are acceptable ([#567](https://github.com/elastic/eui/pull/567))
- Added `closeButtonProps` prop to `EuiBadge`, `hollow` badge type, and support for arbitrary hex color ([#567](https://github.com/elastic/eui/pull/567))
- Added support for arbitrary hex color to `EuiIcon` ([#567](https://github.com/elastic/eui/pull/567))

**Breaking changes**

- Renamed `euiBody-hasToolTip` class to `euiBody-hasPortalContent` ([#567](https://github.com/elastic/eui/pull/567))

## [`0.0.36`](https://github.com/elastic/eui/tree/v0.0.36)

- Added support for range queries in `EuiSearchBar` (works for numeric and date values) ([#485](https://github.com/elastic/eui/pull/485))
- Added support for emitting a `EuiSearchBar` query to an Elasticsearch query string ([#598](https://github.com/elastic/eui/pull/598))
- Added support for expandable rows to `EuiBasicTable` ([#585](https://github.com/elastic/eui/pull/585))

**Bug fixes**

- Relaxed query syntax of `EuiSearchBar` to allow usage of hyphens without escaping ([#581](https://github.com/elastic/eui/pull/581))
- Fixed font-weight issue in K6 theme ([#596](https://github.com/elastic/eui/pull/596))

## [`0.0.35`](https://github.com/elastic/eui/tree/v0.0.35)

- Modified `EuiLink` and all buttons to support both href and onClick ([#554](https://github.com/elastic/eui/pull/554))
- Added `color` prop to `EuiIconTip` ([#580](https://github.com/elastic/eui/pull/580))

## [`0.0.34`](https://github.com/elastic/eui/tree/v0.0.34)

- Adjust `EuiCallOut` and dark theme warning coloring ([#563](https://github.com/elastic/eui/pull/563))
- Added a `buttonColor` prop to `EuiConfirmModal` ([#546](https://github.com/elastic/eui/pull/546))
- Added 'baseline' as option to `EuiFlexGroup`'s `alignItems` prop ([#546](https://github.com/elastic/eui/pull/546))

**Bug fixes**

- Fixed `EuiToolTip` bug which caused the tooltip to hide when moving the mouse around inside of the trigger element ([#557](https://github.com/elastic/eui/pull/557), [#564](https://github.com/elastic/eui/pull/564))
- Fixed a bug where `EuiButtonEmpty` would offer a white background on hover when it was disabled, even when there was no such background transition on hover when the buttons are not disabled ([#561](https://github.com/elastic/eui/pull/561))
- Fixed table cell bugs ([#565](https://github.com/elastic/eui/pull/565))
  - `EuiBasicTable` now supports explicitly setting `truncateText` and `textOnly` on column definitions, and supports passing through unrecognized props to the cell (e.g. `data-test-subj`).
  - Updated table cell CSS so that long single-word cell content will break and wrap mid-word.

## [`0.0.33`](https://github.com/elastic/eui/tree/v0.0.33)

- Added initial sorting option to `EuiInMemoryTable` ([#547](https://github.com/elastic/eui/pull/547))
- Horizontally scrolling `EuiTabs` ([#546](https://github.com/elastic/eui/pull/546))
- Remove padding from both sides of `EuiEmptyButton` ([#546](https://github.com/elastic/eui/pull/546))
- Added `disabled` prop to placeholder (ellipses) button in pagination ([#546](https://github.com/elastic/eui/pull/546))
- Converted `.euiHeader__notification` into `EuiHeaderNotification` ([#546](https://github.com/elastic/eui/pull/546))

**Bug fixes**

- `EuiConfirmModal` will now check for the presence of confirm and cancel buttons before trying to focus them ([#555](https://github.com/elastic/eui/pull/555))

## [`0.0.32`](https://github.com/elastic/eui/tree/v0.0.32)

- Updated `EuiDescriptionList` to accept nodes for the titles and descriptions ([#552](https://github.com/elastic/eui/pull/552))
- Added `stop` and `stopFilled` icons ([#543](https://github.com/elastic/eui/pull/543))

**Bug fixes**

- Fixed `EuiToolTip` smart positioning to prevent tooltip from being clipped by the window where possible ([#550](https://github.com/elastic/eui/pull/550))

## [`0.0.31`](https://github.com/elastic/eui/tree/v0.0.31)

- Made `<EuiProgress>` TypeScript types more specific ([#518](https://github.com/elastic/eui/pull/518))
- Removed `font-smoothing` from our reset css for better text legibility ([#539](https://github.com/elastic/eui/pull/539))

**Bug fixes**

- Made `EuiIconTip` screen reader accessible ([#534](https://github.com/elastic/eui/pull/534))
- Fixed a sorting issue in `EuiInMemoryTable` ([#453](https://github.com/elastic/eui/pull/453))
- Fixed checkbox click for `EuiCheckbox` and `EuiRadio` without a label ([#541](https://github.com/elastic/eui/pull/541))

## [`0.0.30`](https://github.com/elastic/eui/tree/v0.0.30)

- Add ability to force `EuiSideNav` items open by setting `item.forceOpen` ([#515](https://github.com/elastic/eui/pull/515))

## [`0.0.29`](https://github.com/elastic/eui/tree/v0.0.29)

- Added `EuiIconTip` to make it easier to display icons with tooltips ([#528](https://github.com/elastic/eui/pull/528))
- Added `buttonRef` prop to `EuiButton`, `EuiButtonEmpty`, and `EuiButtonIcon` ([#529](https://github.com/elastic/eui/pull/529))

**Bug fixes**

- `EuiHealth` no longer stacks flex items on small screens ([#530](https://github.com/elastic/eui/pull/530))
- Fixed `EuiPageContent` centering within `EuiPage` issue ([#527](https://github.com/elastic/eui/pull/527))
- `EuiConfirmModal` will now correctly auto-focus on its confirm and cancel buttons ([#529](https://github.com/elastic/eui/pull/529))

## [`0.0.28`](https://github.com/elastic/eui/tree/v0.0.28)

- `EuiInMemoryTable` pass items to BasicTable when message is provided ([#517](https://github.com/elastic/eui/pull/517)).
- `EuiSearchBox` now passes unused props through to `EuiFieldSearch` ([#514](https://github.com/elastic/eui/pull/514))
- Change `EuiBasicTable` `noItemsMessage` and `EuiInMemoryTable` `message` propType to node
instead of just string ([#516](https://github.com/elastic/eui/pull/516))

## [`0.0.27`](https://github.com/elastic/eui/tree/v0.0.27)

- Don't propagate a null `onClick` on EuiPanels ([#473](https://github.com/elastic/eui/pull/473))
- Use 1.1px for the `EuiHorizontalRule` height, in order to work around strange Chrome height calculations ([#473](https://github.com/elastic/eui/pull/473))
- New icons for `logoGithub` and `logoSketch` ([#494](https://github.com/elastic/eui/pull/494))
- `EuiCard` now has an `href` and `isClickable` prop for better handling hover animations ([#494](https://github.com/elastic/eui/pull/494))
- Added `calculateContrast` and `rgbToHex` to services ([#494](https://github.com/elastic/eui/pull/494))

**Bug fixes**

- `EuiModal` is now responsive on mobile screens ([#512](https://github.com/elastic/eui/pull/512))
- `EuiFlexGrid` now collapses down in mobile layouts properly ([#515](https://github.com/elastic/eui/pull/515))
- Made `EuiCard` proptypes more permission by changing strings to nodes ([#515](https://github.com/elastic/eui/pull/515))
- Fixed `responsive={false}` prop not working when flex groups were nested ([#494](https://github.com/elastic/eui/pull/494))
- `EuiBadge` wrapping element changed from a `div` to `span` so it can be nested in text blocks ([#494](https://github.com/elastic/eui/pull/494))

## [`0.0.26`](https://github.com/elastic/eui/tree/v0.0.26)

**Bug fixes**

- `EuiSelect` do not set `defaultValue` property when `value` property is provided ([#504](https://github.com/elastic/eui/pull/504)).
- `EuiBottomBar` now uses `EuiPortal` to avoid z-index conflicts ([#487](https://github.com/elastic/eui/pull/487))
- Upped dark theme contrast on disabled buttons ([#487](https://github.com/elastic/eui/pull/487))

**Breaking changes**

- Removed `EuiTableOfRecords` ([#490](https://github.com/elastic/eui/pull/490))

## [`0.0.25`](https://github.com/elastic/eui/tree/v0.0.25)

- `EuiSearchBar` accepts `toolsLeft` and `toolsRight` props ([#458](https://github.com/elastic/eui/pull/458))
- Added `search.onChange` callback to `EuiInMemoryTable` ([#469](https://github.com/elastic/eui/pull/469))
- Added `initialPageSize` option to `EuiInMemoryTable` ([#477](https://github.com/elastic/eui/pull/477))
- Added design guidelines for button and toast usage ([#371](https://github.com/elastic/eui/pull/371))

**Breaking changes**

- Complete refactor of `EuiToolTip`. They now work. Only a breaking change if you were using them ([#484](https://github.com/elastic/eui/pull/484))

## [`0.0.24`](https://github.com/elastic/eui/tree/v0.0.24)

- Removed hover and focus states from non-selectable `EuiSideNavItem`s ([#434](https://github.com/elastic/eui/pull/434))
- Added `Ast` and `Query` services ([#454](https://github.com/elastic/eui/pull/454))
- Added icons for Kibana query language ([#455](https://github.com/elastic/eui/pull/455))

**Bug fixes**

- Fix error stemming from `selected` prop on `EuiSelect` ([#436](https://github.com/elastic/eui/pull/436))

**Breaking changes**

- The `Random` service's `oneOf` method now only accepts an array ([#454](https://github.com/elastic/eui/pull/454))

## [`0.0.23`](https://github.com/elastic/eui/tree/v0.0.23)

- Added `EuiInMemoryTable`, which encapsulates sorting, searching, selection, and pagination state and logic ([#390](https://github.com/elastic/eui/pull/390))
- Added stack trace information to `EuiErrorBoundary` ([#428](https://github.com/elastic/eui/pull/428))
- Make full screen code block use the same font-size on the original code block ([#447](https://github.com/elastic/eui/pull/447))

**Bug fixes**

- Fixed `EuiContextMenu` bug when using the keyboard to navigate up, which was caused by unnecessarily re-rendering the items, thus losing references to them ([#431](https://github.com/elastic/eui/pull/431))

## [`0.0.22`](https://github.com/elastic/eui/tree/v0.0.22)

- Added `EuiDelayHide` component ([#412](https://github.com/elastic/eui/pull/412))
- Decreased overall size of checkbox, radio, and switches as well as better styles for the different states ([#407](https://github.com/elastic/eui/pull/407))
- Added `EuiFilePicker` component for `input type="file"` needs ([#402](https://github.com/elastic/eui/pedull/402))
- Added `isLoading` prop to `EuiButton` ([#427](https://github.com/elastic/eui/pull/427))
- Added icons: `eye`, `eyeClosed`, `grab`, `heatmap`, `vector` ([#427](https://github.com/elastic/eui/pull/427))
- Added `hasNoInitialSelection` option to `EuiSelect` ([#422](https://github.com/elastic/eui/pull/422))

**Bug fixes**

- Fixed appearance of checked checkboxes and radios in IE ([#407](https://github.com/elastic/eui/pull/407))
- Fixed disabled vs enabled appearance of checked checkboxes and radios ([#407](https://github.com/elastic/eui/pull/407))
- Fixed disabled & checked state of switches ([#407](https://github.com/elastic/eui/pull/407))
- Fixed `EuiCard` content alignment when content is short ([#415](https://github.com/elastic/eui/pull/415))
- Only apply the `$euiCodeBlockSelectedBackgroundColor` variable if it is a color ([#427](https://github.com/elastic/eui/pull/427))
- No margins for `<hr>` ([#427](https://github.com/elastic/eui/pull/427))
- Fixed `EuiButton` truncation ([#427](https://github.com/elastic/eui/pull/427))

**Breaking changes**

- Changed `EuiAccordion`’s method of `onToggleOpen` to `onToggle` ([#427](https://github.com/elastic/eui/pull/427))

## [`0.0.21`](https://github.com/elastic/eui/tree/v0.0.21)

- Logstash icon set. [#399](https://github.com/elastic/eui/pull/399)
- Added support for `disabled` options in `EuiSelect`. [#324](https://github.com/elastic/eui/pull/324)
- Badges can now accept onClicks and custom colors. They were changed stylistically to be bolder and smaller by default ([#381](https://github.com/elastic/eui/pull/381))
- Added component to wrap blocks of substeps `EuiSubSteps` in a shaded container ([#375](https://github.com/elastic/eui/pull/375))
- Added horizontal steps component ([#375](https://github.com/elastic/eui/pull/375))
- Changed look and feel of pagination. Added `compressed` prop for smaller footprint pagination ([#380](https://github.com/elastic/eui/pull/380))
- Added `EuiBasicTable` as an opinionated, high level component for constructing tables. Its addition deprecates `EuiTableOfRecords` which is still available, but now marked for removal ([#377](https://github.com/elastic/eui/pull/377))
- Added styles for `readOnly` states of form controls ([#391](https://github.com/elastic/eui/pull/391))
- Added importAction and exportAction icons ([#394](https://github.com/elastic/eui/pull/394))
- Added `EuiCard` for UI patterns that need an icon/image, title and description with some sort of action ([#380](https://github.com/elastic/eui/pull/380))
- Added TypeScript definitions for the `EuiHealth` component ([#403](https://github.com/elastic/eui/pull/403))
- Added `SearchBar` component - introduces a simple yet rich query language to search for objects + search box and filter controls to construct/manipulate it ([#379](https://github.com/elastic/eui/pull/379))

**Bug fixes**

- Tables now default to `table-layout: fixed` to avoid some collapsing cell problems. [#398](https://github.com/elastic/eui/pull/398)
- Wrap long lines of text within the body of `EuiToast` instead of letting text overflow ([#392](https://github.com/elastic/eui/pull/392))
- Fixed dark theme coloring of SubSteps ([#396](https://github.com/elastic/eui/pull/396))
- Reorder selectors to fix fixed progress bar in Firefox ([#404](https://github.com/elastic/eui/pull/404))

## [`0.0.20`](https://github.com/elastic/eui/tree/v0.0.20)

- Renamed class from `euiFlexGroup--alignItemsStart` to `euiFlexGroup--alignItemsFlexStart` ([#378](https://github.com/elastic/eui/pull/378))

## [`0.0.19`](https://github.com/elastic/eui/tree/v0.0.19)

- `EuiGlobalToastList` now prevents toasts from disappearing while the user's mouse is over the list. Added `timer/Timer` service ([#370](https://github.com/elastic/eui/pull/370))

**Bug fixes**

- **Note: This is deprecated in 0.0.21 and removed in 0.0.26.** `EuiTableOfRecords` selection bugs ([#365](https://github.com/elastic/eui/pull/365))
  - Deleting selected items now resets the select all checkbox to an unchecked state
  - The select all checkbox only becomes checked when all selectable rows are checked, not just some of them

**Breaking changes**

- Changed `EuiGlobalToastList` to be responsible for instantiating toasts, tracking their lifetimes, and dismissing them. It now accepts `toasts`, `dismissToast`, and `toastLifeTimeMs` props. It no longer accepts `children` ([#370](https://github.com/elastic/eui/pull/370))

## [`0.0.18`](https://github.com/elastic/eui/tree/v0.0.18)

**Bug fixes**

- Fixed `EuiCodeEditor` bug in which hitting ESCAPE to close the autocompletion suggestions menu would also exit editing mode ([#363](https://github.com/elastic/eui/pull/363))

## [`0.0.17`](https://github.com/elastic/eui/tree/v0.0.17)

**Bug fixes**

- Downgraded `lodash` version to `3.10.0` to align it with Kibana ([#359](https://github.com/elastic/eui/pull/359))

## [`0.0.16`](https://github.com/elastic/eui/tree/v0.0.16)

- `EuiRadio` now supports the `input` tag's `name` attribute. `EuiRadioGroup` accepts a `name` prop that will propagate to its `EuiRadio`s ([#348](https://github.com/elastic/eui/pull/348))
- Added Machine Learning create jobs icon set ([#338](https://github.com/elastic/eui/pull/338))
- **Note: This is deprecated in 0.0.21 and removed in 0.0.26.** Added `EuiTableOfRecords`, a higher level table component to take away all your table listings frustrations ([#250](https://github.com/elastic/eui/pull/250))

**Bug fixes**

- Added `react-color` as a dependency (was previously a devDependency) ([#354](https://github.com/elastic/eui/pull/354))
- Stop propagation and prevent default when closing components. Otherwise the same Escape keypress could close the parent component(s) as well as the one you intend to close ([#344](https://github.com/elastic/eui/pull/344))

## [`0.0.15`](https://github.com/elastic/eui/tree/v0.0.15)

- Added `EuiColorPicker` ([#328](https://github.com/elastic/eui/pull/328))
- `EuiCodeBlock` now only shows fullscreen icons if `overflowHeight` prop is set. Also forces large fonts and padding while expanded ([#325](https://github.com/elastic/eui/pull/325))
- Exported `VISUALIZATION_COLORS` from services ([#329](https://github.com/elastic/eui/pull/329))
- Added typescript definitions for `EuiFormRow`, `EuiRadioGroup`, `EuiSwitch`, `EuiLoadingSpinner`, `EuiLoadingChart` and `EuiProgress` ([#326](https://github.com/elastic/eui/pull/326))
- Added `checkHrefAndOnClick` and `getSecureRelForTarget` to services.

**Breaking changes**

- `EuiCodeBlock` now only shows fullscreen icons if `overflowHeight` prop is set. Also forces large fonts and padding while expanded ([#325](https://github.com/elastic/eui/pull/325))
- React ^16.2 is now a peer dependency ([#264](https://github.com/elastic/eui/pull/264))
- `EuiProgress` no longer accepts the `indeterminate` property, which never had any effect ([#326](https://github.com/elastic/eui/pull/326))

**Bug fixes**

- Fix TypeScript definitions such that optional and readonly properties survive being passed through `Omit` ([#322](https://github.com/elastic/eui/pull/322))

## [`0.0.14`](https://github.com/elastic/eui/tree/v0.0.14)

- Added `isColorDark` color util ([#311](https://github.com/elastic/eui/pull/311))
- EuiButton, EuiButtonEmpty and EuiButtonIcon can now take an `href` ([#316](https://github.com/elastic/eui/pull/316))
- In `EuiSideNav`, allow a callback to be passed that renders the individual items in the navigation. This makes interoperability with e.g. `react-router` easier ([#310](https://github.com/elastic/eui/pull/310))
- Add new icon types to `EuiIcon` TypeScript definitions ([#323](https://github.com/elastic/eui/pull/323)).

**Bug fixes**

- Set `EuiFlexGroup` to `flex-grow: 1` to be more friendly with IE11 ([#315](https://github.com/elastic/eui/pull/315))

## [`0.0.13`](https://github.com/elastic/eui/tree/v0.0.13)

- Added index management icons ([#307](https://github.com/elastic/eui/pull/307))

**Breaking changes**

- Reverted test helper for async functions that throw exceptions. See PR for details on how this can be handled in Jest 22 ([#306](https://github.com/elastic/eui/pull/306))

**Bug fixes**

- Adjust toast z-index to show over modals ([#296](https://github.com/elastic/eui/pull/296))
- Fix nested `EuiFlexItem` collapse issue in IE ([#308](https://github.com/elastic/eui/pull/308))

## [`0.0.12`](https://github.com/elastic/eui/tree/v0.0.12)

- Minor style-only changes to `EuiPagination`, button reset, `EuiTableHeaderCell`, and `EuiCodeBlock` ([#298](https://github.com/elastic/eui/pull/298))
- All NPM dependencies now use ^ to install the latest minor version.
- Added Apache, Nginx, MySQL logos ([#270](https://github.com/elastic/eui/pull/270))
- Added small version of `EuiCallOut` ([#269](https://github.com/elastic/eui/pull/269))
- Added first batch of TypeScript type definitions for components and services ([#252](https://github.com/elastic/eui/pull/252))
- Added button for expanding `EuiCodeBlock` instances to be full-screen ([#259](https://github.com/elastic/eui/pull/259))
- Add test helper for async functions that throw exceptions ([#301](https://github.com/elastic/eui/pull/301))

**Bug fixes**

- Removed padding on `EuiPage` mobile breakpoint ([#282](https://github.com/elastic/eui/pull/282))
- Fixed some `EuiIcon` `type`s not setting their `viewBox` attribute, which caused them to not honor the `size` properly ([#277](https://github.com/elastic/eui/pull/277))
- Fixed `EuiContextMenu` to pass the `event` argument to a `EuiContextMenuItem`'s `onClick` handler even when a panel is defined ([#265](https://github.com/elastic/eui/pull/265))

**Breaking changes**

- Removed `color` prop from `EuiCodeBlock`. This component's highlighting now matches whichever theme is currently active. See PR for details on SCSS breaking changes ([#259](https://github.com/elastic/eui/pull/259))

## [`0.0.11`](https://github.com/elastic/eui/tree/v0.0.11)

- Added `EuiImage` component to allow for image sizing and zooms ([#262](https://github.com/elastic/eui/pull/262))
- Updated `EuiOverlayMask` to append `<div>` to body ([#254](https://github.com/elastic/eui/pull/254))

**Bug fixes**

- Disabled tab styling ([#258](https://github.com/elastic/eui/pull/258))
- Proper className for flexGroup alignItems prop ([#257](https://github.com/elastic/eui/pull/257))
- Clicking the downArrow icon in `EuiSelect` now triggers selection ([#255](https://github.com/elastic/eui/pull/255))
- Fixed `euiFormRow` id's from being the same as the containing input and label ([#251](https://github.com/elastic/eui/pull/251))

**Breaking changes**

- `{rest}` prop attachment moved from wrapping div to the input on checkboxes and switches ([#246](https://github.com/elastic/eui/pull/246))

## [`0.0.10`](https://github.com/elastic/eui/tree/v0.0.10)

- Updated `euiPopover` to propagate `panelPaddingSize` padding values to content only (title does inherit horizontal values) via CSS ([#229](https://github.com/elastic/eui/pull/229))
- Updated `EuiErrorBoundary` to preserve newlines in error ([#238](https://github.com/elastic/eui/pull/238))
- Added more icons and fixed a few for dark mode ([#228](https://github.com/elastic/eui/pull/228))
- Added `EuiFlyout` component ([#227](https://github.com/elastic/eui/pull/227))

**Breaking changes**

- Renamed `EuiModalOverlay` to `EuiOverlayMask` ([#227](https://github.com/elastic/eui/pull/227))

**Bug fixes**

- Fixed bug in `Pager` service which occurred when there were no items ([#237](https://github.com/elastic/eui/pull/237))
- Added `isPageable` method to `Pager` service and set first and last page index to -1 when there are no pages ([#242](https://github.com/elastic/eui/pull/242))

## [`0.0.9`](https://github.com/elastic/eui/tree/v0.0.9)

**Breaking changes**

- Renamed `euiFlexGroup--alignItemsEnd` class to `euiFlexGroup--alignItemsFlexEnd`.
- Remove support for `primary` color from `EuiTextColor` because it looked too much like a link.

**Bug fixes**

- Give `EuiFormErrorText` and `EuiFormHelpText` proper line-height ([#234](https://github.com/elastic/eui/pull/234))

## [`0.0.8`](https://github.com/elastic/eui/tree/v0.0.8)

**Bug fixes**

- Fix button vertical alignment ([#232](https://github.com/elastic/eui/pull/232))

## [`0.0.7`](https://github.com/elastic/eui/tree/v0.0.7)

- Added `EuiSteps` component ([#202](https://github.com/elastic/eui/pull/202), [#208](https://github.com/elastic/eui/pull/208))

**Breaking changes**

- Test helpers now published at `@elastic/eui/lib/test`

**Bug fixes**

- Case sensitive file name fix for Kibana dark theme ([#216](https://github.com/elastic/eui/pull/216))

## [`0.0.6`](https://github.com/elastic/eui/tree/v0.0.6)

- `justify` prop of `EuiFlexGroup` now accepts `spaceEvenly` ([#205](https://github.com/elastic/eui/pull/205))
- Increased size of `<EuiTitle size="s">` so that it's distinguishable as a title ([#204](https://github.com/elastic/eui/pull/204))

## [`0.0.5`](https://github.com/elastic/eui/tree/v0.0.5)

**Bug fixes**

- Fixed import paths for `EuiTable`, `EuiHealth`, and `EuiPopover` which prevented dependents of EUI from being able to compile when importing components from the `lib` directory ([#203](https://github.com/elastic/eui/pull/203))

## [`0.0.4`](https://github.com/elastic/eui/tree/v0.0.4)

- Added `EuiHealth` components for status checks ([#158](https://github.com/elastic/eui/pull/158))
- Cleaned up styling for checkboxes, switches, and radios ([#158](https://github.com/elastic/eui/pull/158))
- Form `disabled` states are now more consistent ([#158](https://github.com/elastic/eui/pull/158))
- Page and title padding adjusted to be more compact ([#158](https://github.com/elastic/eui/pull/158))
- Table spacing is now smaller ([#158](https://github.com/elastic/eui/pull/158))
- Dark theme forms now have better contrast with their borders ([#158](https://github.com/elastic/eui/pull/158))
- Added icons to match Kibana's app directory ([#162](https://github.com/elastic/eui/pull/162))
- Converted icons from SVG to React component during the build and stop using sprites ([#160](https://github.com/elastic/eui/pull/160))
- Added `isReadOnly`, `setOptions`, and `cursorStart` props to `EuiCodeEditor` ([#169](https://github.com/elastic/eui/pull/169))
- Added `wrap` prop to `EuiFlexGroup` ([#170](https://github.com/elastic/eui/pull/170))
- Added `scope` prop to `EuiTableHeaderCell` and `EuiTableHeaderCellCheckbox` ([#171](https://github.com/elastic/eui/pull/171))
- Added `disabled` prop to `EuiContextMenuItem` ([#172](https://github.com/elastic/eui/pull/172))
- Added `EuiTablePagination` component and `Pager` service ([#178](https://github.com/elastic/eui/pull/178))
- **Note: This is broken until 0.0.25.** Added `EuiTooltip` component ([#174](https://github.com/elastic/eui/pull/174), [#193](https://github.com/elastic/eui/pull/193))
- Added a bold weight of 700 and apply it to `<strong>` elements by default ([#193](https://github.com/elastic/eui/pull/193))
- Icon size prop now accepts `s`. Adjusted coloring of sidenav arrows ([#178](https://github.com/elastic/eui/pull/197))
- Added `EuiErrorBoundary` ([#198](https://github.com/elastic/eui/pull/198))
- Exported `test` module, which includes `findTestSubject`, `startThrowingReactWarnings`, `stopThrowingReactWarnings`, `requiredProps`, and `takeMountedSnapshot` helpers ([#198](https://github.com/elastic/eui/pull/198))
- Added a more systematic way to add themes; includes a new K6 theme for Kibana ([#191](https://github.com/elastic/eui/pull/191))

**Bug fixes**

- Fixed bug where screen-reader styles weren't being imported ([#103](https://github.com/elastic/eui/pull/103))
- Fixed a bug where `<progress>` wasn't being rendered under `block` display ([#166](https://github.com/elastic/eui/pull/166))
- Fixed a bug that caused `EuiPageSideBar` width to change when the width of its content changed ([#181](https://github.com/elastic/eui/pull/181))

**Breaking changes**

- Fixed a bug where table cell classes were being applied twice ([#167](https://github.com/elastic/eui/pull/167))
- React ^16.0 is now a peer dependency ([#198](https://github.com/elastic/eui/pull/198))

## [`0.0.3`](https://github.com/elastic/eui/tree/v0.0.3)

- `EuiFlexItem` now accepts integers between 1 and 10 for the `grow` prop ([#144](https://github.com/elastic/eui/pull/144))
- `EuiFlexItem` and `EuiFlexGrow` now accept a `component` prop which you can set to `span` or `div` (default) ([#141](https://github.com/elastic/eui/pull/141))
- Added `isLoading` prop to form inputs to allow for a loading state ([#150](https://github.com/elastic/eui/pull/150))

**Breaking changes**

- `EuiSideNav` now accepts a tree data structure via the `items` prop ([#141](https://github.com/elastic/eui/pull/141))
- `EuiSideNavGroup`, `EuiSideNavItem`, and `EuiSideNavTitle` have been removed from the public API ([#141](https://github.com/elastic/eui/pull/141))

## [`0.0.2`](https://github.com/elastic/eui/tree/v0.0.2)

- Changed the hover states of `EuiButtonEmpty` to look more like links ([#135](https://github.com/elastic/eui/pull/135))
- `EuiCode` now wraps `EuiCodeBlock`, so it can do everything `EuiCodeBlock` could, but inline ([#138](https://github.com/elastic/eui/pull/138))
- Added `transparentBackground` prop to `EuiCodeBlock` ([#138](https://github.com/elastic/eui/pull/138))
- `EuiCodeBlock` now uses the `light` theme by default ([#138](https://github.com/elastic/eui/pull/138))
- `EuiFormRow` generates its own unique `id` prop if none is provided ([#130](https://github.com/elastic/eui/pull/130))
- `EuiFormRow` associates help text and errors with the field element via ARIA attributes ([#130](https://github.com/elastic/eui/pull/130))

## [`0.0.1`](https://github.com/elastic/eui/tree/v0.0.1) Initial Release

- Initial public release<|MERGE_RESOLUTION|>--- conflicted
+++ resolved
@@ -1,13 +1,14 @@
 ## [`master`](https://github.com/elastic/eui/tree/master)
 
-<<<<<<< HEAD
 ### Feature: Emotion ([#4511](https://github.com/elastic/eui/pull/4511))
 
 - Added `EuiThemeProvider`, a React context provider for theme values and color mode selection
 - Added `useEuiTheme` React hook, and `withEuiTheme` React HOC for consuming the EuiTheme
 - Added global `EuiTheme` tokens for `colors`, `size`, `font`, `border`, `animation`, and `breakpoint`
 - Added color services for `makeHighContrastColor`, `makeDisabledContrastColor`, `shade`, `tint`, `transparentize`, `saturate`, `desaturate`, `lightness`
-=======
+
+---
+
 - Updated `EuiToolTip` to remain showing tooltip while child element is in focus ([#5066](https://github.com/elastic/eui/pull/5066))
 - Removed `children` from TypeScript definition in `EuiIconTip` ([#5066](https://github.com/elastic/eui/pull/5066))
 
@@ -16,7 +17,6 @@
 - Fixed location of default value of `EuiToolTip`'s `display` prop ([#5066](https://github.com/elastic/eui/pull/5066))
 
 ## [`37.3.1`](https://github.com/elastic/eui/tree/v37.3.1)
->>>>>>> 17771752
 
 **Bug fixes**
 
@@ -496,8 +496,6 @@
 **Theme: Amsterdam**
 
 - Removed letter-spacing from `euiFont` Sass mixin ([#4488](https://github.com/elastic/eui/pull/4488))
-
----
 
 ## [`31.7.0`](https://github.com/elastic/eui/tree/v31.7.0)
 
