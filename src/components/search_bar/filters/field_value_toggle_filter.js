import React, { Component } from 'react';
import PropTypes from 'prop-types';
import { EuiFilterButton } from '../../filter_group';
import { isNil } from '../../../services/predicate';
import { EuiPropTypes } from '../../../utils/prop_types';
import { Query } from '../query';

export const FieldValueToggleFilterConfigType = PropTypes.shape({
  type: EuiPropTypes.is('field_value_toggle').isRequired,
  field: PropTypes.string.isRequired,
  value: PropTypes.oneOfType([
    PropTypes.string,
    PropTypes.number,
    PropTypes.bool,
  ]).isRequired,
  name: PropTypes.string.isRequired,
  negatedName: PropTypes.string,
  available: PropTypes.func, // () => boolean
  operator: PropTypes.oneOf(['eq', 'exact', 'gt', 'gte', 'lt', 'lte']),
});

const FieldValueToggleFilterPropTypes = {
  index: PropTypes.number.isRequired,
  config: FieldValueToggleFilterConfigType.isRequired,
  query: PropTypes.any.isRequired,
  onChange: PropTypes.func.isRequired, // (value: boolean) => void
};

export class FieldValueToggleFilter extends Component {
  static propTypes = FieldValueToggleFilterPropTypes;

  constructor(props) {
    super(props);
  }

  resolveDisplay(clause) {
    const { name, negatedName } = this.props.config;
    if (isNil(clause)) {
      return { hasActiveFilters: false, name };
    }
    return Query.isMust(clause)
      ? { hasActiveFilters: true, name }
      : {
          hasActiveFilters: true,
          name: negatedName ? negatedName : `Not ${name}`,
        };
  }

  valueChanged(checked) {
    const { field, value, operator } = this.props.config;
    const query = checked
      ? this.props.query.removeSimpleFieldValue(field, value)
      : this.props.query.addSimpleFieldValue(field, value, true, operator);
    this.props.onChange(query);
  }

  render() {
    const { query, config } = this.props;
    const clause = query.getSimpleFieldClause(config.field, config.value);
    const checked = !isNil(clause);
    const { hasActiveFilters, name } = this.resolveDisplay(clause);
    const onClick = () => {
      this.valueChanged(checked);
    };
    return (
<<<<<<< HEAD
      <EuiFilterButton
        onClick={onClick}
        hasActiveFilters={hasActiveFilters}
        aria-pressed={hasActiveFilters ? 'true' : 'false'}
      >
=======
      <EuiFilterButton onClick={onClick} hasActiveFilters={hasActiveFilters}>
>>>>>>> 75fee430
        {name}
      </EuiFilterButton>
    );
  }
}<|MERGE_RESOLUTION|>--- conflicted
+++ resolved
@@ -63,15 +63,10 @@
       this.valueChanged(checked);
     };
     return (
-<<<<<<< HEAD
       <EuiFilterButton
         onClick={onClick}
         hasActiveFilters={hasActiveFilters}
-        aria-pressed={hasActiveFilters ? 'true' : 'false'}
-      >
-=======
-      <EuiFilterButton onClick={onClick} hasActiveFilters={hasActiveFilters}>
->>>>>>> 75fee430
+        aria-pressed={hasActiveFilters ? 'true' : 'false'}>
         {name}
       </EuiFilterButton>
     );
