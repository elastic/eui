--- conflicted
+++ resolved
@@ -47,12 +47,7 @@
     `${root}#/tabular-content/data-grid-virtualization`,
     `${root}#/elastic-charts/creating-charts`,
     `${root}#/elastic-charts/part-to-whole-comparisons`,
-<<<<<<< HEAD
-    `${root}#/utilities/css-utility-classes`,
-    `${root}#/utilities/focus-trap`,
     `${root}#/temporary/canopy`,
-=======
->>>>>>> 7337cffd
   ];
 
   return [
