--- conflicted
+++ resolved
@@ -39,10 +39,7 @@
 
   renderContent() {
     const { children, currentRoute, toggleLocale, locale, routes } = this.props;
-<<<<<<< HEAD
     console.log('this.props', this.props);
-=======
->>>>>>> 8d29c311
     const { navigation } = routes;
 
     const mappingFuncs = {
