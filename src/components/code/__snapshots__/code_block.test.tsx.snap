--- conflicted
+++ resolved
@@ -207,11 +207,7 @@
 
                     </style>
                   </head>,
-<<<<<<< HEAD
-                  "ctr": 5,
-=======
-                  "ctr": 6,
->>>>>>> 596a65e4
+                  "ctr": 8,
                   "insertionPoint": undefined,
                   "isSpeedy": false,
                   "key": "css",
