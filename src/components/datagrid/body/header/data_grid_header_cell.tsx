/*
 * Copyright Elasticsearch B.V. and/or licensed to Elasticsearch B.V. under one
 * or more contributor license agreements. Licensed under the Elastic License
 * 2.0 and the Server Side Public License, v 1; you may not use this file except
 * in compliance with, at your election, the Elastic License 2.0 or the Server
 * Side Public License, v 1.
 */

import classnames from 'classnames';
import React, {
  AriaAttributes,
  FunctionComponent,
  HTMLAttributes,
  useContext,
  useState,
} from 'react';
import { useGeneratedHtmlId } from '../../../../services/accessibility';
import { EuiScreenReaderOnly } from '../../../accessibility';
import { useEuiI18n } from '../../../i18n';
import { EuiIcon } from '../../../icon';
import { EuiListGroup } from '../../../list_group';
import { EuiPopover } from '../../../popover';
import { DataGridSortingContext } from '../../data_grid_context';
import { EuiDataGridHeaderCellProps } from '../../data_grid_types';

import { getColumnActions } from './column_actions';
import { EuiDataGridColumnResizer } from './data_grid_column_resizer';
import { EuiDataGridHeaderCellWrapper } from './data_grid_header_cell_wrapper';

export const EuiDataGridHeaderCell: FunctionComponent<EuiDataGridHeaderCellProps> = ({
  column,
  index,
  columns,
  columnWidths,
  schema,
  schemaDetectors,
  defaultColumnWidth,
  setColumnWidth,
  setVisibleColumns,
  switchColumnPos,
  headerIsInteractive,
}) => {
  const { id, display, displayAsText } = column;
  const width = columnWidths[id] || defaultColumnWidth;

  const columnType = schema[id] ? schema[id].columnType : null;
  const classes = classnames({
    [`euiDataGridHeaderCell--${columnType}`]: columnType,
  });

  const actionButtonAriaLabel = useEuiI18n(
    'euiDataGridHeaderCell.headerActions',
    'Header actions'
  );
  const ariaProps: {
    'aria-sort'?: AriaAttributes['aria-sort'];
    'aria-describedby'?: AriaAttributes['aria-describedby'];
  } = {};
  const screenReaderId = useGeneratedHtmlId();

  const sorting = useContext(DataGridSortingContext);
  let sortString;
  if (sorting) {
    const sortedColumnIds = new Set(sorting.columns.map(({ id }) => id));
    if (sortedColumnIds.has(id)) {
      if (sorting.columns.length === 1) {
        const sortDirection = sorting.columns[0].direction;

        let sortValue: HTMLAttributes<HTMLDivElement>['aria-sort'] = 'other';
        if (sortDirection === 'asc') {
          sortValue = 'ascending';
        }
        if (sortDirection === 'desc') {
          sortValue = 'descending';
        }

        ariaProps['aria-sort'] = sortValue;
      } else {
        sortString = sorting.columns
          .map((col) => `Sorted by ${col.id} ${col.direction}`)
          .join(' then ');
        ariaProps['aria-describedby'] = screenReaderId;
      }
    }
  }

  const [isPopoverOpen, setIsPopoverOpen] = useState(false);

<<<<<<< HEAD
  const columnActions = getColumnActions(
=======
  const enableInteractives = useCallback(() => {
    if (headerRef.current) {
      const interactiveElements = headerRef.current.querySelectorAll(
        '[data-euigrid-tab-managed]'
      );
      for (let i = 0; i < interactiveElements.length; i++) {
        interactiveElements[i].setAttribute('tabIndex', '0');
      }
    }
  }, []);

  const disableInteractives = useCallback(() => {
    if (headerRef.current) {
      const tababbles = tabbable(headerRef.current);
      if (tababbles.length > 1) {
        console.warn(
          `EuiDataGridHeaderCell expects at most 1 tabbable element, ${tababbles.length} found instead`
        );
      }
      for (let i = 0; i < tababbles.length; i++) {
        const element = tababbles[i];
        element.setAttribute('data-euigrid-tab-managed', 'true');
        element.setAttribute('tabIndex', '-1');
      }
    }
  }, []);

  useEffect(() => {
    if (headerRef.current) {
      if (isCellEntered) {
        enableInteractives();
        const tabbables = tabbable(headerRef.current!);
        if (tabbables.length > 0) {
          tabbables[0].focus();
        }
      } else {
        disableInteractives();
      }
    }
  }, [disableInteractives, enableInteractives, isCellEntered]);

  useEffect(() => {
    if (headerRef.current) {
      if (isFocused) {
        const interactives = headerRef.current.querySelectorAll(
          '[data-euigrid-tab-managed]'
        );
        if (interactives.length === 1) {
          setIsCellEntered(true);
        } else {
          headerRef.current.focus();
        }
      } else {
        setIsCellEntered(false);
      }

      // focusin bubbles while focus does not, and this needs to react to children gaining focus
      function onFocusIn(e: FocusEvent) {
        if (!headerIsInteractive) {
          // header is not interactive, avoid focusing
          requestAnimationFrame(() => headerRef.current!.blur());
          e.preventDefault();
          return false;
        } else {
          // take the focus
          if (isFocused === false) {
            setFocusedCell([index, -1]);
          } else if (headerRef.current) {
            // this cell already had the grid's focus, so re-enable interactives
            enableInteractives();
            setIsCellEntered(true);

            // if there is only one interactive element shift focus to the interactive element
            const tabbables = tabbable(headerRef.current);
            if (tabbables.length === 1) {
              tabbables[0].focus();
            }
          }
        }
      }

      // focusout bubbles while blur does not, and this needs to react to the children losing focus
      function onFocusOut() {
        // wait for the next element to receive focus, then update interactives' state
        requestAnimationFrame(() => {
          if (headerRef.current) {
            if (!headerRef.current.contains(document.activeElement)) {
              setIsCellEntered(false);
            }
          }
        });
      }

      function onKeyUp(event: KeyboardEvent) {
        switch (event.key) {
          case keys.ENTER: {
            event.preventDefault();
            setIsCellEntered(true);
            break;
          }
          case keys.ESCAPE: {
            event.preventDefault();
            // move focus to cell
            setIsCellEntered(false);
            headerRef.current!.focus();
            break;
          }
          case keys.F2: {
            event.preventDefault();
            if (document.activeElement === headerRef.current) {
              // move focus into cell's interactives
              setIsCellEntered(true);
            } else {
              // move focus to cell
              setIsCellEntered(false);
              headerRef.current!.focus();
            }
            break;
          }
        }
      }

      const headerNode = headerRef.current;
      // @ts-ignore-next line TS doesn't have focusin
      headerNode.addEventListener('focusin', onFocusIn);
      headerNode.addEventListener('focusout', onFocusOut);
      headerNode.addEventListener('keyup', onKeyUp);
      return () => {
        // @ts-ignore-next line TS doesn't have focusin
        headerNode.removeEventListener('focusin', onFocusIn);
        headerNode.removeEventListener('focusout', onFocusOut);
        headerNode.removeEventListener('keyup', onKeyUp);
      };
    }
  }, [
    enableInteractives,
    headerIsInteractive,
    isFocused,
    setIsCellEntered,
    index,
    setFocusedCell,
  ]);

  const columnActions = getColumnActions({
>>>>>>> 5ac50827
    column,
    columns,
    schema,
    schemaDetectors,
    setVisibleColumns,
    setIsPopoverOpen,
    sorting,
    switchColumnPos,
  });

  const showColumnActions = columnActions && columnActions.length > 0;
  const sortedColumn = sorting?.columns.find((col) => col.id === id);
  const sortingArrow = sortedColumn ? (
    <EuiIcon
      type={sortedColumn.direction === 'asc' ? 'sortUp' : 'sortDown'}
      color="text"
      className="euiDataGridHeaderCell__sortingArrow"
      data-test-subj={`dataGridHeaderCellSortingIcon-${id}`}
    />
  ) : null;

  return (
    <EuiDataGridHeaderCellWrapper
      id={id}
      index={index}
      width={width}
      headerIsInteractive={headerIsInteractive}
      className={classes}
      {...ariaProps}
    >
      {column.isResizable !== false && width != null ? (
        <EuiDataGridColumnResizer
          columnId={id}
          columnWidth={width}
          setColumnWidth={setColumnWidth}
        />
      ) : null}

      {sortString && (
        <EuiScreenReaderOnly>
          <div id={screenReaderId}>{sortString}</div>
        </EuiScreenReaderOnly>
      )}
      {!showColumnActions ? (
        <>
          {sortingArrow}
          <div className="euiDataGridHeaderCell__content">
            {display || displayAsText || id}
          </div>
        </>
      ) : (
        <EuiPopover
          anchorClassName="euiDataGridHeaderCell__anchor"
          panelPaddingSize="none"
          offset={7}
          button={
            <button
              className="euiDataGridHeaderCell__button"
              onClick={() =>
                setIsPopoverOpen((isPopoverOpen) => !isPopoverOpen)
              }
            >
              {sortingArrow}
              <div className="euiDataGridHeaderCell__content">
                {display || displayAsText || id}
              </div>
              <EuiIcon
                className="euiDataGridHeaderCell__icon"
                type="arrowDown"
                size="s"
                color="text"
                aria-label={actionButtonAriaLabel}
                data-test-subj={`dataGridHeaderCellActionButton-${id}`}
              />
            </button>
          }
          isOpen={isPopoverOpen}
          closePopover={() => setIsPopoverOpen(false)}
        >
          <div>
            <EuiListGroup
              listItems={columnActions}
              gutterSize="none"
              data-test-subj={`dataGridHeaderCellActionGroup-${id}`}
            />
          </div>
        </EuiPopover>
      )}
    </EuiDataGridHeaderCellWrapper>
  );
};<|MERGE_RESOLUTION|>--- conflicted
+++ resolved
@@ -86,154 +86,7 @@
 
   const [isPopoverOpen, setIsPopoverOpen] = useState(false);
 
-<<<<<<< HEAD
-  const columnActions = getColumnActions(
-=======
-  const enableInteractives = useCallback(() => {
-    if (headerRef.current) {
-      const interactiveElements = headerRef.current.querySelectorAll(
-        '[data-euigrid-tab-managed]'
-      );
-      for (let i = 0; i < interactiveElements.length; i++) {
-        interactiveElements[i].setAttribute('tabIndex', '0');
-      }
-    }
-  }, []);
-
-  const disableInteractives = useCallback(() => {
-    if (headerRef.current) {
-      const tababbles = tabbable(headerRef.current);
-      if (tababbles.length > 1) {
-        console.warn(
-          `EuiDataGridHeaderCell expects at most 1 tabbable element, ${tababbles.length} found instead`
-        );
-      }
-      for (let i = 0; i < tababbles.length; i++) {
-        const element = tababbles[i];
-        element.setAttribute('data-euigrid-tab-managed', 'true');
-        element.setAttribute('tabIndex', '-1');
-      }
-    }
-  }, []);
-
-  useEffect(() => {
-    if (headerRef.current) {
-      if (isCellEntered) {
-        enableInteractives();
-        const tabbables = tabbable(headerRef.current!);
-        if (tabbables.length > 0) {
-          tabbables[0].focus();
-        }
-      } else {
-        disableInteractives();
-      }
-    }
-  }, [disableInteractives, enableInteractives, isCellEntered]);
-
-  useEffect(() => {
-    if (headerRef.current) {
-      if (isFocused) {
-        const interactives = headerRef.current.querySelectorAll(
-          '[data-euigrid-tab-managed]'
-        );
-        if (interactives.length === 1) {
-          setIsCellEntered(true);
-        } else {
-          headerRef.current.focus();
-        }
-      } else {
-        setIsCellEntered(false);
-      }
-
-      // focusin bubbles while focus does not, and this needs to react to children gaining focus
-      function onFocusIn(e: FocusEvent) {
-        if (!headerIsInteractive) {
-          // header is not interactive, avoid focusing
-          requestAnimationFrame(() => headerRef.current!.blur());
-          e.preventDefault();
-          return false;
-        } else {
-          // take the focus
-          if (isFocused === false) {
-            setFocusedCell([index, -1]);
-          } else if (headerRef.current) {
-            // this cell already had the grid's focus, so re-enable interactives
-            enableInteractives();
-            setIsCellEntered(true);
-
-            // if there is only one interactive element shift focus to the interactive element
-            const tabbables = tabbable(headerRef.current);
-            if (tabbables.length === 1) {
-              tabbables[0].focus();
-            }
-          }
-        }
-      }
-
-      // focusout bubbles while blur does not, and this needs to react to the children losing focus
-      function onFocusOut() {
-        // wait for the next element to receive focus, then update interactives' state
-        requestAnimationFrame(() => {
-          if (headerRef.current) {
-            if (!headerRef.current.contains(document.activeElement)) {
-              setIsCellEntered(false);
-            }
-          }
-        });
-      }
-
-      function onKeyUp(event: KeyboardEvent) {
-        switch (event.key) {
-          case keys.ENTER: {
-            event.preventDefault();
-            setIsCellEntered(true);
-            break;
-          }
-          case keys.ESCAPE: {
-            event.preventDefault();
-            // move focus to cell
-            setIsCellEntered(false);
-            headerRef.current!.focus();
-            break;
-          }
-          case keys.F2: {
-            event.preventDefault();
-            if (document.activeElement === headerRef.current) {
-              // move focus into cell's interactives
-              setIsCellEntered(true);
-            } else {
-              // move focus to cell
-              setIsCellEntered(false);
-              headerRef.current!.focus();
-            }
-            break;
-          }
-        }
-      }
-
-      const headerNode = headerRef.current;
-      // @ts-ignore-next line TS doesn't have focusin
-      headerNode.addEventListener('focusin', onFocusIn);
-      headerNode.addEventListener('focusout', onFocusOut);
-      headerNode.addEventListener('keyup', onKeyUp);
-      return () => {
-        // @ts-ignore-next line TS doesn't have focusin
-        headerNode.removeEventListener('focusin', onFocusIn);
-        headerNode.removeEventListener('focusout', onFocusOut);
-        headerNode.removeEventListener('keyup', onKeyUp);
-      };
-    }
-  }, [
-    enableInteractives,
-    headerIsInteractive,
-    isFocused,
-    setIsCellEntered,
-    index,
-    setFocusedCell,
-  ]);
-
   const columnActions = getColumnActions({
->>>>>>> 5ac50827
     column,
     columns,
     schema,
