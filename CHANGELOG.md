--- conflicted
+++ resolved
@@ -2,11 +2,8 @@
 
 - Updated `EuiToolTip` to remain showing tooltip while child element is in focus ([#5066](https://github.com/elastic/eui/pull/5066))
 - Removed `children` from TypeScript definition in `EuiIconTip` ([#5066](https://github.com/elastic/eui/pull/5066))
-<<<<<<< HEAD
+- Removed `children` as a possible prop on `EuiTreeView` ([#5053](https://github.com/elastic/eui/pull/5053))
 - Updated `elast-charts` theme with better text colors, font stack and `goal` styles ([#5077](https://github.com/elastic/eui/pull/5077))
-=======
-- Removed `children` as a possible prop on `EuiTreeView` ([#5053](https://github.com/elastic/eui/pull/5053))
->>>>>>> db1f6f4f
 
 **Bug fixes**
 
