// Jest Snapshot v1, https://goo.gl/fbAQLP

exports[`EuiComboBox is rendered 1`] = `
<div
  class="euiComboBox testClass1 testClass2 emotion-euiTestCss"
  data-test-subj="test subject string"
>
  <div
    class="euiFormControlLayout"
  >
    <div
      class="euiFormControlLayout__childrenWrapper"
    >
      <div
        class="euiComboBox__inputWrap euiFormControlLayout--1icons"
        data-test-subj="comboBoxInput"
        tabindex="-1"
      >
        <input
          aria-autocomplete="list"
          aria-controls=""
          aria-expanded="false"
          aria-invalid="false"
          aria-label="aria-label"
          class="euiComboBox__input"
<<<<<<< HEAD
          style="font-size: 14px; display: inline-block;"
        >
          <input
            aria-autocomplete="list"
            aria-controls=""
            aria-expanded="false"
            aria-invalid="false"
            aria-label="aria-label"
            data-test-subj="comboBoxSearchInput"
            id="generated-id__eui-combobox-id"
            role="combobox"
            style="box-sizing: content-box; width: 2px;"
            value=""
          />
          <div
            style="position: absolute; top: 0px; left: 0px; visibility: hidden; height: 0px; overflow: scroll; white-space: pre; font-size: 0.875rem; font-family: 'Inter',BlinkMacSystemFont,Helvetica,Arial,sans-serif; font-weight: 400; letter-spacing: normal; text-transform: none;"
          />
        </div>
=======
          data-test-subj="comboBoxSearchInput"
          id="generated-id__eui-combobox-id"
          role="combobox"
          style="inline-size: 2px;"
          value=""
        />
>>>>>>> cdf1e43a
      </div>
      <div
        class="euiFormControlLayoutIcons euiFormControlLayoutIcons--right euiFormControlLayoutIcons--absolute"
      >
        <button
          aria-label="Open list of options"
          class="euiFormControlLayoutCustomIcon euiFormControlLayoutCustomIcon--clickable"
          data-test-subj="comboBoxToggleListButton"
          tabindex="-1"
          type="button"
        >
          <span
            aria-hidden="true"
            class="euiFormControlLayoutCustomIcon__icon"
            data-euiicon-type="arrowDown"
          />
        </button>
      </div>
    </div>
  </div>
</div>
`;

exports[`props aria-label attribute is rendered 1`] = `
<div
  className="euiComboBox"
  onBlur={[Function]}
  onKeyDown={[Function]}
>
  <EuiComboBoxInput
    aria-label="Test label"
    compressed={false}
    fullWidth={false}
    hasSelectedOptions={false}
    id="generated-id__eui-combobox-id"
    inputRef={[Function]}
    isInvalid={false}
    isListOpen={false}
    noIcon={false}
    onChange={[Function]}
    onClear={[Function]}
    onClick={[Function]}
    onCloseListClick={[Function]}
    onFocus={[Function]}
    onOpenListClick={[Function]}
    onRemoveOption={[Function]}
    rootId={[Function]}
    searchValue=""
    selectedOptions={Array []}
    singleSelection={false}
    toggleButtonRef={[Function]}
    updatePosition={[Function]}
    value=""
  />
</div>
`;

exports[`props aria-labelledby attribute is rendered 1`] = `
<div
  className="euiComboBox"
  onBlur={[Function]}
  onKeyDown={[Function]}
>
  <EuiComboBoxInput
    aria-labelledby="test-heading-id"
    compressed={false}
    fullWidth={false}
    hasSelectedOptions={false}
    id="generated-id__eui-combobox-id"
    inputRef={[Function]}
    isInvalid={false}
    isListOpen={false}
    noIcon={false}
    onChange={[Function]}
    onClear={[Function]}
    onClick={[Function]}
    onCloseListClick={[Function]}
    onFocus={[Function]}
    onOpenListClick={[Function]}
    onRemoveOption={[Function]}
    rootId={[Function]}
    searchValue=""
    selectedOptions={Array []}
    singleSelection={false}
    toggleButtonRef={[Function]}
    updatePosition={[Function]}
    value=""
  />
</div>
`;

exports[`props autoFocus is rendered 1`] = `
<div
  className="euiComboBox"
  onBlur={[Function]}
  onKeyDown={[Function]}
>
  <EuiComboBoxInput
    compressed={false}
    fullWidth={false}
    hasSelectedOptions={true}
    id="generated-id__eui-combobox-id"
    inputRef={[Function]}
    isInvalid={false}
    isListOpen={false}
    noIcon={false}
    onChange={[Function]}
    onClear={[Function]}
    onClick={[Function]}
    onCloseListClick={[Function]}
    onFocus={[Function]}
    onOpenListClick={[Function]}
    onRemoveOption={[Function]}
    rootId={[Function]}
    searchValue=""
    selectedOptions={
      Array [
        Object {
          "label": "Mimas",
        },
        Object {
          "label": "Dione",
        },
      ]
    }
    singleSelection={false}
    toggleButtonRef={[Function]}
    updatePosition={[Function]}
    value="Mimas, Dione"
  />
</div>
`;

exports[`props custom ID is rendered 1`] = `
<div
  className="euiComboBox"
  onBlur={[Function]}
  onKeyDown={[Function]}
>
  <EuiComboBoxInput
    compressed={false}
    fullWidth={false}
    hasSelectedOptions={true}
    id="test-id-1"
    inputRef={[Function]}
    isInvalid={false}
    isListOpen={false}
    noIcon={false}
    onChange={[Function]}
    onClear={[Function]}
    onClick={[Function]}
    onCloseListClick={[Function]}
    onFocus={[Function]}
    onOpenListClick={[Function]}
    onRemoveOption={[Function]}
    rootId={[Function]}
    searchValue=""
    selectedOptions={
      Array [
        Object {
          "label": "Mimas",
        },
        Object {
          "label": "Iapetus",
        },
      ]
    }
    singleSelection={false}
    toggleButtonRef={[Function]}
    updatePosition={[Function]}
    value="Mimas, Iapetus"
  />
</div>
`;

exports[`props delimiter is rendered 1`] = `
<div
  className="euiComboBox"
  onBlur={[Function]}
  onKeyDown={[Function]}
>
  <EuiComboBoxInput
    compressed={false}
    fullWidth={false}
    hasSelectedOptions={true}
    id="generated-id__eui-combobox-id"
    inputRef={[Function]}
    isInvalid={false}
    isListOpen={false}
    noIcon={false}
    onChange={[Function]}
    onClear={[Function]}
    onClick={[Function]}
    onCloseListClick={[Function]}
    onFocus={[Function]}
    onOpenListClick={[Function]}
    onRemoveOption={[Function]}
    rootId={[Function]}
    searchValue=""
    selectedOptions={
      Array [
        Object {
          "label": "Mimas",
        },
        Object {
          "label": "Dione",
        },
      ]
    }
    singleSelection={false}
    toggleButtonRef={[Function]}
    updatePosition={[Function]}
    value="Mimas, Dione"
  />
</div>
`;

exports[`props full width is rendered 1`] = `
<div
  className="euiComboBox euiComboBox--fullWidth"
  onBlur={[Function]}
  onKeyDown={[Function]}
>
  <EuiComboBoxInput
    compressed={false}
    fullWidth={true}
    hasSelectedOptions={true}
    id="generated-id__eui-combobox-id"
    inputRef={[Function]}
    isInvalid={false}
    isListOpen={false}
    noIcon={false}
    onChange={[Function]}
    onClear={[Function]}
    onClick={[Function]}
    onCloseListClick={[Function]}
    onFocus={[Function]}
    onOpenListClick={[Function]}
    onRemoveOption={[Function]}
    rootId={[Function]}
    searchValue=""
    selectedOptions={
      Array [
        Object {
          "label": "Mimas",
        },
      ]
    }
    singleSelection={false}
    toggleButtonRef={[Function]}
    updatePosition={[Function]}
    value="Mimas"
  />
</div>
`;

exports[`props isClearable=false disallows user from clearing input when no options are selected 1`] = `
<div
  className="euiComboBox"
  onBlur={[Function]}
  onKeyDown={[Function]}
>
  <EuiComboBoxInput
    compressed={false}
    fullWidth={false}
    hasSelectedOptions={false}
    id="generated-id__eui-combobox-id"
    inputRef={[Function]}
    isInvalid={false}
    isListOpen={false}
    noIcon={false}
    onChange={[Function]}
    onClick={[Function]}
    onCloseListClick={[Function]}
    onFocus={[Function]}
    onOpenListClick={[Function]}
    onRemoveOption={[Function]}
    rootId={[Function]}
    searchValue=""
    selectedOptions={Array []}
    singleSelection={false}
    toggleButtonRef={[Function]}
    updatePosition={[Function]}
    value=""
  />
</div>
`;

exports[`props isClearable=false disallows user from clearing input when options are selected 1`] = `
<div
  className="euiComboBox"
  onBlur={[Function]}
  onKeyDown={[Function]}
>
  <EuiComboBoxInput
    compressed={false}
    fullWidth={false}
    hasSelectedOptions={true}
    id="generated-id__eui-combobox-id"
    inputRef={[Function]}
    isInvalid={false}
    isListOpen={false}
    noIcon={false}
    onChange={[Function]}
    onClick={[Function]}
    onCloseListClick={[Function]}
    onFocus={[Function]}
    onOpenListClick={[Function]}
    onRemoveOption={[Function]}
    rootId={[Function]}
    searchValue=""
    selectedOptions={
      Array [
        Object {
          "label": "Mimas",
        },
        Object {
          "label": "Iapetus",
        },
      ]
    }
    singleSelection={false}
    toggleButtonRef={[Function]}
    updatePosition={[Function]}
    value="Mimas, Iapetus"
  />
</div>
`;

exports[`props isDisabled is rendered 1`] = `
<div
  className="euiComboBox euiComboBox-isDisabled"
  onBlur={[Function]}
  onKeyDown={[Function]}
>
  <EuiComboBoxInput
    compressed={false}
    fullWidth={false}
    hasSelectedOptions={true}
    id="generated-id__eui-combobox-id"
    inputRef={[Function]}
    isDisabled={true}
    isInvalid={false}
    isListOpen={false}
    noIcon={false}
    onChange={[Function]}
    onClick={[Function]}
    onCloseListClick={[Function]}
    onFocus={[Function]}
    onOpenListClick={[Function]}
    onRemoveOption={[Function]}
    rootId={[Function]}
    searchValue=""
    selectedOptions={
      Array [
        Object {
          "label": "Mimas",
        },
      ]
    }
    singleSelection={false}
    toggleButtonRef={[Function]}
    updatePosition={[Function]}
    value="Mimas"
  />
</div>
`;

exports[`props option.prepend & option.append renders in pills 1`] = `
Array [
  <span
    class="euiBadge euiComboBoxPill emotion-euiBadge-hollow"
    data-test-subj="euiComboBoxPill"
    title="1"
  >
    <span
      class="euiBadge__content emotion-euiBadge__content"
    >
      <span
        class="euiBadge__text emotion-euiBadge__text"
      >
        <span
          class="euiComboBoxPill__prepend"
        >
          <span
            data-test-subj="prepend"
          >
            Pre
          </span>
        </span>
        <span
          class="eui-textTruncate"
        >
          1
        </span>
      </span>
      <button
        aria-label="Remove 1 from selection in this group"
        class="euiBadge__iconButton emotion-euiBadge__iconButton-right"
        title="Remove 1 from selection in this group"
        type="button"
      >
        <span
          class="euiBadge__icon emotion-euiBadge__icon-right"
          color="inherit"
          data-euiicon-type="cross"
        />
      </button>
    </span>
  </span>,
  <span
    class="euiBadge euiComboBoxPill emotion-euiBadge-hollow"
    data-test-subj="euiComboBoxPill"
    title="2"
  >
    <span
      class="euiBadge__content emotion-euiBadge__content"
    >
      <span
        class="euiBadge__text emotion-euiBadge__text"
      >
        <span
          class="eui-textTruncate"
        >
          2
        </span>
        <span
          class="euiComboBoxPill__append"
        >
          <span
            data-test-subj="append"
          >
            Post
          </span>
        </span>
      </span>
      <button
        aria-label="Remove 2 from selection in this group"
        class="euiBadge__iconButton emotion-euiBadge__iconButton-right"
        title="Remove 2 from selection in this group"
        type="button"
      >
        <span
          class="euiBadge__icon emotion-euiBadge__icon-right"
          color="inherit"
          data-euiicon-type="cross"
        />
      </button>
    </span>
  </span>,
]
`;

exports[`props option.prepend & option.append renders in single selection 1`] = `
<span
  class="euiComboBoxPill euiComboBoxPill--plainText"
  data-test-subj="euiComboBoxPill"
>
  <span
    class="euiComboBoxPill__prepend"
  >
    <span
      data-test-subj="prepend"
    >
      Pre
    </span>
  </span>
  <span
    class="eui-textTruncate"
  >
    1
  </span>
</span>
`;

exports[`props option.prepend & option.append renders in the options dropdown 1`] = `
<div
  class="euiPanel euiPanel--plain euiPopover__panel euiComboBoxOptionsList emotion-euiPanel-grow-m-plain-euiPopover__panel-isOpen-isAttached-bottom"
  data-popover-open="true"
  data-popover-panel="true"
  data-test-subj="comboBoxOptionsList"
  style="z-index: 100;"
>
  <div
    class="euiComboBoxOptionsList__rowWrap"
  >
    <div
      style="position: relative; height: 60px; width: 0px; overflow: auto; will-change: transform; direction: ltr;"
    >
      <div
        aria-label="Choose from the following options"
        id="generated-id_listbox"
        role="listbox"
        style="height: 58px; width: 100%;"
        tabindex="0"
      >
        <button
          aria-selected="false"
          class="euiFilterSelectItem emotion-euiFilterSelectItem"
          id="generated-id__option-0"
          role="option"
          style="position: absolute; left: 0px; top: 0px; height: 29px; width: 100%;"
          title="1"
          type="button"
        >
          <span
            class="euiFlexGroup emotion-euiFlexGroup-s-flexStart-center-row"
          >
            <span
              class="euiFlexItem euiFilterSelectItem__content eui-textTruncate emotion-euiFlexItem-grow-1"
            >
              <span
                class="euiComboBoxOption__contentWrapper"
              >
                <span
                  class="euiComboBoxOption__prepend"
                >
                  <span
                    data-test-subj="prepend"
                  >
                    Pre
                  </span>
                </span>
                <span
                  class="euiComboBoxOption__content"
                >
                  1
                </span>
              </span>
            </span>
          </span>
        </button>
        <button
          aria-selected="false"
          class="euiFilterSelectItem emotion-euiFilterSelectItem"
          id="generated-id__option-1"
          role="option"
          style="position: absolute; left: 0px; top: 29px; height: 29px; width: 100%;"
          title="2"
          type="button"
        >
          <span
            class="euiFlexGroup emotion-euiFlexGroup-s-flexStart-center-row"
          >
            <span
              class="euiFlexItem euiFilterSelectItem__content eui-textTruncate emotion-euiFlexItem-grow-1"
            >
              <span
                class="euiComboBoxOption__contentWrapper"
              >
                <span
                  class="euiComboBoxOption__content"
                >
                  2
                </span>
                <span
                  class="euiComboBoxOption__append"
                >
                  <span
                    data-test-subj="append"
                  >
                    Post
                  </span>
                </span>
              </span>
            </span>
          </span>
        </button>
      </div>
    </div>
  </div>
</div>
`;

exports[`props options list is rendered 1`] = `
<div
  class="euiComboBox euiComboBox-isOpen"
  data-test-subj="alsoGetsAppliedToOptionsList"
>
  <div
    class="euiFormControlLayout"
  >
    <div
      class="euiFormControlLayout__childrenWrapper"
    >
      <div
        class="euiComboBox__inputWrap euiFormControlLayout--1icons"
        data-test-subj="comboBoxInput"
        tabindex="-1"
      >
        <input
          aria-autocomplete="list"
          aria-controls="generated-id_listbox"
          aria-expanded="true"
          aria-invalid="false"
          class="euiComboBox__input"
          data-test-subj="comboBoxSearchInput"
          id="generated-id__eui-combobox-id"
          role="combobox"
          style="inline-size: 2px;"
          value=""
        />
      </div>
      <div
        class="euiFormControlLayoutIcons euiFormControlLayoutIcons--right euiFormControlLayoutIcons--absolute"
      >
        <button
          aria-label="Close list of options"
          class="euiFormControlLayoutCustomIcon euiFormControlLayoutCustomIcon--clickable"
          data-test-subj="comboBoxToggleListButton"
          tabindex="-1"
          type="button"
        >
          <span
            aria-hidden="true"
            class="euiFormControlLayoutCustomIcon__icon"
            data-euiicon-type="arrowDown"
          />
        </button>
      </div>
    </div>
  </div>
  <div
    class="euiPanel euiPanel--plain euiPopover__panel euiComboBoxOptionsList emotion-euiPanel-grow-m-plain-euiPopover__panel-isOpen-isAttached-bottom"
    data-popover-open="true"
    data-popover-panel="true"
    data-test-subj="comboBoxOptionsList alsoGetsAppliedToOptionsList-optionsList"
    style="z-index: 100;"
  >
    <div
      class="euiComboBoxOptionsList__rowWrap"
    >
      <div
        style="position: relative; height: 200px; width: 0px; overflow: auto; will-change: transform; direction: ltr;"
      >
        <div
          aria-label="Choose from the following options"
          id="generated-id_listbox"
          role="listbox"
          style="height: 290px; width: 100%;"
          tabindex="0"
        >
          <button
            aria-selected="false"
            class="euiFilterSelectItem emotion-euiFilterSelectItem"
            data-test-subj="titanOption"
            id="generated-id__option-0"
            role="option"
            style="position: absolute; left: 0px; top: 0px; height: 29px; width: 100%;"
            title="Titan"
            type="button"
          >
            <span
              class="euiFlexGroup emotion-euiFlexGroup-s-flexStart-center-row"
            >
              <span
                class="euiFlexItem euiFilterSelectItem__content eui-textTruncate emotion-euiFlexItem-grow-1"
              >
                <span
                  class="euiComboBoxOption__contentWrapper"
                >
                  <span
                    class="euiComboBoxOption__content"
                  >
                    Titan
                  </span>
                </span>
              </span>
            </span>
          </button>
          <button
            aria-selected="false"
            class="euiFilterSelectItem emotion-euiFilterSelectItem"
            id="generated-id__option-1"
            role="option"
            style="position: absolute; left: 0px; top: 29px; height: 29px; width: 100%;"
            title="Enceladus"
            type="button"
          >
            <span
              class="euiFlexGroup emotion-euiFlexGroup-s-flexStart-center-row"
            >
              <span
                class="euiFlexItem euiFilterSelectItem__content eui-textTruncate emotion-euiFlexItem-grow-1"
              >
                <span
                  class="euiComboBoxOption__contentWrapper"
                >
                  <span
                    class="euiComboBoxOption__content"
                  >
                    Enceladus
                  </span>
                </span>
              </span>
            </span>
          </button>
          <button
            aria-selected="false"
            class="euiFilterSelectItem emotion-euiFilterSelectItem"
            id="generated-id__option-2"
            role="option"
            style="position: absolute; left: 0px; top: 58px; height: 29px; width: 100%;"
            title="Mimas"
            type="button"
          >
            <span
              class="euiFlexGroup emotion-euiFlexGroup-s-flexStart-center-row"
            >
              <span
                class="euiFlexItem euiFilterSelectItem__content eui-textTruncate emotion-euiFlexItem-grow-1"
              >
                <span
                  class="euiComboBoxOption__contentWrapper"
                >
                  <span
                    class="euiComboBoxOption__content"
                  >
                    Mimas
                  </span>
                </span>
              </span>
            </span>
          </button>
          <button
            aria-selected="false"
            class="euiFilterSelectItem emotion-euiFilterSelectItem"
            id="generated-id__option-3"
            role="option"
            style="position: absolute; left: 0px; top: 87px; height: 29px; width: 100%;"
            title="Dione"
            type="button"
          >
            <span
              class="euiFlexGroup emotion-euiFlexGroup-s-flexStart-center-row"
            >
              <span
                class="euiFlexItem euiFilterSelectItem__content eui-textTruncate emotion-euiFlexItem-grow-1"
              >
                <span
                  class="euiComboBoxOption__contentWrapper"
                >
                  <span
                    class="euiComboBoxOption__content"
                  >
                    Dione
                  </span>
                </span>
              </span>
            </span>
          </button>
          <button
            aria-selected="false"
            class="euiFilterSelectItem emotion-euiFilterSelectItem"
            id="generated-id__option-4"
            role="option"
            style="position: absolute; left: 0px; top: 116px; height: 29px; width: 100%;"
            title="Iapetus"
            type="button"
          >
            <span
              class="euiFlexGroup emotion-euiFlexGroup-s-flexStart-center-row"
            >
              <span
                class="euiFlexItem euiFilterSelectItem__content eui-textTruncate emotion-euiFlexItem-grow-1"
              >
                <span
                  class="euiComboBoxOption__contentWrapper"
                >
                  <span
                    class="euiComboBoxOption__content"
                  >
                    Iapetus
                  </span>
                </span>
              </span>
            </span>
          </button>
          <button
            aria-selected="false"
            class="euiFilterSelectItem emotion-euiFilterSelectItem"
            id="generated-id__option-5"
            role="option"
            style="position: absolute; left: 0px; top: 145px; height: 29px; width: 100%;"
            title="Phoebe"
            type="button"
          >
            <span
              class="euiFlexGroup emotion-euiFlexGroup-s-flexStart-center-row"
            >
              <span
                class="euiFlexItem euiFilterSelectItem__content eui-textTruncate emotion-euiFlexItem-grow-1"
              >
                <span
                  class="euiComboBoxOption__contentWrapper"
                >
                  <span
                    class="euiComboBoxOption__content"
                  >
                    Phoebe
                  </span>
                </span>
              </span>
            </span>
          </button>
          <button
            aria-selected="false"
            class="euiFilterSelectItem emotion-euiFilterSelectItem"
            id="generated-id__option-6"
            role="option"
            style="position: absolute; left: 0px; top: 174px; height: 29px; width: 100%;"
            title="Rhea"
            type="button"
          >
            <span
              class="euiFlexGroup emotion-euiFlexGroup-s-flexStart-center-row"
            >
              <span
                class="euiFlexItem euiFilterSelectItem__content eui-textTruncate emotion-euiFlexItem-grow-1"
              >
                <span
                  class="euiComboBoxOption__contentWrapper"
                >
                  <span
                    class="euiComboBoxOption__content"
                  >
                    Rhea
                  </span>
                </span>
              </span>
            </span>
          </button>
          <button
            aria-selected="false"
            class="euiFilterSelectItem emotion-euiFilterSelectItem"
            id="generated-id__option-7"
            role="option"
            style="position: absolute; left: 0px; top: 203px; height: 29px; width: 100%;"
            title="Pandora is one of Saturn's moons, named for a Titaness of Greek mythology"
            type="button"
          >
            <span
              class="euiFlexGroup emotion-euiFlexGroup-s-flexStart-center-row"
            >
              <span
                class="euiFlexItem euiFilterSelectItem__content eui-textTruncate emotion-euiFlexItem-grow-1"
              >
                <span
                  class="euiComboBoxOption__contentWrapper"
                >
                  <span
                    class="euiComboBoxOption__content"
                  >
                    Pandora is one of Saturn's moons, named for a Titaness of Greek mythology
                  </span>
                </span>
              </span>
            </span>
          </button>
          <button
            aria-selected="false"
            class="euiFilterSelectItem emotion-euiFilterSelectItem"
            id="generated-id__option-8"
            role="option"
            style="position: absolute; left: 0px; top: 232px; height: 29px; width: 100%;"
            title="Tethys"
            type="button"
          >
            <span
              class="euiFlexGroup emotion-euiFlexGroup-s-flexStart-center-row"
            >
              <span
                class="euiFlexItem euiFilterSelectItem__content eui-textTruncate emotion-euiFlexItem-grow-1"
              >
                <span
                  class="euiComboBoxOption__contentWrapper"
                >
                  <span
                    class="euiComboBoxOption__content"
                  >
                    Tethys
                  </span>
                </span>
              </span>
            </span>
          </button>
        </div>
      </div>
    </div>
  </div>
</div>
`;

exports[`props selectedOptions are rendered 1`] = `
<div
  className="euiComboBox"
  onBlur={[Function]}
  onKeyDown={[Function]}
>
  <EuiComboBoxInput
    compressed={false}
    fullWidth={false}
    hasSelectedOptions={true}
    id="generated-id__eui-combobox-id"
    inputRef={[Function]}
    isInvalid={false}
    isListOpen={false}
    noIcon={false}
    onChange={[Function]}
    onClear={[Function]}
    onClick={[Function]}
    onCloseListClick={[Function]}
    onFocus={[Function]}
    onOpenListClick={[Function]}
    onRemoveOption={[Function]}
    rootId={[Function]}
    searchValue=""
    selectedOptions={
      Array [
        Object {
          "label": "Mimas",
        },
        Object {
          "label": "Iapetus",
        },
      ]
    }
    singleSelection={false}
    toggleButtonRef={[Function]}
    updatePosition={[Function]}
    value="Mimas, Iapetus"
  />
</div>
`;

exports[`props singleSelection is rendered 1`] = `
<div
  className="euiComboBox"
  onBlur={[Function]}
  onKeyDown={[Function]}
>
  <EuiComboBoxInput
    compressed={false}
    fullWidth={false}
    hasSelectedOptions={true}
    id="generated-id__eui-combobox-id"
    inputRef={[Function]}
    isInvalid={false}
    isListOpen={false}
    noIcon={false}
    onChange={[Function]}
    onClear={[Function]}
    onClick={[Function]}
    onCloseListClick={[Function]}
    onFocus={[Function]}
    onOpenListClick={[Function]}
    onRemoveOption={[Function]}
    rootId={[Function]}
    searchValue=""
    selectedOptions={
      Array [
        Object {
          "label": "Mimas",
        },
      ]
    }
    singleSelection={true}
    toggleButtonRef={[Function]}
    updatePosition={[Function]}
    value="Mimas"
  />
</div>
`;

exports[`props singleSelection prepend and append is rendered 1`] = `
<div
  className="euiComboBox euiComboBox--prepended euiComboBox--appended euiComboBox-isOpen"
  onBlur={[Function]}
  onKeyDown={[Function]}
>
  <EuiComboBoxInput
    append="String"
    compressed={false}
    fullWidth={false}
    hasSelectedOptions={false}
    id="generated-id__eui-combobox-id"
    inputRef={[Function]}
    isInvalid={false}
    isListOpen={true}
    noIcon={false}
    onChange={[Function]}
    onClear={[Function]}
    onClick={[Function]}
    onCloseListClick={[Function]}
    onFocus={[Function]}
    onOpenListClick={[Function]}
    onRemoveOption={[Function]}
    prepend="String"
    rootId={[Function]}
    searchValue=""
    selectedOptions={Array []}
    singleSelection={true}
    toggleButtonRef={[Function]}
    updatePosition={[Function]}
    value=""
  />
  <EuiPortal>
    <EuiI18n
      default="Choose from the following options"
      token="euiComboBox.listboxAriaLabel"
    >
      <Component />
    </EuiI18n>
  </EuiPortal>
</div>
`;

exports[`props singleSelection selects existing option when opened 1`] = `
<div
  className="euiComboBox euiComboBox-isOpen"
  onBlur={[Function]}
  onKeyDown={[Function]}
>
  <EuiComboBoxInput
    compressed={false}
    fullWidth={false}
    hasSelectedOptions={true}
    id="generated-id__eui-combobox-id"
    inputRef={[Function]}
    isInvalid={false}
    isListOpen={true}
    noIcon={false}
    onChange={[Function]}
    onClear={[Function]}
    onClick={[Function]}
    onCloseListClick={[Function]}
    onFocus={[Function]}
    onOpenListClick={[Function]}
    onRemoveOption={[Function]}
    rootId={[Function]}
    searchValue=""
    selectedOptions={
      Array [
        Object {
          "label": "Mimas",
        },
      ]
    }
    singleSelection={true}
    toggleButtonRef={[Function]}
    updatePosition={[Function]}
    value="Mimas"
  />
  <EuiPortal>
    <EuiI18n
      default="Choose from the following options"
      token="euiComboBox.listboxAriaLabel"
    >
      <Component />
    </EuiI18n>
  </EuiPortal>
</div>
`;<|MERGE_RESOLUTION|>--- conflicted
+++ resolved
@@ -23,33 +23,12 @@
           aria-invalid="false"
           aria-label="aria-label"
           class="euiComboBox__input"
-<<<<<<< HEAD
-          style="font-size: 14px; display: inline-block;"
-        >
-          <input
-            aria-autocomplete="list"
-            aria-controls=""
-            aria-expanded="false"
-            aria-invalid="false"
-            aria-label="aria-label"
-            data-test-subj="comboBoxSearchInput"
-            id="generated-id__eui-combobox-id"
-            role="combobox"
-            style="box-sizing: content-box; width: 2px;"
-            value=""
-          />
-          <div
-            style="position: absolute; top: 0px; left: 0px; visibility: hidden; height: 0px; overflow: scroll; white-space: pre; font-size: 0.875rem; font-family: 'Inter',BlinkMacSystemFont,Helvetica,Arial,sans-serif; font-weight: 400; letter-spacing: normal; text-transform: none;"
-          />
-        </div>
-=======
           data-test-subj="comboBoxSearchInput"
           id="generated-id__eui-combobox-id"
           role="combobox"
           style="inline-size: 2px;"
           value=""
         />
->>>>>>> cdf1e43a
       </div>
       <div
         class="euiFormControlLayoutIcons euiFormControlLayoutIcons--right euiFormControlLayoutIcons--absolute"
