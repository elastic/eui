/*
 * Licensed to Elasticsearch B.V. under one or more contributor
 * license agreements. See the NOTICE file distributed with
 * this work for additional information regarding copyright
 * ownership. Elasticsearch B.V. licenses this file to you under
 * the Apache License, Version 2.0 (the "License"); you may
 * not use this file except in compliance with the License.
 * You may obtain a copy of the License at
 *
 *    http://www.apache.org/licenses/LICENSE-2.0
 *
 * Unless required by applicable law or agreed to in writing,
 * software distributed under the License is distributed on an
 * "AS IS" BASIS, WITHOUT WARRANTIES OR CONDITIONS OF ANY
 * KIND, either express or implied.  See the License for the
 * specific language governing permissions and limitations
 * under the License.
 */

import React, {
  InputHTMLAttributes,
  FunctionComponent,
  useState,
  Ref,
} from 'react';
import { CommonProps } from '../../common';
import classNames from 'classnames';

import {
  EuiFormControlLayout,
  EuiFormControlLayoutProps,
} from '../form_control_layout';

import { EuiValidatableControl } from '../validatable_control';
import { EuiButtonIcon, EuiButtonIconProps } from '../../button';
import { useEuiI18n } from '../../i18n';
import { useCombinedRefs } from '../../../services';

export type EuiFieldPasswordProps = Omit<
  InputHTMLAttributes<HTMLInputElement>,
  'value'
> &
  CommonProps & {
    isInvalid?: boolean;
    fullWidth?: boolean;
    isLoading?: boolean;
    compressed?: boolean;
    inputRef?: Ref<HTMLInputElement>;

    /**
     * Creates an input group with element(s) coming before input.
     * `string` | `ReactElement` or an array of these
     */
    prepend?: EuiFormControlLayoutProps['prepend'];

    /**
     * Creates an input group with element(s) coming after input.
     * `string` | `ReactElement` or an array of these
     */
    append?: EuiFormControlLayoutProps['append'];
<<<<<<< HEAD
    value?: string | number;
=======

    /**
     * Change the `type` of input for manually handling obfuscation.
     * The `dual` option adds the ability to toggle the obfuscation of the input by
     * adding an icon button as the first `append` element
     */
    type?: 'password' | 'text' | 'dual';

    /**
     * Additional props to apply to the dual toggle. Extends EuiButtonIcon
     */
    dualToggleProps?: EuiButtonIconProps;
>>>>>>> 469c252c
  };

export const EuiFieldPassword: FunctionComponent<EuiFieldPasswordProps> = ({
  className,
  id,
  name,
  placeholder,
  value,
  isInvalid,
  fullWidth,
  isLoading,
  compressed,
  inputRef: _inputRef,
  prepend,
  append,
  type = 'password',
  dualToggleProps,
  ...rest
}) => {
  // Set the initial input type to `password` if they want dual
  const [inputType, setInputType] = useState(
    type === 'dual' ? 'password' : type
  );

  // Setup toggle aria-label
  const [showPasswordLabel, maskPasswordLabel] = useEuiI18n(
    ['euiFieldPassword.showPassword', 'euiFieldPassword.maskPassword'],
    [
      'Show password as plain text. Note: this will visually expose your password on the screen.',
      'Mask password',
    ]
  );

  // Setup the inputRef to auto-focus when toggling visibility
  const [inputRef, _setInputRef] = useState<HTMLInputElement | null>(null);
  const setInputRef = useCombinedRefs([_setInputRef, _inputRef]);

  const handleToggle = (isVisible: boolean) => {
    setInputType(isVisible ? 'password' : 'text');
    if (inputRef) {
      inputRef.focus();
    }
  };

  // Convert any `append` elements to an array so the visibility
  // toggle can be added to it
  const appends = Array.isArray(append) ? append : [];
  if (append && !Array.isArray(append)) appends.push(append);
  // Add a toggling button to switch between `password` and `input` if consumer wants `dual`
  // https://www.w3schools.com/howto/howto_js_toggle_password.asp
  if (type === 'dual') {
    const isVisible = inputType === 'text';

    const visibilityToggle = (
      <EuiButtonIcon
        {...dualToggleProps}
        iconType={isVisible ? 'eyeClosed' : 'eye'}
        onClick={() => handleToggle(isVisible)}
        aria-label={isVisible ? maskPasswordLabel : showPasswordLabel}
        title={isVisible ? maskPasswordLabel : showPasswordLabel}
        disabled={rest.disabled}
      />
    );
    appends.push(visibilityToggle);
  }

  const finalAppend = appends.length ? appends : undefined;

  const classes = classNames(
    'euiFieldPassword',
    {
      'euiFieldPassword--fullWidth': fullWidth,
      'euiFieldPassword--compressed': compressed,
      'euiFieldPassword-isLoading': isLoading,
      'euiFieldPassword--inGroup': prepend || finalAppend,
      'euiFieldPassword--withToggle': type === 'dual',
    },
    className
  );

  return (
    <EuiFormControlLayout
      icon="lock"
      fullWidth={fullWidth}
      isLoading={isLoading}
      compressed={compressed}
      prepend={prepend}
      append={finalAppend}>
      <EuiValidatableControl isInvalid={isInvalid}>
        <input
          type={inputType}
          id={id}
          name={name}
          placeholder={placeholder}
          className={classes}
          value={value}
          ref={setInputRef}
          {...rest}
        />
      </EuiValidatableControl>
    </EuiFormControlLayout>
  );
};

EuiFieldPassword.defaultProps = {
  value: undefined,
  fullWidth: false,
  isLoading: false,
  compressed: false,
};<|MERGE_RESOLUTION|>--- conflicted
+++ resolved
@@ -58,9 +58,7 @@
      * `string` | `ReactElement` or an array of these
      */
     append?: EuiFormControlLayoutProps['append'];
-<<<<<<< HEAD
     value?: string | number;
-=======
 
     /**
      * Change the `type` of input for manually handling obfuscation.
@@ -73,7 +71,6 @@
      * Additional props to apply to the dual toggle. Extends EuiButtonIcon
      */
     dualToggleProps?: EuiButtonIconProps;
->>>>>>> 469c252c
   };
 
 export const EuiFieldPassword: FunctionComponent<EuiFieldPasswordProps> = ({
