import { defaultSyntax } from './default_syntax';
import { AST } from './ast';
import { Granularity } from './date_format';
import { isDateValue } from './date_value';
import { Random } from '../../../services/random';

const random = new Random();

describe('defaultSyntax', () => {
  test('empty query', () => {
    const query = '';
    const ast = defaultSyntax.parse(query);

    expect(ast).toBeDefined();
    expect(ast.clauses).toBeDefined();
    expect(ast.clauses).toHaveLength(0);

    const printedQuery = defaultSyntax.print(ast);
    expect(printedQuery).toBe(query);
  });

  test('hyphen fields and values', () => {
    const query =
      'name-1:dash-1 -name-2:dash-2 \\-name-3:dash-3 term-1 -term-2 \\-term-3';
    const ast = defaultSyntax.parse(query);

    expect(ast).toBeDefined();
    expect(ast.clauses).toBeDefined();
    expect(ast.clauses).toHaveLength(6);

    let clause = ast.getTermClause('term-1');
    expect(clause).toBeDefined();
    expect(AST.Term.isInstance(clause)).toBe(true);
    expect(AST.Match.isMustClause(clause)).toBe(true);
    expect(clause.value).toBe('term-1');

    clause = ast.getTermClause('term-2');
    expect(clause).toBeDefined();
    expect(AST.Term.isInstance(clause)).toBe(true);
    expect(AST.Match.isMustClause(clause)).toBe(false);
    expect(clause.value).toBe('term-2');

    clause = ast.getTermClause('-term-3');
    expect(clause).toBeDefined();
    expect(AST.Term.isInstance(clause)).toBe(true);
    expect(AST.Match.isMustClause(clause)).toBe(true);
    expect(clause.value).toBe('-term-3');

    clause = ast.getSimpleFieldClause('name-1', 'dash-1');
    expect(clause).toBeDefined();
    expect(AST.Field.isInstance(clause)).toBe(true);
    expect(AST.Match.isMustClause(clause)).toBe(true);
    expect(clause.field).toBe('name-1');
    expect(clause.value).toBe('dash-1');

    clause = ast.getSimpleFieldClause('name-2', 'dash-2');
    expect(clause).toBeDefined();
    expect(AST.Field.isInstance(clause)).toBe(true);
    expect(AST.Match.isMustClause(clause)).toBe(false);
    expect(clause.field).toBe('name-2');
    expect(clause.value).toBe('dash-2');

    clause = ast.getSimpleFieldClause('-name-3', 'dash-3');
    expect(clause).toBeDefined();
    expect(AST.Field.isInstance(clause)).toBe(true);
    expect(AST.Match.isMustClause(clause)).toBe(true);
    expect(clause.field).toBe('-name-3');
    expect(clause.value).toBe('dash-3');
  });

  test('unicode field and term values', () => {
    const query = 'name:👸Queen_Elizabeth 🤴King_Henry';
    const ast = defaultSyntax.parse(query);

    expect(ast).toBeDefined();
    expect(ast.clauses).toBeDefined();
    expect(ast.clauses).toHaveLength(2);

    let clause = ast.getSimpleFieldClause('name', '👸Queen_Elizabeth');
    expect(clause).toBeDefined();
    expect(AST.Field.isInstance(clause)).toBe(true);
    expect(AST.Match.isMustClause(clause)).toBe(true);
    expect(clause.field).toBe('name');
    expect(clause.value).toBe('👸Queen_Elizabeth');

    clause = ast.getTermClause('🤴King_Henry');
    expect(clause).toBeDefined();
    expect(AST.Term.isInstance(clause)).toBe(true);
    expect(AST.Match.isMustClause(clause)).toBe(true);
    expect(clause.value).toBe('🤴King_Henry');
  });

  test('escaped chars as default clauses', () => {
    const query = '-\\: \\\\';
    const ast = defaultSyntax.parse(query);

    expect(ast).toBeDefined();
    expect(ast.clauses).toBeDefined();
    expect(ast.clauses).toHaveLength(2);

    let clause = ast.getTermClause(':');
    expect(clause).toBeDefined();
    expect(AST.Term.isInstance(clause)).toBe(true);
    expect(AST.Match.isMustClause(clause)).toBe(false);
    expect(clause.value).toBe(':');

    clause = ast.getTermClause('\\');
    expect(clause).toBeDefined();
    expect(AST.Term.isInstance(clause)).toBe(true);
    expect(AST.Match.isMustClause(clause)).toBe(true);
    expect(clause.value).toBe('\\');

    const printedQuery = defaultSyntax.print(ast);
    expect(printedQuery).toBe(query);
  });

  test('single field clause', () => {
<<<<<<< HEAD
    const query = 'name:john';
=======
    const query = `name:john`;
>>>>>>> 75fee430
    const ast = defaultSyntax.parse(query);

    expect(ast).toBeDefined();
    expect(ast.clauses).toHaveLength(1);

    const clause = ast.getSimpleFieldClause('name', 'john');
    expect(clause).toBeDefined();
    expect(AST.Field.isInstance(clause)).toBe(true);
    expect(AST.Match.isMustClause(clause)).toBe(true);
    expect(clause.field).toBe('name');
    expect(clause.value).toBe('john');

    const printedQuery = defaultSyntax.print(ast);
    expect(printedQuery).toBe(query);
  });

  test('single field clause - escaped field name', () => {
<<<<<<< HEAD
    const query = 'n\\:ame:jo:h:n';
=======
    const query = `n\\:ame:jo:h:n`;
>>>>>>> 75fee430
    const ast = defaultSyntax.parse(query);

    expect(ast).toBeDefined();
    expect(ast.clauses).toHaveLength(1);

    const clause = ast.getSimpleFieldClause('n:ame', 'jo:h:n');
    expect(clause).toBeDefined();
    expect(AST.Field.isInstance(clause)).toBe(true);
    expect(AST.Match.isMustClause(clause)).toBe(true);
    expect(clause.field).toBe('n:ame');
    expect(clause.value).toBe('jo:h:n');

    const printedQuery = defaultSyntax.print(ast);
    expect(printedQuery).toBe(query);
  });

  test('single field clause - field name with underscore', () => {
<<<<<<< HEAD
    const query = 'na_me:john';
=======
    const query = `na_me:john`;
>>>>>>> 75fee430
    const ast = defaultSyntax.parse(query);

    expect(ast).toBeDefined();
    expect(ast.clauses).toHaveLength(1);

    const clause = ast.getSimpleFieldClause('na_me', 'john');
    expect(clause).toBeDefined();
    expect(AST.Field.isInstance(clause)).toBe(true);
    expect(AST.Match.isMustClause(clause)).toBe(true);
    expect(clause.field).toBe('na_me');
    expect(clause.value).toBe('john');

    const printedQuery = defaultSyntax.print(ast);
    expect(printedQuery).toBe(query);
  });

  test('single field clause - escaped field value', () => {
    // - and : characters in field values can be escaped as input, but won't be when generated by the print method
    const query = 'name:jo\\-h\\:n';
    const prettyQuery = 'name:jo-h:n';
    const ast = defaultSyntax.parse(query);

    expect(ast).toBeDefined();
    expect(ast.clauses).toHaveLength(1);

    const clause = ast.getSimpleFieldClause('name', 'jo-h:n');
    expect(clause).toBeDefined();
    expect(AST.Field.isInstance(clause)).toBe(true);
    expect(AST.Match.isMustClause(clause)).toBe(true);
    expect(clause.field).toBe('name');
    expect(clause.value).toBe('jo-h:n');

    const printedQuery = defaultSyntax.print(ast);
    expect(printedQuery).toBe(prettyQuery);
  });

  test('multiple field clauses', () => {
<<<<<<< HEAD
    const query = 'name:john age:6';
=======
    const query = `name:john age:6`;
>>>>>>> 75fee430
    const ast = defaultSyntax.parse(query);

    expect(ast).toBeDefined();
    expect(ast.clauses).toHaveLength(2);

    let clause = ast.getSimpleFieldClause('name', 'john');
    expect(clause).toBeDefined();
    expect(AST.Field.isInstance(clause)).toBe(true);
    expect(AST.Match.isMustClause(clause)).toBe(true);
    expect(clause.field).toBe('name');
    expect(clause.value).toBe('john');

    clause = ast.getSimpleFieldClause('age', 6);
    expect(clause).toBeDefined();
    expect(AST.Field.isInstance(clause)).toBe(true);
    expect(AST.Match.isMustClause(clause)).toBe(true);
    expect(clause.field).toBe('age');
    expect(clause.value).toBe(6);

    const printedQuery = defaultSyntax.print(ast);
    expect(printedQuery).toBe(query);
  });

  test('multiple field clauses of the same field', () => {
<<<<<<< HEAD
    const query = 'name:john age:6 age:5';
=======
    const query = `name:john age:6 age:5`;
>>>>>>> 75fee430
    const ast = defaultSyntax.parse(query);

    expect(ast).toBeDefined();
    expect(ast.clauses).toHaveLength(3);

    let clause = ast.getSimpleFieldClause('name', 'john');
    expect(clause).toBeDefined();
    expect(AST.Field.isInstance(clause)).toBe(true);
    expect(AST.Match.isMustClause(clause)).toBe(true);
    expect(clause.field).toBe('name');
    expect(clause.value).toBe('john');

    clause = ast.getSimpleFieldClause('age', 6);
    expect(clause).toBeDefined();
    expect(AST.Field.isInstance(clause)).toBe(true);
    expect(AST.Match.isMustClause(clause)).toBe(true);
    expect(clause.field).toBe('age');
    expect(clause.value).toBe(6);

    clause = ast.getSimpleFieldClause('age', 5);
    expect(clause).toBeDefined();
    expect(AST.Field.isInstance(clause)).toBe(true);
    expect(AST.Match.isMustClause(clause)).toBe(true);
    expect(clause.field).toBe('age');
    expect(clause.value).toBe(5);

    const printedQuery = defaultSyntax.print(ast);
    expect(printedQuery).toBe(query);
  });

  test('multiple field clauses of the same field with negations', () => {
<<<<<<< HEAD
    const query = 'name:john age:6 -age:5';
=======
    const query = `name:john age:6 -age:5`;
>>>>>>> 75fee430
    const ast = defaultSyntax.parse(query);

    expect(ast).toBeDefined();
    expect(ast.clauses).toHaveLength(3);

    let clause = ast.getSimpleFieldClause('name', 'john');
    expect(clause).toBeDefined();
    expect(AST.Field.isInstance(clause)).toBe(true);
    expect(AST.Match.isMustClause(clause)).toBe(true);
    expect(clause.field).toBe('name');
    expect(clause.value).toBe('john');

    clause = ast.getSimpleFieldClause('age', 6);
    expect(clause).toBeDefined();
    expect(AST.Field.isInstance(clause)).toBe(true);
    expect(AST.Match.isMustClause(clause)).toBe(true);
    expect(clause.field).toBe('age');
    expect(clause.value).toBe(6);

    clause = ast.getSimpleFieldClause('age', 5);
    expect(clause).toBeDefined();
    expect(AST.Field.isInstance(clause)).toBe(true);
    expect(AST.Match.isMustClause(clause)).toBe(false);
    expect(clause.field).toBe('age');
    expect(clause.value).toBe(5);

    const printedQuery = defaultSyntax.print(ast);
    expect(printedQuery).toBe(query);
  });

  test('default clauses', () => {
<<<<<<< HEAD
    const query = 'foo bar';
=======
    const query = `foo bar`;
>>>>>>> 75fee430
    const ast = defaultSyntax.parse(query);

    expect(ast).toBeDefined();
    expect(ast.clauses).toHaveLength(2);

    let clause = ast.getTermClause('foo');
    expect(clause).toBeDefined();
    expect(AST.Term.isInstance(clause)).toBe(true);
    expect(AST.Match.isMustClause(clause)).toBe(true);
    expect(clause.value).toBe('foo');

    clause = ast.getTermClause('bar');
    expect(clause).toBeDefined();
    expect(AST.Term.isInstance(clause)).toBe(true);
    expect(AST.Match.isMustClause(clause)).toBe(true);
    expect(clause.value).toBe('bar');

    const printedQuery = defaultSyntax.print(ast);
    expect(printedQuery).toBe(query);
  });

  test('default clauses with negation', () => {
<<<<<<< HEAD
    const query = 'foo -bar';
=======
    const query = `foo -bar`;
>>>>>>> 75fee430
    const ast = defaultSyntax.parse(query);

    expect(ast).toBeDefined();
    expect(ast.clauses).toHaveLength(2);

    let clause = ast.getTermClause('foo');
    expect(clause).toBeDefined();
    expect(AST.Term.isInstance(clause)).toBe(true);
    expect(AST.Match.isMustClause(clause)).toBe(true);
    expect(clause.value).toBe('foo');

    clause = ast.getTermClause('bar');
    expect(clause).toBeDefined();
    expect(AST.Term.isInstance(clause)).toBe(true);
    expect(AST.Match.isMustClause(clause)).toBe(false);
    expect(clause.value).toBe('bar');

    const printedQuery = defaultSyntax.print(ast);
    expect(printedQuery).toBe(query);
  });

  test('default clauses with field clauses and negations', () => {
<<<<<<< HEAD
    const query = 'foo -name:john -bar age:5 name:joe';
=======
    const query = `foo -name:john -bar age:5 name:joe`;
>>>>>>> 75fee430
    const ast = defaultSyntax.parse(query);

    expect(ast).toBeDefined();
    expect(ast.clauses).toHaveLength(5);

    let clause = ast.getTermClause('foo');
    expect(clause).toBeDefined();
    expect(AST.Term.isInstance(clause)).toBe(true);
    expect(AST.Match.isMustClause(clause)).toBe(true);
    expect(clause.value).toBe('foo');

    clause = ast.getSimpleFieldClause('name', 'john');
    expect(clause).toBeDefined();
    expect(AST.Field.isInstance(clause)).toBe(true);
    expect(AST.Match.isMustClause(clause)).toBe(false);
    expect(clause.field).toBe('name');
    expect(clause.value).toBe('john');

    clause = ast.getTermClause('bar');
    expect(clause).toBeDefined();
    expect(AST.Term.isInstance(clause)).toBe(true);
    expect(AST.Match.isMustClause(clause)).toBe(false);
    expect(clause.value).toBe('bar');

    clause = ast.getSimpleFieldClause('age', 5);
    expect(clause).toBeDefined();
    expect(AST.Field.isInstance(clause)).toBe(true);
    expect(AST.Match.isMustClause(clause)).toBe(true);
    expect(clause.field).toBe('age');
    expect(clause.value).toBe(5);

    clause = ast.getSimpleFieldClause('name', 'joe');
    expect(clause).toBeDefined();
    expect(AST.Field.isInstance(clause)).toBe(true);
    expect(AST.Match.isMustClause(clause)).toBe(true);
    expect(clause.field).toBe('name');
    expect(clause.value).toBe('joe');

    const printedQuery = defaultSyntax.print(ast);
    expect(printedQuery).toBe(query);
  });

  test('default clauses, field clauses, is clauses and negations', () => {
<<<<<<< HEAD
    const query = 'foo -name:john -bar age:5 name:joe is:open -is:liberal';
=======
    const query = `foo -name:john -bar age:5 name:joe is:open -is:liberal`;
>>>>>>> 75fee430
    const ast = defaultSyntax.parse(query);

    expect(ast).toBeDefined();
    expect(ast.clauses).toHaveLength(7);

    let clause = ast.getTermClause('foo');
    expect(clause).toBeDefined();
    expect(AST.Term.isInstance(clause)).toBe(true);
    expect(AST.Match.isMustClause(clause)).toBe(true);
    expect(clause.value).toBe('foo');

    clause = ast.getSimpleFieldClause('name', 'john');
    expect(clause).toBeDefined();
    expect(AST.Field.isInstance(clause)).toBe(true);
    expect(AST.Match.isMustClause(clause)).toBe(false);
    expect(clause.field).toBe('name');
    expect(clause.value).toBe('john');

    clause = ast.getTermClause('bar');
    expect(clause).toBeDefined();
    expect(AST.Term.isInstance(clause)).toBe(true);
    expect(AST.Match.isMustClause(clause)).toBe(false);
    expect(clause.value).toBe('bar');

    clause = ast.getSimpleFieldClause('age', 5);
    expect(clause).toBeDefined();
    expect(AST.Field.isInstance(clause)).toBe(true);
    expect(AST.Match.isMustClause(clause)).toBe(true);
    expect(clause.field).toBe('age');
    expect(clause.value).toBe(5);

    clause = ast.getSimpleFieldClause('name', 'joe');
    expect(clause).toBeDefined();
    expect(AST.Field.isInstance(clause)).toBe(true);
    expect(AST.Match.isMustClause(clause)).toBe(true);
    expect(clause.field).toBe('name');
    expect(clause.value).toBe('joe');

    clause = ast.getIsClause('open');
    expect(clause).toBeDefined();
    expect(AST.Is.isInstance(clause)).toBe(true);
    expect(AST.Match.isMustClause(clause)).toBe(true);
    expect(clause.flag).toBe('open');

    clause = ast.getIsClause('liberal');
    expect(clause).toBeDefined();
    expect(AST.Is.isInstance(clause)).toBe(true);
    expect(AST.Match.isMustClause(clause)).toBe(false);
    expect(clause.flag).toBe('liberal');

    const printedQuery = defaultSyntax.print(ast);
    expect(printedQuery).toBe(query);
  });

  test('term phrases', () => {
<<<<<<< HEAD
    const query = '"foo bar"';
=======
    const query = `"foo bar"`;
>>>>>>> 75fee430
    const ast = defaultSyntax.parse(query);

    expect(ast).toBeDefined();
    expect(ast.clauses).toHaveLength(1);

    const clause = ast.getTermClause('foo bar');
    expect(clause).toBeDefined();
    expect(AST.Term.isInstance(clause)).toBe(true);
    expect(AST.Match.isMustClause(clause)).toBe(true);
    expect(clause.value).toBe('foo bar');

    const printedQuery = defaultSyntax.print(ast);
    expect(printedQuery).toBe(query);
  });

  test('field phrases', () => {
<<<<<<< HEAD
    const query = 'field:"foo bar"';
=======
    const query = `field:"foo bar"`;
>>>>>>> 75fee430
    const ast = defaultSyntax.parse(query);

    expect(ast).toBeDefined();
    expect(ast.clauses).toHaveLength(1);

    const clause = ast.getSimpleFieldClause('field', 'foo bar');
    expect(clause).toBeDefined();
    expect(AST.Field.isInstance(clause)).toBe(true);
    expect(AST.Match.isMustClause(clause)).toBe(true);
    expect(clause.field).toBe('field');
    expect(clause.value).toBe('foo bar');

    const printedQuery = defaultSyntax.print(ast);
    expect(printedQuery).toBe(query);
  });

  describe('empty phrases', () => {
    test('empty term phrase', () => {
      const query = '""';
      const ast = defaultSyntax.parse(query);

      expect(ast).toBeDefined();
      expect(ast.clauses).toHaveLength(1);

      const clause = ast.getTermClause('');
      expect(clause).toBeDefined();
      expect(AST.Term.isInstance(clause)).toBe(true);
      expect(AST.Match.isMustClause(clause)).toBe(true);
      expect(clause.value).toBe('');

      const printedQuery = defaultSyntax.print(ast);
      expect(printedQuery).toBe(query);
    });

    test('empty field phrase', () => {
      const query = 'field:""';
      const ast = defaultSyntax.parse(query);

      expect(ast).toBeDefined();
      expect(ast.clauses).toHaveLength(1);

      const clause = ast.getSimpleFieldClause('field', '');
      expect(clause).toBeDefined();
      expect(AST.Field.isInstance(clause)).toBe(true);
      expect(AST.Match.isMustClause(clause)).toBe(true);
      expect(clause.field).toBe('field');
      expect(clause.value).toBe('');

      const printedQuery = defaultSyntax.print(ast);
      expect(printedQuery).toBe(query);
    });
  });

  test('field or clause', () => {
<<<<<<< HEAD
    const query = 'field:(foo or bar)';
=======
    const query = `field:(foo or bar)`;
>>>>>>> 75fee430
    const ast = defaultSyntax.parse(query);

    expect(ast).toBeDefined();
    expect(ast.clauses).toHaveLength(1);

    const clause = ast.getOrFieldClause('field');
    expect(clause).toBeDefined();
    expect(AST.Field.isInstance(clause)).toBe(true);
    expect(AST.Match.isMustClause(clause)).toBe(true);
    expect(clause.field).toBe('field');
    expect(clause.value).toHaveLength(2);
    expect(clause.value).toContain('foo');
    expect(clause.value).toContain('bar');

    const printedQuery = defaultSyntax.print(ast);
    expect(printedQuery).toBe(query);
  });

  test('field or & and clause & phrases', () => {
<<<<<<< HEAD
    const query = 'field1:(foo or "bar baz") -field2:baz';
=======
    const query = `field1:(foo or "bar baz") -field2:baz`;
>>>>>>> 75fee430
    const ast = defaultSyntax.parse(query);

    expect(ast).toBeDefined();
    expect(ast.clauses).toHaveLength(2);

    let clause = ast.getOrFieldClause('field1');
    expect(clause).toBeDefined();
    expect(AST.Field.isInstance(clause)).toBe(true);
    expect(AST.Match.isMustClause(clause)).toBe(true);
    expect(clause.field).toBe('field1');
    expect(clause.value).toHaveLength(2);
    expect(clause.value).toContain('foo');
    expect(clause.value).toContain('bar baz');

    clause = ast.getSimpleFieldClause('field2');
    expect(clause).toBeDefined();
    expect(AST.Field.isInstance(clause)).toBe(true);
    expect(AST.Match.isMustClause(clause)).toBe(false);
    expect(clause.field).toBe('field2');
    expect(clause.value).toBe('baz');

    const printedQuery = defaultSyntax.print(ast);
    expect(printedQuery).toBe(query);
  });

  test('relaxed phrases with spaces', () => {
<<<<<<< HEAD
    const query = 'f:" this is a relaxed phrase \t"';
=======
    const query = `f:" this is a relaxed phrase \t"`;
>>>>>>> 75fee430
    const ast = defaultSyntax.parse(query);

    expect(ast).toBeDefined();
    expect(ast.clauses).toHaveLength(1);

    const clause = ast.getSimpleFieldClause('f');
    expect(clause).toBeDefined();
    expect(AST.Field.isInstance(clause)).toBe(true);
    expect(AST.Match.isMustClause(clause)).toBe(true);
    expect(clause.field).toBe('f');
    expect(clause.value).toBe('this is a relaxed phrase');

    const printedQuery = defaultSyntax.print(ast);
    expect(printedQuery).toBe('f:"this is a relaxed phrase"');
  });

  test('single term or expression', () => {
<<<<<<< HEAD
    const query = 'f:(foo)';
=======
    const query = `f:(foo)`;
>>>>>>> 75fee430
    const ast = defaultSyntax.parse(query);

    expect(ast).toBeDefined();
    expect(ast.clauses).toHaveLength(1);

    const clause = ast.getOrFieldClause('f');
    expect(clause).toBeDefined();
    expect(AST.Field.isInstance(clause)).toBe(true);
    expect(AST.Match.isMustClause(clause)).toBe(true);
    expect(clause.field).toBe('f');
    expect(clause.value).toHaveLength(1);
    expect(clause.value).toContain('foo');

    const printedQuery = defaultSyntax.print(ast);
    expect(printedQuery).toBe(query);
  });

  test('date eq expression', () => {
<<<<<<< HEAD
    const query = "created:'12 Jan 2010'";
=======
    const query = `created:'12 Jan 2010'`;
>>>>>>> 75fee430
    const ast = defaultSyntax.parse(query);

    expect(ast).toBeDefined();
    expect(ast.clauses).toHaveLength(1);

    const clause = ast.getSimpleFieldClause('created');
    expect(clause).toBeDefined();
    expect(AST.Field.isInstance(clause)).toBe(true);
    expect(AST.Match.isMustClause(clause)).toBe(true);
    expect(AST.Operator.isEQClause(clause)).toBe(true);
    expect(clause.field).toBe('created');
    expect(clause.value).toBeDefined();
    expect(isDateValue(clause.value)).toBe(true);
    expect(clause.value.raw).toBe('12 Jan 2010');
    expect(clause.value.text).toBe('12 Jan 2010');
    expect(clause.value.granularity).toBe(Granularity.DAY);

    const printedQuery = defaultSyntax.print(ast);
    expect(printedQuery).toBe(query);
  });

  test('date > expression', () => {
<<<<<<< HEAD
    const query = "expires>'last week'";
=======
    const query = `expires>'last week'`;
>>>>>>> 75fee430
    const ast = defaultSyntax.parse(query);

    expect(ast).toBeDefined();
    expect(ast.clauses).toHaveLength(1);

    const clause = ast.getSimpleFieldClause('expires');
    expect(clause).toBeDefined();
    expect(AST.Field.isInstance(clause)).toBe(true);
    expect(AST.Match.isMustClause(clause)).toBe(true);
    expect(AST.Operator.isGTClause(clause)).toBe(true);
    expect(clause.field).toBe('expires');
    expect(clause.value).toBeDefined();
    expect(isDateValue(clause.value)).toBe(true);
    expect(clause.value.raw).toBe('last week');
    expect(clause.value.text).toBe('last week');
    expect(clause.value.granularity).toBe(Granularity.WEEK);

    const printedQuery = defaultSyntax.print(ast);
    expect(printedQuery).toBe(query);
  });

  test('date >= expression', () => {
<<<<<<< HEAD
    const query = "expires>='next year'";
=======
    const query = `expires>='next year'`;
>>>>>>> 75fee430
    const ast = defaultSyntax.parse(query);

    expect(ast).toBeDefined();
    expect(ast.clauses).toHaveLength(1);

    const clause = ast.getSimpleFieldClause('expires');
    expect(clause).toBeDefined();
    expect(AST.Field.isInstance(clause)).toBe(true);
    expect(AST.Match.isMustClause(clause)).toBe(true);
    expect(AST.Operator.isGTEClause(clause)).toBe(true);
    expect(clause.field).toBe('expires');
    expect(clause.value).toBeDefined();
    expect(isDateValue(clause.value)).toBe(true);
    expect(clause.value.raw).toBe('next year');
    expect(clause.value.text).toBe('next year');
    expect(clause.value.granularity).toBe(Granularity.YEAR);

    const printedQuery = defaultSyntax.print(ast);
    expect(printedQuery).toBe(query);
  });

  test('date < expression', () => {
<<<<<<< HEAD
    const query = "created<'last month'";
=======
    const query = `created<'last month'`;
>>>>>>> 75fee430
    const ast = defaultSyntax.parse(query);

    expect(ast).toBeDefined();
    expect(ast.clauses).toHaveLength(1);

    const clause = ast.getSimpleFieldClause('created');
    expect(clause).toBeDefined();
    expect(AST.Field.isInstance(clause)).toBe(true);
    expect(AST.Match.isMustClause(clause)).toBe(true);
    expect(AST.Operator.isLTClause(clause)).toBe(true);
    expect(clause.field).toBe('created');
    expect(clause.value).toBeDefined();
    expect(isDateValue(clause.value)).toBe(true);
    expect(clause.value.raw).toBe('last month');
    expect(clause.value.text).toBe('last month');
    expect(clause.value.granularity).toBe(Granularity.MONTH);

    const printedQuery = defaultSyntax.print(ast);
    expect(printedQuery).toBe(query);
  });

  test('date <= expression', () => {
<<<<<<< HEAD
    const query = "created<='Sunday'";
=======
    const query = `created<='Sunday'`;
>>>>>>> 75fee430
    const ast = defaultSyntax.parse(query);

    expect(ast).toBeDefined();
    expect(ast.clauses).toHaveLength(1);

    const clause = ast.getSimpleFieldClause('created');
    expect(clause).toBeDefined();
    expect(AST.Field.isInstance(clause)).toBe(true);
    expect(AST.Match.isMustClause(clause)).toBe(true);
    expect(AST.Operator.isLTEClause(clause)).toBe(true);
    expect(clause.field).toBe('created');
    expect(clause.value).toBeDefined();
    expect(isDateValue(clause.value)).toBe(true);
    expect(clause.value.raw).toBe('Sunday');
    expect(clause.value.text).toBe('Sunday');
    expect(clause.value.granularity).toBe(Granularity.DAY);

    const printedQuery = defaultSyntax.print(ast);
    expect(printedQuery).toBe(query);
  });

  test('boolean : expression', () => {
<<<<<<< HEAD
    const query = 'active:true -closed:false';
=======
    const query = `active:true -closed:false`;
>>>>>>> 75fee430
    const ast = defaultSyntax.parse(query);

    expect(ast).toBeDefined();
    expect(ast.clauses).toHaveLength(2);

    let clause = ast.getSimpleFieldClause('active');
    expect(clause).toBeDefined();
    expect(AST.Field.isInstance(clause)).toBe(true);
    expect(AST.Match.isMustClause(clause)).toBe(true);
    expect(AST.Operator.isEQClause(clause)).toBe(true);
    expect(clause.field).toBe('active');
    expect(clause.value).toBe(true);

    clause = ast.getSimpleFieldClause('closed');
    expect(clause).toBeDefined();
    expect(AST.Field.isInstance(clause)).toBe(true);
    expect(AST.Match.isMust(clause)).toBe(false);
    expect(AST.Operator.isEQClause(clause)).toBe(true);
    expect(clause.field).toBe('closed');
    expect(clause.value).toBe(false);

    const printedQuery = defaultSyntax.print(ast);
    expect(printedQuery).toBe(query);
  });

  test('boolean word boundary', () => {
    const query = 'active:truest';
    const ast = defaultSyntax.parse(query);

    expect(ast).toBeDefined();
    expect(ast.clauses).toHaveLength(1);

    const clause = ast.getSimpleFieldClause('active');
    expect(clause).toBeDefined();
    expect(AST.Field.isInstance(clause)).toBe(true);
    expect(AST.Match.isMustClause(clause)).toBe(true);
    expect(AST.Operator.isEQClause(clause)).toBe(true);
    expect(clause.field).toBe('active');
    expect(clause.value).toBe('truest');
  });

  describe('wordChar', () => {
    test('alphanumeric characters', () => {
      const ast = defaultSyntax.parse('logstash');
      const clauses = ast.getTermClauses();
      expect(clauses).toEqual([
        {
          type: 'term',
          value: 'logstash',
          match: 'must',
        },
      ]);
    });

    test('escaped characters', () => {
      const ast = defaultSyntax.parse('\\-');
      const clauses = ast.getTermClauses();
      expect(clauses).toEqual([
        {
          type: 'term',
          value: '-',
          match: 'must',
        },
      ]);
    });

    test('special characters', () => {
      const ast = defaultSyntax.parse('*_-:');
      const clauses = ast.getTermClauses();
      expect(clauses).toEqual([
        {
          type: 'term',
          value: '*_-:',
          match: 'must',
        },
      ]);
    });
  });

  test('exact match operator', () => {
    const query = 'name=john';
    const ast = defaultSyntax.parse(query);

    expect(ast).toBeDefined();
    expect(ast.clauses).toHaveLength(1);

    const clause = ast.getSimpleFieldClause('name', 'john');
    expect(clause).toBeDefined();
    expect(AST.Field.isInstance(clause)).toBe(true);
    expect(AST.Match.isMustClause(clause)).toBe(true);
    expect(AST.Operator.isEXACTClause(clause)).toBe(true);
    expect(clause.field).toBe('name');
    expect(clause.value).toBe('john');

    const printedQuery = defaultSyntax.print(ast);
    expect(printedQuery).toBe(query);
  });

  test('number range expressions', () => {
<<<<<<< HEAD
    const query = 'num1>6 -num2>=8 num3<4 -num4<=2';
=======
    const query = `num1>6 -num2>=8 num3<4 -num4<=2`;
>>>>>>> 75fee430
    const ast = defaultSyntax.parse(query);

    expect(ast).toBeDefined();
    expect(ast.clauses).toHaveLength(4);

    let clause = ast.getSimpleFieldClause('num1');
    expect(clause).toBeDefined();
    expect(AST.Field.isInstance(clause)).toBe(true);
    expect(AST.Match.isMustClause(clause)).toBe(true);
    expect(AST.Operator.isGTClause(clause)).toBe(true);
    expect(clause.field).toBe('num1');
    expect(clause.value).toBe(6);

    clause = ast.getSimpleFieldClause('num2');
    expect(clause).toBeDefined();
    expect(AST.Field.isInstance(clause)).toBe(true);
    expect(AST.Match.isMustClause(clause)).toBe(false);
    expect(AST.Operator.isGTEClause(clause)).toBe(true);
    expect(clause.field).toBe('num2');
    expect(clause.value).toBe(8);

    clause = ast.getSimpleFieldClause('num3');
    expect(clause).toBeDefined();
    expect(AST.Field.isInstance(clause)).toBe(true);
    expect(AST.Match.isMustClause(clause)).toBe(true);
    expect(AST.Operator.isLTClause(clause)).toBe(true);
    expect(clause.field).toBe('num3');
    expect(clause.value).toBe(4);

    clause = ast.getSimpleFieldClause('num4');
    expect(clause).toBeDefined();
    expect(AST.Field.isInstance(clause)).toBe(true);
    expect(AST.Match.isMustClause(clause)).toBe(false);
    expect(AST.Operator.isLTEClause(clause)).toBe(true);
    expect(clause.field).toBe('num4');
    expect(clause.value).toBe(2);

    const printedQuery = defaultSyntax.print(ast);
    expect(printedQuery).toBe(query);
  });

  test('number type', () => {
    const query = 'count:15';
    const ast = defaultSyntax.parse(query);

    expect(ast).toBeDefined();
    expect(ast.clauses).toHaveLength(1);

    const clause = ast.getSimpleFieldClause('count');
    expect(clause).toBeDefined();
    expect(AST.Field.isInstance(clause)).toBe(true);
    expect(AST.Match.isMustClause(clause)).toBe(true);
    expect(clause.field).toBe('count');
    expect(clause.value).toBe(15);
  });

  test('string that starts with a number', () => {
    const query = 'count:15n';
    const ast = defaultSyntax.parse(query);

    expect(ast).toBeDefined();
    expect(ast.clauses).toHaveLength(1);

    const clause = ast.getSimpleFieldClause('count');
    expect(clause).toBeDefined();
    expect(AST.Field.isInstance(clause)).toBe(true);
    expect(AST.Match.isMustClause(clause)).toBe(true);
    expect(clause.field).toBe('count');
    expect(clause.value).toBe('15n');
  });

  test('strict schema - flags - listed', () => {
<<<<<<< HEAD
    const query = 'is:active';
=======
    const query = `is:active`;
>>>>>>> 75fee430
    const schema = {
      strict: true,
      flags: ['active'],
    };
    const ast = defaultSyntax.parse(query, { schema });

    expect(ast).toBeDefined();
    expect(ast.clauses).toHaveLength(1);

    const clause = ast.getIsClause('active');
    expect(clause).toBeDefined();
    expect(AST.Is.isInstance(clause)).toBe(true);
    expect(AST.Match.isMustClause(clause)).toBe(true);
    expect(clause.flag).toBe('active');
  });

  test('strict schema - flags - listed as boolean field', () => {
<<<<<<< HEAD
    const query = 'is:active';
=======
    const query = `is:active`;
>>>>>>> 75fee430
    const schema = {
      strict: true,
      fields: {
        active: {
          type: 'boolean',
        },
      },
    };
    const ast = defaultSyntax.parse(query, { schema });

    expect(ast).toBeDefined();
    expect(ast.clauses).toHaveLength(1);

    const clause = ast.getIsClause('active');
    expect(clause).toBeDefined();
    expect(AST.Is.isInstance(clause)).toBe(true);
    expect(AST.Match.isMustClause(clause)).toBe(true);
    expect(clause.flag).toBe('active');
  });

  test('strict schema - flags - listed as non-boolean field', () => {
<<<<<<< HEAD
    const query = 'is:active';
=======
    const query = `is:active`;
>>>>>>> 75fee430
    const schema = {
      strict: true,
      fields: {
        active: {
          type: random.oneOf('number', 'string', 'date'),
        },
      },
    };
    expect(() => {
      defaultSyntax.parse(query, { schema });
    }).toThrow('Unknown flag `active`');
  });

  test('strict schema - flags - not listed', () => {
<<<<<<< HEAD
    const query = 'is:active';
=======
    const query = `is:active`;
>>>>>>> 75fee430
    const schema = {
      strict: true,
    };
    expect(() => {
      defaultSyntax.parse(query, { schema });
    }).toThrow('Unknown flag `active`');
  });

  test('strict schema - fields - listed', () => {
<<<<<<< HEAD
    const query = 'name:foo';
=======
    const query = `name:foo`;
>>>>>>> 75fee430
    const schema = {
      strict: true,
      fields: {
        name: {
          type: 'string',
        },
      },
    };
    const ast = defaultSyntax.parse(query, { schema });

    expect(ast).toBeDefined();
    expect(ast.clauses).toHaveLength(1);

    const clause = ast.getSimpleFieldClause('name');
    expect(clause).toBeDefined();
    expect(AST.Field.isInstance(clause)).toBe(true);
    expect(AST.Match.isMustClause(clause)).toBe(true);
    expect(clause.field).toBe('name');
    expect(clause.value).toBe('foo');
  });

  test('strict schema - fields - listed - with data type mismatch', () => {
<<<<<<< HEAD
    const query = 'name:foo';
=======
    const query = `name:foo`;
>>>>>>> 75fee430
    const schema = {
      strict: true,
      fields: {
        name: {
          type: 'boolean',
        },
      },
    };
    expect(() => {
      defaultSyntax.parse(query, { schema });
    }).toThrow('Expected a boolean value for field `name`, but found `foo`');
  });

  test('strict schema - fields - listed - with data type mismatch - with value description', () => {
<<<<<<< HEAD
    const query = 'name:foo';
=======
    const query = `name:foo`;
>>>>>>> 75fee430
    const schema = {
      strict: true,
      fields: {
        name: {
          type: 'boolean',
          valueDescription: '`true` or `false`',
        },
      },
    };
    expect(() => {
      defaultSyntax.parse(query, { schema });
    }).toThrow('Expected `true` or `false` for field `name`, but found `foo`');
  });

  test('strict schema - fields - listed - with validate', () => {
<<<<<<< HEAD
    const query = 'name:foo';
=======
    const query = `name:foo`;
>>>>>>> 75fee430
    const schema = {
      strict: true,
      fields: {
        name: {
          type: 'string',
          validate: () => {
            throw new Error('invalid name!!!');
          },
        },
      },
    };
    expect(() => {
      defaultSyntax.parse(query, { schema });
    }).toThrow(/invalid name!!!/);
  });

  test('strict schema - fields - not listed', () => {
<<<<<<< HEAD
    const query = 'name:foo';
=======
    const query = `name:foo`;
>>>>>>> 75fee430
    const schema = {
      strict: true,
    };
    expect(() => {
      defaultSyntax.parse(query, { schema });
    }).toThrow('Unknown field `name`');
  });

  test('strict schema - string fields have their values coerced', () => {
    const query = 'name:15';
    const schema = {
      strict: true,
      fields: {
        name: {
          type: 'string',
        },
      },
    };
    const ast = defaultSyntax.parse(query, { schema });

    expect(ast).toBeDefined();
    expect(ast.clauses).toHaveLength(1);

    const clause = ast.getSimpleFieldClause('name');
    expect(clause).toBeDefined();
    expect(AST.Field.isInstance(clause)).toBe(true);
    expect(AST.Match.isMustClause(clause)).toBe(true);
    expect(clause.field).toBe('name');
    expect(clause.value).toBe('15');
  });

  test('OR clause', () => {
    const query = '(name:john OR name:susan) age>20';
    const schema = {
      strict: true,
      fields: {
        name: {
          type: 'string',
        },
        age: {
          type: 'number',
        },
      },
    };
    const ast = defaultSyntax.parse(query, { schema });

    expect(ast).toBeDefined();
    expect(ast.clauses).toHaveLength(2);

    const ageClause = ast.getSimpleFieldClause('age');
    expect(ageClause).toBeDefined();
    expect(AST.Field.isInstance(ageClause)).toBe(true);
    expect(AST.Match.isMustClause(ageClause)).toBe(true);
    expect(ageClause.field).toBe('age');
    expect(ageClause.value).toBe(20);

    const groupClauses = ast.getGroupClauses();
    expect(groupClauses).toHaveLength(1);

    const [groupClause] = groupClauses;
    expect(groupClause).toBeDefined();
    expect(AST.Group.isInstance(groupClause)).toBe(true);
    expect(AST.Match.isMustClause(groupClause)).toBe(true);

    const [nameClauseA, nameClauseB] = groupClause.value;

    expect(AST.Field.isInstance(nameClauseA)).toBe(true);
    expect(AST.Match.isMustClause(nameClauseA)).toBe(true);
    expect(nameClauseA.field).toBe('name');
    expect(nameClauseA.value).toBe('john');

    expect(AST.Field.isInstance(nameClauseB)).toBe(true);
    expect(AST.Match.isMustClause(nameClauseB)).toBe(true);
    expect(nameClauseB.field).toBe('name');
    expect(nameClauseB.value).toBe('susan');
  });

  test('or term parsing and printing', () => {
    const query = '"or"';
    const ast = defaultSyntax.parse(query);

    expect(ast).toBeDefined();
    expect(ast.clauses).toHaveLength(1);

    const clause = ast.getTermClause('or');
    expect(clause).toBeDefined();
    expect(AST.Term.isInstance(clause)).toBe(true);
    expect(AST.Match.isMustClause(clause)).toBe(true);
    expect(clause.value).toBe('or');

    const printedQuery = defaultSyntax.print(ast);
    expect(printedQuery).toBe(query);
  });
});<|MERGE_RESOLUTION|>--- conflicted
+++ resolved
@@ -115,11 +115,7 @@
   });
 
   test('single field clause', () => {
-<<<<<<< HEAD
-    const query = 'name:john';
-=======
     const query = `name:john`;
->>>>>>> 75fee430
     const ast = defaultSyntax.parse(query);
 
     expect(ast).toBeDefined();
@@ -137,11 +133,7 @@
   });
 
   test('single field clause - escaped field name', () => {
-<<<<<<< HEAD
-    const query = 'n\\:ame:jo:h:n';
-=======
     const query = `n\\:ame:jo:h:n`;
->>>>>>> 75fee430
     const ast = defaultSyntax.parse(query);
 
     expect(ast).toBeDefined();
@@ -159,11 +151,7 @@
   });
 
   test('single field clause - field name with underscore', () => {
-<<<<<<< HEAD
-    const query = 'na_me:john';
-=======
     const query = `na_me:john`;
->>>>>>> 75fee430
     const ast = defaultSyntax.parse(query);
 
     expect(ast).toBeDefined();
@@ -201,11 +189,7 @@
   });
 
   test('multiple field clauses', () => {
-<<<<<<< HEAD
-    const query = 'name:john age:6';
-=======
     const query = `name:john age:6`;
->>>>>>> 75fee430
     const ast = defaultSyntax.parse(query);
 
     expect(ast).toBeDefined();
@@ -230,11 +214,7 @@
   });
 
   test('multiple field clauses of the same field', () => {
-<<<<<<< HEAD
-    const query = 'name:john age:6 age:5';
-=======
     const query = `name:john age:6 age:5`;
->>>>>>> 75fee430
     const ast = defaultSyntax.parse(query);
 
     expect(ast).toBeDefined();
@@ -266,11 +246,7 @@
   });
 
   test('multiple field clauses of the same field with negations', () => {
-<<<<<<< HEAD
-    const query = 'name:john age:6 -age:5';
-=======
     const query = `name:john age:6 -age:5`;
->>>>>>> 75fee430
     const ast = defaultSyntax.parse(query);
 
     expect(ast).toBeDefined();
@@ -302,11 +278,7 @@
   });
 
   test('default clauses', () => {
-<<<<<<< HEAD
-    const query = 'foo bar';
-=======
     const query = `foo bar`;
->>>>>>> 75fee430
     const ast = defaultSyntax.parse(query);
 
     expect(ast).toBeDefined();
@@ -329,11 +301,7 @@
   });
 
   test('default clauses with negation', () => {
-<<<<<<< HEAD
-    const query = 'foo -bar';
-=======
     const query = `foo -bar`;
->>>>>>> 75fee430
     const ast = defaultSyntax.parse(query);
 
     expect(ast).toBeDefined();
@@ -356,11 +324,7 @@
   });
 
   test('default clauses with field clauses and negations', () => {
-<<<<<<< HEAD
-    const query = 'foo -name:john -bar age:5 name:joe';
-=======
     const query = `foo -name:john -bar age:5 name:joe`;
->>>>>>> 75fee430
     const ast = defaultSyntax.parse(query);
 
     expect(ast).toBeDefined();
@@ -404,11 +368,7 @@
   });
 
   test('default clauses, field clauses, is clauses and negations', () => {
-<<<<<<< HEAD
-    const query = 'foo -name:john -bar age:5 name:joe is:open -is:liberal';
-=======
     const query = `foo -name:john -bar age:5 name:joe is:open -is:liberal`;
->>>>>>> 75fee430
     const ast = defaultSyntax.parse(query);
 
     expect(ast).toBeDefined();
@@ -464,11 +424,7 @@
   });
 
   test('term phrases', () => {
-<<<<<<< HEAD
-    const query = '"foo bar"';
-=======
     const query = `"foo bar"`;
->>>>>>> 75fee430
     const ast = defaultSyntax.parse(query);
 
     expect(ast).toBeDefined();
@@ -485,11 +441,7 @@
   });
 
   test('field phrases', () => {
-<<<<<<< HEAD
-    const query = 'field:"foo bar"';
-=======
     const query = `field:"foo bar"`;
->>>>>>> 75fee430
     const ast = defaultSyntax.parse(query);
 
     expect(ast).toBeDefined();
@@ -544,11 +496,7 @@
   });
 
   test('field or clause', () => {
-<<<<<<< HEAD
-    const query = 'field:(foo or bar)';
-=======
     const query = `field:(foo or bar)`;
->>>>>>> 75fee430
     const ast = defaultSyntax.parse(query);
 
     expect(ast).toBeDefined();
@@ -568,11 +516,7 @@
   });
 
   test('field or & and clause & phrases', () => {
-<<<<<<< HEAD
-    const query = 'field1:(foo or "bar baz") -field2:baz';
-=======
     const query = `field1:(foo or "bar baz") -field2:baz`;
->>>>>>> 75fee430
     const ast = defaultSyntax.parse(query);
 
     expect(ast).toBeDefined();
@@ -599,11 +543,7 @@
   });
 
   test('relaxed phrases with spaces', () => {
-<<<<<<< HEAD
-    const query = 'f:" this is a relaxed phrase \t"';
-=======
     const query = `f:" this is a relaxed phrase \t"`;
->>>>>>> 75fee430
     const ast = defaultSyntax.parse(query);
 
     expect(ast).toBeDefined();
@@ -621,11 +561,7 @@
   });
 
   test('single term or expression', () => {
-<<<<<<< HEAD
-    const query = 'f:(foo)';
-=======
     const query = `f:(foo)`;
->>>>>>> 75fee430
     const ast = defaultSyntax.parse(query);
 
     expect(ast).toBeDefined();
@@ -644,11 +580,7 @@
   });
 
   test('date eq expression', () => {
-<<<<<<< HEAD
-    const query = "created:'12 Jan 2010'";
-=======
     const query = `created:'12 Jan 2010'`;
->>>>>>> 75fee430
     const ast = defaultSyntax.parse(query);
 
     expect(ast).toBeDefined();
@@ -671,11 +603,7 @@
   });
 
   test('date > expression', () => {
-<<<<<<< HEAD
-    const query = "expires>'last week'";
-=======
     const query = `expires>'last week'`;
->>>>>>> 75fee430
     const ast = defaultSyntax.parse(query);
 
     expect(ast).toBeDefined();
@@ -698,11 +626,7 @@
   });
 
   test('date >= expression', () => {
-<<<<<<< HEAD
-    const query = "expires>='next year'";
-=======
     const query = `expires>='next year'`;
->>>>>>> 75fee430
     const ast = defaultSyntax.parse(query);
 
     expect(ast).toBeDefined();
@@ -725,11 +649,7 @@
   });
 
   test('date < expression', () => {
-<<<<<<< HEAD
-    const query = "created<'last month'";
-=======
     const query = `created<'last month'`;
->>>>>>> 75fee430
     const ast = defaultSyntax.parse(query);
 
     expect(ast).toBeDefined();
@@ -752,11 +672,7 @@
   });
 
   test('date <= expression', () => {
-<<<<<<< HEAD
-    const query = "created<='Sunday'";
-=======
     const query = `created<='Sunday'`;
->>>>>>> 75fee430
     const ast = defaultSyntax.parse(query);
 
     expect(ast).toBeDefined();
@@ -779,11 +695,7 @@
   });
 
   test('boolean : expression', () => {
-<<<<<<< HEAD
-    const query = 'active:true -closed:false';
-=======
     const query = `active:true -closed:false`;
->>>>>>> 75fee430
     const ast = defaultSyntax.parse(query);
 
     expect(ast).toBeDefined();
@@ -883,11 +795,7 @@
   });
 
   test('number range expressions', () => {
-<<<<<<< HEAD
-    const query = 'num1>6 -num2>=8 num3<4 -num4<=2';
-=======
     const query = `num1>6 -num2>=8 num3<4 -num4<=2`;
->>>>>>> 75fee430
     const ast = defaultSyntax.parse(query);
 
     expect(ast).toBeDefined();
@@ -960,11 +868,7 @@
   });
 
   test('strict schema - flags - listed', () => {
-<<<<<<< HEAD
-    const query = 'is:active';
-=======
     const query = `is:active`;
->>>>>>> 75fee430
     const schema = {
       strict: true,
       flags: ['active'],
@@ -982,11 +886,7 @@
   });
 
   test('strict schema - flags - listed as boolean field', () => {
-<<<<<<< HEAD
-    const query = 'is:active';
-=======
     const query = `is:active`;
->>>>>>> 75fee430
     const schema = {
       strict: true,
       fields: {
@@ -1008,11 +908,7 @@
   });
 
   test('strict schema - flags - listed as non-boolean field', () => {
-<<<<<<< HEAD
-    const query = 'is:active';
-=======
     const query = `is:active`;
->>>>>>> 75fee430
     const schema = {
       strict: true,
       fields: {
@@ -1027,11 +923,7 @@
   });
 
   test('strict schema - flags - not listed', () => {
-<<<<<<< HEAD
-    const query = 'is:active';
-=======
     const query = `is:active`;
->>>>>>> 75fee430
     const schema = {
       strict: true,
     };
@@ -1041,11 +933,7 @@
   });
 
   test('strict schema - fields - listed', () => {
-<<<<<<< HEAD
-    const query = 'name:foo';
-=======
     const query = `name:foo`;
->>>>>>> 75fee430
     const schema = {
       strict: true,
       fields: {
@@ -1068,11 +956,7 @@
   });
 
   test('strict schema - fields - listed - with data type mismatch', () => {
-<<<<<<< HEAD
-    const query = 'name:foo';
-=======
     const query = `name:foo`;
->>>>>>> 75fee430
     const schema = {
       strict: true,
       fields: {
@@ -1087,11 +971,7 @@
   });
 
   test('strict schema - fields - listed - with data type mismatch - with value description', () => {
-<<<<<<< HEAD
-    const query = 'name:foo';
-=======
     const query = `name:foo`;
->>>>>>> 75fee430
     const schema = {
       strict: true,
       fields: {
@@ -1107,11 +987,7 @@
   });
 
   test('strict schema - fields - listed - with validate', () => {
-<<<<<<< HEAD
-    const query = 'name:foo';
-=======
     const query = `name:foo`;
->>>>>>> 75fee430
     const schema = {
       strict: true,
       fields: {
@@ -1129,11 +1005,7 @@
   });
 
   test('strict schema - fields - not listed', () => {
-<<<<<<< HEAD
-    const query = 'name:foo';
-=======
     const query = `name:foo`;
->>>>>>> 75fee430
     const schema = {
       strict: true,
     };
