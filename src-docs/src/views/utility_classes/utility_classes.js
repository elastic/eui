--- conflicted
+++ resolved
@@ -81,13 +81,7 @@
       className="eui-textOverflowWrap">
       <EuiCode>.eui-textOverflowWrap</EuiCode> will only break up at the end of
       words. Long urls will still break
-<<<<<<< HEAD
-      {
-        'http://www.hithereimalongurl.com/dave_will_just_ramble_on_in_a_long_sentence_like_this/?ok=cool'
-      }{' '}
-=======
-      {longLink}.
->>>>>>> 75fee430
+      {longLink}.
       <strong>
         Falls back to <EuiCode>break-all</EuiCode> on IE11.
       </strong>
@@ -104,14 +98,7 @@
       className="eui-textBreakWord">
       <EuiCode>.eui-textBreakWord</EuiCode> will only break up at the end of
       words. Long urls will still break
-<<<<<<< HEAD
-      {
-        'http://www.hithereimalongurl.com/dave_will_just_ramble_on_in_a_long_sentence_like_this/?ok=cool'
-      }
-      .
-=======
-      {longLink}.
->>>>>>> 75fee430
+      {longLink}.
       <strong>
         Falls back to <EuiCode>break-all</EuiCode> on Firefox and IE11.
       </strong>
@@ -128,13 +115,7 @@
       className="eui-textBreakAll">
       <EuiCode>.eui-textBreakAll</EuiCode> will break up anything. It is useful
       for long urls like
-<<<<<<< HEAD
-      {
-        'http://www.hithereimalongurl.com/dave_will_just_ramble_on_in_a_long_sentence_like_this/?ok=cool'
-      }
-=======
-      {longLink}.
->>>>>>> 75fee430
+      {longLink}.
     </div>
 
     <EuiSpacer />
@@ -148,13 +129,7 @@
       className="eui-textBreakWord eui-textBreakNormal">
       <EuiCode>.eui-textBreakNormal</EuiCode> revert back to not forcing word
       breaks. It is <strong>not</strong> useful for long urls like
-<<<<<<< HEAD
-      {
-        'http://www.hithereimalongurl.com/dave_will_just_ramble_on_in_a_long_sentence_like_this/?ok=cool'
-      }
-=======
-      {longLink}.
->>>>>>> 75fee430
+      {longLink}.
     </div>
 
     <EuiSpacer />
