// Jest Snapshot v1, https://goo.gl/fbAQLP

exports[`EuiPageHeaderContent is rendered 1`] = `
<div
  aria-label="aria-label"
  class="euiPageHeaderContent css-unkftj-euiPageHeaderContent"
  data-test-subj="test subject string"
>
  <div
    class="euiFlexGroup euiFlexGroup--gutterLarge euiFlexGroup--directionRow euiFlexGroup--responsive euiPageHeaderContent__top"
  >
    <div
      class="euiFlexItem"
    />
  </div>
</div>
`;

exports[`EuiPageHeaderContent props alignItems bottom is rendered 1`] = `
<div
  class="euiPageHeaderContent css-unkftj-euiPageHeaderContent"
>
  <div
    class="euiFlexGroup euiFlexGroup--gutterLarge euiFlexGroup--alignItemsFlexEnd euiFlexGroup--directionRow euiFlexGroup--responsive euiPageHeaderContent__top"
  >
    <div
      class="euiFlexItem"
    >
      <h1
        class="euiTitle css-1bexacr-euiTitle-l"
      >
        Page title
      </h1>
    </div>
    <div
      class="euiFlexItem euiFlexItem--flexGrowZero"
    >
      <div
        class="euiFlexGroup euiFlexGroup--gutterLarge euiFlexGroup--directionRow euiFlexGroup--wrap css-dl3a9l-rightSideFlexItem"
      >
        <div
          class="euiFlexItem euiFlexItem--flexGrowZero"
        >
          <button>
            Button 1
          </button>
        </div>
        <div
          class="euiFlexItem euiFlexItem--flexGrowZero"
        >
          <button>
            Button 2
          </button>
        </div>
      </div>
    </div>
  </div>
</div>
`;

exports[`EuiPageHeaderContent props alignItems center is rendered 1`] = `
<div
  class="euiPageHeaderContent css-unkftj-euiPageHeaderContent"
>
  <div
    class="euiFlexGroup euiFlexGroup--gutterLarge euiFlexGroup--alignItemsCenter euiFlexGroup--directionRow euiFlexGroup--responsive euiPageHeaderContent__top"
  >
    <div
      class="euiFlexItem"
    >
      <h1
        class="euiTitle css-1bexacr-euiTitle-l"
      >
        Page title
      </h1>
    </div>
    <div
      class="euiFlexItem euiFlexItem--flexGrowZero"
    >
      <div
        class="euiFlexGroup euiFlexGroup--gutterLarge euiFlexGroup--directionRow euiFlexGroup--wrap css-dl3a9l-rightSideFlexItem"
      >
        <div
          class="euiFlexItem euiFlexItem--flexGrowZero"
        >
          <button>
            Button 1
          </button>
        </div>
        <div
          class="euiFlexItem euiFlexItem--flexGrowZero"
        >
          <button>
            Button 2
          </button>
        </div>
      </div>
    </div>
  </div>
</div>
`;

exports[`EuiPageHeaderContent props alignItems stretch is rendered 1`] = `
<div
  class="euiPageHeaderContent css-unkftj-euiPageHeaderContent"
>
  <div
    class="euiFlexGroup euiFlexGroup--gutterLarge euiFlexGroup--directionRow euiFlexGroup--responsive euiPageHeaderContent__top"
  >
    <div
      class="euiFlexItem"
    >
      <h1
        class="euiTitle css-1bexacr-euiTitle-l"
      >
        Page title
      </h1>
    </div>
    <div
      class="euiFlexItem euiFlexItem--flexGrowZero"
    >
      <div
        class="euiFlexGroup euiFlexGroup--gutterLarge euiFlexGroup--directionRow euiFlexGroup--wrap css-dl3a9l-rightSideFlexItem"
      >
        <div
          class="euiFlexItem euiFlexItem--flexGrowZero"
        >
          <button>
            Button 1
          </button>
        </div>
        <div
          class="euiFlexItem euiFlexItem--flexGrowZero"
        >
          <button>
            Button 2
          </button>
        </div>
      </div>
    </div>
  </div>
</div>
`;

exports[`EuiPageHeaderContent props alignItems top is rendered 1`] = `
<div
  class="euiPageHeaderContent css-unkftj-euiPageHeaderContent"
>
  <div
    class="euiFlexGroup euiFlexGroup--gutterLarge euiFlexGroup--alignItemsFlexStart euiFlexGroup--directionRow euiFlexGroup--responsive euiPageHeaderContent__top"
  >
    <div
      class="euiFlexItem"
    >
      <h1
        class="euiTitle css-1bexacr-euiTitle-l"
      >
        Page title
      </h1>
    </div>
    <div
      class="euiFlexItem euiFlexItem--flexGrowZero"
    >
      <div
        class="euiFlexGroup euiFlexGroup--gutterLarge euiFlexGroup--directionRow euiFlexGroup--wrap css-dl3a9l-rightSideFlexItem"
      >
        <div
          class="euiFlexItem euiFlexItem--flexGrowZero"
        >
          <button>
            Button 1
          </button>
        </div>
        <div
          class="euiFlexItem euiFlexItem--flexGrowZero"
        >
          <button>
            Button 2
          </button>
        </div>
      </div>
    </div>
  </div>
</div>
`;

exports[`EuiPageHeaderContent props breadcrumbs is rendered 1`] = `
<div
  class="euiPageHeaderContent css-unkftj-euiPageHeaderContent"
>
  <nav
    aria-label="aria-label"
    class="euiBreadcrumbs testClass1 testClass2 euiBreadcrumbs--truncate"
    data-test-subj="test subject string"
  >
    <ol
      class="euiBreadcrumbs__list"
    >
      <li
        class="euiBreadcrumb"
      >
        <a
          class="euiLink euiBreadcrumb__content customClass css-102pf9n-euiLink-primary"
          data-test-subj="breadcrumbsAnimals"
          href="#"
          rel="noreferrer"
        >
          Animals
        </a>
      </li>
      <li
        class="euiBreadcrumb euiBreadcrumb--last"
      >
        <span
          aria-current="page"
          class="euiBreadcrumb__content"
        >
          Edit
        </span>
      </li>
    </ol>
  </nav>
  <div
    class="euiSpacer euiSpacer--s css-78drzl-euiSpacer-s"
  />
  <div
    class="euiFlexGroup euiFlexGroup--gutterLarge euiFlexGroup--directionRow euiFlexGroup--responsive euiPageHeaderContent__top"
  >
    <div
      class="euiFlexItem"
    />
  </div>
</div>
`;

exports[`EuiPageHeaderContent props children is rendered 1`] = `
<div
  class="css-unkftj-euiPageHeaderContent"
>
  <div
    class="css-ljpjbj-flex-center"
  >
<<<<<<< HEAD
=======
    <div
      class="euiFlexItem"
    />
  </div>
  <div
    class="euiPageHeaderContent__bottom"
  >
    <div
      class="euiSpacer euiSpacer--l css-p2o3x6-euiSpacer-l"
    />
>>>>>>> 5301cc39
    <p>
      Anything
    </p>
  </div>
</div>
`;

exports[`EuiPageHeaderContent props children is rendered 2`] = `
<div
  class="css-unkftj-euiPageHeaderContent"
>
  <div
    class="css-ljpjbj-flex-center"
  >
<<<<<<< HEAD
=======
    <div
      class="euiSpacer euiSpacer--l css-p2o3x6-euiSpacer-l"
    />
>>>>>>> 5301cc39
    Child
  </div>
</div>
`;

exports[`EuiPageHeaderContent props children is rendered even if content props are passed 1`] = `
<div
  class="euiPageHeaderContent css-xrll9g-euiPageHeaderContent-border"
>
  <div
    class="euiFlexGroup euiFlexGroup--gutterLarge euiFlexGroup--directionRow euiFlexGroup--responsive euiPageHeaderContent__top"
  >
    <div
      class="euiFlexItem"
    >
      <h1
        class="euiTitle css-1bexacr-euiTitle-l"
      >
        Page title
      </h1>
      <div
        class="euiPageHeaderContent__bottom"
      >
        <div
          class="euiSpacer euiSpacer--l css-jz428s-euiSpacer-l"
        />
        Child
        <div
          class="euiSpacer euiSpacer--l css-jz428s-euiSpacer-l"
        />
        <div
          class="euiTabs euiTabs--large euiTabs--condensed"
          role="tablist"
        >
          <button
            aria-selected="true"
            class="euiTab euiTab-isSelected"
            role="tab"
            type="button"
          >
            <span
              class="euiTab__content"
            >
              Tab 1
            </span>
          </button>
          <button
            aria-selected="false"
            class="euiTab"
            role="tab"
            type="button"
          >
            <span
              class="euiTab__content"
            >
              Tab 2
            </span>
          </button>
        </div>
      </div>
    </div>
    <div
      class="euiFlexItem euiFlexItem--flexGrowZero"
    >
      <div
        class="euiFlexGroup euiFlexGroup--gutterLarge euiFlexGroup--directionRow euiFlexGroup--wrap css-dl3a9l-rightSideFlexItem"
      >
        <div
          class="euiFlexItem euiFlexItem--flexGrowZero"
        >
          <button>
            Button 1
          </button>
        </div>
        <div
          class="euiFlexItem euiFlexItem--flexGrowZero"
        >
          <button>
            Button 2
          </button>
        </div>
      </div>
    </div>
  </div>
<<<<<<< HEAD
=======
  <div
    class="euiPageHeaderContent__bottom"
  >
    <div
      class="euiSpacer euiSpacer--l css-p2o3x6-euiSpacer-l"
    />
    Child
    <div
      class="euiSpacer euiSpacer--l css-p2o3x6-euiSpacer-l"
    />
    <div
      class="euiTabs euiTabs--large"
      role="tablist"
    >
      <button
        aria-selected="true"
        class="euiTab euiTab-isSelected"
        role="tab"
        type="button"
      >
        <span
          class="euiTab__content"
        >
          Tab 1
        </span>
      </button>
      <button
        aria-selected="false"
        class="euiTab"
        role="tab"
        type="button"
      >
        <span
          class="euiTab__content"
        >
          Tab 2
        </span>
      </button>
    </div>
  </div>
>>>>>>> 5301cc39
</div>
`;

exports[`EuiPageHeaderContent props description is rendered 1`] = `
<div
  class="euiPageHeaderContent css-unkftj-euiPageHeaderContent"
>
  <div
    class="euiFlexGroup euiFlexGroup--gutterLarge euiFlexGroup--directionRow euiFlexGroup--responsive euiPageHeaderContent__top"
  >
    <div
      class="euiFlexItem"
    >
      <div
        class="euiText euiText--medium euiText--constrainedWidth"
      >
        <p>
          Description
        </p>
      </div>
    </div>
  </div>
</div>
`;

exports[`EuiPageHeaderContent props pageTitle is rendered 1`] = `
<div
  class="euiPageHeaderContent css-unkftj-euiPageHeaderContent"
>
  <div
    class="euiFlexGroup euiFlexGroup--gutterLarge euiFlexGroup--directionRow euiFlexGroup--responsive euiPageHeaderContent__top"
  >
    <div
      class="euiFlexItem"
    >
      <h1
        class="euiTitle css-1bexacr-euiTitle-l"
      >
        Page title
      </h1>
    </div>
  </div>
</div>
`;

exports[`EuiPageHeaderContent props pageTitle is rendered with icon 1`] = `
<div
  class="euiPageHeaderContent css-unkftj-euiPageHeaderContent"
>
  <div
    class="euiFlexGroup euiFlexGroup--gutterLarge euiFlexGroup--directionRow euiFlexGroup--responsive euiPageHeaderContent__top"
  >
    <div
      class="euiFlexItem"
    >
      <h1
        class="euiTitle css-1bexacr-euiTitle-l"
      >
        <span
          class="css-qz0pxv-euiPageHeaderContent__titleIcon"
          data-euiicon-type="logoKibana"
        />
        Page title
      </h1>
    </div>
  </div>
</div>
`;

exports[`EuiPageHeaderContent props pageTitle is rendered with icon and iconProps 1`] = `
<div
  class="euiPageHeaderContent css-unkftj-euiPageHeaderContent"
>
  <div
    class="euiFlexGroup euiFlexGroup--gutterLarge euiFlexGroup--directionRow euiFlexGroup--responsive euiPageHeaderContent__top"
  >
    <div
      class="euiFlexItem"
    >
      <h1
        class="euiTitle css-1bexacr-euiTitle-l"
      >
        <span
          class="testClass1 testClass2 css-qz0pxv-euiPageHeaderContent__titleIcon"
          data-euiicon-type="logoKibana"
          data-test-subj="test subject string"
        >
          aria-label
        </span>
        Page title
      </h1>
    </div>
  </div>
</div>
`;

exports[`EuiPageHeaderContent props pageTitle is rendered with pageTitleProps 1`] = `
<div
  class="euiPageHeaderContent css-unkftj-euiPageHeaderContent"
>
  <div
    class="euiFlexGroup euiFlexGroup--gutterLarge euiFlexGroup--directionRow euiFlexGroup--responsive euiPageHeaderContent__top"
  >
    <div
      class="euiFlexItem"
    >
      <h1
        aria-label="aria-label"
        class="euiTitle testClass1 testClass2 css-1bexacr-euiTitle-l"
        data-test-subj="test subject string"
      >
        Page title
      </h1>
    </div>
  </div>
</div>
`;

exports[`EuiPageHeaderContent props responsive is rendered as false 1`] = `
<div
  class="euiPageHeaderContent css-unkftj-euiPageHeaderContent"
>
  <div
    class="euiFlexGroup euiFlexGroup--gutterLarge euiFlexGroup--directionRow euiPageHeaderContent__top"
  >
    <div
      class="euiFlexItem"
    />
  </div>
</div>
`;

exports[`EuiPageHeaderContent props responsive is rendered as reverse 1`] = `
<div
  class="euiPageHeaderContent css-unkftj-euiPageHeaderContent"
>
  <div
    class="euiFlexGroup euiFlexGroup--gutterLarge euiFlexGroup--directionRow euiFlexGroup--responsive euiPageHeaderContent__top"
  >
    <div
      class="euiFlexItem"
    />
  </div>
</div>
`;

exports[`EuiPageHeaderContent props rightSideItems is rendered 1`] = `
<div
  class="euiPageHeaderContent css-unkftj-euiPageHeaderContent"
>
  <div
    class="euiFlexGroup euiFlexGroup--gutterLarge euiFlexGroup--directionRow euiFlexGroup--responsive euiPageHeaderContent__top"
  >
    <div
      class="euiFlexItem"
    />
    <div
      class="euiFlexItem euiFlexItem--flexGrowZero"
    >
      <div
        class="euiFlexGroup euiFlexGroup--gutterLarge euiFlexGroup--directionRow euiFlexGroup--wrap css-dl3a9l-rightSideFlexItem"
      >
        <div
          class="euiFlexItem euiFlexItem--flexGrowZero"
        >
          <button>
            Button 1
          </button>
        </div>
        <div
          class="euiFlexItem euiFlexItem--flexGrowZero"
        >
          <button>
            Button 2
          </button>
        </div>
      </div>
    </div>
  </div>
</div>
`;

exports[`EuiPageHeaderContent props rightSideItems is rendered with rightSideGroupProps 1`] = `
<div
  class="euiPageHeaderContent css-unkftj-euiPageHeaderContent"
>
  <div
    class="euiFlexGroup euiFlexGroup--gutterLarge euiFlexGroup--directionRow euiFlexGroup--responsive euiPageHeaderContent__top"
  >
    <div
      class="euiFlexItem"
    />
    <div
      class="euiFlexItem euiFlexItem--flexGrowZero"
    >
      <div
        aria-label="aria-label"
        class="euiFlexGroup euiFlexGroup--gutterLarge euiFlexGroup--directionRow euiFlexGroup--responsive euiFlexGroup--wrap testClass1 testClass2 css-dl3a9l-rightSideFlexItem"
        data-test-subj="test subject string"
      >
        <div
          class="euiFlexItem euiFlexItem--flexGrowZero"
        >
          <button>
            Button 1
          </button>
        </div>
        <div
          class="euiFlexItem euiFlexItem--flexGrowZero"
        >
          <button>
            Button 2
          </button>
        </div>
      </div>
    </div>
  </div>
</div>
`;

exports[`EuiPageHeaderContent props tabs is rendered 1`] = `
<div
  class="euiPageHeaderContent css-unkftj-euiPageHeaderContent"
>
  <div
    class="euiFlexGroup euiFlexGroup--gutterLarge euiFlexGroup--directionRow euiFlexGroup--responsive euiPageHeaderContent__top"
  >
    <div
      class="euiFlexItem"
    >
      <h1
        class="euiScreenReaderOnly"
      >
        Tab 1
      </h1>
      <div
        class="euiTabs euiTabs--xlarge"
        role="tablist"
      >
        <button
          aria-selected="true"
          class="euiTab euiTab-isSelected"
          role="tab"
          type="button"
        >
          <span
            class="euiTab__content"
          >
            Tab 1
          </span>
        </button>
        <button
          aria-selected="false"
          class="euiTab"
          role="tab"
          type="button"
        >
          <span
            class="euiTab__content"
          >
            Tab 2
          </span>
        </button>
      </div>
    </div>
  </div>
</div>
`;

exports[`EuiPageHeaderContent props tabs is rendered with tabsProps 1`] = `
<div
  class="euiPageHeaderContent css-unkftj-euiPageHeaderContent"
>
  <div
    class="euiFlexGroup euiFlexGroup--gutterLarge euiFlexGroup--directionRow euiFlexGroup--responsive euiPageHeaderContent__top"
  >
    <div
      class="euiFlexItem"
    >
      <h1
        class="euiScreenReaderOnly"
      >
        Tab 1
      </h1>
      <div
        aria-label="aria-label"
        class="euiTabs euiTabs--xlarge testClass1 testClass2"
        data-test-subj="test subject string"
        role="tablist"
      >
        <button
          aria-selected="true"
          class="euiTab euiTab-isSelected"
          role="tab"
          type="button"
        >
          <span
            class="euiTab__content"
          >
            Tab 1
          </span>
        </button>
        <button
          aria-selected="false"
          class="euiTab"
          role="tab"
          type="button"
        >
          <span
            class="euiTab__content"
          >
            Tab 2
          </span>
        </button>
      </div>
    </div>
  </div>
</div>
`;<|MERGE_RESOLUTION|>--- conflicted
+++ resolved
@@ -240,19 +240,6 @@
   <div
     class="css-ljpjbj-flex-center"
   >
-<<<<<<< HEAD
-=======
-    <div
-      class="euiFlexItem"
-    />
-  </div>
-  <div
-    class="euiPageHeaderContent__bottom"
-  >
-    <div
-      class="euiSpacer euiSpacer--l css-p2o3x6-euiSpacer-l"
-    />
->>>>>>> 5301cc39
     <p>
       Anything
     </p>
@@ -267,12 +254,6 @@
   <div
     class="css-ljpjbj-flex-center"
   >
-<<<<<<< HEAD
-=======
-    <div
-      class="euiSpacer euiSpacer--l css-p2o3x6-euiSpacer-l"
-    />
->>>>>>> 5301cc39
     Child
   </div>
 </div>
@@ -297,14 +278,14 @@
         class="euiPageHeaderContent__bottom"
       >
         <div
-          class="euiSpacer euiSpacer--l css-jz428s-euiSpacer-l"
+          class="euiSpacer euiSpacer--l css-p2o3x6-euiSpacer-l"
         />
         Child
         <div
-          class="euiSpacer euiSpacer--l css-jz428s-euiSpacer-l"
+          class="euiSpacer euiSpacer--l css-p2o3x6-euiSpacer-l"
         />
         <div
-          class="euiTabs euiTabs--large euiTabs--condensed"
+          class="euiTabs euiTabs--large"
           role="tablist"
         >
           <button
@@ -357,49 +338,6 @@
       </div>
     </div>
   </div>
-<<<<<<< HEAD
-=======
-  <div
-    class="euiPageHeaderContent__bottom"
-  >
-    <div
-      class="euiSpacer euiSpacer--l css-p2o3x6-euiSpacer-l"
-    />
-    Child
-    <div
-      class="euiSpacer euiSpacer--l css-p2o3x6-euiSpacer-l"
-    />
-    <div
-      class="euiTabs euiTabs--large"
-      role="tablist"
-    >
-      <button
-        aria-selected="true"
-        class="euiTab euiTab-isSelected"
-        role="tab"
-        type="button"
-      >
-        <span
-          class="euiTab__content"
-        >
-          Tab 1
-        </span>
-      </button>
-      <button
-        aria-selected="false"
-        class="euiTab"
-        role="tab"
-        type="button"
-      >
-        <span
-          class="euiTab__content"
-        >
-          Tab 2
-        </span>
-      </button>
-    </div>
-  </div>
->>>>>>> 5301cc39
 </div>
 `;
 
