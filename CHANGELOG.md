## [`main`](https://github.com/elastic/eui/tree/main)

**Bug fixes**

<<<<<<< HEAD
- Fixed `EuiDataGrid` and `EuiTable` pagination potentially rendering out view on narrow tables with many pages ([#5561](https://github.com/elastic/eui/pull/5561))
=======
- Fixed EuiDataGrid height issue when in full-screen mode and with scrolling content ([#5557](https://github.com/elastic/eui/pull/5557))
>>>>>>> fd3fef50

## [`46.1.0`](https://github.com/elastic/eui/tree/v46.1.0)

- Added `sun` glyph to `EuiIcon` ([#5548](https://github.com/elastic/eui/pull/5548))
- Updated styles in `EuiDescriptionList` of `type` inline ([#5534](https://github.com/elastic/eui/pull/5534))

## [`46.0.0`](https://github.com/elastic/eui/tree/v46.0.0)

- **[Beta]** Added `optimize` build as a lighter weight option more suited to production environments ([#5527](https://github.com/elastic/eui/pull/5527))
- Added `lettering` glyph to `EuiIcon` ([#5525](https://github.com/elastic/eui/pull/5525))
- Updated the outline color in `euiCustomControlFocused` mixin to use `$euiFocusRingColor` instead of `currentColor` ([#5479](https://github.com/elastic/eui/pull/5479))
- Added `betaBadgeTooltipProps` to `EuiKeyPadMenuItem` to extend the wrapping `EuiToolTip` ([#5541](https://github.com/elastic/eui/pull/5541))
- Added `globalStyles` prop to `EuiProvider` to allow for global style customization ([#5497](https://github.com/elastic/eui/pull/5497))
- Exported `EuiGlobalStyles` component ([#5497](https://github.com/elastic/eui/pull/5497))

**Bug fixes**

- Updated the outline color in `euiCustomControlFocused` mixin to use `$euiFocusRingColor` instead of `currentColor` ([#5479](https://github.com/elastic/eui/pull/5479))
- Fixed keyboard navigation in `EuiDataGrid` not fully scrolling cells into view ([#5515](https://github.com/elastic/eui/pull/5515))
- Fixed `EuiKeyPadMenuItem` accessibility issue where there was a nested focusable element ([#5541](https://github.com/elastic/eui/pull/5541))

**Deprecations**

- Deprecated `data-gridcell-id` from `EuiDataGrid` in favor of 4 new and more flexible props - `data-gridcell-column-id`, `data-gridcell-column-index`, `data-gridcell-row-index`, and `data-gridcell-visible-row-index` ([#5515](https://github.com/elastic/eui/pull/5515))

**Breaking changes**

- `EuiKeyPadMenuItem` now wraps itself with `EuiToolTip` when `betaBadgeLabel` is supplied forcing top element style props to be passed via `betaBadgeTooltipProps` ([#5541](https://github.com/elastic/eui/pull/5541))
- Changed `data-gridcell-id` in `EuiDataGrid` to the inverse index order: `[columnIndex],[rowIndex]` ([#5515](https://github.com/elastic/eui/pull/5515))

## [`45.0.0`](https://github.com/elastic/eui/tree/v45.0.0)

- Added virtulized rendering option to `EuiSelectableList` with `isVirtualized` ([#5521](https://github.com/elastic/eui/pull/5521))
- Added expanded option properties to `EuiSelectableOption` with `data` ([#5521](https://github.com/elastic/eui/pull/5521))

**Bug fixes**

- Fixed multiple bugs with `EuiDataGrid` keyboard focus restoration ([#5530](https://github.com/elastic/eui/pull/5530))
- Fixed `EuiDataGrid`'s display toolbar control to update initial UI state when developer `gridStyle` or `rowHeightsOptions` props are updated ([#5525](https://github.com/elastic/eui/pull/5525))

**Breaking changes**

- Changed `EuiSearchBar` to preserve phrases with leading and trailing spaces, instead of dropping surrounding whitespace ([#5514](https://github.com/elastic/eui/pull/5514))
- Removed `data-test-subj="dataGridWrapper"`  from `EuiDataGrid` in favor of `data-test-subj="euiDataGridBody"` ([#5506](https://github.com/elastic/eui/pull/5506))

## [`44.0.0`](https://github.com/elastic/eui/tree/v44.0.0)

**Bug fixes**

- Fixed a `EuiDataGrid` sizing bug which didn't account for a horizontal scrollbar ([#5478](https://github.com/elastic/eui/pull/5478))
- Fixed a `EuiDatePicker` a11y bug where axe-core reported missing ARIA and role attributes ([#5501](https://github.com/elastic/eui/pull/5501))
- Fixed `EuiModalHeaderTitle` to conditionally wrap title strings in an H1 ([#5494](https://github.com/elastic/eui/pull/5494))
- Fixed a `EuiDataGrid` issue where a focused cell would lose focus when scrolled out of and back into view ([#5488](https://github.com/elastic/eui/pull/5488))
- Fixed an `EuiDatePicker` accessibility issue where `tabindex` was not applied to a listbox element ([#5509](https://github.com/elastic/eui/pull/5509))

**Deprecations**

- Deprecated `PartitionConfig` in favor of inclusion in Charts `theme.partition` ([#5492](https://github.com/elastic/eui/pull/5492))

**Breaking changes**

- Removed `popoverClassName` and `repositionOnScroll` props from `EuiSuperSelect` (use `popoverProps` instead) ([#5512](https://github.com/elastic/eui/pull/5512))

## [`43.1.1`](https://github.com/elastic/eui/tree/v43.1.1)

**Bug fixes**

- Fixed `EuiDataGrid`'s cell popover overlapping with modals and flyouts ([#5461](https://github.com/elastic/eui/pull/5461))
- Fixed an accessibility issue where `EuiDatePicker` time options did not have unique IDs ([#5466](https://github.com/elastic/eui/pull/5466))
- Fixed global and reset styles when using the legacy theme ([#5473](https://github.com/elastic/eui/pull/5473))
- Fixed `EuiSuperDatePicker` not passing `isDisabled` to `EuiAutoRefresh` ([#5472](https://github.com/elastic/eui/pull/5472))

## [`43.1.0`](https://github.com/elastic/eui/tree/v43.1.0)

- Added `magnifyWithExclamation` icon ([#5455](https://github.com/elastic/eui/pull/5455))

**Bug fixes**

- Reinstated `EuiCode` and `EuiCodeBlock` `testenv` mocking ([#5464](https://github.com/elastic/eui/pull/5464))

## [`43.0.0`](https://github.com/elastic/eui/tree/v43.0.0)

- Updated the organization of `EuiDataGrid`'s toolbar/grid controls ([#5334](https://github.com/elastic/eui/pull/5334))
- Updated `EuiDataGrid`'s full screen mode to use the `fullScreenExit` icon ([#5415](https://github.com/elastic/eui/pull/5415))
- Added `left.append` and `left.prepend` to `EuiDataGrid`'s `toolbarVisibility.additionalControls` prop [#5394](https://github.com/elastic/eui/pull/5394))
- Added a row height control to `EuiDataGrid`'s toolbar ([#5372](https://github.com/elastic/eui/pull/5372))
- Added `onChange` callbacks to `EuiDataGrid`'s `gridStyle` and `rowHeightOptions` settings ([#5424](https://github.com/elastic/eui/pull/5424))
- Added a reset button to `EuiDataGrid`'s display controls ([#5428](https://github.com/elastic/eui/pull/5428))
- Added `timeRefresh` icon ([#5383](https://github.com/elastic/eui/pull/5383))
- Added `responsive` and `iconOnly` props to `EuiSuperUpdateButton`  ([#5383](https://github.com/elastic/eui/pull/5383))
- Added better auto refresh indicator to `EuiSuperDatePicker` ([#5383](https://github.com/elastic/eui/pull/5383))
- Added `compressed`, `width`, `isQuickSelectOnly` props to `EuiSuperDatePicker` ([#5383](https://github.com/elastic/eui/pull/5383))
- Updated `showUpdateButton` prop with `iconOnly` option in `EuiSuperDatePicker` ([#5383](https://github.com/elastic/eui/pull/5383))
- Increased default `refreshInterval` of `EuiSuperDatePicker` to `1000` ([#5383](https://github.com/elastic/eui/pull/5383))
- Remove `Show dates` button from pretty format of `EuiSuperDatePicker` in favor of directly opening `start` date popover ([#5383](https://github.com/elastic/eui/pull/5383))
- Added `shortHand` option to `prettyInterval` ([#5383](https://github.com/elastic/eui/pull/5383))
- Moved `rounding` switch to popover footer in relative tab of `EuiSuperDatePicker` ([#5383](https://github.com/elastic/eui/pull/5383))
- Simplified `EuiRefreshInterval` to use a switch to start/stop and other visual touch ups ([#5383](https://github.com/elastic/eui/pull/5383))
- Created stand alone `EuiAutoRefresh` and `EuiAutoRefreshButton` components ([#5383](https://github.com/elastic/eui/pull/5383))

**Bug fixes**

- Fixed persistent `EuiDataGrid` full screen `<body>` class ([#5354](https://github.com/elastic/eui/pull/5354))
- Fixed dark mode background color of `EuiFormControlLayout` `prepend` and `append` ([#5383](https://github.com/elastic/eui/pull/5383))
- Fixed background color of `EuiFormControlLayout` when `readOnly` ([#5383](https://github.com/elastic/eui/pull/5383))
- Fixed the name of `data-test-subj` prop of `EuiFormControlLayout` ([#5383](https://github.com/elastic/eui/pull/5383))
- Fixed global reset styles for plain `<button>`s ([#5452](https://github.com/elastic/eui/pull/5452))

**Breaking changes**

- Removed `toolbarVisibility`'s `showStyleSelector` prop of `EuiDataGrid` in favor of `showDisplaySelector`, which allows configuration of both grid density and row height ([#5372](https://github.com/elastic/eui/pull/5372))
- Changed prop name `applyRefreshInterval` to `onRefreshChange` in `EuiRefreshInterval` ([#5383](https://github.com/elastic/eui/pull/5383))
- Increased the size of `s`-sized `EuiLoadingSpinner`s to match `s`-sized `EuiIcon`s ([#5440](https://github.com/elastic/eui/pull/5440))

## [`42.1.0`](https://github.com/elastic/eui/tree/v42.1.0)

- Added first and last page arrow buttons to `EuiPagination` when `compressed=true` ([#5362](https://github.com/elastic/eui/pull/5362))
- Added support for indeterminate `EuiPagination` when `pageCount=0` ([#5362](https://github.com/elastic/eui/pull/5362))
- Moved mobile behavior to a customizable `responsive` prop to `EuiPagination` that renders the `compressed` display ([#5362](https://github.com/elastic/eui/pull/5362))
- Added `doubleArrowLeft`, `doubleArrowRight`, `arrowStart`, `arrowEnd` icons ([#5362](https://github.com/elastic/eui/pull/5362))

**Bug fixes**

- Fixed scrollbars in `EuiRange` tick labels in Safari ([#5427](https://github.com/elastic/eui/pull/5427))
- Fixed an `EuiOverlayMask` bug where it calls window.document on server side([#5422](https://github.com/elastic/eui/pull/5422))
- Fixed unremoved event listener memory leak in `EuiPopover` ([#5437](https://github.com/elastic/eui/pull/5437))
- Fixed `EuiDatePicker` not correctly handling the `onBlur` callback ([#5441](https://github.com/elastic/eui/pull/5441))
- Fixed `EuiToolTip` not correctly handling child `onBlur` and `onFocus` callbacks ([#5441](https://github.com/elastic/eui/pull/5441))

## [`42.0.0`](https://github.com/elastic/eui/tree/v42.0.0)

### Feature: CSS-in-JS ([#5121](https://github.com/elastic/eui/pull/5121))

- Added reset and global styles via CSS-in-JS with `@emotion/react/Global`
- Added `EuiProvider`, a React context provider for theming and global styles
- Added `isDefaultTheme` and `isLegacyTheme` utilities

**Breaking changes**

- Added `@emotion/react` to `peerDependencies`
- Amsterdam is now the default theme, deprecated and renamed old theme as "legacy"
- Re-organized Sass files including where the `globals` are imported from

## [`41.4.0`](https://github.com/elastic/eui/tree/v41.4.0)

- Added `payment` glyph to `EuiIcon` ([#5414](https://github.com/elastic/eui/pull/5414))
- Updated `EuiCodeBlock`'s full screen mode to use the `fullScreenExit` icon ([#5421](https://github.com/elastic/eui/pull/5421))

**Bug fixes**

- Fixed an `EuiCodeBlock` bug where empty code blocks could be copyable ([#5421](https://github.com/elastic/eui/pull/5421))
- Fixed an accessibility issue in `EuiAvatar` by adding a meaningful role ([#5423](https://github.com/elastic/eui/pull/5423))

## [`41.3.0`](https://github.com/elastic/eui/tree/v41.3.0)

- Updated color of `EuiHorizontalRule` when rendered inside `EuiToolTip` ([#5378](https://github.com/elastic/eui/pull/5378))

**Bug fixes**

- Fixed an `EuiDataGrid` bug where paginated overflowing data grids could become unscrollable when `rowCount` changed ([#5400](https://github.com/elastic/eui/pull/5400))
- Fixed `EuiCode` line-wrapping ([#5379](https://github.com/elastic/eui/pull/5379))
- Fixed `EuiCodeBlock` not passing `data-test-subj` or `aria-label` to virtualized & full-screen code blocks ([#5379](https://github.com/elastic/eui/pull/5379))
- Fixed `EuiCodeBlock` not closing full-screen mode when the Escape key is pressed ([#5379](https://github.com/elastic/eui/pull/5379))
- Fixed virtualized `EuiCodeBlock`s blanking out when entering & exiting full-screen mode ([#5379](https://github.com/elastic/eui/pull/5379))
- Fixed `EuiCodeBlock`'s full-screen mode to use a large font and padding size & added several missing wrapper classes ([#5379](https://github.com/elastic/eui/pull/5379))
- Fixed `EuiCodeBlock` broken line wrapping when using virtualization ([#5379](https://github.com/elastic/eui/pull/5379))
- Fixed type exports to not include test mocks & specs ([#5412](https://github.com/elastic/eui/pull/5412))

**Theme: Amsterdam**

- Fixed `EuiCodeBlock` not properly increasing large font sizes on Amsterdam ([#5379](https://github.com/elastic/eui/pull/5379))

## [`41.2.3`](https://github.com/elastic/eui/tree/v41.2.3)

**Note: this release is a backport containing changes originally made in `42.1.0`**

**Bug fixes**

- Fixed `EuiDatePicker` not correctly handling the `onBlur` callback ([#5441](https://github.com/elastic/eui/pull/5441))
- Fixed `EuiToolTip` not correctly handling child `onBlur` and `onFocus` callbacks ([#5441](https://github.com/elastic/eui/pull/5441))

## [`41.2.2`](https://github.com/elastic/eui/tree/v41.2.2)

**Bug fixes**

- Fixed type exports to not include test mocks & specs ([#5412](https://github.com/elastic/eui/pull/5412))

**Note: this release is a backport containing changes originally made in `41.3.0`**

## [`41.2.1`](https://github.com/elastic/eui/tree/v41.2.1)

**Bug fixes**

- Refactored definition of `isNamedColor` function so it isn't mocked away by the testenv configuration ([#5397](https://github.com/elastic/eui/pull/5397))

**Note: this release is a backport containing changes originally made in `14.6.0` and `14.7.0`**

## [`41.2.0`](https://github.com/elastic/eui/tree/v41.2.0)

- Added `aria-label` and `aria-labelledby` props to `EuiComboBox` ([#5360](https://github.com/elastic/eui/issues/5360))
- Updated `EuiDatePicker` to use `EuiPopover`, `EuiFocusTrap`, and `EuiScreenReaderOnly` ([#5339](https://github.com/elastic/eui/pull/5339))

**Bug fixes**

- Fixed an `EuiDataGrid` row height bug for grids that set a default `lineCount` and also used `rowHeights` to set row-specific `lineCount`s ([#5376](https://github.com/elastic/eui/pull/5376))
- Fixed `EuiComboBox` from allowing keyboard actions when `isDisabled` ([#5373](https://github.com/elastic/eui/pull/5373))
- Fixed an accessibility issue where `EuiSuperSelect` was not creating accessible labels for its listbox ([#5364](https://github.com/elastic/eui/pull/5364))
- Fixed an accessibility issue where `EuiColorPalettePicker` was not creating an accessible label for its button ([#5364](https://github.com/elastic/eui/pull/5364))
- Fixed `EuiDatePicker` being constrained to its parent container by using React portal ([#5339](https://github.com/elastic/eui/pull/5339))

## [`41.1.0`](https://github.com/elastic/eui/tree/v41.1.0)

- Added `layout` and `footer` props to `EuiEmptyPrompt` ([#5275](https://github.com/elastic/eui/pull/5275))
- Updated `EuiEmptyPrompt` to extend `EuiPanelProps` ([#5275](https://github.com/elastic/eui/pull/5275))
- Add `data-icon-type` to `EuiIcon` `<svg>` for easier debugging of `iconType` [#5366](https://github.com/elastic/eui/pull/5366))

**Bug fixes**

- Fixed an `EuiDataGrid` race condition where grid rows had incorrect heights if loaded in before CSS ([#5284](https://github.com/elastic/eui/pull/5284))
- Fixed an accessibility issue where `EuiDataGrid` cells weren't owned by `role=row` elements ([#5285](https://github.com/elastic/eui/pull/5285))
- Fixed `EuiErrorBoundary` overflow scrolling by wrapping contents in `EuiCodeBlock` ([#5359](https://github.com/elastic/eui/pull/5359))
- Fixed `analyzeEvent` icon to be horizontally centered [#5365](https://github.com/elastic/eui/pull/5365))

## [`41.0.0`](https://github.com/elastic/eui/tree/v41.0.0)

- Added `EuiAutoSizer` component for setting dimensions on virtualized lists ([#5278](https://github.com/elastic/eui/pull/5278))
- Added `testenv` mock for `EuiAutoSizer` ([#5278](https://github.com/elastic/eui/pull/5278))
- Changed render of `useEuiTextDiff` to a `span` instead of `div` ([#5323](https://github.com/elastic/eui/pull/5323))
- Changed change prop type of `children` for `EuiMark` from `string` to `ReactNode` ([#5323](https://github.com/elastic/eui/pull/5323))
- Added `render` prop to `EuiI18n` ([#5236](https://github.com/elastic/eui/pull/5236))

**Bug fixes**

- Fixed styling of `align: center` for mobile version of `EuiTableRowCell` ([#5323](https://github.com/elastic/eui/pull/5323))
- Fixed `endDateControl` `className` in `EuiDatePickerRange` ([#5329](https://github.com/elastic/eui/pull/5329))
- Fixed `EuiMarkdownEditor` intercepting all drop events on the page ([#5340](https://github.com/elastic/eui/pull/5340))

**Breaking changes**

- Removed `EuiCodeEditor` ([#5323](https://github.com/elastic/eui/pull/5323))
- Removed `betaBadgeLabel`, `betaBadgeTooltipContent`, `betaBadgeTitle` props from `EuiCard` ([#5323](https://github.com/elastic/eui/pull/5323))
- Removed `EuiLoadingKibana` ([#5323](https://github.com/elastic/eui/pull/5323))
- Removed `secondary` color prop options ([#5323](https://github.com/elastic/eui/pull/5323))
- Removed `subdued` color prop option from `EuiButtonIcon` ([#5323](https://github.com/elastic/eui/pull/5323))
- Removed `panelPaddingSize` from `EuiPageContent` ([#5323](https://github.com/elastic/eui/pull/5323))
- Removed `makeId` ([#5323](https://github.com/elastic/eui/pull/5323))
- Removed mobile-only props from `EuiTableRowCell` ([#5323](https://github.com/elastic/eui/pull/5323))
- Removed Sass vars `$euiColorSecondary` and `$euiColorSecondaryText` ([#5345](https://github.com/elastic/eui/pull/5345))

## [`40.1.1`](https://github.com/elastic/eui/tree/v40.1.0)

**Note: this release is a backport containing changes originally made after `42.0.0`**

**Bug fixes**

- Fixed unremoved event listener memory leak in `EuiPopover` ([#5437](https://github.com/elastic/eui/pull/5437))

## [`40.1.0`](https://github.com/elastic/eui/tree/v40.1.0)

- Added styling support for `valign` prop on `EuiTableRowCell` ([#5283](https://github.com/elastic/eui/pull/5283))
- Added `remark-breaks` plugin to mimic GitHub-flavored markdown line breaks within `EuiMarkdownEditor` ([#5272](https://github.com/elastic/eui/pull/5272))
- Removed `EuiErrorBoundary` from `EuiDatePicker` when unsupported props are used ([#5318](https://github.com/elastic/eui/pull/5318))

**Bug fixes**

- Fixed default text alignment in `EuiTableRowCell` on Safari ([#5283](https://github.com/elastic/eui/pull/5283))
- Fixed `mobileOptions.truncateText` from getting overridden by `truncateText` in `EuiTableRowCell` ([#5283](https://github.com/elastic/eui/pull/5283))
- Fixed issue with dynamic row counts in `EuiDataGrid` ([#5313](https://github.com/elastic/eui/pull/5313))
- Fixed `EuiDataGrid` to dynamically update row heights when set to `auto` ([#5281](https://github.com/elastic/eui/pull/5281))

**Theme: Amsterdam**

- Fixed `mobileOptions.enlarge` styling in `EuiTableRowCell` ([#5283](https://github.com/elastic/eui/pull/5283))
- Fixed `EuiDataGrid`'s expanded density not increasing font size on Amsterdam ([#5320](https://github.com/elastic/eui/pull/5320))

## [`40.0.0`](https://github.com/elastic/eui/tree/v40.0.0)

- Updated `tokenKeyword` to match the definition of keyword field type ([#5251](https://github.com/elastic/eui/pull/5251))
- Added `element`, `buttonElement`, and `arrowProps` props to further customize `EuiAccordion` ([#5258](https://github.com/elastic/eui/pull/5258))

**Bug fixes**

- Fixed missing `id` for `EuiCombobox` by generating one if `prepend` or `append` exists ([#5229](https://github.com/elastic/eui/pull/5229))

**Breaking changes**

- Renamed `tokenKeyword` icon to `tokenTag` in `EuiToken` ([#5251](https://github.com/elastic/eui/pull/5251))

## [`39.1.4`](https://github.com/elastic/eui/tree/v39.1.4)

**Note: this release is a backport containing changes originally made in `44.0.0`**

**Deprecations**

- Deprecated `PartitionConfig` in favor of inclusion in Charts `theme.partition` ([#5492](https://github.com/elastic/eui/pull/5492)).

## [`39.1.3`](https://github.com/elastic/eui/tree/v39.1.2)

**Note: this release is a backport containing changes originally made after `42.0.0`**

**Bug fixes**

- Fixed unremoved event listener memory leak in `EuiPopover` ([#5437](https://github.com/elastic/eui/pull/5437))

## [`39.1.2`](https://github.com/elastic/eui/tree/v39.1.2)

**Note: this release is a backport containing changes originally made in `40.1.0`**

**Bug fixes**

- Fixed `EuiDataGrid` to dynamically update row heights when set to `auto` ([#5281](https://github.com/elastic/eui/pull/5281))

## [`39.1.1`](https://github.com/elastic/eui/tree/v39.1.1)

**Bug fixes**

- Fixed `EuiSuperDatePicker` from crashing due to invalid time input ([#5263](https://github.com/elastic/eui/pull/5263))
- Fixed content in `EuiFilterButton` again when `numFilters` is undefined ([#5268](https://github.com/elastic/eui/pull/5268))

## [`39.1.0`](https://github.com/elastic/eui/tree/v39.1.0)

- Added support for `ghost` and `text` `EuiIcon` colors on Elastic logos ([#5245](https://github.com/elastic/eui/pull/5245))
- Added a default `data-test-subj` to `EuiErrorBoundary` ([#5232](https://github.com/elastic/eui/pull/5232))

**Bug fixes**

- Fixed content in `EuiPopover` from being inaccessible during the opening animation ([#5249](https://github.com/elastic/eui/pull/5249))
- Fixed multiple accessibility issues in `EuiBasicTable` and `EuiInMemoryTable` ([#5241](https://github.com/elastic/eui/pull/5241))

## [`39.0.0`](https://github.com/elastic/eui/tree/v39.0.0)

- Added `maxWidth` prop to `EuiTour`, made `subtitle` optional, and fixed heading levels and footer background ([#5225](https://github.com/elastic/eui/pull/5225))
- Updated `tint`, `shade`, `saturate`, `desaturate`, and `makeHighContrastColor` utility functions to maintain color format supplied ([#5230](https://github.com/elastic/eui/pull/5230))
- Converted generated icon files to Typescript, eliminating the last `.js` files in our source files ([#5212](https://github.com/elastic/eui/pull/5212))

**Bug fixes**

- Fixed tick and level alignment in `Eui[Dual]Range` ([#5181](https://github.com/elastic/eui/pull/5181))
- Fixed duplicate IDs on mobile/desktop select all checkboxes in EuiBasicTable ([#5237](https://github.com/elastic/eui/pull/5237))
- Fixed missing i18n token in `EuiBasicTable`'s no items message ([#5242](https://github.com/elastic/eui/pull/5242))

**Breaking changes**

- Removed `boolean` from `EuiTour`'s `minWidth` type ([#5225](https://github.com/elastic/eui/pull/5225))

## [`38.2.0`](https://github.com/elastic/eui/tree/v38.2.0)

- Updated `EuiRangeLevel` `color` property to accept CSS color values ([#5171](https://github.com/elastic/eui/pull/5171))
- Added optional visual line highlighting to `EuiCodeBlock` ([#5207](https://github.com/elastic/eui/pull/5207))
- Added `popoverProps` to `EuiSuperSelect` and deprecated `popoverClassName` & `repositionOnScroll` ([#5214](https://github.com/elastic/eui/pull/5214))
- Added `lineHeight` configuration to `rowHeightsOptions` in `EuiDataGrid` ([#5221](https://github.com/elastic/eui/pull/5221))

**Bug fixes**

- Fixed logo icons with static SVG IDs causing accessibility errors when multiples of the same logo were present ([#5204](https://github.com/elastic/eui/pull/5204))
- Fixed several `EuiDataGrid` console errors that occur on column drag/drop reorder ([#5209](https://github.com/elastic/eui/pull/5209))

**Reverts**

- Reverted `EuiScreenReaderOnly` left positioning change due to Selenium issues ([#5215](https://github.com/elastic/eui/pull/5215))

## [`38.1.0`](https://github.com/elastic/eui/tree/v38.1.0)

- Fixed the `title` prop `EuiButtonGroup` to automatically display the `label` provided ([#5199](https://github.com/elastic/eui/pull/5199))
- Updated `barSeriesStyle.displayValue` of the elastic-charts `Theme` for better default styles ([#4845](https://github.com/elastic/eui/pull/4845))
- Added a configuration parameter to the `EuiMarkdownEditor` plugin functions to exclude custom plugins ([#5147](https://github.com/elastic/eui/pull/5147))
- Added `auto` as value for `defaultHeight` in prop `rowHeightsOptions` in `EuiDataGrid` that allows to content auto-fit to row ([#4958](https://github.com/elastic/eui/pull/4958))
- Updated `titleProps` and `descriptionProps` on `EuiDescriptionList` to extend `CommonProps` ([#5166](https://github.com/elastic/eui/pull/5166))
- Added the ability to return `visibleOptions` from `EuiSelectable` by using `onSearch` ([#5178](https://github.com/elastic/eui/pull/5178))

**Bug fixes**

- Fixed `EuiDataGrid` focus ring to be contained in the cell ([#5194](https://github.com/elastic/eui/pull/5194))
- Fixed `EuiDataGrid` cells when focused getting a higher `z-index` which was causing long content to overlap surrounding cells ([#5194](https://github.com/elastic/eui/pull/5194))
- Replaced the `EuiMarkdownEditor` help syntax modal with a popover when no custom plugins are available ([#5147](https://github.com/elastic/eui/pull/5147))
- Fixed multiple components unnecessarily rerendering generated IDs on every update ([#5195](https://github.com/elastic/eui/pull/5195), [#5196](https://github.com/elastic/eui/pull/5196), [#5197](https://github.com/elastic/eui/pull/5197), [#5200](https://github.com/elastic/eui/pull/#5200), [#5201](https://github.com/elastic/eui/pull/#5201))

**Theme: Amsterdam**

- Fixed `border-radius` and increased `font-weight` for `EuiButtonGroup` ([#4993](https://github.com/elastic/eui/pull/4993))
- Increased contrast of text `color` for `text` colored `EuiButton` and `EuiButtonIcon` ([#5177](https://github.com/elastic/eui/pull/5177))

## [`38.0.1`](https://github.com/elastic/eui/tree/v38.0.1)

- Reverted `EuiScreenReaderOnly` left positioning change due to Selenium issues ([#5215](https://github.com/elastic/eui/pull/5215))

## [`38.0.0`](https://github.com/elastic/eui/tree/v38.0.0)

- Added optional line numbers to `EuiCodeBlock` ([#4993](https://github.com/elastic/eui/pull/4993))
- Removed `emoticon` support and removed rendered `<div>` from `EuiMarkdownFormat` ([#5176](https://github.com/elastic/eui/pull/5176))
- Moved `EuiCheckbox` and `EuiRadio` inputs to always float inline on top of the faux inputs ([#5152](https://github.com/elastic/eui/pull/5152))

**Bug fixes**

- Fixed `EuiDataGrid` stripes not alternating as expected on sort/pagination ([#5070](https://github.com/elastic/eui/pull/5070))

**Breaking changes**

- Upgraded TypeScript version to ~4.1.3 ([#5182](https://github.com/elastic/eui/pull/5182))
- Added `clip` property to `EuiScreenReaderOnly`, to fix positioning issues within scrolling containers ([#5152](https://github.com/elastic/eui/pull/5152))

## [`37.7.0`](https://github.com/elastic/eui/tree/v37.7.0)

- Added `placeholder` prop to `EuiMarkdownEditor` ([#5151](https://github.com/elastic/eui/pull/5151))
- Added `.eui-textNumber` utility class to apply `tnum` font-feature setting ([#5078](https://github.com/elastic/eui/pull/5078))
- Changed `EuiPageHeader`'s tab implementation to use size `xl` when only content ([#5135](https://github.com/elastic/eui/pull/5135))
- Added `pageTitleProps` prop to `EuiPageHeader` to pass through props to the `EuiTitle` ([#5135](https://github.com/elastic/eui/pull/5135))
- Added screen-reader only `<h1>` to `EuiPageHeader` when tabs exist without a `pageTitle` ([#5135](https://github.com/elastic/eui/pull/5135))
- Added `bottomBorder` prop and `xl` `size` to `EuiTabs` ([#5135](https://github.com/elastic/eui/pull/5135))
- Added `prepend` and `append` props to `EuiTab` ([#5135](https://github.com/elastic/eui/pull/5135))
- Refactored styles of `EuiTabs` ([#5135](https://github.com/elastic/eui/pull/5135))
- Removed Sass variables for `EuiTabs` font size (`$euiTabFontSize, $euiTabFontSizeS, $euiTabFontSizeL`) ([#5135](https://github.com/elastic/eui/pull/5135))
- Extended all `EuiTabProps` for each `EuiTabbedContentTab` ([#5135](https://github.com/elastic/eui/pull/5135))
- Changed `EuiPopover`'s `repositionOnScroll` function to prevent popover and input elements from separating on scroll when nested in `EuiFlyout` ([#5155](https://github.com/elastic/eui/pull/5155))
- Added the `repositionOnScroll` prop to `EuiSuperSelect` ([#5155](https://github.com/elastic/eui/pull/5155))
- Added `useGeneratedHtmlId` utility, which memoizes the randomly generated ID on mount and prevents regenerated IDs on component rerender ([#5133](https://github.com/elastic/eui/pull/5133))
- Fixed `z-index` styles that were causing parts of `EuiResizableContainer` to overlap `EuiHeader` ([#5164](https://github.com/elastic/eui/pull/5164))

**Bug fixes**

- Fixed [de]optimization bug in `EuiDataGrid` when cells are removed from the DOM via virtualization ([#5163](https://github.com/elastic/eui/pull/5163))

**Theme: Amsterdam**

- Deprecated `display` prop of `EuiTabs` in favor of unified styles and `bottomBorder` ([#5135](https://github.com/elastic/eui/pull/5135))

## [`37.6.2`](https://github.com/elastic/eui/tree/v37.6.2)

**Reverts**

- Reverted `EuiScreenReaderOnly` clip property ([#5150](https://github.com/elastic/eui/pull/5150))

## [`37.6.1`](https://github.com/elastic/eui/tree/v37.6.1)

**Bug fixes**

- **[REVERTED in 37.6.2]** Fixed `EuiScreenReaderOnly` positioning issues within scrolling containers ([#5130](https://github.com/elastic/eui/pull/5130))
- Fixed `EuiDataGrid` cell actions not unmounting from the DOM after mouse interaction ([#5120](https://github.com/elastic/eui/pull/5120))
- Optimized `EuiDataGrid` cell interactions' performance  ([#5136](https://github.com/elastic/eui/pull/5136))

## [`37.6.0`](https://github.com/elastic/eui/tree/v37.6.0)

- Updated `EuiSuperDatePicker` to pass a `data-test-subj` prop ([#5085](https://github.com/elastic/eui/pull/5085))
- Added `euiTextBreakWord()` mixin to the `euiTitle()` mixin to ensure all titles break long words ([#5107](https://github.com/elastic/eui/pull/5107))
- Added `euiTextBreakWord()` to `EuiFormLabels` ([#5107](https://github.com/elastic/eui/pull/5107))

**Bug fixes**

- Fixed `EuiSuperSelect`'s focus keyboard behavior when no initial value is passed, and focus label behavior ([#5097](https://github.com/elastic/eui/pull/5097))
- Fixed `EuiSelectable` sometimes requiring two clicks to change selection ([#5117](https://github.com/elastic/eui/pull/5117))

## [`37.5.0`](https://github.com/elastic/eui/tree/v37.5.0)

### Feature: CSS-in-JS ([#4511](https://github.com/elastic/eui/pull/4511))

- Added `EuiThemeProvider`, a React context provider for theme values and color mode selection
- Added `useEuiTheme` React hook, and `withEuiTheme` React HOC for consuming the EuiTheme
- Added global `EuiTheme` tokens for `colors`, `size`, `font`, `border`, `animation`, and `breakpoint`
- Added color services for `makeHighContrastColor`, `makeDisabledContrastColor`, `shade`, `tint`, `transparentize`, `saturate`, `desaturate`, `lightness`

## [`37.4.0`](https://github.com/elastic/eui/tree/v37.4.0)

- Updated `EuiToolTip` to remain showing tooltip while child element is in focus ([#5066](https://github.com/elastic/eui/pull/5066))
- Removed `children` from TypeScript definition in `EuiIconTip` ([#5066](https://github.com/elastic/eui/pull/5066))
- Removed `children` as a possible prop on `EuiTreeView` ([#5053](https://github.com/elastic/eui/pull/5053))
- Updated `elastic-charts` theme with better text colors, font stack and `goal` styles ([#5077](https://github.com/elastic/eui/pull/5077))

**Bug fixes**

- Fixed location of default value of `EuiToolTip`'s `display` prop ([#5066](https://github.com/elastic/eui/pull/5066))
- Fixed instance of  `EuiScreenReader` text being exposed in `EuiDataGrid` sorting menu ([#5084](https://github.com/elastic/eui/pull/5084))
- Fixed default value of `EuiPagination`'s `activePage` to target first page ([#5053](https://github.com/elastic/eui/pull/5053))
- Fixed screen reader text from displaying in some `EuiDataGrid` cell popovers ([#5087](https://github.com/elastic/eui/pull/5087))
- Fixed `EuiDatePicker` year dropdown when configured with `minDate` and/or `maxDate` ([#5069](https://github.com/elastic/eui/pull/5069))
- Fixed `EuiDatePicker`'s clear icon overlaying date text ([#5095](https://github.com/elastic/eui/pull/5095))

**Theme: Amsterdam**

- Reduced `EuiNotificationBadge` border-radius to `small` ([#5053](https://github.com/elastic/eui/pull/5053))
- Fixed hover and focus states of `EuiFacet` to match established pattern ([#5053](https://github.com/elastic/eui/pull/5053))

## [`37.3.1`](https://github.com/elastic/eui/tree/v37.3.1)

**Bug fixes**

- Fixed bug in `EuiDataGrid` where a custom `className` was also being passed to the full screen button ([#5050](https://github.com/elastic/eui/pull/5050))
- Fixed rerender state issues in `PaginationButton` inside `EuiPagination` ([#5048](https://github.com/elastic/eui/pull/5048))
- Fixed bug in `euiHeaderAffordForFixed` mixin that was not accounting for situations where `EuiDataGrid` was in full screen mode ([#5054](https://github.com/elastic/eui/pull/5054))
- Fixed `z-index` styles that were causing `EuiModal` and `EuiFlyout` components to appear behind `EuiDataGrid` when in full screen mode ([#5054](https://github.com/elastic/eui/pull/5054))
- Fixed untranslated i18n strings for `EuiFilterButton` - adds 2 new tokens and removes old `euiFilterButton.filterBadge` token ([#4750](https://github.com/elastic/eui/pull/5061))
- Fixed missing i18n token `EuiFilePicker`'s default prompt, and improved i18n string for `euiFilePicker.filesSelected` ([#5063](https://github.com/elastic/eui/pull/5063))
- Fixed `EuiDataGrid` sort button text pluralization ([#5043](https://github.com/elastic/eui/pull/5043))
- Fixed styles of `EuiButtonIcon` when passing `disabled` prop ([#5060](https://github.com/elastic/eui/pull/5060))
- Fixed `EuiDataGrid` not clearing cell styles when column position changes ([#5068](https://github.com/elastic/eui/issues/5068))

**Theme: Amsterdam**

- Updated styles for `EuiDatePicker` ([#5000](https://github.com/elastic/eui/pull/5000))
- Fixed styles for `EuiSuperDatePicker` ([#5060](https://github.com/elastic/eui/pull/5060))
- Fixed styles for `compressed` + `prepend/append` + `readOnly` input backgrounds ([#5073](https://github.com/elastic/eui/pull/5073))

## [`37.3.0`](https://github.com/elastic/eui/tree/v37.3.0)

- Updated `copyClipboard` glyph in `EuiIcon` to be centered ([#5023](https://github.com/elastic/eui/pull/5023))
- Updated `EuiFilePicker` `removeFiles` method to enable programmatic selection clearing  ([#5017](https://github.com/elastic/eui/pull/5017))
- Updated `EuiFlyout` testenv mock to pass-through `onKeyDown` prop ([#5029](https://github.com/elastic/eui/pull/5029))
- Enabled `EuiCodeBlock` copy button  in `EuiMarkdownFormat` ([#5032](https://github.com/elastic/eui/pull/5032))
- Changed `copy` icon to `copyClipboard` in `EuiCodeBlock` ([#5018](https://github.com/elastic/eui/pull/5018))
- Finished type conversion of source components to Typescript ([#5044](https://github.com/elastic/eui/pull/5044))

**Bug fixes**

- Fixed content in `EuiFilterButton` when `numFilters` is not passed ([#5012](https://github.com/elastic/eui/pull/5012))
- Fixed default value of `outsideClickCloses` prop of `EuiFlyout` ([#5027](https://github.com/elastic/eui/pull/5027))
- Fixed `EuiSelectable`'s double click bug ([#5021](https://github.com/elastic/eui/pull/5021))
- Fixed overflowing controls when `EuiCodeBlock` is short in height ([#5018](https://github.com/elastic/eui/pull/5018))
- Fixed `EuiButtonGroup` firing `onChange` twice ([#5033](https://github.com/elastic/eui/pull/5033))

## [`37.2.0`](https://github.com/elastic/eui/tree/v37.2.0)

- Added `isDisabled` prop to `EuiFormLabel` and passed it down from `EuiFormRow` ([#5009](https://github.com/elastic/eui/pull/#5009))

**Bug fixes**

- Fixed usage of `outsideClickCloses` prop of `EuiFlyout` ([#4986](https://github.com/elastic/eui/pull/4986))
- Fixed `EuiFormRow` ignoring `isDisabled` prop on the child element. ([#5022](https://github.com/elastic/eui/pull/5022))

## [`37.1.4`](https://github.com/elastic/eui/tree/v37.1.4)

**Note: this release is a backport containing changes originally made in `37.7.0`**

**Bug fixes**

- Fixed [de]optimization bug in `EuiDataGrid` when cells are removed from the DOM via virtualization ([#5163](https://github.com/elastic/eui/pull/5163))

## [`37.1.3`](https://github.com/elastic/eui/tree/v37.1.3)

**Note: this release is a backport containing changes originally made in `37.4.0` and `37.6.1`**

**Bug fixes**

- Fixed instance of  `EuiScreenReader` text being exposed in `EuiDataGrid` sorting menu ([#5084](https://github.com/elastic/eui/pull/5084))
- Fixed screen reader text from displaying in some `EuiDataGrid` cell popovers ([#5087](https://github.com/elastic/eui/pull/5087))
- Fixed `EuiDataGrid` cell actions not unmounting from the DOM after mouse interaction ([#5120](https://github.com/elastic/eui/pull/5120))
- Optimized `EuiDataGrid` cell interactions' performance  ([#5136](https://github.com/elastic/eui/pull/5136))

## [`37.1.2`](https://github.com/elastic/eui/tree/v37.1.2)

**Note: this release is a backport containing changes originally made in `37.3.0` and `37.3.1`**

**Bug fixes**

- Fixed `EuiSelectable`'s double click bug ([#5021](https://github.com/elastic/eui/pull/5021))
- Fixed bug in `euiHeaderAffordForFixed` mixin that was not accounting for situations where `EuiDataGrid` was in full screen mode ([#5054](https://github.com/elastic/eui/pull/5054))
- Fixed `z-index` styles that were causing `EuiModal` and `EuiFlyout` components to appear behind `EuiDataGrid` when in full screen mode ([#5054](https://github.com/elastic/eui/pull/5054))

## [`37.1.1`](https://github.com/elastic/eui/tree/v37.1.1)

**Note: this release is a backport containing changes originally made in `37.2.0`**

**Bug fixes**

- Fixed `EuiFormRow` ignoring `isDisabled` prop on the child element. ([#5022](https://github.com/elastic/eui/pull/5022))

## [`37.1.0`](https://github.com/elastic/eui/tree/v37.1.0)

- Added `isDisabled` prop to `EuiFormRow` that disables the child field element ([#4908](https://github.com/elastic/eui/pull/4908

## [`37.0.0`](https://github.com/elastic/eui/tree/v37.0.0)

- Added `fleetApp` and `agentApp` icons ([#4989](https://github.com/elastic/eui/pull/4989))
- Added i18n tokens for `EuiSuperDatePicker` button `title` ([#4998](https://github.com/elastic/eui/pull/4998))

**Bug fixes**

- Fixed incorrect date formatting on `EuiSuperDatePicker` button `title` ([#4998](https://github.com/elastic/eui/pull/4998))

**Breaking changes**

- Removed `EuiKeyboardAccessible` ([#4991](https://github.com/elastic/eui/pull/4991))

## [`36.1.0`](https://github.com/elastic/eui/tree/v36.1.0)

- Fixed color of `html` scrollbar in dark mode ([#4969](https://github.com/elastic/eui/pull/4969))
- Updated `EuiMarkdownFormat` to use `EuiHorizontalRule` and better render tables, code blocks and blockquotes ([#4663](https://github.com/elastic/eui/pull/4663))
- Updated the `EuiMarkdownFormat` to use  `EuiText` as a wrapper to handle all the CSS styling ([#4663](https://github.com/elastic/eui/pull/4663))
- Updated `EuiText`s `color` prop to accept `inherit` and custom colors. Updated the `size` prop to accept `relative` ([#4663](https://github.com/elastic/eui/pull/4663))
- Updated `EuiText`s `blockquote` font-size/line-height to match the base font-size/line-height which is the same as paragraphs ([#4663](https://github.com/elastic/eui/pull/4663))
- Added `markdownFormatProps` prop to `EuiMarkdownEditor` to extend the props passed to the rendered `EuiMarkdownFormat` ([#4663](https://github.com/elastic/eui/pull/4663))
- Added optional virtualized line rendering to `EuiCodeBlock` ([#4952](https://github.com/elastic/eui/pull/4952))
- Added `current` as a `status` of `EuiHorizontalStep` ([#4911](https://github.com/elastic/eui/pull/4911))
- Improved accessibility of `EuiBreadcrumbs` ([#4763](https://github.com/elastic/eui/pull/4763))
- Exported `onChange` type for `EuiSearchBar` ([#4968](https://github.com/elastic/eui/pull/4968))
- Added `warnOnce` service ([#4984](https://github.com/elastic/eui/pull/4984))
- Added a console warning for the deprecation of `EuiCodeEditor` ([#4984](https://github.com/elastic/eui/pull/4984))

**Bug fixes**

- Fixed filter count of 0 in `EuiSearchBar` ([#4977](https://github.com/elastic/eui/pull/4977))
- Fixed edge case where `EuiDataGrid` cells could create an infinite loop of focus changes ([#4983](https://github.com/elastic/eui/pull/4983))

**Theme: Amsterdam**

- Updated styles for `EuiLink` ([#4979](https://github.com/elastic/eui/pull/4979))

## [`36.0.0`](https://github.com/elastic/eui/tree/v36.0.0)

- Refactored `EuiFlyout` types ([#4940](https://github.com/elastic/eui/pull/4940))
- Updated `pause` icon ([#4947](https://github.com/elastic/eui/pull/4947))
- Changed multi-line `EuiDataGrid` cells to `break-word` instead of `break-all` ([#4955](https://github.com/elastic/eui/pull/4955))
- Refactored `MarkdownEditor` plugins into separate files ([#4970](https://github.com/elastic/eui/pull/4970))
- Added `checkable` options to `EuiKeyPadMenu` and `EuiKeyPadMenuItem` ([#4950](https://github.com/elastic/eui/pull/4950))

**Bug fixes**

- Fixed render-blocking error when `EuiCodeBlock` is configured with an unsupported language ([#4943](https://github.com/elastic/eui/pull/4943))
- Fixed initial alignment of `EuiDataGrid` cells and the expand button on multi-line cells ([#4955](https://github.com/elastic/eui/pull/4955))
- Fixed pass-through of `iconSize` prop on `EuiButtonEmpty` ([#4965](https://github.com/elastic/eui/pull/4965))
- Fixed (reduced) size of spinner on small `isLoading` buttons ([#4965](https://github.com/elastic/eui/pull/4965))
- Fixed click event subscription bug in `EuiOverlayMask` ([#4967](https://github.com/elastic/eui/pull/4967))
- Fixed background-color in `EuiCard.selectable`'s button ([#4954](https://github.com/elastic/eui/pull/4954))

**Theme: Amsterdam**

- Fixed border-radius in `EuiCard.selectable`'s button ([#4954](https://github.com/elastic/eui/pull/4954))
- Updated styles for `EuiKeyPadMenuItem` ([#4950](https://github.com/elastic/eui/pull/4950))

**Breaking changes**

- Changed `EuiButtonEmpty` `size` of `l` to `m` to match other buttons ([#4965](https://github.com/elastic/eui/pull/4965))

## [`35.1.0`](https://github.com/elastic/eui/tree/v35.1.0)

- Improved keyboard and screen reader experience for `EuiColorPicker` ([#4886](https://github.com/elastic/eui/pull/4886))
- Changed `EuiImage` to use `ImgHTMLAttributes` type ([#4865](https://github.com/elastic/eui/pull/4865))

**Bug fixes**

- Fixed focus bug in `EuiColorPicker` which allowed user to break out of focus lock ([#4886](https://github.com/elastic/eui/pull/4886))

## [`35.0.0`](https://github.com/elastic/eui/tree/v35.0.0)

**Breaking changes**

- Changed EUI license from Apache v2 to dual-licensed Elastic v2 and Server Side Public License, v 1 ([#4930](https://github.com/elastic/eui/pull/4930))

## [`34.6.0`](https://github.com/elastic/eui/tree/v34.6.0)

- Updated `EuiContextMenuPanelDescriptor`'s `title` prop type from `string` to `ReactNode` ([#4933](https://github.com/elastic/eui/pull/4933))
- Added `EuiTokensObject` type definition to allow enforcing i18n token coverage in consuming applications ([#4927](https://github.com/elastic/eui/issues/4927))
- Added `rowHeightsOptions` to `EuiDataGrid` to allow configuring row heights ([#4853](https://github.com/elastic/eui/pull/4853))


## [`34.5.3`](https://github.com/elastic/eui/tree/v34.5.3)

**Note: this release is a backport containing changes originally made in `37.3.0`**

**Bug fixes**

- Fixed `EuiSelectable`'s double click bug ([#5021](https://github.com/elastic/eui/pull/5021))

## [`34.5.2`](https://github.com/elastic/eui/tree/v34.5.2)

**Bug fixes**

- Fixed incorrect active filter count badge when `EuiSearchBar` is initialized with a query value ([#4928](https://github.com/elastic/eui/issues/4928))
- Fixed a render-blocking error in `EuiCodeBlock` when certain HTML tags are childless ([#4929](https://github.com/elastic/eui/issues/4929))

## [`34.5.1`](https://github.com/elastic/eui/tree/v34.5.1)

**Bug fixes**

- Fixed bug in `EuiColorStops` where the outline was flashing when clicking or adding stops in Safari ([#4900](https://github.com/elastic/eui/issues/4900))
- Fixed `showIcons` prop in `EuiSelectableListItem` ([#4920](https://github.com/elastic/eui/pull/4920))
- Changed `mobileBreakpoints` prop to optional `EuiSideNav` ([#4921](https://github.com/elastic/eui/pull/4921))

## [`34.5.0`](https://github.com/elastic/eui/tree/v34.5.0)

- Added `success` as `color` option to `EuiBadge`, `EuiTextColor`, `EuiText`, `EuiStat`, and `EuiExpression` ([#4888](https://github.com/elastic/eui/pull/4888))
- Changed default `color` props from `secondary` to `success` where necessary ([#4888](https://github.com/elastic/eui/pull/4888))
- Added display of number of selected options in `EuiSearchBar` filters when `numActiveFilters` exists ([#4748](https://github.com/elastic/eui/pull/4748))
- Reverted `z-index: 1` on `EuiPageBody` ([#4892](https://github.com/elastic/eui/pull/4892))
- Added `updateButtonProps` to `EuiSuperDatePicker` to provide more control over the update/refresh button ([#4895](https://github.com/elastic/eui/pull/4895))
- Updated `EuiNotificationEvent` to render an icon instead of a button if `onRead` is undefined ([#4881](https://github.com/elastic/eui/pull/4881))
- Added `DraggableProvidedDragHandleProps` interface from 'react-beautiful-dnd' ([#4903](https://github.com/elastic/eui/pull/4903))
- Added `success` and `accent` `color` options to `EuiButton` ([#4874](https://github.com/elastic/eui/pull/4874))
- Added `success` `color` option to `EuiLink` ([#4874](https://github.com/elastic/eui/pull/4874))

**Bug fixes**

- Fixed `EuiRange` container expansion due to negative margin value ([#4815](https://github.com/elastic/eui/pull/4815))
- Fixed `EuiRange` ticks position to better align with thumbs ([#4815](https://github.com/elastic/eui/pull/4815))
- Fixed `EuiComboBox` disabled pills and text contrast ([#4901](https://github.com/elastic/eui/issues/4901))
- Fixed `EuiDataGrid` footer and header rows jumps in Firefox ([#4869](https://github.com/elastic/eui/issues/4869))
- Fixed shaded colors of `EuiButtonIcon` ([#4874](https://github.com/elastic/eui/pull/4874))
- Fixed `pageHeader` display in `EuiPageTemplate` when template is `empty` or `default` ([#4905](https://github.com/elastic/eui/pull/4905))
- Fixed `EuiPageHeader` bottom padding when `borderBottom = true` ([#4905](https://github.com/elastic/eui/pull/4905))
- Fixed incomplete `height` and `width` information in `EuiResizeObserver` ([#4909](https://github.com/elastic/eui/pull/4909))

**Theme: Amsterdam**

- Updated styles for `EuiRange` ([#4815](https://github.com/elastic/eui/pull/4815)
- Fixed more unique focus states using `outline` ([#4876](https://github.com/elastic/eui/pull/4876))
- Fixed `border-radius` value of `EuiPanel` ([#4876](https://github.com/elastic/eui/pull/4876))
- Fixed `disabled` background color of `EuiCard` for better visibility on subdued backgrounds ([#4876](https://github.com/elastic/eui/pull/4876))

## [`34.4.0`](https://github.com/elastic/eui/tree/v34.4.0)

- Added draggable highlight area to `EuiDualRange` ([#4776](https://github.com/elastic/eui/pull/4776))

**Bug fixes**

- Fixed auto scrolling on update in `EuiComboBox` ([#4879](https://github.com/elastic/eui/pull/4879))

## [`34.3.0`](https://github.com/elastic/eui/tree/v34.3.0)

- Added `testenv` mock for `EuiFlyout` ([#4858](https://github.com/elastic/eui/pull/4858))
- Added `mobile` glyph to `EuiIcon` ([#4827](https://github.com/elastic/eui/pull/4827))
- Reduced display of arrow icon in `EuiSideNav` to only if the item is **not** linked but has children ([#4827](https://github.com/elastic/eui/pull/4827))
- Increased size and prominence of mobile toggle in `EuiSideNav` ([#4827](https://github.com/elastic/eui/pull/4827))
- Added `heading`, `headingProps`, and `mobileBreakpoints` props for better accessibility to `EuiSideNav` ([#4827](https://github.com/elastic/eui/pull/4827))

**Bug fixes**

- Fixed mobile menus styles on `EuiDataGrid` ([#4844](https://github.com/elastic/eui/pull/4844))

**Theme: Amsterdam**

- Decreased spacing and root element size of `EuiSideNav` ([#4827](https://github.com/elastic/eui/pull/4827))

## [`34.2.0`](https://github.com/elastic/eui/tree/v34.2.0)

- Removed `text-transform: capitalize` from the `EuiTourSteps` title to better fit with Elastic title guidelines ([#4839](https://github.com/elastic/eui/pull/4839))
- Added `color` and `size` props and added support for click event to `EuiBetaBadge` ([#4798](https://github.com/elastic/eui/pull/4798))
- Added `documentation` and `layers` glyphs to `EuiIcon` ([#4833](https://github.com/elastic/eui/pull/4833))
- Updated `EuiTourStep`'s `title` and `subtitle` prop type from `string` to `ReactNode` ([#4841](https://github.com/elastic/eui/pull/4841))
- Added `euiCantAnimate` Sass mixin ([#4835](https://github.com/elastic/eui/pull/4835))
- Added new `EuiLoadingLogo` component ([#4835](https://github.com/elastic/eui/pull/4835))
- Added `icon` props to `EuiEmptyPrompt` for custom icons ([#4835](https://github.com/elastic/eui/pull/4835))
- Deprecated `EuiLoadingKibana` ([#4835](https://github.com/elastic/eui/pull/4135))
- Paused animations when `prefers-reduced-motion` is on for loader components ([#4835](https://github.com/elastic/eui/pull/4135))

**Bug fixes**

- Fixed `onBlur` and `data-test-subj` prop propagation in `EuiColorPicker` ([#4822](https://github.com/elastic/eui/pull/4822))

## [`34.1.0`](https://github.com/elastic/eui/tree/v34.1.0)

- Updated `max` and  `min` label positioning for `EuiRange` and `EuiDualRange` ([#4781](https://github.com/elastic/eui/pull/4781))
- Added `timeslider`, `playFilled`, `frameNext` and `framePrevious` glyphs to `EuiIcon` ([#4810](https://github.com/elastic/eui/pull/4810))
- Added default generic value for `EuiSideNavProps` ([#4802](https://github.com/elastic/eui/pull/4802))
- Added `fullHeight` and `minHeight` props to `EuiPageTemplate` ([#4793](https://github.com/elastic/eui/pull/4793))
- Added `.eui-fullHeight` and `euiFullHeight()` utilities ([#4793](https://github.com/elastic/eui/pull/4793))
- Added `paddingSize` prop to `EuiPageSideBar` ([#4793](https://github.com/elastic/eui/pull/4793))

**Bug fixes**

- Fixed `EuiText` color of `EuiCallout` to `default` ([#4816](https://github.com/elastic/eui/pull/4816))
- Fixed inconsistent width of `EuiRange` and `EuiDualRange` with custom tick values ([#4781](https://github.com/elastic/eui/pull/4781))
- Fixes browser freezing when `EuiDataGrid` is used together with `EuiFlyout` and the user clicks a cell ([4813](https://github.com/elastic/eui/pull/4813))
- Added `flex-shrink: 0` to `EuiTabs`, `EuiSpacer`, and `EuiImage` to fix possible shrunken heights ([#4793](https://github.com/elastic/eui/pull/4793))
- Fixed duplicate `main` aria roles in `EuiPageTemplate` and most common `EuiPage` patterns ([#4793](https://github.com/elastic/eui/pull/4793))
- Fixed text color of `EuiBottomBar` ([#4793](https://github.com/elastic/eui/pull/4793))

## [`34.0.0`](https://github.com/elastic/eui/tree/v34.0.0)

- Added `textTransform` property to `schemaDetectors` prop of `EuiDataGrid`([#4752](https://github.com/elastic/eui/pull/4752))
- Added `color`, `continuityAbove`, `continuityAboveBelow`, `continuityBelow`, `continuityWithin`, `eraser`, `fullScreenExit`, `function`, `percent`, `wordWrap`, and `wordWrapDisabled` glyphs to `EuiIcon` ([#4779](https://github.com/elastic/eui/pull/4779))
- Added `as`, `role`, `closeButtonProps`, `closeButtonPosition`, `outsideClickCloses`, `side`, `type`, and `pushMinBreakpoint` props to `EuiFlyout` ([#4713](https://github.com/elastic/eui/pull/4713))
- Extended `EuiFlyout` `size` prop to accept any CSS `width` value ([#4713](https://github.com/elastic/eui/pull/4713))
- Extended `EuiFlyout` and most of its props in `EuiCollapsibleNav` ([#4713](https://github.com/elastic/eui/pull/4713))
- Changed `helpText` prop in `EuiFormRow` to accept an array of messages([#4782](https://github.com/elastic/eui/pull/4782))

**Breaking changes**

- Changed the default of `EuiFlyout` `ownFocus` to `true` ([#4713](https://github.com/elastic/eui/pull/4713))
- Wrapped `EuiFlyout` within the `EuiOverlayMask` when `ownFocus=true` ([#4713](https://github.com/elastic/eui/pull/4713))
- Changed `EuiCollapsibleNav` width sizing from a Sass variable to a `size` prop ([#4713](https://github.com/elastic/eui/pull/4713))
- Changed `EuiOverlayMask` z-indexing when positioned `below` header to using `top` offset ([#4713](https://github.com/elastic/eui/pull/4713))

**Bug fixes**

- Fixed `EuiTourStepIndicator` to use `EuiI18n` following the standard way ([#4785](https://github.com/elastic/eui/pull/4785))
- Fixed `euiTourStep.closeTour` default token value in `EuiTourStep` to be more specific ([#4790](https://github.com/elastic/eui/pull/4790))

## [`33.0.0`](https://github.com/elastic/eui/tree/v33.0.0)

- Added `autoFocus` prop and functionality to `EuiComboBox` ([#4772](https://github.com/elastic/eui/pull/4772))
- Added `inherit` color option to `EuiIcon` to force two-tone (app) icons to inherit their parent's color ([#4760](https://github.com/elastic/eui/pull/4760))
- Updated `EuiBetaBadge, EuiBadge, EuiButtonIcon, EuiButtonContent, EuiCallOut, EuiContextMenuItem, EuiListGroupItem` icon usage to inherit their parent's color ([#4760](https://github.com/elastic/eui/pull/4760))
- Added `iconProps` prop to `EuiListGroupItem` ([#4760](https://github.com/elastic/eui/pull/4760))
- Added `i18ntokens.json` to published package ([#4771](https://github.com/elastic/eui/pull/4771))
- Replaced `highlight.js` with `prism.js`/`refractor` for code syntax highlighting in `EuiCodeBlock` ([#4638](https://github.com/elastic/eui/pull/4638))

**Bug fixes**

- Fixed `initialFocus` prop functionality in `EuiPopover` ([#4768](https://github.com/elastic/eui/pull/4768))
- Fixed `description` prop in `EuiTable`([#4754](https://github.com/elastic/eui/pull/4754))

**Breaking changes**

- Changed some language syntax references in `EuiCodeBlock`, such as `jsx` ([#4638](https://github.com/elastic/eui/pull/4638))
- Removed ability to parse non-string content in `EuiCodeBlock` ([#4638](https://github.com/elastic/eui/pull/4638))

## [`32.3.0`](https://github.com/elastic/eui/tree/v32.3.0)

- Reduced icon size in `EuiButtonEmpty` of `size` xs. ([#4759](https://github.com/elastic/eui/pull/4759))

**Bug fixes**

- Fixed missing i18n tokens for `EuiFilePicker` ([#4750](https://github.com/elastic/eui/pull/4750))
- Fixed `EuiComboBox` to use correct placeholder text color ([#4744](https://github.com/elastic/eui/pull/4744))

## [`32.2.0`](https://github.com/elastic/eui/tree/v32.2.0)

- Removed `MutationObserver` fallback from `EuiResizeObserver` ([#4709](https://github.com/elastic/eui/pull/4709))

**Bug fixes**

- Fixed `EuiInMemoryTable` `pagination` prop to update visible items when changed ([#4714](https://github.com/elastic/eui/pull/4714))
- Fixed a bug in `EuiFilePicker` where the HTML input was being shown when `disabled` ([#4738](https://github.com/elastic/eui/pull/4738))
- Fixed inverted asc and desc labels for `EuiDataGrid` `datetime` schema ([#4733](https://github.com/elastic/eui/pull/4733))

## [`32.1.1`](https://github.com/elastic/eui/tree/v32.1.1)

**Note: this release is a backport containing changes originally made in `33.0.0`**

**Bug fixes**

- Fixed `initialFocus` prop functionality in `EuiPopover` ([#4768](https://github.com/elastic/eui/pull/4768))

## [`32.1.0`](https://github.com/elastic/eui/tree/v32.1.0)

- Added `readOnly` as a `sorting` option of `EuiBasicTable` and its columns ([#4626](https://github.com/elastic/eui/pull/4626))

**Bug fixes**

- Fixed a bug where on hovering an expandable row cell in `EuiDataGrid` a vertical line would show ([#4689](https://github.com/elastic/eui/pull/4689))
- Fixed a bug in `EuiDataGrid` where key presses in portalled content were being handled by the grid ([#4706](https://github.com/elastic/eui/pull/4706))
- Fixed `EuiDataGrid`'s header content arrangement prevented closing a header cell's popover ([#4706](https://github.com/elastic/eui/pull/4706))
- Fixed a performance issue in `EuiDataGrid` when its `rowCount` changes  ([#4706](https://github.com/elastic/eui/pull/4706))

## [`32.0.4`](https://github.com/elastic/eui/tree/v32.0.4)

**Bug fixes**

- Removed the restriction on `selectable` `EuiCard` with `layout="horizontal"` ([#4692](https://github.com/elastic/eui/pull/4692))

## [`32.0.3`](https://github.com/elastic/eui/tree/v32.0.3)

**Bug fixes**

- Exported `EuiAvatarProps` ([#4690](https://github.com/elastic/eui/pull/4690))
- Fixed type overrides in `EuiCard` ([#4690](https://github.com/elastic/eui/pull/4690))

## [`32.0.2`](https://github.com/elastic/eui/tree/v32.0.2)

**Bug fixes**

- Fixed `htmlIdGenerator` import path in `button_group_button.tsx` ([#4682](https://github.com/elastic/eui/pull/4682))
- Fixed `EuiColorStops` popover failing to close ([#4687](https://github.com/elastic/eui/pull/4687))

## [`32.0.1`](https://github.com/elastic/eui/tree/v32.0.1)

**Bug fixes**

- Fixed block style of `EuiPanel` when rendered as a `<button>` ([#4681](https://github.com/elastic/eui/pull/4681))

## [`32.0.0`](https://github.com/elastic/eui/tree/v32.0.0)

- Added `stepNumber` prop and `stepped` as `stopType` option to `EuiColorStops` ([#4613](https://github.com/elastic/eui/pull/4613))
- Expanded `display` prop of `EuiCard` to inherit `color` values from `EuiPanel` ([#4649](https://github.com/elastic/eui/pull/4649))
- Added `element` prop to `EuiPanel` for forcing to `div` or `button` ([#4649](https://github.com/elastic/eui/pull/4649))
- Increased padding on `EuiCheckableCard` with refactor to use `EuiSplitPanel` ([#4649](https://github.com/elastic/eui/pull/4649))
- Added `valueInputProps` prop to `EuiColorStops` ([#4669](https://github.com/elastic/eui/pull/4669))
- Added `position`, `usePortal`, `top`, `right`, `bottom`, and `left` props to `EuiBottomBar` ([#4662](https://github.com/elastic/eui/pull/4662))
- Added `bottomBar` and `bottomBarProps` to `EuiPageTemplate` when `template = 'default'` ([#4662](https://github.com/elastic/eui/pull/4662))
- Added `role="main"` to `EuiPageContent` by default ([#4662](https://github.com/elastic/eui/pull/4662))
- Added `bottomBorder` prop to `EuiPageHeader` ([#4662](https://github.com/elastic/eui/pull/4662))

**Bug fixes**

- Fixed `id` attribute to be unique across `EuiButtonGroupButton` elements ([#4657](https://github.com/elastic/eui/pull/4657))
- Fixed responsive sizing of `EuiModal` ([#4670](https://github.com/elastic/eui/pull/4670))
- Fixed `disabled` interactions of `EuiHeaderSectionItemButton` ([#4670](https://github.com/elastic/eui/pull/4670))
- Hid `of` text on small screens for compressed `EuiPagination`([#4661](https://github.com/elastic/eui/pull/4661))

**Breaking changes**

- Removed `betaBadgeLabel`, `betaBadgeTooltipContent`, and `betaBadgeTitle` props from `EuiPanel` ([#4649](https://github.com/elastic/eui/pull/4649))
- Changed `EuiBottomBar` positioning styles from being applied at the CSS layer to the `style` property  ([#4662](https://github.com/elastic/eui/pull/4662))

## [`31.12.0`](https://github.com/elastic/eui/tree/v31.12.0)

- Added `indexRuntime` glyph in `EuiIcon` ([#4650](https://github.com/elastic/eui/pull/4650))
- Added `iconType`, `iconColor`, and `iconSize` props to `EuiAvatar` ([#4620](https://github.com/elastic/eui/pull/4620))
- Added `'plain'` and `null` as `color` options of `EuiAvatar` ([#4620](https://github.com/elastic/eui/pull/4620))

## [`31.11.0`](https://github.com/elastic/eui/tree/v31.11.0)

- Added `EuiNotificationEvent` component ([#4513](https://github.com/elastic/eui/pull/4513))
- Added `euiAnimation()` method on the `EuiHeaderSectionItemButton` ref ([#4513](https://github.com/elastic/eui/pull/4513))
- Made `description` prop of `EuiCard` optional ([#4546](https://github.com/elastic/eui/pull/4582))

## [`31.10.0`](https://github.com/elastic/eui/tree/v31.10.0)

- Added `panelProps` to `EuiPopover` ([#4573](https://github.com/elastic/eui/pull/4573))
- Updated the default of the `EuiPopover`s `ownFocus` prop from `false` to `true` ([#4551](https://github.com/elastic/eui/pull/4551))
- Added `src` prop to `EuiImage` as an alternative to `url` ([#4611](https://github.com/elastic/eui/pull/4611))
- Added `EuiSplitPanel` component ([#4539](https://github.com/elastic/eui/pull/4539))

**Bug fixes**

- Fixed hover effect of nested clickable rows in `EuiBasicTable` ([#4566](https://github.com/elastic/eui/pull/4566))
- Fixed visual bug in drag&drop sections when nested in an popover ([#4590](https://github.com/elastic/eui/pull/4590))
- Fixed an errant export of `EuiSideNavProps` type from JS code ([#4604](https://github.com/elastic/eui/pull/4604))
- Fixed misaligned `EuiComboBox` options list ([#4607](https://github.com/elastic/eui/pull/4607))
- Fixed missing `forwardRef` on `EuiHeaderSectionItemButton` ([#4631](https://github.com/elastic/eui/pull/4631))

## [`31.9.1`](https://github.com/elastic/eui/tree/v31.9.1)

**Bug fixes**

- Fixed an errant export of two non-existant values ([#4597](https://github.com/elastic/eui/pull/4597))

## [`31.9.0`](https://github.com/elastic/eui/tree/v31.9.0)

- Added `EuiComboBoxOptionOption` prop to `EuiComboBox` props table ([#4563](https://github.com/elastic/eui/pull/4563))
- Allowed dynamically changing the `direction` prop on `EuiResizableContainer` ([#4557](https://github.com/elastic/eui/pull/4557))
- Exported `useIsWithinBreakpoints` hook ([#4557](https://github.com/elastic/eui/pull/4557))
- Added focus to `EuiForm` error `EuiCallout` ([#4497](https://github.com/elastic/eui/pull/4497))
- Added a `display` and `size` props to `EuiButtonIcon` ([#4466](https://github.com/elastic/eui/pull/4466))

**Bug fixes**

- Fixed the return type of `getDefaultEuiMarkdownUiPlugins` ([#4567](https://github.com/elastic/eui/pull/4567))
- Fixed inverse handling of boolean sorting in `EuiDataGrid` ([#4561](https://github.com/elastic/eui/pull/4561))

### Feature: EuiPageTemplate ([#4517](https://github.com/elastic/eui/pull/4517))

- Added new `EuiPageTemplate` component as a shortcut for creating the different types of page layout patterns
- Added props `grow` and `direction` to `EuiPage`
- Added props `panelled`, `panelProps`, and `paddingSize` to `EuiPageBody`
- Added props `restrictWidth` and `paddingSize` to `EuiPageBody`
- Added prop `paddingSize` to `EuiPageHeader`
- Updated `tabs` prop of `EuiPageHeaderContent` to render `large` size
- Added prop `sticky` to `EuiPageSideBar`
- Added Sass variable `$euiPageSidebarMinWidth` for changing default `min-width` of `EuiPageSideBar`
- Added `href` and other anchor props to `EuiHeaderSectionItemButton`

**Bug fixes**

- Fixed horizontal overflow of `EuiPageContent`
- Fixed horizontal overflow of `EuiBreadcrumbs`

## [`31.8.0`](https://github.com/elastic/eui/tree/v31.8.0)

- Reverted part of [#4509](https://github.com/elastic/eui/pull/4509) and returned `EuiDataGrid`'s background content area to an empty shade ([#4542](https://github.com/elastic/eui/pull/4542))
- Added exports for all EUI component props matching `EuiComponentProps` name pattern ([#4517](https://github.com/elastic/eui/pull/4517))
- Added `truncate`, `disabled`, and `emphasize` props to `EuiSideNavItem` ([#4488](https://github.com/elastic/eui/pull/4488))
- Added `truncate` prop to `EuiSideNav` ([#4488](https://github.com/elastic/eui/pull/4488))
- Added support for all `color`s of `EuiPanel` ([#4504](https://github.com/elastic/eui/pull/4504))
- Added `hasBorder` prop to `EuiPanel` ([#4504](https://github.com/elastic/eui/pull/4504))
- Added `labelProps` prop to `EuiRadio`, `EuiSwitch` and `EuiCheckbox` ([#4516](https://github.com/elastic/eui/pull/4516))
- Added `isDisabled` prop to `EuiAvatar` ([#4549](https://github.com/elastic/eui/pull/4549))
- Added `scrollToItem` method on `EuiSelectable` ([#4556](https://github.com/elastic/eui/pull/4562))

**Bug fixes**

- Removed home and end key configured behavior from `EuiSelectable` ([#4560](https://github.com/elastic/eui/pull/4560))
- Fixed nested indicator of last `EuiSideNav` item ([#4488](https://github.com/elastic/eui/pull/4488))
- Fixed override possibility of text `color` in `EuiSideNavItem` ([#4488](https://github.com/elastic/eui/pull/4488))
- Fixed blurry animation of popovers in Chrome ([#4527](https://github.com/elastic/eui/pull/4527))
- Fixed styles of `disabled` times in `EuiDatePicker` ([#4524](https://github.com/elastic/eui/pull/4524))
- Fixed `disabled` text color form fields in Safari ([#4538](https://github.com/elastic/eui/pull/4538))
- Removed static `id` from `EuiQuickSelectPopover` ([#4543](https://github.com/elastic/eui/pull/4543))
- Fixed support sever side rendering for `EuiDataGrid` ([#4540](https://github.com/elastic/eui/pull/4540))

**Theme: Amsterdam**

- Removed letter-spacing from `euiFont` Sass mixin ([#4488](https://github.com/elastic/eui/pull/4488))

## [`31.7.0`](https://github.com/elastic/eui/tree/v31.7.0)

- Added `whiteSpace` prop to `EuiCodeBlock` ([#4475](https://github.com/elastic/eui/pull/4475))
- Added a light background to `EuiDataGrid` and removed unnecessary height on its container ([#4509](https://github.com/elastic/eui/pull/4509))

**Bug fixes**

- Fixed bug in `EuiDataGrid` where the grid lost height when showing less rows on the last page ([#4509](https://github.com/elastic/eui/pull/4509))
- Updated `euiPaletteForStatus` color sequence to use higher contrast postive and negative colors ([#4508](https://github.com/elastic/eui/pull/4508))

## [`31.6.0`](https://github.com/elastic/eui/tree/v31.6.0)

- Migrated dependency `axe-puppeteer v1.1.1` to `@axe-core/puppeteer v4.1.1` ([#4482](https://github.com/elastic/eui/pull/4482))
- Added `EuiOverlayMask` directly to `EuiModal` ([#4480](https://github.com/elastic/eui/pull/4480))
- Added `paddingSize` prop to `EuiFlyout` ([#4448](https://github.com/elastic/eui/pull/4448))
- Added `size='l'` prop to `EuiTabs` ([#4501](https://github.com/elastic/eui/pull/4501))
- Added content-specific props (`pageTitle`, `description`, `tabs`, `rightSideItems`) to `EuiPageHeader` by creating a new `EuiPageHeaderContent` component ([#4451](https://github.com/elastic/eui/pull/4451))
- Added `isActive` parameter to the `useIsWithinBreakpoints` hook ([#4451](https://github.com/elastic/eui/pull/4451))
- Added `buttonProps` prop to `EuiAccordion` ([#4510](https://github.com/elastic/eui/pull/4510))

**Bug fixes**

- Fixed `onClose` invoking with unexpected parameter in `EuiFlyout` ([#4505](https://github.com/elastic/eui/pull/4505))
- Fixed invalid color entry passed to `EuiBadge` color prop ([#4481](https://github.com/elastic/eui/pull/4481))
- Fixed `EuiCodeBlock` focus-state if content overflows [#4463](https://github.com/elastic/eui/pull/4463)
- Fixed issues in `EuiDataGrid` around unnecessary scroll bars and container heights not updating ([#4468](https://github.com/elastic/eui/pull/4468))

**Theme: Amsterdam**

- Increased `EuiPage`'s default `restrictWidth` size to `1200px` (extra large breakpoint) ([#4451](https://github.com/elastic/eui/pull/4451))
- Reduced size of `euiBottomShadowSmall` by one layer ([#4451](https://github.com/elastic/eui/pull/4451))

## [`31.5.0`](https://github.com/elastic/eui/tree/v31.5.0)

- Added `isLoading` prop and added `EuiOverlayMask` directly to `EuiConfirmModal` ([#4421](https://github.com/elastic/eui/pull/4421))
- Added `wrapWithTableRow` to remove `<tr>` in `EuiTableHeader`([#4465](https://github.com/elastic/eui/pull/4465))

**Bug fixes**

- Fixed `id` usage throughout `EuiTreeView` to respect custom ids and stop conflicts in generated ids ([#4435](https://github.com/elastic/eui/pull/4435))
- Fixed `EuiTabs` `role` if no tabs are passed in ([#4435](https://github.com/elastic/eui/pull/4435))
- Fixed issue in `EuiDataGrid` where the horizontal scrollbar was hidden behind pagination ([#4477](https://github.com/elastic/eui/pull/4477))
- Fixed `EuiPopover` with initial `isOpen` working with `EuiOutsideClickDetector` ([#4461](https://github.com/elastic/eui/pull/4461))
- Fixed `EuiDataGridCellPopover` needing 2 state updates to close ([#4461](https://github.com/elastic/eui/pull/4461))
- Fixed `EuiBadge` with `iconOnClick` from catching form submit events ([#4479](https://github.com/elastic/eui/pull/4479))

## [`31.4.0`](https://github.com/elastic/eui/tree/v31.4.0)

- Added `getDefaultEuiMarkdownProcessingPlugins` method for better control over `EuiMarkdownEditor`'s toolbar UI ([#4383](https://github.com/elastic/eui/pull/4383))
- Changed `EuiOutsideClickDetector` events to be standard event types ([#4434](https://github.com/elastic/eui/pull/4434))
- Added `EuiFieldTextProps` in type definitions for `EuiSuggestInput` ([#4452](https://github.com/elastic/eui/pull/4452))
- Added virtualized cell rendering to `EuiDataGrid` ([#4170](https://github.com/elastic/eui/pull/4170))

**Bug fixes**

- Fixed heights of `append` and `prepend` in `EuiComboBox` ([#4410](https://github.com/elastic/eui/pull/4410))
- Fixed `EuiResizableContainer` initialization timing based on DOM readiness ([#4447](https://github.com/elastic/eui/pull/4447))

## [`31.3.0`](https://github.com/elastic/eui/tree/v31.3.0)

- Added a `size` prop to `EuiContextMenu` and added a smaller size ([#4409](https://github.com/elastic/eui/pull/4409))
- Added a `textSize` prop to `EuiHealth` ([#4420](https://github.com/elastic/eui/pull/4420))
- Removed selected item of `EuiSelect` when `hasNoInitialSelection=true` and value reset to `undefined` ([#4428](https://github.com/elastic/eui/pull/4428))

## [`31.2.0`](https://github.com/elastic/eui/tree/v31.2.0)

- Added support for adjusting `buffer` for individual window sides of `EuiPopover` ([#4417](https://github.com/elastic/eui/pull/4417))
- Added `'full'` option to the `height` prop of `EuiMarkdownEditor`. Added `autoExpandPreview` and `maxHeight` props to `EuiMarkdownEditor` ([#4245](https://github.com/elastic/eui/pull/4245))

## [`31.1.0`](https://github.com/elastic/eui/tree/v31.1.0)

- Reduced the size of the icons and clear button for compressed `EuiFormControlLayout` ([#4374](https://github.com/elastic/eui/pull/4374))
- Added ability for text input updates in `EuiDatePicker` ([#4243](https://github.com/elastic/eui/pull/4243))
- **[REVERTED in 31.3.0]** Fixed heights of `append` and `prepend` in `EuiFormControlLayout` ([#4410](https://github.com/elastic/eui/pull/4410))

**Bug fixes**

- Fixed `EuiSuperDatePicker` extra margin when `showUpdateButton` and `isAutoRefreshOnly` are active ([#4406](https://github.com/elastic/eui/pull/4406))

## [`31.0.0`](https://github.com/elastic/eui/tree/v31.0.0)

- Added collapsble behavior to `EuiResizableContainer` panels ([#3978](https://github.com/elastic/eui/pull/3978))
- Updated `EuiResizablePanel` to use `EuiPanel` ([#3978](https://github.com/elastic/eui/pull/3978))
- Changed `showTimeSelect` prop to true when `showTimeSelectOnly` prop is set to true ([#4372](https://github.com/elastic/eui/pull/4372))
- Updated `EuiSuperSelect` recently used list to render as `<ol>` and `<li>` elements ([#4370](https://github.com/elastic/eui/pull/4370))

**Bug fixes**

- Fixed `EuiSuggest` popover opening when an empty array is passed into the `suggestions` prop ([#4349](https://github.com/elastic/eui/pull/4349))

**Breaking changes**

- Removed `size` prop from `EuiResizableButton` ([#3978](https://github.com/elastic/eui/pull/3978))
- Upgraded to TypeScript v4.0 ([#4296](https://github.com/elastic/eui/pull/4296))

## [`30.6.1`](https://github.com/elastic/eui/tree/v30.6.1)

**Note: this release is a backport containing changes originally made in `31.5.0`**

**Bug fixes**

- Fixed `EuiBadge` with `iconOnClick` from catching form submit events ([#4479](https://github.com/elastic/eui/pull/4479))

## [`30.6.0`](https://github.com/elastic/eui/tree/v30.6.0)

- Adjusted the shadow in `EuiComment` ([#4321](https://github.com/elastic/eui/pull/4321))
- Added `success` and `warning` colors to `EuiButtonEmpty` ([#4325](https://github.com/elastic/eui/pull/4325))
- Added a sorting indicator on the `EuiDataGridColumn` ([#4343](https://github.com/elastic/eui/pull/4343))
- Added `disabled` and `loading` `status` to `EuiStep` ([#4338](https://github.com/elastic/eui/pull/4338))
- Added `closePopover` prop to `EuiDataGridColumnCellActionProps` ([#4346](https://github.com/elastic/eui/pull/4346))

**Bug fixes**

- Fixed `EuiErrorBoundary` error message not showing in non-Chromium browsers ([#4324](https://github.com/elastic/eui/pull/4324))
- Fixed `EuiToolTip` closing during initial positioning period ([#4327](https://github.com/elastic/eui/pull/4327))
- Added `!default` to SASS variables of `EuiCollapsibleNav` ([#4335](https://github.com/elastic/eui/pull/4335))
- Fixed `EuiDataGrid` column property `displayAsText` ([#4351](https://github.com/elastic/eui/pull/4351))
- Fixed propagation of `esc` key presses closing parent popovers ([#4336](https://github.com/elastic/eui/pull/4336))
- Fixed overwritten `isDisabled` prop on `EuiListGroupItem` `extraAction` config ([#4359](https://github.com/elastic/eui/pull/4359))
- Fixed `inputRef` for `EuiCheckbox` ([#4298](https://github.com/elastic/eui/pull/4298))
- Limited the links allowed in `EuiMarkdownEditor` to http, https, or starting with a forward slash ([#4362](https://github.com/elastic/eui/pull/4362))
- Aligned components with an `href` prop to React's practice of disallowing `javascript:` protocols ([#4362](https://github.com/elastic/eui/pull/4362))
- Fixed form submit bug in `EuiButtonGroup` by adding an optional `type` prop for `EuiButtonGroupOption` ([#4368](https://github.com/elastic/eui/pull/4368))
- Changed `label` type from `string` to `ReactNode` in `EuiTreeViewNode` ([#4352](https://github.com/elastic/eui/pull/4352))

**Theme: Amsterdam**

- Removed the shadow in `EuiComment` ([#4321](https://github.com/elastic/eui/pull/4321))
- Reduced font size for `xs` size in `EuiButtonEmpty` ([#4325](https://github.com/elastic/eui/pull/4325))
- Increased font size for `m` size of `EuiListGroupItem` ([#4340](https://github.com/elastic/eui/pull/4340))
- Reduced padding in `EuiToolTip` ([#4353](https://github.com/elastic/eui/pull/4353))
- Reduced border-radius in `EuiRange`'s tooltip ([#4353](https://github.com/elastic/eui/pull/4353))
- Consolidated `EuiStepNumber` indicators for `EuiSteps` and `EuiHorizontalSteps` ([#4338](https://github.com/elastic/eui/pull/4338))

## [`30.5.1`](https://github.com/elastic/eui/tree/v30.5.1)

- Upgraded `highlight.js` to 9.18.5 ([#4313](https://github.com/elastic/eui/pull/4313))

## [`30.5.0`](https://github.com/elastic/eui/tree/v30.5.0)

- Export `euiSelectableTemplateSitewideRenderOptions` ([#4305](https://github.com/elastic/eui/pull/4305))

**Bug fixes**

- Expose `isPreFiltered` in `EuiSelectable` props fixing consumer-side searching ([#4305](https://github.com/elastic/eui/pull/4305))
- Fixed stale state argument passed to `searchProps.onChange` in an `EuiSelectable`([#4292](https://github.com/elastic/eui/pull/4292))
- Fixed initial focus of an `EuiButtonGroup` when first item in a popover ([#4288](https://github.com/elastic/eui/pull/4288))
- Fixed visible scrollbar in `EuiComboBox` list ([#4301](https://github.com/elastic/eui/pull/4301))
- Removed hiding of time select on small screens for `EuiDatePicker` ([#4301](https://github.com/elastic/eui/pull/4301))
- Fixed wrong columns assigned to `EuiDataGrid` leadingControlColumns ([#4269](https://github.com/elastic/eui/pull/4269))

**Theme: Amsterdam**

- Fixed styles for `EuiMarkdownEditor` ([#4289](https://github.com/elastic/eui/pull/4289))
- Rounded all corners of dropdown type of inputs ([#4301](https://github.com/elastic/eui/pull/4301))

## [`30.4.2`](https://github.com/elastic/eui/tree/v30.4.2)

**Bug fixes**

- Reverted changing of `EuiPopover`s `ownFocus` default from `false` to `true` ([#4228](https://github.com/elastic/eui/pull/4228))

## [`30.4.1`](https://github.com/elastic/eui/tree/v30.4.1)

- Exported `useDataGridColumnSelector`, `useDataGridColumnSorting`, and `useDataGridStyleSelector` hooks ([#4271](https://github.com/elastic/eui/pull/4271))

**Theme: Amsterdam**

- Unify colors with the Elastic brand ([#4284](https://github.com/elastic/eui/pull/4284))
- Created one consistent look for disabled `EuiButton` ([#4284](https://github.com/elastic/eui/pull/4284))

## [`30.4.0`](https://github.com/elastic/eui/tree/v30.4.0)

- Added `eql` glyph in `EuiIcon` ([#4110](https://github.com/elastic/eui/pull/4110))
- Added `testenv` mock for `htmlIdGenerator` ([#4212](https://github.com/elastic/eui/pull/4212))
- Added several Sass mixins for handling of unified focus/hover states ([#4242](https://github.com/elastic/eui/pull/4242))

**Bug fixes**

- Fixed cell resizer overlapping of `EuiDataGrid` rightmost header cell ([#4071](https://github.com/elastic/eui/pull/4268))


**Theme: Amsterdam**

- Unify focus states by leaning into `outline` and restricting to keyboard navigation ([#4242](https://github.com/elastic/eui/pull/4242))
- Removed faux border from `EuiAvatar` ([#4255](https://github.com/elastic/eui/pull/4255))
- Changed the color and font-weight of inline code block ([#4272](https://github.com/elastic/eui/pull/4272))

## [`30.3.0`](https://github.com/elastic/eui/tree/v30.3.0)

- Added `EuiColorPaletteDisplay` component ([#3865](https://github.com/elastic/eui/pull/3865))
- Added `initialFocusedItemIndex` support to `EuiContextMenuPanelDescriptor` ([#4223](https://github.com/elastic/eui/pull/4223))
- Updated the default of the `EuiPopover`s `ownFocus` prop from `false` to `true` ([#4228](https://github.com/elastic/eui/pull/4228))
- Added `role="alert"` and `aria-live="assertive"` to `EuiForm`'s `EuiCallOut` for the errors ([#4238](https://github.com/elastic/eui/pull/4238))
- Added `menuDown` and `menuUp` glyphs to `EuiIcon` ([#4244](https://github.com/elastic/eui/pull/4244))
- Removed spacer after `childrenBetween` in `EuiInMemoryTable` ([#4248](https://github.com/elastic/eui/pull/4248))
- Changed `clickOutsideDisables` to `true` when `ownFocus={false}` in `EuiFlyout` ([#4236](https://github.com/elastic/eui/pull/4236))

**Bug fixes**

- Fixed focus trap + `EuiPopover` bug which prevented the anchor from receiving focus when the popover closes ([#4071](https://github.com/elastic/eui/pull/4071))
- Fixed focus trap error & performance impact when one focus trap is deactivated and another becomes enabled ([#4071](https://github.com/elastic/eui/pull/4071))
- Fixed a condition in `EuiInMemoryTable` to avoid mistaken assignment of `sortName` ([#4138](https://github.com/elastic/eui/pull/4138))
- Fixed bug in small `EuiImage`'s not respecting the optional sizes when `allowFullScreen` is set to true ([#4207](https://github.com/elastic/eui/pull/4207))
- Fixed incorrect initial rendering of `EuiDualRange` thumbs when element width is 0 ([#4230](https://github.com/elastic/eui/pull/4230))
- Fixed bug in `EuiSelectable` to call `searchProps.onChange` and `searchProps.onSearch` calls in `EuiSelectable` ([#4153](https://github.com/elastic/eui/pull/4153))
- Fixed truncation of the `EuiComboBox` `placeholder` text ([#4210](https://github.com/elastic/eui/pull/4210))

**Theme: Amsterdam**

- Fixed base `line-heights` for within `euiFontSize[size]()` SASS mixins ([#4229](https://github.com/elastic/eui/pull/4229))

## [`30.2.0`](https://github.com/elastic/eui/tree/v30.2.0)

- Added `labelWidth` and `descriptionDisplay` props to `EuiSuggestItem` ([#4180](https://github.com/elastic/eui/pull/4180))
- Added screen reader notification if `EuiLink` opens in a new window ([#4172](https://github.com/elastic/eui/pull/4172))
- Set `external` prop to true if `EuiLink` opens in a new window ([#4172](https://github.com/elastic/eui/pull/4172))
- Added `float` and `margin` props to `EuiImage` ([#4209](https://github.com/elastic/eui/pull/4209))
- Added `color` and `borderRadius` props to `EuiPanel` ([#4194](https://github.com/elastic/eui/pull/4194))
- Updated the use case for the `EuiPanel` prop `hasShadow` ([#4194](https://github.com/elastic/eui/pull/4194))
- Deprecated the `onClick`, `betaBadgeLabel`, `betaBadgeTooltipContent`, and `betaBadgeTitle` props of `EuiPanel` ([#4194](https://github.com/elastic/eui/pull/4194))

**Bug fixes**

- Fixed issue with `labelDisplay` not being passed to `EuiSuggestItem` ([#4180](https://github.com/elastic/eui/pull/4180))
- Fixed copy in `EuiDataGrid`'s header menu's sort actions ([#4199](https://github.com/elastic/eui/pull/4199))

**Theme: Amsterdam**

- Fixed `border-radius` in `EuiFormControlLayout` ([#4196](https://github.com/elastic/eui/pull/4196))

## [`30.1.1`](https://github.com/elastic/eui/tree/v30.1.1)

- Added more exports for `EuiInMemoryTable` types ([#4179](https://github.com/elastic/eui/pull/4179))

**Bug fixes**

- Removed unnecessary shadow on hover of `EuiButtonGroup` ([#4186](https://github.com/elastic/eui/pull/4186))
- Fixed position of `EuiScreenReaderOnly` elements within `EuiButtonGroup` ([#4189](https://github.com/elastic/eui/pull/4189))

## [`30.1.0`](https://github.com/elastic/eui/tree/v30.1.0)

- Improved `EuiButtonGroup` focus, hover, selected and disabled states ([#4142](https://github.com/elastic/eui/pull/4142))
- Added `display` prop to `EuiToolTip` for common display block needs ([#4148](https://github.com/elastic/eui/pull/4148))
- Added support for more colors in `EuiProgress` such as `vis0` through `vis9`, `warning`, `success`  and custom colors ([#4130](https://github.com/elastic/eui/pull/4130))
- Added `affordForDisplacement` prop to `EuiBottomBar` ([#4156](https://github.com/elastic/eui/pull/4156))
- Added `width` property to `mobileOptions` prop of `EuiTableRowCell` ([#4169](https://github.com/elastic/eui/issues/4169))

**Bug fixes**

- Fixed issue with duplicate checkmarks in `EuiComboBox` ([#4162](https://github.com/elastic/eui/pull/4162))
- Reinstated base element type extensions for `EuiStepHorizontal` and `EuiStepsHorizontal` ([4166](https://github.com/elastic/eui/pull/4166))

## [`30.0.0`](https://github.com/elastic/eui/tree/v30.0.0)

- Deprecated `EuiKeyboardAccessible` ([#4135](https://github.com/elastic/eui/pull/4135))
- Refactored `EuiStep`, `EuiHorizontalSteps`, and `EuiCodeEditor` for better accessibility ([#4135](https://github.com/elastic/eui/pull/4135))
- Added `minWidth` prop to `EuiButton` ([#4056](https://github.com/elastic/eui/pull/4056))
- Added `isSelected` prop to easily turn `EuiButton`, `EuiButtonEmpty`, and `EuiButtonIcon` into toggle buttons ([#4056](https://github.com/elastic/eui/pull/4056))
- Updated `EuiButtonGroup` props and render for better accessibility ([#4056](https://github.com/elastic/eui/pull/4056))
- Added `paddingSize` prop to `EuiPopoverTitle` and `EuiPopoverFooter` ([#4133](https://github.com/elastic/eui/pull/4133))
- Added more exports for `EuiBasicTable` types ([#4125](https://github.com/elastic/eui/pull/4125))
- Updated types associated with `EuiMarkdownEditor` plugin dependencies ([#4124](https://github.com/elastic/eui/pull/4124))
- Upgraded dependencies related to `EuiMarkdownEditor`: `react-dropzone`, `rehype-*`, `remark-*`, and `unified` ([#4124](https://github.com/elastic/eui/pull/4124))
- Added `cellActions` to `EuiDataGrid` ([#3668](https://github.com/elastic/eui/pull/3668))

**Bug fixes**

- Fixed focus management bug in `EuiSelectable` ([#4152](https://github.com/elastic/eui/pull/4152))

**Breaking changes**

- Removed `EuiToggle` and `EuiButtonToggle` in favor of `aria-pressed` ([#4056](https://github.com/elastic/eui/pull/4056))
- Updated `legend` and `idSelected` props of `EuiButtonGroup` to be required ([#4056](https://github.com/elastic/eui/pull/4056))
- Removed `logoAPM` in favor of `logoObservability` ([#4065](https://github.com/elastic/eui/pull/4065))
- Removed `.euiHeaderNotification` CSS class ([#4065](https://github.com/elastic/eui/pull/4065))
- Removed `EuiNavDrawer` in favor of `EuiCollapsibleNav` ([#4065](https://github.com/elastic/eui/pull/4065))
- Removed `compressed` and `displayOnly` props from `EuiFormRow` in favor of the `display` prop ([#4065](https://github.com/elastic/eui/pull/4065))
- Removed `EuiPopover`'s `withTitle` prop ([#4065](https://github.com/elastic/eui/pull/4065))

**Theme: Amsterdam**

- Tightened `line-height` for some `EuiTitle` sizes ([#4133](https://github.com/elastic/eui/pull/4133))
- Removed uppercase from `EuiPopoverTitle` and fixed inherited padding from `EuiPopover` ([#4146](https://github.com/elastic/eui/pull/4146))
- Fixed `EuiFilterGroup` and `EuiFilterButton` styles ([#4151](https://github.com/elastic/eui/pull/4151))

## [`29.5.0`](https://github.com/elastic/eui/tree/v29.5.0)

- Added `plus` and `minus` glyphs to `EuiIcon` ([#4111](https://github.com/elastic/eui/pull/4111))

**Bug fixes**

- Fixed custom color render of `EuiIcon` app (two-tone) icons ([#4104](https://github.com/elastic/eui/pull/4104))
- Changed `iconType` prop to be `required` in `EuiButtonIcon` ([#4106](https://github.com/elastic/eui/pull/4106))

## [`29.4.0`](https://github.com/elastic/eui/tree/v29.4.0)

- Added `childrenBetween` prop to `EuiInMemoryTable` to add content between search bar and table ([#4103](https://github.com/elastic/eui/pull/4103))
- Added `max-width: 100%` to `EuiKeyPadMenu` to allow it to shrink when its container is smaller than its fixed width ([ #4092](https://github.com/elastic/eui/pull/4092))
- Added `key` to `EuiComboBoxOptionOption` to allow duplicate labels ([#4048](https://github.com/elastic/eui/pull/4048))
- Changed `EuiIcon` test mock to render as `span` instead of `div` ([#4099](https://github.com/elastic/eui/pull/4099))
- Added `scripts/docker-puppeteer` as the new home for test-related Docker images ([#4062](https://github.com/elastic/eui/pull/4062))

**Bug fixes**

- Fixed `EuiFieldSearch` padding when `isClearable` but has no `value` ([#4089](https://github.com/elastic/eui/pull/4089))

## [`29.3.2`](https://github.com/elastic/eui/tree/v29.3.2)

**Note: this release is a backport containing changes originally made in `30.6.0`**

**Bug fixes**

- Upgraded `highlight.js` to 9.18.5 ([#4313](https://github.com/elastic/eui/pull/4313))
- Limited the links allowed in `EuiMarkdownEditor` to http, https, or starting with a forward slash ([#4362](https://github.com/elastic/eui/pull/4362))
- Aligned components with an `href` prop to React's practice of disallowing `javascript:` protocols ([#4362](https://github.com/elastic/eui/pull/4362))

## [`29.3.1`](https://github.com/elastic/eui/tree/v29.3.1)

**Note: this release is a backport containing changes originally made in `30.0.0`**

**Bug fixes**

- Fixed focus management bug in `EuiSelectable` ([#4152](https://github.com/elastic/eui/pull/4152))

## [`29.3.0`](https://github.com/elastic/eui/tree/v29.3.0)

- Added `both` option to `flush` prop of `EuiButtonEmpty` ([#4084](https://github.com/elastic/eui/pull/4084))

## [`29.3.0`](https://github.com/elastic/eui/tree/v29.3.0)

- Added `both` option to `flush` prop of `EuiButtonEmpty` ([#4084](https://github.com/elastic/eui/pull/4084))

**Bug fixes**

- Fixed `EuiRange` and `EuiDualRange` display of internal spacer ([#4084](https://github.com/elastic/eui/pull/4084))
- Fixed `EuiFieldSearch` padding for the different states ([#4084](https://github.com/elastic/eui/pull/4084))
- Fixed `EuiCheckableCard` disabled but checked styles ([#4084](https://github.com/elastic/eui/pull/4084))

**Theme: Amsterdam**

- Fixed `line-height` on `EuiTitle` ([#4079](https://github.com/elastic/eui/pull/4079))

## [`29.2.0`](https://github.com/elastic/eui/tree/v29.2.0)

- Improved contrast for `EuiIcon` and `EuiButtonIcon` named colors. This affects `EuiHealth` which uses the `EuiIcon` colors ([#4049](https://github.com/elastic/eui/pull/4049))
- Added color `accent` to `EuiButtonIcon` ([#4049](https://github.com/elastic/eui/pull/4049))

**Bug fixes**

- Fixed `EuiComboBox` `rowHeight` prop causing the height of the option list to be miscalculated ([#4072](https://github.com/elastic/eui/pull/4072))
- Fixed `EuiComboBox` not focusing on the selected option if `selectedOptions` was set without reference to `options` ([#4072](https://github.com/elastic/eui/pull/4072))

**Theme: Amsterdam**

- Removed `border-radius` from `EuiCallout` ([#4066](https://github.com/elastic/eui/pull/4066))
- Updated styles for `EuiToast` ([#4076](https://github.com/elastic/eui/pull/4076))

## [`29.1.0`](https://github.com/elastic/eui/tree/v29.1.0)

- Added footer row to `EuiDataGrid` via the `renderFooterCellValue` prop ([#3770](https://github.com/elastic/eui/pull/3770))
- Added column header menu to `EuiDataGrid` ([#3087](https://github.com/elastic/eui/pull/3087))
- Added horizontal line separator to `EuiContextMenu` ([#4018](https://github.com/elastic/eui/pull/4018))
- Added controlled pagination props to `EuiInMemoryTablee` ([#4038](https://github.com/elastic/eui/pull/4038))
- Added `gutterSize`, `popoverBreakpoints`, `popoverButtonProps`, and `popoverProps` props to `EuiHeaderLinks` ([#4046](https://github.com/elastic/eui/pull/4046))
- Added `'all'` and `'none'` options to the `sizes` prop of `EuiHideFor` and `EuiShowFor` ([#4046](https://github.com/elastic/eui/pull/4046))

**Bug fixes**

- Fixed `EuiTextColor` playground error due to `color` prop not getting captured by the documentation generator ([#4058](https://github.com/elastic/eui/pull/4058))

## [`29.0.0`](https://github.com/elastic/eui/tree/v29.0.0)

- Added `.browserslistrc` for global browser support reference ([#4022](https://github.com/elastic/eui/pull/4022))
- Added ability to specify `color` of `EuiHeaderLink` ([#4008](https://github.com/elastic/eui/pull/4008))
- Added `boolean` type to the `notification` prop of `EuiHeaderSectionItemButton` to show a simple dot ([#4008](https://github.com/elastic/eui/pull/4008))
- Added `popoverButton` and `popoverButtonBreakpoints` props to `EuiSelectableTemplateSitewide` for responsive capabilities ([#4008](https://github.com/elastic/eui/pull/4008))
- Added `isWithinMaxBreakpoint` service ([#4008](https://github.com/elastic/eui/pull/4008))

**Bug fixes**

- Fixed `EuiSuperDatePicker` got stuck in update mode if the value is not changed ([#4025](https://github.com/elastic/eui/pull/4025))
- Fixed ref not being handled properly in `EuiValidatableControl` when used with [react-hook-form](https://react-hook-form.com/) ([#4001](https://github.com/elastic/eui/pull/4001))
- Fixed `EuiNotificationBadge` `color` prop type ([#4008](https://github.com/elastic/eui/pull/4008))
- Fixed z-index of `EuiBottomBar` to stay under header ([#4008](https://github.com/elastic/eui/pull/4008))
- Fixed regression of `EuiSelectable` not abiding by the `showIcons` prop ([#4008](https://github.com/elastic/eui/pull/4008))
- Fixed contrast of search input of `EuiSelectableTemplateSitewide` in dark header ([#4008](https://github.com/elastic/eui/pull/4008))
- Fixed `EuiImage` unable to deactivate the full screen mode using the close icon ([#4033](https://github.com/elastic/eui/pull/4033))
- Allowed `onClick` prop when `href` prop is provided in `EuiBadge` ([#4035](https://github.com/elastic/eui/pull/4035))

**Breaking changes**

- Changed `EuiHideFor` and `EuiShowFor` from using media queries to hide content to not rendering the content. Children are now required and `display` has been removed ([#4008](https://github.com/elastic/eui/pull/4008))

## [`28.4.0`](https://github.com/elastic/eui/tree/v28.4.0)

- Added `loading` icon to `EuiComboBox` input when `isLoading` is `true` ([#4015](https://github.com/elastic/eui/pull/4015))
- Changed `value` prop in `EuiExpression` to not required ([#4014](https://github.com/elastic/eui/pull/4014))
- Added `fold` and `unfold` glyphs to `EuiIcon` ([#3994](https://github.com/elastic/eui/pull/3994))

**Bug fixes**

- Fix incorrect `euiCodeBlockNameColor` variable usage for `.hljs-name` in SCSS ([#3991](https://github.com/elastic/eui/pull/3991))
- Fixed bug in `EuiAccordion` where the `arrowDisplay="right"` is ignored when `extraAction` is configured ([#3971](https://github.com/elastic/eui/pull/3971))

**Theme: Amsterdam**

- Updated form control styles to use a uniform border-radius ([#3741](https://github.com/elastic/eui/pull/3741))

## [`28.3.1`](https://github.com/elastic/eui/tree/v28.3.1)

**Bug fixes**

- Fixed `EuiFieldSearch`'s clear button covering the `value` of the input ([#3936](https://github.com/elastic/eui/pull/3936))
- Fixed bug in `EuiComboBox` where the input was dropping to the next line when a `EuiBadge` had a very long text ([#3968](https://github.com/elastic/eui/pull/3968))
- Fixed type mismatch between `EuiSelectable` options extended via `EuiSelectableOption` and internal option types ([#3983](https://github.com/elastic/eui/pull/3983))
- Fixed `EuiButton` CSS for RTL languages by using `margin-inline-[pos]` instead of `margin-[pos]` ([#3974](https://github.com/elastic/eui/pull/3974))
- Fixed server-side rendering of `EuiBreadcrumbs` and `EuiCollapsibleNav` ([#3970](https://github.com/elastic/eui/pull/3970))

## [`28.3.0`](https://github.com/elastic/eui/tree/v28.3.0)

- Adjusted coloring of `EuiSideNav` to be more consistent across open states ([#3926](https://github.com/elastic/eui/pull/3926))
- Added build-specific babel configurations for docs and tests ([#3911](https://github.com/elastic/eui/pull/3911))
- Updated browserslist configuration to remove IE accommodations ([#3911](https://github.com/elastic/eui/pull/3911))
- Removed docgenInfo from non-docs production builds ([#3911](https://github.com/elastic/eui/pull/3911))
- Added `regressionJob`, `outlierDetectionJob` and `classificationJob` icons to Machine Learning icon set, updated others ([#3931](https://github.com/elastic/eui/pull/3931))
- Added `operator` field to `EuiSearchBar`'s `field_value_selection` filter configuration ([#3922](https://github.com/elastic/eui/pull/3922))

**Bug fixes**

- Fixed bug in `EuiBasicTable` not fully expanding tall rows (height > 1000px) ([#3855](https://github.com/elastic/eui/pull/3855))
- Fixed bug in `EuiDataGrid` which sometimes prevented header cells from being focusabled ([#3943](https://github.com/elastic/eui/pull/3943))
- Fixed bug in `EuiFieldSearch` where a default value would not include the clear button ([#3958](https://github.com/elastic/eui/pull/3958))
- Fixed focus fighting bug when `EuiDataGrid` cell content manages its own popover ([#3951](https://github.com/elastic/eui/pull/3951))
- Fixed `valueText` getting cut off in `EuiProgress` ([#3948](https://github.com/elastic/eui/pull/3948))

## [`28.2.0`](https://github.com/elastic/eui/tree/v28.2.0)

- Added `EuiSelectableTemplateSitewide` as wrapper of `EuiSelectable` for Elastic's global search component ([#3800](https://github.com/elastic/eui/pull/3800))
- Updated styles of `EuiMark` to override browser default ([#3800](https://github.com/elastic/eui/pull/3800))
- Updated `EuiHighlight` to use `EuiMark` as matching element wrapper ([#3800](https://github.com/elastic/eui/pull/3800))
- Enhanced `EuiSelectable`'s `option` type to allow for a separate `searchableLabel` and any generic keys ([#3800](https://github.com/elastic/eui/pull/3800))
- Added `listProps.onFocusBadge`, `loadingMessage`, `noMatchesMessage`, and `emptyMessage` props to `EuiSelectable` ([#3800](https://github.com/elastic/eui/pull/3800))
- Added `bordered` prop to `EuiSelectableMessage` ([#3800](https://github.com/elastic/eui/pull/3800))

**Bug fixes**

- Fixed display of `EuiBadge` if only the `iconType` is passed ([#3800](https://github.com/elastic/eui/pull/3800))
- Fixed accessibility error in `EuiSelectable` when the `list` isn't on the page ([#3800](https://github.com/elastic/eui/pull/3800))
- Fixed accessibility error in `EuiPopover` when `ownFocus = false` ([#3800](https://github.com/elastic/eui/pull/3800))

## [`28.1.0`](https://github.com/elastic/eui/tree/v28.1.0)

- Added `isLoading` and `isLoadingMessage` props to `EuiAccordion` ([#3879](https://github.com/elastic/eui/pull/3879))
- Added `testenv` mock for `EuiFocusTrap` ([#3930](https://github.com/elastic/eui/pull/3930))

**Bug fixes**

- Fixed bug in `EuiCodeBlock` content overlapping with control buttons when `whiteSpace` was set to `"pre"` ([#3853](https://github.com/elastic/eui/pull/3853))
- Fixed `EuiFocusTrap` not applying provided `style` prop ([#3916](https://github.com/elastic/eui/pull/3916))
- Fixed bug in `EuiDataGrid` when a new pagination object would cause every cell to render ([#3919](https://github.com/elastic/eui/pull/3919))

## [`28.0.0`](https://github.com/elastic/eui/tree/v28.0.0)

- Update `createTheme` to apply latest changes to elastic charts `Theme` ([#3792](https://github.com/elastic/eui/pull/3792))
- Added icons for `appSearchApp` and `workplaceSearchApp` to `EuiIcon` ([#3859](https://github.com/elastic/eui/pull/3859))
- Added `unlink` glyph to `EuiIcon` ([#3869](https://github.com/elastic/eui/pull/3869))
- Added `EuiMarkdownEditor` and `EuiMarkdownFormat` components ([#3522](https://github.com/elastic/eui/pull/3522))

**Bug fixes**

- Fixed `EuiFacetGroup` container expansion due to negative margin value ([#3871](https://github.com/elastic/eui/pull/3871))
- Fixed `EuiComboBox` delimeter-separated option creation and empty state prompt text ([#3841](https://github.com/elastic/eui/pull/3841))
- Fixed `EuiDataGrid` not properly resizing within a fixed height container ([#3894](https://github.com/elastic/eui/pull/3894))
- Fixed bug in `EuiFieldPassword` where an edge case mutated its `append` prop  ([#3884](https://github.com/elastic/eui/pull/3884))

**Breaking changes**

- Requires `@elastic/charts` version `20.0.0` and above for chart theming utils.

## [`27.4.1`](https://github.com/elastic/eui/tree/v27.4.1)

**Note: this release is a backport containing changes originally made in `28.1.0`**

- Added `testenv` mock for `EuiFocusTrap` ([#3930](https://github.com/elastic/eui/pull/3930))

## [`27.4.0`](https://github.com/elastic/eui/tree/v27.4.0)

- Added `customOptionText` prop to `EuiComboBox` ([#3811](https://github.com/elastic/eui/pull/3811))

**Bug fixes**

- Improve `EuiDataGrid` Chrome rendering performance in full screen ([#3726](https://github.com/elastic/eui/issues/3726))
- Removed `@elastic/eui/src-docs` entries from published _eui.d.ts_ ([#3856](https://github.com/elastic/eui/pull/3856))

## [`27.3.1`](https://github.com/elastic/eui/tree/v27.3.1)

**Bug fixes**

- Fixed bug in all input fields placeholders in Safari that weren't vertically centered ([#3809](https://github.com/elastic/eui/pull/3809))
- Removed `pointer-events: none` in both `EuiButton` & `EuiButtonEmpty` to not override the `pointer-events: auto` in the button mixin `euiButtonContentDisabled` ([#3824](https://github.com/elastic/eui/pull/3824))
- Fixed bug in `EuiPagination` showing wrong page count when `compressed` prop is true ([#3827](https://github.com/elastic/eui/pull/3827))
- Fixed bug in EUI's input field components where their `inputRef` couldn't be a `RefObject` ([#3822](https://github.com/elastic/eui/pull/3822))
- Moved `react-view` and `html-format` to be `devDependencies` ([#3828](https://github.com/elastic/eui/pull/3828))
- Fixed `EuiComboBox` keyboard selection when `sortMatchesBy=startsWith` ([#3823](https://github.com/elastic/eui/pull/3823))
- Fixed `EuiCodeEditor` not exiting edit mode with `esc` when `enableLiveAutocompletion=true` ([#3833](https://github.com/elastic/eui/pull/3833))
- Fixed issue where `EuiDataGrid`'s cell expansion popover would sometimes render as a scrollable element ([#3832](https://github.com/elastic/eui/pull/3832))

## [`27.3.0`](https://github.com/elastic/eui/tree/v27.3.0)

- Added possibility to hide "Rows per page" select in `EuiDataGrid` ([#3700](https://github.com/elastic/eui/pull/3700))
- Updated lodash to `v4.17.19` ([#3764](https://github.com/elastic/eui/pull/3764))
- Added `returnKey` glyph to `EuiIcon` ([#3783](https://github.com/elastic/eui/pull/3783))
- Added `type` prop to `EuiFieldPassword` to support toggling of obfuscation ([#3751](https://github.com/elastic/eui/pull/3751))

**Bug fixes**

- Fixed bug in `EuiDataGrid` not calculating the width correctly ([#3789](https://github.com/elastic/eui/pull/3789))
- Fixed `EuiComboBox` marking some very long inputs as invalid ([#3797](https://github.com/elastic/eui/pull/3797))

## [`27.2.0`](https://github.com/elastic/eui/tree/v27.2.0)

- Added `analyzeEvent` glyph in `EuiIcon` ([#3729](https://github.com/elastic/eui/pull/3729))
- Updated `EuiComboBox` to allow the options list to open for single selection custom options ([#3706](https://github.com/elastic/eui/pull/3706))
- Added `useEuiI18n` hook for localization ([#3749](https://github.com/elastic/eui/pull/3749))
- Added a hit enter badge to `EuiComboBox` when focusing an option and for empty states that allow pressing enter ([#3782](https://github.com/elastic/eui/pull/3782))

**Bug fixes**

- Fixed `EuiComboBox` always showing a scrollbar ([#3744](https://github.com/elastic/eui/pull/3744))
- Replaced `react-focus-lock` with `react-focus-on` ([#3631](https://github.com/elastic/eui/pull/3631))
- Fixed errors in `EuiSuperDatePicker` related to invalid and `null` date formatting ([#3750](https://github.com/elastic/eui/pull/3750))
- Fixed type definitions for `findTestSubject` and `takeMountedSnapshot` ([#3763](https://github.com/elastic/eui/pull/3763))
- Fixed `EuiComboBox` not allowing clicks on previously virtualized items when inside of `EuiFormRow` ([#3784](https://github.com/elastic/eui/pull/3784))
- Removed `[Space]` as a way to select options in `EuiSelectable` ([#3784](https://github.com/elastic/eui/pull/3784))
- Fixed type definition for `windowProps` in `EuiSelectable` ([#3787](https://github.com/elastic/eui/pull/3787))

## [`27.1.0`](https://github.com/elastic/eui/tree/v27.1.0)

- Added `titleElement` and `descriptionElement` props to `EuiStat` ([#3693](https://github.com/elastic/eui/pull/3693))
- Updated `securityAnalyticsApp` app icon ([#3720](https://github.com/elastic/eui/pull/3720))
- Removed `src/test` and `@types/enzyme` references from `eui.d.ts` ([#3715](https://github.com/elastic/eui/pull/3715))
- Added `index.d.ts` file to `lib/test`  and `es/test` ([#3715](https://github.com/elastic/eui/pull/3715))
- Added `descriptionFlexItemProps` and `fieldFlexItemProps` props to `EuiDescribedFormGroup` ([#3717](https://github.com/elastic/eui/pull/3717))
- Expanded `EuiBasicTable`'s default action's name configuration to accept a function that returns a React node ([#3739](https://github.com/elastic/eui/pull/3739))
- Added internal use only button building blocks for reusability in other button components ([#3730](https://github.com/elastic/eui/pull/3730))

## [`27.0.0`](https://github.com/elastic/eui/tree/v27.0.0)
- Added `paddingSize` prop to `EuiCard` ([#3638](https://github.com/elastic/eui/pull/3638))
- Added `isClearable` and `placeholder` options to `EuiColorPicker` ([#3689](https://github.com/elastic/eui/pull/3689))
- Added SASS helper files for EUI theme globals ([#3691](https://github.com/elastic/eui/pull/3691))
- Add `label`, `labelProps` and `valueText` props to `EuiProgress` ([#3661](https://github.com/elastic/eui/pull/3661))

**Bug fixes**

- Fixed a bug in `EuiResizableContainer` preventing nested containers ([#3699](https://github.com/elastic/eui/pull/3699))
- Fixed a bug in `EuiResizableContainer` preventing resizing by arrow keys in some cases ([#3699](https://github.com/elastic/eui/pull/3699))
- Fixed `EuiHorizontalSteps` rendering over `EuiHeader` ([#3707](https://github.com/elastic/eui/pull/3707))
- Fixed bug where `EuiSuperSelect` lost focus after a value selection ([#3734](https://github.com/elastic/eui/pull/3734))

**Breaking changes**

- Significant accessibility refactor of `EuiSelectable` ([#3169](https://github.com/elastic/eui/pull/3169))
  - `react-virtualized` replaced with `react-window`
  - `virtualizedProps` on `EuiSelectableOptionsList` renamed to `windowProps`
  - Removed `rootId` and added `makeOptionId`, `listId`, and `setActiveOptionIndex` to `EuiSelectableList`
  - Added `listId` to `EuiSelectableSearch`
  - `options` passed into `EuiSelectable` cannot have an `id`
  - Requires an `onChange` to be passed into `EuiSelectableSearch`

## [`26.3.4`](https://github.com/elastic/eui/tree/v26.3.4)

**Note: this release is a backport containing changes originally made in `27.2.0`**

**Bug fixes**

- Fixed errors in `EuiSuperDatePicker` related to invalid and `null` date formatting ([#3750](https://github.com/elastic/eui/pull/3750))

## [`26.3.3`](https://github.com/elastic/eui/tree/v26.3.3)

**Note: this release is a backport containing changes originally made in `27.3.1`**

**Bug fixes**

- Fixed bug in `EuiPagination` showing wrong page count when `compressed` prop is true ([#3827](https://github.com/elastic/eui/pull/3827))

## [`26.3.2`](https://github.com/elastic/eui/tree/v26.3.2)

**Note: this release is a backport containing changes originally made in `27.1.0`**

- Updated `securityAnalyticsApp` app icon ([#3720](https://github.com/elastic/eui/pull/3720))

## [`26.3.1`](https://github.com/elastic/eui/tree/v26.3.1)

**Note: this release is a backport containing changes originally made in `27.0.0`**

- Added `isClearable` and `placeholder` options to `EuiColorPicker` ([#3689](https://github.com/elastic/eui/pull/3689))

## [`26.3.0`](https://github.com/elastic/eui/tree/v26.3.0)

- Expanded `EuiBasicTable`'s default action's name configuration to accept any React node ([#3688](https://github.com/elastic/eui/pull/3688))

## [`26.2.0`](https://github.com/elastic/eui/tree/v26.2.0)

- Added `background.color` to `EUI_CHARTS_THEME_LIGHT/DARK.theme` ([#3669](https://github.com/elastic/eui/pull/3669))
- Added `gutterSize` prop to `EuiFacetGroup` ([#3639](https://github.com/elastic/eui/pull/3639))
- Updated props of `EuiCode` and `EuiCodeBlock` to reflect only functional props ([#3647](https://github.com/elastic/eui/pull/3647))
- Updated `EuiResizableContainer` `onPanelWidthChange` callback method to include all panel widths ([#3630](https://github.com/elastic/eui/pull/3630))
- Extended `Query` / `EuiSearchBar` to allow any character inside double-quoted phrases ([#3432](https://github.com/elastic/eui/pull/3432))
- Added `headerZindexLocation` prop to `EuiOverlayMask` ([#3655](https://github.com/elastic/eui/pull/3655))
- Added `maskProps` prop to `EuiFlyout` and `EuiCollapsibleNav` ([#3655](https://github.com/elastic/eui/pull/3655))

**Bug fixes**

- Fixed `EuiContextMenu` panel `onAnimationEnd` transition bug in Chrome ([#3656](https://github.com/elastic/eui/pull/3656))
- Fixed `EuiSkipLink` interactive props and Safari click issue ([#3665](https://github.com/elastic/eui/pull/3665))
- Fixed `z-index` issues with `EuiHeader`, `EuiFlyout`, and other portal content ([#3655](https://github.com/elastic/eui/pull/3655))
- Fixed `color` prop error in `EuiBadge` to be more flexible with what format it accepts ([#3655](https://github.com/elastic/eui/pull/3655))
- Fixed `EuiSuperSelect` popover from moving 16px horizontally when it's close to a window edge ([#3685](https://github.com/elastic/eui/pull/3685))

**Theme: Amsterdam**

- Fixed `EuiHeaderBreadcrumb` height, `onClick`, border-radius, and single item display ([#3655](https://github.com/elastic/eui/pull/3655))

## [`26.1.0`](https://github.com/elastic/eui/tree/v26.1.0)

- Optimized in-memory datagrid mount performance ([#3628](https://github.com/elastic/eui/pull/3628))
- Exported `EuiCardProps` and `EuiCheckableCardProps` types ([#3640](https://github.com/elastic/eui/pull/3640))

## [`26.0.1`](https://github.com/elastic/eui/tree/v26.0.1)

**Bug fixes**

- Fixed fullscreen render issue in `EuiCode` ([#3633](https://github.com/elastic/eui/pull/3633))

## [`26.0.0`](https://github.com/elastic/eui/tree/v26.0.0)

- Added `useEuiTextDiff` react hook utility ([#3288](https://github.com/elastic/eui/pull/3288))
- Converted `EuiOverlayMask` to be a React functional component ([#3555](https://github.com/elastic/eui/pull/3555))
- Changed `responsive` and `max` behavior of `EuiBreadcrumbs` to always display collapsed items in popover [#3578](https://github.com/elastic/eui/pull/3578))
- Added `BREAKPOINTS` and `getBreakpoint` utilities [#3578](https://github.com/elastic/eui/pull/3578))
- Added `'any'` option to the `step` prop of the `EuiFieldNumber` ([#3562](https://github.com/elastic/eui/pull/3562))
- Moved all `EuiHeader` SASS variables to `global_styles` ([#3592](https://github.com/elastic/eui/pull/3592))
- Added `side` prop to `EuiGlobalToastList` for choosing which window side to display toasts ([#3600](https://github.com/elastic/eui/pull/3600))
- Default `titleSize` get's implicitly set to 'm' for `EuiEmptyPrompt` ([#3598](https://github.com/elastic/eui/pull/3598))
- Updated `logoElastic` to meet brand guidelines ([#3613](https://github.com/elastic/eui/pull/3613))
- Allowed user to enter hexcode for colors in `EuiStat` ([#3617](https://github.com/elastic/eui/pull/3617))
- Extended `CommonProps` in `EuiColorPalettePickerPaletteTextProps`, `EuiColorPalettePickerPaletteFixedProps` and `EuiColorPalettePickerPaletteGradientProps` types ([#3616](https://github.com/elastic/eui/pull/3616))
- Updated `onToggle` callback in `EuiAccordion` to  allow for external state control ([#3614](https://github.com/elastic/eui/pull/3614))

**Bug fixes**

- Added `display` prop to `EuiDataGridColumnSortingDraggable` to pass` displayAsText` prop correctly to the column sorting popover ([#3574](https://github.com/elastic/eui/pull/3574))
- Fixed `EuiCodeBlockImpl` testenv mock pass-through of `data-test-subj` attribute ([#3560](https://github.com/elastic/eui/pull/3560))
- Fixed DOM element creation issues in `EuiOverlayMask` by using lifecycle methods ([#3555](https://github.com/elastic/eui/pull/3555))
- Fixed `EuiComboBox`'s options list `zIndex` positioning when nested in other `zIndex` contexts ([#3551](https://github.com/elastic/eui/pull/3551))
- Fixed `euiHeaderAffordForFixed` mixin's use of header SASS variable ([#3592](https://github.com/elastic/eui/pull/3592))
- Included `onClick` as a valid prop for `EuiControlBar` **icon** controls ([#3581](https://github.com/elastic/eui/pull/3581))
- Fixed poor performance of `EuiToolTip` during frequent mouesover/mouseout events ([#3596](https://github.com/elastic/eui/pull/3596))
- Fixed `EuiBasicTable` custom actions popover from remaining open after click ([#3619](https://github.com/elastic/eui/pull/3619))

**Breaking changes**

- Changed `breadcrumb` TS type exported name from `Breadcrumb` to `EuiBreadcrumb` ([#3578](https://github.com/elastic/eui/pull/3578))
- Removed `$euiZComboBox` SCSS variable (value was 8001) ([#3551](https://github.com/elastic/eui/pull/3551))

**Theme: Amsterdam**

- Updated `EuiCallout` by removing left border, adding border radius and increasing font weight on titles ([#3557](https://github.com/elastic/eui/pull/3557/))
- Updated `EuiHeaderBreadcrumbs` style to be more prominent ([#3578](https://github.com/elastic/eui/pull/3578/))
- Fixed `EuiFilterGroup` `border-radius` ([#3591](https://github.com/elastic/eui/pull/3591/))
- Updated `EuiCodeBlock` inline code style to use border radius ([#3599](https://github.com/elastic/eui/pull/3599))

## [`25.0.0`](https://github.com/elastic/eui/tree/v25.0.0)

- Added conditional rendering of the title element in `EuiCallOut` to avoid usage of additional space caused by the rendered `<div>` element ([#3549](https://github.com/elastic/eui/pull/3549))
- Added `invalidCallout` prop to `EuiForm` to allow conditional rendering of error callout([#3585](https://github.com/elastic/eui/pull/3585))

**Bug fixes**

- Fixed `EuiCard` image corners to be contained within border radius ([#3556](https://github.com/elastic/eui/pull/3556))
- Fixed `EuiKeyPadMenu` and `EuiKeyPadMenuItem` aria roles ([#3502](https://github.com/elastic/eui/pull/3502))
- Fixed `EuiFieldSearch` input clear button doesn't show when external input is passed([#3497](https://github.com/elastic/eui/pull/3497))
- Fixed `EuiBasicTable` footers to always use a unique `key` ([#3559](https://github.com/elastic/eui/pull/3559))
- Fixed `EuiInMemoryTable` by changing the `getDerivedStateFromProps` to not block the updates as soon as it hits a true if condition ([#3579](https://github.com/elastic/eui/pull/3579))

**Breaking changes**

- A fixed `EuiHeader` no longer automatically padding directly to the `<body>` element ([#3538](https://github.com/elastic/eui/pull/3538))
- Improved `EuiPagination`, `EuiDataGrid`, `EuiBasicTable` and `EuiInMemoryTable` accessibility, causing `EuiPaginationButton` to require a new prop `pageIndex` ([#3294](https://github.com/elastic/eui/pull/3294))
- Replaced all usages of [`KeyboardEvent.keyCode`](https://developer.mozilla.org/en-US/docs/Web/API/KeyboardEvent/keyCode) (deprecated) with [`KeyboardEvent.key`](https://developer.mozilla.org/en-US/docs/Web/API/KeyboardEvent/key). From `@elastic/eui/lib/services`, `keyCodes` has been replaced with `keys`, as has `cascadingMenuKeyCodes`->`cascadingMenuKeys`, and `comboBoxKeyCodes`->`comboBoxKeys`.  The implementation of all of those exports (as well as `accessibleClickKeys`) all now use `KeyboardEvent.key` values ([#3517](https://github.com/elastic/eui/pull/3517))

## [`24.1.0`](https://github.com/elastic/eui/tree/v24.1.0)

- Added `displayAsText` prop to `EuiDataGridColumn` ([#3520](https://github.com/elastic/eui/pull/3520))
- Added `minSizeForControls` prop to `EuiDataGrid` to control the minimum width for showing grid controls ([#3527](https://github.com/elastic/eui/pull/3527))
- Passed `getSelectedOptionForSearchValue` to `EuiComboBoxOptionsList` as prop ([#3501](https://github.com/elastic/eui/pull/3501))
- Added `appendIconComponentCache` function to allow manual pre-emptive loading of source elements into the `EuiIcon` cache ([#3481](https://github.com/elastic/eui/pull/3481))
- Added `initialSelected` to `EuiTableSelectionType` properties to set initial selected checkboxes for `EuiBasicTable` ([#3418](https://github.com/elastic/eui/pull/3418))
- Added exports for `EuiSteps` and related components types ([#3471](https://github.com/elastic/eui/pull/3471))
- Added `displayName` to components using `React.forwardRef` ([#3451](https://github.com/elastic/eui/pull/3451))
- Added event target checker for `EuiOverlayMask`'s `onClick` prop ([#3462](https://github.com/elastic/eui/pull/3462))
- Added `EuiColorPalettePicker` component ([#3192](https://github.com/elastic/eui/pull/3192))
- Added `left-start` popover placement to `EuiDatePicker` ([#3511](https://github.com/elastic/eui/pull/3511))
- Added `theme` prop to `EuiHeader` ([#3524](https://github.com/elastic/eui/pull/3524))
- Added `.euiHeaderLink-isActive` class to `EuiHeaderLink` when `isActive` ([#3524](https://github.com/elastic/eui/pull/3524))
- Added `display`, `descriptionWidth`, `textWrap` and `isInvalid` props to `EuiExpression` ([#3467](https://github.com/elastic/eui/pull/3467))
- Added more exports for `EuiColorPalettePicker` types ([#3542](https://github.com/elastic/eui/pull/3542))

**Bug Fixes**

- Fixed issue where multiple `EuiToolTip` components could be visible when element was focused ([#3335](https://github.com/elastic/eui/pull/3335))
- Fixed `EuiSuperSelect` not rendering full width when `isOpen` is `true` ([#3495](https://github.com/elastic/eui/pull/3495))
- Fixed `EuiBasicTable` shows no items if all items of last page is deleted  ([#3422](https://github.com/elastic/eui/pull/3422))
- Fixed TypeScript module name in generated `eui_charts_theme.d.ts` file  ([#3492](https://github.com/elastic/eui/pull/3492))
- Fixed code highlight color contrast in `EuiCodeBlock` ([#3309](https://github.com/elastic/eui/pull/3309))
- Fixed regression in `EuiComboBox` not triggering its `inputRef` callback ([#3532](https://github.com/elastic/eui/pull/3532))

**Deprecations**

- Added a deprecation notice for `EuiNavDrawer` family of components. Advise usage of `EuiCollapsibleNav` instead ([#3487](https://github.com/elastic/eui/pull/3487))

**Notes**

- Removed `src-framer` files from the repository ([#3487](https://github.com/elastic/eui/pull/3487))

**Theme: Amsterdam**

- Removed borders `EuiModal` ([#3515](https://github.com/elastic/eui/pull/3515))
- Improve `EuiOverlayMask` colors ([#3515](https://github.com/elastic/eui/pull/3515))
- Updated shadow styles to improve smoothness, use black as the base color, and deprecated `opacity` value of shadow mixins ([#3428](https://github.com/elastic/eui/pull/3428))
- Removed borders from `EuiFlyout` and `EuiPopover` ([#3477](https://github.com/elastic/eui/pull/3477))
- Updated `EuiHeader` and components ([#3524](https://github.com/elastic/eui/pull/3524))

## [`24.0.0`](https://github.com/elastic/eui/tree/v24.0.0)

- Added `null` as acceptable `icon` prop for `EuiCard` ([#3470](https://github.com/elastic/eui/pull/3470))
- Added `sortBy` and `sortShift` props to `euiPaletteColorBlind()` for sorting along the color wheel ([#3387](https://github.com/elastic/eui/pull/3387))
- Added `utcOffset` prop to `EuiSuperDatePicker` ([#3436](https://github.com/elastic/eui/pull/3436))
- Added `partition` key to `EuiChartThemeType` for Partition chart support ([#3387](https://github.com/elastic/eui/pull/3387))
- Updated `EuiImage`'s `caption` prop type from `string` to `ReactNode` ([#3387](https://github.com/elastic/eui/pull/3387))
- Improved contrast for `EuiCollapsibleNav` close button ([#3465](https://github.com/elastic/eui/pull/3465))

**Bug Fixes**

- Fixed `EuiSuperDatePicker` quick selection menu overriding specified time range with default values ([#3446](https://github.com/elastic/eui/pull/3446))
- Fixed `EuiCodeEditor` console error when using the editor without import the default theme ([#3454](https://github.com/elastic/eui/pull/3454))
- Fixed `EuiDatePopoverContent` `onChange` event to only accept `string` date input  ([#3460](https://github.com/elastic/eui/pull/3460))

**Breaking changes**

- Changed parameters for `euiPaletteColorBlind()` to an object ([#3387](https://github.com/elastic/eui/pull/3387))
- Changed the default palette of `EUI_CHARTS_THEME_LIGHT/DARK` themes to the naturally sorted `euiPaletteColorBlind()` ([#3387](https://github.com/elastic/eui/pull/3387))

## [`23.3.1`](https://github.com/elastic/eui/tree/v23.3.1)

**Note: this release is a backport containing changes originally made in `24.0.0`**

**Bug Fixes**

- Fixed `EuiSuperDatePicker` quick selection menu overriding specified time range with default values ([#3446](https://github.com/elastic/eui/pull/3446))
- Fixed `EuiDatePopoverContent` `onChange` event to only accept `string` date input  ([#3460](https://github.com/elastic/eui/pull/3460))

## [`23.3.0`](https://github.com/elastic/eui/tree/v23.3.0)

- Added `aria-hidden = true` to `EuiRangeSlider` and `EuiRangeTrack` if `showInput = true` ([#3423](https://github.com/elastic/eui/pull/3423))
- Added `testenv` mock for `EuiCode` and `EuiCodeBlock` ([#3405](https://github.com/elastic/eui/pull/3405))
- Added `displayName` to components using `React.forwardRef` ([#3440](https://github.com/elastic/eui/pull/3440))

**Bug Fixes**

- Fixed `EuiCode` and `EuiCodeBlock` from erroring in environments without a DOM implementation ([#3405](https://github.com/elastic/eui/pull/3405))
- Fixed `ApplyClassComponentDefaults` typescript utility to correctly determine defaulted properties' types ([#3430](https://github.com/elastic/eui/pull/3430))
- Fixed `prettyDuration` return type to be `string`, use fallback value  ([#3438](https://github.com/elastic/eui/pull/3438))

## [`23.2.0`](https://github.com/elastic/eui/tree/v23.2.0)

- Added `iconType` prop to `EuiDatePicker` ([#3383](https://github.com/elastic/eui/pull/3383))
- Applied `max-width: 100%` to `EuiPageBody` so inner flex-based items don't overflow their containers  ([#3375](https://github.com/elastic/eui/pull/3375))
- Added `titleSize` prop to `EuiStep` and `EuiSteps` ([#3340](https://github.com/elastic/eui/pull/3340))
- Handled `ref` passed to `EuiHeaderSectionItemButton` ([#3378](https://github.com/elastic/eui/pull/3378))
- Added `iconProps` prop to `EuiCollapsibleNavGroup` to extend the props passed to the rendered `EuiIcon` ([#3365](https://github.com/elastic/eui/pull/3365))
- Added `closeButtonProps` to `EuiCollapsibleNav` ([#3398](https://github.com/elastic/eui/pull/3398))
- Added `buffer` prop to `EuiPopover` for altering minimum distance to container edges ([#3398](https://github.com/elastic/eui/pull/3398))
- Allowed `search` prop changes to update `EuiInMemoryTable` internal query state ([#3371](https://github.com/elastic/eui/pull/3371))
- Added `EuiResizableContainer` component ([#2701](https://github.com/elastic/eui/pull/2701))
- Added caching layer on `EuiIcon` to prevent delays and flickering when rendering an already fetched icon ([#3404](https://github.com/elastic/eui/pull/3404))

**Bug Fixes**

- Fixed `EuiFieldSearch` to trigger `onSearch` single time instead of two times ([#3425](https://github.com/elastic/eui/pull/3425))
- Fixed `EuiBasicTable` item selection when `id` is `0` ([#3417](https://github.com/elastic/eui/pull/3417))
- Fixed `EuiNavDrawer` not closing on outside click after being unlocked ([#3415](https://github.com/elastic/eui/pull/3415))
- Fixed `EuiBadge` `iconOnClick` props makes badge text clickable ([#3392](https://github.com/elastic/eui/pull/3392))
- Added `id` requirement if `label` is used in `EuiRadio` ([#3382](https://github.com/elastic/eui/pull/3382))
- Fixed z-index issue in `EuiDatePicker` where it's popover would sit beneath other DOM siblings that had z-index applied ([#3376](https://github.com/elastic/eui/pull/3376))
- Added `download` glyph to `EuiIcon` ([#3364](https://github.com/elastic/eui/pull/3364))
- Applies `max-width: 100%` to `EuiPageBody` so inner flex-based items don't overflow their containers  ([#3375](https://github.com/elastic/eui/pull/3375))
- Added `ReactElement` to `EuiCard` `image` prop type to allow custom component ([#3370](https://github.com/elastic/eui/pull/3370))
- Fixed `EuiCollapsibleNavGroup` `titleSize` prop type to properly exclude `l` and `m` sizes ([#3365](https://github.com/elastic/eui/pull/3365))
- Fixed `EuiDatePickerRange` start date popover to sit left under the icon ([#3383](https://github.com/elastic/eui/pull/3383))
- Fixed `euiFormControlIsLoading` SASS mixin to prevent the loading icon from overlapping with the text when the form control is `compressed` and adjusted the amount of padding ([#3401](https://github.com/elastic/eui/pull/3401)
- Fixed `EuiHeader` `z-index` issues with popovers and added body classes for the presence of `EuiFlyout` and `EuiCollapsibleNav.isOpen` ([#3398](https://github.com/elastic/eui/pull/3398))
- Fixed `EuiInMemoryTable` data reset when filter is set and item is selected ([#3419](https://github.com/elastic/eui/pull/3419))
- Fixed `popoverPlacement` default value for `EuiDatePicker` ([#3427](https://github.com/elastic/eui/pull/3427))

## [`23.1.0`](https://github.com/elastic/eui/tree/v23.1.0)

- Removed additional padding applied to `$euiHeaderHeightCompensation` when `EuiHeader` is fixed ([#3369](https://github.com/elastic/eui/pull/3369))

**Bug Fixes**

- Fixed `EuiDescribedFormGroup` issue that prevented it from shrinking down properly in smaller viewports ([#3369](https://github.com/elastic/eui/pull/3369))

## [`23.0.0`](https://github.com/elastic/eui/tree/v23.0.0)

- Added `showCloseButton` and `dockedBreakpoint` flexibility to `EuiCollapsibleNav` ([#3330](https://github.com/elastic/eui/pull/3330))
- Added `panelStyle` prop to `EuiPopover` to distinguish style object configuration ([#3329](https://github.com/elastic/eui/pull/3329))
- Added `popoverPlacement` prop in `EuiDatePicker` ([#3359](https://github.com/elastic/eui/pull/3359))
- Extended `EuiDatePicker`'s `startDate` and `endDate` types to accept `null` values for better interoperability ([#3343](https://github.com/elastic/eui/pull/3343))
- Added `EuiCommentList` component ([#3344](https://github.com/elastic/eui/pull/3344))
- Added secondary color value input element to `EuiColorPicker` ([#3336](https://github.com/elastic/eui/pull/3336))

**Bug Fixes**

- Fixed `EuiInMemoryTable` `isClearable` property to initiate reset ([#3328](https://github.com/elastic/eui/pull/3328))
- Removed `schema` attribute form `<input/>` in `EuiInMemoryTable` ([#3337](https://github.com/elastic/eui/pull/3337))
- Fixed `EuiCollapsibleNav` docked states on mobile ([#3330](https://github.com/elastic/eui/pull/3330))
- Fixed `EuiPopover` positioning from being overridden by `style` prop ([#3329](https://github.com/elastic/eui/pull/3329))
- Fixed `EuiCodeBlock` not copying updated content ([#3351](https://github.com/elastic/eui/pull/3351))
- Fixed alignment of popover of end date of `EuiDatePickerRange` ([#3359](https://github.com/elastic/eui/pull/3359))

**Breaking changes**

- Upgraded `TypeScript` to 3.7.2 ([#3295](https://github.com/elastic/eui/pull/3295))
- Changed `EuiCollapsibleNav` prop name from `hideButtonIfDocked` to `showButtonIfDocked` and flipped default ([#3330](https://github.com/elastic/eui/pull/3330))

## [`22.6.0`](https://github.com/elastic/eui/tree/v22.6.0)

- Converted `NavDrawer`, `NavDrawerGroup`, and `NavDrawerFlyout` to TypeScript ([#3268](https://github.com/elastic/eui/pull/3268))
- Converted `EuiDatePicker`, `EuiDatePickerRange`, `EuiSuperDatePicker`, and `EuiSuperUpdateButton` to TypeScript ([#2891](https://github.com/elastic/eui/pull/2891))
- Improved condensed `EuiTabs` focus states ([#3299](https://github.com/elastic/eui/pull/3299))
- Added `EuiTour`, `EuiTourStep`, and `useEuiTour` components ([#2766](https://github.com/elastic/eui/pull/2766))
- Added `EuiBeacon` component ([#2766](https://github.com/elastic/eui/pull/2766))
- Added `offset` and `arrowChildren` props to `EuiPopover` for anchor element customization ([#2766](https://github.com/elastic/eui/pull/2766))

**Bug Fixes**

- Fixed `EuiProgress` `max` property to allow `undefined` ([#3198](https://github.com/elastic/eui/pull/3198))


## [`22.5.0`](https://github.com/elastic/eui/tree/v22.5.0)

- Added `forceState` prop to control `EuiAccordion` state from outside ([#3240](https://github.com/elastic/eui/pull/3240))

**Bug Fixes**

- Fixed EuiI8n hasPropName utility errors on null values ([#3303](https://github.com/elastic/eui/pull/3303))
- Fixed the inline styles being overwritten by consumer-passed inline styles in EuiBadge ([#3284](https://github.com/elastic/eui/pull/3284))

## [`22.4.0`](https://github.com/elastic/eui/tree/v22.4.0)

- Added support for `href`, `onClick`, and related props in `EuiBasicTable` default actions ([#3115](https://github.com/elastic/eui/pull/3115))
- Added support for `EuiCodeEditor` to set `readonly` and `id` on `<textarea />` ([#3212](https://github.com/elastic/eui/pull/3212))
- Added `EuiComment` component ([#3179](https://github.com/elastic/eui/pull/3179))

**Deprecation**

- Updated makeId to DEPRECATED, shifted all the calls to htmlIdGenerator ([#3129](https://github.com/elastic/eui/pull/3129))

**Bug Fixes**

- Fixed `EuiTabbedContent` focus discrepancy between selected and initialFocus tabs ([#3285](https://github.com/elastic/eui/pull/3285))
- Fixed the `initialSelectedTab` prop of `EuiTabbedContent` to not steal focus from content. Which fixed the bug in `EuiSuperDatePicker` that required two clicks to focus input in relative tab  ([#3154](https://github.com/elastic/eui/pull/3154))
- Fixed the `img` element in `EuiIcon` using custom SVGs to have an `alt` attribute with an empty string, rather than no `alt` attribute at all ([#3245](https://github.com/elastic/eui/pull/3245))
- Added overflows to EuiDataGrid toolbar dropdowns when there are many columns ([#3238](https://github.com/elastic/eui/pull/3238))
- Fixed `EuiIcon`'s icon `type` definition to allow custom React components ([#3252](https://github.com/elastic/eui/pull/3252))
- Fixed `initialSelectedTab` properties used in `EuiDatePopoverContent` ([#3254](https://github.com/elastic/eui/pull/3254))
- Fixed `EuiSideNavItem` overriding custom `className` of item and icon ([#3283](https://github.com/elastic/eui/pull/3283))
- Fixed `EuiFieldSearch` clear button inconsistencies ([#3270](https://github.com/elastic/eui/pull/3270))
- Fixed components with `href` usage of `rel` ([#3258](https://github.com/elastic/eui/pull/3258))

## [`22.3.1`](https://github.com/elastic/eui/tree/v22.3.1)

**Note: this release is a backport containing changes originally made in `23.0.0`, `23.1.0`, and `23.2.0`**

- Removed additional padding applied to `$euiHeaderHeightCompensation` when `EuiHeader` is fixed ([#3369](https://github.com/elastic/eui/pull/3369))
- Handled `ref` passed to `EuiHeaderSectionItemButton` ([#3378](https://github.com/elastic/eui/pull/3378))
- Added `showCloseButton` and `dockedBreakpoint` flexibility to `EuiCollapsibleNav` ([#3330](https://github.com/elastic/eui/pull/3330))
- Added `closeButtonProps` to `EuiCollapsibleNav` ([#3398](https://github.com/elastic/eui/pull/3398))
- Added `buffer` prop to `EuiPopover` for altering minimum distance to container edges ([#3398](https://github.com/elastic/eui/pull/3398))

**Bug Fixes**

- Fixed `EuiDescribedFormGroup` issue that prevented it from shrinking down properly in smaller viewports ([#3369](https://github.com/elastic/eui/pull/3369))
- Fixed `EuiCollapsibleNav` docked states on mobile ([#3330](https://github.com/elastic/eui/pull/3330))
- Fixed `EuiHeader` `z-index` issues with popovers and added body classes for the presence of `EuiFlyout` and `EuiCollapsibleNav.isOpen` ([#3398](https://github.com/elastic/eui/pull/3398))

**Breaking changes**

- Changed `EuiCollapsibleNav` prop name from `hideButtonIfDocked` to `showButtonIfDocked` and flipped default ([#3330](https://github.com/elastic/eui/pull/3330))

## [`22.3.0`](https://github.com/elastic/eui/tree/v22.3.0)

- Removed dependency on option list for custom option of `EuiComboBox` ([#3183](https://github.com/elastic/eui/pull/3183))
- Fixed `EuiPopover` arrow position in Android and Linux ([#3188](https://github.com/elastic/eui/pull/3188))
- Improved `htmlIdGenerator` when supplying both `prefix` and `suffix` ([#3076](https://github.com/elastic/eui/pull/3076))
- Updated pagination prop descriptions for `EuiInMemoryTable` ([#3142](https://github.com/elastic/eui/pull/3142))
- Added `title` and `aria` attributes to `EuiToken`'s icon element ([#3195](https://github.com/elastic/eui/pull/3195))
- Added new Elasticsearch token types ([#2758](https://github.com/elastic/eui/pull/2758))

**Bug Fixes**

- Fixed bug in `EuiAccordion` to adjust to the correct height when content height changes ([#3160](https://github.com/elastic/eui/pull/3160))
- Fixed bug in `EuiBasicTable` to handle dynamic icon value properly in collapsed actions ([#3145](https://github.com/elastic/eui/pull/3145))
- Fixed `availability` check for actions in `EuiBasicTable` ([3030](https://github.com/elastic/kibana/issues/3030))

## [`22.2.0`](https://github.com/elastic/eui/tree/v22.2.0)

- Improved `EuiModal` close button position to prevent from overlapping with the title ([#3176](https://github.com/elastic/eui/pull/3176))

**Bug Fixes**

- Removed outline of `EuiSelect` in Firefox ([#3197] (https://github.com/elastic/eui/pull/3197))
- Fixed EuiBasicTable proptypes of itemId ([#3133](https://github.com/elastic/eui/pull/3133))
- Updated `EuiSuperDatePicker` to inherit the selected value in quick select ([#3105](https://github.com/elastic/eui/pull/3105))

### Feature: EuiCollapsibleNav ([#3019](https://github.com/elastic/eui/pull/3019))

- Added `EuiCollapsibleNav` and `EuiCollapsibleNavGroup` components
- Added `EuiPinnableListGroup`, an extension of `EuiListGroup`
- Added `ghost` colored `EuiListGroupItem`, increased overall large size, and fixed focus states
- Added `color` and `size` props to `EuiListGroup`
- Added `home` and `menu` glyphs to `EuiIcon`
- Added simple `euiXScroll` and `euiYScroll` SASS mixins and CSS utility equivalents

**Bug Fixes**

- Fixed `EuiAccordion` icon margins, focus state, and flex issue in IE
- Fixed `1.1px` height of  `EuiHorizontalRule`

## [`22.1.1`](https://github.com/elastic/eui/tree/v22.1.1)

**Bug Fixes**

- Fixed infinite call stack in `EuiResizeObserver`'s fallback polyfill ([#3180](https://github.com/elastic/eui/pull/3180))
- Correct `defaultProps` definition in `EuiComboBox` ([#3180](https://github.com/elastic/eui/pull/3180))

## [`22.1.0`](https://github.com/elastic/eui/tree/v22.1.0)

- Added `delimiter` prop to `EuiComboBox` ([#3104](https://github.com/elastic/eui/pull/3104))
- Added `useColorPickerState` and `useColorStopsState` utilities ([#3067](https://github.com/elastic/eui/pull/3067))
- Fixed `EuiSearchBar` related types ([#3147](https://github.com/elastic/eui/pull/3147))
- Added `prepend` and `append` ability to `EuiSuperSelect` ([#3167](https://github.com/elastic/eui/pull/3167))

**Bug Fixes**

- Fixed `EuiNavDrawer` scrolling issue on mobile ([#3174](https://github.com/elastic/eui/pull/3174))

## [`22.0.0`](https://github.com/elastic/eui/tree/v22.0.0)

- Replaced various `lodash` functions with native functions ([#3053](https://github.com/elastic/eui/pull/3053))
- Added `whiteSpace ` prop to `EuiCodeBlock` ([#3103](https://github.com/elastic/eui/pull/3103))
- Added `sortMatchesBy` prop for `EuiComboBox` ([#3089](https://github.com/elastic/eui/pull/3089))
- Added `prepend` and `append` ability to `EuiFieldPassword` ([#3122](https://github.com/elastic/eui/pull/3122))
- Added `Enter` key press functionality to `EuiSuperDatePicker` ([#3048](https://github.com/elastic/eui/pull/3048))
- Added `title` to headers of `EuiTable` in case of truncation ([#3094](https://github.com/elastic/eui/pull/3094))
- Added i18n to `EuiTableHeaderCell` ([#3094](https://github.com/elastic/eui/pull/3094))
- Added `number` and `string` to `size` type of `EuiImage` for setting custom sizes ([#3012](https://github.com/elastic/eui/pull/3012))
- Improved `EuiButtonEmpty` focus state when the `color` type is `text` ([#3135](https://github.com/elastic/eui/pull/3135))
- Added `EuiLoadingElastic` component ([#3017](https://github.com/elastic/eui/pull/3017))
- Upgraded `react-beautiful-dnd` to v13 ([#3064](https://github.com/elastic/eui/pull/3064))
- Fixed `EuiPagination` vertical alignment of the text when used as `compressed` ([#3152](https://github.com/elastic/eui/pull/3152))
- Added `showTooltip` prop for `EuiSuperUpdateButton` to show tooltip and showing only once popovers are closed ([#3127](https://github.com/elastic/eui/pull/3127))

**Bug Fixes**

- Fixed bug in `EuiSuperDatePicker` not showing correct values in relative tab of end date ([#3132](https://github.com/elastic/eui/pull/3132))
- Fixed bug in `EuiSuperDatePicker` to show correct values of commonly used values in relative tab ([#3106](https://github.com/elastic/eui/pull/3106))
- Fixed race condition in `EuiIcon` when switching from dynamically fetched components ([#3118](https://github.com/elastic/eui/pull/3118))
- Fixed the issue that `EuiResizeObserver` fallback did not properly listen to pure window resizing ([#3088](https://github.com/elastic/eui/pull/3088))

**Breaking changes**

- Removed `EuiKeyPadMenuItemButton` in favor of just `EuiKeyPadMenuItem` that can also accept an `onClick` ([#3062](https://github.com/elastic/eui/pull/3062))

## [`21.1.0`](https://github.com/elastic/eui/tree/v21.1.0)

- Updated `EuiFilterSelect` to retain the order of its filters ([#3063](https://github.com/elastic/eui/pull/3063))
- Added `href` prop to `EuiBadge` ([#3009](https://github.com/elastic/eui/pull/3009))
- Added props descriptions for `EuiComboBox` ([#3007](https://github.com/elastic/eui/pull/3007))
- Exported `dateFormatAliases` as a part of the public API ([#3043](https://github.com/elastic/eui/pull/3043))
- Exported `EuiTextProps` type definition ([#3039](https://github.com/elastic/eui/pull/3039))
- Added a `component` prop to `EuiForm` to render a `<form>`([#3010](https://github.com/elastic/eui/pull/3010))
- Removed `role` attribute from `EuiImage`([#3036](https://github.com/elastic/eui/pull/3036))
- Added `prepend` and `append` ability to `EuiComboBox` single selection only ([#3003](https://github.com/elastic/eui/pull/3003))
- Added `onColumnResize` prop to `EuiDataGrid` of type `EuiDataGridOnColumnResizeHandler` that gets called when column changes it's size ([#2963](https://github.com/elastic/eui/pull/2963))
- Added `logoEnterpriseSearch` to `EuiIcon` ([#3066](https://github.com/elastic/eui/pull/3066))
- Added RGB format support to `EuiColorPicker` and `EuiColorStops` ([#2850](https://github.com/elastic/eui/pull/2850))
- Added alpha channel (opacity) support to `EuiColorPicker` and `EuiColorStops` ([#2850](https://github.com/elastic/eui/pull/2850))
- Added `useResizeObserver` hook ([#2991](https://github.com/elastic/eui/pull/2991))
- Added `showColumnSelector.allowHide` and `showColumnSelector.allowReorder` props to `EuiDataGrid` UI configuration ([#2993](https://github.com/elastic/eui/pull/2993))
- Added `EuiMark` component ([#3060](https://github.com/elastic/eui/pull/3060))
- Changed `tabs.name` prop shape in `EuiTabbedContent` to accept a `node`, which aligns it with `EuiTab` ([#3100](https://github.com/elastic/eui/pull/3100))

**Bug Fixes**

- Fixed `EuiFieldNumber` so values of type `number` are now allowed ([#3020](https://github.com/elastic/eui/pull/3020))
- Fixed SASS `contrastRatio()` function in dark mode by fixing the `pow()` math function ([#3013], (https://github.com/elastic/eui/pull/3013))
- Fixed bug preventing `EuiDataGrid` from re-evaluating the default column width on resize ([#2991](https://github.com/elastic/eui/pull/2991))
- Fixed padding in `EuiCallOut` when used as a `banner` for `EuiFlyout` ([#3098](https://github.com/elastic/eui/pull/3098))

## [`21.0.1`](https://github.com/elastic/eui/tree/v21.0.1)

**Bug Fixes**

- Made `EuiDataGrid`'s `schema.isSortable` value optional ([#2991](https://github.com/elastic/eui/pull/2991))

## [`21.0.0`](https://github.com/elastic/eui/tree/v21.0.0)

- Added `EuiDataGrid`'s default sort order property ([#2987](https://github.com/elastic/eui/pull/2987))
- Fixed `EuiDataGrid`'s pagination visibility when changing rows per page ([#2978](https://github.com/elastic/eui/pull/2978))
- Added `highlightAll` prop to `EuiHighlight` to highlight all matches ([#2957](https://github.com/elastic/eui/pull/2957))
- Added `showOnFocus` prop to `EuiScreenReaderOnly` to force display on keyboard focus ([#2976](https://github.com/elastic/eui/pull/2976))
- Added `EuiSkipLink` component ([#2976](https://github.com/elastic/eui/pull/2976))
- Created `EuiBadgeGroup` component ([#2921](https://github.com/elastic/eui/pull/2921))
- Added `sections` and `position` props to `EuiHeader` ([#2928](https://github.com/elastic/eui/pull/2928))
- Added `gutterSize` prop to `EuiListGroup` ([#2980](https://github.com/elastic/eui/pull/2980))
- Added `color` prop to `EuiListGroupItem` and updated size style ([#2980](https://github.com/elastic/eui/pull/2980))
- Added `enableAllColumns` to `EuiBasicTable` component ([#2906](https://github.com/elastic/eui/pull/2906))

**Bug Fixes**

- Fixed `EuiDataGrid`'s sort popover to behave properly on mobile screens ([#2979](https://github.com/elastic/eui/pull/2979))
- Fixed `EuiButton` and other textual components' disabled contrast ([#2874](https://github.com/elastic/eui/pull/2874))
- Fixed z-index conflict with cell popovers in `EuiDataGrid` while in full screen mode ([#2959](https://github.com/elastic/eui/pull/2959))
- Adjusted the header on `EuiDataGrid` to fix to the top within constrained containers and full screen mode  ([#2959](https://github.com/elastic/eui/pull/2959))
- Refactored `EuiDescribedFormGroup` to allow the content inside the `EuiTitle` to be accessible to screen reader users ([#2989](https://github.com/elastic/eui/pull/2989))

**Breaking changes**

- Updated `@types/react` and `@types/react-dom` to utilize React.RefCallback type instead of custom implementation ([#2929](https://github.com/elastic/eui/pull/2929))

**Theme: Amsterdam**

- Buttons have a new visual style ([#2874](https://github.com/elastic/eui/pull/2874))

## [`20.1.0`](https://github.com/elastic/eui/tree/v20.1.0)

- Added `theme` prop to `EuiCodeEditor` in support of `AceEditor` themes ([#2970](https://github.com/elastic/eui/pull/2970))
- `EuiButton` now has a single return statement ([#2954](https://github.com/elastic/eui/pull/2954))
- Added `isSortable` props to `EuiDataGridColumn` and `EuiDataGridSchemaDetector` to mark them as un-sortable ([#2952](https://github.com/elastic/eui/pull/2952))
- Converted `EuiForm` to TypeScript, added many missing `/form` Prop types ([#2896](https://github.com/elastic/eui/pull/2896))
- Empty table th elements replaced with td in `EuiTable` ([#2934](https://github.com/elastic/eui/pull/2934))
- Added default prompt text to `aria-describedby` for `EuiFilePicker` ([#2919](https://github.com/elastic/eui/pull/2919))
- Added SASS variables for text variants of the primary palette `$euiColorPrimaryText`, `$euiColorSecondaryText`, etc... Updated components to use these new variables ([#2873](https://github.com/elastic/eui/pull/2873))
- Updated SASS mixin `makeHighContrastColor()` to default `$background: $euiPageBackgroundColor` and `$ratio: 4.5`. Created `makeGraphicContrastColor()` for graphic specific contrast levels of 3.0 ([#2873](https://github.com/elastic/eui/pull/2873))
- Added `arrowDisplay` prop to `EuiAccordion` for changing side or hiding completely ([#2914](https://github.com/elastic/eui/pull/2914))
- Added `prepend` and `append` ability to `EuiFieldSearch` ([#2914](https://github.com/elastic/eui/pull/2914))
- Added `notification` and `notificationColor` props to `EuiHeaderSectionItemButton` ([#2914](https://github.com/elastic/eui/pull/2914))
- Added `folderCheck`, `folderExclamation`, `push`, `quote`, `reporter` and `users` icons ([#2935](https://github.com/elastic/eui/pull/2935))
- Updated `folderClosed` and `folderOpen` to match new additions and sit better on the pixel grid ([#2935](https://github.com/elastic/eui/pull/2935))
- Converted `EuiSearchBar` to Typescript ([#2909](https://github.com/elastic/eui/pull/2909))

**Bug fixes**

- Fixed `EuiDataGrid` breaking if invalid schema passed ([#2955](https://github.com/elastic/eui/pull/2955))
- Fixed `EuiTitle` not rendering child classes ([#2925](https://github.com/elastic/eui/pull/2925))
- Extended `div` element in `EuiFlyout` type ([#2914](https://github.com/elastic/eui/pull/2914))
- Fixed popover positioning service to be more lenient when positioning 0-width or 0-height content ([#2948](https://github.com/elastic/eui/pull/2948))

**Theme: Amsterdam**

- Text sizes are now based on a 14px base font size. Headings are now bold ([#2936](https://github.com/elastic/eui/pull/2936))
- Altered `secondary`, `accent` colors to be more saturated ([#2873](https://github.com/elastic/eui/pull/2873))

## [`20.0.2`](https://github.com/elastic/eui/tree/v20.0.2)

**Bug fixes**

- Fixed type definitions for `EuiComboBox` ([#2971](https://github.com/elastic/eui/pull/2971))

## [`20.0.1`](https://github.com/elastic/eui/tree/v20.0.1)

**Bug fixes**

- Added TypeScript definition for `EuiCodeEditor`'s accepting `react-ace` props ([#2926](https://github.com/elastic/eui/pull/2926))
- Added `@types/react-input-autosize` to project's `dependencies` ([#2930](https://github.com/elastic/eui/pull/2930))

## [`20.0.0`](https://github.com/elastic/eui/tree/v20.0.0)

- Converted `EuiComboBox`, `EuiComboBoxInput`, `EuiComboBoxPill`, `EuiComboBoxOptionsList`, `EuiComboBoxOption`, and `EuiComboBoxTitle` to TypeScript ([#2838](https://github.com/elastic/eui/pull/2838))
- Converted `EuiCodeEditor` to TypeScript ([#2836](https://github.com/elastic/eui/pull/2836))
- Converted `EuiCode` and `EuiCodeBlock` and to TypeScript ([#2835](https://github.com/elastic/eui/pull/2835))
- Converted `EuiFilePicker` to TypeScript ([#2832](https://github.com/elastic/eui/issues/2832))
- Exported `EuiSelectOptionProps` type ([#2830](https://github.com/elastic/eui/pull/2830))
- Added `paperClip` glyph to `EuiIcon` ([#2845](https://github.com/elastic/eui/pull/2845))
- Added `banner` prop to `EuiFlyoutBody` and updated `euiOverflowShadow` mixin ([#2837](https://github.com/elastic/eui/pull/2837))
- Updated `editorLink` icon ([#2866](https://github.com/elastic/eui/pull/2866))
- Added control columns to `EuiDataGrid` to support non-data columns like row selection and actions ([#2846](https://github.com/elastic/eui/pull/2846))
- Added `image` glyph to `EuiIcon` ([#2870](https://github.com/elastic/eui/pull/2870))
- Exported TS props from top level `EuiListGroupProps`, `EuiListGroupItemProps`, `EuiSelectableProps`,  `EuiSelectableOption`, `EuiSelectableOptionsListProps` ([#2869](https://github.com/elastic/eui/pull/2869))
- Extending `EuiSelectable[options]` type with correct HTML element ([#2869](https://github.com/elastic/eui/pull/2869))
- Added check mark to single selection `EuiComboBox` ([#2890](https://github.com/elastic/eui/pull/2890))
- Added `logoGoogleG` third-party logo to `EuiIcon` ([#2853](https://github.com/elastic/eui/pull/2853))
- Added Jest `modulesNameMapper` alias for `EuiIcon` using test environment mock ([#2878](https://github.com/elastic/eui/pull/2878))
- Removed `sinon` and `@types/sinon` as dependencies, and converted usages to `jest.fn` ([#2885](https://github.com/elastic/eui/pull/2885))

**Bug fixes**

- Fixed building dev & docs on Windows ([#2847](https://github.com/elastic/eui/pull/2847))
- Fixed screen reader discovery issues with `EuiBottomBar` and `EuiControlBar` ([#2861](https://github.com/elastic/eui/pull/2861))
- Fixed a bug in `EuiDataGrid` causing the first cell to autofocus if interactive ([#2872](https://github.com/elastic/eui/pull/2872))

**Breaking changes**

- Removed `visControls` and `visHeatmap` duplicate icons from docs ([#2908](https://github.com/elastic/eui/pull/2908))

## [`19.0.0`](https://github.com/elastic/eui/tree/v19.0.0)

- Added `cheer` glyph to `EuiIcon` ([#2814](https://github.com/elastic/eui/pull/2814))
- Added `tableCaption` prop to `EuiBasicTable` and improved the default one ([#2782](https://github.com/elastic/eui/pull/2782))
- Converted `EuiDescribedFormGroup` to TypeScript ([#2810](https://github.com/elastic/eui/pull/2810))
- Changed SASS comments to non-compiled comments in invisibles files ([#2807](https://github.com/elastic/eui/pull/2807))
- Optimized the third party logos Ceph, DropWizard, Golang, and Haproxy ([#2812](https://github.com/elastic/eui/pull/2812))
- Added `rowHeader` prop to `EuiBasicTable` to allow consumers to set the identifying cell in a row ([#2802](https://github.com/elastic/eui/pull/2802))
- Added prepend and append to `EuiColorPicker` ([#2819](https://github.com/elastic/eui/pull/2819))
- Improved `EuiDescribedFormGroup` accessibility by avoiding duplicated output in screen readers ([#2783](https://github.com/elastic/eui/pull/2783))
- Added optional `key` attribute to `EuiContextMenu` items and relaxed `name` attribute to allow any React node ([#2817](https://github.com/elastic/eui/pull/2817))
- Converted `EuiColorPicker` color conversion functions to `chroma-js` methods ([#2805](https://github.com/elastic/eui/pull/2805))
- Added `direction` parameter to `euiPaletteColorBlind()` for specifying lighter or darker (or both) alternates ([#2822](https://github.com/elastic/eui/pull/2822))
- Converted `EuiSideNav` to TypeScript ([#2818](https://github.com/elastic/eui/issues/2818))
- Added babel-transformed and partially mocked commonjs build (`test-env/`) to target Kibana's Jest environment ([#2698](https://github.com/elastic/eui/pull/2698))
- Altered styles of `EuiToken` and add added more token types to match ES field types of `tokenAlias`, `tokenDate`, `tokenGeo`, `tokenIP`, `tokenNested`, `tokenRange`, `tokenShape` ([#2758](https://github.com/elastic/eui/pull/2758))

**Bug fixes**

- Exported missing `EuiSelectProps` type ([#2815](https://github.com/elastic/eui/pull/2815))
- Fixed `EuiCode`'s & `EuiCodeBlock`'s ability to accept non-string children ([#2792](https://github.com/elastic/eui/pull/2792)) ([#2820](https://github.com/elastic/eui/pull/2820))
- Fixed `EuiSearchBar`, `Query`, and `AST`'s ability to accept literal parenthesis characters ([#2791](https://github.com/elastic/eui/pull/2791))
- Fixed coloring of input fields when autofill is on in Chrome ([#2798](https://github.com/elastic/eui/pull/2798))
- Moved `@types/enzyme` and `@types/react-virtualized` to `dependencies` status ([#2828](https://github.com/elastic/eui/pull/2828))
- Removed `@elastic/charts` from inclusion in `eui.d.ts` output ([#2828](https://github.com/elastic/eui/pull/2828))

**Breaking changes**

- Removed `idAria` prop from `EuiDescribedFormGroup` ([#2783](https://github.com/elastic/eui/pull/2783))
- Removed `EuiToken`'s `hideBorder` and `displayOptions` prop for applying `color`, `shape`, and `fill` props directly. Changed `fill` prop type from `boolean` to `light | dark | none` ([#2758](https://github.com/elastic/eui/pull/2758))

## [`18.3.0`](https://github.com/elastic/eui/tree/v18.3.0)

- Converted `EuiModal` and `EuiConfirmModal` to TypeScript ([#2742](https://github.com/elastic/eui/pull/2742))
- Converted `EuiTabs` to TypeScript ([#2717](https://github.com/elastic/eui/pull/2717))
- Converted `EuiFormRow` to TypeScript ([#2712](https://github.com/elastic/eui/pull/2712))
- Updated `logoAPM`, `logoSecurity` and `logoEnterpriseSearch`. Added `logoWorkplaceSearch` and `logoObservability` ([#2769](https://github.com/elastic/eui/pull/2769))
- Converted `EuiFilterButton` to TypeScript ([#2761](https://github.com/elastic/eui/pull/2761))
- Converted `EuiFilterSelectItem` to TypeScript ([#2761](https://github.com/elastic/eui/pull/2761))
- Converted `EuiFieldSearch` to TypeScript ([#2775](https://github.com/elastic/eui/pull/2775))
- Added `data-test-subj` to the `EuiContextMenuItem` in `EuiTablePagination` ([#2778](https://github.com/elastic/eui/pull/2778))
- Improved `EuiIcon` a11y by using a `title` and `aria-labelledby` ([#2786](https://github.com/elastic/eui/pull/2786))
- Improved compressed `EuiPagination` by including active and last page numbers ([#2779](https://github.com/elastic/eui/pull/2779))
- Converted `EuiSuperSelect` to TypeScript ([#2776](https://github.com/elastic/eui/pull/2776))

**Bug fixes**

- Increased column width on `EuiTableHeaderCellCheckbox` to prevent `EuiCheckbox`'s focus ring from getting clipped in `EuiBasicTable` ([#2770](https://github.com/elastic/eui/pull/2770))
- Fixed the display of `EuiButton` within `EuiControlBar` when `fill={true}` to be more consistent with other buttons ([#2781](https://github.com/elastic/eui/pull/2781))
- Fixed `EuiFormControlLayout` from overwriting className for `prepend` nodes.  ([#2796](https://github.com/elastic/eui/pull/2796))
- Fixed `useRenderToText` and `EuiButtonToggle` from attempting state updates on unmounted components ([#2797](https://github.com/elastic/eui/pull/2797))
- Refactored function and hook instantiation to fix drag action sluggishness in `EuiColorStops` ([#2557](https://github.com/elastic/eui/pull/2557))

**Deprecations**

- `EuiIcon`'s `logoEnterpriseSearch` type deprecated in favor of `logoWorkplaceSearch`
- `EuiIcon`'s `logoAPM` type deprecated in favor of `logoObservability`

## [`18.2.2`](https://github.com/elastic/eui/tree/v18.2.2)

**Note: this release is a backport containing changes originally made in `18.3.0`**

- Updated `logoAPM`, `logoSecurity` and `logoEnterpriseSearch`. Added `logoWorkplaceSearch` and `logoObservability` ([#2769](https://github.com/elastic/eui/pull/2769))

**Bug fixes**

- Fixed `useRenderToText` and `EuiButtonToggle` from attempting state updates on unmounted components ([#2797](https://github.com/elastic/eui/pull/2797))

**Deprecations**

- `EuiIcon`'s `logoEnterpriseSearch` type deprecated in favor of `logoWorkplaceSearch`
- `EuiIcon`'s `logoAPM` type deprecated in favor of `logoObservability`

## [`18.2.1`](https://github.com/elastic/eui/tree/v18.2.1)

**Bug fixes**

- Fixed `EuiFieldSearch`'s trigger of `onChange` when clearing the field value ([#2764](https://github.com/elastic/eui/pull/2764))

## [`18.2.0`](https://github.com/elastic/eui/tree/v18.2.0)

- Added `recentlyViewedApp` app icon to `EuiIcon` ([#2755](https://github.com/elastic/eui/pull/2755))

**Bug fixes**

- Fixed `EuiBasicTable` & `EuiInMemoryTable` to not un- and re-mount rows when toggling `loading` prop ([#2754](https://github.com/elastic/eui/pull/2754))

## [`18.1.0`](https://github.com/elastic/eui/tree/v18.1.0)

- Lightened `EuiBadge` hollow border color in dark mode ([#2746](https://github.com/elastic/eui/pull/2746))
- Added `minInputProps` and `maxInputProps` to supply more props to the inputs of `EuiDualRange` ([#2738](https://github.com/elastic/eui/pull/2738))
- Changed `EuiBadge` to use EUI palette colors ([#2455](https://github.com/elastic/eui/pull/2455))
- Darkened a few `euiPaletteColorBlind` colors ([#2455](https://github.com/elastic/eui/pull/2455))
- Fixed bug in `EuiCard` where button text was not properly aligned ([#2741](https://github.com/elastic/eui/pull/2741))
- Converted `EuiRange` to TypeScript ([#2732](https://github.com/elastic/eui/pull/2732))
- Converted `EuiDualRange` to TypeScript ([#2732](https://github.com/elastic/eui/pull/2732))
- Converted `EuiRangeInput` to TypeScript ([#2732](https://github.com/elastic/eui/pull/2732))
- Added `bellSlash` glyph to `EuiIcon` ([#2714](https://github.com/elastic/eui/pull/2714))
- Added `legend` prop to `EuiCheckboxGroup` and `EuiRadioGroup` to add `EuiFieldset` wrappers for title the groups ([#2739](https://github.com/elastic/eui/pull/2739))
- Changed `EuiNavDrawerFlyout` to close after child nav items are clicked ([#2749](https://github.com/elastic/eui/pull/2749))
- Changed `EuiNavDrawerFlyout` to trap focus while navigating via keyboard ([#2749](https://github.com/elastic/eui/pull/2749))
- Created a `euiPaletteColorBlindBehindText` variant of the color blind palette ([#2750](https://github.com/elastic/eui/pull/2750))
- Improved focus state of `EuiSwitch`, `EuiCheckbox`, `EuiRadio` and `EuiRange` ([#2745](https://github.com/elastic/eui/pull/2745))

**Bug fixes**

- Changed `EuiRadio` and `EuiCheckbox` labels to be `inline-block` ([#2739](https://github.com/elastic/eui/pull/2739))
- Fixed `EuiCheckboxGroup`'s `options` type to fully extend the `EuiCheckbox` type ([#2739](https://github.com/elastic/eui/pull/2739))

## [`18.0.0`](https://github.com/elastic/eui/tree/v18.0.0)

- Converted `EuiFieldText` to Typescript ([#2688](https://github.com/elastic/eui/pull/2688))
- Added `nested` glyph to `EuiIcon` ([#2707](https://github.com/elastic/eui/pull/2707))
- Added `tableLayout` prop to `EuiTable`, `EuiBasicTable` and `EuiInMemoryTable` to provide the option of auto layout ([#2697](https://github.com/elastic/eui/pull/2697))
- Converted `EuiSuggest` to Typescript ([#2692](https://github.com/elastic/eui/pull/2692))
- Converted `EuiErrorBoundary` to Typescript  ([#2690](https://github.com/elastic/eui/pull/2690))
- Updated `EuiNavDrawer` to accept React fragments ([#2710](https://github.com/elastic/eui/pull/2710))
- Added `EuiFormFieldset` and `EuiFormLegend` components ([#2706](https://github.com/elastic/eui/pull/2706))
- Adjusted colors of color blind viz palette ([#2686](https://github.com/elastic/eui/pull/2686))
- Converted `EuiSelect` to Typescript ([#2694](https://github.com/elastic/eui/pull/2694))
- Added `aggregate`, `pageSelect`, `pagesSelect`, `securitySignal`, `securitySignalDetected`, `securitySignalResolved` and `timeline` icons ([#2704](https://github.com/elastic/eui/pull/2704))
- Added `useDependentState` custom hook ([#2725](https://github.com/elastic/eui/pull/#2725))
- Added `isClearable` prop to `EuiFieldSearch` ([#2723](https://github.com/elastic/eui/pull/2723))

**Bug fixes**

- Fixed `isExpanded` property of nodes from `EuiTreeView` ([#2700](https://github.com/elastic/eui/pull/#2700))
- Added text selection to `EuiLink` button ([#2722](https://github.com/elastic/eui/pull/#2722))
- Fixed bug in `EuiDataGrid` where resizing columns changed the active DOM element ([#2724](https://github.com/elastic/eui/pull/#2724))
- Fixed position of scrollbar in `EuiCodeBlock` ([#2727](https://github.com/elastic/eui/pull/#2727))
- Fixed bug in `EuiDataGrid` that prevented the "Hide fields" popover from showing an updated column list ([#2725](https://github.com/elastic/eui/pull/#2725))

**Breaking changes**

- Changed accepted properties of the `color_palette` method to accept an array of colors ([#2686](https://github.com/elastic/eui/pull/#2686))
- Removed the `palette` export to export each palette function directly ([#2686](https://github.com/elastic/eui/pull/#2686))
- Changed the palette functions to be methods that accept a number of steps and removed `.colors` key ([#2686](https://github.com/elastic/eui/pull/#2686))

## [`17.3.1`](https://github.com/elastic/eui/tree/v17.3.1)

**Bug fixes**

- Fixed TS types and exports for `EuiTextArea` and `EuiFieldNumber` ([#2703](https://github.com/elastic/eui/pull/2703))

## [`17.3.0`](https://github.com/elastic/eui/tree/v17.3.0)

- Converted `EuiFieldNumber` to Typescript ([#2685](https://github.com/elastic/eui/pull/2685))
- Converted `EuiFieldPassword` to Typescript ([#2683](https://github.com/elastic/eui/pull/2683))
- Converted `EuiHighlight` to Typescript ([#2681](https://github.com/elastic/eui/pull/2681))
- Added `data-test-subj` property to the `EuiCodeEditor` component ([#2689](https://github.com/elastic/eui/pull/2689))
- Converted `EuiTextArea` to Typescript ([#2695](https://github.com/elastic/eui/pull/2695))
- Converted `EuiPage` and related child components to  TypeScript ([#2669](https://github.com/elastic/eui/pull/2669))
- Added `annotation` glyph ([#2691](https://github.com/elastic/eui/pull/2691))
- Added `initialWidth` and `isResizable` configurations to `EuiDataGrid`'s columns ([#2696](https://github.com/elastic/eui/pull/2696))

**Bug fixes**

- Reverted removal of `toggleOpen` method from `EuiNavDrawer` ([#2682](https://github.com/elastic/eui/pull/2682))
- Improved `EuiDataGrid` update performance ([#2676](https://github.com/elastic/eui/pull/2676))
- Fixed `EuiDatagrid` header top border when configured to have no toolbar ([#2619](https://github.com/elastic/eui/pull/#2619))

## [`17.2.1`](https://github.com/elastic/eui/tree/v17.2.1)

**Bug fixes**

- Changed package.json version to match sure our build scripts release the correct sequential number ([#2674](https://github.com/elastic/eui/pull/2674))

## [`17.1.3`](https://github.com/elastic/eui/tree/v17.1.3)

**NOTE: This release came out of order due to a release script error. It actually came after 17.2.0 and can be ignored in favor of 17.2.1**

- Reverted docs changes in `17.2.0` that caused the build script to die ([#2672](https://github.com/elastic/eui/pull/2672))

**Bug fixes**

- Removed TypeScript definitions in `*.test.tsx?` files from _eui.d.ts_ ([#2673](https://github.com/elastic/eui/pull/2673))

## [`17.2.0`](https://github.com/elastic/eui/tree/v17.2.0)

**NOTE: This release had an error in our documentation layer. Use 17.2.1 instead**

- Improved a11y of `EuiNavDrawer` lock button state via `aria-pressed` ([#2643](https://github.com/elastic/eui/pull/2643))
- Added new stylesheets for the EUI Amsterdam theme ([#2633](https://github.com/elastic/eui/pull/2633))
- Added exports for available types related to `EuiDataGrid` ([#2640](https://github.com/elastic/eui/pull/2640))

**Bug fixes**

- Improved `EuiDataGrid` update performance ([#2638](https://github.com/elastic/eui/pull/2638))
- Fixed `EuiDroppable` not accepting multiple children when using TypeScript ([#2634](https://github.com/elastic/eui/pull/2634))
- Fixed `EuiComboBox` from submitting parent `form` element when selecting options via `Enter` key ([#2642](https://github.com/elastic/eui/pull/2642))
- Fixed `EuiNavDrawer` expand button from losing focus after click ([#2643](https://github.com/elastic/eui/pull/2643))
- Fixed instances of potentially duplicate `EuiPopover` `id` attributes ([#2667](https://github.com/elastic/eui/pull/2667))

## [`17.1.2`](https://github.com/elastic/eui/tree/v17.1.2)

**Bug fixes**

- Fixed `EuiCodeEditor` custom mode file error by initializing with existing mode ([#2616](https://github.com/elastic/eui/pull/2616))
- Removed `EuiIcon` default titles ([#2632](https://github.com/elastic/eui/pull/2632))

## [`17.1.1`](https://github.com/elastic/eui/tree/v17.1.1)

**Bug fixes**

- Fixed screenreader text in `EuiTreeView` and added truncation ([#2627](https://github.com/elastic/eui/pull/2627))

## [`17.1.0`](https://github.com/elastic/eui/tree/v17.1.0)

- Added an optional `key` property inside the `options` prop in `EuiSelectableList` component ([#2608](https://github.com/elastic/eui/pull/2608))
- Added `toolbarAdditionalControls` prop to `EuiDataGrid` to allow for custom buttons in the toolbar ([#2594](https://github.com/elastic/eui/pull/2594))
- Added TypeScript definitions for `EuiBasicTable`, `EuiInMemoryTable`, and related components ([#2428](https://github.com/elastic/eui/pull/2428))
- Updated `logoSecurity` and `appSecurityAnalytics` icons ([#2613](https://github.com/elastic/eui/pull/2613))
- Added support for `.gif` base64 images in the webpack.config

**Bug fixes**

- Fixed UX/focus bug in `EuiDataGrid` when using keyboard shortcuts to paginate ([#2602](https://github.com/elastic/eui/pull/2602))
- Fixed `EuiIcon` accessibility by adding a `title` prop and a default `aria-label` ([#2554](https://github.com/elastic/eui/pull/2554))
- Fixed `EuiDataGrid`'s in-memory sorting of numeric columns when the cell data contains multiple digit groups ([#2603](https://github.com/elastic/eui/pull/2603))
- Improved pagination in `EuiBasicTable`. `paginationBar` is hidden when there is no data and `EuiPagination` is displayed even when there is only one page ([#2598](https://github.com/elastic/eui/pull/#2598))
- Fixed react-dom warning when `EuiPopover` was unmounted before calls to setState ([#2614](https://github.com/elastic/eui/pull/2614))

## [`17.0.0`](https://github.com/elastic/eui/tree/v17.0.0)

**Breaking changes**

- Moved any shared component-level Sass variables and mixins into the `global_styling` directory ([#2551](https://github.com/elastic/eui/pull/2551))
- Reworked `euiPanel()` mixin to require the entirety of a selector (i.e. require the '.' in addition to the string) ([#2551](https://github.com/elastic/eui/pull/2551))
- Updated React peerDependencies to version 16.12 ([#2571](https://github.com/elastic/eui/pull/2571))
- Changed to generated `id` value for `EuiFormRow` to ensure uniqueness  ([#2588](https://github.com/elastic/eui/pull/2588))

## [`16.2.1`](https://github.com/elastic/eui/tree/v16.2.1)

**Bug fixes**

- Fixed label wrapping of `EuiSwitch` ([#2585](https://github.com/elastic/eui/pull/2585))
- Replaced `<p>` tag surrounding the label with a `<span>` tag in `EuiSwitch` to fix any inherited margin ([#2585](https://github.com/elastic/eui/pull/2585))
- Added the same padding from `EuiSelectableListItem` to the heading to fix alignment ([#2585](https://github.com/elastic/eui/pull/2585))
- Added exports for `EuiCheckboxType`, `EuiCheckboxGroupOption`, and `EuiCheckboxGroupIdToSelectedMap` types ([#2593](https://github.com/elastic/eui/pull/2593))
- Fixed `.euiHeaderLinks__mobileList` in `EuiHeaderLinks` to only display it on mobile ([#2590](https://github.com/elastic/eui/pull/#2590))
- Fixed `EuiAccordion` icon rotation when it is a child of another accordion so it doesn't inherit the rotation state of the parent ([#2595](https://github.com/elastic/eui/pull/#2595))

## [`16.2.0`](https://github.com/elastic/eui/tree/v16.2.0)

- Added `EuiCheckableCard` component, for radio buttons or checkboxes with complex child content ([#2555](https://github.com/elastic/eui/pull/2555))
- Updated `EuiCheckbox` and `EuiCheckboxGroup` to TypeScript ([#2555](https://github.com/elastic/eui/pull/2555))

**Bug fixes**

- Fixed `EuiSwitch` clicking on disabled label ([#2575](https://github.com/elastic/eui/pull/2575))
- Fixed `EuiComboBox` options list closing when clicking outside the component after scrolling ([#2589](https://github.com/elastic/eui/pull/2589))

## [`16.1.0`](https://github.com/elastic/eui/tree/v16.1.0)

- Updated compressed styles for `EuiButtonGroup` to include a background color ([#2568](https://github.com/elastic/eui/pull/2568))
- Added `heading` prop to `EuiCallOut` to allow for variance in the title tag ([#2357](https://github.com/elastic/eui/pull/2357))
- Added `badge` prop and new styles `EuiHeaderAlert` ([#2506](https://github.com/elastic/eui/pull/2506))
- Added new keyboard shortcuts for the data grid component: `Home` (same row, first column), `End` (same row, last column), `Ctrl+Home` (first row, first column), `Ctrl+End` (last row, last column), `Page Up` (next page) and `Page Down` (previous page) ([#2519](https://github.com/elastic/eui/pull/2519))
- Added `disabled` prop to the `EuiCheckboxGroup` definition ([#2545](https://github.com/elastic/eui/pull/2545))
- Added `disabled` option to the `option` attribute of the `options` object that is passed to the `EuiCheckboxGroup` so that checkboxes in a group can be individually disabled ([#2548](https://github.com/elastic/eui/pull/2548))
- Added `EuiAspectRatio` component that allows for responsively resizing embeds ([#2535](https://github.com/elastic/eui/pull/2535))
- Added `display` and `titleSize` props to `EuiCard` ([#2566](https://github.com/elastic/eui/pull/2566))
- Added `accessibility` glyph to `EuiIcon` ([#2566](https://github.com/elastic/eui/pull/2566))

**Bug fixes**

- Fixed `EuiDataGrid` schema detection on already defined column schemas ([#2550](https://github.com/elastic/eui/pull/2550))
- Added `euiTextBreakWord()` to `EuiToast` header ([#2549](https://github.com/elastic/eui/pull/2549))
- Fixed `.eui-textBreakAll` on Firefox ([#2549](https://github.com/elastic/eui/pull/2549))
- Fixed `EuiBetaBadge` accessibility with `tab-index=0` ([#2559](https://github.com/elastic/eui/pull/2559))
- Improved `EuiIcon` loading performance ([#2565](https://github.com/elastic/eui/pull/2565))

## [`16.0.1`](https://github.com/elastic/eui/tree/v16.0.1)

**Bug fixes**

- `EuiSwitch` now passes `name` attribute into underlying `button` ([#2533](https://github.com/elastic/eui/pull/2533))

## [`16.0.0`](https://github.com/elastic/eui/tree/v16.0.0)

- Made `EuiCard` more accessible ([#2521](https://github.com/elastic/eui/pull/2521))
- Added ability to pass `children` to `EuiCard` ([#2521](https://github.com/elastic/eui/pull/2521))
- Replaced root element in `EuiFlyout`, switching from `span` to `Fragment` ([#2527](https://github.com/elastic/eui/pull/2527))
- Upgraded `react-virtualized` to `9.21.2` ([#2531](https://github.com/elastic/eui/pull/2531))

**Bug fixes**

- Added support for `timeFormat` formatting in `EuiSuperDatePicker` and fixed some formatting inconsistencies ([#2518](https://github.com/elastic/eui/pull/2518))
- Added support for `locale` in `EuiSuperDatePicker` and `EuiDatePicker` both as a prop and from `EuiContext` ([#2518](https://github.com/elastic/eui/pull/2518))

**Breaking changes**

- Removed `EuiCardGraphic` ([#2521](https://github.com/elastic/eui/pull/2521))

## [`15.0.0`](https://github.com/elastic/eui/tree/v15.0.0)

- Converted `EuiShowFor` and `EuiHideFor` to TS ([#2503](https://github.com/elastic/eui/pull/2503))
- Upgraded `react-ace` to `7.0.5` ([#2526](https://github.com/elastic/eui/pull/2526))

**Bug fixes**
- Fixed `EuiButton` disabled text color ([#2534](lhttps://github.com/elastic/eui/pull/2534))
- Created `.euiTableCaption` with `position: relative` to avoid double border under header row ([#2484](https://github.com/elastic/eui/pull/2484))
- Fixed `EuiSwitch` to use `aria-labelledby` ([#2522](https://github.com/elastic/eui/pull/2522))
- Fixed `EuiPanelProps` type definition ([#2516](https://github.com/elastic/eui/pull/2516))

**Breaking changes**

- Added `display` modifier to `EuiShowFor` ([#2503](https://github.com/elastic/eui/pull/2503))
- Updated minimum TypeScript version to 3.5.3 ([#2510](https://github.com/elastic/eui/pull/2510))
- Removed `Omit` type in favor of TypeScript's built-in ([#2510](https://github.com/elastic/eui/pull/2510))

## [`14.10.0`](https://github.com/elastic/eui/tree/v14.10.0)

- Added new `euiControlBar` component for bottom-of-screen navigational elements ([#2204](https://github.com/elastic/eui/pull/2204))
- Converted `EuiFlyout` to TypeScript ([#2500](https://github.com/elastic/eui/pull/2500))
- Added an animation to the arrow on `EuiAccordion` as it opens / closes ([#2507](https://github.com/elastic/eui/pull/2507))
- Upgraded `react-input-autosize` to `2.2.2` ([#2514](https://github.com/elastic/eui/pull/2514))

**Bug fixes**

- Simplified `EuiColorStops` popover toggling ([#2505](https://github.com/elastic/eui/pull/2505))

## [`14.9.0`](https://github.com/elastic/eui/tree/v14.9.0)

- Added new `euiTreeView` component for rendering recursive objects such as folder structures ([#2409](https://github.com/elastic/eui/pull/2409))
- Added `euiXScrollWithShadows()` mixin and `.eui-xScrollWithShadows` utility class ([#2458](https://github.com/elastic/eui/pull/2458))
- Fixed `EuiColorStops` where empty string values would cause range min or max to be NaN ([#2496](https://github.com/elastic/eui/pull/2496))
- Improved `EuiSwitch` a11y by aligning to aria roles ([#2491](https://github.com/elastic/eui/pull/2491))
- Converted `EuiSwitch` to TypeScript ([#2491](https://github.com/elastic/eui/pull/2491))
- Added an accessible label-less `EuiSwitch` variation ([#2491](https://github.com/elastic/eui/pull/2491))

**Bug fixes**

- Normalized button `moz-focus-inner` ([#2445](https://github.com/elastic/eui/pull/2445))
- Fixed typo to correct `aria-modal` attribute in`EuiPopover` ([#2488](https://github.com/elastic/eui/pull/2488))
- Fixed position of `EuiCodeBlock` controls and added more tests ([#2459](https://github.com/elastic/eui/pull/2459))
- Changed `EuiCodeBlock` so that `overflowHeight` now applies a `maxHeight` instead of a `height` on the block ([#2487](https://github.com/elastic/eui/pull/2487))
- Fixed potentially inconsistent state update ([#2481](https://github.com/elastic/eui/pull/2481))
- Fixed `EuiSwitch` form behavior by adding a default button `type` of 'button' ([#2491](https://github.com/elastic/eui/pull/2491))

## [`14.8.0`](https://github.com/elastic/eui/tree/v14.8.0)

* `EuiButtonGroup` and `EuiButtonToggle` now accept `ReactNode` for their label prop instead of string ([#2392](https://github.com/elastic/eui/pull/2392))
* Added `useRenderToText` to `inner_text` service suite to render `ReactNode`s into label text ([#2392](https://github.com/elastic/eui/pull/2392))
* Added icons `tableDensityExpanded`, `tableDensityCompact`, `tableDensityNormal` to `EuiIcon` ([#2230](https://github.com/elastic/eui/pull/2230))
* Added `!important` to the animation of `EuiFocusRing` animation to make sure it is always used ([#2230](https://github.com/elastic/eui/pull/2230))
* Added `expandMini` icon to `EuiIcon` ([#2207](https://github.com/elastic/eui/pull/2366))
* Changed `EuiPopover` to use `role="dialog"` for better screen-reader announcements ([#2207](https://github.com/elastic/eui/pull/2366))
* Added function callback `onTrapDeactivation` to `EuiPopover` for when a focus trap is deactivated ([#2366](https://github.com/elastic/eui/pull/2366))
* Added logic for rendering of focus around `EuiPopover` to counteract a race condition ([#2366](https://github.com/elastic/eui/pull/2366))
* Added `EuiDataGrid` ([#2165](https://github.com/elastic/eui/pull/2165))

**Bug fixes**

* Corrected `lockProps` passdown in `EuiFocusTrap`, specifically to allows `style` to be passed down ([#2230](https://github.com/elastic/eui/pull/2230))
* Changed `children` property on `I18nTokensShape` type from a single `ReactChild` to now accept an `array` ([#2230](https://github.com/elastic/eui/pull/2230))
* Adjusted the color of `$euiColorHighlight` in dark mode ([#2176](https://github.com/elastic/eui/pull/2176))
* Changed `EuiPopoverFooter` padding to uniformly adjust with the size of the popover ([#2207](https://github.com/elastic/eui/pull/2207))
* Fixed `isDragDisabled` prop usage in `EuiDraggable` ([#2207](https://github.com/elastic/eui/pull/2366))
* Fixed `EuiMutationObserver`'s handling of`onMutation` when that prop's value changes ([#2421](https://github.com/elastic/eui/pull/2421))

## [`14.7.0`](https://github.com/elastic/eui/tree/v14.7.0)

- Converted `EuiRadio` and `EuiRadioGroup` to TypeScript ([#2438](https://github.com/elastic/eui/pull/2438))
- Improved a11y in `EuiImage` ([#2447](https://github.com/elastic/eui/pull/2447))
- Made EuiIcon a PureComponent, to speed up React re-render performance ([#2448](https://github.com/elastic/eui/pull/2448))
- Added ability for `EuiColorStops` to accept user-defined range bounds ([#2396](https://github.com/elastic/eui/pull/2396))
- Added `external` prop to `EuiLink` ([#2442](https://github.com/elastic/eui/pull/2442))
- Added disabled state to `EuiBadge` ([#2440](https://github.com/elastic/eui/pull/2440))
- Changed `EuiLink` to appear non interactive when passed the `disabled` prop and an `onClick` handler ([#2423](https://github.com/elastic/eui/pull/2423))
- Added `minimize` glyph to `EuiIcon` ([#2457](https://github.com/elastic/eui/pull/2457))

**Bug fixes**

- Re-enabled `width` property for `EuiTable` cell components ([#2452](https://github.com/elastic/eui/pull/2452))
- Fixed `EuiNavDrawer` collapse/expand button height issue
 ([#2463](https://github.com/elastic/eui/pull/2463))

## [`14.6.0`](https://github.com/elastic/eui/tree/v14.6.0)

- Added new updated `infraApp` and `logsApp` icons ([#2430](https://github.com/elastic/eui/pull/2430))

**Bug fixes**

- Fixed missing misc. button and link type definition exports ([#2434](https://github.com/elastic/eui/pull/2434))
- Strip custom semantics from `EuiSideNav` ([#2429](https://github.com/elastic/eui/pull/2429))

## [`14.5.1`](https://github.com/elastic/eui/tree/v14.5.1)

**Note: this release is a backport containing changes originally made in `14.6.0` and `14.7.0`**

- Added new updated `infraApp` and `logsApp` icons ([#2430](https://github.com/elastic/eui/pull/2430))
- Made EuiIcon a PureComponent, to speed up React re-render performance ([#2448](https://github.com/elastic/eui/pull/2448))

**Bug fixes**

- Fixed `EuiNavDrawer` collapse/expand button height issue ([#2463](https://github.com/elastic/eui/pull/2463))

## [`14.5.0`](https://github.com/elastic/eui/tree/v14.5.0)

- Update Elastic-Charts to version 13.0.0 and updated the theme object accordingly ([#2381](https://github.com/elastic/eui/pull/2381))
- Added new `EuiColorStops` component ([#2360](https://github.com/elastic/eui/pull/2360))
- Added `currency` glyph to 'EuiIcon' ([#2398](https://github.com/elastic/eui/pull/2398))
- Migrate `EuiBreadcrumbs`, `EuiHeader` etc, and `EuiLink` to TypeScript ([#2391](https://github.com/elastic/eui/pull/2391))
- Added `hasChildLabel` prop to `EuiFormRow` to avoid duplicate labels ([#2411](https://github.com/elastic/eui/pull/2411))
- Added `component` prop to `EuiPageBody`, switching the default from `div` to `main` ([#2410](https://github.com/elastic/eui/pull/2410))
- Added focus state to `EuiListGroupItem` ([#2406](https://github.com/elastic/eui/pull/2406))
- Added `keyboardShortcut` glyph to 'EuiIcon ([#2413](https://github.com/elastic/eui/pull/2413))
- Improved a11y in `EuiNavDrawer` ([#2417](https://github.com/elastic/eui/pull/2417))
- Improved a11y in `EuiSuperDatePicker` ([#2426](https://github.com/elastic/eui/pull/2426))

**Bug fixes**

- Fixed `EuiSelectable` to accept programmatic updates to its `options` prop ([#2390](https://github.com/elastic/eui/pull/2390))
- Fixed poor labeling in `EuiSuperDatePicker` ([#2411](https://github.com/elastic/eui/pull/2411))
- Fixed `EuiCodeEditor`'s ID to be dynamic between renders ([#2411](https://github.com/elastic/eui/pull/2411))
- Fixed `EuiCodeEditor` to not render multiple labels for some inputs ([#2411](https://github.com/elastic/eui/pull/2411))
- Fixed `EuiBreadcrumbs` improper use of `useInnerText` hook ([#2425](https://github.com/elastic/eui/pull/2425))

## [`14.4.0`](https://github.com/elastic/eui/tree/v14.4.0)

- Migrate `EuiEmptyPrompt`and `EuiCard` to TS ([#2387](https://github.com/elastic/eui/pull/2387))
- Added Lens app `lensApp` icon ([#2389](https://github.com/elastic/eui/pull/2389))
- Made `EuiKeyPadMenuItem` beta badge smaller ([#2388](https://github.com/elastic/eui/pull/2388))

## [`14.3.0`](https://github.com/elastic/eui/tree/v14.3.0)

- Added `package` icon to glyph set ([#2378](https://github.com/elastic/eui/pull/2378))
- Modified `EuiFacetButton` to use `$euiFocusBackgroundColor` for `:focus` state ([2365](https://github.com/elastic/eui/pull/2365))
- Added a `showMaxPopover` option for `EuiBreadcrumbs` to display all items when a `max` is set ([#2342](https://github.com/elastic/eui/pull/2342))
- Added `data-test-subj` support for basic and in-memory tables' actions ([#2353](https://github.com/elastic/eui/pull/2353))
- Added `ip` icon to glyph set ([#2371](https://github.com/elastic/eui/pull/2371))
- Set `textOnly={true}` for expanded rows in `EuiBasicTable` ([#2376](https://github.com/elastic/eui/pull/2376))
- Added `visAreaStacked`, `visBarVerticalStacked`, and `visBarHorizontalStacked` icons to glyph set ([#2379](https://github.com/elastic/eui/pull/2379))
- Adjusted style of beta badge on `EuiKeyPadMenuItem` ([#2375](https://github.com/elastic/eui/pull/2375))
- Migrate `EuiFacetGroup`, `EuiKeyPadMenu` and `EuiCallOut` to TS ([#2382](https://github.com/elastic/eui/pull/2382))

**Bug fixes**

- Fixed spacing of `EuiFormErrorText` to match `EuiFormHelpText` ([#2354](https://github.com/elastic/eui/pull/2354))
- Fixed bug in `EuiPopover` where Array.prototype.slice() may have been called on 'undefined' ([#2369](https://github.com/elastic/eui/pull/2369))
- Properly exported `copy`, `move`, and `reorder` drag-and-drop service methods ([#2377](https://github.com/elastic/eui/pull/2377))

## [`14.2.0`](https://github.com/elastic/eui/tree/v14.2.0)

- Added `compressed` option to `buttonSize` prop of EuiButtonGroup ([#2343](https://github.com/elastic/eui/pull/2343))
- Added disabled states to `EuiCard`, `EuiKeyPadMenuItem` and `EuiKeyPadMenuItemButton`
 ([#2333](https://github.com/elastic/eui/pull/2340))
- Added missing `compressed` TS definitions to `EuiComboBox`, `EuiCheckboxGroup`, `EuiCheckbox`, `EuiFieldSearch`, `EuiRadioGroup`, `EuiSwitch` ([#2338](https://github.com/elastic/eui/pull/2338))
- Added auto-margin between `EuiFormRow` and `EuiButton` ([#2338](https://github.com/elastic/eui/pull/2338))
- Added border to `[readOnly]` inputs ([#2338](https://github.com/elastic/eui/pull/2338))

**Bug fixes**

- Fixed `onChange` TS defs for EuiRange ([#2349](https://github.com/elastic/eui/pull/2349))
- Fixed default z-index of `EuiPopover` ([#2341](https://github.com/elastic/eui/pull/2341))
- Fixed styling for `prepend` and `append` nodes that may be popovers or tooltips ([#2338](https://github.com/elastic/eui/pull/2338))

## [`14.1.1`](https://github.com/elastic/eui/tree/v14.1.1)

**Bug fixes**

- Fixed accidental removal of Elastic Charts from dependencies ([#2348](https://github.com/elastic/eui/pull/2348))

## [`14.1.0`](https://github.com/elastic/eui/tree/v14.1.0)

- Created `EuiSuggest` component ([#2270](https://github.com/elastic/eui/pull/2270))
- Added missing `compressed` styling to `EuiSwitch` ([#2327](https://github.com/elastic/eui/pull/2327))
- Migrate `EuiBottomBar`, `EuiHealth` and `EuiImage` to TS ([#2328](https://github.com/elastic/eui/pull/2328))
- Added hover and focus states when `allowFullScreen` is true in `EuiImage`([#2287](https://github.com/elastic/eui/pull/2287))
- Converted `EuiColorPicker` to TypeScript ([#2340](https://github.com/elastic/eui/pull/2340))
- Added inline rendering option to `EuiColorPicker` ([#2340](https://github.com/elastic/eui/pull/2340))

## [`14.0.0`](https://github.com/elastic/eui/tree/v14.0.0)

### Feature: Compressed Form Controls ([#2167](https://github.com/elastic/eui/pull/2167))

- Altered the look of `compressed` form controls to look more subtle
- Created `EuiFormControlLayoutDelimited` for dual inputs indicating a range
- Added compressed and column style layouts to `EuiFormRow` via `display` prop
- Reduced overall height of `compressed` `EuiRange` and `EuiDualRange`
- Added `showInput = 'inputWithPopover'` option for `compressed` `EuiRange` and `EuiDualRange` to display the slider in a popover

- Made all inputs in the `EuiSuperDatePicker` popover `compressed`
- Added `controlOnly` prop to `EuiFieldText` and `EuiFieldNumber`
- Allow `style` prop to be passed down in `EuiColorPickerSwatch`
- `EuiFilePicker` now has `default` and `large` display sizes that both have `compressed` alternatives
- Allow strings to be passed as `append`/`prepend` props and added a11y support
- Added a max height with overflow to `EuiSuperSelect`

**Bug fixes**

- Fixed `EuiColorPicker` padding on right to accommodate down caret
- Fixed sizings of `EuiComboBox` and pills
- Fixed truncation on `EuiContextMenuItem`
- Fixed style of more `append`/`prepend` options of `EuiFormControlLayout`

**Deprecations**

- `EuiFormRow`'s `compressed` prop deprecated in favor of `display: rowCompressed`
- `EuiFormRow`'s `displayOnly` prop deprecated in favor of `display: center`

**Breaking changes**

- SASS mixin `euiTextOverflowWrap()` has been removed in favor of `euiTextBreakWord()`
- `EuiFormLabel` no longer has a bottom margin
- `EuiFormRow` no longer has bottom padding, nor does it add margin to any `+ *` siblings only sibling `EuiFormRow`s

## [`13.8.2`](https://github.com/elastic/eui/tree/v13.8.2)

**Bug fixes**

- Corrected `EuiCodeBlock`'s proptype for `children` to be string or array of strings ([#2324](https://github.com/elastic/eui/pull/2324))
- Fixed `onClick` TypeScript definition for `EuiPanel` ([#2330](https://github.com/elastic/eui/pull/2330))
- Fixed `EuiComboBox` list reopening after closing on option selection in IE11 ([#2326](https://github.com/elastic/eui/pull/2326))

## [`13.8.1`](https://github.com/elastic/eui/tree/v13.8.1)

**Bug fixes**

- Updated TS def for `EuiFilterSelect` ([#2291](https://github.com/elastic/eui/pull/2291))
- Fixed alignment of icons and label in `EuiSideNavItem` ([#2297](https://github.com/elastic/eui/pull/2297))
- Fixed logic in `EuiContextMenu` to account for index of `0` ([#2304](https://github.com/elastic/eui/pull/2304))

## [`13.8.0`](https://github.com/elastic/eui/tree/v13.8.0)

- Added href prop to `EuiTab` and converted to TypeScript ([#2275](https://github.com/elastic/eui/pull/2275))
- Created `EuiInputPopover` component (formally) ([#2269](https://github.com/elastic/eui/pull/2269))
- Added docs for using [Elastic Charts](https://elastic.github.io/elastic-charts) with EUI ([#2209](https://github.com/elastic/eui/pull/2209))
- Improved fix for `EuiSuperDatePicker` to update `asyncInterval.isStopped` on a `isPaused` prop change ([#2298](https://github.com/elastic/eui/pull/2298))

**Bug fixes**

- Removed extra right side margin in `EuiSuperDatePicker` ([#2236](https://github.com/elastic/eui/pull/2236))
- Fixed incorrect `onClick` type for `EuiButtonEmpty` ([#2282](https://github.com/elastic/eui/pull/2282))
- Fixed compilation script to remove all TypeScript definition exports from built JS assets ([#2279](https://github.com/elastic/eui/pull/2279))
- Fixed output extension for `dist` charts theme module ([#2294](https://github.com/elastic/eui/pull/2294))

## [`13.7.0`](https://github.com/elastic/eui/tree/v13.7.0)

- Allow `EuiFlexGroup` to accept a `ref` ([#2223](https://github.com/elastic/eui/pull/2223))

**Bug fixes**

- Fixed `EuiSuperDatePicker` to update `asyncInterval.isStopped` on a `isPaused` prop change ([#2250](https://github.com/elastic/eui/pull/2250))
- Converted table, popover, buttons, pagination, outside click detector, focus trap, context menu, and panel to TypeScript ([#2212](https://github.com/elastic/eui/pull/2212))
- Fixed `EuiStat` invalid DOM nesting due to a `<p>` tag nested within another `<p>` tag ([#2229](https://github.com/elastic/eui/pull/2229))
- Fixed title text of dock/undock icon in `EuiNavDrawer` ([#2261](https://github.com/elastic/eui/pull/2261))

**Reverts**

- Revert conversion of `EuiSwitch` to `button[role=switch]` and TypeScript ([#2255](https://github.com/elastic/eui/pull/2255))

## [`13.6.1`](https://github.com/elastic/eui/tree/v13.6.1)

**Note: this release is a backport containing changes originally made in `13.7.0`**

**Bug fixes**

- Fixed title text of dock/undock icon in `EuiNavDrawer` ([#2261](https://github.com/elastic/eui/pull/2261))

## [`13.6.0`](https://github.com/elastic/eui/tree/v13.6.0)

**Note: this contains a reversion backported for targeted release**

- Revert conversion of `EuiSwitch` to `button[role=switch]` and TypeScript ([#2255](https://github.com/elastic/eui/pull/2255))

## [`13.5.0`](https://github.com/elastic/eui/tree/v13.5.0)

**Note: this contains component code that was reverted in the next release. Use `13.6.0` instead**

- Fixed `logoCloudEnterprise`, `logoLogging`, and `logoSecurity` SVGs in `EuiIcon` to be center aligned ([#2246](https://github.com/elastic/eui/pull/2246))
- Added locking behavior of `EuiNavDrawer` expanded state including the following props `isLocked`, `onIsLockedUpdate` ([#2247](https://github.com/elastic/eui/pull/2247))

## [`13.4.1`](https://github.com/elastic/eui/tree/v13.4.1)

**Note: this contains component code that was later reverted. Use `13.6.0` instead**

- Converted `EuiSwitch` to TypeScript ([#2243](https://github.com/elastic/eui/pull/2243))

**Bug fixes**

- Added missing `viewBox` attribute to Docker, Kubernetes, and Redis logos ([#2240](https://github.com/elastic/eui/pull/2240))

## [`13.4.0`](https://github.com/elastic/eui/tree/v13.4.0)

**Note: this contains component code that was later reverted. Use `13.6.0` instead**

- Converted `EuiFacetButton` to TypeScript ([#2226](https://github.com/elastic/eui/pull/2226))
- Added an optional `onClear` prop to the the `EuiDatePicker` component ([#2235](https://github.com/elastic/eui/pull/2235))
- Added support for `onClick` and `href` props on `EuiListGroupItem` and converted to TypeScript ([#1933](https://github.com/elastic/eui/pull/1933))

**Bug fixes**

- Fixed `EuiSwitch` semantics to align with aria roles ([#2193](https://github.com/elastic/eui/pull/2193))
- Removed Firefox's focus ring to match other browsers ([#2193](https://github.com/elastic/eui/pull/2193))
- Added missing `onChange` TS defs for EuiRange ([#2211](https://github.com/elastic/eui/pull/2211))
- Fixed `EuiBadge` text cursor to default pointer ([#2234](https://github.com/elastic/eui/pull/2234))
- Fixed `EuiPageContent` className prop to allow the passed-in className to take cascade precedence over classes generated by the component ([#2237](https://github.com/elastic/eui/pull/2237))

## [`13.3.0`](https://github.com/elastic/eui/tree/v13.3.0)

- Added i18n tokens to `EuiSuperDatePicker` and `EuiSuperUpdateButton`

## [`13.2.0`](https://github.com/elastic/eui/tree/v13.2.0)

- Converted `EuiStep`, `EuiSteps`, `EuiStepHorizontal`, `EuiStepsHorizontal`, and `EuiSubSteps` to Typescript ([#2186](https://github.com/elastic/eui/pull/2186))

**Bug fixes**

- Fixed `EuiBadge` truncation and auto-applied `title` attribute with `innerText` ([#2190](https://github.com/elastic/eui/pull/2190))
- Remove exported TypeScript type and interface exports from built artifacts when they originate from `node_modules` ([#2191](https://github.com/elastic/eui/pull/2191))
- Fixed `EuiBadge` truncation in IE and for the global filters pattern ([#2194](https://github.com/elastic/eui/pull/2194))
- Fixed alignment of long titles in `EuiStep` ([#2186](https://github.com/elastic/eui/pull/2186))
- Fixed the TS defs for EuiFilterSelectItem ([#2192](https://github.com/elastic/eui/pull/2192))
- Added missing TS defs for EuiTextArea ([#2201](https://github.com/elastic/eui/pull/2201))

## [`13.1.1`](https://github.com/elastic/eui/tree/v13.1.1)

**Bug fixes**

- Fixed `EuiMutationObserver` errors in IE11 by conditionally setting the `attributes` observer option according to the new spec ([#2180](https://github.com/elastic/eui/pull/2180))
- Fixed error message when an I18n mapping is a formatting function with no values provided ([#2182](https://github.com/elastic/eui/pull/2182))

## [`13.1.0`](https://github.com/elastic/eui/tree/v13.1.0)

- Added `partial` glyph to `EuiIcon` ([#2152](https://github.com/elastic/eui/pull/2152))
- Added `tall`, `fullWidth`, and `isInvalid` props to `EuiFilePicker` ([#2145](https://github.com/elastic/eui/pull/2145))
- Added exports for `react-beautiful-dnd` interfaces used by EUI components ([#2173](https://github.com/elastic/eui/pull/2173))
- Added `isDisabled` prop & styles to `EuiSuperDatePicker` ([#2139](https://github.com/elastic/eui/pull/2139))
- Added `responsiveColumn` option to `type` prop of `EuiDescriptionList` ([#2166](https://github.com/elastic/eui/pull/2166))
- Removed `<use>` and `<def>` from svg icons ([#2162](https://github.com/elastic/eui/pull/2162))

**Bug fixes**

- Fixed invalid `aria-describedby` values set by `EuiToolTip` ([#2156](https://github.com/elastic/eui/pull/2156))
- Added `"center"` as an acceptable value to `EuiBasicTable`'s `align` proptype ([#2158](https://github.com/elastic/eui/pull/2158))
- Fixed `.eui-textBreakWord` utility class to be cross-browser compatible ([#2157](https://github.com/elastic/eui/pull/2157))
- Fixed truncation and z-index of `EuiFilePicker` ([#2145](https://github.com/elastic/eui/pull/2145))
- Fixed `EuiNavDrawer`'s support for flyout groups in production/minified builds ([#2178](https://github.com/elastic/eui/pull/2178))
- Fixed width overflow of `EuiModal` ([#2164](https://github.com/elastic/eui/pull/2164))

## [`13.0.0`](https://github.com/elastic/eui/tree/v13.0.0)

- Added `EuiSuggestItem` component ([#2090](https://github.com/elastic/eui/pull/2090))
- Added support for negated or clauses to `EuiSearchBar` ([#2140](https://github.com/elastic/eui/pull/2140))
- Added `transition` utility services to help create timeouts that account for CSS transition durations and delays ([#2136](https://github.com/elastic/eui/pull/2136))
- Removed `EuiFlexGroup` dependency from `EuiAccordion` ([#2143](https://github.com/elastic/eui/pull/2143))
- Exported `prettyDuration` and `commonDurationRanges` for pretty printing date ranges outside `EuiSuperDatePicker` ([#2132](https://github.com/elastic/eui/pull/2132))

**Bug fixes**

- Fixed `EuiComboBox`'s padding on the right ([#2135](https://github.com/elastic/eui/pull/2135))
- Fixed `EuiAccordion` to correctly account for changing computed height of child elements ([#2136](https://github.com/elastic/eui/pull/2136))
- Fixed some `EuiFlyout` sizing ([#2125](https://github.com/elastic/eui/pull/2125))

**Breaking changes**

- Removed `EuiSeriesChart` and related components. Please look to [Elastic Charts](https://github.com/elastic/elastic-charts) for a replacement ([#2135](https://github.com/elastic/eui/pull/2108))
- Removed `eui_k6_theme` related Sass and JSON files ([#2135](https://github.com/elastic/eui/pull/2108))
- Removed no longer used Sass mixins and variables in `EuiForm`, `EuiCallOut`, and `EuiRange` components ([#2135](https://github.com/elastic/eui/pull/2108))

## [`12.4.0`](https://github.com/elastic/eui/tree/v12.4.0)

- Centered the square of the `popout` glyph in the artboard ([#2120](https://github.com/elastic/eui/pull/2120))
- Added `useInnerText` and `EuiInnerText` component utilities for retrieving text content of elements ([#2100](https://github.com/elastic/eui/pull/2100))
- Converted `EuiRangeHighlight`, `EuiRangeLabel`, `EuiRangeLevels`, `EuiRangeSlider`, `EuiRangeThumb`, `EuiRangeTicks`, `EuiRangeTrack`, and `EuiRangeWrapper` to TypeScript ([#2124](https://github.com/elastic/eui/pull/2124))
- Converted `EuiAccordion` to TypeScript ([#2128](https://github.com/elastic/eui/pull/2128))

**Bug fixes**

- Fixed `EuiComboBox`'s options list from staying open when scrolled in a container by auto-closing the list on scroll ([#2106](https://github.com/elastic/eui/pull/2106))
- Fixed content provided to `EuiListGroupItem` and `EuiFilterButton` `title` attribute to prevent unreadable popover ([#2100](https://github.com/elastic/eui/pull/2100))
- Fixed a nearly infinite `requestAnimationFrame` loop caused by `focus` state changes in nested `EuiPopover` components ([#2110](https://github.com/elastic/eui/pull/2110))
- Fixed incorrect ES Query DSL generated by `EuiSearchBar` when an OR clause is present ([#2133](https://github.com/elastic/eui/pull/2133))

## [`12.3.1`](https://github.com/elastic/eui/tree/v12.3.1)

**Bug fixes**

- Restored missing scss and react-datepicker files to the npm-published packaged ([#2119](https://github.com/elastic/eui/pull/2119))

## [`12.3.0`](https://github.com/elastic/eui/tree/v12.3.0)

**Note: this release contained a change which prevented necessary files from being published to npm, this was fixed in 12.3.1**

- Added `logoSecurity`, `logoCode`, `logoMaps`, `logoUptime` and `logoLogging` to `EuiIcon` types ([#2111](https://github.com/elastic/eui/pull/2111))
- Added a `column` direction option to `EuiFlexGrid` ([#2073](https://github.com/elastic/eui/pull/2073))
- Updated `EuiSuperDatePicker`'s  commonly used date/times to display as columns ([#2073](https://github.com/elastic/eui/pull/2073))
- Added TypeScript definition for `EuiFormControlLayout` ([#2086](https://github.com/elastic/eui/pull/2086))
- Changed SASS mixin `euiOverflowShadow()` to use `mask-image` instead of `box-shadow` ([#2088](https://github.com/elastic/eui/pull/2088))
- Added SASS mixin and CSS utility `euiYScrollWithShadows` ([#2088](https://github.com/elastic/eui/pull/2088))
- Added `cloudDrizzle`, `cloudStormy`, `cloudSunny`, `documents`, `documentEdit`, `training` and `videoPlayer` glyphs to `EuiIcon` ([#2102](https://github.com/elastic/eui/pull/2102))
- Added `display` prop to `EuiPopover` ([#2112](https://github.com/elastic/eui/pull/2112))

**Bug fixes**

- Widened `EuiComboBox`'s `options[].value` / `EuiComboBoxOptionProps.value` TypeScript definition ([#2080](https://github.com/elastic/eui/pull/2080))
- Added TS defs for `EuiComboBox`'s props spreading onto a `div` ([#2080](https://github.com/elastic/eui/pull/2080))
- Fixed responsive display of inline `EuiDatePicker` ([#1820](https://github.com/elastic/eui/pull/1820))
- Removed time from default `dateFormat` of `EuiDatePicker` ([#1820](https://github.com/elastic/eui/pull/1820))
- Fixed `EuiPopover` from catching and preventing propagation of keydown events when closed ([#2089](https://github.com/elastic/eui/pull/2089))
- Fixed padding sizes between `EuiModal` header, body, and footer ([#2088](https://github.com/elastic/eui/pull/2088))
- Fixed placeholder text color for more browsers ([#2113](https://github.com/elastic/eui/pull/2113))

**Deprecations**

- Removed `logoXpack`from `EuiIcon` types ([#2111](https://github.com/elastic/eui/pull/2111))

## [`12.2.1`](https://github.com/elastic/eui/tree/v12.2.1)

**Note: this release is a backport containing changes originally made in `12.4.0`**

**Bug fixes**

- Fixed a nearly infinite `requestAnimationFrame` loop caused by `focus` state changes in nested `EuiPopover` components ([#2110](https://github.com/elastic/eui/pull/2110))

## [`12.2.0`](https://github.com/elastic/eui/tree/v12.2.0)

- Made `aria-label` attribute equal to `title` of the the selection checkbox in table items (for each row) in `EuiBasicTable` ([#2043](https://github.com/elastic/eui/pull/2043))
- Updated `appApm` and `logoAPM` with new updated icons ([#2084](https://github.com/elastic/eui/pull/2084))

**Bug fixes**

- Added requirement that `EuiFormRow` has exactly one child element [#2054](https://github.com/elastic/eui/pull/2054)

## [`12.1.0`](https://github.com/elastic/eui/tree/v12.1.0)

- Changed `EuiNavDrawerFlyout` title from `h5` to `div` ([#2040](https://github.com/elastic/eui/pull/2040))
- Converted `EuiGlobalToastList` into ARIA live region by adding `role="region"` attribute to add NVDA/JAWS support ([#2055](https://github.com/elastic/eui/pull/2055))
- Added `magnifyWithMinus` and `magnifyWithPlus` glyphs to `EuiIcon` ([2056](https://github.com/elastic/eui/pull/2056))
- Added a fully black (no matter the theme) color SASS variable `$euiColorInk` ([2060](https://github.com/elastic/eui/pull/2060))
- Added `autoFocus` prop to `EuiTabbedContent` ([2062](https://github.com/elastic/eui/pull/2062))
- Changed `popout` glyph in `EuiIcon` to look more like external link ([2064](https://github.com/elastic/eui/pull/2064))
- Tweaked `SuperDatePicker` to make the start/end date selection more obvious ([#2049](https://github.com/elastic/eui/pull/2049))
- Added `toSentenceCase` string service ([#2049](https://github.com/elastic/eui/pull/2049))
- Pass `EuiSuperSelect`'s `popoverClassName` to the popover's panel ([#2068](https://github.com/elastic/eui/pull/2068))
- Added `editorItemAlignLeft`, `editorItemAlignCenter`, `editorItemRight`, `editorItemAlignTop`, `editorItemAlignMiddle`, `editorItemAlignBottom`, `editorDistributeHorizontal`, `editorDistributeVertical`, `editorPositionTopLeft`, `editorPositionTopRight`, `editorPositionBottomRight`, and `editorPositionBottomLeft` glyphs to `EuiIcon` ([2070](https://github.com/elastic/eui/pull/2070))
- Added missing TS definitions for `EuiRange` ([#2072](https://github.com/elastic/eui/pull/2072))

**Bug fixes**

- Fixed proptype for `EuiCopy`'s `children` ([#2048](https://github.com/elastic/eui/pull/2048))
- Fixed `EuiInMemoryTable` to allow sorting on computed columns ([#2044](https://github.com/elastic/eui/pull/2044))
- Fixed TypeScript `Toast` member export ([#2052](https://github.com/elastic/eui/pull/2052))
- Fixed style of readOnly input groups via `EuiFormControlLayout` and `prepend`/`append` ([#2057](https://github.com/elastic/eui/pull/2057))
- Removed TS types from ES exports when the exported name differs from the imported one ([#2069](https://github.com/elastic/eui/pull/2069))
- Fixed TypeScript definitions and type exports for `EuiBadge` and `EuiCopy` ([#2052](https://github.com/elastic/eui/pull/2052))

## [`12.0.0`](https://github.com/elastic/eui/tree/v12.0.0)

- Attached `noreferrer` also to links without `target="_blank"` ([#2008](https://github.com/elastic/eui/pull/2008))
- Converted observer utility components to TypeScript ([#2009](https://github.com/elastic/eui/pull/2009))
- Converted tool tip components to TypeScript ([#2013](https://github.com/elastic/eui/pull/2013))
- Converted `EuiCopy` to TypeScript ([#2016](https://github.com/elastic/eui/pull/2016))
- Converted badge and token components to TypeScript ([#2026](https://github.com/elastic/eui/pull/2026))
- Added `magnet` glyph to `EuiIcon` ([2010](https://github.com/elastic/eui/pull/2010))
- Changed `logoAWS` SVG in `EuiIcon` to work better in dark mode ([#2036](https://github.com/elastic/eui/pull/2036))
- Converted toast components to TypeScript ([#2032](https://github.com/elastic/eui/pull/2032))

**Bug fixes**

- Fixed `EuiFlyout` scrolling in Safari ([#2033](https://github.com/elastic/eui/pull/2033))
- Fixed `EuiCallOut` header icon alignment ([#2006](https://github.com/elastic/eui/pull/2006))
- Fixed `EuiInMemoryTable` sort value persistence through lifecycle updates ([#2035](https://github.com/elastic/eui/pull/2035))
- Fixed `EuiColorPicker` positioning and keyboard navigation in certain portal contexts ([#2038](https://github.com/elastic/eui/pull/2038))

**Breaking changes**

- Removed explicit dependency on `core-js`, but a global polyfill like `core-js@3` is still required ([#1982](https://github.com/elastic/eui/pull/1982))

## [`11.3.2`](https://github.com/elastic/eui/tree/v11.3.2)

**Note: this release is a backport containing changes originally made in `12.0.0`**

**Bug fixes**

- Fixed `EuiInMemoryTable` sort value persistence through lifecycle updates ([#2035](https://github.com/elastic/eui/pull/2035))
- Fixed `EuiColorPicker` positioning and keyboard navigation in certain portal contexts ([#2038](https://github.com/elastic/eui/pull/2038))

## [`11.3.1`](https://github.com/elastic/eui/tree/v11.3.1)

**Bug fixes**

- Fixed `EuiBadge` conflicts with providing both `iconOnClick` and `onClick` ([#1994](https://github.com/elastic/eui/pull/1994))
- Fixed optional TS definitions for `EuiColorPicker` `onBlur` and `onFocus` callbacks ([#1993](https://github.com/elastic/eui/pull/1993))
- Fixed `EuiIcon` again so that webpack can build dynamic require contexts ([#1998](https://github.com/elastic/eui/pull/1998))
- Fixed double borders on prepend/append items in `EuiFormControlLayout` ([#1996](https://github.com/elastic/eui/pull/1996))
- Fixed `EuiSuperSelect` TS definitions ([#1995](https://github.com/elastic/eui/pull/1995))

## [`11.3.0`](https://github.com/elastic/eui/tree/v11.3.0)

- Converted `EuiTableRowHeaderCheckbox` to TS ([#1973](https://github.com/elastic/eui/pull/1973))
- Added missing TypeScript definition for `EuiFieldText`'s `compressed` prop ([#1977](https://github.com/elastic/eui/pull/1977))
- Converted `EuiTableRowCellCheckbox` to TS ([#1964](https://github.com/elastic/eui/pull/1964))
- Updated `caniuse-lite` version resolution ([#1970](https://github.com/elastic/eui/pull/1970))
- Added a webpack directive for naming icon chunks ([#1944](https://github.com/elastic/eui/pull/1944))
- Added ability to update `EuiInMemoryTable` `sorting` prop and remove columns after sorting is applied ([#1972](https://github.com/elastic/eui/pull/1972))
- Added `onToggle` callback to `EuiAccordion` ([#1974](https://github.com/elastic/eui/pull/1974))
- Removed `options` `defaultProps` value from `EuiSuperSelect` ([#1975](https://github.com/elastic/eui/pull/1975))
- Removed TSlint and will perform all linting through ESLint ([#1950](https://github.com/elastic/eui/pull/1950))
- Added new component `EuiDelayRender` ([#1876](https://github.com/elastic/eui/pull/1876))
- Replaced `EuiColorPicker` with custom, customizable component ([#1914](https://github.com/elastic/eui/pull/1914))
- Added `jsx-a11y` `eslint` plugin and rules to match Kibana ([#1952](https://github.com/elastic/eui/pull/1952))
- Changed `EuiCopy` `beforeMessage` prop to accept `node` instead of just `string` ([#1952](https://github.com/elastic/eui/pull/1952))

**Bug fixes**

- Fixed environment setup for running `test-unit` script on Windows ([#1971](https://github.com/elastic/eui/pull/1971))
- Fixed focus on single selection of EuiComboBox ([#1965](https://github.com/elastic/eui/pull/1965))
- Fixed type mismatch between PropType and TypeScript def for `EuiGlobalToastList` toast `title` ([#1978](https://github.com/elastic/eui/pull/1978))
- Fixed missing Typescript definition for `EuiButton`'s `color="text"` option ([#1980](https://github.com/elastic/eui/pull/1980))
- Fixed Prettier formatting lint error in `EuiTable` TS def file ([#1986](https://github.com/elastic/eui/pull/1986))
- Fixed not clickable button with svg in Safari ([#1985](https://github.com/elastic/eui/pull/1985))
- Fixed `EuiToggle` pointer events for those using icons only ([#1991](https://github.com/elastic/eui/pull/1991))

## [`11.2.1`](https://github.com/elastic/eui/tree/v11.2.1)

**Bug fixes**

- Fixed type mismatch between PropType and TypeScript def for `EuiToast` `title` ([#1962](https://github.com/elastic/eui/pull/1962))

## [`11.2.0`](https://github.com/elastic/eui/tree/v11.2.0)

- Converted `EuiFormControlLayoutCustomIcon` to TS ([#1956](https://github.com/elastic/eui/pull/1956))
- Converted `EuiStepNumber` to TS ([#1893](https://github.com/elastic/eui/pull/1893))
- Converted `EuiFormControlLayoutClearButton` to TS ([#1922](https://github.com/elastic/eui/pull/1922))
- Added `data-test-subj` property to `EuiDraggable` and `EuiDroppable` ([#1943](https://github.com/elastic/eui/pull/1943))
- Added type definitions to `EuiSuperSelect` ([#1907](https://github.com/elastic/eui/pull/1907))
- Updated `EuiIcon` to use Slack's updated branding ([#1954](https://github.com/elastic/eui/pull/1954))
- Updated `compile-icons` script to format icon components with Prettier ([#1955](https://github.com/elastic/eui/pull/1955))

**Bug fixes**

- Addressed a chrome issue where negative letter-spacing can reverse RTL text in SVGs ([#1960](https://github.com/elastic/eui/pull/1960))

## [`11.1.0`](https://github.com/elastic/eui/tree/v11.1.0)

- Converted `pretty_interval` to TS ([#1920](https://github.com/elastic/eui/pull/1920))
- Converted `relative_options` to TS ([#1921](https://github.com/elastic/eui/pull/1921))
- Added width to `EuiFlexItem` when gutter in `EuiFlexGrid` is set to none ([#1941](https://github.com/elastic/eui/pull/1941))
- Format all JavaScript files with Prettier through ESLint ([#1906](https://github.com/elastic/eui/pull/1906))
- Replaced `appSecurityAnalytics` in `EuiIcon` with an updated SVG ([#1948](https://github.com/elastic/eui/pull/1948))

**Bug fixes**

- Removed unused prop enum of `l` in `EuiButton` ([#1936](https://github.com/elastic/eui/pull/1936))
- Fixed `EuiSelect` browser event inconsistencies by normalizing `mouseup` propagation ([#1926](https://github.com/elastic/eui/pull/1926))
- Removed `children` as a required prop for `EuiOverlayMask` ([#1937](https://github.com/elastic/eui/pull/1937))

## [`11.0.1`](https://github.com/elastic/eui/tree/v11.0.1)

**Bug fixes**

- Fixed `EuiIconTip`'s typescript definition ([#1934](https://github.com/elastic/eui/pull/1934))
- Reinstated `EuiIcon` component ability to handle `type` prop updates ([#1935](https://github.com/elastic/eui/pull/1935))

## [`11.0.0`](https://github.com/elastic/eui/tree/v11.0.0)

- Added support for custom React SVG elements and external SVG URLs to `EuiIcon` ([#1924](https://github.com/elastic/eui/pull/1924))

**Bug fixes**

- Fixed Firefox flash of unstyled select dropdown ([#1927](https://github.com/elastic/eui/pull/1927))

**Breaking changes**

- Split `EuiIcon` icon loading into dynamic imports ([#1924](https://github.com/elastic/eui/pull/1924))

## [`10.4.2`](https://github.com/elastic/eui/tree/v10.4.2)

**Note: this release is a backport containing changes originally made in `11.2.0`**

**Bug fixes**

- Addressed a chrome issue where negative letter-spacing can reverse RTL text in SVGs ([#1960](https://github.com/elastic/eui/pull/1960))

## [`10.4.1`](https://github.com/elastic/eui/tree/v10.4.1)

**Note: this release is a backport containing changes originally made in `11.1.0`**

- Replaced `appSecurityAnalytics` in `EuiIcon` with an updated SVG ([#1948](https://github.com/elastic/eui/pull/1948))

## [`10.4.0`](https://github.com/elastic/eui/tree/v10.4.0)

- Added `display` prop to `EuiTabs` and `EuiTabbedContent` components for ability to use an alternative `condensed` style ([#1904](https://github.com/elastic/eui/pull/1904))

## [`10.3.1`](https://github.com/elastic/eui/tree/v10.3.1)

**Bug fixes**

- Fixed a regression where `EuiStat` reported accepting `string` for `title`, `description`, even though `ReactNode` is acceptable ([#1910](https://github.com/elastic/eui/pull/1910))

## [`10.3.0`](https://github.com/elastic/eui/tree/v10.3.0)

- Added support for `href` on the last item in `EuiBreadcrumbs` ([#1905](https://github.com/elastic/eui/pull/1905))
- Added `selectable` prop to `EuiCard` ([#1895](https://github.com/elastic/eui/pull/1895))
- Converted `EuiValidatableControl` to TS ([#1879](https://github.com/elastic/eui/pull/1879))

**Bug fixes**

- Fixed prompt text rendering in `EuiFilePicker` when a React element is passed ([#1903](https://github.com/elastic/eui/pull/1903))
- Fixed overflow scrolling of `EuiModal` and `EuiConfirmModal` for Chrome and Safari ([#1902](https://github.com/elastic/eui/pull/1902))
- Fixed `EuiOverlayMask` `children` element mismatch TS error ([#1900](https://github.com/elastic/eui/pull/1900))

## [`10.2.1`](https://github.com/elastic/eui/tree/v10.2.1)

**Bug fixes**

- Fixed responsiveness of `EuiFilterGroup` ([#1849](https://github.com/elastic/eui/pull/1849))

**Deprecations**

- Replaced `EuiFilterButton`'s `noDivider` prop with `withNext` ([#1849](https://github.com/elastic/eui/pull/1849))

## [`10.2.0`](https://github.com/elastic/eui/tree/v10.2.0)

- Converted `EuiGlobalToastListItem` to TS ([#1880](https://github.com/elastic/eui/pull/1880))
- Converted `token_map` to TS ([#1870](https://github.com/elastic/eui/pull/1870))
- Converted `EuiOverlayMask` to TS ([#1858](https://github.com/elastic/eui/pull/1858))
- Converted `EuiStat` to TS ([#1848](https://github.com/elastic/eui/pull/1848))
- Added `isLoading` prop to `EuiStat` ([#1848](https://github.com/elastic/eui/pull/1848))
- Added `roundUp` prop to relative tab of `EuiSuperDatePicker` ([#1827](https://github.com/elastic/eui/pull/1827))
- Changed position of `EuiSwitch` for date rounding used at relative tab of `EuiSuperDatePicker` ([#1827](https://github.com/elastic/eui/pull/1827))
- Added `bug`, `flag`, and `heart` glyphs to `EuiIcon` ([#1887](https://github.com/elastic/eui/pull/1887))
- Updated `alert` glyph in `EuiIcon` ([#1887](https://github.com/elastic/eui/pull/1887))

**Bug fixes**

- Fixed `EuiComboBox` to not pass its `inputRef` prop down to the DOM ([#1867](https://github.com/elastic/eui/pull/1867))
- Fixed `euiBreakpoint()` warning to give accurate feedback ([#1874](https://github.com/elastic/eui/pull/1874))
- Fixed type definitions around `EuiI18n`'s `default` prop to better support use cases ([#1861](https://github.com/elastic/eui/pull/1861))
- Localized `EuiTablePagination`'s row count selection ([#1883](https://github.com/elastic/eui/pull/1883))
- Fixed EuiComboBox's internal tracking of its focus state ([#1796](https://github.com/elastic/eui/pull/1796))
- Fixed `EuiComboBox` with `singleSelection` and `onAddCustomOption` reopening the options list after adding a custom option ([#1882](https://github.com/elastic/eui/pull/1882))
- Fixed `EuiComboBox` reopening the options list in Firefox when closing via the dropdown arrow button ([#1885](https://github.com/elastic/eui/pull/1885))
- Fixed running the dev server and building on Windows ([#1891](https://github.com/elastic/eui/pull/1891))

## [`10.1.0`](https://github.com/elastic/eui/tree/v10.1.0)

- Added `tokenModule` and `tokenNamespace` icons to `EuiToken` ([#1839](https://github.com/elastic/eui/pull/1839))
- Used `cache-loader` to speed up development docs site build ([#1841](https://github.com/elastic/eui/pull/1841)
- Converted `matching_options` to TS ([#1828](https://github.com/elastic/eui/pull/1828))
- Converted `EuiFormHelpText` to TS ([#1852](https://github.com/elastic/eui/pull/1852))
- Added `onSearch` to `EuiFieldSearchProps`'s type definition ([#1627](https://github.com/elastic/eui/pull/1627))
- Added `moon` glyph to `EuiIcon` ([#1859](https://github.com/elastic/eui/pull/1859))
- Added `logoAzure` and `logoAzureMono` logos to `EuiIcon` ([#1859](https://github.com/elastic/eui/pull/1859))
- Added exact-text matching operator to `EuiSearchBar` / `Query` and allow empty phrases, e.g. `""` ([#1843](https://github.com/elastic/eui/pull/1843))
- Allow forward-slash character in `EuiSearchBar` / `Query` search values ([#1843](https://github.com/elastic/eui/pull/1843))
- Changed `EuiLoadingKibana`, `EuiLoadingSpinner`, `EuiLoadingChart` and `EuiLoadingContent` components to use spans instead of divs  ([#1845](https://github.com/elastic/eui/pull/1845))

**Bug fixes**

- Added `toastLifeTimeMs` typescript definition for individual toasts in `EuiGlobalToastList` ([#1846](https://github.com/elastic/eui/pull/1846))
- Added logic to prevent refocusing `EuiComboBox` input after container blur event ([#1863](https://github.com/elastic/eui/pull/1863))
- Changed `EuiLoadingKibana` so it could better nest within `EuiFlexItem`  ([#1845](https://github.com/elastic/eui/pull/1845))

## [`10.0.1`](https://github.com/elastic/eui/tree/v10.0.1)

- Converted `EuiText`, `EuiTextColor` and `EuiTextAlign` to TS ([#1791](https://github.com/elastic/eui/pull/1791))
- Updated `IconColor` type to better distinguish between accepted types ([#1842](https://github.com/elastic/eui/pull/1842))

## [`10.0.0`](https://github.com/elastic/eui/tree/v10.0.0)

- Converted `EuiTitle` to TS ([#1810](https://github.com/elastic/eui/pull/1810))
- Added `adjustDateOnChange` prop to date pickers, enabling month and year changes to trigger `onChange` ([#1817](https://github.com/elastic/eui/pull/1817))
- Updated the overflow shadows for `EuiModal` and `EuiFlyout` ([#1829](https://github.com/elastic/eui/pull/1829))
- Added `confirmButtonDisabled` prop to `EuiConfirmModal` ([#1829](https://github.com/elastic/eui/pull/1829))
- Fixed `EuiNavDrawer` overflow scroll behavior on Firefox ([#1837](https://github.com/elastic/eui/pull/1837))

**Bug fixes**

- Fixed mobile layout for `EuiConfirmModal` ([#1829](https://github.com/elastic/eui/pull/1829))

**Deprecations**

- Replaced the following SASS mixins `euiOverflowShadowTop`, `euiOverflowShadowBottom` with `euiOverflowShadow` ([#1829](https://github.com/elastic/eui/pull/1829))


**Breaking changes**

- Removed transitional `keyOfStringsOnly` option from TypeScript configuration ([#1814](https://github.com/elastic/eui/pull/1814))

## [`9.9.1`](https://github.com/elastic/eui/tree/v9.9.1)

- Re-enabled installation of `@elastic/eui` via npm ([#1811](https://github.com/elastic/eui/pull/1811))

**Bug fixes**

- Added `isLoading` prop typedef to `EuiSuperDatePickerProps` ([#1812](https://github.com/elastic/eui/pull/1812))
- Fixed `EuiSearchBox` query input resetting on prop updates ([#1823](https://github.com/elastic/eui/pull/1823))
- Fixed `EuiSearchBar` filter button highlighting ([#1824](https://github.com/elastic/eui/pull/1824))

## [`9.9.0`](https://github.com/elastic/eui/tree/v9.9.0)

- Added `initialPageIndex` pagination prop to `EuiInMemoryTable` ([#1798](https://github.com/elastic/eui/pull/1798))
- Converted `EuiToolTipPopover` to TS ([#1800](https://github.com/elastic/eui/pull/1800))
- Converted `EuiTableHeaderMobile` to TS ([#1786](https://github.com/elastic/eui/pull/1786))
- Added `menuLeft` and `menuRight` icons ([#1797](https://github.com/elastic/eui/pull/1797))
- Updated EuiNavDrawer’s collapse/expand button to use `menuLeft` and `menuRight` icons ([#1797](https://github.com/elastic/eui/pull/1797))
- Added `isInvalid` prop to `EuiSuperSelect` ([#1804](https://github.com/elastic/eui/pull/1804))
- Added `cut` glyph to `EuiIcon` ([#1802](https://github.com/elastic/eui/pull/1802))
- Added `glasses` glyph to `EuiIcon` ([#1813](https://github.com/elastic/eui/pull/1813))

**Bug fixes**

- Fixed issue where toasts would dismiss when they have focus ([#1803](https://github.com/elastic/eui/pull/1803))
- Fixed issue where `EuiComboBox` placeholder was not read by screen readers ([#1803](https://github.com/elastic/eui/pull/1803))

## [`9.8.0`](https://github.com/elastic/eui/tree/v9.8.0)

- **[Beta]** Added new `EuiSelectable` component  ([#1699](https://github.com/elastic/eui/pull/1699))
- **[Beta]** Added new drag and drop components: `EuiDragDropContext`, `EuiDraggable`, and `EuiDroppable` ([#1733](https://github.com/elastic/eui/pull/1733))

## [`9.7.2`](https://github.com/elastic/eui/tree/v9.7.2)

- Converted `EuiFormErrorText` to TS ([#1772](https://github.com/elastic/eui/pull/1772))
- Added `data-test-subj`s to `EuiSuperDatePicker`'s `EuiRelativeTab` inputs  ([#1782](https://github.com/elastic/eui/pull/1782))

**Bug fixes**

- Update ButtonIconColor type to provide all available options ([#1783](https://github.com/elastic/eui/pull/1783))
- Prevent calculation on `null` ref during `EuiResizeObserver` observation ([#1784](https://github.com/elastic/eui/pull/1784))

## [`9.7.1`](https://github.com/elastic/eui/tree/v9.7.1)

**Bug fixes**

- Fixed heading and paragraph tag font style inherits ([#1776](https://github.com/elastic/eui/pull/1776))

## [`9.7.0`](https://github.com/elastic/eui/tree/v9.7.0)

- Changed `EuiNavDrawer` to close on any link click ([#1773](https://github.com/elastic/eui/pull/1773))

## [`9.6.0`](https://github.com/elastic/eui/tree/v9.6.0)

- Converted `makeId` to TS ([#1759](https://github.com/elastic/eui/pull/1759))
- Converted `EuiCardGraphic` to TS ([#1751](https://github.com/elastic/eui/pull/1751))
- Enhanced the build process to emit TypeScript types for the variables extracted from the themes ([#1750](https://github.com/elastic/eui/pull/1750))

**Bug fixes**

**Note: this release creates a minor regression to text scales where paragraph and heading tags were no longer inheriting from their container. This is fixed in `9.7.1`.**

- Set `h1 through h6, p` tags font reset based on family, size, and weight ([#1760](https://github.com/elastic/eui/pull/1760))
- Fixed `EuiButton` font size inheritance ([#1760](https://github.com/elastic/eui/pull/1760))
- Updated button elements in `EuiFilePicker`, `EuiFormControlLayoutClearButton`, `EuiFormControlLayoutCustomIcon`, `EuiListGroupItem`, and `EuiSideNavItem` to type=button ([#1764](https://github.com/elastic/eui/pull/1764))
- Fixed outside click detection inconsistencies by comparing `mouseup` and `mousedown` event targets rather than using `click` event target ([#1761](https://github.com/elastic/eui/pull/1761))

## [`9.5.0`](https://github.com/elastic/eui/tree/v9.5.0)

- Changed `EuiSuperDatePicker` to call `onRefresh` instead of `onTimeChanged` when user clicks "Refresh" button ([#1745](https://github.com/elastic/eui/pull/1745))
- Added a new `EuiLoadingContent` component that displays blocks as placeholders for text ([#1730](https://github.com/elastic/eui/pull/1730))
- Added documentation entry in `EuiPagination` for `activePage` prop ([#1740](https://github.com/elastic/eui/pull/1740))
- Changed `EuiButton` to use "m" as it's default `size` prop ([#1742](https://github.com/elastic/eui/pull/1742))
- Adds type definitions for `EuiListGroup` and `EuiListGroupItem` ([#1737](https://github.com/elastic/eui/pull/1737))

**Bug fixes**

- Fixed `EuiToolTip` potentially having incorrect position calculations near the window edge  ([#1744](https://github.com/elastic/eui/pull/1744))

## [`9.4.2`](https://github.com/elastic/eui/tree/v9.4.2)

**Bug fixes**

- Fixed `hexToRgb` from erroring on an incorrect string input ([#1741](https://github.com/elastic/eui/pull/1741))
- Fixed `EuiBadge` custom `color` prop type ([#1741](https://github.com/elastic/eui/pull/1741))
- Fixed inaccurately required `onRefresh` prop (should be optional) that was introduced in types in version 9.4.1 ([#1743](https://github.com/elastic/eui/pull/1743))

## [`9.4.1`](https://github.com/elastic/eui/tree/v9.4.1)

**Bug fixes**

- Adds missing type and fixes closure-scope problem for `SuperDatePicker`'s `onRefresh` callback ([#1732](https://github.com/elastic/eui/pull/1732))
- Changed `EuiBottomBar` to refer to the end of document ([#1727](https://github.com/elastic/eui/pull/1727))
- Fixed `EuiComboBox`'s calls to its `onBlur` prop ([#1739](https://github.com/elastic/eui/pull/1739))

## [`9.4.0`](https://github.com/elastic/eui/tree/v9.4.0)

- Allow toasts in `EuiGlobalToastList` to override `toastLifeTimeMs` ([#1720](https://github.com/elastic/eui/pull/1720))
- Allow `EuiListGroupItem` to pass a custom element as the `icon` ([#1726](https://github.com/elastic/eui/pull/1726))
- Added default icon for `EuiListGroupItem` if one is not passed ([#1729](https://github.com/elastic/eui/pull/1729))
- Added `toInitials` string service ([#1729](https://github.com/elastic/eui/pull/1729))

**Bug fixes**

- Removed all `lodash` imports in `eui.d.ts` to avoid namespace pollution ([#1723](https://github.com/elastic/eui/pull/1723))
- Prevent `EuiComboBox` from creating a custom option value when user clicks on a value in the dropdown ([#1728](https://github.com/elastic/eui/pull/1728))

## [`9.3.0`](https://github.com/elastic/eui/tree/v9.3.0)

- Added `footerLink` and `showToolTips` to `EuiNavDrawer` and added `EuiNavDrawerGroup` ([#1701](https://github.com/elastic/eui/pull/1701))

**Bug fixes**

- Fixed `EuiSuperDatePicker` time selection jumping on focus ([#1704](https://github.com/elastic/eui/pull/1704))

## [`9.2.1`](https://github.com/elastic/eui/tree/v9.2.1)

**Bug fixes**

- Make `EuiPopover`'s repositionOnScroll prop optional in TS ([#1705](https://github.com/elastic/eui/pull/1705))

## [`9.2.0`](https://github.com/elastic/eui/tree/v9.2.0)

- Adjusted the dark theme palette a bit more and adjusted a few components ([#1700](https://github.com/elastic/eui/pull/1700))

## [`9.1.0`](https://github.com/elastic/eui/tree/v9.1.0)

- Adjusted the dark theme palette to have a slight blue tint ([#1691](https://github.com/elastic/eui/pull/1691))
- Added `repositionOnScroll` property to the `EuiPopoverProps` type definition ([#1628](https://github.com/elastic/eui/pull/1628))
- Added support to `findTestSubject` for an optional `matcher` argument, which defaults to `~=`, enabling it to identify an element based on one of multiple space-separated values within its `data-test-subj` attribute ([#1587](https://github.com/elastic/eui/pull/1587))
- Converted `EuiFlexGrid`, `EuiFlexGroup`, `EuiFlexItem`, `EuiDescriptionList`, `EuiDescriptionListTitle`, and `EuiDescriptionListDescription` to TypeScript ([#1365](https://github.com/elastic/eui/pull/1365))
- Converted `EuiAvatar` to Typescript ([#1654](https://github.com/elastic/eui/pull/1654))
- Added missing `anchorClassName` prop to `EuiToolTip` definition ([#1657](https://github.com/elastic/eui/pull/1657))
- Added `fullWidth` prop to `EuiButton` ([#1665](https://github.com/elastic/eui/pull/1665))
- Added `.eui-fullWidth` utility class ([#1665](https://github.com/elastic/eui/pull/1665))
- Added `EuiPopoverFooter` and converted `EuiPopoverTitle` to TS ([#1666](https://github.com/elastic/eui/pull/1666))
- Converted `EuiLoadingSpinner`, `EuiLoadingKibana`, and `EuiLoadingChart` to TS ([#1683](https://github.com/elastic/eui/pull/1683))

**Bug fixes**

- Added button to `EuiSuperDatePicker`'s “Now” tab to trigger the "now" time selection ([#1620](https://github.com/elastic/eui/pull/1620))
- Fixed floating point arithmetic bug in `EuiRangeTrack`'s value validation ([#1687](https://github.com/elastic/eui/pull/1687))
- Fixed `EuiComboBox` `activeOptionIndex` error with empty search results ([#1695](https://github.com/elastic/eui/pull/1695))
- Fixed IE11 rendering issue in `EuiLoadingKibana` ([#1683](https://github.com/elastic/eui/pull/1683))

## [`9.0.2`](https://github.com/elastic/eui/tree/v9.0.2)

**Note: this release is a backport containing changes originally made in `9.1.0`**

**Bug fixes**

- Fixed floating point arithmetic bug in `EuiRangeTrack`'s value validation ([#1687](https://github.com/elastic/eui/pull/1687))

## [`9.0.1`](https://github.com/elastic/eui/tree/v9.0.1)

**Bug fixes**

- Fixed definition exports for converted Typescript components ([#1633](https://github.com/elastic/eui/pull/1633))

## [`9.0.0`](https://github.com/elastic/eui/tree/v9.0.0)

- Added `allowNeutralSort` prop to `EuiInMemoryTable` to support unsorting table columns ([#1591](https://github.com/elastic/eui/pull/1591))
- Added `mobileOptions` object prop for handling of all the mobile specific options of `EuiBasicTable` ([#1462](https://github.com/elastic/eui/pull/1462))
- Table headers now accept `React.node` types ([#1462](https://github.com/elastic/eui/pull/1462))
- Added `displayOnly` prop to `EuiFormRow` ([#1582](https://github.com/elastic/eui/pull/1582))
- Added `numActiveFilters` prop to `EuiFilterButton` ([#1589](https://github.com/elastic/eui/pull/1589))
- Updated style of `EuiFilterButton` to match `EuiFacetButton` ([#1589](https://github.com/elastic/eui/pull/1589))
- Added `size` and `color` props to `EuiNotificationBadge` ([#1589](https://github.com/elastic/eui/pull/1589))
- Allow `EuiDescribedFormGroup` to exist as a description-only row ([#1522](https://github.com/elastic/eui/pull/1522))
- Added `type` prop for `EuiFormLabel` for the option to make it a `legend` ([#1613](https://github.com/elastic/eui/pull/1613))
- Added `labelAppend` and `labelType` props to `EuiFormRow` ([#1613](https://github.com/elastic/eui/pull/1613))
- Aligned text styles of table headers and form labels ([#1613](https://github.com/elastic/eui/pull/1613))
- Converted `EuiModalBody`, `EuiModalFooter`, `EuiModalHeader`, `EuiModalHeaderTitle`, `EuiFlyoutBody`, `EuiFlyoutFooter`, `EuiFlyoutHeader`, `EuiPortal`, and `EuiProgress` to Typescript ([#1621](https://github.com/elastic/eui/pull/1621))

**Bug fixes**

- Fixed keyboard navigation and UI of `EuiComboBox` items in single selection mode ([#1619](https://github.com/elastic/eui/pull/1619))
- `EuiBasicTable` select all shows up on mobile ([#1462](https://github.com/elastic/eui/pull/1462))
- Adds missing `hasActiveFilters` prop for `EuiFilterButton` type and fixes `onChange` signature for `EuiButtonGroup` ([#1603](https://github.com/elastic/eui/pull/1603))
- Included `react-datepicker` TS types in EUI itself to avoid outside dependency ([#1618](https://github.com/elastic/eui/pull/1618))
- Prevent `EuiGlobalToastList` from attempting calculations on `null` DOM elements ([#1606](https://github.com/elastic/eui/pull/1606))
- Fixed `EuiFormRow` errors from the possibility of having duplicate `key` values ([#1522](https://github.com/elastic/eui/pull/1522))

**Breaking changes**

- `EuiBasicTable`'s select all checkbox appends a `makeId` string to the id ([#1462](https://github.com/elastic/eui/pull/1462))
- Remove camel casing from exported JSON variables and preserve hex values instead of converting to rgb ([#1590](https://github.com/elastic/eui/pull/1590))
- Added `@types/react-dom` to `peerDependencies` ([#1621](https://github.com/elastic/eui/pull/1621))

## [`8.0.0`](https://github.com/elastic/eui/tree/v8.0.0)

**Breaking changes**

- Upgraded TypeScript to 3.3 ([#1583](https://github.com/elastic/eui/pull/1583))
- Upgraded React to 16.8 ([#1583](https://github.com/elastic/eui/pull/1583))
- Upgraded Jest to 24.1 ([#1583](https://github.com/elastic/eui/pull/1583))
- Upgraded Enzyme to 3.9 ([#1583](https://github.com/elastic/eui/pull/1583))

## [`7.3.0`](https://github.com/elastic/eui/tree/v7.3.0)

- Added `onRefresh` option for `EuiSuperDatePicker` ([#1577](https://github.com/elastic/eui/pull/1577))
- Converted `EuiToggle` to TypeScript ([#1570](https://github.com/elastic/eui/pull/1570))
- Added type definitions for `EuiButtonGroup`,`EuiButtonToggle`, `EuiFilterButton`, `EuiFilterGroup`, and `EuiFilterSelectItem` ([#1570](https://github.com/elastic/eui/pull/1570))
- Added `displayOnly` prop to EuiFormRow ([#1582](https://github.com/elastic/eui/pull/1582))
- Added an index.d.ts file for the date picker components, including `EuiDatePicker`, `EuiDatePickerRange`, and `EuiSuperDatePicker` ([#1574](https://github.com/elastic/eui/pull/1574))

**Bug fixes**

- Fixed several bugs with `EuiRange` and `EuiDualRange` including sizing of inputs, tick placement, and the handling of invalid values ([#1580](https://github.com/elastic/eui/pull/1580))

## [`7.2.0`](https://github.com/elastic/eui/tree/v7.2.0)

- Added `text` as a color option for `EuiLink` ([#1571](https://github.com/elastic/eui/pull/1571))
- Added `EuiResizeObserver` to expose ResizeObserver API to React components; falls back to MutationObserver API in unsupported browsers ([#1559](https://github.com/elastic/eui/pull/1559))
- Added `EuiFocusTrap` as a wrapper around `react-focus-lock` to enable trapping focus in more cases, including React portals ([#1550](https://github.com/elastic/eui/pull/1550))

**Bug fixes**

- Fixed content cut off in `EuiContextMenuPanel` when height changes dynamically ([#1559](https://github.com/elastic/eui/pull/1559))
- Fixed `EuiComboBox` to allow keyboard tab to exit single selection box ([#1576](https://github.com/elastic/eui/pull/1576))
- Various fixes related to focus order and focus trapping as they relate to content in React portals ([#1550](https://github.com/elastic/eui/pull/1550))

## [`7.1.0`](https://github.com/elastic/eui/tree/v7.1.0)

- Added `append` prop to `EuiFieldText` ([#1567](https://github.com/elastic/eui/pull/1567))
- Adjusted set of Elastic Logos in `EuiIcon` to look better in dark mode ([#1462](https://github.com/elastic/eui/pull/1562))
- Added `isCopyable` prop to `EuiCodeBlock` ([#1556](https://github.com/elastic/eui/pull/1556))
- Added optional `Snippet` tab to docs and renamed demo tabs ([#1556](https://github.com/elastic/eui/pull/1556))
- Expanded `getSecureRelForTarget` to handle elastic.co domains as a referrer whitelist ([#1565](https://github.com/elastic/eui/pull/1565))
- New `url` utility for verifying if a URL is a referrer whitelist ([#1565](https://github.com/elastic/eui/pull/1565))
- Add iconSize to ButtonIcon type definition ([#1568](https://github.com/elastic/eui/pull/1568))

## [`7.0.0`](https://github.com/elastic/eui/tree/v7.0.0)

- Created `EuiDualRange` using components from modularized, refactored `EuiRange`. New util service `isWithinRange` is the first in the number category ([#1485](https://github.com/elastic/eui/pull/1485))
- Upgraded `lodash` to v4, taking advantage of modular imports ([#1534](https://github.com/elastic/eui/pull/1534))
- Added pseudo-localization mode to docs ([#1541](https://github.com/elastic/eui/pull/1541))
- New docs page listing localization tokens ([#1541](https://github.com/elastic/eui/pull/1541))
- Added support for OR group clauses in `EuiQuery` and `EuiSearchBar` ([#1204](https://github.com/elastic/eui/pull/1204))
- Added `customQuickSelectPanels` prop to `EuiSuperDatePicker` ([#1549](https://github.com/elastic/eui/pull/1549))

**Bug fixes**

- Fixed `EuiSearchBar.Query` match_all query string must be `*` ([#1521](https://github.com/elastic/eui/pull/1521))
- Fixed `EuiSuperDatePicker` crashing with negative relative value ([#1537](https://github.com/elastic/eui/pull/1537))
- Fixed `EuiSuperDatePicker` crashing with invalid start and end prop values ([#1544](https://github.com/elastic/eui/pull/1544))
- Make TSLint issues be warnings, not errors, when running `src-docs` ([#1537](https://github.com/elastic/eui/pull/1537))

**Breaking changes**

- Made `or` a reserved keyword in `EuiQuery`'s syntax ([#1204](https://github.com/elastic/eui/pull/1204))

## [`6.10.9`](https://github.com/elastic/eui/tree/v6.10.9)

**Bug fixes**

- Bumped `lodash` version to `elastic/lodash@3.10.1-kibana3` ([#2280](https://github.com/elastic/eui/issues/2280))

## [`6.10.8`](https://github.com/elastic/eui/tree/v6.10.8)

**Note: this release is a backport containing changes originally made in `11.2.0`**

**Bug fixes**

- Addressed a chrome issue where negative letter-spacing can reverse RTL text in SVGs ([#1960](https://github.com/elastic/eui/pull/1960))

## [`6.10.7`](https://github.com/elastic/eui/tree/v6.10.7)

**Note: this release is a backport containing changes originally made in `9.7.0`**

- Changed `EuiNavDrawer` to close on any link click ([#1773](https://github.com/elastic/eui/pull/1773))

## [`6.10.6`](https://github.com/elastic/eui/tree/v6.10.6)

**Note: this release is a backport containing changes originally made in `9.6.0`**

**Bug fixes**

- Fixed outside click detection inconsistencies by comparing `mouseup` and `mousedown` event targets rather than using `click` event target ([#1761](https://github.com/elastic/eui/pull/1761))

## [`6.10.5`](https://github.com/elastic/eui/tree/v6.10.5)

**Note: this release is a backport containing changes originally made in `9.0.0`, `9.1.0`, `9.3.0`, and `9.4.0`**

- Adjusted the dark theme palette to have a slight blue tint ([#1691](https://github.com/elastic/eui/pull/1691))
- Added button to `EuiSuperDatePicker`'s “Now” tab to trigger the "now" time selection ([#1620](https://github.com/elastic/eui/pull/1620))
- Added `footerLink` and `showToolTips` to `EuiNavDrawer` and added `EuiNavDrawerGroup` ([#1701](https://github.com/elastic/eui/pull/1701))
- Allow `EuiListGroupItem` to pass a custom element as the `icon` ([#1726](https://github.com/elastic/eui/pull/1726))
- Added `toInitials` string service ([#1729](https://github.com/elastic/eui/pull/1729))
- Added `fullWidth` prop to `EuiButton` ([#1665](https://github.com/elastic/eui/pull/1665))
- Added `.eui-fullWidth` utility class ([#1665](https://github.com/elastic/eui/pull/1665))

**Bug fixes**

- Fixed keyboard navigation and UI of `EuiComboBox` items in single selection mode ([#1619](https://github.com/elastic/eui/pull/1619))
- Fixed `EuiComboBox` `activeOptionIndex` error with empty search results ([#1695](https://github.com/elastic/eui/pull/1695))
- Prevent `EuiComboBox` from creating a custom option value when user clicks on a value in the dropdown ([#1728](https://github.com/elastic/eui/pull/1728))
- Fixed `EuiSuperDatePicker` time selection jumping on focus ([#1704](https://github.com/elastic/eui/pull/1704))

## [`6.10.4`](https://github.com/elastic/eui/tree/v6.10.4)

**Note: this release is a backport containing changes originally made in `7.3.0`**

- Added an index.d.ts file for the date picker components, including `EuiDatePicker`, `EuiDatePickerRange`, and `EuiSuperDatePicker` ([#1574](https://github.com/elastic/eui/pull/1574))

## [`6.10.3`](https://github.com/elastic/eui/tree/v6.10.3)

**Note: this release is a backport containing changes originally made in `7.1.0`**

- Added `append` prop to `EuiFieldText` ([#1567](https://github.com/elastic/eui/pull/1567))

## [`6.10.2`](https://github.com/elastic/eui/tree/v6.10.2)

**Note: this release is a backport containing changes originally made in `7.1.0`**

- Adjusted set of Elastic Logos in `EuiIcon` to look better in dark mode ([#1562](https://github.com/elastic/eui/pull/1562))
- Expanded `getSecureRelForTarget` to handle elastic.co domains as a referrer whitelist ([#1565](https://github.com/elastic/eui/pull/1565))
- New `url` utility for verifying if a URL is a referrer whitelist ([#1565](https://github.com/elastic/eui/pull/1565))

## [`6.10.1`](https://github.com/elastic/eui/tree/v6.10.1)

**Note: this release is a backport containing changes originally made in `7.0.0`**

**Bug fixes**

- Fixed `EuiSuperDatePicker` crashing with negative relative value ([#1537](https://github.com/elastic/eui/pull/1537))
- Fixed `EuiSuperDatePicker` crashing with invalid start and end prop values ([#1544](https://github.com/elastic/eui/pull/1544))

## [`6.10.0`](https://github.com/elastic/eui/tree/v6.10.0)

- Adjust dark mode background color ([#1530](https://github.com/elastic/eui/pull/1530))
- TypeScript are now formatted with Prettier ([#1529](https://github.com/elastic/eui/pull/1529))
- Updated `EuiPopover` and `EuiColorPicker` to pause `EuiOutsideClickDetector` in when not open ([#1527](https://github.com/elastic/eui/pull/1527))

## [`6.9.0`](https://github.com/elastic/eui/tree/v6.9.0)

- Changed animation settings for `EuiNavDrawer` ([#1524](https://github.com/elastic/eui/pull/1524))
- Converted a number of components to support text localization ([#1504](https://github.com/elastic/eui/pull/1504))
- Updated `app_ems.svg` ([#1517](https://github.com/elastic/eui/pull/1517))

**Bug fixes**

- Updated `EuiPage` background color to match body background color ([#1513](https://github.com/elastic/eui/pull/1513))
- Fixed React key usage in `EuiPagination` ([#1514](https://github.com/elastic/eui/pull/1514))
- Fixed bug which prevented `EuiSwitch` with generated ID from having its label announced by VoiceOver ([#1519](https://github.com/elastic/eui/pull/1519))
- Fixed `EuiFilterButton` handling `numFilters` when `0` was specified ([#1510](https://github.com/elastic/eui/pull/1510))

## [`6.8.0`](https://github.com/elastic/eui/tree/v6.8.0)

- Changed `flex-basis` value on `EuiPageBody` for better cross-browser support ([#1497](https://github.com/elastic/eui/pull/1497))
- Converted a number of components to support text localization ([#1450](https://github.com/elastic/eui/pull/1450))
- Added a seconds option to the refresh interval selection in `EuiSuperDatePicker`  ([#1503](https://github.com/elastic/eui/pull/1503))
- Changed to conditionally render `EuiModalBody` if `EuiConfirmModal` has no `children` ([#1500](https://github.com/elastic/eui/pull/1500))


**Bug fixes**

- Remove `font-features` setting on `@euiFont` mixin to prevent breaks in ACE editor ([#1505](https://github.com/elastic/eui/pull/1505))

## [`6.7.4`](https://github.com/elastic/eui/tree/v6.7.4)

- Added `textAlign` property to TypeScript definition for `EuiText` ([#1487](https://github.com/elastic/eui/pull/1487))
- Added missing `'m'` option for text `size` for `EuiText`'s TypeScript definition ([#1487](https://github.com/elastic/eui/pull/1487))
- Added missing TypeScript definition for `EuiTextAlign` ([#1487](https://github.com/elastic/eui/pull/1487))

**Bug fixes**

- Fixed popover & tooltip positioning to properly account for arrow buffer ([#1490](https://github.com/elastic/eui/pull/1490))
- Fixed `EuiSuperDatePicker` unexpectedly closing start and end date popovers ([#1494](https://github.com/elastic/eui/pull/1494))

## [`6.7.3`](https://github.com/elastic/eui/tree/v6.7.3)

- `EuiHeader` no longer reduces height at mobile sizes ([#1480](https://github.com/elastic/eui/pull/1480))

**Bug fixes**

- Fixed `EuiSuperDatePicker` not updating derived `isInvalid` state on prop update ([#1483](https://github.com/elastic/eui/pull/1483))
- Fixed `logoAPM` ([#1489](https://github.com/elastic/eui/pull/1489))
- Remove Typescript type and interface definitions from ES and CJS exports ([#1486](https://github.com/elastic/eui/pull/1486))

## [`6.7.2`](https://github.com/elastic/eui/tree/v6.7.2)

- Default light theme now comes with an empty light variables file to make theme switching easier ([#1479](https://github.com/elastic/eui/pull/1479))

**Bug fixes**

- `EuiSuperDatePicker` always trigger `onTimeChange` when time changes and prop `showUpdateButton` is false ([#1477](https://github.com/elastic/eui/pull/1477))
- Fixed font rendering in italics only in Safari ([#1481](https://github.com/elastic/eui/pull/1481))

## [`6.7.1`](https://github.com/elastic/eui/tree/v6.7.1)

**Bug fixes**

- Fixed an issue with font family inheritance by changing the CSS reset ([#1474](https://github.com/elastic/eui/pull/1474))

## [`6.7.0`](https://github.com/elastic/eui/tree/v6.7.0)

- Added `z-index` to `EuiProgress` and example usage with `EuiHeader` ([#1471](https://github.com/elastic/eui/pull/1471))
- Added a new app icon for Code ([#1467](https://github.com/elastic/eui/pull/1467))
- Re-added EuiI18n, EuiI18nNumber, and EuiContext for localization ([#1466](https://github.com/elastic/eui/pull/1466))
- Expose `EuiSuperUpdateButton` component from `EuiSuperDatePicker` ([#1470](https://github.com/elastic/eui/pull/1470))
- Set `type="button"` on accordion buttons ([#1468](https://github.com/elastic/eui/pull/1468))

**Bug fixes**

- Fixed `EuiSuperDatePicker` not updating derived `showPrettyDuration` state on prop update ([#1464](https://github.com/elastic/eui/pull/1464))
- Fixed `EuiSuperDatePicker` not passing `refreshInterval` to callback when refresh interval start/stop toggle button clicked ([#1464](https://github.com/elastic/eui/pull/1464))
- Fixed `EuiSuperDatePicker` `refreshInterval` input not allowing decimals ([#1464](https://github.com/elastic/eui/pull/1464))

## [`6.6.0`](https://github.com/elastic/eui/tree/v6.6.0)

- Added `uptimeApp` icon ([#1445](https://github.com/elastic/eui/pull/1463))
- Added `wrapText` prop that enables `EuiListGroupItem` text to wrap ([#1459](https://github.com/elastic/eui/pull/1459))
- Added `inputRef` prop to `EuiFieldNumber` and updated `EuiFieldText`'s to a Ref type ([#1434](https://github.com/elastic/eui/pull/1434))
- Added `snowflake` icon ([#1445](https://github.com/elastic/eui/pull/1445))
- Added `bell` icon ([#1447](https://github.com/elastic/eui/pull/1447))
- Improved screen reader behavior for table header cell content, especially in sortable columns ([#1426](https://github.com/elastic/eui/pull/1426))

**Bug fixes**

- Fixed `textProps` and `contentProps` of `EuiButton` and `EuiButtonEmpty` so they don’t override classes ([#1455](https://github.com/elastic/eui/pull/1455))
- Fixed `closeButtonProps` of `EuiBadge` so it doesn't override classes ([#1455](https://github.com/elastic/eui/pull/1455))
- Fixed font weight shift of `EuiFilterButton` when notification is present ([#1455](https://github.com/elastic/eui/pull/1455))
- Fixed `$euiCodeFontFamily` monospace font stack and subsequent JSON asset build ([#1465](https://github.com/elastic/eui/pull/1465))

## [`6.5.1`](https://github.com/elastic/eui/tree/v6.5.1)

**Reverts**

- Reverts EuiI18n commit from previous release ([#1453](https://github.com/elastic/eui/pull/1453))

## [`6.5.0`](https://github.com/elastic/eui/tree/v6.5.0)

**Note: this contains some i18n work that we reverted in the next release. Use the patch release above instead**

- Added Inter UI to the font family stack ([#1402](https://github.com/elastic/eui/pull/1402))
- Changed padding on `EuiHeaderLogo` and updated `EuiNavDrawer` example ([#1448](https://github.com/elastic/eui/pull/1448))
- Updated `EuiNavDrawer` docs example and adjusted `EuiHeaderLogo` padding ([#1449](https://github.com/elastic/eui/pull/1449))
- Added EuiI18n, EuiI18nNumber, and EuiContext for localization ([#1404](https://github.com/elastic/eui/pull/1404))

**Bug fixes**

- Added `legend` for accessibility of `EuiButtonGroup` and fixed opacity of disabled input ([#1444](https://github.com/elastic/eui/pull/1444))

## [`6.4.0`](https://github.com/elastic/eui/tree/v6.4.0)

- Added `EuiNavDrawer` side nav component ([#1427](https://github.com/elastic/eui/pull/1427))
- Added `inputRef` prop to `EuiComboBox` ([#1433](https://github.com/elastic/eui/pull/1433))
- Added custom date string formatting for series charts crosshair overlay ([#1429](https://github.com/elastic/eui/pull/1429))
- Added new icons for `symlink` and `submodule` ([#1439](https://github.com/elastic/eui/pull/1439))

**Bug fixes**

- Fix mouse interaction with `EuiComboBox` in IE11 ([#1437](https://github.com/elastic/eui/pull/1437))

## [`6.3.1`](https://github.com/elastic/eui/tree/v6.3.1)

**Bug fixes**

- Downgraded `@types/react` and `@types/prop-types` versions to align with Kibana ([#1435](https://github.com/elastic/eui/pull/1435))

## [`6.3.0`](https://github.com/elastic/eui/tree/v6.3.0)

- Added `onBlur` prop to `EuiComboBox` ([#1400](https://github.com/elastic/eui/pull/1400))
- Added `initialFocus` prop typedefs to `EuiModal` and `EuiPopover` ([#1410](https://github.com/elastic/eui/pull/1410))
- Updated `gisApp` icon ([#1413](https://github.com/elastic/eui/pull/1413))
- Added `isAutoRefreshOnly` prop to `EuiSuperDatePicker` ([#1412](https://github.com/elastic/eui/pull/1412))
- Migrate remaining files in `accessibility/` to TS ([#1408](https://github.com/elastic/eui/pull/1408))
- Added `titleProps` and `descriptionProps` to `EuiDescriptionList` ([#1419](https://github.com/elastic/eui/pull/1419))
- Propagate `className` on `EuiCodeBlock` in fullscreen mode ([#1422](https://github.com/elastic/eui/pull/1422))
- Added `iconProps` prop to `EuiIconTip` ([#1420](https://github.com/elastic/eui/pull/1420))
- Added ability to pass `isDisabled` to individual `EuiButtonGroup` items ([#1424](https://github.com/elastic/eui/pull/1424))
- Changed `EuiRange` PropType for `value` to allow `number` (in addition to `string`) ([#1421](hhttps://github.com/elastic/eui/pull/1421))

**Bug fixes**

- Support extended characters (e.g. non-latin, unicode) in `EuiSearchBar` and `EuiQuery` ([#1415](https://github.com/elastic/eui/pull/1415))
- Fixed line-heights of the differently sized `EuiDescriptionList` alternates ([#1419](https://github.com/elastic/eui/pull/1419))
- Updated `EuiIconTip` TS definitions to inherit those from `EuiToolTip` as well ([#1420](https://github.com/elastic/eui/pull/1420))

## [`6.2.0`](https://github.com/elastic/eui/tree/v6.2.0)

- Added `logoCodesandbox` and updated `apmApp` icons ([#1407](https://github.com/elastic/eui/pull/1407))
- Changed `EuiListGroup` PropType for `extraAction` to remove console warning ([#1405](hhttps://github.com/elastic/eui/pull/1405))

**Bug fixes**

- Account for `min` attribute when determining `EuiRange` input width ([#1406](https://github.com/elastic/eui/pull/1406))

## [`6.1.0`](https://github.com/elastic/eui/tree/v6.1.0)

- Added `EuiListGroup` and `EuiListGroupItem` components ([#1377](https://github.com/elastic/eui/pull/1377))
- Convert the other of the services to TypeScript ([#1392](https://github.com/elastic/eui/pull/1392))
- Changed single selection to select existing option in the list ([#1391](https://github.com/elastic/eui/pull/1391))
- Added `showUpdateButton` prop to `EuiSuperDatePicker` ([#1399](https://github.com/elastic/eui/pull/1399))

## [`6.0.1`](https://github.com/elastic/eui/tree/v6.0.1)

**Bug fixes**

- `EuiColorPicker` align color picker popup with color selector when page is scrolled ([#1397](https://github.com/elastic/eui/pull/1397))

## [`6.0.0`](https://github.com/elastic/eui/tree/v6.0.0)

- Added `onFocus` prop to `EuiComboBox` ([#1375](https://github.com/elastic/eui/pull/1375))
- Added `DisambiguateSet` and `ExclusiveUnion` utility types ([#1368](https://github.com/elastic/eui/pull/1368))
- Added `EuiSuperDatePicker` component ([#1351](https://github.com/elastic/eui/pull/1351))
- Fixed up styles for `EuiSuperDatePicker` ([#1389](https://github.com/elastic/eui/pull/1389))
- Altered a few icons and added more: `crossInACircleFilled`, `editorRedo`, `editorUndo`, `grabHorizontal`, `minusInCircleFilled`, `plusInCircleFilled`, `sortable`, `starEmptySpace`, `starFilledSpace`, `starFilled`, `starMinusEmpty`, `starMinusFilled`, `starPlusEmpty`, `pinFilled` ([#1374](https://github.com/elastic/eui/pull/1374))
- Exclude `custom_typings` from `eui.d.ts` ([#1395](https://github.com/elastic/eui/pull/1395))


**Bug fixes**

- Only style anchor tags in `EuiText` that have no class attribute ([#1373](https://github.com/elastic/eui/pull/1373))
- Fixed some EUI services' TS definitions ([#1380](https://github.com/elastic/eui/pull/1380))

**Breaking changes**

- Moved `EuiExpressionButton` contents to `EuiExpression` and deleted `EuiExpressionButton`. Also added support for `color` and `uppercase` props as well as made `onClick` optional to support read only expressions ([#1368](https://github.com/elastic/eui/pull/1368))

## [`5.8.2`](https://github.com/elastic/eui/tree/v5.8.2)

**Note: this release is a backport containing fixes made in `6.4.0`**

**Bug fixes**

- Fix mouse interaction with `EuiComboBox` in IE11 ([#1437](https://github.com/elastic/eui/pull/1437))

## [`5.8.1`](https://github.com/elastic/eui/tree/v5.8.1)

**Note: this release is a backport containing fixes made in `6.0.0`**

**Bug fixes**

- Fixed some EUI services' TS definitions ([#1380](https://github.com/elastic/eui/pull/1380))

## [`5.8.0`](https://github.com/elastic/eui/tree/v5.8.0)

**Note: this release broke some of the exported TypeScript definitions.**

- Reinstate ([#1353](https://github.com/elastic/eui/pull/1353)) `onBlur` action on `EuiComboBox` ([#1364](https://github.com/elastic/eui/pull/1364))
- Convert roughly half of the services to TypeScript ([#1360](https://github.com/elastic/eui/pull/1360))

**Bug fixes**

- Fixed `onCreateOption` callback of `EuiComboBox` so it isn't called when the input is empty ([#1364](https://github.com/elastic/eui/pull/1364))
- Added `anchorClassName` prop to `EuiPopover` ([#1367](https://github.com/elastic/eui/pull/1367))
- Added support for `fullWidth` on `EuiSuperSelect` ([#1367](https://github.com/elastic/eui/pull/1367))
- Applied new scrollbar customization for Firefox ([#1367](https://github.com/elastic/eui/pull/1367))
- Fixed `EuiSuperSelect` from accessing ref when unmounted ([1369](https://github.com/elastic/eui/pull/1369))
- Allow any color value to be passed to `EuiIcon` ([#1370](https://github.com/elastic/eui/pull/1370))

## [`5.7.0`](https://github.com/elastic/eui/tree/v5.7.0)

- Adjust EUI coloring to better match brand guidelines from Creative Services ([#1356](https://github.com/elastic/eui/pull/1356))

## [`5.6.2`](https://github.com/elastic/eui/tree/v5.6.2)

**Note: this release is a backport**

- Reinstate ([#1353](https://github.com/elastic/eui/pull/1353)) `onBlur` action on `EuiComboBox` ([#1364](https://github.com/elastic/eui/pull/1364))

**Bug fixes**

- Fixed `onCreateOption` callback of `EuiComboBox` so it isn't called when the input is empty ([#1364](https://github.com/elastic/eui/pull/1364))

## [`5.6.1`](https://github.com/elastic/eui/tree/v5.6.1)

**Note: this release is a backport containing changes originally made in `5.8.0`**

**Bug fixes**

- Allow any color value to be passed to `EuiIcon` ([#1370](https://github.com/elastic/eui/pull/1370))

## [`5.6.0`](https://github.com/elastic/eui/tree/v5.6.0)

- Convert `EuiIcon` to TypeScript ([#1355](https://github.com/elastic/eui/pull/1355))
- Add support for `aria-label`, `aria-labelledby` and `aria-describedby` to `EuiCodeEditor` ([#1354](https://github.com/elastic/eui/pull/1354))

**Bug fixes**

- `react-datepicker` set milliseconds to zero when selecting time ([#1361](https://github.com/elastic/eui/pull/1361))
- Revert ([#1353](https://github.com/elastic/eui/pull/1353)) `onBlur` action on `EuiComboBox`. It caused regressions on Kibana ([#1363](https://github.com/elastic/eui/pull/1363))

## [`5.5.1`](https://github.com/elastic/eui/tree/v5.5.1)

**Bug fixes**

- Fixed TypeScript definitions in `eui.d.ts` ([#1359](https://github.com/elastic/eui/pull/1359))

## [`5.5.0`](https://github.com/elastic/eui/tree/v5.5.0)

**Note: this release broke the exported TypeScript definitions and `EuiComboBox` in certain situations. These are both fixed in `5.6.0`.**

- Altered functionality of `truncate` on `EuiBreadcrumbs` and added `truncate` ability on breadcrumb item ([#1346](https://github.com/elastic/eui/pull/1346))
- Altered `EuiHeader`'s location of `EuiHeaderBreadcrumbs` based on the new `truncate` ability ([#1346](https://github.com/elastic/eui/pull/1346))
- Added support for `href` and `target` props in `EuiBasicTable` actions ([#1347](https://github.com/elastic/eui/pull/1347))
- Added `.eui-textBreakWord` CSS utility class  ([#1349](https://github.com/elastic/eui/pull/1349))
- Added support for `EuiComboBox` converting entered text into a custom option when the user removes focus, e.g. by tabbing to another element. This prevents the `EuiComboBox` from being mistaken for an `EuiInputText` ([#1353](https://github.com/elastic/eui/pull/1353))

**Bug fixes**

- Fixed word-breaks in table cells for Firefox ([#1349](https://github.com/elastic/eui/pull/1349))
- Fixed EUI when used in an environment lacking ES Modules support, e.g. Jest ([#1358](https://github.com/elastic/eui/pull/1358))

## [`5.4.0`](https://github.com/elastic/eui/tree/v5.4.0)

**Note: this release broke usage of EUI in non-ES Module compatible environments. This is fixed in `5.5.0`.**

- Added 3 new icons — `folderOpen`, `folderClosed`, and `crosshairs` ([#1350](https://github.com/elastic/eui/pull/1350))
- Added `bottomGraphic` prop to `EuiCard` for Kibana home page ([#1338](https://github.com/elastic/eui/pull/1338))
- Added keyboard and screenreader support to `EuiDatePicker` ([#1337](https://github.com/elastic/eui/pull/1337))

**Bug fixes**

- Fixed bug in exporting `CommonProps` in TypeScript definitions ([#1341](https://github.com/elastic/eui/pull/1341))

## [`5.3.0`](https://github.com/elastic/eui/tree/v5.3.0)

- Introduced TypeScript support, converted `EuiSpacer` and `EuiHorizontalRule` ([#1317](https://github.com/elastic/eui/pull/1317))

## [`5.2.0`](https://github.com/elastic/eui/tree/v5.2.0)

- Added `email` icon to `EuiIcon` ([#1331](https://github.com/elastic/eui/pull/1331))
- Added IBM logo in colour and mono
([#1321](https://github.com/elastic/eui/pull/1321))
- Added support for nodes as "Action" column headers in `EuiBasicTable`, which was overlooked in the original change in `4.5.0` ([#1312](https://github.com/elastic/eui/pull/1312))
- Updated `GlobalDatePicker` example to include all Kibana features ([#1219](https://github.com/elastic/eui/pull/1219))
- Adjusted `EuiDatePickerRange` to allow for deeper customization ([#1219](https://github.com/elastic/eui/pull/1219))
- Added `contentProps` and `textProps` to `EuiButton` and `EuiButtonEmpty` ([#1219](https://github.com/elastic/eui/pull/1219))
- TypeScript types are now published to a `eui.d.ts` top-level file ([#1304](https://github.com/elastic/eui/pull/1304))
- Added `filterWith` option for `EuiSearchBar` filters of type `field_value_selection` ([#1328](https://github.com/elastic/eui/pull/1328))

**Bug fixes**

- `EuiBasicTable` now converts the `EuiTableRowCell` `header` into `undefined` if it's been provided as a non-string node, hiding the header and preventing the node from being rendered as `[object Object]` on narrow screens ([#1312](https://github.com/elastic/eui/pull/1312))
- Fixed `fullWidth` size of `EuiComboBox`, a regression introduced in `4.7.0` ([#1314](https://github.com/elastic/eui/pull/1314))
- Fixed error when passing empty string as `value` prop for `EuiSuperSelect` ([#1319](https://github.com/elastic/eui/pull/1319))
- `EuiExpressionButton` now shows focus state when user tabs to it ([#1326](https://github.com/elastic/eui/pull/1326))
- Added `baseline` as a possible value to `EuiFlexGroup`'s `FlexGroupAlignItems` type ([#1329](https://github.com/elastic/eui/pull/1329))

## [`5.1.0`](https://github.com/elastic/eui/tree/v5.1.0)

- `EuiToken` now exports enumerated constants for `SHAPES` and `COLORS` ([#1301](https://github.com/elastic/eui/pull/1301))
- Added mixins for `EuiCallOut` coloring and `EuiTooltip` styles ([#1305](https://github.com/elastic/eui/pull/1305))
- Improve TypeScript definitions for `EuiTableRowCellProps` ([#1310](https://github.com/elastic/eui/pull/1310))

## [`5.0.1`](https://github.com/elastic/eui/tree/v5.0.1)

**Bug fixes**

- Fixed size of `EuiSuperSelect`'s dropdown menu when there is no initial selection ([#1295](https://github.com/elastic/eui/pull/1295))
- Added TypeScript definitions for `EuiPopoverTitle` and the beta and notification badges. Ensure tab TS definitions are included in the main definition index. Fix typo in icon types ([#1299](https://github.com/elastic/eui/pull/1299))

## [`5.0.0`](https://github.com/elastic/eui/tree/v5.0.0)

- Added `EuiToken` component ([#1270](https://github.com/elastic/eui/pull/1270))
- Added `beaker` icon to `EuiIcon` and updated the `EuiBetaBadge` styling ([#1291](https://github.com/elastic/eui/pull/1291/))
- Removed calls to deprecated `findDOMNode` ([#1285](https://github.com/elastic/eui/pull/1285))

**Breaking changes**

- Changed `EuiMutationObserver` to a render prop component ([#1285](https://github.com/elastic/eui/pull/1285))
- `EuiPortal` no longer accepts a React node for `insert.sibling` value ([#1285](https://github.com/elastic/eui/pull/1285))
- `popover_positioning` service's methods no longer accept React node values ([#1285](https://github.com/elastic/eui/pull/1285))

**Bug fixes**

- Added TypeScript definitions for tab components ([#1288](https://github.com/elastic/eui/pull/1288))

## [`4.8.0`](https://github.com/elastic/eui/tree/v4.8.0)

- Added `branch` icon to `EuiIcon` ([#1249](https://github.com/elastic/eui/pull/1249/))
- Added and updated new product logos to `EuiIcon` ([#1279](https://github.com/elastic/eui/pull/1279))

**Bug fixes**

- Added TypeScript definitions for `EuiToolTip`'s `delay` prop ([#1284](https://github.com/elastic/eui/pull/1284))
- Added TypeScript definitions for step components, and some checkbox definition fixes ([#1263](https://github.com/elastic/eui/pull/1263))

**Framer X**

- Added Framer component for `EuiDescriptionList` ([#1276](https://github.com/elastic/eui/pull/1276))

## [`4.7.0`](https://github.com/elastic/eui/tree/v4.7.0)

- Added `apmTrace` icon to `EuiIcon` set ([#1263](https://github.com/elastic/eui/pull/1263))
- Added [Framer X](http://www.framer.com) component source files under the `src-framer` directory ([#1263](https://github.com/elastic/eui/pull/1263))
- Added `compressed` prop to `EuiComboBox` ([#1258](https://github.com/elastic/eui/pull/1258))
- Added guidelines for Sass usage ([#1257](https://github.com/elastic/eui/pull/1257))

**Bug fixes**

- `EuiComboBox` no longer throws a _Maximum update depth exceeded_ error when used in popovers/modals ([#1258](https://github.com/elastic/eui/pull/1258))
- `Escape` key now closes `EuiComboBox` options list ([#1258](https://github.com/elastic/eui/pull/1258))
- Fixed margin issue around `EuiFlexGrid` in mobile displays ([#1257](https://github.com/elastic/eui/pull/1257))
- Fixed positioning and padding display issue in `EuiRange` ([#1257](https://github.com/elastic/eui/pull/1257))
- Fixed `highContrastTextColor` SASS function to account for background lightness and exit possible infinite loops ([#1275](https://github.com/elastic/eui/pull/1275))

## [`4.6.1`](https://github.com/elastic/eui/tree/v4.6.1)

**Bug fixes**

- Added TypeScript definitions for `EuiFieldPassword` ([#1255](https://github.com/elastic/eui/pull/1255))
- Added TypeScript definitions for `EuiConfirmModal`, remove `AnyProps`, and several definition fixes ([#1260](https://github.com/elastic/eui/pull/1260))

## [`4.6.0`](https://github.com/elastic/eui/tree/v4.6.0)

- Increased default font size of tabs in K6 theme ([#1244](https://github.com/elastic/eui/pull/1244))

**Bug fixes**

- Fixed select warning on falsy value in EuiSelect ([#1254](https://github.com/elastic/eui/pull/1254))

**Bug fixes**

- Add TypeScript definitions for `EuiRange` and `EuiRadio`, and correct the definitions for `EuiRadioGroup` ([#1253](https://github.com/elastic/eui/pull/1253))

## [`4.5.2`](https://github.com/elastic/eui/tree/v4.5.2)

**Bug fixes**

- TypeScript definition changes for `EuiAccordion`, `EuiDescriptionList`, `EuiForm`, `EuiFormHelpText` and the accessibility services, plus a number of other TS fixes ([#1247](https://github.com/elastic/eui/pull/1247))

## [`4.5.1`](https://github.com/elastic/eui/tree/v4.5.1)

**Bug fixes**

- Changed names of `*beatApp` types in `EuiIcon` to follow a consistent naming pattern ([#1243](https://github.com/elastic/eui/pull/1238))

## [`4.5.0`](https://github.com/elastic/eui/tree/v4.5.0)

- Added export for `TYPES` to `EuiAvatar` ([#1238](https://github.com/elastic/eui/pull/1238))
- Updated node-sass dependency to support OSX Mojave ([#1238](https://github.com/elastic/eui/pull/1238))
- Added TypeScript definitions for `EuiFieldNumber`, `EuiFormLabel` and `EuiSelect`, and fix the `EuiTextColor` definition ([#1240](https://github.com/elastic/eui/pull/1240))
- Added support for nodes as column headers in `EuiBasicTable` for supporting things like tooltips and localized text ([#1234](https://github.com/elastic/eui/pull/1234))

## [`4.4.1`](https://github.com/elastic/eui/tree/v4.4.1)

**Bug fixes**

- Fixes TypeScript definitions for `EuiKeyPadMenuItem` and `EuiKeyPadMenuItemButton` ([#1232](https://github.com/elastic/eui/pull/1232))

## [`4.4.0`](https://github.com/elastic/eui/tree/v4.4.0)

- Added TypeScript typings for `EuiKeyPadMenu` ([#1229](https://github.com/elastic/eui/pull/1229))
- Forced `EuiPopover` contents to stick to its initial position when the content changes ([#1199](https://github.com/elastic/eui/pull/1199))
- Updated `EuiIcon` app icon set and allow them to adjust colorschemes ([#1225](https://github.com/elastic/eui/pull/1225))

**Bug fixes**

- Fixed EuiToolTip to show tooltips on disabled elements ([#1222](https://github.com/elastic/eui/pull/1222))
- Fixed EuiAvatar when name is composed entirely of whitespace ([#1231](https://github.com/elastic/eui/pull/1231))

## [`4.3.0`](https://github.com/elastic/eui/tree/v4.3.0)

- Added a new `colorPalette` service for retrieving and generating color arrays for use in charts ([#1209](https://github.com/elastic/eui/pull/1209))
- Added `1` as a valid value for the `columns` prop in `EuiFlexGrid` ([#1210](https://github.com/elastic/eui/pull/1210))
- Make `htmlIdGenerator` only return valid HTML4 ids ([#637](https://github.com/elastic/eui/pull/637))
- Use `cursor: pointer` to indicate clickable `EuiTable` rows ([#1213](https://github.com/elastic/eui/pull/1213))
- Add `lockOpen` icon ([#1215](https://github.com/elastic/eui/pull/1215))

## [`4.2.0`](https://github.com/elastic/eui/tree/v4.2.0)

- Added some opacity options to `EuiLineSeries` and `EuiAreaSeries` ([#1198](https://github.com/elastic/eui/pull/1198))
- Added `initialFocus` prop for focus trapping to `EuiPopover` and `EuiModal` ([#1099](https://github.com/elastic/eui/pull/1099))
- Added table footer support with `EuiTableFooter` and `EuiTableFooterCell` ([#1202](https://github.com/elastic/eui/pull/1202))

## [`4.1.0`](https://github.com/elastic/eui/tree/v4.1.0)

- Added `direction` to `EuiFlexGroup` prop types interface ([#1196](https://github.com/elastic/eui/pull/1196))
- Made `description` prop optional for `EuiDescribedFormGroup` ([#1191](https://github.com/elastic/eui/pull/1191))
- Fixed issue with unselected tabs and aria-controls attribute in EuiTabbedContent
- Added `tag` icon ([#1188](https://github.com/elastic/eui/pull/1188))
- Replaced `logging` app icon ([#1194](https://github.com/elastic/eui/pull/1194))
- Made `EuiBasicTable` rows keyboard-accessible when they are clickable ([#1206](https://github.com/elastic/eui/pull/1206))

**Bug fixes**

- Fixed cross-axis alignment bug when positioning EuiPopover ([#1197](https://github.com/elastic/eui/pull/1197))
- Added background to `readOnly` inputs ([#1188](https://github.com/elastic/eui/pull/1188))
- Fixed some modal default and responsive sizing ([#1188](https://github.com/elastic/eui/pull/1188))
- Fixed z-index issue of `EuiComboBoxOptionsList` especially inside modals ([#1192](https://github.com/elastic/eui/pull/1192))

## [`4.0.1`](https://github.com/elastic/eui/tree/v4.0.1)

**Bug fixes**

- Fixed an issue in `EuiTooltip` because IE1 didn't support `document.contains()` ([#1190](https://github.com/elastic/eui/pull/1190))
- Fixed some issues around parsing string values in `EuiSearchBar` and `EuiQuery` ([#1189](https://github.com/elastic/eui/pull/1189))

## [`4.0.0`](https://github.com/elastic/eui/tree/v4.0.0)

- Added `delay` prop to `EuiToolTip` ([#1103](https://github.com/elastic/eui/pull/1103))

**Breaking changes**

- `EuiBasicTable` now shows up to 2 actions before condensing to all popover, but still displaying the top/primary 2 actions as well ([#1103](https://github.com/elastic/eui/pull/1103))
- `EuiBasicTable` will automatically add `hasActions` and `isSelectable` to allow proper responsive style handling, but are still overridable ([#1103](https://github.com/elastic/eui/pull/1103))

## [`3.11.0`](https://github.com/elastic/eui/tree/v3.11.0)

- Decorated `pagination` _next_ and _previous_ buttons with `data-test-subj` ([#1182](https://github.com/elastic/eui/pull/1182))
- Added `euiFacetButton` and `euiFacetGroup` ([#1167](https://github.com/elastic/eui/pull/1167))
- Added `width` prop to `EuiContextMenu` panels ([#1173](https://github.com/elastic/eui/pull/1173))
- Added patterns for global query and filters ([#1137](https://github.com/elastic/eui/pull/1137))

**Bug fixes**

- Fixed `onClickAriaLabel` console error stemming from `EuiComboBoxPill`  ([#1183](https://github.com/elastic/eui/pull/1183))

## [`3.10.0`](https://github.com/elastic/eui/tree/v3.10.0)

- Added `maxWidth` prop to `EuiModal` ([#1165](https://github.com/elastic/eui/pull/1165))
- Support field names with `_` characters in search queries ([#1180](https://github.com/elastic/eui/pull/1180))
- Added ability to include multiple fields in a value selection filter for `EuiSearchBar` ([#1179](https://github.com/elastic/eui/pull/1179))

**Bug fixes**

- Fixed an IE11 `EuiModal` width issue by changing the `min-width` to a pixel value ([#1174](https://github.com/elastic/eui/pull/1174))

## [`3.9.0`](https://github.com/elastic/eui/tree/v3.9.0)

- Added `infraApp` icon ([#1161](https://github.com/elastic/eui/pull/1161))
- Added sizes to `EuiButtonIcon` ([#1145](https://github.com/elastic/eui/pull/1145))
- Added `singleSelection.asPlainText` prop to `EuiComboBox` ([#1139](https://github.com/elastic/eui/pull/1139))
- Added proper aria labeling to `EuiSearchBar` and `EuiBasicTable` so searching is properly announced ([#1181](https://github.com/elastic/eui/pull/1181))

**Bug fixes**

- Fixed `makeHighContrastColor` sass mixin to properly output an accessible color contrast ([#1158](https://github.com/elastic/eui/pull/1158))
- Fixed `EuiTooltip` to interact correctly when the anchor is a disabled form element ([#1158](https://github.com/elastic/eui/pull/1158))
- Fixed `EuiButton` (with icon) and `EuiButtonEmpty` truncation ([#1145](https://github.com/elastic/eui/pull/1145))
- Fixed alignment and coloring of form control clear button ([#1145](https://github.com/elastic/eui/pull/1145))
- Fixed `EuiToolTip` from setting state after component unmounts ([#1163](https://github.com/elastic/eui/pull/1163))

## [`3.8.0`](https://github.com/elastic/eui/tree/v3.8.0)

- Added a new `EuiStat` component for displaying prominent stats ([#1146](https://github.com/elastic/eui/pull/1146))
- Added color and monotone icons for AWS and GCP ([#1135](https://github.com/elastic/eui/pull/1135))
- Added TypeScript definition for `EuiComboBox` ([#1115](https://github.com/elastic/eui/pull/1115))

**Bug fixes**

- Fixed `EuiSearchBar` when used as a controlled component in React 16.4 ([#1153](https://github.com/elastic/eui/pull/1153))
- Fixed `onChange` typedef on `EuiSwitch` ([#1144](https://github.com/elastic/eui/pull/1144)
- Fixed `EuiToolTip`'s inability to update its position when tooltip content changes ([#1116](https://github.com/elastic/eui/pull/1116))
- Fixed `EuiSearchBar`'s syntax parsing to allow multiple escaped characters in a single field value

## [`3.7.0`](https://github.com/elastic/eui/tree/v3.7.0)

- Added `zIndexAdjustment` to `EuiPopover` which allows tweaking the popover content's `z-index` ([#1097](https://github.com/elastic/eui/pull/1097))
- Added new `EuiSuperSelect` component and `hasArrow` prop to `EuiPopover` ([#921](https://github.com/elastic/eui/pull/921))
- Added a new `EuiWindowEvent` component for declarative, safe management of `window` event listeners ([#1127](https://github.com/elastic/eui/pull/1127))
- Changed `Flyout` component to close on ESC keypress even if the flyout does not have focus, using new Window Event component ([#1127](https://github.com/elastic/eui/pull/1127))
- Added TypeScript definitions for `EuiAvatar` component and the `color` services ([#1120](https://github.com/elastic/eui/pull/1120))

**Bug fixes**

- `EuiFlyout` responsive mode now gracefully overrides a custom `maxWidth` ([#1124](https://github.com/elastic/eui/pull/1124)

## [`3.6.1`](https://github.com/elastic/eui/tree/v3.6.1)

- Added TypeScript definition for `findTestSubject` test util ([#1106](https://github.com/elastic/eui/pull/1106))

**Bug fixes**

- Fixed bug where `EuiToolTip` content wasn't removed if its anchor is removed from the document ([#1119](https://github.com/elastic/eui/pull/1119))

## [`3.6.0`](https://github.com/elastic/eui/tree/v3.6.0)

- Added `EuiCopy` ([#1112](https://github.com/elastic/eui/pull/1112))
- Added `disabled` to `EuiRadioGroup.options` ([#1111](https://github.com/elastic/eui/pull/1111))

**Bug fixes**

- `EuiWrappingPopover` only re-attach anchor element on unmount if anchor element is still attached to DOM
([#1114](https://github.com/elastic/eui/pull/1114))

- Fixed `EuiSeriesChart` overrides `react-vis` classes ([#1123](https://github.com/elastic/eui/pull/1123))

## [`3.5.1`](https://github.com/elastic/eui/tree/v3.5.1)

- Fixed a bug around `indeterminate` checkboxes ([#1110](https://github.com/elastic/eui/pull/1110))

## [`3.5.0`](https://github.com/elastic/eui/tree/v3.5.0)

- Added support for `indeterminate` to `EuiCheckbox` ([#1108](https://github.com/elastic/eui/pull/1108))

## [`3.4.0`](https://github.com/elastic/eui/tree/v3.4.0)

- Added typings for `EuiToolTip` and `EuiIconTip` ([#1087](https://github.com/elastic/eui/pull/1087))
- Added `spacesApp` logo to `EuiIcon` set ([#1065](https://github.com/elastic/eui/pull/1065))
- Added `!default` to border SASS props ([#1079](https://github.com/elastic/eui/pull/1079))
- Added `repositionOnScroll` prop to `EuiPopover` which enables repositioning the popover when the window is scrolled ([#1064](https://github.com/elastic/eui/pull/1064))
- Allow `_` and `*` characters to be used in `EuiSearchBar` query terms ([#1058](https://github.com/elastic/eui/pull/1058))
- Added more `status` options for `EuiSteps` ([#1088](https://github.com/elastic/eui/pull/1088))
- Added `maxWidth` prop `EuiFlyout` ([#1090](https://github.com/elastic/eui/pull/1090))
- Added `string` to allowed `restrictWidth` prop type of `EuiPage` and `EuiPageBody` ([#1090](https://github.com/elastic/eui/pull/1090))
- Added `.eui-textBreakNormal` and `@mixin euiTextTruncate` as CSS/SASS utilities ([#1092](https://github.com/elastic/eui/pull/1092))
- Added `fullWidth` support to `EuiComboBox` ([#1095](https://github.com/elastic/eui/pull/1095))

**Bug fixes**

- `EuiMutationObserver`'s `children` prop is no longer marked as required ([#1076](https://github.com/elastic/eui/pull/1076))
- Fixed large drop shadows so they work on darker backgrounds ([#1079](https://github.com/elastic/eui/pull/1079))
- Added `resize-observer-polyfill` as a dependency (was previously a devDependency) ([#1085](https://github.com/elastic/eui/pull/1085))
- Fixed `EuiBasicTable` to inform its parent about a selection change triggered by a different set of `items` ([#1086](https://github.com/elastic/eui/pull/1086))
- Fixed width of `EuiFilterGroup`'s popover ([#1078](https://github.com/elastic/eui/pull/1078))
- Fixed `EuiStepsHorizontal`'s title wrapping in IE ([#1088](https://github.com/elastic/eui/pull/1088))
- Fixed wrong class name being added to `EuiPageBody` when `restrictWidth !== false` ([#1090](https://github.com/elastic/eui/pull/1090))

## [`3.3.0`](https://github.com/elastic/eui/tree/v3.3.0)

- Added `onTableChange` callback to `EuiInMemoryTable` which notifies on sorting and pagination changes ([#1060](https://github.com/elastic/eui/pull/1060))
- `EuiComboBox` now applies the provided `data-test-subj` to its options list element with the suffix `-optionsList` so you can find a specific combo box instance's options list. This wasn't previously possible because the options list is attached to the body element, not the combo box element. This is in addition to the existing `data-test-subj="comboBoxOptionsList"` ([#1054](https://github.com/elastic/eui/pull/1054))
- EUI now provides minified versions of the themes' CSS files ([#1070](https://github.com/elastic/eui/pull/1070))

**Bug fixes**

- Fixed `EuiSeriesChart` (previously `EuiXYChart`) responsive resize in a flexbox layout ([#1041](https://github.com/elastic/eui/pull/1041))
- `EuiInMemoryTable` no longer mutates the `items` prop array when sorting, adding deterministic sorting ([#1057](https://github.com/elastic/eui/pull/1057))
- `EuiBasicTable` actions now close their context menu when clicked ([#1069](https://github.com/elastic/eui/pull/1069))

**Experimental breaking change**

 - Renamed `EuiXYChart` to `EuiSeriesChart`, `EuiXYChartUtils` to `EuiSeriesChartUtils`, `EuiXYChartAxisUtils` to `EuiSeriesChartAxisUtils`, and  `EuiXYChartTextUtils` to `EuiSeriesChartTextUtils` ([#1066](https://github.com/elastic/eui/pull/1066))

## [`3.2.1`](https://github.com/elastic/eui/tree/v3.2.1)

- Added `closeButtonAriaLabel` property to `EuiFlyout` ([#1031](https://github.com/elastic/eui/pull/1031))
- Added types for `EuiToast`, `EuiGlobalToastList`, and `EuiGlobalToastListItem` ([#1045](https://github.com/elastic/eui/pull/1045))
- Added a handful of third-party logos to `EuiIcon` ([#1033](https://github.com/elastic/eui/pull/1033))

**Bug fixes**

- Removed IE flex column fix in favor of forcing the consumer to add a `grow` prop ([#1044](https://github.com/elastic/eui/pull/1044))
- Removed max-width to children of `EuiPopover` ([#1044](https://github.com/elastic/eui/pull/1044))

## [`3.2.0`](https://github.com/elastic/eui/tree/v3.2.0)

**Note: this release creates a minor regression to the display of `EuiFlexItem`s inside a `column` `EuiFlexGroup`. This is fixed in `3.2.1`.**
**Note: this release creates a minor regression to the display of `EuiPopoverTitle`. This is fixed in `3.2.1`.**

- Added typings for 'EuiBadge' ([#1034](https://github.com/elastic/eui/pull/1034))
- Added a visual pattern for Kibana's Global Date Picker ([#1026](https://github.com/elastic/eui/pull/1026))
- Added `responsive` prop to `EuiFlexGrid` ([#1026](https://github.com/elastic/eui/pull/1026))
- Added `expand` prop to `EuiTabs` and `EuiTabbedContent` ([#1026](https://github.com/elastic/eui/pull/1026))
- Allow `titleElement` to be passed to `EuiCard` ([#1032](https://github.com/elastic/eui/pull/1032))

**Bug fixes**

- Fixed `EuiContextMenuPanel` calling `ref` after being unmounted ([#1038](https://github.com/elastic/eui/pull/1038))
- `EuiOutsideClickDetector` supports nested detectors in the DOM tree ([#1039](https://github.com/elastic/eui/pull/1039))
- To make it more accessible, added a random id to `EuiSwitch`'s id prop if none is passed.  ([#779](https://github.com/elastic/eui/pull/779))
- `BetaBadge` now shows outside of `EuiPanel` bounds in IE ([#1032](https://github.com/elastic/eui/pull/1032))

## [`3.1.0`](https://github.com/elastic/eui/tree/v3.1.0)

- Added `EuiMutationObserver` to expose Mutation Observer API to React components ([#966](https://github.com/elastic/eui/pull/966))
- Added `EuiWrappingPopover` which allows existing non-React elements to be popover anchors ([#966](https://github.com/elastic/eui/pull/966))
- `EuiPopover` accepts a `container` prop to further restrict popover placement ([#966](https://github.com/elastic/eui/pull/966))
- `EuiPortal` can inject content at arbitrary DOM locations, added `portalRef` prop ([#966](https://github.com/elastic/eui/pull/966))

**Bug fixes**

- `EuiPopover` re-positions with dynamic content (including CSS height/width transitions) ([#966](https://github.com/elastic/eui/pull/966))

## [`3.0.5`](https://github.com/elastic/eui/tree/v3.0.5)

**Note: this release is a backport containing changes originally made in `3.6.1`**

**Bug fixes**

- Fixed bug where `EuiToolTip` content wasn't removed if its anchor is removed from the document ([#1119](https://github.com/elastic/eui/pull/1119))

## [`3.0.4`](https://github.com/elastic/eui/tree/v3.0.4)

**Note: this release is a backport containing changes originally made in `3.4.0`**

- Allow `_` and `*` characters to be used in `EuiSearchBar` query terms ([#1058](https://github.com/elastic/eui/pull/1058))

## [`3.0.3`](https://github.com/elastic/eui/tree/v3.0.3)

**Note: this release is a backport bugfix release containing changes originally made in `3.2.0`**

**Bug fixes**

- Fixed `EuiContextMenuPanel` calling `ref` after being unmounted ([#1038](https://github.com/elastic/eui/pull/1038))

## [`3.0.2`](https://github.com/elastic/eui/tree/v3.0.2)

- Added `restrictWidth` option to `EuiPageBody` ([#1024](https://github.com/elastic/eui/pull/1024))

**Bug fixes**

- Fixed `EuiPageContent` centered layouts ([#1024](https://github.com/elastic/eui/pull/1024))

## [`3.0.1`](https://github.com/elastic/eui/tree/v3.0.1)

- Added typings for `EuiEmptyPrompt`, `EuiCode`, `EuiCodeBlock`, and `EuiCallOut` ([#1010](https://github.com/elastic/eui/pull/1010))
- Make utility type `Omit` compatible with new `keyof` behavior introduced in TypeScript 2.9 ([#1017](https://github.com/elastic/eui/pull/1017))
- Added visualization chart type icons ([#1020](https://github.com/elastic/eui/pull/1020))

**Bug fixes**

- Fixed `EuiContextMenu` causing scroll-jumps because of premature browser focus ([#1018](https://github.com/elastic/eui/pull/1018))

## [`3.0.0`](https://github.com/elastic/eui/tree/v3.0.0)

- Fixed `EuiHeader` responsive styles ([#1009](https://github.com/elastic/eui/pull/1009))
- Added `prepend` and `append` props to `EuiFormControlLayout` ([#961](https://github.com/elastic/eui/pull/961))
- Updated style implementation of `EuiFilterGroup` and `EuiFilterGroupButton` ([#961](https://github.com/elastic/eui/pull/961))
- Added `EuiDatePickerRange` as a way to layout two `EuiDatePicker`s ([#961](https://github.com/elastic/eui/pull/961))
- Temporarily removed `EuiPage` responsive styles ([#1014](https://github.com/elastic/eui/pull/1014))

**Breaking changes**

- Moved `EuiHeaderNotification` to a generic `EuiNotificationBadge` component ([#1009](https://github.com/elastic/eui/pull/1009))

**Bug fixes**

- `EuiInMemoryTable` no longer resets to the first page on prop update when `items` remains the same ([#1008](https://github.com/elastic/eui/pull/1008))
- Fixed css selector for hiding responsive `EuiBreadcrumb`'s ([#1009](https://github.com/elastic/eui/pull/1009))
- Fixed responsive utility classes for IE ([#1009](https://github.com/elastic/eui/pull/1009))
- Fixed syntax errors in `keyCodes`'s and `EuiContextMenu`'s typescript definition ([#1012](https://github.com/elastic/eui/pull/1012))

## [`2.0.0`](https://github.com/elastic/eui/tree/v2.0.0)

- Added more typings to `EuiContextMenuItemProps` ([#1006](https://github.com/elastic/eui/pull/1006))
- Made some properties of `EuiFlyout` optional ([#1003](https://github.com/elastic/eui/pull/1003))
- Added typings for `EuiFlyout`, `EuiFlyoutBody`, `EuiFlyoutHeader`, and `EuiFlyoutFooter` ([#1001](https://github.com/elastic/eui/pull/1001))
- Gave `EuiFlyout` close button a data-test-subj ([#1000](https://github.com/elastic/eui/pull/1000))
- Updated `react-vis` version to `1.10.2` ([#999](https://github.com/elastic/eui/pull/999))
- Added `component` prop to `EuiTextColor` ([#1011](https://github.com/elastic/eui/pull/1011))

**Breaking changes**

- Altered `EuiPage` and sub-component layout ([#998](https://github.com/elastic/eui/pull/998))
  - `EuiPageHeader` must now be contained within `EuiPageBody`
  - `EuiPageSideBar` must now be **outside** of `EuiPageBody`

**Bug fixes**

- `EuiDescribedFormGroup` now renders its `description` inside of a `div` instead of a `span` ([#1011](https://github.com/elastic/eui/pull/1011))

## [`1.2.1`](https://github.com/elastic/eui/tree/v1.2.1)

**Bug fixes**

- Removed global manipulation of `EuiTitle` sizing in XYCharts ([#997](https://github.com/elastic/eui/pull/997))

## [`1.2.0`](https://github.com/elastic/eui/tree/v1.2.0)

**Note: this release creates a minor regression to the sizing of `EuiTitle`s. This is fixed in `1.2.1`.**

- Added typings for keyCodes ([#988](https://github.com/elastic/eui/pull/988))
- Changed `EuiXYChart` components exports to `/experimental` subfolder ([#975](https://github.com/elastic/eui/pull/975))
- Added beta version of `EuiXYChart` and associated components ([#309](https://github.com/elastic/eui/pull/309))
- Added `size` prop to `EuiIconTip` ([987](https://github.com/elastic/eui/pull/987))
- Added `database`, `filter`, `globe`, and `save` icons ([990](https://github.com/elastic/eui/pull/990))
- Updated typings for `EuiButton`, `EuiButtonEmpty`, and `EuiButtonIcon` to include `<a>` tag attributes like `href` ([#992](https://github.com/elastic/eui/pull/992))

**Bug fixes**

- Fixed some IE11 flex box bugs and documented others (modal overflowing, image shrinking, and flex group wrapping) ([#973](https://github.com/elastic/eui/pull/973))
- Fixed white square that show in double scrollbar via `euiScrollBar()` ([989](https://github.com/elastic/eui/pull/989))
- Fixed issue with Accordion would attempt to use properties and accessors on null ([#982](https://github.com/elastic/eui/pull/982))

## [`1.1.0`](https://github.com/elastic/eui/tree/v1.1.0)

- Added more (mainly style) options to `EuiRange` ([#932](https://github.com/elastic/eui/pull/932))
- Cleaned up some `EuiPopover` styles ([#969](https://github.com/elastic/eui/pull/969))
- Added `inputRef` prop to `EuiFieldPassword` ([#970](https://github.com/elastic/eui/pull/970))

**Bug fixes**

- Fixed disabled states of icon buttons ([#963](https://github.com/elastic/eui/pull/963))
- Added word-break fallback for FF & IE in table cell ([#962](https://github.com/elastic/eui/pull/962))
- Fixed `EuiPopover` to show content over modals, flyouts, etc ([#967](https://github.com/elastic/eui/pull/967))
- Fixed background transition on inputs ([#969](https://github.com/elastic/eui/pull/969))

## [`1.0.1`](https://github.com/elastic/eui/tree/v1.0.1)

- `EuiAccordion` use MutationObserver to re-calculate height when children DOM changes ([#947](https://github.com/elastic/eui/pull/947))
- Add `inspect` type option to icon typedef file ([#952](https://github.com/elastic/eui/pull/952))
- Simplified form control styles ([#954](https://github.com/elastic/eui/pull/954))

**Bug fixes**

- `EuiPopover` now positions popover content over all other elements, instead of sometimes clipping ([#948](https://github.com/elastic/eui/pull/948))
- `EuiOnClickOutside` works with child components rendered via React portals ([#948](https://github.com/elastic/eui/pull/948))

**Deprecations**

- Replaced the following SASS variables have been replaced `$euiFormControlHeight--compressed`, `$euiFormControlPadding--compressed`, `euiFormBorderColor--disabled` ([#954](https://github.com/elastic/eui/pull/954))

## [`1.0.0`](https://github.com/elastic/eui/tree/v1.0.0)

- Reduced font sizes of `EuiAvatar` ([#945](https://github.com/elastic/eui/pull/945))
- Changed release process to be fully automated by script ([#944](https://github.com/elastic/eui/pull/944))

**Bug fixes**

- `EuiTooltip` re-positions content correctly after the window is resized ([#936](https://github.com/elastic/eui/pull/936))
- `EuiComboBox` list is positioned correctly in IE ([#946](https://github.com/elastic/eui/pull/946))

## [`0.0.55`](https://github.com/elastic/eui/tree/v0.0.55)

- Added `getPopoverScreenCoordinates` service function for positioning popover/tooltip content, updated `EuiToolTip` to use it ([#924](https://github.com/elastic/eui/pull/924))
- Allow `mode` prop in `EuiCodeEditor` to take custom mode object ([#935](https://github.com/elastic/eui/pull/935))
- `EuiCodeEditor` is now decorated with a `data-test-subj` selector (`codeEditorContainer`) ([#939](https://github.com/elastic/eui/pull/939))
- `EuiCodeEditor` no longer automatically scrolls cursor into view on selection change ([#940](https://github.com/elastic/eui/pull/940))

## [`0.0.54`](https://github.com/elastic/eui/tree/v0.0.54)

**Bug fixes**

- `EuiTabbedContent` now updates dynamic tab content when used as an uncontrolled component ([#931](https://github.com/elastic/eui/pull/931))

## [`0.0.53`](https://github.com/elastic/eui/tree/v0.0.53)

- `EuiComboBox` is now decorated with `data-test-subj` selectors for the search input (`comboBoxSearchInput`), toggle button (`comboBoxToggleListButton`), and clear button (`comboBoxClearButton`) ([#918](https://github.com/elastic/eui/pull/918))
- `EuiComboBox` now gives focus to the search input when the user clicks the clear button, to prevent focus from defaulting to the body ([#918](https://github.com/elastic/eui/pull/918))
- Fixed visual size of inputs by setting the box-shadow border to `inset` ([#928](https://github.com/elastic/eui/pull/928))
- Per-column custom sort values added to `EuiInMemoryTable` ([#929](https://github.com/elastic/eui/pull/929))

**Non-breaking major changes**

- Added close (`cross`) button as default way to close to `EuiFlyout` when `onClose` is provided ([#925](https://github.com/elastic/eui/pull/925))
- Fleshed out `EuiFlyoutHeader` for consistency (see docs) ([#925](https://github.com/elastic/eui/pull/925))

**Bug fixes**

- Added `role="dialog"` to `EuiFlyout` to improve screen reader accessibility ([#916](https://github.com/elastic/eui/pull/916))
- Default sort comparator (used by `EuiInMemoryTable`) now handles `null` and `undefined` values ([#922](https://github.com/elastic/eui/pull/922))

## [`0.0.52`](https://github.com/elastic/eui/tree/v0.0.52)

- Added updated logos for Cloud and Cloud ECE ([#906](https://github.com/elastic/eui/pull/906))
- Added the ability for `EuiBetaBadge` to appear on `EuiPanel` similar to `EuiCard` ([#885](https://github.com/elastic/eui/pull/888))
- Added `restrictWidth` to `EuiPage` ([#896](https://github.com/elastic/eui/pull/896))
- Added `resize` prop to `EuiTextArea` that defaults to ‘vertical’ (only height) ([#894](https://github.com/elastic/eui/pull/894))
- Added multiple style-only adjustments to `EuiFormControlLayout` buttons/icons ([#894](https://github.com/elastic/eui/pull/894))
- Shifted `readOnly` inputs to not have left padding unless it has an icon ([#894](https://github.com/elastic/eui/pull/894))
- Added more customization options to `EuiAvatar` ([#903](https://github.com/elastic/eui/pull/903))
- Added more color options to `EuiButtonIcon` ([#907](https://github.com/elastic/eui/pull/907))
- Added icon for EMS (Elastic Map Service) (`emsApp`) ([#914](https://github.com/elastic/eui/pull/914))
- Added support for `href`, `target`, and `rel` properties for `EuiContextMenu` items ([#911](https://github.com/elastic/eui/pull/911))
- Added responsive helpers in the form of `EuiShowFor` and `EuiHideFor` components and corresponding CSS classes ([#909](https://github.com/elastic/eui/pull/909))

**Deprecations**

- Replaced `$breakpoints` in favor of better named `$euiBreakpoints` ([#909](https://github.com/elastic/eui/pull/909))
- Replaced the following mixin `screenXSmall()`, `screenSmall()`, `screenMedium()`, `screenLarge()`, `screenSmallMediumLarge()` in favor of a single `euiBreakpoint()` ([#909](https://github.com/elastic/eui/pull/909))

**Bug fixes**

- Removed `.nvmrc` file from published npm package ([#892](https://github.com/elastic/eui/pull/892))
- `EuiComboBox` no longer shows the _clear_ icon when it's a no-op ([#890](https://github.com/elastic/eui/pull/890))
- `EuiIcon` no longer takes focus in Edge and IE unless `tabIndex` is defined as a value other than `"-1"` ([#900](https://github.com/elastic/eui/pull/900))
- Fixed regression introduced in `0.0.50` in which the form control icons blocked users from clicking the control ([#898](https://github.com/elastic/eui/pull/898))
- Fixed `EuiSwitch` background in case it’s been placed on a gray background ([#894](https://github.com/elastic/eui/pull/894))
- Fixed `EuiComboBox` hidden input focus styles ([#894](https://github.com/elastic/eui/pull/894))
- Fixed responsive widths of `EuiDescribedFormGroup` ([#894](https://github.com/elastic/eui/pull/894))
- Fixed descenders being cut off in `EuiSelect` ([#894](https://github.com/elastic/eui/pull/894))
- Fixed extra spacing applied by Safari to `EuiFieldSearch` ([#894](https://github.com/elastic/eui/pull/894))
- Fixed contrast issues in dark theming ([#907](https://github.com/elastic/eui/pull/907))

## [`0.0.51`](https://github.com/elastic/eui/tree/v0.0.51)

- Added `textStyle="reverse"` prop to `EuiDescriptionList` as well as a class (`.eui-definitionListReverse`) for `dl`'s within `EuiText` ([#882](https://github.com/elastic/eui/pull/882))
- Added `inspect` icon ([#886](https://github.com/elastic/eui/pull/886))
- Added `layout` prop to `EuiCard` ([#885](https://github.com/elastic/eui/pull/885))

**Bug fixes**

- Moved `EuiFieldSearch`'s and `EuiValidateControl`'s ref out of render into `setRef` methods ([#883](https://github.com/elastic/eui/pull/883))

## [`0.0.50`](https://github.com/elastic/eui/tree/v0.0.50)

**Note: this release creates a minor regression to form controls containing icons, in which the icon blocks the user from clicking the control. This is fixed in `0.0.52`.**

- Created `EuiToggle`, `EuiButtonToggle`, and `EuiButtonGroup` ([#872](https://github.com/elastic/eui/pull/872))
- `EuiBasicTable` and `EuiInMemoryTable` now accept `rowProps` and `cellProps` callbacks, which let you apply custom props to rows and props ([#869](https://github.com/elastic/eui/pull/869))
- Added `offline` and `online` icons ([#881](https://github.com/elastic/eui/pull/881))

**Bug fixes**

- `EuiContextMenuPanel` now updates appropriately if its items are modified ([#887](https://github.com/elastic/eui/pull/887))
- `EuiComboBox` is no longer a focus trap, the clear button is now keyboard-accessible, and the virtualized list no longer interferes with the tab order ([#866](https://github.com/elastic/eui/pull/866))
- `EuiButton`, `EuiButtonEmpty`, and `EuiButtonIcon` now look and behave disabled when `isDisabled={true}` ([#862](https://github.com/elastic/eui/pull/862))
- `EuiGlobalToastList` no longer triggers `Uncaught TypeError: _this.callback is not a function`  ([#865](https://github.com/elastic/eui/pull/865))
- `EuiGlobalToastList` checks to see if it has dismissed a toast before re-dismissing it ([#868](https://github.com/elastic/eui/pull/868))
- Added FF/IE fallback for `.eui-textBreakWord` ([#864](https://github.com/elastic/eui/pull/864))
- Fixed `EuiCard` description text color when used in/as an anchor tag ([#864](https://github.com/elastic/eui/pull/864))
- Fixed `EuiCard` IE bugs ([#864](https://github.com/elastic/eui/pull/864))
- Fixed button labeling for `EuiFormControlLayout` and `EuiComboBox` accessibility ([#876](https://github.com/elastic/eui/pull/876))
- Fixed `EuiBreadcrumb` slash alignment when truncating ([#878](https://github.com/elastic/eui/pull/878))

**Breaking changes**

- `EuiSearchBar` no longer has an `onParse` callback, and now passes an object to `onChange` with the shape `{ query, queryText, error }` ([#863](https://github.com/elastic/eui/pull/863))
- `EuiInMemoryTable`'s `search.onChange` callback now passes an object with `{ query, queryText, error }` instead of only the query ([#863](https://github.com/elastic/eui/pull/863))
- `EuiFormControlLayout` no longer has `onClear`, `iconSide`, or `onIconClick` props. Instead of `onClear` it now accepts a `clear` object of the shape `{ onClick }`. Instead of the icon props, it now accepts a single `icon` prop which be either a string or an object of the shape `{ type, side, onClick }` ([#866](https://github.com/elastic/eui/pull/866))
- `EuiBasicTable` and `EuiInMemoryTable` pass-through cell props (defined by the `columns` prop and the `cellProps` prop) used to be applied to the `div` inside of the `td` element. They're now applied directly to the `td` element ([#869](https://github.com/elastic/eui/pull/869))

## [`0.0.49`](https://github.com/elastic/eui/tree/v0.0.49)

**Bug fixes**

- `EuiInMemoryTable` now applies its search filter ([#851](https://github.com/elastic/eui/pull/851))
- `EuiInMemoryTable` and `EuiBasicTable` now pass unknown props through to their child ([#836](https://github.com/elastic/eui/pull/836))
- Added `EuiHeaderLinks` which allow you to construct navigation in the header in place of the app menu ([#844](https://github.com/elastic/eui/pull/844))
- `EuiPopover` will use an alert to warn the user it traps focus ([#844](https://github.com/elastic/eui/pull/844))

**Breaking changes**

- EUI requires React `16.3` or higher ([#849](https://github.com/elastic/eui/pull/849))
- `EuiHeaderBreadcrumbs` refactored to use `EuiBreadcrumbs`. This removed all child components of `EuiHeaderBreadcrumbs` ([#844](https://github.com/elastic/eui/pull/844))

## [`0.0.48`](https://github.com/elastic/eui/tree/v0.0.48)

**Bug fixes**

- `EuiComboBox` does not pass `isDisabled` prop to `EuiComboBoxOptionsList` to avoid "React does not recognize the 'isDisabled' prop on a DOM element" console warning ([#838](https://github.com/elastic/eui/pull/838))
- `EuiComboBox` does not display clear icon when `isClearable` prop is set to false and `selectedOptions` prop is provided ([#838](https://github.com/elastic/eui/pull/838))

**Breaking changes**

- Move `EuiBasicTable`'s `itemId` prop from `selection` to a top-level property ([#830](https://github.com/elastic/eui/pull/830))
- Renamed/refactored `requiresAriaLabel` prop validator to a more general `withRequiredProp` ([#830](https://github.com/elastic/eui/pull/830))

## [`0.0.47`](https://github.com/elastic/eui/tree/v0.0.47)

- Added utility CSS classes for text and alignment concerns ([#774](https://github.com/elastic/eui/pull/774))
- Added `compressed` versions of `EuiFormRow` and all form controls ([#800](https://github.com/elastic/eui/pull/800))
- Removed pointer cursor on `EuiFormLabel` when a `for` property is not set ([#825](https://github.com/elastic/eui/pull/825))
- Added the ability to add tooltips to `EuiContextMenuItem`s ([#817](https://github.com/elastic/eui/pull/817))
- Added `EuiBreadcrumbs` ([#815](https://github.com/elastic/eui/pull/815))

**Bug fixes**

- Fixes height calculation error on `EuiAccordion` when it starts loads in an open state ([#816](https://github.com/elastic/eui/pull/816))
- Added aria-invalid labeling on `EuiFormRow` ([#777](https://github.com/elastic/eui/pull/799))
- Added aria-live labeling for `EuiToasts` ([#777](https://github.com/elastic/eui/pull/777))
- Added aria labeling requirements for `EuiBadge` , as well as a generic prop_type function `requiresAriaLabel` in `utils` to check for it ([#777](https://github.com/elastic/eui/pull/777)) ([#802](https://github.com/elastic/eui/pull/802))
- Ensure switches’ inputs are still hidden when `[disabled]` ([#778](https://github.com/elastic/eui/pull/778))
- Made boolean matching in `EuiSearchBar` more exact so it doesn't match words starting with booleans, like "truest" or "offer" ([#776](https://github.com/elastic/eui/pull/776))
- `EuiComboBox` do not setState or call refs once component is unmounted ([807](https://github.com/elastic/eui/pull/807) and [#813](https://github.com/elastic/eui/pull/813))
- Added better accessibility labeling to `EuiPagination`, `EuiSideNav`, `EuiPopover`, `EuiBottomBar` and `EuiBasicTable`.  ([#821](https://github.com/elastic/eui/pull/821))
- Added `isDisabled` to `EuiComboBox`  ([#829](https://github.com/elastic/eui/pull/829))

## [`0.0.46`](https://github.com/elastic/eui/tree/v0.0.46)

- Added `EuiDescribedFormGroup` component, a wrapper around `EuiFormRow`(s) ([#707](https://github.com/elastic/eui/pull/707))
- Added `describedByIds` prop to `EuiFormRow` to help with accessibility ([#707](https://github.com/elastic/eui/pull/707))
- Added `isLoading` prop to `EuiButtonEmpty` ([#768](https://github.com/elastic/eui/pull/768))
- Removed individual badge cross icon when `EuiComboBox` has `singleSelection` prop enabled ([#769](https://github.com/elastic/eui/pull/769))

**Bug fixes**

- Removed specificity on `EuiText` that was causing cascade conflicts around text coloring ([#770](https://github.com/elastic/eui/pull/770))

## [`0.0.45`](https://github.com/elastic/eui/tree/v0.0.45)

***NOTE v0.0.45 has a bug causing it to fail during installation, please use v0.0.46***

- Added `EuiBetaBadge` for non-GA labelling including options to add it to `EuiCard` and `EuiKeyPadMenuItem` ([#705](https://github.com/elastic/eui/pull/705))
- Added `direction` prop to EuiFlexGroup ([#711](https://github.com/elastic/eui/pull/711))
- Added `EuiEmptyPrompt` which can be used as a placeholder over empty tables and lists ([#711](https://github.com/elastic/eui/pull/711))
- Added `EuiTabbedContent` ([#737](https://github.com/elastic/eui/pull/737))
- `EuiComboBox` added buttons for clearing and opening/closing the combo box ([#698](https://github.com/elastic/eui/pull/698))

**Bug fixes**

- Fixed `EuiTableRowCell` from overwriting its child element's `className` [#709](https://github.com/elastic/eui/pull/709)
- Allow `EuiContextMenuPanel`s to update when their `children` changes ([#710](https://github.com/elastic/eui/pull/710))
- `EuiInMemoryTable` now passes `itemIdToExpandedRowMap` prop to `EuiBasicTable` ([#759](https://github.com/elastic/eui/pull/759))
- Expanded table rows in paginated data no longer leak to other pages ([#761](https://github.com/elastic/eui/pull/761))

**Breaking changes**

- Rename `logoElasticSearch` to `logoElasticsearch` [#755](https://github.com/elastic/eui/pull/755)

## [`0.0.44`](https://github.com/elastic/eui/tree/v0.0.44)

- Reduced `EuiToast` title size ([#703](https://github.com/elastic/eui/pull/703))

**Bug fixes**

- Fixed inherited `line-height` of inputs and buttons ([#702](https://github.com/elastic/eui/pull/702))
- Fixed card title sizing in K6 theme ([#704](https://github.com/elastic/eui/pull/704))

## [`0.0.43`](https://github.com/elastic/eui/tree/v0.0.43)

- Added `status` prop to `EuiStep` for additional styling ([#673](https://github.com/elastic/eui/pull/673))
- `EuiForm` and `EuiFormRow` now accept nodes for `errors` prop ([#685](https://github.com/elastic/eui/pull/685))
- Removed the default `max-width` from `EuiText`. This can still be applied by setting `grow={false}` ([#683](https://github.com/elastic/eui/pull/683))
- Added support for text alignment with `EuiTextAlign` ([#683](https://github.com/elastic/eui/pull/683))
- `EuiBasicTable` added the `compressed` prop to allow for tables with smaller fonts and padding ([#687](https://github.com/elastic/eui/pull/687))

**Bug fixes**

- Added a `paddingSize` prop to `EuiAccordion` to better mitigate situations where a nested `EuiFlexGroup` causes scrollbars ([#701](https://github.com/elastic/eui/pull/701))
- Fixed `EuiCard` `icon` prop to include user provided className ([#684](https://github.com/elastic/eui/pull/684))
- `EuiInMemoryTable` pagination state is now reset automatically when a search is executed ([#686](https://github.com/elastic/eui/pull/686))
- Fixed slow performance of `EuiComboBox` when there are hundreds or thousands of options by virtualizing `EuiComboBoxOptionsList` ([#670](https://github.com/elastic/eui/pull/670))
- Fixed some text styles ([#683](https://github.com/elastic/eui/pull/683))
    - Fixed font-family of input, textarea, select, and buttons
    - Fixed style of code, pre, and dl’s inside `EuiText`
    - Fixed ghost text color which was being set to a dark gray

**Breaking changes**

- Added responsive support for tables. This isn't technically a breaking change, but you will need to apply some new props (`hasActions`, `isSelectable`) for certain tables to make them look their best in mobile. **Responsive table views are on by default.** ([#584](https://github.com/elastic/eui/pull/584))

## [`0.0.42`](https://github.com/elastic/eui/tree/v0.0.42)

- Added `EuiDatePicker` component for date/time input ([#644](https://github.com/elastic/eui/pull/644))
- Added editor icon set to `EuiIcon` ([#671](https://github.com/elastic/eui/pull/671))

## [`0.0.41`](https://github.com/elastic/eui/tree/v0.0.41)

- Added `grow` prop to `EuiText` ([#662](https://github.com/elastic/eui/pull/662))
- Added `disabled` prop to `EuiComboBoxOption` ([#650](https://github.com/elastic/eui/pull/650))
- Added support for `<pre>` and `<code>` tags to `<EuiText>` ([#654](https://github.com/elastic/eui/pull/654))
- Added export of SASS theme variables in JSON format during compilation ([#642](https://github.com/elastic/eui/pull/642))
- Close `EuiComboBox` `singleSelection` options list when option is chosen ([#645](https://github.com/elastic/eui/pull/645))
- Wrap `EuiStepHorizontal` text instead of truncating it ([#653](https://github.com/elastic/eui/pull/653))
- Fixed a bug where `EuiSideNavItem` wouldn't pass an `onClick` handler down to `<a>` tags if they also had an `href` ([#664](https://github.com/elastic/eui/pull/664))
- Updated existing and added additional TypeScript definitions ([#666](https://github.com/elastic/eui/pull/666))

**Bug fixes**

- Fixed `EuiBasicTable` re-rendering on hover of table rows ([#665](https://github.com/elastic/eui/pull/665))

**Breaking changes**

- `EuiStepsHorizontal` now requires an `onClick` prop be provided for each step configuration object ([#653](https://github.com/elastic/eui/pull/653))

## [`0.0.40`](https://github.com/elastic/eui/tree/v0.0.40)

- Tweaked sizing, weights, color, line-heights, and added more levels to `EuiTitle` and `EuiText` ([#627](https://github.com/elastic/eui/pull/627))
- Added TypeScript type definitions for `EuiPortal`, `EuiText` and `EuiTitle` as well as the `calculatePopoverPosition` service ([#638](https://github.com/elastic/eui/pull/638))
- Grayed out labels for `disabled` controls ([#648](https://github.com/elastic/eui/pull/648))

**Bug fixes**

- Fix visual shadow glitch on hover of `EuiToast` ([#632](https://github.com/elastic/eui/pull/632))

**Breaking changes**

- **Note: This breaking change is reversed in 0.0.43.** Added a default `max-width` to `EuiText` ([#627](https://github.com/elastic/eui/pull/627))

## [`0.0.39`](https://github.com/elastic/eui/tree/v0.0.39)

**Bug fixes**

- Allow accordions to dynamically change height, and support values on radio inputs ([#613](https://github.com/elastic/eui/pull/613))
- Accordion toggle layout is no longer flagged responsive, in order to prevent unwanted stacking on mobile ([#613](https://github.com/elastic/eui/pull/613))

**Breaking changes**

- Support values on radio inputs. This is breaking because now the second argument to the radio `onChange` callback is the value, which bumps the change event to the third argument ([#613](https://github.com/elastic/eui/pull/613))

## [`0.0.38`](https://github.com/elastic/eui/tree/v0.0.38)

- Modified drop shadow intensities and color ([#607](https://github.com/elastic/eui/pull/607))
- Added SASS color functions. Made `$euiColorWarning` color usage more accessible while still being "yellow" ([#628](https://github.com/elastic/eui/pull/628))
- Removed extraneous `global_styling/mixins/_forms.scss` file and importing the correct files in the `filter_group.scss` and `combo_box.scss` files ([#609](https://github.com/elastic/eui/pull/609))
- Added `isInvalid` prop to `EuiComboBox` ([#631](https://github.com/elastic/eui/pull/631))
- Added support for rejecting user input by returning `false` from the `onCreateOption` prop of `EuiComboBox` ([#631](https://github.com/elastic/eui/pull/631))

**Bug fixes**

- Visual fix for the focus state of disabled `EuiButton` ([#603](https://github.com/elastic/eui/pull/603))
- `EuiSelect` can pass any node as a value rather than just a string ([#603](https://github.com/elastic/eui/pull/603))
- Fixed a typo in the flex TypeScript definition ([#629](https://github.com/elastic/eui/pull/629))
- Fixed `EuiComboBox` bug in which the options list wouldn't always match the width of the input ([#611](https://github.com/elastic/eui/pull/611))
- Fixed `EuiComboBox` bug in which opening the combo box when there's no scrollbar on the window would result in the list being positioned incorrectly ([#631](https://github.com/elastic/eui/pull/631))
- Fixed `EuiComboBox` bug in which clicking a pill's close button would close the list ([#631](https://github.com/elastic/eui/pull/631))
- Fixed `EuiComboBox` bug in which moving focus from one combo box to another would remove the `euiBody-hasPortalContent` class from the body ([#631](https://github.com/elastic/eui/pull/631))

## [`0.0.37`](https://github.com/elastic/eui/tree/v0.0.37)

- Added `EuiComboBox` for selecting many options from a list of options ([#567](https://github.com/elastic/eui/pull/567))
- Added `EuiHighlight` for highlighting a substring within text ([#567](https://github.com/elastic/eui/pull/567))
- `calculatePopoverPosition` service now accepts a `positions` argument so you can specify which positions are acceptable ([#567](https://github.com/elastic/eui/pull/567))
- Added `closeButtonProps` prop to `EuiBadge`, `hollow` badge type, and support for arbitrary hex color ([#567](https://github.com/elastic/eui/pull/567))
- Added support for arbitrary hex color to `EuiIcon` ([#567](https://github.com/elastic/eui/pull/567))

**Breaking changes**

- Renamed `euiBody-hasToolTip` class to `euiBody-hasPortalContent` ([#567](https://github.com/elastic/eui/pull/567))

## [`0.0.36`](https://github.com/elastic/eui/tree/v0.0.36)

- Added support for range queries in `EuiSearchBar` (works for numeric and date values) ([#485](https://github.com/elastic/eui/pull/485))
- Added support for emitting a `EuiSearchBar` query to an Elasticsearch query string ([#598](https://github.com/elastic/eui/pull/598))
- Added support for expandable rows to `EuiBasicTable` ([#585](https://github.com/elastic/eui/pull/585))

**Bug fixes**

- Relaxed query syntax of `EuiSearchBar` to allow usage of hyphens without escaping ([#581](https://github.com/elastic/eui/pull/581))
- Fixed font-weight issue in K6 theme ([#596](https://github.com/elastic/eui/pull/596))

## [`0.0.35`](https://github.com/elastic/eui/tree/v0.0.35)

- Modified `EuiLink` and all buttons to support both href and onClick ([#554](https://github.com/elastic/eui/pull/554))
- Added `color` prop to `EuiIconTip` ([#580](https://github.com/elastic/eui/pull/580))

## [`0.0.34`](https://github.com/elastic/eui/tree/v0.0.34)

- Adjust `EuiCallOut` and dark theme warning coloring ([#563](https://github.com/elastic/eui/pull/563))
- Added a `buttonColor` prop to `EuiConfirmModal` ([#546](https://github.com/elastic/eui/pull/546))
- Added 'baseline' as option to `EuiFlexGroup`'s `alignItems` prop ([#546](https://github.com/elastic/eui/pull/546))

**Bug fixes**

- Fixed `EuiToolTip` bug which caused the tooltip to hide when moving the mouse around inside of the trigger element ([#557](https://github.com/elastic/eui/pull/557), [#564](https://github.com/elastic/eui/pull/564))
- Fixed a bug where `EuiButtonEmpty` would offer a white background on hover when it was disabled, even when there was no such background transition on hover when the buttons are not disabled ([#561](https://github.com/elastic/eui/pull/561))
- Fixed table cell bugs ([#565](https://github.com/elastic/eui/pull/565))
  - `EuiBasicTable` now supports explicitly setting `truncateText` and `textOnly` on column definitions, and supports passing through unrecognized props to the cell (e.g. `data-test-subj`).
  - Updated table cell CSS so that long single-word cell content will break and wrap mid-word.

## [`0.0.33`](https://github.com/elastic/eui/tree/v0.0.33)

- Added initial sorting option to `EuiInMemoryTable` ([#547](https://github.com/elastic/eui/pull/547))
- Horizontally scrolling `EuiTabs` ([#546](https://github.com/elastic/eui/pull/546))
- Remove padding from both sides of `EuiEmptyButton` ([#546](https://github.com/elastic/eui/pull/546))
- Added `disabled` prop to placeholder (ellipses) button in pagination ([#546](https://github.com/elastic/eui/pull/546))
- Converted `.euiHeader__notification` into `EuiHeaderNotification` ([#546](https://github.com/elastic/eui/pull/546))

**Bug fixes**

- `EuiConfirmModal` will now check for the presence of confirm and cancel buttons before trying to focus them ([#555](https://github.com/elastic/eui/pull/555))

## [`0.0.32`](https://github.com/elastic/eui/tree/v0.0.32)

- Updated `EuiDescriptionList` to accept nodes for the titles and descriptions ([#552](https://github.com/elastic/eui/pull/552))
- Added `stop` and `stopFilled` icons ([#543](https://github.com/elastic/eui/pull/543))

**Bug fixes**

- Fixed `EuiToolTip` smart positioning to prevent tooltip from being clipped by the window where possible ([#550](https://github.com/elastic/eui/pull/550))

## [`0.0.31`](https://github.com/elastic/eui/tree/v0.0.31)

- Made `<EuiProgress>` TypeScript types more specific ([#518](https://github.com/elastic/eui/pull/518))
- Removed `font-smoothing` from our reset css for better text legibility ([#539](https://github.com/elastic/eui/pull/539))

**Bug fixes**

- Made `EuiIconTip` screen reader accessible ([#534](https://github.com/elastic/eui/pull/534))
- Fixed a sorting issue in `EuiInMemoryTable` ([#453](https://github.com/elastic/eui/pull/453))
- Fixed checkbox click for `EuiCheckbox` and `EuiRadio` without a label ([#541](https://github.com/elastic/eui/pull/541))

## [`0.0.30`](https://github.com/elastic/eui/tree/v0.0.30)

- Add ability to force `EuiSideNav` items open by setting `item.forceOpen` ([#515](https://github.com/elastic/eui/pull/515))

## [`0.0.29`](https://github.com/elastic/eui/tree/v0.0.29)

- Added `EuiIconTip` to make it easier to display icons with tooltips ([#528](https://github.com/elastic/eui/pull/528))
- Added `buttonRef` prop to `EuiButton`, `EuiButtonEmpty`, and `EuiButtonIcon` ([#529](https://github.com/elastic/eui/pull/529))

**Bug fixes**

- `EuiHealth` no longer stacks flex items on small screens ([#530](https://github.com/elastic/eui/pull/530))
- Fixed `EuiPageContent` centering within `EuiPage` issue ([#527](https://github.com/elastic/eui/pull/527))
- `EuiConfirmModal` will now correctly auto-focus on its confirm and cancel buttons ([#529](https://github.com/elastic/eui/pull/529))

## [`0.0.28`](https://github.com/elastic/eui/tree/v0.0.28)

- `EuiInMemoryTable` pass items to BasicTable when message is provided ([#517](https://github.com/elastic/eui/pull/517)).
- `EuiSearchBox` now passes unused props through to `EuiFieldSearch` ([#514](https://github.com/elastic/eui/pull/514))
- Change `EuiBasicTable` `noItemsMessage` and `EuiInMemoryTable` `message` propType to node
instead of just string ([#516](https://github.com/elastic/eui/pull/516))

## [`0.0.27`](https://github.com/elastic/eui/tree/v0.0.27)

- Don't propagate a null `onClick` on EuiPanels ([#473](https://github.com/elastic/eui/pull/473))
- Use 1.1px for the `EuiHorizontalRule` height, in order to work around strange Chrome height calculations ([#473](https://github.com/elastic/eui/pull/473))
- New icons for `logoGithub` and `logoSketch` ([#494](https://github.com/elastic/eui/pull/494))
- `EuiCard` now has an `href` and `isClickable` prop for better handling hover animations ([#494](https://github.com/elastic/eui/pull/494))
- Added `calculateContrast` and `rgbToHex` to services ([#494](https://github.com/elastic/eui/pull/494))

**Bug fixes**

- `EuiModal` is now responsive on mobile screens ([#512](https://github.com/elastic/eui/pull/512))
- `EuiFlexGrid` now collapses down in mobile layouts properly ([#515](https://github.com/elastic/eui/pull/515))
- Made `EuiCard` proptypes more permission by changing strings to nodes ([#515](https://github.com/elastic/eui/pull/515))
- Fixed `responsive={false}` prop not working when flex groups were nested ([#494](https://github.com/elastic/eui/pull/494))
- `EuiBadge` wrapping element changed from a `div` to `span` so it can be nested in text blocks ([#494](https://github.com/elastic/eui/pull/494))

## [`0.0.26`](https://github.com/elastic/eui/tree/v0.0.26)

**Bug fixes**

- `EuiSelect` do not set `defaultValue` property when `value` property is provided ([#504](https://github.com/elastic/eui/pull/504)).
- `EuiBottomBar` now uses `EuiPortal` to avoid z-index conflicts ([#487](https://github.com/elastic/eui/pull/487))
- Upped dark theme contrast on disabled buttons ([#487](https://github.com/elastic/eui/pull/487))

**Breaking changes**

- Removed `EuiTableOfRecords` ([#490](https://github.com/elastic/eui/pull/490))

## [`0.0.25`](https://github.com/elastic/eui/tree/v0.0.25)

- `EuiSearchBar` accepts `toolsLeft` and `toolsRight` props ([#458](https://github.com/elastic/eui/pull/458))
- Added `search.onChange` callback to `EuiInMemoryTable` ([#469](https://github.com/elastic/eui/pull/469))
- Added `initialPageSize` option to `EuiInMemoryTable` ([#477](https://github.com/elastic/eui/pull/477))
- Added design guidelines for button and toast usage ([#371](https://github.com/elastic/eui/pull/371))

**Breaking changes**

- Complete refactor of `EuiToolTip`. They now work. Only a breaking change if you were using them ([#484](https://github.com/elastic/eui/pull/484))

## [`0.0.24`](https://github.com/elastic/eui/tree/v0.0.24)

- Removed hover and focus states from non-selectable `EuiSideNavItem`s ([#434](https://github.com/elastic/eui/pull/434))
- Added `Ast` and `Query` services ([#454](https://github.com/elastic/eui/pull/454))
- Added icons for Kibana query language ([#455](https://github.com/elastic/eui/pull/455))

**Bug fixes**

- Fix error stemming from `selected` prop on `EuiSelect` ([#436](https://github.com/elastic/eui/pull/436))

**Breaking changes**

- The `Random` service's `oneOf` method now only accepts an array ([#454](https://github.com/elastic/eui/pull/454))

## [`0.0.23`](https://github.com/elastic/eui/tree/v0.0.23)

- Added `EuiInMemoryTable`, which encapsulates sorting, searching, selection, and pagination state and logic ([#390](https://github.com/elastic/eui/pull/390))
- Added stack trace information to `EuiErrorBoundary` ([#428](https://github.com/elastic/eui/pull/428))
- Make full screen code block use the same font-size on the original code block ([#447](https://github.com/elastic/eui/pull/447))

**Bug fixes**

- Fixed `EuiContextMenu` bug when using the keyboard to navigate up, which was caused by unnecessarily re-rendering the items, thus losing references to them ([#431](https://github.com/elastic/eui/pull/431))

## [`0.0.22`](https://github.com/elastic/eui/tree/v0.0.22)

- Added `EuiDelayHide` component ([#412](https://github.com/elastic/eui/pull/412))
- Decreased overall size of checkbox, radio, and switches as well as better styles for the different states ([#407](https://github.com/elastic/eui/pull/407))
- Added `EuiFilePicker` component for `input type="file"` needs ([#402](https://github.com/elastic/eui/pedull/402))
- Added `isLoading` prop to `EuiButton` ([#427](https://github.com/elastic/eui/pull/427))
- Added icons: `eye`, `eyeClosed`, `grab`, `heatmap`, `vector` ([#427](https://github.com/elastic/eui/pull/427))
- Added `hasNoInitialSelection` option to `EuiSelect` ([#422](https://github.com/elastic/eui/pull/422))

**Bug fixes**

- Fixed appearance of checked checkboxes and radios in IE ([#407](https://github.com/elastic/eui/pull/407))
- Fixed disabled vs enabled appearance of checked checkboxes and radios ([#407](https://github.com/elastic/eui/pull/407))
- Fixed disabled & checked state of switches ([#407](https://github.com/elastic/eui/pull/407))
- Fixed `EuiCard` content alignment when content is short ([#415](https://github.com/elastic/eui/pull/415))
- Only apply the `$euiCodeBlockSelectedBackgroundColor` variable if it is a color ([#427](https://github.com/elastic/eui/pull/427))
- No margins for `<hr>` ([#427](https://github.com/elastic/eui/pull/427))
- Fixed `EuiButton` truncation ([#427](https://github.com/elastic/eui/pull/427))

**Breaking changes**

- Changed `EuiAccordion`’s method of `onToggleOpen` to `onToggle` ([#427](https://github.com/elastic/eui/pull/427))

## [`0.0.21`](https://github.com/elastic/eui/tree/v0.0.21)

- Logstash icon set. [#399](https://github.com/elastic/eui/pull/399)
- Added support for `disabled` options in `EuiSelect`. [#324](https://github.com/elastic/eui/pull/324)
- Badges can now accept onClicks and custom colors. They were changed stylistically to be bolder and smaller by default ([#381](https://github.com/elastic/eui/pull/381))
- Added component to wrap blocks of substeps `EuiSubSteps` in a shaded container ([#375](https://github.com/elastic/eui/pull/375))
- Added horizontal steps component ([#375](https://github.com/elastic/eui/pull/375))
- Changed look and feel of pagination. Added `compressed` prop for smaller footprint pagination ([#380](https://github.com/elastic/eui/pull/380))
- Added `EuiBasicTable` as an opinionated, high level component for constructing tables. Its addition deprecates `EuiTableOfRecords` which is still available, but now marked for removal ([#377](https://github.com/elastic/eui/pull/377))
- Added styles for `readOnly` states of form controls ([#391](https://github.com/elastic/eui/pull/391))
- Added importAction and exportAction icons ([#394](https://github.com/elastic/eui/pull/394))
- Added `EuiCard` for UI patterns that need an icon/image, title and description with some sort of action ([#380](https://github.com/elastic/eui/pull/380))
- Added TypeScript definitions for the `EuiHealth` component ([#403](https://github.com/elastic/eui/pull/403))
- Added `SearchBar` component - introduces a simple yet rich query language to search for objects + search box and filter controls to construct/manipulate it ([#379](https://github.com/elastic/eui/pull/379))

**Bug fixes**

- Tables now default to `table-layout: fixed` to avoid some collapsing cell problems. [#398](https://github.com/elastic/eui/pull/398)
- Wrap long lines of text within the body of `EuiToast` instead of letting text overflow ([#392](https://github.com/elastic/eui/pull/392))
- Fixed dark theme coloring of SubSteps ([#396](https://github.com/elastic/eui/pull/396))
- Reorder selectors to fix fixed progress bar in Firefox ([#404](https://github.com/elastic/eui/pull/404))

## [`0.0.20`](https://github.com/elastic/eui/tree/v0.0.20)

- Renamed class from `euiFlexGroup--alignItemsStart` to `euiFlexGroup--alignItemsFlexStart` ([#378](https://github.com/elastic/eui/pull/378))

## [`0.0.19`](https://github.com/elastic/eui/tree/v0.0.19)

- `EuiGlobalToastList` now prevents toasts from disappearing while the user's mouse is over the list. Added `timer/Timer` service ([#370](https://github.com/elastic/eui/pull/370))

**Bug fixes**

- **Note: This is deprecated in 0.0.21 and removed in 0.0.26.** `EuiTableOfRecords` selection bugs ([#365](https://github.com/elastic/eui/pull/365))
  - Deleting selected items now resets the select all checkbox to an unchecked state
  - The select all checkbox only becomes checked when all selectable rows are checked, not just some of them

**Breaking changes**

- Changed `EuiGlobalToastList` to be responsible for instantiating toasts, tracking their lifetimes, and dismissing them. It now accepts `toasts`, `dismissToast`, and `toastLifeTimeMs` props. It no longer accepts `children` ([#370](https://github.com/elastic/eui/pull/370))

## [`0.0.18`](https://github.com/elastic/eui/tree/v0.0.18)

**Bug fixes**

- Fixed `EuiCodeEditor` bug in which hitting ESCAPE to close the autocompletion suggestions menu would also exit editing mode ([#363](https://github.com/elastic/eui/pull/363))

## [`0.0.17`](https://github.com/elastic/eui/tree/v0.0.17)

**Bug fixes**

- Downgraded `lodash` version to `3.10.0` to align it with Kibana ([#359](https://github.com/elastic/eui/pull/359))

## [`0.0.16`](https://github.com/elastic/eui/tree/v0.0.16)

- `EuiRadio` now supports the `input` tag's `name` attribute. `EuiRadioGroup` accepts a `name` prop that will propagate to its `EuiRadio`s ([#348](https://github.com/elastic/eui/pull/348))
- Added Machine Learning create jobs icon set ([#338](https://github.com/elastic/eui/pull/338))
- **Note: This is deprecated in 0.0.21 and removed in 0.0.26.** Added `EuiTableOfRecords`, a higher level table component to take away all your table listings frustrations ([#250](https://github.com/elastic/eui/pull/250))

**Bug fixes**

- Added `react-color` as a dependency (was previously a devDependency) ([#354](https://github.com/elastic/eui/pull/354))
- Stop propagation and prevent default when closing components. Otherwise the same Escape keypress could close the parent component(s) as well as the one you intend to close ([#344](https://github.com/elastic/eui/pull/344))

## [`0.0.15`](https://github.com/elastic/eui/tree/v0.0.15)

- Added `EuiColorPicker` ([#328](https://github.com/elastic/eui/pull/328))
- `EuiCodeBlock` now only shows fullscreen icons if `overflowHeight` prop is set. Also forces large fonts and padding while expanded ([#325](https://github.com/elastic/eui/pull/325))
- Exported `VISUALIZATION_COLORS` from services ([#329](https://github.com/elastic/eui/pull/329))
- Added typescript definitions for `EuiFormRow`, `EuiRadioGroup`, `EuiSwitch`, `EuiLoadingSpinner`, `EuiLoadingChart` and `EuiProgress` ([#326](https://github.com/elastic/eui/pull/326))
- Added `checkHrefAndOnClick` and `getSecureRelForTarget` to services.

**Breaking changes**

- `EuiCodeBlock` now only shows fullscreen icons if `overflowHeight` prop is set. Also forces large fonts and padding while expanded ([#325](https://github.com/elastic/eui/pull/325))
- React ^16.2 is now a peer dependency ([#264](https://github.com/elastic/eui/pull/264))
- `EuiProgress` no longer accepts the `indeterminate` property, which never had any effect ([#326](https://github.com/elastic/eui/pull/326))

**Bug fixes**

- Fix TypeScript definitions such that optional and readonly properties survive being passed through `Omit` ([#322](https://github.com/elastic/eui/pull/322))

## [`0.0.14`](https://github.com/elastic/eui/tree/v0.0.14)

- Added `isColorDark` color util ([#311](https://github.com/elastic/eui/pull/311))
- EuiButton, EuiButtonEmpty and EuiButtonIcon can now take an `href` ([#316](https://github.com/elastic/eui/pull/316))
- In `EuiSideNav`, allow a callback to be passed that renders the individual items in the navigation. This makes interoperability with e.g. `react-router` easier ([#310](https://github.com/elastic/eui/pull/310))
- Add new icon types to `EuiIcon` TypeScript definitions ([#323](https://github.com/elastic/eui/pull/323)).

**Bug fixes**

- Set `EuiFlexGroup` to `flex-grow: 1` to be more friendly with IE11 ([#315](https://github.com/elastic/eui/pull/315))

## [`0.0.13`](https://github.com/elastic/eui/tree/v0.0.13)

- Added index management icons ([#307](https://github.com/elastic/eui/pull/307))

**Breaking changes**

- Reverted test helper for async functions that throw exceptions. See PR for details on how this can be handled in Jest 22 ([#306](https://github.com/elastic/eui/pull/306))

**Bug fixes**

- Adjust toast z-index to show over modals ([#296](https://github.com/elastic/eui/pull/296))
- Fix nested `EuiFlexItem` collapse issue in IE ([#308](https://github.com/elastic/eui/pull/308))

## [`0.0.12`](https://github.com/elastic/eui/tree/v0.0.12)

- Minor style-only changes to `EuiPagination`, button reset, `EuiTableHeaderCell`, and `EuiCodeBlock` ([#298](https://github.com/elastic/eui/pull/298))
- All NPM dependencies now use ^ to install the latest minor version.
- Added Apache, Nginx, MySQL logos ([#270](https://github.com/elastic/eui/pull/270))
- Added small version of `EuiCallOut` ([#269](https://github.com/elastic/eui/pull/269))
- Added first batch of TypeScript type definitions for components and services ([#252](https://github.com/elastic/eui/pull/252))
- Added button for expanding `EuiCodeBlock` instances to be full-screen ([#259](https://github.com/elastic/eui/pull/259))
- Add test helper for async functions that throw exceptions ([#301](https://github.com/elastic/eui/pull/301))

**Bug fixes**

- Removed padding on `EuiPage` mobile breakpoint ([#282](https://github.com/elastic/eui/pull/282))
- Fixed some `EuiIcon` `type`s not setting their `viewBox` attribute, which caused them to not honor the `size` properly ([#277](https://github.com/elastic/eui/pull/277))
- Fixed `EuiContextMenu` to pass the `event` argument to a `EuiContextMenuItem`'s `onClick` handler even when a panel is defined ([#265](https://github.com/elastic/eui/pull/265))

**Breaking changes**

- Removed `color` prop from `EuiCodeBlock`. This component's highlighting now matches whichever theme is currently active. See PR for details on SCSS breaking changes ([#259](https://github.com/elastic/eui/pull/259))

## [`0.0.11`](https://github.com/elastic/eui/tree/v0.0.11)

- Added `EuiImage` component to allow for image sizing and zooms ([#262](https://github.com/elastic/eui/pull/262))
- Updated `EuiOverlayMask` to append `<div>` to body ([#254](https://github.com/elastic/eui/pull/254))

**Bug fixes**

- Disabled tab styling ([#258](https://github.com/elastic/eui/pull/258))
- Proper className for flexGroup alignItems prop ([#257](https://github.com/elastic/eui/pull/257))
- Clicking the downArrow icon in `EuiSelect` now triggers selection ([#255](https://github.com/elastic/eui/pull/255))
- Fixed `euiFormRow` id's from being the same as the containing input and label ([#251](https://github.com/elastic/eui/pull/251))

**Breaking changes**

- `{rest}` prop attachment moved from wrapping div to the input on checkboxes and switches ([#246](https://github.com/elastic/eui/pull/246))

## [`0.0.10`](https://github.com/elastic/eui/tree/v0.0.10)

- Updated `euiPopover` to propagate `panelPaddingSize` padding values to content only (title does inherit horizontal values) via CSS ([#229](https://github.com/elastic/eui/pull/229))
- Updated `EuiErrorBoundary` to preserve newlines in error ([#238](https://github.com/elastic/eui/pull/238))
- Added more icons and fixed a few for dark mode ([#228](https://github.com/elastic/eui/pull/228))
- Added `EuiFlyout` component ([#227](https://github.com/elastic/eui/pull/227))

**Breaking changes**

- Renamed `EuiModalOverlay` to `EuiOverlayMask` ([#227](https://github.com/elastic/eui/pull/227))

**Bug fixes**

- Fixed bug in `Pager` service which occurred when there were no items ([#237](https://github.com/elastic/eui/pull/237))
- Added `isPageable` method to `Pager` service and set first and last page index to -1 when there are no pages ([#242](https://github.com/elastic/eui/pull/242))

## [`0.0.9`](https://github.com/elastic/eui/tree/v0.0.9)

**Breaking changes**

- Renamed `euiFlexGroup--alignItemsEnd` class to `euiFlexGroup--alignItemsFlexEnd`.
- Remove support for `primary` color from `EuiTextColor` because it looked too much like a link.

**Bug fixes**

- Give `EuiFormErrorText` and `EuiFormHelpText` proper line-height ([#234](https://github.com/elastic/eui/pull/234))

## [`0.0.8`](https://github.com/elastic/eui/tree/v0.0.8)

**Bug fixes**

- Fix button vertical alignment ([#232](https://github.com/elastic/eui/pull/232))

## [`0.0.7`](https://github.com/elastic/eui/tree/v0.0.7)

- Added `EuiSteps` component ([#202](https://github.com/elastic/eui/pull/202), [#208](https://github.com/elastic/eui/pull/208))

**Breaking changes**

- Test helpers now published at `@elastic/eui/lib/test`

**Bug fixes**

- Case sensitive file name fix for Kibana dark theme ([#216](https://github.com/elastic/eui/pull/216))

## [`0.0.6`](https://github.com/elastic/eui/tree/v0.0.6)

- `justify` prop of `EuiFlexGroup` now accepts `spaceEvenly` ([#205](https://github.com/elastic/eui/pull/205))
- Increased size of `<EuiTitle size="s">` so that it's distinguishable as a title ([#204](https://github.com/elastic/eui/pull/204))

## [`0.0.5`](https://github.com/elastic/eui/tree/v0.0.5)

**Bug fixes**

- Fixed import paths for `EuiTable`, `EuiHealth`, and `EuiPopover` which prevented dependents of EUI from being able to compile when importing components from the `lib` directory ([#203](https://github.com/elastic/eui/pull/203))

## [`0.0.4`](https://github.com/elastic/eui/tree/v0.0.4)

- Added `EuiHealth` components for status checks ([#158](https://github.com/elastic/eui/pull/158))
- Cleaned up styling for checkboxes, switches, and radios ([#158](https://github.com/elastic/eui/pull/158))
- Form `disabled` states are now more consistent ([#158](https://github.com/elastic/eui/pull/158))
- Page and title padding adjusted to be more compact ([#158](https://github.com/elastic/eui/pull/158))
- Table spacing is now smaller ([#158](https://github.com/elastic/eui/pull/158))
- Dark theme forms now have better contrast with their borders ([#158](https://github.com/elastic/eui/pull/158))
- Added icons to match Kibana's app directory ([#162](https://github.com/elastic/eui/pull/162))
- Converted icons from SVG to React component during the build and stop using sprites ([#160](https://github.com/elastic/eui/pull/160))
- Added `isReadOnly`, `setOptions`, and `cursorStart` props to `EuiCodeEditor` ([#169](https://github.com/elastic/eui/pull/169))
- Added `wrap` prop to `EuiFlexGroup` ([#170](https://github.com/elastic/eui/pull/170))
- Added `scope` prop to `EuiTableHeaderCell` and `EuiTableHeaderCellCheckbox` ([#171](https://github.com/elastic/eui/pull/171))
- Added `disabled` prop to `EuiContextMenuItem` ([#172](https://github.com/elastic/eui/pull/172))
- Added `EuiTablePagination` component and `Pager` service ([#178](https://github.com/elastic/eui/pull/178))
- **Note: This is broken until 0.0.25.** Added `EuiTooltip` component ([#174](https://github.com/elastic/eui/pull/174), [#193](https://github.com/elastic/eui/pull/193))
- Added a bold weight of 700 and apply it to `<strong>` elements by default ([#193](https://github.com/elastic/eui/pull/193))
- Icon size prop now accepts `s`. Adjusted coloring of sidenav arrows ([#178](https://github.com/elastic/eui/pull/197))
- Added `EuiErrorBoundary` ([#198](https://github.com/elastic/eui/pull/198))
- Exported `test` module, which includes `findTestSubject`, `startThrowingReactWarnings`, `stopThrowingReactWarnings`, `requiredProps`, and `takeMountedSnapshot` helpers ([#198](https://github.com/elastic/eui/pull/198))
- Added a more systematic way to add themes; includes a new K6 theme for Kibana ([#191](https://github.com/elastic/eui/pull/191))

**Bug fixes**

- Fixed bug where screen-reader styles weren't being imported ([#103](https://github.com/elastic/eui/pull/103))
- Fixed a bug where `<progress>` wasn't being rendered under `block` display ([#166](https://github.com/elastic/eui/pull/166))
- Fixed a bug that caused `EuiPageSideBar` width to change when the width of its content changed ([#181](https://github.com/elastic/eui/pull/181))

**Breaking changes**

- Fixed a bug where table cell classes were being applied twice ([#167](https://github.com/elastic/eui/pull/167))
- React ^16.0 is now a peer dependency ([#198](https://github.com/elastic/eui/pull/198))

## [`0.0.3`](https://github.com/elastic/eui/tree/v0.0.3)

- `EuiFlexItem` now accepts integers between 1 and 10 for the `grow` prop ([#144](https://github.com/elastic/eui/pull/144))
- `EuiFlexItem` and `EuiFlexGrow` now accept a `component` prop which you can set to `span` or `div` (default) ([#141](https://github.com/elastic/eui/pull/141))
- Added `isLoading` prop to form inputs to allow for a loading state ([#150](https://github.com/elastic/eui/pull/150))

**Breaking changes**

- `EuiSideNav` now accepts a tree data structure via the `items` prop ([#141](https://github.com/elastic/eui/pull/141))
- `EuiSideNavGroup`, `EuiSideNavItem`, and `EuiSideNavTitle` have been removed from the public API ([#141](https://github.com/elastic/eui/pull/141))

## [`0.0.2`](https://github.com/elastic/eui/tree/v0.0.2)

- Changed the hover states of `EuiButtonEmpty` to look more like links ([#135](https://github.com/elastic/eui/pull/135))
- `EuiCode` now wraps `EuiCodeBlock`, so it can do everything `EuiCodeBlock` could, but inline ([#138](https://github.com/elastic/eui/pull/138))
- Added `transparentBackground` prop to `EuiCodeBlock` ([#138](https://github.com/elastic/eui/pull/138))
- `EuiCodeBlock` now uses the `light` theme by default ([#138](https://github.com/elastic/eui/pull/138))
- `EuiFormRow` generates its own unique `id` prop if none is provided ([#130](https://github.com/elastic/eui/pull/130))
- `EuiFormRow` associates help text and errors with the field element via ARIA attributes ([#130](https://github.com/elastic/eui/pull/130))

## [`0.0.1`](https://github.com/elastic/eui/tree/v0.0.1) Initial Release

- Initial public release<|MERGE_RESOLUTION|>--- conflicted
+++ resolved
@@ -2,11 +2,8 @@
 
 **Bug fixes**
 
-<<<<<<< HEAD
+- Fixed EuiDataGrid height issue when in full-screen mode and with scrolling content ([#5557](https://github.com/elastic/eui/pull/5557))
 - Fixed `EuiDataGrid` and `EuiTable` pagination potentially rendering out view on narrow tables with many pages ([#5561](https://github.com/elastic/eui/pull/5561))
-=======
-- Fixed EuiDataGrid height issue when in full-screen mode and with scrolling content ([#5557](https://github.com/elastic/eui/pull/5557))
->>>>>>> fd3fef50
 
 ## [`46.1.0`](https://github.com/elastic/eui/tree/v46.1.0)
 
