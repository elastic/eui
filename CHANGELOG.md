## [`master`](https://github.com/elastic/eui/tree/master)

<<<<<<< HEAD
- Added new keyboard shortcuts for the data grid component: `Home` (same row, first column), `End` (same row, last column), `Ctrl+Home` (first row, first column), `Ctrl+End` (last row, last column), `Page Up` (next page) and `Page Down` (previous page)
=======
- Converted `EuiShowFor` and `EuiHideFor` to TS ([#2503](https://github.com/elastic/eui/pull/2503))
>>>>>>> e929330e

**Bug fixes**

- Created `.euiTableCaption` with `position: relative` to avoid double border under header row ([#2484](https://github.com/elastic/eui/pull/2484))

**Breaking changes**

- Added `display` modifier to `EuiShowFor` ([#2503](https://github.com/elastic/eui/pull/2503))
- Updated minimum TypeScript version to 3.5.3 ([#2510](https://github.com/elastic/eui/pull/2510))
- Removed `Omit` type in favor of TypeScript's built-in ([#2510](https://github.com/elastic/eui/pull/2510))

## [`14.10.0`](https://github.com/elastic/eui/tree/v14.10.0)

- Added new `euiControlBar` component for bottom-of-screen navigational elements. ([#2204](https://github.com/elastic/eui/pull/2204))
- Converted `EuiFlyout` to TypeScript ([#2500](https://github.com/elastic/eui/pull/2500))
- Added an animation to the arrow on `EuiAccordion` as it opens / closes ([#2507](https://github.com/elastic/eui/pull/2507))
- Upgraded `react-input-autosize` to `2.2.2`

**Bug fixes**

- Simplified `EuiColorStops` popover toggling ([#2505](https://github.com/elastic/eui/pull/2505))

## [`14.9.0`](https://github.com/elastic/eui/tree/v14.9.0)

- Added new `euiTreeView` component for rendering recursive objects such as folder structures. ([#2409](https://github.com/elastic/eui/pull/2409))
- Added `euiXScrollWithShadows()` mixin and `.eui-xScrollWithShadows` utility class ([#2458](https://github.com/elastic/eui/pull/2458))
- Fixed `EuiColorStops` where empty string values would cause range min or max to be NaN ([#2496](https://github.com/elastic/eui/pull/2496))
- Improved `EuiSwitch` a11y by aligning to aria roles ([#2491](https://github.com/elastic/eui/pull/2491))
- Converted `EuiSwitch` to TypeScript ([#2491](https://github.com/elastic/eui/pull/2491))
- Added an accessible label-less `EuiSwitch` variation ([#2491](https://github.com/elastic/eui/pull/2491))

**Bug fixes**

- Normalized button `moz-focus-inner` ([#2445](https://github.com/elastic/eui/pull/2445))
- Fixed typo to correct `aria-modal` attribute in`EuiPopover` ([#2488](https://github.com/elastic/eui/pull/2488))
- Fixed position of `EuiCodeBlock` controls and added more tests ([#2459](https://github.com/elastic/eui/pull/2459))
- Changed `EuiCodeBlock` so that `overflowHeight` now applies a `maxHeight` instead of a `height` on the block ([#2487](https://github.com/elastic/eui/pull/2487))
- Fixed potentially inconsistent state update ([#2481](https://github.com/elastic/eui/pull/2481))
- Fixed `EuiSwitch` form behavior by adding a default button `type` of 'button' ([#2491](https://github.com/elastic/eui/pull/2491))

## [`14.8.0`](https://github.com/elastic/eui/tree/v14.8.0)

* `EuiButtonGroup` and `EuiButtonToggle` now accept `ReactNode` for their label prop instead of string ([#2392](https://github.com/elastic/eui/pull/2392))
* Added `useRenderToText` to `inner_text` service suite to render `ReactNode`s into label text ([#2392](https://github.com/elastic/eui/pull/2392))
* Added icons `tableDensityExpanded`, `tableDensityCompact`, `tableDensityNormal` to `EuiIcon` ([#2230](https://github.com/elastic/eui/pull/2230))
* Added `!important` to the animation of `EuiFocusRing` animation to make sure it is always used ([#2230](https://github.com/elastic/eui/pull/2230))
* Added `expandMini` icon to `EuiIcon` ([#2207](https://github.com/elastic/eui/pull/2366))
* Changed `EuiPopover` to use `role="dialog"` for better screen-reader announcements ([#2207](https://github.com/elastic/eui/pull/2366))
* Added function callback `onTrapDeactivation` to `EuiPopover` for when a focus trap is deactivated ([#2366](https://github.com/elastic/eui/pull/2366))
* Added logic for rendering of focus around `EuiPopover` to counteract a race condition ([#2366](https://github.com/elastic/eui/pull/2366))
* Added `EuiDataGrid` ([#2165](https://github.com/elastic/eui/pull/2165))

**Bug fixes**

* Corrected `lockProps` passdown in `EuiFocusTrap`, specifically to allows `style` to be passed down. ([#2230](https://github.com/elastic/eui/pull/2230))
* Changed `children` property on `I18nTokensShape` type from a single `ReactChild` to now accept an `array` ([#2230](https://github.com/elastic/eui/pull/2230))
* Adjusted the color of `$euiColorHighlight` in dark mode ([#2176](https://github.com/elastic/eui/pull/2176))
* Changed `EuiPopoverFooter` padding to uniformly adjust with the size of the popover ([#2207](https://github.com/elastic/eui/pull/2207))
* Fixed `isDragDisabled` prop usage in `EuiDraggable` ([#2207](https://github.com/elastic/eui/pull/2366))
* Fixed `EuiMutationObserver`'s handling of`onMutation` when that prop's value changes ([#2421](https://github.com/elastic/eui/pull/2421))

## [`14.7.0`](https://github.com/elastic/eui/tree/v14.7.0)

- Converted `EuiRadio` and `EuiRadioGroup` to TypeScript ([#2438](https://github.com/elastic/eui/pull/2438))
- Improved a11y in `EuiImage` ([#2447](https://github.com/elastic/eui/pull/2447))
- Made EuiIcon a PureComponent, to speed up React re-render performance ([#2448](https://github.com/elastic/eui/pull/2448))
- Added ability for `EuiColorStops` to accept user-defined range bounds ([#2396](https://github.com/elastic/eui/pull/2396))
- Added `external` prop to `EuiLink` ([#2442](https://github.com/elastic/eui/pull/2442))
- Added disabled state to `EuiBadge` ([#2440](https://github.com/elastic/eui/pull/2440))
- Changed `EuiLink` to appear non interactive when passed the `disabled` prop and an `onClick` handler ([#2423](https://github.com/elastic/eui/pull/2423))
- Added `minimize` glyph to `EuiIcon` ([#2457](https://github.com/elastic/eui/pull/2457))

**Bug fixes**

- Reenabled `width` property for `EuiTable` cell components ([#2452](https://github.com/elastic/eui/pull/2452))
- Fixed `EuiNavDrawer` collapse/expand button height issue
 ([#2463](https://github.com/elastic/eui/pull/2463))

## [`14.6.0`](https://github.com/elastic/eui/tree/v14.6.0)

- Added new updated `infraApp` and `logsApp` icons. ([#2430](https://github.com/elastic/eui/pull/2430))

**Bug fixes**

- Fixed missing misc. button and link type definition exports ([#2434](https://github.com/elastic/eui/pull/2434))
- Strip custom semantics from `EuiSideNav` ([#2429](https://github.com/elastic/eui/pull/2429))

## [`14.5.1`](https://github.com/elastic/eui/tree/v14.5.1)

**Note: this release is a backport containing changes originally made in `14.6.0` and `14.7.0`**

- Added new updated `infraApp` and `logsApp` icons. ([#2430](https://github.com/elastic/eui/pull/2430))
- Made EuiIcon a PureComponent, to speed up React re-render performance ([#2448](https://github.com/elastic/eui/pull/2448))

**Bug fixes**

- Fixed `EuiNavDrawer` collapse/expand button height issue ([#2463](https://github.com/elastic/eui/pull/2463))

## [`14.5.0`](https://github.com/elastic/eui/tree/v14.5.0)

- Update Elastic-Charts to version 13.0.0 and updated the theme object accordingly ([#2381](https://github.com/elastic/eui/pull/2381))
- Added new `EuiColorStops` component ([#2360](https://github.com/elastic/eui/pull/2360))
- Added `currency` glyph to 'EuiIcon' ([#2398](https://github.com/elastic/eui/pull/2398))
- Migrate `EuiBreadcrumbs`, `EuiHeader` etc, and `EuiLink` to TypeScript ([#2391](https://github.com/elastic/eui/pull/2391))
- Added `hasChildLabel` prop to `EuiFormRow` to avoid duplicate labels ([#2411](https://github.com/elastic/eui/pull/2411))
- Added `component` prop to `EuiPageBody`, switching the default from `div` to `main` ([#2410](https://github.com/elastic/eui/pull/2410))
- Added focus state to `EuiListGroupItem` ([#2406](https://github.com/elastic/eui/pull/2406))
- Added `keyboardShorcut` glyph to 'EuiIcon ([#2413](https://github.com/elastic/eui/pull/2413))
- Improved a11y in `EuiNavDrawer` ([#2417](https://github.com/elastic/eui/pull/2417))
- Improved a11y in `EuiSuperDatePicker` ([#2426](https://github.com/elastic/eui/pull/2426))

**Bug fixes**

- Fixed `EuiSelectable` to accept programmatic updates to its `options` prop ([#2390](https://github.com/elastic/eui/pull/2390))
- Fixed poor labeling in `EuiSuperDatePicker` ([#2411](https://github.com/elastic/eui/pull/2411))
- Fixed `EuiCodeEditor`'s ID to be dynamic between renders ([#2411](https://github.com/elastic/eui/pull/2411))
- Fixed `EuiCodeEditor` to not render multiple labels for some inputs ([#2411](https://github.com/elastic/eui/pull/2411))
- Fixed `EuiBreadcrumbs` improper use of `useInnerText` hook ([#2425](https://github.com/elastic/eui/pull/2425))

## [`14.4.0`](https://github.com/elastic/eui/tree/v14.4.0)

- Migrate `EuiEmptyPrompt`and `EuiCard` to TS ([#2387](https://github.com/elastic/eui/pull/2387))
- Added Lens app `lensApp` icon ([#2389](https://github.com/elastic/eui/pull/2389))
- Made `EuiKeyPadMenuItem` beta badge smaller ([#2388](https://github.com/elastic/eui/pull/2388))

## [`14.3.0`](https://github.com/elastic/eui/tree/v14.3.0)

- Added `package` icon to glyph set ([#2378](https://github.com/elastic/eui/pull/2378))
- Modified `EuiFacetButton` to use `$euiFocusBackgroundColor` for `:focus` state ([2365](https://github.com/elastic/eui/pull/2365))
- Added a `showMaxPopover` option for `EuiBreadcrumbs` to display all items when a `max` is set. ([#2342](https://github.com/elastic/eui/pull/2342))
- Added `data-test-subj` support for basic and in-memory tables' actions ([#2353](https://github.com/elastic/eui/pull/2353))
- Added `ip` icon to glyph set ([#2371](https://github.com/elastic/eui/pull/2371))
- Set `textOnly={true}` for expanded rows in `EuiBasicTable` ([#2376](https://github.com/elastic/eui/pull/2376))
- Added `visAreaStacked`, `visBarVerticalStacked`, and `visBarHorizontalStacked` icons to glyph set ([#2379](https://github.com/elastic/eui/pull/2379))
- Adjusted style of beta badge on `EuiKeyPadMenuItem` ([#2375](https://github.com/elastic/eui/pull/2375))
- Migrate `EuiFacetGroup`, `EuiKeyPadMenu` and `EuiCallOut` to TS ([#2382](https://github.com/elastic/eui/pull/2382))

**Bug fixes**

- Fixed spacing of `EuiFormErrorText` to match `EuiFormHelpText` ([#2354](https://github.com/elastic/eui/pull/2354))
- Fixed bug in `EuiPopover` where Array.prototype.slice() may have been called on 'undefined' ([#2369](https://github.com/elastic/eui/pull/2369))
- Properly exported `copy`, `move`, and `reorder` drag-and-drop service methods ([#2377](https://github.com/elastic/eui/pull/2377))

## [`14.2.0`](https://github.com/elastic/eui/tree/v14.2.0)

- Added `compressed` option to `buttonSize` prop of EuiButtonGroup ([#2343](https://github.com/elastic/eui/pull/2343))
- Added disabled states to `EuiCard`, `EuiKeyPadMenuItem` and `EuiKeyPadMenuItemButton`
 ([#2333](https://github.com/elastic/eui/pull/2340))
- Added missing `compressed` TS definitions to `EuiComboBox`, `EuiCheckboxGroup`, `EuiCheckbox`, `EuiFieldSearch`, `EuiRadioGroup`, `EuiSwitch` ([#2338](https://github.com/elastic/eui/pull/2338))
- Added auto-margin between `EuiFormRow` and `EuiButton` ([#2338](https://github.com/elastic/eui/pull/2338))
- Added border to `[readOnly]` inputs ([#2338](https://github.com/elastic/eui/pull/2338))

**Bug fixes**

- Fixed `onChange` TS defs for EuiRange ([#2349](https://github.com/elastic/eui/pull/2349))
- Fixed default z-index of `EuiPopover` ([#2341](https://github.com/elastic/eui/pull/2341))
- Fixed styling for `prepend` and `append` nodes that may be popovers or tooltips ([#2338](https://github.com/elastic/eui/pull/2338))

## [`14.1.1`](https://github.com/elastic/eui/tree/v14.1.1)

**Bug fixes**

- Fixed accidental removal of Elastic Charts from dependencies ([#2348](https://github.com/elastic/eui/pull/2348))

## [`14.1.0`](https://github.com/elastic/eui/tree/v14.1.0)

- Created `EuiSuggest` component ([#2270](https://github.com/elastic/eui/pull/2270))
- Added missing `compressed` styling to `EuiSwitch` ([#2327](https://github.com/elastic/eui/pull/2327))
- Migrate `EuiBottomBar`, `EuiHealth` and `EuiImage` to TS ([#2328](https://github.com/elastic/eui/pull/2328))
- Added hover and focus states when `allowFullScreen` is true in `EuiImage`([#2287](https://github.com/elastic/eui/pull/2287))
- Converted `EuiColorPicker` to TypeScript ([#2340](https://github.com/elastic/eui/pull/2340))
- Added inline rendering option to `EuiColorPicker` ([#2340](https://github.com/elastic/eui/pull/2340))

## [`14.0.0`](https://github.com/elastic/eui/tree/v14.0.0)

### Feature: Compressed Form Controls ([#2167](https://github.com/elastic/eui/pull/2167))

- Altered the look of `compressed` form controls to look more subtle
- Created `EuiFormControlLayoutDelimited` for dual inputs indicating a range
- Added compressed and column style layouts to `EuiFormRow` via `display` prop
- Reduced overall height of `compressed` `EuiRange` and `EuiDualRange`
- Added `showInput = 'inputWithPopover'` option for `compressed` `EuiRange` and `EuiDualRange` to display the slider in a popover

- Made all inputs in the `EuiSuperDatePicker` popover `compressed`
- Added `controlOnly` prop to `EuiFieldText` and `EuiFieldNumber`
- Allow `style` prop to be passed down in `EuiColorPickerSwatch`
- `EuiFilePicker` now has `default` and `large` display sizes that both have `compressed` alternatives
- Allow strings to be passed as `append`/`prepend` props and added a11y support
- Added a max height with overflow to `EuiSuperSelect`

**Bug fixes**

- Fixed `EuiColorPicker` padding on right to accomodate down caret
- Fixed sizings of `EuiComboBox` and pills
- Fixed truncation on `EuiContextMenuItem`
- Fixed style of more `append`/`prepend` options of `EuiFormControlLayout`

**Deprecations**

- `EuiFormRow`'s `compressed` prop deprecated in favor of `display: rowCompressed`
- `EuiFormRow`'s `displayOnly` prop deprecated in favor of `display: center`

**Breaking changes**

- SASS mixin `euiTextOverflowWrap()` has been removed in favor of `euiTextBreakWord()`
- `EuiFormLabel` no longer has a bottom margin
- `EuiFormRow` no longer has bottom padding, nor does it add margin to any `+ *` siblings only sibling `EuiFormRow`s

## [`13.8.2`](https://github.com/elastic/eui/tree/v13.8.2)

**Bug fixes**

- Corrected `EuiCodeBlock`'s proptype for `children` to be string or array of strings. ([#2324](https://github.com/elastic/eui/pull/2324))
- Fixed `onClick` TypeScript definition for `EuiPanel` ([#2330](https://github.com/elastic/eui/pull/2330))
- Fixed `EuiComboBox` list reopening after closing on option selection in IE11 ([#2326](https://github.com/elastic/eui/pull/2326))

## [`13.8.1`](https://github.com/elastic/eui/tree/v13.8.1)

**Bug fixes**

- Updated TS def for `EuiFilterSelect` ([#2291](https://github.com/elastic/eui/pull/2291))
- Fixed alignment of icons and label in `EuiSideNavItem` ([#2297](https://github.com/elastic/eui/pull/2297))
- Fixed logic in `EuiContextMenu` to account for index of `0` ([#2304](https://github.com/elastic/eui/pull/2304))

## [`13.8.0`](https://github.com/elastic/eui/tree/v13.8.0)

- Added href prop to `EuiTab` and converted to TypeScript ([#2275](https://github.com/elastic/eui/pull/2275))
- Created `EuiInputPopover` component (formally) ([#2269](https://github.com/elastic/eui/pull/2269))
- Added docs for using [Elastic Charts](https://elastic.github.io/elastic-charts) with EUI ([#2209](https://github.com/elastic/eui/pull/2209))
- Improved fix for `EuiSuperDatePicker` to update `asyncInterval.isStopped` on a `isPaused` prop change. ([#2298](https://github.com/elastic/eui/pull/2298))

**Bug fixes**

- Removed extra right side margin in `EuiSuperDatePicker` ([#2236](https://github.com/elastic/eui/pull/2236))
- Fixed incorrect `onClick` type for `EuiButtonEmpty` ([#2282](https://github.com/elastic/eui/pull/2282))
- Fixed compilation script to remove all TypeScript definition exports from built JS assets ([#2279](https://github.com/elastic/eui/pull/2279))
- Fixed output extension for `dist` charts theme module ([#2294](https://github.com/elastic/eui/pull/2294))

## [`13.7.0`](https://github.com/elastic/eui/tree/v13.7.0)

- Allow `EuiFlexGroup` to accept a `ref` ([#2223](https://github.com/elastic/eui/pull/2223))

**Bug fixes**

- Fixed `EuiSuperDatePicker` to update `asyncInterval.isStopped` on a `isPaused` prop change. ([#2250](https://github.com/elastic/eui/pull/2250))
- Converted table, popover, buttons, pagination, outside click detector, focus trap, context menu, and panel to TypeScript ([#2212](https://github.com/elastic/eui/pull/2212))
- Fixed `EuiStat` invalid DOM nesting due to a `<p>` tag nested within another `<p>` tag ([#2229](https://github.com/elastic/eui/pull/2229))
- Fixed title text of dock/undock icon in `EuiNavDrawer` ([#2261](https://github.com/elastic/eui/pull/2261))

**Reverts**

- Revert conversion of `EuiSwitch` to `button[role=switch]` and TypeScript ([#2255](https://github.com/elastic/eui/pull/2255))

## [`13.6.1`](https://github.com/elastic/eui/tree/v13.6.1)

**Note: this release is a backport containing changes originally made in `13.7.0`**

**Bug fixes**

- Fixed title text of dock/undock icon in `EuiNavDrawer` ([#2261](https://github.com/elastic/eui/pull/2261))

## [`13.6.0`](https://github.com/elastic/eui/tree/v13.6.0)

**Note: this contains a reversion backported for targeted release**

- Revert conversion of `EuiSwitch` to `button[role=switch]` and TypeScript ([#2255](https://github.com/elastic/eui/pull/2255))

## [`13.5.0`](https://github.com/elastic/eui/tree/v13.5.0)

**Note: this contains component code that was reverted in the next release. Use `13.6.0` instead**

- Fixed `logoCloudEnterprise`, `logoLogging`, and `logoSecurity` SVGs in `EuiIcon` to be center aligned ([#2246](https://github.com/elastic/eui/pull/2246))
- Added locking behavior of `EuiNavDrawer` expanded state inluding the following props `isLocked`, `onIsLockedUpdate` ([#2247](https://github.com/elastic/eui/pull/2247))

## [`13.4.1`](https://github.com/elastic/eui/tree/v13.4.1)

**Note: this contains component code that was later reverted. Use `13.6.0` instead**

- Converted `EuiSwitch` to TypeScript ([#2243](https://github.com/elastic/eui/pull/2243))

**Bug fixes**

- Added missing `viewBox` attribute to Docker, Kubernetes, and Redis logos ([#2240](https://github.com/elastic/eui/pull/2240))

## [`13.4.0`](https://github.com/elastic/eui/tree/v13.4.0)

**Note: this contains component code that was later reverted. Use `13.6.0` instead**

- Converted `EuiFacetButton` to TypeScript ([#2226](https://github.com/elastic/eui/pull/2226))
- Added an optional `onClear` prop to the the `EuiDatePicker` component ([#2235](https://github.com/elastic/eui/pull/2235))
- Added support for `onClick` and `href` props on `EuiListGroupItem` and converted to TypeScript ([#1933](https://github.com/elastic/eui/pull/1933))

**Bug fixes**

- Fixed `EuiSwitch` semantics to align with aria roles ([#2193](https://github.com/elastic/eui/pull/2193))
- Removed Firefox's focus ring to match other browsers ([#2193](https://github.com/elastic/eui/pull/2193))
- Added missing `onChange` TS defs for EuiRange ([#2211](https://github.com/elastic/eui/pull/2211))
- Fixed `EuiBadge` text cursor to default pointer ([#2234](https://github.com/elastic/eui/pull/2234))
- Fixed `EuiPageContent` className prop to allow the passed-in className to take cascade precedence over classes generated by the component ([#2237](https://github.com/elastic/eui/pull/2237))

## [`13.3.0`](https://github.com/elastic/eui/tree/v13.3.0)

- Added i18n tokens to `EuiSuperDatePicker` and `EuiSuperUpdateButton`

## [`13.2.0`](https://github.com/elastic/eui/tree/v13.2.0)

- Converted `EuiStep`, `EuiSteps`, `EuiStepHorizontal`, `EuiStepsHorizontal`, and `EuiSubSteps` to Typescript ([#2186](https://github.com/elastic/eui/pull/2186))

**Bug fixes**

- Fixed `EuiBadge` truncation and auto-applied `title` attribute with `innerText` ([#2190](https://github.com/elastic/eui/pull/2190))
- Remove exported TypeScript type and interface exports from built artifacts when they originate from `node_modules` ([#2191](https://github.com/elastic/eui/pull/2191))
- Fixed `EuiBadge` truncation in IE and for the global filters pattern ([#2194](https://github.com/elastic/eui/pull/2194))
- Fixed alignment of long titles in `EuiStep` ([#2186](https://github.com/elastic/eui/pull/2186))
- Fixed the TS defs for EuiFilterSelectItem ([#2192](https://github.com/elastic/eui/pull/2192))
- Added missing TS defs for EuiTextArea ([#2201](https://github.com/elastic/eui/pull/2201))

## [`13.1.1`](https://github.com/elastic/eui/tree/v13.1.1)

**Bug fixes**

- Fixed `EuiMutationObserver` errors in IE11 by conditionally setting the `attributes` observer option according to the new spec ([#2180](https://github.com/elastic/eui/pull/2180))
- Fixed error message when an I18n mapping is a formatting function with no values provided. ([#2182](https://github.com/elastic/eui/pull/2182))

## [`13.1.0`](https://github.com/elastic/eui/tree/v13.1.0)

- Added `partial` glyph to `EuiIcon` ([#2152](https://github.com/elastic/eui/pull/2152))
- Added `tall`, `fullWidth`, and `isInvalid` props to `EuiFilePicker` ([#2145](https://github.com/elastic/eui/pull/2145))
- Added exports for `react-beautiful-dnd` interfaces used by EUI components ([#2173](https://github.com/elastic/eui/pull/2173))
- Added `isDisabled` prop & styles to `EuiSuperDatePicker` ([#2139](https://github.com/elastic/eui/pull/2139))
- Added `responsiveColumn` option to `type` prop of `EuiDescriptionList` ([#2166](https://github.com/elastic/eui/pull/2166))
- Removed `<use>` and `<def>` from svg icons ([#2162](https://github.com/elastic/eui/pull/2162))

**Bug fixes**

- Fixed invalid `aria-desribedby` values set by `EuiToolTip` ([#2156](https://github.com/elastic/eui/pull/2156))
- Added `"center"` as an acceptable value to `EuiBasicTable`'s `align` proptype ([#2158](https://github.com/elastic/eui/pull/2158))
- Fixed `.eui-textBreakWord` utility class to be cross-browser compatible ([#2157](https://github.com/elastic/eui/pull/2157))
- Fixed truncation and z-index of `EuiFilePicker` ([#2145](https://github.com/elastic/eui/pull/2145))
- Fixed `EuiNavDrawer`'s support for flyout groups in production/minified builds ([#2178](https://github.com/elastic/eui/pull/2178))
- Fixed width overflow of `EuiModal` ([#2164](https://github.com/elastic/eui/pull/2164))

## [`13.0.0`](https://github.com/elastic/eui/tree/v13.0.0)

- Added `EuiSuggestItem` component ([#2090](https://github.com/elastic/eui/pull/2090))
- Added support for negated or clauses to `EuiSearchBar` ([#2140](https://github.com/elastic/eui/pull/2140))
- Added `transition` utility services to help create timeouts that account for CSS transition durations and delays ([#2136](https://github.com/elastic/eui/pull/2136))
- Removed `EuiFlexGroup` dependency from `EuiAccordion` ([#2143](https://github.com/elastic/eui/pull/2143))
- Exported `prettyDuration` and `commonDurationRanges` for pretty printing date ranges outside `EuiSuperDatePicker` ([#2132](https://github.com/elastic/eui/pull/2132))

**Bug fixes**

- Fixed `EuiComboBox`'s padding on the right ([#2135](https://github.com/elastic/eui/pull/2135))
- Fixed `EuiAccordion` to correctly account for changing computed height of child elements ([#2136](https://github.com/elastic/eui/pull/2136))
- Fixed some `EuiFlyout` sizing ([#2125](https://github.com/elastic/eui/pull/2125))

**Breaking changes**

- Removed `EuiSeriesChart` and related components. Please look to [Elastic Charts](https://github.com/elastic/elastic-charts) for a replacement. ([#2135](https://github.com/elastic/eui/pull/2108))
- Removed `eui_k6_theme` related Sass and JSON files ([#2135](https://github.com/elastic/eui/pull/2108))
- Removed no longer used Sass mixins and variables in `EuiForm`, `EuiCallOut`, and `EuiRange` components ([#2135](https://github.com/elastic/eui/pull/2108))

## [`12.4.0`](https://github.com/elastic/eui/tree/v12.4.0)

- Centered the square of the `popout` glyph in the artboard ([#2120](https://github.com/elastic/eui/pull/2120))
- Added `useInnerText` and `EuiInnerText` component utilities for retrieving text content of elements ([#2100](https://github.com/elastic/eui/pull/2100))
- Converted `EuiRangeHightlight`, `EuiRangeLabel`, `EuiRangeLevels`, `EuiRangeSlider`, `EuiRangeThumb`, `EuiRangeTicks`, `EuiRangeTrack`, and `EuiRangeWrapper` to TypeScript ([#2124](https://github.com/elastic/eui/pull/2124))
- Converted `EuiAccordion` to TypeScript ([#2128](https://github.com/elastic/eui/pull/2128))

**Bug fixes**

- Fixed `EuiComboBox`'s options list from staying open when scrolled in a container by auto-closing the list on scroll ([#2106](https://github.com/elastic/eui/pull/2106))
- Fixed content provided to `EuiListGroupItem` and `EuiFilterButton` `title` attribute to prevent unreadable popover ([#2100](https://github.com/elastic/eui/pull/2100))
- Fixed a nearly infinite `requestAnimationFrame` loop caused by `focus` state changes in nested `EuiPopover` components ([#2110](https://github.com/elastic/eui/pull/2110))
- Fixed incorrect ES Query DSL generated by `EuiSearchBar` when an OR clause is present ([#2133](https://github.com/elastic/eui/pull/2133))

## [`12.3.1`](https://github.com/elastic/eui/tree/v12.3.1)

**Bug fixes**

- Restored missing scss and react-datepicker files to the npm-published packaged ([#2119](https://github.com/elastic/eui/pull/2119))

## [`12.3.0`](https://github.com/elastic/eui/tree/v12.3.0)

**Note: this release contained a change which prevented necessary files from being published to npm, this was fixed in 12.3.1**

- Added `logoSecurity`, `logoCode`, `logoMaps`, `logoUptime` and `logoLogging` to `EuiIcon` types ([#2111](https://github.com/elastic/eui/pull/2111))
- Added a `column` direction option to `EuiFlexGrid` ([#2073](https://github.com/elastic/eui/pull/2073))
- Updated `EuiSuperDatePicker`'s  commonly used date/times to display as columns. ([#2073](https://github.com/elastic/eui/pull/2073))
- Added TypeScript definition for `EuiFormControlLayout` ([#2086](https://github.com/elastic/eui/pull/2086))
- Changed SASS mixin `euiOverflowShadow()` to use `mask-image` instead of `box-shadow` ([#2088](https://github.com/elastic/eui/pull/2088))
- Added SASS mixin and CSS utility `euiYScrollWithShadows` ([#2088](https://github.com/elastic/eui/pull/2088))
- Added `cloudDrizzle`, `cloudStormy`, `cloudSunny`, `documents`, `documentEdit`, `training` and `videoPlayer` glyphs to `EuiIcon` ([#2102](https://github.com/elastic/eui/pull/2102))
- Added `display` prop to `EuiPopover` ([#2112](https://github.com/elastic/eui/pull/2112))

**Bug fixes**

- Widened `EuiComboBox`'s `options[].value` / `EuiComboBoxOptionProps.value` TypeScript definition ([#2080](https://github.com/elastic/eui/pull/2080))
- Added TS defs for `EuiComboBox`'s props spreading onto a `div` ([#2080](https://github.com/elastic/eui/pull/2080))
- Fixed responsive display of inline `EuiDatePicker` ([#1820](https://github.com/elastic/eui/pull/1820))
- Removed time from default `dateFormat` of `EuiDatePicker` ([#1820](https://github.com/elastic/eui/pull/1820))
- Fixed `EuiPopover` from catching and preventing propagation of keydown events when closed ([#2089](https://github.com/elastic/eui/pull/2089))
- Fixed padding sizes between `EuiModal` header, body, and footer ([#2088](https://github.com/elastic/eui/pull/2088))
- Fixed placeholder text color for more browsers ([#2113](https://github.com/elastic/eui/pull/2113))

**Deprecations**

- Removed `logoXpack`from `EuiIcon` types ([#2111](https://github.com/elastic/eui/pull/2111))

## [`12.2.1`](https://github.com/elastic/eui/tree/v12.2.1)

**Note: this release is a backport containing changes originally made in `12.4.0`**

**Bug fixes**

- Fixed a nearly infinite `requestAnimationFrame` loop caused by `focus` state changes in nested `EuiPopover` components ([#2110](https://github.com/elastic/eui/pull/2110))

## [`12.2.0`](https://github.com/elastic/eui/tree/v12.2.0)

- Made `aria-label` attribute equal to `title` of the the selection checkbox in table items (for each row) in `EuiBasicTable` ([#2043](https://github.com/elastic/eui/pull/2043))
- Updated `appApm` and `logoAPM` with new updated icons ([#2084](https://github.com/elastic/eui/pull/2084))

**Bug fixes**

- Added requirement that `EuiFormRow` has exactly one child element [#2054](https://github.com/elastic/eui/pull/2054)

## [`12.1.0`](https://github.com/elastic/eui/tree/v12.1.0)

- Changed `EuiNavDrawerFlyout` title from `h5` to `div` ([#2040](https://github.com/elastic/eui/pull/2040))
- Converted `EuiGlobalToastList` into ARIA live region by adding `role="region"` attribute to add NVDA/JAWS support ([#2055](https://github.com/elastic/eui/pull/2055))
- Added `magnifyWithMinus` and `magnifyWithPlus` glyphs to `EuiIcon` ([2056](https://github.com/elastic/eui/pull/2056))
- Added a fully black (no matter the theme) color SASS variable `$euiColorInk` ([2060](https://github.com/elastic/eui/pull/2060))
- Added `autoFocus` prop to `EuiTabbedContent` ([2062](https://github.com/elastic/eui/pull/2062))
- Changed `popout` glyph in `EuiIcon` to look more like external link ([2064](https://github.com/elastic/eui/pull/2064))
- Tweaked `SuperDatePicker` to make the start/end date selection more obvious ([#2049](https://github.com/elastic/eui/pull/2049))
- Added `toSentenceCase` string service ([#2049](https://github.com/elastic/eui/pull/2049))
- Pass `EuiSuperSelect`'s `popoverClassName` to the popover's panel ([#2068](https://github.com/elastic/eui/pull/2068))
- Added `editorItemAlignLeft`, `editorItemAlignCenter`, `editorItemRight`, `editorItemAlignTop`, `editorItemAlignMiddle`, `editorItemAlignBottom`, `editorDistributeHorizontal`, `editorDistributeVertical`, `editorPositionTopLeft`, `editorPositionTopRight`, `editorPositionBottomRight`, and `editorPositionBottomLeft` glyphs to `EuiIcon` ([2070](https://github.com/elastic/eui/pull/2070))
- Added missing TS definitions for `EuiRange` ([#2072](https://github.com/elastic/eui/pull/2072))

**Bug fixes**

- Fixed proptype for `EuiCopy`'s `children` ([#2048](https://github.com/elastic/eui/pull/2048))
- Fixed `EuiInMemoryTable` to allow sorting on computed columns ([#2044](https://github.com/elastic/eui/pull/2044))
- Fixed TypeScript `Toast` member export ([#2052](https://github.com/elastic/eui/pull/2052))
- Fixed style of readOnly input groups via `EuiFormControlLayout` and `prepend`/`append` ([#2057](https://github.com/elastic/eui/pull/2057))
- Removed TS types from ES exports when the exported name differs from the imported one ([#2069](https://github.com/elastic/eui/pull/2069))
- Fixed TypeScript definitions and type exports for `EuiBadge` and `EuiCopy` ([#2052](https://github.com/elastic/eui/pull/2052))

## [`12.0.0`](https://github.com/elastic/eui/tree/v12.0.0)

- Attached `noreferrer` also to links without `target="_blank"` ([#2008](https://github.com/elastic/eui/pull/2008))
- Converted observer utility components to TypeScript ([#2009](https://github.com/elastic/eui/pull/2009))
- Converted tool tip components to TypeScript ([#2013](https://github.com/elastic/eui/pull/2013))
- Converted `EuiCopy` to TypeScript ([#2016](https://github.com/elastic/eui/pull/2016))
- Converted badge and token components to TypeScript ([#2026](https://github.com/elastic/eui/pull/2026))
- Added `magnet` glyph to `EuiIcon` ([2010](https://github.com/elastic/eui/pull/2010))
- Changed `logoAWS` SVG in `EuiIcon` to work better in dark mode ([#2036](https://github.com/elastic/eui/pull/2036))
- Converted toast components to TypeScript ([#2032](https://github.com/elastic/eui/pull/2032))

**Bug fixes**

- Fixed `EuiFlyout` scrolling in Safari ([#2033](https://github.com/elastic/eui/pull/2033))
- Fixed `EuiCallOut` header icon alignment ([#2006](https://github.com/elastic/eui/pull/2006))
- Fixed `EuiInMemoryTable` sort value persistence through lifecycle updates ([#2035](https://github.com/elastic/eui/pull/2035))
- Fixed `EuiColorPicker` positioning and keyboard navigation in certain portal contexts ([#2038](https://github.com/elastic/eui/pull/2038))

**Breaking changes**

- Removed explicit dependency on `core-js`, but a global polyfill like `core-js@3` is still required ([#1982](https://github.com/elastic/eui/pull/1982))

## [`11.3.2`](https://github.com/elastic/eui/tree/v11.3.2)

**Note: this release is a backport containing changes originally made in `12.0.0`**

**Bug fixes**

- Fixed `EuiInMemoryTable` sort value persistence through lifecycle updates ([#2035](https://github.com/elastic/eui/pull/2035))
- Fixed `EuiColorPicker` positioning and keyboard navigation in certain portal contexts ([#2038](https://github.com/elastic/eui/pull/2038))

## [`11.3.1`](https://github.com/elastic/eui/tree/v11.3.1)

**Bug fixes**

- Fixed `EuiBadge` conflicts with providing both `iconOnClick` and `onClick` ([#1994](https://github.com/elastic/eui/pull/1994))
- Fixed optional TS definitions for `EuiColorPicker` `onBlur` and `onFocus` callbacks ([#1993](https://github.com/elastic/eui/pull/1993))
- Fixed `EuiIcon` again so that webpack can build dynamic require contexts ([#1998](https://github.com/elastic/eui/pull/1998))
- Fixed double borders on prepend/append items in `EuiFormControlLayout` ([#1996](https://github.com/elastic/eui/pull/1996))
- Fixed `EuiSuperSelect` TS definitions ([#1995](https://github.com/elastic/eui/pull/1995))

## [`11.3.0`](https://github.com/elastic/eui/tree/v11.3.0)

- Converted `EuiTableRowHeaderCheckbox` to TS ([#1973](https://github.com/elastic/eui/pull/1973))
- Added missing TypeScript definition for `EuiFieldText`'s `compressed` prop ([#1977](https://github.com/elastic/eui/pull/1977))
- Converted `EuiTableRowCellCheckbox` to TS ([#1964](https://github.com/elastic/eui/pull/1964))
- Updated `caniuse-lite` version resolution ([#1970](https://github.com/elastic/eui/pull/1970))
- Added a webpack directive for naming icon chunks ([#1944](https://github.com/elastic/eui/pull/1944))
- Added ability to update `EuiInMemoryTable` `sorting` prop and remove columns after sorting is applied ([#1972](https://github.com/elastic/eui/pull/1972))
- Added `onToggle` callback to `EuiAccordion` ([#1974](https://github.com/elastic/eui/pull/1974))
- Removed `options` `defaultProps` value from `EuiSuperSelect` ([#1975](https://github.com/elastic/eui/pull/1975))
- Removed TSlint and will perform all linting through ESLint ([#1950](https://github.com/elastic/eui/pull/1950))
- Added new component `EuiDelayRender` ([#1876](https://github.com/elastic/eui/pull/1876))
- Replaced `EuiColorPicker` with custom, customizable component ([#1914](https://github.com/elastic/eui/pull/1914))
- Added `jsx-a11y` `eslint` plugin and rules to match Kibana ([#1952](https://github.com/elastic/eui/pull/1952))
- Changed `EuiCopy` `beforeMessage` prop to accept `node` instead of just `string` ([#1952](https://github.com/elastic/eui/pull/1952))

**Bug fixes**

- Fixed environment setup for running `test-unit` script on Windows ([#1971](https://github.com/elastic/eui/pull/1971))
- Fixed focus on single selection of EuiComboBox ([#1965](https://github.com/elastic/eui/pull/1965))
- Fixed type mismatch between PropType and TypeScript def for `EuiGlobalToastList` toast `title` ([#1978](https://github.com/elastic/eui/pull/1978))
- Fixed missing Typescript definition for `EuiButton`'s `color="text"` option ([#1980](https://github.com/elastic/eui/pull/1980))
- Fixed Prettier formatting lint error in `EuiTable` TS def file ([#1986](https://github.com/elastic/eui/pull/1986))
- Fixed not clickable button with svg in Safari ([#1985](https://github.com/elastic/eui/pull/1985))
- Fixed `EuiToggle` pointer events for those using icons only ([#1991](https://github.com/elastic/eui/pull/1991))

## [`11.2.1`](https://github.com/elastic/eui/tree/v11.2.1)

**Bug fixes**

- Fixed type mismatch between PropType and TypeScript def for `EuiToast` `title` ([#1962](https://github.com/elastic/eui/pull/1962))

## [`11.2.0`](https://github.com/elastic/eui/tree/v11.2.0)

- Converted `EuiFormControlLayoutCustomIcon` to TS ([#1956](https://github.com/elastic/eui/pull/1956))
- Converted `EuiStepNumber` to TS ([#1893](https://github.com/elastic/eui/pull/1893))
- Converted `EuiFormControlLayoutClearButton` to TS ([#1922](https://github.com/elastic/eui/pull/1922))
- Added `data-test-subj` property to `EuiDraggable` and `EuiDroppable` ([#1943](https://github.com/elastic/eui/pull/1943))
- Added type definitions to `EuiSuperSelect` ([#1907](https://github.com/elastic/eui/pull/1907))
- Updated `EuiIcon` to use Slack's updated branding ([#1954](https://github.com/elastic/eui/pull/1954))
- Updated `compile-icons` script to format icon components with Prettier ([#1955](https://github.com/elastic/eui/pull/1955))

**Bug fixes**

- Addressed a chrome issue where negative letter-spacing can reverse RTL text in SVGs ([#1960](https://github.com/elastic/eui/pull/1960))

## [`11.1.0`](https://github.com/elastic/eui/tree/v11.1.0)

- Converted `pretty_interval` to TS ([#1920](https://github.com/elastic/eui/pull/1920))
- Converted `relative_options` to TS ([#1921](https://github.com/elastic/eui/pull/1921))
- Added width to `EuiFlexItem` when gutter in `EuiFlexGrid` is set to none. ([#1941](https://github.com/elastic/eui/pull/1941))
- Format all JavaScript files with Prettier through ESLint ([#1906](https://github.com/elastic/eui/pull/1906))
- Replaced `appSecurityAnalytics` in `EuiIcon` with an updated SVG ([#1948](https://github.com/elastic/eui/pull/1948))

**Bug fixes**

- Removed unused prop enum of `l` in `EuiButton` ([#1936](https://github.com/elastic/eui/pull/1936))
- Fixed `EuiSelect` browser event inconsistencies by normalizing `mouseup` propagation ([#1926](https://github.com/elastic/eui/pull/1926))
- Removed `children` as a required prop for `EuiOverlayMask` ([#1937](https://github.com/elastic/eui/pull/1937))

## [`11.0.1`](https://github.com/elastic/eui/tree/v11.0.1)

**Bug fixes**

- Fixed `EuiIconTip`'s typescript definition ([#1934](https://github.com/elastic/eui/pull/1934))
- Reinstated `EuiIcon` component ability to handle `type` prop updates ([#1935](https://github.com/elastic/eui/pull/1935))

## [`11.0.0`](https://github.com/elastic/eui/tree/v11.0.0)

- Added support for custom React SVG elements and external SVG URLs to `EuiIcon` ([#1924](https://github.com/elastic/eui/pull/1924))

**Bug fixes**

- Fixed Firefox flash of unstyled select dropdown ([#1927](https://github.com/elastic/eui/pull/1927))

**Breaking changes**

- Split `EuiIcon` icon loading into dynamic imports ([#1924](https://github.com/elastic/eui/pull/1924))

## [`10.4.2`](https://github.com/elastic/eui/tree/v10.4.2)

**Note: this release is a backport containing changes originally made in `11.2.0`**

**Bug fixes**

- Addressed a chrome issue where negative letter-spacing can reverse RTL text in SVGs ([#1960](https://github.com/elastic/eui/pull/1960))

## [`10.4.1`](https://github.com/elastic/eui/tree/v10.4.1)

**Note: this release is a backport containing changes originally made in `11.1.0`**

- Replaced `appSecurityAnalytics` in `EuiIcon` with an updated SVG ([#1948](https://github.com/elastic/eui/pull/1948))

## [`10.4.0`](https://github.com/elastic/eui/tree/v10.4.0)

- Added `display` prop to `EuiTabs` and `EuiTabbedContent` components for ability to use an alternative `condensed` style ([#1904](https://github.com/elastic/eui/pull/1904))

## [`10.3.1`](https://github.com/elastic/eui/tree/v10.3.1)

**Bug fixes**

- Fixed a regression where `EuiStat` reported accepting `string` for `title`, `description`, even though `ReactNode` is acceptable ([#1910](https://github.com/elastic/eui/pull/1910))

## [`10.3.0`](https://github.com/elastic/eui/tree/v10.3.0)

- Added support for `href` on the last item in `EuiBreadcrumbs` ([#1905](https://github.com/elastic/eui/pull/1905))
- Added `selectable` prop to `EuiCard` ([#1895](https://github.com/elastic/eui/pull/1895))
- Converted `EuiValidatableControl` to TS ([#1879](https://github.com/elastic/eui/pull/1879))

**Bug fixes**

- Fixed prompt text rendering in `EuiFilePicker` when a React element is passed ([#1903](https://github.com/elastic/eui/pull/1903))
- Fixed overflow scrolling of `EuiModal` and `EuiConfirmModal` for Chrome and Safari ([#1902](https://github.com/elastic/eui/pull/1902))
- Fixed `EuiOverlayMask` `children` element mismatch TS error ([#1900](https://github.com/elastic/eui/pull/1900))

## [`10.2.1`](https://github.com/elastic/eui/tree/v10.2.1)

**Bug fixes**

- Fixed responsiveness of `EuiFilterGroup` ([#1849](https://github.com/elastic/eui/pull/1849))

**Deprecations**

- Replaced `EuiFilterButton`'s `noDivider` prop with `withNext` ([#1849](https://github.com/elastic/eui/pull/1849))

## [`10.2.0`](https://github.com/elastic/eui/tree/v10.2.0)

- Converted `EuiGlobalToastListItem` to TS ([#1880](https://github.com/elastic/eui/pull/1880))
- Converted `token_map` to TS ([#1870](https://github.com/elastic/eui/pull/1870))
- Converted `EuiOverlayMask` to TS ([#1858](https://github.com/elastic/eui/pull/1858))
- Converted `EuiStat` to TS ([#1848](https://github.com/elastic/eui/pull/1848))
- Added `isLoading` prop to `EuiStat` ([#1848](https://github.com/elastic/eui/pull/1848))
- Added `roundUp` prop to relative tab of `EuiSuperDatePicker` ([#1827](https://github.com/elastic/eui/pull/1827))
- Changed position of `EuiSwitch` for date rounding used at relative tab of `EuiSuperDatePicker` ([#1827](https://github.com/elastic/eui/pull/1827))
- Added `bug`, `flag`, and `heart` glyphs to `EuiIcon` ([#1887](https://github.com/elastic/eui/pull/1887))
- Updated `alert` glyph in `EuiIcon` ([#1887](https://github.com/elastic/eui/pull/1887))

**Bug fixes**

- Fixed `EuiComboBox` to not pass its `inputRef` prop down to the DOM ([#1867](https://github.com/elastic/eui/pull/1867))
- Fixed `euiBreakpoint()` warning to give accurate feedback ([#1874](https://github.com/elastic/eui/pull/1874))
- Fixed type definitions around `EuiI18n`'s `default` prop to better support use cases ([#1861](https://github.com/elastic/eui/pull/1861))
- Localized `EuiTablePagination`'s row count selection ([#1883](https://github.com/elastic/eui/pull/1883))
- Fixed EuiComboBox's internal tracking of its focus state ([#1796](https://github.com/elastic/eui/pull/1796))
- Fixed `EuiComboBox` with `singleSelection` and `onAddCustomOption` reopening the options list after adding a custom option ([#1882](https://github.com/elastic/eui/pull/1882))
- Fixed `EuiComboBox` reopening the options list in Firefox when closing via the dropdown arrow button ([#1885](https://github.com/elastic/eui/pull/1885))
- Fixed running the dev server and building on Windows ([#1891](https://github.com/elastic/eui/pull/1891))

## [`10.1.0`](https://github.com/elastic/eui/tree/v10.1.0)

- Added `tokenModule` and `tokenNamespace` icons to `EuiToken` ([#1839](https://github.com/elastic/eui/pull/1839))
- Used `cache-loader` to speed up development docs site build ([#1841](https://github.com/elastic/eui/pull/1841)
- Converted `matching_options` to TS ([#1828](https://github.com/elastic/eui/pull/1828))
- Converted `EuiFormHelpText` to TS ([#1852](https://github.com/elastic/eui/pull/1852))
- Added `onSearch` to `EuiFieldSearchProps`'s type defintion ([#1627](https://github.com/elastic/eui/pull/1627))
- Added `moon` glyph to `EuiIcon` ([#1859](https://github.com/elastic/eui/pull/1859))
- Added `logoAzure` and `logoAzureMono` logos to `EuiIcon` ([#1859](https://github.com/elastic/eui/pull/1859))
- Added exact-text matching operator to `EuiSearchBar` / `Query` and allow empty phrases, e.g. `""` ([#1843](https://github.com/elastic/eui/pull/1843))
- Allow forward-slash character in `EuiSearchBar` / `Query` search values ([#1843](https://github.com/elastic/eui/pull/1843))
- Changed `EuiLoadingKibana`, `EuiLoadingSpinner`, `EuiLoadingChart` and `EuiLoadingContent` components to use spans instead of divs  ([#1845](https://github.com/elastic/eui/pull/1845))

**Bug fixes**

- Added `toastLifeTimeMs` typescript definition for individual toasts in `EuiGlobalToastList` ([#1846](https://github.com/elastic/eui/pull/1846))
- Added logic to prevent refocusing `EuiComboBox` input after container blur event ([#1863](https://github.com/elastic/eui/pull/1863))
- Changed `EuiLoadingKibana` so it could better nest within `EuiFlexItem`  ([#1845](https://github.com/elastic/eui/pull/1845))

## [`10.0.1`](https://github.com/elastic/eui/tree/v10.0.1)

- Converted `EuiText`, `EuiTextColor` and `EuiTextAlign` to TS ([#1791](https://github.com/elastic/eui/pull/1791))
- Updated `IconColor` type to better distinguish between accepted types ([#1842](https://github.com/elastic/eui/pull/1842))

## [`10.0.0`](https://github.com/elastic/eui/tree/v10.0.0)

- Converted `EuiTitle` to TS ([#1810](https://github.com/elastic/eui/pull/1810))
- Added `adjustDateOnChange` prop to date pickers, enabling month and year changes to trigger `onChange` ([#1817](https://github.com/elastic/eui/pull/1817))
- Updated the overflow shadows for `EuiModal` and `EuiFlyout` ([#1829](https://github.com/elastic/eui/pull/1829))
- Added `confirmButtonDisabled` prop to `EuiConfirmModal` ([#1829](https://github.com/elastic/eui/pull/1829))
- Fixed `EuiNavDrawer` overflow scroll behavior on Firefox ([#1837](https://github.com/elastic/eui/pull/1837))

**Bug fixes**

- Fixed mobile layout for `EuiConfirmModal` ([#1829](https://github.com/elastic/eui/pull/1829))

**Deprecations**

- Replaced the following SASS mixins `euiOverflowShadowTop`, `euiOverflowShadowBottom` with `euiOverflowShadow`. ([#1829](https://github.com/elastic/eui/pull/1829))


**Breaking changes**

- Removed transitional `keyOfStringsOnly` option from TypeScript configuration ([#1814](https://github.com/elastic/eui/pull/1814))

## [`9.9.1`](https://github.com/elastic/eui/tree/v9.9.1)

- Re-enabled installation of `@elastic/eui` via npm ([#1811](https://github.com/elastic/eui/pull/1811))

**Bug fixes**

- Added `isLoading` prop typedef to `EuiSuperDatePickerProps` ([#1812](https://github.com/elastic/eui/pull/1812))
- Fixed `EuiSearchBox` query input resetting on prop updates ([#1823](https://github.com/elastic/eui/pull/1823))
- Fixed `EuiSearchBar` filter button highlighting ([#1824](https://github.com/elastic/eui/pull/1824))

## [`9.9.0`](https://github.com/elastic/eui/tree/v9.9.0)

- Added `initialPageIndex` pagination prop to `EuiInMemoryTable` ([#1798](https://github.com/elastic/eui/pull/1798))
- Converted `EuiToolTipPopover` to TS ([#1800](https://github.com/elastic/eui/pull/1800))
- Converted `EuiTableHeaderMobile` to TS ([#1786](https://github.com/elastic/eui/pull/1786))
- Added `menuLeft` and `menuRight` icons ([#1797](https://github.com/elastic/eui/pull/1797))
- Updated EuiNavDrawer’s collapse/expand button to use `menuLeft` and `menuRight` icons ([#1797](https://github.com/elastic/eui/pull/1797))
- Added `isInvalid` prop to `EuiSuperSelect` ([#1804](https://github.com/elastic/eui/pull/1804))
- Added `cut` glyph to `EuiIcon` ([#1802](https://github.com/elastic/eui/pull/1802))
- Added `glasses` glyph to `EuiIcon` ([#1813](https://github.com/elastic/eui/pull/1813))

**Bug fixes**

- Fixed issue where toasts would dismiss when they have focus ([#1803](https://github.com/elastic/eui/pull/1803))
- Fixed issue where `EuiComboBox` placeholder was not read by screen readers ([#1803](https://github.com/elastic/eui/pull/1803))

## [`9.8.0`](https://github.com/elastic/eui/tree/v9.8.0)

- **[Beta]** Added new `EuiSelectable` component  ([#1699](https://github.com/elastic/eui/pull/1699))
- **[Beta]** Added new drag and drop components: `EuiDragDropContext`, `EuiDraggable`, and `EuiDroppable` ([#1733](https://github.com/elastic/eui/pull/1733))

## [`9.7.2`](https://github.com/elastic/eui/tree/v9.7.2)

- Converted `EuiFormErrorText` to TS ([#1772](https://github.com/elastic/eui/pull/1772))
- Added `data-test-subj`s to `EuiSuperDatePicker`'s `EuiRelativeTab` inputs  ([#1782](https://github.com/elastic/eui/pull/1782))

**Bug fixes**

- Update ButtonIconColor type to provide all available options ([#1783](https://github.com/elastic/eui/pull/1783))
- Prevent calculation on `null` ref during `EuiResizeObserver` observation ([#1784](https://github.com/elastic/eui/pull/1784))

## [`9.7.1`](https://github.com/elastic/eui/tree/v9.7.1)

**Bug fixes**

- Fixed heading and paragraph tag font style inherits ([#1776](https://github.com/elastic/eui/pull/1776))

## [`9.7.0`](https://github.com/elastic/eui/tree/v9.7.0)

- Changed `EuiNavDrawer` to close on any link click ([#1773](https://github.com/elastic/eui/pull/1773))

## [`9.6.0`](https://github.com/elastic/eui/tree/v9.6.0)

- Converted `makeId` to TS ([#1759](https://github.com/elastic/eui/pull/1759))
- Converted `EuiCardGraphic` to TS ([#1751](https://github.com/elastic/eui/pull/1751))
- Enhanced the build process to emit TypeScript types for the variables extracted from the themes ([#1750](https://github.com/elastic/eui/pull/1750))

**Bug fixes**

**Note: this release creates a minor regression to text scales where paragraph and heading tags were no longer inheriting from their container. This is fixed in `9.7.1`.**

- Set `h1 through h6, p` tags font reset based on family, size, and weight ([#1760](https://github.com/elastic/eui/pull/1760))
- Fixed `EuiButton` font size inheritence ([#1760](https://github.com/elastic/eui/pull/1760))
- Updated button elements in `EuiFilePicker`, `EuiFormControlLayoutClearButton`, `EuiFormControlLayoutCustomIcon`, `EuiListGroupItem`, and `EuiSideNavItem` to type=button ([#1764](https://github.com/elastic/eui/pull/1764))
- Fixed outside click detection inconsistencies by comparing `mouseup` and `mousedown` event targets rather than using `click` event target ([#1761](https://github.com/elastic/eui/pull/1761))

## [`9.5.0`](https://github.com/elastic/eui/tree/v9.5.0)

- Changed `EuiSuperDatePicker` to call `onRefresh` instead of `onTimeChanged` when user clicks "Refresh" button ([#1745](https://github.com/elastic/eui/pull/1745))
- Added a new `EuiLoadingContent` component that displays blocks as placeholders for text. ([#1730](https://github.com/elastic/eui/pull/1730))
- Added documentation entry in `EuiPagination` for `activePage` prop. ([#1740](https://github.com/elastic/eui/pull/1740))
- Changed `EuiButton` to use "m" as it's default `size` prop ([#1742](https://github.com/elastic/eui/pull/1742))
- Adds type definitions for `EuiListGroup` and `EuiListGroupItem` ([#1737](https://github.com/elastic/eui/pull/1737))

**Bug fixes**

- Fixed `EuiToolTip` potentially having incorrect position calculations near the window edge  ([#1744](https://github.com/elastic/eui/pull/1744))

## [`9.4.2`](https://github.com/elastic/eui/tree/v9.4.2)

**Bug fixes**

- Fixed `hexToRgb` from erroring on an incorrect string input ([#1741](https://github.com/elastic/eui/pull/1741))
- Fixed `EuiBadge` custom `color` prop type ([#1741](https://github.com/elastic/eui/pull/1741))
- Fixed inaccurately required `onRefresh` prop (should be optional) that was introduced in types in version 9.4.1 ([#1743](https://github.com/elastic/eui/pull/1743))

## [`9.4.1`](https://github.com/elastic/eui/tree/v9.4.1)

**Bug fixes**

- Adds missing type and fixes closure-scope problem for `SuperDatePicker`'s `onRefresh` callback ([#1732](https://github.com/elastic/eui/pull/1732))
- Changed `EuiBottomBar` to refer to the end of document ([#1727](https://github.com/elastic/eui/pull/1727))
- Fixed `EuiComboBox`'s calls to its `onBlur` prop ([#1739](https://github.com/elastic/eui/pull/1739))

## [`9.4.0`](https://github.com/elastic/eui/tree/v9.4.0)

- Allow toasts in `EuiGlobalToastList` to override `toastLifeTimeMs` ([#1720](https://github.com/elastic/eui/pull/1720))
- Allow `EuiListGroupItem` to pass a custom element as the `icon` ([#1726](https://github.com/elastic/eui/pull/1726))
- Added default icon for `EuiListGroupItem` if one is not passed ([#1729](https://github.com/elastic/eui/pull/1729))
- Added `toInitials` string service ([#1729](https://github.com/elastic/eui/pull/1729))

**Bug fixes**

- Removed all `lodash` imports in `eui.d.ts` to avoid namespace pollution ([#1723](https://github.com/elastic/eui/pull/1723))
- Prevent `EuiComboBox` from creating a custom option value when user clicks on a value in the dropdown ([#1728](https://github.com/elastic/eui/pull/1728))

## [`9.3.0`](https://github.com/elastic/eui/tree/v9.3.0)

- Added `footerLink` and `showToolTips` to `EuiNavDrawer` and added `EuiNavDrawerGroup` ([#1701](https://github.com/elastic/eui/pull/1701))

**Bug fixes**

- Fixed `EuiSuperDatePicker` time selection jumping on focus ([#1704](https://github.com/elastic/eui/pull/1704))

## [`9.2.1`](https://github.com/elastic/eui/tree/v9.2.1)

**Bug fixes**

- Make `EuiPopover`'s repositionOnScroll prop optional in TS ([#1705](https://github.com/elastic/eui/pull/1705))

## [`9.2.0`](https://github.com/elastic/eui/tree/v9.2.0)

- Adjusted the dark theme palette a bit more and adjusted a few components ([#1700](https://github.com/elastic/eui/pull/1700))

## [`9.1.0`](https://github.com/elastic/eui/tree/v9.1.0)

- Adjusted the dark theme palette to have a slight blue tint ([#1691](https://github.com/elastic/eui/pull/1691))
- Added `repositionOnScroll` property to the `EuiPopoverProps` type definition ([#1628](https://github.com/elastic/eui/pull/1628))
- Added support to `findTestSubject` for an optional `matcher` argument, which defaults to `~=`, enabling it to identify an element based on one of multiple space-separated values within its `data-test-subj` attribute ([#1587](https://github.com/elastic/eui/pull/1587))
- Converted `EuiFlexGrid`, `EuiFlexGroup`, `EuiFlexItem`, `EuiDescriptionList`, `EuiDescriptionListTitle`, and `EuiDescriptionListDescription` to TypeScript ([#1365](https://github.com/elastic/eui/pull/1365))
- Converted `EuiAvatar` to Typescript ([#1654](https://github.com/elastic/eui/pull/1654))
- Added missing `anchorClassName` prop to `EuiToolTip` definition ([#1657](https://github.com/elastic/eui/pull/1657))
- Added `fullWidth` prop to `EuiButton` ([#1665](https://github.com/elastic/eui/pull/1665))
- Added `.eui-fullWidth` utility class ([#1665](https://github.com/elastic/eui/pull/1665))
- Added `EuiPopoverFooter` and converted `EuiPopoverTitle` to TS ([#1666](https://github.com/elastic/eui/pull/1666))
- Converted `EuiLoadingSpinner`, `EuiLoadingKibana`, and `EuiLoadingChart` to TS ([#1683](https://github.com/elastic/eui/pull/1683))

**Bug fixes**

- Added button to `EuiSuperDatePicker`'s “Now” tab to trigger the "now" time selection ([#1620](https://github.com/elastic/eui/pull/1620))
- Fixed floating point arithmetic bug in `EuiRangeTrack`'s value validation ([#1687](https://github.com/elastic/eui/pull/1687))
- Fixed `EuiComboBox` `activeOptonIndex` error with empty search results ([#1695](https://github.com/elastic/eui/pull/1695))
- Fixed IE11 rendering issue in `EuiLoadingKibana` ([#1683](https://github.com/elastic/eui/pull/1683))

## [`9.0.2`](https://github.com/elastic/eui/tree/v9.0.2)

**Note: this release is a backport containing changes originally made in `9.1.0`**

**Bug fixes**

- Fixed floating point arithmetic bug in `EuiRangeTrack`'s value validation ([#1687](https://github.com/elastic/eui/pull/1687))

## [`9.0.1`](https://github.com/elastic/eui/tree/v9.0.1)

**Bug fixes**

- Fixed definition exports for converted Typescript components ([#1633](https://github.com/elastic/eui/pull/1633))

## [`9.0.0`](https://github.com/elastic/eui/tree/v9.0.0)

- Added `allowNeutralSort` prop to `EuiInMemoryTable` to support unsorting table columns ([#1591](https://github.com/elastic/eui/pull/1591))
- Added `mobileOptions` object prop for handling of all the mobile specific options of `EuiBasicTable` ([#1462](https://github.com/elastic/eui/pull/1462))
- Table headers now accept `React.node` types ([#1462](https://github.com/elastic/eui/pull/1462))
- Added `displayOnly` prop to `EuiFormRow` ([#1582](https://github.com/elastic/eui/pull/1582))
- Added `numActiveFilters` prop to `EuiFilterButton` ([#1589](https://github.com/elastic/eui/pull/1589))
- Updated style of `EuiFilterButton` to match `EuiFacetButton` ([#1589](https://github.com/elastic/eui/pull/1589))
- Added `size` and `color` props to `EuiNotificationBadge` ([#1589](https://github.com/elastic/eui/pull/1589))
- Allow `EuiDescribedFormGroup` to exist as a description-only row ([#1522](https://github.com/elastic/eui/pull/1522))
- Added `type` prop for `EuiFormLabel` for the option to make it a `legend` ([#1613](https://github.com/elastic/eui/pull/1613))
- Added `labelAppend` and `labelType` props to `EuiFormRow` ([#1613](https://github.com/elastic/eui/pull/1613))
- Aligned text styles of table headers and form labels ([#1613](https://github.com/elastic/eui/pull/1613))
- Converted `EuiModalBody`, `EuiModalFooter`, `EuiModalHeader`, `EuiModalHeaderTitle`, `EuiFlyoutBody`, `EuiFlyoutFooter`, `EuiFlyoutHeader`, `EuiPortal`, and `EuiProgress` to Typescript ([#1621](https://github.com/elastic/eui/pull/1621))

**Bug fixes**

- Fixed keyboard navigation and UI of `EuiComboBox` items in single selection mode ([#1619](https://github.com/elastic/eui/pull/1619))
- `EuiBasicTable` select all shows up on mobile ([#1462](https://github.com/elastic/eui/pull/1462))
- Adds missing `hasActiveFilters` prop for `EuiFilterButton` type and fixes `onChange` signature for `EuiButtonGroup` ([#1603](https://github.com/elastic/eui/pull/1603))
- Included `react-datepicker` TS types in EUI itself to avoid outside dependency ([#1618](https://github.com/elastic/eui/pull/1618))
- Prevent `EuiGlobalToastList` from attempting calculations on `null` DOM elements ([#1606](https://github.com/elastic/eui/pull/1606))
- Fixed `EuiFormRow` errors from the possibility of having duplicate `key` values ([#1522](https://github.com/elastic/eui/pull/1522))

**Breaking changes**

- `EuiBasicTable`'s select all checkbox appends a `makeId` string to the id ([#1462](https://github.com/elastic/eui/pull/1462))
- Remove camel casing from exported JSON variables and preserve hex values instead of converting to rgb ([#1590](https://github.com/elastic/eui/pull/1590))
- Added `@types/react-dom` to `peerDependencies` ([#1621](https://github.com/elastic/eui/pull/1621))

## [`8.0.0`](https://github.com/elastic/eui/tree/v8.0.0)

**Breaking changes**

- Upgraded TypeScript to 3.3 ([#1583](https://github.com/elastic/eui/pull/1583))
- Upgraded React to 16.8 ([#1583](https://github.com/elastic/eui/pull/1583))
- Upgraded Jest to 24.1 ([#1583](https://github.com/elastic/eui/pull/1583))
- Upgraded Enzyme to 3.9 ([#1583](https://github.com/elastic/eui/pull/1583))

## [`7.3.0`](https://github.com/elastic/eui/tree/v7.3.0)

- Added `onRefresh` option for `EuiSuperDatePicker` ([#1577](https://github.com/elastic/eui/pull/1577))
- Converted `EuiToggle` to TypeScript ([#1570](https://github.com/elastic/eui/pull/1570))
- Added type definitions for `EuiButtonGroup`,`EuiButtonToggle`, `EuiFilterButton`, `EuiFilterGroup`, and `EuiFilterSelectItem` ([#1570](https://github.com/elastic/eui/pull/1570))
- Added `displayOnly` prop to EuiFormRow ([#1582](https://github.com/elastic/eui/pull/1582))
- Added an index.d.ts file for the date picker components, including `EuiDatePicker`, `EuiDatePickerRange`, and `EuiSuperDatePicker` ([#1574](https://github.com/elastic/eui/pull/1574))

**Bug fixes**

- Fixed several bugs with `EuiRange` and `EuiDualRange` including sizing of inputs, tick placement, and the handling of invalid values ([#1580](https://github.com/elastic/eui/pull/1580))

## [`7.2.0`](https://github.com/elastic/eui/tree/v7.2.0)

- Added `text` as a color option for `EuiLink` ([#1571](https://github.com/elastic/eui/pull/1571))
- Added `EuiResizeObserver` to expose ResizeObserver API to React components; falls back to MutationObserver API in unsupported browsers ([#1559](https://github.com/elastic/eui/pull/1559))
- Added `EuiFocusTrap` as a wrapper around `react-focus-lock` to enable trapping focus in more cases, including React portals ([#1550](https://github.com/elastic/eui/pull/1550))

**Bug fixes**

- Fixed content cut off in `EuiContextMenuPanel` when height changes dynamically ([#1559](https://github.com/elastic/eui/pull/1559))
- Fixed `EuiComboBox` to allow keyboard tab to exit single selection box ([#1576](https://github.com/elastic/eui/pull/1576))
- Various fixes related to focus order and focus trapping as they relate to content in React portals ([#1550](https://github.com/elastic/eui/pull/1550))

## [`7.1.0`](https://github.com/elastic/eui/tree/v7.1.0)

- Added `append` prop to `EuiFieldText` ([#1567](https://github.com/elastic/eui/pull/1567))
- Adjusted set of Elastic Logos in `EuiIcon` to look better in dark mode. ([#1462](https://github.com/elastic/eui/pull/1562))
- Added `isCopyable` prop to `EuiCodeBlock` ([#1556](https://github.com/elastic/eui/pull/1556))
- Added optional `Snippet` tab to docs and renamed demo tabs ([#1556](https://github.com/elastic/eui/pull/1556))
- Expanded `getSecureRelForTarget` to handle elastic.co domains as a referrer whitelist ([#1565](https://github.com/elastic/eui/pull/1565))
- New `url` utility for verifying if a URL is a referrer whitelist ([#1565](https://github.com/elastic/eui/pull/1565))
- Add iconSize to ButtonIcon type definition ([#1568](https://github.com/elastic/eui/pull/1568))

## [`7.0.0`](https://github.com/elastic/eui/tree/v7.0.0)

- Created `EuiDualRange` using components from modularized, refactored `EuiRange`. New util service `isWithinRange` is the first in the number category. ([#1485](https://github.com/elastic/eui/pull/1485))
- Upgraded `lodash` to v4, taking advantage of modular imports. ([#1534](https://github.com/elastic/eui/pull/1534))
- Added pseudo-localization mode to docs ([#1541](https://github.com/elastic/eui/pull/1541))
- New docs page listing localization tokens ([#1541](https://github.com/elastic/eui/pull/1541))
- Added support for OR group clauses in `EuiQuery` and `EuiSearchBar` ([#1204](https://github.com/elastic/eui/pull/1204))
- Added `customQuickSelectPanels` prop to `EuiSuperDatePicker` ([#1549](https://github.com/elastic/eui/pull/1549))

**Bug fixes**

- Fixed `EuiSearchBar.Query` match_all query string must be `*` ([#1521](https://github.com/elastic/eui/pull/1521))
- Fixed `EuiSuperDatePicker` crashing with negative relative value ([#1537](https://github.com/elastic/eui/pull/1537))
- Fixed `EuiSuperDatePicker` crashing with invalid start and end prop values ([#1544](https://github.com/elastic/eui/pull/1544))
- Make TSLint issues be warnings, not errors, when running `src-docs` ([#1537](https://github.com/elastic/eui/pull/1537))

**Breaking changes**

- Made `or` a reserved keyword in `EuiQuery`'s syntax ([#1204](https://github.com/elastic/eui/pull/1204))

## [`6.10.9`](https://github.com/elastic/eui/tree/v6.10.9)

**Bug fixes**

- Bumped `lodash` version to `elastic/lodash@3.10.1-kibana3` ([#2280](https://github.com/elastic/eui/issues/2280))

## [`6.10.8`](https://github.com/elastic/eui/tree/v6.10.8)

**Note: this release is a backport containing changes originally made in `11.2.0`**

**Bug fixes**

- Addressed a chrome issue where negative letter-spacing can reverse RTL text in SVGs ([#1960](https://github.com/elastic/eui/pull/1960))

## [`6.10.7`](https://github.com/elastic/eui/tree/v6.10.7)

**Note: this release is a backport containing changes originally made in `9.7.0`**

- Changed `EuiNavDrawer` to close on any link click ([#1773](https://github.com/elastic/eui/pull/1773))

## [`6.10.6`](https://github.com/elastic/eui/tree/v6.10.6)

**Note: this release is a backport containing changes originally made in `9.6.0`**

**Bug fixes**

- Fixed outside click detection inconsistencies by comparing `mouseup` and `mousedown` event targets rather than using `click` event target ([#1761](https://github.com/elastic/eui/pull/1761))

## [`6.10.5`](https://github.com/elastic/eui/tree/v6.10.5)

**Note: this release is a backport containing changes originally made in `9.0.0`, `9.1.0`, `9.3.0`, and `9.4.0`**

- Adjusted the dark theme palette to have a slight blue tint ([#1691](https://github.com/elastic/eui/pull/1691))
- Added button to `EuiSuperDatePicker`'s “Now” tab to trigger the "now" time selection ([#1620](https://github.com/elastic/eui/pull/1620))
- Added `footerLink` and `showToolTips` to `EuiNavDrawer` and added `EuiNavDrawerGroup` ([#1701](https://github.com/elastic/eui/pull/1701))
- Allow `EuiListGroupItem` to pass a custom element as the `icon` ([#1726](https://github.com/elastic/eui/pull/1726))
- Added `toInitials` string service ([#1729](https://github.com/elastic/eui/pull/1729))
- Added `fullWidth` prop to `EuiButton` ([#1665](https://github.com/elastic/eui/pull/1665))
- Added `.eui-fullWidth` utility class ([#1665](https://github.com/elastic/eui/pull/1665))

**Bug fixes**

- Fixed keyboard navigation and UI of `EuiComboBox` items in single selection mode ([#1619](https://github.com/elastic/eui/pull/1619))
- Fixed `EuiComboBox` `activeOptonIndex` error with empty search results ([#1695](https://github.com/elastic/eui/pull/1695))
- Prevent `EuiComboBox` from creating a custom option value when user clicks on a value in the dropdown ([#1728](https://github.com/elastic/eui/pull/1728))
- Fixed `EuiSuperDatePicker` time selection jumping on focus ([#1704](https://github.com/elastic/eui/pull/1704))

## [`6.10.4`](https://github.com/elastic/eui/tree/v6.10.4)

**Note: this release is a backport containing changes originally made in `7.3.0`**

- Added an index.d.ts file for the date picker components, including `EuiDatePicker`, `EuiDatePickerRange`, and `EuiSuperDatePicker` ([#1574](https://github.com/elastic/eui/pull/1574))

## [`6.10.3`](https://github.com/elastic/eui/tree/v6.10.3)

**Note: this release is a backport containing changes originally made in `7.1.0`**

- Added `append` prop to `EuiFieldText` ([#1567](https://github.com/elastic/eui/pull/1567))

## [`6.10.2`](https://github.com/elastic/eui/tree/v6.10.2)

**Note: this release is a backport containing changes originally made in `7.1.0`**

- Adjusted set of Elastic Logos in `EuiIcon` to look better in dark mode. ([#1562](https://github.com/elastic/eui/pull/1562))
- Expanded `getSecureRelForTarget` to handle elastic.co domains as a referrer whitelist ([#1565](https://github.com/elastic/eui/pull/1565))
- New `url` utility for verifying if a URL is a referrer whitelist ([#1565](https://github.com/elastic/eui/pull/1565))

## [`6.10.1`](https://github.com/elastic/eui/tree/v6.10.1)

**Note: this release is a backport containing changes originally made in `7.0.0`**

**Bug fixes**

- Fixed `EuiSuperDatePicker` crashing with negative relative value ([#1537](https://github.com/elastic/eui/pull/1537))
- Fixed `EuiSuperDatePicker` crashing with invalid start and end prop values ([#1544](https://github.com/elastic/eui/pull/1544))

## [`6.10.0`](https://github.com/elastic/eui/tree/v6.10.0)

- Adjust dark mode background color ([#1530](https://github.com/elastic/eui/pull/1530))
- TypeScript are now formatted with Prettier ([#1529](https://github.com/elastic/eui/pull/1529))
- Updated `EuiPopover` and `EuiColorPicker` to pause `EuiOutsideClickDetector` in when not open ([#1527](https://github.com/elastic/eui/pull/1527))

## [`6.9.0`](https://github.com/elastic/eui/tree/v6.9.0)

- Changed animation settings for `EuiNavDrawer` ([#1524](https://github.com/elastic/eui/pull/1524))
- Converted a number of components to support text localization ([#1504](https://github.com/elastic/eui/pull/1504))
- Updated `app_ems.svg` ([#1517](https://github.com/elastic/eui/pull/1517))

**Bug fixes**

- Updated `EuiPage` background color to match body background color ([#1513](https://github.com/elastic/eui/pull/1513))
- Fixed React key usage in `EuiPagination` ([#1514](https://github.com/elastic/eui/pull/1514))
- Fixed bug which prevented `EuiSwitch` with generated ID from having its label announced by VoiceOver ([#1519](https://github.com/elastic/eui/pull/1519))
- Fixed `EuiFilterButton` handling `numFilters` when `0` was specified ([#1510](https://github.com/elastic/eui/pull/1510))

## [`6.8.0`](https://github.com/elastic/eui/tree/v6.8.0)

- Changed `flex-basis` value on `EuiPageBody` for better cross-browser support ([#1497](https://github.com/elastic/eui/pull/1497))
- Converted a number of components to support text localization ([#1450](https://github.com/elastic/eui/pull/1450))
- Added a seconds option to the refresh interval selection in `EuiSuperDatePicker`  ([#1503](https://github.com/elastic/eui/pull/1503))
- Changed to conditionally render `EuiModalBody` if `EuiConfirmModal` has no `children` ([#1500](https://github.com/elastic/eui/pull/1500))


**Bug fixes**

- Remove `font-features` setting on `@euiFont` mixin to prevent breaks in ACE editor ([#1505](https://github.com/elastic/eui/pull/1505))

## [`6.7.4`](https://github.com/elastic/eui/tree/v6.7.4)

- Added `textAlign` property to TypeScript definition for `EuiText` ([#1487](https://github.com/elastic/eui/pull/1487))
- Added missing `'m'` option for text `size` for `EuiText`'s TypeScript definition ([#1487](https://github.com/elastic/eui/pull/1487))
- Added missing TypeScript definition for `EuiTextAlign` ([#1487](https://github.com/elastic/eui/pull/1487))

**Bug fixes**

- Fixed popover & tooltip positioning to properly account for arrow buffer ([#1490](https://github.com/elastic/eui/pull/1490))
- Fixed `EuiSuperDatePicker` unexpectedly closing start and end date popovers ([#1494](https://github.com/elastic/eui/pull/1494))

## [`6.7.3`](https://github.com/elastic/eui/tree/v6.7.3)

- `EuiHeader` no longer reduces height at mobile sizes ([#1480](https://github.com/elastic/eui/pull/1480))

**Bug fixes**

- Fixed `EuiSuperDatePicker` not updating derived `isInvalid` state on prop update ([#1483](https://github.com/elastic/eui/pull/1483))
- Fixed `logoAPM` ([#1489](https://github.com/elastic/eui/pull/1489))
- Remove Typescript type and interface definitions from ES and CJS exports ([#1486](https://github.com/elastic/eui/pull/1486))

## [`6.7.2`](https://github.com/elastic/eui/tree/v6.7.2)

- Default light theme now comes with an empty light variables file to make theme switching easier ([#1479](https://github.com/elastic/eui/pull/1479))

**Bug fixes**

- `EuiSuperDatePicker` always trigger `onTimeChange` when time changes and prop `showUpdateButton` is false ([#1477](https://github.com/elastic/eui/pull/1477))
- Fixed font rendering in italics only in Safari ([#1481](https://github.com/elastic/eui/pull/1481))

## [`6.7.1`](https://github.com/elastic/eui/tree/v6.7.1)

**Bug fixes**

- Fixed an issue with font family inheritance by changing the CSS reset ([#1474](https://github.com/elastic/eui/pull/1474))

## [`6.7.0`](https://github.com/elastic/eui/tree/v6.7.0)

- Added `z-index` to `EuiProgress` and example usage with `EuiHeader` ([#1471](https://github.com/elastic/eui/pull/1471))
- Added a new app icon for Code ([#1467](https://github.com/elastic/eui/pull/1467))
- Re-added EuiI18n, EuiI18nNumber, and EuiContext for localization ([#1466](https://github.com/elastic/eui/pull/1466))
- Expose `EuiSuperUpdateButton` component from `EuiSuperDatePicker` ([#1470](https://github.com/elastic/eui/pull/1470))
- Set `type="button"` on accordion buttons ([#1468](https://github.com/elastic/eui/pull/1468))

**Bug fixes**

- Fixed `EuiSuperDatePicker` not updating derived `showPrettyDuration` state on prop update ([#1464](https://github.com/elastic/eui/pull/1464))
- Fixed `EuiSuperDatePicker` not passing `refreshInterval` to callback when refresh internval start/stop toggle button clicked ([#1464](https://github.com/elastic/eui/pull/1464))
- Fixed `EuiSuperDatePicker` `refreshInterval` input not allowing decimals ([#1464](https://github.com/elastic/eui/pull/1464))

## [`6.6.0`](https://github.com/elastic/eui/tree/v6.6.0)

- Added `uptimeApp` icon ([#1445](https://github.com/elastic/eui/pull/1463))
- Added `wrapText` prop that enables `EuiListGroupItem` text to wrap ([#1459](https://github.com/elastic/eui/pull/1459))
- Added `inputRef` prop to `EuiFieldNumber` and updated `EuiFieldText`'s to a Ref type ([#1434](https://github.com/elastic/eui/pull/1434))
- Added `snowflake` icon ([#1445](https://github.com/elastic/eui/pull/1445))
- Added `bell` icon ([#1447](https://github.com/elastic/eui/pull/1447))
- Improved screen reader behavior for table header cell content, especially in sortable columns ([#1426](https://github.com/elastic/eui/pull/1426))

**Bug fixes**

- Fixed `textProps` and `contentProps` of `EuiButton` and `EuiButtonEmpty` so they don’t override classes ([#1455](https://github.com/elastic/eui/pull/1455))
- Fixed `closeButtonProps` of `EuiBadge` so it doesn't override classes ([#1455](https://github.com/elastic/eui/pull/1455))
- Fixed font weight shift of `EuiFilterButton` when notification is present ([#1455](https://github.com/elastic/eui/pull/1455))
- Fixed `$euiCodeFontFamily` monospace font stack and subsequent JSON asset build ([#1465](https://github.com/elastic/eui/pull/1465))

## [`6.5.1`](https://github.com/elastic/eui/tree/v6.5.1)

**Reverts**

- Reverts EuiI18n commit from previous release ([#1453](https://github.com/elastic/eui/pull/1453))

## [`6.5.0`](https://github.com/elastic/eui/tree/v6.5.0)

**Note: this contains some i18n work that we reverted in the next release. Use the patch release above instead**

- Added Inter UI to the font family stack ([#1402](https://github.com/elastic/eui/pull/1402))
- Changed padding on `EuiHeaderLogo` and updated `EuiNavDrawer` example ([#1448](https://github.com/elastic/eui/pull/1448))
- Updated `EuiNavDrawer` docs example and adjusted `EuiHeaderLogo` padding ([#1449](https://github.com/elastic/eui/pull/1449))
- Added EuiI18n, EuiI18nNumber, and EuiContext for localization ([#1404](https://github.com/elastic/eui/pull/1404))

**Bug fixes**

- Added `legend` for accessibility of `EuiButtonGroup` and fixed opacity of disabled input ([#1444](https://github.com/elastic/eui/pull/1444))

## [`6.4.0`](https://github.com/elastic/eui/tree/v6.4.0)

- Added `EuiNavDrawer` side nav component ([#1427](https://github.com/elastic/eui/pull/1427))
- Added `inputRef` prop to `EuiComboBox` ([#1433](https://github.com/elastic/eui/pull/1433))
- Added custom date string formatting for series charts crosshair overlay ([#1429](https://github.com/elastic/eui/pull/1429))
- Added new icons for `symlink` and `submodule` ([#1439](https://github.com/elastic/eui/pull/1439))

**Bug fixes**

- Fix mouse interaction with `EuiComboBox` in IE11 ([#1437](https://github.com/elastic/eui/pull/1437))

## [`6.3.1`](https://github.com/elastic/eui/tree/v6.3.1)

**Bug fixes**

- Downgraded `@types/react` and `@types/prop-types` verisons to align with Kibana ([#1435](https://github.com/elastic/eui/pull/1435))

## [`6.3.0`](https://github.com/elastic/eui/tree/v6.3.0)

- Added `onBlur` prop to `EuiComboBox` ([#1400](https://github.com/elastic/eui/pull/1400))
- Added `initialFocus` prop typedefs to `EuiModal` and `EuiPopover` ([#1410](https://github.com/elastic/eui/pull/1410))
- Updated `gisApp` icon ([#1413](https://github.com/elastic/eui/pull/1413))
- Added `isAutoRefreshOnly` prop to `EuiSuperDatePicker` ([#1412](https://github.com/elastic/eui/pull/1412))
- Migrate remaining files in `accessiblity/` to TS ([#1408](https://github.com/elastic/eui/pull/1408))
- Added `titleProps` and `descriptionProps` to `EuiDescriptionList` ([#1419](https://github.com/elastic/eui/pull/1419))
- Propagate `className` on `EuiCodeBlock` in fullscreen mode ([#1422](https://github.com/elastic/eui/pull/1422))
- Added `iconProps` prop to `EuiIconTip` ([#1420](https://github.com/elastic/eui/pull/1420))
- Added ability to pass `isDisabled` to individual `EuiButtonGroup` items ([#1424](https://github.com/elastic/eui/pull/1424))
- Changed `EuiRange` PropType for `value` to allow `number` (in addition to `string`) ([#1421](hhttps://github.com/elastic/eui/pull/1421))

**Bug fixes**

- Support extended characters (e.g. non-latin, unicode) in `EuiSearchBar` and `EuiQuery` ([#1415](https://github.com/elastic/eui/pull/1415))
- Fixed line-heights of the differently sized `EuiDescriptionList` alternates ([#1419](https://github.com/elastic/eui/pull/1419))
- Updated `EuiIconTip` TS definitions to inherit those from `EuiToolTip` as well ([#1420](https://github.com/elastic/eui/pull/1420))

## [`6.2.0`](https://github.com/elastic/eui/tree/v6.2.0)

- Added `logoCodesandbox` and updated `apmApp` icons ([#1407](https://github.com/elastic/eui/pull/1407))
- Changed `EuiListGroup` PropType for `extraAction` to remove console warning ([#1405](hhttps://github.com/elastic/eui/pull/1405))

**Bug fixes**

- Account for `min` attribute when determining `EuiRange` input width ([#1406](https://github.com/elastic/eui/pull/1406))

## [`6.1.0`](https://github.com/elastic/eui/tree/v6.1.0)

- Added `EuiListGroup` and `EuiListGroupItem` components ([#1377](https://github.com/elastic/eui/pull/1377))
- Convert the other of the services to TypeScript ([#1392](https://github.com/elastic/eui/pull/1392))
- Changed single selection to select existing option in the list ([#1391](https://github.com/elastic/eui/pull/1391))
- Added `showUpdateButton` prop to `EuiSuperDatePicker` ([#1399](https://github.com/elastic/eui/pull/1399))

## [`6.0.1`](https://github.com/elastic/eui/tree/v6.0.1)

**Bug fixes**

- `EuiColorPicker` align color picker popup with color selector when page is scrolled ([#1397](https://github.com/elastic/eui/pull/1397))

## [`6.0.0`](https://github.com/elastic/eui/tree/v6.0.0)

- Added `onFocus` prop to `EuiComboBox` ([#1375](https://github.com/elastic/eui/pull/1375))
- Added `DisambiguateSet` and `ExclusiveUnion` utility types ([#1368](https://github.com/elastic/eui/pull/1368))
- Added `EuiSuperDatePicker` component ([#1351](https://github.com/elastic/eui/pull/1351))
- Fixed up styles for `EuiSuperDatePicker` ([#1389](https://github.com/elastic/eui/pull/1389))
- Altered a few icons and added more: `crossInACircleFilled`, `editorRedo`, `editorUndo`, `grabHorizontal`, `minusInCircleFilled`, `plusInCircleFilled`, `sortable`, `starEmptySpace`, `starFilledSpace`, `starFilled`, `starMinusEmpty`, `starMinusFilled`, `starPlusEmpty`, `pinFilled` ([#1374](https://github.com/elastic/eui/pull/1374))
- Exclude `custom_typings` from `eui.d.ts` ([#1395](https://github.com/elastic/eui/pull/1395))


**Bug fixes**

- Only style anchor tags in `EuiText` that have no class attribute ([#1373](https://github.com/elastic/eui/pull/1373))
- Fixed some EUI services' TS definitions ([#1380](https://github.com/elastic/eui/pull/1380))

**Breaking changes**

- Moved `EuiExpressionButton` contents to `EuiExpression` and deleted `EuiExpressionButton`. Also added support for `color` and `uppercase` props as well as made `onClick` optional to support read only expressions. ([#1368](https://github.com/elastic/eui/pull/1368))

## [`5.8.2`](https://github.com/elastic/eui/tree/v5.8.2)

**Note: this release is a backport containing fixes made in `6.4.0`**

**Bug fixes**

- Fix mouse interaction with `EuiComboBox` in IE11 ([#1437](https://github.com/elastic/eui/pull/1437))

## [`5.8.1`](https://github.com/elastic/eui/tree/v5.8.1)

**Note: this release is a backport containing fixes made in `6.0.0`**

**Bug fixes**

- Fixed some EUI services' TS definitions ([#1380](https://github.com/elastic/eui/pull/1380))

## [`5.8.0`](https://github.com/elastic/eui/tree/v5.8.0)

**Note: this release broke some of the exported TypeScript definitions.**

- Reinstate ([#1353](https://github.com/elastic/eui/pull/1353)) `onBlur` action on `EuiComboBox` ([#1364](https://github.com/elastic/eui/pull/1364))
- Convert roughly half of the services to TypeScript ([#1360](https://github.com/elastic/eui/pull/1360))

**Bug fixes**

- Fixed `onCreateOption` callback of `EuiComboBox` so it isn't called when the input is empty ([#1364](https://github.com/elastic/eui/pull/1364))
- Added `anchorClassName` prop to `EuiPopover` ([#1367](https://github.com/elastic/eui/pull/1367))
- Added support for `fullWidth` on `EuiSuperSelect` ([#1367](https://github.com/elastic/eui/pull/1367))
- Applied new scrollbar customization for Firefox ([#1367](https://github.com/elastic/eui/pull/1367))
- Fixed `EuiSuperSelect` from accessing ref when unmounted ([1369](https://github.com/elastic/eui/pull/1369))
- Allow any color value to be passed to `EuiIcon` ([#1370](https://github.com/elastic/eui/pull/1370))

## [`5.7.0`](https://github.com/elastic/eui/tree/v5.7.0)

- Adjust EUI coloring to better match brand guidelines from Creative Services ([#1356](https://github.com/elastic/eui/pull/1356))

## [`5.6.2`](https://github.com/elastic/eui/tree/v5.6.2)

**Note: this release is a backport**

- Reinstate ([#1353](https://github.com/elastic/eui/pull/1353)) `onBlur` action on `EuiComboBox` ([#1364](https://github.com/elastic/eui/pull/1364))

**Bug fixes**

- Fixed `onCreateOption` callback of `EuiComboBox` so it isn't called when the input is empty ([#1364](https://github.com/elastic/eui/pull/1364))

## [`5.6.1`](https://github.com/elastic/eui/tree/v5.6.1)

**Note: this release is a backport containing changes originally made in `5.8.0`**

**Bug fixes**

- Allow any color value to be passed to `EuiIcon` ([#1370](https://github.com/elastic/eui/pull/1370))

## [`5.6.0`](https://github.com/elastic/eui/tree/v5.6.0)

- Convert `EuiIcon` to TypeScript ([#1355](https://github.com/elastic/eui/pull/1355))
- Add support for `aria-label`, `aria-labelledby` and `aria-describedby` to `EuiCodeEditor` ([#1354](https://github.com/elastic/eui/pull/1354))

**Bug fixes**

- `react-datepicker` set milliseconds to zero when selecting time ([#1361](https://github.com/elastic/eui/pull/1361))
- Revert ([#1353](https://github.com/elastic/eui/pull/1353)) `onBlur` action on `EuiComboBox`. It caused regressions on Kibana. ([#1363](https://github.com/elastic/eui/pull/1363))

## [`5.5.1`](https://github.com/elastic/eui/tree/v5.5.1)

**Bug fixes**

- Fixed TypeScript definitions in `eui.d.ts` ([#1359](https://github.com/elastic/eui/pull/1359))

## [`5.5.0`](https://github.com/elastic/eui/tree/v5.5.0)

**Note: this release broke the exported TypeScript definitions and `EuiComboBox` in certain situations. These are both fixed in `5.6.0`.**

- Altered functionality of `truncate` on `EuiBreadcrumbs` and added `truncate` ability on breadcrumb item ([#1346](https://github.com/elastic/eui/pull/1346))
- Altered `EuiHeader`'s location of `EuiHeaderBreadcrumbs` based on the new `truncate` ability ([#1346](https://github.com/elastic/eui/pull/1346))
- Added support for `href` and `target` props in `EuiBasicTable` actions ([#1347](https://github.com/elastic/eui/pull/1347))
- Added `.eui-textBreakWord` CSS utility class  ([#1349](https://github.com/elastic/eui/pull/1349))
- Added support for `EuiComboBox` converting entered text into a custom option when the user removes focus, e.g. by tabbing to another element. This prevents the `EuiComboBox` from being mistaken for an `EuiInputText`. ([#1353](https://github.com/elastic/eui/pull/1353))

**Bug fixes**

- Fixed word-breaks in table cells for Firefox ([#1349](https://github.com/elastic/eui/pull/1349))
- Fixed EUI when used in an environment lacking ES Modules support, e.g. Jest ([#1358](https://github.com/elastic/eui/pull/1358))

## [`5.4.0`](https://github.com/elastic/eui/tree/v5.4.0)

**Note: this release broke usage of EUI in non-ES Module compatible environments. This is fixed in `5.5.0`.**

- Added 3 new icons — `folderOpen`, `folderClosed`, and `crosshairs` ([#1350](https://github.com/elastic/eui/pull/1350))
- Added `bottomGraphic` prop to `EuiCard` for Kibana home page ([#1338](https://github.com/elastic/eui/pull/1338))
- Added keyboard and screenreader support to `EuiDatePicker` ([#1337](https://github.com/elastic/eui/pull/1337))

**Bug fixes**

- Fixed bug in exporting `CommonProps` in TypeScript definitions ([#1341](https://github.com/elastic/eui/pull/1341))

## [`5.3.0`](https://github.com/elastic/eui/tree/v5.3.0)

- Introduced TypeScript support, converted `EuiSpacer` and `EuiHorizontalRule` ([#1317](https://github.com/elastic/eui/pull/1317))

## [`5.2.0`](https://github.com/elastic/eui/tree/v5.2.0)

- Added `email` icon to `EuiIcon` ([#1331](https://github.com/elastic/eui/pull/1331))
- Added IBM logo in colour and mono
([#1321](https://github.com/elastic/eui/pull/1321))
- Added support for nodes as "Action" column headers in `EuiBasicTable`, which was overlooked in the original change in `4.5.0` ([#1312](https://github.com/elastic/eui/pull/1312))
- Updated `GlobalDatePicker` example to include all Kibana features ([#1219](https://github.com/elastic/eui/pull/1219))
- Adjusted `EuiDatePickerRange` to allow for deeper customization ([#1219](https://github.com/elastic/eui/pull/1219))
- Added `contentProps` and `textProps` to `EuiButton` and `EuiButtonEmpty` ([#1219](https://github.com/elastic/eui/pull/1219))
- TypeScript types are now published to a `eui.d.ts` top-level file ([#1304](https://github.com/elastic/eui/pull/1304))
- Added `filterWith` option for `EuiSearchBar` filters of type `field_value_selection` ([#1328](https://github.com/elastic/eui/pull/1328))

**Bug fixes**

- `EuiBasicTable` now converts the `EuiTableRowCell` `header` into `undefined` if it's been provided as a non-string node, hiding the header and preventing the node from being rendered as `[object Object]` on narrow screens ([#1312](https://github.com/elastic/eui/pull/1312))
- Fixed `fullWidth` size of `EuiComboBox`, a regression introduced in `4.7.0` ([#1314](https://github.com/elastic/eui/pull/1314))
- Fixed error when passing empty string as `value` prop for `EuiSuperSelect` ([#1319](https://github.com/elastic/eui/pull/1319))
- `EuiExpressionButton` now shows focus state when user tabs to it ([#1326](https://github.com/elastic/eui/pull/1326))
- Added `baseline` as a possible value to `EuiFlexGroup`'s `FlexGroupAlignItems` type ([#1329](https://github.com/elastic/eui/pull/1329))

## [`5.1.0`](https://github.com/elastic/eui/tree/v5.1.0)

- `EuiToken` now exports enumerated constants for `SHAPES` and `COLORS` ([#1301](https://github.com/elastic/eui/pull/1301))
- Added mixins for `EuiCallOut` coloring and `EuiTooltip` styles ([#1305](https://github.com/elastic/eui/pull/1305))
- Improve TypeScript definitions for `EuiTableRowCellProps` ([#1310](https://github.com/elastic/eui/pull/1310))

## [`5.0.1`](https://github.com/elastic/eui/tree/v5.0.1)

**Bug fixes**

- Fixed size of `EuiSuperSelect`'s dropdown menu when there is no initial selection ([#1295](https://github.com/elastic/eui/pull/1295))
- Added TypeScript definitions for `EuiPopoverTitle` and the beta and notification badges. Ensure tab TS definitions are included in the main definition index. Fix typo in icon types ([#1299](https://github.com/elastic/eui/pull/1299))

## [`5.0.0`](https://github.com/elastic/eui/tree/v5.0.0)

- Added `EuiToken` component ([#1270](https://github.com/elastic/eui/pull/1270))
- Added `beaker` icon to `EuiIcon` and updated the `EuiBetaBadge` styling ([#1291](https://github.com/elastic/eui/pull/1291/))
- Removed calls to deprecated `findDOMNode` ([#1285](https://github.com/elastic/eui/pull/1285))

**Breaking changes**

- Changed `EuiMutationObserver` to a render prop component ([#1285](https://github.com/elastic/eui/pull/1285))
- `EuiPortal` no longer accepts a React node for `insert.sibling` value ([#1285](https://github.com/elastic/eui/pull/1285))
- `popover_positioning` service's methods no longer accept React node values ([#1285](https://github.com/elastic/eui/pull/1285))

**Bug fixes**

- Added TypeScript definitions for tab components ([#1288](https://github.com/elastic/eui/pull/1288))

## [`4.8.0`](https://github.com/elastic/eui/tree/v4.8.0)

- Added `branch` icon to `EuiIcon` ([#1249](https://github.com/elastic/eui/pull/1249/))
- Added and updated new product logos to `EuiIcon` ([#1279](https://github.com/elastic/eui/pull/1279))

**Bug fixes**

- Added TypeScript definitions for `EuiToolTip`'s `delay` prop. ([#1284](https://github.com/elastic/eui/pull/1284))
- Added TypeScript definitions for step components, and some checkbox definition fixes ([#1263](https://github.com/elastic/eui/pull/1263))

**Framer X**

- Added Framer component for `EuiDescirptionList` ([#1276](https://github.com/elastic/eui/pull/1276))

## [`4.7.0`](https://github.com/elastic/eui/tree/v4.7.0)

- Added `apmTrace` icon to `EuiIcon` set ([#1263](https://github.com/elastic/eui/pull/1263))
- Added [Framer X](http://www.framer.com) component source files under the `src-framer` directory ([#1263](https://github.com/elastic/eui/pull/1263))
- Added `compressed` prop to `EuiComboBox` ([#1258](https://github.com/elastic/eui/pull/1258))
- Added guidelines for Sass usage. ([#1257](https://github.com/elastic/eui/pull/1257))

**Bug fixes**

- `EuiComboBox` no longer throws a _Maximum update depth exceeded_ error when used in popovers/modals ([#1258](https://github.com/elastic/eui/pull/1258))
- `Escape` key now closes `EuiComboBox` options list ([#1258](https://github.com/elastic/eui/pull/1258))
- Fixed margin issue around `EuiFlexGrid` in mobile displays ([#1257](https://github.com/elastic/eui/pull/1257))
- Fixed positioning and padding display issue in `EuiRange` ([#1257](https://github.com/elastic/eui/pull/1257))
- Fixed `highContrastTextColor` SASS function to account for background lightness and exit possible infinite loops ([#1275](https://github.com/elastic/eui/pull/1275))

## [`4.6.1`](https://github.com/elastic/eui/tree/v4.6.1)

**Bug fixes**

- Added TypeScript definitions for `EuiFieldPassword`. ([#1255](https://github.com/elastic/eui/pull/1255))
- Added TypeScript definitions for `EuiConfirmModal`, remove `AnyProps`, and several definition fixes ([#1260](https://github.com/elastic/eui/pull/1260))

## [`4.6.0`](https://github.com/elastic/eui/tree/v4.6.0)

- Increased default font size of tabs in K6 theme ([#1244](https://github.com/elastic/eui/pull/1244))

**Bug fixes**

- Fixed select warning on falsy value in EuiSelect ([#1254](https://github.com/elastic/eui/pull/1254))

**Bug fixes**

- Add TypeScript definitions for `EuiRange` and `EuiRadio`, and correct the definitions for `EuiRadioGroup` ([#1253](https://github.com/elastic/eui/pull/1253))

## [`4.5.2`](https://github.com/elastic/eui/tree/v4.5.2)

**Bug fixes**

- TypeScript definition changes for `EuiAccordion`, `EuiDescriptionList`, `EuiForm`, `EuiFormHelpText` and the accessibility services, plus a number of other TS fixes ([#1247](https://github.com/elastic/eui/pull/1247))

## [`4.5.1`](https://github.com/elastic/eui/tree/v4.5.1)

**Bug fixes**

- Changed names of `*beatApp` types in `EuiIcon` to follow a consistent naming pattern ([#1243](https://github.com/elastic/eui/pull/1238))

## [`4.5.0`](https://github.com/elastic/eui/tree/v4.5.0)

- Added export for `TYPES` to `EuiAvatar` ([#1238](https://github.com/elastic/eui/pull/1238))
- Updated node-sass dependency to support OSX Mojave ([#1238](https://github.com/elastic/eui/pull/1238))
- Added TypeScript definitions for `EuiFieldNumber`, `EuiFormLabel` and `EuiSelect`, and fix the `EuiTextColor` definition. ([#1240](https://github.com/elastic/eui/pull/1240))
- Added support for nodes as column headers in `EuiBasicTable` for supporting things like tooltips and localized text. ([#1234](https://github.com/elastic/eui/pull/1234))

## [`4.4.1`](https://github.com/elastic/eui/tree/v4.4.1)

**Bug fixes**

- Fixes TypeScript definitions for `EuiKeyPadMenuItem` and `EuiKeyPadMenuItemButton` ([#1232](https://github.com/elastic/eui/pull/1232))

## [`4.4.0`](https://github.com/elastic/eui/tree/v4.4.0)

- Added TypeScript typings for `EuiKeyPadMenu` ([#1229](https://github.com/elastic/eui/pull/1229))
- Forced `EuiPopover` contents to stick to its initial position when the content changes ([#1199](https://github.com/elastic/eui/pull/1199))
- Updated `EuiIcon` app icon set and allow them to adjust colorschemes ([#1225](https://github.com/elastic/eui/pull/1225))

**Bug fixes**

- Fixed EuiToolTip to show tooltips on disabled elements ([#1222](https://github.com/elastic/eui/pull/1222))
- Fixed EuiAvatar when name is composed entirely of whitespace ([#1231](https://github.com/elastic/eui/pull/1231))

## [`4.3.0`](https://github.com/elastic/eui/tree/v4.3.0)

- Added a new `colorPalette` service for retrieving and generating color arrays for use in charts ([#1209](https://github.com/elastic/eui/pull/1209))
- Added `1` as a valid value for the `columns` prop in `EuiFlexGrid` ([#1210](https://github.com/elastic/eui/pull/1210))
- Make `htmlIdGenerator` only return valid HTML4 ids ([#637](https://github.com/elastic/eui/pull/637))
- Use `cursor: pointer` to indicate clickable `EuiTable` rows ([#1213](https://github.com/elastic/eui/pull/1213))
- Add `lockOpen` icon ([#1215](https://github.com/elastic/eui/pull/1215))

## [`4.2.0`](https://github.com/elastic/eui/tree/v4.2.0)

- Added some opacity options to `EuiLineSeries` and `EuiAreaSeries` ([#1198](https://github.com/elastic/eui/pull/1198))
- Added `initialFocus` prop for focus trapping to `EuiPopover` and `EuiModal` ([#1099](https://github.com/elastic/eui/pull/1099))
- Added table footer support with `EuiTableFooter` and `EuiTableFooterCell` ([#1202](https://github.com/elastic/eui/pull/1202))

## [`4.1.0`](https://github.com/elastic/eui/tree/v4.1.0)

- Added `direction` to `EuiFlexGroup` prop types interface ([#1196](https://github.com/elastic/eui/pull/1196))
- Made `description` prop optional for `EuiDescribedFormGroup` ([#1191](https://github.com/elastic/eui/pull/1191))
- Fixed issue with unselected tabs and aria-controls attribute in EuiTabbedContent
- Added `tag` icon ([#1188](https://github.com/elastic/eui/pull/1188))
- Replaced `logging` app icon ([#1194](https://github.com/elastic/eui/pull/1194))
- Made `EuiBasicTable` rows keyboard-accessibile when they are clickable ([#1206](https://github.com/elastic/eui/pull/1206))

**Bug fixes**

- Fixed cross-axis alignment bug when positioning EuiPopover ([#1197](https://github.com/elastic/eui/pull/1197))
- Added background to `readOnly` inputs ([#1188](https://github.com/elastic/eui/pull/1188))
- Fixed some modal default and responsive sizing ([#1188](https://github.com/elastic/eui/pull/1188))
- Fixed z-index issue of `EuiComboBoxOptionsList` especially inside modals ([#1192](https://github.com/elastic/eui/pull/1192))

## [`4.0.1`](https://github.com/elastic/eui/tree/v4.0.1)

**Bug fixes**

- Fixed an issue in `EuiTooltip` because IE1 didn't support `document.contains()` ([#1190](https://github.com/elastic/eui/pull/1190))
- Fixed some issues around parsing string values in `EuiSearchBar` and `EuiQuery` ([#1189](https://github.com/elastic/eui/pull/1189))

## [`4.0.0`](https://github.com/elastic/eui/tree/v4.0.0)

- Added `delay` prop to `EuiToolTip` ([#1103](https://github.com/elastic/eui/pull/1103))

**Breaking changes**

- `EuiBasicTable` now shows up to 2 actions before condensing to all popover, but still displaying the top/primary 2 actions as well ([#1103](https://github.com/elastic/eui/pull/1103))
- `EuiBasicTable` will automatically add `hasActions` and `isSelectable` to allow proper responsive style handling, but are still overridable ([#1103](https://github.com/elastic/eui/pull/1103))

## [`3.11.0`](https://github.com/elastic/eui/tree/v3.11.0)

- Decorated `pagination` _next_ and _previous_ buttons with `data-test-subj`. ([#1182](https://github.com/elastic/eui/pull/1182))
- Added `euiFacetButton` and `euiFacetGroup` ([#1167](https://github.com/elastic/eui/pull/1167))
- Added `width` prop to `EuiContextMenu` panels ([#1173](https://github.com/elastic/eui/pull/1173))
- Added patterns for global query and filters ([#1137](https://github.com/elastic/eui/pull/1137))

**Bug fixes**

- Fixed `onClickAriaLabel` console error stemming from `EuiComboBoxPill`  ([#1183](https://github.com/elastic/eui/pull/1183))

## [`3.10.0`](https://github.com/elastic/eui/tree/v3.10.0)

- Added `maxWidth` prop to `EuiModal` ([#1165](https://github.com/elastic/eui/pull/1165))
- Support field names with `_` characters in search queries ([#1180](https://github.com/elastic/eui/pull/1180))
- Added ability to include multiple fields in a value selection filter for `EuiSearchBar` ([#1179](https://github.com/elastic/eui/pull/1179))

**Bug fixes**

- Fixed an IE11 `EuiModal` width issue by changing the `min-width` to a pixel value ([#1174](https://github.com/elastic/eui/pull/1174))

## [`3.9.0`](https://github.com/elastic/eui/tree/v3.9.0)

- Added `infraApp` icon ([#1161](https://github.com/elastic/eui/pull/1161))
- Added sizes to `EuiButtonIcon` ([#1145](https://github.com/elastic/eui/pull/1145))
- Added `singleSelection.asPlainText` prop to `EuiComboBox` ([#1139](https://github.com/elastic/eui/pull/1139))
- Added proper aria labeling to `EuiSearchBar` and `EuiBasicTable` so searching is properly announced ([#1181](https://github.com/elastic/eui/pull/1181))

**Bug fixes**

- Fixed `makeHighContrastColor` sass mixin to properly output an accessible color contrast ([#1158](https://github.com/elastic/eui/pull/1158))
- Fixed `EuiTooltip` to interact correctly when the anchor is a disabled form element ([#1158](https://github.com/elastic/eui/pull/1158))
- Fixed `EuiButton` (with icon) and `EuiButtonEmpty` truncation ([#1145](https://github.com/elastic/eui/pull/1145))
- Fixed alignment and coloring of form control clear button ([#1145](https://github.com/elastic/eui/pull/1145))
- Fixed `EuiToolTip` from setting state after component unmounts ([#1163](https://github.com/elastic/eui/pull/1163))

## [`3.8.0`](https://github.com/elastic/eui/tree/v3.8.0)

- Added a new `EuiStat` component for displaying prominent stats ([#1146](https://github.com/elastic/eui/pull/1146))
- Added color and monotone icons for AWS and GCP. ([#1135](https://github.com/elastic/eui/pull/1135))
- Added TypeScript definition for `EuiComboBox` ([#1115](https://github.com/elastic/eui/pull/1115))

**Bug fixes**

- Fixed `EuiSearchBar` when used as a controlled component in React 16.4 ([#1153](https://github.com/elastic/eui/pull/1153))
- Fixed `onChange` typedef on `EuiSwitch` ([#1144](https://github.com/elastic/eui/pull/1144)
- Fixed `EuiToolTip`'s inability to update its position when tooltip content changes ([#1116](https://github.com/elastic/eui/pull/1116))
- Fixed `EuiSearchBar`'s syntax parsing to allow multiple escaped characters in a single field value

## [`3.7.0`](https://github.com/elastic/eui/tree/v3.7.0)

- Added `zIndexAdjustment` to `EuiPopover` which allows tweaking the popover content's `z-index` ([#1097](https://github.com/elastic/eui/pull/1097))
- Added new `EuiSuperSelect` component and `hasArrow` prop to `EuiPopover` ([#921](https://github.com/elastic/eui/pull/921))
- Added a new `EuiWindowEvent` component for declarative, safe management of `window` event listeners ([#1127](https://github.com/elastic/eui/pull/1127))
- Changed `Flyout` component to close on ESC keypress even if the flyout does not have focus, using new Window Event component ([#1127](https://github.com/elastic/eui/pull/1127))
- Added TypeScript definitions for `EuiAvatar` component and the `color` services ([#1120](https://github.com/elastic/eui/pull/1120))

**Bug fixes**

- `EuiFlyout` responsive mode now gracefully overrides a custom `maxWidth` ([#1124](https://github.com/elastic/eui/pull/1124)

## [`3.6.1`](https://github.com/elastic/eui/tree/v3.6.1)

- Added TypeScript definition for `findTestSubject` test util ([#1106](https://github.com/elastic/eui/pull/1106))

**Bug fixes**

- Fixed bug where `EuiToolTip` content wasn't removed if its anchor is removed from the document ([#1119](https://github.com/elastic/eui/pull/1119))

## [`3.6.0`](https://github.com/elastic/eui/tree/v3.6.0)

- Added `EuiCopy` ([#1112](https://github.com/elastic/eui/pull/1112))
- Added `disabled` to `EuiRadioGroup.options` ([#1111](https://github.com/elastic/eui/pull/1111))

**Bug fixes**

- `EuiWrappingPopover` only re-attach anchor element on unmount if anchor element is still attached to DOM
([#1114](https://github.com/elastic/eui/pull/1114))

- Fixed `EuiSeriesChart` overrides `react-vis` classes.([#1123](https://github.com/elastic/eui/pull/1123))

## [`3.5.1`](https://github.com/elastic/eui/tree/v3.5.1)

- Fixed a bug around `indeterminate` checkboxes ([#1110](https://github.com/elastic/eui/pull/1110))

## [`3.5.0`](https://github.com/elastic/eui/tree/v3.5.0)

- Added support for `indeterminate` to `EuiCheckbox` ([#1108](https://github.com/elastic/eui/pull/1108))

## [`3.4.0`](https://github.com/elastic/eui/tree/v3.4.0)

- Added typings for `EuiToolTip` and `EuiIconTip` ([#1087](https://github.com/elastic/eui/pull/1087))
- Added `spacesApp` logo to `EuiIcon` set ([#1065](https://github.com/elastic/eui/pull/1065))
- Added `!default` to border SASS props ([#1079](https://github.com/elastic/eui/pull/1079))
- Added `repositionOnScroll` prop to `EuiPopover` which enables repositioning the popover when the window is scrolled. ([#1064](https://github.com/elastic/eui/pull/1064))
- Allow `_` and `*` characters to be used in `EuiSearchBar` query terms ([#1058](https://github.com/elastic/eui/pull/1058))
- Added more `status` options for `EuiSteps` ([#1088](https://github.com/elastic/eui/pull/1088))
- Added `maxWidth` prop `EuiFlyout` ([#1090](https://github.com/elastic/eui/pull/1090))
- Added `string` to allowed `restrictWidth` prop type of `EuiPage` and `EuiPageBody` ([#1090](https://github.com/elastic/eui/pull/1090))
- Added `.eui-textBreakNormal` and `@mixin euiTextTruncate` as CSS/SASS utilities ([#1092](https://github.com/elastic/eui/pull/1092))
- Added `fullWidth` support to `EuiComboBox` ([#1095](https://github.com/elastic/eui/pull/1095))

**Bug fixes**

- `EuiMutationObserver`'s `children` prop is no longer marked as required ([#1076](https://github.com/elastic/eui/pull/1076))
- Fixed large drop shadows so they work on darker backgrounds ([#1079](https://github.com/elastic/eui/pull/1079))
- Added `resize-observer-polyfill` as a dependency (was previously a devDependency) ([#1085](https://github.com/elastic/eui/pull/1085))
- Fixed `EuiBasicTable` to inform its parent about a selection change triggered by a different set of `items` ([#1086](https://github.com/elastic/eui/pull/1086))
- Fixed width of `EuiFilterGroup`'s popover ([#1078](https://github.com/elastic/eui/pull/1078))
- Fixed `EuiStepsHorizontal`'s title wrapping in IE ([#1088](https://github.com/elastic/eui/pull/1088))
- Fixed wrong class name being added to `EuiPageBody` when `restrictWidth !== false` ([#1090](https://github.com/elastic/eui/pull/1090))

## [`3.3.0`](https://github.com/elastic/eui/tree/v3.3.0)

- Added `onTableChange` callback to `EuiInMemoryTable` which notifies on sorting and pagination changes. ([#1060](https://github.com/elastic/eui/pull/1060))
- `EuiComboBox` now applies the provided `data-test-subj` to its options list element with the suffix `-optionsList` so you can find a specific combo box instance's options list. This wasn't previously possible because the options list is attached to the body element, not the combo box element. This is in addition to the existing `data-test-subj="comboBoxOptionsList"`. ([#1054](https://github.com/elastic/eui/pull/1054))
- EUI now provides minified versions of the themes' CSS files. ([#1070](https://github.com/elastic/eui/pull/1070))

**Bug fixes**

- Fixed `EuiSeriesChart` (previously `EuiXYChart`) responsive resize in a flexbox layout ([#1041](https://github.com/elastic/eui/pull/1041))
- `EuiInMemoryTable` no longer mutates the `items` prop array when sorting, adding deterministic sorting ([#1057](https://github.com/elastic/eui/pull/1057))
- `EuiBasicTable` actions now close their context menu when clicked ([#1069](https://github.com/elastic/eui/pull/1069))

**Experimental breaking change**

 - Renamed `EuiXYChart` to `EuiSeriesChart`, `EuiXYChartUtils` to `EuiSeriesChartUtils`, `EuiXYChartAxisUtils` to `EuiSeriesChartAxisUtils`, and  `EuiXYChartTextUtils` to `EuiSeriesChartTextUtils` ([#1066](https://github.com/elastic/eui/pull/1066))

## [`3.2.1`](https://github.com/elastic/eui/tree/v3.2.1)

- Added `closeButtonAriaLabel` property to `EuiFlyout` ([#1031](https://github.com/elastic/eui/pull/1031))
- Added types for `EuiToast`, `EuiGlobalToastList`, and `EuiGlobalToastListItem` ([#1045](https://github.com/elastic/eui/pull/1045))
- Added a handful of third-party logos to `EuiIcon` ([#1033](https://github.com/elastic/eui/pull/1033))

**Bug fixes**

- Removed IE flex column fix in favor of forcing the consumer to add a `grow` prop. ([#1044](https://github.com/elastic/eui/pull/1044))
- Removed max-width to children of `EuiPopover`. ([#1044](https://github.com/elastic/eui/pull/1044))

## [`3.2.0`](https://github.com/elastic/eui/tree/v3.2.0)

**Note: this release creates a minor regression to the display of `EuiFlexItem`s inside a `column` `EuiFlexGroup`. This is fixed in `3.2.1`.**
**Note: this release creates a minor regression to the display of `EuiPopoverTitle`. This is fixed in `3.2.1`.**

- Added typings for 'EuiBadge' ([#1034](https://github.com/elastic/eui/pull/1034))
- Added a visual pattern for Kibana's Global Date Picker ([#1026](https://github.com/elastic/eui/pull/1026))
- Added `responsive` prop to `EuiFlexGrid` ([#1026](https://github.com/elastic/eui/pull/1026))
- Added `expand` prop to `EuiTabs` and `EuiTabbedContent` ([#1026](https://github.com/elastic/eui/pull/1026))
- Allow `titleElement` to be passed to `EuiCard` ([#1032](https://github.com/elastic/eui/pull/1032))

**Bug fixes**

- Fixed `EuiContextMenuPanel` calling `ref` after being unmounted ([#1038](https://github.com/elastic/eui/pull/1038))
- `EuiOutsideClickDetector` supports nested detectors in the DOM tree ([#1039](https://github.com/elastic/eui/pull/1039))
- To make it more accessible, added a random id to `EuiSwitch`'s id prop if none is passed.  ([#779](https://github.com/elastic/eui/pull/779))
- `BetaBadge` now shows outside of `EuiPanel` bounds in IE ([#1032](https://github.com/elastic/eui/pull/1032))

## [`3.1.0`](https://github.com/elastic/eui/tree/v3.1.0)

- Added `EuiMutationObserver` to expose Mutation Observer API to React components ([#966](https://github.com/elastic/eui/pull/966))
- Added `EuiWrappingPopover` which allows existing non-React elements to be popover anchors ([#966](https://github.com/elastic/eui/pull/966))
- `EuiPopover` accepts a `container` prop to further restrict popover placement ([#966](https://github.com/elastic/eui/pull/966))
- `EuiPortal` can inject content at arbitrary DOM locations, added `portalRef` prop ([#966](https://github.com/elastic/eui/pull/966))

**Bug fixes**

- `EuiPopover` re-positions with dynamic content (including CSS height/width transitions) ([#966](https://github.com/elastic/eui/pull/966))

## [`3.0.5`](https://github.com/elastic/eui/tree/v3.0.5)

**Note: this release is a backport containing changes originally made in `3.6.1`**

**Bug fixes**

- Fixed bug where `EuiToolTip` content wasn't removed if its anchor is removed from the document ([#1119](https://github.com/elastic/eui/pull/1119))

## [`3.0.4`](https://github.com/elastic/eui/tree/v3.0.4)

**Note: this release is a backport containing changes originally made in `3.4.0`**

- Allow `_` and `*` characters to be used in `EuiSearchBar` query terms ([#1058](https://github.com/elastic/eui/pull/1058))

## [`3.0.3`](https://github.com/elastic/eui/tree/v3.0.3)

**Note: this release is a backport bugfix release containing changes originally made in `3.2.0`**

**Bug fixes**

- Fixed `EuiContextMenuPanel` calling `ref` after being unmounted ([#1038](https://github.com/elastic/eui/pull/1038))

## [`3.0.2`](https://github.com/elastic/eui/tree/v3.0.2)

- Added `restrictWidth` option to `EuiPageBody` ([#1024](https://github.com/elastic/eui/pull/1024))

**Bug fixes**

- Fixed `EuiPageContent` centered layouts ([#1024](https://github.com/elastic/eui/pull/1024))

## [`3.0.1`](https://github.com/elastic/eui/tree/v3.0.1)

- Added typings for `EuiEmptyPrompt`, `EuiCode`, `EuiCodeBlock`, and `EuiCallOut` ([#1010](https://github.com/elastic/eui/pull/1010))
- Make utility type `Omit` compatible with new `keyof` behaviour introduced in TypeScript 2.9 ([#1017](https://github.com/elastic/eui/pull/1017))
- Added visualization chart type icons ([#1020](https://github.com/elastic/eui/pull/1020))

**Bug fixes**

- Fixed `EuiContextMenu` causing scroll-jumps because of premature browser focus. ([#1018](https://github.com/elastic/eui/pull/1018))

## [`3.0.0`](https://github.com/elastic/eui/tree/v3.0.0)

- Fixed `EuiHeader` responsive styles ([#1009](https://github.com/elastic/eui/pull/1009))
- Added `prepend` and `append` props to `EuiFormControlLayout` ([#961](https://github.com/elastic/eui/pull/961))
- Updated style implementation of `EuiFilterGroup` and `EuiFilterGroupButton` ([#961](https://github.com/elastic/eui/pull/961))
- Added `EuiDatePickerRange` as a way to layout two `EuiDatePicker`s. ([#961](https://github.com/elastic/eui/pull/961))
- Temporarily removed `EuiPage` responsive styles ([#1014](https://github.com/elastic/eui/pull/1014))

**Breaking changes**

- Moved `EuiHeaderNotification` to a generic `EuiNotificationBadge` component ([#1009](https://github.com/elastic/eui/pull/1009))

**Bug fixes**

- `EuiInMemoryTable` no longer resets to the first page on prop update when `items` remains the same ([#1008](https://github.com/elastic/eui/pull/1008))
- Fixed css selector for hiding responsive `EuiBreadcrumb`'s ([#1009](https://github.com/elastic/eui/pull/1009))
- Fixed responsive utility classes for IE ([#1009](https://github.com/elastic/eui/pull/1009))
- Fixed syntax errors in `keyCodes`'s and `EuiContextMenu`'s typescript definition ([#1012](https://github.com/elastic/eui/pull/1012))

## [`2.0.0`](https://github.com/elastic/eui/tree/v2.0.0)

- Added more typings to `EuiContextMenuItemProps` ([#1006](https://github.com/elastic/eui/pull/1006))
- Made some properties of `EuiFlyout` optional ([#1003](https://github.com/elastic/eui/pull/1003))
- Added typings for `EuiFlyout`, `EuiFlyoutBody`, `EuiFlyoutHeader`, and `EuiFlyoutFooter` ([#1001](https://github.com/elastic/eui/pull/1001))
- Gave `EuiFlyout` close button a data-test-subj ([#1000](https://github.com/elastic/eui/pull/1000))
- Updated `react-vis` version to `1.10.2` ([#999](https://github.com/elastic/eui/pull/999))
- Added `component` prop to `EuiTextColor` ([#1011](https://github.com/elastic/eui/pull/1011))

**Breaking changes**

- Altered `EuiPage` and sub-component layout ([#998](https://github.com/elastic/eui/pull/998))
  - `EuiPageHeader` must now be contained within `EuiPageBody`
  - `EuiPageSideBar` must now be **outside** of `EuiPageBody`

**Bug fixes**

- `EuiDescribedFormGroup` now renders its `description` inside of a `div` instead of a `span` ([#1011](https://github.com/elastic/eui/pull/1011))

## [`1.2.1`](https://github.com/elastic/eui/tree/v1.2.1)

**Bug fixes**

- Removed global manipulation of `EuiTitle` sizing in XYCharts ([#997](https://github.com/elastic/eui/pull/997))

## [`1.2.0`](https://github.com/elastic/eui/tree/v1.2.0)

**Note: this release creates a minor regression to the sizing of `EuiTitle`s. This is fixed in `1.2.1`.**

- Added typings for keyCodes ([#988](https://github.com/elastic/eui/pull/988))
- Changed `EuiXYChart` components exports to `/experimental` subfolder ([#975](https://github.com/elastic/eui/pull/975))
- Added beta version of `EuiXYChart` and associated components ([#309](https://github.com/elastic/eui/pull/309))
- Added `size` prop to `EuiIconTip` ([987](https://github.com/elastic/eui/pull/987))
- Added `database`, `filter`, `globe`, and `save` icons ([990](https://github.com/elastic/eui/pull/990))
- Updated typings for `EuiButton`, `EuiButtonEmpty`, and `EuiButtonIcon` to include `<a>` tag attributes like `href` ([#992](https://github.com/elastic/eui/pull/992))

**Bug fixes**

- Fixed some IE11 flex box bugs and documented others (modal overflowing, image shrinking, and flex group wrapping) ([#973](https://github.com/elastic/eui/pull/973))
- Fixed white square that show in double scollbar via `euiScrollBar()` ([989](https://github.com/elastic/eui/pull/989))
- Fixed issue with Accordion would attempt to use properties and accessors on null ([#982](https://github.com/elastic/eui/pull/982))

## [`1.1.0`](https://github.com/elastic/eui/tree/v1.1.0)

- Added more (mainly style) options to `EuiRange` ([#932](https://github.com/elastic/eui/pull/932))
- Cleaned up some `EuiPopover` styles ([#969](https://github.com/elastic/eui/pull/969))
- Added `inputRef` prop to `EuiFieldPassword` ([#970](https://github.com/elastic/eui/pull/970))

**Bug fixes**

- Fixed disabled states of icon buttons ([#963](https://github.com/elastic/eui/pull/963))
- Added word-break fallback for FF & IE in table cell ([#962](https://github.com/elastic/eui/pull/962))
- Fixed `EuiPopover` to show content over modals, flyouts, etc ([#967](https://github.com/elastic/eui/pull/967))
- Fixed background transition on inputs ([#969](https://github.com/elastic/eui/pull/969))

## [`1.0.1`](https://github.com/elastic/eui/tree/v1.0.1)

- `EuiAccordion` use MutationObserver to re-calculate height when children DOM changes ([#947](https://github.com/elastic/eui/pull/947))
- Add `inspect` type option to icon typedef file. ([#952](https://github.com/elastic/eui/pull/952))
- Simplified form control styles. ([#954](https://github.com/elastic/eui/pull/954))

**Bug fixes**

- `EuiPopover` now positions popover content over all other elements, instead of sometimes clipping ([#948](https://github.com/elastic/eui/pull/948))
- `EuiOnClickOutside` works with child components rendered via React portals ([#948](https://github.com/elastic/eui/pull/948))

**Deprecations**

- Replaced the following SASS variables have been replaced `$euiFormControlHeight--compressed`, `$euiFormControlPadding--compressed`, `euiFormBorderColor--disabled`. ([#954](https://github.com/elastic/eui/pull/954))

## [`1.0.0`](https://github.com/elastic/eui/tree/v1.0.0)

- Reduced font sizes of `EuiAvatar` ([#945](https://github.com/elastic/eui/pull/945))
- Changed release process to be fully automated by script ([#944](https://github.com/elastic/eui/pull/944))

**Bug fixes**

- `EuiTooltip` re-positions content correctly after the window is resized ([#936](https://github.com/elastic/eui/pull/936))
- `EuiComboBox` list is positioned correctly in IE ([#946](https://github.com/elastic/eui/pull/946))

## [`0.0.55`](https://github.com/elastic/eui/tree/v0.0.55)

- Added `getPopoverScreenCoordinates` service function for positioining popover/tooltip content, updated `EuiToolTip` to use it ([#924](https://github.com/elastic/eui/pull/924))
- Allow `mode` prop in `EuiCodeEditor` to take custom mode object ([#935](https://github.com/elastic/eui/pull/935))
- `EuiCodeEditor` is now decorated with a `data-test-subj` selector (`codeEditorContainer`) ([#939](https://github.com/elastic/eui/pull/939))
- `EuiCodeEditor` no longer automatically scrolls cursor into view on selection change ([#940](https://github.com/elastic/eui/pull/940))

## [`0.0.54`](https://github.com/elastic/eui/tree/v0.0.54)

**Bug fixes**

- `EuiTabbedContent` now updates dynamic tab content when used as an uncontrolled component ([#931](https://github.com/elastic/eui/pull/931))

## [`0.0.53`](https://github.com/elastic/eui/tree/v0.0.53)

- `EuiComboBox` is now decorated with `data-test-subj` selectors for the search input (`comboxBoxSearchInput`), toggle button (`comboBoxToggleListButton`), and clear button (`comboBoxClearButton`) ([#918](https://github.com/elastic/eui/pull/918))
- `EuiComboBox` now gives focus to the search input when the user clicks the clear button, to prevent focus from defaulting to the body ([#918](https://github.com/elastic/eui/pull/918))
- Fixed visual size of inputs by setting the box-shadow border to `inset` ([#928](https://github.com/elastic/eui/pull/928))
- Per-column custom sort values added to `EuiInMemoryTable` ([#929](https://github.com/elastic/eui/pull/929))

**Non-breaking major changes**

- Added close (`cross`) button as default way to close to `EuiFlyout` when `onClose` is provided ([#925](https://github.com/elastic/eui/pull/925))
- Fleshed out `EuiFlyoutHeader` for consistency (see docs) ([#925](https://github.com/elastic/eui/pull/925))

**Bug fixes**

- Added `role="dialog"` to `EuiFlyout` to improve screen reader accessibility ([#916](https://github.com/elastic/eui/pull/916))
- Default sort comparator (used by `EuiInMemoryTable`) now handles `null` and `undefined` values ([#922](https://github.com/elastic/eui/pull/922))

## [`0.0.52`](https://github.com/elastic/eui/tree/v0.0.52)

- Added updated logos for Cloud and Cloud ECE ([#906](https://github.com/elastic/eui/pull/906))
- Added the ability for `EuiBetaBadge` to appear on `EuiPanel` similar to `EuiCard` ([#885](https://github.com/elastic/eui/pull/888))
- Added `restrictWidth` to `EuiPage` ([#896](https://github.com/elastic/eui/pull/896))
- Added `resize` prop to `EuiTextArea` that defaults to ‘vertical’ (only height) ([#894](https://github.com/elastic/eui/pull/894))
- Added multiple style-only adjustments to `EuiFormControlLayout` buttons/icons ([#894](https://github.com/elastic/eui/pull/894))
- Shifted `readOnly` inputs to not have left padding unless it has an icon ([#894](https://github.com/elastic/eui/pull/894))
- Added more customization options to `EuiAvatar` ([#903](https://github.com/elastic/eui/pull/903))
- Added more color options to `EuiButtonIcon` ([#907](https://github.com/elastic/eui/pull/907))
- Added icon for EMS (Elastic Map Service) (`emsApp`) ([#914](https://github.com/elastic/eui/pull/914))
- Added support for `href`, `target`, and `rel` properties for `EuiContextMenu` items ([#911](https://github.com/elastic/eui/pull/911))
- Added responsive helpers in the form of `EuiShowFor` and `EuiHideFor` components and corresponding CSS classes. ([#909](https://github.com/elastic/eui/pull/909))

**Deprecations**

- Replaced `$breakpoints` in favor of better named `$euiBreakpoints` ([#909](https://github.com/elastic/eui/pull/909))
- Replaced the following mixin `screenXSmall()`, `screenSmall()`, `screenMedium()`, `screenLarge()`, `screenSmallMediumLarge()` in favor of a single `euiBreakpoint()`. ([#909](https://github.com/elastic/eui/pull/909))

**Bug fixes**

- Removed `.nvmrc` file from published npm package ([#892](https://github.com/elastic/eui/pull/892))
- `EuiComboBox` no longer shows the _clear_ icon when it's a no-op ([#890](https://github.com/elastic/eui/pull/890))
- `EuiIcon` no longer takes focus in Edge and IE unless `tabIndex` is defined as a value other than `"-1"` ([#900](https://github.com/elastic/eui/pull/900))
- Fixed regression introduced in `0.0.50` in which the form control icons blocked users from clicking the control ([#898](https://github.com/elastic/eui/pull/898))
- Fixed `EuiSwitch` background in case it’s been placed on a gray background ([#894](https://github.com/elastic/eui/pull/894))
- Fixed `EuiComboBox` hidden input focus styles ([#894](https://github.com/elastic/eui/pull/894))
- Fixed responsive widths of `EuiDescribedFormGroup` ([#894](https://github.com/elastic/eui/pull/894))
- Fixed descenders being cut off in `EuiSelect` ([#894](https://github.com/elastic/eui/pull/894))
- Fixed extra spacing applied by Safari to `EuiFieldSearch` ([#894](https://github.com/elastic/eui/pull/894))
- Fixed contrast issues in dark theming ([#907](https://github.com/elastic/eui/pull/907))

## [`0.0.51`](https://github.com/elastic/eui/tree/v0.0.51)

- Added `textStyle="reverse"` prop to `EuiDescriptionList` as well as a class (`.eui-definitionListReverse`) for `dl`'s within `EuiText` ([#882](https://github.com/elastic/eui/pull/882))
- Added `inspect` icon ([#886](https://github.com/elastic/eui/pull/886))
- Added `layout` prop to `EuiCard` ([#885](https://github.com/elastic/eui/pull/885))

**Bug fixes**

- Moved `EuiFieldSearch`'s and `EuiValidateControl`'s ref out of render into `setRef` methods ([#883](https://github.com/elastic/eui/pull/883))

## [`0.0.50`](https://github.com/elastic/eui/tree/v0.0.50)

**Note: this release creates a minor regression to form controls containing icons, in which the icon blocks the user from clicking the control. This is fixed in `0.0.52`.**

- Created `EuiToggle`, `EuiButtonToggle`, and `EuiButtonGroup` ([#872](https://github.com/elastic/eui/pull/872))
- `EuiBasicTable` and `EuiInMemoryTable` now accept `rowProps` and `cellProps` callbacks, which let you apply custom props to rows and props ([#869](https://github.com/elastic/eui/pull/869))
- Added `offine` and `online` icons ([#881](https://github.com/elastic/eui/pull/881))

**Bug fixes**

- `EuiContextMenuPanel` now updates appropriately if its items are modified ([#887](https://github.com/elastic/eui/pull/887))
- `EuiComboBox` is no longer a focus trap, the clear button is now keyboard-accessible, and the virtualized list no longer interferes with the tab order ([#866](https://github.com/elastic/eui/pull/866))
- `EuiButton`, `EuiButtonEmpty`, and `EuiButtonIcon` now look and behave disabled when `isDisabled={true}` ([#862](https://github.com/elastic/eui/pull/862))
- `EuiGlobalToastList` no longer triggers `Uncaught TypeError: _this.callback is not a function`  ([#865](https://github.com/elastic/eui/pull/865))
- `EuiGlobalToastList` checks to see if it has dismissed a toast before re-dismissing it ([#868](https://github.com/elastic/eui/pull/868))
- Added FF/IE fallback for `.eui-textBreakWord` ([#864](https://github.com/elastic/eui/pull/864))
- Fixed `EuiCard` description text color when used in/as an anchor tag ([#864](https://github.com/elastic/eui/pull/864))
- Fixed `EuiCard` IE bugs ([#864](https://github.com/elastic/eui/pull/864))
- Fixed button labeling for `EuiFormControlLayout` and `EuiComboBox` accessibility ([#876](https://github.com/elastic/eui/pull/876))
- Fixed `EuiBreadcrumb` slash alignment when truncating ([#878](https://github.com/elastic/eui/pull/878))

**Breaking changes**

- `EuiSearchBar` no longer has an `onParse` callback, and now passes an object to `onChange` with the shape `{ query, queryText, error }` ([#863](https://github.com/elastic/eui/pull/863))
- `EuiInMemoryTable`'s `search.onChange` callback now passes an object with `{ query, queryText, error }` instead of only the query ([#863](https://github.com/elastic/eui/pull/863))
- `EuiFormControlLayout` no longer has `onClear`, `iconSide`, or `onIconClick` props. Instead of `onClear` it now accepts a `clear` object of the shape `{ onClick }`. Instead of the icon props, it now accepts a single `icon` prop which be either a string or an object of the shape `{ type, side, onClick }`. ([#866](https://github.com/elastic/eui/pull/866))
- `EuiBasicTable` and `EuiInMemoryTable` pass-through cell props (defined by the `columns` prop and the `cellProps` prop) used to be applied to the `div` inside of the `td` element. They're now applied directly to the `td` element. ([#869](https://github.com/elastic/eui/pull/869))

## [`0.0.49`](https://github.com/elastic/eui/tree/v0.0.49)

**Bug fixes**

- `EuiInMemoryTable` now applies its search filter ([#851](https://github.com/elastic/eui/pull/851))
- `EuiInMemoryTable` and `EuiBasicTable` now pass unknown props through to their child ([#836](https://github.com/elastic/eui/pull/836))
- Added `EuiHeaderLinks` which allow you to construct navigation in the header in place of the app menu. ([#844](https://github.com/elastic/eui/pull/844))
- `EuiPopover` will use an alert to warn the user it traps focus ([#844](https://github.com/elastic/eui/pull/844))

**Breaking changes**

- EUI requires React `16.3` or higher ([#849](https://github.com/elastic/eui/pull/849))
- `EuiHeaderBreadcrumbs` refactored to use `EuiBreadcrumbs`. This removed all child components of `EuiHeaderBreadcrumbs`. ([#844](https://github.com/elastic/eui/pull/844))

## [`0.0.48`](https://github.com/elastic/eui/tree/v0.0.48)

**Bug fixes**

- `EuiComboBox` does not pass `isDisabled` prop to `EuiComboBoxOptionsList` to avoid "React does not recognize the 'isDisabled' prop on a DOM element" console warning ([#838](https://github.com/elastic/eui/pull/838))
- `EuiComboBox` does not display clear icon when `isClearable` prop is set to false and `selectedOptions` prop is provided ([#838](https://github.com/elastic/eui/pull/838))

**Breaking changes**

- Move `EuiBasicTable`'s `itemId` prop from `selection` to a top-level property ([#830](https://github.com/elastic/eui/pull/830))
- Renamed/refactored `requiresAriaLabel` prop validator to a more general `withRequiredProp` ([#830](https://github.com/elastic/eui/pull/830))

## [`0.0.47`](https://github.com/elastic/eui/tree/v0.0.47)

- Added utility CSS classes for text and alignment concerns ([#774](https://github.com/elastic/eui/pull/774))
- Added `compressed` versions of `EuiFormRow` and all form controls ([#800](https://github.com/elastic/eui/pull/800))
- Removed pointer cursor on `EuiFormLabel` when a `for` property is not set ([#825](https://github.com/elastic/eui/pull/825))
- Added the ability to add tooltips to `EuiContextMenuItem`s ([#817](https://github.com/elastic/eui/pull/817))
- Added `EuiBreadcrumbs` ([#815](https://github.com/elastic/eui/pull/815))

**Bug fixes**

- Fixes height calculation error on `EuiAccordion` when it starts loads in an open state. ([#816](https://github.com/elastic/eui/pull/816))
- Added aria-invalid labeling on `EuiFormRow` ([#777](https://github.com/elastic/eui/pull/799))
- Added aria-live labeling for `EuiToasts` ([#777](https://github.com/elastic/eui/pull/777))
- Added aria labeling requirements for `EuiBadge` , as well as a generic prop_type function `requiresAriaLabel` in `utils` to check for it. ([#777](https://github.com/elastic/eui/pull/777)) ([#802](https://github.com/elastic/eui/pull/802))
- Ensure switches’ inputs are still hidden when `[disabled]` ([#778](https://github.com/elastic/eui/pull/778))
- Made boolean matching in `EuiSearchBar` more exact so it doesn't match words starting with booleans, like "truest" or "offer" ([#776](https://github.com/elastic/eui/pull/776))
- `EuiComboBox` do not setState or call refs once component is unmounted ([807](https://github.com/elastic/eui/pull/807) and [#813](https://github.com/elastic/eui/pull/813))
- Added better accessibility labeling to `EuiPagination`, `EuiSideNav`, `EuiPopover`, `EuiBottomBar` and `EuiBasicTable`.  ([#821](https://github.com/elastic/eui/pull/821))
- Added `isDisabled` to `EuiComboBox`  ([#829](https://github.com/elastic/eui/pull/829))

## [`0.0.46`](https://github.com/elastic/eui/tree/v0.0.46)

- Added `EuiDescribedFormGroup` component, a wrapper around `EuiFormRow`(s) ([#707](https://github.com/elastic/eui/pull/707))
- Added `describedByIds` prop to `EuiFormRow` to help with accessibility ([#707](https://github.com/elastic/eui/pull/707))
- Added `isLoading` prop to `EuiButtonEmpty` ([#768](https://github.com/elastic/eui/pull/768))
- Removed individual badge cross icon when `EuiComboBox` has `singleSelection` prop enabled. ([#769](https://github.com/elastic/eui/pull/769))

**Bug fixes**

- Removed specificity on `EuiText` that was causing cascade conflicts around text coloring. ([#770](https://github.com/elastic/eui/pull/770))

## [`0.0.45`](https://github.com/elastic/eui/tree/v0.0.45)

***NOTE v0.0.45 has a bug causing it to fail during installation, please use v0.0.46***

- Added `EuiBetaBadge` for non-GA labelling including options to add it to `EuiCard` and `EuiKeyPadMenuItem` ([#705](https://github.com/elastic/eui/pull/705))
- Added `direction` prop to EuiFlexGroup ([#711](https://github.com/elastic/eui/pull/711))
- Added `EuiEmptyPrompt` which can be used as a placeholder over empty tables and lists ([#711](https://github.com/elastic/eui/pull/711))
- Added `EuiTabbedContent` ([#737](https://github.com/elastic/eui/pull/737))
- `EuiComboBox` added buttons for clearing and opening/closing the combo box ([#698](https://github.com/elastic/eui/pull/698))

**Bug fixes**

- Fixed `EuiTableRowCell` from overwriting its child element's `className` [#709](https://github.com/elastic/eui/pull/709)
- Allow `EuiContextMenuPanel`s to update when their `children` changes ([#710](https://github.com/elastic/eui/pull/710))
- `EuiInMemoryTable` now passes `itemIdToExpandedRowMap` prop to `EuiBasicTable` ([#759](https://github.com/elastic/eui/pull/759))
- Expanded table rows in paginated data no longer leak to other pages ([#761](https://github.com/elastic/eui/pull/761))

**Breaking changes**

- Rename `logoElasticSearch` to `logoElasticsearch` [#755](https://github.com/elastic/eui/pull/755)

## [`0.0.44`](https://github.com/elastic/eui/tree/v0.0.44)

- Reduced `EuiToast` title size ([#703](https://github.com/elastic/eui/pull/703))

**Bug fixes**

- Fixed inherited `line-height` of inputs and buttons ([#702](https://github.com/elastic/eui/pull/702))
- Fixed card title sizing in K6 theme. ([#704](https://github.com/elastic/eui/pull/704))

## [`0.0.43`](https://github.com/elastic/eui/tree/v0.0.43)

- Added `status` prop to `EuiStep` for additional styling ([#673](https://github.com/elastic/eui/pull/673))
- `EuiForm` and `EuiFormRow` now accept nodes for `errors` prop ([#685](https://github.com/elastic/eui/pull/685))
- Removed the default `max-width` from `EuiText`. This can still be applied by setting `grow={false}` ([#683](https://github.com/elastic/eui/pull/683))
- Added support for text alignment with `EuiTextAlign` ([#683](https://github.com/elastic/eui/pull/683))
- `EuiBasicTable` added the `compressed` prop to allow for tables with smaller fonts and padding ([#687](https://github.com/elastic/eui/pull/687))

**Bug fixes**

- Added a `paddingSize` prop to `EuiAccordion` to better mitigate situations where a nested `EuiFlexGroup` causes scrollbars ([#701](https://github.com/elastic/eui/pull/701))
- Fixed `EuiCard` `icon` prop to include user provided className ([#684](https://github.com/elastic/eui/pull/684))
- `EuiInMemoryTable` pagination state is now reset automatically when a search is executed ([#686](https://github.com/elastic/eui/pull/686))
- Fixed slow performance of `EuiComboBox` when there are hundreds or thousands of options by virtualizing `EuiComboBoxOptionsList` ([#670](https://github.com/elastic/eui/pull/670))
- Fixed some text styles ([#683](https://github.com/elastic/eui/pull/683))
    - Fixed font-family of input, textarea, select, and buttons
    - Fixed style of code, pre, and dl’s inside `EuiText`
    - Fixed ghost text color which was being set to a dark gray

**Breaking changes**

- Added responsive support for tables. This isn't technically a breaking change, but you will need to apply some new props (`hasActions`, `isSelectable`) for certain tables to make them look their best in mobile. **Responsive table views are on by default.** ([#584](https://github.com/elastic/eui/pull/584))

## [`0.0.42`](https://github.com/elastic/eui/tree/v0.0.42)

- Added `EuiDatePicker` component for date/time input ([#644](https://github.com/elastic/eui/pull/644))
- Added editor icon set to `EuiIcon` ([#671](https://github.com/elastic/eui/pull/671))

## [`0.0.41`](https://github.com/elastic/eui/tree/v0.0.41)

- Added `grow` prop to `EuiText` ([#662](https://github.com/elastic/eui/pull/662))
- Added `disabled` prop to `EuiComboBoxOption` ([#650](https://github.com/elastic/eui/pull/650))
- Added support for `<pre>` and `<code>` tags to `<EuiText>` ([#654](https://github.com/elastic/eui/pull/654))
- Added export of SASS theme variables in JSON format during compilation ([#642](https://github.com/elastic/eui/pull/642))
- Close `EuiComboBox` `singleSelection` options list when option is choosen ([#645](https://github.com/elastic/eui/pull/645))
- Wrap `EuiStepHorizontal` text instead of truncating it ([#653](https://github.com/elastic/eui/pull/653))
- Fixed a bug where `EuiSideNavItem` wouldn't pass an `onClick` handler down to `<a>` tags if they also had an `href`. ([#664](https://github.com/elastic/eui/pull/664))
- Updated existing and added additional TypeScript definitions ([#666](https://github.com/elastic/eui/pull/666))

**Bug fixes**

- Fixed `EuiBasicTable` re-rendering on hover of table rows ([#665](https://github.com/elastic/eui/pull/665))

**Breaking changes**

- `EuiStepsHorizontal` now requires an `onClick` prop be provided for each step configuration object ([#653](https://github.com/elastic/eui/pull/653))

## [`0.0.40`](https://github.com/elastic/eui/tree/v0.0.40)

- Tweaked sizing, weights, color, line-heights, and added more levels to `EuiTitle` and `EuiText` ([#627](https://github.com/elastic/eui/pull/627))
- Added TypeScript type defitions for `EuiPortal`, `EuiText` and `EuiTitle` as well as the `calculatePopoverPosition` service ([#638](https://github.com/elastic/eui/pull/638))
- Grayed out labels for `disabled` controls ([#648](https://github.com/elastic/eui/pull/648))

**Bug fixes**

- Fix visual shadow glitch on hover of `EuiToast` ([#632](https://github.com/elastic/eui/pull/632))

**Breaking changes**

- **Note: This breaking change is reversed in 0.0.43.** Added a default `max-width` to `EuiText`. ([#627](https://github.com/elastic/eui/pull/627))

## [`0.0.39`](https://github.com/elastic/eui/tree/v0.0.39)

**Bug fixes**

- Allow accordions to dynamically change height, and support values on radio inputs ([#613](https://github.com/elastic/eui/pull/613))
- Accordion toggle layout is no longer flagged responsive, in order to prevent unwanted stacking on mobile ([#613](https://github.com/elastic/eui/pull/613))

**Breaking changes**

- Support values on radio inputs. This is breaking because now the second argument to the radio `onChange` callback is the value, which bumps the change event to the third argument ([#613](https://github.com/elastic/eui/pull/613))

## [`0.0.38`](https://github.com/elastic/eui/tree/v0.0.38)

- Modified drop shadow intensities and color. ([#607](https://github.com/elastic/eui/pull/607))
- Added SASS color functions. Made `$euiColorWarning` color usage more accessible while still being "yellow". ([#628](https://github.com/elastic/eui/pull/628))
- Removed extraneous `global_styling/mixins/_forms.scss` file and importing the correct files in the `filter_group.scss` and `combo_box.scss` files. ([#609](https://github.com/elastic/eui/pull/609))
- Added `isInvalid` prop to `EuiComboBox` ([#631](https://github.com/elastic/eui/pull/631))
- Added support for rejecting user input by returning `false` from the `onCreateOption` prop of `EuiComboBox` ([#631](https://github.com/elastic/eui/pull/631))

**Bug fixes**

- Visual fix for the focus state of disabled `EuiButton` ([#603](https://github.com/elastic/eui/pull/603))
- `EuiSelect` can pass any node as a value rather than just a string ([#603](https://github.com/elastic/eui/pull/603))
- Fixed a typo in the flex TypeScript definition ([#629](https://github.com/elastic/eui/pull/629))
- Fixed `EuiComboBox` bug in which the options list wouldn't always match the width of the input ([#611](https://github.com/elastic/eui/pull/611))
- Fixed `EuiComboBox` bug in which opening the combo box when there's no scrollbar on the window would result in the list being positioned incorrectly ([#631](https://github.com/elastic/eui/pull/631))
- Fixed `EuiComboBox` bug in which clicking a pill's close button would close the list ([#631](https://github.com/elastic/eui/pull/631))
- Fixed `EuiComboBox` bug in which moving focus from one combo box to another would remove the `euiBody-hasPortalContent` class from the body. ([#631](https://github.com/elastic/eui/pull/631))

## [`0.0.37`](https://github.com/elastic/eui/tree/v0.0.37)

- Added `EuiComboBox` for selecting many options from a list of options ([#567](https://github.com/elastic/eui/pull/567))
- Added `EuiHighlight` for highlighting a substring within text ([#567](https://github.com/elastic/eui/pull/567))
- `calculatePopoverPosition` service now accepts a `positions` argument so you can specify which positions are acceptable ([#567](https://github.com/elastic/eui/pull/567))
- Added `closeButtonProps` prop to `EuiBadge`, `hollow` badge type, and support for arbitrary hex color ([#567](https://github.com/elastic/eui/pull/567))
- Added support for arbitrary hex color to `EuiIcon` ([#567](https://github.com/elastic/eui/pull/567))

**Breaking changes**

- Renamed `euiBody-hasToolTip` class to `euiBody-hasPortalContent` ([#567](https://github.com/elastic/eui/pull/567))

## [`0.0.36`](https://github.com/elastic/eui/tree/v0.0.36)

- Added support for range queries in `EuiSearchBar` (works for numeric and date values) ([#485](https://github.com/elastic/eui/pull/485))
- Added support for emitting a `EuiSearchBar` query to an Elasticsearch query string ([#598](https://github.com/elastic/eui/pull/598))
- Added support for expandable rows to `EuiBasicTable` ([#585](https://github.com/elastic/eui/pull/585))

**Bug fixes**

- Relaxed query syntax of `EuiSearchBar` to allow usage of hyphens without escaping ([#581](https://github.com/elastic/eui/pull/581))
- Fixed font-weight issue in K6 theme ([#596](https://github.com/elastic/eui/pull/596))

## [`0.0.35`](https://github.com/elastic/eui/tree/v0.0.35)

- Modified `EuiLink` and all buttons to support both href and onClick ([#554](https://github.com/elastic/eui/pull/554))
- Added `color` prop to `EuiIconTip` ([#580](https://github.com/elastic/eui/pull/580))

## [`0.0.34`](https://github.com/elastic/eui/tree/v0.0.34)

- Adjust `EuiCallOut` and dark theme warning coloring ([#563](https://github.com/elastic/eui/pull/563))
- Added a `buttonColor` prop to `EuiConfirmModal` ([#546](https://github.com/elastic/eui/pull/546))
- Added 'baseline' as option to `EuiFlexGroup`'s `alignItems` prop ([#546](https://github.com/elastic/eui/pull/546))

**Bug fixes**

- Fixed `EuiToolTip` bug which caused the tooltip to hide when moving the mouse around inside of the trigger element ([#557](https://github.com/elastic/eui/pull/557), [#564](https://github.com/elastic/eui/pull/564))
- Fixed a bug where `EuiButtonEmpty` would offer a white background on hover when it was disabled, even when there was no such background transition on hover when the buttons are not disabled ([#561](https://github.com/elastic/eui/pull/561))
- Fixed table cell bugs ([#565](https://github.com/elastic/eui/pull/565))
  - `EuiBasicTable` now supports explicitly setting `truncateText` and `textOnly` on column definitions, and supports passing through unrecognized props to the cell (e.g. `data-test-subj`).
  - Updated table cell CSS so that long single-word cell content will break and wrap mid-word.

## [`0.0.33`](https://github.com/elastic/eui/tree/v0.0.33)

- Added initial sorting option to `EuiInMemoryTable` ([#547](https://github.com/elastic/eui/pull/547))
- Horizontally scrolling `EuiTabs` ([#546](https://github.com/elastic/eui/pull/546))
- Remove padding from both sides of `EuiEmptyButton` ([#546](https://github.com/elastic/eui/pull/546))
- Added `disabled` prop to placeholder (ellipses) button in pagination ([#546](https://github.com/elastic/eui/pull/546))
- Converted `.euiHeader__notification` into `EuiHeaderNotification` ([#546](https://github.com/elastic/eui/pull/546))

**Bug fixes**

- `EuiConfirmModal` will now check for the presence of confirm and cancel buttons before trying to focus them ([#555](https://github.com/elastic/eui/pull/555))

## [`0.0.32`](https://github.com/elastic/eui/tree/v0.0.32)

- Updated `EuiDescriptionList` to accept nodes for the titles and descriptions ([#552](https://github.com/elastic/eui/pull/552))
- Added `stop` and `stopFilled` icons ([#543](https://github.com/elastic/eui/pull/543))

**Bug fixes**

- Fixed `EuiToolTip` smart positioning to prevent tooltip from being clipped by the window where possible ([#550](https://github.com/elastic/eui/pull/550))

## [`0.0.31`](https://github.com/elastic/eui/tree/v0.0.31)

- Made `<EuiProgress>` TypeScript types more specific ([#518](https://github.com/elastic/eui/pull/518))
- Removed `font-smoothing` from our reset css for better text legibility ([#539](https://github.com/elastic/eui/pull/539))

**Bug fixes**

- Made `EuiIconTip` screen reader accessible ([#534](https://github.com/elastic/eui/pull/534))
- Fixed a sorting issue in `EuiInMemoryTable` ([#453](https://github.com/elastic/eui/pull/453))
- Fixed checkbox click for `EuiCheckbox` and `EuiRadio` without a label ([#541](https://github.com/elastic/eui/pull/541))

## [`0.0.30`](https://github.com/elastic/eui/tree/v0.0.30)

- Add ability to force `EuiSideNav` items open by setting `item.forceOpen`. ([#515](https://github.com/elastic/eui/pull/515))

## [`0.0.29`](https://github.com/elastic/eui/tree/v0.0.29)

- Added `EuiIconTip` to make it easier to display icons with tooltips ([#528](https://github.com/elastic/eui/pull/528))
- Added `buttonRef` prop to `EuiButton`, `EuiButtonEmpty`, and `EuiButtonIcon` ([#529](https://github.com/elastic/eui/pull/529))

**Bug fixes**

- `EuiHealth` no longer stacks flex items on small screens ([#530](https://github.com/elastic/eui/pull/530))
- Fixed `EuiPageContent` centering within `EuiPage` issue ([#527](https://github.com/elastic/eui/pull/527))
- `EuiConfirmModal` will now correctly auto-focus on its confirm and cancel buttons ([#529](https://github.com/elastic/eui/pull/529))

## [`0.0.28`](https://github.com/elastic/eui/tree/v0.0.28)

- `EuiInMemoryTable` pass items to BasicTable when message is provided ([#517](https://github.com/elastic/eui/pull/517)).
- `EuiSearchBox` now passes unused props through to `EuiFieldSearch` ([#514](https://github.com/elastic/eui/pull/514))
- Change `EuiBasicTable` `noItemsMessage` and `EuiInMemoryTable` `messgae` propType to node
instead of just string ([#516](https://github.com/elastic/eui/pull/516))

## [`0.0.27`](https://github.com/elastic/eui/tree/v0.0.27)

- Don't propagate a null `onClick` on EuiPanels ([#473](https://github.com/elastic/eui/pull/473))
- Use 1.1px for the `EuiHorizontalRule` height, in order to work around strange Chrome height calculations ([#473](https://github.com/elastic/eui/pull/473))
- New icons for `logoGithub` and `logoSketch` ([#494](https://github.com/elastic/eui/pull/494))
- `EuiCard` now has an `href` and `isClickable` prop for better handling hover animations. ([#494](https://github.com/elastic/eui/pull/494))
- Added `calculateContrast` and `rgbToHex` to services ([#494](https://github.com/elastic/eui/pull/494))

**Bug fixes**

- `EuiModal` is now responsive on mobile screens ([#512](https://github.com/elastic/eui/pull/512))
- `EuiFlexGrid` now collapses down in mobile layouts properly. ([#515](https://github.com/elastic/eui/pull/515))
- Made `EuiCard` proptypes more permission by changing strings to nodes. ([#515](https://github.com/elastic/eui/pull/515))
- Fixed `reponsive={false}` prop not working when flex groups were nested. ([#494](https://github.com/elastic/eui/pull/494))
- `EuiBadge` wrapping element changed from a `div` to `span` so it can be nested in text blocks ([#494](https://github.com/elastic/eui/pull/494))

## [`0.0.26`](https://github.com/elastic/eui/tree/v0.0.26)

**Bug fixes**

- `EuiSelect` do not set `defaultValue` property when `value` property is provided ([#504](https://github.com/elastic/eui/pull/504)).
- `EuiBottomBar` now uses `EuiPortal` to avoid zindex conflicts ([#487](https://github.com/elastic/eui/pull/487))
- Upped dark theme contrast on disabled buttons ([#487](https://github.com/elastic/eui/pull/487))

**Breaking changes**

- Removed `EuiTableOfRecords` ([#490](https://github.com/elastic/eui/pull/490))

## [`0.0.25`](https://github.com/elastic/eui/tree/v0.0.25)

- `EuiSearchBar` accepts `toolsLeft` and `toolsRight` props ([#458](https://github.com/elastic/eui/pull/458))
- Added `search.onChange` callback to `EuiInMemoryTable` ([#469](https://github.com/elastic/eui/pull/469))
- Added `initialPageSize` option to `EuiInMemoryTable` ([#477](https://github.com/elastic/eui/pull/477))
- Added design guidelines for button and toast usage ([#371](https://github.com/elastic/eui/pull/371))

**Breaking changes**

- Complete refactor of `EuiToolTip`. They now work. Only a breaking change if you were using them. ([#484](https://github.com/elastic/eui/pull/484))

## [`0.0.24`](https://github.com/elastic/eui/tree/v0.0.24)

- Removed hover and focus states from non-selectable `EuiSideNavItem`s ([#434](https://github.com/elastic/eui/pull/434))
- Added `Ast` and `Query` services ([#454](https://github.com/elastic/eui/pull/454))
- Added icons for Kibana query language ([#455](https://github.com/elastic/eui/pull/455))

**Bug fixes**

- Fix error stemming from `selected` prop on `EuiSelect` ([#436](https://github.com/elastic/eui/pull/436))

**Breaking changes**

- The `Random` service's `oneOf` method now only accepts an array ([#454](https://github.com/elastic/eui/pull/454))

## [`0.0.23`](https://github.com/elastic/eui/tree/v0.0.23)

- Added `EuiInMemoryTable`, which encapsulates sorting, searching, selection, and pagination state and logic ([#390](https://github.com/elastic/eui/pull/390))
- Added stack trace information to `EuiErrorBoundary` ([#428](https://github.com/elastic/eui/pull/428))
- Make full screen code block use the same font-size on the original code block. ([#447](https://github.com/elastic/eui/pull/447))

**Bug fixes**

- Fixed `EuiContextMenu` bug when using the keyboard to navigate up, which was caused by unnecessarily re-rendering the items, thus losing references to them ([#431](https://github.com/elastic/eui/pull/431))

## [`0.0.22`](https://github.com/elastic/eui/tree/v0.0.22)

- Added `EuiDelayHide` component. ([#412](https://github.com/elastic/eui/pull/412))
- Decreased overall size of checkbox, radio, and switches as well as better styles for the different states. ([#407](https://github.com/elastic/eui/pull/407))
- Added `EuiFilePicker` component for `input type="file"` needs. ([#402](https://github.com/elastic/eui/pedull/402))
- Added `isLoading` prop to `EuiButton` ([#427](https://github.com/elastic/eui/pull/427))
- Added icons: `eye`, `eyeClosed`, `grab`, `heatmap`, `vector` ([#427](https://github.com/elastic/eui/pull/427))
- Added `hasNoInitialSelection` option to `EuiSelect`. ([#422](https://github.com/elastic/eui/pull/422))

**Bug fixes**

- Fixed appearance of checked checkeboxes and radios in IE ([#407](https://github.com/elastic/eui/pull/407))
- Fixed disabled vs enabled appearance of checked checkeboxes and radios ([#407](https://github.com/elastic/eui/pull/407))
- Fixed disabled & checked state of switches ([#407](https://github.com/elastic/eui/pull/407))
- Fixed `EuiCard` content alignment when content is short. ([#415](https://github.com/elastic/eui/pull/415))
- Only apply the `$euiCodeBlockSelectedBackgroundColor` variable if it is a color ([#427](https://github.com/elastic/eui/pull/427))
- No margins for `<hr>` ([#427](https://github.com/elastic/eui/pull/427))
- Fixed `EuiButton` truncation ([#427](https://github.com/elastic/eui/pull/427))

**Breaking changes**

- Changed `EuiAccordion`’s method of `onToggleOpen` to `onToggle` ([#427](https://github.com/elastic/eui/pull/427))

## [`0.0.21`](https://github.com/elastic/eui/tree/v0.0.21)

- Logstash icon set. [#399](https://github.com/elastic/eui/pull/399)
- Added support for `disabled` options in `EuiSelect`. [#324](https://github.com/elastic/eui/pull/324)
- Badges can now accept onClicks and custom colors. They were changed stylistically to be bolder and smaller by default. ([#381](https://github.com/elastic/eui/pull/381))
- Added component to wrap blocks of substeps `EuiSubSteps` in a shaded container. ([#375](https://github.com/elastic/eui/pull/375))
- Added horizontal steps component ([#375](https://github.com/elastic/eui/pull/375))
- Changed look and feel of pagination. Added `compressed` prop for smaller footprint pagination. ([#380](https://github.com/elastic/eui/pull/380))
- Added `EuiBasicTable` as an opinionated, high level component for constructing tables. Its addition deprecates `EuiTableOfRecords` which is still avaiable, but now marked for removal. ([#377](https://github.com/elastic/eui/pull/377))
- Added styles for `readOnly` states of form controls. ([#391](https://github.com/elastic/eui/pull/391))
- Added importAction and exportAction icons ([#394](https://github.com/elastic/eui/pull/394))
- Added `EuiCard` for UI patterns that need an icon/image, title and description with some sort of action. ([#380](https://github.com/elastic/eui/pull/380))
- Added TypeScript definitions for the `EuiHealth` component. ([#403](https://github.com/elastic/eui/pull/403))
- Added `SearchBar` component - introduces a simple yet rich query language to search for objects + search box and filter controls to construct/manipulate it. ([#379](https://github.com/elastic/eui/pull/379))

**Bug fixes**

- Tables now default to `table-layout: fixed` to avoid some collapsing cell problems. [#398](https://github.com/elastic/eui/pull/398)
- Wrap long lines of text within the body of `EuiToast` instead of letting text overflow ([#392](https://github.com/elastic/eui/pull/392))
- Fixed dark theme coloring of Substeps ([#396](https://github.com/elastic/eui/pull/396))
- Reorder selectors to fix fixed progress bar in Firefox ([#404](https://github.com/elastic/eui/pull/404))

## [`0.0.20`](https://github.com/elastic/eui/tree/v0.0.20)

- Renamed class from `euiFlexGroup--alignItemsStart` to `euiFlexGroup--alignItemsFlexStart` ([#378](https://github.com/elastic/eui/pull/378))

## [`0.0.19`](https://github.com/elastic/eui/tree/v0.0.19)

- `EuiGlobalToastList` now prevents toasts from disappearing while the user's mouse is over the list. Added `timer/Timer` service. ([#370](https://github.com/elastic/eui/pull/370))

**Bug fixes**

- **Note: This is deprecated in 0.0.21 and removed in 0.0.26.** `EuiTableOfRecords` selection bugs ([#365](https://github.com/elastic/eui/pull/365))
  - Deleting selected items now resets the select all checkbox to an unchecked state
  - The select all checkbox only becomes checked when all selectable rows are checked, not just some of them

**Breaking changes**

- Changed `EuiGlobalToastList` to be responsible for instantiating toasts, tracking their lifetimes, and dismissing them. It now acepts `toasts`, `dismissToast`, and `toastLifeTimeMs` props. It no longer accepts `children`. ([#370](https://github.com/elastic/eui/pull/370))

## [`0.0.18`](https://github.com/elastic/eui/tree/v0.0.18)

**Bug fixes**

- Fixed `EuiCodeEditor` bug in which hitting ESCAPE to close the autocompletion suggestions menu would also exit editing mode. ([#363](https://github.com/elastic/eui/pull/363))

## [`0.0.17`](https://github.com/elastic/eui/tree/v0.0.17)

**Bug fixes**

- Downgraded `lodash` version to `3.10.0` to align it with Kibana. ([#359](https://github.com/elastic/eui/pull/359))

## [`0.0.16`](https://github.com/elastic/eui/tree/v0.0.16)

- `EuiRadio` now supports the `input` tag's `name` attribute. `EuiRadioGroup` accepts a `name` prop that will propagate to its `EuiRadio`s. ([#348](https://github.com/elastic/eui/pull/348))
- Added Machine Learning create jobs icon set. ([#338](https://github.com/elastic/eui/pull/338))
- **Note: This is deprecated in 0.0.21 and removed in 0.0.26.** Added `EuiTableOfRecords`, a higher level table component to take away all your table listings frustrations. ([#250](https://github.com/elastic/eui/pull/250))

**Bug fixes**

- Added `react-color` as a dependency (was previously a devDependency) ([#354](https://github.com/elastic/eui/pull/354))
- Stop propagation and prevent default when closing components. Otherwise the same Escape keypress could close the parent component(s) as well as the one you intend to close. ([#344](https://github.com/elastic/eui/pull/344))

## [`0.0.15`](https://github.com/elastic/eui/tree/v0.0.15)

- Added `EuiColorPicker`. ([#328](https://github.com/elastic/eui/pull/328))
- `EuiCodeBlock` now only shows fullscreen icons if `overflowHeight` prop is set. Also forces large fonts and padding while expanded. ([#325](https://github.com/elastic/eui/pull/325))
- Exported `VISUALIZATION_COLORS` from services ([#329](https://github.com/elastic/eui/pull/329))
- Added typescript definitions for `EuiFormRow`, `EuiRadioGroup`, `EuiSwitch`, `EuiLoadingSpinner`, `EuiLoadingChart` and `EuiProgress`. ([#326](https://github.com/elastic/eui/pull/326))
- Added `checkHrefAndOnClick` and `getSecureRelForTarget` to services.

**Breaking changes**

- `EuiCodeBlock` now only shows fullscreen icons if `overflowHeight` prop is set. Also forces large fonts and padding while expanded. ([#325](https://github.com/elastic/eui/pull/325))
- React ^16.2 is now a peer dependency ([#264](https://github.com/elastic/eui/pull/264))
- `EuiProgress` no longer accepts the `indeterminate` property, which never had any effect. ([#326](https://github.com/elastic/eui/pull/326))

**Bug fixes**

- Fix TypeScript definitions such that optional and readonly properties survive being passed through `Omit` ([#322](https://github.com/elastic/eui/pull/322))

## [`0.0.14`](https://github.com/elastic/eui/tree/v0.0.14)

- Added `isColorDark` color util ([#311](https://github.com/elastic/eui/pull/311))
- EuiButton, EuiButtonEmpty and EuiButtonIcon can now take an `href` ([#316](https://github.com/elastic/eui/pull/316))
- In `EuiSideNav`, allow a callback to be passed that renders the individual items in the navigation. This makes interoperability with e.g. `react-router` easier. ([#310](https://github.com/elastic/eui/pull/310))
- Add new icon types to `EuiIcon` TypeScript definitions ([#323](https://github.com/elastic/eui/pull/323)).

**Bug fixes**

- Set `EuiFlexGroup` to `flex-grow: 1` to be more friendly with IE11 ([#315](https://github.com/elastic/eui/pull/315))

## [`0.0.13`](https://github.com/elastic/eui/tree/v0.0.13)

- Added index management icons. ([#307](https://github.com/elastic/eui/pull/307))

**Breaking changes**

- Reverted test helper for async functions that throw exceptions. See PR for details on how this can be handled in Jest 22. ([#306](https://github.com/elastic/eui/pull/306))

**Bug fixes**

- Adjust toast z-index to show over modals ([#296](https://github.com/elastic/eui/pull/296))
- Fix nested `EuiFlexItem` collapse issue in IE ([#308](https://github.com/elastic/eui/pull/308))

## [`0.0.12`](https://github.com/elastic/eui/tree/v0.0.12)

- Minor style-only changes to `EuiPagination`, button reset, `EuiTableHeaderCell`, and `EuiCodeBlock`. ([#298](https://github.com/elastic/eui/pull/298))
- All NPM dependencies now use ^ to install the latest minor version.
- Added Apache, Nginx, MySQL logos ([#270](https://github.com/elastic/eui/pull/270))
- Added small version of `EuiCallOut` ([#269](https://github.com/elastic/eui/pull/269))
- Added first batch of TypeScript type definitions for components and services ([#252](https://github.com/elastic/eui/pull/252))
- Added button for expanding `EuiCodeBlock` instances to be full-screen. ([#259](https://github.com/elastic/eui/pull/259))
- Add test helper for async functions that throw exceptions ([#301](https://github.com/elastic/eui/pull/301))

**Bug fixes**

- Removed padding on `EuiPage` mobile breakpoint. ([#282](https://github.com/elastic/eui/pull/282))
- Fixed some `EuiIcon` `type`s not setting their `viewBox` attribute, which caused them to not honor the `size` properly. ([#277](https://github.com/elastic/eui/pull/277))
- Fixed `EuiContextMenu` to pass the `event` argument to a `EuiContextMenuItem`'s `onClick` handler even when a panel is defined. ([#265](https://github.com/elastic/eui/pull/265))

**Breaking changes**

- Removed `color` prop from `EuiCodeBlock`. This component's highlighting now matches whichever theme is currently active. See PR for details on SCSS breaking changes. ([#259](https://github.com/elastic/eui/pull/259))

## [`0.0.11`](https://github.com/elastic/eui/tree/v0.0.11)

- Added `EuiImage` component to allow for image sizing and zooms. ([#262](https://github.com/elastic/eui/pull/262))
- Updated `EuiOverlayMask` to append `<div>` to body. ([#254](https://github.com/elastic/eui/pull/254))

**Bug fixes**

- Disabled tab styling. ([#258](https://github.com/elastic/eui/pull/258))
- Proper classname for flexGroup alignItems prop. ([#257](https://github.com/elastic/eui/pull/257))
- Clicking the downArrow icon in `EuiSelect` now triggers selection. ([#255](https://github.com/elastic/eui/pull/255))
- Fixed `euiFormRow` id's from being the same as the containing input and label. ([#251](https://github.com/elastic/eui/pull/251))

**Breaking changes**

- `{rest}` prop attachment moved from wrapping div to the input on checkboxes and switches. ([#246](https://github.com/elastic/eui/pull/246))

## [`0.0.10`](https://github.com/elastic/eui/tree/v0.0.10)

- Updated `euiPopover` to propagate `panelPaddingSize` padding values to content only (title does inherit horizontal values) via CSS. ([#229](https://github.com/elastic/eui/pull/229))
- Updated `EuiErrorBoundary` to preserve newlines in error. ([#238](https://github.com/elastic/eui/pull/238))
- Added more icons and fixed a few for dark mode ([#228](https://github.com/elastic/eui/pull/228))
- Added `EuiFlyout` component. ([#227](https://github.com/elastic/eui/pull/227))

**Breaking changes**

- Renamed `EuiModalOverlay` to `EuiOverlayMask`. ([#227](https://github.com/elastic/eui/pull/227))

**Bug fixes**

- Fixed bug in `Pager` service which occurred when there were no items. ([#237](https://github.com/elastic/eui/pull/237))
- Added `isPageable` method to `Pager` service and set first and last page index to -1 when there are no pages. ([#242](https://github.com/elastic/eui/pull/242))

## [`0.0.9`](https://github.com/elastic/eui/tree/v0.0.9)

**Breaking changes**

- Renamed `euiFlexGroup--alignItemsEnd` class to `euiFlexGroup--alignItemsFlexEnd`.
- Remove support for `primary` color from `EuiTextColor` because it looked too much like a link.

**Bug fixes**

- Give `EuiFormErrorText` and `EuiFormHelpText` proper line-height. ([#234](https://github.com/elastic/eui/pull/234))

## [`0.0.8`](https://github.com/elastic/eui/tree/v0.0.8)

**Bug fixes**

- Fix button vertical alignment. ([#232](https://github.com/elastic/eui/pull/232))

## [`0.0.7`](https://github.com/elastic/eui/tree/v0.0.7)

- Added `EuiSteps` component ([#202](https://github.com/elastic/eui/pull/202), [#208](https://github.com/elastic/eui/pull/208))

**Breaking changes**

- Test helpers now published at `@elastic/eui/lib/test`

**Bug fixes**

- Case sensitive file name fix for Kibana dark theme. ([#216](https://github.com/elastic/eui/pull/216))

## [`0.0.6`](https://github.com/elastic/eui/tree/v0.0.6)

- `justify` prop of `EuiFlexGroup` now accepts `spaceEvenly` ([#205](https://github.com/elastic/eui/pull/205))
- Increased size of `<EuiTitle size="s">` so that it's distinguishable as a title ([#204](https://github.com/elastic/eui/pull/204))

## [`0.0.5`](https://github.com/elastic/eui/tree/v0.0.5)

**Bug fixes**

- Fixed import paths for `EuiTable`, `EuiHealth`, and `EuiPopover` which prevented dependents of EUI from being able to compile when importing components from the `lib` directory ([#203](https://github.com/elastic/eui/pull/203))

## [`0.0.4`](https://github.com/elastic/eui/tree/v0.0.4)

- Added `EuiHealth` components for status checks ([#158](https://github.com/elastic/eui/pull/158))
- Cleaned up styling for checkboxes, switches, and radios ([#158](https://github.com/elastic/eui/pull/158))
- Form `disabled` states are now more consistent ([#158](https://github.com/elastic/eui/pull/158))
- Page and title padding adjusted to be more compact ([#158](https://github.com/elastic/eui/pull/158))
- Table spacing is now smaller ([#158](https://github.com/elastic/eui/pull/158))
- Dark theme forms now have better contrast with their borders ([#158](https://github.com/elastic/eui/pull/158))
- Added icons to match Kibana's app directory ([#162](https://github.com/elastic/eui/pull/162))
- Converted icons from SVG to React component during the build and stop using sprites ([#160](https://github.com/elastic/eui/pull/160))
- Added `isReadOnly`, `setOptions`, and `cursorStart` props to `EuiCodeEditor` ([#169](https://github.com/elastic/eui/pull/169))
- Added `wrap` prop to `EuiFlexGroup` ([#170](https://github.com/elastic/eui/pull/170))
- Added `scope` prop to `EuiTableHeaderCell` and `EuiTableHeaderCellCheckbox` ([#171](https://github.com/elastic/eui/pull/171))
- Added `disabled` prop to `EuiContextMenuItem` ([#172](https://github.com/elastic/eui/pull/172))
- Added `EuiTablePagination` component and `Pager` service ([#178](https://github.com/elastic/eui/pull/178))
- **Note: This is broken until 0.0.25.** Added `EuiTooltip` component ([#174](https://github.com/elastic/eui/pull/174), [#193](https://github.com/elastic/eui/pull/193))
- Added a bold weight of 700 and apply it to `<strong>` elements by default ([#193](https://github.com/elastic/eui/pull/193))
- Icon size prop now accepts `s`. Adjusted coloring of sidenav arrows ([#178](https://github.com/elastic/eui/pull/197))
- Added `EuiErrorBoundary` ([#198](https://github.com/elastic/eui/pull/198))
- Exported `test` module, which includes `findTestSubject`, `startThrowingReactWarnings`, `stopThrowingReactWarnings`, `requiredProps`, and `takeMountedSnapshot` helpers ([#198](https://github.com/elastic/eui/pull/198))
- Added a more systematic way to add themes; includes a new K6 theme for Kibana. ([#191](https://github.com/elastic/eui/pull/191))

**Bug fixes**

- Fixed bug where screen-reader styles weren't being imported ([#103](https://github.com/elastic/eui/pull/103))
- Fixed a bug where `<progress>` wasn't being rendered under `block` display ([#166](https://github.com/elastic/eui/pull/166))
- Fixed a bug that caused `EuiPageSideBar` width to change when the width of its content changed ([#181](https://github.com/elastic/eui/pull/181))

**Breaking changes**

- Fixed a bug where table cell classes were being applied twice ([#167](https://github.com/elastic/eui/pull/167))
- React ^16.0 is now a peer dependency ([#198](https://github.com/elastic/eui/pull/198))

## [`0.0.3`](https://github.com/elastic/eui/tree/v0.0.3)

- `EuiFlexItem` now accepts integers between 1 and 10 for the `grow` prop. ([#144](https://github.com/elastic/eui/pull/144))
- `EuiFlexItem` and `EuiFlexGrow` now accept a `component` prop which you can set to `span` or `div` (default). ([#141](https://github.com/elastic/eui/pull/141))
- Added `isLoading` prop to form inputs to allow for a loading state ([#150](https://github.com/elastic/eui/pull/150))

**Breaking changes**

- `EuiSideNav` now accepts a tree data structure via the `items` prop ([#141](https://github.com/elastic/eui/pull/141))
- `EuiSideNavGroup`, `EuiSideNavItem`, and `EuiSideNavTitle` have been removed from the public API ([#141](https://github.com/elastic/eui/pull/141))

## [`0.0.2`](https://github.com/elastic/eui/tree/v0.0.2)

- Changed the hover states of `EuiButtonEmpty` to look more like links ([#135](https://github.com/elastic/eui/pull/135))
- `EuiCode` now wraps `EuiCodeBlock`, so it can do everything `EuiCodeBlock` could, but inline ([#138](https://github.com/elastic/eui/pull/138))
- Added `transparentBackground` prop to `EuiCodeBlock` ([#138](https://github.com/elastic/eui/pull/138))
- `EuiCodeBlock` now uses the `light` theme by default ([#138](https://github.com/elastic/eui/pull/138))
- `EuiFormRow` generates its own unique `id` prop if none is provided ([#130](https://github.com/elastic/eui/pull/130))
- `EuiFormRow` associates help text and errors with the field element via ARIA attributes ([#130](https://github.com/elastic/eui/pull/130))

## [`0.0.1`](https://github.com/elastic/eui/tree/v0.0.1) Initial Release

- Initial public release<|MERGE_RESOLUTION|>--- conflicted
+++ resolved
@@ -1,10 +1,7 @@
 ## [`master`](https://github.com/elastic/eui/tree/master)
 
-<<<<<<< HEAD
+- Converted `EuiShowFor` and `EuiHideFor` to TS ([#2503](https://github.com/elastic/eui/pull/2503))
 - Added new keyboard shortcuts for the data grid component: `Home` (same row, first column), `End` (same row, last column), `Ctrl+Home` (first row, first column), `Ctrl+End` (last row, last column), `Page Up` (next page) and `Page Down` (previous page)
-=======
-- Converted `EuiShowFor` and `EuiHideFor` to TS ([#2503](https://github.com/elastic/eui/pull/2503))
->>>>>>> e929330e
 
 **Bug fixes**
 
