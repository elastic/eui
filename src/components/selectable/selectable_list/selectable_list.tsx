--- conflicted
+++ resolved
@@ -82,16 +82,7 @@
      * The default content when `true` is `↩ to select/deselect/include/exclude`
      */
     onFocusBadge?: EuiSelectableListItemProps['onFocusBadge'];
-<<<<<<< HEAD
-    /**
-     * Use virtualized rendering for list items with `react-window`.
-     * Requires that each option be the same height.
-     */
-    isVirtualized?: boolean;
-  };
-=======
   } & EuiSelectableOptionsListVirtualizedProps;
->>>>>>> d26becf2
 
 export type EuiSelectableListProps<T> = EuiSelectableOptionsListProps & {
   /**
@@ -217,11 +208,7 @@
 
   ListRow = memo(({ data, index, style }: ListChildComponentProps<T>) => {
     const option = data[index];
-<<<<<<< HEAD
-    const { labelProps, ..._option } = option;
-=======
     const { data: optionData, ..._option } = option;
->>>>>>> d26becf2
     const {
       label,
       isGroupLabel,
@@ -232,11 +219,7 @@
       ref,
       key,
       searchableLabel,
-<<<<<<< HEAD
-      labelProps: _labelProps,
-=======
       data: _data,
->>>>>>> d26becf2
       ...optionRest
     } = option;
 
@@ -284,11 +267,7 @@
         {this.props.renderOption ? (
           this.props.renderOption(
             // @ts-ignore complex
-<<<<<<< HEAD
-            { ..._option, ...labelProps },
-=======
             { ..._option, ...optionData },
->>>>>>> d26becf2
             this.props.searchValue
           )
         ) : (
@@ -372,11 +351,7 @@
                 height={calculatedHeight || height}
                 itemCount={optionArray.length}
                 itemData={optionArray}
-<<<<<<< HEAD
-                itemSize={rowHeight}
-=======
                 itemSize={rowHeight!}
->>>>>>> d26becf2
                 innerElementType="ul"
                 innerRef={this.setListBoxRef}
                 {...windowProps}
@@ -395,15 +370,9 @@
                 React.createElement(
                   this.ListRow,
                   {
-<<<<<<< HEAD
-                    data: optionArray,
-                    index,
-                    style: {},
-=======
                     key: index,
                     data: optionArray,
                     index,
->>>>>>> d26becf2
                   },
                   null
                 )
